--- conflicted
+++ resolved
@@ -1,8231 +1,8212 @@
-/*--------------------------------------------------------------------------------------+
-|
-|     $Source: Core/2d/bcdtmTrg.cpp $
-|
-|  $Copyright: (c) 2017 Bentley Systems, Incorporated. All rights reserved. $
-|
-+--------------------------------------------------------------------------------------*/
-#include <TerrainModel\Core\bcDTMBaseDef.h>
-#include <TerrainModel\Core\dtmevars.h>
-#include <TerrainModel\Core\bcdtminlines.h>
-#include <TerrainModel\Core\partitionarray.h>
-#include <thread>
-#include <Bentley\BeTimeUtilities.h>
-
-const int MINIMUM_POINTS_PER_SORT_THREAD = 5000;
-
-/*-------------------------------------------------------------------+
-|                                                                    |
-|                                                                    |
-|                                                                    |
-+-------------------------------------------------------------------*/
-BENTLEYDTM_Public void bcdtmObject_updateLastModifiedTime
-(
- BC_DTM_OBJ *dtmP
-)
-{
-  _time32(&dtmP->modifiedTime);
-  uint64_t now = BeTimeUtilities::GetCurrentTimeAsUnixMillis ();
-#ifdef BUILDTMFORDGNDB
-  BeTimeUtilities::ConvertUnixTimeToFiletime (*(_FILETIME*)&dtmP->lastModifiedTime, now / 1000LL);
-#else
-  BeTimeUtilities::ConvertUnixMillisToFiletime (*(_FILETIME*)&dtmP->lastModifiedTime, now);
-#endif
-}
-/*-------------------------------------------------------------------+
-|                                                                    |
-|                                                                    |
-|                                                                    |
-+-------------------------------------------------------------------*/
-BENTLEYDTM_EXPORT int bcdtmObject_getApiCleanUpDtmObject
-(
- BC_DTM_OBJ *dtmP,
- DTMCleanupFlags* type
-)
-{
- int ret=DTM_SUCCESS ;
-/*
-** Test For Valid Dtm Object
-*/
- if( bcdtmObject_testForValidDtmObject(dtmP)) goto errexit ;
-/*
-** Set Roll Back
-*/
- *type = dtmP->dtmCleanUp  ;
-/*
-** Clean Up
-*/
- cleanup :
-/*
-** Job Completed
-*/
- return(ret) ;
-/*
-** Error Exit
-*/
- errexit :
- if( ret == DTM_SUCCESS ) ret = DTM_ERROR ;
- goto cleanup ;
-}
-/*-------------------------------------------------------------------+
-|                                                                    |
-|                                                                    |
-|                                                                    |
-+-------------------------------------------------------------------*/
-BENTLEYDTM_EXPORT int bcdtmObject_setApiCleanUpDtmObject
-(
- BC_DTM_OBJ *dtmP,
- DTMCleanupFlags type
-)
-{
- int ret=DTM_SUCCESS ;
-/*
-** Test For Valid Dtm Object
-*/
- if( bcdtmObject_testForValidDtmObject(dtmP)) goto errexit ;
-
- if (type == dtmP->dtmCleanUp) goto cleanup ;
-
- if (type == DTMCleanupFlags::None && dtmP->dtmCleanUp != DTMCleanupFlags::None)
-    bcdtmObject_clearCleanUpDtmObject(dtmP) ;
-/*
-** Clear Current Roll Back Settings
-*/
- dtmP->dtmCleanUp = (DTMCleanupFlags)type ; /*ToDo Vancouver*/
-/*
-** Clean Up
-*/
- cleanup :
-/*
-** Job Completed
-*/
- return(ret) ;
-/*
-** Error Exit
-*/
- errexit :
- if( ret == DTM_SUCCESS ) ret = DTM_ERROR ;
- goto cleanup ;
-}
-/*-------------------------------------------------------------------+
-|                                                                    |
-|                                                                    |
-|                                                                    |
-+-------------------------------------------------------------------*/
-BENTLEYDTM_EXPORT int bcdtmObject_testApiCleanUpDtmObject
-(
- BC_DTM_OBJ *dtmP,
- DTMCleanupFlags cleanUpOption
-)
-{
-/*
-** Test For Valid Dtm Object
-*/
- if( bcdtmObject_testForValidDtmObject(dtmP)) return(0) ;
-/*
-** Set Roll Type
-*/
- return (dtmP->dtmCleanUp & cleanUpOption) != DTMCleanupFlags::None ;
-}
-/*-------------------------------------------------------------------+
-|                                                                    |
-|                                                                    |
-|                                                                    |
-+-------------------------------------------------------------------*/
-BENTLEYDTM_EXPORT int bcdtmObject_clearCleanUpDtmObject
-(
- BC_DTM_OBJ *dtmP
-)
-{
- int ret=DTM_SUCCESS ;
- int dtmFeature;
- BC_DTM_FEATURE *dtmFeatureP ;
-/*
-** Test For Valid Dtm Object
-*/
- if( bcdtmObject_testForValidDtmObject(dtmP)) goto errexit ;
-/*
-** Set Roll Back
-*/
- dtmP->dtmCleanUp = DTMCleanupFlags::None;
-
-/*
-**  Remove Tin Error And Roll Back Features
-*/
- if( dtmP->dtmState == DTMState::Tin )
-   {
-    if( bcdtmData_deleteAllTinErrorFeaturesDtmObject(dtmP)) goto errexit ;
-    if( bcdtmData_deleteAllRollBackFeaturesDtmObject(dtmP)) goto errexit ;
-    if( bcdtmList_cleanDtmObject(dtmP)) goto errexit ;
-   }
-   for( dtmFeature = 0 ; dtmFeature < dtmP->numFeatures ; ++dtmFeature )
-    {
-    dtmFeatureP = ftableAddrP(dtmP, dtmFeature) ;
-    if( dtmFeatureP->dtmFeatureState == DTMFeatureState::Rollback )
-      {
-      bcdtmMemory_free(dtmP, dtmFeatureP->dtmFeaturePts.pointsPI) ;
-      dtmFeatureP->dtmFeaturePts.pointsPI = 0;
-      dtmFeatureP->dtmFeatureState          = DTMFeatureState::Deleted ;
-      dtmFeatureP->numDtmFeaturePts         = 0 ;
-      }
-    }
-
-/*
-** Clean Up
-*/
- cleanup :
-/*
-** Job Completed
-*/
- return(ret) ;
-/*
-** Error Exit
-*/
- errexit :
- if( ret == DTM_SUCCESS ) ret = DTM_ERROR ;
- goto cleanup ;
-}
-
-int bcdtmClean_appendRollbackDtmObject(BC_DTM_OBJ *dtm1P,BC_DTM_OBJ *dtm2P)
-/*
-** This Function Appends DTM2 (dtmP2) to DTM1 (dtm1P)
-** It Does This By Copying The DTM Features From DTM2 To DTM1
-** A Hull Feature Is Only Appended If One Does Not Exist In DTM1
-*/
-{
- int  ret=DTM_SUCCESS,dbg=0 ;
- long sPnt, nPnt, fPnt, lPnt, dtmFeature, numFeaturePts;
-bool hullPresent = false;
- unsigned char *pointMarkP=nullptr ;
- DPoint3d* featurePtsP=nullptr ;
- DPoint3d   *pointP ;
- BC_DTM_FEATURE  *dtmFeatureP = nullptr;
- DTMFeatureId  featureId ;
- const DTMUserTag nullUserTag = dtm1P->nullUserTag;
-/*
-** Write Entry Message
-*/
- if( dbg )
-   {
-    bcdtmWrite_message(0,0,0,"Appending DTM Object") ;
-    bcdtmWrite_message(0,0,0,"dtm1P   = %p",dtm1P) ;
-    bcdtmWrite_message(0,0,0,"dtm2P   = %p",dtm2P) ;
-    bcdtmWrite_message(0,0,0,"dtm1P->dtmState  = %8ld",dtm1P->dtmState) ;
-    bcdtmWrite_message(0,0,0,"dtm1P->numPoints = %8ld",dtm1P->numPoints) ;
-    bcdtmWrite_message(0,0,0,"dtm2P->dtmState  = %8ld",dtm2P->dtmState) ;
-    bcdtmWrite_message(0,0,0,"dtm2P->numPoints = %8ld",dtm2P->numPoints) ;
-   }
-/*
-** Check For Valid Dtm Objects
-*/
- if( bcdtmObject_testForValidDtmObject(dtm1P)) goto errexit ;
- if( bcdtmObject_testForValidDtmObject(dtm2P)) goto errexit ;
-/*
-** Allocate Mark Array For Random Points
-*/
- pointMarkP = ( unsigned char *) calloc((dtm2P->numPoints/8+1),sizeof(char)) ;
- if( pointMarkP == nullptr )
-   {
-    bcdtmWrite_message(1,0,0,"Memory Allocation Failure") ;
-    goto errexit ;
-   }
-/*
-** Scan DTM 2 Features And Store In DTM1
-*/
- if( dbg ) bcdtmWrite_message(0,0,0,"Appending DTM2 Features To DTM1") ;
- for( dtmFeature = 0 ; dtmFeature < dtm2P->numFeatures ; ++dtmFeature )
-   {
-    dtmFeatureP = ftableAddrP(dtm2P,dtmFeature) ;
-    if (dtmFeatureP->dtmFeatureState != DTMFeatureState::Deleted && dtmFeatureP->dtmFeatureState != DTMFeatureState::Rollback && dtmFeatureP->dtmFeatureState != DTMFeatureState::TinError)
-      {
-/*
-**     Check For Hull Feature
-*/
-      if (dtmFeatureP->dtmFeatureType != DTMFeatureType::Hull || (dtmFeatureP->dtmFeatureType == DTMFeatureType::Hull && hullPresent == FALSE))
-         {
-/*
-**        Store DTM2 Feature In DTM1
-*/
-          if( bcdtmList_copyDtmFeaturePointsToPointArrayDtmObject(dtm2P,dtmFeature,&featurePtsP,&numFeaturePts)) goto errexit ;
-          if( bcdtmObject_storeDtmFeatureInDtmObject(dtm1P,dtmFeatureP->dtmFeatureType,dtmFeatureP->dtmUserTag,2,&dtmFeatureP->dtmFeatureId,featurePtsP,numFeaturePts)) goto errexit ;
-          if( featurePtsP != nullptr ) { free(featurePtsP) ; featurePtsP = nullptr ; }
-/*
-**        Mark Feature Points
-*/
-          if( dtmFeatureP->dtmFeatureState == DTMFeatureState::Data )
-            {
-             fPnt = dtmFeatureP->dtmFeaturePts.firstPoint ;
-             lPnt = fPnt + dtmFeatureP->numDtmFeaturePts - 1 ;
-             for( sPnt = fPnt ; sPnt <= lPnt ; ++sPnt )
-               {
-                bcdtmFlag_setFlag(pointMarkP,sPnt) ;
-               }
-            }
-          if( dtmFeatureP->dtmFeatureState == DTMFeatureState::Tin )
-            {
-             sPnt = fPnt = dtmFeatureP->dtmFeaturePts.firstPoint ;
-             do
-               {
-                bcdtmFlag_setFlag(pointMarkP,sPnt) ;
-                if( bcdtmList_getNextPointForDtmFeatureDtmObject(dtm2P,dtmFeature,sPnt,&nPnt)) goto errexit ;
-                sPnt = nPnt ;
-               } while ( sPnt != fPnt && sPnt != dtm2P->nullPnt ) ;
-            }
-         }
-      }
-   }
-/*
-** Append Random Spots
-*/
- if( dbg ) bcdtmWrite_message(0,0,0,"Appending Random Spots") ;
- numFeaturePts = 0 ;
- if( featurePtsP != nullptr ) { free(featurePtsP) ; featurePtsP = nullptr ; }
- for( sPnt = 0 ; sPnt < dtm2P->numPoints ; ++sPnt )
-   {
-    if( ! bcdtmFlag_testFlag(pointMarkP,sPnt))
-      {
-/*
-**     Check Memory
-*/
-       if( featurePtsP == nullptr )
-         {
-          featurePtsP = ( DPoint3d * ) malloc( 1000 * sizeof(DPoint3d)) ;
-          if( featurePtsP == nullptr )
-            {
-             bcdtmWrite_message(1,0,0,"Memory Allocation Failure") ;
-             goto errexit ;
-            }
-         }
-/*
-**     Store Point In Cache
-*/
-       pointP = pointAddrP(dtm2P,sPnt) ;
-       (featurePtsP+numFeaturePts)->x = pointP->x ;
-       (featurePtsP+numFeaturePts)->y = pointP->y ;
-       (featurePtsP+numFeaturePts)->z = pointP->z ;
-       ++numFeaturePts ;
-/*
-**     Store Random Spots In DTM1
-*/
-       if( numFeaturePts == 1000 )
-         {
-         DTMUserTag userTag = nullUserTag;
-         if (dtmFeatureP != nullptr) userTag = dtmFeatureP->dtmUserTag;
-         if (bcdtmObject_storeDtmFeatureInDtmObject (dtm1P, DTMFeatureType::RandomSpots, userTag, 1, &featureId, featurePtsP, numFeaturePts)) goto errexit;
-          numFeaturePts = 0 ;
-         }
-      }
-   }
-/*
-** Store Remaining Random Spots In DTM1
-*/
- if( numFeaturePts > 0 )
-   {
-    DTMUserTag userTag = nullUserTag;
-    if (dtmFeatureP != nullptr) userTag = dtmFeatureP->dtmUserTag;
-    if (bcdtmObject_storeDtmFeatureInDtmObject (dtm1P, DTMFeatureType::RandomSpots, userTag, 3, &featureId, featurePtsP, numFeaturePts)) goto errexit;
-    numFeaturePts = 0 ;
-   }
-/*
-**  Update Modified Time
- */
- bcdtmObject_updateLastModifiedTime (dtm1P) ;
-/*
-** Clean Up
-*/
- cleanup :
- if( pointMarkP  != nullptr ) { free(pointMarkP)  ; pointMarkP = nullptr  ; }
- if( featurePtsP != nullptr ) { free(featurePtsP) ; featurePtsP = nullptr ; }
-/*
-** Job Completed
-*/
- if( dbg && ret == DTM_SUCCESS ) bcdtmWrite_message(0,0,0,"Appending DTM Object Completed") ;
- if( dbg && ret != DTM_SUCCESS ) bcdtmWrite_message(0,0,0,"Appending DTM Object Error") ;
- return(ret) ;
-/*
-** Error Exit
-*/
- errexit :
- if( ret == DTM_SUCCESS ) ret = DTM_ERROR ;
- goto cleanup ;
-}
-
-static int (*bcdtmCleanUp_rollBackOverrideP) (BC_DTM_OBJ *dtmP, long rollBackOption) = nullptr;
-
-/*-------------------------------------------------------------------+
-|                                                                    |
-|                                                                    |
-|                                                                    |
-+-------------------------------------------------------------------*/
-BENTLEYDTM_Public int bcdtmCleanUp_overrideRollBackDtmObject (int (*overrideP) (BC_DTM_OBJ *dtmP, long rollBackOption))
-    {
-    bcdtmCleanUp_rollBackOverrideP = overrideP;
-    return DTM_SUCCESS;
-    }
-/*-------------------------------------------------------------------+
-|                                                                    |
-|                                                                    |
-|                                                                    |
-+-------------------------------------------------------------------*/
-BENTLEYDTM_EXPORT int bcdtmObject_rollBackDtmObject
-(
- BC_DTM_OBJ *dtmP,                     //  ==> DTM To Be Rolled Back From A Tin State To A Data State
- long rollBackOption                   //  ==> Rool Back Option < 1 = Features Only , 2 = Features Plus Triangulation >
-)
-/*
-**
-** This Function Rolls A DTM Back From A Tin State To A Data State
-** If The DTM Was Triangulated With The Roll Back Option Set Then It Rolls Back To
-** The Initial Feature State Otherwise It Converts Directly From A Tin State To A Data State
-**
-*/
-{
- int ret=DTM_SUCCESS,dbg=DTM_TRACE_VALUE(0) ;
- long n,node,point,firstPoint,nextPoint,dtmFeature,dtmFeature1,pnt1,pnt2,drapeFeatures=FALSE;
- long flPtr,numFeaturePts,hullFeatureFound,numPointsMarked=0,*pmarkP,*pointMarkP=nullptr ;
- char dtmFeatureTypeName[100] ;
- DPoint3d  *p3dP,randomPoint,*featurePtsP=nullptr ;
- BC_DTM_OBJ *tempDtmP=nullptr,*trianglesDtmP=nullptr ;
- BC_DTM_FEATURE *dtmFeatureP,*dtmFeature1P;
- DTMFeatureId dtmFeatureId=dtmP->nullFeatureId ;
- DTMFeatureId  nullFeatureId=DTM_NULL_FEATURE_ID  ;
- DPoint3d *pointP;
- long numCleanUpFeatures = 0,numTinFeaturesRolledBack = 0,numTinFeatureErrorsRolledBack = 0;
- long numNewFeaturesRolledBack = 0,numRandomPointsRolledBack = 0,totalCleanUpFeatures, markSize ;
- unsigned char *markFlagP=nullptr ;
-
-
- if (bcdtmCleanUp_rollBackOverrideP)
-    return bcdtmCleanUp_rollBackOverrideP (dtmP, rollBackOption);
-/*
-** Write Entry Message
-*/
- if( dbg )
-   {
-    bcdtmWrite_message(0,0,0,"Rolling Back DTM To Initial Feature State") ;
-    bcdtmWrite_message(0,0,0,"dtmP            = %p",dtmP) ;
-    bcdtmWrite_message(0,0,0,"rollBackOption  = %8ld",rollBackOption) ;
-   }
-/*
-** Report Zero Length Tin Features
-*/
- if( dbg == 2 )
-   {
-    long closeFlag ;
-    for( dtmFeature = 0 ; dtmFeature < dtmP->numFeatures ; ++dtmFeature )
-      {
-       dtmFeatureP = ftableAddrP(dtmP,dtmFeature) ;
-       if( dtmFeatureP->dtmFeatureState == DTMFeatureState::Tin )
-         {
-          bcdtmList_countNumberOfDtmFeaturePointsDtmObject(dtmP,dtmFeature,&numFeaturePts,&closeFlag) ;
-          if( numFeaturePts == 0 )
-            {
-             bcdtmWrite_message(0,0,0,"ERROR ** No Feature Points ** dtmFeature[%5ld] ** Type = %8ld Id = %10I64d ** NumFeaturePts = %8ld",dtmFeature,dtmFeatureP->dtmFeatureType,dtmFeatureP->dtmFeatureId,numFeaturePts) ;
-            }
-         }
-      }
-   }
-/*
-** Test For Valid Dtm Object
-*/
- if( bcdtmObject_testForValidDtmObject(dtmP)) goto errexit ;
-/*
-** Test For Tin State
-*/
- if( dtmP->dtmState == DTMState::Tin)
-   {
-/*
-**  Convert From Tin State To Data State
-*/
-    if( ! bcdtmObject_testApiCleanUpDtmObject(dtmP, DTMCleanupFlags::All) )
-      {
-       if( dbg ) bcdtmWrite_message(0,0,0,"Rolling Back To Data State") ;
-       if( bcdtmObject_changeStateDtmObject(dtmP,DTMState::Data)) goto errexit ;
-      }
-/*
-**  Roll Back To Initial Feature State
-*/
-    else
-     {
-       if( dbg ) bcdtmWrite_message(0,0,0,"Rolling Back To Initial Feature State") ;
-/*
-**     Create Temporary DTM Object For Restructuring Points Array
-*/
-       if( bcdtmObject_createDtmObject(&tempDtmP)) goto errexit ;
-       tempDtmP->iniPoints = dtmP->numPoints ;
-       tempDtmP->incPoints = dtmP->incPoints ;
-/*
-**     Mark Points Inserted Between Feature Points
-*/
-       if( dbg ) bcdtmWrite_message(0,0,0,"Marking Inserted Feature Points") ;
-       numPointsMarked = 0 ;
-       for( dtmFeature = 0 ; dtmFeature < dtmP->numFeatures ; ++dtmFeature )
-         {
-          dtmFeatureP = ftableAddrP(dtmP,dtmFeature) ;
-          if( dtmFeatureP->dtmFeatureState == DTMFeatureState::Tin )
-            {
-             if( dbg == 2 ) bcdtmWrite_message(0,0,0,"Scanning Tin Feature %8ld Type = %4ld",dtmFeature,dtmFeatureP->dtmFeatureType) ;
-             point = firstPoint = dtmFeatureP->dtmFeaturePts.firstPoint ;
-             do
-               {
-                if( dbg == 2 ) bcdtmWrite_message(0,0,0,"Point = %12.5lf %12.5lf %10.4lf",pointAddrP(dtmP,point)->x,pointAddrP(dtmP,point)->y,pointAddrP(dtmP,point)->z) ;
-                flPtr = nodeAddrP(dtmP,point)->fPtr ;
-                while( flPtr != dtmP->nullPtr )
-                  {
-                  if( flistAddrP(dtmP,flPtr)->dtmFeature == dtmFeature )
-                     {
-                      if( dbg == 2 ) bcdtmWrite_message(0,0,0,"*** Point Type = %2ld",flistAddrP(dtmP,flPtr)->pntType) ;
-                      if( flistAddrP(dtmP,flPtr)->pntType == 2 )  // None Feature Point
-                        {
-                         ++numPointsMarked ;
-                         nodeAddrP(dtmP,point)->sPtr = 1 ;
-                        }
-                     }
-                   flPtr = flistAddrP(dtmP,flPtr)->nextPtr ;
-                  }
-                if( bcdtmList_getNextPointForDtmFeatureDtmObject(dtmP,dtmFeature,point,&nextPoint)) goto errexit ;
-                point = nextPoint ;
-               } while( point != dtmP->nullPnt && point != firstPoint ) ;
-            }
-         }
-       if( dbg )bcdtmWrite_message(0,0,0,"Number Of Points Marked = %8ld",numPointsMarked) ;
-/*
-**     Release Clist Array As It Is Not Required
-*/
-       if( dtmP->cListPP != nullptr )
-         {
-          for( n = 0 ; n < dtmP->numClistPartitions ; ++n )
-            {
-             bcdtmMemory_freePartition(dtmP, DTMPartition::CList, n, dtmP->cListPP[n]) ;
-            }
-          free(dtmP->cListPP) ;
-          dtmP->cListPP = nullptr ;
-          dtmP->numClistPartitions = 0 ;
-          dtmP->numClist           = 0 ;
-          dtmP->memClist           = 0 ;
-          dtmP->cListPtr           = 0 ;
-          dtmP->cListDelPtr        = dtmP->nullPtr ;
-         }
-/*
-**     Check For And Remove Deleted Feature Points If No Features Present
-*/
-       if( dtmP->numFeatures == 0 )
-         {
-          if( dbg ) bcdtmWrite_message(0,0,0,"Removing Deleted Feature Points") ;
-          for( point = node = 0 ; node < dtmP->numPoints ; ++node )
-            {
-             if( !bcdtmFlag_testInsertPoint(dtmP,node) )
-               {
-                *(pointAddrP(dtmP,point)) = *(pointAddrP(dtmP,node)) ;
-                ++point ;
-               }
-            }
-          dtmP->numPoints = point ;
-         }
-/*
-**     No Features In DTM So Release Nodes Memory
-*/
-       if( dtmP->numFeatures == 0 )
-         {
-          if( dtmP->nodesPP != nullptr )
-            {
-             for( n = 0 ; n < dtmP->numNodePartitions ; ++n ) bcdtmMemory_freePartition(dtmP, DTMPartition::Node, n, dtmP->nodesPP[n]) ;
-             free(dtmP->nodesPP) ;
-             dtmP->nodesPP = nullptr ;
-             dtmP->numNodePartitions = 0 ;
-             dtmP->numNodes = 0 ;
-             dtmP->memNodes = 0 ;
-            }
-         }
-/*
-**     Features In Dtm Object
-*/
-       hullFeatureFound = 0 ;
-       if( dtmP->numFeatures > 0 )
-         {
-/*
-**        Write Out Dtm Features
-*/
-          if( dbg ) bcdtmWrite_message(0,0,0,"Number Of DTM Feature = %6ld",dtmP->numFeatures) ;
-          if( dbg == 2 )
-            {
-             for( dtmFeature = 0 ; dtmFeature < dtmP->numFeatures ; ++dtmFeature )
-               {
-                dtmFeatureP = ftableAddrP(dtmP,dtmFeature) ;
-                if( bcdtmData_getDtmFeatureTypeNameFromDtmFeatureType(dtmFeatureP->dtmFeatureType,dtmFeatureTypeName)) goto errexit ;
-                bcdtmWrite_message(0,0,0,"Dtm Feature[%6ld] ** Type = %20s ** userTag = %11I64d featureId = %11I64d ** state = %2ld",dtmFeature,dtmFeatureTypeName,dtmFeatureP->dtmUserTag,dtmFeatureP->dtmFeatureId,dtmFeatureP->dtmFeatureState) ;
-               }
-            }
-/*
-**        Mark All Tin Features That Are Also A Roll Back Feature
-*/
-          if( dbg ) bcdtmWrite_message(0,0,0,"Marking Rolled Back DTM Tin Features") ;
-          if( bcdtmObject_markTinFeaturesThatAreRollBackFeaturesDtmObject(dtmP)) goto errexit ;
-/*
-**        Copy Feature Points To Temporary Dtm Object Points Array
-*/
-          numCleanUpFeatures = 0 ;
-          numTinFeaturesRolledBack = 0 ;
-          numTinFeatureErrorsRolledBack = 0 ;
-          numNewFeaturesRolledBack = 0 ;
-          for( dtmFeature = 0 ; dtmFeature < dtmP->numFeatures ; ++dtmFeature )
-            {
-             if( dbg == 2 ) bcdtmWrite_message(0,0,0,"Rolling Back Feature = %8ld of %8ld",dtmFeature,dtmP->numFeatures) ;
-             dtmFeatureP = ftableAddrP(dtmP,dtmFeature) ;
-             if( dbg == 2 ) if( dtmFeatureP->dtmFeatureType == DTMFeatureType::Hull )bcdtmWrite_message(0,0,0,"Type = DTMFeatureType::Hull ** Feature State = %2ld",dtmFeatureP->dtmFeatureState) ;
-/*
-**           Existing Tin Feature - One Incorporated In The Triangulation
-*/
-             if( dtmFeatureP->dtmFeatureState == DTMFeatureState::Tin )
-               {
-                if( dbg == 2 ) bcdtmWrite_message(0,0,0,"**** Existing Tin Feature") ;
-                if( dtmFeatureP->dtmFeatureType == DTMFeatureType::Hull )  // For Roll Back Purpose Hulls Are Stored As Roll Back Features
-                  {
-                   dtmFeatureP->dtmFeatureState = DTMFeatureState::Deleted ;
-                  }
-                else
-                  {
-                   ++numTinFeaturesRolledBack ;
-                   if( bcdtmData_copyInitialDtmFeaturePointsToPointArrayDtmObject(dtmP,dtmFeature,&featurePtsP,&numFeaturePts)) goto errexit ;
-                   if( numFeaturePts == 0 || ( dtmFeatureP->dtmFeatureType == DTMFeatureType::Void && numFeaturePts < 4) )   // Initial Stuff Up With Drape Voids Not Being Rolled Back
-                     {
-                      if( dbg == 1 )
-                        {
-                         bcdtmWrite_message(0,0,0,"ERROR ** numFeaturePts = 0 ** dtmFeature[%5ld] ** Type = %8ld Id = %10I64d",dtmFeature,dtmFeatureP->dtmFeatureType,dtmFeatureP->dtmFeatureId) ;
-                         long listPtr,nextPnt,firstPnt ;
-                         firstPnt = dtmFeatureP->dtmFeaturePts.firstPoint ;
-                         nextPnt = firstPnt ;
-                         listPtr  = nodeAddrP(dtmP,nextPnt)->fPtr ;
-                         while ( listPtr != dtmP->nullPtr )
-                           {
-                            while ( listPtr != dtmP->nullPtr && flistAddrP(dtmP,listPtr)->dtmFeature != dtmFeature ) listPtr = flistAddrP(dtmP,listPtr)->nextPtr ;
-                            if( listPtr != dtmP->nullPtr )
-                              {
-                               pointP = pointAddrP(dtmP,nextPnt) ;
-                               if( flistAddrP(dtmP,listPtr)->pntType != 2 )
-                                 {
-                                  bcdtmWrite_message(0,0,0,"Actual   Feature Point = %12.5lf %12.5lf %10.4lf",pointP->x,pointP->y,pointP->z) ;
-                                 }
-                               else
-                                 {
-                                  bcdtmWrite_message(0,0,0,"Inserted Feature Point = %12.5lf %12.5lf %10.4lf",pointP->x,pointP->y,pointP->z) ;
-                                 }
-                              }
-                            nextPnt = flistAddrP(dtmP,listPtr)->nextPnt ;
-                            if( nextPnt == dtmP->nullPnt || nextPnt == firstPnt ) listPtr = dtmP->nullPtr ;
-                            else                                                  listPtr  = nodeAddrP(dtmP,nextPnt)->fPtr ;
-                           }
-                        }
-                      if( bcdtmList_copyDtmFeaturePointsToPointArrayDtmObject(dtmP,dtmFeature,&featurePtsP,&numFeaturePts)) goto errexit ;
-                     }
-                   if( dbg == 2 )
-                     {
-                      if( bcdtmData_getDtmFeatureTypeNameFromDtmFeatureType(dtmFeatureP->dtmFeatureType,dtmFeatureTypeName)) goto errexit ;
-                      bcdtmWrite_message(0,0,0,"Tin Dtm Feature ** dtmFeature = %6ld ** Type = %20s ** userTag = %11I64ld featureId = %10I64ld ** numFeaturePts = %6ld",dtmFeature,dtmFeatureTypeName,dtmFeatureP->dtmUserTag,dtmFeatureP->dtmFeatureId,numFeaturePts) ;
-                     }
-                   dtmFeatureP->dtmFeatureState          = DTMFeatureState::Data ;
-                   dtmFeatureP->dtmFeaturePts.firstPoint = tempDtmP->numPoints ;
-                   dtmFeatureP->numDtmFeaturePts         = numFeaturePts ;
-                   if( bcdtmObject_storeDtmFeatureInDtmObject(tempDtmP,DTMFeatureType::RandomSpots,dtmP->nullUserTag,1,&dtmFeatureId,featurePtsP,numFeaturePts)) goto errexit ;
-                   free(featurePtsP) ;
-                   featurePtsP = nullptr ;
-                  }
-               }
-/*
-**           New Dtm Feature - One Added After Triangulation
-*/
-             if( dtmFeatureP->dtmFeatureState == DTMFeatureState::PointsArray && dtmFeatureP->dtmFeatureType != DTMFeatureType::DrapeVoid && dtmFeatureP->dtmFeatureType != DTMFeatureType::DrapeHull )
-               {
-                if( bcdtmList_copyDtmFeaturePointsToPointArrayDtmObject(dtmP,dtmFeature,&featurePtsP,&numFeaturePts)) goto errexit ;
-                if( dbg )
-                  {
-                   if( bcdtmData_getDtmFeatureTypeNameFromDtmFeatureType(dtmFeatureP->dtmFeatureType,dtmFeatureTypeName)) goto errexit ;
-                   bcdtmWrite_message(0,0,0,"New Dtm Feature ** dtmFeature = %6ld ** Type = %20s ** userTag = %11I64ld featureId = %10I64ld ** numFeaturePts = %6ld",dtmFeature,dtmFeatureTypeName,dtmFeatureP->dtmUserTag,dtmFeatureP->dtmFeatureId,dtmFeatureP->numDtmFeaturePts) ;
-                  }
-/*
-**              Add New Feature
-*/
-                ++numNewFeaturesRolledBack ;
-                firstPoint = tempDtmP->numPoints ;
-                if( bcdtmObject_storeDtmFeatureInDtmObject(tempDtmP,DTMFeatureType::RandomSpots,dtmP->nullUserTag,1,&dtmFeatureId,bcdtmMemory_getPointerP3D(dtmP, dtmFeatureP->dtmFeaturePts.pointsPI),dtmFeatureP->numDtmFeaturePts)) goto errexit ;
-                bcdtmMemory_free(dtmP, dtmFeatureP->dtmFeaturePts.pointsPI) ;
-                dtmFeatureP->dtmFeaturePts.pointsPI = 0;
-                if( dtmFeatureP->dtmFeatureType == DTMFeatureType::RandomSpots )
-                  {
-                   dtmFeatureP->dtmFeatureState          = DTMFeatureState::Deleted ;
-                   dtmFeatureP->numDtmFeaturePts         = 0 ;
-                  }
-                else
-                  {
-                   dtmFeatureP->dtmFeatureState          = DTMFeatureState::Data ;
-                   dtmFeatureP->dtmFeaturePts.firstPoint = firstPoint ;
-                  }
-               }
-/*
-**           Roll Back Dtm Feature  -  Feature Added During Triangulation To Enable CleanUp
-*/
-             if( dtmFeatureP->dtmFeatureState == DTMFeatureState::Rollback )
-               {
-                if( dbg == 2 ) bcdtmWrite_message(0,0,0,"**** Roll Back Feature") ;
-                ++numCleanUpFeatures ;
-                if( bcdtmList_copyDtmFeaturePointsToPointArrayDtmObject(dtmP,dtmFeature,&featurePtsP,&numFeaturePts)) goto errexit ;
-                firstPoint = tempDtmP->numPoints ;
-                if( bcdtmObject_storeDtmFeatureInDtmObject(tempDtmP,DTMFeatureType::RandomSpots,dtmP->nullUserTag,1,&dtmFeatureId,bcdtmMemory_getPointerP3D(dtmP, dtmFeatureP->dtmFeaturePts.pointsPI),dtmFeatureP->numDtmFeaturePts)) goto errexit ;
-//              Mark Random Points In Tin That Are Part Of Error Feature
-                for( p3dP = featurePtsP ; p3dP < featurePtsP + numFeaturePts ; ++p3dP )
-                  {
-                   bcdtmFind_closestPointDtmObject(dtmP,p3dP->x,p3dP->y,&point) ;
-                   nodeAddrP(dtmP,point)->sPtr = 1 ;
-                  }
-                bcdtmMemory_free(dtmP, dtmFeatureP->dtmFeaturePts.pointsPI) ;
-                dtmFeatureP->dtmFeaturePts.pointsPI = 0;
-                if( dtmFeatureP->dtmFeatureType == DTMFeatureType::GroupSpots && dtmFeatureP->dtmUserTag == -dtmP->nullUserTag )
-                  {
-                   dtmFeatureP->dtmFeatureState          = DTMFeatureState::Deleted ;
-                   dtmFeatureP->numDtmFeaturePts         = 0 ;
-                  }
-                else
-                  {
-                   dtmFeatureP->dtmFeatureState          = DTMFeatureState::Data ;
-                   dtmFeatureP->dtmFeaturePts.firstPoint = firstPoint ;
-                  }
-               }
-/*
-**           Tin Error Dtm Feature
-*/
-             if( dtmFeatureP->dtmFeatureState == DTMFeatureState::TinError )
-               {
-                if( dbg == 2 ) bcdtmWrite_message(0,0,0,"**** Tin Error Feature") ;
-                ++numTinFeatureErrorsRolledBack ;
-                if( bcdtmList_copyDtmFeaturePointsToPointArrayDtmObject(dtmP,dtmFeature,&featurePtsP,&numFeaturePts)) goto errexit ;
-
-//              Mark Random Points In Tin That Are Part Of Error Feature
-
-                for( p3dP = featurePtsP ; p3dP < featurePtsP + numFeaturePts ; ++p3dP )
-                  {
-                   bcdtmFind_closestPointDtmObject(dtmP,p3dP->x,p3dP->y,&point) ;
-                   nodeAddrP(dtmP,point)->sPtr = 1 ;
-                  }
-
-//              Copy To Points To Temporary DTM
-
-                firstPoint = tempDtmP->numPoints ;
-                if( bcdtmObject_storeDtmFeatureInDtmObject(tempDtmP,DTMFeatureType::RandomSpots,dtmP->nullUserTag,1,&dtmFeatureId,bcdtmMemory_getPointerP3D(dtmP, dtmFeatureP->dtmFeaturePts.pointsPI),dtmFeatureP->numDtmFeaturePts)) goto errexit ;
-                bcdtmMemory_free(dtmP, dtmFeatureP->dtmFeaturePts.pointsPI) ;
-                dtmFeatureP->dtmFeatureState          = DTMFeatureState::Data ;
-                dtmFeatureP->dtmFeaturePts.firstPoint = firstPoint ;
-               }
-            }
-/*
-**        Copy Random Points ( None Feature Points )
-*/
-          if( dbg ) bcdtmWrite_message(0,0,0,"Copying Random Points To New Point Array") ;
-          numRandomPointsRolledBack = 0 ;
-          for( node = 0 ; node < dtmP->numPoints ; ++node )
-            {
-             if( ! bcdtmFlag_testDeletePointBitPCWD(&nodeAddrP(dtmP,node)->PCWD))
-               {
-                if( ! bcdtmFlag_testInsertPoint(dtmP,node) )
-                  {
-                   if( nodeAddrP(dtmP,node)->hPtr == dtmP->nullPnt || ( nodeAddrP(dtmP,node)->hPtr != dtmP->nullPnt ))
-                     {
-                      if( nodeAddrP(dtmP,node)->fPtr == dtmP->nullPtr )
-                        {
-                         if( nodeAddrP(dtmP,node)->sPtr != 1 )
-                           {
-                            ++numRandomPointsRolledBack ;
-                            pointP = pointAddrP(dtmP,node) ;
-                            randomPoint.x = pointP->x ;
-                            randomPoint.y = pointP->y ;
-                            randomPoint.z = pointP->z ;
-                            if( dbg == 2 ) bcdtmWrite_message(0,0,0,"Copying Random Point %12.5lf %12.5lf %10.4lf",randomPoint.x,randomPoint.y,randomPoint.z);
-                            if( bcdtmObject_storeDtmFeatureInDtmObject(tempDtmP,DTMFeatureType::RandomSpots,dtmP->nullUserTag,1,&dtmP->nullFeatureId,&randomPoint,1)) goto errexit ;
-                           }
-                        }
-                     }
-                  }
-               }
-            }
-/*
-**        Free points Array - Copy Temp Points To DTM
-*/
-          if( dtmP->pointsPP != nullptr )
-            {
-//             bcdtmObject_moveOrCopyPointsArray(dtmP,tempDtmP) ;
-             dtmP->numPoints = 0 ;
-             dtmP->dtmState  = DTMState::Data ;
-             for( point = 0 ; point < tempDtmP->numPoints ; ++point )
-               {
-                if( bcdtmObject_storeDtmFeatureInDtmObject(dtmP,DTMFeatureType::RandomSpots,DTM_NULL_USER_TAG,1,&nullFeatureId,(DPoint3d *)pointAddrP(tempDtmP,point),1)) goto errexit ;
-               }
-             dtmP->numSortedPoints = 0 ;
-            }
-/*
-**        Free Nodes Array
-*/
-          if( dtmP->nodesPP != nullptr )
-            {
-             for( n = 0 ; n < dtmP->numNodePartitions ; ++n )  bcdtmMemory_freePartition(dtmP, DTMPartition::Node, n, dtmP->nodesPP[n]) ;
-             free(dtmP->nodesPP) ;
-             dtmP->nodesPP = nullptr ;
-             dtmP->numNodePartitions = 0 ;
-             dtmP->numNodes = 0 ;
-             dtmP->memNodes = 0 ;
-            }
-/*
-**        Free Flist Array
-*/
-          if( dtmP->fListPP != nullptr )
-            {
-             for( n = 0 ; n < dtmP->numFlistPartitions ; ++n ) bcdtmMemory_freePartition(dtmP, DTMPartition::FList, n, dtmP->fListPP[n]) ;
-             free(dtmP->fListPP) ;
-             dtmP->fListPP            = nullptr ;
-             dtmP->numFlistPartitions = 0 ;
-             dtmP->numFlist           = 0 ;
-             dtmP->memFlist           = 0 ;
-             dtmP->fListDelPtr        = dtmP->nullPtr ;
-            }
-         }
-/*
-**    Write Out All DTM Features
-*/
-       if( dbg == 2 )
-         {
-          int featureCount = 0 ;
-          int hullCount = 0 ;
-          for( dtmFeature1 = 0 ; dtmFeature1 < dtmP->numFeatures ; ++dtmFeature1 )
-            {
-             dtmFeature1P = ftableAddrP(dtmP,dtmFeature1) ;
-             if( dtmFeature1P->dtmFeatureState == DTMFeatureState::Data ) ++featureCount ;
-             if( dtmFeature1P->dtmFeatureState == DTMFeatureState::Data && dtmFeature1P->dtmFeatureType == DTMFeatureType::Hull) ++hullCount ;
-            }
-          bcdtmWrite_message(0,0,0,"featureCount = %8ld",featureCount) ;
-          bcdtmWrite_message(0,0,0,"hullCount    = %8ld",hullCount) ;
-         }
-/*
-**     Remove All None DTMFeatureState::Data Features
-*/
-       for( dtmFeature = dtmFeature1 = 0 ; dtmFeature1 < dtmP->numFeatures ; ++dtmFeature1 )
-         {
-          dtmFeature1P = ftableAddrP(dtmP,dtmFeature1) ;
-          if( dtmFeature1P->dtmFeatureState == DTMFeatureState::Data || ( dtmFeature1P->dtmFeatureState == DTMFeatureState::PointsArray && ( dtmFeature1P->dtmFeatureType == DTMFeatureType::DrapeVoid || dtmFeature1P->dtmFeatureType == DTMFeatureType::DrapeHull ) ) )
-            {
-             if( dtmFeature != dtmFeature1 )
-               {
-                dtmFeatureP = ftableAddrP(dtmP,dtmFeature) ;
-                *dtmFeatureP = *dtmFeature1P ;
-               }
-             ++dtmFeature ;
-            }
-         }
-
-       dtmP->numFeatures = dtmFeature  ;
-/*
-**     Reset DTM Header Variables
-*/
-       dtmP->dtmState           = DTMState::Data ;
-       dtmP->hullPoint          = dtmP->nullPnt ;
-       dtmP->nextHullPoint      = dtmP->nullPnt ;
-       dtmP->numLines           = 0 ;
-       dtmP->numTriangles       = 0 ;
-       dtmP->numSortedPoints    = 0 ;
-       bcdtmMath_setBoundingCubeDtmObject(dtmP) ;
-       if( bcdtmObject_resizeMemoryDtmObject(dtmP)) goto errexit ;
-      }
-/*
-**  Report Roll Back Stats
-*/
-    if( dbg == 2  )
-      {
-       totalCleanUpFeatures = numCleanUpFeatures + numTinFeaturesRolledBack + numTinFeatureErrorsRolledBack + numNewFeaturesRolledBack  ;
-       bcdtmWrite_message(0,0,0,"numDtmFeatures                = %8ld",dtmP->numFeatures) ;
-       bcdtmWrite_message(0,0,0,"totalCleanUpFeatures         = %8ld",totalCleanUpFeatures) ;
-       bcdtmWrite_message(0,0,0,"numCleanUpFeatures           = %8ld",numCleanUpFeatures) ;
-       bcdtmWrite_message(0,0,0,"numTinFeaturesRolledBack      = %8ld",numTinFeaturesRolledBack) ;
-       bcdtmWrite_message(0,0,0,"numTinFeatureErrorsRolledBack = %8ld",numTinFeatureErrorsRolledBack) ;
-       bcdtmWrite_message(0,0,0,"numNewFeaturesRolledBack      = %8ld",numNewFeaturesRolledBack) ;
-       bcdtmWrite_message(0,0,0,"numRandomPointsRolledBack     = %8ld",numRandomPointsRolledBack) ;
-       if( dtmP->numFeatures != totalCleanUpFeatures )
-         {
-          bcdtmWrite_message(1,0,0,"DTM Roll Back Invalid") ;
-          goto errexit ;
-         }
-      }
-   }
- else if( (dtmP->dtmState == DTMState::PointsSorted || dtmP->dtmState == DTMState::DuplicatesRemoved || dtmP->dtmState == DTMState::TinError) )
-     {
-
-
-
-    if( dbg && dtmP->dtmState == DTMState::PointsSorted) bcdtmWrite_message(0,0,0,"Changing Dtm State From DTMState::PointsSorted to DTMState::Data" ) ;
-    if( dbg && dtmP->dtmState == DTMState::DuplicatesRemoved) bcdtmWrite_message(0,0,0,"Changing Dtm State From DTMState::DuplicatesRemoved to DTMState::Data" ) ;
-
-    // Probably need to scan to see if they are any DTMFeatureState::Tin FEATURES in the DTM.
-/*
-**  If There Are No features Just Reset State To DTMState::Data
-*/
-    if( dtmP->numFeatures == 0 ) dtmP->dtmState = DTMState::Data ;
-/*
-**  Else Place Feature Points In First Point Order
-*/
-    else
-      {
-/*
-**     Allocate An Array For Marking Random Points
-*/
-       markSize = dtmP->numPoints / 8 + 1 ;
-       markFlagP = (unsigned char *) malloc( markSize * sizeof(char));
-       if( markFlagP == nullptr )
-         {
-          bcdtmWrite_message(1,0,0,"Memory Allocation Failure") ;
-          goto errexit ;
-         }
-       for( n = 0 ; n < markSize ; ++n ) *(markFlagP+n) = (char) 0 ;
-
-/*
-**     Copy Feature Points To Temporary Dtm Object Points Array
-*/
-       for( dtmFeature = 0 ; dtmFeature < dtmP->numFeatures ; ++dtmFeature )
-         {
-          dtmFeatureP = ftableAddrP(dtmP,dtmFeature) ;
-
-          if(dtmFeatureP->dtmFeatureState != DTMFeatureState::Deleted && dtmFeatureP->dtmFeatureState != DTMFeatureState::TinError && dtmFeatureP->dtmFeatureState != DTMFeatureState::Rollback)
-              {
-/*
-**        Mark Feature Points Copied
-*/
-              if (dtmFeatureP->dtmFeatureState == DTMFeatureState::OffsetsArray)
-                  {
-                  long* offsetP = bcdtmMemory_getPointerOffset(dtmP,dtmFeatureP->dtmFeaturePts.offsetPI);
-                  for( n = 0 ; n < dtmFeatureP->numDtmFeaturePts ; ++n )
-                    {
-                     bcdtmFlag_setFlag(markFlagP,offsetP[n]) ;
-                    }
-                  }
-              else if( dtmFeatureP->dtmFeatureState == DTMFeatureState::Tin )
-                {
-                 if( dbg == 2 ) bcdtmWrite_message(0,0,0,"Scanning Tin Feature %8ld Type = %4ld",dtmFeature,dtmFeatureP->dtmFeatureType) ;
-                 point = firstPoint = dtmFeatureP->dtmFeaturePts.firstPoint ;
-                 do
-                   {
-                    if( dbg == 2 ) bcdtmWrite_message(0,0,0,"Point = %12.5lf %12.5lf %10.4lf",pointAddrP(dtmP,point)->x,pointAddrP(dtmP,point)->y,pointAddrP(dtmP,point)->z) ;
-                    flPtr = nodeAddrP(dtmP,point)->fPtr ;
-                    while( flPtr != dtmP->nullPtr )
-                      {
-                      if( flistAddrP(dtmP,flPtr)->dtmFeature == dtmFeature )
-                         {
-                          if( dbg == 2 ) bcdtmWrite_message(0,0,0,"*** Point Type = %2ld",flistAddrP(dtmP,flPtr)->pntType) ;
-//                          if( flistAddrP(dtmP,flPtr)->pntType == 2 )  // None Feature Point
-                            bcdtmFlag_setFlag(markFlagP,point) ;
-                         }
-                       flPtr = flistAddrP(dtmP,flPtr)->nextPtr ;
-                      }
-                    if( bcdtmList_getNextPointForDtmFeatureDtmObject(dtmP,dtmFeature,point,&nextPoint)) goto errexit ;
-                    point = nextPoint ;
-                   } while( point != dtmP->nullPnt && point != firstPoint ) ;
-                  }
-              }
-         }
-        /*
-        **        Mark All Tin Features That Are Also A Roll Back Feature
-        */
-       if (dtmP->extended && dtmP->extended->rollBackInfoP)
-            {
-            if( dbg ) bcdtmWrite_message(0,0,0,"Marking Rolled Back DTM Tin Features") ;
-            if( bcdtmObject_markTinFeaturesThatAreRollBackFeaturesPreMergeDtmObject(dtmP, dtmP->extended->rollBackInfoP->rollBackDtmP)) goto errexit ;
-            }
-
-/*
-**     Create Temporary DTM Object For Restructuring Points Array
-*/
-       if( bcdtmObject_createDtmObject(&tempDtmP)) goto errexit ;
-       tempDtmP->iniPoints = dtmP->numPoints ;
-       tempDtmP->incPoints = dtmP->incPoints ;
-/*
-**     Copy Feature Points To Temporary Dtm Object Points Array
-*/
-       for( dtmFeature = 0 ; dtmFeature < dtmP->numFeatures ; ++dtmFeature )
-         {
-          dtmFeatureP = ftableAddrP(dtmP,dtmFeature) ;
-
-          if(dtmFeatureP->dtmFeatureState != DTMFeatureState::Deleted && dtmFeatureP->dtmFeatureState != DTMFeatureState::Rollback && dtmFeatureP->dtmFeatureState != DTMFeatureState::TinError)
-              {
-              if( dtmFeatureP->dtmFeatureState != DTMFeatureState::OffsetsArray && dtmFeatureP->dtmFeatureState != DTMFeatureState::Tin)
-                   continue;
-
-/*
-**        Store Feature Points In Temporary DTM Object
-*/
-              if( bcdtmData_copyInitialDtmFeaturePointsToPointArrayDtmObject(dtmP,dtmFeature,&featurePtsP,&numFeaturePts)) goto errexit ;
-              if( dbg )
-                {
-                 if( bcdtmData_getDtmFeatureTypeNameFromDtmFeatureType(dtmFeatureP->dtmFeatureType,dtmFeatureTypeName)) goto errexit ;
-                 bcdtmWrite_message(0,0,0,"Dtm Feature ** dtmFeature = %6ld ** Type = %20s ** userTag = %11I64d featureId = %11I64d ** numFeaturePts = %6ld",dtmFeature,dtmFeatureTypeName,dtmFeatureP->dtmUserTag,dtmFeatureP->dtmFeatureId,numFeaturePts) ;
-                }
-              dtmFeatureP->dtmFeatureState          = DTMFeatureState::Data ;
-              dtmFeatureP->dtmFeaturePts.firstPoint = tempDtmP->numPoints ;
-              dtmFeatureP->numDtmFeaturePts         = numFeaturePts ;
-              if( bcdtmObject_storeDtmFeatureInDtmObject(tempDtmP,DTMFeatureType::RandomSpots,dtmP->nullUserTag,1,&dtmFeatureId,featurePtsP,numFeaturePts)) goto errexit ;
-              free(featurePtsP) ;
-              featurePtsP = nullptr ;
-              }
-         }
-/*
-**     Copy Random Points
-*/
-       for( n = 0 ; n < dtmP->numPoints ; ++n )
-         {
-          if( ! bcdtmFlag_testFlag(markFlagP,n ))
-            {
-             pointP = pointAddrP(dtmP,n) ;
-             randomPoint.x = pointP->x ;
-             randomPoint.y = pointP->y ;
-             randomPoint.z = pointP->z ;
-             if( bcdtmObject_storeDtmFeatureInDtmObject(tempDtmP,DTMFeatureType::RandomSpots,dtmP->nullUserTag,1,&dtmFeatureId,&randomPoint,1)) goto errexit ;
-            }
-         }
-    if (dtmP->dtmState == DTMState::TinError)
-        {
-        if( dtmP->cListPP != nullptr )
-          {
-           for( n = 0 ; n < dtmP->numClistPartitions ; ++n ) bcdtmMemory_freePartition(dtmP, DTMPartition::CList, n, dtmP->cListPP[n]) ;
-           free(dtmP->cListPP) ;
-           dtmP->cListPP = nullptr ;
-           dtmP->numClistPartitions = 0 ;
-           dtmP->numClist           = 0 ;
-           dtmP->memClist           = 0 ;
-           dtmP->cListPtr           = 0 ;
-           dtmP->cListDelPtr        = dtmP->nullPtr ;
-          }
-/*
-**     Free Nodes Array
-*/
-       if( dtmP->nodesPP != nullptr )
-         {
-          for( n = 0 ; n < dtmP->numNodePartitions ; ++n )  bcdtmMemory_freePartition(dtmP, DTMPartition::Node, n, dtmP->nodesPP[n]) ;
-          free(dtmP->nodesPP) ;
-          dtmP->nodesPP = nullptr ;
-          dtmP->numNodePartitions = 0 ;
-          dtmP->numNodes = 0 ;
-          dtmP->memNodes = 0 ;
-         }
-/*
-**     Free Flist Array
-*/
-       if( dtmP->fListPP != nullptr )
-         {
-          for( n = 0 ; n < dtmP->numFlistPartitions ; ++n ) bcdtmMemory_freePartition(dtmP, DTMPartition::FList, n, dtmP->fListPP[n]) ;
-          free(dtmP->fListPP) ;
-          dtmP->fListPP            = nullptr ;
-          dtmP->numFlistPartitions = 0 ;
-          dtmP->numFlist           = 0 ;
-          dtmP->memFlist           = 0 ;
-          dtmP->fListDelPtr        = dtmP->nullPtr ;
-         }
-/*
-**  Reset DTM Header Variables
-*/
-        dtmP->hullPoint          = dtmP->nullPnt ;
-        dtmP->nextHullPoint      = dtmP->nullPnt ;
-        dtmP->numLines           = 0 ;
-        dtmP->numTriangles       = 0 ;
-        }
-
-/*
-**     Free DTM Points Array
-*/
-    if (dtmP->extended && dtmP->extended->rollBackInfoP)
-        {
-        // Need to sort out the random points which are stored as
-        if( dbg ) bcdtmWrite_message(0,0,0,"Merge back the features") ;
-
-       for( dtmFeature = 0 ; dtmFeature < dtmP->numFeatures ; ++dtmFeature )
-         {
-          dtmFeatureP = ftableAddrP(dtmP,dtmFeature) ;
-/*
-**           Roll Back Dtm Feature  -  Feature Added During Triangulation To Enable CleanUp
-*/
-              if( dtmFeatureP->dtmFeatureType == DTMFeatureType::GroupSpots && dtmFeatureP->dtmUserTag == -dtmP->nullUserTag )
-               {
-                if( dbg == 2 ) bcdtmWrite_message(0,0,0,"**** Roll Back Feature") ;
-                if( bcdtmObject_storeDtmFeatureInDtmObject(tempDtmP,DTMFeatureType::RandomSpots,dtmP->nullUserTag,1,&dtmFeatureId,bcdtmMemory_getPointerP3D(dtmP, dtmFeatureP->dtmFeaturePts.pointsPI),dtmFeatureP->numDtmFeaturePts)) goto errexit ;
-                dtmFeatureP->dtmFeatureState          = DTMFeatureState::Deleted ;
-                dtmFeatureP->numDtmFeaturePts         = 0 ;
-               }
-           }
-        }
-//     bcdtmObject_moveOrCopyPointsArray(dtmP, tempDtmP);
-       dtmP->numPoints = 0 ;
-       dtmP->dtmState  = DTMState::Data ;
-       for( point = 0 ; point < tempDtmP->numPoints ; ++point )
-         {
-          if( bcdtmObject_storeDtmFeatureInDtmObject(dtmP,DTMFeatureType::RandomSpots,DTM_NULL_USER_TAG,1,&nullFeatureId,(DPoint3d *)pointAddrP(tempDtmP,point),1)) goto errexit ;
-         }
-      dtmP->numSortedPoints = 0 ;
-/*
-**     Reset DTM Header Values
-*/
-       dtmP->dtmState           = DTMState::Data ;
-//       dtmP->pointsPP            = tempDtmP->pointsPP ;
-//       dtmP->numPoints          = tempDtmP->numPoints ;
-//       dtmP->memPoints          = tempDtmP->memPoints ;
-//       dtmP->numPointPartitions = tempDtmP->numPointPartitions ;
-//       dtmP->pointPartitionSize = tempDtmP->pointPartitionSize ;
-       dtmP->numSortedPoints    = 0 ;
-//       tempDtmP->pointsPP       = nullptr ;
-
-      }
-
-    if (dtmP->extended && dtmP->extended->rollBackInfoP)
-        {
-        // Need to sort out the random points which are stored as
-        if( dbg ) bcdtmWrite_message(0,0,0,"Merge back the features") ;
-
-        if (bcdtmClean_appendRollbackDtmObject(dtmP, dtmP->extended->rollBackInfoP->rollBackDtmP)) goto errexit ;
-
-        }
-
-     }
-
-/*
-** Check For Drape Features
-*/
- if( dbg ) bcdtmWrite_message(0,0,0,"Checking For Drape Features") ;
- drapeFeatures = FALSE ;
- for( dtmFeature = 0 ; dtmFeature < dtmP->numFeatures && drapeFeatures == FALSE ; ++dtmFeature )
-   {
-    dtmFeatureP = ftableAddrP(dtmP,dtmFeature) ;
-    if( ( dtmFeatureP->dtmFeatureType == DTMFeatureType::DrapeVoid && dtmFeatureP->dtmFeatureState != DTMFeatureState::PointsArray )||
-        ( dtmFeatureP->dtmFeatureType == DTMFeatureType::DrapeHull && dtmFeatureP->dtmFeatureState != DTMFeatureState::PointsArray )   )
-      {
-       drapeFeatures = TRUE ;
-      }
-   }
-/*
-**  Change State Of Drape Features To Points Array
-*/
- if( drapeFeatures )
-   {
-    if( dbg ) bcdtmWrite_message(0,0,0,"Changing State Of Drape Features To Points Array") ;
-    pointMarkP = ( long *) malloc(dtmP->numPoints*sizeof(long)) ;
-    if( pointMarkP == nullptr )
-      {
-       bcdtmWrite_message(1,0,0,"Memory Allocation Failure") ;
-       goto errexit ;
-      }
-    for( pmarkP = pointMarkP ; pmarkP < pointMarkP + dtmP->numPoints ; ++pmarkP ) *pmarkP = 0 ;
-
-//  Mark Drape Features
-
-    for( dtmFeature = 0 ; dtmFeature < dtmP->numFeatures ; ++dtmFeature )
-      {
-       dtmFeatureP = ftableAddrP(dtmP,dtmFeature) ;
-       if (dtmFeatureP->dtmFeatureState == DTMFeatureState::Deleted)
-           continue;
-       if( ( dtmFeatureP->dtmFeatureType == DTMFeatureType::DrapeVoid && dtmFeatureP->dtmFeatureState != DTMFeatureState::PointsArray )||
-           ( dtmFeatureP->dtmFeatureType == DTMFeatureType::DrapeHull && dtmFeatureP->dtmFeatureState != DTMFeatureState::PointsArray )   )
-         {
-          firstPoint = dtmFeatureP->dtmFeaturePts.firstPoint ;
-          if( dbg == 2 ) bcdtmWrite_message(0,0,0,"dtmFeature[%5ld] ** dtmFeatureP->dtmFeatureType = %4ld ** firstPoint = %8ld",dtmFeature,dtmFeatureP->dtmFeatureType,firstPoint) ;
-          if( bcdtmList_copyDtmFeaturePointsToPointArrayDtmObject(dtmP,dtmFeature,&featurePtsP,&numFeaturePts)) goto errexit ;
-          dtmFeatureP->dtmFeaturePts.pointsPI =  bcdtmMemory_allocate(dtmP, numFeaturePts * sizeof(DPoint3d)) ;
-          if( dtmFeatureP->dtmFeaturePts.pointsPI == 0 )
-            {
-             bcdtmWrite_message(1,0,0,"Memory Allocation Failure") ;
-             goto errexit ;
-            }
-          else
-            {
-             memcpy(bcdtmMemory_getPointerP3D(dtmP, dtmFeatureP->dtmFeaturePts.pointsPI),featurePtsP,numFeaturePts*sizeof(DPoint3d)) ;
-            }
-          dtmFeatureP->dtmFeatureState = DTMFeatureState::PointsArray ;
-          for( pmarkP = pointMarkP + firstPoint ; pmarkP < pointMarkP + firstPoint + dtmFeatureP->numDtmFeaturePts ; ++pmarkP ) *pmarkP = 1 ;
-          if( featurePtsP != nullptr ) { free(featurePtsP) ; featurePtsP = nullptr ; }
-         }
-      }
-
-//   Remove Marked Points
-
-     if( dbg ) bcdtmWrite_message(0,0,0,"Removing Marked Points") ;
-     for( pnt1 = pnt2 = 0 ; pnt2 < dtmP->numPoints ; ++pnt2 )
-       {
-        if( ! *(pointMarkP+pnt2) )
-          {
-           if( pnt1 != pnt2 ) *pointAddrP(dtmP,pnt1) = *pointAddrP(dtmP,pnt2) ;
-           ++pnt1 ;
-          }
-       }
-     pnt2 = dtmP->numPoints ;
-     dtmP->numPoints = pnt1 ;
-
-//   Determine Offsets For None Drape Features
-
-     for( pmarkP = pointMarkP + 1 ; pmarkP < pointMarkP + pnt2 ; ++pmarkP ) *pmarkP = *pmarkP + *(pmarkP-1) ;
-
-//   Reset First Point For None Drape Features
-
-     for( dtmFeature = 0 ; dtmFeature < dtmP->numFeatures ; ++dtmFeature )
-       {
-        dtmFeatureP = ftableAddrP(dtmP,dtmFeature) ;
-        if( dtmFeatureP->dtmFeatureType != DTMFeatureType::DrapeVoid && dtmFeatureP->dtmFeatureType != DTMFeatureType::DrapeHull )
-          {
-           firstPoint = dtmFeatureP->dtmFeaturePts.firstPoint ;
-           dtmFeatureP->dtmFeaturePts.firstPoint = firstPoint - *(pointMarkP+firstPoint) ;
-          }
-       }
-     if( pointMarkP != nullptr )  { free(pointMarkP)  ; pointMarkP  = nullptr ; }
-    }
-/*
-** Append Roll Back Triangles
-*/
- if( trianglesDtmP )
-   {
-    if( bcdtmObject_appendDtmObject(dtmP,trianglesDtmP)) goto errexit ;
-   }
-/*
-** Set Bounding Cube
-*/
- bcdtmMath_setBoundingCubeDtmObject(dtmP) ;
- if( dbg ) bcdtmWrite_message(0,0,0,"dtmP->xRange = %12.4lf dtmP->yRange = %12.4lf dtmP->zRange = %12.4lf",dtmP->xRange,dtmP->yRange,dtmP->zRange) ;
-/*
-** Check For Multiple Hull Features
-*/
- for( dtmFeature = 0 ; dtmFeature < dtmP->numFeatures ; ++dtmFeature )
-   {
-    dtmFeatureP = ftableAddrP(dtmP,dtmFeature) ;
-    if( dbg == 2 ) if( dtmFeatureP->dtmFeatureType == DTMFeatureType::Hull ) bcdtmWrite_message(0,0,0,"**** Type = DTMFeatureType::Hull ** Feature State = %2ld",dtmFeatureP->dtmFeatureState) ;
-   }
-/*
-** Log Features
-*/
- if( dbg == 2 )
-   {
-    for( dtmFeature = 0 ; dtmFeature < dtmP->numFeatures ; ++dtmFeature )
-      {
-       dtmFeatureP = ftableAddrP(dtmP,dtmFeature) ;
-       bcdtmWrite_message(0,0,0,"dtmFeature[%5ld] ** State = %4ld Type = %4ld FirstPoint = %8ld NumPoints = %8ld",dtmFeature,dtmFeatureP->dtmFeatureState,dtmFeatureP->dtmFeatureType,dtmFeatureP->dtmFeaturePts.firstPoint,dtmFeatureP->numDtmFeaturePts) ;
-      }
-   }
-
-/*
-** Log Roll Back Stats
-*/
- if( dbg )
-   {
-    bcdtmWrite_message(0,0,0,"DTM After Roll Back To Initial Feature State") ;
-    bcdtmObject_reportStatisticsDtmObject(dtmP) ;
-   }
-/*
-** Clean Up
-*/
- cleanup :
- if( markFlagP   != nullptr ) free(markFlagP) ;
- if( tempDtmP      != nullptr ) bcdtmObject_destroyDtmObject(&tempDtmP) ;
- if( trianglesDtmP != nullptr ) bcdtmObject_destroyDtmObject(&trianglesDtmP) ;
- if( featurePtsP   != nullptr ) { free(featurePtsP) ; featurePtsP = nullptr ; }
- if( pointMarkP    != nullptr ) { free(pointMarkP)  ; pointMarkP  = nullptr ; }
-/*
-** Job Completed
-*/
- if( dbg && ret == DTM_SUCCESS ) bcdtmWrite_message(0,0,0,"Rolling Back DTM To Initial Feature State Completed") ;
- if( dbg && ret != DTM_SUCCESS ) bcdtmWrite_message(0,0,0,"Rolling Back DTM To Initial Feature State Error") ;
- return(ret) ;
-/*
-** Error Exit
-*/
- errexit :
- if( ret == DTM_SUCCESS ) ret = DTM_ERROR ;
- goto cleanup ;
-}
-/*-------------------------------------------------------------------+
-|                                                                    |
-|                                                                    |
-|                                                                    |
-+-------------------------------------------------------------------*/
-BENTLEYDTM_EXPORT int bcdtmObject_setTriangulationParametersDtmObject
-(
- BC_DTM_OBJ *dtmP,
- double ppTol,                // Point To Point Tolerance. Must Be Greater Than Or Equal To Zero
- double plTol,                // Point To Line Tolerance. Must Be Greater Than Or Equal To Zero
- long edgeOption,             // Three values 1 - Do Not Remove Any Tin Hull Triangles
-                              //              2 - Remove Sliver Triangles On Tin Hull
-                              //              3 - Remove Triangles On Tin Hull Whose Length > maxSide
- double maxSide               // MaxSide Value For Edge Option 3
-)
-/*
-** Default Values For Triangulation Parameters When The DTM Object Is Created
-**
-**  ppTol = 0.0001
-**  edgeOption = 2
-**  maxSide = 1000.0
-**
-*/
-{
- int ret=DTM_SUCCESS ;
-/*
-** Test For Valid Dtm Object
-*/
- if( bcdtmObject_testForValidDtmObject(dtmP)) goto errexit ;
-/*
-** Validate Triangulation Parameters
-*/
- if( ppTol < 0.0 ) ppTol = 0.0001 ;
- if( plTol < 0.0 ) plTol = 0.0001 ;
- if( edgeOption < 1 || edgeOption > 3 ) edgeOption = 2 ;
- if( edgeOption == 3 && maxSide <= 0.0 ) { maxSide = 1000.0 ; edgeOption = 2 ; }
-/*
-** Set Triangulation Parameters
-*/
- if (dtmP->ppTol != ppTol || dtmP->plTol != plTol || dtmP->edgeOption != edgeOption || dtmP->maxSide != maxSide)
-     {
-    /*
-    ** If DTM In Triangulated State Change It To Untriangulated State
-    */
-     if( dtmP->dtmState == DTMState::Tin )
-       {
-       if (bcdtmObject_changeStateDtmObject(dtmP,DTMState::Data)) goto errexit ;
-       }
-    /*
-    ** Check DTM Is In Untriangulated State
-    */
-      if( dtmP->dtmState != DTMState::Data )
-        {
-         bcdtmWrite_message(2,0,0,"Method Requires Untriangulated DTM") ;
-         goto errexit ;
-        }
-         dtmP->ppTol = ppTol;
-         dtmP->plTol = plTol;
-         dtmP->edgeOption = edgeOption;
-         dtmP->maxSide = maxSide;
-         /*
-         **  Update Modified Time
-         */
-         bcdtmObject_updateLastModifiedTime (dtmP);
-     }
-/*
-** Clean Up
-*/
- cleanup :
-/*
-** Job Completed
-*/
- return(ret) ;
-/*
-** Error Exit
-*/
- errexit :
- if( ret == DTM_SUCCESS ) ret = DTM_ERROR ;
- goto cleanup ;
-}
-/*-------------------------------------------------------------------+
-|                                                                    |
-|                                                                    |
-|                                                                    |
-+-------------------------------------------------------------------*/
-BENTLEYDTM_EXPORT int bcdtmObject_getTriangulationParametersDtmObject
-(
- BC_DTM_OBJ *dtmP,
- double* ppTol,                // Point To Point Tolerance. Must Be Greater Than Or Equal To Zero
- double* plTol,                // Point To Line Tolerance. Must Be Greater Than Or Equal To Zero
- long* edgeOption,             // Three values 1 - Do Not Remove Any Tin Hull Triangles
-                               //              2 - Remove Sliver Triangles On Tin Hull
-                               //              3 - Remove Triangles On Tin Hull Whose Length > maxSide
- double* maxSide               // MaxSide Value For Edge Option 3
-)
-{
- int ret=DTM_SUCCESS ;
-/*
-** Test For Valid Dtm Object
-*/
- if( bcdtmObject_testForValidDtmObject(dtmP)) goto errexit ;
-/*
-** Set Triangulation Parameters
-*/
- if (ppTol) *ppTol = dtmP->ppTol;
- if (plTol) *plTol = dtmP->plTol ;
- if (edgeOption) *edgeOption = dtmP->edgeOption;
- if (maxSide) *maxSide = dtmP->maxSide ;
-/*
-** Clean Up
-*/
- cleanup :
-/*
-** Job Completed
-*/
- return(ret) ;
-/*
-** Error Exit
-*/
- errexit :
- if( ret == DTM_SUCCESS ) ret = DTM_ERROR ;
- goto cleanup ;
-}
-/*-------------------------------------------------------------------+
-|                                                                    |
-|                                                                    |
-|                                                                    |
-+-------------------------------------------------------------------*/
-BENTLEYDTM_Private int bcdtmObject_featureIdCompareFunction
-(
- const DTMFeatureId *id1P ,
- const DTMFeatureId *id2P
-)
-{
- if( *id1P <  *id2P ) return(-1) ;
- if( *id1P >  *id2P ) return( 1) ;
- return(0) ;
-}
-
-/*-------------------------------------------------------------------+
-|                                                                    |
-|                                                                    |
-|                                                                    |
-+-------------------------------------------------------------------*/
-BENTLEYDTM_Private int bcdtmObject_markTinFeaturesThatAreRollBackFeaturesDtmObject
-(
- BC_DTM_OBJ *dtmP
-)
-{
- int ret=DTM_SUCCESS,dbg=DTM_TRACE_VALUE(0) ;
- long dtmFeature,numFeatureIds=0,numCleanUpFeatures,numCleanUpTinFeatures=0 ;
- BC_DTM_FEATURE *dtmFeatureP ;
- DTMFeatureId *feat1P,*feat2P,*feat3P,*featureIdsP=nullptr ;
-/*
-** Write Entry Message
-*/
- if( dbg ) bcdtmWrite_message(0,0,0,"Marking Tin Features That Are Roll Back Features") ;
-/*
-** Only Process If Features Present
-*/
- if( dtmP->numFeatures > 1 )
-   {
-/*
-**  Count Number Of Roll Back Features
-*/
-    numCleanUpFeatures = 0 ;
-    for( dtmFeature = 0 ; dtmFeature < dtmP->numFeatures ; ++dtmFeature )
-      {
-       dtmFeatureP = ftableAddrP(dtmP,dtmFeature) ;
-       if( dtmFeatureP->dtmFeatureState == DTMFeatureState::Rollback && dtmFeatureP->dtmFeatureType != DTMFeatureType::RandomSpots ) ++numCleanUpFeatures ;
-      }
-    if( dbg ) bcdtmWrite_message(0,0,0,"numCleanUpFeatures = %8ld",numCleanUpFeatures) ;
-/*
-**  Only Process If Roll Back Features Present
-*/
-    if( numCleanUpFeatures > 0 )
-      {
-/*
-**     Allocate Memory For Feature Ids
-*/
-       numFeatureIds = numCleanUpFeatures ;
-       featureIdsP = ( DTMFeatureId * ) malloc( numFeatureIds * sizeof(DTMFeatureId)) ;
-       if( featureIdsP == nullptr )
-         {
-          bcdtmWrite_message(0,0,0,"Memory Allocation Failure") ;
-          goto errexit ;
-         }
-       if( dbg ) bcdtmWrite_message(0,0,0,"Number Of Roll Back Features = %8ld",numCleanUpFeatures) ;
-/*
-**     Populate Feature Ids
-*/
-       numFeatureIds = 0 ;
-       for( dtmFeature = 0 ; dtmFeature < dtmP->numFeatures ; ++dtmFeature )
-         {
-          dtmFeatureP = ftableAddrP(dtmP,dtmFeature) ;
-          if( dtmFeatureP->dtmFeatureState == DTMFeatureState::Rollback && dtmFeatureP->dtmFeatureType != DTMFeatureType::RandomSpots )
-            {
-             *(featureIdsP+numFeatureIds) = dtmFeatureP->dtmFeatureId ;
-             ++numFeatureIds ;
-            }
-         }
-/*
-**     Sort Feature Ids
-*/
-       if( numCleanUpFeatures > 1 ) qsort(featureIdsP,numFeatureIds,sizeof(DTMFeatureId),(int(*)(const void*, const void*))bcdtmObject_featureIdCompareFunction) ;
-/*
-**     Mark Tin Features That Have The Same Feature Id As A Roll Back Feature
-*/
-       for( dtmFeature = 0 ; dtmFeature < dtmP->numFeatures ; ++dtmFeature )
-         {
-          dtmFeatureP = ftableAddrP(dtmP,dtmFeature) ;
-          if( ( dtmFeatureP->dtmFeatureState == DTMFeatureState::Tin || dtmFeatureP->dtmFeatureState == DTMFeatureState::TinError )&& dtmFeatureP->dtmFeatureType != DTMFeatureType::RandomSpots )
-            {
-             if( numCleanUpFeatures == 1 )
-               {
-                if( dtmFeatureP->dtmFeatureId == *featureIdsP )
-                  {
-                   dtmFeatureP->dtmFeatureState   = DTMFeatureState::Deleted ;
-                   dtmFeatureP->numDtmFeaturePts  = 0 ;
-                   ++numCleanUpTinFeatures ;
-                  }
-               }
-             else
-               {
-                feat1P = featureIdsP ;
-                feat2P = featureIdsP + numCleanUpFeatures-1 ;
-                if( dtmFeatureP->dtmFeatureId == *feat1P || dtmFeatureP->dtmFeatureId == *feat2P )
-                  {
-                   dtmFeatureP->dtmFeatureState  = DTMFeatureState::Deleted ;
-                   dtmFeatureP->numDtmFeaturePts = 0 ;
-                   ++numCleanUpTinFeatures ;
-                  }
-                else
-                  {
-                   feat3P = featureIdsP +  ((long)(feat1P-featureIdsP) + (long)(feat2P-featureIdsP)) / 2 ;
-                   while( feat3P != feat1P && feat3P != feat2P )
-                     {
-                      if( dtmFeatureP->dtmFeatureId == *feat3P )
-                        {
-                         dtmFeatureP->dtmFeatureState  = DTMFeatureState::Deleted ;
-                         dtmFeatureP->numDtmFeaturePts = 0 ;
-                         ++numCleanUpTinFeatures ;
-                         feat1P = feat2P = feat3P ;
-                        }
-                      else
-                        {
-                         if      ( dtmFeatureP->dtmFeatureId < *feat3P ) feat2P = feat3P ;
-                         else if ( dtmFeatureP->dtmFeatureId > *feat3P ) feat1P = feat3P ;
-                         feat3P = featureIdsP +  ((long)(feat1P-featureIdsP) + (long)(feat2P-featureIdsP)) / 2 ;
-                        }
-                     }
-                  }
-               }
-            }
-         }
-      }
-   }
-/*
-** Log Number Of Tin Features That Are Roll Back Features
-*/
- if( dbg ) bcdtmWrite_message(0,0,0,"Number Of Tin Roll Back Features = %8ld",numCleanUpTinFeatures ) ;
-/*
-** Clean Up
-*/
- cleanup :
- if( featureIdsP != nullptr ) { free(featureIdsP) ; featureIdsP = nullptr ; }
-/*
-** Job Completed
-*/
- if( dbg && ret == DTM_SUCCESS ) bcdtmWrite_message(0,0,0,"Marking Tin Features That Are Roll Back Features Completed") ;
- if( dbg && ret != DTM_SUCCESS ) bcdtmWrite_message(0,0,0,"Marking Tin Features That Are Roll Back Features Error") ;
- return(ret) ;
-/*
-** Error Exit
-*/
- errexit :
- if( ret == DTM_SUCCESS ) ret = DTM_ERROR ;
- goto cleanup ;
-}
-
-/*-------------------------------------------------------------------+
-|                                                                    |
-|                                                                    |
-|                                                                    |
-+-------------------------------------------------------------------*/
-BENTLEYDTM_Private int bcdtmObject_markTinFeaturesThatAreRollBackFeaturesPreMergeDtmObject
-(
- BC_DTM_OBJ *dtmP,
- BC_DTM_OBJ* rollbackDtmP
-)
-{
- int ret=DTM_SUCCESS,dbg=DTM_TRACE_VALUE(0) ;
- long dtmFeature,numFeatureIds=0,numCleanUpFeatures,numCleanUpTinFeatures=0 ;
- BC_DTM_FEATURE *dtmFeatureP ;
- DTMFeatureId *feat1P,*feat2P,*feat3P,*featureIdsP=nullptr ;
-/*
-** Write Entry Message
-*/
- if( dbg ) bcdtmWrite_message(0,0,0,"Marking Tin Features That Are Roll Back Features") ;
-/*
-** Only Process If Features Present
-*/
- if( rollbackDtmP->numFeatures >= 1 )
-   {
-/*
-**  Count Number Of Roll Back Features
-*/
-    numCleanUpFeatures = 0 ;
-    for( dtmFeature = 0 ; dtmFeature < rollbackDtmP->numFeatures ; ++dtmFeature )
-      {
-       dtmFeatureP = ftableAddrP(rollbackDtmP,dtmFeature) ;
-       if( dtmFeatureP->dtmFeatureType != DTMFeatureType::RandomSpots ) ++numCleanUpFeatures ;
-      }
-    if( dbg ) bcdtmWrite_message(0,0,0,"numCleanUpFeatures = %8ld",numCleanUpFeatures) ;
-/*
-**  Only Process If Roll Back Features Present
-*/
-    if( numCleanUpFeatures > 0 )
-      {
-/*
-**     Allocate Memory For Feature Ids
-*/
-       numFeatureIds = numCleanUpFeatures ;
-       featureIdsP = ( DTMFeatureId * ) malloc( numFeatureIds * sizeof(DTMFeatureId)) ;
-       if( featureIdsP == nullptr )
-         {
-          bcdtmWrite_message(0,0,0,"Memory Allocation Failure") ;
-          goto errexit ;
-         }
-       if( dbg ) bcdtmWrite_message(0,0,0,"Number Of Roll Back Features = %8ld",numCleanUpFeatures) ;
-/*
-**     Populate Feature Ids
-*/
-       numFeatureIds = 0 ;
-       for( dtmFeature = 0 ; dtmFeature < rollbackDtmP->numFeatures ; ++dtmFeature )
-         {
-          dtmFeatureP = ftableAddrP(rollbackDtmP,dtmFeature) ;
-          if( dtmFeatureP->dtmFeatureType != DTMFeatureType::RandomSpots )
-            {
-             *(featureIdsP+numFeatureIds) = dtmFeatureP->dtmFeatureId ;
-             ++numFeatureIds ;
-            }
-         }
-/*
-**     Sort Feature Ids
-*/
-       if( numCleanUpFeatures > 1 ) qsort(featureIdsP,numFeatureIds,sizeof(DTMFeatureId),(int(*)(const void*, const void*))bcdtmObject_featureIdCompareFunction) ;
-/*
-**     Mark Tin Features That Have The Same Feature Id As A Roll Back Feature
-*/
-       for( dtmFeature = 0 ; dtmFeature < dtmP->numFeatures ; ++dtmFeature )
-         {
-          dtmFeatureP = ftableAddrP(dtmP,dtmFeature) ;
-          if( ( dtmFeatureP->dtmFeatureState == DTMFeatureState::Tin || dtmFeatureP->dtmFeatureState == DTMFeatureState::TinError )&& dtmFeatureP->dtmFeatureType != DTMFeatureType::RandomSpots )
-            {
-             if( numCleanUpFeatures == 1 )
-               {
-                if( dtmFeatureP->dtmFeatureId == *featureIdsP )
-                  {
-                   dtmFeatureP->dtmFeatureState   = DTMFeatureState::Deleted ;
-                   dtmFeatureP->numDtmFeaturePts  = 0 ;
-                   ++numCleanUpTinFeatures ;
-                  }
-               }
-             else
-               {
-                feat1P = featureIdsP ;
-                feat2P = featureIdsP + numCleanUpFeatures-1 ;
-                if( dtmFeatureP->dtmFeatureId == *feat1P || dtmFeatureP->dtmFeatureId == *feat2P )
-                  {
-                   dtmFeatureP->dtmFeatureState  = DTMFeatureState::Deleted ;
-                   dtmFeatureP->numDtmFeaturePts = 0 ;
-                   ++numCleanUpTinFeatures ;
-                  }
-                else
-                  {
-                   feat3P = featureIdsP +  ((long)(feat1P-featureIdsP) + (long)(feat2P-featureIdsP)) / 2 ;
-                   while( feat3P != feat1P && feat3P != feat2P )
-                     {
-                      if( dtmFeatureP->dtmFeatureId == *feat3P )
-                        {
-                         dtmFeatureP->dtmFeatureState  = DTMFeatureState::Deleted ;
-                         dtmFeatureP->numDtmFeaturePts = 0 ;
-                         ++numCleanUpTinFeatures ;
-                         feat1P = feat2P = feat3P ;
-                        }
-                      else
-                        {
-                         if      ( dtmFeatureP->dtmFeatureId < *feat3P ) feat2P = feat3P ;
-                         else if ( dtmFeatureP->dtmFeatureId > *feat3P ) feat1P = feat3P ;
-                         feat3P = featureIdsP +  ((long)(feat1P-featureIdsP) + (long)(feat2P-featureIdsP)) / 2 ;
-                        }
-                     }
-                  }
-               }
-            }
-         }
-      }
-   }
-/*
-** Log Number Of Tin Features That Are Roll Back Features
-*/
- if( dbg ) bcdtmWrite_message(0,0,0,"Number Of Tin Roll Back Features = %8ld",numCleanUpTinFeatures ) ;
-/*
-** Clean Up
-*/
- cleanup :
- if( featureIdsP != nullptr ) { free(featureIdsP) ; featureIdsP = nullptr ; }
-/*
-** Job Completed
-*/
- if( dbg && ret == DTM_SUCCESS ) bcdtmWrite_message(0,0,0,"Marking Tin Features That Are Roll Back Features Completed") ;
- if( dbg && ret != DTM_SUCCESS ) bcdtmWrite_message(0,0,0,"Marking Tin Features That Are Roll Back Features Error") ;
- return(ret) ;
-/*
-** Error Exit
-*/
- errexit :
- if( ret == DTM_SUCCESS ) ret = DTM_ERROR ;
- goto cleanup ;
-}
-
-
-
-
-static int (*bcdtmObject_overrideTriangulateP) (BC_DTM_OBJ *dtmP, bool normaliseOption , bool duplicateOption ) = nullptr;
-
-/*-------------------------------------------------------------------+
-|                                                                    |
-|                                                                    |
-|                                                                    |
-+-------------------------------------------------------------------*/
-BENTLEYDTM_Public int bcdtmObject_overrideTriangulateDtmObject (int (*overrideP) (BC_DTM_OBJ *dtmP, bool normaliseOption , bool duplicateOption ))
-    {
-    bcdtmObject_overrideTriangulateP = overrideP;
-    return DTM_SUCCESS;
-    }
-/*-------------------------------------------------------------------+
-|                                                                    |
-|                                                                    |
-|                                                                    |
-+-------------------------------------------------------------------*/
-BENTLEYDTM_EXPORT int bcdtmObject_triangulateDtmObject (BC_DTM_OBJ *dtmP, bool normaliseOption, bool duplicateOption)
-/*
-** This Function Triangulates A Dtm Object
-*/
-{
- int ret=DTM_SUCCESS,dbg=DTM_TRACE_VALUE(0) ;
- long numDeletePts,edgeOption,dtmFeature,numFeaturePts;
- double maxSide ;
- DPoint3d  *featurePtsP=nullptr ;
- DTMRollbackData* rollBackInfo=nullptr ;
- BC_DTM_FEATURE *dtmFeatureP,*dtmCleanUpFeatureP ;
-/*
-** Write Entry Message
-*/
- if (bcdtmObject_overrideTriangulateP)
-     return bcdtmObject_overrideTriangulateP (dtmP, normaliseOption, duplicateOption);
-// if( bcdtmObject_testCleanUpDtmObject(dtmP)) dbg=DTM_TRACE_VALUE(1) ;
- if( dbg )
-   {
-    bcdtmWrite_message(0,0,0,"Triangulating DTM Object") ;
-    bcdtmWrite_message(0,0,0,"dtmP              = %p",dtmP) ;
-    bcdtmWrite_message(0,0,0,"dtmP->dtmCleanUp = %8ld",dtmP->dtmCleanUp) ;
-    bcdtmWrite_message(0,0,0,"dtmP->numPoints   = %8ld",dtmP->numPoints) ;
-    bcdtmWrite_message(0,0,0,"dtmP->numFeatures = %8ld",dtmP->numFeatures) ;
-   }
-/*
-** Test For Valid Dtm Object
-*/
- if( bcdtmObject_testForValidDtmObject(dtmP)) goto errexit ;
- if( dbg == 2 ) bcdtmWrite_toFileDtmObject(dtmP,L"createTin.bcdtm") ;
-/*
-** Check For Check Stop Termination
-*/
- if( bcdtmTin_checkForTriangulationTermination(dtmP)) goto errexit  ;
-/*
-**  Log Roll Back Features
-*/
- if( dbg == 2 )
-   {
-    bcdtmWrite_message(0,0,0,"Roll Back Features Pre Triangulation") ;
-    for( dtmFeature = 0 ; dtmFeature < dtmP->numFeatures ; ++dtmFeature )
-      {
-       dtmFeatureP = ftableAddrP(dtmP,dtmFeature) ;
-       if( dtmFeatureP->dtmFeatureState == DTMFeatureState::Rollback )
-         {
-          bcdtmWrite_message(0,0,0,"** CleanUp Feature[%5ld] ** Type = %2ld ID = %10I64d ** numPoints = %8ld",dtmFeature,dtmFeatureP->dtmFeatureType,dtmFeatureP->dtmFeatureId,dtmFeatureP->numDtmFeaturePts) ;
-          DPoint3d *p3dP,*pointsP = bcdtmMemory_getPointerP3D(dtmP,dtmFeatureP->dtmFeaturePts.pointsPI) ;
-          for( p3dP = pointsP ; p3dP < pointsP + dtmFeatureP->numDtmFeaturePts ; ++p3dP )
-            {
-             bcdtmWrite_message(0,0,0,"**** Feature Point[%4ld] = %12.5lf %12.5lf %10.4lf",(long)(p3dP-pointsP),p3dP->x,p3dP->y,p3dP->z ) ;
-            }
-         }
-      }
-   }
-/*
-** Log DTM Object
-*/
- if( dbg == 1 )
-   {
-    bcdtmWrite_message(0,0,0,"DTM Stats Prior Triangulation") ;
-    bcdtmObject_reportStatisticsDtmObject(dtmP) ;
-   }
-/*
-** Set Triangulation Parameters
-*/
- edgeOption = dtmP->edgeOption ;
- maxSide    = dtmP->maxSide ;
-/*
-** Create Temporary DTM For Roll Back Purposes
-*/
- if( bcdtmObject_testApiCleanUpDtmObject(dtmP, DTMCleanupFlags::All) )
-   {
-/*
-**  Create Roll Back DTM
-*/
-    if (!dtmP->extended && bcdtmObject_createDTMExtended (&dtmP->extended)) goto errexit;
-
-    dtmP->extended->rollBackInfoP = rollBackInfo = new DTMRollbackData ();
-    if( bcdtmObject_createDtmObject(&rollBackInfo->rollBackDtmP)) goto errexit ;
-    if( dbg ) bcdtmWrite_message(0,0,0,"Created DTM %p For Roll Back Purposes",rollBackInfo->rollBackDtmP) ;
-   }
-/*
-** Create Tin
-*/
- if( dbg ) bcdtmWrite_message(0,0,0,"Creating Tin") ;
- if (bcdtmObject_createTinDtmObject (dtmP, edgeOption, maxSide, normaliseOption , duplicateOption)) goto errexit;
-/*
-** Append Roll Back Features To DTM
-*/
- if( rollBackInfo && rollBackInfo->rollBackDtmP != nullptr )
-   {
-    if( dbg ) bcdtmWrite_message(0,0,0,"Appending %8ld Roll Back Features To DTM",rollBackInfo->rollBackDtmP->numFeatures) ;
-    for( dtmFeature = 0 ; dtmFeature < rollBackInfo->rollBackDtmP->numFeatures ; ++dtmFeature )
-      {
-       dtmCleanUpFeatureP = ftableAddrP(rollBackInfo->rollBackDtmP,dtmFeature) ;
-       if( dbg == 1 ) bcdtmWrite_message(0,0,0,"Roll Back Feature[%8ld] ** Type = %4ld Id = %10I64d UserTag = %10I64d",dtmFeature,dtmCleanUpFeatureP->dtmFeatureType,dtmCleanUpFeatureP->dtmFeatureId,dtmCleanUpFeatureP->dtmUserTag) ;
-       if( bcdtmList_copyDtmFeaturePointsToPointArrayDtmObject(rollBackInfo->rollBackDtmP,dtmFeature,&featurePtsP,&numFeaturePts)) goto errexit ;
-       if( dtmP->numFeatures == dtmP->memFeatures )
-         {
-          if( dbg == 2 ) bcdtmWrite_message(0,0,0,"Allocating Memory For Features Array") ;
-          if( bcdtmObject_allocateFeaturesMemoryDtmObject(dtmP)) goto errexit  ;
-         }
-       dtmFeatureP  = ftableAddrP(dtmP,dtmP->numFeatures)  ;
-       dtmFeatureP->dtmFeatureState        =  DTMFeatureState::Rollback ;
-       dtmFeatureP->dtmFeatureType         =  dtmCleanUpFeatureP->dtmFeatureType   ;
-       dtmFeatureP->dtmUserTag             =  dtmCleanUpFeatureP->dtmUserTag          ;
-       dtmFeatureP->dtmFeatureId           =  dtmCleanUpFeatureP->dtmFeatureId     ;
-       dtmFeatureP->numDtmFeaturePts       =  dtmCleanUpFeatureP->numDtmFeaturePts  ;
-       dtmFeatureP->dtmFeaturePts.pointsPI =  bcdtmMemory_allocate(dtmP,dtmFeatureP->numDtmFeaturePts * sizeof(DPoint3d)) ;
-       if( dtmFeatureP->dtmFeaturePts.pointsPI == 0 )
-         {
-          bcdtmWrite_message(1,0,0,"Memory Allocation Failure") ;
-          goto errexit ;
-         }
-       else
-         {
-          memcpy(bcdtmMemory_getPointerP3D(dtmP,dtmFeatureP->dtmFeaturePts.pointsPI),featurePtsP,numFeaturePts*sizeof(DPoint3d)) ;
-         }
-       ++dtmP->numFeatures ;
-       if( featurePtsP != nullptr ) { free(featurePtsP) ; featurePtsP = nullptr ; }
-      }
-/*
-**  Compact Feature Table
-*/
-    if( dbg ) bcdtmWrite_message(0,0,0,"Compacting Features Array") ;
-    if( bcdtmObject_resizeMemoryDtmObject(dtmP)) goto errexit ;
-    if( dbg ) bcdtmWrite_message(0,0,0,"dtmP->numFeatures = %8ld dtmP->memFeatures = %8ld",dtmP->numFeatures,dtmP->memFeatures) ;
-/*
-**  Log Roll Back Features
-*/
-    if( dbg == 2 )
-      {
-       bcdtmWrite_message(0,0,0,"Roll Back Features Post Triangulation") ;
-       for( dtmFeature = 0 ; dtmFeature < dtmP->numFeatures ; ++dtmFeature )
-         {
-          dtmFeatureP = ftableAddrP(dtmP,dtmFeature) ;
-          if( dtmFeatureP->dtmFeatureState == DTMFeatureState::Rollback )
-            {
-             bcdtmWrite_message(0,0,0,"CleanUp Feature[%5ld] ** Type = %2ld ** numPoints = %8ld",dtmFeature,dtmFeatureP->dtmFeatureType,dtmFeatureP->numDtmFeaturePts) ;
-             DPoint3d *p3dP,*pointsP = bcdtmMemory_getPointerP3D(dtmP,dtmFeatureP->dtmFeaturePts.pointsPI) ;
-             bcdtmWrite_message(0,0,0,"dtmFeatureP->dtmFeaturePts.pointsPI = %p",(DPoint3d *)dtmFeatureP->dtmFeaturePts.pointsPI) ;
-             bcdtmWrite_message(0,0,0,"bcdtmMemory_getPointerP3D(dtmP,dtmFeatureP->dtmFeaturePts.pointsPI) = %p",bcdtmMemory_getPointerP3D(dtmP,dtmFeatureP->dtmFeaturePts.pointsPI)) ;
-             for( p3dP = pointsP ; p3dP < pointsP + dtmFeatureP->numDtmFeaturePts ; ++p3dP )
-               {
-                bcdtmWrite_message(0,0,0,"Feature Point[%4ld] = %12.5lf %12.5lf %10.4lf",(long)(p3dP-pointsP),p3dP->x,p3dP->y,p3dP->z ) ;
-               }
-            }
-         }
-      }
-   }
-
-
- // Log DTM Object Stats
-
- if( dbg == 1 )
-   {
-    bcdtmWrite_message(0,0,0,"DTM Stats Post Triangulation") ;
-    bcdtmObject_reportStatisticsDtmObject(dtmP) ;
-   }
-
-// Log Points Marked For Delete
-
- if( dbg == 1 )
-   {
-    bcdtmList_reportNumberOfPointsMarkedForDeleteDtmObject(dtmP,1,&numDeletePts) ;
-   }
-
-//  Log Created DTM To File
-
- if( dbg == 2 )
-   {
-    bcdtmWrite_toFileDtmObject(dtmP,L"createdTin.bcdtm") ;
-   }
-
-/*
-** Clean Up
-*/
- cleanup :
- if (dtmP->extended) dtmP->extended->rollBackInfoP = nullptr;
- if( rollBackInfo && rollBackInfo->rollBackDtmP  != nullptr  )  bcdtmObject_destroyDtmObject(&rollBackInfo->rollBackDtmP) ;
- if (rollBackInfo) { delete rollBackInfo; rollBackInfo = nullptr; }
- if( featurePtsP  != nullptr ) { free(featurePtsP) ; featurePtsP = nullptr ; }
-/*
-** Job Completed
-*/
- if( dbg && ret == DTM_SUCCESS ) bcdtmWrite_message(0,0,0,"Triangulating DTM Object Completed") ;
- if( dbg && ret != DTM_SUCCESS ) bcdtmWrite_message(0,0,0,"Triangulating DTM Object Error") ;
- return(ret) ;
-/*
-** Error Exit
-*/
- errexit :
- if( ret == DTM_SUCCESS ) ret = DTM_ERROR ;
- goto cleanup ;
-}
-/*-------------------------------------------------------------------+
-|                                                                    |
-|                                                                    |
-|                                                                    |
-+-------------------------------------------------------------------*/
-BENTLEYDTM_Public int bcdtmObject_createTinDtmObject
-(
- BC_DTM_OBJ *dtmP,
- long        edgeOption,
- double      maxSide,
- bool normaliseOption,
- bool duplicateOption
-)
-/*
-** This Function Triangulates A Dtm Object
-*/
-{
- int ret=DTM_SUCCESS,dbg=DTM_TRACE_VALUE(0),tdbg=DTM_TIME_VALUE(0) ;
- char dtmFeatureTypeName[50] ;
- long trgTime,createTime,dtmFeature,numTinFeatures,numErrorTinFeatures,numDeletedFeatures ;
- long numGraphicBreaks,numContourLines,numSoftBreaks,numHardBreaks,numVoids,numIslands,numHoles ;
- long numBreakVoids,numDrapeVoids,numGroupSpots,numRegions,numHulls,numDrapeHulls,numHullLines ;
- BC_DTM_FEATURE *dtmFeatureP ;
- DPoint3d  *pntP ;
-/*
-** Write Entry Message
-*/
- if( dbg == 1 )
-   {
-    bcdtmWrite_message(0,0,0,"Creating Tin For Dtm Object %p ** dtmState = %2ld dtmP->numPoints = %8ld",dtmP,dtmP->dtmState,dtmP->numPoints) ;
-   }
-  createTime = bcdtmClock() ;
-/*
-** Procees DTM Object For Triangulation
-*/
- if( dbg ) bcdtmWrite_message(0,0,0,"Processing DTM For Tin Creation") ;
- if( bcdtmObject_processForTriangulationDtmObject(dtmP, normaliseOption, duplicateOption)) goto errexit ;
-
-/*
-** Log DTM Object
-*/
- if( dbg == 1 )
-   {
-    bcdtmWrite_message(0,0,0,"DTM Stats After Pre Triangulation Processing") ;
-    bcdtmObject_reportStatisticsDtmObject(dtmP) ;
-    long numFeaturePts=0 ;
-    DPoint3d *p3dP,*featurePtsP=nullptr ;
-    for( dtmFeature = 0 ; dtmFeature < dtmP->numFeatures ; ++dtmFeature )
-      {
-       dtmFeatureP = ftableAddrP(dtmP,dtmFeature) ;
-       bcdtmWrite_message(0,0,0,"DtmFeatureType = %4ld **Number Of Feature Points = %8ld",dtmFeatureP->dtmFeatureType,dtmFeatureP->numDtmFeaturePts) ;
-       if( dtmFeatureP->dtmFeatureType == DTMFeatureType::Void )
-         {
-          bcdtmWrite_message(0,0,0,"Number Of Feature Points = %8ld",dtmFeatureP->numDtmFeaturePts) ;
-          if( bcdtmList_copyDtmFeaturePointsToPointArrayDtmObject(dtmP,dtmFeature,&featurePtsP,&numFeaturePts)) goto errexit ;
-          bcdtmWrite_message(0,0,0,"== Number Of Feature Points = %8ld",numFeaturePts) ;
-          for( p3dP = featurePtsP ; p3dP < featurePtsP + numFeaturePts ; ++p3dP )
-            {
-             bcdtmWrite_message(0,0,0,"Feature Point[%4ld] = %12.5lf %12.5lf %10.4lf",(long)(p3dP-featurePtsP),p3dP->x,p3dP->y,p3dP->z) ;
-            }
-         }
-      }
-    if( featurePtsP != nullptr ) free(featurePtsP) ;
-   }
-
-/*
-** Check If DTM Is Triangulated
-*/
- if( dtmP->dtmState == DTMState::Tin )
-   {
-    if( dbg ) bcdtmWrite_message(0,0,0,"DTM Is Triangulated") ;
-    goto cleanup ;
-   }
-/*
-** Count Number Of Dtm Triangulation Features
-*/
- if( dbg == 1 ) bcdtmWrite_message(0,0,0,"Counting Number Of Dtm Triangulation Features") ;
- bcdtmObject_countDtmTriangulationFeaturesDtmObject(dtmP,&numGraphicBreaks,&numContourLines,&numSoftBreaks,&numHardBreaks,&numVoids,&numIslands,&numHoles,&numBreakVoids,&numDrapeVoids,&numGroupSpots,&numRegions,&numHulls,&numDrapeHulls,&numHullLines) ;
- if( dbg == 1 )
-   {
-    bcdtmWrite_message(0,0,0,"Number Of Points           = %6ld",dtmP->numPoints) ;
-    bcdtmWrite_message(0,0,0,"Number Of Graphic Breaks   = %6ld",numGraphicBreaks) ;
-    bcdtmWrite_message(0,0,0,"Number Of Contour Lines    = %6ld",numContourLines) ;
-    bcdtmWrite_message(0,0,0,"Number Of Hard Breaks      = %6ld",numHardBreaks) ;
-    bcdtmWrite_message(0,0,0,"Number Of Voids            = %6ld",numVoids) ;
-    bcdtmWrite_message(0,0,0,"Number Of Island           = %6ld",numIslands) ;
-    bcdtmWrite_message(0,0,0,"Number Of Holes            = %6ld",numHoles) ;
-    bcdtmWrite_message(0,0,0,"Number Of Break Voids      = %6ld",numBreakVoids) ;
-    bcdtmWrite_message(0,0,0,"Number Of Drape Voids      = %6ld",numDrapeVoids) ;
-    bcdtmWrite_message(0,0,0,"Number Of Group Spots      = %6ld",numGroupSpots) ;
-    bcdtmWrite_message(0,0,0,"Number Of Regions          = %6ld",numRegions) ;
-    bcdtmWrite_message(0,0,0,"Number Of Hulls            = %6ld",numHulls) ;
-    bcdtmWrite_message(0,0,0,"Number Of Drape Hulls      = %6ld",numDrapeHulls) ;
-    bcdtmWrite_message(0,0,0,"Number Of Hull Lines       = %6ld",numHullLines) ;
-   }
-/*
-** Check There Is Only One Hull Feature
-*/
- if( numHulls + numDrapeHulls > 1 )
-   {
-    bcdtmWrite_message(1,0,0,"More Than One Hull Feature") ;
-    goto errexit ;
-   }
-/*
-** Check For Check Stop Termination
-*/
- if( bcdtmTin_checkForTriangulationTermination(dtmP)) goto errexit  ;
-/*
-** Triangulate DTM Object
-*/
- if( dbg == 1 ) bcdtmWrite_message(0,0,0,"Triangulating Dtm Object") ;
- trgTime = bcdtmClock() ;
- if( bcdtmTin_createTinDtmObject(dtmP,edgeOption,maxSide,numGraphicBreaks,numContourLines,numSoftBreaks,numHardBreaks,numVoids,numIslands,numHoles,numBreakVoids,numDrapeVoids,numGroupSpots,numRegions,numHulls,numDrapeHulls,numHullLines) ) goto errexit ;
- if( tdbg ) bcdtmWrite_message(0,0,0,"** Time To Triangulate Dtm Object  = %8.3lf Seconds",bcdtmClock_elapsedTime(bcdtmClock(),trgTime)) ;
-/*
-** Write Tin Stats
-*/
- if( dbg == 2 )
-   {
-    bcdtmWrite_message(0,0,0,"Number Tin Points               = %8ld",dtmP->numPoints) ;
-    bcdtmWrite_message(0,0,0,"Number Tin Lines                = %8ld",dtmP->numLines) ;
-    bcdtmWrite_message(0,0,0,"Number Tin Triangles            = %8ld",dtmP->numTriangles) ;
-    bcdtmWrite_message(0,0,0,"Number Dtm Features             = %8ld",dtmP->numFeatures) ;
-    numTinFeatures = 0 ;
-    numErrorTinFeatures = 0 ;
-    numDeletedFeatures = 0 ;
-    for( dtmFeature = 0 ; dtmFeature < dtmP->numFeatures ; ++dtmFeature )
-      {
-       dtmFeatureP = ftableAddrP(dtmP,dtmFeature) ;
-       if     ( dtmFeatureP->dtmFeatureState == DTMFeatureState::Tin ) ++numTinFeatures ;
-       else if( dtmFeatureP->dtmFeatureState == DTMFeatureState::TinError ) ++numErrorTinFeatures ;
-       else if( dtmFeatureP->dtmFeatureState == DTMFeatureState::Deleted   ) ++numDeletedFeatures ;
-       if( dtmFeatureP->dtmFeatureState == DTMFeatureState::Tin )
-         {
-          bcdtmData_getDtmFeatureTypeNameFromDtmFeatureType(dtmFeatureP->dtmFeatureType,dtmFeatureTypeName) ;
-          pntP = pointAddrP(dtmP,(long)dtmFeatureP->dtmFeaturePts.firstPoint) ;
-          bcdtmWrite_message(0,0,0,"Tin Feature %30s ** featureId = %10I64d ** firstPoint = %12.5lf %12.5lf %10.4lf",dtmFeatureTypeName,dtmFeatureP->dtmFeatureId,pntP->x,pntP->y,pntP->z) ;
-         }
-      }
-    bcdtmWrite_message(0,0,0,"Number Tin Features             = %8ld",numTinFeatures) ;
-    bcdtmWrite_message(0,0,0,"Number Tin Features With Errors = %8ld",numErrorTinFeatures) ;
-    bcdtmWrite_message(0,0,0,"Number Deleted Features         = %8ld",numDeletedFeatures) ;
-   }
-/*
-** Clean Up
-*/
- cleanup :
-/*
-** Job Completed
-*/
- if( tdbg ) bcdtmWrite_message(0,0,0,"** Time To Create Tin              = %8.3lf Seconds",bcdtmClock_elapsedTime(bcdtmClock(),createTime)) ;
- if( dbg && ret == DTM_SUCCESS ) bcdtmWrite_message(0,0,0,"Creating Tin For Dtm Object %p Completed",dtmP) ;
- if( dbg && ret != DTM_SUCCESS ) bcdtmWrite_message(0,0,0,"Creating Tin For Dtm Object %p Error",dtmP) ;
- return(ret) ;
-/*
-** Error Exit
-*/
- errexit :
- if( dtmP->dtmState == DTMState::DuplicatesRemoved || dtmP->dtmState == DTMState::PointsSorted || dtmP->dtmState == DTMState::TinError)
-     bcdtmObject_changeStateDtmObject (dtmP, DTMState::Data);
- if( ret == DTM_SUCCESS ) ret = DTM_ERROR ;
- goto cleanup ;
-}
-/*-------------------------------------------------------------------+
-|                                                                    |
-|                                                                    |
-|                                                                    |
-+-------------------------------------------------------------------*/
-BENTLEYDTM_Public int bcdtmObject_processForTriangulationDtmObject
-(
- BC_DTM_OBJ *dtmP,
- bool       normaliseOption,
- bool       duplicateOption)
-/*
-** This Function Prepares A Dtm Object For Triangulation
-*/
-{
- int  ret=DTM_SUCCESS,dbg=DTM_TRACE_VALUE(0),cdbg=DTM_CHECK_VALUE(0),tdbg=DTM_TIME_VALUE(0) ;
- long n,point,dtmFeature,startTime,firstPoint,numDuplicates ;
- DPoint3d  *hullPtsP=nullptr ;
- BC_DTM_FEATURE *dtmFeatureP=nullptr ;
- DTMRollbackData* rollBackInfo = dtmP->extended ? dtmP->extended->rollBackInfoP : nullptr;
-/*
-** Write Entry Message
-*/
- if( dbg ) bcdtmWrite_message(0,0,0,"Processing Dtm Object %p For Triangulation",dtmP) ;
-/*
-** Test For Valid Dtm Object
-*/
- if( bcdtmObject_testForValidDtmObject(dtmP)) goto errexit ;
-/*
-** Check For Valid Prior Triangulation States
-*/
- if( dtmP->dtmState != DTMState::Data && dtmP->dtmState != DTMState::Tin )
-   {
-    bcdtmWrite_message(0,0,0,"DTM Not In A Data or Tin State") ;
-    goto errexit ;
-   }
-/*
-** Check If Triangulation Already Exists
-*/
- if( dtmP->dtmState == DTMState::Tin )
-   {
-    if( dbg ) bcdtmWrite_message(0,0,0,"Dtm Previously Triangulated") ;
-    for( dtmFeature = 0 ; dtmFeature < dtmP->numFeatures ; ++dtmFeature )
-      {
-       dtmFeatureP = ftableAddrP(dtmP,dtmFeature) ;
-       if( dtmFeatureP->dtmFeatureState == DTMFeatureState::PointsArray || dtmFeatureP->dtmFeatureState == DTMFeatureState::Deleted)
-         {
-          startTime  = bcdtmClock() ;
-          if ( bcdtmObject_changeStateDtmObject(dtmP,DTMState::Data)) goto errexit ;
-          if( tdbg ) bcdtmWrite_message(0,0,0,"** Time To Change Dtm State        = %8.3lf Seconds",bcdtmClock_elapsedTime(bcdtmClock(),startTime)) ;
-          dtmFeature = dtmP->numFeatures ;
-         }
-      }
-/*
-**   Check For Inserted Points From Removed Features
-*/
-    if( dtmP->dtmState == DTMState::Tin )
-      {
-       for( point = 0 ; point < dtmP->numPoints ; ++point )
-         {
-          if( bcdtmFlag_testInsertPoint(dtmP,point))
-            {
-             if ( bcdtmObject_changeStateDtmObject(dtmP,DTMState::Data)) goto errexit ;
-             point = dtmP->numPoints ;
-            }
-         }
-      }
-/*
-**  If DTM Not In Data State No Need To Retriangulate
-*/
-    if( dtmP->dtmState == DTMState::Tin )
-      {
-       if( dbg ) bcdtmWrite_message(0,0,0,"No Need To Retriangulate") ;
-       goto cleanup ;
-      }
-   }
-/*
-** If Roll Back Option Set Copy Selected DTM Features To Temporary Roll Back DTM
-*/
- if(  rollBackInfo && rollBackInfo->rollBackDtmP != nullptr )
-   {
-    if ( bcdtmObject_testApiCleanUpDtmObject (dtmP, DTMCleanupFlags::Changes))
-        {
-        for( dtmFeature = 0 ; dtmFeature < dtmP->numFeatures ; ++dtmFeature )
-          {
-           dtmFeatureP = ftableAddrP(dtmP,dtmFeature) ;
-           if( dtmFeatureP->dtmFeatureState == DTMFeatureState::Data || dtmFeatureP->dtmFeatureState == DTMFeatureState::PointsArray )
-             {
-              bool rollBack=false ;
-              if     ( dtmFeatureP->dtmFeatureType == DTMFeatureType::Hull          ) rollBack = true ;
-              else if( dtmFeatureP->dtmFeatureType == DTMFeatureType::DrapeHull    ) rollBack = true ;
-              else if( dtmFeatureP->dtmFeatureType == DTMFeatureType::HullLine     ) rollBack = true ;
-              else if( dtmFeatureP->dtmFeatureType == DTMFeatureType::DrapeVoid    ) rollBack = true ;
-              else if( dtmFeatureP->dtmFeatureType == DTMFeatureType::BreakVoid    ) rollBack = true ;
-              else if( dtmFeatureP->dtmFeatureType == DTMFeatureType::VoidLine     )  rollBack = true ;
-              if( rollBack )
-                {
-                 if (bcdtmInsert_rollBackDtmFeatureDtmObject (dtmP, dtmFeatureP->dtmFeatureId)) goto errexit;
-                }
-             }
-          }
-        }
-    if ( bcdtmCleanUp_cleanDtmObject (dtmP)) goto errexit;
-   }
-/*
-** Remove Deleted Features
-*/
- if( dbg == 1 ) bcdtmWrite_message(0,0,0,"Removing Deleted Features") ;
- if( bcdtmData_compactUntriangulatedFeatureTableDtmObject(dtmP)) goto errexit ;
- if (rollBackInfo) rollBackInfo->rollBackMapInitialized = false;
-/*
-** Check For Less Than Three Points
-*/
- if( dtmP->numPoints < 3 )
-   {
-    bcdtmWrite_message(1,0,0,"Less Than Three Points In DTM") ;
-    goto errexit ;
-   }
-/*
-** Check Dtm State
-*/
- if( dtmP->dtmState != DTMState::Data )
-   {
-    bcdtmWrite_message(2,0,0,"DTM In Wrong State For Prior Triangulation Processing") ;
-    goto errexit ;
-   }
-/*
-** Normalise Dtm Points
-*/
- if (normaliseOption)
-   {
-    startTime = bcdtmClock() ;
-    if( dbg ) bcdtmWrite_message(0,0,0,"Normalising Dtm Points") ;
-    if( bcdtmMath_normaliseCoordinatesDtmObject(dtmP)) goto errexit ;
-    if( tdbg ) bcdtmWrite_message(0,0,0,"** Time To Normalise Dtm Points    = %8.3lf Seconds",bcdtmClock_elapsedTime(bcdtmClock(),startTime)) ;
-   }
-/*
-** Calculate Machine Precision
-*/
- if( dbg ) bcdtmWrite_message(0,0,0,"Calculating Machine Precision") ;
- bcdtmMath_calculateMachinePrecisionForDtmObject(dtmP) ;
-/*
-** Check Tolerances
-*/
- if( dtmP->ppTol < dtmP->mppTol * 10000.0 )
-   {
-    dtmP->ppTol = dtmP->mppTol * 10000.0 ;
-    dtmP->ppTol = dtmP->ppTol + dtmP->ppTol / 10.0 ;
-    dtmP->plTol = dtmP->ppTol ;
-   }
-/*
-** Set Bounding Cube For Dtm Object
-*/
- startTime = bcdtmClock() ;
- if( dbg ) bcdtmWrite_message(0,0,0,"Setting Bounding Cube For Dtm Object") ;
- bcdtmMath_setBoundingCubeDtmObject(dtmP) ;
- if( tdbg ) bcdtmWrite_message(0,0,0,"** Time To Set Bounding Cube       = %8.3lf Seconds",bcdtmClock_elapsedTime(bcdtmClock(),startTime)) ;
-/*
-** Check For Check Stop Termination
-*/
- if( bcdtmTin_checkForTriangulationTermination(dtmP)) goto errexit  ;
-/*
-** Add Point Offsets To Feature Array Entries
-*/
- if( dbg ) bcdtmWrite_message(0,0,0,"Adding Point Offsets To Feature Array Entries") ;
- for( dtmFeature = 0 ; dtmFeature < dtmP->numFeatures ; ++dtmFeature )
-   {
-    dtmFeatureP = ftableAddrP(dtmP,dtmFeature) ;
-    if( dtmFeatureP->dtmFeatureState == DTMFeatureState::Data )
-      {
-/*
-**     Allocate Memory For Point Offsets
-*/
-       if( dbg == 2  ) bcdtmWrite_message(0,0,0,"dtmFeature[%5ld] ** type = %4ld firstPoint = %8ld numPoints = %8ld",dtmFeature,dtmFeatureP->dtmFeatureType,dtmFeatureP->dtmFeaturePts.firstPoint,dtmFeatureP->numDtmFeaturePts) ;
-       firstPoint = (long) dtmFeatureP->dtmFeaturePts.firstPoint ;
-       dtmFeatureP->dtmFeaturePts.offsetPI = bcdtmMemory_allocate(dtmP, dtmFeatureP->numDtmFeaturePts * sizeof(long)) ;
-       if( dtmFeatureP->dtmFeaturePts.offsetPI == 0 )
-         {
-          bcdtmWrite_message(1,0,0,"Memory Allocation Failure") ;
-          goto errexit ;
-         }
-/*
-**     Set Dtm Feature State
-*/
-       dtmFeatureP->dtmFeatureState = DTMFeatureState::OffsetsArray ;
-/*
-**     Populate Point Offsets
-*/
-       long* offsetP = bcdtmMemory_getPointerOffset(dtmP,dtmFeatureP->dtmFeaturePts.offsetPI);
-       for( n = 0 ; n < dtmFeatureP->numDtmFeaturePts ; ++n )
-         {
-          offsetP[n] = firstPoint ;
-          ++firstPoint ;
-         }
-/*
-**     Write Feature Stats
-*/
-       if( dbg == 2 ) bcdtmWrite_message(0,0,0,"dtmFeature = %6ld type = %4ld offsetP = %p numDtmFeaturePts = %6ld",dtmFeature,dtmFeatureP->dtmFeatureType,dtmFeatureP->dtmFeaturePts.offsetPI,dtmFeatureP->numDtmFeaturePts) ;
-      }
-   }
-/*
-** Check Point Offsets Before Sorting
-*/
- if( cdbg )
-   {
-    bcdtmWrite_message(0,0,0,"Checking Point Offsets For Range Errors Before Sorting") ;
-    if( bcdtmCheck_forPointOffsetIndexRangeErrorsDtmObject(dtmP)) goto errexit ;
-    bcdtmWrite_message(0,0,0,"Checking For Duplicate Index Offset Memory Points") ;
-    if( bcdtmCheck_forDuplicatePointOffsetPointersDtmObject(dtmP)) goto errexit ;
-   }
-/*
-** Sort Dtm Object
-*/
- startTime = bcdtmClock() ;
- if( dbg ) bcdtmWrite_message(0,0,0,"Sorting DTM Object") ;
- if( bcdtmObject_sortDtmObject(dtmP)) goto errexit ;
- if( tdbg ) bcdtmWrite_message(0,0,0,"** Time To Sort Dtm Points         = %8.3lf Seconds",bcdtmClock_elapsedTime(bcdtmClock(),startTime)) ;
-/*
-** Check For Check Stop Termination
-*/
- if( bcdtmTin_checkForTriangulationTermination(dtmP)) goto errexit  ;
-/*
-** Check Point Offsets After Sorting
-*/
- if( cdbg )
-   {
-    bcdtmWrite_message(0,0,0,"Check Point Offsets For Range Errors After Sorting") ;
-    if( bcdtmCheck_forPointOffsetIndexRangeErrorsDtmObject(dtmP)) goto errexit ;
-    bcdtmWrite_message(0,0,0,"Checking For Duplicate Index Offset Memory Points") ;
-    if( bcdtmCheck_forDuplicatePointOffsetPointersDtmObject(dtmP)) goto errexit ;
-   }
-/*
-** Check Sort Order
-*/
- if( cdbg )
-   {
-    bcdtmWrite_message(0,0,0,"Checking Sort Order After Sorting Points") ;
-    if( bcdtmCheck_sortOrderDtmObject(dtmP,0) != DTM_SUCCESS )
-      {
-       bcdtmWrite_message(1,0,0,"Dtm Sort Order Error") ;
-       goto errexit ;
-      }
-    bcdtmWrite_message(0,0,0,"Sort Order Valid After Sorting Points") ;
-   }
-/*
-** Remove Duplicates
-*/
- startTime = bcdtmClock() ;
- if( dbg ) bcdtmWrite_message(0,0,0,"Removing Duplicates DTM Object") ;
- if( bcdtmObject_removeDuplicatesDtmObject(dtmP,&numDuplicates, duplicateOption)) goto errexit ;
- if( dbg ) bcdtmWrite_message(0,0,0,"Number Of Duplicates Removed = %8ld",numDuplicates) ;
- if( tdbg ) bcdtmWrite_message(0,0,0,"** Time To Remove Duplicate Points = %8.3lf Seconds",bcdtmClock_elapsedTime(bcdtmClock(),startTime)) ;
-/*
-** Check Point Offsets After Duplicate Removal
-*/
- if( cdbg )
-   {
-    bcdtmWrite_message(0,0,0,"Check Point Offsets For Range Errors After After Duplicate Removal") ;
-    if( bcdtmCheck_forPointOffsetIndexRangeErrorsDtmObject(dtmP)) goto errexit ;
-    bcdtmWrite_message(0,0,0,"Checking For Duplicate Index Offset Memory Points") ;
-    if( bcdtmCheck_forDuplicatePointOffsetPointersDtmObject(dtmP)) goto errexit ;
-   }
-/*
-** Remove Duplicates Point Offsets
-*/
- if( dbg ) bcdtmWrite_message(0,0,0,"Removing Duplicates Point Offsets DTM Object") ;
- if( bcdtmObject_removeDuplicatePointOffsetsDtmObject(dtmP)) goto errexit ;
- if( dbg ) bcdtmWrite_message(0,0,0,"dtmP->numSortedPoints = %8ld",dtmP->numSortedPoints) ;
-/*
-** Check Point Offsets After Duplicate Points Offsets Removal
-*/
- if( cdbg )
-   {
-    bcdtmWrite_message(0,0,0,"Check Point Offsets For Range Errors After After Duplicate Point Offsets Removal") ;
-    if( bcdtmCheck_forPointOffsetIndexRangeErrorsDtmObject(dtmP)) goto errexit ;
-    bcdtmWrite_message(0,0,0,"Checking For Duplicate Index Offset Memory Points") ;
-    if( bcdtmCheck_forDuplicatePointOffsetPointersDtmObject(dtmP)) goto errexit ;
-   }
-/*
-** Check For Less Than Three Points
-*/
- if( dtmP->numPoints < 3 )
-   {
-    bcdtmWrite_message(1,0,0,"Less Than Three Points In DTM") ;
-    goto errexit ;
-   }
-/*
-** Check Sort Order
-*/
- if( cdbg )
-   {
-    bcdtmWrite_message(0,0,0,"Checking Sort Order After Removing Duplicates dtmP->numPoints = %8ld",dtmP->numPoints) ;
-    if( bcdtmCheck_sortOrderDtmObject(dtmP,1) != DTM_SUCCESS )
-      {
-       bcdtmWrite_message(1,0,0,"Dtm Sort Order Error") ;
-       goto errexit ;
-      }
-    bcdtmWrite_message(0,0,0,"Sort Order Valid After Removing Duplicates") ;
-   }
-/*
-** Clean Up
-*/
- cleanup :
- if( hullPtsP != nullptr ) { free(hullPtsP) ; hullPtsP = nullptr ; }
-/*
-** Job Completed
-*/
- if( dbg && ret == DTM_SUCCESS ) bcdtmWrite_message(0,0,0,"Processing Dtm Object %p For Triangulation Completed",dtmP) ;
- if( dbg && ret != DTM_SUCCESS ) bcdtmWrite_message(0,0,0,"Processing Dtm Object %p For Triangulation Error",dtmP) ;
- return(ret) ;
-/*
-** Error Exit
-*/
- errexit :
- ret = DTM_ERROR ;
- goto cleanup ;
-}
-/*-------------------------------------------------------------------+
-|                                                                    |
-|                                                                    |
-|                                                                    |
-+--------------------------------------------------------------------*/
-BENTLEYDTM_Public int bcdtmObject_changeStateDtmFeaturesToOffsetsArrayDtmObject(BC_DTM_OBJ *dtmP)
-{
- int  ret=DTM_SUCCESS,dbg=DTM_TRACE_VALUE(0) ;
- long n,dtmFeature,firstPoint ;
- BC_DTM_FEATURE *dtmFeatureP ;
-/*
-** Write Entry Message
-*/
- if( dbg ) bcdtmWrite_message(0,0,0,"Changing State DTM Features Completed") ;
-/*
-** Test For Valid Dtm Object
-*/
- if( bcdtmObject_testForValidDtmObject(dtmP)) goto errexit ;
-/*
-** Check For Valid DTM State
-*/
- if( dtmP->dtmState != DTMState::Data )
-   {
-    bcdtmWrite_message(2,0,0,"Method Requires Untriangulated DTM") ;
-    goto errexit ;
-   }
-/*
-** Scan Features And Change state
-*/
- for( dtmFeature = 0 ; dtmFeature < dtmP->numFeatures ; ++dtmFeature )
-   {
-    dtmFeatureP = ftableAddrP(dtmP,dtmFeature) ;
-    if( dtmFeatureP->dtmFeatureState == DTMFeatureState::Data )
-      {
-/*
-**     Allocate Memory For Point Offsets
-*/
-       firstPoint = (long ) dtmFeatureP->dtmFeaturePts.firstPoint ;
-       dtmFeatureP->dtmFeaturePts.offsetPI = bcdtmMemory_allocate(dtmP, dtmFeatureP->numDtmFeaturePts * sizeof(long)) ;
-       if( dtmFeatureP->dtmFeaturePts.offsetPI == 0 )
-         {
-          bcdtmWrite_message(1,0,0,"Memory Allocation Failure") ;
-          goto errexit ;
-         }
-/*
-**     Set Dtm Feature State
-*/
-       dtmFeatureP->dtmFeatureState = DTMFeatureState::OffsetsArray ;
-/*
-**     Populate Point Offsets
-*/
-       long* offsetP = bcdtmMemory_getPointerOffset(dtmP,dtmFeatureP->dtmFeaturePts.offsetPI);
-       for( n = 0 ; n < dtmFeatureP->numDtmFeaturePts ; ++n )
-         {
-          offsetP[n] = firstPoint ;
-          ++firstPoint ;
-         }
-      }
-   }
-/*
-** Clean Up
-*/
- cleanup :
-/*
-** Job Completed
-*/
- if( dbg && ret == DTM_SUCCESS ) bcdtmWrite_message(0,0,0,"Changing State DTM Features Completed") ;
- if( dbg && ret != DTM_SUCCESS ) bcdtmWrite_message(0,0,0,"Changing State DTM Features Error") ;
- return(ret) ;
-/*
-** Error Exit
-*/
- errexit :
- ret = DTM_ERROR ;
- goto cleanup ;
-}
-/*-------------------------------------------------------------------+
-|                                                                    |
-|                                                                    |
-|                                                                    |
-+--------------------------------------------------------------------*/
-BENTLEYDTM_Public int bcdtmObject_moveOrCopyPointsArray(BC_DTM_OBJ* dtmP, BC_DTM_OBJ* tempDtmP)
-{
- int n,ret = DTM_SUCCESS,dbg=DTM_TRACE_VALUE(0);
- if(dtmP->dtmObjType != BC_DTM_ELM_TYPE && tempDtmP->dtmObjType != BC_DTM_ELM_TYPE)
-   {
-    for( n = 0 ; n < dtmP->numPointPartitions ; ++n ) bcdtmMemory_freePartition(dtmP, DTMPartition::Point, n, dtmP->pointsPP[n]) ;
-    free(dtmP->pointsPP) ;
-    dtmP->pointsPP           = tempDtmP->pointsPP ;
-    dtmP->numPoints          = tempDtmP->numPoints ;
-    dtmP->memPoints          = tempDtmP->memPoints ;
-    dtmP->numPointPartitions = tempDtmP->numPointPartitions ;
-    dtmP->pointPartitionSize = tempDtmP->pointPartitionSize ;
-    dtmP->numSortedPoints    = 0 ;
-/*
-**  Set Temporary DTM Objects Points To nullptr
-*/
-    tempDtmP->pointsPP       = nullptr ;
-   }
- else
-   {
-    dtmP->numPoints = tempDtmP->numPoints ;
-/*
-**  Allocate Memory For Feature Table
-*/
-    if( bcdtmObject_allocatePointsMemoryDtmObject(dtmP)) goto errexit ;
-/*
-**  Copy Points
-*/
-    if( tempDtmP->memPoints > 0 )
-      {
-       if( dbg ) bcdtmWrite_message(0,0,0,"Copying Points") ;
-/*
-**     For DTMElement we can't just move the pointers over,
-**     so we need to reallocate and copy the data over.
-*/
-       for( int num = 0 ; num < tempDtmP->numPoints ; ++num )
-         {
-          *pointAddrP(dtmP,num) = *pointAddrP(tempDtmP,num) ;
-         }
-      }
-    dtmP->numSortedPoints = 0 ;
-   }
-/*
-** Clean Up
-*/
- cleanup :
-/*
-** Job Completed
-*/
- return(ret) ;
-/*
-** Error Exit
-*/
- errexit :
- if( ret == DTM_SUCCESS ) ret = DTM_ERROR ;
- goto cleanup ;
-}
-/*-------------------------------------------------------------------+
-|                                                                    |
-|                                                                    |
-|                                                                    |
-+--------------------------------------------------------------------*/
-BENTLEYDTM_EXPORT int bcdtmObject_changeStateDtmObject(BC_DTM_OBJ *dtmP,DTMState toState )
-/*
-** This Function Changes The State Of A DTM Object
-*/
-{
- int  ret=DTM_SUCCESS,dbg=DTM_TRACE_VALUE(0) ;
- long n,node,point,dtmFeature,numFeaturePts,firstPoint,hullFeature=FALSE,markSize ;
- DPoint3d  randomPoint,*featurePtsP=nullptr ;
- char dtmFeatureTypeName[50];
- unsigned char *markFlagP=nullptr ;
- BC_DTM_FEATURE *dtmFeatureP=nullptr ;
- BC_DTM_OBJ     *tempDtmP=nullptr ;
- DPoint3d  *pointP ;
- DTMFeatureId dtmFeatureId ;
- DTMFeatureId  nullFeatureId=DTM_NULL_FEATURE_ID  ;
-/*
-** Write Entry Message
-*/
- if( dbg ) bcdtmWrite_message(0,0,0,"Changing State Of DTM Object %p From %2ld To %2ld",dtmP,dtmP->dtmState,toState) ;
-/*
-** Initialise
-*/
- dtmFeatureId = dtmP->nullFeatureId ;
-/*
-** Change From DTMState::Tin to DTMState::Data
-*/
- if( bcdtmObject_testApiCleanUpDtmObject(dtmP, DTMCleanupFlags::All) && toState == DTMState::Data )
-   {
-    if( dbg ) bcdtmWrite_message(0,0,0,"Rolling Back Dtm From DTMState::Tin to DTMState::Data" ) ;
-    if( bcdtmObject_rollBackDtmObject(dtmP,1)) goto errexit ;
-    if( dbg ) bcdtmWrite_message(0,0,0,"Rolling Back Dtm From DTMState::Tin to DTMState::Data Completed" ) ;
-   }
- else if( dtmP->dtmState == DTMState::Tin && toState == DTMState::Data )
-   {
-    if( dbg ) bcdtmWrite_message(0,0,0,"Changing Dtm State From DTMState::Tin to DTMState::Data" ) ;
-/*
-**  Create Temporary DTM Object For Restructuring Points Array
-*/
-    if( bcdtmObject_createDtmObject(&tempDtmP)) goto errexit ;
-    tempDtmP->iniPoints = dtmP->numPoints ;
-    tempDtmP->incPoints = dtmP->incPoints ;
-/*
-**  Release Clist Array As It Is Not Required
-*/
-    if( dtmP->cListPP != nullptr )
-      {
-       for( n = 0 ; n < dtmP->numClistPartitions ; ++n ) bcdtmMemory_freePartition(dtmP, DTMPartition::CList, n, dtmP->cListPP[n]) ;
-       free(dtmP->cListPP) ;
-       dtmP->cListPP = nullptr ;
-       dtmP->numClistPartitions = 0 ;
-       dtmP->numClist           = 0 ;
-       dtmP->memClist           = 0 ;
-       dtmP->cListPtr           = 0 ;
-       dtmP->cListDelPtr        = dtmP->nullPtr ;
-      }
-/*
-**  No Features In DTM
-*/
-    if( dtmP->numFeatures == 0 )
-      {
-       if( dtmP->nodesPP != nullptr )
-         {
-          for( n = 0 ; n < dtmP->numNodePartitions ; ++n ) bcdtmMemory_freePartition(dtmP, DTMPartition::Node, n, dtmP->nodesPP[n]) ;
-          free(dtmP->nodesPP) ;
-          dtmP->nodesPP = nullptr ;
-          dtmP->numNodePartitions = 0 ;
-          dtmP->numNodes = 0 ;
-          dtmP->memNodes = 0 ;
-         }
-      }
-
-/*
-**  Features In Dtm Object
-*/
-    if( dtmP->numFeatures > 0 )
-      {
-/*
-**     Write Out Dtm Features
-*/
-       if( dbg == 1 )
-         {
-          bcdtmWrite_message(0,0,0,"Number Of DTM Feature = %6ld",dtmP->numFeatures) ;
-          for( dtmFeature = 0 ; dtmFeature < dtmP->numFeatures ; ++dtmFeature )
-            {
-             dtmFeatureP = ftableAddrP(dtmP,dtmFeature) ;
-             if( bcdtmData_getDtmFeatureTypeNameFromDtmFeatureType(dtmFeatureP->dtmFeatureType,dtmFeatureTypeName)) goto errexit ;
-             bcdtmWrite_message(0,0,0,"Dtm Feature[%6ld] ** Type = %20s ** userTag = %11I64d featureId = %11I64d ** state = %2ld",dtmFeature,dtmFeatureTypeName,dtmFeatureP->dtmUserTag,dtmFeatureP->dtmFeatureId,dtmFeatureP->dtmFeatureState) ;
-            }
-         }
-/*
-**     Store Hull Points
-*/
-       if( featurePtsP != nullptr ) { free(featurePtsP) ; featurePtsP = nullptr ; }
-/*
-**     Copy Feature Points To Temporary Dtm Object Points Array
-*/
-       for( dtmFeature = 0 ; dtmFeature < dtmP->numFeatures ; ++dtmFeature )
-         {
-          dtmFeatureP = ftableAddrP(dtmP,dtmFeature) ;
-/*
-**        Existing Tin Feature
-*/
-          if( dtmFeatureP->dtmFeatureState == DTMFeatureState::Tin || dtmFeatureP->dtmFeatureState == DTMFeatureState::OffsetsArray)
-            {
-             if( dtmFeatureP->dtmFeatureType == DTMFeatureType::Hull )
-               {
-                if( bcdtmList_extractHullDtmObject(dtmP,&featurePtsP,&numFeaturePts)) goto errexit ;
-                hullFeature = TRUE ;
-               }
-             else
-               {
-                if( bcdtmList_copyDtmFeaturePointsToPointArrayDtmObject(dtmP,dtmFeature,&featurePtsP,&numFeaturePts)) goto errexit ;
-               }
-             if( dbg )
-               {
-                if( bcdtmData_getDtmFeatureTypeNameFromDtmFeatureType(dtmFeatureP->dtmFeatureType,dtmFeatureTypeName)) goto errexit ;
-                bcdtmWrite_message(0,0,0,"Tin Dtm Feature ** dtmFeature = %6ld ** Type = %20s ** userTag = %11I64ld featureId = %10I64ld ** numFeaturePts = %6ld",dtmFeature,dtmFeatureTypeName,dtmFeatureP->dtmUserTag,dtmFeatureP->dtmFeatureId,numFeaturePts) ;
-               }
-             dtmFeatureP->dtmFeatureState          = DTMFeatureState::Data ;
-             dtmFeatureP->dtmFeaturePts.firstPoint = tempDtmP->numPoints ;
-             dtmFeatureP->numDtmFeaturePts         = numFeaturePts ;
-             if( bcdtmObject_storeDtmFeatureInDtmObject(tempDtmP,DTMFeatureType::RandomSpots,dtmP->nullUserTag,1,&dtmFeatureId,featurePtsP,numFeaturePts)) goto errexit ;
-             free(featurePtsP) ;
-             featurePtsP = nullptr ;
-            }
-/*
-**        New Dtm Feature
-*/
-          if( dtmFeatureP->dtmFeatureState == DTMFeatureState::PointsArray && dtmFeatureP->dtmFeatureType != DTMFeatureType::DrapeVoid && dtmFeatureP->dtmFeatureType != DTMFeatureType::DrapeHull )
-            {
-             if( dbg )
-               {
-                if( bcdtmData_getDtmFeatureTypeNameFromDtmFeatureType(dtmFeatureP->dtmFeatureType,dtmFeatureTypeName)) goto errexit ;
-                bcdtmWrite_message(0,0,0,"New Dtm Feature ** dtmFeature = %6ld ** Type = %20s ** userTag = %11I64ld featureId = %10I64ld ** numFeaturePts = %6ld",dtmFeature,dtmFeatureTypeName,dtmFeatureP->dtmUserTag,dtmFeatureP->dtmFeatureId,dtmFeatureP->numDtmFeaturePts) ;
-               }
-/*
-**           Add New Feature
-*/
-             firstPoint = tempDtmP->numPoints ;
-             if( bcdtmObject_storeDtmFeatureInDtmObject(tempDtmP,DTMFeatureType::RandomSpots,dtmP->nullUserTag,1,&dtmFeatureId,bcdtmMemory_getPointerP3D(dtmP, dtmFeatureP->dtmFeaturePts.pointsPI),dtmFeatureP->numDtmFeaturePts)) goto errexit ;
-             bcdtmMemory_free(dtmP, dtmFeatureP->dtmFeaturePts.pointsPI) ;
-             dtmFeatureP->dtmFeaturePts.pointsPI = 0;
-             if( dtmFeatureP->dtmFeatureType == DTMFeatureType::RandomSpots )
-               {
-                dtmFeatureP->dtmFeatureState          = DTMFeatureState::Deleted ;
-                dtmFeatureP->numDtmFeaturePts         = 0 ;
-               }
-             else
-               {
-                dtmFeatureP->dtmFeatureState          = DTMFeatureState::Data ;
-                dtmFeatureP->dtmFeaturePts.firstPoint = firstPoint ;
-               }
-            }
-         }
-/*
-**     Copy Random Points ( None Feature Points )
-*/
-       if( dbg ) bcdtmWrite_message(0,0,0,"Copying Random Points To New Point Array") ;
-       for( node = 0 ; node < dtmP->numPoints ; ++node )
-         {
-          if( ! bcdtmFlag_testDeletePointBitPCWD(&nodeAddrP(dtmP,node)->PCWD))
-            {
-             if( ! bcdtmFlag_testVoidBitPCWD(&nodeAddrP(dtmP,node)->PCWD))
-               {
-                if( nodeAddrP(dtmP,node)->hPtr == dtmP->nullPnt || ( nodeAddrP(dtmP,node)->hPtr != dtmP->nullPnt && hullFeature == FALSE ))
-                  {
-                   if( nodeAddrP(dtmP,node)->fPtr == dtmP->nullPtr )
-                     {
-                      pointP = pointAddrP(dtmP,node) ;
-                      randomPoint.x = pointP->x ;
-                      randomPoint.y = pointP->y ;
-                      randomPoint.z = pointP->z ;
-                      if( dbg ) bcdtmWrite_message(0,0,0,"Copying Random Point %12.5lf %12.5lf %10.4lf",randomPoint.x,randomPoint.y,randomPoint.z);
-                      if( bcdtmObject_storeDtmFeatureInDtmObject(tempDtmP,DTMFeatureType::RandomSpots,dtmP->nullUserTag,1,&dtmP->nullFeatureId,&randomPoint,1)) goto errexit ;
-                     }
-                  }
-               }
-            }
-         }
-/*
-**     Free points Array
-*/
-       if( dtmP->pointsPP != nullptr )
-         {
- //         bcdtmObject_moveOrCopyPointsArray(dtmP, tempDtmP);
-          dtmP->numPoints = 0 ;
-          dtmP->dtmState  = DTMState::Data ;
-          for( point = 0 ; point < tempDtmP->numPoints ; ++point )
-            {
-             if( bcdtmObject_storeDtmFeatureInDtmObject(dtmP,DTMFeatureType::RandomSpots,DTM_NULL_USER_TAG,1,&nullFeatureId,(DPoint3d *)pointAddrP(tempDtmP,point),1)) goto errexit ;
-            }
-          dtmP->numSortedPoints = 0 ;
-         }
-/*
-**     Free Nodes Array
-*/
-       if( dtmP->nodesPP != nullptr )
-         {
-          for( n = 0 ; n < dtmP->numNodePartitions ; ++n )  bcdtmMemory_freePartition(dtmP, DTMPartition::Node, n, dtmP->nodesPP[n]) ;
-          free(dtmP->nodesPP) ;
-          dtmP->nodesPP = nullptr ;
-          dtmP->numNodePartitions = 0 ;
-          dtmP->numNodes = 0 ;
-          dtmP->memNodes = 0 ;
-         }
-/*
-**     Free Flist Array
-*/
-       if( dtmP->fListPP != nullptr )
-         {
-          for( n = 0 ; n < dtmP->numFlistPartitions ; ++n ) bcdtmMemory_freePartition(dtmP, DTMPartition::FList, n, dtmP->fListPP[n]) ;
-          free(dtmP->fListPP) ;
-          dtmP->fListPP            = nullptr ;
-          dtmP->numFlistPartitions = 0 ;
-          dtmP->numFlist           = 0 ;
-          dtmP->memFlist           = 0 ;
-          dtmP->fListDelPtr        = dtmP->nullPtr ;
-         }
-      }
-/*
-**  Reset DTM Header Variables
-*/
-    dtmP->dtmState           = DTMState::Data ;
-    dtmP->hullPoint          = dtmP->nullPnt ;
-    dtmP->nextHullPoint      = dtmP->nullPnt ;
-    dtmP->numLines           = 0 ;
-    dtmP->numTriangles       = 0 ;
-   }
-/*
-** Change From DTMState::PointsSorted to DTMState::Data
-*/
- if( (dtmP->dtmState == DTMState::PointsSorted || dtmP->dtmState == DTMState::DuplicatesRemoved || dtmP->dtmState == DTMState::TinError) && toState == DTMState::Data )
-   {
-    if( dbg && dtmP->dtmState == DTMState::PointsSorted) bcdtmWrite_message(0,0,0,"Changing Dtm State From DTMState::PointsSorted to DTMState::Data" ) ;
-    if( dbg && dtmP->dtmState == DTMState::DuplicatesRemoved) bcdtmWrite_message(0,0,0,"Changing Dtm State From DTMState::DuplicatesRemoved to DTMState::Data" ) ;
-
-    // Probably need to scan to see if they are any DTMFeatureState::Tin FEATURES in the DTM.
-    if (dtmP->dtmState == DTMState::TinError)
-        {
-        if( dtmP->cListPP != nullptr )
-          {
-           for( n = 0 ; n < dtmP->numClistPartitions ; ++n ) bcdtmMemory_freePartition(dtmP, DTMPartition::CList, n, dtmP->cListPP[n]) ;
-           free(dtmP->cListPP) ;
-           dtmP->cListPP = nullptr ;
-           dtmP->numClistPartitions = 0 ;
-           dtmP->numClist           = 0 ;
-           dtmP->memClist           = 0 ;
-           dtmP->cListPtr           = 0 ;
-           dtmP->cListDelPtr        = dtmP->nullPtr ;
-          }
-/*
-**     Free Nodes Array
-*/
-       if( dtmP->nodesPP != nullptr )
-         {
-          for( n = 0 ; n < dtmP->numNodePartitions ; ++n )  bcdtmMemory_freePartition(dtmP, DTMPartition::Node, n, dtmP->nodesPP[n]) ;
-          free(dtmP->nodesPP) ;
-          dtmP->nodesPP = nullptr ;
-          dtmP->numNodePartitions = 0 ;
-          dtmP->numNodes = 0 ;
-          dtmP->memNodes = 0 ;
-         }
-/*
-**     Free Flist Array
-*/
-       if( dtmP->fListPP != nullptr )
-         {
-          for( n = 0 ; n < dtmP->numFlistPartitions ; ++n ) bcdtmMemory_freePartition(dtmP, DTMPartition::FList, n, dtmP->fListPP[n]) ;
-          free(dtmP->fListPP) ;
-          dtmP->fListPP            = nullptr ;
-          dtmP->numFlistPartitions = 0 ;
-          dtmP->numFlist           = 0 ;
-          dtmP->memFlist           = 0 ;
-          dtmP->fListDelPtr        = dtmP->nullPtr ;
-         }
-/*
-**  Reset DTM Header Variables
-*/
-        dtmP->hullPoint          = dtmP->nullPnt ;
-        dtmP->nextHullPoint      = dtmP->nullPnt ;
-        dtmP->numLines           = 0 ;
-        dtmP->numTriangles       = 0 ;
-        }
-
-/*
-**  If There Are No features Just Reset State To DTMState::Data
-*/
-    if( dtmP->numFeatures == 0 ) dtmP->dtmState = DTMState::Data ;
-/*
-**  Else Place Feature Points In First Point Order
-*/
-    else
-      {
-/*
-**     Allocate An Array For Marking Random Points
-*/
-       markSize = dtmP->numPoints / 8 + 1 ;
-       markFlagP = (unsigned char *) malloc( markSize * sizeof(char));
-       if( markFlagP == nullptr )
-         {
-          bcdtmWrite_message(1,0,0,"Memory Allocation Failure") ;
-          goto errexit ;
-         }
-       for( n = 0 ; n < markSize ; ++n ) *(markFlagP+n) = (char) 0 ;
-/*
-**     Create Temporary DTM Object For Restructuring Points Array
-*/
-       if( bcdtmObject_createDtmObject(&tempDtmP)) goto errexit ;
-       tempDtmP->iniPoints = dtmP->numPoints ;
-       tempDtmP->incPoints = dtmP->incPoints ;
-/*
-**     Copy Feature Points To Temporary Dtm Object Points Array
-*/
-       for( dtmFeature = 0 ; dtmFeature < dtmP->numFeatures ; ++dtmFeature )
-         {
-          dtmFeatureP = ftableAddrP(dtmP,dtmFeature) ;
-
-          if(dtmFeatureP->dtmFeatureState != DTMFeatureState::Deleted && dtmFeatureP->dtmFeatureState != DTMFeatureState::TinError && dtmFeatureP->dtmFeatureState != DTMFeatureState::Rollback)
-              {
-
-              if( dtmFeatureP->dtmFeatureState != DTMFeatureState::OffsetsArray)
-                {
-                 bcdtmWrite_message(2,0,0,"Invalid DTM Feature State For Method") ;
-                 goto errexit ;
-                }
-
-/*
-**        Mark Feature Points Copied
-*/
-              long* offsetP = bcdtmMemory_getPointerOffset(dtmP,dtmFeatureP->dtmFeaturePts.offsetPI);
-              for( n = 0 ; n < dtmFeatureP->numDtmFeaturePts ; ++n )
-                {
-                 bcdtmFlag_setFlag(markFlagP,offsetP[n]) ;
-                }
-/*
-**        Store Feature Points In Temporary DTM Object
-*/
-              if( bcdtmList_copyDtmFeaturePointsToPointArrayDtmObject(dtmP,dtmFeature,&featurePtsP,&numFeaturePts)) goto errexit ;
-              if( dbg )
-                {
-                 if( bcdtmData_getDtmFeatureTypeNameFromDtmFeatureType(dtmFeatureP->dtmFeatureType,dtmFeatureTypeName)) goto errexit ;
-                 bcdtmWrite_message(0,0,0,"Dtm Feature ** dtmFeature = %6ld ** Type = %20s ** userTag = %11I64d featureId = %11I64d ** numFeaturePts = %6ld",dtmFeature,dtmFeatureTypeName,dtmFeatureP->dtmUserTag,dtmFeatureP->dtmFeatureId,numFeaturePts) ;
-                }
-              dtmFeatureP->dtmFeatureState          = DTMFeatureState::Data ;
-              dtmFeatureP->dtmFeaturePts.firstPoint = tempDtmP->numPoints ;
-              dtmFeatureP->numDtmFeaturePts         = numFeaturePts ;
-              if( bcdtmObject_storeDtmFeatureInDtmObject(tempDtmP,DTMFeatureType::RandomSpots,dtmP->nullUserTag,1,&dtmFeatureId,featurePtsP,numFeaturePts)) goto errexit ;
-              free(featurePtsP) ;
-              featurePtsP = nullptr ;
-              }
-         }
-/*
-**     Copy Random Points
-*/
-       for( n = 0 ; n < dtmP->numPoints ; ++n )
-         {
-          if( ! bcdtmFlag_testFlag(markFlagP,n ))
-            {
-             pointP = pointAddrP(dtmP,n) ;
-             randomPoint.x = pointP->x ;
-             randomPoint.y = pointP->y ;
-             randomPoint.z = pointP->z ;
-             if( bcdtmObject_storeDtmFeatureInDtmObject(tempDtmP,DTMFeatureType::RandomSpots,dtmP->nullUserTag,1,&dtmFeatureId,&randomPoint,1)) goto errexit ;
-            }
-         }
-/*
-**     Free DTM Points Array
-*/
-//     bcdtmObject_moveOrCopyPointsArray(dtmP, tempDtmP);
-       dtmP->numPoints = 0 ;
-       dtmP->dtmState  = DTMState::Data ;
-       for( point = 0 ; point < tempDtmP->numPoints ; ++point )
-         {
-          if( bcdtmObject_storeDtmFeatureInDtmObject(dtmP,DTMFeatureType::RandomSpots,DTM_NULL_USER_TAG,1,&nullFeatureId,(DPoint3d *)pointAddrP(tempDtmP,point),1)) goto errexit ;
-         }
-      dtmP->numSortedPoints = 0 ;
-/*
-**     Reset DTM Header Values
-*/
-       dtmP->dtmState           = DTMState::Data ;
-//       dtmP->pointsPP            = tempDtmP->pointsPP ;
-//       dtmP->numPoints          = tempDtmP->numPoints ;
-//       dtmP->memPoints          = tempDtmP->memPoints ;
-//       dtmP->numPointPartitions = tempDtmP->numPointPartitions ;
-//       dtmP->pointPartitionSize = tempDtmP->pointPartitionSize ;
-       dtmP->numSortedPoints    = 0 ;
-//       tempDtmP->pointsPP       = nullptr ;
-
-      }
-   }
-/*
-**  Update Modified Time
- */
- bcdtmObject_updateLastModifiedTime (dtmP) ;
-/*
-** Clean Up
-*/
- cleanup :
- if( markFlagP   != nullptr ) free(markFlagP) ;
- if( featurePtsP != nullptr ) free(featurePtsP) ;
- if( tempDtmP    != nullptr ) bcdtmObject_destroyDtmObject(&tempDtmP) ;
-/*
-** Job Completed
-*/
- if( dbg && ret == DTM_SUCCESS ) bcdtmWrite_message(0,0,0,"Changing DTM %p State To %2ld Completed",dtmP,toState) ;
- if( dbg && ret != DTM_SUCCESS ) bcdtmWrite_message(0,0,0,"Changing DTM %p State To %2ld Error",dtmP,toState) ;
- return(ret) ;
-/*
-** Error Exit
-*/
- errexit :
- ret = DTM_ERROR ;
- goto cleanup ;
-}
-typedef PartitionArray<DPoint3d, DTM_PARTITION_SHIFT_POINT, MAllocAllocator> DtmTinPointArray;
-/*-------------------------------------------------------------------+
-|                                                                    |
-|                                                                    |
-|                                                                    |
-+-------------------------------------------------------------------*/
-BENTLEYDTM_Public int bcdtmObject_sortDtmObjectDaryl(BC_DTM_OBJ *dtmP)
-/*
-** This Function Sorts A Dtm Object
-*/
-{
- int    ret=DTM_SUCCESS,dbg=DTM_TRACE_VALUE(0) ;
- long   n,feature ;
-// DPoint3d   dtmPoint,*p1P,*p2P  ;
- BC_DTM_FEATURE *dtmFeatureP=nullptr ;
-/*
-** Write Entry Message
-*/
- if( dbg ) bcdtmWrite_message(0,0,0,"Sorting Dtm Object %p",dtmP) ;
-/*
-** Test For Valid Dtm Object
-*/
- if( bcdtmObject_testForValidDtmObject(dtmP)) goto errexit ;
-/*
-** Only Sort If Dtm Object Not Prior Sorted
-*/
- if( dtmP->dtmState == DTMState::Data )
-   {
-    PartitionArray<DPoint3d, DTM_PARTITION_SHIFT_POINT, MAllocAllocator> pointsArray(dtmP->pointsPP, dtmP->numPoints, dtmP->numPointPartitions, dtmP->pointPartitionSize);
-/*
-**  Only Sort If More Than One Dtm Point
-*/
-    if( dtmP->numPoints > 1 )
-      {
-/*
-**     Sort the Dtm Points
-*/
-       if( dbg ) bcdtmWrite_message(0,0,0,"Sorting") ;
-       XYPointArraySort<DPoint3d,DtmTinPointArray>  sorter;
-       sorter.DoSort(pointsArray);
-       sorter.GetSortP();
-       LongArray& tempP = sorter.GetTempP();
-/*
-**     Place Dtm Feature Point Offsets In Sort Order
-*/
-       if( dbg ) bcdtmWrite_message(0,0,0,"Placing Feature Points In Sort Order") ;
-       for( feature = 0 ; feature < dtmP->numFeatures ; ++feature )
-         {
-          dtmFeatureP = ftableAddrP(dtmP,feature) ;
-          if( dtmFeatureP->dtmFeatureState == DTMFeatureState::OffsetsArray )
-            {
-/*
-**           Reset Point Offsets
-*/
-            long* offsetP = bcdtmMemory_getPointerOffset(dtmP,dtmFeatureP->dtmFeaturePts.offsetPI);
-             for( n = 0 ; n < dtmFeatureP->numDtmFeaturePts ; ++n )
-               {
-                offsetP[n] = *(tempP+offsetP[n]) ;
-               }
-            }
-         }
-      }
-   }
-/*
-**  Set Dtm State To Sorted
-*/
- dtmP->dtmState = DTMState::PointsSorted ;
-/*
-** Set Number Of Sorted Points
-*/
- dtmP->numSortedPoints = dtmP->numPoints ;
-/*
-** Clean Up
-*/
- cleanup :
-/*
-** Job Completed
-*/
- if( dbg && ret == DTM_SUCCESS ) bcdtmWrite_message(0,0,0,"Sorting Dtm Object %p Completed",dtmP) ;
- if( dbg && ret != DTM_SUCCESS ) bcdtmWrite_message(0,0,0,"Sorting Dtm Object %p Error",dtmP) ;
- return(ret) ;
-/*
-** Error Exit
-*/
- errexit :
- ret = DTM_ERROR ;
- goto cleanup ;
-}
-/*-------------------------------------------------------------------+
-|                                                                    |
-|                                                                    |
-|                                                                    |
-+-------------------------------------------------------------------*/
-BENTLEYDTM_EXPORT int bcdtmObject_sortDtmObject(BC_DTM_OBJ *dtmP)
-/*
-** This Function Sorts A Dtm Object
-**
-** Author : Rob Cormack  January 2007  Rob.Cormack@Bentley.com
-**
-*/
-{
- int    ret=DTM_SUCCESS,dbg=DTM_TRACE_VALUE(0),cdbg=DTM_CHECK_VALUE(0) ;
- long   ofs,useMultiThread=TRUE ;
- DPoint3d *p1P,*p2P  ;
-/*
-** Write Entry Message
-*/
- if( dbg )
-   {
-    bcdtmWrite_message(0,0,0,"Sorting Dtm Object   = %p",dtmP) ;
-    bcdtmWrite_message(0,0,0,"DTM_NUM_PROCESSORS   = %8ld",DTM_NUM_PROCESSORS) ;
-   }
-/*
-** Test For Valid Dtm Object
-*/
- if( bcdtmObject_testForValidDtmObject(dtmP)) goto errexit ;
-/*
-** Only Multi Thread If More Than MINIMUM_POINTS_PER_SORT_THREAD Points
-*/
-if (dtmP->numPoints < (MINIMUM_POINTS_PER_SORT_THREAD * 2)) useMultiThread = FALSE;
-/*
-** Only Sort If Dtm In Data State
-*/
-  if( dtmP->dtmState == DTMState::Data )
-   {
-/*
-**  Only Sort If More Than One Dtm Point
-*/
-    if( dtmP->numPoints > 1 )
-      {
-       if( DTM_NUM_PROCESSORS == 1 || useMultiThread == FALSE )
-         {
-          if( dbg ) bcdtmWrite_message(0,0,0,"Single Thread Sorting") ;
-          if( bcdtmObject_singleThreadSortDtmObject(dtmP)) goto errexit ;
-         }
-       else
-         {
-          if( dbg ) bcdtmWrite_message(0,0,0,"Multi Thread Sorting") ;
-          if( bcdtmObject_multiThreadSortDtmObject(dtmP)) goto errexit ;
-         }
-/*
-**     Check Points Are Sorted
-*/
-       if( cdbg )
-         {
-          bcdtmWrite_message(0,0,0,"Checking Point Sort Order") ;
-          p1P = pointAddrP(dtmP,0) ;
-          for( ofs = 1 ; ofs < dtmP->numPoints ; ++ofs )
-            {
-             p2P = pointAddrP(dtmP,ofs) ;
-             if( p1P->x > p2P->x || ( p1P->x == p2P->x && p1P->y > p2P->y))
-               {
-                bcdtmWrite_message(1,0,0,"Point Sort Order Error") ;
-                bcdtmWrite_message(0,0,0,"p1 = %8ld ** %12.5lf %12.5lf %10.4lf",ofs-1,p1P->x,p1P->y,p1P->z) ;
-                bcdtmWrite_message(0,0,0,"p2 = %8ld ** %12.5lf %12.5lf %10.4lf",ofs,p2P->x,p2P->y,p2P->z) ;
-                goto errexit ;
-               }
-             p1P = p2P ;
-            }
-          bcdtmWrite_message(0,0,0,"Point Sort Order Valid") ;
-         }
-      }
-   }
-/*
-** Clean Up
-*/
- cleanup :
-/*
-** Job Completed
-*/
- if( dbg && ret == DTM_SUCCESS ) bcdtmWrite_message(0,0,0,"Sorting Dtm Object %p Completed",dtmP) ;
- if( dbg && ret != DTM_SUCCESS ) bcdtmWrite_message(0,0,0,"Sorting Dtm Object %p Error",dtmP) ;
- return(ret) ;
-/*
-** Error Exit
-*/
- errexit :
- ret = DTM_ERROR ;
- goto cleanup ;
-}
-/*-------------------------------------------------------------------+
-|                                                                    |
-|                                                                    |
-|                                                                    |
-+-------------------------------------------------------------------*/
-BENTLEYDTM_Private int bcdtmObject_singleThreadSortDtmObject(BC_DTM_OBJ *dtmP)
-/*
-** This Function Single Thread Sorts A Dtm Object
-**
-** Author : Rob Cormack  November 2008  Rob.Cormack@Bentley.com
-**
-*/
-{
- int    ret=DTM_SUCCESS,dbg=DTM_TRACE_VALUE(0),tdbg=DTM_TIME_VALUE(0) ;
- long   n,ofs,*sP,*offsetP,*sortP=nullptr,*tempP=nullptr,feature ;
- long   startTime ;
- DPoint3d   dtmPoint,*p1P,*p2P  ;
- BC_DTM_FEATURE  *dtmFeatureP=nullptr ;
-/*
-** Write Entry Message
-*/
- if( dbg ) bcdtmWrite_message(0,0,0,"Single Thread Sorting Dtm Object %p",dtmP) ;
- startTime = bcdtmClock() ;
-/*
-** Allocate Memory For Sort Offset Pointers
-*/
- sortP = ( long *  ) malloc(dtmP->numPoints*sizeof(long)) ;
- if( sortP == nullptr ) { bcdtmWrite_message(1,0,0,"Memory Allocation Failure") ; goto errexit  ; }
- tempP = ( long *  ) malloc(dtmP->numPoints*sizeof(long)) ;
- if( tempP == nullptr ) { bcdtmWrite_message(1,0,0,"Memory Allocation Failure") ; goto errexit  ; }
-/*
-** Initialise Sort Offset Pointer
-*/
- for( sP = sortP, ofs = 0 ; sP < sortP + dtmP->numPoints ; ++sP, ++ofs) *sP = ofs ;
-/*
-** Sort the Dtm Points
-*/
- if( dbg ) bcdtmWrite_message(0,0,0,"Sorting") ;
- bcdtmObject_divConqMergeSortDtmObject(dtmP,0,dtmP->numPoints,sortP,tempP) ;
-/*
-** Check For Check Stop Termination
-*/
- if( bcdtmTin_checkForTriangulationTermination(dtmP)) goto errexit  ;
-/*
-** Calculate Dtm Point Sort Position
-*/
- for( sP = sortP ; sP < sortP + dtmP->numPoints ; ++sP  ) *(tempP+*sP) = (long)(sP-sortP) ;
-/*
-** Place Dtm Feature Point Offsets In Sort Order
-*/
- if( dbg ) bcdtmWrite_message(0,0,0,"Placing Feature Points In Sort Order") ;
- for( feature = 0 ; feature < dtmP->numFeatures ; ++feature )
-   {
-    dtmFeatureP = ftableAddrP(dtmP,feature) ;
-    if( dtmFeatureP->dtmFeatureState == DTMFeatureState::OffsetsArray )
-      {
-/*
-**     Reset Point Offsets
-*/
-       offsetP = bcdtmMemory_getPointerOffset(dtmP,dtmFeatureP->dtmFeaturePts.offsetPI);
-       for( n = 0 ; n < dtmFeatureP->numDtmFeaturePts ; ++n )
-         {
-          offsetP[n] = *(tempP+offsetP[n]) ;
-         }
-      }
-   }
-/*
-** Place Dtm Points In Sort Order
-*/
- for( sP = sortP , ofs = 0 ; sP < sortP + dtmP->numPoints ; ++sP , ++ofs )
-   {
-    p1P = pointAddrP(dtmP,ofs) ;
-    p2P = pointAddrP(dtmP,*sP) ;
-    dtmPoint = *p1P ;
-    *p1P = *p2P ;
-    *p2P = dtmPoint ;
-    *(sortP+*(tempP+ofs)) = *sP ;
-    *(tempP+*sP) = *(tempP+ofs) ;
-   }
-/*
-**  Set Dtm State To Sorted
-*/
- dtmP->dtmState = DTMState::PointsSorted ;
-/*
-** Clean Up
-*/
- cleanup :
- if( sortP != nullptr ) free(sortP) ;
- if( tempP != nullptr ) free(tempP) ;
-/*
-** Job Completed
-*/
- if( tdbg ) bcdtmWrite_message(0,0,0,"**** Time To Single Thread Sort = %8.3lf Seconds",bcdtmClock_elapsedTime(bcdtmClock(),startTime)) ;
- if( dbg && ret == DTM_SUCCESS ) bcdtmWrite_message(0,0,0,"Single Thread Sorting Dtm Object %p Completed",dtmP) ;
- if( dbg && ret != DTM_SUCCESS ) bcdtmWrite_message(0,0,0,"Single Thread Sorting Dtm Object %p Error",dtmP) ;
- return(ret) ;
-/*
-** Error Exit
-*/
- errexit :
- ret = DTM_ERROR ;
- goto cleanup ;
-}
-
-/*-------------------------------------------------------------------+
-|                                                                    |
-|                                                                    |
-|                                                                    |
-+-------------------------------------------------------------------*/
-void bcdtmTin_multiThreadSortWorkerDtmObject (DTM_MULTI_THREAD *srtParametersP)
-/*
-** This function uses a divide and conquer strategy to sort DTM Points
-**
-** Author : Rob Cormack  November 2008  Rob.Cormack@Bentley.com
-**
-*/
-    {
-    int    ret = DTM_SUCCESS, dbg = DTM_TRACE_VALUE (0), tdbg = DTM_TIME_VALUE (0);
-    __time32_t startTime;
-
-    /*
-    ** Initialise variables
-    */
-    if (dbg) bcdtmWrite_message (0, 0, 0, "Thread[%2ld] ** startPoint = %8ld numPoints = %8ld", srtParametersP->thread, srtParametersP->startPoint, srtParametersP->numPoints);
-    /*
-    ** Sort Points Into Tiles
-    */
-    startTime = bcdtmClock ();
-    if (dbg) bcdtmWrite_message (0, 0, 0, "Thread[%2ld] ** Sorting %9ld Dtm Points", srtParametersP->thread, srtParametersP->numPoints);
-    if (bcdtmObject_divConqMergeSortDtmObject (srtParametersP->dtmP, srtParametersP->startPoint, srtParametersP->numPoints, srtParametersP->sortOfsP, srtParametersP->tempOfsP)) goto errexit;
-    if (tdbg) bcdtmWrite_message (0, 0, 0, "Thread[%2ld] ** Sorting Time = %8.3lf Seconds", srtParametersP->thread, bcdtmClock_elapsedTime (bcdtmClock (), startTime));
-    /*
-    ** Clean Up
-    */
-cleanup:
-    /*
-    ** Job Completed
-    */
-    return;
-    /*
-    ** Error Exit
-    */
-errexit:
-    if (ret == DTM_SUCCESS) ret = DTM_ERROR;
-    goto cleanup;
-    }
-
-/*-------------------------------------------------------------------+
-|                                                                    |
-|                                                                    |
-|                                                                    |
-+-------------------------------------------------------------------*/
-BENTLEYDTM_Private int bcdtmObject_multiThreadSortDtmObject(BC_DTM_OBJ *dtmP)
-/*
-** This Function Multi Thread Sorts A Dtm Object
-**
-** Author : Rob Cormack  November 2008  Rob.Cormack@Bentley.com
-**
-*/
-{
- int    ret=DTM_SUCCESS,dbg=DTM_TRACE_VALUE(0),tdbg=DTM_TIME_VALUE(0),cdbg=DTM_CHECK_VALUE(0) ;
- long   i,n,ofs,*sP,*offsetP,*sortP=nullptr,*tempP=nullptr,feature ;
- bvector<long> sortArray, tempArray;
- long   startTime ;
- long   numPts,numPts1,numPts2,startPnt1,startPnt2,endPnt1,endPnt2 ;
- DPoint3d   dtmPoint,*p1P,*p2P  ;
- BC_DTM_FEATURE  *dtmFeatureP=nullptr ;
- long startPoint, numThreadPoints = 0;
- int numThreads = DTM_NUM_PROCESSORS;
- bvector<long> numThreadArrayPoints;
- std::vector<std::thread> threads;
- bvector<DTM_MULTI_THREAD> multiThread;
- /*
- ** Determine Number Of Points Per Thread
- */
- numThreadPoints = dtmP->numPoints / numThreads;
-
- if (numThreadPoints < MINIMUM_POINTS_PER_SORT_THREAD)
-     numThreadPoints = MINIMUM_POINTS_PER_SORT_THREAD ;
-
- numThreads = dtmP->numPoints / numThreadPoints;
-
- /*
- ** Resize arrays
- */
- numThreadArrayPoints.resize (numThreads);
- multiThread.resize (numThreads);
-
- for (n = 0; n < numThreads - 1; n++)
-     numThreadArrayPoints[n] = numThreadPoints;
-
- numThreadArrayPoints[numThreads - 1] = dtmP->numPoints - ((numThreads - 1) * numThreadPoints);
-
- if (dbg) bcdtmWrite_message(0, 0, 0, "NumOfThread %d", numThreads);
- if (dbg) for (n = 0; n < numThreads; ++n) bcdtmWrite_message(0, 0, 0, "Thread[%2ld] ** numPoints = %6ld", n, numThreadArrayPoints[n]);
- /*
-** Write Entry Message
-*/
- if( dbg ) bcdtmWrite_message(0,0,0,"Multi Thread Sorting Dtm Object %p",dtmP) ;
- startTime = bcdtmClock() ;
-/*
-** Allocate Memory For Sort Offset Pointers
-*/
- sortArray.resize(dtmP->numPoints);
- sortP = sortArray.data();
- if( sortP == nullptr ) { bcdtmWrite_message(1,0,0,"Memory Allocation Failure") ; goto errexit  ; }
- tempArray.resize(dtmP->numPoints);
- tempP = tempArray.data();
- if( tempP == nullptr ) { bcdtmWrite_message(1,0,0,"Memory Allocation Failure") ; goto errexit  ; }
-/*
-** Initialise Sort Offset Pointer
-*/
- for( sP = sortP, ofs = 0 ; sP < sortP + dtmP->numPoints ; ++sP, ++ofs) *sP = ofs ;
-/*
-** Initialise Multi Thread Sort Array
-*/
- startPoint = 0 ;
- for( n = 0 ; n < numThreads ; ++n )
-   {
-    multiThread[n].thread          = n ;
-    multiThread[n].dtmP            = dtmP ;
-    multiThread[n].startPoint      = startPoint ;
-    multiThread[n].numPoints       = numThreadArrayPoints[n] ;
-    multiThread[n].sortOfsP        = sortP ;
-    multiThread[n].tempOfsP        = tempP ;
-    startPoint = startPoint + numThreadArrayPoints[n] ;
-    BeAssert(startPoint <= dtmP->numPoints);
-   }
- BeAssert(startPoint == dtmP->numPoints);
- /*
-** Create Sorting Threads To Triangulate Dtm Object
-*/
- for( n = 0 ; n < numThreads - 1 ; ++n )
-   threads.push_back(std::thread(bcdtmTin_multiThreadSortWorkerDtmObject, &multiThread[n]));
-
- bcdtmTin_multiThreadSortWorkerDtmObject(&multiThread[n]);
-/*
-** Wait For All Threads To Complete
-*/
- for (auto& thread : threads)
-     thread.join ();
-/*
-** Check For Check Stop Termination
-*/
- if( bcdtmTin_checkForTriangulationTermination(dtmP)) goto errexit  ;
-/*
-** Check Threads Are Sorted
-*/
- if( cdbg )
-   {
-    for( n = 0 ; n < numThreads ; ++n )
-      {
-       bcdtmWrite_message(0,0,0,"Thread[%2ld] ** Checking Point Sort Order",n) ;
-       numPts1   = multiThread[n].numPoints  ;
-       startPnt1 = multiThread[n].startPoint ;
-       p1P = pointAddrP(dtmP,*(sortP+startPnt1)) ;
-       for( ofs = startPnt1 + 1 ; ofs < startPnt1 + numPts1 ; ++ofs )
-         {
-          p2P = pointAddrP(dtmP,*(sortP+ofs)) ;
-          if( p1P->x > p2P->x || ( p1P->x == p2P->x && p1P->y > p2P->y))
-            {
-             bcdtmWrite_message(1,0,0,"Thread[%2ld] ** Point Sort Order Error",n) ;
-             bcdtmWrite_message(0,0,0,"p1 = %8ld ** %12.5lf %12.5lf %10.4lf",ofs-1,p1P->x,p1P->y,p1P->z) ;
-             bcdtmWrite_message(0,0,0,"p2 = %8ld ** %12.5lf %12.5lf %10.4lf",ofs,p2P->x,p2P->y,p2P->z) ;
-             goto errexit ;
-            }
-          p1P = p2P ;
-         }
-       bcdtmWrite_message(0,0,0,"Thread[%2ld] ** Point Sort Order Valid",n) ;
-      }
-   }
-/*
-** Merge Threaded Sorts
-*/
- if( dbg ) bcdtmWrite_message(0,0,0,"Merging Threaded Sorts") ;
- for( n = 1 ; n < numThreads ; ++n )
-   {
-    numPts1    = multiThread[0].numPoints  ;
-    numPts2    = multiThread[n].numPoints  ;
-    startPnt1  = multiThread[0].startPoint ;
-    startPnt2  = multiThread[n].startPoint ;
-    numPts     = numPts1 + numPts2         ;
-    endPnt1    = startPnt1 + numPts1 ;
-    endPnt2    = startPnt2 + numPts2 ;
-    for( i = 0 ; i <  numPts  ; ++i )
-      {
-       if     ( startPnt1 >= endPnt1 ) {*(tempP+i)=*(sortP+startPnt2);++startPnt2;}
-       else if( startPnt2 >= endPnt2 ) {*(tempP+i)=*(sortP+startPnt1);++startPnt1;}
-       else
-         {
-          p1P = pointAddrP(dtmP,*(sortP+startPnt1)) ;
-          p2P = pointAddrP(dtmP,*(sortP+startPnt2)) ;
-          if( p1P->x < p2P->x || ( p1P->x == p2P->x && p1P->y <= p2P->y))
-            {
-             *(tempP+i) = *(sortP+startPnt1) ;
-             ++startPnt1 ;
-            }
-          else
-            {
-             *(tempP+i) = *(sortP+startPnt2) ;
-             ++startPnt2 ;
-            }
-         }
-      }
-/*
-**  Restore Sort Pointers
-*/
-    multiThread[0].numPoints = numPts ;
-    for( i = 0 ; i <  numPts ; ++i ) *(sortP+i) = *(tempP+i) ;
-   }
- if( dbg ) bcdtmWrite_message(0,0,0,"Merging Threaded Sorts Completed") ;
-/*
-** Calculate Dtm Point Sort Position
-*/
- for( sP = sortP ; sP < sortP + dtmP->numPoints ; ++sP  ) *(tempP+*sP) = (long)(sP-sortP) ;
-/*
-** Place Dtm Feature Point Offsets In Sort Order
-*/
- if( dbg ) bcdtmWrite_message(0,0,0,"Placing Feature Points In Sort Order") ;
- for( feature = 0 ; feature < dtmP->numFeatures ; ++feature )
-   {
-    dtmFeatureP = ftableAddrP(dtmP,feature) ;
-    if( dtmFeatureP->dtmFeatureState == DTMFeatureState::OffsetsArray )
-      {
-/*
-**     Reset Point Offsets
-*/
-       offsetP = bcdtmMemory_getPointerOffset(dtmP,dtmFeatureP->dtmFeaturePts.offsetPI);
-       for( n = 0 ; n < dtmFeatureP->numDtmFeaturePts ; ++n )
-         {
-          offsetP[n] = *(tempP+offsetP[n]) ;
-         }
-      }
-   }
-/*
-** Place Dtm Points In Sort Order
-*/
- for( sP = sortP , ofs = 0 ; sP < sortP + dtmP->numPoints ; ++sP , ++ofs )
-   {
-    p1P = pointAddrP(dtmP,ofs) ;
-    p2P = pointAddrP(dtmP,*sP) ;
-    dtmPoint = *p1P ;
-    *p1P = *p2P ;
-    *p2P = dtmPoint ;
-    *(sortP+*(tempP+ofs)) = *sP ;
-    *(tempP+*sP) = *(tempP+ofs) ;
-   }
-/*
-**  Set Dtm State To Sorted
-*/
- dtmP->dtmState = DTMState::PointsSorted ;
-/*
-** Clean Up
-*/
- cleanup :
-/*
-** Job Completed
-*/
- if( tdbg ) bcdtmWrite_message(0,0,0,"**** Time To Multi Thread Sort = %8.3lf Seconds",bcdtmClock_elapsedTime(bcdtmClock(),startTime)) ;
- if( dbg && ret == DTM_SUCCESS ) bcdtmWrite_message(0,0,0,"Multi Thread Sorting Dtm Object %p Completed",dtmP) ;
- if( dbg && ret != DTM_SUCCESS ) bcdtmWrite_message(0,0,0,"Multi Thread Sorting Dtm Object %p Error",dtmP) ;
- return(ret) ;
-/*
-** Error Exit
-*/
- errexit :
- ret = DTM_ERROR ;
- goto cleanup ;
-}
-
-/*-------------------------------------------------------------------+
-|                                                                    |
-|                                                                    |
-|                                                                    |
-+-------------------------------------------------------------------*/
-BENTLEYDTM_Public int bcdtmObject_divConqMergeSortDtmObject(BC_DTM_OBJ *dtmP,long startPnt,long numPts,long *sortP, long *tempP )
-/*
-** This Routine Sorts The Dtm Object By A Combined Divide And Conquer Merging Method
-*/
-{
- long  i,temp,numPts1,numPts2,startPnt1,startPnt2 ;
- DPoint3d *p1P , *p2P ;
-/*
-** Two data points
-*/
- if( numPts == 2 )
-   {
-    p1P = pointAddrP(dtmP,*(sortP+startPnt)) ;
-    p2P = pointAddrP(dtmP,*(sortP+startPnt+1)) ;
-    if( p1P->x > p2P->x || ( p1P->x == p2P->x && p1P->y > p2P->y))
-      {
-       temp = *(sortP+startPnt) ;
-       *(sortP+startPnt)   = *(sortP+startPnt+1) ;
-       *(sortP+startPnt+1) = temp ;
-      }
-   }
-/*
-**  More than two data Points
-*/
- if( numPts > 2 )
-   {
-    numPts1 = numPts / 2  ;
-    if( numPts % 2 != 0 ) numPts1 = numPts1 + 1 ;
-    numPts2 = numPts - numPts1 ;
-    startPnt1 = startPnt  ;
-    startPnt2 = startPnt + numPts1 ;
-    bcdtmObject_divConqMergeSortDtmObject(dtmP,startPnt1,numPts1,sortP,tempP) ;
-    bcdtmObject_divConqMergeSortDtmObject(dtmP,startPnt2,numPts2,sortP,tempP) ;
-/*
-**  Merge data sets
-*/
-    p1P = pointAddrP(dtmP,*(sortP+startPnt2-1)) ;
-    p2P = pointAddrP(dtmP,*(sortP+startPnt2)) ;
-    if( p1P->x > p2P->x || ( p1P->x == p2P->x && p1P->y > p2P->y))
-      {
-      long* tempPi = tempP + startPnt;
-      int endPnt = startPnt + numPts;
-      long* sortP1 = sortP + startPnt1;
-      long* sortP2 = sortP + startPnt2;
-      long* sortendP1 = sortP + startPnt + numPts1;
-      long* sortendP2 = sortP + startPnt + numPts;
-       for( i = startPnt ; i < endPnt ; ++i, ++tempPi )
-         {
-          if     ( sortP1 >= sortendP1 ) {*tempPi=*sortP2;++sortP2;}
-          else if( sortP2 >= sortendP2 ) {*tempPi=*sortP1;++sortP1;}
-          else
-            {
-             p1P = pointAddrP(dtmP,*sortP1) ;
-             p2P = pointAddrP(dtmP,*sortP2) ;
-             if( p1P->x < p2P->x || ( p1P->x == p2P->x && p1P->y <= p2P->y))
-               {
-                            *tempPi = *sortP1 ;
-                                ++sortP1 ;
-               }
-             else
-               {
-                            *tempPi = *sortP2 ;
-                             ++sortP2 ;
-               }
-            }
-         }
-    //   for( i = startPnt ; i < startPnt + numPts ; ++i )
-    //     {
-    //      if     ( startPnt1 >= startPnt + numPts1 ) {*(tempP+i)=*(sortP+startPnt2);++startPnt2;}
-    //      else if( startPnt2 >= startPnt + numPts  ) {*(tempP+i)=*(sortP+startPnt1);++startPnt1;}
-    //      else
-    //        {
-    //         p1P = pointAddrP(dtmP,*(sortP+startPnt1)) ;
-    //         p2P = pointAddrP(dtmP,*(sortP+startPnt2)) ;
-    //         if( p1P->X < p2P->X || ( p1P->X == p2P->X && p1P->Y <= p2P->Y))
-    //           {
-                         //   *(tempP+i) = *(sortP+startPnt1) ;
-                                //++startPnt1 ;
-                         //  }
-    //         else
-                         //  {
-                         //   *(tempP+i) = *(sortP+startPnt2) ;
-                         //    ++startPnt2 ;
-    //           }
-    //        }
-    //     }
-/*
-**     Restore Sort Pointers
-*/
-       tempPi = tempP + startPnt;
-       long* sortPi = sortP + startPnt;
-       long* endsortP = sortPi + numPts;
-       for(  ; sortPi < endsortP ; ++sortPi, ++tempPi ) *sortPi = *tempPi ;
-       //for( i = startPnt ; i < startPnt + numPts ; ++i ) *(sortP+i) = *(tempP+i) ;
-        }
-   }
-/*
-** Job Completed
-*/
- return(DTM_SUCCESS) ;
-}
-/*-------------------------------------------------------------------+
-|                                                                    |
-|                                                                    |
-|                                                                    |
-+-------------------------------------------------------------------*/
-BENTLEYDTM_Public int bcdtmObject_removeDuplicatesDtmObject(BC_DTM_OBJ *dtmP,long *numDuplicatesP, bool duplicateOption)
-/*
-** This Function Removes Duplicate Points From The Dtm Object
-*/
-{
- int    ret=DTM_SUCCESS,dbg=DTM_TRACE_VALUE(0),cdbg=DTM_CHECK_VALUE(0) ;
- long   n,ofs1,ofs2,ofs3,process,feature,removeFlag,numMarked=0 ;
- long   rollBackDuplicatePoints=FALSE,numDuplicatesRolledBack=0 ;
- long   nowTime=bcdtmClock(),startTime=bcdtmClock() ;
- double dp  ;
- DPoint3d    *dupPtsP=nullptr ;
- DPoint3d  *p1P,*p2P  ;
- BC_DTM_FEATURE *dtmFeatureP=nullptr ;
- DTMFeatureId  nullFeatureId=DTM_NULL_FEATURE_ID  ;
- LongArray temP;
- LongArray::iterator sP;
- LongArray::iterator sP2;
- LongArray::iterator temPEnd;
- DTMRollbackData* rollBackInfo = dtmP->extended ? dtmP->extended->rollBackInfoP : nullptr;
-/*
-** Write Entry Message
-*/
- if( dbg ) bcdtmWrite_message(0,0,0,"Removing Duplicates Dtm Object %p",dtmP) ;
-/*
-** Initialise
-*/
- *numDuplicatesP = 0 ;
-/*
-** Test For Valid Dtm Object
-*/
- if( bcdtmObject_testForValidDtmObject(dtmP)) goto errexit ;
-/*
-** Test If Dtm Object Already Processed
-*/
- if( dtmP->dtmState != DTMState::PointsSorted ) { bcdtmWrite_message(2,0,0,"Dtm Object Not In Sorted State")      ; goto errexit ; }
-/*
-** Allocate Memory For Temp Array To Mark Duplicate Points
-*/
- if( temP.resize(dtmP->numPoints) != DTM_SUCCESS) { bcdtmWrite_message(1,0,0,"Memory Allocation Failure") ; goto errexit ; }
-/*
-** Null Out Temp Array To Mark Duplicate Points
-*/
- temPEnd = temP.end();
- for( sP = temP.start() ; sP != temPEnd ; ++sP ) *sP = dtmP->nullPnt ;
-/*
-** Mark Points Within The Point To Point Tolerance
-*/
- if( dbg ) bcdtmWrite_message(0,0,0,"Marking Points Within Point To Point Tolerance") ;
- for( ofs1 = 0, sP = temP.start(); ofs1 < dtmP->numPoints - 1 ; ++ofs1, ++sP  )
-   {
-/*
-**  Check For Check Stop Termination
-*/
-    if( (ofs1 &  0x3ff) == 0x3ff )
-      {
-       nowTime = bcdtmClock() ;
-       if( ( double )( nowTime-startTime) / CLOCKS_PER_SEC > 0.025 )
-         {
-          if( bcdtmTin_checkForTriangulationTermination (dtmP)) goto errexit  ;
-         }
-       startTime = nowTime ;
-      }
-/*
-**  Mark Points
-*/
-    if( *sP == dtmP->nullPnt )
-      {
-       p1P = pointAddrP(dtmP,ofs1) ;
-       sP2 = sP;
-       ofs2 = ofs1 + 1 ;
-       process = 1 ;
-       while ( ofs2 < dtmP->numPoints && process )
-         {
-          ++sP2;
-          p2P = pointAddrP(dtmP,ofs2) ;
-//          if( p2P->X - p1P->X > dtmP->ppTol ) process = 0 ;
-/*
-**        RobC Modification To Handle the long columns with raster DTM's
-**        Robc Modification Start 2-July-2009
-*/
-          if( p2P->x - p1P->x > dtmP->ppTol )
-            {
-             process = 0 ;
-             if( ofs2 - ofs1 > 2 && pointAddrP(dtmP,ofs2-1)->x == p1P->x )
-               {
-                process = 1 ;
-                ofs3 = ofs1 ;
-                while( ofs3 < ofs2 - 1 && process )
-                  {
-                   if( pointAddrP(dtmP,ofs3+1)->y - pointAddrP(dtmP,ofs3)->y < dtmP->ppTol ) process = 0 ;
-                   else                                                                      ++ofs3  ;
-                  }
-                process = 0 ;
-                if( ofs3 > ofs1 )
-                  {
-                   for( n = ofs1 + 1 ; n < ofs3 ; ++n ) ++sP ;
-                   ofs1 = ofs3 - 1 ;
-                  }
-               }
-            }
-/*
-**        Robc Modification End 2-July-2009
-*/
-          else
-            {
-             if( *sP2 == dtmP->nullPnt )
-               {
-                if( fabs(p1P->y-p2P->y) < dtmP->ppTol )
-                  {
-                   removeFlag = FALSE ;
-                   dp = bcdtmMath_distance(p1P->x,p1P->y,p2P->x,p2P->y) ;
-                   if (!duplicateOption && dp == 0.0) removeFlag = TRUE;
-                   else if (duplicateOption  && dp <  dtmP->ppTol) removeFlag = TRUE;
-                   if( removeFlag == TRUE )
-                     {
-                      *sP2 = ofs1;
-                      ++*numDuplicatesP ;
-                     }
-                  }
-               }
-            }
-          ++ofs2 ;
-         }
-      }
-   }
-if( dbg ) bcdtmWrite_message(0,0,0,"Number Of Duplicates = %8ld",*numDuplicatesP) ;
-/*
-** Report Duplicate Points Being Removed
-*/
- if( cdbg )
-   {
-    long dupCount=0 ;
-    for( ofs1 = 0, sP = temP.start(); ofs1 < dtmP->numPoints  ; ++ofs1, ++sP  )
-      {
-       if( *sP != dtmP->nullPnt )
-         {
-          ++dupCount ;
-          p1P = pointAddrP(dtmP,ofs1) ;
-          bcdtmWrite_message(0,0,0,"Duplicate Point[%8ld] ** [%8ld] [%8ld] = %12.5lf %12.5lf %10.4lf",dupCount,ofs1,*sP,p1P->x,p1P->y,p1P->z) ;
-         }
-      }
-    bcdtmWrite_message(0,0,0,"Number Of Duplicates = %8ld",dupCount) ;
-   }
-/*
-** Reset Dtm Feature Point Offsets Of Merged Points
-*/
- if( dbg ) bcdtmWrite_message(0,0,0,"Reseting Point Offsets Of Merged Points ") ;
- for( feature = 0 ; feature < dtmP->numFeatures ; ++feature )
-   {
-    dtmFeatureP = ftableAddrP(dtmP,feature) ;
-    if( dtmFeatureP->dtmFeatureState == DTMFeatureState::OffsetsArray )
-      {
-       long* offsetP = bcdtmMemory_getPointerOffset(dtmP,dtmFeatureP->dtmFeaturePts.offsetPI);
-       bool rollBacked=FALSE ;
-      for( n = 0 ; n < dtmFeatureP->numDtmFeaturePts ; ++n )
-         {
-          if( offsetP[n] < 0 || offsetP[n] > dtmP->numPoints )
-            {
-             bcdtmWrite_message(2,0,0,"Feature Point Index Range Error") ;
-             goto errexit ;
-            }
-          if( *(temP+offsetP[n]) != dtmP->nullPnt )
-            {
-/*
-**           Check For Duplicate Point Error
-*/
-             if( bcdtmMath_pointDistance3DDtmObject(dtmP,*(temP+offsetP[n]),offsetP[n]) > 0.0 )
-               {
-                if( rollBackInfo && rollBacked == false && rollBackInfo->rollBackDtmP != nullptr )
-                  {
-                   dupPtsP = ( DPoint3d * ) malloc ( dtmFeatureP->numDtmFeaturePts * sizeof(DPoint3d)) ;
-                   if( dupPtsP == nullptr )
-                     {
-                      bcdtmWrite_message(1,0,0,"Memory Allocation Failure") ;
-                      goto errexit ;
-                     }
-                   for( int m = 0 ; m < dtmFeatureP->numDtmFeaturePts ; ++m )
-                     {
-                      int offset=offsetP[m] ;
-                      if( offset < 0 ) offset = -(offset+1) ;
-                      *(dupPtsP+m) = *(DPoint3d *) pointAddrP(dtmP,offset) ;
-                     }
-                   if( dtmFeatureP->dtmFeatureType != DTMFeatureType::Hull       && dtmFeatureP->dtmFeatureType != DTMFeatureType::HullLine  &&
-                       dtmFeatureP->dtmFeatureType != DTMFeatureType::DrapeHull && dtmFeatureP->dtmFeatureType != DTMFeatureType::DrapeVoid &&
-                       dtmFeatureP->dtmFeatureType != DTMFeatureType::GraphicBreak                                                      )
-                     {
-                     if (bcdtmInsert_rollBackDtmFeatureDtmObject (dtmP, dtmFeatureP->dtmFeatureId)) goto errexit;
-                     }
-                   if( dupPtsP != nullptr ) { free(dupPtsP) ; dupPtsP = nullptr ; }
-                   rollBacked = true ;
-                  }
-                int offset=offsetP[n] ;
-                if( offset < 0 ) offset = -(offset+1) ;
-                offsetP[n] = *(temP+offset) ;
-                if( *(temP+offsetP[n]) != dtmP->nullPnt && *(temP+offsetP[n])  >= 0 ) *(temP+offsetP[n]) = -(*(temP+offsetP[n])+1) ;
-               }
-            }
-         }
-      }
-   }
-/*
-** Copy Duplicate Points To Restore DTM For Roll Back Requirements
-*/
- rollBackDuplicatePoints = FALSE ;
- if( rollBackInfo && rollBackInfo->rollBackDtmP != nullptr && rollBackDuplicatePoints == TRUE )
-   {
-/*
-**  Backup Duplicate Points As Point Features With A Maximum  Of 1000 Points Per Point Feature
-*/
-    dupPtsP = ( DPoint3d *) malloc(1000*sizeof(DPoint3d)) ;
-    if( dupPtsP == nullptr )
-      {
-       bcdtmWrite_message(0,0,0,"Memory Allocation Failure") ;
-       goto errexit ;
-      }
-    numMarked = 0 ;
-    for( sP = temP.start() ; sP != temP.end() ; ++sP )
-      {
-       if( *sP != dtmP->nullPnt )
-         {
-          if( *sP >= 0 )
-            {
-             if( bcdtmMath_pointDistance3DDtmObject(dtmP,*sP,(long)(sP-temP.start())) > 0.0 )
-               {
-                *(dupPtsP+numMarked) = *( DPoint3d *)pointAddrP(dtmP,(long)(sP-temP.start())) ;
-                ++numMarked ;
-                if( numMarked == 1000 )
-                  {
-                   numDuplicatesRolledBack = numDuplicatesRolledBack + numMarked ;
-                   if( bcdtmObject_storeDtmFeatureInDtmObject(rollBackInfo->rollBackDtmP,DTMFeatureType::GroupSpots,-dtmP->nullUserTag,1,&nullFeatureId,dupPtsP,numMarked)) goto errexit ;
-                   numMarked = 0 ;
-                  }
-               }
-            }
-         }
-      }
-    if( numMarked > 0 )
-      {
-       numDuplicatesRolledBack = numDuplicatesRolledBack + numMarked ;
-       if( bcdtmObject_storeDtmFeatureInDtmObject(rollBackInfo->rollBackDtmP,DTMFeatureType::GroupSpots,-dtmP->nullUserTag,1,&nullFeatureId,dupPtsP,numMarked)) goto errexit ;
-       numMarked = 0 ;
-      }
-    if( dbg == 1 ) bcdtmWrite_message(0,0,0,"numDuplicatesRolledBack = %8ld",numDuplicatesRolledBack) ;
-   }
-/*
-**  Mark Merged Points
-*/
- if( dbg ) bcdtmWrite_message(0,0,0,"Marking Merged Points") ;
- for( sP = temP.start() ; sP != temPEnd; ++sP )
-   {
-    if( *sP == dtmP->nullPnt ) *sP = 0 ;
-    else                       *sP = 1 ;
-   }
-/*
-**  Remove Merged Points
-*/
- if( dbg ) bcdtmWrite_message(0,0,0,"Removing Merged Points") ;
- for( sP = temP.start(), ofs1 = ofs2 = 0 ; ofs2 < dtmP->numPoints ; ++ofs2, ++sP )
-   {
-    if( ! *sP )
-      {
-       if( ofs1 != ofs2 )
-         {
-          p1P = pointAddrP(dtmP,ofs1) ;
-          p2P = pointAddrP(dtmP,ofs2) ;
-          *p1P = *p2P ;
-         }
-       ++ofs1 ;
-      }
-   }
-/*
-**  Accumulate Delete Counts
-*/
- for( sP = temP.start()+1  ; sP != temPEnd; ++sP ) *sP += *(sP-1) ;
-/*
-** Reset Dtm Feature Point Offsets
-*/
- if( dbg ) bcdtmWrite_message(0,0,0,"Resetting DTM Feature Point Offsets") ;
- for( feature = 0 ; feature < dtmP->numFeatures ; ++feature )
-   {
-    dtmFeatureP = ftableAddrP(dtmP,feature) ;
-    if( dtmFeatureP->dtmFeatureState == DTMFeatureState::OffsetsArray )
-      {
-      long* offsetP = bcdtmMemory_getPointerOffset(dtmP,dtmFeatureP->dtmFeaturePts.offsetPI);
-       for( n = 0 ; n < dtmFeatureP->numDtmFeaturePts ; ++n )
-         {
-          offsetP[n] = offsetP[n] - *(temP+offsetP[n]) ;
-         }
-      }
-   }
-/*
-**  Reset Dtm Object Variables
-*/
- dtmP->dtmState  = DTMState::DuplicatesRemoved ;
- dtmP->numPoints = dtmP->numSortedPoints = dtmP->numPoints - *numDuplicatesP ;
-/*
-**  Resize DTM Object Arrays
-*/
- if( bcdtmObject_resizeMemoryDtmObject(dtmP)) goto errexit ;
-/*
-** Write Number Of Duplicate Points
-*/
- if( dbg )
-   {
-    bcdtmWrite_message(0,0,0,"**** Number of Duplicate Points  = %9ld",*numDuplicatesP) ;
-    bcdtmWrite_message(0,0,0,"**** Number of Dtm Points        = %9ld",dtmP->numPoints) ;
-   }
-/*
-** Clean Up
-*/
- cleanup :
-/*
-** Job Completed
-*/
- if( dbg && ret == DTM_SUCCESS ) bcdtmWrite_message(0,0,0,"Removing Duplicates Dtm Object %p Completed",dtmP) ;
- if( dbg && ret != DTM_SUCCESS ) bcdtmWrite_message(0,0,0,"Removing Duplicates Dtm Object %p Error",dtmP) ;
- return(ret) ;
-/*
-** Error Exit
-*/
- errexit :
- if( ret == DTM_SUCCESS ) ret = DTM_ERROR ;
- goto cleanup ;
-}
-/*-----------------------------------------------------------+
-|                                                            |
-|                                                            |
-|                                                            |
-+-----------------------------------------------------------*/
-BENTLEYDTM_Private int bcdtmObject_removeDuplicatePointOffsetsDtmObject(BC_DTM_OBJ *dtmP)
-{
- int  ret=DTM_SUCCESS,dbg=DTM_TRACE_VALUE(0) ;
- long n,ofs1,ofs2,feature,partNum,partOfs,duplicatesFound=FALSE ;
- DPoint3d featurePnt ;
- BC_DTM_FEATURE *dtmFeatureP ;
- DTMRollbackData* rollBackInfo = dtmP->extended ? dtmP->extended->rollBackInfoP : nullptr;
-/*
-** Write Entry Message
-*/
- if( dbg ) bcdtmWrite_message(0,0,0,"Removing Duplicate Point Offsets Dtm Object %p",dtmP) ;
-/*
-** Only Count If Features Are Present
-*/
- if( dtmP->numFeatures > 0 )
-   {
-/*
-** Scan Features Array
-*/
-    partNum = 0 ;
-    partOfs = 0 ;
-    dtmFeatureP = dtmP->fTablePP[partNum] ;
-    for( feature = 0 ; feature < dtmP->numFeatures ; ++feature )
-      {
-       if( dtmFeatureP->dtmFeatureState == DTMFeatureState::OffsetsArray )
-         {
-/*
-**        Mark Duplicates In Feature Point Array
-*/
-          duplicatesFound = FALSE ;
-
-          long* offsetP = bcdtmMemory_getPointerOffset(dtmP,dtmFeatureP->dtmFeaturePts.offsetPI);
-          for( n = 0 ; n < dtmFeatureP->numDtmFeaturePts - 1 ; ++n )
-            {
-             if( offsetP[n] >= 0 )
-               {
-                if( offsetP[n] == offsetP[n+1] )
-                  {
-                   offsetP[n+1] = - ( offsetP[n+1] +1 ) ;
-                   duplicatesFound = TRUE ;
-                  }
-               }
-            }
-/*
-**        Remove Duplicates In Feature Point Array
-*/
-          if( duplicatesFound == TRUE )
-            {
-             if( dbg ) bcdtmWrite_message(0,0,0,"Duplicate Point Offsets Found In Feature %6ld",feature) ;
-             for( ofs1 = ofs2 = 0 ; ofs2 < dtmFeatureP->numDtmFeaturePts ; ++ofs2 )
-               {
-                if( offsetP[ofs2] >= 0 )
-                  {
-                   if( ofs1 != ofs2 ) offsetP[ofs1] = offsetP[ofs2] ;
-                   ++ofs1 ;
-                  }
-               }
-/*
-**           Reset Number Of Feature Point
-*/
-             dtmFeatureP->numDtmFeaturePts = ofs1  ;
-             if( dtmFeatureP->numDtmFeaturePts <= 1 )
-               {
-                if( rollBackInfo && rollBackInfo->rollBackDtmP != nullptr )
-                  {
-                   if( dbg ) bcdtmWrite_message(0,0,0,"dtmFeatureP->numDtmFeaturePts = %2ld",dtmFeatureP->numDtmFeaturePts) ;
-                   if( dtmFeatureP->numDtmFeaturePts == 1 )
-                     {
-                      long* offsetP = bcdtmMemory_getPointerOffset(dtmP,dtmFeatureP->dtmFeaturePts.offsetPI);
-                      featurePnt.x = pointAddrP(dtmP,*offsetP)->x ;
-                      featurePnt.y = pointAddrP(dtmP,*offsetP)->y ;
-                      featurePnt.z = pointAddrP(dtmP,*offsetP)->z ;
-                     }
-                   if (bcdtmInsert_rollBackDtmFeatureDtmObject (dtmP, dtmFeatureP->dtmFeatureId)) goto errexit;
-                  }
-                bcdtmMemory_free(dtmP,dtmFeatureP->dtmFeaturePts.offsetPI) ;
-                dtmFeatureP->numDtmFeaturePts      = 0  ;
-                dtmFeatureP->dtmFeaturePts.pointsPI = 0;
-                dtmFeatureP->dtmFeatureState = DTMFeatureState::Deleted ;
-               }
-             else
-               dtmFeatureP->dtmFeaturePts.offsetPI = bcdtmMemory_reallocate(dtmP, dtmFeatureP->dtmFeaturePts.offsetPI, dtmFeatureP->numDtmFeaturePts * sizeof(long)) ;
-            }
-         }
-/*
-**     Increment For Next Feature
-*/
-       ++partOfs ;
-       if( partOfs == dtmP->featurePartitionSize )
-         {
-          partOfs = 0 ;
-          ++partNum   ;
-          dtmFeatureP = dtmP->fTablePP[partNum] ;
-         }
-       else  ++dtmFeatureP ;
-      }
-   }
-/*
-** Clean Up
-*/
- cleanup :
-/*
-** Job Completed
-*/
- if( dbg && ret == DTM_SUCCESS ) bcdtmWrite_message(0,0,0,"Removing Duplicate Point Offsets Completed") ;
- if( dbg && ret != DTM_SUCCESS ) bcdtmWrite_message(0,0,0,"Removing Duplicate Point Offsets Error") ;
- return(ret) ;
-/*
-** Error Exit
-*/
- errexit :
- if( ret == DTM_SUCCESS ) ret = DTM_ERROR ;
- goto cleanup ;
-}
-/*-----------------------------------------------------------+
-|                                                            |
-|                                                            |
-|                                                            |
-+-----------------------------------------------------------*/
-BENTLEYDTM_Private int bcdtmObject_countDtmTriangulationFeaturesDtmObject
-(
-BC_DTM_OBJ *dtmP,
-long *numGraphicBreaksP,
-long *numContourLinesP,
-long *numSoftBreaksP,
-long *numHardBreaksP,
-long *numVoidsP,
-long *numIslandsP,
-long *numHolesP,
-long *numBreakVoidsP,
-long *numDrapeVoidsP,
-long *numGroupSpotsP,
-long *numRegionsP,
-long *numHullsP,
-long *numDrapeHullsP,
-long *numHullLinesP
-)
-{
- int ret=DTM_SUCCESS,dbg=DTM_TRACE_VALUE(0) ;
- long feature ;
- char dtmFeatureTypeName[50] ;
- BC_DTM_FEATURE *dtmFeatureP ;
- DPoint3d *pntP ;
-/*
-** Write Entry Message
-*/
- if( dbg ) bcdtmWrite_message(0,0,0,"Counting Dtm Triangulation Features DTM Object %p",dtmP) ;
-/*
-** Initialise
-*/
- *numGraphicBreaksP = 0 ;
- *numContourLinesP  = 0 ;
- *numSoftBreaksP    = 0 ;
- *numHardBreaksP    = 0 ;
- *numVoidsP         = 0 ;
- *numIslandsP       = 0 ;
- *numHolesP         = 0 ;
- *numDrapeVoidsP    = 0 ;
- *numBreakVoidsP    = 0 ;
- *numGroupSpotsP    = 0 ;
- *numRegionsP      = 0 ;
- *numHullsP         = 0 ;
- *numDrapeHullsP    = 0 ;
- *numHullLinesP     = 0 ;
-/*
-** Scan Dtm Features Array
-*/
- for( feature = 0 ; feature < dtmP->numFeatures  ; ++feature )
-   {
-    dtmFeatureP =  ftableAddrP(dtmP,feature) ;
-    if( dtmFeatureP->dtmFeatureState != DTMFeatureState::TinError &&  dtmFeatureP->dtmFeatureState != DTMFeatureState::Deleted  && dtmFeatureP->dtmFeatureState != DTMFeatureState::Rollback)
-      {
-       if( dbg == 2 )
-         {
-          bcdtmData_getDtmFeatureTypeNameFromDtmFeatureType(dtmFeatureP->dtmFeatureType,dtmFeatureTypeName) ;
-          pntP = pointAddrP(dtmP,bcdtmMemory_getPointerOffset(dtmP,dtmFeatureP->dtmFeaturePts.offsetPI)[0]) ;
-          bcdtmWrite_message(0,0,0,"Feature Type %30s featureId = %10I64d ** %12.5lf %12.5lf %10.4lf",dtmFeatureTypeName,dtmFeatureP->dtmFeatureId,pntP->x,pntP->y,pntP->z) ;
-         }
-       if     ( dtmFeatureP->dtmFeatureType == DTMFeatureType::Breakline    ) ++*numHardBreaksP    ;
-       else if( dtmFeatureP->dtmFeatureType == DTMFeatureType::SoftBreakline    ) ++*numSoftBreaksP    ;
-       else if( dtmFeatureP->dtmFeatureType == DTMFeatureType::ContourLine  ) ++*numContourLinesP  ;
-       else if( dtmFeatureP->dtmFeatureType == DTMFeatureType::Void          ) ++*numVoidsP         ;
-       else if( dtmFeatureP->dtmFeatureType == DTMFeatureType::Island        ) ++*numIslandsP       ;
-       else if( dtmFeatureP->dtmFeatureType == DTMFeatureType::GraphicBreak ) ++*numGraphicBreaksP ;
-       else if( dtmFeatureP->dtmFeatureType == DTMFeatureType::Hull          ) ++*numHullsP         ;
-       else if( dtmFeatureP->dtmFeatureType == DTMFeatureType::DrapeHull    ) ++*numDrapeHullsP    ;
-       else if( dtmFeatureP->dtmFeatureType == DTMFeatureType::HullLine     ) ++*numHullLinesP     ;
-       else if( dtmFeatureP->dtmFeatureType == DTMFeatureType::Hole          ) ++*numHolesP         ;
-       else if( dtmFeatureP->dtmFeatureType == DTMFeatureType::DrapeVoid    ) ++*numDrapeVoidsP    ;
-       else if( dtmFeatureP->dtmFeatureType == DTMFeatureType::BreakVoid    ) ++*numBreakVoidsP    ;
-       else if( dtmFeatureP->dtmFeatureType == DTMFeatureType::GroupSpots    ) ++*numGroupSpotsP    ;
-       else if( dtmFeatureP->dtmFeatureType == DTMFeatureType::Region        ) ++*numRegionsP      ;
-      }
-   }
-/*
-** Job Completed
-*/
- if( dbg && ret == DTM_SUCCESS ) bcdtmWrite_message(0,0,0,"Counting Dtm Triangulation Features For DTM Object %p Completed",dtmP) ;
- return(ret) ;
-}
-/*-------------------------------------------------------------------+
-|                                                                    |
-|                                                                    |
-|                                                                    |
-+-------------------------------------------------------------------*/
-BENTLEYDTM_EXPORT int bcdtmObject_triangulateLatticeObject(DTM_LAT_OBJ *latticeP, BC_DTM_OBJ **dtmPP)
-{
- int ret=DTM_SUCCESS,dbg=DTM_TRACE_VALUE(0);
- long i,j ;
- DPoint3d rasterPoint ;
- DTMFeatureId  nullFeatureId=DTM_NULL_FEATURE_ID  ;
-/*
-** Write Entry Message
-*/
- if( dbg )
-   {
-    bcdtmWrite_message(0,0,0,"Triangulating Lattice Object") ;
-    bcdtmWrite_message(0,0,0,"latticeP  = %p",latticeP) ;
-    bcdtmWrite_message(0,0,0,"dtmPP     = %p",*dtmPP) ;
-   }
-/*
-**  Check For Valid Lattice Object
-*/
- if( bcdtmObject_testForValidLatticeObject(latticeP)) goto errexit ;
-/*
-** Destroy Dtm Object If It Exists Dtm Object
-*/
- if( *dtmPP != nullptr ) bcdtmObject_destroyDtmObject(dtmPP) ;
- *dtmPP = nullptr ;
-/*
-** Create Dtm Object
-*/
- if( bcdtmObject_createDtmObject(dtmPP)) goto errexit ;
-/*
-** Set Point Memory Allocation Parameters
-*/
- if( bcdtmObject_setPointMemoryAllocationParametersDtmObject(*dtmPP,latticeP->NOLATPTS,10000)) goto errexit ;
-/*
-** Store Lattice In Dtm Object
-*/
- if( dbg ) bcdtmWrite_message(0,0,0,"Storing Lattice Points In Dtm Object") ;
- for( j = 0 ; j < latticeP->NYL ; ++j )
-   {
-    rasterPoint.x = latticeP->LXMIN + latticeP->DX * j ;
-    for( i = 0 ; i < latticeP->NXL ; ++i )
-      {
-       rasterPoint.y = latticeP->LYMIN + latticeP->DY * i ;
-       rasterPoint.z = *(latticeP->LAT + i*latticeP->NYL + j ) ;
-       if( bcdtmObject_storeDtmFeatureInDtmObject(*dtmPP,DTMFeatureType::RandomSpots,DTM_NULL_USER_TAG,1,&nullFeatureId,&rasterPoint,1)) goto errexit ;
-      }
-   }
-/*
-** Triangulate DEM In DTM Object
-*/
- if( dbg ) bcdtmWrite_message(0,0,0,"Triangulating DEM In DTM Object") ;
- if( bcdtmObject_triangulateDemDtmObject(*dtmPP,latticeP->NXL,latticeP->NYL,latticeP->NULLVAL )) goto errexit ;
-/*
-** Clean Up
-*/
- cleanup :
-/*
-** Job Completed
-*/
- return(ret) ;
-/*
-** Error Exit
-*/
- errexit :
- if( ret == DTM_SUCCESS ) ret = DTM_ERROR ;
- if( *dtmPP != nullptr ) bcdtmObject_destroyDtmObject(dtmPP) ;
- goto cleanup ;
-}
-/*-------------------------------------------------------------------+
-|                                                                    |
-|                                                                    |
-|                                                                    |
-+-------------------------------------------------------------------*/
-BENTLEYDTM_EXPORT int bcdtmObject_triangulateDemDtmObject(BC_DTM_OBJ *dtmP,long numRows,long numColumns,double nullValue )
-/*
-** This Is The Controlling Routine For Triangulating A DEM Tin Object
-*/
-{
- int  ret=DTM_SUCCESS,dbg=DTM_TRACE_VALUE(0),cdbg=DTM_CHECK_VALUE(0) ;
- long point ;
- double dd,dx,dy ;
- DPoint3d *p1P,*p2P ;
-/*
-** Calculate Machine Precision
-*/
- bcdtmMath_calculateMachinePrecisionForDtmObject(dtmP) ;
-/*
-** Caculate Point To Point Tolerance
-*/
- point = 1 ;
- p1P = pointAddrP(dtmP,0) ;
- p2P = pointAddrP(dtmP,point) ;
- dy  = p2P->y - p1P->y ;
- while( p2P->x == p1P->x && point < dtmP->numPoints )
-   {
-    p1P = p2P ;
-    ++point  ;
-    p2P = pointAddrP(dtmP,point) ;
-   }
- dx = p2P->x - p1P->x ;
- if( dbg ) bcdtmWrite_message(0,0,0,"dx = %15.12lf ** dy = %12.15lf",dx,dy) ;
- if( dx <= dy ) dd = dx ;
- else           dd = dy ;
- dtmP->ppTol = dtmP->plTol = dd / 1000.0 ;
- if( dtmP->ppTol > 0.0001 ) dtmP->ppTol = dtmP->plTol = 0.0001 ;
- if( dtmP->ppTol / 1000.0 < dtmP->mppTol ) dtmP->ppTol = dtmP->plTol = dtmP->mppTol * 1000.0 ;
- if( dbg == 1 ) bcdtmWrite_message(0,0,0,"mppTol = %20.15lf ppTol = %20.15lf plTol = %20.15lf",dtmP->mppTol,dtmP->ppTol,dtmP->plTol) ;
-/*
-** Check Memory
-*/
- if( dtmP->nodesPP == nullptr ) if( bcdtmObject_allocateNodesMemoryDtmObject(dtmP)) goto errexit ;
- if( dtmP->cListPP == nullptr ) if( bcdtmObject_allocateCircularListMemoryDtmObject(dtmP)) goto errexit ;
-/*
-** Set Tin State
-*/
- dtmP->dtmState = DTMState::Tin ;
-/*
-** Triangulate Data Set
-*/
- if( dbg ) bcdtmWrite_message(0,0,0,"Triangulating %8ld Point DEM",numRows*numColumns) ;
- if( bcdtmObject_triangulateGridDtmObject(dtmP,numRows,numColumns,nullValue) ) goto errexit ;
-/*
-** Compact Tin Structure
-*/
- if( bcdtmTin_compactCircularListDtmObject(dtmP)) goto errexit ;
- if( bcdtmTin_compactFeatureTableDtmObject(dtmP)) goto errexit ;
- if( bcdtmTin_compactFeatureListDtmObject(dtmP)) goto errexit ;
- if( bcdtmTin_compactPointAndNodeTablesDtmObject(dtmP)) goto errexit ;
-/*
-** Resize Tin Memory
-*/
- if( bcdtmObject_resizeMemoryDtmObject(dtmP) ) goto errexit ;
-/*
-** Set Number Of Tin Points For Binary Searching
-*/
- dtmP->numSortedPoints = dtmP->numPoints ;
-/*
-** Set Number Of Triangles and Lines
-*/
- dtmP->numTriangles = ( numRows - 1 ) * ( numColumns - 1 ) * 2 ;
- dtmP->numLines     = ( numColumns - 1 ) * numRows + ( numRows - 1 ) * numColumns + ( numRows - 1 ) * ( numColumns - 1 ) ;
-/*
-** Check Triangulation
-*/
- if( cdbg )
-   {
-    bcdtmWrite_message(0,0,0,"Checking Triangulation") ;
-    if( bcdtmCheck_tinComponentDtmObject(dtmP))
-      {
-       bcdtmWrite_message(0,0,0,"Triangulation Invalid") ;
-       goto errexit ;
-      }
-    bcdtmWrite_message(0,0,0,"Triangulation Valid") ;
-   }
-/*
-** Write Tin To File
-*/
- if( dbg == 2 ) if( bcdtmWrite_toFileDtmObject(dtmP,L"rasterDem.tin")) goto errexit ;
-/*
-** Clean Up
-*/
- cleanup :
-/*
-** Job Completed
-*/
- return(ret) ;
-/*
-** Error Exit
-*/
- errexit :
- goto cleanup ;
-}
-/*-------------------------------------------------------------------+
-|                                                                    |
-|                                                                    |
-|                                                                    |
-+-------------------------------------------------------------------*/
-BENTLEYDTM_Private int bcdtmObject_triangulateGridDtmObject(BC_DTM_OBJ *dtmP,long numRows,long numColumns,double nullValue )
-/*
-** This Function Triangulates A DEM Dtm Object
-*/
-{
- int  ret=DTM_SUCCESS,dbg=DTM_TRACE_VALUE(0),cdbg=DTM_CHECK_VALUE(0);
- long i,j,p1,p2,p3,p4 ;
- long nullFlag,point ;
- DPoint3d  *pointP ;
-/*
-** Write Entry Message
-*/
- if( dbg ) bcdtmWrite_message(0,0,0,"Triangulating Grid ** numRows = %6ld numCols = %6ld nullValue = %10.4lf",numRows,numColumns,nullValue) ;
-/*
-** Join Rows
-*/
- if( dbg ) bcdtmWrite_message(0,0,0,"Joining Rows") ;
- for( i = 0 ; i < numRows ; ++i )
-   {
-    p1 = i ;
-    for ( j = 0 ; j < numColumns - 1 ; ++j )
-      {
-       p2 = p1 + numRows ;
-       p3 = p1 - numRows ;
-       if( j == 0 ) p3 = dtmP->nullPnt ;
-       if( bcdtmList_insertLineAfterPointDtmObject(dtmP,p1,p2,p3)) goto errexit ;
-       if( bcdtmList_insertLineAfterPointDtmObject(dtmP,p2,p1,dtmP->nullPnt)) goto errexit ;
-       p1 = p2 ;
-      }
-   }
-/*
-** Join Columns
-*/
- if( dbg ) bcdtmWrite_message(0,0,0,"Joining Columns") ;
- for( j = 0 ; j < numColumns - 1 ; ++j )
-   {
-    p1 = j * numRows ;
-    for ( i = 0 ; i < numRows - 1 ; ++i )
-      {
-       p2 = p1 + 1 ;
-       p3 = p2 + numRows ;
-       p4 = p1 + numRows ;
-       if( bcdtmList_insertLineBeforePointDtmObject(dtmP,p1,p2,p4)) goto errexit ;
-       if( bcdtmList_insertLineAfterPointDtmObject(dtmP,p2,p1,p3))  goto errexit ;
-       if( j == numColumns - 2 )
-         {
-          if( bcdtmList_insertLineAfterPointDtmObject(dtmP,p4,p3,p1))  goto errexit ;
-          if( bcdtmList_insertLineBeforePointDtmObject(dtmP,p3,p4,p2)) goto errexit ;
-         }
-       p1 = p2 ;
-      }
-   }
-/*
-** Join Diagonals
-*/
- if( dbg ) bcdtmWrite_message(0,0,0,"Joining Diagonals") ;
- for( j = 0 ; j < numColumns - 1 ; ++j )
-   {
-    p1 = j * numRows ;
-    for ( i = 0 ; i < numRows - 1 ; ++i )
-      {
-       p2 = p1 + 1 ;
-       p3 = p2 + numRows ;
-       p4 = p1 + numRows ;
-       if( bcdtmList_insertLineAfterPointDtmObject(dtmP,p2,p4,p3))  goto errexit ;
-       if( bcdtmList_insertLineAfterPointDtmObject(dtmP,p4,p2,p1))  goto errexit ;
-       p1 = p2 ;
-      }
-   }
-/*
-** Set Convex Hull
-*/
- dtmP->hullPoint = 0 ;
- dtmP->nextHullPoint = numRows ;
- bcdtmTin_setConvexHullDtmObject(dtmP,dtmP->hullPoint,dtmP->nextHullPoint) ;
-/*
-** Resort Tin Points
-*/
-// if( bcdtmTin_resortTinStructureDtmObject(dtmP) ) goto errexit ;
-/*
-** Set Number Of Tin Points For Binary Searching
-*/
- dtmP->numSortedPoints = dtmP->numPoints ;
-/*
-** Set Number Of Triangles and Lines
-*/
- dtmP->numTriangles = ( numRows - 1 ) * ( numColumns - 1 ) * 2 ;
- dtmP->numLines     = ( numColumns - 1 ) * numRows + ( numRows - 1 ) * numColumns + ( numRows - 1 ) * ( numColumns - 1 ) ;
-/*
-** Check Triangulation
-*/
- if( cdbg )
-   {
-    bcdtmWrite_message(0,0,0,"Checking Triangulation") ;
-    if( bcdtmCheck_tinComponentDtmObject(dtmP))
-      {
-       bcdtmWrite_message(0,0,0,"Triangulation Invalid") ;
-       goto errexit ;
-      }
-    bcdtmWrite_message(0,0,0,"Triangulation Valid") ;
-   }
-/*
-** Search For Null Values
-*/
- nullFlag = FALSE ;
- for( point = 0 ; point < dtmP->numPoints && nullFlag == FALSE ; ++point )
-   {
-    pointP = pointAddrP(dtmP,point) ;
-    if( pointP->z == nullValue ) nullFlag = TRUE ;
-   }
-/*
-** Create Voids Around Null Values
-*/
- if( nullFlag == TRUE )
-   {
-    if( dbg ) bcdtmWrite_message(0,0,0,"Placing Voids Around Null Values") ;
-    if( bcdtmObject_placeVoidsAroundNullValuesDtmObject(dtmP,nullValue)) goto errexit ;
-   }
-/*
-** Re Check Triangulation
-*/
- if( cdbg )
-   {
-    bcdtmWrite_message(0,0,0,"Checking Triangulation") ;
-    if( bcdtmCheck_tinComponentDtmObject(dtmP))
-      {
-       bcdtmWrite_message(0,0,0,"Triangulation Invalid") ;
-       goto errexit ;
-      }
-    bcdtmWrite_message(0,0,0,"Triangulation Valid") ;
-   }
-/*
-** Write Tin To File
-*/
- if( cdbg ) if( bcdtmWrite_toFileDtmObject(dtmP,L"raster.tin")) goto errexit ;
-/*
-** Clean Up
-*/
- cleanup :
-/*
-** Job Completed
-*/
- return(ret) ;
-/*
-** Error Exit
-*/
- errexit :
- if( ret == DTM_SUCCESS ) ret = DTM_ERROR ;
- goto cleanup ;
-}
-/*-------------------------------------------------------------------+
-|                                                                    |
-|                                                                    |
-|                                                                    |
-+-------------------------------------------------------------------*/
-BENTLEYDTM_EXPORT int bcdtmObject_placeVoidsAroundNullValuesDtmObject(BC_DTM_OBJ *dtmP,double nullValue)
-/*
-** This Function Places Voids Around Null Values
-*/
-{
- int  ret=DTM_SUCCESS,dbg=DTM_TRACE_VALUE(0),cdbg=DTM_CHECK_VALUE(0);
- long p1, p2, p3, clPtr, offset, sizeVoidLine = 0;
- DTMFeatureType dtmFeatureType;
- long offset1,offset2,voidHull,numNullPoints ;
- DTMDirection direction;
- long startPnt,nextPnt = 0,endPnt,scanPnt,numVoids=0,numIslands=0 ;
- unsigned char *charP,*voidLineP=nullptr ;
- double area ;
- DPoint3d *pointP ;
- DTM_CIR_LIST  *clistP ;
- DTM_TIN_NODE  *nodeP  ;
-/*
-** Write Entry Message
-*/
- if( dbg ) bcdtmWrite_message(0,0,0,"Placing Voids Around Null Values") ;
-/*
-** Count Number Of Null Points
-*/
- if( dbg )
-   {
-    numNullPoints = 0 ;
-    for( p1 = 0 ; p1 < dtmP->numPoints ; ++p1 )
-      {
-       pointP = pointAddrP(dtmP,p1) ;
-       if( pointP->z == nullValue ) ++numNullPoints ;
-      }
-    bcdtmWrite_message(0,0,0,"numNullPoints = %8ld",numNullPoints) ;
-   }
-/*
-** Allocate Memory
-*/
- sizeVoidLine = dtmP->cListPtr / 8 + 1 ;
- voidLineP = ( unsigned char * ) malloc ( sizeVoidLine * sizeof(char)) ;
- if( voidLineP == nullptr )
-   {
-    bcdtmWrite_message(1,0,0,"Memory Allocation Failure") ;
-    goto errexit ;
-   }
- for( charP = voidLineP ; charP < voidLineP + sizeVoidLine ; ++charP ) *charP = 0 ;
-/*
-** Mark All Void Lines
-*/
- if( dbg ) bcdtmWrite_message(0,0,0,"Marking Void Lines") ;
- for( p1 = 0 ; p1 < dtmP->numPoints ; ++p1 )
-   {
-    pointP = pointAddrP(dtmP,p1) ;
-    if( pointP->z == nullValue )
-      {
-       clPtr = nodeAddrP(dtmP,p1)->cPtr ;
-       if( ( p2 = bcdtmList_nextAntDtmObject(dtmP,p1,clistAddrP(dtmP,clPtr)->pntNum)) < 0 ) goto errexit ;
-       while( clPtr != dtmP->nullPtr )
-         {
-          clistP = clistAddrP(dtmP,clPtr) ;
-          p3     = clistP->pntNum ;
-          clPtr  = clistP->nextPtr ;
-          if( nodeAddrP(dtmP,p3)->hPtr != p1 )
-            {
-             if( bcdtmTheme_getLineOffsetDtmObject(dtmP,&offset,p1,p2) ) goto errexit ;
-             bcdtmFlag_setFlag(voidLineP,offset) ;
-             if( bcdtmTheme_getLineOffsetDtmObject(dtmP,&offset,p2,p3) ) goto errexit ;
-             bcdtmFlag_setFlag(voidLineP,offset) ;
-             if( bcdtmTheme_getLineOffsetDtmObject(dtmP,&offset,p3,p1) ) goto errexit ;
-             bcdtmFlag_setFlag(voidLineP,offset) ;
-             nodeAddrP(dtmP,p1)->sPtr = dtmP->nullPnt ;
-             nodeAddrP(dtmP,p2)->sPtr = 1 ;
-             nodeAddrP(dtmP,p3)->sPtr = 1 ;
-            }
-          p2 = p3 ;
-         }
-      }
-   }
-/*
-** Polygonise Voids On the Tin Hull
-*/
- if( dbg ) bcdtmWrite_message(0,0,0,"Polygonising Voids On Tin Hull") ;
- startPnt = dtmP->hullPoint ;
- do
-   {
-    if( nodeAddrP(dtmP,startPnt)->tPtr == dtmP->nullPnt )
-      {
-       nextPnt = nodeAddrP(dtmP,startPnt)->hPtr ;
-       bcdtmTheme_getLineOffsetDtmObject(dtmP,&offset1,nextPnt,startPnt) ;
-       bcdtmTheme_getLineOffsetDtmObject(dtmP,&offset2,startPnt,nextPnt) ;
-       if(  bcdtmFlag_testFlag(voidLineP,offset1) != bcdtmFlag_testFlag(voidLineP,offset2) )
-         {
-          endPnt = startPnt ;
-/*
-**        Scan Until Back To First Point
-*/
-          do
-            {
-             if( ( scanPnt = bcdtmList_nextClkDtmObject(dtmP,nextPnt,startPnt)) < 0 ) goto errexit ;
-             if( bcdtmTheme_getLineOffsetDtmObject(dtmP,&offset1,scanPnt,nextPnt) )  goto errexit ;
-             if( bcdtmTheme_getLineOffsetDtmObject(dtmP,&offset2,nextPnt,scanPnt) )  goto errexit ;
-             while( bcdtmFlag_testFlag(voidLineP,offset1) == bcdtmFlag_testFlag(voidLineP,offset2) )
-               {
-                if( ( scanPnt = bcdtmList_nextClkDtmObject(dtmP,nextPnt,scanPnt)) < 0 ) goto errexit ;
-                if( bcdtmTheme_getLineOffsetDtmObject(dtmP,&offset,scanPnt,nextPnt) )  goto errexit ;
-                if( bcdtmTheme_getLineOffsetDtmObject(dtmP,&offset1,scanPnt,nextPnt) )  goto errexit ;
-                if( bcdtmTheme_getLineOffsetDtmObject(dtmP,&offset2,nextPnt,scanPnt) )  goto errexit ;
-               }
-             nodeAddrP(dtmP,startPnt)->tPtr = nextPnt ;
-             startPnt = nextPnt ;
-             nextPnt  = scanPnt ;
-            } while( startPnt != endPnt ) ;
-/*
-**        Check Connectivity Of Tptr Polygon
-*/
-          if( cdbg )
-            {
-             if( bcdtmList_checkConnectivityTptrPolygonDtmObject(dtmP,startPnt,0))
-               {
-                bcdtmWrite_message(2,0,0,"Connectivity Error In Tptr Polygon") ;
-                goto errexit ;
-               }
-            }
-/*
-**        Calculate Area Of Void
-*/
-          if( cdbg )
-            {
-             if( bcdtmMath_calculateAreaAndDirectionTptrPolygonDtmObject(dtmP,startPnt,&area,&direction)) goto errexit ;
-             bcdtmWrite_message(0,0,0,"Area = %12.5lf Direction = %2ld",area,direction) ;
-           }
-/*
-**        Add Void To Dtm
-*/
-          if( bcdtmInsert_addDtmFeatureToDtmObject(dtmP,nullptr,0,DTMFeatureType::Void,DTM_NULL_USER_TAG,DTM_NULL_FEATURE_ID,startPnt,0)) goto errexit ;
-          ++numVoids ;
-         }
-      }
-    startPnt = nodeAddrP(dtmP,startPnt)->hPtr  ;
-   } while( startPnt != dtmP->hullPoint ) ;
- if( dbg ) bcdtmWrite_message(0,0,0,"Polygonising Voids On Tin Hull Completed") ;
- if( dbg ) bcdtmWrite_message(0,0,0,"Number Of Voids = %8ld",numVoids) ;
-/*
-** Polygonise Internal Voids
-*/
- if( dbg ) bcdtmWrite_message(0,0,0,"Polygonising Internal Voids") ;
- for( p1 = 0 ; p1 < dtmP->numPoints ; ++p1 )
-   {
-    pointP = pointAddrP(dtmP,p1) ;
-    nodeP  = nodeAddrP(dtmP,p1)  ;
-    if( pointP->z != nullValue && nodeP->tPtr == dtmP->nullPnt && nodeP->sPtr == 1 )
-      {
-       if( dbg == 1 ) bcdtmWrite_message(0,0,0,"Polygonising From Point = %8ld",p1) ;
-       clPtr = nodeP->cPtr ;
-       while ( clPtr != dtmP->nullPtr )
-         {
-          clistP = clistAddrP(dtmP,clPtr) ;
-          p2     = clistP->pntNum ;
-          clPtr  = clistP->nextPtr ;
-/*
-**        Check For Void Hull
-*/
-          if( nodeAddrP(dtmP,p2)->tPtr == dtmP->nullPnt )
-            {
-             voidHull = 0 ;
-             if( bcdtmTheme_getLineOffsetDtmObject(dtmP,&offset1,p1,p2) ) goto errexit ;
-             if( bcdtmTheme_getLineOffsetDtmObject(dtmP,&offset2,p2,p1) ) goto errexit ;
-             if( bcdtmFlag_testFlag(voidLineP,offset1) != bcdtmFlag_testFlag(voidLineP,offset2)) voidHull = 1 ;
-/*
-**           Void Hull Found
-*/
-             if( voidHull )
-               {
-                if( bcdtmFlag_testFlag(voidLineP,offset1)) { startPnt = p2 ; nextPnt = p1 ; }
-                if( bcdtmFlag_testFlag(voidLineP,offset2)) { startPnt = p1 ; nextPnt = p2 ; }
-/*
-**              Trace Around Void Area
-*/
-                endPnt = startPnt ;
-                do
-                  {
-                   if( ( scanPnt = bcdtmList_nextClkDtmObject(dtmP,nextPnt,startPnt)) < 0 ) goto errexit ;
-                   if( bcdtmTheme_getLineOffsetDtmObject(dtmP,&offset1,scanPnt,nextPnt) )   goto errexit ;
-                   if( bcdtmTheme_getLineOffsetDtmObject(dtmP,&offset2,nextPnt,scanPnt) )   goto errexit ;
-                   while( bcdtmFlag_testFlag(voidLineP,offset1) == bcdtmFlag_testFlag(voidLineP,offset2) )
-                     {
-                      if( ( scanPnt = bcdtmList_nextClkDtmObject(dtmP,nextPnt,scanPnt)) < 0 ) goto errexit ;
-                      if( bcdtmTheme_getLineOffsetDtmObject(dtmP,&offset1,scanPnt,nextPnt) )  goto errexit ;
-                      if( bcdtmTheme_getLineOffsetDtmObject(dtmP,&offset2,nextPnt,scanPnt) )  goto errexit ;
-                     }
-                   nodeAddrP(dtmP,startPnt)->tPtr = nextPnt ;
-                   startPnt = nextPnt ;
-                   nextPnt  = scanPnt ;
-                  } while( startPnt != endPnt ) ;
-/*
-**              Check Connectivity Of Tptr Polygon
-*/
-                if( cdbg )
-                  {
-                   if( bcdtmList_checkConnectivityTptrPolygonDtmObject(dtmP,startPnt,0))
-                     {
-                      bcdtmWrite_message(2,0,0,"Connectivity Error In Tptr Polygon") ;
-                      goto errexit ;
-                     }
-                  }
-/*
-**              Calculate Area Of Void
-*/
-                if( bcdtmMath_calculateAreaAndDirectionTptrPolygonDtmObject(dtmP,startPnt,&area,&direction)) goto errexit ;
-                if( dbg ) bcdtmWrite_message(0,0,0,"Area = %12.5lf Direction = %2ld",area,direction) ;
-                dtmFeatureType = DTMFeatureType::Void ;
-                if (direction == DTMDirection::Clockwise)
-                  {
-                   dtmFeatureType = DTMFeatureType::Island ;
-                   if( bcdtmList_reverseTptrPolygonDtmObject(dtmP,startPnt)) goto errexit ;
-                  }
-/*
-**              Add Void/Island To Dtm
-*/
-                if( bcdtmInsert_addDtmFeatureToDtmObject(dtmP,nullptr,0,dtmFeatureType,DTM_NULL_USER_TAG,DTM_NULL_FEATURE_ID,startPnt,0)) goto errexit ;
-                if( dtmFeatureType == DTMFeatureType::Void ) ++numVoids ;
-                if( dtmFeatureType == DTMFeatureType::Island ) ++numIslands ;
-               }
-            }
-         }
-      }
-   }
-/*
-** Set Void Bits And z Range
-*/
- if( numVoids > 0 )
-   {
-    p2 = 1 ;
-    for( p1 = 0 ; p1 < dtmP->numPoints ; ++p1 )
-      {
-       pointP = pointAddrP(dtmP,p1) ;
-       if( pointP->z == nullValue && nodeAddrP(dtmP,p1)->hPtr == dtmP->nullPnt ) bcdtmFlag_setVoidBitPCWD(&nodeAddrP(dtmP,p1)->PCWD) ;
-       else if( pointP->z != nullValue )
-         {
-          if( p2 ) { dtmP->zMin = dtmP->zMax = pointP->z ; p2 = 0 ; }
-          else
-            {
-             if( pointP->z < dtmP->zMin ) dtmP->zMin = pointP->z ;
-             if( pointP->z > dtmP->zMax ) dtmP->zMax = pointP->z ;
-            }
-         }
-      }
-    dtmP->zRange = dtmP->zMax - dtmP->zMin ;
-    for( p1 = 0 ; p1 < dtmP->numPoints ; ++p1 )
-      {
-       pointP = pointAddrP(dtmP,p1) ;
-       if( pointP->z == nullValue ) pointP->z = dtmP->zMin ;
-      }
-   }
- if( dbg ) bcdtmWrite_message(0,0,0,"Number Of Voids = %8ld ** Number Of Islands = %8ld",numVoids,numIslands) ;
-/*
-** Clean Up
-*/
- cleanup :
- if( voidLineP != nullptr ) { free(voidLineP) ; voidLineP = nullptr ; }
- bcdtmList_nullTptrValuesDtmObject(dtmP) ;
- bcdtmList_nullSptrValuesDtmObject(dtmP) ;
-/*
-** Job Completed
-*/
- if( dbg && ret == DTM_SUCCESS ) bcdtmWrite_message(0,0,0,"Placing Voids Around Null Values Completed") ;
- if( dbg && ret != DTM_SUCCESS ) bcdtmWrite_message(0,0,0,"Placing Voids Around Null Values Error") ;
- return(ret) ;
-/*
-** Error Exit
-*/
- errexit :
- if( ret == DTM_SUCCESS ) ret = DTM_ERROR ;
- goto cleanup ;
-}
-/*-------------------------------------------------------------------+
-|                                                                    |
-|                                                                    |
-|                                                                    |
-+-------------------------------------------------------------------*/
-BENTLEYDTM_EXPORT int bcdtmObject_slopeModifyDemTriangulationDtmObject(BC_DTM_OBJ *dtmP,long slopeModifyOption)
-/*
-**
-** This Function Modifies A DEM Triangulation For Minimum Or Maximum Slope
-** slopeModifyOption = 1 minimise slope
-**                   = 2 maximise slope
-**
-*/
-{
- int    ret=DTM_SUCCESS,dbg=DTM_TRACE_VALUE(0),cdbg=DTM_CHECK_VALUE(0);
- long   p1,p2,p3,p4,clPtr ;
- long   swap, demDiagonal;
- bool voidsInDtm, voidLine;
- double descentAngle,ascentAngle,slope1,slope2,slope3,slope4 ;
- double angle,angleDelta,angle45,angle135,angle225,angle315 ;
- DTM_CIR_LIST *clistP ;
-/*
-** Write Entry Message
-*/
- if( dbg )
-   {
-    bcdtmWrite_message(0,0,0,"Slope Modifying DEM DTM") ;
-    bcdtmWrite_message(0,0,0,"dtmP              = %p",dtmP) ;
-    bcdtmWrite_message(0,0,0,"slopeModifyOption = %8ld",slopeModifyOption) ;
-   }
-/*
-** Set Diagonal Angles
-*/
- angle45  = DTM_PYE / 4.0 ;
- angle135 = angle45 + DTM_PYE / 2.0 ;
- angle225 = angle135 + DTM_PYE / 2.0 ;
- angle315 = angle225 + DTM_PYE / 2.0 ;
- angleDelta = 5.0 / 360.0 * DTM_2PYE ;
-/*
-** Check For Voids In DTM
-*/
- if( bcdtmList_testForVoidsInDtmObject(dtmP,voidsInDtm)) goto errexit ;
-/*
-**  Scan Tin Lines And Flip For Slope Criteria
-*/
- for( p1 = 0 ; p1 < dtmP->numPoints ; ++p1)
-   {
-    if( ( clPtr = nodeAddrP(dtmP,p1)->cPtr ) != dtmP->nullPtr )
-      {
-       while( clPtr != dtmP->nullPtr )
-         {
-          clistP = clistAddrP(dtmP,clPtr) ;
-          p2 = clistP->pntNum ;
-          clPtr = clistP->nextPtr ;
-/*
-**        Check For Hull Line
-*/
-          if( nodeAddrP(dtmP,p1)->hPtr != p2 && nodeAddrP(dtmP,p2)->hPtr != p1 )
-            {
-/*
-**           Check For None Feature Line
-*/
-             if( ! bcdtmList_testForDtmFeatureLineDtmObject(dtmP,p1,p2) )
-               {
-/*
-**              Check For Void Line
-*/
-                voidLine = false ;
-                if( voidsInDtm )if( bcdtmList_testForVoidLineDtmObject(dtmP,p1,p2,voidLine)) goto errexit ;
-                if( ! voidLine )
-                  {
-/*
-**                 Check For Dem Diagonal
-*/
-                   demDiagonal = FALSE ;
-                   angle = bcdtmMath_getPointAngleDtmObject(dtmP,p1,p2) ;
-                   if     ( fabs(angle-angle45)  <= angleDelta ) demDiagonal = TRUE ;
-                   else if( fabs(angle-angle135) <= angleDelta ) demDiagonal = TRUE ;
-                   else if( fabs(angle-angle225) <= angleDelta ) demDiagonal = TRUE ;
-                   else if( fabs(angle-angle315) <= angleDelta ) demDiagonal = TRUE ;
-                   if( dbg == 2 && demDiagonal == TRUE ) bcdtmWrite_message(0,0,0,"angle = %8.4lf ** p1 = %8ld p2 = %8ld",angle*360.0/DTM_2PYE,p1,p2) ;
-/*
-**                 DEM Diagonal Found
-*/
-                   if( demDiagonal )
-                     {
-                      if( ( p3 = bcdtmList_nextAntDtmObject(dtmP,p1,p2)) < 0 ) goto errexit ;
-                      if( ( p4 = bcdtmList_nextClkDtmObject(dtmP,p1,p2)) < 0 ) goto errexit ;
-                      if( ! bcdtmList_testLineDtmObject(dtmP,p2,p3)) p3 = dtmP->nullPnt ;
-                      if( ! bcdtmList_testLineDtmObject(dtmP,p2,p4)) p4 = dtmP->nullPnt ;
-                      if( p3 != dtmP->nullPnt && p4 != dtmP->nullPnt )
-                        {
-                         if( bcdtmMath_getTriangleDescentAndAscentAnglesDtmObject(dtmP,p1,p3,p2,&descentAngle,&ascentAngle,&slope1)) goto errexit ;
-                         if( bcdtmMath_getTriangleDescentAndAscentAnglesDtmObject(dtmP,p1,p2,p4,&descentAngle,&ascentAngle,&slope2)) goto errexit ;
-                         if( bcdtmMath_getTriangleDescentAndAscentAnglesDtmObject(dtmP,p1,p3,p4,&descentAngle,&ascentAngle,&slope3)) goto errexit ;
-                         if( bcdtmMath_getTriangleDescentAndAscentAnglesDtmObject(dtmP,p2,p4,p3,&descentAngle,&ascentAngle,&slope4)) goto errexit ;
-                         swap = FALSE ;
-                         if( slopeModifyOption == 1 && fabs(slope1-slope2) > fabs(slope3-slope4)) swap = TRUE ;
-                         if( slopeModifyOption == 2 && fabs(slope1-slope2) < fabs(slope3-slope4)) swap = TRUE ;
-                         if( swap == TRUE )
-                           {
-                            clPtr = clistAddrP(dtmP,clPtr)->nextPtr ;
-                            if( bcdtmList_deleteLineDtmObject(dtmP,p1,p2)) goto errexit ;
-                            if( bcdtmList_insertLineAfterPointDtmObject(dtmP,p3,p4,p2)) goto errexit ;
-                            if( bcdtmList_insertLineAfterPointDtmObject(dtmP,p4,p3,p1)) goto errexit ;
-                            if( cdbg == 2 )
-                              {
-                               if( bcdtmCheck_tinComponentDtmObject(dtmP))
-                                 {
-                                  bcdtmWrite_message(1,0,0,"Tin Corrupted After Modification") ;
-                                  goto errexit ;
-                                 }
-                              }
-                           }
-                        }
-                     }
-                  }
-               }
-            }
-         }
-      }
-   }
-/*
-** Check Triangulation
-*/
- if( cdbg )
-   {
-    bcdtmWrite_message(0,0,0,"Checking Tin") ;
-    if( bcdtmCheck_tinComponentDtmObject(dtmP))
-      {
-       bcdtmWrite_message(1,0,0,"Tin Invalid") ;
-       goto errexit ;
-      }
-    bcdtmWrite_message(1,0,0,"Tin Valid") ;
-   }
-/*
-** Clean Up
-*/
- cleanup :
-/*
-** Job Completed
-*/
- if( dbg && ret == DTM_SUCCESS ) bcdtmWrite_message(0,0,0,"Slope Modifying DEM DTM Completed") ;
- if( dbg && ret != DTM_SUCCESS ) bcdtmWrite_message(0,0,0,"Slope Modifying DEM DTM Error") ;
- return(ret) ;
-/*
-** Error Exit
-*/
- errexit :
- if( ret == DTM_SUCCESS ) ret = DTM_ERROR ;
- goto cleanup ;
-}
-/*-------------------------------------------------------------------+
-|                                                                    |
-|                                                                    |
-|                                                                    |
-+-------------------------------------------------------------------*/
-BENTLEYDTM_Public int bcdtmObject_createTinDtmObjectOverload
-(
- BC_DTM_OBJ  *dtmP,
- long        edgeOption,
- double      maxSide,
- bool        normaliseOption,
- bool        mergeOption
-)
-/*
-** This A Special Purpose Triangulation Function For Core DTM Purposes Only
-*/
-{
- int ret=DTM_SUCCESS,dbg=DTM_TRACE_VALUE(0),tdbg=DTM_TIME_VALUE(0) ;
- char dtmFeatureTypeName[50] ;
- long trgTime,createTime,dtmFeature,numTinFeatures,numErrorTinFeatures,numDeletedFeatures ;
- long numGraphicBreaks,numContourLines,numSoftBreaks,numHardBreaks,numVoids,numIslands,numHoles ;
- long numBreakVoids,numDrapeVoids,numGroupSpots,numRegions,numHulls,numDrapeHulls,numHullLines ;
- BC_DTM_FEATURE *dtmFeatureP ;
- DPoint3d  *pntP ;
-/*
-** Write Entry Message
-*/
- if( dbg == 1 )
-   {
-    bcdtmWrite_message(0,0,0,"Creating Tin For Dtm Object %p ** dtmState = %2ld dtmP->numPoints = %8ld",dtmP,dtmP->dtmState,dtmP->numPoints) ;
-   }
-  createTime = bcdtmClock() ;
-/*
-** Procees DTM Object For Triangulation
-*/
- if( dbg ) bcdtmWrite_message(0,0,0,"Processing DTM For Tin Creation") ;
- if( bcdtmObject_processForTriangulationDtmObject(dtmP)) goto errexit ;
-
-/*
-** Log DTM Object
-*/
- if( dbg == 1 )
-   {
-    bcdtmWrite_message(0,0,0,"DTM Stats After Pre Triangulation Processing") ;
-    bcdtmObject_reportStatisticsDtmObject(dtmP) ;
-    long numFeaturePts=0 ;
-    DPoint3d *p3dP,*featurePtsP=nullptr ;
-    for( dtmFeature = 0 ; dtmFeature < dtmP->numFeatures ; ++dtmFeature )
-      {
-       dtmFeatureP = ftableAddrP(dtmP,dtmFeature) ;
-       bcdtmWrite_message(0,0,0,"DtmFeatureType = %4ld **Number Of Feature Points = %8ld",dtmFeatureP->dtmFeatureType,dtmFeatureP->numDtmFeaturePts) ;
-       if( dtmFeatureP->dtmFeatureType == DTMFeatureType::Void )
-         {
-          bcdtmWrite_message(0,0,0,"Number Of Feature Points = %8ld",dtmFeatureP->numDtmFeaturePts) ;
-          if( bcdtmList_copyDtmFeaturePointsToPointArrayDtmObject(dtmP,dtmFeature,&featurePtsP,&numFeaturePts)) goto errexit ;
-          bcdtmWrite_message(0,0,0,"== Number Of Feature Points = %8ld",numFeaturePts) ;
-          for( p3dP = featurePtsP ; p3dP < featurePtsP + numFeaturePts ; ++p3dP )
-            {
-             bcdtmWrite_message(0,0,0,"Feature Point[%4ld] = %12.5lf %12.5lf %10.4lf",(long)(p3dP-featurePtsP),p3dP->x,p3dP->y,p3dP->z) ;
-            }
-         }
-      }
-    if( featurePtsP != nullptr ) free(featurePtsP) ;
-   }
-/*
-** Check If DTM Is Triangulated
-*/
- if( dtmP->dtmState == DTMState::Tin )
-   {
-    if( dbg ) bcdtmWrite_message(0,0,0,"DTM Is Triangulated") ;
-    goto cleanup ;
-   }
-/*
-** Count Number Of Dtm Triangulation Features
-*/
- if( dbg == 1 ) bcdtmWrite_message(0,0,0,"Counting Number Of Dtm Triangulation Features") ;
- bcdtmObject_countDtmTriangulationFeaturesDtmObject(dtmP,&numGraphicBreaks,&numContourLines,&numSoftBreaks,&numHardBreaks,&numVoids,&numIslands,&numHoles,&numBreakVoids,&numDrapeVoids,&numGroupSpots,&numRegions,&numHulls,&numDrapeHulls,&numHullLines) ;
- if( dbg == 1 )
-   {
-    bcdtmWrite_message(0,0,0,"Number Of Points           = %6ld",dtmP->numPoints) ;
-    bcdtmWrite_message(0,0,0,"Number Of Graphic Breaks   = %6ld",numGraphicBreaks) ;
-    bcdtmWrite_message(0,0,0,"Number Of Contour Lines    = %6ld",numContourLines) ;
-    bcdtmWrite_message(0,0,0,"Number Of Hard Breaks      = %6ld",numHardBreaks) ;
-    bcdtmWrite_message(0,0,0,"Number Of Voids            = %6ld",numVoids) ;
-    bcdtmWrite_message(0,0,0,"Number Of Island           = %6ld",numIslands) ;
-    bcdtmWrite_message(0,0,0,"Number Of Holes            = %6ld",numHoles) ;
-    bcdtmWrite_message(0,0,0,"Number Of Break Voids      = %6ld",numBreakVoids) ;
-    bcdtmWrite_message(0,0,0,"Number Of Drape Voids      = %6ld",numDrapeVoids) ;
-    bcdtmWrite_message(0,0,0,"Number Of Group Spots      = %6ld",numGroupSpots) ;
-    bcdtmWrite_message(0,0,0,"Number Of Regions          = %6ld",numRegions) ;
-    bcdtmWrite_message(0,0,0,"Number Of Hulls            = %6ld",numHulls) ;
-    bcdtmWrite_message(0,0,0,"Number Of Drape Hulls      = %6ld",numDrapeHulls) ;
-    bcdtmWrite_message(0,0,0,"Number Of Hull Lines       = %6ld",numHullLines) ;
-   }
-/*
-** Check There Is Only One Hull Feature
-*/
- if( numHulls + numDrapeHulls > 1 )
-   {
-    bcdtmWrite_message(1,0,0,"More Than One Hull Feature") ;
-    goto errexit ;
-   }
-/*
-** Check For Check Stop Termination
-*/
- if( bcdtmTin_checkForTriangulationTermination(dtmP)) goto errexit  ;
-/*
-** Triangulate DTM Object
-*/
- if( dbg == 1 ) bcdtmWrite_message(0,0,0,"Triangulating Dtm Object") ;
- trgTime = bcdtmClock() ;
- if( bcdtmTin_createTinDtmObject(dtmP,edgeOption,maxSide,numGraphicBreaks,numContourLines,numSoftBreaks,numHardBreaks,numVoids,numIslands,numHoles,numBreakVoids,numDrapeVoids,numGroupSpots,numRegions,numHulls,numDrapeHulls,numHullLines) ) goto errexit ;
- if( tdbg ) bcdtmWrite_message(0,0,0,"** Time To Triangulate Dtm Object  = %8.3lf Seconds",bcdtmClock_elapsedTime(bcdtmClock(),trgTime)) ;
-/*
-** Write Tin Stats
-*/
- if( dbg == 2 )
-   {
-    bcdtmWrite_message(0,0,0,"Number Tin Points               = %8ld",dtmP->numPoints) ;
-    bcdtmWrite_message(0,0,0,"Number Tin Lines                = %8ld",dtmP->numLines) ;
-    bcdtmWrite_message(0,0,0,"Number Tin Triangles            = %8ld",dtmP->numTriangles) ;
-    bcdtmWrite_message(0,0,0,"Number Dtm Features             = %8ld",dtmP->numFeatures) ;
-    numTinFeatures = 0 ;
-    numErrorTinFeatures = 0 ;
-    numDeletedFeatures = 0 ;
-    for( dtmFeature = 0 ; dtmFeature < dtmP->numFeatures ; ++dtmFeature )
-      {
-       dtmFeatureP = ftableAddrP(dtmP,dtmFeature) ;
-       if     ( dtmFeatureP->dtmFeatureState == DTMFeatureState::Tin ) ++numTinFeatures ;
-       else if( dtmFeatureP->dtmFeatureState == DTMFeatureState::TinError ) ++numErrorTinFeatures ;
-       else if( dtmFeatureP->dtmFeatureState == DTMFeatureState::Deleted   ) ++numDeletedFeatures ;
-       if( dtmFeatureP->dtmFeatureState == DTMFeatureState::Tin )
-         {
-          bcdtmData_getDtmFeatureTypeNameFromDtmFeatureType(dtmFeatureP->dtmFeatureType,dtmFeatureTypeName) ;
-          pntP = pointAddrP(dtmP,(long)dtmFeatureP->dtmFeaturePts.firstPoint) ;
-          bcdtmWrite_message(0,0,0,"Tin Feature %30s ** featureId = %10I64d ** firstPoint = %12.5lf %12.5lf %10.4lf",dtmFeatureTypeName,dtmFeatureP->dtmFeatureId,pntP->x,pntP->y,pntP->z) ;
-         }
-      }
-    bcdtmWrite_message(0,0,0,"Number Tin Features             = %8ld",numTinFeatures) ;
-    bcdtmWrite_message(0,0,0,"Number Tin Features With Errors = %8ld",numErrorTinFeatures) ;
-    bcdtmWrite_message(0,0,0,"Number Deleted Features         = %8ld",numDeletedFeatures) ;
-   }
-/*
-** Clean Up
-*/
- cleanup :
-/*
-** Job Completed
-*/
- if( tdbg ) bcdtmWrite_message(0,0,0,"** Time To Create Tin              = %8.3lf Seconds",bcdtmClock_elapsedTime(bcdtmClock(),createTime)) ;
- if( dbg && ret == DTM_SUCCESS ) bcdtmWrite_message(0,0,0,"Creating Tin For Dtm Object %p Completed",dtmP) ;
- if( dbg && ret != DTM_SUCCESS ) bcdtmWrite_message(0,0,0,"Creating Tin For Dtm Object %p Error",dtmP) ;
- return(ret) ;
-/*
-** Error Exit
-*/
- errexit :
- if( dtmP->dtmState == DTMState::DuplicatesRemoved || dtmP->dtmState == DTMState::PointsSorted || dtmP->dtmState == DTMState::TinError)
-     bcdtmObject_changeStateDtmObject (dtmP, DTMState::Data);
- if( ret == DTM_SUCCESS ) ret = DTM_ERROR ;
- goto cleanup ;
-}
-
-/*-------------------------------------------------------------------+
-|                                                                    |
-|                                                                    |
-|                                                                    |
-+-------------------------------------------------------------------*/
-BENTLEYDTM_Public int bcdtmObject_processForTriangulationDtmObjectOverload
-(
- BC_DTM_OBJ *dtmP,
- bool       normaliseOption,
- bool       duplicateOption
-)
-/*
-** This Function Prepares A Dtm Object For Triangulation
-*/
-{
- int  ret=DTM_SUCCESS,dbg=DTM_TRACE_VALUE(0),cdbg=DTM_CHECK_VALUE(0),tdbg=DTM_TIME_VALUE(0) ;
- long n,point,dtmFeature,startTime,firstPoint,numDuplicates,numHullpts=0;
- DPoint3d  *hullPtsP=nullptr ;
- BC_DTM_FEATURE *dtmFeatureP=nullptr ;
- DTMRollbackData* rollBackInfo = dtmP->extended ? dtmP->extended->rollBackInfoP : nullptr;
-/*
-** Write Entry Message
-*/
- if( dbg ) bcdtmWrite_message(0,0,0,"Processing Dtm Object %p For Triangulation",dtmP) ;
-/*
-** Test For Valid Dtm Object
-*/
- if( bcdtmObject_testForValidDtmObject(dtmP)) goto errexit ;
-/*
-** Check For Valid Prior Triangulation States
-*/
- if( dtmP->dtmState != DTMState::Data && dtmP->dtmState != DTMState::Tin )
-   {
-    bcdtmWrite_message(0,0,0,"DTM Not In A Data or Tin State") ;
-    goto errexit ;
-   }
-/*
-** Check If Triangulation Already Exists
-*/
- if( dtmP->dtmState == DTMState::Tin )
-   {
-    if( dbg ) bcdtmWrite_message(0,0,0,"Dtm Previously Triangulated") ;
-    for( dtmFeature = 0 ; dtmFeature < dtmP->numFeatures ; ++dtmFeature )
-      {
-       dtmFeatureP = ftableAddrP(dtmP,dtmFeature) ;
-       if( dtmFeatureP->dtmFeatureState == DTMFeatureState::PointsArray || dtmFeatureP->dtmFeatureState == DTMFeatureState::Deleted)
-         {
-          startTime  = bcdtmClock() ;
-          if ( bcdtmObject_changeStateDtmObject(dtmP,DTMState::Data)) goto errexit ;
-          if( tdbg ) bcdtmWrite_message(0,0,0,"** Time To Change Dtm State        = %8.3lf Seconds",bcdtmClock_elapsedTime(bcdtmClock(),startTime)) ;
-          dtmFeature = dtmP->numFeatures ;
-         }
-      }
-/*
-**   Check For Inserted Points From Removed Features
-*/
-    if( dtmP->dtmState == DTMState::Tin )
-      {
-       for( point = 0 ; point < dtmP->numPoints ; ++point )
-         {
-          if( bcdtmFlag_testInsertPoint(dtmP,point))
-            {
-             if ( bcdtmObject_changeStateDtmObject(dtmP,DTMState::Data)) goto errexit ;
-             point = dtmP->numPoints ;
-            }
-         }
-      }
-/*
-**  If DTM Not In Data State No Need To Retriangulate
-    if( dtmP->dtmState == DTMState::Tin )
-      {
-       if( dbg ) bcdtmWrite_message(0,0,0,"No Need To Retriangulate") ;
-       goto cleanup ;
-      }
-*/
-   }
-/*
-** If Roll Back Option Set Copy Selected DTM Features To Temporary Roll Back DTM
-*/
- if(  rollBackInfo && rollBackInfo->rollBackDtmP != nullptr )
-   {
-    if ( bcdtmObject_testApiCleanUpDtmObject (dtmP, DTMCleanupFlags::Changes))
-        {
-        for( dtmFeature = 0 ; dtmFeature < dtmP->numFeatures ; ++dtmFeature )
-          {
-           dtmFeatureP = ftableAddrP(dtmP,dtmFeature) ;
-           if( dtmFeatureP->dtmFeatureState == DTMFeatureState::Data || dtmFeatureP->dtmFeatureState == DTMFeatureState::PointsArray )
-             {
-              bool rollBack=false ;
-              if     ( dtmFeatureP->dtmFeatureType == DTMFeatureType::Hull          ) rollBack = true ;
-              else if( dtmFeatureP->dtmFeatureType == DTMFeatureType::DrapeHull    ) rollBack = true ;
-              else if( dtmFeatureP->dtmFeatureType == DTMFeatureType::HullLine     ) rollBack = true ;
-              else if( dtmFeatureP->dtmFeatureType == DTMFeatureType::DrapeVoid    ) rollBack = true ;
-              else if( dtmFeatureP->dtmFeatureType == DTMFeatureType::BreakVoid    ) rollBack = true ;
-              else if( dtmFeatureP->dtmFeatureType == DTMFeatureType::VoidLine     )  rollBack = true ;
-              if( rollBack )
-                {
-                 if (bcdtmInsert_rollBackDtmFeatureDtmObject (dtmP, dtmFeatureP->dtmFeatureId)) goto errexit;
-                }
-             }
-          }
-        }
-    if ( bcdtmCleanUp_cleanDtmObject (dtmP)) goto errexit;
-   }
-/*
-** Remove Deleted Features
-*/
- if( dbg == 1 ) bcdtmWrite_message(0,0,0,"Removing Deleted Features") ;
- if( bcdtmData_compactUntriangulatedFeatureTableDtmObject(dtmP)) goto errexit ;
- if (rollBackInfo) rollBackInfo->rollBackMapInitialized = false;
-/*
-** Check For Less Than Three Points
- if( dtmP->numPoints < 3 )
-   {
-    bcdtmWrite_message(1,0,0,"Less Than Three Points In DTM") ;
-    goto errexit ;
-   }
-/*
-** Check Dtm State
-*/
- if( dtmP->dtmState != DTMState::Data )
-   {
-    bcdtmWrite_message(2,0,0,"DTM In Wrong State For Prior Triangulation Processing") ;
-    goto errexit ;
-   }
-/*
-** Normalise Dtm Points
-*/
- if( normaliseOption == true )
-   {
-    startTime = bcdtmClock() ;
-    if( dbg ) bcdtmWrite_message(0,0,0,"Normalising Dtm Points") ;
-    if( bcdtmMath_normaliseCoordinatesDtmObject(dtmP)) goto errexit ;
-    if( tdbg ) bcdtmWrite_message(0,0,0,"** Time To Normalise Dtm Points    = %8.3lf Seconds",bcdtmClock_elapsedTime(bcdtmClock(),startTime)) ;
-   }
-/*
-** Calculate Machine Precision
-*/
- if( dbg ) bcdtmWrite_message(0,0,0,"Calculating Machine Precision") ;
- bcdtmMath_calculateMachinePrecisionForDtmObject(dtmP) ;
-/*
-** Check Tolerances
-*/
- if( dtmP->ppTol < dtmP->mppTol * 10000.0 )
-   {
-    dtmP->ppTol = dtmP->mppTol * 10000.0 ;
-    dtmP->ppTol = dtmP->ppTol + dtmP->ppTol / 10.0 ;
-    dtmP->plTol = dtmP->ppTol ;
-   }
-/*
-** Set Bounding Cube For Dtm Object
-*/
- startTime = bcdtmClock() ;
- if( dbg ) bcdtmWrite_message(0,0,0,"Setting Bounding Cube For Dtm Object") ;
- bcdtmMath_setBoundingCubeDtmObject(dtmP) ;
- if( tdbg ) bcdtmWrite_message(0,0,0,"** Time To Set Bounding Cube       = %8.3lf Seconds",bcdtmClock_elapsedTime(bcdtmClock(),startTime)) ;
-/*
-** Check For Check Stop Termination
-*/
- if( bcdtmTin_checkForTriangulationTermination(dtmP)) goto errexit  ;
-/*
-** Add Point Offsets To Feature Array Entries
-*/
- if( dbg ) bcdtmWrite_message(0,0,0,"Adding Point Offsets To Feature Array Entries") ;
- for( dtmFeature = 0 ; dtmFeature < dtmP->numFeatures ; ++dtmFeature )
-   {
-    dtmFeatureP = ftableAddrP(dtmP,dtmFeature) ;
-    if( dtmFeatureP->dtmFeatureState == DTMFeatureState::Data )
-      {
-/*
-**     Allocate Memory For Point Offsets
-       if( dbg == 2  ) bcdtmWrite_message(0,0,0,"dtmFeature[%5ld] ** type = %4ld firstPoint = %8ld numPoints = %8ld",dtmFeature,dtmFeatureP->dtmFeatureType,dtmFeatureP->dtmFeaturePts.firstPoint,dtmFeatureP->numDtmFeaturePts) ;
-       firstPoint = (long) dtmFeatureP->dtmFeaturePts.firstPoint ;
-       dtmFeatureP->dtmFeaturePts.offsetPI = bcdtmMemory_allocate(dtmP, dtmFeatureP->numDtmFeaturePts * sizeof(long)) ;
-       if( dtmFeatureP->dtmFeaturePts.offsetPI == 0 )
-         {
-          bcdtmWrite_message(1,0,0,"Memory Allocation Failure") ;
-          goto errexit ;
-         }
-/*
-**     Set Dtm Feature State
-*/
-       dtmFeatureP->dtmFeatureState = DTMFeatureState::OffsetsArray ;
-/*
-**     Populate Point Offsets
-*/
-       long* offsetP = bcdtmMemory_getPointerOffset(dtmP,dtmFeatureP->dtmFeaturePts.offsetPI);
-       firstPoint = (long) dtmFeatureP->dtmFeaturePts.firstPoint ;
-
-       for( n = 0 ; n < dtmFeatureP->numDtmFeaturePts ; ++n )
-         {
-          offsetP[n] = firstPoint ;
-          ++firstPoint ;
-         }
-/*
-**     Write Feature Stats
-*/
-       if( dbg == 2 ) bcdtmWrite_message(0,0,0,"dtmFeature = %6ld type = %4ld offsetP = %p numDtmFeaturePts = %6ld",dtmFeature,dtmFeatureP->dtmFeatureType,dtmFeatureP->dtmFeaturePts.offsetPI,dtmFeatureP->numDtmFeaturePts) ;
-      }
-   }
-/*
-** Check Point Offsets Before Sorting
-*/
- if( cdbg )
-   {
-    bcdtmWrite_message(0,0,0,"Checking Point Offsets For Range Errors Before Sorting") ;
-    if( bcdtmCheck_forPointOffsetIndexRangeErrorsDtmObject(dtmP)) goto errexit ;
-    bcdtmWrite_message(0,0,0,"Checking For Duplicate Index Offset Memory Points") ;
-    if( bcdtmCheck_forDuplicatePointOffsetPointersDtmObject(dtmP)) goto errexit ;
-   }
-/*
-** Sort Dtm Object
-*/
- startTime = bcdtmClock() ;
- if( dbg ) bcdtmWrite_message(0,0,0,"Sorting DTM Object") ;
- if( bcdtmObject_sortDtmObject(dtmP)) goto errexit ;
- if( tdbg ) bcdtmWrite_message(0,0,0,"** Time To Sort Dtm Points         = %8.3lf Seconds",bcdtmClock_elapsedTime(bcdtmClock(),startTime)) ;
-/*
-** Check For Check Stop Termination
-*/
- if( bcdtmTin_checkForTriangulationTermination(dtmP)) goto errexit  ;
-/*
-** Check Point Offsets After Sorting
-*/
- if( cdbg )
-   {
-    bcdtmWrite_message(0,0,0,"Check Point Offsets For Range Errors After Sorting") ;
-    if( bcdtmCheck_forPointOffsetIndexRangeErrorsDtmObject(dtmP)) goto errexit ;
-    bcdtmWrite_message(0,0,0,"Checking For Duplicate Index Offset Memory Points") ;
-    if( bcdtmCheck_forDuplicatePointOffsetPointersDtmObject(dtmP)) goto errexit ;
-   }
-/*
-** Check Sort Order
-*/
- if( cdbg )
-   {
-    bcdtmWrite_message(0,0,0,"Checking Sort Order After Sorting Points") ;
-    if( bcdtmCheck_sortOrderDtmObject(dtmP,0) != DTM_SUCCESS )
-      {
-       bcdtmWrite_message(1,0,0,"Dtm Sort Order Error") ;
-       goto errexit ;
-      }
-    bcdtmWrite_message(0,0,0,"Sort Order Valid After Sorting Points") ;
-   }
-/*
-** Remove Duplicates
-*/
- startTime = bcdtmClock() ;
- if( dbg ) bcdtmWrite_message(0,0,0,"Removing Duplicates DTM Object") ;
- if( bcdtmObject_removeDuplicatesDtmObjectOverload(dtmP,&numDuplicates,duplicateOption)) goto errexit ;
- if( dbg ) bcdtmWrite_message(0,0,0,"Number Of Duplicates Removed = %8ld",numDuplicates) ;
- if( tdbg ) bcdtmWrite_message(0,0,0,"** Time To Remove Duplicate Points = %8.3lf Seconds",bcdtmClock_elapsedTime(bcdtmClock(),startTime)) ;
-/*
-** Check Point Offsets After Duplicate Removal
-*/
- if( cdbg )
-   {
-    bcdtmWrite_message(0,0,0,"Check Point Offsets For Range Errors After After Duplicate Removal") ;
-    if( bcdtmCheck_forPointOffsetIndexRangeErrorsDtmObject(dtmP)) goto errexit ;
-    bcdtmWrite_message(0,0,0,"Checking For Duplicate Index Offset Memory Points") ;
-    if( bcdtmCheck_forDuplicatePointOffsetPointersDtmObject(dtmP)) goto errexit ;
-   }
-/*
-** Remove Duplicates Point Offsets
-*/
- if( dbg ) bcdtmWrite_message(0,0,0,"Removing Duplicates Point Offsets DTM Object") ;
- if( bcdtmObject_removeDuplicatePointOffsetsDtmObject(dtmP)) goto errexit ;
- if( dbg ) bcdtmWrite_message(0,0,0,"dtmP->numSortedPoints = %8ld",dtmP->numSortedPoints) ;
-/*
-** Check Point Offsets After Duplicate Points Offsets Removal
-*/
- if( cdbg )
-   {
-    bcdtmWrite_message(0,0,0,"Check Point Offsets For Range Errors After After Duplicate Point Offsets Removal") ;
-    if( bcdtmCheck_forPointOffsetIndexRangeErrorsDtmObject(dtmP)) goto errexit ;
-    bcdtmWrite_message(0,0,0,"Checking For Duplicate Index Offset Memory Points") ;
-    if( bcdtmCheck_forDuplicatePointOffsetPointersDtmObject(dtmP)) goto errexit ;
-   }
-/*
-** Check For Less Than Three Points
- if( dtmP->numPoints < 3 )
-   {
-    bcdtmWrite_message(1,0,0,"Less Than Three Points In DTM") ;
-    goto errexit ;
-   }
-/*
-** Check Sort Order
-*/
- if( cdbg )
-   {
-    bcdtmWrite_message(0,0,0,"Checking Sort Order After Removing Duplicates dtmP->numPoints = %8ld",dtmP->numPoints) ;
-    if( bcdtmCheck_sortOrderDtmObject(dtmP,1) != DTM_SUCCESS )
-      {
-       bcdtmWrite_message(1,0,0,"Dtm Sort Order Error") ;
-       goto errexit ;
-      }
-    bcdtmWrite_message(0,0,0,"Sort Order Valid After Removing Duplicates") ;
-   }
-/*
-** Clean Up
-*/
- cleanup :
- if( hullPtsP != nullptr ) { free(hullPtsP) ; hullPtsP = nullptr ; }
-/*
-** Job Completed
-*/
- if( dbg && ret == DTM_SUCCESS ) bcdtmWrite_message(0,0,0,"Processing Dtm Object %p For Triangulation Completed",dtmP) ;
- if( dbg && ret != DTM_SUCCESS ) bcdtmWrite_message(0,0,0,"Processing Dtm Object %p For Triangulation Error",dtmP) ;
- return(ret) ;
-/*
-** Error Exit
-*/
- errexit :
- ret = DTM_ERROR ;
- goto cleanup ;
-}
-/*-------------------------------------------------------------------+
-|                                                                    |
-|                                                                    |
-|                                                                    |
-+-------------------------------------------------------------------*/
-BENTLEYDTM_Public int bcdtmObject_removeDuplicatesDtmObjectOverload
-(
- BC_DTM_OBJ *dtmP,
- long       *numDuplicatesP,
- bool       duplicateOption
-)
-/*
-** This Function Removes Duplicate Points From The Dtm Object
-*/
-{
- int    ret=DTM_SUCCESS,dbg=DTM_TRACE_VALUE(0),cdbg=DTM_CHECK_VALUE(0) ;
- long   n,ofs1,ofs2,ofs3,process,feature,removeFlag,numMarked=0 ;
- long   rollBackDuplicatePoints=FALSE,numDuplicatesRolledBack=0 ;
- long   nowTime=bcdtmClock(),startTime=bcdtmClock() ;
- double dp  ;
- DPoint3d    *dupPtsP=nullptr ;
- DPoint3d  *p1P,*p2P  ;
- BC_DTM_FEATURE *dtmFeatureP=nullptr ;
- DTMFeatureId  nullFeatureId=DTM_NULL_FEATURE_ID  ;
- LongArray temP;
- LongArray::iterator sP;
- LongArray::iterator sP2;
- LongArray::iterator temPEnd;
- DTMRollbackData* rollBackInfo = dtmP->extended ? dtmP->extended->rollBackInfoP : nullptr;
-/*
-** Write Entry Message
-*/
- if( dbg ) bcdtmWrite_message(0,0,0,"Removing Duplicates Dtm Object %p",dtmP) ;
-/*
-** Initialise
-*/
- *numDuplicatesP = 0 ;
-/*
-** Test For Valid Dtm Object
-*/
- if( bcdtmObject_testForValidDtmObject(dtmP)) goto errexit ;
-/*
-** Test If Dtm Object Already Processed
-*/
- if( dtmP->dtmState != DTMState::PointsSorted ) { bcdtmWrite_message(2,0,0,"Dtm Object Not In Sorted State")      ; goto errexit ; }
-/*
-** Allocate Memory For Temp Array To Mark Duplicate Points
-*/
- if( temP.resize(dtmP->numPoints) != DTM_SUCCESS) { bcdtmWrite_message(1,0,0,"Memory Allocation Failure") ; goto errexit ; }
-/*
-** Null Out Temp Array To Mark Duplicate Points
- temPEnd = temP.end();
- for( sP = temP.start() ; sP != temPEnd ; ++sP ) *sP = dtmP->nullPnt ;
-/*
-** Mark Points Within The Point To Point Tolerance
-*/
- if( dbg ) bcdtmWrite_message(0,0,0,"Marking Points Within Point To Point Tolerance") ;
- for( ofs1 = 0, sP = temP.start(); ofs1 < dtmP->numPoints - 1 ; ++ofs1, ++sP  )
-   {
-/*
-**  Check For Check Stop Termination
-*/
-    if( (ofs1 &  0x3ff) == 0x3ff )
-      {
-       nowTime = bcdtmClock() ;
-       if( ( double )( nowTime-startTime) / CLOCKS_PER_SEC > 0.025 )
-         {
-          if( bcdtmTin_checkForTriangulationTermination (dtmP)) goto errexit  ;
-         }
-       startTime = nowTime ;
-      }
-/*
-**  Mark Points
-*/
-    if( *sP == dtmP->nullPnt )
-      {
-       p1P = pointAddrP(dtmP,ofs1) ;
-       sP2 = sP;
-       ofs2 = ofs1 + 1 ;
-       process = 1 ;
-       while ( ofs2 < dtmP->numPoints && process )
-         {
-          ++sP2;
-          p2P = pointAddrP(dtmP,ofs2) ;
-/*
-**        RobC Modification To Handle the long columns with raster DTM's
-*/
-          if( p2P->x - p1P->x > dtmP->ppTol )
-            {
-             process = 0 ;
-             if( ofs2 - ofs1 > 2 && pointAddrP(dtmP,ofs2-1)->x == p1P->x )
-               {
-                process = 1 ;
-                ofs3 = ofs1 ;
-                while( ofs3 < ofs2 - 1 && process )
-                  {
-                   if( pointAddrP(dtmP,ofs3+1)->y - pointAddrP(dtmP,ofs3)->y < dtmP->ppTol ) process = 0 ;
-                   else                                                                      ++ofs3  ;
-                  }
-                process = 0 ;
-                if( ofs3 > ofs1 )
-                  {
-                   for( n = ofs1 + 1 ; n < ofs3 ; ++n ) ++sP ;
-                   ofs1 = ofs3 - 1 ;
-                  }
-               }
-            }
-/*
-**        Robc Modification End 2-July-2009
-*/
-          else
-            {
-             if( *sP2 == dtmP->nullPnt )
-               {
-                if( fabs(p1P->y-p2P->y) < dtmP->ppTol )
-                  {
-                   removeFlag = FALSE ;
-                   dp = bcdtmMath_distance(p1P->x,p1P->y,p2P->x,p2P->y) ;
-                   if      ( duplicateOption == false && dp <  dtmP->mppTol ) removeFlag = TRUE ;
-                   else if ( duplicateOption == true  && dp <  dtmP->ppTol  ) removeFlag = TRUE ;
-                   if( removeFlag == TRUE )
-                     {
-                      *sP2 = ofs1;
-                      ++*numDuplicatesP ;
-                     }
-                  }
-               }
-            }
-          ++ofs2 ;
-         }
-      }
-   }
-if( dbg ) bcdtmWrite_message(0,0,0,"Number Of Duplicates = %8ld",*numDuplicatesP) ;
-/*
-** Report Duplicate Points Being Removed
-*/
- if( cdbg )
-   {
-    long dupCount=0 ;
-    for( ofs1 = 0, sP = temP.start(); ofs1 < dtmP->numPoints  ; ++ofs1, ++sP  )
-      {
-       if( *sP != dtmP->nullPnt )
-         {
-          ++dupCount ;
-          p1P = pointAddrP(dtmP,ofs1) ;
-          bcdtmWrite_message(0,0,0,"Duplicate Point[%8ld] ** [%8ld] [%8ld] = %12.5lf %12.5lf %10.4lf",dupCount,ofs1,*sP,p1P->x,p1P->y,p1P->z) ;
-         }
-      }
-    bcdtmWrite_message(0,0,0,"Number Of Duplicates = %8ld",dupCount) ;
-   }
-/*
-** Reset Dtm Feature Point Offsets Of Merged Points
-*/
- if( dbg ) bcdtmWrite_message(0,0,0,"Reseting Point Offsets Of Merged Points ") ;
- for( feature = 0 ; feature < dtmP->numFeatures ; ++feature )
-   {
-    dtmFeatureP = ftableAddrP(dtmP,feature) ;
-    if( dtmFeatureP->dtmFeatureState == DTMFeatureState::OffsetsArray )
-      {
-       long* offsetP = bcdtmMemory_getPointerOffset(dtmP,dtmFeatureP->dtmFeaturePts.offsetPI);
-       bool rollBacked=FALSE ;
-      for( n = 0 ; n < dtmFeatureP->numDtmFeaturePts ; ++n )
-         {
-          if( offsetP[n] < 0 || offsetP[n] > dtmP->numPoints )
-            {
-             bcdtmWrite_message(2,0,0,"Feature Point Index Range Error") ;
-             goto errexit ;
-            }
-          if( *(temP+offsetP[n]) != dtmP->nullPnt )
-            {
-/*
-**           Check For Duplicate Point Error
-*/
-             if( bcdtmMath_pointDistance3DDtmObject(dtmP,*(temP+offsetP[n]),offsetP[n]) > 0.0 )
-               {
-                if( rollBackInfo && rollBacked == false && rollBackInfo->rollBackDtmP != nullptr )
-                  {
-                   dupPtsP = ( DPoint3d * ) malloc ( dtmFeatureP->numDtmFeaturePts * sizeof(DPoint3d)) ;
-                   if( dupPtsP == nullptr )
-                     {
-                      bcdtmWrite_message(1,0,0,"Memory Allocation Failure") ;
-                      goto errexit ;
-                     }
-                   for( int m = 0 ; m < dtmFeatureP->numDtmFeaturePts ; ++m )
-                     {
-                      int offset=offsetP[m] ;
-                      if( offset < 0 ) offset = -(offset+1) ;
-                      *(dupPtsP+m) = *(DPoint3d *) pointAddrP(dtmP,offset) ;
-                     }
-                   if( dtmFeatureP->dtmFeatureType != DTMFeatureType::Hull       && dtmFeatureP->dtmFeatureType != DTMFeatureType::HullLine  &&
-                       dtmFeatureP->dtmFeatureType != DTMFeatureType::DrapeHull && dtmFeatureP->dtmFeatureType != DTMFeatureType::DrapeVoid &&
-                       dtmFeatureP->dtmFeatureType != DTMFeatureType::GraphicBreak                                                      )
-                     {
-                     if (bcdtmInsert_rollBackDtmFeatureDtmObject (dtmP, dtmFeatureP->dtmFeatureId)) goto errexit;
-                     }
-                   if( dupPtsP != nullptr ) { free(dupPtsP) ; dupPtsP = nullptr ; }
-                   rollBacked = true ;
-                  }
-                int offset=offsetP[n] ;
-                if( offset < 0 ) offset = -(offset+1) ;
-                offsetP[n] = *(temP+offset) ;
-                if( *(temP+offsetP[n]) != dtmP->nullPnt && *(temP+offsetP[n])  >= 0 ) *(temP+offsetP[n]) = -(*(temP+offsetP[n])+1) ;
-               }
-            }
-         }
-      }
-   }
-/*
-** Copy Duplicate Points To Restore DTM For Roll Back Requirements
-*/
- rollBackDuplicatePoints = FALSE ;
- if( rollBackInfo && rollBackInfo->rollBackDtmP != nullptr && rollBackDuplicatePoints == TRUE )
-   {
-/*
-**  Backup Duplicate Points As Point Features With A Maximum  Of 1000 Points Per Point Feature
-*/
-    dupPtsP = ( DPoint3d *) malloc(1000*sizeof(DPoint3d)) ;
-    if( dupPtsP == nullptr )
-      {
-       bcdtmWrite_message(0,0,0,"Memory Allocation Failure") ;
-       goto errexit ;
-      }
-    numMarked = 0 ;
-    for( sP = temP.start() ; sP != temP.end() ; ++sP )
-      {
-       if( *sP != dtmP->nullPnt )
-         {
-          if( *sP >= 0 )
-            {
-             if( bcdtmMath_pointDistance3DDtmObject(dtmP,*sP,(long)(sP-temP.start())) > 0.0 )
-               {
-                *(dupPtsP+numMarked) = *( DPoint3d *)pointAddrP(dtmP,(long)(sP-temP.start())) ;
-                ++numMarked ;
-                if( numMarked == 1000 )
-                  {
-                   numDuplicatesRolledBack = numDuplicatesRolledBack + numMarked ;
-                   if( bcdtmObject_storeDtmFeatureInDtmObject(rollBackInfo->rollBackDtmP,DTMFeatureType::GroupSpots,-dtmP->nullUserTag,1,&nullFeatureId,dupPtsP,numMarked)) goto errexit ;
-                   numMarked = 0 ;
-                  }
-               }
-            }
-         }
-      }
-    if( numMarked > 0 )
-      {
-       numDuplicatesRolledBack = numDuplicatesRolledBack + numMarked ;
-       if( bcdtmObject_storeDtmFeatureInDtmObject(rollBackInfo->rollBackDtmP,DTMFeatureType::GroupSpots,-dtmP->nullUserTag,1,&nullFeatureId,dupPtsP,numMarked)) goto errexit ;
-       numMarked = 0 ;
-      }
-    if( dbg == 1 ) bcdtmWrite_message(0,0,0,"numDuplicatesRolledBack = %8ld",numDuplicatesRolledBack) ;
-   }
-/*
-**  Mark Merged Points
-*/
- if( dbg ) bcdtmWrite_message(0,0,0,"Marking Merged Points") ;
- for( sP = temP.start() ; sP != temPEnd; ++sP )
-   {
-    if( *sP == dtmP->nullPnt ) *sP = 0 ;
-    else                       *sP = 1 ;
-   }
-/*
-**  Remove Merged Points
-*/
- if( dbg ) bcdtmWrite_message(0,0,0,"Removing Merged Points") ;
- for( sP = temP.start(), ofs1 = ofs2 = 0 ; ofs2 < dtmP->numPoints ; ++ofs2, ++sP )
-   {
-    if( ! *sP )
-      {
-       if( ofs1 != ofs2 )
-         {
-          p1P = pointAddrP(dtmP,ofs1) ;
-          p2P = pointAddrP(dtmP,ofs2) ;
-          *p1P = *p2P ;
-         }
-       ++ofs1 ;
-      }
-   }
-/*
-**  Accumulate Delete Counts
-*/
- for( sP = temP.start()+1  ; sP != temPEnd; ++sP ) *sP += *(sP-1) ;
-/*
-*/
- if( dbg ) bcdtmWrite_message(0,0,0,"Resetting DTM Feature Point Offsets") ;
- for( feature = 0 ; feature < dtmP->numFeatures ; ++feature )
-   {
-    dtmFeatureP = ftableAddrP(dtmP,feature) ;
-    if( dtmFeatureP->dtmFeatureState == DTMFeatureState::OffsetsArray )
-      {
-      long* offsetP = bcdtmMemory_getPointerOffset(dtmP,dtmFeatureP->dtmFeaturePts.offsetPI);
-       for( n = 0 ; n < dtmFeatureP->numDtmFeaturePts ; ++n )
-         {
-          offsetP[n] = offsetP[n] - *(temP+offsetP[n]) ;
-         }
-      }
-   }
-/*
-**  Reset Dtm Object Variables
-*/
- dtmP->dtmState  = DTMState::DuplicatesRemoved ;
- dtmP->numPoints = dtmP->numSortedPoints = dtmP->numPoints - *numDuplicatesP ;
-/*
-**  Resize DTM Object Arrays
-*/
- if( bcdtmObject_resizeMemoryDtmObject(dtmP)) goto errexit ;
-/*
-** Write Number Of Duplicate Points
-*/
- if( dbg )
-   {
-    bcdtmWrite_message(0,0,0,"**** Number of Duplicate Points  = %9ld",*numDuplicatesP) ;
-    bcdtmWrite_message(0,0,0,"**** Number of Dtm Points        = %9ld",dtmP->numPoints) ;
-   }
-/*
-** Clean Up
-*/
- cleanup :
-/*
-** Job Completed
-*/
- if( dbg && ret == DTM_SUCCESS ) bcdtmWrite_message(0,0,0,"Removing Duplicates Dtm Object %p Completed",dtmP) ;
- if( dbg && ret != DTM_SUCCESS ) bcdtmWrite_message(0,0,0,"Removing Duplicates Dtm Object %p Error",dtmP) ;
- return(ret) ;
-/*
-** Error Exit
-*/
- errexit :
- if( ret == DTM_SUCCESS ) ret = DTM_ERROR ;
- goto cleanup ;
-}
-
-#ifdef OLDFUNCTIONS
-/*-------------------------------------------------------------------+
-|                                                                    |
-|                                                                    |
-|                                                                    |
-+-------------------------------------------------------------------*/
-BENTLEYDTM_EXPORT int bcdtmObject_triangulateStmTrianglesDtmObjectOld
-(
- BC_DTM_OBJ *dtmP //  Pointer To DTM Object
- )
-    {
-    int ret = DTM_SUCCESS, dbg=DTM_TRACE_VALUE(0),cdbg=DTM_CHECK_VALUE(0), tdbg = DTM_TIME_VALUE(0);
-    long n, dtmFeature, numTrgPts, stmPoints[4], startTime = bcdtmClock ();
-    long index, mid, bottom, top;
-    DPoint3d*p3dP,*trgPtsP=nullptr  ;
-    BC_DTM_FEATURE *dtmFeatureP;
-    BC_DTM_OBJ *tempDtmP = nullptr;
-
-    // Log Arguments
-    if (dbg)
-        {
-        bcdtmWrite_message (0, 0, 0, "Triangulating STM Triangles");
-        bcdtmWrite_message (0, 0, 0, "dtmP  = %p", dtmP);
-        }
-
-    // Check For Valid DTM Object
-    if (bcdtmObject_testForValidDtmObject (dtmP)) goto errexit;
-
-    // Check For DTM Data State
-    if (dtmP->dtmState != DTMState::Data)
-        {
-        bcdtmWrite_message (1, 0, 0, "Method Requires Untriangulated DTM");
-        goto errexit;
-        }
-
-    // Check For Presence Of Features
-    if (dtmP->numFeatures == 0)
-        {
-        bcdtmWrite_message (1, 0, 0, "No Triangles Present In DTM");
-        goto errexit;
-        }
-
-    // Log Number Of Triangles
-    if (dbg) bcdtmWrite_message (0, 0, 0, "Number Of STM Triangles = %8ld", dtmP->numFeatures);
-
-    // Create Temporary DTM
-    if (bcdtmObject_createDtmObject (&tempDtmP)) goto errexit;
-
-    // Check For Presence Of And Validity Of STM Triangles
-    for (dtmFeature = 0; dtmFeature < dtmP->numFeatures; ++dtmFeature)
-        {
-        dtmFeatureP = ftableAddrP (dtmP, dtmFeature);
-
-        // Check For None Graphic Break Feature
-        if (dtmFeatureP->dtmFeatureType != DTMFeatureType::GraphicBreak)
-            {
-            bcdtmWrite_message (1, 0, 0, "None STM Triangle Features Present In DTM");
-            goto errexit;
-            }
-
-        // Check For Correct Number Of Points
-        if (dtmFeatureP->numDtmFeaturePts != 4)
-            {
-            bcdtmWrite_message (1, 0, 0, "Incorrect Number Of Points For STM Triangle");
-            goto errexit;
-            }
-
-        // Get Triangle Points
-        if (bcdtmList_copyDtmFeaturePointsToPointArrayDtmObject (dtmP, dtmFeature, &trgPtsP, &numTrgPts)) goto errexit;
-
-        // Check Triangle Closes
-    if( trgPtsP->x != (trgPtsP+3)->x  || trgPtsP->y != (trgPtsP+3)->y )
-            {
-            bcdtmWrite_message (1, 0, 0, "STM Triangle Does Not Close");
-            goto errexit;
-            }
-
-        // Check Elevations
-    if( trgPtsP->z != (trgPtsP+3)->z )
-            {
-            bcdtmWrite_message (1, 0, 0, "STM Triangle Start And End Point Elevations Are Not The Same");
-            goto errexit;
-            }
-
-        // Check For Colinear Triangle
-    if( bcdtmMath_sideOf(trgPtsP->x,trgPtsP->y,(trgPtsP+2)->x,(trgPtsP+2)->y,(trgPtsP+1)->x,(trgPtsP+1)->y) == 0 )
-            {
-            bcdtmWrite_message (1, 0, 0, "Colinear STM Triangle");
-            goto errexit;
-            }
-
-        // Store Triangle Points In Temp DTM
-        if (bcdtmObject_storeDtmFeatureInDtmObject (tempDtmP, DTMFeatureType::RandomSpots, tempDtmP->nullUserTag, 1, &tempDtmP->nullFeatureId, trgPtsP, numTrgPts)) goto errexit;
-        }
-
-    // Log Input STM Triangles
-    if (dbg == 2)
-        {
-        for (dtmFeature = 0; dtmFeature < dtmP->numFeatures; ++dtmFeature)
-            {
-            dtmFeatureP = ftableAddrP (dtmP, dtmFeature);
-            dtmFeatureP->dtmFeatureType = DTMFeatureType::Breakline;
-            }
-        bcdtmWrite_toFileDtmObject (dtmP, L"rawStmTriangles.tin");
-        for (dtmFeature = 0; dtmFeature < dtmP->numFeatures; ++dtmFeature)
-            {
-            dtmFeatureP = ftableAddrP (dtmP, dtmFeature);
-            dtmFeatureP->dtmFeatureType = DTMFeatureType::GraphicBreak;
-            }
-        }
-
-    // Process For Triangulation
-    if (dbg) bcdtmWrite_message (0, 0, 0, "Processing For Triangulation ** Number Of DTM Points = %8ld", tempDtmP->numPoints);
-    DTM_NORMALISE_OPTION = FALSE;
-    DTM_DUPLICATE_OPTION = FALSE;
-    tempDtmP->ppTol = tempDtmP->plTol = 0.0;
-    if (bcdtmObject_processForTriangulationDtmObject (tempDtmP))goto errexit;
-    if (dbg) bcdtmWrite_message (0, 0, 0, "Processing For Triangulation Completed ** Number Of DTM Points = %8ld", tempDtmP->numPoints);
-
-    // Allocate Memory For Nodes Array
-    if (bcdtmObject_allocateNodesMemoryDtmObject (tempDtmP)) goto errexit;
-
-    // Initialise Circular List Parameters
-    tempDtmP->cListPtr = 0;
-    tempDtmP->cListDelPtr = tempDtmP->nullPtr;
-    tempDtmP->numSortedPoints = tempDtmP->numPoints;
-
-    //  Allocate Circular List Memory For Dtm Object
-    if (dbg) bcdtmWrite_message (0, 0, 0, "Allocating Circular List Memory For Dtm Object");
-    if (bcdtmObject_allocateCircularListMemoryDtmObject (tempDtmP)) goto errexit;
-
-    // Create Circular List From STM Triangles
-    if (dbg) bcdtmWrite_message (0, 0, 0, "Creating Circular List From STM Triangles");
-    for (dtmFeature = 0; dtmFeature < dtmP->numFeatures; ++dtmFeature)
-        {
-        if (dbg && dtmFeature % 1000 == 0) bcdtmWrite_message (0, 0, 0, "Inserting STM Triangle %8ld of %8ld", dtmFeature, dtmP->numFeatures);
-        dtmFeatureP = ftableAddrP (dtmP, dtmFeature);
-        if (bcdtmList_copyDtmFeaturePointsToPointArrayDtmObject (dtmP, dtmFeature, &trgPtsP, &numTrgPts)) goto errexit;
-
-        //  Get Point Numbers For STM Triangle
-        for (n = 0, p3dP = trgPtsP; p3dP < trgPtsP + numTrgPts; ++n, ++p3dP)
-            {
-            // Binary Search To Find Related DTM Point Number
-            index = -1;
-            bottom = 0;
-            top = tempDtmP->numPoints - 1;
-       if      ( p3dP->x == pointAddrP(tempDtmP,bottom)->x && p3dP->y == pointAddrP(tempDtmP,bottom)->y ) index = bottom ;
-       else if ( p3dP->x == pointAddrP(tempDtmP,top)->x    && p3dP->y == pointAddrP(tempDtmP,top)->y    ) index = top ;
-            else
-                {
-                while (top - bottom > 1)
-                    {
-                    mid = (top + bottom) / 2;
-             if      ( p3dP->x == pointAddrP(tempDtmP,mid)->x && p3dP->y == pointAddrP(tempDtmP,mid)->y ) top = bottom = index = mid ;
-             else if ( p3dP->x >  pointAddrP(tempDtmP,mid)->x || ( p3dP->x == pointAddrP(tempDtmP,mid)->x && p3dP->y > pointAddrP(tempDtmP,mid)->y )) bottom = mid ;
-                    else top = mid;
-                    }
-                }
-
-            // Check Point Was Found
-            if (index == -1)
-                {
-                bcdtmWrite_message (1, 0, 0, "Cannot Find DTM Point Number For STM Triangle Vertex");
-                goto errexit;
-                }
-            stmPoints[n] = index;
-
-            //  Check Point Found Has The Correct Coordinates
-            if (cdbg)
-                {
-          if( p3dP->x != pointAddrP(tempDtmP,stmPoints[n])->x || p3dP->y != pointAddrP(tempDtmP,stmPoints[n])->y )
-                    {
-                    bcdtmWrite_message (2, 0, 0, "Incorrect Point Association");
-                    goto errexit;
-                    }
-                }
-            }
-
-        // Insert Lines Into Circular List
-
-        for (n = 0; n < 3; ++n)
-            {
-            if (!bcdtmList_testLineDtmObject (tempDtmP, stmPoints[n], stmPoints[n + 1]))
-                {
-                if (bcdtmList_insertLineDtmObject (tempDtmP, stmPoints[n], stmPoints[n + 1])) goto errexit;
-                }
-            }
-        }
-
-    // Check And If Necessary Fix Tin Topology
-    if (bcdtmObject_checkAndFixTopologyStmTrianglesDtmObject (tempDtmP, dtmP)) goto errexit;
-
-    // Overwrite STM Triangles DTM
-    bcdtmObject_initialiseDtmObject (dtmP);
-    *dtmP = *tempDtmP;
-    tempDtmP = nullptr;
-
-    // Check Triangulated STM Triangles
-    if (cdbg)
-        {
-        if (dbg) bcdtmWrite_message (0, 0, 0, "Checking DTM Validity");
-        if (bcdtmCheck_trianglesDtmObject (dtmP))
-            {
-            bcdtmWrite_message (1, 0, 0, "DTM Invalid");
-            goto errexit;
-            }
-        if (dbg) bcdtmWrite_message (0, 0, 0, "Checking DTM Valid");
-        }
-
-    // Log Triangulation Statistics
-    if (dbg == 1) bcdtmObject_reportStatisticsDtmObject (dtmP);
-
-    // Log Triangualtion Times
-    if (tdbg) bcdtmWrite_message (0, 0, 0, "Time To Triangulate %8ld STM Triangles = %8.3lf Seconds", dtmP->numFeatures, bcdtmClock_elapsedTime (bcdtmClock (), startTime));
-
-    // Clean Up
-cleanup:
-    DTM_NORMALISE_OPTION = TRUE;
-    DTM_DUPLICATE_OPTION = TRUE;
-    if (trgPtsP != nullptr) free (trgPtsP);
-    if (tempDtmP != nullptr) bcdtmObject_destroyDtmObject (&tempDtmP);
-
-    // Return
-
-    if (dbg && ret == DTM_SUCCESS) bcdtmWrite_message (0, 0, 0, "Triangulating STM Triangles Completed");
-    if (dbg && ret != DTM_SUCCESS) bcdtmWrite_message (0, 0, 0, "Triangulating STM Triangles Error");
-    return (ret);
-
-    // Error Exit
-
-errexit:
-    if (ret == DTM_SUCCESS) ret = DTM_ERROR;
-    goto cleanup;
-    }
-#endif
-/*-------------------------------------------------------------------+
-|                                                                    |
-|                                                                    |
-|                                                                    |
-+-------------------------------------------------------------------*/
-BENTLEYDTM_Private int bcdtmObject_checkAndFixTopologyStmTrianglesDtmObject
-(
- BC_DTM_OBJ *dtmP, //  Pointer To Circular List DTM Object
- BC_DTM_OBJ *trgDtmP //  Pointer To Untriangulated DTM Object
- )
-    {
-    int ret = DTM_SUCCESS, dbg=DTM_TRACE_VALUE(0),cdbg=DTM_CHECK_VALUE(0), tdbg = DTM_TIME_VALUE(0);
-    long n, cPtr, pnt, npnt, spnt, antPnt, clkPnt, numUnconnectedTriangles = 0;
-    long numTriangles, hullStartPnt, hullNextPnt, numTinHulls, numConnected, numUnconnected;
-    long cNpnt, cSpnt, lcNpnt, mark = -9999, numMarked = 0, totalNumMarked = 0;
-    long numHullPts, numVoidHullStartPoints = 0, hullStartPoints[100], voidHullStartPoints[100];
- DPoint3d trgPts[4],*hullPtsP=nullptr ;
-    DPoint3d *pntP;
-    BC_DTM_OBJ *tempDtmP = nullptr, *voidP = nullptr;
-    bool missingPoints = false;
-
-    // Log Arguments
-
-    if (dbg)
-        {
-        bcdtmWrite_message (0, 0, 0, "Checking And Fixing Topology STM Triangles");
-        bcdtmWrite_message (0, 0, 0, "dtmP    = %p", dtmP);
-        bcdtmWrite_message (0, 0, 0, "trgDtmP = %p", trgDtmP);
-        }
-
-    // Create Temporary DTM Object
-
-    if (dbg)
-        {
-        if (bcdtmObject_createDtmObject (&tempDtmP)) goto errexit;
-        }
-
-    // Count Number Of Triangles
-
-    if (cdbg == 1)
-        {
-        bcdtmWrite_message (0, 0, 0, "Counting Number Of Circular List Triangles");
-        numTriangles = 0;
-        for (pnt = 0; pnt < dtmP->numPoints; ++pnt)
-            {
-            if ((cPtr = nodeAddrP (dtmP, pnt)->cPtr) != dtmP->nullPtr)
-                {
-                clkPnt = clistAddrP (dtmP, cPtr)->pntNum;
-                if ((antPnt = bcdtmList_nextAntDtmObject (dtmP, pnt, clkPnt)) < 0) goto errexit;
-                if (antPnt != clkPnt)
-                    {
-                    while (cPtr != dtmP->nullPtr)
-                        {
-                        clkPnt = clistAddrP (dtmP, cPtr)->pntNum;
-                        cPtr = clistAddrP (dtmP, cPtr)->nextPtr;
-                        if (antPnt > pnt && clkPnt > pnt && bcdtmList_testLineDtmObject (dtmP, antPnt, clkPnt))
-                            {
-                            if (bcdtmMath_pointSideOfDtmObject (dtmP, clkPnt, antPnt, pnt) > 0)
-                                {
-                                ++numTriangles;
-                                if (dbg)
-                                    {
-                                    pntP = pointAddrP (dtmP, pnt);
-                         trgPts[0].x = pntP->x ; trgPts[0].y = pntP->y ; trgPts[0].z = pntP->z ;
-                                    trgPts[0].y = pntP->y;
-                                    trgPts[0].z = pntP->z;
-                                    pntP = pointAddrP (dtmP, antPnt);
-                         trgPts[1].x = pntP->x ; trgPts[1].y = pntP->y ; trgPts[1].z = pntP->z ;
-                                    trgPts[1].y = pntP->y;
-                                    trgPts[1].z = pntP->z;
-                                    pntP = pointAddrP (dtmP, clkPnt);
-                         trgPts[2].x = pntP->x ; trgPts[2].y = pntP->y ; trgPts[2].z = pntP->z ;
-                                    trgPts[2].y = pntP->y;
-                                    trgPts[2].z = pntP->z;
-                                    pntP = pointAddrP (dtmP, pnt);
-                         trgPts[3].x = pntP->x ; trgPts[3].y = pntP->y ; trgPts[3].z = pntP->z ;
-                                    trgPts[3].y = pntP->y;
-                                    trgPts[3].z = pntP->z;
-                                    if (bcdtmObject_storeDtmFeatureInDtmObject (tempDtmP, DTMFeatureType::Breakline, tempDtmP->nullUserTag, 1, &tempDtmP->nullFeatureId, trgPts, 4)) goto errexit;
-                                    }
-                                }
-                            }
-                        antPnt = clkPnt;
-                        }
-                    }
-                }
-            }
-
-        // Save Circular List Triangles To File
-
-        if (dbg == 1)
-            {
-            bcdtmWrite_geopakDatFileFromDtmObject (tempDtmP, L"circularListTriangles.dat");
-            }
-
-        // Log Triangle Counts
-
-        if (dbg) bcdtmWrite_message (0, 0, 0, "Number Of Circular List Triangles = %8ld", numTriangles);
-        if (dbg) bcdtmWrite_message (0, 0, 0, "Number Of STM           Triangles = %8ld", trgDtmP->numFeatures);
-
-        // Check Triangle Counts
-
-        if (numTriangles != trgDtmP->numFeatures)
-            {
-            bcdtmWrite_message (1, 0, 0, "Incorrect Number Of Triangles");
-            //       goto errexit ;
-
-            // Log Problem STM Triangles - Development Only
-
-            //      if( bcdtmObject_logProblemStmTrianglesDtmObject(dtmP,trgDtmP)) goto errexit ;
-
-            }
-        }
-
-    // Scan Points Looking For Missing External And Internal Triangles Triangles
-
-    if (bcdtmObject_findAndFixMissingStmTrianglesDtmObject (dtmP)) goto errexit;
-    if (true) goto resume;
-
-    // RobC 7Jun2013 - The following Code to label resume is now redundant
-    // I have left The code in Place As There May Be need To Come Back to it.
-
-    // Scan Points Looking For Hull Start Points
-
-    numTinHulls = 0;
-    for (pnt = 0; pnt < dtmP->numPoints; ++pnt)
-        {
-        pntP = pointAddrP (dtmP, pnt);
-        if (nodeAddrP (dtmP, pnt)->sPtr == dtmP->nullPnt && nodeAddrP (dtmP, pnt)->tPtr == dtmP->nullPnt)
-            {
-
-       if( dbg == 1 ) bcdtmWrite_message(0,0,0,"Processing Point %8ld ** %12.5lf %12.5lf %10.4lf",pnt,pointAddrP(dtmP,pnt)->x,pointAddrP(dtmP,pnt)->y,pointAddrP(dtmP,pnt)->z ) ;
-
-            // Check Point Has Connected Points
-
-            if ((cPtr = nodeAddrP (dtmP, pnt)->cPtr) == dtmP->nullPtr)
-                {
-                bcdtmWrite_message (0, 0, 0, "Pnt %8ld Has No Connected Points", pnt);
-                }
-            else
-                {
-                clkPnt = clistAddrP (dtmP, cPtr)->pntNum;
-                if ((antPnt = bcdtmList_nextAntDtmObject (dtmP, pnt, clkPnt)) < 0) goto errexit;
-                if (antPnt == clkPnt)
-                    {
-                    bcdtmWrite_message (0, 0, 0, "Pnt %8ld Has Only One Connected Point", pnt);
-                    }
-                else
-                    {
-
-                    // Check For Hull Start Point
-
-                    hullStartPnt = dtmP->nullPnt;
-                    hullNextPnt = dtmP->nullPnt;
-
-                    // Check For Knot Point As You Cannot Start On A Knot Point
-
-                    numConnected = 0;
-                    numUnconnected = 0;
-                    do
-                        {
-                        clkPnt = clistAddrP (dtmP, cPtr)->pntNum;
-                        if (!bcdtmList_testLineDtmObject (dtmP, antPnt, clkPnt))
-                            {
-                            ++numUnconnected;
-                            }
-                        ++numConnected;
-                        antPnt = clkPnt;
-                        cPtr = clistAddrP (dtmP, cPtr)->nextPtr;
-                        }
-                    while (cPtr != dtmP->nullPtr);
-
-                    //
-
-                    if (dbg) bcdtmWrite_message (0, 0, 0, "numConnected = %8ld", numConnected);
-
-                    // Check For Hull Start Point
-
-                    if (numConnected == 2)
-                        {
-                        cPtr = nodeAddrP (dtmP, pnt)->cPtr;
-                        clkPnt = clistAddrP (dtmP, cPtr)->pntNum;
-                        if ((antPnt = bcdtmList_nextAntDtmObject (dtmP, pnt, clkPnt)) < 0) goto errexit;
-                        if (bcdtmMath_pointSideOfDtmObject (dtmP, clkPnt, antPnt, pnt) == 1)
-                            {
-                            hullStartPnt = pnt;
-                            hullNextPnt = clkPnt;
-                            }
-                        else
-                            {
-                            hullStartPnt = pnt;
-                            hullNextPnt = antPnt;
-                            }
-                        }
-
-                    //  Look For Isolated Triangles
-
-                    if (numUnconnected == 1)
-                        {
-                        cPtr = nodeAddrP (dtmP, pnt)->cPtr;
-                        clkPnt = clistAddrP (dtmP, cPtr)->pntNum;
-                        if ((antPnt = bcdtmList_nextAntDtmObject (dtmP, pnt, clkPnt)) < 0) goto errexit;
-                        do
-                            {
-                            clkPnt = clistAddrP (dtmP, cPtr)->pntNum;
-                            if (!bcdtmList_testLineDtmObject (dtmP, antPnt, clkPnt))
-                                {
-                                hullStartPnt = pnt;
-                                hullNextPnt = antPnt;
-                                if (dbg) bcdtmWrite_message (0, 0, 0, "Hull Start Found ** pnt = %8ld antPnt = %8ld clkPnt = %8ld", pnt, antPnt, clkPnt);
-                                }
-                            antPnt = clkPnt;
-                            cPtr = clistAddrP (dtmP, cPtr)->nextPtr;
-                            }
-                        while (cPtr != dtmP->nullPtr);
-                        }
-
-                    // If Hull Start Point Found Insert Hull
-
-                    if (hullStartPnt != dtmP->nullPnt)
-                        {
-
-                        //  Insert Tin Hull
-
-                        if (dbg)
-                            {
-                   bcdtmWrite_message(0,0,0,"hullStartPnt = %8ld ** %12.5lf %12.5lf %10.4lf",hullStartPnt,pointAddrP(dtmP,hullStartPnt)->x,pointAddrP(dtmP,hullStartPnt)->y,pointAddrP(dtmP,hullStartPnt)->z) ;
-                   bcdtmWrite_message(0,0,0,"hullNextPnt  = %8ld ** %12.5lf %12.5lf %10.4lf",hullNextPnt,pointAddrP(dtmP,hullNextPnt)->x,pointAddrP(dtmP,hullNextPnt)->y,pointAddrP(dtmP,hullNextPnt)->z) ;
-                            }
-                        spnt = hullStartPnt;
-                        npnt = hullNextPnt;
-                        do
-                            {
-
-                            // Log Hull Line
-
-                            if (dbg == 2)
-                                {
-                                bcdtmWrite_message (0, 0, 0, "**** Setting Hull Line ** spnt = %8ld npnt = %8ld", spnt, npnt);
-                                pntP = pointAddrP (dtmP, spnt);
-                      bcdtmWrite_message(0,0,0,"spnt = %8ld ** %12.5lf %12.5lf %10.4lf",spnt,pntP->x,pntP->y,pntP->z) ;
-                                pntP = pointAddrP (dtmP, npnt);
-                      bcdtmWrite_message(0,0,0,"npnt = %8ld ** %12.5lf %12.5lf %10.4lf",npnt,pntP->x,pntP->y,pntP->z) ;
-                                }
-
-                            // Check For Hull Knot
-
-                            if (npnt != hullStartPnt && nodeAddrP (dtmP, npnt)->hPtr != dtmP->nullPnt)
-                                {
-                                if (dbg)
-                                    {
-                                    bcdtmWrite_message (0, 0, 0, "Point %8ld Already Marked As Hull Point", npnt);
-                        bcdtmWrite_message(0,0,0,"npnt %8ld ** %12.5lf %12.5lf %10.4lf",npnt,pointAddrP(dtmP,npnt)->x,pointAddrP(dtmP,npnt)->y,pointAddrP(dtmP,npnt)->z) ;
-                        bcdtmWrite_message(0,0,0,"spnt %8ld ** %12.5lf %12.5lf %10.4lf",spnt,pointAddrP(dtmP,spnt)->x,pointAddrP(dtmP,spnt)->y,pointAddrP(dtmP,spnt)->z) ;
-                                    }
-
-                                // Fix Hull At Knot Point
-
-                                if (bcdtmObject_fixStmHullKnotPointDtmObject (dtmP, npnt, spnt)) goto errexit;
-
-                                // Reset Next Point On Tin Hull
-
-                                if (nodeAddrP (dtmP, npnt)->hPtr != dtmP->nullPnt)
-                                    {
-                                    if ((npnt = bcdtmList_nextClkDtmObject (dtmP, spnt, npnt)) < 0) goto errexit;
-                                    if (dbg) bcdtmWrite_message (0, 0, 0, "npnt = %8ld", npnt);
-                                    }
-
-                                }
-                            nodeAddrP (dtmP, spnt)->hPtr = npnt;
-                            if ((antPnt = bcdtmList_nextAntDtmObject (dtmP, npnt, spnt)) < 0) goto errexit;
-                            spnt = npnt;
-                            npnt = antPnt;
-                            }
-                        while (spnt != hullStartPnt);
-
-                        // Mark All Points Internal To Tin Hull
-
-                        hullStartPoints[numTinHulls] = hullStartPnt;
-                        ++numTinHulls;
-                        if (numTinHulls >= 100)
-                            {
-                            bcdtmWrite_message (1, 0, 0, "Too Many Tin Hulls");
-                            goto errexit;
-                            }
-                        if (bcdtmList_copyHptrListToTptrListDtmObject (dtmP, hullStartPnt)) goto errexit;
-                        if (dbg) bcdtmWrite_message (0, 0, 0, "Marking Internal STM Triangle Points");
-                        if (bcdtmMark_internalStmTrianglePointsDtmObject (dtmP, hullStartPnt, mark, &numMarked)) goto errexit;
-                        if (dbg) bcdtmWrite_message (0, 0, 0, "Number Of Internal STM Triangle Points Marked = %8ld", numMarked);
-                        }
-                    }
-                }
-            }
-        }
-
-    // Check For Missing Points Not Included With The Tin Hull
-
-    missingPoints = false;
-    for (pnt = 0; pnt < dtmP->numPoints; ++pnt)
-        {
-        if (nodeAddrP (dtmP, pnt)->sPtr == dtmP->nullPnt && nodeAddrP (dtmP, pnt)->tPtr == dtmP->nullPnt)
-            {
-       bcdtmWrite_message(0,0,0,"Mising Point = %8ld %12.5lf %12.5lf %10.4lf",pnt,pointAddrP(dtmP,pnt)->x,pointAddrP(dtmP,pnt)->y,pointAddrP(dtmP,pnt)->z ) ;
-            missingPoints = true;
-            }
-        }
-    if (missingPoints)
-        {
-        bcdtmWrite_message (1, 0, 0, "Missing Points In Triangulation");
-        goto errexit;
-        }
-
-    // Add Voids If More Than One Tin Hull
-
-    if (dbg) bcdtmWrite_message (0, 0, 0, "Number Of Tin Hulls = %2d", numTinHulls);
-    if (numTinHulls > 1)
-        {
-        if (dbg) bcdtmWrite_message (0, 0, 0, "Resolving Multiple Tin Hulls");
-        if (bcdtmObject_createDtmObject (&voidP)) goto errexit;
-        for (n = 0; n < numTinHulls; ++n)
-            {
-            if (bcdtmList_copyTptrListToPointArrayDtmObject (dtmP, hullStartPoints[n], &hullPtsP, &numHullPts)) goto errexit;
-            if (bcdtmObject_storeDtmFeatureInDtmObject (voidP, DTMFeatureType::Breakline, voidP->nullUserTag, 1, &voidP->nullFeatureId, hullPtsP, numHullPts)) goto errexit;
-            }
-        voidP->ppTol = voidP->plTol = 0.0;
-        bcdtmObject_triangulateDtmObject (voidP, false, false);
-        if (bcdtmList_removeNoneFeatureHullLinesDtmObject (voidP)) goto errexit;
-        if (dbg == 1) bcdtmWrite_toFileDtmObject (voidP, L"void.tin");
-
-        // Insert Lines Between Different Tin Hulls
-
-        spnt = voidP->hullPoint;
-        if (dbg) bcdtmWrite_message (0, 0, 0, "Inserting Lines Between Hulls");
-        dtmP->numSortedPoints = dtmP->numPoints;
-        dtmP->dtmState = DTMState::Tin;
-        do
-            {
-            npnt = nodeAddrP (voidP, spnt)->hPtr;
-       bcdtmFind_closestPointDtmObject(dtmP,pointAddrP(voidP,spnt)->x,pointAddrP(voidP,spnt)->y,&cSpnt) ;
-       bcdtmFind_closestPointDtmObject(dtmP,pointAddrP(voidP,npnt)->x,pointAddrP(voidP,npnt)->y,&cNpnt) ;
-            if (!bcdtmList_testLineDtmObject (dtmP, cSpnt, cNpnt))
-                {
-                voidHullStartPoints[numVoidHullStartPoints] = spnt;
-                ++numVoidHullStartPoints;
-                if (dbg == 2)
-                    {
-                    bcdtmWrite_message (0, 0, 0, "Inserting Hull Line %8ld %8ld", cSpnt, cNpnt);
-             bcdtmWrite_message(0,0,0,"cSpnt = %8ld ** %12.5lf %12.5lf %10.4lf",cSpnt,pointAddrP(dtmP,cSpnt)->x,pointAddrP(dtmP,cSpnt)->y,pointAddrP(dtmP,cSpnt)->z ) ;
-             bcdtmWrite_message(0,0,0,"cNpnt = %8ld ** %12.5lf %12.5lf %10.4lf",cNpnt,pointAddrP(dtmP,cNpnt)->x,pointAddrP(dtmP,cNpnt)->y,pointAddrP(dtmP,cNpnt)->z ) ;
-                    }
-                if (bcdtmList_insertLineDtmObject (dtmP, cSpnt, cNpnt)) goto errexit;
-
-                // Insert Fill In Lines
-
-                lcNpnt = cNpnt;
-                if ((antPnt = bcdtmList_nextAntDtmObject (voidP, spnt, npnt)) < 0) goto errexit;
-                while (!bcdtmList_testForBreakLineDtmObject (voidP, spnt, antPnt))
-                    {
-             bcdtmFind_closestPointDtmObject(dtmP,pointAddrP(voidP,antPnt)->x,pointAddrP(voidP,antPnt)->y,&cNpnt) ;
-                    if (!bcdtmList_testLineDtmObject (dtmP, cSpnt, cNpnt))
-                        {
-                        if (dbg == 2)
-                            {
-                            bcdtmWrite_message (0, 0, 0, "Inserting Fill In Line %8ld %8ld", cSpnt, cNpnt);
-                   bcdtmWrite_message(0,0,0,"cSpnt = %8ld ** %12.5lf %12.5lf %10.4lf",cSpnt,pointAddrP(dtmP,cSpnt)->x,pointAddrP(dtmP,cSpnt)->y,pointAddrP(dtmP,cSpnt)->z ) ;
-                   bcdtmWrite_message(0,0,0,"cNpnt = %8ld ** %12.5lf %12.5lf %10.4lf",cNpnt,pointAddrP(dtmP,cNpnt)->x,pointAddrP(dtmP,cNpnt)->y,pointAddrP(dtmP,cNpnt)->z ) ;
-                            }
-                        if (bcdtmList_insertLineDtmObject (dtmP, cSpnt, cNpnt)) goto errexit;
-                        if (!bcdtmList_testLineDtmObject (dtmP, cNpnt, lcNpnt))
-                            {
-                            if (dbg == 2)
-                                {
-                                bcdtmWrite_message (0, 0, 0, "Inserting Backwards Fill In Line %8ld %8ld", cNpnt, lcNpnt);
-                      bcdtmWrite_message(0,0,0,"cNpnt  = %8ld ** %12.5lf %12.5lf %10.4lf",cNpnt,pointAddrP(dtmP,cNpnt)->x,pointAddrP(dtmP,cNpnt)->y,pointAddrP(dtmP,cNpnt)->z ) ;
-                      bcdtmWrite_message(0,0,0,"lcNpnt = %8ld ** %12.5lf %12.5lf %10.4lf",lcNpnt,pointAddrP(dtmP,lcNpnt)->x,pointAddrP(dtmP,lcNpnt)->y,pointAddrP(dtmP,lcNpnt)->z ) ;
-                                }
-                            if (bcdtmList_insertLineDtmObject (dtmP, cNpnt, lcNpnt)) goto errexit;
-                            }
-                        lcNpnt = cNpnt;
-                        }
-                    if ((antPnt = bcdtmList_nextAntDtmObject (voidP, spnt, antPnt)) < 0) goto errexit;
-                    }
-                }
-            spnt = npnt;
-            }
-        while (spnt != voidP->hullPoint);
-
-        //  Insert Voids On Hull
-
-        if (dbg) bcdtmWrite_message (0, 0, 0, "numVoidHullStartPoints = %8ld", numVoidHullStartPoints);
-        for (n = 0; n < numVoidHullStartPoints; ++n)
-            {
-            if (dbg == 1) bcdtmWrite_message (0, 0, 0, "Inserting Hull Void %4d ** startPnt = %8ld", n, voidHullStartPoints[n]);
-            spnt = voidHullStartPoints[n];
-            if (nodeAddrP (voidP, spnt)->sPtr == dtmP->nullPnt)
-                {
-                npnt = nodeAddrP (voidP, spnt)->hPtr;
-            bcdtmFind_closestPointDtmObject(dtmP,pointAddrP(voidP,spnt)->x,pointAddrP(voidP,spnt)->y,&cSpnt) ;
-            bcdtmFind_closestPointDtmObject(dtmP,pointAddrP(voidP,npnt)->x,pointAddrP(voidP,npnt)->y,&cNpnt) ;
-                hullStartPnt = cSpnt;
-                nodeAddrP (dtmP, cSpnt)->tPtr = cNpnt;
-                do
-                    {
-                    if (dbg == 2)
-                        {
-                        bcdtmWrite_message (0, 0, 0, "Inserting Void Hull Line");
-                  bcdtmWrite_message(0,0,0,"**** spnt = %8ld ** %12.5lf %12.5lf %10.4lf",spnt,pointAddrP(voidP,spnt)->x,pointAddrP(voidP,spnt)->y,pointAddrP(voidP,spnt)->z ) ;
-                  bcdtmWrite_message(0,0,0,"**** npnt = %8ld ** %12.5lf %12.5lf %10.4lf",npnt,pointAddrP(voidP,npnt)->x,pointAddrP(voidP,npnt)->y,pointAddrP(voidP,npnt)->z ) ;
-                        }
-                    clkPnt = spnt;
-                    if ((clkPnt = bcdtmList_nextClkDtmObject (voidP, npnt, clkPnt)) < 0) goto errexit;
-                    while (!bcdtmList_testForBreakLineDtmObject (voidP, npnt, clkPnt) && nodeAddrP (voidP, npnt)->hPtr != clkPnt)
-                        {
-                        if ((clkPnt = bcdtmList_nextClkDtmObject (voidP, npnt, clkPnt)) < 0) goto errexit;
-                        }
-                    spnt = npnt;
-                    npnt = clkPnt;
-                    nodeAddrP (voidP, spnt)->sPtr = spnt;
-                    nodeAddrP (voidP, npnt)->sPtr = npnt;
-               bcdtmFind_closestPointDtmObject(dtmP,pointAddrP(voidP,spnt)->x,pointAddrP(voidP,spnt)->y,&cSpnt) ;
-               bcdtmFind_closestPointDtmObject(dtmP,pointAddrP(voidP,npnt)->x,pointAddrP(voidP,npnt)->y,&cNpnt) ;
-                    nodeAddrP (dtmP, cSpnt)->tPtr = cNpnt;
-                    }
-                while (spnt != voidHullStartPoints[n]);
-                if (bcdtmInsert_addDtmFeatureToDtmObject (dtmP, nullptr, 0, DTMFeatureType::Void, dtmP->nullUserTag, dtmP->nullFeatureId, hullStartPnt, 1)) goto errexit;
-                }
-            }
-        }
-
-    // Set Required Tin State Variables
-
-resume:
-    dtmP->dtmState = DTMState::Tin;
-    dtmP->ppTol = trgDtmP->ppTol;
-    dtmP->plTol = trgDtmP->plTol;
-    // dtmP->hullPoint = hullStartPnt ;
-    // dtmP->nextHullPoint = hullNextPnt ;
-    dtmP->numSortedPoints = dtmP->numPoints;
-    if (bcdtmList_cleanDtmObject (dtmP)) goto errexit;
-    if (dbg == 1) bcdtmWrite_toFileDtmObject (dtmP, L"cleanStmTriangles.tin");
-
-    // Clean Up
-
-cleanup:
-    if (voidP != nullptr) bcdtmObject_destroyDtmObject (&voidP);
-    if (tempDtmP != nullptr) bcdtmObject_destroyDtmObject (&tempDtmP);
-
-    // Return
-
-    if (dbg && ret == DTM_SUCCESS) bcdtmWrite_message (0, 0, 0, "Checking And Fixing Topology Stm Triangles Completed");
-    if (dbg && ret != DTM_SUCCESS) bcdtmWrite_message (0, 0, 0, "Checking And Fixing Topology Stm Triangles Error");
-    return (ret);
-
-    // Error Exit
-
-errexit:
-    if (ret == DTM_SUCCESS) ret = DTM_ERROR;
-    goto cleanup;
-    }
-
-/*-------------------------------------------------------------------+
-|                                                                    |
-|                                                                    |
-|                                                                    |
-+-------------------------------------------------------------------*/
-BENTLEYDTM_Private int bcdtmObject_fixStmHullKnotPointDtmObject
-(
- BC_DTM_OBJ *dtmP, //  Pointer To Circular List DTM Object
- long hullPoint, //  Point At Which Knot Occurs On Hull
- long priorHullPoint //  Prior Point On Tin Hull Before Knot Point
- )
-    {
-    int ret = DTM_SUCCESS, dbg = 0, cdbg = 0;
-    int sideOf1, sideOf2;
-    long ppnt1, npnt1, ppnt2, npnt2;
-    double radius1, radius2;
-    bool fixClk = false, fixAnt = false;
-
-    // Log Arguments
-
-    if (dbg)
-        {
-        bcdtmWrite_message (0, 0, 0, "Fixing STM Hull Knot Point");
-        bcdtmWrite_message (0, 0, 0, "dtmP           = %p", dtmP);
-        bcdtmWrite_message (0, 0, 0, "hullPoint      = %8ld", hullPoint);
-        bcdtmWrite_message (0, 0, 0, "priorHullPoint = %8ld", priorHullPoint);
-        }
-
-    // Get Prior Point And Next Points At Hull Knot Point
-
-    ppnt1 = priorHullPoint;
-    if ((npnt1 = bcdtmList_nextAntDtmObject (dtmP, hullPoint, ppnt1)) < 0) goto errexit;
-    if ((ppnt2 = bcdtmList_nextClkDtmObject (dtmP, hullPoint, ppnt1)) < 0) goto errexit;
-    npnt2 = ppnt1;
-    while (nodeAddrP (dtmP, ppnt2)->hPtr != hullPoint)
-        {
-        npnt2 = ppnt2;
-        if ((ppnt2 = bcdtmList_nextClkDtmObject (dtmP, hullPoint, ppnt2)) < 0) goto errexit;
-        }
-
-    // Log Prior And Next Points
-
-    if (dbg == 1)
-        {
-     bcdtmWrite_message(0,0,0,"npnt1 = %8ld ** %12.5lf %12.5lf %10.4lf",npnt1,pointAddrP(dtmP,npnt1)->x,pointAddrP(dtmP,npnt1)->y,pointAddrP(dtmP,npnt1)->z) ;
-     bcdtmWrite_message(0,0,0,"ppnt1 = %8ld ** %12.5lf %12.5lf %10.4lf",ppnt1,pointAddrP(dtmP,ppnt1)->x,pointAddrP(dtmP,ppnt1)->y,pointAddrP(dtmP,ppnt1)->z) ;
-     bcdtmWrite_message(0,0,0,"npnt2 = %8ld ** %12.5lf %12.5lf %10.4lf",npnt2,pointAddrP(dtmP,npnt2)->x,pointAddrP(dtmP,npnt2)->y,pointAddrP(dtmP,npnt2)->z) ;
-     bcdtmWrite_message(0,0,0,"ppnt2 = %8ld ** %12.5lf %12.5lf %10.4lf",ppnt2,pointAddrP(dtmP,ppnt2)->x,pointAddrP(dtmP,ppnt2)->y,pointAddrP(dtmP,ppnt2)->z) ;
-        }
-
-    // Calculate Side Ofs
-
-    sideOf1 = bcdtmMath_pointSideOfDtmObject (dtmP, ppnt1, npnt1, hullPoint);
-    sideOf2 = bcdtmMath_pointSideOfDtmObject (dtmP, ppnt2, npnt2, hullPoint);
-    if (dbg == 1) bcdtmWrite_message (0, 0, 0, "sideOf1 = %2d sideOf2 = %2d", sideOf1, sideOf2);
-
-    // Fix Knot Point
-
-    fixClk = fixAnt = false;
-    if (sideOf1 <= 0 && sideOf2 == 1)
-        fixClk = true;
-    else if (sideOf1 == 1 && sideOf2 <= 0)
-        fixAnt = true;
-    else if (sideOf1 == 1 && sideOf2 == 1)
-        {
-
-        // Choose Between Sides On The Basis Of The Delaunay Criteria
-
-        if (dbg) bcdtmWrite_message (0, 0, 0, "Fixing According To The Delaunay Criteria");
-        radius1 = bcdtmMath_calculateRadiusOfCircumscribedCircleDtmObject (dtmP, ppnt1, hullPoint, npnt1);
-        radius2 = bcdtmMath_calculateRadiusOfCircumscribedCircleDtmObject (dtmP, ppnt2, hullPoint, npnt2);
-        if (radius1 <= radius2)
-            fixAnt = true;
-        else
-            fixClk = true;
-        }
-    else
-        {
-        bcdtmWrite_message (1, 0, 0, "Cannot Fix STM HULL Knot");
-        goto errexit;
-        }
-
-    // Insert Hull Line Fix
-
-    if (fixAnt)
-        {
-        if (dbg) bcdtmWrite_message (0, 0, 0, "Fixing Anti Clockwise");
-        if (dbg) bcdtmWrite_message (0, 0, 0, "Inserting Line ppnt1 = %8ld npnt1 = %8ld", ppnt1, npnt1);
-
-        // Need to test if the line doesn't overlap the existing triangle.
-
-        long lineConnected = 0;
-        if (bcdtmTin_swapTinLinesThatIntersectConnectLineDtmObject (dtmP, ppnt1, npnt1, &lineConnected)) goto errexit;
-        if (!bcdtmList_testLineDtmObject (dtmP, ppnt1, npnt1))
-            if (bcdtmList_insertLineDtmObject (dtmP, ppnt1, npnt1)) goto errexit;
-        if (nodeAddrP (dtmP, ppnt1)->hPtr != dtmP->nullPnt)
-            {
-            if (dbg) bcdtmWrite_message (0, 0, 0, "Setting ppnt1[%8ld]->hPtr = npnt1[%8ld]", ppnt1, npnt1);
-            nodeAddrP (dtmP, ppnt1)->hPtr = npnt1;
-            nodeAddrP (dtmP, hullPoint)->hPtr = dtmP->nullPnt;
-            if (dbg) bcdtmWrite_message (0, 0, 0, "hullPoint[%8ld]->hPtr = %10ld", hullPoint, nodeAddrP (dtmP, hullPoint)->hPtr);
-            }
-
-        // Add Void Representing The Added Triangle To Tin
-
-        nodeAddrP (dtmP, hullPoint)->tPtr = ppnt1;
-        nodeAddrP (dtmP, ppnt1)->tPtr = npnt1;
-        nodeAddrP (dtmP, npnt1)->tPtr = hullPoint;
-        if (bcdtmInsert_addDtmFeatureToDtmObject (dtmP, nullptr, 0, DTMFeatureType::Void, dtmP->nullUserTag, dtmP->nullFeatureId, hullPoint, 1)) goto errexit;
-
-        }
-
-    if (fixClk)
-        {
-        if (dbg) bcdtmWrite_message (0, 0, 0, "Fixing Clockwise");
-        if (dbg) bcdtmWrite_message (0, 0, 0, "Inserting Line ppnt2 = %8ld npnt2 = %8ld", ppnt2, npnt2);
-        if (bcdtmList_insertLineDtmObject (dtmP, ppnt2, npnt2)) goto errexit;
-        if (nodeAddrP (dtmP, ppnt2)->hPtr != dtmP->nullPnt)
-            {
-            if (dbg) bcdtmWrite_message (0, 0, 0, "Setting ppnt2[%8ld]->hPtr = npnt2[%8ld]", ppnt2, npnt2);
-            nodeAddrP (dtmP, ppnt2)->hPtr = npnt2;
-            nodeAddrP (dtmP, hullPoint)->hPtr = dtmP->nullPnt;
-            if (dbg) bcdtmWrite_message (0, 0, 0, "hullPoint[%8ld]->hPtr = %10ld", hullPoint, nodeAddrP (dtmP, hullPoint)->hPtr);
-            }
-
-        // Add Void Representing The Added Triangle To Tin
-
-        nodeAddrP (dtmP, hullPoint)->tPtr = ppnt2;
-        nodeAddrP (dtmP, ppnt2)->tPtr = npnt2;
-        nodeAddrP (dtmP, npnt2)->tPtr = hullPoint;
-        if (bcdtmInsert_addDtmFeatureToDtmObject (dtmP, nullptr, 0, DTMFeatureType::Void, dtmP->nullUserTag, dtmP->nullFeatureId, hullPoint, 1)) goto errexit;
-        }
-
-    // Clean Up
-
-cleanup:
-
-    // Return
-
-    if (dbg && ret == DTM_SUCCESS) bcdtmWrite_message (0, 0, 0, "Fixing STM Hull Knot Point Completed");
-    if (dbg && ret != DTM_SUCCESS) bcdtmWrite_message (0, 0, 0, "Fixing STM Hull Knot Point Error");
-    return (ret);
-
-    // Error Exit
-
-errexit:
-    if (ret == DTM_SUCCESS) ret = DTM_ERROR;
-    goto cleanup;
-    }
-
-/*-------------------------------------------------------------------+
-|                                                                    |
-|                                                                    |
-|                                                                    |
-+-------------------------------------------------------------------*/
-BENTLEYDTM_Public int bcdtmMark_internalStmTrianglePointsDtmObject
-(
- BC_DTM_OBJ *dtmP,
- long startPnt,
- long mark,
- long *numMarkedP
- )
-//
-// This Function Marks All Points Internal To A tPtr Polygon.
-//
-// The tPtr Polygon Must Be Set AntiClockwise
-//
-    {
-    long ret = DTM_SUCCESS, dbg = 0;
-    long priorPnt, scanPnt, nextPnt, antPnt, clPnt, clPtr, firstPnt, lastPnt;
-
-    // Log Arguments
-
-    if (dbg)
-        {
-        bcdtmWrite_message (0, 0, 0, "Mark Internal STM Triangle Points");
-        bcdtmWrite_message (0, 0, 0, "dtmP           = %p", dtmP);
-        bcdtmWrite_message (0, 0, 0, "startPnt       = %8ld", startPnt);
-        bcdtmWrite_message (0, 0, 0, "mark           = %8ld", mark);
-        bcdtmWrite_message (0, 0, 0, "*numMarkedP    = %8ld", *numMarkedP);
-        }
-
-    // Log Tptr List
-
-    if (dbg == 2) bcdtmList_writeTptrListDtmObject (dtmP, startPnt);
-
-    // Initialise
-
-    *numMarkedP = 0;
-    firstPnt = lastPnt = dtmP->nullPnt;
-
-    // Check Start Point tPtr List Is Not Null
-
-    if (nodeAddrP (dtmP, startPnt)->tPtr == dtmP->nullPnt)
-        {
-        bcdtmWrite_message (2, 0, 0, "Tptr List Start Point Is Null");
-        goto errexit;
-        }
-
-    // Log Coordinates Of Starting Point
-
-    if (dbg == 1)
-        {
-    bcdtmWrite_message(0,0,0,"Start Point = %8ld ** %12.5lf %12.5lf %10.4lf",startPnt,pointAddrP(dtmP,startPnt)->x,pointAddrP(dtmP,startPnt)->y,pointAddrP(dtmP,startPnt)->z ) ;
-        }
-
-    // Scan Around Tptr Polygon And Mark Internal Points And Create Internal Tptr List
-
-    if (dbg) bcdtmWrite_message (0, 0, 0, "Marking Internal To Tptr Polygon");
-    priorPnt = startPnt;
-    scanPnt = nodeAddrP (dtmP, startPnt)->tPtr;
-    do
-        {
-        antPnt = nextPnt = nodeAddrP (dtmP, scanPnt)->tPtr;
-        if ((antPnt = bcdtmList_nextAntDtmObject (dtmP, scanPnt, antPnt)) < 0) goto errexit;
-        while (antPnt != priorPnt)
-            {
-            if (dbg == 2) bcdtmWrite_message (0, 0, 0, "priorPnt = %8ld scanPnt = %8ld nextPnt = %8ld", priorPnt, scanPnt, nextPnt);
-            if (nodeAddrP (dtmP, antPnt)->sPtr == dtmP->nullPnt)
-                {
-                nodeAddrP (dtmP, antPnt)->sPtr = mark;
-                ++(*numMarkedP);
-                clPtr = nodeAddrP (dtmP, antPnt)->cPtr;
-                while (clPtr != dtmP->nullPtr)
-                    {
-                    clPnt = clistAddrP (dtmP, clPtr)->pntNum;
-                    clPtr = clistAddrP (dtmP, clPtr)->nextPtr;
-                    if (nodeAddrP (dtmP, clPnt)->sPtr == dtmP->nullPnt)
-                        {
-                        if (lastPnt == dtmP->nullPnt)
-                            {
-                            firstPnt = lastPnt = clPnt;
-                            }
-                        else
-                            {
-                            nodeAddrP (dtmP, lastPnt)->sPtr = clPnt;
-                            lastPnt = clPnt;
-                            }
-                        nodeAddrP (dtmP, clPnt)->sPtr = clPnt;
-                        ++(*numMarkedP);
-                        }
-                    }
-                }
-            if ((antPnt = bcdtmList_nextAntDtmObject (dtmP, scanPnt, antPnt)) < 0) goto errexit;
-            }
-        priorPnt = scanPnt;
-        scanPnt = nextPnt;
-        }
-    while (priorPnt != startPnt);
-
-    if (dbg) bcdtmWrite_message (0, 0, 0, "Number Marked Immediately Internal = %8ld", *numMarkedP);
-
-    // Scan Tptr List And Mark Connected Points
-
-    if (dbg) bcdtmWrite_message (0, 0, 0, "Marking Sptr List Points");
-    while (firstPnt != lastPnt)
-        {
-        nextPnt = nodeAddrP (dtmP, firstPnt)->sPtr;
-        nodeAddrP (dtmP, firstPnt)->sPtr = mark;
-        ++(*numMarkedP);
-        clPtr = nodeAddrP (dtmP, firstPnt)->cPtr;
-        while (clPtr != dtmP->nullPtr)
-            {
-            clPnt = clistAddrP (dtmP, clPtr)->pntNum;
-            clPtr = clistAddrP (dtmP, clPtr)->nextPtr;
-            if (nodeAddrP (dtmP, clPnt)->sPtr == dtmP->nullPnt && nodeAddrP (dtmP, clPnt)->tPtr == dtmP->nullPnt)
-                {
-                  nodeAddrP(dtmP,lastPnt)->sPtr = clPnt ;
-                  lastPnt = clPnt ;
-                  nodeAddrP(dtmP,clPnt)->sPtr = clPnt ;
-             }
-            }
-        firstPnt = nextPnt;
-        }
-    /*
-     ** Mark Last Point
-     */
-    if (dbg) bcdtmWrite_message (0, 0, 0, "Marking Last Point");
-    if (lastPnt != dtmP->nullPnt)
-        {
-        nodeAddrP (dtmP, lastPnt)->sPtr = mark;
-        ++(*numMarkedP);
-        }
-    /*
-     ** Cleanup
-     */
-cleanup:
-    /*
-     ** Job Completed
-     */
-    return (ret);
-    /*
-     ** Error Exit
-     */
-errexit:
-    if (ret == DTM_SUCCESS) ret = DTM_ERROR;
-    goto cleanup;
-    }
-
-/*-------------------------------------------------------------------+
-|                                                                    |
-|                                                                    |
-|                                                                    |
-+-------------------------------------------------------------------*/
-BENTLEYDTM_Public int bcdtmObject_findAndFixMissingStmTrianglesDtmObject
-(
- BC_DTM_OBJ *dtmP //  Pointer To Circular List DTM Object
- )
-    {
-    int ret = DTM_SUCCESS, dbg=DTM_TRACE_VALUE(0),cdbg=DTM_CHECK_VALUE(0);
-    long pnt, cPtr, cCpnt, cSpnt, cNpnt, antPnt, clkPnt, cStartPnt, polyStartPnt, polyNextPnt;
-    long   spnt,npnt,numInternal=0,numExternal=0,numPolyPts,dtmFeature ;
-    DTMDirection direction;
-    long numConnected, numUnConnected, numPolyHulls, polyStartPoints[1000], startPnt;
-    long voidStartPnt, sspnt, snpnt;
-    DPoint3d *polyPtsP=nullptr ;
-    double area;
-    BC_DTM_OBJ *voidP = nullptr;
-    DPoint3d *pntP;
-    BC_DTM_FEATURE *dtmFeatureP;
-
-    // Log Arguments
-
-    if (dbg)
-        {
-        bcdtmWrite_message (0, 0, 0, "Finding And Fixing Missing STM Triangles");
-        bcdtmWrite_message (0, 0, 0, "dtmP           = %p", dtmP);
-        }
-
-    // Scan Points Looking For Polygon Start Points
-
-    numPolyHulls = 0;
-    for (pnt = 0; pnt < dtmP->numPoints; ++pnt)
-        {
-        pntP = pointAddrP (dtmP, pnt);
-        if (nodeAddrP (dtmP, pnt)->sPtr == dtmP->nullPnt)
-            {
-
-       if( dbg == 2 ) bcdtmWrite_message(0,0,0,"Processing Point %8ld ** %12.5lf %12.5lf %10.4lf",pnt,pointAddrP(dtmP,pnt)->x,pointAddrP(dtmP,pnt)->y,pointAddrP(dtmP,pnt)->z ) ;
-
-            // Check Point Has Connected Points
-
-            if ((cPtr = nodeAddrP (dtmP, pnt)->cPtr) == dtmP->nullPtr)
-                {
-                bcdtmWrite_message (0, 0, 0, "Pnt %8ld Has No Connected Points", pnt);
-                }
-            else
-                {
-                clkPnt = clistAddrP (dtmP, cPtr)->pntNum;
-                if ((antPnt = bcdtmList_nextAntDtmObject (dtmP, pnt, clkPnt)) < 0) goto errexit;
-                if (antPnt == clkPnt)
-                    {
-                    bcdtmWrite_message (0, 0, 0, "Pnt %8ld Has Only One Connected Point", pnt);
-                    }
-                else
-                    {
-
-                    // Check For Hull Start Point
-
-                    polyStartPnt = dtmP->nullPnt;
-                    polyNextPnt = dtmP->nullPnt;
-
-                    // Check For Knot Point As You Cannot Start On A Knot Point
-
-                    numConnected = 0;
-                    numUnConnected = 0;
-                    do
-                        {
-                        clkPnt = clistAddrP (dtmP, cPtr)->pntNum;
-                        if (!bcdtmList_testLineDtmObject (dtmP, antPnt, clkPnt))
-                            {
-                            ++numUnConnected;
-                            }
-                        ++numConnected;
-                        antPnt = clkPnt;
-                        cPtr = clistAddrP (dtmP, cPtr)->nextPtr;
-                        }
-                    while (cPtr != dtmP->nullPtr);
-
-                    //
-
-                    if (dbg == 2) bcdtmWrite_message (0, 0, 0, "numConnected = %8ld", numConnected);
-
-                    // Check For Hull Start Point
-
-                    if (numConnected == 2)
-                        {
-                        cPtr = nodeAddrP (dtmP, pnt)->cPtr;
-                        clkPnt = clistAddrP (dtmP, cPtr)->pntNum;
-                        if ((antPnt = bcdtmList_nextAntDtmObject (dtmP, pnt, clkPnt)) < 0) goto errexit;
-                        if (bcdtmMath_pointSideOfDtmObject (dtmP, clkPnt, antPnt, pnt) == 1)
-                            {
-                            polyStartPnt = pnt;
-                            polyNextPnt = clkPnt;
-                            }
-                        else
-                            {
-                            polyStartPnt = pnt;
-                            polyNextPnt = antPnt;
-                            }
-                        }
-
-                    //  Look For Isolated Triangles
-
-                    if (numUnConnected == 1)
-                        {
-                        cPtr = nodeAddrP (dtmP, pnt)->cPtr;
-                        clkPnt = clistAddrP (dtmP, cPtr)->pntNum;
-                        if ((antPnt = bcdtmList_nextAntDtmObject (dtmP, pnt, clkPnt)) < 0) goto errexit;
-                        do
-                            {
-                            clkPnt = clistAddrP (dtmP, cPtr)->pntNum;
-                            if (!bcdtmList_testLineDtmObject (dtmP, antPnt, clkPnt))
-                                {
-                                polyStartPnt = pnt;
-                                polyNextPnt = antPnt;
-                                if (dbg == 2) bcdtmWrite_message (0, 0, 0, "Poly Start Found ** pnt = %8ld antPnt = %8ld clkPnt = %8ld", pnt, antPnt, clkPnt);
-                                }
-                            antPnt = clkPnt;
-                            cPtr = clistAddrP (dtmP, cPtr)->nextPtr;
-                            }
-                        while (cPtr != dtmP->nullPtr);
-                        }
-
-                    // If Poly Start Point Found Insert Hull
-
-                    if (polyStartPnt != dtmP->nullPnt)
-                        {
-                        if (nodeAddrP (dtmP, polyStartPnt)->hPtr != dtmP->nullPnt)
-                            {
-                            polyStartPnt = dtmP->nullPnt;
-                            }
-                        }
-                    if (polyStartPnt != dtmP->nullPnt)
-                        {
-                        //  Insert Tin Hull
-
-                        if (dbg == 1)
-                            {
-                   bcdtmWrite_message(0,0,0,"polyStartPnt = %8ld ** %12.5lf %12.5lf %10.4lf",polyStartPnt,pointAddrP(dtmP,polyStartPnt)->x,pointAddrP(dtmP,polyStartPnt)->y,pointAddrP(dtmP,polyStartPnt)->z) ;
-                   bcdtmWrite_message(0,0,0,"polyNextPnt  = %8ld ** %12.5lf %12.5lf %10.4lf",polyNextPnt,pointAddrP(dtmP,polyNextPnt)->x,pointAddrP(dtmP,polyNextPnt)->y,pointAddrP(dtmP,polyNextPnt)->z) ;
-                            }
-                        spnt = polyStartPnt;
-                        npnt = polyNextPnt;
-                        do
-                            {
-
-                            // Log Hull Line
-
-                            if (dbg == 2)
-                                {
-                                bcdtmWrite_message (0, 0, 0, "**** Setting Hull Line ** spnt = %8ld npnt = %8ld", spnt, npnt);
-                                pntP = pointAddrP (dtmP, spnt);
-                      bcdtmWrite_message(0,0,0,"spnt = %8ld ** %12.5lf %12.5lf %10.4lf",spnt,pntP->x,pntP->y,pntP->z) ;
-                                pntP = pointAddrP (dtmP, npnt);
-                      bcdtmWrite_message(0,0,0,"npnt = %8ld ** %12.5lf %12.5lf %10.4lf",npnt,pntP->x,pntP->y,pntP->z) ;
-                                }
-
-                            // Check For Hull Knot
-
-                            //                  if( npnt != polyStartPnt && nodeAddrP(dtmP,npnt)->hPtr != dtmP->nullPnt )
-                            while (npnt != polyStartPnt && nodeAddrP (dtmP, npnt)->hPtr != dtmP->nullPnt)
-                                {
-
-                                if (dbg == 2)
-                                    {
-                                    bcdtmWrite_message (0, 0, 0, "Point %8ld Already Marked As Hull Point", npnt);
-                        bcdtmWrite_message(0,0,0,"npnt %8ld ** %12.5lf %12.5lf %10.4lf",npnt,pointAddrP(dtmP,npnt)->x,pointAddrP(dtmP,npnt)->y,pointAddrP(dtmP,npnt)->z) ;
-                        bcdtmWrite_message(0,0,0,"spnt %8ld ** %12.5lf %12.5lf %10.4lf",spnt,pointAddrP(dtmP,spnt)->x,pointAddrP(dtmP,spnt)->y,pointAddrP(dtmP,spnt)->z) ;
-                                    }
-
-                                // Fix Hull At Knot Point
-
-                                if (bcdtmObject_fixStmHullKnotPointDtmObject (dtmP, npnt, spnt)) goto errexit;
-
-                                // Reset Next Point On Tin Hull
-
-                                if (nodeAddrP (dtmP, npnt)->hPtr != dtmP->nullPnt)
-                                    {
-                                    if ((npnt = bcdtmList_nextClkDtmObject (dtmP, spnt, npnt)) < 0) goto errexit;
-                                    if (dbg == 2) bcdtmWrite_message (0, 0, 0, "npnt = %8ld", npnt);
-                                    }
-
-                                }
-                            nodeAddrP (dtmP, spnt)->hPtr = npnt;
-                            if ((antPnt = bcdtmList_nextAntDtmObject (dtmP, npnt, spnt)) < 0) goto errexit;
-                            spnt = npnt;
-                            npnt = antPnt;
-                            }
-                        while (spnt != polyStartPnt);
-
-                        // Mark All Points Internal To Tin Hull
-
-                        polyStartPoints[numPolyHulls] = polyStartPnt;
-                        ++numPolyHulls;
-                        if (numPolyHulls >= 1000)
-                            {
-                            bcdtmWrite_message (1, 0, 0, "Too Many Tin Hulls");
-                            goto errexit;
-                            }
-
-                        // Copy Hptr List To Tptr List
-
-                        if (bcdtmList_copyHptrListToTptrListDtmObject (dtmP, polyStartPnt)) goto errexit;
-                        if (bcdtmList_copyTptrListToSptrListDtmObject (dtmP, polyStartPnt)) goto errexit;
-
-                        // Get Polygon Direction
-
-                        if (bcdtmMath_calculateAreaAndDirectionTptrPolygonDtmObject (dtmP, polyStartPnt, &area, &direction)) goto errexit;
-                        if (direction == DTMDirection::Clockwise) ++numInternal;
-                        if (direction == DTMDirection::AntiClockwise) ++numExternal;
-                        if (direction == DTMDirection::Clockwise) bcdtmList_reverseTptrPolygonDtmObject (dtmP, polyStartPnt);
-
-                        // Store Polygon Boundaries In DTM Object
-
-                        if (voidP == nullptr)
-                            {
-                            if (bcdtmObject_createDtmObject (&voidP)) goto errexit;
-                            }
-                        if (bcdtmList_copyTptrListToPointArrayDtmObject (dtmP, polyStartPnt, &polyPtsP, &numPolyPts)) goto errexit;
-                        if (bcdtmObject_storeDtmFeatureInDtmObject (voidP, DTMFeatureType::Breakline, (DTMUserTag)direction, 1, &voidP->nullFeatureId, polyPtsP, numPolyPts)) goto errexit;
-
-                        // Null Tptr And Hptr Lists
-
-                        if (bcdtmList_nullTptrListDtmObject (dtmP, polyStartPnt)) goto errexit;
-                        spnt = polyStartPnt;
-                        do
-                            {
-                            npnt = nodeAddrP (dtmP, spnt)->hPtr;
-                            nodeAddrP (dtmP, spnt)->hPtr = dtmP->nullPnt;
-                            spnt = npnt;
-                            }
-                        while (spnt != polyStartPnt);
-                        }
-                    }
-                }
-            }
-        }
-
-    // Log Number Of Polygons
-
-    if (dbg == 1)
-        {
-        bcdtmWrite_message (0, 0, 0, "Number Of Polygons = %8ld", numPolyHulls);
-        bcdtmWrite_message (0, 0, 0, "Number Internal    = %8ld", numInternal);
-        bcdtmWrite_message (0, 0, 0, "Number External    = %8ld", numExternal);
-        }
-    if (dbg == 2) bcdtmWrite_geopakDatFileFromDtmObject (voidP, L"stmFixPolygons.dat");
-
-    // Check Hulls Were Detected
-
-    if (numPolyHulls <= 0)
-        {
-        bcdtmWrite_message (1, 0, 0, "Cannot Fix STM Triangles");
-        goto errexit;
-        }
-
-
-    // Set DTM Object Variables Required For Searching Purposes
-
-    dtmP->numSortedPoints = dtmP->numPoints;
-    dtmP->dtmState = DTMState::Tin;
-
-    // No Fix Required Just Set Tin Hull
-
-    if (numPolyHulls == 1)
-        {
-        if (bcdtmList_setConvexHullDtmObject (dtmP)) goto errexit;
-        }
-    else if (numPolyHulls > 1)
-        {
-
-        // Triangulate Poly Hulls
-
-        voidP->ppTol = voidP->plTol = 0.0;
-        if (bcdtmObject_triangulateDtmObject (voidP), false, false) goto errexit;
-        if (bcdtmList_removeNoneFeatureHullLinesDtmObject (voidP)) goto errexit;
-        if (dbg == 2) bcdtmWrite_toFileDtmObject (voidP, L"void.tin");
-
-        // Insert Missing Internal Triangles Into STM Triangles As Void Triangles
-
-        if (numInternal > 0)
-            {
-            numInternal = 0;
-            for (dtmFeature = 0; dtmFeature < voidP->numFeatures; ++dtmFeature)
-                {
-                dtmFeatureP = ftableAddrP (voidP, dtmFeature);
-                if (dtmFeatureP->dtmUserTag == 1) // Internal Feature
-                    {
-                    if (bcdtmList_copyDtmFeatureToTptrListDtmObject (voidP, dtmFeature, &startPnt)) goto errexit;
-
-                    // Scan Around Tptr And Insert Triangles
-
-                    spnt = startPnt;
-                    do
-                        {
-                        npnt = nodeAddrP (voidP, spnt)->tPtr;
-                bcdtmFind_closestPointDtmObject(dtmP,pointAddrP(voidP,spnt)->x,pointAddrP(voidP,spnt)->y,&cSpnt) ;
-                bcdtmFind_closestPointDtmObject(dtmP,pointAddrP(voidP,npnt)->x,pointAddrP(voidP,npnt)->y,&cNpnt) ;
-                        cStartPnt = cSpnt;
-                        if (!bcdtmList_testLineDtmObject (dtmP, cSpnt, cNpnt))
-                            {
-                            bcdtmWrite_message (1, 0, 0, "Line Missing From STM Triangles");
-                            goto errexit;
-                            }
-                        nodeAddrP (dtmP, cSpnt)->tPtr = cNpnt;
-
-                        // Insert Fixing Triangles Into Stm Triangles
-
-                        if ((clkPnt = bcdtmList_nextClkDtmObject (voidP, npnt, spnt)) < 0) goto errexit;
-                        while (nodeAddrP (voidP, npnt)->tPtr != clkPnt)
-                            {
-                   bcdtmFind_closestPointDtmObject(dtmP,pointAddrP(voidP,clkPnt)->x,pointAddrP(voidP,clkPnt)->y,&cCpnt) ;
-                            if (!bcdtmList_testLineDtmObject (dtmP, cNpnt, cCpnt))
-                                {
-                                if (bcdtmList_insertLineDtmObject (dtmP, cNpnt, cCpnt)) goto errexit;
-                                }
-                            if ((clkPnt = bcdtmList_nextClkDtmObject (voidP, npnt, clkPnt)) < 0) goto errexit;
-                            }
-
-                        // Set Next Point
-
-                        spnt = npnt;
-
-                        }
-                    while (spnt != startPnt);
-
-                    // Insert Void Feature Into STM Triangles
-
-               if( bcdtmInsert_addDtmFeatureToDtmObject(dtmP,nullptr,0,DTMFeatureType::Void,dtmP->nullUserTag,dtmP->nullFeatureId,cStartPnt,1)) goto errexit ;
-                    ++numInternal;
-
-                    }
-                }
-
-            // Log
-
-            if (dbg == 1) bcdtmWrite_message (0, 0, 0, "Number Of Internal Voids Inserted = %8ld", numInternal);
-            if (dbg == 2) bcdtmWrite_toFileDtmObject (dtmP, L"stmAfterInternal.tin");
-            }
-
-        // Insert Missing External Triangles Into STM Triangles As Void Triangles
-
-        if (numExternal > 0)
-            {
-            numExternal = 0;
-            for (dtmFeature = 0; dtmFeature < voidP->numFeatures; ++dtmFeature)
-                {
-                dtmFeatureP = ftableAddrP (voidP, dtmFeature);
-                if (dtmFeatureP->dtmUserTag == 2) // Internal Feature
-                    {
-                    if (bcdtmList_copyDtmFeatureToTptrListDtmObject (voidP, dtmFeature, &startPnt)) goto errexit;
-
-                    // Scan Around Tptr And Insert Triangles
-
-                    spnt = startPnt;
-                    do
-                        {
-                        npnt = nodeAddrP (voidP, spnt)->tPtr;
-                bcdtmFind_closestPointDtmObject(dtmP,pointAddrP(voidP,spnt)->x,pointAddrP(voidP,spnt)->y,&cSpnt) ;
-                bcdtmFind_closestPointDtmObject(dtmP,pointAddrP(voidP,npnt)->x,pointAddrP(voidP,npnt)->y,&cNpnt) ;
-                        cStartPnt = cSpnt;
-                        if (!bcdtmList_testLineDtmObject (dtmP, cSpnt, cNpnt))
-                            {
-                            bcdtmWrite_message (1, 0, 0, "Line Missing From STM Triangles");
-                            goto errexit;
-                            }
-                        nodeAddrP (dtmP, cSpnt)->tPtr = cNpnt;
-
-                        // Insert Fixing Triangles Into Stm Triangles
-
-                        if ((clkPnt = bcdtmList_nextClkDtmObject (voidP, spnt, npnt)) < 0) goto errexit;
-                        while (nodeAddrP (voidP, clkPnt)->tPtr != spnt)
-                            {
-                   bcdtmFind_closestPointDtmObject(dtmP,pointAddrP(voidP,clkPnt)->x,pointAddrP(voidP,clkPnt)->y,&cCpnt) ;
-                            if (!bcdtmList_testLineDtmObject (dtmP, cSpnt, cCpnt))
-                                {
-                                if (bcdtmList_insertLineDtmObject (dtmP, cSpnt, cCpnt)) goto errexit;
-                                }
-                            if ((clkPnt = bcdtmList_nextClkDtmObject (voidP, spnt, clkPnt)) < 0) goto errexit;
-                            }
-
-                        // Set Next Point
-
-                        spnt = npnt;
-
-                        }
-                    while (spnt != startPnt);
-
-                    ++numExternal;
-                    }
-                }
-            if (dbg == 1) bcdtmWrite_message (0, 0, 0, "Number Of External Triangulations Processed = %8ld", numExternal);
-
-            //  Insert Voids Around Tin Hull
-
-            if (dbg == 1) bcdtmWrite_message (0, 0, 0, "Inserting Voids On Tin Hull");
-            numExternal = 0;
-            bcdtmList_nullSptrValuesDtmObject (voidP);
-            bcdtmList_nullTptrValuesDtmObject (dtmP);
-            spnt = voidP->hullPoint;
-            do
-                {
-                npnt = nodeAddrP (voidP, spnt)->hPtr;
-                if (nodeAddrP (voidP, spnt)->sPtr == dtmP->nullPnt && !bcdtmList_testForBreakLineDtmObject (voidP, spnt, npnt))
-                    {
-                    voidStartPnt = spnt;
-
-                    // Scan Clockwise To Get Void Boundary
-
-                    sspnt = spnt;
-                    snpnt = npnt;
-                    nodeAddrP (voidP, sspnt)->sPtr = snpnt;
-                    do
-                        {
-                        if ((clkPnt = bcdtmList_nextClkDtmObject (voidP, snpnt, sspnt)) < 0) goto errexit;
-                        while (!bcdtmList_testForBreakLineDtmObject (voidP, snpnt, clkPnt) && nodeAddrP (voidP, snpnt)->hPtr != clkPnt)
-                            {
-                            if ((clkPnt = bcdtmList_nextClkDtmObject (voidP, snpnt, clkPnt)) < 0) goto errexit;
-                            }
-                        sspnt = snpnt;
-                        snpnt = clkPnt;
-                        nodeAddrP (voidP, sspnt)->sPtr = snpnt;
-                        }
-                    while (sspnt != voidStartPnt);
-
-                    // Check Connectivity Of Inserted Sptr Polygon
-
-                    if (cdbg == 1)
-                        {
-                        if (dbg == 2) bcdtmWrite_message (0, 0, 0, "Checking Connectivity Of Sptr Polygon");
-                        if (bcdtmList_checkConnectivitySptrPolygonDtmObject (voidP, voidStartPnt, 1))
-                            {
-                            bcdtmWrite_message (2, 0, 0, "Sptr Polygon Connectivity Error");
-                            goto errexit;
-                            }
-                        }
-
-                    // Insert Void Boundary Into STM Triangles
-
-                    startPnt = dtmP->nullPnt;
-                    sspnt = voidStartPnt;
-                    do
-                        {
-                        snpnt = nodeAddrP (voidP, sspnt)->sPtr;
-                bcdtmFind_closestPointDtmObject(dtmP,pointAddrP(voidP,sspnt)->x,pointAddrP(voidP,sspnt)->y,&cSpnt) ;
-                bcdtmFind_closestPointDtmObject(dtmP,pointAddrP(voidP,snpnt)->x,pointAddrP(voidP,snpnt)->y,&cNpnt) ;
-                        if (startPnt == dtmP->nullPnt) startPnt = cSpnt;
-                        if (cdbg == 1)
-                            {
-                            if (!bcdtmList_testLineDtmObject (dtmP, cSpnt, cNpnt))
-                                {
-                                bcdtmWrite_message (0, 0, 0, "Void Line %8ld %8ld Is Not Connected", cSpnt, cNpnt);
-                                bcdtmWrite_message (2, 0, 0, "Void Line Is Not Connected", cSpnt, cNpnt);
-                                goto errexit;
-                                }
-                            }
-                        nodeAddrP (dtmP, cSpnt)->tPtr = cNpnt;
-                        sspnt = snpnt;
-                        }
-                    while (sspnt != voidStartPnt);
-
-                    // Check Connectivity Of Inserted Tptr Polygon
-
-                    if (cdbg == 1)
-                        {
-                        if (dbg == 2) bcdtmWrite_message (0, 0, 0, "Checking Connectivity Of Tptr Polygon");
-                        if (bcdtmList_checkConnectivityTptrPolygonDtmObject (dtmP, startPnt, 1))
-                            {
-                            if (dbg == 2) bcdtmList_writeTptrListDtmObject (dtmP, startPnt);
-                            bcdtmWrite_message (2, 0, 0, "Tptr Polygon Connectivity Error");
-                            goto errexit;
-                            }
-                        }
-
-                    // Add Void To STM Triangles
-
-                    if (bcdtmInsert_addDtmFeatureToDtmObject (dtmP, nullptr, 0, DTMFeatureType::Void, dtmP->nullUserTag, dtmP->nullFeatureId, startPnt, 1)) goto errexit;
-                    ++numExternal;
-
-                    }
-
-                // Set Next Hull Line
-
-                spnt = npnt;
-                }
-            while (spnt != voidP->hullPoint);
-
-            if (dbg == 1) bcdtmWrite_message (0, 0, 0, "Number Of External Voids Processed = %8ld", numExternal);
-            if (dbg == 2) bcdtmWrite_toFileDtmObject (dtmP, L"stmAfterExternal.tin");
-
-            }
-
-        // Set Tin Hull
-
-        if (dbg == 1) bcdtmWrite_message (0, 0, 0, "Setting Tin Hull");
-        spnt = voidP->hullPoint;
-    bcdtmFind_closestPointDtmObject(dtmP,pointAddrP(voidP,spnt)->x,pointAddrP(voidP,spnt)->y,&cSpnt) ;
-        dtmP->hullPoint = cSpnt;
-        do
-            {
-            npnt = nodeAddrP (voidP, spnt)->hPtr;
-       bcdtmFind_closestPointDtmObject(dtmP,pointAddrP(voidP,npnt)->x,pointAddrP(voidP,npnt)->y,&cNpnt) ;
-            if (!bcdtmList_testLineDtmObject (dtmP, cSpnt, cNpnt))
-                {
-                bcdtmWrite_message (0, 0, 0, "Hull Line %8ld %8ld Is Not Connected", cSpnt, cNpnt);
-                }
-            nodeAddrP (dtmP, cSpnt)->hPtr = cNpnt;
-            cSpnt = cNpnt;
-            spnt = npnt;
-            }
-        while (spnt != voidP->hullPoint);
-
-        // Set Tin State Varaibles
-
-        dtmP->nextHullPoint = nodeAddrP (dtmP, dtmP->hullPoint)->hPtr;
-
-        // Check Triangulated STM Triangles
-
-        if (cdbg == 2)
-            {
-            if (dbg) bcdtmWrite_message (0, 0, 0, "Checking DTM Validity");
-            if (bcdtmCheck_trianglesDtmObject (dtmP))
-                {
-                bcdtmWrite_message (1, 0, 0, "DTM Invalid");
-                bcdtmList_writeCircularListForPointDtmObject (dtmP, 399);
-                bcdtmList_writeCircularListForPointDtmObject (dtmP, 398);
-                bcdtmList_writeCircularListForPointDtmObject (dtmP, 573);
-
-                goto errexit;
-                }
-            if (dbg) bcdtmWrite_message (0, 0, 0, "Checking DTM Valid");
-            }
-        }
-
-    // Clean Up
-
-cleanup:
-    if (polyPtsP != nullptr) free (polyPtsP);
-    if (voidP != nullptr) bcdtmObject_destroyDtmObject (&voidP);
-
-    // Return
-
-    if (dbg && ret == DTM_SUCCESS) bcdtmWrite_message (0, 0, 0, "Finding And Fixing Missing STM Triangles Completed");
-    if (dbg && ret != DTM_SUCCESS) bcdtmWrite_message (0, 0, 0, "Finding And Fixing Missing STM Triangles Error");
-    return (ret);
-
-    // Error Exit
-
-errexit:
-    if (ret == DTM_SUCCESS) ret = DTM_ERROR;
-    goto cleanup;
-    }
-
-/*-------------------------------------------------------------------+
-|                                                                    |
-|                                                                    |
-|                                                                    |
-+-------------------------------------------------------------------*/
-BENTLEYDTM_Private int bcdtmObject_logProblemStmTrianglesDtmObject
-(
- BC_DTM_OBJ *dtmP, //  Pointer To Circular List DTM Object
- BC_DTM_OBJ *stmTrgDtmP //  Pointer To Untriangulated STM Triangles Object
- )
-    {
-    int ret = DTM_SUCCESS, dbg = 0, cdbg = 0;
-    long n, dtmFeature, numTrgPts, stmPoints[4], startTime = bcdtmClock ();
-    long index, mid, bottom, top, clkPnt, numLines, offset;
- unsigned char *linesP=nullptr ;
- DPoint3d *p3dP,*trgPtsP=nullptr  ;
-    BC_DTM_FEATURE *dtmFeatureP;
-
-
-    // Log Arguments
-
-    if (dbg)
-        {
-        bcdtmWrite_message (0, 0, 0, "Logging Problem STM Triangles");
-        }
-
-    // Allocate memory to Mark the circular List
-
-    numLines = dtmP->cListPtr / 8 + 1;
- linesP = ( unsigned char * ) malloc( numLines * sizeof(unsigned char)) ;
- for( n = 0 ; n < numLines ; ++n ) *(linesP+n) = (unsigned char) 0 ;
-
-
-    // Match STM Triangles To Circular List
-
-    if (dbg) bcdtmWrite_message (0, 0, 0, "Looking For STM Triangles In Circular List");
-    for (dtmFeature = 0; dtmFeature < stmTrgDtmP->numFeatures; ++dtmFeature)
-        {
-        dtmFeatureP = ftableAddrP (stmTrgDtmP, dtmFeature);
-        if (bcdtmList_copyDtmFeaturePointsToPointArrayDtmObject (stmTrgDtmP, dtmFeature, &trgPtsP, &numTrgPts)) goto errexit;
-
-        //  Get Point Numbers For STM Triangle
-
-        for (n = 0, p3dP = trgPtsP; p3dP < trgPtsP + numTrgPts; ++n, ++p3dP)
-            {
-
-            // Binary Search To Find Related DTM Point Number
-
-            index = -1;
-            bottom = 0;
-            top = dtmP->numPoints - 1;
-       if      ( p3dP->x == pointAddrP(dtmP,bottom)->x && p3dP->y == pointAddrP(dtmP,bottom)->y ) index = bottom ;
-       else if ( p3dP->x == pointAddrP(dtmP,top)->x    && p3dP->y == pointAddrP(dtmP,top)->y    ) index = top ;
-            else
-                {
-                while (top - bottom > 1)
-                    {
-                    mid = (top + bottom) / 2;
-             if      ( p3dP->x == pointAddrP(dtmP,mid)->x && p3dP->y == pointAddrP(dtmP,mid)->y ) top = bottom = index = mid ;
-             else if ( p3dP->x >  pointAddrP(dtmP,mid)->x || ( p3dP->x == pointAddrP(dtmP,mid)->x && p3dP->y > pointAddrP(dtmP,mid)->y )) bottom = mid ;
-                    else top = mid;
-                    }
-                }
-
-            // Check Point Was Found
-
-            if (index == -1)
-                {
-                bcdtmWrite_message (1, 0, 0, "Cannot Find DTM Point Number For STM Triangle Vertex");
-                goto errexit;
-                }
-            stmPoints[n] = index;
-
-            //  Check Point Found Has The Correct Coordinates
-
-            if (cdbg)
-                {
-          if( p3dP->x != pointAddrP(dtmP,stmPoints[n])->x || p3dP->y != pointAddrP(dtmP,stmPoints[n])->y )
-                    {
-                    bcdtmWrite_message (2, 0, 0, "Incorrect Point Association");
-                    goto errexit;
-                    }
-                }
-            }
-
-        // Check STM Triangle Points Are Connected
-
-        if (!bcdtmList_testLineDtmObject (dtmP, stmPoints[0], stmPoints[1]))
-            {
-            bcdtmWrite_message (0, 0, 0, "STM Triangle Edge %8ld %8ld Is Not Connected", stmPoints[0], stmPoints[1]);
-            }
-        if (bcdtmTheme_getLineOffsetDtmObject (dtmP, &offset, stmPoints[0], stmPoints[1])) goto errexit;
-        bcdtmFlag_setFlag (linesP, offset);
-        if (bcdtmTheme_getLineOffsetDtmObject (dtmP, &offset, stmPoints[1], stmPoints[0])) goto errexit;
-        bcdtmFlag_setFlag (linesP, offset);
-
-        if (!bcdtmList_testLineDtmObject (dtmP, stmPoints[1], stmPoints[2]))
-            {
-            bcdtmWrite_message (0, 0, 0, "STM Triangle Edge %8ld %8ld Is Not Connected", stmPoints[1], stmPoints[2]);
-            }
-        if (bcdtmTheme_getLineOffsetDtmObject (dtmP, &offset, stmPoints[1], stmPoints[2])) goto errexit;
-        bcdtmFlag_setFlag (linesP, offset);
-        if (bcdtmTheme_getLineOffsetDtmObject (dtmP, &offset, stmPoints[2], stmPoints[1])) goto errexit;
-        bcdtmFlag_setFlag (linesP, offset);
-
-        if (!bcdtmList_testLineDtmObject (dtmP, stmPoints[2], stmPoints[3]))
-            {
-            bcdtmWrite_message (0, 0, 0, "STM Triangle Edge %8ld %8ld Is Not Connected", stmPoints[2], stmPoints[3]);
-            }
-        if (bcdtmTheme_getLineOffsetDtmObject (dtmP, &offset, stmPoints[2], stmPoints[3])) goto errexit;
-        bcdtmFlag_setFlag (linesP, offset);
-        if (bcdtmTheme_getLineOffsetDtmObject (dtmP, &offset, stmPoints[3], stmPoints[2])) goto errexit;
-        bcdtmFlag_setFlag (linesP, offset);
-
-
-        // Check Topology
-
-        if ((clkPnt = bcdtmList_nextClkDtmObject (dtmP, stmPoints[0], stmPoints[1])) < 0) goto errexit;
-        if (clkPnt != stmPoints[2])
-            {
-            bcdtmWrite_message (0, 0, 0, "STM Triangle Edge Topology Error");
-            }
-        if ((clkPnt = bcdtmList_nextClkDtmObject (dtmP, stmPoints[1], stmPoints[2])) < 0) goto errexit;
-        if (clkPnt != stmPoints[0])
-            {
-            bcdtmWrite_message (0, 0, 0, "STM Triangle Edge Topology Error");
-            }
-        if ((clkPnt = bcdtmList_nextClkDtmObject (dtmP, stmPoints[2], stmPoints[3])) < 0) goto errexit;
-        if (clkPnt != stmPoints[1])
-            {
-            bcdtmWrite_message (0, 0, 0, "STM Triangle Edge Topology Error");
-            }
-
-        }
-
-    //  Report Unconnected Lines
-
-    for (n = 0; n < dtmP->cListPtr; ++n)
-        {
-        if (!bcdtmFlag_testFlag (linesP, n))
-            {
-            bcdtmWrite_message (0, 0, 0, "Line %8ld Not Marked", n);
-            }
-        }
-
-    // Clean Up
-
-cleanup:
-    if (trgPtsP != nullptr) free (trgPtsP);
-    if (linesP != nullptr) free (linesP);
-
-    // Return
-
-    if (dbg && ret == DTM_SUCCESS) bcdtmWrite_message (0, 0, 0, "Logging Problem STM Triangles Completed");
-    if (dbg && ret != DTM_SUCCESS) bcdtmWrite_message (0, 0, 0, "Logging Problem STM Triangles Error");
-    return (ret);
-
-    // Error Exit
-
-errexit:
-    if (ret == DTM_SUCCESS) ret = DTM_ERROR;
-    goto cleanup;
-    }
-
-inline int HasFeatureLink (BC_DTM_OBJ* dtmP, long p1, long p2)
-    {
-    long count1 = 0;
-    long count2 = 0;
-    bcdtmList_countNumberOfDtmFeaturesForLineDtmObject (dtmP, p2, p1, &count1);
-    bcdtmList_countNumberOfDtmFeaturesForLineDtmObject (dtmP, p1, p2, &count2);
-    return count1 + count2;
-    }
-
-inline int HasFeatureLinkSTM (BC_DTM_OBJ* dtmP, long p1, long p2)
-    {
-    long count1 = 0;
-    bcdtmList_countNumberOfDtmFeaturesForLineDtmObject (dtmP, p2, p1, &count1);
-    return count1;
-    }
-
-BENTLEYDTM_EXPORT int bcdtmObject_addVoidsToTinHullDtmObject (BC_DTM_OBJ* dtmP)
-    {
-    int ret = DTM_SUCCESS;
-    int dbg = DTM_TRACE_VALUE(0);
-    long startPnt = dtmP->hullPoint;
-
-    if (dbg)
-        {
-        bcdtmWrite_message (0, 0, 0, "Adding voids to areas external of features but internal of the hull");
-        bcdtmWrite_message (0, 0, 0, "dtmP  = %p", dtmP);
-
-        bcdtmWrite_message (0, 0, 0, "Hull Point = %d", startPnt);
-        }
-
-    long pnt = GetNextHullPtr (dtmP, startPnt);
-    long prevPnt = startPnt;
-    while (pnt != startPnt)
-        {
-        // If there isnt a feature on this point then we need to find all the links on the edge.
-        if (HasFeatureLinkSTM (dtmP, pnt, GetNextHullPtr (dtmP, pnt)))
-            {
-            prevPnt = pnt;
-            pnt = GetNextHullPtr (dtmP, pnt);
-            continue;
-            }
-
-        // Found hull link with out a feature on it.
-        if (dbg)
-            bcdtmWrite_message (0, 0, 0, "Found feature with out Hull Point = %d", startPnt);
-
-        bvector<long> pntList;
-
-        // Loop round hull points till we find one that has a feature.
-        long endPnt = pnt;
-        do
-            {
-            if (dbg)
-                bcdtmWrite_message (0, 0, 0, "Adding Hull Point = %d", pnt);
-
-            pntList.push_back (pnt);
-            prevPnt = pnt;
-            pnt = GetNextHullPtr (dtmP, pnt);
-            }
-        while (GetPointFeatureListPtr (dtmP, pnt) == dtmP->nullPtr);
-
-        if (dbg)
-            bcdtmWrite_message (0, 0, 0, "Adding Hull Point = %d", pnt);
-
-        pntList.push_back (pnt);
-        long pnt1 = pnt;
-        long pnt2 = prevPnt;
-
-        // now follow the links back till we get to the hull point.
-        while (pnt1 != endPnt)
-            {
-            long pnt3 = bcdtmList_nextClkDtmObject (dtmP, pnt1, pnt2);
-
-            if (GetNextHullPtr (dtmP, pnt1) != pnt3 && !HasFeatureLinkSTM (dtmP, pnt3, pnt1))
-                {
-                // Not this link.
-                pnt2 = pnt3;
-                continue;
-                }
-            if (dbg)
-                bcdtmWrite_message (0, 0, 0, "Adding Link = %d", pnt3);
-            pntList.push_back (pnt3);
-            pnt2 = pnt1;
-            pnt1 = pnt3;
-            }
-
-        // Add the void.
-        for (size_t i = 0; i < pntList.size() - 1; i++)
-            nodeAddrP (dtmP, pntList[i])->tPtr = pntList [i + 1];
-        if (bcdtmInsert_addDtmFeatureToDtmObject (dtmP, nullptr, 0, DTMFeatureType::Void, dtmP->nullUserTag, dtmP->nullFeatureId, endPnt, 1)) goto errexit;
-        }
-cleanup:
-    return ret;
-errexit:
-    if (ret == DTM_SUCCESS) ret = DTM_ERROR;
-    goto cleanup;
-    }
-
-static int bcdtmObject_addVoidsToInternalDtmObject_AddFeature (BC_DTM_OBJ* dtmP, long startPnt)
-    {
-    DTMDirection direction = DTMDirection::Unknown;
-    double area = 0;
-
-    long numPoints = 0;
-    long numHullPoints = 0;
-    long p1;
-    /*
-    ** Get Prior Pointer To firstPnt
-    */
-    p1 = startPnt;
-    do
-        {
-        numPoints++;
-        if (nodeAddrP (dtmP, p1)->hPtr != dtmP->nullPnt)
-            numHullPoints++;
-        p1 = nodeAddrP (dtmP, p1)->tPtr;
-        } while (p1 != startPnt);
-
-    if (numPoints < 3)
-        {
-        bcdtmList_nullTptrListDtmObject (dtmP, startPnt);
-        return DTM_SUCCESS;
-        }
-    if (bcdtmMath_calculateAreaAndDirectionTptrPolygonDtmObject (dtmP, startPnt, &area, &direction))
-        return DTM_ERROR;
-
-    if (area < 0.0000001)
-        {
-        bcdtmList_nullTptrListDtmObject (dtmP, startPnt);
-        return DTM_SUCCESS;
-        }
-
-    if (direction == DTMDirection::AntiClockwise)
-        {
-        if (bcdtmInsert_addDtmFeatureToDtmObject (dtmP, nullptr, 0, DTMFeatureType::Void, dtmP->nullUserTag, dtmP->nullFeatureId, startPnt, 1))
-            return DTM_ERROR;
-        }
-    else
-        {
-        if (bcdtmList_reverseTptrPolygonDtmObject (dtmP, startPnt))
-            return DTM_ERROR;
-
-        if (numHullPoints * 2 < numPoints)
-            {
-            if (bcdtmInsert_addDtmFeatureToDtmObject (dtmP, nullptr, 0, DTMFeatureType::Island, dtmP->nullUserTag, dtmP->nullFeatureId, startPnt, 1))
-                return DTM_ERROR;
-            }
-        else
-            {
-            bcdtmList_nullTptrListDtmObject (dtmP, startPnt);
-            }
-        }
-    return DTM_SUCCESS;
-    }
-
-BENTLEYDTM_EXPORT int bcdtmObject_addVoidsToInternalDtmObject (BC_DTM_OBJ* dtmP)
-    {
-    int ret = DTM_SUCCESS;
-    int dbg = DTM_TRACE_VALUE(0);
-
-    if (dbg)
-        {
-        bcdtmWrite_message (0, 0, 0, "Adding voids to internal STM Triangles");
-        bcdtmWrite_message (0, 0, 0, "dtmP  = %p", dtmP);
-        }
-
-    // Go through every pnt.
-    for (long pnt = 0; pnt < dtmP->numPoints; pnt++)
-        {
-        // Go through all links.
-        long cPtr = nodeAddrP (dtmP, pnt)->cPtr;
-        if (cPtr == dtmP->nullPtr)
-            continue;
-        long startPnt = clistAddrP (dtmP, cPtr)->pntNum;
-
-        long linePnt = bcdtmList_nextAntDtmObject (dtmP, pnt, startPnt);
-        startPnt = linePnt;
-        do
-            {
-            // Check if there is a valid link here
-            if (nodeAddrP(dtmP, pnt)->hPtr == linePnt || nodeAddrP(dtmP, linePnt)->hPtr == pnt)
-                {
-                // Not this link.
-                }
-            else if (HasFeatureLinkSTM(dtmP, pnt, linePnt) == 1 && HasFeatureLink(dtmP, linePnt, pnt) == 1 && bcdtmFlag_testInsertPoint(dtmP, pnt) == 0 && bcdtmFlag_testInsertPoint(dtmP, linePnt)== 0)
-                {
-                // if not then we need to create a void.
-                long endPnt = linePnt;
-
-                long pnt1 = pnt;
-                long pnt2 = linePnt;
-
-                nodeAddrP (dtmP, pnt2)->tPtr = pnt1;
-                long pntChk = pnt2;
-                // now follow the links back till we get to the start/end point.
-                while (pnt1 != endPnt)
-                    {
-                    long pnt3 = bcdtmList_nextClkDtmObject (dtmP, pnt1, pnt2);
-
-                    if (HasFeatureLink (dtmP, pnt3, pnt1) == 0 && nodeAddrP (dtmP, pnt1)->hPtr != pnt3)
-                        {
-                        // Not this link.
-                        pnt2 = pnt3;
-                        if (pntChk == pnt2)
-                            break;
-                        continue;
-                        }
-                    nodeAddrP (dtmP, pnt1)->tPtr = pnt3;
-
-                    // If this is now closed
-                    if (pnt3 != endPnt && nodeAddrP (dtmP, pnt3)->tPtr != dtmP->nullPnt)
-                        {
-                        if (bcdtmObject_addVoidsToInternalDtmObject_AddFeature (dtmP, pnt3))
-                            goto errexit;
-                        pnt2 = pnt3;
-                        }
-
-                    pnt2 = pnt1;
-                    pnt1 = pnt3;
-                    pntChk = pnt2;
-                    }
-                if (bcdtmObject_addVoidsToInternalDtmObject_AddFeature (dtmP, endPnt))
-                    goto errexit;
-                }
-            linePnt = bcdtmList_nextAntDtmObject (dtmP, pnt, linePnt);
-            } while (linePnt != startPnt);
-        }
-cleanup:
-    return ret;
-errexit:
-    if (ret == DTM_SUCCESS) ret = DTM_ERROR;
-    goto cleanup;
-    }
-
-
-//=======================================================================================
-// @bsimethod                                    Daryl.Holmwood                 08/2016
-//=======================================================================================
-int bcdtmObject_stmFixInsertedPoints(BC_DTM_OBJ * dtmP)
-    {
-    bvector<long> insertedPoints;
-    //Points have been added what to do?
-    for (int pt = 0; pt < dtmP->numPoints; pt++)
-        {
-        auto n = nodeAddrP(dtmP, pt);
-        auto flPtr = n->fPtr;
-        int numberType2 = 0;
-        int numberType1 = 0;
-        while (flPtr != dtmP->nullPtr)
-            {
-            auto flist = flistAddrP(dtmP, flPtr);
-            if (flist->pntType == 2)  // None Feature Point
-                {
-                numberType2++;
-                }
-            else
-                {
-                numberType1++;
-                break;
-                }
-            flPtr = flist->nextPtr;
-            }
-        if (numberType1)
-            continue;// This is a real point but also has been inserted into a triangle we have to fail.
-        if (numberType2 > 2)// This has intersecting triangles, this is okish.
-            continue;
-        if (0 != numberType2)
-            insertedPoints.push_back(pt);
-        }
-
-    bool hasDeletedPoints = false;
-    bool deletedPoint = false;
-    do
-        {
-        bool failedToDeleteAPoint = false;
-        deletedPoint = false;
-        for (auto& pt : insertedPoints)
-            {
-            if (pt == dtmP->nullPtr)
-                continue;
-            if (nodeAddrP(dtmP, pt)->cPtr == dtmP->nullPtr)
-                {
-                pt = dtmP->nullPtr;
-                continue;
-                }
-            if (DTM_SUCCESS == bcdtmEdit_deletePointDtmObject(dtmP, pt, 1))
-                {
-                pt = dtmP->nullPtr;
-                deletedPoint = true;
-                }
-            else
-                {
-                failedToDeleteAPoint = true;
-                }
-            }
-        if (deletedPoint)
-            hasDeletedPoints = true;
-        else if (failedToDeleteAPoint)
-            return DTM_ERROR;
-        }
-    while (deletedPoint);
-
-        if (hasDeletedPoints)
-            bcdtmTin_compactPointAndNodeTablesDtmObject(dtmP);
-        return DTM_SUCCESS;
-    }
-
-double timeSpentTriangulating = 0;
-size_t nOfTriangulations = 0;
-//=======================================================================================
-int bcdtmObject_tryAndSplitTriangleFeaturesDtmObject(BC_DTM_OBJ *dtmP, long dtmFeature)
-    {
-    BC_DTM_FEATURE* dtmFeatureP = ftableAddrP(dtmP, dtmFeature);
-    BeAssert(dtmFeatureP->dtmFeatureState == DTMFeatureState::OffsetsArray);
-    BeAssert(dtmFeatureP->numDtmFeaturePts == 4);
-    long* offsetP = bcdtmMemory_getPointerOffset(dtmP, dtmFeatureP->dtmFeaturePts.offsetPI);
-
-    long firstPnt = offsetP[0];
-
-    for (int i = 1; i < 4; i++)
-        {
-        long lastPnt = offsetP[i];
-        if (!bcdtmList_testLineDtmObject(dtmP, firstPnt, lastPnt))
-            {
-            long P2, P3, P4;
-            if (bcdtmTin_getSwapTriangleDtmObject(dtmP, firstPnt, lastPnt, &P2, &P3, &P4))
-                return DTM_SUCCESS;
-
-            if (P2 == dtmP->nullPnt || P3 == dtmP->nullPnt)
-                return DTM_ERROR;
-            long splitTrianglePt = -1;
-            if (P4 != lastPnt)
-                {
-                if (bcdtmList_testLineDtmObject(dtmP, P3, lastPnt))
-                    {
-                    if (offsetP[(i + 1) % 3] == P3)
-                        return DTM_ERROR;
-                    splitTrianglePt = P3;
-
-                    }
-                else if (bcdtmList_testLineDtmObject(dtmP, P2, lastPnt))
-                    {
-                    if (offsetP[(i + 1) % 3] == P2)
-                        return DTM_ERROR;
-                    splitTrianglePt = P2;
-                    }
-                else
-                    return DTM_ERROR;
-                }
-
-            if (splitTrianglePt == -1)
-                {
-                long onLine = 0;
-                double X, Y;
-                DPoint3dP firstPt = pointAddrP(dtmP, firstPnt);
-                DPoint3dP lastPt = pointAddrP(dtmP, lastPnt);
-
-                if (P2 != dtmP->nullPnt && P2 != offsetP[(i + 1) % 3])
-                    {
-                    double d1 = bcdtmMath_distanceOfPointFromLine(&onLine, firstPt->x, firstPt->y, lastPt->x, lastPt->y, pointAddrP(dtmP, P2)->x, pointAddrP(dtmP, P2)->y, &X, &Y);
-
-                    if (onLine && d1 < dtmP->plTol)
-                        {
-                        splitTrianglePt = P2;
-                        }
-                    }
-
-                if (splitTrianglePt == -1 && P3 != dtmP->nullPnt && P3 != offsetP[(i + 1) % 3])
-                    {
-                    double d1 = bcdtmMath_distanceOfPointFromLine(&onLine, firstPt->x, firstPt->y, lastPt->x, lastPt->y, pointAddrP(dtmP, P3)->x, pointAddrP(dtmP, P3)->y, &X, &Y);
-
-                    if (onLine && d1 < dtmP->plTol)
-                        {
-                        splitTrianglePt = P3;
-                        }
-                    }
-                }
-            if (splitTrianglePt != -1)
-                {
-                /*
-                ** Check Features Memory
-                */
-                if (dtmP->numFeatures == dtmP->memFeatures)
-                    {
-                    if (bcdtmObject_allocateFeaturesMemoryDtmObject(dtmP))
-                        return DTM_ERROR;
-                    }
-                BC_DTM_FEATURE* newDtmFeatureP = ftableAddrP(dtmP, dtmP->numFeatures);
-
-                newDtmFeatureP->dtmFeatureState = DTMFeatureState::OffsetsArray;
-                newDtmFeatureP->dtmFeatureType = (DTMFeatureType)dtmFeatureP->dtmFeatureType;
-                newDtmFeatureP->internalToDtmFeature = dtmP->nullPnt;
-                newDtmFeatureP->dtmFeaturePts._64bitPad = 0;
-                newDtmFeatureP->dtmUserTag = DTM_NULL_USER_TAG;
-                newDtmFeatureP->numDtmFeaturePts = 4;
-                newDtmFeatureP->dtmFeatureId = DTM_NULL_FEATURE_ID;
-                newDtmFeatureP->dtmFeaturePts.offsetPI = bcdtmMemory_allocate(dtmP, 4 * sizeof(long));
-                long* newOffsetPoints = bcdtmMemory_getPointerOffset(dtmP, newDtmFeatureP->dtmFeaturePts.offsetPI);
-                newOffsetPoints[0] = newOffsetPoints[3] = splitTrianglePt;
-                newOffsetPoints[1] = offsetP[(i + 1) % 3];
-                newOffsetPoints[2] = offsetP[i];
-
-                long otherDtmFeature = dtmP->numFeatures++;
-
-                long sP;
-                bcdtmList_copyPointListToTptrListDtmObject(dtmP, offsetP, 4, &sP);
-                int status = bcdtmInsert_addDtmFeatureToDtmObject(dtmP, newDtmFeatureP, otherDtmFeature, newDtmFeatureP->dtmFeatureType, newDtmFeatureP->dtmUserTag, newDtmFeatureP->dtmFeatureId, sP, 1);
-
-                offsetP[i] = splitTrianglePt;
-                bcdtmList_copyPointListToTptrListDtmObject(dtmP, offsetP, 4, &sP);
-                status = bcdtmInsert_addDtmFeatureToDtmObject(dtmP, dtmFeatureP, dtmFeature, dtmFeatureP->dtmFeatureType, dtmFeatureP->dtmUserTag, dtmFeatureP->dtmFeatureId, sP, 1);
-
-                return DTM_SUCCESS;
-                }
-            }
-        firstPnt = lastPnt;
-        }
-
-    return DTM_ERROR;
-
-    }
-
-//=======================================================================================
-// @bsimethod                                    Daryl.Holmwood                 11/2016
-//=======================================================================================
-int bcdtmObject_tryAndAddTriangleFeatureDtmObject(BC_DTM_OBJ *dtmP, long dtmFeature)
-    {
-    BC_DTM_FEATURE* dtmFeatureP = ftableAddrP(dtmP, dtmFeature);
-    BeAssert(dtmFeatureP->dtmFeatureState == DTMFeatureState::OffsetsArray);
-    BeAssert(dtmFeatureP->numDtmFeaturePts == 4);
-<<<<<<< HEAD
-    if (dtmFeatureP->numDtmFeaturePts != 4) // This feature doesn't have 4 points may be one or more are duplicated, so we ignore this feature.
-=======
-
-    if (dtmFeatureP->numDtmFeaturePts != 4 || dtmFeatureP->dtmFeatureState != DTMFeatureState::OffsetsArray)
->>>>>>> 4eba22b4
-        return DTM_SUCCESS;
-
-    long* offsetP = bcdtmMemory_getPointerOffset(dtmP, dtmFeatureP->dtmFeaturePts.offsetPI);
-
-    long firstPnt = offsetP[0];
-    for (int i = 1; i < 4; i++)
-        {
-        long lastPnt = offsetP[i];
-        if (!bcdtmList_testLineDtmObject(dtmP, firstPnt, lastPnt))
-            {
-            bcdtmInsert_swapTinLinesThatIntersectInsertLineDtmObject(dtmP, firstPnt, lastPnt, false);
-            if (!bcdtmList_testLineDtmObject(dtmP, firstPnt, lastPnt))
-                return DTM_ERROR;
-            }
-        firstPnt = lastPnt;
-        }
-
-    firstPnt = offsetP[0];
-    for (int i = 1; i < 4; i++)
-        {
-        long lastPnt = offsetP[i];
-        nodeAddrP(dtmP, firstPnt)->tPtr = lastPnt;
-        firstPnt = lastPnt;
-        }
-    int status = bcdtmInsert_addDtmFeatureToDtmObject(dtmP, dtmFeatureP, dtmFeature, dtmFeatureP->dtmFeatureType, dtmFeatureP->dtmUserTag, dtmFeatureP->dtmFeatureId, offsetP[0], 1);
-    BeAssert(status == DTM_SUCCESS);
-    return DTM_SUCCESS;
-    }
-
-struct edgeLength
-    {
-    long ptNums[2];
-    double length;
-    };
-
-bool sortEdges(const edgeLength& e1, const edgeLength& e2)
-    {
-    return e1.length > e2.length;
-    }
-
-//=======================================================================================
-// @bsimethod                                    Daryl.Holmwood                 11/2016
-//=======================================================================================
-int bcdtmObject_tryAndAddTriangleFeatureLongestSideDtmObject(BC_DTM_OBJ *dtmP)
-    {
-    bvector<edgeLength> edges;
-    for (int dtmFeature = 0; dtmFeature < dtmP->numFeatures; dtmFeature++)
-        {
-        BC_DTM_FEATURE* dtmFeatureP = ftableAddrP(dtmP, dtmFeature);
-        BeAssert(dtmFeatureP->dtmFeatureState == DTMFeatureState::OffsetsArray);
-        BeAssert(dtmFeatureP->numDtmFeaturePts == 4);
-
-        if (dtmFeatureP->numDtmFeaturePts != 4)
-            continue;
-
-        long* offsetP = bcdtmMemory_getPointerOffset(dtmP, dtmFeatureP->dtmFeaturePts.offsetPI);
-        bool failed = false;
-        long firstPnt = offsetP[0];
-        for (int i = 1; i < 4; i++)
-            {
-            long lastPnt = offsetP[i];
-            if (!bcdtmList_testLineDtmObject(dtmP, firstPnt, lastPnt))
-                {
-                edgeLength el;
-                el.ptNums[0] = firstPnt;
-                el.ptNums[1] = lastPnt;
-                el.length = pointAddrP(dtmP, firstPnt)->DistanceSquaredXY(*pointAddrP(dtmP, lastPnt));
-                edges.push_back(el);
-                failed = true;
-                }
-            firstPnt = lastPnt;
-            }
-
-        if (!failed)
-            {
-            firstPnt = offsetP[0];
-            for (int i = 1; i < 4; i++)
-                {
-                long lastPnt = offsetP[i];
-                nodeAddrP(dtmP, firstPnt)->tPtr = lastPnt;
-                firstPnt = lastPnt;
-                }
-            //int status = bcdtmInsert_addDtmFeatureToDtmObject(dtmP, dtmFeatureP, dtmFeature, dtmFeatureP->dtmFeatureType, dtmFeatureP->dtmUserTag, dtmFeatureP->dtmFeatureId, offsetP[0], 1);
-            //BeAssert(status == DTM_SUCCESS);
-            }
-        }
-
-    std::sort(std::begin(edges), std::end(edges), sortEdges);
-
-    for (auto&& edge : edges)
-        {
-        if (!bcdtmList_testLineDtmObject(dtmP, edge.ptNums[0], edge.ptNums[1]))
-            bcdtmInsert_swapTinLinesThatIntersectInsertLineDtmObject(dtmP, edge.ptNums[0], edge.ptNums[1], false);
-        }
-    return DTM_SUCCESS;
-    }
-
-//=======================================================================================
-// @bsimethod                                    Daryl.Holmwood                 11/2016
-
-BENTLEYDTM_EXPORT int bcdtmObject_triangulateStmTrianglesDtmObject
-(
-    BC_DTM_OBJ *dtmP //  Pointer To DTM Object
-)
-    {
-<<<<<<< HEAD
-    nOfTriangulations++;
-    clock_t timeAtStart = clock();
-=======
-    BC_DTM_OBJ *tempDtmP = nullptr;
->>>>>>> 4eba22b4
-    int ret = DTM_SUCCESS, dbg = DTM_TRACE_VALUE(0), cdbg = DTM_CHECK_VALUE(0), tdbg = DTM_TIME_VALUE(0);
-    long dtmFeature;
-    DPoint3dP trgPtsP = nullptr;
-    BC_DTM_FEATURE *dtmFeatureP;
-    long numTrgPts;
-    bvector<long> failedFeatures;
-
-    // Log Arguments
-    if (dbg)
-        {
-        bcdtmWrite_message (0, 0, 0, "Triangulating STM Triangles");
-        bcdtmWrite_message (0, 0, 0, "dtmP  = %p", dtmP);
-        }
-
-    // Check For Valid DTM Object
-    if (bcdtmObject_testForValidDtmObject (dtmP)) goto errexit;
-
-    // Check For DTM Data State
-    if (dtmP->dtmState != DTMState::Data)
-        {
-        bcdtmWrite_message (1, 0, 0, "Method Requires Untriangulated DTM");
-        goto errexit;
-        }
-
-    // Check For Presence Of Features
-    if (dtmP->numFeatures == 0)
-        {
-        bcdtmWrite_message (1, 0, 0, "No Triangles Present In DTM");
-        goto errexit;
-        }
-
-    // Log Number Of Triangles
-    if (dbg) bcdtmWrite_message (0, 0, 0, "Number Of STM Triangles = %8ld", dtmP->numFeatures);
-
-    long numSwapped = 0;
-    if (cdbg)
-        if (bcdtmObject_createDtmObject (&tempDtmP)) goto errexit;
-
-    // Validate the features are valid triangles.
-    for (dtmFeature = 0; dtmFeature < dtmP->numFeatures; ++dtmFeature)
-        {
-        dtmFeatureP = ftableAddrP (dtmP, dtmFeature);
-
-        // Check For None Graphic Break Feature
-        if (dtmFeatureP->dtmFeatureType != DTMFeatureType::GraphicBreak)
-            {
-            bcdtmWrite_message (1, 0, 0, "None STM Triangle Features Present In DTM");
-            goto errexit;
-            }
-
-        // Check For Correct Number Of Points
-        if (dtmFeatureP->numDtmFeaturePts != 4)
-            {
-            bcdtmWrite_message (1, 0, 0, "Incorrect Number Of Points For STM Triangle");
-            goto errexit;
-            }
-
-        // Get Triangle Points
-        if (bcdtmList_copyDtmFeaturePointsToPointArrayDtmObject (dtmP, dtmFeature, &trgPtsP, &numTrgPts)) goto errexit;
-
-        if (cdbg)
-            if (bcdtmObject_storeDtmFeatureInDtmObject (tempDtmP, DTMFeatureType::Breakline, tempDtmP->nullUserTag, 1, &tempDtmP->nullFeatureId, trgPtsP, 4)) goto errexit;
-
-        // Check Triangle Closes
-        if (trgPtsP->x != (trgPtsP + 3)->x || trgPtsP->y != (trgPtsP + 3)->y)
-            {
-            bcdtmWrite_message (1, 0, 0, "STM Triangle Does Not Close");
-            goto errexit;
-            }
-
-        // Check Elevations
-        if (trgPtsP->z != (trgPtsP + 3)->z)
-            {
-            bcdtmWrite_message (1, 0, 0, "STM Triangle Start And End Point Elevations Are Not The Same");
-            goto errexit;
-            }
-
-        int side = bcdtmMath_sideOf(trgPtsP->x, trgPtsP->y, (trgPtsP + 1)->x, (trgPtsP + 1)->y, (trgPtsP + 2)->x, (trgPtsP + 2)->y);
-        if (side == 0)
-            {
-            bcdtmWrite_message (1, 0, 0, "Colinear STM Triangle");
-            goto errexit;
-            }
-
-        if (side > 0)
-            {
-            if (dtmFeatureP->dtmFeatureState == DTMFeatureState::OffsetsArray)
-                {
-                long* offsetP = bcdtmMemory_getPointerOffset(dtmP, dtmFeatureP->dtmFeaturePts.offsetPI);
-                numSwapped++;
-                std::swap(offsetP[2], offsetP[1]);
-                }
-            else if (dtmFeatureP->dtmFeatureState == DTMFeatureState::Data)
-                {
-                std::swap(*pointAddrP(dtmP, dtmFeatureP->dtmFeaturePts.firstPoint + 1), *pointAddrP(dtmP, dtmFeatureP->dtmFeaturePts.firstPoint + 2));
-                }
-            else
-                {
-                bcdtmWrite_message(1, 0, 0, "Triangle is the wrong orientation.");
-                goto errexit;
-                }
-            }
-        }
-
-    if (cdbg)
-        bcdtmWrite_toFileDtmObject(tempDtmP, L"D:\\triangles.bcdtm");
-
-    // Change all Graphic Breaks to hard breaks
-    for (dtmFeature = 0; dtmFeature < dtmP->numFeatures; dtmFeature++)
-        {
-        dtmFeatureP = ftableAddrP(dtmP, dtmFeature);
-
-        // Check For None Graphic Break Feature
-        dtmFeatureP->dtmFeatureType = DTMFeatureType::Breakline;
-        }
-
-    // Triangulate DTM
-    long previousNumPoints = dtmP->numPoints;
-    dtmP->edgeOption = 3;
-    double prevMaxSide = dtmP->maxSide;
-    dtmP->maxSide = dtmP->ppTol;
-    dtmP->ppTol = 0;
-    dtmP->plTol = 0;
-
-    if (bcdtmObject_processForTriangulationDtmObject(dtmP, false, true)) goto errexit;
-    previousNumPoints = dtmP->numPoints;
-
-    dtmP->dtmState = DTMState::Tin;
-    dtmP->numSortedPoints = dtmP->numPoints;
-
-    long colinear;
-    if (bcdtmTin_triangulateDtmObject(dtmP, &colinear)) goto errexit;
-    if (colinear == 1)
-        {
-        bcdtmWrite_message(1, 0, 0, "All DTM Points Colinear");
-        goto errexit;
-        }
-    dtmP->ppTol /= 100;
-    dtmP->plTol /= 100;
-
-    //bcdtmObject_tryAndAddTriangleFeatureLongestSideDtmObject(dtmP);
-    for (dtmFeature = 0; dtmFeature < dtmP->numFeatures; ++dtmFeature)
-        {
-        if (bcdtmObject_tryAndAddTriangleFeatureDtmObject(dtmP, dtmFeature) != DTM_SUCCESS)
-            failedFeatures.push_back(dtmFeature);
-        }
-
-    int method = 0;
-    int numFailedTriangles = 0;
-    while (!failedFeatures.empty())
-        {
-        bvector<long> featureList;
-        std::swap(featureList, failedFeatures);
-        for (auto dtmFeature : featureList)
-            {
-            switch (method)
-                {
-                case 0: // Normal.
-                    if (bcdtmObject_tryAndAddTriangleFeatureDtmObject(dtmP, dtmFeature) != DTM_SUCCESS)
-                        failedFeatures.push_back(dtmFeature);
-                    break;
-                case 1: // Split triangles if there are points on the edge.
-                    {
-                    // There is probably a better way to deal with these, we just need to mark the triangles
-                    if (!bcdtmObject_tryAndSplitTriangleFeaturesDtmObject(dtmP, dtmFeature) == DTM_SUCCESS)
-                        {
-                        failedFeatures.push_back(dtmFeature);
-                        }
-                    break;
-                    }
-                }
-            }
-
-        if (method == 2)
-            break;
-        if (featureList.size() == failedFeatures.size())
-            {
-            method++;
-            if (method == 2)
-                // We couldn't swap any so exit.
-                break;
-            }
-        else
-            method = 0;
-        }
-
-    numFailedTriangles = (int)failedFeatures.size();
-    dtmP->ppTol *= 100;
-    dtmP->plTol *= 100;
-
-    dtmP->maxSide = prevMaxSide;
-
-    // Remove as much tin edges as we can.
-    bcdtmList_removeNoneFeatureHullLinesDtmObject (dtmP);
-
-    // Add internal voids.
-    bcdtmObject_addVoidsToInternalDtmObject (dtmP);
-
-
-    // Delete all breaklines.
-    bcdtmData_deleteAllOccurrencesOfDtmFeatureTypeDtmObject(dtmP, DTMFeatureType::Breakline);
-
-    // Remove the deleted flag from the nodes.
-    for (int i = 0; i < dtmP->numNodes; i++)
-        {
-        nodeAddrP (dtmP, i)->PCWD = 0;
-        nodeAddrP (dtmP, i)->PRGN = 0;
-        }
-
-    if( dbg )bcdtmWrite_message(0,0,0,"Compacting Circular List") ;
-    if( bcdtmTin_compactCircularListDtmObject(dtmP)  ) goto errexit ;
-    if( dbg )bcdtmWrite_message(0,0,0,"Compacting Feature Table") ;
-    if( bcdtmTin_compactFeatureTableDtmObject(dtmP)) goto errexit ;
-    if( dbg )bcdtmWrite_message(0,0,0,"Compacting Feature List") ;
-    if( bcdtmTin_compactFeatureListDtmObject(dtmP) ) goto errexit ;
-
-    if( dbg )bcdtmWrite_message(0,0,0,"Resizing Tin Memory") ;
-    if( bcdtmObject_resizeMemoryDtmObject(dtmP) ) goto errexit ;
-
-    /*
-    **  Count Tin Lines And Triangles
-    */
-    if (dbg) bcdtmWrite_message(0, 0, 0, "Counting Tin Lines And Triangles");
-    if (bcdtmList_countTrianglesAndLinesDtmObject(dtmP, &dtmP->numTriangles, &dtmP->numLines)) goto errexit;
-    if (dbg)
-        {
-        bcdtmWrite_message(0, 0, 0, "Number Of Tin Points    = %8ld", dtmP->numPoints);
-        bcdtmWrite_message(0, 0, 0, "Number Of Tin Lines     = %8ld", dtmP->numLines);
-        bcdtmWrite_message(0, 0, 0, "Number Of Tin Triangles = %8ld", dtmP->numTriangles);
-        }
-    /*
-    ** Set Modified Time
-    */
-    bcdtmObject_updateLastModifiedTime(dtmP);
-
-cleanup:
-    if( tempDtmP      != nullptr ) bcdtmObject_destroyDtmObject(&tempDtmP) ;
-    if (trgPtsP != nullptr) free (trgPtsP);
-
-    // Return
-
-    if (dbg && ret == DTM_SUCCESS) bcdtmWrite_message (0, 0, 0, "Triangulating STM Triangles Completed");
-    if (dbg && ret != DTM_SUCCESS) bcdtmWrite_message (0, 0, 0, "Triangulating STM Triangles Error");
-    timeSpentTriangulating += clock() - timeAtStart;
-    return (ret);
-
-    // Error Exit
-
-errexit:
-    if (ret == DTM_SUCCESS) ret = DTM_ERROR;
-    goto cleanup;
-    }
-
-BENTLEYDTM_EXPORT DTMStatusInt bcdtmObject_storeTrianglesInDtmObject(BC_DTM_OBJ* dtmP, DTMFeatureType dtmFeatureType, DPoint3dCP points, int numPoints, int* pointIndex, int numTriangles)
-    {
-    long firstPointIndex = dtmP->numPoints;
-    DTMFeatureId dtmFeatureId;
-
-    // Add the points.
-    if (bcdtmObject_storeDtmFeatureInDtmObject(dtmP, DTMFeatureType::RandomSpots, DTM_NULL_USER_TAG, 1, &dtmFeatureId, points, numPoints))
-        return DTM_ERROR;
-
-<<<<<<< HEAD
-    long oldIncFeatures = dtmP->incFeatures;
-    if (firstPointIndex != 0 )
-        dtmP->memFeatures += numTriangles;
-    else
-        dtmP->incFeatures += numTriangles;
-
-    if (bcdtmObject_allocateFeaturesMemoryDtmObject(dtmP))
-=======
-    if (bcdtmObject_resizeFeaturesMemoryDtmObject(dtmP, dtmP->memFeatures + numTriangles))
->>>>>>> 4eba22b4
-        return DTM_ERROR;
-
-    dtmP->incFeatures = oldIncFeatures;
-
-    for (int i = 0; i < numTriangles; i++)
-        {
-        BC_DTM_FEATURE* dtmFeatureP = ftableAddrP(dtmP, dtmP->numFeatures);
-
-        dtmFeatureP->dtmFeatureState = DTMFeatureState::OffsetsArray;
-        dtmFeatureP->dtmFeatureType = (DTMFeatureType)dtmFeatureType;
-        dtmFeatureP->internalToDtmFeature = dtmP->nullPnt;
-        dtmFeatureP->dtmFeaturePts._64bitPad = 0;
-        dtmFeatureP->dtmUserTag = DTM_NULL_USER_TAG;
-        dtmFeatureP->numDtmFeaturePts = 4;
-        dtmFeatureP->dtmFeatureId = DTM_NULL_FEATURE_ID;
-        dtmFeatureP->dtmFeaturePts.offsetPI = bcdtmMemory_allocate(dtmP, 4 * sizeof(long));
-        long* offsetP = bcdtmMemory_getPointerOffset(dtmP, dtmFeatureP->dtmFeaturePts.offsetPI);
-        for (int j = 0; j < 3; j++)
-            *offsetP++ = firstPointIndex + *pointIndex++;
-        *offsetP = firstPointIndex + *(pointIndex - 3);
-        dtmP->numFeatures++;
-        }
-    return DTM_SUCCESS;
-    }
-
+/*--------------------------------------------------------------------------------------+
+|
+|     $Source: Core/2d/bcdtmTrg.cpp $
+|
+|  $Copyright: (c) 2017 Bentley Systems, Incorporated. All rights reserved. $
+|
++--------------------------------------------------------------------------------------*/
+#include <TerrainModel\Core\bcDTMBaseDef.h>
+#include <TerrainModel\Core\dtmevars.h>
+#include <TerrainModel\Core\bcdtminlines.h>
+#include <TerrainModel\Core\partitionarray.h>
+#include <thread>
+#include <Bentley\BeTimeUtilities.h>
+
+const int MINIMUM_POINTS_PER_SORT_THREAD = 5000;
+
+/*-------------------------------------------------------------------+
+|                                                                    |
+|                                                                    |
+|                                                                    |
++-------------------------------------------------------------------*/
+BENTLEYDTM_Public void bcdtmObject_updateLastModifiedTime
+(
+ BC_DTM_OBJ *dtmP
+)
+{
+  _time32(&dtmP->modifiedTime);
+  uint64_t now = BeTimeUtilities::GetCurrentTimeAsUnixMillis ();
+#ifdef BUILDTMFORDGNDB
+  BeTimeUtilities::ConvertUnixTimeToFiletime (*(_FILETIME*)&dtmP->lastModifiedTime, now / 1000LL);
+#else
+  BeTimeUtilities::ConvertUnixMillisToFiletime (*(_FILETIME*)&dtmP->lastModifiedTime, now);
+#endif
+}
+/*-------------------------------------------------------------------+
+|                                                                    |
+|                                                                    |
+|                                                                    |
++-------------------------------------------------------------------*/
+BENTLEYDTM_EXPORT int bcdtmObject_getApiCleanUpDtmObject
+(
+ BC_DTM_OBJ *dtmP,
+ DTMCleanupFlags* type
+)
+{
+ int ret=DTM_SUCCESS ;
+/*
+** Test For Valid Dtm Object
+*/
+ if( bcdtmObject_testForValidDtmObject(dtmP)) goto errexit ;
+/*
+** Set Roll Back
+*/
+ *type = dtmP->dtmCleanUp  ;
+/*
+** Clean Up
+*/
+ cleanup :
+/*
+** Job Completed
+*/
+ return(ret) ;
+/*
+** Error Exit
+*/
+ errexit :
+ if( ret == DTM_SUCCESS ) ret = DTM_ERROR ;
+ goto cleanup ;
+}
+/*-------------------------------------------------------------------+
+|                                                                    |
+|                                                                    |
+|                                                                    |
++-------------------------------------------------------------------*/
+BENTLEYDTM_EXPORT int bcdtmObject_setApiCleanUpDtmObject
+(
+ BC_DTM_OBJ *dtmP,
+ DTMCleanupFlags type
+)
+{
+ int ret=DTM_SUCCESS ;
+/*
+** Test For Valid Dtm Object
+*/
+ if( bcdtmObject_testForValidDtmObject(dtmP)) goto errexit ;
+
+ if (type == dtmP->dtmCleanUp) goto cleanup ;
+
+ if (type == DTMCleanupFlags::None && dtmP->dtmCleanUp != DTMCleanupFlags::None)
+    bcdtmObject_clearCleanUpDtmObject(dtmP) ;
+/*
+** Clear Current Roll Back Settings
+*/
+ dtmP->dtmCleanUp = (DTMCleanupFlags)type ; /*ToDo Vancouver*/
+/*
+** Clean Up
+*/
+ cleanup :
+/*
+** Job Completed
+*/
+ return(ret) ;
+/*
+** Error Exit
+*/
+ errexit :
+ if( ret == DTM_SUCCESS ) ret = DTM_ERROR ;
+ goto cleanup ;
+}
+/*-------------------------------------------------------------------+
+|                                                                    |
+|                                                                    |
+|                                                                    |
++-------------------------------------------------------------------*/
+BENTLEYDTM_EXPORT int bcdtmObject_testApiCleanUpDtmObject
+(
+ BC_DTM_OBJ *dtmP,
+ DTMCleanupFlags cleanUpOption
+)
+{
+/*
+** Test For Valid Dtm Object
+*/
+ if( bcdtmObject_testForValidDtmObject(dtmP)) return(0) ;
+/*
+** Set Roll Type
+*/
+ return (dtmP->dtmCleanUp & cleanUpOption) != DTMCleanupFlags::None ;
+}
+/*-------------------------------------------------------------------+
+|                                                                    |
+|                                                                    |
+|                                                                    |
++-------------------------------------------------------------------*/
+BENTLEYDTM_EXPORT int bcdtmObject_clearCleanUpDtmObject
+(
+ BC_DTM_OBJ *dtmP
+)
+{
+ int ret=DTM_SUCCESS ;
+ int dtmFeature;
+ BC_DTM_FEATURE *dtmFeatureP ;
+/*
+** Test For Valid Dtm Object
+*/
+ if( bcdtmObject_testForValidDtmObject(dtmP)) goto errexit ;
+/*
+** Set Roll Back
+*/
+ dtmP->dtmCleanUp = DTMCleanupFlags::None;
+
+/*
+**  Remove Tin Error And Roll Back Features
+*/
+ if( dtmP->dtmState == DTMState::Tin )
+   {
+    if( bcdtmData_deleteAllTinErrorFeaturesDtmObject(dtmP)) goto errexit ;
+    if( bcdtmData_deleteAllRollBackFeaturesDtmObject(dtmP)) goto errexit ;
+    if( bcdtmList_cleanDtmObject(dtmP)) goto errexit ;
+   }
+   for( dtmFeature = 0 ; dtmFeature < dtmP->numFeatures ; ++dtmFeature )
+    {
+    dtmFeatureP = ftableAddrP(dtmP, dtmFeature) ;
+    if( dtmFeatureP->dtmFeatureState == DTMFeatureState::Rollback )
+      {
+      bcdtmMemory_free(dtmP, dtmFeatureP->dtmFeaturePts.pointsPI) ;
+      dtmFeatureP->dtmFeaturePts.pointsPI = 0;
+      dtmFeatureP->dtmFeatureState          = DTMFeatureState::Deleted ;
+      dtmFeatureP->numDtmFeaturePts         = 0 ;
+      }
+    }
+
+/*
+** Clean Up
+*/
+ cleanup :
+/*
+** Job Completed
+*/
+ return(ret) ;
+/*
+** Error Exit
+*/
+ errexit :
+ if( ret == DTM_SUCCESS ) ret = DTM_ERROR ;
+ goto cleanup ;
+}
+
+int bcdtmClean_appendRollbackDtmObject(BC_DTM_OBJ *dtm1P,BC_DTM_OBJ *dtm2P)
+/*
+** This Function Appends DTM2 (dtmP2) to DTM1 (dtm1P)
+** It Does This By Copying The DTM Features From DTM2 To DTM1
+** A Hull Feature Is Only Appended If One Does Not Exist In DTM1
+*/
+{
+ int  ret=DTM_SUCCESS,dbg=0 ;
+ long sPnt, nPnt, fPnt, lPnt, dtmFeature, numFeaturePts;
+bool hullPresent = false;
+ unsigned char *pointMarkP=nullptr ;
+ DPoint3d* featurePtsP=nullptr ;
+ DPoint3d   *pointP ;
+ BC_DTM_FEATURE  *dtmFeatureP = nullptr;
+ DTMFeatureId  featureId ;
+ const DTMUserTag nullUserTag = dtm1P->nullUserTag;
+/*
+** Write Entry Message
+*/
+ if( dbg )
+   {
+    bcdtmWrite_message(0,0,0,"Appending DTM Object") ;
+    bcdtmWrite_message(0,0,0,"dtm1P   = %p",dtm1P) ;
+    bcdtmWrite_message(0,0,0,"dtm2P   = %p",dtm2P) ;
+    bcdtmWrite_message(0,0,0,"dtm1P->dtmState  = %8ld",dtm1P->dtmState) ;
+    bcdtmWrite_message(0,0,0,"dtm1P->numPoints = %8ld",dtm1P->numPoints) ;
+    bcdtmWrite_message(0,0,0,"dtm2P->dtmState  = %8ld",dtm2P->dtmState) ;
+    bcdtmWrite_message(0,0,0,"dtm2P->numPoints = %8ld",dtm2P->numPoints) ;
+   }
+/*
+** Check For Valid Dtm Objects
+*/
+ if( bcdtmObject_testForValidDtmObject(dtm1P)) goto errexit ;
+ if( bcdtmObject_testForValidDtmObject(dtm2P)) goto errexit ;
+/*
+** Allocate Mark Array For Random Points
+*/
+ pointMarkP = ( unsigned char *) calloc((dtm2P->numPoints/8+1),sizeof(char)) ;
+ if( pointMarkP == nullptr )
+   {
+    bcdtmWrite_message(1,0,0,"Memory Allocation Failure") ;
+    goto errexit ;
+   }
+/*
+** Scan DTM 2 Features And Store In DTM1
+*/
+ if( dbg ) bcdtmWrite_message(0,0,0,"Appending DTM2 Features To DTM1") ;
+ for( dtmFeature = 0 ; dtmFeature < dtm2P->numFeatures ; ++dtmFeature )
+   {
+    dtmFeatureP = ftableAddrP(dtm2P,dtmFeature) ;
+    if (dtmFeatureP->dtmFeatureState != DTMFeatureState::Deleted && dtmFeatureP->dtmFeatureState != DTMFeatureState::Rollback && dtmFeatureP->dtmFeatureState != DTMFeatureState::TinError)
+      {
+/*
+**     Check For Hull Feature
+*/
+      if (dtmFeatureP->dtmFeatureType != DTMFeatureType::Hull || (dtmFeatureP->dtmFeatureType == DTMFeatureType::Hull && hullPresent == FALSE))
+         {
+/*
+**        Store DTM2 Feature In DTM1
+*/
+          if( bcdtmList_copyDtmFeaturePointsToPointArrayDtmObject(dtm2P,dtmFeature,&featurePtsP,&numFeaturePts)) goto errexit ;
+          if( bcdtmObject_storeDtmFeatureInDtmObject(dtm1P,dtmFeatureP->dtmFeatureType,dtmFeatureP->dtmUserTag,2,&dtmFeatureP->dtmFeatureId,featurePtsP,numFeaturePts)) goto errexit ;
+          if( featurePtsP != nullptr ) { free(featurePtsP) ; featurePtsP = nullptr ; }
+/*
+**        Mark Feature Points
+*/
+          if( dtmFeatureP->dtmFeatureState == DTMFeatureState::Data )
+            {
+             fPnt = dtmFeatureP->dtmFeaturePts.firstPoint ;
+             lPnt = fPnt + dtmFeatureP->numDtmFeaturePts - 1 ;
+             for( sPnt = fPnt ; sPnt <= lPnt ; ++sPnt )
+               {
+                bcdtmFlag_setFlag(pointMarkP,sPnt) ;
+               }
+            }
+          if( dtmFeatureP->dtmFeatureState == DTMFeatureState::Tin )
+            {
+             sPnt = fPnt = dtmFeatureP->dtmFeaturePts.firstPoint ;
+             do
+               {
+                bcdtmFlag_setFlag(pointMarkP,sPnt) ;
+                if( bcdtmList_getNextPointForDtmFeatureDtmObject(dtm2P,dtmFeature,sPnt,&nPnt)) goto errexit ;
+                sPnt = nPnt ;
+               } while ( sPnt != fPnt && sPnt != dtm2P->nullPnt ) ;
+            }
+         }
+      }
+   }
+/*
+** Append Random Spots
+*/
+ if( dbg ) bcdtmWrite_message(0,0,0,"Appending Random Spots") ;
+ numFeaturePts = 0 ;
+ if( featurePtsP != nullptr ) { free(featurePtsP) ; featurePtsP = nullptr ; }
+ for( sPnt = 0 ; sPnt < dtm2P->numPoints ; ++sPnt )
+   {
+    if( ! bcdtmFlag_testFlag(pointMarkP,sPnt))
+      {
+/*
+**     Check Memory
+*/
+       if( featurePtsP == nullptr )
+         {
+          featurePtsP = ( DPoint3d * ) malloc( 1000 * sizeof(DPoint3d)) ;
+          if( featurePtsP == nullptr )
+            {
+             bcdtmWrite_message(1,0,0,"Memory Allocation Failure") ;
+             goto errexit ;
+            }
+         }
+/*
+**     Store Point In Cache
+*/
+       pointP = pointAddrP(dtm2P,sPnt) ;
+       (featurePtsP+numFeaturePts)->x = pointP->x ;
+       (featurePtsP+numFeaturePts)->y = pointP->y ;
+       (featurePtsP+numFeaturePts)->z = pointP->z ;
+       ++numFeaturePts ;
+/*
+**     Store Random Spots In DTM1
+*/
+       if( numFeaturePts == 1000 )
+         {
+         DTMUserTag userTag = nullUserTag;
+         if (dtmFeatureP != nullptr) userTag = dtmFeatureP->dtmUserTag;
+         if (bcdtmObject_storeDtmFeatureInDtmObject (dtm1P, DTMFeatureType::RandomSpots, userTag, 1, &featureId, featurePtsP, numFeaturePts)) goto errexit;
+          numFeaturePts = 0 ;
+         }
+      }
+   }
+/*
+** Store Remaining Random Spots In DTM1
+*/
+ if( numFeaturePts > 0 )
+   {
+    DTMUserTag userTag = nullUserTag;
+    if (dtmFeatureP != nullptr) userTag = dtmFeatureP->dtmUserTag;
+    if (bcdtmObject_storeDtmFeatureInDtmObject (dtm1P, DTMFeatureType::RandomSpots, userTag, 3, &featureId, featurePtsP, numFeaturePts)) goto errexit;
+    numFeaturePts = 0 ;
+   }
+/*
+**  Update Modified Time
+ */
+ bcdtmObject_updateLastModifiedTime (dtm1P) ;
+/*
+** Clean Up
+*/
+ cleanup :
+ if( pointMarkP  != nullptr ) { free(pointMarkP)  ; pointMarkP = nullptr  ; }
+ if( featurePtsP != nullptr ) { free(featurePtsP) ; featurePtsP = nullptr ; }
+/*
+** Job Completed
+*/
+ if( dbg && ret == DTM_SUCCESS ) bcdtmWrite_message(0,0,0,"Appending DTM Object Completed") ;
+ if( dbg && ret != DTM_SUCCESS ) bcdtmWrite_message(0,0,0,"Appending DTM Object Error") ;
+ return(ret) ;
+/*
+** Error Exit
+*/
+ errexit :
+ if( ret == DTM_SUCCESS ) ret = DTM_ERROR ;
+ goto cleanup ;
+}
+
+static int (*bcdtmCleanUp_rollBackOverrideP) (BC_DTM_OBJ *dtmP, long rollBackOption) = nullptr;
+
+/*-------------------------------------------------------------------+
+|                                                                    |
+|                                                                    |
+|                                                                    |
++-------------------------------------------------------------------*/
+BENTLEYDTM_Public int bcdtmCleanUp_overrideRollBackDtmObject (int (*overrideP) (BC_DTM_OBJ *dtmP, long rollBackOption))
+    {
+    bcdtmCleanUp_rollBackOverrideP = overrideP;
+    return DTM_SUCCESS;
+    }
+/*-------------------------------------------------------------------+
+|                                                                    |
+|                                                                    |
+|                                                                    |
++-------------------------------------------------------------------*/
+BENTLEYDTM_EXPORT int bcdtmObject_rollBackDtmObject
+(
+ BC_DTM_OBJ *dtmP,                     //  ==> DTM To Be Rolled Back From A Tin State To A Data State
+ long rollBackOption                   //  ==> Rool Back Option < 1 = Features Only , 2 = Features Plus Triangulation >
+)
+/*
+**
+** This Function Rolls A DTM Back From A Tin State To A Data State
+** If The DTM Was Triangulated With The Roll Back Option Set Then It Rolls Back To
+** The Initial Feature State Otherwise It Converts Directly From A Tin State To A Data State
+**
+*/
+{
+ int ret=DTM_SUCCESS,dbg=DTM_TRACE_VALUE(0) ;
+ long n,node,point,firstPoint,nextPoint,dtmFeature,dtmFeature1,pnt1,pnt2,drapeFeatures=FALSE;
+ long flPtr,numFeaturePts,hullFeatureFound,numPointsMarked=0,*pmarkP,*pointMarkP=nullptr ;
+ char dtmFeatureTypeName[100] ;
+ DPoint3d  *p3dP,randomPoint,*featurePtsP=nullptr ;
+ BC_DTM_OBJ *tempDtmP=nullptr,*trianglesDtmP=nullptr ;
+ BC_DTM_FEATURE *dtmFeatureP,*dtmFeature1P;
+ DTMFeatureId dtmFeatureId=dtmP->nullFeatureId ;
+ DTMFeatureId  nullFeatureId=DTM_NULL_FEATURE_ID  ;
+ DPoint3d *pointP;
+ long numCleanUpFeatures = 0,numTinFeaturesRolledBack = 0,numTinFeatureErrorsRolledBack = 0;
+ long numNewFeaturesRolledBack = 0,numRandomPointsRolledBack = 0,totalCleanUpFeatures, markSize ;
+ unsigned char *markFlagP=nullptr ;
+
+
+ if (bcdtmCleanUp_rollBackOverrideP)
+    return bcdtmCleanUp_rollBackOverrideP (dtmP, rollBackOption);
+/*
+** Write Entry Message
+*/
+ if( dbg )
+   {
+    bcdtmWrite_message(0,0,0,"Rolling Back DTM To Initial Feature State") ;
+    bcdtmWrite_message(0,0,0,"dtmP            = %p",dtmP) ;
+    bcdtmWrite_message(0,0,0,"rollBackOption  = %8ld",rollBackOption) ;
+   }
+/*
+** Report Zero Length Tin Features
+*/
+ if( dbg == 2 )
+   {
+    long closeFlag ;
+    for( dtmFeature = 0 ; dtmFeature < dtmP->numFeatures ; ++dtmFeature )
+      {
+       dtmFeatureP = ftableAddrP(dtmP,dtmFeature) ;
+       if( dtmFeatureP->dtmFeatureState == DTMFeatureState::Tin )
+         {
+          bcdtmList_countNumberOfDtmFeaturePointsDtmObject(dtmP,dtmFeature,&numFeaturePts,&closeFlag) ;
+          if( numFeaturePts == 0 )
+            {
+             bcdtmWrite_message(0,0,0,"ERROR ** No Feature Points ** dtmFeature[%5ld] ** Type = %8ld Id = %10I64d ** NumFeaturePts = %8ld",dtmFeature,dtmFeatureP->dtmFeatureType,dtmFeatureP->dtmFeatureId,numFeaturePts) ;
+            }
+         }
+      }
+   }
+/*
+** Test For Valid Dtm Object
+*/
+ if( bcdtmObject_testForValidDtmObject(dtmP)) goto errexit ;
+/*
+** Test For Tin State
+*/
+ if( dtmP->dtmState == DTMState::Tin)
+   {
+/*
+**  Convert From Tin State To Data State
+*/
+    if( ! bcdtmObject_testApiCleanUpDtmObject(dtmP, DTMCleanupFlags::All) )
+      {
+       if( dbg ) bcdtmWrite_message(0,0,0,"Rolling Back To Data State") ;
+       if( bcdtmObject_changeStateDtmObject(dtmP,DTMState::Data)) goto errexit ;
+      }
+/*
+**  Roll Back To Initial Feature State
+*/
+    else
+     {
+       if( dbg ) bcdtmWrite_message(0,0,0,"Rolling Back To Initial Feature State") ;
+/*
+**     Create Temporary DTM Object For Restructuring Points Array
+*/
+       if( bcdtmObject_createDtmObject(&tempDtmP)) goto errexit ;
+       tempDtmP->iniPoints = dtmP->numPoints ;
+       tempDtmP->incPoints = dtmP->incPoints ;
+/*
+**     Mark Points Inserted Between Feature Points
+*/
+       if( dbg ) bcdtmWrite_message(0,0,0,"Marking Inserted Feature Points") ;
+       numPointsMarked = 0 ;
+       for( dtmFeature = 0 ; dtmFeature < dtmP->numFeatures ; ++dtmFeature )
+         {
+          dtmFeatureP = ftableAddrP(dtmP,dtmFeature) ;
+          if( dtmFeatureP->dtmFeatureState == DTMFeatureState::Tin )
+            {
+             if( dbg == 2 ) bcdtmWrite_message(0,0,0,"Scanning Tin Feature %8ld Type = %4ld",dtmFeature,dtmFeatureP->dtmFeatureType) ;
+             point = firstPoint = dtmFeatureP->dtmFeaturePts.firstPoint ;
+             do
+               {
+                if( dbg == 2 ) bcdtmWrite_message(0,0,0,"Point = %12.5lf %12.5lf %10.4lf",pointAddrP(dtmP,point)->x,pointAddrP(dtmP,point)->y,pointAddrP(dtmP,point)->z) ;
+                flPtr = nodeAddrP(dtmP,point)->fPtr ;
+                while( flPtr != dtmP->nullPtr )
+                  {
+                  if( flistAddrP(dtmP,flPtr)->dtmFeature == dtmFeature )
+                     {
+                      if( dbg == 2 ) bcdtmWrite_message(0,0,0,"*** Point Type = %2ld",flistAddrP(dtmP,flPtr)->pntType) ;
+                      if( flistAddrP(dtmP,flPtr)->pntType == 2 )  // None Feature Point
+                        {
+                         ++numPointsMarked ;
+                         nodeAddrP(dtmP,point)->sPtr = 1 ;
+                        }
+                     }
+                   flPtr = flistAddrP(dtmP,flPtr)->nextPtr ;
+                  }
+                if( bcdtmList_getNextPointForDtmFeatureDtmObject(dtmP,dtmFeature,point,&nextPoint)) goto errexit ;
+                point = nextPoint ;
+               } while( point != dtmP->nullPnt && point != firstPoint ) ;
+            }
+         }
+       if( dbg )bcdtmWrite_message(0,0,0,"Number Of Points Marked = %8ld",numPointsMarked) ;
+/*
+**     Release Clist Array As It Is Not Required
+*/
+       if( dtmP->cListPP != nullptr )
+         {
+          for( n = 0 ; n < dtmP->numClistPartitions ; ++n )
+            {
+             bcdtmMemory_freePartition(dtmP, DTMPartition::CList, n, dtmP->cListPP[n]) ;
+            }
+          free(dtmP->cListPP) ;
+          dtmP->cListPP = nullptr ;
+          dtmP->numClistPartitions = 0 ;
+          dtmP->numClist           = 0 ;
+          dtmP->memClist           = 0 ;
+          dtmP->cListPtr           = 0 ;
+          dtmP->cListDelPtr        = dtmP->nullPtr ;
+         }
+/*
+**     Check For And Remove Deleted Feature Points If No Features Present
+*/
+       if( dtmP->numFeatures == 0 )
+         {
+          if( dbg ) bcdtmWrite_message(0,0,0,"Removing Deleted Feature Points") ;
+          for( point = node = 0 ; node < dtmP->numPoints ; ++node )
+            {
+             if( !bcdtmFlag_testInsertPoint(dtmP,node) )
+               {
+                *(pointAddrP(dtmP,point)) = *(pointAddrP(dtmP,node)) ;
+                ++point ;
+               }
+            }
+          dtmP->numPoints = point ;
+         }
+/*
+**     No Features In DTM So Release Nodes Memory
+*/
+       if( dtmP->numFeatures == 0 )
+         {
+          if( dtmP->nodesPP != nullptr )
+            {
+             for( n = 0 ; n < dtmP->numNodePartitions ; ++n ) bcdtmMemory_freePartition(dtmP, DTMPartition::Node, n, dtmP->nodesPP[n]) ;
+             free(dtmP->nodesPP) ;
+             dtmP->nodesPP = nullptr ;
+             dtmP->numNodePartitions = 0 ;
+             dtmP->numNodes = 0 ;
+             dtmP->memNodes = 0 ;
+            }
+         }
+/*
+**     Features In Dtm Object
+*/
+       hullFeatureFound = 0 ;
+       if( dtmP->numFeatures > 0 )
+         {
+/*
+**        Write Out Dtm Features
+*/
+          if( dbg ) bcdtmWrite_message(0,0,0,"Number Of DTM Feature = %6ld",dtmP->numFeatures) ;
+          if( dbg == 2 )
+            {
+             for( dtmFeature = 0 ; dtmFeature < dtmP->numFeatures ; ++dtmFeature )
+               {
+                dtmFeatureP = ftableAddrP(dtmP,dtmFeature) ;
+                if( bcdtmData_getDtmFeatureTypeNameFromDtmFeatureType(dtmFeatureP->dtmFeatureType,dtmFeatureTypeName)) goto errexit ;
+                bcdtmWrite_message(0,0,0,"Dtm Feature[%6ld] ** Type = %20s ** userTag = %11I64d featureId = %11I64d ** state = %2ld",dtmFeature,dtmFeatureTypeName,dtmFeatureP->dtmUserTag,dtmFeatureP->dtmFeatureId,dtmFeatureP->dtmFeatureState) ;
+               }
+            }
+/*
+**        Mark All Tin Features That Are Also A Roll Back Feature
+*/
+          if( dbg ) bcdtmWrite_message(0,0,0,"Marking Rolled Back DTM Tin Features") ;
+          if( bcdtmObject_markTinFeaturesThatAreRollBackFeaturesDtmObject(dtmP)) goto errexit ;
+/*
+**        Copy Feature Points To Temporary Dtm Object Points Array
+*/
+          numCleanUpFeatures = 0 ;
+          numTinFeaturesRolledBack = 0 ;
+          numTinFeatureErrorsRolledBack = 0 ;
+          numNewFeaturesRolledBack = 0 ;
+          for( dtmFeature = 0 ; dtmFeature < dtmP->numFeatures ; ++dtmFeature )
+            {
+             if( dbg == 2 ) bcdtmWrite_message(0,0,0,"Rolling Back Feature = %8ld of %8ld",dtmFeature,dtmP->numFeatures) ;
+             dtmFeatureP = ftableAddrP(dtmP,dtmFeature) ;
+             if( dbg == 2 ) if( dtmFeatureP->dtmFeatureType == DTMFeatureType::Hull )bcdtmWrite_message(0,0,0,"Type = DTMFeatureType::Hull ** Feature State = %2ld",dtmFeatureP->dtmFeatureState) ;
+/*
+**           Existing Tin Feature - One Incorporated In The Triangulation
+*/
+             if( dtmFeatureP->dtmFeatureState == DTMFeatureState::Tin )
+               {
+                if( dbg == 2 ) bcdtmWrite_message(0,0,0,"**** Existing Tin Feature") ;
+                if( dtmFeatureP->dtmFeatureType == DTMFeatureType::Hull )  // For Roll Back Purpose Hulls Are Stored As Roll Back Features
+                  {
+                   dtmFeatureP->dtmFeatureState = DTMFeatureState::Deleted ;
+                  }
+                else
+                  {
+                   ++numTinFeaturesRolledBack ;
+                   if( bcdtmData_copyInitialDtmFeaturePointsToPointArrayDtmObject(dtmP,dtmFeature,&featurePtsP,&numFeaturePts)) goto errexit ;
+                   if( numFeaturePts == 0 || ( dtmFeatureP->dtmFeatureType == DTMFeatureType::Void && numFeaturePts < 4) )   // Initial Stuff Up With Drape Voids Not Being Rolled Back
+                     {
+                      if( dbg == 1 )
+                        {
+                         bcdtmWrite_message(0,0,0,"ERROR ** numFeaturePts = 0 ** dtmFeature[%5ld] ** Type = %8ld Id = %10I64d",dtmFeature,dtmFeatureP->dtmFeatureType,dtmFeatureP->dtmFeatureId) ;
+                         long listPtr,nextPnt,firstPnt ;
+                         firstPnt = dtmFeatureP->dtmFeaturePts.firstPoint ;
+                         nextPnt = firstPnt ;
+                         listPtr  = nodeAddrP(dtmP,nextPnt)->fPtr ;
+                         while ( listPtr != dtmP->nullPtr )
+                           {
+                            while ( listPtr != dtmP->nullPtr && flistAddrP(dtmP,listPtr)->dtmFeature != dtmFeature ) listPtr = flistAddrP(dtmP,listPtr)->nextPtr ;
+                            if( listPtr != dtmP->nullPtr )
+                              {
+                               pointP = pointAddrP(dtmP,nextPnt) ;
+                               if( flistAddrP(dtmP,listPtr)->pntType != 2 )
+                                 {
+                                  bcdtmWrite_message(0,0,0,"Actual   Feature Point = %12.5lf %12.5lf %10.4lf",pointP->x,pointP->y,pointP->z) ;
+                                 }
+                               else
+                                 {
+                                  bcdtmWrite_message(0,0,0,"Inserted Feature Point = %12.5lf %12.5lf %10.4lf",pointP->x,pointP->y,pointP->z) ;
+                                 }
+                              }
+                            nextPnt = flistAddrP(dtmP,listPtr)->nextPnt ;
+                            if( nextPnt == dtmP->nullPnt || nextPnt == firstPnt ) listPtr = dtmP->nullPtr ;
+                            else                                                  listPtr  = nodeAddrP(dtmP,nextPnt)->fPtr ;
+                           }
+                        }
+                      if( bcdtmList_copyDtmFeaturePointsToPointArrayDtmObject(dtmP,dtmFeature,&featurePtsP,&numFeaturePts)) goto errexit ;
+                     }
+                   if( dbg == 2 )
+                     {
+                      if( bcdtmData_getDtmFeatureTypeNameFromDtmFeatureType(dtmFeatureP->dtmFeatureType,dtmFeatureTypeName)) goto errexit ;
+                      bcdtmWrite_message(0,0,0,"Tin Dtm Feature ** dtmFeature = %6ld ** Type = %20s ** userTag = %11I64ld featureId = %10I64ld ** numFeaturePts = %6ld",dtmFeature,dtmFeatureTypeName,dtmFeatureP->dtmUserTag,dtmFeatureP->dtmFeatureId,numFeaturePts) ;
+                     }
+                   dtmFeatureP->dtmFeatureState          = DTMFeatureState::Data ;
+                   dtmFeatureP->dtmFeaturePts.firstPoint = tempDtmP->numPoints ;
+                   dtmFeatureP->numDtmFeaturePts         = numFeaturePts ;
+                   if( bcdtmObject_storeDtmFeatureInDtmObject(tempDtmP,DTMFeatureType::RandomSpots,dtmP->nullUserTag,1,&dtmFeatureId,featurePtsP,numFeaturePts)) goto errexit ;
+                   free(featurePtsP) ;
+                   featurePtsP = nullptr ;
+                  }
+               }
+/*
+**           New Dtm Feature - One Added After Triangulation
+*/
+             if( dtmFeatureP->dtmFeatureState == DTMFeatureState::PointsArray && dtmFeatureP->dtmFeatureType != DTMFeatureType::DrapeVoid && dtmFeatureP->dtmFeatureType != DTMFeatureType::DrapeHull )
+               {
+                if( bcdtmList_copyDtmFeaturePointsToPointArrayDtmObject(dtmP,dtmFeature,&featurePtsP,&numFeaturePts)) goto errexit ;
+                if( dbg )
+                  {
+                   if( bcdtmData_getDtmFeatureTypeNameFromDtmFeatureType(dtmFeatureP->dtmFeatureType,dtmFeatureTypeName)) goto errexit ;
+                   bcdtmWrite_message(0,0,0,"New Dtm Feature ** dtmFeature = %6ld ** Type = %20s ** userTag = %11I64ld featureId = %10I64ld ** numFeaturePts = %6ld",dtmFeature,dtmFeatureTypeName,dtmFeatureP->dtmUserTag,dtmFeatureP->dtmFeatureId,dtmFeatureP->numDtmFeaturePts) ;
+                  }
+/*
+**              Add New Feature
+*/
+                ++numNewFeaturesRolledBack ;
+                firstPoint = tempDtmP->numPoints ;
+                if( bcdtmObject_storeDtmFeatureInDtmObject(tempDtmP,DTMFeatureType::RandomSpots,dtmP->nullUserTag,1,&dtmFeatureId,bcdtmMemory_getPointerP3D(dtmP, dtmFeatureP->dtmFeaturePts.pointsPI),dtmFeatureP->numDtmFeaturePts)) goto errexit ;
+                bcdtmMemory_free(dtmP, dtmFeatureP->dtmFeaturePts.pointsPI) ;
+                dtmFeatureP->dtmFeaturePts.pointsPI = 0;
+                if( dtmFeatureP->dtmFeatureType == DTMFeatureType::RandomSpots )
+                  {
+                   dtmFeatureP->dtmFeatureState          = DTMFeatureState::Deleted ;
+                   dtmFeatureP->numDtmFeaturePts         = 0 ;
+                  }
+                else
+                  {
+                   dtmFeatureP->dtmFeatureState          = DTMFeatureState::Data ;
+                   dtmFeatureP->dtmFeaturePts.firstPoint = firstPoint ;
+                  }
+               }
+/*
+**           Roll Back Dtm Feature  -  Feature Added During Triangulation To Enable CleanUp
+*/
+             if( dtmFeatureP->dtmFeatureState == DTMFeatureState::Rollback )
+               {
+                if( dbg == 2 ) bcdtmWrite_message(0,0,0,"**** Roll Back Feature") ;
+                ++numCleanUpFeatures ;
+                if( bcdtmList_copyDtmFeaturePointsToPointArrayDtmObject(dtmP,dtmFeature,&featurePtsP,&numFeaturePts)) goto errexit ;
+                firstPoint = tempDtmP->numPoints ;
+                if( bcdtmObject_storeDtmFeatureInDtmObject(tempDtmP,DTMFeatureType::RandomSpots,dtmP->nullUserTag,1,&dtmFeatureId,bcdtmMemory_getPointerP3D(dtmP, dtmFeatureP->dtmFeaturePts.pointsPI),dtmFeatureP->numDtmFeaturePts)) goto errexit ;
+//              Mark Random Points In Tin That Are Part Of Error Feature
+                for( p3dP = featurePtsP ; p3dP < featurePtsP + numFeaturePts ; ++p3dP )
+                  {
+                   bcdtmFind_closestPointDtmObject(dtmP,p3dP->x,p3dP->y,&point) ;
+                   nodeAddrP(dtmP,point)->sPtr = 1 ;
+                  }
+                bcdtmMemory_free(dtmP, dtmFeatureP->dtmFeaturePts.pointsPI) ;
+                dtmFeatureP->dtmFeaturePts.pointsPI = 0;
+                if( dtmFeatureP->dtmFeatureType == DTMFeatureType::GroupSpots && dtmFeatureP->dtmUserTag == -dtmP->nullUserTag )
+                  {
+                   dtmFeatureP->dtmFeatureState          = DTMFeatureState::Deleted ;
+                   dtmFeatureP->numDtmFeaturePts         = 0 ;
+                  }
+                else
+                  {
+                   dtmFeatureP->dtmFeatureState          = DTMFeatureState::Data ;
+                   dtmFeatureP->dtmFeaturePts.firstPoint = firstPoint ;
+                  }
+               }
+/*
+**           Tin Error Dtm Feature
+*/
+             if( dtmFeatureP->dtmFeatureState == DTMFeatureState::TinError )
+               {
+                if( dbg == 2 ) bcdtmWrite_message(0,0,0,"**** Tin Error Feature") ;
+                ++numTinFeatureErrorsRolledBack ;
+                if( bcdtmList_copyDtmFeaturePointsToPointArrayDtmObject(dtmP,dtmFeature,&featurePtsP,&numFeaturePts)) goto errexit ;
+
+//              Mark Random Points In Tin That Are Part Of Error Feature
+
+                for( p3dP = featurePtsP ; p3dP < featurePtsP + numFeaturePts ; ++p3dP )
+                  {
+                   bcdtmFind_closestPointDtmObject(dtmP,p3dP->x,p3dP->y,&point) ;
+                   nodeAddrP(dtmP,point)->sPtr = 1 ;
+                  }
+
+//              Copy To Points To Temporary DTM
+
+                firstPoint = tempDtmP->numPoints ;
+                if( bcdtmObject_storeDtmFeatureInDtmObject(tempDtmP,DTMFeatureType::RandomSpots,dtmP->nullUserTag,1,&dtmFeatureId,bcdtmMemory_getPointerP3D(dtmP, dtmFeatureP->dtmFeaturePts.pointsPI),dtmFeatureP->numDtmFeaturePts)) goto errexit ;
+                bcdtmMemory_free(dtmP, dtmFeatureP->dtmFeaturePts.pointsPI) ;
+                dtmFeatureP->dtmFeatureState          = DTMFeatureState::Data ;
+                dtmFeatureP->dtmFeaturePts.firstPoint = firstPoint ;
+               }
+            }
+/*
+**        Copy Random Points ( None Feature Points )
+*/
+          if( dbg ) bcdtmWrite_message(0,0,0,"Copying Random Points To New Point Array") ;
+          numRandomPointsRolledBack = 0 ;
+          for( node = 0 ; node < dtmP->numPoints ; ++node )
+            {
+             if( ! bcdtmFlag_testDeletePointBitPCWD(&nodeAddrP(dtmP,node)->PCWD))
+               {
+                if( ! bcdtmFlag_testInsertPoint(dtmP,node) )
+                  {
+                   if( nodeAddrP(dtmP,node)->hPtr == dtmP->nullPnt || ( nodeAddrP(dtmP,node)->hPtr != dtmP->nullPnt ))
+                     {
+                      if( nodeAddrP(dtmP,node)->fPtr == dtmP->nullPtr )
+                        {
+                         if( nodeAddrP(dtmP,node)->sPtr != 1 )
+                           {
+                            ++numRandomPointsRolledBack ;
+                            pointP = pointAddrP(dtmP,node) ;
+                            randomPoint.x = pointP->x ;
+                            randomPoint.y = pointP->y ;
+                            randomPoint.z = pointP->z ;
+                            if( dbg == 2 ) bcdtmWrite_message(0,0,0,"Copying Random Point %12.5lf %12.5lf %10.4lf",randomPoint.x,randomPoint.y,randomPoint.z);
+                            if( bcdtmObject_storeDtmFeatureInDtmObject(tempDtmP,DTMFeatureType::RandomSpots,dtmP->nullUserTag,1,&dtmP->nullFeatureId,&randomPoint,1)) goto errexit ;
+                           }
+                        }
+                     }
+                  }
+               }
+            }
+/*
+**        Free points Array - Copy Temp Points To DTM
+*/
+          if( dtmP->pointsPP != nullptr )
+            {
+//             bcdtmObject_moveOrCopyPointsArray(dtmP,tempDtmP) ;
+             dtmP->numPoints = 0 ;
+             dtmP->dtmState  = DTMState::Data ;
+             for( point = 0 ; point < tempDtmP->numPoints ; ++point )
+               {
+                if( bcdtmObject_storeDtmFeatureInDtmObject(dtmP,DTMFeatureType::RandomSpots,DTM_NULL_USER_TAG,1,&nullFeatureId,(DPoint3d *)pointAddrP(tempDtmP,point),1)) goto errexit ;
+               }
+             dtmP->numSortedPoints = 0 ;
+            }
+/*
+**        Free Nodes Array
+*/
+          if( dtmP->nodesPP != nullptr )
+            {
+             for( n = 0 ; n < dtmP->numNodePartitions ; ++n )  bcdtmMemory_freePartition(dtmP, DTMPartition::Node, n, dtmP->nodesPP[n]) ;
+             free(dtmP->nodesPP) ;
+             dtmP->nodesPP = nullptr ;
+             dtmP->numNodePartitions = 0 ;
+             dtmP->numNodes = 0 ;
+             dtmP->memNodes = 0 ;
+            }
+/*
+**        Free Flist Array
+*/
+          if( dtmP->fListPP != nullptr )
+            {
+             for( n = 0 ; n < dtmP->numFlistPartitions ; ++n ) bcdtmMemory_freePartition(dtmP, DTMPartition::FList, n, dtmP->fListPP[n]) ;
+             free(dtmP->fListPP) ;
+             dtmP->fListPP            = nullptr ;
+             dtmP->numFlistPartitions = 0 ;
+             dtmP->numFlist           = 0 ;
+             dtmP->memFlist           = 0 ;
+             dtmP->fListDelPtr        = dtmP->nullPtr ;
+            }
+         }
+/*
+**    Write Out All DTM Features
+*/
+       if( dbg == 2 )
+         {
+          int featureCount = 0 ;
+          int hullCount = 0 ;
+          for( dtmFeature1 = 0 ; dtmFeature1 < dtmP->numFeatures ; ++dtmFeature1 )
+            {
+             dtmFeature1P = ftableAddrP(dtmP,dtmFeature1) ;
+             if( dtmFeature1P->dtmFeatureState == DTMFeatureState::Data ) ++featureCount ;
+             if( dtmFeature1P->dtmFeatureState == DTMFeatureState::Data && dtmFeature1P->dtmFeatureType == DTMFeatureType::Hull) ++hullCount ;
+            }
+          bcdtmWrite_message(0,0,0,"featureCount = %8ld",featureCount) ;
+          bcdtmWrite_message(0,0,0,"hullCount    = %8ld",hullCount) ;
+         }
+/*
+**     Remove All None DTMFeatureState::Data Features
+*/
+       for( dtmFeature = dtmFeature1 = 0 ; dtmFeature1 < dtmP->numFeatures ; ++dtmFeature1 )
+         {
+          dtmFeature1P = ftableAddrP(dtmP,dtmFeature1) ;
+          if( dtmFeature1P->dtmFeatureState == DTMFeatureState::Data || ( dtmFeature1P->dtmFeatureState == DTMFeatureState::PointsArray && ( dtmFeature1P->dtmFeatureType == DTMFeatureType::DrapeVoid || dtmFeature1P->dtmFeatureType == DTMFeatureType::DrapeHull ) ) )
+            {
+             if( dtmFeature != dtmFeature1 )
+               {
+                dtmFeatureP = ftableAddrP(dtmP,dtmFeature) ;
+                *dtmFeatureP = *dtmFeature1P ;
+               }
+             ++dtmFeature ;
+            }
+         }
+
+       dtmP->numFeatures = dtmFeature  ;
+/*
+**     Reset DTM Header Variables
+*/
+       dtmP->dtmState           = DTMState::Data ;
+       dtmP->hullPoint          = dtmP->nullPnt ;
+       dtmP->nextHullPoint      = dtmP->nullPnt ;
+       dtmP->numLines           = 0 ;
+       dtmP->numTriangles       = 0 ;
+       dtmP->numSortedPoints    = 0 ;
+       bcdtmMath_setBoundingCubeDtmObject(dtmP) ;
+       if( bcdtmObject_resizeMemoryDtmObject(dtmP)) goto errexit ;
+      }
+/*
+**  Report Roll Back Stats
+*/
+    if( dbg == 2  )
+      {
+       totalCleanUpFeatures = numCleanUpFeatures + numTinFeaturesRolledBack + numTinFeatureErrorsRolledBack + numNewFeaturesRolledBack  ;
+       bcdtmWrite_message(0,0,0,"numDtmFeatures                = %8ld",dtmP->numFeatures) ;
+       bcdtmWrite_message(0,0,0,"totalCleanUpFeatures         = %8ld",totalCleanUpFeatures) ;
+       bcdtmWrite_message(0,0,0,"numCleanUpFeatures           = %8ld",numCleanUpFeatures) ;
+       bcdtmWrite_message(0,0,0,"numTinFeaturesRolledBack      = %8ld",numTinFeaturesRolledBack) ;
+       bcdtmWrite_message(0,0,0,"numTinFeatureErrorsRolledBack = %8ld",numTinFeatureErrorsRolledBack) ;
+       bcdtmWrite_message(0,0,0,"numNewFeaturesRolledBack      = %8ld",numNewFeaturesRolledBack) ;
+       bcdtmWrite_message(0,0,0,"numRandomPointsRolledBack     = %8ld",numRandomPointsRolledBack) ;
+       if( dtmP->numFeatures != totalCleanUpFeatures )
+         {
+          bcdtmWrite_message(1,0,0,"DTM Roll Back Invalid") ;
+          goto errexit ;
+         }
+      }
+   }
+ else if( (dtmP->dtmState == DTMState::PointsSorted || dtmP->dtmState == DTMState::DuplicatesRemoved || dtmP->dtmState == DTMState::TinError) )
+     {
+
+
+
+    if( dbg && dtmP->dtmState == DTMState::PointsSorted) bcdtmWrite_message(0,0,0,"Changing Dtm State From DTMState::PointsSorted to DTMState::Data" ) ;
+    if( dbg && dtmP->dtmState == DTMState::DuplicatesRemoved) bcdtmWrite_message(0,0,0,"Changing Dtm State From DTMState::DuplicatesRemoved to DTMState::Data" ) ;
+
+    // Probably need to scan to see if they are any DTMFeatureState::Tin FEATURES in the DTM.
+/*
+**  If There Are No features Just Reset State To DTMState::Data
+*/
+    if( dtmP->numFeatures == 0 ) dtmP->dtmState = DTMState::Data ;
+/*
+**  Else Place Feature Points In First Point Order
+*/
+    else
+      {
+/*
+**     Allocate An Array For Marking Random Points
+*/
+       markSize = dtmP->numPoints / 8 + 1 ;
+       markFlagP = (unsigned char *) malloc( markSize * sizeof(char));
+       if( markFlagP == nullptr )
+         {
+          bcdtmWrite_message(1,0,0,"Memory Allocation Failure") ;
+          goto errexit ;
+         }
+       for( n = 0 ; n < markSize ; ++n ) *(markFlagP+n) = (char) 0 ;
+
+/*
+**     Copy Feature Points To Temporary Dtm Object Points Array
+*/
+       for( dtmFeature = 0 ; dtmFeature < dtmP->numFeatures ; ++dtmFeature )
+         {
+          dtmFeatureP = ftableAddrP(dtmP,dtmFeature) ;
+
+          if(dtmFeatureP->dtmFeatureState != DTMFeatureState::Deleted && dtmFeatureP->dtmFeatureState != DTMFeatureState::TinError && dtmFeatureP->dtmFeatureState != DTMFeatureState::Rollback)
+              {
+/*
+**        Mark Feature Points Copied
+*/
+              if (dtmFeatureP->dtmFeatureState == DTMFeatureState::OffsetsArray)
+                  {
+                  long* offsetP = bcdtmMemory_getPointerOffset(dtmP,dtmFeatureP->dtmFeaturePts.offsetPI);
+                  for( n = 0 ; n < dtmFeatureP->numDtmFeaturePts ; ++n )
+                    {
+                     bcdtmFlag_setFlag(markFlagP,offsetP[n]) ;
+                    }
+                  }
+              else if( dtmFeatureP->dtmFeatureState == DTMFeatureState::Tin )
+                {
+                 if( dbg == 2 ) bcdtmWrite_message(0,0,0,"Scanning Tin Feature %8ld Type = %4ld",dtmFeature,dtmFeatureP->dtmFeatureType) ;
+                 point = firstPoint = dtmFeatureP->dtmFeaturePts.firstPoint ;
+                 do
+                   {
+                    if( dbg == 2 ) bcdtmWrite_message(0,0,0,"Point = %12.5lf %12.5lf %10.4lf",pointAddrP(dtmP,point)->x,pointAddrP(dtmP,point)->y,pointAddrP(dtmP,point)->z) ;
+                    flPtr = nodeAddrP(dtmP,point)->fPtr ;
+                    while( flPtr != dtmP->nullPtr )
+                      {
+                      if( flistAddrP(dtmP,flPtr)->dtmFeature == dtmFeature )
+                         {
+                          if( dbg == 2 ) bcdtmWrite_message(0,0,0,"*** Point Type = %2ld",flistAddrP(dtmP,flPtr)->pntType) ;
+//                          if( flistAddrP(dtmP,flPtr)->pntType == 2 )  // None Feature Point
+                            bcdtmFlag_setFlag(markFlagP,point) ;
+                         }
+                       flPtr = flistAddrP(dtmP,flPtr)->nextPtr ;
+                      }
+                    if( bcdtmList_getNextPointForDtmFeatureDtmObject(dtmP,dtmFeature,point,&nextPoint)) goto errexit ;
+                    point = nextPoint ;
+                   } while( point != dtmP->nullPnt && point != firstPoint ) ;
+                  }
+              }
+         }
+        /*
+        **        Mark All Tin Features That Are Also A Roll Back Feature
+        */
+       if (dtmP->extended && dtmP->extended->rollBackInfoP)
+            {
+            if( dbg ) bcdtmWrite_message(0,0,0,"Marking Rolled Back DTM Tin Features") ;
+            if( bcdtmObject_markTinFeaturesThatAreRollBackFeaturesPreMergeDtmObject(dtmP, dtmP->extended->rollBackInfoP->rollBackDtmP)) goto errexit ;
+            }
+
+/*
+**     Create Temporary DTM Object For Restructuring Points Array
+*/
+       if( bcdtmObject_createDtmObject(&tempDtmP)) goto errexit ;
+       tempDtmP->iniPoints = dtmP->numPoints ;
+       tempDtmP->incPoints = dtmP->incPoints ;
+/*
+**     Copy Feature Points To Temporary Dtm Object Points Array
+*/
+       for( dtmFeature = 0 ; dtmFeature < dtmP->numFeatures ; ++dtmFeature )
+         {
+          dtmFeatureP = ftableAddrP(dtmP,dtmFeature) ;
+
+          if(dtmFeatureP->dtmFeatureState != DTMFeatureState::Deleted && dtmFeatureP->dtmFeatureState != DTMFeatureState::Rollback && dtmFeatureP->dtmFeatureState != DTMFeatureState::TinError)
+              {
+              if( dtmFeatureP->dtmFeatureState != DTMFeatureState::OffsetsArray && dtmFeatureP->dtmFeatureState != DTMFeatureState::Tin)
+                   continue;
+
+/*
+**        Store Feature Points In Temporary DTM Object
+*/
+              if( bcdtmData_copyInitialDtmFeaturePointsToPointArrayDtmObject(dtmP,dtmFeature,&featurePtsP,&numFeaturePts)) goto errexit ;
+              if( dbg )
+                {
+                 if( bcdtmData_getDtmFeatureTypeNameFromDtmFeatureType(dtmFeatureP->dtmFeatureType,dtmFeatureTypeName)) goto errexit ;
+                 bcdtmWrite_message(0,0,0,"Dtm Feature ** dtmFeature = %6ld ** Type = %20s ** userTag = %11I64d featureId = %11I64d ** numFeaturePts = %6ld",dtmFeature,dtmFeatureTypeName,dtmFeatureP->dtmUserTag,dtmFeatureP->dtmFeatureId,numFeaturePts) ;
+                }
+              dtmFeatureP->dtmFeatureState          = DTMFeatureState::Data ;
+              dtmFeatureP->dtmFeaturePts.firstPoint = tempDtmP->numPoints ;
+              dtmFeatureP->numDtmFeaturePts         = numFeaturePts ;
+              if( bcdtmObject_storeDtmFeatureInDtmObject(tempDtmP,DTMFeatureType::RandomSpots,dtmP->nullUserTag,1,&dtmFeatureId,featurePtsP,numFeaturePts)) goto errexit ;
+              free(featurePtsP) ;
+              featurePtsP = nullptr ;
+              }
+         }
+/*
+**     Copy Random Points
+*/
+       for( n = 0 ; n < dtmP->numPoints ; ++n )
+         {
+          if( ! bcdtmFlag_testFlag(markFlagP,n ))
+            {
+             pointP = pointAddrP(dtmP,n) ;
+             randomPoint.x = pointP->x ;
+             randomPoint.y = pointP->y ;
+             randomPoint.z = pointP->z ;
+             if( bcdtmObject_storeDtmFeatureInDtmObject(tempDtmP,DTMFeatureType::RandomSpots,dtmP->nullUserTag,1,&dtmFeatureId,&randomPoint,1)) goto errexit ;
+            }
+         }
+    if (dtmP->dtmState == DTMState::TinError)
+        {
+        if( dtmP->cListPP != nullptr )
+          {
+           for( n = 0 ; n < dtmP->numClistPartitions ; ++n ) bcdtmMemory_freePartition(dtmP, DTMPartition::CList, n, dtmP->cListPP[n]) ;
+           free(dtmP->cListPP) ;
+           dtmP->cListPP = nullptr ;
+           dtmP->numClistPartitions = 0 ;
+           dtmP->numClist           = 0 ;
+           dtmP->memClist           = 0 ;
+           dtmP->cListPtr           = 0 ;
+           dtmP->cListDelPtr        = dtmP->nullPtr ;
+          }
+/*
+**     Free Nodes Array
+*/
+       if( dtmP->nodesPP != nullptr )
+         {
+          for( n = 0 ; n < dtmP->numNodePartitions ; ++n )  bcdtmMemory_freePartition(dtmP, DTMPartition::Node, n, dtmP->nodesPP[n]) ;
+          free(dtmP->nodesPP) ;
+          dtmP->nodesPP = nullptr ;
+          dtmP->numNodePartitions = 0 ;
+          dtmP->numNodes = 0 ;
+          dtmP->memNodes = 0 ;
+         }
+/*
+**     Free Flist Array
+*/
+       if( dtmP->fListPP != nullptr )
+         {
+          for( n = 0 ; n < dtmP->numFlistPartitions ; ++n ) bcdtmMemory_freePartition(dtmP, DTMPartition::FList, n, dtmP->fListPP[n]) ;
+          free(dtmP->fListPP) ;
+          dtmP->fListPP            = nullptr ;
+          dtmP->numFlistPartitions = 0 ;
+          dtmP->numFlist           = 0 ;
+          dtmP->memFlist           = 0 ;
+          dtmP->fListDelPtr        = dtmP->nullPtr ;
+         }
+/*
+**  Reset DTM Header Variables
+*/
+        dtmP->hullPoint          = dtmP->nullPnt ;
+        dtmP->nextHullPoint      = dtmP->nullPnt ;
+        dtmP->numLines           = 0 ;
+        dtmP->numTriangles       = 0 ;
+        }
+
+/*
+**     Free DTM Points Array
+*/
+    if (dtmP->extended && dtmP->extended->rollBackInfoP)
+        {
+        // Need to sort out the random points which are stored as
+        if( dbg ) bcdtmWrite_message(0,0,0,"Merge back the features") ;
+
+       for( dtmFeature = 0 ; dtmFeature < dtmP->numFeatures ; ++dtmFeature )
+         {
+          dtmFeatureP = ftableAddrP(dtmP,dtmFeature) ;
+/*
+**           Roll Back Dtm Feature  -  Feature Added During Triangulation To Enable CleanUp
+*/
+              if( dtmFeatureP->dtmFeatureType == DTMFeatureType::GroupSpots && dtmFeatureP->dtmUserTag == -dtmP->nullUserTag )
+               {
+                if( dbg == 2 ) bcdtmWrite_message(0,0,0,"**** Roll Back Feature") ;
+                if( bcdtmObject_storeDtmFeatureInDtmObject(tempDtmP,DTMFeatureType::RandomSpots,dtmP->nullUserTag,1,&dtmFeatureId,bcdtmMemory_getPointerP3D(dtmP, dtmFeatureP->dtmFeaturePts.pointsPI),dtmFeatureP->numDtmFeaturePts)) goto errexit ;
+                dtmFeatureP->dtmFeatureState          = DTMFeatureState::Deleted ;
+                dtmFeatureP->numDtmFeaturePts         = 0 ;
+               }
+           }
+        }
+//     bcdtmObject_moveOrCopyPointsArray(dtmP, tempDtmP);
+       dtmP->numPoints = 0 ;
+       dtmP->dtmState  = DTMState::Data ;
+       for( point = 0 ; point < tempDtmP->numPoints ; ++point )
+         {
+          if( bcdtmObject_storeDtmFeatureInDtmObject(dtmP,DTMFeatureType::RandomSpots,DTM_NULL_USER_TAG,1,&nullFeatureId,(DPoint3d *)pointAddrP(tempDtmP,point),1)) goto errexit ;
+         }
+      dtmP->numSortedPoints = 0 ;
+/*
+**     Reset DTM Header Values
+*/
+       dtmP->dtmState           = DTMState::Data ;
+//       dtmP->pointsPP            = tempDtmP->pointsPP ;
+//       dtmP->numPoints          = tempDtmP->numPoints ;
+//       dtmP->memPoints          = tempDtmP->memPoints ;
+//       dtmP->numPointPartitions = tempDtmP->numPointPartitions ;
+//       dtmP->pointPartitionSize = tempDtmP->pointPartitionSize ;
+       dtmP->numSortedPoints    = 0 ;
+//       tempDtmP->pointsPP       = nullptr ;
+
+      }
+
+    if (dtmP->extended && dtmP->extended->rollBackInfoP)
+        {
+        // Need to sort out the random points which are stored as
+        if( dbg ) bcdtmWrite_message(0,0,0,"Merge back the features") ;
+
+        if (bcdtmClean_appendRollbackDtmObject(dtmP, dtmP->extended->rollBackInfoP->rollBackDtmP)) goto errexit ;
+
+        }
+
+     }
+
+/*
+** Check For Drape Features
+*/
+ if( dbg ) bcdtmWrite_message(0,0,0,"Checking For Drape Features") ;
+ drapeFeatures = FALSE ;
+ for( dtmFeature = 0 ; dtmFeature < dtmP->numFeatures && drapeFeatures == FALSE ; ++dtmFeature )
+   {
+    dtmFeatureP = ftableAddrP(dtmP,dtmFeature) ;
+    if( ( dtmFeatureP->dtmFeatureType == DTMFeatureType::DrapeVoid && dtmFeatureP->dtmFeatureState != DTMFeatureState::PointsArray )||
+        ( dtmFeatureP->dtmFeatureType == DTMFeatureType::DrapeHull && dtmFeatureP->dtmFeatureState != DTMFeatureState::PointsArray )   )
+      {
+       drapeFeatures = TRUE ;
+      }
+   }
+/*
+**  Change State Of Drape Features To Points Array
+*/
+ if( drapeFeatures )
+   {
+    if( dbg ) bcdtmWrite_message(0,0,0,"Changing State Of Drape Features To Points Array") ;
+    pointMarkP = ( long *) malloc(dtmP->numPoints*sizeof(long)) ;
+    if( pointMarkP == nullptr )
+      {
+       bcdtmWrite_message(1,0,0,"Memory Allocation Failure") ;
+       goto errexit ;
+      }
+    for( pmarkP = pointMarkP ; pmarkP < pointMarkP + dtmP->numPoints ; ++pmarkP ) *pmarkP = 0 ;
+
+//  Mark Drape Features
+
+    for( dtmFeature = 0 ; dtmFeature < dtmP->numFeatures ; ++dtmFeature )
+      {
+       dtmFeatureP = ftableAddrP(dtmP,dtmFeature) ;
+       if (dtmFeatureP->dtmFeatureState == DTMFeatureState::Deleted)
+           continue;
+       if( ( dtmFeatureP->dtmFeatureType == DTMFeatureType::DrapeVoid && dtmFeatureP->dtmFeatureState != DTMFeatureState::PointsArray )||
+           ( dtmFeatureP->dtmFeatureType == DTMFeatureType::DrapeHull && dtmFeatureP->dtmFeatureState != DTMFeatureState::PointsArray )   )
+         {
+          firstPoint = dtmFeatureP->dtmFeaturePts.firstPoint ;
+          if( dbg == 2 ) bcdtmWrite_message(0,0,0,"dtmFeature[%5ld] ** dtmFeatureP->dtmFeatureType = %4ld ** firstPoint = %8ld",dtmFeature,dtmFeatureP->dtmFeatureType,firstPoint) ;
+          if( bcdtmList_copyDtmFeaturePointsToPointArrayDtmObject(dtmP,dtmFeature,&featurePtsP,&numFeaturePts)) goto errexit ;
+          dtmFeatureP->dtmFeaturePts.pointsPI =  bcdtmMemory_allocate(dtmP, numFeaturePts * sizeof(DPoint3d)) ;
+          if( dtmFeatureP->dtmFeaturePts.pointsPI == 0 )
+            {
+             bcdtmWrite_message(1,0,0,"Memory Allocation Failure") ;
+             goto errexit ;
+            }
+          else
+            {
+             memcpy(bcdtmMemory_getPointerP3D(dtmP, dtmFeatureP->dtmFeaturePts.pointsPI),featurePtsP,numFeaturePts*sizeof(DPoint3d)) ;
+            }
+          dtmFeatureP->dtmFeatureState = DTMFeatureState::PointsArray ;
+          for( pmarkP = pointMarkP + firstPoint ; pmarkP < pointMarkP + firstPoint + dtmFeatureP->numDtmFeaturePts ; ++pmarkP ) *pmarkP = 1 ;
+          if( featurePtsP != nullptr ) { free(featurePtsP) ; featurePtsP = nullptr ; }
+         }
+      }
+
+//   Remove Marked Points
+
+     if( dbg ) bcdtmWrite_message(0,0,0,"Removing Marked Points") ;
+     for( pnt1 = pnt2 = 0 ; pnt2 < dtmP->numPoints ; ++pnt2 )
+       {
+        if( ! *(pointMarkP+pnt2) )
+          {
+           if( pnt1 != pnt2 ) *pointAddrP(dtmP,pnt1) = *pointAddrP(dtmP,pnt2) ;
+           ++pnt1 ;
+          }
+       }
+     pnt2 = dtmP->numPoints ;
+     dtmP->numPoints = pnt1 ;
+
+//   Determine Offsets For None Drape Features
+
+     for( pmarkP = pointMarkP + 1 ; pmarkP < pointMarkP + pnt2 ; ++pmarkP ) *pmarkP = *pmarkP + *(pmarkP-1) ;
+
+//   Reset First Point For None Drape Features
+
+     for( dtmFeature = 0 ; dtmFeature < dtmP->numFeatures ; ++dtmFeature )
+       {
+        dtmFeatureP = ftableAddrP(dtmP,dtmFeature) ;
+        if( dtmFeatureP->dtmFeatureType != DTMFeatureType::DrapeVoid && dtmFeatureP->dtmFeatureType != DTMFeatureType::DrapeHull )
+          {
+           firstPoint = dtmFeatureP->dtmFeaturePts.firstPoint ;
+           dtmFeatureP->dtmFeaturePts.firstPoint = firstPoint - *(pointMarkP+firstPoint) ;
+          }
+       }
+     if( pointMarkP != nullptr )  { free(pointMarkP)  ; pointMarkP  = nullptr ; }
+    }
+/*
+** Append Roll Back Triangles
+*/
+ if( trianglesDtmP )
+   {
+    if( bcdtmObject_appendDtmObject(dtmP,trianglesDtmP)) goto errexit ;
+   }
+/*
+** Set Bounding Cube
+*/
+ bcdtmMath_setBoundingCubeDtmObject(dtmP) ;
+ if( dbg ) bcdtmWrite_message(0,0,0,"dtmP->xRange = %12.4lf dtmP->yRange = %12.4lf dtmP->zRange = %12.4lf",dtmP->xRange,dtmP->yRange,dtmP->zRange) ;
+/*
+** Check For Multiple Hull Features
+*/
+ for( dtmFeature = 0 ; dtmFeature < dtmP->numFeatures ; ++dtmFeature )
+   {
+    dtmFeatureP = ftableAddrP(dtmP,dtmFeature) ;
+    if( dbg == 2 ) if( dtmFeatureP->dtmFeatureType == DTMFeatureType::Hull ) bcdtmWrite_message(0,0,0,"**** Type = DTMFeatureType::Hull ** Feature State = %2ld",dtmFeatureP->dtmFeatureState) ;
+   }
+/*
+** Log Features
+*/
+ if( dbg == 2 )
+   {
+    for( dtmFeature = 0 ; dtmFeature < dtmP->numFeatures ; ++dtmFeature )
+      {
+       dtmFeatureP = ftableAddrP(dtmP,dtmFeature) ;
+       bcdtmWrite_message(0,0,0,"dtmFeature[%5ld] ** State = %4ld Type = %4ld FirstPoint = %8ld NumPoints = %8ld",dtmFeature,dtmFeatureP->dtmFeatureState,dtmFeatureP->dtmFeatureType,dtmFeatureP->dtmFeaturePts.firstPoint,dtmFeatureP->numDtmFeaturePts) ;
+      }
+   }
+
+/*
+** Log Roll Back Stats
+*/
+ if( dbg )
+   {
+    bcdtmWrite_message(0,0,0,"DTM After Roll Back To Initial Feature State") ;
+    bcdtmObject_reportStatisticsDtmObject(dtmP) ;
+   }
+/*
+** Clean Up
+*/
+ cleanup :
+ if( markFlagP   != nullptr ) free(markFlagP) ;
+ if( tempDtmP      != nullptr ) bcdtmObject_destroyDtmObject(&tempDtmP) ;
+ if( trianglesDtmP != nullptr ) bcdtmObject_destroyDtmObject(&trianglesDtmP) ;
+ if( featurePtsP   != nullptr ) { free(featurePtsP) ; featurePtsP = nullptr ; }
+ if( pointMarkP    != nullptr ) { free(pointMarkP)  ; pointMarkP  = nullptr ; }
+/*
+** Job Completed
+*/
+ if( dbg && ret == DTM_SUCCESS ) bcdtmWrite_message(0,0,0,"Rolling Back DTM To Initial Feature State Completed") ;
+ if( dbg && ret != DTM_SUCCESS ) bcdtmWrite_message(0,0,0,"Rolling Back DTM To Initial Feature State Error") ;
+ return(ret) ;
+/*
+** Error Exit
+*/
+ errexit :
+ if( ret == DTM_SUCCESS ) ret = DTM_ERROR ;
+ goto cleanup ;
+}
+/*-------------------------------------------------------------------+
+|                                                                    |
+|                                                                    |
+|                                                                    |
++-------------------------------------------------------------------*/
+BENTLEYDTM_EXPORT int bcdtmObject_setTriangulationParametersDtmObject
+(
+ BC_DTM_OBJ *dtmP,
+ double ppTol,                // Point To Point Tolerance. Must Be Greater Than Or Equal To Zero
+ double plTol,                // Point To Line Tolerance. Must Be Greater Than Or Equal To Zero
+ long edgeOption,             // Three values 1 - Do Not Remove Any Tin Hull Triangles
+                              //              2 - Remove Sliver Triangles On Tin Hull
+                              //              3 - Remove Triangles On Tin Hull Whose Length > maxSide
+ double maxSide               // MaxSide Value For Edge Option 3
+)
+/*
+** Default Values For Triangulation Parameters When The DTM Object Is Created
+**
+**  ppTol = 0.0001
+**  edgeOption = 2
+**  maxSide = 1000.0
+**
+*/
+{
+ int ret=DTM_SUCCESS ;
+/*
+** Test For Valid Dtm Object
+*/
+ if( bcdtmObject_testForValidDtmObject(dtmP)) goto errexit ;
+/*
+** Validate Triangulation Parameters
+*/
+ if( ppTol < 0.0 ) ppTol = 0.0001 ;
+ if( plTol < 0.0 ) plTol = 0.0001 ;
+ if( edgeOption < 1 || edgeOption > 3 ) edgeOption = 2 ;
+ if( edgeOption == 3 && maxSide <= 0.0 ) { maxSide = 1000.0 ; edgeOption = 2 ; }
+/*
+** Set Triangulation Parameters
+*/
+ if (dtmP->ppTol != ppTol || dtmP->plTol != plTol || dtmP->edgeOption != edgeOption || dtmP->maxSide != maxSide)
+     {
+    /*
+    ** If DTM In Triangulated State Change It To Untriangulated State
+    */
+     if( dtmP->dtmState == DTMState::Tin )
+       {
+       if (bcdtmObject_changeStateDtmObject(dtmP,DTMState::Data)) goto errexit ;
+       }
+    /*
+    ** Check DTM Is In Untriangulated State
+    */
+      if( dtmP->dtmState != DTMState::Data )
+        {
+         bcdtmWrite_message(2,0,0,"Method Requires Untriangulated DTM") ;
+         goto errexit ;
+        }
+         dtmP->ppTol = ppTol;
+         dtmP->plTol = plTol;
+         dtmP->edgeOption = edgeOption;
+         dtmP->maxSide = maxSide;
+         /*
+         **  Update Modified Time
+         */
+         bcdtmObject_updateLastModifiedTime (dtmP);
+     }
+/*
+** Clean Up
+*/
+ cleanup :
+/*
+** Job Completed
+*/
+ return(ret) ;
+/*
+** Error Exit
+*/
+ errexit :
+ if( ret == DTM_SUCCESS ) ret = DTM_ERROR ;
+ goto cleanup ;
+}
+/*-------------------------------------------------------------------+
+|                                                                    |
+|                                                                    |
+|                                                                    |
++-------------------------------------------------------------------*/
+BENTLEYDTM_EXPORT int bcdtmObject_getTriangulationParametersDtmObject
+(
+ BC_DTM_OBJ *dtmP,
+ double* ppTol,                // Point To Point Tolerance. Must Be Greater Than Or Equal To Zero
+ double* plTol,                // Point To Line Tolerance. Must Be Greater Than Or Equal To Zero
+ long* edgeOption,             // Three values 1 - Do Not Remove Any Tin Hull Triangles
+                               //              2 - Remove Sliver Triangles On Tin Hull
+                               //              3 - Remove Triangles On Tin Hull Whose Length > maxSide
+ double* maxSide               // MaxSide Value For Edge Option 3
+)
+{
+ int ret=DTM_SUCCESS ;
+/*
+** Test For Valid Dtm Object
+*/
+ if( bcdtmObject_testForValidDtmObject(dtmP)) goto errexit ;
+/*
+** Set Triangulation Parameters
+*/
+ if (ppTol) *ppTol = dtmP->ppTol;
+ if (plTol) *plTol = dtmP->plTol ;
+ if (edgeOption) *edgeOption = dtmP->edgeOption;
+ if (maxSide) *maxSide = dtmP->maxSide ;
+/*
+** Clean Up
+*/
+ cleanup :
+/*
+** Job Completed
+*/
+ return(ret) ;
+/*
+** Error Exit
+*/
+ errexit :
+ if( ret == DTM_SUCCESS ) ret = DTM_ERROR ;
+ goto cleanup ;
+}
+/*-------------------------------------------------------------------+
+|                                                                    |
+|                                                                    |
+|                                                                    |
++-------------------------------------------------------------------*/
+BENTLEYDTM_Private int bcdtmObject_featureIdCompareFunction
+(
+ const DTMFeatureId *id1P ,
+ const DTMFeatureId *id2P
+)
+{
+ if( *id1P <  *id2P ) return(-1) ;
+ if( *id1P >  *id2P ) return( 1) ;
+ return(0) ;
+}
+
+/*-------------------------------------------------------------------+
+|                                                                    |
+|                                                                    |
+|                                                                    |
++-------------------------------------------------------------------*/
+BENTLEYDTM_Private int bcdtmObject_markTinFeaturesThatAreRollBackFeaturesDtmObject
+(
+ BC_DTM_OBJ *dtmP
+)
+{
+ int ret=DTM_SUCCESS,dbg=DTM_TRACE_VALUE(0) ;
+ long dtmFeature,numFeatureIds=0,numCleanUpFeatures,numCleanUpTinFeatures=0 ;
+ BC_DTM_FEATURE *dtmFeatureP ;
+ DTMFeatureId *feat1P,*feat2P,*feat3P,*featureIdsP=nullptr ;
+/*
+** Write Entry Message
+*/
+ if( dbg ) bcdtmWrite_message(0,0,0,"Marking Tin Features That Are Roll Back Features") ;
+/*
+** Only Process If Features Present
+*/
+ if( dtmP->numFeatures > 1 )
+   {
+/*
+**  Count Number Of Roll Back Features
+*/
+    numCleanUpFeatures = 0 ;
+    for( dtmFeature = 0 ; dtmFeature < dtmP->numFeatures ; ++dtmFeature )
+      {
+       dtmFeatureP = ftableAddrP(dtmP,dtmFeature) ;
+       if( dtmFeatureP->dtmFeatureState == DTMFeatureState::Rollback && dtmFeatureP->dtmFeatureType != DTMFeatureType::RandomSpots ) ++numCleanUpFeatures ;
+      }
+    if( dbg ) bcdtmWrite_message(0,0,0,"numCleanUpFeatures = %8ld",numCleanUpFeatures) ;
+/*
+**  Only Process If Roll Back Features Present
+*/
+    if( numCleanUpFeatures > 0 )
+      {
+/*
+**     Allocate Memory For Feature Ids
+*/
+       numFeatureIds = numCleanUpFeatures ;
+       featureIdsP = ( DTMFeatureId * ) malloc( numFeatureIds * sizeof(DTMFeatureId)) ;
+       if( featureIdsP == nullptr )
+         {
+          bcdtmWrite_message(0,0,0,"Memory Allocation Failure") ;
+          goto errexit ;
+         }
+       if( dbg ) bcdtmWrite_message(0,0,0,"Number Of Roll Back Features = %8ld",numCleanUpFeatures) ;
+/*
+**     Populate Feature Ids
+*/
+       numFeatureIds = 0 ;
+       for( dtmFeature = 0 ; dtmFeature < dtmP->numFeatures ; ++dtmFeature )
+         {
+          dtmFeatureP = ftableAddrP(dtmP,dtmFeature) ;
+          if( dtmFeatureP->dtmFeatureState == DTMFeatureState::Rollback && dtmFeatureP->dtmFeatureType != DTMFeatureType::RandomSpots )
+            {
+             *(featureIdsP+numFeatureIds) = dtmFeatureP->dtmFeatureId ;
+             ++numFeatureIds ;
+            }
+         }
+/*
+**     Sort Feature Ids
+*/
+       if( numCleanUpFeatures > 1 ) qsort(featureIdsP,numFeatureIds,sizeof(DTMFeatureId),(int(*)(const void*, const void*))bcdtmObject_featureIdCompareFunction) ;
+/*
+**     Mark Tin Features That Have The Same Feature Id As A Roll Back Feature
+*/
+       for( dtmFeature = 0 ; dtmFeature < dtmP->numFeatures ; ++dtmFeature )
+         {
+          dtmFeatureP = ftableAddrP(dtmP,dtmFeature) ;
+          if( ( dtmFeatureP->dtmFeatureState == DTMFeatureState::Tin || dtmFeatureP->dtmFeatureState == DTMFeatureState::TinError )&& dtmFeatureP->dtmFeatureType != DTMFeatureType::RandomSpots )
+            {
+             if( numCleanUpFeatures == 1 )
+               {
+                if( dtmFeatureP->dtmFeatureId == *featureIdsP )
+                  {
+                   dtmFeatureP->dtmFeatureState   = DTMFeatureState::Deleted ;
+                   dtmFeatureP->numDtmFeaturePts  = 0 ;
+                   ++numCleanUpTinFeatures ;
+                  }
+               }
+             else
+               {
+                feat1P = featureIdsP ;
+                feat2P = featureIdsP + numCleanUpFeatures-1 ;
+                if( dtmFeatureP->dtmFeatureId == *feat1P || dtmFeatureP->dtmFeatureId == *feat2P )
+                  {
+                   dtmFeatureP->dtmFeatureState  = DTMFeatureState::Deleted ;
+                   dtmFeatureP->numDtmFeaturePts = 0 ;
+                   ++numCleanUpTinFeatures ;
+                  }
+                else
+                  {
+                   feat3P = featureIdsP +  ((long)(feat1P-featureIdsP) + (long)(feat2P-featureIdsP)) / 2 ;
+                   while( feat3P != feat1P && feat3P != feat2P )
+                     {
+                      if( dtmFeatureP->dtmFeatureId == *feat3P )
+                        {
+                         dtmFeatureP->dtmFeatureState  = DTMFeatureState::Deleted ;
+                         dtmFeatureP->numDtmFeaturePts = 0 ;
+                         ++numCleanUpTinFeatures ;
+                         feat1P = feat2P = feat3P ;
+                        }
+                      else
+                        {
+                         if      ( dtmFeatureP->dtmFeatureId < *feat3P ) feat2P = feat3P ;
+                         else if ( dtmFeatureP->dtmFeatureId > *feat3P ) feat1P = feat3P ;
+                         feat3P = featureIdsP +  ((long)(feat1P-featureIdsP) + (long)(feat2P-featureIdsP)) / 2 ;
+                        }
+                     }
+                  }
+               }
+            }
+         }
+      }
+   }
+/*
+** Log Number Of Tin Features That Are Roll Back Features
+*/
+ if( dbg ) bcdtmWrite_message(0,0,0,"Number Of Tin Roll Back Features = %8ld",numCleanUpTinFeatures ) ;
+/*
+** Clean Up
+*/
+ cleanup :
+ if( featureIdsP != nullptr ) { free(featureIdsP) ; featureIdsP = nullptr ; }
+/*
+** Job Completed
+*/
+ if( dbg && ret == DTM_SUCCESS ) bcdtmWrite_message(0,0,0,"Marking Tin Features That Are Roll Back Features Completed") ;
+ if( dbg && ret != DTM_SUCCESS ) bcdtmWrite_message(0,0,0,"Marking Tin Features That Are Roll Back Features Error") ;
+ return(ret) ;
+/*
+** Error Exit
+*/
+ errexit :
+ if( ret == DTM_SUCCESS ) ret = DTM_ERROR ;
+ goto cleanup ;
+}
+
+/*-------------------------------------------------------------------+
+|                                                                    |
+|                                                                    |
+|                                                                    |
++-------------------------------------------------------------------*/
+BENTLEYDTM_Private int bcdtmObject_markTinFeaturesThatAreRollBackFeaturesPreMergeDtmObject
+(
+ BC_DTM_OBJ *dtmP,
+ BC_DTM_OBJ* rollbackDtmP
+)
+{
+ int ret=DTM_SUCCESS,dbg=DTM_TRACE_VALUE(0) ;
+ long dtmFeature,numFeatureIds=0,numCleanUpFeatures,numCleanUpTinFeatures=0 ;
+ BC_DTM_FEATURE *dtmFeatureP ;
+ DTMFeatureId *feat1P,*feat2P,*feat3P,*featureIdsP=nullptr ;
+/*
+** Write Entry Message
+*/
+ if( dbg ) bcdtmWrite_message(0,0,0,"Marking Tin Features That Are Roll Back Features") ;
+/*
+** Only Process If Features Present
+*/
+ if( rollbackDtmP->numFeatures >= 1 )
+   {
+/*
+**  Count Number Of Roll Back Features
+*/
+    numCleanUpFeatures = 0 ;
+    for( dtmFeature = 0 ; dtmFeature < rollbackDtmP->numFeatures ; ++dtmFeature )
+      {
+       dtmFeatureP = ftableAddrP(rollbackDtmP,dtmFeature) ;
+       if( dtmFeatureP->dtmFeatureType != DTMFeatureType::RandomSpots ) ++numCleanUpFeatures ;
+      }
+    if( dbg ) bcdtmWrite_message(0,0,0,"numCleanUpFeatures = %8ld",numCleanUpFeatures) ;
+/*
+**  Only Process If Roll Back Features Present
+*/
+    if( numCleanUpFeatures > 0 )
+      {
+/*
+**     Allocate Memory For Feature Ids
+*/
+       numFeatureIds = numCleanUpFeatures ;
+       featureIdsP = ( DTMFeatureId * ) malloc( numFeatureIds * sizeof(DTMFeatureId)) ;
+       if( featureIdsP == nullptr )
+         {
+          bcdtmWrite_message(0,0,0,"Memory Allocation Failure") ;
+          goto errexit ;
+         }
+       if( dbg ) bcdtmWrite_message(0,0,0,"Number Of Roll Back Features = %8ld",numCleanUpFeatures) ;
+/*
+**     Populate Feature Ids
+*/
+       numFeatureIds = 0 ;
+       for( dtmFeature = 0 ; dtmFeature < rollbackDtmP->numFeatures ; ++dtmFeature )
+         {
+          dtmFeatureP = ftableAddrP(rollbackDtmP,dtmFeature) ;
+          if( dtmFeatureP->dtmFeatureType != DTMFeatureType::RandomSpots )
+            {
+             *(featureIdsP+numFeatureIds) = dtmFeatureP->dtmFeatureId ;
+             ++numFeatureIds ;
+            }
+         }
+/*
+**     Sort Feature Ids
+*/
+       if( numCleanUpFeatures > 1 ) qsort(featureIdsP,numFeatureIds,sizeof(DTMFeatureId),(int(*)(const void*, const void*))bcdtmObject_featureIdCompareFunction) ;
+/*
+**     Mark Tin Features That Have The Same Feature Id As A Roll Back Feature
+*/
+       for( dtmFeature = 0 ; dtmFeature < dtmP->numFeatures ; ++dtmFeature )
+         {
+          dtmFeatureP = ftableAddrP(dtmP,dtmFeature) ;
+          if( ( dtmFeatureP->dtmFeatureState == DTMFeatureState::Tin || dtmFeatureP->dtmFeatureState == DTMFeatureState::TinError )&& dtmFeatureP->dtmFeatureType != DTMFeatureType::RandomSpots )
+            {
+             if( numCleanUpFeatures == 1 )
+               {
+                if( dtmFeatureP->dtmFeatureId == *featureIdsP )
+                  {
+                   dtmFeatureP->dtmFeatureState   = DTMFeatureState::Deleted ;
+                   dtmFeatureP->numDtmFeaturePts  = 0 ;
+                   ++numCleanUpTinFeatures ;
+                  }
+               }
+             else
+               {
+                feat1P = featureIdsP ;
+                feat2P = featureIdsP + numCleanUpFeatures-1 ;
+                if( dtmFeatureP->dtmFeatureId == *feat1P || dtmFeatureP->dtmFeatureId == *feat2P )
+                  {
+                   dtmFeatureP->dtmFeatureState  = DTMFeatureState::Deleted ;
+                   dtmFeatureP->numDtmFeaturePts = 0 ;
+                   ++numCleanUpTinFeatures ;
+                  }
+                else
+                  {
+                   feat3P = featureIdsP +  ((long)(feat1P-featureIdsP) + (long)(feat2P-featureIdsP)) / 2 ;
+                   while( feat3P != feat1P && feat3P != feat2P )
+                     {
+                      if( dtmFeatureP->dtmFeatureId == *feat3P )
+                        {
+                         dtmFeatureP->dtmFeatureState  = DTMFeatureState::Deleted ;
+                         dtmFeatureP->numDtmFeaturePts = 0 ;
+                         ++numCleanUpTinFeatures ;
+                         feat1P = feat2P = feat3P ;
+                        }
+                      else
+                        {
+                         if      ( dtmFeatureP->dtmFeatureId < *feat3P ) feat2P = feat3P ;
+                         else if ( dtmFeatureP->dtmFeatureId > *feat3P ) feat1P = feat3P ;
+                         feat3P = featureIdsP +  ((long)(feat1P-featureIdsP) + (long)(feat2P-featureIdsP)) / 2 ;
+                        }
+                     }
+                  }
+               }
+            }
+         }
+      }
+   }
+/*
+** Log Number Of Tin Features That Are Roll Back Features
+*/
+ if( dbg ) bcdtmWrite_message(0,0,0,"Number Of Tin Roll Back Features = %8ld",numCleanUpTinFeatures ) ;
+/*
+** Clean Up
+*/
+ cleanup :
+ if( featureIdsP != nullptr ) { free(featureIdsP) ; featureIdsP = nullptr ; }
+/*
+** Job Completed
+*/
+ if( dbg && ret == DTM_SUCCESS ) bcdtmWrite_message(0,0,0,"Marking Tin Features That Are Roll Back Features Completed") ;
+ if( dbg && ret != DTM_SUCCESS ) bcdtmWrite_message(0,0,0,"Marking Tin Features That Are Roll Back Features Error") ;
+ return(ret) ;
+/*
+** Error Exit
+*/
+ errexit :
+ if( ret == DTM_SUCCESS ) ret = DTM_ERROR ;
+ goto cleanup ;
+}
+
+
+
+
+static int (*bcdtmObject_overrideTriangulateP) (BC_DTM_OBJ *dtmP, bool normaliseOption , bool duplicateOption ) = nullptr;
+
+/*-------------------------------------------------------------------+
+|                                                                    |
+|                                                                    |
+|                                                                    |
++-------------------------------------------------------------------*/
+BENTLEYDTM_Public int bcdtmObject_overrideTriangulateDtmObject (int (*overrideP) (BC_DTM_OBJ *dtmP, bool normaliseOption , bool duplicateOption ))
+    {
+    bcdtmObject_overrideTriangulateP = overrideP;
+    return DTM_SUCCESS;
+    }
+/*-------------------------------------------------------------------+
+|                                                                    |
+|                                                                    |
+|                                                                    |
++-------------------------------------------------------------------*/
+BENTLEYDTM_EXPORT int bcdtmObject_triangulateDtmObject (BC_DTM_OBJ *dtmP, bool normaliseOption, bool duplicateOption)
+/*
+** This Function Triangulates A Dtm Object
+*/
+{
+ int ret=DTM_SUCCESS,dbg=DTM_TRACE_VALUE(0) ;
+ long numDeletePts,edgeOption,dtmFeature,numFeaturePts;
+ double maxSide ;
+ DPoint3d  *featurePtsP=nullptr ;
+ DTMRollbackData* rollBackInfo=nullptr ;
+ BC_DTM_FEATURE *dtmFeatureP,*dtmCleanUpFeatureP ;
+/*
+** Write Entry Message
+*/
+ if (bcdtmObject_overrideTriangulateP)
+     return bcdtmObject_overrideTriangulateP (dtmP, normaliseOption, duplicateOption);
+// if( bcdtmObject_testCleanUpDtmObject(dtmP)) dbg=DTM_TRACE_VALUE(1) ;
+ if( dbg )
+   {
+    bcdtmWrite_message(0,0,0,"Triangulating DTM Object") ;
+    bcdtmWrite_message(0,0,0,"dtmP              = %p",dtmP) ;
+    bcdtmWrite_message(0,0,0,"dtmP->dtmCleanUp = %8ld",dtmP->dtmCleanUp) ;
+    bcdtmWrite_message(0,0,0,"dtmP->numPoints   = %8ld",dtmP->numPoints) ;
+    bcdtmWrite_message(0,0,0,"dtmP->numFeatures = %8ld",dtmP->numFeatures) ;
+   }
+/*
+** Test For Valid Dtm Object
+*/
+ if( bcdtmObject_testForValidDtmObject(dtmP)) goto errexit ;
+ if( dbg == 2 ) bcdtmWrite_toFileDtmObject(dtmP,L"createTin.bcdtm") ;
+/*
+** Check For Check Stop Termination
+*/
+ if( bcdtmTin_checkForTriangulationTermination(dtmP)) goto errexit  ;
+/*
+**  Log Roll Back Features
+*/
+ if( dbg == 2 )
+   {
+    bcdtmWrite_message(0,0,0,"Roll Back Features Pre Triangulation") ;
+    for( dtmFeature = 0 ; dtmFeature < dtmP->numFeatures ; ++dtmFeature )
+      {
+       dtmFeatureP = ftableAddrP(dtmP,dtmFeature) ;
+       if( dtmFeatureP->dtmFeatureState == DTMFeatureState::Rollback )
+         {
+          bcdtmWrite_message(0,0,0,"** CleanUp Feature[%5ld] ** Type = %2ld ID = %10I64d ** numPoints = %8ld",dtmFeature,dtmFeatureP->dtmFeatureType,dtmFeatureP->dtmFeatureId,dtmFeatureP->numDtmFeaturePts) ;
+          DPoint3d *p3dP,*pointsP = bcdtmMemory_getPointerP3D(dtmP,dtmFeatureP->dtmFeaturePts.pointsPI) ;
+          for( p3dP = pointsP ; p3dP < pointsP + dtmFeatureP->numDtmFeaturePts ; ++p3dP )
+            {
+             bcdtmWrite_message(0,0,0,"**** Feature Point[%4ld] = %12.5lf %12.5lf %10.4lf",(long)(p3dP-pointsP),p3dP->x,p3dP->y,p3dP->z ) ;
+            }
+         }
+      }
+   }
+/*
+** Log DTM Object
+*/
+ if( dbg == 1 )
+   {
+    bcdtmWrite_message(0,0,0,"DTM Stats Prior Triangulation") ;
+    bcdtmObject_reportStatisticsDtmObject(dtmP) ;
+   }
+/*
+** Set Triangulation Parameters
+*/
+ edgeOption = dtmP->edgeOption ;
+ maxSide    = dtmP->maxSide ;
+/*
+** Create Temporary DTM For Roll Back Purposes
+*/
+ if( bcdtmObject_testApiCleanUpDtmObject(dtmP, DTMCleanupFlags::All) )
+   {
+/*
+**  Create Roll Back DTM
+*/
+    if (!dtmP->extended && bcdtmObject_createDTMExtended (&dtmP->extended)) goto errexit;
+
+    dtmP->extended->rollBackInfoP = rollBackInfo = new DTMRollbackData ();
+    if( bcdtmObject_createDtmObject(&rollBackInfo->rollBackDtmP)) goto errexit ;
+    if( dbg ) bcdtmWrite_message(0,0,0,"Created DTM %p For Roll Back Purposes",rollBackInfo->rollBackDtmP) ;
+   }
+/*
+** Create Tin
+*/
+ if( dbg ) bcdtmWrite_message(0,0,0,"Creating Tin") ;
+ if (bcdtmObject_createTinDtmObject (dtmP, edgeOption, maxSide, normaliseOption , duplicateOption)) goto errexit;
+/*
+** Append Roll Back Features To DTM
+*/
+ if( rollBackInfo && rollBackInfo->rollBackDtmP != nullptr )
+   {
+    if( dbg ) bcdtmWrite_message(0,0,0,"Appending %8ld Roll Back Features To DTM",rollBackInfo->rollBackDtmP->numFeatures) ;
+    for( dtmFeature = 0 ; dtmFeature < rollBackInfo->rollBackDtmP->numFeatures ; ++dtmFeature )
+      {
+       dtmCleanUpFeatureP = ftableAddrP(rollBackInfo->rollBackDtmP,dtmFeature) ;
+       if( dbg == 1 ) bcdtmWrite_message(0,0,0,"Roll Back Feature[%8ld] ** Type = %4ld Id = %10I64d UserTag = %10I64d",dtmFeature,dtmCleanUpFeatureP->dtmFeatureType,dtmCleanUpFeatureP->dtmFeatureId,dtmCleanUpFeatureP->dtmUserTag) ;
+       if( bcdtmList_copyDtmFeaturePointsToPointArrayDtmObject(rollBackInfo->rollBackDtmP,dtmFeature,&featurePtsP,&numFeaturePts)) goto errexit ;
+       if( dtmP->numFeatures == dtmP->memFeatures )
+         {
+          if( dbg == 2 ) bcdtmWrite_message(0,0,0,"Allocating Memory For Features Array") ;
+          if( bcdtmObject_allocateFeaturesMemoryDtmObject(dtmP)) goto errexit  ;
+         }
+       dtmFeatureP  = ftableAddrP(dtmP,dtmP->numFeatures)  ;
+       dtmFeatureP->dtmFeatureState        =  DTMFeatureState::Rollback ;
+       dtmFeatureP->dtmFeatureType         =  dtmCleanUpFeatureP->dtmFeatureType   ;
+       dtmFeatureP->dtmUserTag             =  dtmCleanUpFeatureP->dtmUserTag          ;
+       dtmFeatureP->dtmFeatureId           =  dtmCleanUpFeatureP->dtmFeatureId     ;
+       dtmFeatureP->numDtmFeaturePts       =  dtmCleanUpFeatureP->numDtmFeaturePts  ;
+       dtmFeatureP->dtmFeaturePts.pointsPI =  bcdtmMemory_allocate(dtmP,dtmFeatureP->numDtmFeaturePts * sizeof(DPoint3d)) ;
+       if( dtmFeatureP->dtmFeaturePts.pointsPI == 0 )
+         {
+          bcdtmWrite_message(1,0,0,"Memory Allocation Failure") ;
+          goto errexit ;
+         }
+       else
+         {
+          memcpy(bcdtmMemory_getPointerP3D(dtmP,dtmFeatureP->dtmFeaturePts.pointsPI),featurePtsP,numFeaturePts*sizeof(DPoint3d)) ;
+         }
+       ++dtmP->numFeatures ;
+       if( featurePtsP != nullptr ) { free(featurePtsP) ; featurePtsP = nullptr ; }
+      }
+/*
+**  Compact Feature Table
+*/
+    if( dbg ) bcdtmWrite_message(0,0,0,"Compacting Features Array") ;
+    if( bcdtmObject_resizeMemoryDtmObject(dtmP)) goto errexit ;
+    if( dbg ) bcdtmWrite_message(0,0,0,"dtmP->numFeatures = %8ld dtmP->memFeatures = %8ld",dtmP->numFeatures,dtmP->memFeatures) ;
+/*
+**  Log Roll Back Features
+*/
+    if( dbg == 2 )
+      {
+       bcdtmWrite_message(0,0,0,"Roll Back Features Post Triangulation") ;
+       for( dtmFeature = 0 ; dtmFeature < dtmP->numFeatures ; ++dtmFeature )
+         {
+          dtmFeatureP = ftableAddrP(dtmP,dtmFeature) ;
+          if( dtmFeatureP->dtmFeatureState == DTMFeatureState::Rollback )
+            {
+             bcdtmWrite_message(0,0,0,"CleanUp Feature[%5ld] ** Type = %2ld ** numPoints = %8ld",dtmFeature,dtmFeatureP->dtmFeatureType,dtmFeatureP->numDtmFeaturePts) ;
+             DPoint3d *p3dP,*pointsP = bcdtmMemory_getPointerP3D(dtmP,dtmFeatureP->dtmFeaturePts.pointsPI) ;
+             bcdtmWrite_message(0,0,0,"dtmFeatureP->dtmFeaturePts.pointsPI = %p",(DPoint3d *)dtmFeatureP->dtmFeaturePts.pointsPI) ;
+             bcdtmWrite_message(0,0,0,"bcdtmMemory_getPointerP3D(dtmP,dtmFeatureP->dtmFeaturePts.pointsPI) = %p",bcdtmMemory_getPointerP3D(dtmP,dtmFeatureP->dtmFeaturePts.pointsPI)) ;
+             for( p3dP = pointsP ; p3dP < pointsP + dtmFeatureP->numDtmFeaturePts ; ++p3dP )
+               {
+                bcdtmWrite_message(0,0,0,"Feature Point[%4ld] = %12.5lf %12.5lf %10.4lf",(long)(p3dP-pointsP),p3dP->x,p3dP->y,p3dP->z ) ;
+               }
+            }
+         }
+      }
+   }
+
+
+ // Log DTM Object Stats
+
+ if( dbg == 1 )
+   {
+    bcdtmWrite_message(0,0,0,"DTM Stats Post Triangulation") ;
+    bcdtmObject_reportStatisticsDtmObject(dtmP) ;
+   }
+
+// Log Points Marked For Delete
+
+ if( dbg == 1 )
+   {
+    bcdtmList_reportNumberOfPointsMarkedForDeleteDtmObject(dtmP,1,&numDeletePts) ;
+   }
+
+//  Log Created DTM To File
+
+ if( dbg == 2 )
+   {
+    bcdtmWrite_toFileDtmObject(dtmP,L"createdTin.bcdtm") ;
+   }
+
+/*
+** Clean Up
+*/
+ cleanup :
+ if (dtmP->extended) dtmP->extended->rollBackInfoP = nullptr;
+ if( rollBackInfo && rollBackInfo->rollBackDtmP  != nullptr  )  bcdtmObject_destroyDtmObject(&rollBackInfo->rollBackDtmP) ;
+ if (rollBackInfo) { delete rollBackInfo; rollBackInfo = nullptr; }
+ if( featurePtsP  != nullptr ) { free(featurePtsP) ; featurePtsP = nullptr ; }
+/*
+** Job Completed
+*/
+ if( dbg && ret == DTM_SUCCESS ) bcdtmWrite_message(0,0,0,"Triangulating DTM Object Completed") ;
+ if( dbg && ret != DTM_SUCCESS ) bcdtmWrite_message(0,0,0,"Triangulating DTM Object Error") ;
+ return(ret) ;
+/*
+** Error Exit
+*/
+ errexit :
+ if( ret == DTM_SUCCESS ) ret = DTM_ERROR ;
+ goto cleanup ;
+}
+/*-------------------------------------------------------------------+
+|                                                                    |
+|                                                                    |
+|                                                                    |
++-------------------------------------------------------------------*/
+BENTLEYDTM_Public int bcdtmObject_createTinDtmObject
+(
+ BC_DTM_OBJ *dtmP,
+ long        edgeOption,
+ double      maxSide,
+ bool normaliseOption,
+ bool duplicateOption
+)
+/*
+** This Function Triangulates A Dtm Object
+*/
+{
+ int ret=DTM_SUCCESS,dbg=DTM_TRACE_VALUE(0),tdbg=DTM_TIME_VALUE(0) ;
+ char dtmFeatureTypeName[50] ;
+ long trgTime,createTime,dtmFeature,numTinFeatures,numErrorTinFeatures,numDeletedFeatures ;
+ long numGraphicBreaks,numContourLines,numSoftBreaks,numHardBreaks,numVoids,numIslands,numHoles ;
+ long numBreakVoids,numDrapeVoids,numGroupSpots,numRegions,numHulls,numDrapeHulls,numHullLines ;
+ BC_DTM_FEATURE *dtmFeatureP ;
+ DPoint3d  *pntP ;
+/*
+** Write Entry Message
+*/
+ if( dbg == 1 )
+   {
+    bcdtmWrite_message(0,0,0,"Creating Tin For Dtm Object %p ** dtmState = %2ld dtmP->numPoints = %8ld",dtmP,dtmP->dtmState,dtmP->numPoints) ;
+   }
+  createTime = bcdtmClock() ;
+/*
+** Procees DTM Object For Triangulation
+*/
+ if( dbg ) bcdtmWrite_message(0,0,0,"Processing DTM For Tin Creation") ;
+ if( bcdtmObject_processForTriangulationDtmObject(dtmP, normaliseOption, duplicateOption)) goto errexit ;
+
+/*
+** Log DTM Object
+*/
+ if( dbg == 1 )
+   {
+    bcdtmWrite_message(0,0,0,"DTM Stats After Pre Triangulation Processing") ;
+    bcdtmObject_reportStatisticsDtmObject(dtmP) ;
+    long numFeaturePts=0 ;
+    DPoint3d *p3dP,*featurePtsP=nullptr ;
+    for( dtmFeature = 0 ; dtmFeature < dtmP->numFeatures ; ++dtmFeature )
+      {
+       dtmFeatureP = ftableAddrP(dtmP,dtmFeature) ;
+       bcdtmWrite_message(0,0,0,"DtmFeatureType = %4ld **Number Of Feature Points = %8ld",dtmFeatureP->dtmFeatureType,dtmFeatureP->numDtmFeaturePts) ;
+       if( dtmFeatureP->dtmFeatureType == DTMFeatureType::Void )
+         {
+          bcdtmWrite_message(0,0,0,"Number Of Feature Points = %8ld",dtmFeatureP->numDtmFeaturePts) ;
+          if( bcdtmList_copyDtmFeaturePointsToPointArrayDtmObject(dtmP,dtmFeature,&featurePtsP,&numFeaturePts)) goto errexit ;
+          bcdtmWrite_message(0,0,0,"== Number Of Feature Points = %8ld",numFeaturePts) ;
+          for( p3dP = featurePtsP ; p3dP < featurePtsP + numFeaturePts ; ++p3dP )
+            {
+             bcdtmWrite_message(0,0,0,"Feature Point[%4ld] = %12.5lf %12.5lf %10.4lf",(long)(p3dP-featurePtsP),p3dP->x,p3dP->y,p3dP->z) ;
+            }
+         }
+      }
+    if( featurePtsP != nullptr ) free(featurePtsP) ;
+   }
+
+/*
+** Check If DTM Is Triangulated
+*/
+ if( dtmP->dtmState == DTMState::Tin )
+   {
+    if( dbg ) bcdtmWrite_message(0,0,0,"DTM Is Triangulated") ;
+    goto cleanup ;
+   }
+/*
+** Count Number Of Dtm Triangulation Features
+*/
+ if( dbg == 1 ) bcdtmWrite_message(0,0,0,"Counting Number Of Dtm Triangulation Features") ;
+ bcdtmObject_countDtmTriangulationFeaturesDtmObject(dtmP,&numGraphicBreaks,&numContourLines,&numSoftBreaks,&numHardBreaks,&numVoids,&numIslands,&numHoles,&numBreakVoids,&numDrapeVoids,&numGroupSpots,&numRegions,&numHulls,&numDrapeHulls,&numHullLines) ;
+ if( dbg == 1 )
+   {
+    bcdtmWrite_message(0,0,0,"Number Of Points           = %6ld",dtmP->numPoints) ;
+    bcdtmWrite_message(0,0,0,"Number Of Graphic Breaks   = %6ld",numGraphicBreaks) ;
+    bcdtmWrite_message(0,0,0,"Number Of Contour Lines    = %6ld",numContourLines) ;
+    bcdtmWrite_message(0,0,0,"Number Of Hard Breaks      = %6ld",numHardBreaks) ;
+    bcdtmWrite_message(0,0,0,"Number Of Voids            = %6ld",numVoids) ;
+    bcdtmWrite_message(0,0,0,"Number Of Island           = %6ld",numIslands) ;
+    bcdtmWrite_message(0,0,0,"Number Of Holes            = %6ld",numHoles) ;
+    bcdtmWrite_message(0,0,0,"Number Of Break Voids      = %6ld",numBreakVoids) ;
+    bcdtmWrite_message(0,0,0,"Number Of Drape Voids      = %6ld",numDrapeVoids) ;
+    bcdtmWrite_message(0,0,0,"Number Of Group Spots      = %6ld",numGroupSpots) ;
+    bcdtmWrite_message(0,0,0,"Number Of Regions          = %6ld",numRegions) ;
+    bcdtmWrite_message(0,0,0,"Number Of Hulls            = %6ld",numHulls) ;
+    bcdtmWrite_message(0,0,0,"Number Of Drape Hulls      = %6ld",numDrapeHulls) ;
+    bcdtmWrite_message(0,0,0,"Number Of Hull Lines       = %6ld",numHullLines) ;
+   }
+/*
+** Check There Is Only One Hull Feature
+*/
+ if( numHulls + numDrapeHulls > 1 )
+   {
+    bcdtmWrite_message(1,0,0,"More Than One Hull Feature") ;
+    goto errexit ;
+   }
+/*
+** Check For Check Stop Termination
+*/
+ if( bcdtmTin_checkForTriangulationTermination(dtmP)) goto errexit  ;
+/*
+** Triangulate DTM Object
+*/
+ if( dbg == 1 ) bcdtmWrite_message(0,0,0,"Triangulating Dtm Object") ;
+ trgTime = bcdtmClock() ;
+ if( bcdtmTin_createTinDtmObject(dtmP,edgeOption,maxSide,numGraphicBreaks,numContourLines,numSoftBreaks,numHardBreaks,numVoids,numIslands,numHoles,numBreakVoids,numDrapeVoids,numGroupSpots,numRegions,numHulls,numDrapeHulls,numHullLines) ) goto errexit ;
+ if( tdbg ) bcdtmWrite_message(0,0,0,"** Time To Triangulate Dtm Object  = %8.3lf Seconds",bcdtmClock_elapsedTime(bcdtmClock(),trgTime)) ;
+/*
+** Write Tin Stats
+*/
+ if( dbg == 2 )
+   {
+    bcdtmWrite_message(0,0,0,"Number Tin Points               = %8ld",dtmP->numPoints) ;
+    bcdtmWrite_message(0,0,0,"Number Tin Lines                = %8ld",dtmP->numLines) ;
+    bcdtmWrite_message(0,0,0,"Number Tin Triangles            = %8ld",dtmP->numTriangles) ;
+    bcdtmWrite_message(0,0,0,"Number Dtm Features             = %8ld",dtmP->numFeatures) ;
+    numTinFeatures = 0 ;
+    numErrorTinFeatures = 0 ;
+    numDeletedFeatures = 0 ;
+    for( dtmFeature = 0 ; dtmFeature < dtmP->numFeatures ; ++dtmFeature )
+      {
+       dtmFeatureP = ftableAddrP(dtmP,dtmFeature) ;
+       if     ( dtmFeatureP->dtmFeatureState == DTMFeatureState::Tin ) ++numTinFeatures ;
+       else if( dtmFeatureP->dtmFeatureState == DTMFeatureState::TinError ) ++numErrorTinFeatures ;
+       else if( dtmFeatureP->dtmFeatureState == DTMFeatureState::Deleted   ) ++numDeletedFeatures ;
+       if( dtmFeatureP->dtmFeatureState == DTMFeatureState::Tin )
+         {
+          bcdtmData_getDtmFeatureTypeNameFromDtmFeatureType(dtmFeatureP->dtmFeatureType,dtmFeatureTypeName) ;
+          pntP = pointAddrP(dtmP,(long)dtmFeatureP->dtmFeaturePts.firstPoint) ;
+          bcdtmWrite_message(0,0,0,"Tin Feature %30s ** featureId = %10I64d ** firstPoint = %12.5lf %12.5lf %10.4lf",dtmFeatureTypeName,dtmFeatureP->dtmFeatureId,pntP->x,pntP->y,pntP->z) ;
+         }
+      }
+    bcdtmWrite_message(0,0,0,"Number Tin Features             = %8ld",numTinFeatures) ;
+    bcdtmWrite_message(0,0,0,"Number Tin Features With Errors = %8ld",numErrorTinFeatures) ;
+    bcdtmWrite_message(0,0,0,"Number Deleted Features         = %8ld",numDeletedFeatures) ;
+   }
+/*
+** Clean Up
+*/
+ cleanup :
+/*
+** Job Completed
+*/
+ if( tdbg ) bcdtmWrite_message(0,0,0,"** Time To Create Tin              = %8.3lf Seconds",bcdtmClock_elapsedTime(bcdtmClock(),createTime)) ;
+ if( dbg && ret == DTM_SUCCESS ) bcdtmWrite_message(0,0,0,"Creating Tin For Dtm Object %p Completed",dtmP) ;
+ if( dbg && ret != DTM_SUCCESS ) bcdtmWrite_message(0,0,0,"Creating Tin For Dtm Object %p Error",dtmP) ;
+ return(ret) ;
+/*
+** Error Exit
+*/
+ errexit :
+ if( dtmP->dtmState == DTMState::DuplicatesRemoved || dtmP->dtmState == DTMState::PointsSorted || dtmP->dtmState == DTMState::TinError)
+     bcdtmObject_changeStateDtmObject (dtmP, DTMState::Data);
+ if( ret == DTM_SUCCESS ) ret = DTM_ERROR ;
+ goto cleanup ;
+}
+/*-------------------------------------------------------------------+
+|                                                                    |
+|                                                                    |
+|                                                                    |
++-------------------------------------------------------------------*/
+BENTLEYDTM_Public int bcdtmObject_processForTriangulationDtmObject
+(
+ BC_DTM_OBJ *dtmP,
+ bool       normaliseOption,
+ bool       duplicateOption)
+/*
+** This Function Prepares A Dtm Object For Triangulation
+*/
+{
+ int  ret=DTM_SUCCESS,dbg=DTM_TRACE_VALUE(0),cdbg=DTM_CHECK_VALUE(0),tdbg=DTM_TIME_VALUE(0) ;
+ long n,point,dtmFeature,startTime,firstPoint,numDuplicates ;
+ DPoint3d  *hullPtsP=nullptr ;
+ BC_DTM_FEATURE *dtmFeatureP=nullptr ;
+ DTMRollbackData* rollBackInfo = dtmP->extended ? dtmP->extended->rollBackInfoP : nullptr;
+/*
+** Write Entry Message
+*/
+ if( dbg ) bcdtmWrite_message(0,0,0,"Processing Dtm Object %p For Triangulation",dtmP) ;
+/*
+** Test For Valid Dtm Object
+*/
+ if( bcdtmObject_testForValidDtmObject(dtmP)) goto errexit ;
+/*
+** Check For Valid Prior Triangulation States
+*/
+ if( dtmP->dtmState != DTMState::Data && dtmP->dtmState != DTMState::Tin )
+   {
+    bcdtmWrite_message(0,0,0,"DTM Not In A Data or Tin State") ;
+    goto errexit ;
+   }
+/*
+** Check If Triangulation Already Exists
+*/
+ if( dtmP->dtmState == DTMState::Tin )
+   {
+    if( dbg ) bcdtmWrite_message(0,0,0,"Dtm Previously Triangulated") ;
+    for( dtmFeature = 0 ; dtmFeature < dtmP->numFeatures ; ++dtmFeature )
+      {
+       dtmFeatureP = ftableAddrP(dtmP,dtmFeature) ;
+       if( dtmFeatureP->dtmFeatureState == DTMFeatureState::PointsArray || dtmFeatureP->dtmFeatureState == DTMFeatureState::Deleted)
+         {
+          startTime  = bcdtmClock() ;
+          if ( bcdtmObject_changeStateDtmObject(dtmP,DTMState::Data)) goto errexit ;
+          if( tdbg ) bcdtmWrite_message(0,0,0,"** Time To Change Dtm State        = %8.3lf Seconds",bcdtmClock_elapsedTime(bcdtmClock(),startTime)) ;
+          dtmFeature = dtmP->numFeatures ;
+         }
+      }
+/*
+**   Check For Inserted Points From Removed Features
+*/
+    if( dtmP->dtmState == DTMState::Tin )
+      {
+       for( point = 0 ; point < dtmP->numPoints ; ++point )
+         {
+          if( bcdtmFlag_testInsertPoint(dtmP,point))
+            {
+             if ( bcdtmObject_changeStateDtmObject(dtmP,DTMState::Data)) goto errexit ;
+             point = dtmP->numPoints ;
+            }
+         }
+      }
+/*
+**  If DTM Not In Data State No Need To Retriangulate
+*/
+    if( dtmP->dtmState == DTMState::Tin )
+      {
+       if( dbg ) bcdtmWrite_message(0,0,0,"No Need To Retriangulate") ;
+       goto cleanup ;
+      }
+   }
+/*
+** If Roll Back Option Set Copy Selected DTM Features To Temporary Roll Back DTM
+*/
+ if(  rollBackInfo && rollBackInfo->rollBackDtmP != nullptr )
+   {
+    if ( bcdtmObject_testApiCleanUpDtmObject (dtmP, DTMCleanupFlags::Changes))
+        {
+        for( dtmFeature = 0 ; dtmFeature < dtmP->numFeatures ; ++dtmFeature )
+          {
+           dtmFeatureP = ftableAddrP(dtmP,dtmFeature) ;
+           if( dtmFeatureP->dtmFeatureState == DTMFeatureState::Data || dtmFeatureP->dtmFeatureState == DTMFeatureState::PointsArray )
+             {
+              bool rollBack=false ;
+              if     ( dtmFeatureP->dtmFeatureType == DTMFeatureType::Hull          ) rollBack = true ;
+              else if( dtmFeatureP->dtmFeatureType == DTMFeatureType::DrapeHull    ) rollBack = true ;
+              else if( dtmFeatureP->dtmFeatureType == DTMFeatureType::HullLine     ) rollBack = true ;
+              else if( dtmFeatureP->dtmFeatureType == DTMFeatureType::DrapeVoid    ) rollBack = true ;
+              else if( dtmFeatureP->dtmFeatureType == DTMFeatureType::BreakVoid    ) rollBack = true ;
+              else if( dtmFeatureP->dtmFeatureType == DTMFeatureType::VoidLine     )  rollBack = true ;
+              if( rollBack )
+                {
+                 if (bcdtmInsert_rollBackDtmFeatureDtmObject (dtmP, dtmFeatureP->dtmFeatureId)) goto errexit;
+                }
+             }
+          }
+        }
+    if ( bcdtmCleanUp_cleanDtmObject (dtmP)) goto errexit;
+   }
+/*
+** Remove Deleted Features
+*/
+ if( dbg == 1 ) bcdtmWrite_message(0,0,0,"Removing Deleted Features") ;
+ if( bcdtmData_compactUntriangulatedFeatureTableDtmObject(dtmP)) goto errexit ;
+ if (rollBackInfo) rollBackInfo->rollBackMapInitialized = false;
+/*
+** Check For Less Than Three Points
+*/
+ if( dtmP->numPoints < 3 )
+   {
+    bcdtmWrite_message(1,0,0,"Less Than Three Points In DTM") ;
+    goto errexit ;
+   }
+/*
+** Check Dtm State
+*/
+ if( dtmP->dtmState != DTMState::Data )
+   {
+    bcdtmWrite_message(2,0,0,"DTM In Wrong State For Prior Triangulation Processing") ;
+    goto errexit ;
+   }
+/*
+** Normalise Dtm Points
+*/
+ if (normaliseOption)
+   {
+    startTime = bcdtmClock() ;
+    if( dbg ) bcdtmWrite_message(0,0,0,"Normalising Dtm Points") ;
+    if( bcdtmMath_normaliseCoordinatesDtmObject(dtmP)) goto errexit ;
+    if( tdbg ) bcdtmWrite_message(0,0,0,"** Time To Normalise Dtm Points    = %8.3lf Seconds",bcdtmClock_elapsedTime(bcdtmClock(),startTime)) ;
+   }
+/*
+** Calculate Machine Precision
+*/
+ if( dbg ) bcdtmWrite_message(0,0,0,"Calculating Machine Precision") ;
+ bcdtmMath_calculateMachinePrecisionForDtmObject(dtmP) ;
+/*
+** Check Tolerances
+*/
+ if( dtmP->ppTol < dtmP->mppTol * 10000.0 )
+   {
+    dtmP->ppTol = dtmP->mppTol * 10000.0 ;
+    dtmP->ppTol = dtmP->ppTol + dtmP->ppTol / 10.0 ;
+    dtmP->plTol = dtmP->ppTol ;
+   }
+/*
+** Set Bounding Cube For Dtm Object
+*/
+ startTime = bcdtmClock() ;
+ if( dbg ) bcdtmWrite_message(0,0,0,"Setting Bounding Cube For Dtm Object") ;
+ bcdtmMath_setBoundingCubeDtmObject(dtmP) ;
+ if( tdbg ) bcdtmWrite_message(0,0,0,"** Time To Set Bounding Cube       = %8.3lf Seconds",bcdtmClock_elapsedTime(bcdtmClock(),startTime)) ;
+/*
+** Check For Check Stop Termination
+*/
+ if( bcdtmTin_checkForTriangulationTermination(dtmP)) goto errexit  ;
+/*
+** Add Point Offsets To Feature Array Entries
+*/
+ if( dbg ) bcdtmWrite_message(0,0,0,"Adding Point Offsets To Feature Array Entries") ;
+ for( dtmFeature = 0 ; dtmFeature < dtmP->numFeatures ; ++dtmFeature )
+   {
+    dtmFeatureP = ftableAddrP(dtmP,dtmFeature) ;
+    if( dtmFeatureP->dtmFeatureState == DTMFeatureState::Data )
+      {
+/*
+**     Allocate Memory For Point Offsets
+*/
+       if( dbg == 2  ) bcdtmWrite_message(0,0,0,"dtmFeature[%5ld] ** type = %4ld firstPoint = %8ld numPoints = %8ld",dtmFeature,dtmFeatureP->dtmFeatureType,dtmFeatureP->dtmFeaturePts.firstPoint,dtmFeatureP->numDtmFeaturePts) ;
+       firstPoint = (long) dtmFeatureP->dtmFeaturePts.firstPoint ;
+       dtmFeatureP->dtmFeaturePts.offsetPI = bcdtmMemory_allocate(dtmP, dtmFeatureP->numDtmFeaturePts * sizeof(long)) ;
+       if( dtmFeatureP->dtmFeaturePts.offsetPI == 0 )
+         {
+          bcdtmWrite_message(1,0,0,"Memory Allocation Failure") ;
+          goto errexit ;
+         }
+/*
+**     Set Dtm Feature State
+*/
+       dtmFeatureP->dtmFeatureState = DTMFeatureState::OffsetsArray ;
+/*
+**     Populate Point Offsets
+*/
+       long* offsetP = bcdtmMemory_getPointerOffset(dtmP,dtmFeatureP->dtmFeaturePts.offsetPI);
+       for( n = 0 ; n < dtmFeatureP->numDtmFeaturePts ; ++n )
+         {
+          offsetP[n] = firstPoint ;
+          ++firstPoint ;
+         }
+/*
+**     Write Feature Stats
+*/
+       if( dbg == 2 ) bcdtmWrite_message(0,0,0,"dtmFeature = %6ld type = %4ld offsetP = %p numDtmFeaturePts = %6ld",dtmFeature,dtmFeatureP->dtmFeatureType,dtmFeatureP->dtmFeaturePts.offsetPI,dtmFeatureP->numDtmFeaturePts) ;
+      }
+   }
+/*
+** Check Point Offsets Before Sorting
+*/
+ if( cdbg )
+   {
+    bcdtmWrite_message(0,0,0,"Checking Point Offsets For Range Errors Before Sorting") ;
+    if( bcdtmCheck_forPointOffsetIndexRangeErrorsDtmObject(dtmP)) goto errexit ;
+    bcdtmWrite_message(0,0,0,"Checking For Duplicate Index Offset Memory Points") ;
+    if( bcdtmCheck_forDuplicatePointOffsetPointersDtmObject(dtmP)) goto errexit ;
+   }
+/*
+** Sort Dtm Object
+*/
+ startTime = bcdtmClock() ;
+ if( dbg ) bcdtmWrite_message(0,0,0,"Sorting DTM Object") ;
+ if( bcdtmObject_sortDtmObject(dtmP)) goto errexit ;
+ if( tdbg ) bcdtmWrite_message(0,0,0,"** Time To Sort Dtm Points         = %8.3lf Seconds",bcdtmClock_elapsedTime(bcdtmClock(),startTime)) ;
+/*
+** Check For Check Stop Termination
+*/
+ if( bcdtmTin_checkForTriangulationTermination(dtmP)) goto errexit  ;
+/*
+** Check Point Offsets After Sorting
+*/
+ if( cdbg )
+   {
+    bcdtmWrite_message(0,0,0,"Check Point Offsets For Range Errors After Sorting") ;
+    if( bcdtmCheck_forPointOffsetIndexRangeErrorsDtmObject(dtmP)) goto errexit ;
+    bcdtmWrite_message(0,0,0,"Checking For Duplicate Index Offset Memory Points") ;
+    if( bcdtmCheck_forDuplicatePointOffsetPointersDtmObject(dtmP)) goto errexit ;
+   }
+/*
+** Check Sort Order
+*/
+ if( cdbg )
+   {
+    bcdtmWrite_message(0,0,0,"Checking Sort Order After Sorting Points") ;
+    if( bcdtmCheck_sortOrderDtmObject(dtmP,0) != DTM_SUCCESS )
+      {
+       bcdtmWrite_message(1,0,0,"Dtm Sort Order Error") ;
+       goto errexit ;
+      }
+    bcdtmWrite_message(0,0,0,"Sort Order Valid After Sorting Points") ;
+   }
+/*
+** Remove Duplicates
+*/
+ startTime = bcdtmClock() ;
+ if( dbg ) bcdtmWrite_message(0,0,0,"Removing Duplicates DTM Object") ;
+ if( bcdtmObject_removeDuplicatesDtmObject(dtmP,&numDuplicates, duplicateOption)) goto errexit ;
+ if( dbg ) bcdtmWrite_message(0,0,0,"Number Of Duplicates Removed = %8ld",numDuplicates) ;
+ if( tdbg ) bcdtmWrite_message(0,0,0,"** Time To Remove Duplicate Points = %8.3lf Seconds",bcdtmClock_elapsedTime(bcdtmClock(),startTime)) ;
+/*
+** Check Point Offsets After Duplicate Removal
+*/
+ if( cdbg )
+   {
+    bcdtmWrite_message(0,0,0,"Check Point Offsets For Range Errors After After Duplicate Removal") ;
+    if( bcdtmCheck_forPointOffsetIndexRangeErrorsDtmObject(dtmP)) goto errexit ;
+    bcdtmWrite_message(0,0,0,"Checking For Duplicate Index Offset Memory Points") ;
+    if( bcdtmCheck_forDuplicatePointOffsetPointersDtmObject(dtmP)) goto errexit ;
+   }
+/*
+** Remove Duplicates Point Offsets
+*/
+ if( dbg ) bcdtmWrite_message(0,0,0,"Removing Duplicates Point Offsets DTM Object") ;
+ if( bcdtmObject_removeDuplicatePointOffsetsDtmObject(dtmP)) goto errexit ;
+ if( dbg ) bcdtmWrite_message(0,0,0,"dtmP->numSortedPoints = %8ld",dtmP->numSortedPoints) ;
+/*
+** Check Point Offsets After Duplicate Points Offsets Removal
+*/
+ if( cdbg )
+   {
+    bcdtmWrite_message(0,0,0,"Check Point Offsets For Range Errors After After Duplicate Point Offsets Removal") ;
+    if( bcdtmCheck_forPointOffsetIndexRangeErrorsDtmObject(dtmP)) goto errexit ;
+    bcdtmWrite_message(0,0,0,"Checking For Duplicate Index Offset Memory Points") ;
+    if( bcdtmCheck_forDuplicatePointOffsetPointersDtmObject(dtmP)) goto errexit ;
+   }
+/*
+** Check For Less Than Three Points
+*/
+ if( dtmP->numPoints < 3 )
+   {
+    bcdtmWrite_message(1,0,0,"Less Than Three Points In DTM") ;
+    goto errexit ;
+   }
+/*
+** Check Sort Order
+*/
+ if( cdbg )
+   {
+    bcdtmWrite_message(0,0,0,"Checking Sort Order After Removing Duplicates dtmP->numPoints = %8ld",dtmP->numPoints) ;
+    if( bcdtmCheck_sortOrderDtmObject(dtmP,1) != DTM_SUCCESS )
+      {
+       bcdtmWrite_message(1,0,0,"Dtm Sort Order Error") ;
+       goto errexit ;
+      }
+    bcdtmWrite_message(0,0,0,"Sort Order Valid After Removing Duplicates") ;
+   }
+/*
+** Clean Up
+*/
+ cleanup :
+ if( hullPtsP != nullptr ) { free(hullPtsP) ; hullPtsP = nullptr ; }
+/*
+** Job Completed
+*/
+ if( dbg && ret == DTM_SUCCESS ) bcdtmWrite_message(0,0,0,"Processing Dtm Object %p For Triangulation Completed",dtmP) ;
+ if( dbg && ret != DTM_SUCCESS ) bcdtmWrite_message(0,0,0,"Processing Dtm Object %p For Triangulation Error",dtmP) ;
+ return(ret) ;
+/*
+** Error Exit
+*/
+ errexit :
+ ret = DTM_ERROR ;
+ goto cleanup ;
+}
+/*-------------------------------------------------------------------+
+|                                                                    |
+|                                                                    |
+|                                                                    |
++--------------------------------------------------------------------*/
+BENTLEYDTM_Public int bcdtmObject_changeStateDtmFeaturesToOffsetsArrayDtmObject(BC_DTM_OBJ *dtmP)
+{
+ int  ret=DTM_SUCCESS,dbg=DTM_TRACE_VALUE(0) ;
+ long n,dtmFeature,firstPoint ;
+ BC_DTM_FEATURE *dtmFeatureP ;
+/*
+** Write Entry Message
+*/
+ if( dbg ) bcdtmWrite_message(0,0,0,"Changing State DTM Features Completed") ;
+/*
+** Test For Valid Dtm Object
+*/
+ if( bcdtmObject_testForValidDtmObject(dtmP)) goto errexit ;
+/*
+** Check For Valid DTM State
+*/
+ if( dtmP->dtmState != DTMState::Data )
+   {
+    bcdtmWrite_message(2,0,0,"Method Requires Untriangulated DTM") ;
+    goto errexit ;
+   }
+/*
+** Scan Features And Change state
+*/
+ for( dtmFeature = 0 ; dtmFeature < dtmP->numFeatures ; ++dtmFeature )
+   {
+    dtmFeatureP = ftableAddrP(dtmP,dtmFeature) ;
+    if( dtmFeatureP->dtmFeatureState == DTMFeatureState::Data )
+      {
+/*
+**     Allocate Memory For Point Offsets
+*/
+       firstPoint = (long ) dtmFeatureP->dtmFeaturePts.firstPoint ;
+       dtmFeatureP->dtmFeaturePts.offsetPI = bcdtmMemory_allocate(dtmP, dtmFeatureP->numDtmFeaturePts * sizeof(long)) ;
+       if( dtmFeatureP->dtmFeaturePts.offsetPI == 0 )
+         {
+          bcdtmWrite_message(1,0,0,"Memory Allocation Failure") ;
+          goto errexit ;
+         }
+/*
+**     Set Dtm Feature State
+*/
+       dtmFeatureP->dtmFeatureState = DTMFeatureState::OffsetsArray ;
+/*
+**     Populate Point Offsets
+*/
+       long* offsetP = bcdtmMemory_getPointerOffset(dtmP,dtmFeatureP->dtmFeaturePts.offsetPI);
+       for( n = 0 ; n < dtmFeatureP->numDtmFeaturePts ; ++n )
+         {
+          offsetP[n] = firstPoint ;
+          ++firstPoint ;
+         }
+      }
+   }
+/*
+** Clean Up
+*/
+ cleanup :
+/*
+** Job Completed
+*/
+ if( dbg && ret == DTM_SUCCESS ) bcdtmWrite_message(0,0,0,"Changing State DTM Features Completed") ;
+ if( dbg && ret != DTM_SUCCESS ) bcdtmWrite_message(0,0,0,"Changing State DTM Features Error") ;
+ return(ret) ;
+/*
+** Error Exit
+*/
+ errexit :
+ ret = DTM_ERROR ;
+ goto cleanup ;
+}
+/*-------------------------------------------------------------------+
+|                                                                    |
+|                                                                    |
+|                                                                    |
++--------------------------------------------------------------------*/
+BENTLEYDTM_Public int bcdtmObject_moveOrCopyPointsArray(BC_DTM_OBJ* dtmP, BC_DTM_OBJ* tempDtmP)
+{
+ int n,ret = DTM_SUCCESS,dbg=DTM_TRACE_VALUE(0);
+ if(dtmP->dtmObjType != BC_DTM_ELM_TYPE && tempDtmP->dtmObjType != BC_DTM_ELM_TYPE)
+   {
+    for( n = 0 ; n < dtmP->numPointPartitions ; ++n ) bcdtmMemory_freePartition(dtmP, DTMPartition::Point, n, dtmP->pointsPP[n]) ;
+    free(dtmP->pointsPP) ;
+    dtmP->pointsPP           = tempDtmP->pointsPP ;
+    dtmP->numPoints          = tempDtmP->numPoints ;
+    dtmP->memPoints          = tempDtmP->memPoints ;
+    dtmP->numPointPartitions = tempDtmP->numPointPartitions ;
+    dtmP->pointPartitionSize = tempDtmP->pointPartitionSize ;
+    dtmP->numSortedPoints    = 0 ;
+/*
+**  Set Temporary DTM Objects Points To nullptr
+*/
+    tempDtmP->pointsPP       = nullptr ;
+   }
+ else
+   {
+    dtmP->numPoints = tempDtmP->numPoints ;
+/*
+**  Allocate Memory For Feature Table
+*/
+    if( bcdtmObject_allocatePointsMemoryDtmObject(dtmP)) goto errexit ;
+/*
+**  Copy Points
+*/
+    if( tempDtmP->memPoints > 0 )
+      {
+       if( dbg ) bcdtmWrite_message(0,0,0,"Copying Points") ;
+/*
+**     For DTMElement we can't just move the pointers over,
+**     so we need to reallocate and copy the data over.
+*/
+       for( int num = 0 ; num < tempDtmP->numPoints ; ++num )
+         {
+          *pointAddrP(dtmP,num) = *pointAddrP(tempDtmP,num) ;
+         }
+      }
+    dtmP->numSortedPoints = 0 ;
+   }
+/*
+** Clean Up
+*/
+ cleanup :
+/*
+** Job Completed
+*/
+ return(ret) ;
+/*
+** Error Exit
+*/
+ errexit :
+ if( ret == DTM_SUCCESS ) ret = DTM_ERROR ;
+ goto cleanup ;
+}
+/*-------------------------------------------------------------------+
+|                                                                    |
+|                                                                    |
+|                                                                    |
++--------------------------------------------------------------------*/
+BENTLEYDTM_EXPORT int bcdtmObject_changeStateDtmObject(BC_DTM_OBJ *dtmP,DTMState toState )
+/*
+** This Function Changes The State Of A DTM Object
+*/
+{
+ int  ret=DTM_SUCCESS,dbg=DTM_TRACE_VALUE(0) ;
+ long n,node,point,dtmFeature,numFeaturePts,firstPoint,hullFeature=FALSE,markSize ;
+ DPoint3d  randomPoint,*featurePtsP=nullptr ;
+ char dtmFeatureTypeName[50];
+ unsigned char *markFlagP=nullptr ;
+ BC_DTM_FEATURE *dtmFeatureP=nullptr ;
+ BC_DTM_OBJ     *tempDtmP=nullptr ;
+ DPoint3d  *pointP ;
+ DTMFeatureId dtmFeatureId ;
+ DTMFeatureId  nullFeatureId=DTM_NULL_FEATURE_ID  ;
+/*
+** Write Entry Message
+*/
+ if( dbg ) bcdtmWrite_message(0,0,0,"Changing State Of DTM Object %p From %2ld To %2ld",dtmP,dtmP->dtmState,toState) ;
+/*
+** Initialise
+*/
+ dtmFeatureId = dtmP->nullFeatureId ;
+/*
+** Change From DTMState::Tin to DTMState::Data
+*/
+ if( bcdtmObject_testApiCleanUpDtmObject(dtmP, DTMCleanupFlags::All) && toState == DTMState::Data )
+   {
+    if( dbg ) bcdtmWrite_message(0,0,0,"Rolling Back Dtm From DTMState::Tin to DTMState::Data" ) ;
+    if( bcdtmObject_rollBackDtmObject(dtmP,1)) goto errexit ;
+    if( dbg ) bcdtmWrite_message(0,0,0,"Rolling Back Dtm From DTMState::Tin to DTMState::Data Completed" ) ;
+   }
+ else if( dtmP->dtmState == DTMState::Tin && toState == DTMState::Data )
+   {
+    if( dbg ) bcdtmWrite_message(0,0,0,"Changing Dtm State From DTMState::Tin to DTMState::Data" ) ;
+/*
+**  Create Temporary DTM Object For Restructuring Points Array
+*/
+    if( bcdtmObject_createDtmObject(&tempDtmP)) goto errexit ;
+    tempDtmP->iniPoints = dtmP->numPoints ;
+    tempDtmP->incPoints = dtmP->incPoints ;
+/*
+**  Release Clist Array As It Is Not Required
+*/
+    if( dtmP->cListPP != nullptr )
+      {
+       for( n = 0 ; n < dtmP->numClistPartitions ; ++n ) bcdtmMemory_freePartition(dtmP, DTMPartition::CList, n, dtmP->cListPP[n]) ;
+       free(dtmP->cListPP) ;
+       dtmP->cListPP = nullptr ;
+       dtmP->numClistPartitions = 0 ;
+       dtmP->numClist           = 0 ;
+       dtmP->memClist           = 0 ;
+       dtmP->cListPtr           = 0 ;
+       dtmP->cListDelPtr        = dtmP->nullPtr ;
+      }
+/*
+**  No Features In DTM
+*/
+    if( dtmP->numFeatures == 0 )
+      {
+       if( dtmP->nodesPP != nullptr )
+         {
+          for( n = 0 ; n < dtmP->numNodePartitions ; ++n ) bcdtmMemory_freePartition(dtmP, DTMPartition::Node, n, dtmP->nodesPP[n]) ;
+          free(dtmP->nodesPP) ;
+          dtmP->nodesPP = nullptr ;
+          dtmP->numNodePartitions = 0 ;
+          dtmP->numNodes = 0 ;
+          dtmP->memNodes = 0 ;
+         }
+      }
+
+/*
+**  Features In Dtm Object
+*/
+    if( dtmP->numFeatures > 0 )
+      {
+/*
+**     Write Out Dtm Features
+*/
+       if( dbg == 1 )
+         {
+          bcdtmWrite_message(0,0,0,"Number Of DTM Feature = %6ld",dtmP->numFeatures) ;
+          for( dtmFeature = 0 ; dtmFeature < dtmP->numFeatures ; ++dtmFeature )
+            {
+             dtmFeatureP = ftableAddrP(dtmP,dtmFeature) ;
+             if( bcdtmData_getDtmFeatureTypeNameFromDtmFeatureType(dtmFeatureP->dtmFeatureType,dtmFeatureTypeName)) goto errexit ;
+             bcdtmWrite_message(0,0,0,"Dtm Feature[%6ld] ** Type = %20s ** userTag = %11I64d featureId = %11I64d ** state = %2ld",dtmFeature,dtmFeatureTypeName,dtmFeatureP->dtmUserTag,dtmFeatureP->dtmFeatureId,dtmFeatureP->dtmFeatureState) ;
+            }
+         }
+/*
+**     Store Hull Points
+*/
+       if( featurePtsP != nullptr ) { free(featurePtsP) ; featurePtsP = nullptr ; }
+/*
+**     Copy Feature Points To Temporary Dtm Object Points Array
+*/
+       for( dtmFeature = 0 ; dtmFeature < dtmP->numFeatures ; ++dtmFeature )
+         {
+          dtmFeatureP = ftableAddrP(dtmP,dtmFeature) ;
+/*
+**        Existing Tin Feature
+*/
+          if( dtmFeatureP->dtmFeatureState == DTMFeatureState::Tin || dtmFeatureP->dtmFeatureState == DTMFeatureState::OffsetsArray)
+            {
+             if( dtmFeatureP->dtmFeatureType == DTMFeatureType::Hull )
+               {
+                if( bcdtmList_extractHullDtmObject(dtmP,&featurePtsP,&numFeaturePts)) goto errexit ;
+                hullFeature = TRUE ;
+               }
+             else
+               {
+                if( bcdtmList_copyDtmFeaturePointsToPointArrayDtmObject(dtmP,dtmFeature,&featurePtsP,&numFeaturePts)) goto errexit ;
+               }
+             if( dbg )
+               {
+                if( bcdtmData_getDtmFeatureTypeNameFromDtmFeatureType(dtmFeatureP->dtmFeatureType,dtmFeatureTypeName)) goto errexit ;
+                bcdtmWrite_message(0,0,0,"Tin Dtm Feature ** dtmFeature = %6ld ** Type = %20s ** userTag = %11I64ld featureId = %10I64ld ** numFeaturePts = %6ld",dtmFeature,dtmFeatureTypeName,dtmFeatureP->dtmUserTag,dtmFeatureP->dtmFeatureId,numFeaturePts) ;
+               }
+             dtmFeatureP->dtmFeatureState          = DTMFeatureState::Data ;
+             dtmFeatureP->dtmFeaturePts.firstPoint = tempDtmP->numPoints ;
+             dtmFeatureP->numDtmFeaturePts         = numFeaturePts ;
+             if( bcdtmObject_storeDtmFeatureInDtmObject(tempDtmP,DTMFeatureType::RandomSpots,dtmP->nullUserTag,1,&dtmFeatureId,featurePtsP,numFeaturePts)) goto errexit ;
+             free(featurePtsP) ;
+             featurePtsP = nullptr ;
+            }
+/*
+**        New Dtm Feature
+*/
+          if( dtmFeatureP->dtmFeatureState == DTMFeatureState::PointsArray && dtmFeatureP->dtmFeatureType != DTMFeatureType::DrapeVoid && dtmFeatureP->dtmFeatureType != DTMFeatureType::DrapeHull )
+            {
+             if( dbg )
+               {
+                if( bcdtmData_getDtmFeatureTypeNameFromDtmFeatureType(dtmFeatureP->dtmFeatureType,dtmFeatureTypeName)) goto errexit ;
+                bcdtmWrite_message(0,0,0,"New Dtm Feature ** dtmFeature = %6ld ** Type = %20s ** userTag = %11I64ld featureId = %10I64ld ** numFeaturePts = %6ld",dtmFeature,dtmFeatureTypeName,dtmFeatureP->dtmUserTag,dtmFeatureP->dtmFeatureId,dtmFeatureP->numDtmFeaturePts) ;
+               }
+/*
+**           Add New Feature
+*/
+             firstPoint = tempDtmP->numPoints ;
+             if( bcdtmObject_storeDtmFeatureInDtmObject(tempDtmP,DTMFeatureType::RandomSpots,dtmP->nullUserTag,1,&dtmFeatureId,bcdtmMemory_getPointerP3D(dtmP, dtmFeatureP->dtmFeaturePts.pointsPI),dtmFeatureP->numDtmFeaturePts)) goto errexit ;
+             bcdtmMemory_free(dtmP, dtmFeatureP->dtmFeaturePts.pointsPI) ;
+             dtmFeatureP->dtmFeaturePts.pointsPI = 0;
+             if( dtmFeatureP->dtmFeatureType == DTMFeatureType::RandomSpots )
+               {
+                dtmFeatureP->dtmFeatureState          = DTMFeatureState::Deleted ;
+                dtmFeatureP->numDtmFeaturePts         = 0 ;
+               }
+             else
+               {
+                dtmFeatureP->dtmFeatureState          = DTMFeatureState::Data ;
+                dtmFeatureP->dtmFeaturePts.firstPoint = firstPoint ;
+               }
+            }
+         }
+/*
+**     Copy Random Points ( None Feature Points )
+*/
+       if( dbg ) bcdtmWrite_message(0,0,0,"Copying Random Points To New Point Array") ;
+       for( node = 0 ; node < dtmP->numPoints ; ++node )
+         {
+          if( ! bcdtmFlag_testDeletePointBitPCWD(&nodeAddrP(dtmP,node)->PCWD))
+            {
+             if( ! bcdtmFlag_testVoidBitPCWD(&nodeAddrP(dtmP,node)->PCWD))
+               {
+                if( nodeAddrP(dtmP,node)->hPtr == dtmP->nullPnt || ( nodeAddrP(dtmP,node)->hPtr != dtmP->nullPnt && hullFeature == FALSE ))
+                  {
+                   if( nodeAddrP(dtmP,node)->fPtr == dtmP->nullPtr )
+                     {
+                      pointP = pointAddrP(dtmP,node) ;
+                      randomPoint.x = pointP->x ;
+                      randomPoint.y = pointP->y ;
+                      randomPoint.z = pointP->z ;
+                      if( dbg ) bcdtmWrite_message(0,0,0,"Copying Random Point %12.5lf %12.5lf %10.4lf",randomPoint.x,randomPoint.y,randomPoint.z);
+                      if( bcdtmObject_storeDtmFeatureInDtmObject(tempDtmP,DTMFeatureType::RandomSpots,dtmP->nullUserTag,1,&dtmP->nullFeatureId,&randomPoint,1)) goto errexit ;
+                     }
+                  }
+               }
+            }
+         }
+/*
+**     Free points Array
+*/
+       if( dtmP->pointsPP != nullptr )
+         {
+ //         bcdtmObject_moveOrCopyPointsArray(dtmP, tempDtmP);
+          dtmP->numPoints = 0 ;
+          dtmP->dtmState  = DTMState::Data ;
+          for( point = 0 ; point < tempDtmP->numPoints ; ++point )
+            {
+             if( bcdtmObject_storeDtmFeatureInDtmObject(dtmP,DTMFeatureType::RandomSpots,DTM_NULL_USER_TAG,1,&nullFeatureId,(DPoint3d *)pointAddrP(tempDtmP,point),1)) goto errexit ;
+            }
+          dtmP->numSortedPoints = 0 ;
+         }
+/*
+**     Free Nodes Array
+*/
+       if( dtmP->nodesPP != nullptr )
+         {
+          for( n = 0 ; n < dtmP->numNodePartitions ; ++n )  bcdtmMemory_freePartition(dtmP, DTMPartition::Node, n, dtmP->nodesPP[n]) ;
+          free(dtmP->nodesPP) ;
+          dtmP->nodesPP = nullptr ;
+          dtmP->numNodePartitions = 0 ;
+          dtmP->numNodes = 0 ;
+          dtmP->memNodes = 0 ;
+         }
+/*
+**     Free Flist Array
+*/
+       if( dtmP->fListPP != nullptr )
+         {
+          for( n = 0 ; n < dtmP->numFlistPartitions ; ++n ) bcdtmMemory_freePartition(dtmP, DTMPartition::FList, n, dtmP->fListPP[n]) ;
+          free(dtmP->fListPP) ;
+          dtmP->fListPP            = nullptr ;
+          dtmP->numFlistPartitions = 0 ;
+          dtmP->numFlist           = 0 ;
+          dtmP->memFlist           = 0 ;
+          dtmP->fListDelPtr        = dtmP->nullPtr ;
+         }
+      }
+/*
+**  Reset DTM Header Variables
+*/
+    dtmP->dtmState           = DTMState::Data ;
+    dtmP->hullPoint          = dtmP->nullPnt ;
+    dtmP->nextHullPoint      = dtmP->nullPnt ;
+    dtmP->numLines           = 0 ;
+    dtmP->numTriangles       = 0 ;
+   }
+/*
+** Change From DTMState::PointsSorted to DTMState::Data
+*/
+ if( (dtmP->dtmState == DTMState::PointsSorted || dtmP->dtmState == DTMState::DuplicatesRemoved || dtmP->dtmState == DTMState::TinError) && toState == DTMState::Data )
+   {
+    if( dbg && dtmP->dtmState == DTMState::PointsSorted) bcdtmWrite_message(0,0,0,"Changing Dtm State From DTMState::PointsSorted to DTMState::Data" ) ;
+    if( dbg && dtmP->dtmState == DTMState::DuplicatesRemoved) bcdtmWrite_message(0,0,0,"Changing Dtm State From DTMState::DuplicatesRemoved to DTMState::Data" ) ;
+
+    // Probably need to scan to see if they are any DTMFeatureState::Tin FEATURES in the DTM.
+    if (dtmP->dtmState == DTMState::TinError)
+        {
+        if( dtmP->cListPP != nullptr )
+          {
+           for( n = 0 ; n < dtmP->numClistPartitions ; ++n ) bcdtmMemory_freePartition(dtmP, DTMPartition::CList, n, dtmP->cListPP[n]) ;
+           free(dtmP->cListPP) ;
+           dtmP->cListPP = nullptr ;
+           dtmP->numClistPartitions = 0 ;
+           dtmP->numClist           = 0 ;
+           dtmP->memClist           = 0 ;
+           dtmP->cListPtr           = 0 ;
+           dtmP->cListDelPtr        = dtmP->nullPtr ;
+          }
+/*
+**     Free Nodes Array
+*/
+       if( dtmP->nodesPP != nullptr )
+         {
+          for( n = 0 ; n < dtmP->numNodePartitions ; ++n )  bcdtmMemory_freePartition(dtmP, DTMPartition::Node, n, dtmP->nodesPP[n]) ;
+          free(dtmP->nodesPP) ;
+          dtmP->nodesPP = nullptr ;
+          dtmP->numNodePartitions = 0 ;
+          dtmP->numNodes = 0 ;
+          dtmP->memNodes = 0 ;
+         }
+/*
+**     Free Flist Array
+*/
+       if( dtmP->fListPP != nullptr )
+         {
+          for( n = 0 ; n < dtmP->numFlistPartitions ; ++n ) bcdtmMemory_freePartition(dtmP, DTMPartition::FList, n, dtmP->fListPP[n]) ;
+          free(dtmP->fListPP) ;
+          dtmP->fListPP            = nullptr ;
+          dtmP->numFlistPartitions = 0 ;
+          dtmP->numFlist           = 0 ;
+          dtmP->memFlist           = 0 ;
+          dtmP->fListDelPtr        = dtmP->nullPtr ;
+         }
+/*
+**  Reset DTM Header Variables
+*/
+        dtmP->hullPoint          = dtmP->nullPnt ;
+        dtmP->nextHullPoint      = dtmP->nullPnt ;
+        dtmP->numLines           = 0 ;
+        dtmP->numTriangles       = 0 ;
+        }
+
+/*
+**  If There Are No features Just Reset State To DTMState::Data
+*/
+    if( dtmP->numFeatures == 0 ) dtmP->dtmState = DTMState::Data ;
+/*
+**  Else Place Feature Points In First Point Order
+*/
+    else
+      {
+/*
+**     Allocate An Array For Marking Random Points
+*/
+       markSize = dtmP->numPoints / 8 + 1 ;
+       markFlagP = (unsigned char *) malloc( markSize * sizeof(char));
+       if( markFlagP == nullptr )
+         {
+          bcdtmWrite_message(1,0,0,"Memory Allocation Failure") ;
+          goto errexit ;
+         }
+       for( n = 0 ; n < markSize ; ++n ) *(markFlagP+n) = (char) 0 ;
+/*
+**     Create Temporary DTM Object For Restructuring Points Array
+*/
+       if( bcdtmObject_createDtmObject(&tempDtmP)) goto errexit ;
+       tempDtmP->iniPoints = dtmP->numPoints ;
+       tempDtmP->incPoints = dtmP->incPoints ;
+/*
+**     Copy Feature Points To Temporary Dtm Object Points Array
+*/
+       for( dtmFeature = 0 ; dtmFeature < dtmP->numFeatures ; ++dtmFeature )
+         {
+          dtmFeatureP = ftableAddrP(dtmP,dtmFeature) ;
+
+          if(dtmFeatureP->dtmFeatureState != DTMFeatureState::Deleted && dtmFeatureP->dtmFeatureState != DTMFeatureState::TinError && dtmFeatureP->dtmFeatureState != DTMFeatureState::Rollback)
+              {
+
+              if( dtmFeatureP->dtmFeatureState != DTMFeatureState::OffsetsArray)
+                {
+                 bcdtmWrite_message(2,0,0,"Invalid DTM Feature State For Method") ;
+                 goto errexit ;
+                }
+
+/*
+**        Mark Feature Points Copied
+*/
+              long* offsetP = bcdtmMemory_getPointerOffset(dtmP,dtmFeatureP->dtmFeaturePts.offsetPI);
+              for( n = 0 ; n < dtmFeatureP->numDtmFeaturePts ; ++n )
+                {
+                 bcdtmFlag_setFlag(markFlagP,offsetP[n]) ;
+                }
+/*
+**        Store Feature Points In Temporary DTM Object
+*/
+              if( bcdtmList_copyDtmFeaturePointsToPointArrayDtmObject(dtmP,dtmFeature,&featurePtsP,&numFeaturePts)) goto errexit ;
+              if( dbg )
+                {
+                 if( bcdtmData_getDtmFeatureTypeNameFromDtmFeatureType(dtmFeatureP->dtmFeatureType,dtmFeatureTypeName)) goto errexit ;
+                 bcdtmWrite_message(0,0,0,"Dtm Feature ** dtmFeature = %6ld ** Type = %20s ** userTag = %11I64d featureId = %11I64d ** numFeaturePts = %6ld",dtmFeature,dtmFeatureTypeName,dtmFeatureP->dtmUserTag,dtmFeatureP->dtmFeatureId,numFeaturePts) ;
+                }
+              dtmFeatureP->dtmFeatureState          = DTMFeatureState::Data ;
+              dtmFeatureP->dtmFeaturePts.firstPoint = tempDtmP->numPoints ;
+              dtmFeatureP->numDtmFeaturePts         = numFeaturePts ;
+              if( bcdtmObject_storeDtmFeatureInDtmObject(tempDtmP,DTMFeatureType::RandomSpots,dtmP->nullUserTag,1,&dtmFeatureId,featurePtsP,numFeaturePts)) goto errexit ;
+              free(featurePtsP) ;
+              featurePtsP = nullptr ;
+              }
+         }
+/*
+**     Copy Random Points
+*/
+       for( n = 0 ; n < dtmP->numPoints ; ++n )
+         {
+          if( ! bcdtmFlag_testFlag(markFlagP,n ))
+            {
+             pointP = pointAddrP(dtmP,n) ;
+             randomPoint.x = pointP->x ;
+             randomPoint.y = pointP->y ;
+             randomPoint.z = pointP->z ;
+             if( bcdtmObject_storeDtmFeatureInDtmObject(tempDtmP,DTMFeatureType::RandomSpots,dtmP->nullUserTag,1,&dtmFeatureId,&randomPoint,1)) goto errexit ;
+            }
+         }
+/*
+**     Free DTM Points Array
+*/
+//     bcdtmObject_moveOrCopyPointsArray(dtmP, tempDtmP);
+       dtmP->numPoints = 0 ;
+       dtmP->dtmState  = DTMState::Data ;
+       for( point = 0 ; point < tempDtmP->numPoints ; ++point )
+         {
+          if( bcdtmObject_storeDtmFeatureInDtmObject(dtmP,DTMFeatureType::RandomSpots,DTM_NULL_USER_TAG,1,&nullFeatureId,(DPoint3d *)pointAddrP(tempDtmP,point),1)) goto errexit ;
+         }
+      dtmP->numSortedPoints = 0 ;
+/*
+**     Reset DTM Header Values
+*/
+       dtmP->dtmState           = DTMState::Data ;
+//       dtmP->pointsPP            = tempDtmP->pointsPP ;
+//       dtmP->numPoints          = tempDtmP->numPoints ;
+//       dtmP->memPoints          = tempDtmP->memPoints ;
+//       dtmP->numPointPartitions = tempDtmP->numPointPartitions ;
+//       dtmP->pointPartitionSize = tempDtmP->pointPartitionSize ;
+       dtmP->numSortedPoints    = 0 ;
+//       tempDtmP->pointsPP       = nullptr ;
+
+      }
+   }
+/*
+**  Update Modified Time
+ */
+ bcdtmObject_updateLastModifiedTime (dtmP) ;
+/*
+** Clean Up
+*/
+ cleanup :
+ if( markFlagP   != nullptr ) free(markFlagP) ;
+ if( featurePtsP != nullptr ) free(featurePtsP) ;
+ if( tempDtmP    != nullptr ) bcdtmObject_destroyDtmObject(&tempDtmP) ;
+/*
+** Job Completed
+*/
+ if( dbg && ret == DTM_SUCCESS ) bcdtmWrite_message(0,0,0,"Changing DTM %p State To %2ld Completed",dtmP,toState) ;
+ if( dbg && ret != DTM_SUCCESS ) bcdtmWrite_message(0,0,0,"Changing DTM %p State To %2ld Error",dtmP,toState) ;
+ return(ret) ;
+/*
+** Error Exit
+*/
+ errexit :
+ ret = DTM_ERROR ;
+ goto cleanup ;
+}
+typedef PartitionArray<DPoint3d, DTM_PARTITION_SHIFT_POINT, MAllocAllocator> DtmTinPointArray;
+/*-------------------------------------------------------------------+
+|                                                                    |
+|                                                                    |
+|                                                                    |
++-------------------------------------------------------------------*/
+BENTLEYDTM_Public int bcdtmObject_sortDtmObjectDaryl(BC_DTM_OBJ *dtmP)
+/*
+** This Function Sorts A Dtm Object
+*/
+{
+ int    ret=DTM_SUCCESS,dbg=DTM_TRACE_VALUE(0) ;
+ long   n,feature ;
+// DPoint3d   dtmPoint,*p1P,*p2P  ;
+ BC_DTM_FEATURE *dtmFeatureP=nullptr ;
+/*
+** Write Entry Message
+*/
+ if( dbg ) bcdtmWrite_message(0,0,0,"Sorting Dtm Object %p",dtmP) ;
+/*
+** Test For Valid Dtm Object
+*/
+ if( bcdtmObject_testForValidDtmObject(dtmP)) goto errexit ;
+/*
+** Only Sort If Dtm Object Not Prior Sorted
+*/
+ if( dtmP->dtmState == DTMState::Data )
+   {
+    PartitionArray<DPoint3d, DTM_PARTITION_SHIFT_POINT, MAllocAllocator> pointsArray(dtmP->pointsPP, dtmP->numPoints, dtmP->numPointPartitions, dtmP->pointPartitionSize);
+/*
+**  Only Sort If More Than One Dtm Point
+*/
+    if( dtmP->numPoints > 1 )
+      {
+/*
+**     Sort the Dtm Points
+*/
+       if( dbg ) bcdtmWrite_message(0,0,0,"Sorting") ;
+       XYPointArraySort<DPoint3d,DtmTinPointArray>  sorter;
+       sorter.DoSort(pointsArray);
+       sorter.GetSortP();
+       LongArray& tempP = sorter.GetTempP();
+/*
+**     Place Dtm Feature Point Offsets In Sort Order
+*/
+       if( dbg ) bcdtmWrite_message(0,0,0,"Placing Feature Points In Sort Order") ;
+       for( feature = 0 ; feature < dtmP->numFeatures ; ++feature )
+         {
+          dtmFeatureP = ftableAddrP(dtmP,feature) ;
+          if( dtmFeatureP->dtmFeatureState == DTMFeatureState::OffsetsArray )
+            {
+/*
+**           Reset Point Offsets
+*/
+            long* offsetP = bcdtmMemory_getPointerOffset(dtmP,dtmFeatureP->dtmFeaturePts.offsetPI);
+             for( n = 0 ; n < dtmFeatureP->numDtmFeaturePts ; ++n )
+               {
+                offsetP[n] = *(tempP+offsetP[n]) ;
+               }
+            }
+         }
+      }
+   }
+/*
+**  Set Dtm State To Sorted
+*/
+ dtmP->dtmState = DTMState::PointsSorted ;
+/*
+** Set Number Of Sorted Points
+*/
+ dtmP->numSortedPoints = dtmP->numPoints ;
+/*
+** Clean Up
+*/
+ cleanup :
+/*
+** Job Completed
+*/
+ if( dbg && ret == DTM_SUCCESS ) bcdtmWrite_message(0,0,0,"Sorting Dtm Object %p Completed",dtmP) ;
+ if( dbg && ret != DTM_SUCCESS ) bcdtmWrite_message(0,0,0,"Sorting Dtm Object %p Error",dtmP) ;
+ return(ret) ;
+/*
+** Error Exit
+*/
+ errexit :
+ ret = DTM_ERROR ;
+ goto cleanup ;
+}
+/*-------------------------------------------------------------------+
+|                                                                    |
+|                                                                    |
+|                                                                    |
++-------------------------------------------------------------------*/
+BENTLEYDTM_EXPORT int bcdtmObject_sortDtmObject(BC_DTM_OBJ *dtmP)
+/*
+** This Function Sorts A Dtm Object
+**
+** Author : Rob Cormack  January 2007  Rob.Cormack@Bentley.com
+**
+*/
+{
+ int    ret=DTM_SUCCESS,dbg=DTM_TRACE_VALUE(0),cdbg=DTM_CHECK_VALUE(0) ;
+ long   ofs,useMultiThread=TRUE ;
+ DPoint3d *p1P,*p2P  ;
+/*
+** Write Entry Message
+*/
+ if( dbg )
+   {
+    bcdtmWrite_message(0,0,0,"Sorting Dtm Object   = %p",dtmP) ;
+    bcdtmWrite_message(0,0,0,"DTM_NUM_PROCESSORS   = %8ld",DTM_NUM_PROCESSORS) ;
+   }
+/*
+** Test For Valid Dtm Object
+*/
+ if( bcdtmObject_testForValidDtmObject(dtmP)) goto errexit ;
+/*
+** Only Multi Thread If More Than MINIMUM_POINTS_PER_SORT_THREAD Points
+*/
+if (dtmP->numPoints < (MINIMUM_POINTS_PER_SORT_THREAD * 2)) useMultiThread = FALSE;
+/*
+** Only Sort If Dtm In Data State
+*/
+  if( dtmP->dtmState == DTMState::Data )
+   {
+/*
+**  Only Sort If More Than One Dtm Point
+*/
+    if( dtmP->numPoints > 1 )
+      {
+       if( DTM_NUM_PROCESSORS == 1 || useMultiThread == FALSE )
+         {
+          if( dbg ) bcdtmWrite_message(0,0,0,"Single Thread Sorting") ;
+          if( bcdtmObject_singleThreadSortDtmObject(dtmP)) goto errexit ;
+         }
+       else
+         {
+          if( dbg ) bcdtmWrite_message(0,0,0,"Multi Thread Sorting") ;
+          if( bcdtmObject_multiThreadSortDtmObject(dtmP)) goto errexit ;
+         }
+/*
+**     Check Points Are Sorted
+*/
+       if( cdbg )
+         {
+          bcdtmWrite_message(0,0,0,"Checking Point Sort Order") ;
+          p1P = pointAddrP(dtmP,0) ;
+          for( ofs = 1 ; ofs < dtmP->numPoints ; ++ofs )
+            {
+             p2P = pointAddrP(dtmP,ofs) ;
+             if( p1P->x > p2P->x || ( p1P->x == p2P->x && p1P->y > p2P->y))
+               {
+                bcdtmWrite_message(1,0,0,"Point Sort Order Error") ;
+                bcdtmWrite_message(0,0,0,"p1 = %8ld ** %12.5lf %12.5lf %10.4lf",ofs-1,p1P->x,p1P->y,p1P->z) ;
+                bcdtmWrite_message(0,0,0,"p2 = %8ld ** %12.5lf %12.5lf %10.4lf",ofs,p2P->x,p2P->y,p2P->z) ;
+                goto errexit ;
+               }
+             p1P = p2P ;
+            }
+          bcdtmWrite_message(0,0,0,"Point Sort Order Valid") ;
+         }
+      }
+   }
+/*
+** Clean Up
+*/
+ cleanup :
+/*
+** Job Completed
+*/
+ if( dbg && ret == DTM_SUCCESS ) bcdtmWrite_message(0,0,0,"Sorting Dtm Object %p Completed",dtmP) ;
+ if( dbg && ret != DTM_SUCCESS ) bcdtmWrite_message(0,0,0,"Sorting Dtm Object %p Error",dtmP) ;
+ return(ret) ;
+/*
+** Error Exit
+*/
+ errexit :
+ ret = DTM_ERROR ;
+ goto cleanup ;
+}
+/*-------------------------------------------------------------------+
+|                                                                    |
+|                                                                    |
+|                                                                    |
++-------------------------------------------------------------------*/
+BENTLEYDTM_Private int bcdtmObject_singleThreadSortDtmObject(BC_DTM_OBJ *dtmP)
+/*
+** This Function Single Thread Sorts A Dtm Object
+**
+** Author : Rob Cormack  November 2008  Rob.Cormack@Bentley.com
+**
+*/
+{
+ int    ret=DTM_SUCCESS,dbg=DTM_TRACE_VALUE(0),tdbg=DTM_TIME_VALUE(0) ;
+ long   n,ofs,*sP,*offsetP,*sortP=nullptr,*tempP=nullptr,feature ;
+ long   startTime ;
+ DPoint3d   dtmPoint,*p1P,*p2P  ;
+ BC_DTM_FEATURE  *dtmFeatureP=nullptr ;
+/*
+** Write Entry Message
+*/
+ if( dbg ) bcdtmWrite_message(0,0,0,"Single Thread Sorting Dtm Object %p",dtmP) ;
+ startTime = bcdtmClock() ;
+/*
+** Allocate Memory For Sort Offset Pointers
+*/
+ sortP = ( long *  ) malloc(dtmP->numPoints*sizeof(long)) ;
+ if( sortP == nullptr ) { bcdtmWrite_message(1,0,0,"Memory Allocation Failure") ; goto errexit  ; }
+ tempP = ( long *  ) malloc(dtmP->numPoints*sizeof(long)) ;
+ if( tempP == nullptr ) { bcdtmWrite_message(1,0,0,"Memory Allocation Failure") ; goto errexit  ; }
+/*
+** Initialise Sort Offset Pointer
+*/
+ for( sP = sortP, ofs = 0 ; sP < sortP + dtmP->numPoints ; ++sP, ++ofs) *sP = ofs ;
+/*
+** Sort the Dtm Points
+*/
+ if( dbg ) bcdtmWrite_message(0,0,0,"Sorting") ;
+ bcdtmObject_divConqMergeSortDtmObject(dtmP,0,dtmP->numPoints,sortP,tempP) ;
+/*
+** Check For Check Stop Termination
+*/
+ if( bcdtmTin_checkForTriangulationTermination(dtmP)) goto errexit  ;
+/*
+** Calculate Dtm Point Sort Position
+*/
+ for( sP = sortP ; sP < sortP + dtmP->numPoints ; ++sP  ) *(tempP+*sP) = (long)(sP-sortP) ;
+/*
+** Place Dtm Feature Point Offsets In Sort Order
+*/
+ if( dbg ) bcdtmWrite_message(0,0,0,"Placing Feature Points In Sort Order") ;
+ for( feature = 0 ; feature < dtmP->numFeatures ; ++feature )
+   {
+    dtmFeatureP = ftableAddrP(dtmP,feature) ;
+    if( dtmFeatureP->dtmFeatureState == DTMFeatureState::OffsetsArray )
+      {
+/*
+**     Reset Point Offsets
+*/
+       offsetP = bcdtmMemory_getPointerOffset(dtmP,dtmFeatureP->dtmFeaturePts.offsetPI);
+       for( n = 0 ; n < dtmFeatureP->numDtmFeaturePts ; ++n )
+         {
+          offsetP[n] = *(tempP+offsetP[n]) ;
+         }
+      }
+   }
+/*
+** Place Dtm Points In Sort Order
+*/
+ for( sP = sortP , ofs = 0 ; sP < sortP + dtmP->numPoints ; ++sP , ++ofs )
+   {
+    p1P = pointAddrP(dtmP,ofs) ;
+    p2P = pointAddrP(dtmP,*sP) ;
+    dtmPoint = *p1P ;
+    *p1P = *p2P ;
+    *p2P = dtmPoint ;
+    *(sortP+*(tempP+ofs)) = *sP ;
+    *(tempP+*sP) = *(tempP+ofs) ;
+   }
+/*
+**  Set Dtm State To Sorted
+*/
+ dtmP->dtmState = DTMState::PointsSorted ;
+/*
+** Clean Up
+*/
+ cleanup :
+ if( sortP != nullptr ) free(sortP) ;
+ if( tempP != nullptr ) free(tempP) ;
+/*
+** Job Completed
+*/
+ if( tdbg ) bcdtmWrite_message(0,0,0,"**** Time To Single Thread Sort = %8.3lf Seconds",bcdtmClock_elapsedTime(bcdtmClock(),startTime)) ;
+ if( dbg && ret == DTM_SUCCESS ) bcdtmWrite_message(0,0,0,"Single Thread Sorting Dtm Object %p Completed",dtmP) ;
+ if( dbg && ret != DTM_SUCCESS ) bcdtmWrite_message(0,0,0,"Single Thread Sorting Dtm Object %p Error",dtmP) ;
+ return(ret) ;
+/*
+** Error Exit
+*/
+ errexit :
+ ret = DTM_ERROR ;
+ goto cleanup ;
+}
+
+/*-------------------------------------------------------------------+
+|                                                                    |
+|                                                                    |
+|                                                                    |
++-------------------------------------------------------------------*/
+void bcdtmTin_multiThreadSortWorkerDtmObject (DTM_MULTI_THREAD *srtParametersP)
+/*
+** This function uses a divide and conquer strategy to sort DTM Points
+**
+** Author : Rob Cormack  November 2008  Rob.Cormack@Bentley.com
+**
+*/
+    {
+    int    ret = DTM_SUCCESS, dbg = DTM_TRACE_VALUE (0), tdbg = DTM_TIME_VALUE (0);
+    __time32_t startTime;
+
+    /*
+    ** Initialise variables
+    */
+    if (dbg) bcdtmWrite_message (0, 0, 0, "Thread[%2ld] ** startPoint = %8ld numPoints = %8ld", srtParametersP->thread, srtParametersP->startPoint, srtParametersP->numPoints);
+    /*
+    ** Sort Points Into Tiles
+    */
+    startTime = bcdtmClock ();
+    if (dbg) bcdtmWrite_message (0, 0, 0, "Thread[%2ld] ** Sorting %9ld Dtm Points", srtParametersP->thread, srtParametersP->numPoints);
+    if (bcdtmObject_divConqMergeSortDtmObject (srtParametersP->dtmP, srtParametersP->startPoint, srtParametersP->numPoints, srtParametersP->sortOfsP, srtParametersP->tempOfsP)) goto errexit;
+    if (tdbg) bcdtmWrite_message (0, 0, 0, "Thread[%2ld] ** Sorting Time = %8.3lf Seconds", srtParametersP->thread, bcdtmClock_elapsedTime (bcdtmClock (), startTime));
+    /*
+    ** Clean Up
+    */
+cleanup:
+    /*
+    ** Job Completed
+    */
+    return;
+    /*
+    ** Error Exit
+    */
+errexit:
+    if (ret == DTM_SUCCESS) ret = DTM_ERROR;
+    goto cleanup;
+    }
+
+/*-------------------------------------------------------------------+
+|                                                                    |
+|                                                                    |
+|                                                                    |
++-------------------------------------------------------------------*/
+BENTLEYDTM_Private int bcdtmObject_multiThreadSortDtmObject(BC_DTM_OBJ *dtmP)
+/*
+** This Function Multi Thread Sorts A Dtm Object
+**
+** Author : Rob Cormack  November 2008  Rob.Cormack@Bentley.com
+**
+*/
+{
+ int    ret=DTM_SUCCESS,dbg=DTM_TRACE_VALUE(0),tdbg=DTM_TIME_VALUE(0),cdbg=DTM_CHECK_VALUE(0) ;
+ long   i,n,ofs,*sP,*offsetP,*sortP=nullptr,*tempP=nullptr,feature ;
+ bvector<long> sortArray, tempArray;
+ long   startTime ;
+ long   numPts,numPts1,numPts2,startPnt1,startPnt2,endPnt1,endPnt2 ;
+ DPoint3d   dtmPoint,*p1P,*p2P  ;
+ BC_DTM_FEATURE  *dtmFeatureP=nullptr ;
+ long startPoint, numThreadPoints = 0;
+ int numThreads = DTM_NUM_PROCESSORS;
+ bvector<long> numThreadArrayPoints;
+ std::vector<std::thread> threads;
+ bvector<DTM_MULTI_THREAD> multiThread;
+ /*
+ ** Determine Number Of Points Per Thread
+ */
+ numThreadPoints = dtmP->numPoints / numThreads;
+
+ if (numThreadPoints < MINIMUM_POINTS_PER_SORT_THREAD)
+     numThreadPoints = MINIMUM_POINTS_PER_SORT_THREAD ;
+
+ numThreads = dtmP->numPoints / numThreadPoints;
+
+ /*
+ ** Resize arrays
+ */
+ numThreadArrayPoints.resize (numThreads);
+ multiThread.resize (numThreads);
+
+ for (n = 0; n < numThreads - 1; n++)
+     numThreadArrayPoints[n] = numThreadPoints;
+
+ numThreadArrayPoints[numThreads - 1] = dtmP->numPoints - ((numThreads - 1) * numThreadPoints);
+
+ if (dbg) bcdtmWrite_message(0, 0, 0, "NumOfThread %d", numThreads);
+ if (dbg) for (n = 0; n < numThreads; ++n) bcdtmWrite_message(0, 0, 0, "Thread[%2ld] ** numPoints = %6ld", n, numThreadArrayPoints[n]);
+ /*
+** Write Entry Message
+*/
+ if( dbg ) bcdtmWrite_message(0,0,0,"Multi Thread Sorting Dtm Object %p",dtmP) ;
+ startTime = bcdtmClock() ;
+/*
+** Allocate Memory For Sort Offset Pointers
+*/
+ sortArray.resize(dtmP->numPoints);
+ sortP = sortArray.data();
+ if( sortP == nullptr ) { bcdtmWrite_message(1,0,0,"Memory Allocation Failure") ; goto errexit  ; }
+ tempArray.resize(dtmP->numPoints);
+ tempP = tempArray.data();
+ if( tempP == nullptr ) { bcdtmWrite_message(1,0,0,"Memory Allocation Failure") ; goto errexit  ; }
+/*
+** Initialise Sort Offset Pointer
+*/
+ for( sP = sortP, ofs = 0 ; sP < sortP + dtmP->numPoints ; ++sP, ++ofs) *sP = ofs ;
+/*
+** Initialise Multi Thread Sort Array
+*/
+ startPoint = 0 ;
+ for( n = 0 ; n < numThreads ; ++n )
+   {
+    multiThread[n].thread          = n ;
+    multiThread[n].dtmP            = dtmP ;
+    multiThread[n].startPoint      = startPoint ;
+    multiThread[n].numPoints       = numThreadArrayPoints[n] ;
+    multiThread[n].sortOfsP        = sortP ;
+    multiThread[n].tempOfsP        = tempP ;
+    startPoint = startPoint + numThreadArrayPoints[n] ;
+    BeAssert(startPoint <= dtmP->numPoints);
+   }
+ BeAssert(startPoint == dtmP->numPoints);
+ /*
+** Create Sorting Threads To Triangulate Dtm Object
+*/
+ for( n = 0 ; n < numThreads - 1 ; ++n )
+   threads.push_back(std::thread(bcdtmTin_multiThreadSortWorkerDtmObject, &multiThread[n]));
+
+ bcdtmTin_multiThreadSortWorkerDtmObject(&multiThread[n]);
+/*
+** Wait For All Threads To Complete
+*/
+ for (auto& thread : threads)
+     thread.join ();
+/*
+** Check For Check Stop Termination
+*/
+ if( bcdtmTin_checkForTriangulationTermination(dtmP)) goto errexit  ;
+/*
+** Check Threads Are Sorted
+*/
+ if( cdbg )
+   {
+    for( n = 0 ; n < numThreads ; ++n )
+      {
+       bcdtmWrite_message(0,0,0,"Thread[%2ld] ** Checking Point Sort Order",n) ;
+       numPts1   = multiThread[n].numPoints  ;
+       startPnt1 = multiThread[n].startPoint ;
+       p1P = pointAddrP(dtmP,*(sortP+startPnt1)) ;
+       for( ofs = startPnt1 + 1 ; ofs < startPnt1 + numPts1 ; ++ofs )
+         {
+          p2P = pointAddrP(dtmP,*(sortP+ofs)) ;
+          if( p1P->x > p2P->x || ( p1P->x == p2P->x && p1P->y > p2P->y))
+            {
+             bcdtmWrite_message(1,0,0,"Thread[%2ld] ** Point Sort Order Error",n) ;
+             bcdtmWrite_message(0,0,0,"p1 = %8ld ** %12.5lf %12.5lf %10.4lf",ofs-1,p1P->x,p1P->y,p1P->z) ;
+             bcdtmWrite_message(0,0,0,"p2 = %8ld ** %12.5lf %12.5lf %10.4lf",ofs,p2P->x,p2P->y,p2P->z) ;
+             goto errexit ;
+            }
+          p1P = p2P ;
+         }
+       bcdtmWrite_message(0,0,0,"Thread[%2ld] ** Point Sort Order Valid",n) ;
+      }
+   }
+/*
+** Merge Threaded Sorts
+*/
+ if( dbg ) bcdtmWrite_message(0,0,0,"Merging Threaded Sorts") ;
+ for( n = 1 ; n < numThreads ; ++n )
+   {
+    numPts1    = multiThread[0].numPoints  ;
+    numPts2    = multiThread[n].numPoints  ;
+    startPnt1  = multiThread[0].startPoint ;
+    startPnt2  = multiThread[n].startPoint ;
+    numPts     = numPts1 + numPts2         ;
+    endPnt1    = startPnt1 + numPts1 ;
+    endPnt2    = startPnt2 + numPts2 ;
+    for( i = 0 ; i <  numPts  ; ++i )
+      {
+       if     ( startPnt1 >= endPnt1 ) {*(tempP+i)=*(sortP+startPnt2);++startPnt2;}
+       else if( startPnt2 >= endPnt2 ) {*(tempP+i)=*(sortP+startPnt1);++startPnt1;}
+       else
+         {
+          p1P = pointAddrP(dtmP,*(sortP+startPnt1)) ;
+          p2P = pointAddrP(dtmP,*(sortP+startPnt2)) ;
+          if( p1P->x < p2P->x || ( p1P->x == p2P->x && p1P->y <= p2P->y))
+            {
+             *(tempP+i) = *(sortP+startPnt1) ;
+             ++startPnt1 ;
+            }
+          else
+            {
+             *(tempP+i) = *(sortP+startPnt2) ;
+             ++startPnt2 ;
+            }
+         }
+      }
+/*
+**  Restore Sort Pointers
+*/
+    multiThread[0].numPoints = numPts ;
+    for( i = 0 ; i <  numPts ; ++i ) *(sortP+i) = *(tempP+i) ;
+   }
+ if( dbg ) bcdtmWrite_message(0,0,0,"Merging Threaded Sorts Completed") ;
+/*
+** Calculate Dtm Point Sort Position
+*/
+ for( sP = sortP ; sP < sortP + dtmP->numPoints ; ++sP  ) *(tempP+*sP) = (long)(sP-sortP) ;
+/*
+** Place Dtm Feature Point Offsets In Sort Order
+*/
+ if( dbg ) bcdtmWrite_message(0,0,0,"Placing Feature Points In Sort Order") ;
+ for( feature = 0 ; feature < dtmP->numFeatures ; ++feature )
+   {
+    dtmFeatureP = ftableAddrP(dtmP,feature) ;
+    if( dtmFeatureP->dtmFeatureState == DTMFeatureState::OffsetsArray )
+      {
+/*
+**     Reset Point Offsets
+*/
+       offsetP = bcdtmMemory_getPointerOffset(dtmP,dtmFeatureP->dtmFeaturePts.offsetPI);
+       for( n = 0 ; n < dtmFeatureP->numDtmFeaturePts ; ++n )
+         {
+          offsetP[n] = *(tempP+offsetP[n]) ;
+         }
+      }
+   }
+/*
+** Place Dtm Points In Sort Order
+*/
+ for( sP = sortP , ofs = 0 ; sP < sortP + dtmP->numPoints ; ++sP , ++ofs )
+   {
+    p1P = pointAddrP(dtmP,ofs) ;
+    p2P = pointAddrP(dtmP,*sP) ;
+    dtmPoint = *p1P ;
+    *p1P = *p2P ;
+    *p2P = dtmPoint ;
+    *(sortP+*(tempP+ofs)) = *sP ;
+    *(tempP+*sP) = *(tempP+ofs) ;
+   }
+/*
+**  Set Dtm State To Sorted
+*/
+ dtmP->dtmState = DTMState::PointsSorted ;
+/*
+** Clean Up
+*/
+ cleanup :
+/*
+** Job Completed
+*/
+ if( tdbg ) bcdtmWrite_message(0,0,0,"**** Time To Multi Thread Sort = %8.3lf Seconds",bcdtmClock_elapsedTime(bcdtmClock(),startTime)) ;
+ if( dbg && ret == DTM_SUCCESS ) bcdtmWrite_message(0,0,0,"Multi Thread Sorting Dtm Object %p Completed",dtmP) ;
+ if( dbg && ret != DTM_SUCCESS ) bcdtmWrite_message(0,0,0,"Multi Thread Sorting Dtm Object %p Error",dtmP) ;
+ return(ret) ;
+/*
+** Error Exit
+*/
+ errexit :
+ ret = DTM_ERROR ;
+ goto cleanup ;
+}
+
+/*-------------------------------------------------------------------+
+|                                                                    |
+|                                                                    |
+|                                                                    |
++-------------------------------------------------------------------*/
+BENTLEYDTM_Public int bcdtmObject_divConqMergeSortDtmObject(BC_DTM_OBJ *dtmP,long startPnt,long numPts,long *sortP, long *tempP )
+/*
+** This Routine Sorts The Dtm Object By A Combined Divide And Conquer Merging Method
+*/
+{
+ long  i,temp,numPts1,numPts2,startPnt1,startPnt2 ;
+ DPoint3d *p1P , *p2P ;
+/*
+** Two data points
+*/
+ if( numPts == 2 )
+   {
+    p1P = pointAddrP(dtmP,*(sortP+startPnt)) ;
+    p2P = pointAddrP(dtmP,*(sortP+startPnt+1)) ;
+    if( p1P->x > p2P->x || ( p1P->x == p2P->x && p1P->y > p2P->y))
+      {
+       temp = *(sortP+startPnt) ;
+       *(sortP+startPnt)   = *(sortP+startPnt+1) ;
+       *(sortP+startPnt+1) = temp ;
+      }
+   }
+/*
+**  More than two data Points
+*/
+ if( numPts > 2 )
+   {
+    numPts1 = numPts / 2  ;
+    if( numPts % 2 != 0 ) numPts1 = numPts1 + 1 ;
+    numPts2 = numPts - numPts1 ;
+    startPnt1 = startPnt  ;
+    startPnt2 = startPnt + numPts1 ;
+    bcdtmObject_divConqMergeSortDtmObject(dtmP,startPnt1,numPts1,sortP,tempP) ;
+    bcdtmObject_divConqMergeSortDtmObject(dtmP,startPnt2,numPts2,sortP,tempP) ;
+/*
+**  Merge data sets
+*/
+    p1P = pointAddrP(dtmP,*(sortP+startPnt2-1)) ;
+    p2P = pointAddrP(dtmP,*(sortP+startPnt2)) ;
+    if( p1P->x > p2P->x || ( p1P->x == p2P->x && p1P->y > p2P->y))
+      {
+      long* tempPi = tempP + startPnt;
+      int endPnt = startPnt + numPts;
+      long* sortP1 = sortP + startPnt1;
+      long* sortP2 = sortP + startPnt2;
+      long* sortendP1 = sortP + startPnt + numPts1;
+      long* sortendP2 = sortP + startPnt + numPts;
+       for( i = startPnt ; i < endPnt ; ++i, ++tempPi )
+         {
+          if     ( sortP1 >= sortendP1 ) {*tempPi=*sortP2;++sortP2;}
+          else if( sortP2 >= sortendP2 ) {*tempPi=*sortP1;++sortP1;}
+          else
+            {
+             p1P = pointAddrP(dtmP,*sortP1) ;
+             p2P = pointAddrP(dtmP,*sortP2) ;
+             if( p1P->x < p2P->x || ( p1P->x == p2P->x && p1P->y <= p2P->y))
+               {
+                            *tempPi = *sortP1 ;
+                                ++sortP1 ;
+               }
+             else
+               {
+                            *tempPi = *sortP2 ;
+                             ++sortP2 ;
+               }
+            }
+         }
+    //   for( i = startPnt ; i < startPnt + numPts ; ++i )
+    //     {
+    //      if     ( startPnt1 >= startPnt + numPts1 ) {*(tempP+i)=*(sortP+startPnt2);++startPnt2;}
+    //      else if( startPnt2 >= startPnt + numPts  ) {*(tempP+i)=*(sortP+startPnt1);++startPnt1;}
+    //      else
+    //        {
+    //         p1P = pointAddrP(dtmP,*(sortP+startPnt1)) ;
+    //         p2P = pointAddrP(dtmP,*(sortP+startPnt2)) ;
+    //         if( p1P->X < p2P->X || ( p1P->X == p2P->X && p1P->Y <= p2P->Y))
+    //           {
+                         //   *(tempP+i) = *(sortP+startPnt1) ;
+                                //++startPnt1 ;
+                         //  }
+    //         else
+                         //  {
+                         //   *(tempP+i) = *(sortP+startPnt2) ;
+                         //    ++startPnt2 ;
+    //           }
+    //        }
+    //     }
+/*
+**     Restore Sort Pointers
+*/
+       tempPi = tempP + startPnt;
+       long* sortPi = sortP + startPnt;
+       long* endsortP = sortPi + numPts;
+       for(  ; sortPi < endsortP ; ++sortPi, ++tempPi ) *sortPi = *tempPi ;
+       //for( i = startPnt ; i < startPnt + numPts ; ++i ) *(sortP+i) = *(tempP+i) ;
+        }
+   }
+/*
+** Job Completed
+*/
+ return(DTM_SUCCESS) ;
+}
+/*-------------------------------------------------------------------+
+|                                                                    |
+|                                                                    |
+|                                                                    |
++-------------------------------------------------------------------*/
+BENTLEYDTM_Public int bcdtmObject_removeDuplicatesDtmObject(BC_DTM_OBJ *dtmP,long *numDuplicatesP, bool duplicateOption)
+/*
+** This Function Removes Duplicate Points From The Dtm Object
+*/
+{
+ int    ret=DTM_SUCCESS,dbg=DTM_TRACE_VALUE(0),cdbg=DTM_CHECK_VALUE(0) ;
+ long   n,ofs1,ofs2,ofs3,process,feature,removeFlag,numMarked=0 ;
+ long   rollBackDuplicatePoints=FALSE,numDuplicatesRolledBack=0 ;
+ long   nowTime=bcdtmClock(),startTime=bcdtmClock() ;
+ double dp  ;
+ DPoint3d    *dupPtsP=nullptr ;
+ DPoint3d  *p1P,*p2P  ;
+ BC_DTM_FEATURE *dtmFeatureP=nullptr ;
+ DTMFeatureId  nullFeatureId=DTM_NULL_FEATURE_ID  ;
+ LongArray temP;
+ LongArray::iterator sP;
+ LongArray::iterator sP2;
+ LongArray::iterator temPEnd;
+ DTMRollbackData* rollBackInfo = dtmP->extended ? dtmP->extended->rollBackInfoP : nullptr;
+/*
+** Write Entry Message
+*/
+ if( dbg ) bcdtmWrite_message(0,0,0,"Removing Duplicates Dtm Object %p",dtmP) ;
+/*
+** Initialise
+*/
+ *numDuplicatesP = 0 ;
+/*
+** Test For Valid Dtm Object
+*/
+ if( bcdtmObject_testForValidDtmObject(dtmP)) goto errexit ;
+/*
+** Test If Dtm Object Already Processed
+*/
+ if( dtmP->dtmState != DTMState::PointsSorted ) { bcdtmWrite_message(2,0,0,"Dtm Object Not In Sorted State")      ; goto errexit ; }
+/*
+** Allocate Memory For Temp Array To Mark Duplicate Points
+*/
+ if( temP.resize(dtmP->numPoints) != DTM_SUCCESS) { bcdtmWrite_message(1,0,0,"Memory Allocation Failure") ; goto errexit ; }
+/*
+** Null Out Temp Array To Mark Duplicate Points
+*/
+ temPEnd = temP.end();
+ for( sP = temP.start() ; sP != temPEnd ; ++sP ) *sP = dtmP->nullPnt ;
+/*
+** Mark Points Within The Point To Point Tolerance
+*/
+ if( dbg ) bcdtmWrite_message(0,0,0,"Marking Points Within Point To Point Tolerance") ;
+ for( ofs1 = 0, sP = temP.start(); ofs1 < dtmP->numPoints - 1 ; ++ofs1, ++sP  )
+   {
+/*
+**  Check For Check Stop Termination
+*/
+    if( (ofs1 &  0x3ff) == 0x3ff )
+      {
+       nowTime = bcdtmClock() ;
+       if( ( double )( nowTime-startTime) / CLOCKS_PER_SEC > 0.025 )
+         {
+          if( bcdtmTin_checkForTriangulationTermination (dtmP)) goto errexit  ;
+         }
+       startTime = nowTime ;
+      }
+/*
+**  Mark Points
+*/
+    if( *sP == dtmP->nullPnt )
+      {
+       p1P = pointAddrP(dtmP,ofs1) ;
+       sP2 = sP;
+       ofs2 = ofs1 + 1 ;
+       process = 1 ;
+       while ( ofs2 < dtmP->numPoints && process )
+         {
+          ++sP2;
+          p2P = pointAddrP(dtmP,ofs2) ;
+//          if( p2P->X - p1P->X > dtmP->ppTol ) process = 0 ;
+/*
+**        RobC Modification To Handle the long columns with raster DTM's
+**        Robc Modification Start 2-July-2009
+*/
+          if( p2P->x - p1P->x > dtmP->ppTol )
+            {
+             process = 0 ;
+             if( ofs2 - ofs1 > 2 && pointAddrP(dtmP,ofs2-1)->x == p1P->x )
+               {
+                process = 1 ;
+                ofs3 = ofs1 ;
+                while( ofs3 < ofs2 - 1 && process )
+                  {
+                   if( pointAddrP(dtmP,ofs3+1)->y - pointAddrP(dtmP,ofs3)->y < dtmP->ppTol ) process = 0 ;
+                   else                                                                      ++ofs3  ;
+                  }
+                process = 0 ;
+                if( ofs3 > ofs1 )
+                  {
+                   for( n = ofs1 + 1 ; n < ofs3 ; ++n ) ++sP ;
+                   ofs1 = ofs3 - 1 ;
+                  }
+               }
+            }
+/*
+**        Robc Modification End 2-July-2009
+*/
+          else
+            {
+             if( *sP2 == dtmP->nullPnt )
+               {
+                if( fabs(p1P->y-p2P->y) < dtmP->ppTol )
+                  {
+                   removeFlag = FALSE ;
+                   dp = bcdtmMath_distance(p1P->x,p1P->y,p2P->x,p2P->y) ;
+                   if (!duplicateOption && dp == 0.0) removeFlag = TRUE;
+                   else if (duplicateOption  && dp <  dtmP->ppTol) removeFlag = TRUE;
+                   if( removeFlag == TRUE )
+                     {
+                      *sP2 = ofs1;
+                      ++*numDuplicatesP ;
+                     }
+                  }
+               }
+            }
+          ++ofs2 ;
+         }
+      }
+   }
+if( dbg ) bcdtmWrite_message(0,0,0,"Number Of Duplicates = %8ld",*numDuplicatesP) ;
+/*
+** Report Duplicate Points Being Removed
+*/
+ if( cdbg )
+   {
+    long dupCount=0 ;
+    for( ofs1 = 0, sP = temP.start(); ofs1 < dtmP->numPoints  ; ++ofs1, ++sP  )
+      {
+       if( *sP != dtmP->nullPnt )
+         {
+          ++dupCount ;
+          p1P = pointAddrP(dtmP,ofs1) ;
+          bcdtmWrite_message(0,0,0,"Duplicate Point[%8ld] ** [%8ld] [%8ld] = %12.5lf %12.5lf %10.4lf",dupCount,ofs1,*sP,p1P->x,p1P->y,p1P->z) ;
+         }
+      }
+    bcdtmWrite_message(0,0,0,"Number Of Duplicates = %8ld",dupCount) ;
+   }
+/*
+** Reset Dtm Feature Point Offsets Of Merged Points
+*/
+ if( dbg ) bcdtmWrite_message(0,0,0,"Reseting Point Offsets Of Merged Points ") ;
+ for( feature = 0 ; feature < dtmP->numFeatures ; ++feature )
+   {
+    dtmFeatureP = ftableAddrP(dtmP,feature) ;
+    if( dtmFeatureP->dtmFeatureState == DTMFeatureState::OffsetsArray )
+      {
+       long* offsetP = bcdtmMemory_getPointerOffset(dtmP,dtmFeatureP->dtmFeaturePts.offsetPI);
+       bool rollBacked=FALSE ;
+      for( n = 0 ; n < dtmFeatureP->numDtmFeaturePts ; ++n )
+         {
+          if( offsetP[n] < 0 || offsetP[n] > dtmP->numPoints )
+            {
+             bcdtmWrite_message(2,0,0,"Feature Point Index Range Error") ;
+             goto errexit ;
+            }
+          if( *(temP+offsetP[n]) != dtmP->nullPnt )
+            {
+/*
+**           Check For Duplicate Point Error
+*/
+             if( bcdtmMath_pointDistance3DDtmObject(dtmP,*(temP+offsetP[n]),offsetP[n]) > 0.0 )
+               {
+                if( rollBackInfo && rollBacked == false && rollBackInfo->rollBackDtmP != nullptr )
+                  {
+                   dupPtsP = ( DPoint3d * ) malloc ( dtmFeatureP->numDtmFeaturePts * sizeof(DPoint3d)) ;
+                   if( dupPtsP == nullptr )
+                     {
+                      bcdtmWrite_message(1,0,0,"Memory Allocation Failure") ;
+                      goto errexit ;
+                     }
+                   for( int m = 0 ; m < dtmFeatureP->numDtmFeaturePts ; ++m )
+                     {
+                      int offset=offsetP[m] ;
+                      if( offset < 0 ) offset = -(offset+1) ;
+                      *(dupPtsP+m) = *(DPoint3d *) pointAddrP(dtmP,offset) ;
+                     }
+                   if( dtmFeatureP->dtmFeatureType != DTMFeatureType::Hull       && dtmFeatureP->dtmFeatureType != DTMFeatureType::HullLine  &&
+                       dtmFeatureP->dtmFeatureType != DTMFeatureType::DrapeHull && dtmFeatureP->dtmFeatureType != DTMFeatureType::DrapeVoid &&
+                       dtmFeatureP->dtmFeatureType != DTMFeatureType::GraphicBreak                                                      )
+                     {
+                     if (bcdtmInsert_rollBackDtmFeatureDtmObject (dtmP, dtmFeatureP->dtmFeatureId)) goto errexit;
+                     }
+                   if( dupPtsP != nullptr ) { free(dupPtsP) ; dupPtsP = nullptr ; }
+                   rollBacked = true ;
+                  }
+                int offset=offsetP[n] ;
+                if( offset < 0 ) offset = -(offset+1) ;
+                offsetP[n] = *(temP+offset) ;
+                if( *(temP+offsetP[n]) != dtmP->nullPnt && *(temP+offsetP[n])  >= 0 ) *(temP+offsetP[n]) = -(*(temP+offsetP[n])+1) ;
+               }
+            }
+         }
+      }
+   }
+/*
+** Copy Duplicate Points To Restore DTM For Roll Back Requirements
+*/
+ rollBackDuplicatePoints = FALSE ;
+ if( rollBackInfo && rollBackInfo->rollBackDtmP != nullptr && rollBackDuplicatePoints == TRUE )
+   {
+/*
+**  Backup Duplicate Points As Point Features With A Maximum  Of 1000 Points Per Point Feature
+*/
+    dupPtsP = ( DPoint3d *) malloc(1000*sizeof(DPoint3d)) ;
+    if( dupPtsP == nullptr )
+      {
+       bcdtmWrite_message(0,0,0,"Memory Allocation Failure") ;
+       goto errexit ;
+      }
+    numMarked = 0 ;
+    for( sP = temP.start() ; sP != temP.end() ; ++sP )
+      {
+       if( *sP != dtmP->nullPnt )
+         {
+          if( *sP >= 0 )
+            {
+             if( bcdtmMath_pointDistance3DDtmObject(dtmP,*sP,(long)(sP-temP.start())) > 0.0 )
+               {
+                *(dupPtsP+numMarked) = *( DPoint3d *)pointAddrP(dtmP,(long)(sP-temP.start())) ;
+                ++numMarked ;
+                if( numMarked == 1000 )
+                  {
+                   numDuplicatesRolledBack = numDuplicatesRolledBack + numMarked ;
+                   if( bcdtmObject_storeDtmFeatureInDtmObject(rollBackInfo->rollBackDtmP,DTMFeatureType::GroupSpots,-dtmP->nullUserTag,1,&nullFeatureId,dupPtsP,numMarked)) goto errexit ;
+                   numMarked = 0 ;
+                  }
+               }
+            }
+         }
+      }
+    if( numMarked > 0 )
+      {
+       numDuplicatesRolledBack = numDuplicatesRolledBack + numMarked ;
+       if( bcdtmObject_storeDtmFeatureInDtmObject(rollBackInfo->rollBackDtmP,DTMFeatureType::GroupSpots,-dtmP->nullUserTag,1,&nullFeatureId,dupPtsP,numMarked)) goto errexit ;
+       numMarked = 0 ;
+      }
+    if( dbg == 1 ) bcdtmWrite_message(0,0,0,"numDuplicatesRolledBack = %8ld",numDuplicatesRolledBack) ;
+   }
+/*
+**  Mark Merged Points
+*/
+ if( dbg ) bcdtmWrite_message(0,0,0,"Marking Merged Points") ;
+ for( sP = temP.start() ; sP != temPEnd; ++sP )
+   {
+    if( *sP == dtmP->nullPnt ) *sP = 0 ;
+    else                       *sP = 1 ;
+   }
+/*
+**  Remove Merged Points
+*/
+ if( dbg ) bcdtmWrite_message(0,0,0,"Removing Merged Points") ;
+ for( sP = temP.start(), ofs1 = ofs2 = 0 ; ofs2 < dtmP->numPoints ; ++ofs2, ++sP )
+   {
+    if( ! *sP )
+      {
+       if( ofs1 != ofs2 )
+         {
+          p1P = pointAddrP(dtmP,ofs1) ;
+          p2P = pointAddrP(dtmP,ofs2) ;
+          *p1P = *p2P ;
+         }
+       ++ofs1 ;
+      }
+   }
+/*
+**  Accumulate Delete Counts
+*/
+ for( sP = temP.start()+1  ; sP != temPEnd; ++sP ) *sP += *(sP-1) ;
+/*
+** Reset Dtm Feature Point Offsets
+*/
+ if( dbg ) bcdtmWrite_message(0,0,0,"Resetting DTM Feature Point Offsets") ;
+ for( feature = 0 ; feature < dtmP->numFeatures ; ++feature )
+   {
+    dtmFeatureP = ftableAddrP(dtmP,feature) ;
+    if( dtmFeatureP->dtmFeatureState == DTMFeatureState::OffsetsArray )
+      {
+      long* offsetP = bcdtmMemory_getPointerOffset(dtmP,dtmFeatureP->dtmFeaturePts.offsetPI);
+       for( n = 0 ; n < dtmFeatureP->numDtmFeaturePts ; ++n )
+         {
+          offsetP[n] = offsetP[n] - *(temP+offsetP[n]) ;
+         }
+      }
+   }
+/*
+**  Reset Dtm Object Variables
+*/
+ dtmP->dtmState  = DTMState::DuplicatesRemoved ;
+ dtmP->numPoints = dtmP->numSortedPoints = dtmP->numPoints - *numDuplicatesP ;
+/*
+**  Resize DTM Object Arrays
+*/
+ if( bcdtmObject_resizeMemoryDtmObject(dtmP)) goto errexit ;
+/*
+** Write Number Of Duplicate Points
+*/
+ if( dbg )
+   {
+    bcdtmWrite_message(0,0,0,"**** Number of Duplicate Points  = %9ld",*numDuplicatesP) ;
+    bcdtmWrite_message(0,0,0,"**** Number of Dtm Points        = %9ld",dtmP->numPoints) ;
+   }
+/*
+** Clean Up
+*/
+ cleanup :
+/*
+** Job Completed
+*/
+ if( dbg && ret == DTM_SUCCESS ) bcdtmWrite_message(0,0,0,"Removing Duplicates Dtm Object %p Completed",dtmP) ;
+ if( dbg && ret != DTM_SUCCESS ) bcdtmWrite_message(0,0,0,"Removing Duplicates Dtm Object %p Error",dtmP) ;
+ return(ret) ;
+/*
+** Error Exit
+*/
+ errexit :
+ if( ret == DTM_SUCCESS ) ret = DTM_ERROR ;
+ goto cleanup ;
+}
+/*-----------------------------------------------------------+
+|                                                            |
+|                                                            |
+|                                                            |
++-----------------------------------------------------------*/
+BENTLEYDTM_Private int bcdtmObject_removeDuplicatePointOffsetsDtmObject(BC_DTM_OBJ *dtmP)
+{
+ int  ret=DTM_SUCCESS,dbg=DTM_TRACE_VALUE(0) ;
+ long n,ofs1,ofs2,feature,partNum,partOfs,duplicatesFound=FALSE ;
+ DPoint3d featurePnt ;
+ BC_DTM_FEATURE *dtmFeatureP ;
+ DTMRollbackData* rollBackInfo = dtmP->extended ? dtmP->extended->rollBackInfoP : nullptr;
+/*
+** Write Entry Message
+*/
+ if( dbg ) bcdtmWrite_message(0,0,0,"Removing Duplicate Point Offsets Dtm Object %p",dtmP) ;
+/*
+** Only Count If Features Are Present
+*/
+ if( dtmP->numFeatures > 0 )
+   {
+/*
+** Scan Features Array
+*/
+    partNum = 0 ;
+    partOfs = 0 ;
+    dtmFeatureP = dtmP->fTablePP[partNum] ;
+    for( feature = 0 ; feature < dtmP->numFeatures ; ++feature )
+      {
+       if( dtmFeatureP->dtmFeatureState == DTMFeatureState::OffsetsArray )
+         {
+/*
+**        Mark Duplicates In Feature Point Array
+*/
+          duplicatesFound = FALSE ;
+
+          long* offsetP = bcdtmMemory_getPointerOffset(dtmP,dtmFeatureP->dtmFeaturePts.offsetPI);
+          for( n = 0 ; n < dtmFeatureP->numDtmFeaturePts - 1 ; ++n )
+            {
+             if( offsetP[n] >= 0 )
+               {
+                if( offsetP[n] == offsetP[n+1] )
+                  {
+                   offsetP[n+1] = - ( offsetP[n+1] +1 ) ;
+                   duplicatesFound = TRUE ;
+                  }
+               }
+            }
+/*
+**        Remove Duplicates In Feature Point Array
+*/
+          if( duplicatesFound == TRUE )
+            {
+             if( dbg ) bcdtmWrite_message(0,0,0,"Duplicate Point Offsets Found In Feature %6ld",feature) ;
+             for( ofs1 = ofs2 = 0 ; ofs2 < dtmFeatureP->numDtmFeaturePts ; ++ofs2 )
+               {
+                if( offsetP[ofs2] >= 0 )
+                  {
+                   if( ofs1 != ofs2 ) offsetP[ofs1] = offsetP[ofs2] ;
+                   ++ofs1 ;
+                  }
+               }
+/*
+**           Reset Number Of Feature Point
+*/
+             dtmFeatureP->numDtmFeaturePts = ofs1  ;
+             if( dtmFeatureP->numDtmFeaturePts <= 1 )
+               {
+                if( rollBackInfo && rollBackInfo->rollBackDtmP != nullptr )
+                  {
+                   if( dbg ) bcdtmWrite_message(0,0,0,"dtmFeatureP->numDtmFeaturePts = %2ld",dtmFeatureP->numDtmFeaturePts) ;
+                   if( dtmFeatureP->numDtmFeaturePts == 1 )
+                     {
+                      long* offsetP = bcdtmMemory_getPointerOffset(dtmP,dtmFeatureP->dtmFeaturePts.offsetPI);
+                      featurePnt.x = pointAddrP(dtmP,*offsetP)->x ;
+                      featurePnt.y = pointAddrP(dtmP,*offsetP)->y ;
+                      featurePnt.z = pointAddrP(dtmP,*offsetP)->z ;
+                     }
+                   if (bcdtmInsert_rollBackDtmFeatureDtmObject (dtmP, dtmFeatureP->dtmFeatureId)) goto errexit;
+                  }
+                bcdtmMemory_free(dtmP,dtmFeatureP->dtmFeaturePts.offsetPI) ;
+                dtmFeatureP->numDtmFeaturePts      = 0  ;
+                dtmFeatureP->dtmFeaturePts.pointsPI = 0;
+                dtmFeatureP->dtmFeatureState = DTMFeatureState::Deleted ;
+               }
+             else
+               dtmFeatureP->dtmFeaturePts.offsetPI = bcdtmMemory_reallocate(dtmP, dtmFeatureP->dtmFeaturePts.offsetPI, dtmFeatureP->numDtmFeaturePts * sizeof(long)) ;
+            }
+         }
+/*
+**     Increment For Next Feature
+*/
+       ++partOfs ;
+       if( partOfs == dtmP->featurePartitionSize )
+         {
+          partOfs = 0 ;
+          ++partNum   ;
+          dtmFeatureP = dtmP->fTablePP[partNum] ;
+         }
+       else  ++dtmFeatureP ;
+      }
+   }
+/*
+** Clean Up
+*/
+ cleanup :
+/*
+** Job Completed
+*/
+ if( dbg && ret == DTM_SUCCESS ) bcdtmWrite_message(0,0,0,"Removing Duplicate Point Offsets Completed") ;
+ if( dbg && ret != DTM_SUCCESS ) bcdtmWrite_message(0,0,0,"Removing Duplicate Point Offsets Error") ;
+ return(ret) ;
+/*
+** Error Exit
+*/
+ errexit :
+ if( ret == DTM_SUCCESS ) ret = DTM_ERROR ;
+ goto cleanup ;
+}
+/*-----------------------------------------------------------+
+|                                                            |
+|                                                            |
+|                                                            |
++-----------------------------------------------------------*/
+BENTLEYDTM_Private int bcdtmObject_countDtmTriangulationFeaturesDtmObject
+(
+BC_DTM_OBJ *dtmP,
+long *numGraphicBreaksP,
+long *numContourLinesP,
+long *numSoftBreaksP,
+long *numHardBreaksP,
+long *numVoidsP,
+long *numIslandsP,
+long *numHolesP,
+long *numBreakVoidsP,
+long *numDrapeVoidsP,
+long *numGroupSpotsP,
+long *numRegionsP,
+long *numHullsP,
+long *numDrapeHullsP,
+long *numHullLinesP
+)
+{
+ int ret=DTM_SUCCESS,dbg=DTM_TRACE_VALUE(0) ;
+ long feature ;
+ char dtmFeatureTypeName[50] ;
+ BC_DTM_FEATURE *dtmFeatureP ;
+ DPoint3d *pntP ;
+/*
+** Write Entry Message
+*/
+ if( dbg ) bcdtmWrite_message(0,0,0,"Counting Dtm Triangulation Features DTM Object %p",dtmP) ;
+/*
+** Initialise
+*/
+ *numGraphicBreaksP = 0 ;
+ *numContourLinesP  = 0 ;
+ *numSoftBreaksP    = 0 ;
+ *numHardBreaksP    = 0 ;
+ *numVoidsP         = 0 ;
+ *numIslandsP       = 0 ;
+ *numHolesP         = 0 ;
+ *numDrapeVoidsP    = 0 ;
+ *numBreakVoidsP    = 0 ;
+ *numGroupSpotsP    = 0 ;
+ *numRegionsP      = 0 ;
+ *numHullsP         = 0 ;
+ *numDrapeHullsP    = 0 ;
+ *numHullLinesP     = 0 ;
+/*
+** Scan Dtm Features Array
+*/
+ for( feature = 0 ; feature < dtmP->numFeatures  ; ++feature )
+   {
+    dtmFeatureP =  ftableAddrP(dtmP,feature) ;
+    if( dtmFeatureP->dtmFeatureState != DTMFeatureState::TinError &&  dtmFeatureP->dtmFeatureState != DTMFeatureState::Deleted  && dtmFeatureP->dtmFeatureState != DTMFeatureState::Rollback)
+      {
+       if( dbg == 2 )
+         {
+          bcdtmData_getDtmFeatureTypeNameFromDtmFeatureType(dtmFeatureP->dtmFeatureType,dtmFeatureTypeName) ;
+          pntP = pointAddrP(dtmP,bcdtmMemory_getPointerOffset(dtmP,dtmFeatureP->dtmFeaturePts.offsetPI)[0]) ;
+          bcdtmWrite_message(0,0,0,"Feature Type %30s featureId = %10I64d ** %12.5lf %12.5lf %10.4lf",dtmFeatureTypeName,dtmFeatureP->dtmFeatureId,pntP->x,pntP->y,pntP->z) ;
+         }
+       if     ( dtmFeatureP->dtmFeatureType == DTMFeatureType::Breakline    ) ++*numHardBreaksP    ;
+       else if( dtmFeatureP->dtmFeatureType == DTMFeatureType::SoftBreakline    ) ++*numSoftBreaksP    ;
+       else if( dtmFeatureP->dtmFeatureType == DTMFeatureType::ContourLine  ) ++*numContourLinesP  ;
+       else if( dtmFeatureP->dtmFeatureType == DTMFeatureType::Void          ) ++*numVoidsP         ;
+       else if( dtmFeatureP->dtmFeatureType == DTMFeatureType::Island        ) ++*numIslandsP       ;
+       else if( dtmFeatureP->dtmFeatureType == DTMFeatureType::GraphicBreak ) ++*numGraphicBreaksP ;
+       else if( dtmFeatureP->dtmFeatureType == DTMFeatureType::Hull          ) ++*numHullsP         ;
+       else if( dtmFeatureP->dtmFeatureType == DTMFeatureType::DrapeHull    ) ++*numDrapeHullsP    ;
+       else if( dtmFeatureP->dtmFeatureType == DTMFeatureType::HullLine     ) ++*numHullLinesP     ;
+       else if( dtmFeatureP->dtmFeatureType == DTMFeatureType::Hole          ) ++*numHolesP         ;
+       else if( dtmFeatureP->dtmFeatureType == DTMFeatureType::DrapeVoid    ) ++*numDrapeVoidsP    ;
+       else if( dtmFeatureP->dtmFeatureType == DTMFeatureType::BreakVoid    ) ++*numBreakVoidsP    ;
+       else if( dtmFeatureP->dtmFeatureType == DTMFeatureType::GroupSpots    ) ++*numGroupSpotsP    ;
+       else if( dtmFeatureP->dtmFeatureType == DTMFeatureType::Region        ) ++*numRegionsP      ;
+      }
+   }
+/*
+** Job Completed
+*/
+ if( dbg && ret == DTM_SUCCESS ) bcdtmWrite_message(0,0,0,"Counting Dtm Triangulation Features For DTM Object %p Completed",dtmP) ;
+ return(ret) ;
+}
+/*-------------------------------------------------------------------+
+|                                                                    |
+|                                                                    |
+|                                                                    |
++-------------------------------------------------------------------*/
+BENTLEYDTM_EXPORT int bcdtmObject_triangulateLatticeObject(DTM_LAT_OBJ *latticeP, BC_DTM_OBJ **dtmPP)
+{
+ int ret=DTM_SUCCESS,dbg=DTM_TRACE_VALUE(0);
+ long i,j ;
+ DPoint3d rasterPoint ;
+ DTMFeatureId  nullFeatureId=DTM_NULL_FEATURE_ID  ;
+/*
+** Write Entry Message
+*/
+ if( dbg )
+   {
+    bcdtmWrite_message(0,0,0,"Triangulating Lattice Object") ;
+    bcdtmWrite_message(0,0,0,"latticeP  = %p",latticeP) ;
+    bcdtmWrite_message(0,0,0,"dtmPP     = %p",*dtmPP) ;
+   }
+/*
+**  Check For Valid Lattice Object
+*/
+ if( bcdtmObject_testForValidLatticeObject(latticeP)) goto errexit ;
+/*
+** Destroy Dtm Object If It Exists Dtm Object
+*/
+ if( *dtmPP != nullptr ) bcdtmObject_destroyDtmObject(dtmPP) ;
+ *dtmPP = nullptr ;
+/*
+** Create Dtm Object
+*/
+ if( bcdtmObject_createDtmObject(dtmPP)) goto errexit ;
+/*
+** Set Point Memory Allocation Parameters
+*/
+ if( bcdtmObject_setPointMemoryAllocationParametersDtmObject(*dtmPP,latticeP->NOLATPTS,10000)) goto errexit ;
+/*
+** Store Lattice In Dtm Object
+*/
+ if( dbg ) bcdtmWrite_message(0,0,0,"Storing Lattice Points In Dtm Object") ;
+ for( j = 0 ; j < latticeP->NYL ; ++j )
+   {
+    rasterPoint.x = latticeP->LXMIN + latticeP->DX * j ;
+    for( i = 0 ; i < latticeP->NXL ; ++i )
+      {
+       rasterPoint.y = latticeP->LYMIN + latticeP->DY * i ;
+       rasterPoint.z = *(latticeP->LAT + i*latticeP->NYL + j ) ;
+       if( bcdtmObject_storeDtmFeatureInDtmObject(*dtmPP,DTMFeatureType::RandomSpots,DTM_NULL_USER_TAG,1,&nullFeatureId,&rasterPoint,1)) goto errexit ;
+      }
+   }
+/*
+** Triangulate DEM In DTM Object
+*/
+ if( dbg ) bcdtmWrite_message(0,0,0,"Triangulating DEM In DTM Object") ;
+ if( bcdtmObject_triangulateDemDtmObject(*dtmPP,latticeP->NXL,latticeP->NYL,latticeP->NULLVAL )) goto errexit ;
+/*
+** Clean Up
+*/
+ cleanup :
+/*
+** Job Completed
+*/
+ return(ret) ;
+/*
+** Error Exit
+*/
+ errexit :
+ if( ret == DTM_SUCCESS ) ret = DTM_ERROR ;
+ if( *dtmPP != nullptr ) bcdtmObject_destroyDtmObject(dtmPP) ;
+ goto cleanup ;
+}
+/*-------------------------------------------------------------------+
+|                                                                    |
+|                                                                    |
+|                                                                    |
++-------------------------------------------------------------------*/
+BENTLEYDTM_EXPORT int bcdtmObject_triangulateDemDtmObject(BC_DTM_OBJ *dtmP,long numRows,long numColumns,double nullValue )
+/*
+** This Is The Controlling Routine For Triangulating A DEM Tin Object
+*/
+{
+ int  ret=DTM_SUCCESS,dbg=DTM_TRACE_VALUE(0),cdbg=DTM_CHECK_VALUE(0) ;
+ long point ;
+ double dd,dx,dy ;
+ DPoint3d *p1P,*p2P ;
+/*
+** Calculate Machine Precision
+*/
+ bcdtmMath_calculateMachinePrecisionForDtmObject(dtmP) ;
+/*
+** Caculate Point To Point Tolerance
+*/
+ point = 1 ;
+ p1P = pointAddrP(dtmP,0) ;
+ p2P = pointAddrP(dtmP,point) ;
+ dy  = p2P->y - p1P->y ;
+ while( p2P->x == p1P->x && point < dtmP->numPoints )
+   {
+    p1P = p2P ;
+    ++point  ;
+    p2P = pointAddrP(dtmP,point) ;
+   }
+ dx = p2P->x - p1P->x ;
+ if( dbg ) bcdtmWrite_message(0,0,0,"dx = %15.12lf ** dy = %12.15lf",dx,dy) ;
+ if( dx <= dy ) dd = dx ;
+ else           dd = dy ;
+ dtmP->ppTol = dtmP->plTol = dd / 1000.0 ;
+ if( dtmP->ppTol > 0.0001 ) dtmP->ppTol = dtmP->plTol = 0.0001 ;
+ if( dtmP->ppTol / 1000.0 < dtmP->mppTol ) dtmP->ppTol = dtmP->plTol = dtmP->mppTol * 1000.0 ;
+ if( dbg == 1 ) bcdtmWrite_message(0,0,0,"mppTol = %20.15lf ppTol = %20.15lf plTol = %20.15lf",dtmP->mppTol,dtmP->ppTol,dtmP->plTol) ;
+/*
+** Check Memory
+*/
+ if( dtmP->nodesPP == nullptr ) if( bcdtmObject_allocateNodesMemoryDtmObject(dtmP)) goto errexit ;
+ if( dtmP->cListPP == nullptr ) if( bcdtmObject_allocateCircularListMemoryDtmObject(dtmP)) goto errexit ;
+/*
+** Set Tin State
+*/
+ dtmP->dtmState = DTMState::Tin ;
+/*
+** Triangulate Data Set
+*/
+ if( dbg ) bcdtmWrite_message(0,0,0,"Triangulating %8ld Point DEM",numRows*numColumns) ;
+ if( bcdtmObject_triangulateGridDtmObject(dtmP,numRows,numColumns,nullValue) ) goto errexit ;
+/*
+** Compact Tin Structure
+*/
+ if( bcdtmTin_compactCircularListDtmObject(dtmP)) goto errexit ;
+ if( bcdtmTin_compactFeatureTableDtmObject(dtmP)) goto errexit ;
+ if( bcdtmTin_compactFeatureListDtmObject(dtmP)) goto errexit ;
+ if( bcdtmTin_compactPointAndNodeTablesDtmObject(dtmP)) goto errexit ;
+/*
+** Resize Tin Memory
+*/
+ if( bcdtmObject_resizeMemoryDtmObject(dtmP) ) goto errexit ;
+/*
+** Set Number Of Tin Points For Binary Searching
+*/
+ dtmP->numSortedPoints = dtmP->numPoints ;
+/*
+** Set Number Of Triangles and Lines
+*/
+ dtmP->numTriangles = ( numRows - 1 ) * ( numColumns - 1 ) * 2 ;
+ dtmP->numLines     = ( numColumns - 1 ) * numRows + ( numRows - 1 ) * numColumns + ( numRows - 1 ) * ( numColumns - 1 ) ;
+/*
+** Check Triangulation
+*/
+ if( cdbg )
+   {
+    bcdtmWrite_message(0,0,0,"Checking Triangulation") ;
+    if( bcdtmCheck_tinComponentDtmObject(dtmP))
+      {
+       bcdtmWrite_message(0,0,0,"Triangulation Invalid") ;
+       goto errexit ;
+      }
+    bcdtmWrite_message(0,0,0,"Triangulation Valid") ;
+   }
+/*
+** Write Tin To File
+*/
+ if( dbg == 2 ) if( bcdtmWrite_toFileDtmObject(dtmP,L"rasterDem.tin")) goto errexit ;
+/*
+** Clean Up
+*/
+ cleanup :
+/*
+** Job Completed
+*/
+ return(ret) ;
+/*
+** Error Exit
+*/
+ errexit :
+ goto cleanup ;
+}
+/*-------------------------------------------------------------------+
+|                                                                    |
+|                                                                    |
+|                                                                    |
++-------------------------------------------------------------------*/
+BENTLEYDTM_Private int bcdtmObject_triangulateGridDtmObject(BC_DTM_OBJ *dtmP,long numRows,long numColumns,double nullValue )
+/*
+** This Function Triangulates A DEM Dtm Object
+*/
+{
+ int  ret=DTM_SUCCESS,dbg=DTM_TRACE_VALUE(0),cdbg=DTM_CHECK_VALUE(0);
+ long i,j,p1,p2,p3,p4 ;
+ long nullFlag,point ;
+ DPoint3d  *pointP ;
+/*
+** Write Entry Message
+*/
+ if( dbg ) bcdtmWrite_message(0,0,0,"Triangulating Grid ** numRows = %6ld numCols = %6ld nullValue = %10.4lf",numRows,numColumns,nullValue) ;
+/*
+** Join Rows
+*/
+ if( dbg ) bcdtmWrite_message(0,0,0,"Joining Rows") ;
+ for( i = 0 ; i < numRows ; ++i )
+   {
+    p1 = i ;
+    for ( j = 0 ; j < numColumns - 1 ; ++j )
+      {
+       p2 = p1 + numRows ;
+       p3 = p1 - numRows ;
+       if( j == 0 ) p3 = dtmP->nullPnt ;
+       if( bcdtmList_insertLineAfterPointDtmObject(dtmP,p1,p2,p3)) goto errexit ;
+       if( bcdtmList_insertLineAfterPointDtmObject(dtmP,p2,p1,dtmP->nullPnt)) goto errexit ;
+       p1 = p2 ;
+      }
+   }
+/*
+** Join Columns
+*/
+ if( dbg ) bcdtmWrite_message(0,0,0,"Joining Columns") ;
+ for( j = 0 ; j < numColumns - 1 ; ++j )
+   {
+    p1 = j * numRows ;
+    for ( i = 0 ; i < numRows - 1 ; ++i )
+      {
+       p2 = p1 + 1 ;
+       p3 = p2 + numRows ;
+       p4 = p1 + numRows ;
+       if( bcdtmList_insertLineBeforePointDtmObject(dtmP,p1,p2,p4)) goto errexit ;
+       if( bcdtmList_insertLineAfterPointDtmObject(dtmP,p2,p1,p3))  goto errexit ;
+       if( j == numColumns - 2 )
+         {
+          if( bcdtmList_insertLineAfterPointDtmObject(dtmP,p4,p3,p1))  goto errexit ;
+          if( bcdtmList_insertLineBeforePointDtmObject(dtmP,p3,p4,p2)) goto errexit ;
+         }
+       p1 = p2 ;
+      }
+   }
+/*
+** Join Diagonals
+*/
+ if( dbg ) bcdtmWrite_message(0,0,0,"Joining Diagonals") ;
+ for( j = 0 ; j < numColumns - 1 ; ++j )
+   {
+    p1 = j * numRows ;
+    for ( i = 0 ; i < numRows - 1 ; ++i )
+      {
+       p2 = p1 + 1 ;
+       p3 = p2 + numRows ;
+       p4 = p1 + numRows ;
+       if( bcdtmList_insertLineAfterPointDtmObject(dtmP,p2,p4,p3))  goto errexit ;
+       if( bcdtmList_insertLineAfterPointDtmObject(dtmP,p4,p2,p1))  goto errexit ;
+       p1 = p2 ;
+      }
+   }
+/*
+** Set Convex Hull
+*/
+ dtmP->hullPoint = 0 ;
+ dtmP->nextHullPoint = numRows ;
+ bcdtmTin_setConvexHullDtmObject(dtmP,dtmP->hullPoint,dtmP->nextHullPoint) ;
+/*
+** Resort Tin Points
+*/
+// if( bcdtmTin_resortTinStructureDtmObject(dtmP) ) goto errexit ;
+/*
+** Set Number Of Tin Points For Binary Searching
+*/
+ dtmP->numSortedPoints = dtmP->numPoints ;
+/*
+** Set Number Of Triangles and Lines
+*/
+ dtmP->numTriangles = ( numRows - 1 ) * ( numColumns - 1 ) * 2 ;
+ dtmP->numLines     = ( numColumns - 1 ) * numRows + ( numRows - 1 ) * numColumns + ( numRows - 1 ) * ( numColumns - 1 ) ;
+/*
+** Check Triangulation
+*/
+ if( cdbg )
+   {
+    bcdtmWrite_message(0,0,0,"Checking Triangulation") ;
+    if( bcdtmCheck_tinComponentDtmObject(dtmP))
+      {
+       bcdtmWrite_message(0,0,0,"Triangulation Invalid") ;
+       goto errexit ;
+      }
+    bcdtmWrite_message(0,0,0,"Triangulation Valid") ;
+   }
+/*
+** Search For Null Values
+*/
+ nullFlag = FALSE ;
+ for( point = 0 ; point < dtmP->numPoints && nullFlag == FALSE ; ++point )
+   {
+    pointP = pointAddrP(dtmP,point) ;
+    if( pointP->z == nullValue ) nullFlag = TRUE ;
+   }
+/*
+** Create Voids Around Null Values
+*/
+ if( nullFlag == TRUE )
+   {
+    if( dbg ) bcdtmWrite_message(0,0,0,"Placing Voids Around Null Values") ;
+    if( bcdtmObject_placeVoidsAroundNullValuesDtmObject(dtmP,nullValue)) goto errexit ;
+   }
+/*
+** Re Check Triangulation
+*/
+ if( cdbg )
+   {
+    bcdtmWrite_message(0,0,0,"Checking Triangulation") ;
+    if( bcdtmCheck_tinComponentDtmObject(dtmP))
+      {
+       bcdtmWrite_message(0,0,0,"Triangulation Invalid") ;
+       goto errexit ;
+      }
+    bcdtmWrite_message(0,0,0,"Triangulation Valid") ;
+   }
+/*
+** Write Tin To File
+*/
+ if( cdbg ) if( bcdtmWrite_toFileDtmObject(dtmP,L"raster.tin")) goto errexit ;
+/*
+** Clean Up
+*/
+ cleanup :
+/*
+** Job Completed
+*/
+ return(ret) ;
+/*
+** Error Exit
+*/
+ errexit :
+ if( ret == DTM_SUCCESS ) ret = DTM_ERROR ;
+ goto cleanup ;
+}
+/*-------------------------------------------------------------------+
+|                                                                    |
+|                                                                    |
+|                                                                    |
++-------------------------------------------------------------------*/
+BENTLEYDTM_EXPORT int bcdtmObject_placeVoidsAroundNullValuesDtmObject(BC_DTM_OBJ *dtmP,double nullValue)
+/*
+** This Function Places Voids Around Null Values
+*/
+{
+ int  ret=DTM_SUCCESS,dbg=DTM_TRACE_VALUE(0),cdbg=DTM_CHECK_VALUE(0);
+ long p1, p2, p3, clPtr, offset, sizeVoidLine = 0;
+ DTMFeatureType dtmFeatureType;
+ long offset1,offset2,voidHull,numNullPoints ;
+ DTMDirection direction;
+ long startPnt,nextPnt = 0,endPnt,scanPnt,numVoids=0,numIslands=0 ;
+ unsigned char *charP,*voidLineP=nullptr ;
+ double area ;
+ DPoint3d *pointP ;
+ DTM_CIR_LIST  *clistP ;
+ DTM_TIN_NODE  *nodeP  ;
+/*
+** Write Entry Message
+*/
+ if( dbg ) bcdtmWrite_message(0,0,0,"Placing Voids Around Null Values") ;
+/*
+** Count Number Of Null Points
+*/
+ if( dbg )
+   {
+    numNullPoints = 0 ;
+    for( p1 = 0 ; p1 < dtmP->numPoints ; ++p1 )
+      {
+       pointP = pointAddrP(dtmP,p1) ;
+       if( pointP->z == nullValue ) ++numNullPoints ;
+      }
+    bcdtmWrite_message(0,0,0,"numNullPoints = %8ld",numNullPoints) ;
+   }
+/*
+** Allocate Memory
+*/
+ sizeVoidLine = dtmP->cListPtr / 8 + 1 ;
+ voidLineP = ( unsigned char * ) malloc ( sizeVoidLine * sizeof(char)) ;
+ if( voidLineP == nullptr )
+   {
+    bcdtmWrite_message(1,0,0,"Memory Allocation Failure") ;
+    goto errexit ;
+   }
+ for( charP = voidLineP ; charP < voidLineP + sizeVoidLine ; ++charP ) *charP = 0 ;
+/*
+** Mark All Void Lines
+*/
+ if( dbg ) bcdtmWrite_message(0,0,0,"Marking Void Lines") ;
+ for( p1 = 0 ; p1 < dtmP->numPoints ; ++p1 )
+   {
+    pointP = pointAddrP(dtmP,p1) ;
+    if( pointP->z == nullValue )
+      {
+       clPtr = nodeAddrP(dtmP,p1)->cPtr ;
+       if( ( p2 = bcdtmList_nextAntDtmObject(dtmP,p1,clistAddrP(dtmP,clPtr)->pntNum)) < 0 ) goto errexit ;
+       while( clPtr != dtmP->nullPtr )
+         {
+          clistP = clistAddrP(dtmP,clPtr) ;
+          p3     = clistP->pntNum ;
+          clPtr  = clistP->nextPtr ;
+          if( nodeAddrP(dtmP,p3)->hPtr != p1 )
+            {
+             if( bcdtmTheme_getLineOffsetDtmObject(dtmP,&offset,p1,p2) ) goto errexit ;
+             bcdtmFlag_setFlag(voidLineP,offset) ;
+             if( bcdtmTheme_getLineOffsetDtmObject(dtmP,&offset,p2,p3) ) goto errexit ;
+             bcdtmFlag_setFlag(voidLineP,offset) ;
+             if( bcdtmTheme_getLineOffsetDtmObject(dtmP,&offset,p3,p1) ) goto errexit ;
+             bcdtmFlag_setFlag(voidLineP,offset) ;
+             nodeAddrP(dtmP,p1)->sPtr = dtmP->nullPnt ;
+             nodeAddrP(dtmP,p2)->sPtr = 1 ;
+             nodeAddrP(dtmP,p3)->sPtr = 1 ;
+            }
+          p2 = p3 ;
+         }
+      }
+   }
+/*
+** Polygonise Voids On the Tin Hull
+*/
+ if( dbg ) bcdtmWrite_message(0,0,0,"Polygonising Voids On Tin Hull") ;
+ startPnt = dtmP->hullPoint ;
+ do
+   {
+    if( nodeAddrP(dtmP,startPnt)->tPtr == dtmP->nullPnt )
+      {
+       nextPnt = nodeAddrP(dtmP,startPnt)->hPtr ;
+       bcdtmTheme_getLineOffsetDtmObject(dtmP,&offset1,nextPnt,startPnt) ;
+       bcdtmTheme_getLineOffsetDtmObject(dtmP,&offset2,startPnt,nextPnt) ;
+       if(  bcdtmFlag_testFlag(voidLineP,offset1) != bcdtmFlag_testFlag(voidLineP,offset2) )
+         {
+          endPnt = startPnt ;
+/*
+**        Scan Until Back To First Point
+*/
+          do
+            {
+             if( ( scanPnt = bcdtmList_nextClkDtmObject(dtmP,nextPnt,startPnt)) < 0 ) goto errexit ;
+             if( bcdtmTheme_getLineOffsetDtmObject(dtmP,&offset1,scanPnt,nextPnt) )  goto errexit ;
+             if( bcdtmTheme_getLineOffsetDtmObject(dtmP,&offset2,nextPnt,scanPnt) )  goto errexit ;
+             while( bcdtmFlag_testFlag(voidLineP,offset1) == bcdtmFlag_testFlag(voidLineP,offset2) )
+               {
+                if( ( scanPnt = bcdtmList_nextClkDtmObject(dtmP,nextPnt,scanPnt)) < 0 ) goto errexit ;
+                if( bcdtmTheme_getLineOffsetDtmObject(dtmP,&offset,scanPnt,nextPnt) )  goto errexit ;
+                if( bcdtmTheme_getLineOffsetDtmObject(dtmP,&offset1,scanPnt,nextPnt) )  goto errexit ;
+                if( bcdtmTheme_getLineOffsetDtmObject(dtmP,&offset2,nextPnt,scanPnt) )  goto errexit ;
+               }
+             nodeAddrP(dtmP,startPnt)->tPtr = nextPnt ;
+             startPnt = nextPnt ;
+             nextPnt  = scanPnt ;
+            } while( startPnt != endPnt ) ;
+/*
+**        Check Connectivity Of Tptr Polygon
+*/
+          if( cdbg )
+            {
+             if( bcdtmList_checkConnectivityTptrPolygonDtmObject(dtmP,startPnt,0))
+               {
+                bcdtmWrite_message(2,0,0,"Connectivity Error In Tptr Polygon") ;
+                goto errexit ;
+               }
+            }
+/*
+**        Calculate Area Of Void
+*/
+          if( cdbg )
+            {
+             if( bcdtmMath_calculateAreaAndDirectionTptrPolygonDtmObject(dtmP,startPnt,&area,&direction)) goto errexit ;
+             bcdtmWrite_message(0,0,0,"Area = %12.5lf Direction = %2ld",area,direction) ;
+           }
+/*
+**        Add Void To Dtm
+*/
+          if( bcdtmInsert_addDtmFeatureToDtmObject(dtmP,nullptr,0,DTMFeatureType::Void,DTM_NULL_USER_TAG,DTM_NULL_FEATURE_ID,startPnt,0)) goto errexit ;
+          ++numVoids ;
+         }
+      }
+    startPnt = nodeAddrP(dtmP,startPnt)->hPtr  ;
+   } while( startPnt != dtmP->hullPoint ) ;
+ if( dbg ) bcdtmWrite_message(0,0,0,"Polygonising Voids On Tin Hull Completed") ;
+ if( dbg ) bcdtmWrite_message(0,0,0,"Number Of Voids = %8ld",numVoids) ;
+/*
+** Polygonise Internal Voids
+*/
+ if( dbg ) bcdtmWrite_message(0,0,0,"Polygonising Internal Voids") ;
+ for( p1 = 0 ; p1 < dtmP->numPoints ; ++p1 )
+   {
+    pointP = pointAddrP(dtmP,p1) ;
+    nodeP  = nodeAddrP(dtmP,p1)  ;
+    if( pointP->z != nullValue && nodeP->tPtr == dtmP->nullPnt && nodeP->sPtr == 1 )
+      {
+       if( dbg == 1 ) bcdtmWrite_message(0,0,0,"Polygonising From Point = %8ld",p1) ;
+       clPtr = nodeP->cPtr ;
+       while ( clPtr != dtmP->nullPtr )
+         {
+          clistP = clistAddrP(dtmP,clPtr) ;
+          p2     = clistP->pntNum ;
+          clPtr  = clistP->nextPtr ;
+/*
+**        Check For Void Hull
+*/
+          if( nodeAddrP(dtmP,p2)->tPtr == dtmP->nullPnt )
+            {
+             voidHull = 0 ;
+             if( bcdtmTheme_getLineOffsetDtmObject(dtmP,&offset1,p1,p2) ) goto errexit ;
+             if( bcdtmTheme_getLineOffsetDtmObject(dtmP,&offset2,p2,p1) ) goto errexit ;
+             if( bcdtmFlag_testFlag(voidLineP,offset1) != bcdtmFlag_testFlag(voidLineP,offset2)) voidHull = 1 ;
+/*
+**           Void Hull Found
+*/
+             if( voidHull )
+               {
+                if( bcdtmFlag_testFlag(voidLineP,offset1)) { startPnt = p2 ; nextPnt = p1 ; }
+                if( bcdtmFlag_testFlag(voidLineP,offset2)) { startPnt = p1 ; nextPnt = p2 ; }
+/*
+**              Trace Around Void Area
+*/
+                endPnt = startPnt ;
+                do
+                  {
+                   if( ( scanPnt = bcdtmList_nextClkDtmObject(dtmP,nextPnt,startPnt)) < 0 ) goto errexit ;
+                   if( bcdtmTheme_getLineOffsetDtmObject(dtmP,&offset1,scanPnt,nextPnt) )   goto errexit ;
+                   if( bcdtmTheme_getLineOffsetDtmObject(dtmP,&offset2,nextPnt,scanPnt) )   goto errexit ;
+                   while( bcdtmFlag_testFlag(voidLineP,offset1) == bcdtmFlag_testFlag(voidLineP,offset2) )
+                     {
+                      if( ( scanPnt = bcdtmList_nextClkDtmObject(dtmP,nextPnt,scanPnt)) < 0 ) goto errexit ;
+                      if( bcdtmTheme_getLineOffsetDtmObject(dtmP,&offset1,scanPnt,nextPnt) )  goto errexit ;
+                      if( bcdtmTheme_getLineOffsetDtmObject(dtmP,&offset2,nextPnt,scanPnt) )  goto errexit ;
+                     }
+                   nodeAddrP(dtmP,startPnt)->tPtr = nextPnt ;
+                   startPnt = nextPnt ;
+                   nextPnt  = scanPnt ;
+                  } while( startPnt != endPnt ) ;
+/*
+**              Check Connectivity Of Tptr Polygon
+*/
+                if( cdbg )
+                  {
+                   if( bcdtmList_checkConnectivityTptrPolygonDtmObject(dtmP,startPnt,0))
+                     {
+                      bcdtmWrite_message(2,0,0,"Connectivity Error In Tptr Polygon") ;
+                      goto errexit ;
+                     }
+                  }
+/*
+**              Calculate Area Of Void
+*/
+                if( bcdtmMath_calculateAreaAndDirectionTptrPolygonDtmObject(dtmP,startPnt,&area,&direction)) goto errexit ;
+                if( dbg ) bcdtmWrite_message(0,0,0,"Area = %12.5lf Direction = %2ld",area,direction) ;
+                dtmFeatureType = DTMFeatureType::Void ;
+                if (direction == DTMDirection::Clockwise)
+                  {
+                   dtmFeatureType = DTMFeatureType::Island ;
+                   if( bcdtmList_reverseTptrPolygonDtmObject(dtmP,startPnt)) goto errexit ;
+                  }
+/*
+**              Add Void/Island To Dtm
+*/
+                if( bcdtmInsert_addDtmFeatureToDtmObject(dtmP,nullptr,0,dtmFeatureType,DTM_NULL_USER_TAG,DTM_NULL_FEATURE_ID,startPnt,0)) goto errexit ;
+                if( dtmFeatureType == DTMFeatureType::Void ) ++numVoids ;
+                if( dtmFeatureType == DTMFeatureType::Island ) ++numIslands ;
+               }
+            }
+         }
+      }
+   }
+/*
+** Set Void Bits And z Range
+*/
+ if( numVoids > 0 )
+   {
+    p2 = 1 ;
+    for( p1 = 0 ; p1 < dtmP->numPoints ; ++p1 )
+      {
+       pointP = pointAddrP(dtmP,p1) ;
+       if( pointP->z == nullValue && nodeAddrP(dtmP,p1)->hPtr == dtmP->nullPnt ) bcdtmFlag_setVoidBitPCWD(&nodeAddrP(dtmP,p1)->PCWD) ;
+       else if( pointP->z != nullValue )
+         {
+          if( p2 ) { dtmP->zMin = dtmP->zMax = pointP->z ; p2 = 0 ; }
+          else
+            {
+             if( pointP->z < dtmP->zMin ) dtmP->zMin = pointP->z ;
+             if( pointP->z > dtmP->zMax ) dtmP->zMax = pointP->z ;
+            }
+         }
+      }
+    dtmP->zRange = dtmP->zMax - dtmP->zMin ;
+    for( p1 = 0 ; p1 < dtmP->numPoints ; ++p1 )
+      {
+       pointP = pointAddrP(dtmP,p1) ;
+       if( pointP->z == nullValue ) pointP->z = dtmP->zMin ;
+      }
+   }
+ if( dbg ) bcdtmWrite_message(0,0,0,"Number Of Voids = %8ld ** Number Of Islands = %8ld",numVoids,numIslands) ;
+/*
+** Clean Up
+*/
+ cleanup :
+ if( voidLineP != nullptr ) { free(voidLineP) ; voidLineP = nullptr ; }
+ bcdtmList_nullTptrValuesDtmObject(dtmP) ;
+ bcdtmList_nullSptrValuesDtmObject(dtmP) ;
+/*
+** Job Completed
+*/
+ if( dbg && ret == DTM_SUCCESS ) bcdtmWrite_message(0,0,0,"Placing Voids Around Null Values Completed") ;
+ if( dbg && ret != DTM_SUCCESS ) bcdtmWrite_message(0,0,0,"Placing Voids Around Null Values Error") ;
+ return(ret) ;
+/*
+** Error Exit
+*/
+ errexit :
+ if( ret == DTM_SUCCESS ) ret = DTM_ERROR ;
+ goto cleanup ;
+}
+/*-------------------------------------------------------------------+
+|                                                                    |
+|                                                                    |
+|                                                                    |
++-------------------------------------------------------------------*/
+BENTLEYDTM_EXPORT int bcdtmObject_slopeModifyDemTriangulationDtmObject(BC_DTM_OBJ *dtmP,long slopeModifyOption)
+/*
+**
+** This Function Modifies A DEM Triangulation For Minimum Or Maximum Slope
+** slopeModifyOption = 1 minimise slope
+**                   = 2 maximise slope
+**
+*/
+{
+ int    ret=DTM_SUCCESS,dbg=DTM_TRACE_VALUE(0),cdbg=DTM_CHECK_VALUE(0);
+ long   p1,p2,p3,p4,clPtr ;
+ long   swap, demDiagonal;
+ bool voidsInDtm, voidLine;
+ double descentAngle,ascentAngle,slope1,slope2,slope3,slope4 ;
+ double angle,angleDelta,angle45,angle135,angle225,angle315 ;
+ DTM_CIR_LIST *clistP ;
+/*
+** Write Entry Message
+*/
+ if( dbg )
+   {
+    bcdtmWrite_message(0,0,0,"Slope Modifying DEM DTM") ;
+    bcdtmWrite_message(0,0,0,"dtmP              = %p",dtmP) ;
+    bcdtmWrite_message(0,0,0,"slopeModifyOption = %8ld",slopeModifyOption) ;
+   }
+/*
+** Set Diagonal Angles
+*/
+ angle45  = DTM_PYE / 4.0 ;
+ angle135 = angle45 + DTM_PYE / 2.0 ;
+ angle225 = angle135 + DTM_PYE / 2.0 ;
+ angle315 = angle225 + DTM_PYE / 2.0 ;
+ angleDelta = 5.0 / 360.0 * DTM_2PYE ;
+/*
+** Check For Voids In DTM
+*/
+ if( bcdtmList_testForVoidsInDtmObject(dtmP,voidsInDtm)) goto errexit ;
+/*
+**  Scan Tin Lines And Flip For Slope Criteria
+*/
+ for( p1 = 0 ; p1 < dtmP->numPoints ; ++p1)
+   {
+    if( ( clPtr = nodeAddrP(dtmP,p1)->cPtr ) != dtmP->nullPtr )
+      {
+       while( clPtr != dtmP->nullPtr )
+         {
+          clistP = clistAddrP(dtmP,clPtr) ;
+          p2 = clistP->pntNum ;
+          clPtr = clistP->nextPtr ;
+/*
+**        Check For Hull Line
+*/
+          if( nodeAddrP(dtmP,p1)->hPtr != p2 && nodeAddrP(dtmP,p2)->hPtr != p1 )
+            {
+/*
+**           Check For None Feature Line
+*/
+             if( ! bcdtmList_testForDtmFeatureLineDtmObject(dtmP,p1,p2) )
+               {
+/*
+**              Check For Void Line
+*/
+                voidLine = false ;
+                if( voidsInDtm )if( bcdtmList_testForVoidLineDtmObject(dtmP,p1,p2,voidLine)) goto errexit ;
+                if( ! voidLine )
+                  {
+/*
+**                 Check For Dem Diagonal
+*/
+                   demDiagonal = FALSE ;
+                   angle = bcdtmMath_getPointAngleDtmObject(dtmP,p1,p2) ;
+                   if     ( fabs(angle-angle45)  <= angleDelta ) demDiagonal = TRUE ;
+                   else if( fabs(angle-angle135) <= angleDelta ) demDiagonal = TRUE ;
+                   else if( fabs(angle-angle225) <= angleDelta ) demDiagonal = TRUE ;
+                   else if( fabs(angle-angle315) <= angleDelta ) demDiagonal = TRUE ;
+                   if( dbg == 2 && demDiagonal == TRUE ) bcdtmWrite_message(0,0,0,"angle = %8.4lf ** p1 = %8ld p2 = %8ld",angle*360.0/DTM_2PYE,p1,p2) ;
+/*
+**                 DEM Diagonal Found
+*/
+                   if( demDiagonal )
+                     {
+                      if( ( p3 = bcdtmList_nextAntDtmObject(dtmP,p1,p2)) < 0 ) goto errexit ;
+                      if( ( p4 = bcdtmList_nextClkDtmObject(dtmP,p1,p2)) < 0 ) goto errexit ;
+                      if( ! bcdtmList_testLineDtmObject(dtmP,p2,p3)) p3 = dtmP->nullPnt ;
+                      if( ! bcdtmList_testLineDtmObject(dtmP,p2,p4)) p4 = dtmP->nullPnt ;
+                      if( p3 != dtmP->nullPnt && p4 != dtmP->nullPnt )
+                        {
+                         if( bcdtmMath_getTriangleDescentAndAscentAnglesDtmObject(dtmP,p1,p3,p2,&descentAngle,&ascentAngle,&slope1)) goto errexit ;
+                         if( bcdtmMath_getTriangleDescentAndAscentAnglesDtmObject(dtmP,p1,p2,p4,&descentAngle,&ascentAngle,&slope2)) goto errexit ;
+                         if( bcdtmMath_getTriangleDescentAndAscentAnglesDtmObject(dtmP,p1,p3,p4,&descentAngle,&ascentAngle,&slope3)) goto errexit ;
+                         if( bcdtmMath_getTriangleDescentAndAscentAnglesDtmObject(dtmP,p2,p4,p3,&descentAngle,&ascentAngle,&slope4)) goto errexit ;
+                         swap = FALSE ;
+                         if( slopeModifyOption == 1 && fabs(slope1-slope2) > fabs(slope3-slope4)) swap = TRUE ;
+                         if( slopeModifyOption == 2 && fabs(slope1-slope2) < fabs(slope3-slope4)) swap = TRUE ;
+                         if( swap == TRUE )
+                           {
+                            clPtr = clistAddrP(dtmP,clPtr)->nextPtr ;
+                            if( bcdtmList_deleteLineDtmObject(dtmP,p1,p2)) goto errexit ;
+                            if( bcdtmList_insertLineAfterPointDtmObject(dtmP,p3,p4,p2)) goto errexit ;
+                            if( bcdtmList_insertLineAfterPointDtmObject(dtmP,p4,p3,p1)) goto errexit ;
+                            if( cdbg == 2 )
+                              {
+                               if( bcdtmCheck_tinComponentDtmObject(dtmP))
+                                 {
+                                  bcdtmWrite_message(1,0,0,"Tin Corrupted After Modification") ;
+                                  goto errexit ;
+                                 }
+                              }
+                           }
+                        }
+                     }
+                  }
+               }
+            }
+         }
+      }
+   }
+/*
+** Check Triangulation
+*/
+ if( cdbg )
+   {
+    bcdtmWrite_message(0,0,0,"Checking Tin") ;
+    if( bcdtmCheck_tinComponentDtmObject(dtmP))
+      {
+       bcdtmWrite_message(1,0,0,"Tin Invalid") ;
+       goto errexit ;
+      }
+    bcdtmWrite_message(1,0,0,"Tin Valid") ;
+   }
+/*
+** Clean Up
+*/
+ cleanup :
+/*
+** Job Completed
+*/
+ if( dbg && ret == DTM_SUCCESS ) bcdtmWrite_message(0,0,0,"Slope Modifying DEM DTM Completed") ;
+ if( dbg && ret != DTM_SUCCESS ) bcdtmWrite_message(0,0,0,"Slope Modifying DEM DTM Error") ;
+ return(ret) ;
+/*
+** Error Exit
+*/
+ errexit :
+ if( ret == DTM_SUCCESS ) ret = DTM_ERROR ;
+ goto cleanup ;
+}
+/*-------------------------------------------------------------------+
+|                                                                    |
+|                                                                    |
+|                                                                    |
++-------------------------------------------------------------------*/
+BENTLEYDTM_Public int bcdtmObject_createTinDtmObjectOverload
+(
+ BC_DTM_OBJ  *dtmP,
+ long        edgeOption,
+ double      maxSide,
+ bool        normaliseOption,
+ bool        mergeOption
+)
+/*
+** This A Special Purpose Triangulation Function For Core DTM Purposes Only
+*/
+{
+ int ret=DTM_SUCCESS,dbg=DTM_TRACE_VALUE(0),tdbg=DTM_TIME_VALUE(0) ;
+ char dtmFeatureTypeName[50] ;
+ long trgTime,createTime,dtmFeature,numTinFeatures,numErrorTinFeatures,numDeletedFeatures ;
+ long numGraphicBreaks,numContourLines,numSoftBreaks,numHardBreaks,numVoids,numIslands,numHoles ;
+ long numBreakVoids,numDrapeVoids,numGroupSpots,numRegions,numHulls,numDrapeHulls,numHullLines ;
+ BC_DTM_FEATURE *dtmFeatureP ;
+ DPoint3d  *pntP ;
+/*
+** Write Entry Message
+*/
+ if( dbg == 1 )
+   {
+    bcdtmWrite_message(0,0,0,"Creating Tin For Dtm Object %p ** dtmState = %2ld dtmP->numPoints = %8ld",dtmP,dtmP->dtmState,dtmP->numPoints) ;
+   }
+  createTime = bcdtmClock() ;
+/*
+** Procees DTM Object For Triangulation
+*/
+ if( dbg ) bcdtmWrite_message(0,0,0,"Processing DTM For Tin Creation") ;
+ if( bcdtmObject_processForTriangulationDtmObject(dtmP)) goto errexit ;
+
+/*
+** Log DTM Object
+*/
+ if( dbg == 1 )
+   {
+    bcdtmWrite_message(0,0,0,"DTM Stats After Pre Triangulation Processing") ;
+    bcdtmObject_reportStatisticsDtmObject(dtmP) ;
+    long numFeaturePts=0 ;
+    DPoint3d *p3dP,*featurePtsP=nullptr ;
+    for( dtmFeature = 0 ; dtmFeature < dtmP->numFeatures ; ++dtmFeature )
+      {
+       dtmFeatureP = ftableAddrP(dtmP,dtmFeature) ;
+       bcdtmWrite_message(0,0,0,"DtmFeatureType = %4ld **Number Of Feature Points = %8ld",dtmFeatureP->dtmFeatureType,dtmFeatureP->numDtmFeaturePts) ;
+       if( dtmFeatureP->dtmFeatureType == DTMFeatureType::Void )
+         {
+          bcdtmWrite_message(0,0,0,"Number Of Feature Points = %8ld",dtmFeatureP->numDtmFeaturePts) ;
+          if( bcdtmList_copyDtmFeaturePointsToPointArrayDtmObject(dtmP,dtmFeature,&featurePtsP,&numFeaturePts)) goto errexit ;
+          bcdtmWrite_message(0,0,0,"== Number Of Feature Points = %8ld",numFeaturePts) ;
+          for( p3dP = featurePtsP ; p3dP < featurePtsP + numFeaturePts ; ++p3dP )
+            {
+             bcdtmWrite_message(0,0,0,"Feature Point[%4ld] = %12.5lf %12.5lf %10.4lf",(long)(p3dP-featurePtsP),p3dP->x,p3dP->y,p3dP->z) ;
+            }
+         }
+      }
+    if( featurePtsP != nullptr ) free(featurePtsP) ;
+   }
+/*
+** Check If DTM Is Triangulated
+*/
+ if( dtmP->dtmState == DTMState::Tin )
+   {
+    if( dbg ) bcdtmWrite_message(0,0,0,"DTM Is Triangulated") ;
+    goto cleanup ;
+   }
+/*
+** Count Number Of Dtm Triangulation Features
+*/
+ if( dbg == 1 ) bcdtmWrite_message(0,0,0,"Counting Number Of Dtm Triangulation Features") ;
+ bcdtmObject_countDtmTriangulationFeaturesDtmObject(dtmP,&numGraphicBreaks,&numContourLines,&numSoftBreaks,&numHardBreaks,&numVoids,&numIslands,&numHoles,&numBreakVoids,&numDrapeVoids,&numGroupSpots,&numRegions,&numHulls,&numDrapeHulls,&numHullLines) ;
+ if( dbg == 1 )
+   {
+    bcdtmWrite_message(0,0,0,"Number Of Points           = %6ld",dtmP->numPoints) ;
+    bcdtmWrite_message(0,0,0,"Number Of Graphic Breaks   = %6ld",numGraphicBreaks) ;
+    bcdtmWrite_message(0,0,0,"Number Of Contour Lines    = %6ld",numContourLines) ;
+    bcdtmWrite_message(0,0,0,"Number Of Hard Breaks      = %6ld",numHardBreaks) ;
+    bcdtmWrite_message(0,0,0,"Number Of Voids            = %6ld",numVoids) ;
+    bcdtmWrite_message(0,0,0,"Number Of Island           = %6ld",numIslands) ;
+    bcdtmWrite_message(0,0,0,"Number Of Holes            = %6ld",numHoles) ;
+    bcdtmWrite_message(0,0,0,"Number Of Break Voids      = %6ld",numBreakVoids) ;
+    bcdtmWrite_message(0,0,0,"Number Of Drape Voids      = %6ld",numDrapeVoids) ;
+    bcdtmWrite_message(0,0,0,"Number Of Group Spots      = %6ld",numGroupSpots) ;
+    bcdtmWrite_message(0,0,0,"Number Of Regions          = %6ld",numRegions) ;
+    bcdtmWrite_message(0,0,0,"Number Of Hulls            = %6ld",numHulls) ;
+    bcdtmWrite_message(0,0,0,"Number Of Drape Hulls      = %6ld",numDrapeHulls) ;
+    bcdtmWrite_message(0,0,0,"Number Of Hull Lines       = %6ld",numHullLines) ;
+   }
+/*
+** Check There Is Only One Hull Feature
+*/
+ if( numHulls + numDrapeHulls > 1 )
+   {
+    bcdtmWrite_message(1,0,0,"More Than One Hull Feature") ;
+    goto errexit ;
+   }
+/*
+** Check For Check Stop Termination
+*/
+ if( bcdtmTin_checkForTriangulationTermination(dtmP)) goto errexit  ;
+/*
+** Triangulate DTM Object
+*/
+ if( dbg == 1 ) bcdtmWrite_message(0,0,0,"Triangulating Dtm Object") ;
+ trgTime = bcdtmClock() ;
+ if( bcdtmTin_createTinDtmObject(dtmP,edgeOption,maxSide,numGraphicBreaks,numContourLines,numSoftBreaks,numHardBreaks,numVoids,numIslands,numHoles,numBreakVoids,numDrapeVoids,numGroupSpots,numRegions,numHulls,numDrapeHulls,numHullLines) ) goto errexit ;
+ if( tdbg ) bcdtmWrite_message(0,0,0,"** Time To Triangulate Dtm Object  = %8.3lf Seconds",bcdtmClock_elapsedTime(bcdtmClock(),trgTime)) ;
+/*
+** Write Tin Stats
+*/
+ if( dbg == 2 )
+   {
+    bcdtmWrite_message(0,0,0,"Number Tin Points               = %8ld",dtmP->numPoints) ;
+    bcdtmWrite_message(0,0,0,"Number Tin Lines                = %8ld",dtmP->numLines) ;
+    bcdtmWrite_message(0,0,0,"Number Tin Triangles            = %8ld",dtmP->numTriangles) ;
+    bcdtmWrite_message(0,0,0,"Number Dtm Features             = %8ld",dtmP->numFeatures) ;
+    numTinFeatures = 0 ;
+    numErrorTinFeatures = 0 ;
+    numDeletedFeatures = 0 ;
+    for( dtmFeature = 0 ; dtmFeature < dtmP->numFeatures ; ++dtmFeature )
+      {
+       dtmFeatureP = ftableAddrP(dtmP,dtmFeature) ;
+       if     ( dtmFeatureP->dtmFeatureState == DTMFeatureState::Tin ) ++numTinFeatures ;
+       else if( dtmFeatureP->dtmFeatureState == DTMFeatureState::TinError ) ++numErrorTinFeatures ;
+       else if( dtmFeatureP->dtmFeatureState == DTMFeatureState::Deleted   ) ++numDeletedFeatures ;
+       if( dtmFeatureP->dtmFeatureState == DTMFeatureState::Tin )
+         {
+          bcdtmData_getDtmFeatureTypeNameFromDtmFeatureType(dtmFeatureP->dtmFeatureType,dtmFeatureTypeName) ;
+          pntP = pointAddrP(dtmP,(long)dtmFeatureP->dtmFeaturePts.firstPoint) ;
+          bcdtmWrite_message(0,0,0,"Tin Feature %30s ** featureId = %10I64d ** firstPoint = %12.5lf %12.5lf %10.4lf",dtmFeatureTypeName,dtmFeatureP->dtmFeatureId,pntP->x,pntP->y,pntP->z) ;
+         }
+      }
+    bcdtmWrite_message(0,0,0,"Number Tin Features             = %8ld",numTinFeatures) ;
+    bcdtmWrite_message(0,0,0,"Number Tin Features With Errors = %8ld",numErrorTinFeatures) ;
+    bcdtmWrite_message(0,0,0,"Number Deleted Features         = %8ld",numDeletedFeatures) ;
+   }
+/*
+** Clean Up
+*/
+ cleanup :
+/*
+** Job Completed
+*/
+ if( tdbg ) bcdtmWrite_message(0,0,0,"** Time To Create Tin              = %8.3lf Seconds",bcdtmClock_elapsedTime(bcdtmClock(),createTime)) ;
+ if( dbg && ret == DTM_SUCCESS ) bcdtmWrite_message(0,0,0,"Creating Tin For Dtm Object %p Completed",dtmP) ;
+ if( dbg && ret != DTM_SUCCESS ) bcdtmWrite_message(0,0,0,"Creating Tin For Dtm Object %p Error",dtmP) ;
+ return(ret) ;
+/*
+** Error Exit
+*/
+ errexit :
+ if( dtmP->dtmState == DTMState::DuplicatesRemoved || dtmP->dtmState == DTMState::PointsSorted || dtmP->dtmState == DTMState::TinError)
+     bcdtmObject_changeStateDtmObject (dtmP, DTMState::Data);
+ if( ret == DTM_SUCCESS ) ret = DTM_ERROR ;
+ goto cleanup ;
+}
+
+/*-------------------------------------------------------------------+
+|                                                                    |
+|                                                                    |
+|                                                                    |
++-------------------------------------------------------------------*/
+BENTLEYDTM_Public int bcdtmObject_processForTriangulationDtmObjectOverload
+(
+ BC_DTM_OBJ *dtmP,
+ bool       normaliseOption,
+ bool       duplicateOption
+)
+/*
+** This Function Prepares A Dtm Object For Triangulation
+*/
+{
+ int  ret=DTM_SUCCESS,dbg=DTM_TRACE_VALUE(0),cdbg=DTM_CHECK_VALUE(0),tdbg=DTM_TIME_VALUE(0) ;
+ long n,point,dtmFeature,startTime,firstPoint,numDuplicates,numHullpts=0;
+ DPoint3d  *hullPtsP=nullptr ;
+ BC_DTM_FEATURE *dtmFeatureP=nullptr ;
+ DTMRollbackData* rollBackInfo = dtmP->extended ? dtmP->extended->rollBackInfoP : nullptr;
+/*
+** Write Entry Message
+*/
+ if( dbg ) bcdtmWrite_message(0,0,0,"Processing Dtm Object %p For Triangulation",dtmP) ;
+/*
+** Test For Valid Dtm Object
+*/
+ if( bcdtmObject_testForValidDtmObject(dtmP)) goto errexit ;
+/*
+** Check For Valid Prior Triangulation States
+*/
+ if( dtmP->dtmState != DTMState::Data && dtmP->dtmState != DTMState::Tin )
+   {
+    bcdtmWrite_message(0,0,0,"DTM Not In A Data or Tin State") ;
+    goto errexit ;
+   }
+/*
+** Check If Triangulation Already Exists
+*/
+ if( dtmP->dtmState == DTMState::Tin )
+   {
+    if( dbg ) bcdtmWrite_message(0,0,0,"Dtm Previously Triangulated") ;
+    for( dtmFeature = 0 ; dtmFeature < dtmP->numFeatures ; ++dtmFeature )
+      {
+       dtmFeatureP = ftableAddrP(dtmP,dtmFeature) ;
+       if( dtmFeatureP->dtmFeatureState == DTMFeatureState::PointsArray || dtmFeatureP->dtmFeatureState == DTMFeatureState::Deleted)
+         {
+          startTime  = bcdtmClock() ;
+          if ( bcdtmObject_changeStateDtmObject(dtmP,DTMState::Data)) goto errexit ;
+          if( tdbg ) bcdtmWrite_message(0,0,0,"** Time To Change Dtm State        = %8.3lf Seconds",bcdtmClock_elapsedTime(bcdtmClock(),startTime)) ;
+          dtmFeature = dtmP->numFeatures ;
+         }
+      }
+/*
+**   Check For Inserted Points From Removed Features
+*/
+    if( dtmP->dtmState == DTMState::Tin )
+      {
+       for( point = 0 ; point < dtmP->numPoints ; ++point )
+         {
+          if( bcdtmFlag_testInsertPoint(dtmP,point))
+            {
+             if ( bcdtmObject_changeStateDtmObject(dtmP,DTMState::Data)) goto errexit ;
+             point = dtmP->numPoints ;
+            }
+         }
+      }
+/*
+**  If DTM Not In Data State No Need To Retriangulate
+    if( dtmP->dtmState == DTMState::Tin )
+      {
+       if( dbg ) bcdtmWrite_message(0,0,0,"No Need To Retriangulate") ;
+       goto cleanup ;
+      }
+*/
+   }
+/*
+** If Roll Back Option Set Copy Selected DTM Features To Temporary Roll Back DTM
+*/
+ if(  rollBackInfo && rollBackInfo->rollBackDtmP != nullptr )
+   {
+    if ( bcdtmObject_testApiCleanUpDtmObject (dtmP, DTMCleanupFlags::Changes))
+        {
+        for( dtmFeature = 0 ; dtmFeature < dtmP->numFeatures ; ++dtmFeature )
+          {
+           dtmFeatureP = ftableAddrP(dtmP,dtmFeature) ;
+           if( dtmFeatureP->dtmFeatureState == DTMFeatureState::Data || dtmFeatureP->dtmFeatureState == DTMFeatureState::PointsArray )
+             {
+              bool rollBack=false ;
+              if     ( dtmFeatureP->dtmFeatureType == DTMFeatureType::Hull          ) rollBack = true ;
+              else if( dtmFeatureP->dtmFeatureType == DTMFeatureType::DrapeHull    ) rollBack = true ;
+              else if( dtmFeatureP->dtmFeatureType == DTMFeatureType::HullLine     ) rollBack = true ;
+              else if( dtmFeatureP->dtmFeatureType == DTMFeatureType::DrapeVoid    ) rollBack = true ;
+              else if( dtmFeatureP->dtmFeatureType == DTMFeatureType::BreakVoid    ) rollBack = true ;
+              else if( dtmFeatureP->dtmFeatureType == DTMFeatureType::VoidLine     )  rollBack = true ;
+              if( rollBack )
+                {
+                 if (bcdtmInsert_rollBackDtmFeatureDtmObject (dtmP, dtmFeatureP->dtmFeatureId)) goto errexit;
+                }
+             }
+          }
+        }
+    if ( bcdtmCleanUp_cleanDtmObject (dtmP)) goto errexit;
+   }
+/*
+** Remove Deleted Features
+*/
+ if( dbg == 1 ) bcdtmWrite_message(0,0,0,"Removing Deleted Features") ;
+ if( bcdtmData_compactUntriangulatedFeatureTableDtmObject(dtmP)) goto errexit ;
+ if (rollBackInfo) rollBackInfo->rollBackMapInitialized = false;
+/*
+** Check For Less Than Three Points
+ if( dtmP->numPoints < 3 )
+   {
+    bcdtmWrite_message(1,0,0,"Less Than Three Points In DTM") ;
+    goto errexit ;
+   }
+/*
+** Check Dtm State
+*/
+ if( dtmP->dtmState != DTMState::Data )
+   {
+    bcdtmWrite_message(2,0,0,"DTM In Wrong State For Prior Triangulation Processing") ;
+    goto errexit ;
+   }
+/*
+** Normalise Dtm Points
+*/
+ if( normaliseOption == true )
+   {
+    startTime = bcdtmClock() ;
+    if( dbg ) bcdtmWrite_message(0,0,0,"Normalising Dtm Points") ;
+    if( bcdtmMath_normaliseCoordinatesDtmObject(dtmP)) goto errexit ;
+    if( tdbg ) bcdtmWrite_message(0,0,0,"** Time To Normalise Dtm Points    = %8.3lf Seconds",bcdtmClock_elapsedTime(bcdtmClock(),startTime)) ;
+   }
+/*
+** Calculate Machine Precision
+*/
+ if( dbg ) bcdtmWrite_message(0,0,0,"Calculating Machine Precision") ;
+ bcdtmMath_calculateMachinePrecisionForDtmObject(dtmP) ;
+/*
+** Check Tolerances
+*/
+ if( dtmP->ppTol < dtmP->mppTol * 10000.0 )
+   {
+    dtmP->ppTol = dtmP->mppTol * 10000.0 ;
+    dtmP->ppTol = dtmP->ppTol + dtmP->ppTol / 10.0 ;
+    dtmP->plTol = dtmP->ppTol ;
+   }
+/*
+** Set Bounding Cube For Dtm Object
+*/
+ startTime = bcdtmClock() ;
+ if( dbg ) bcdtmWrite_message(0,0,0,"Setting Bounding Cube For Dtm Object") ;
+ bcdtmMath_setBoundingCubeDtmObject(dtmP) ;
+ if( tdbg ) bcdtmWrite_message(0,0,0,"** Time To Set Bounding Cube       = %8.3lf Seconds",bcdtmClock_elapsedTime(bcdtmClock(),startTime)) ;
+/*
+** Check For Check Stop Termination
+*/
+ if( bcdtmTin_checkForTriangulationTermination(dtmP)) goto errexit  ;
+/*
+** Add Point Offsets To Feature Array Entries
+*/
+ if( dbg ) bcdtmWrite_message(0,0,0,"Adding Point Offsets To Feature Array Entries") ;
+ for( dtmFeature = 0 ; dtmFeature < dtmP->numFeatures ; ++dtmFeature )
+   {
+    dtmFeatureP = ftableAddrP(dtmP,dtmFeature) ;
+    if( dtmFeatureP->dtmFeatureState == DTMFeatureState::Data )
+      {
+/*
+**     Allocate Memory For Point Offsets
+       if( dbg == 2  ) bcdtmWrite_message(0,0,0,"dtmFeature[%5ld] ** type = %4ld firstPoint = %8ld numPoints = %8ld",dtmFeature,dtmFeatureP->dtmFeatureType,dtmFeatureP->dtmFeaturePts.firstPoint,dtmFeatureP->numDtmFeaturePts) ;
+       firstPoint = (long) dtmFeatureP->dtmFeaturePts.firstPoint ;
+       dtmFeatureP->dtmFeaturePts.offsetPI = bcdtmMemory_allocate(dtmP, dtmFeatureP->numDtmFeaturePts * sizeof(long)) ;
+       if( dtmFeatureP->dtmFeaturePts.offsetPI == 0 )
+         {
+          bcdtmWrite_message(1,0,0,"Memory Allocation Failure") ;
+          goto errexit ;
+         }
+/*
+**     Set Dtm Feature State
+*/
+       dtmFeatureP->dtmFeatureState = DTMFeatureState::OffsetsArray ;
+/*
+**     Populate Point Offsets
+*/
+       long* offsetP = bcdtmMemory_getPointerOffset(dtmP,dtmFeatureP->dtmFeaturePts.offsetPI);
+       firstPoint = (long) dtmFeatureP->dtmFeaturePts.firstPoint ;
+
+       for( n = 0 ; n < dtmFeatureP->numDtmFeaturePts ; ++n )
+         {
+          offsetP[n] = firstPoint ;
+          ++firstPoint ;
+         }
+/*
+**     Write Feature Stats
+*/
+       if( dbg == 2 ) bcdtmWrite_message(0,0,0,"dtmFeature = %6ld type = %4ld offsetP = %p numDtmFeaturePts = %6ld",dtmFeature,dtmFeatureP->dtmFeatureType,dtmFeatureP->dtmFeaturePts.offsetPI,dtmFeatureP->numDtmFeaturePts) ;
+      }
+   }
+/*
+** Check Point Offsets Before Sorting
+*/
+ if( cdbg )
+   {
+    bcdtmWrite_message(0,0,0,"Checking Point Offsets For Range Errors Before Sorting") ;
+    if( bcdtmCheck_forPointOffsetIndexRangeErrorsDtmObject(dtmP)) goto errexit ;
+    bcdtmWrite_message(0,0,0,"Checking For Duplicate Index Offset Memory Points") ;
+    if( bcdtmCheck_forDuplicatePointOffsetPointersDtmObject(dtmP)) goto errexit ;
+   }
+/*
+** Sort Dtm Object
+*/
+ startTime = bcdtmClock() ;
+ if( dbg ) bcdtmWrite_message(0,0,0,"Sorting DTM Object") ;
+ if( bcdtmObject_sortDtmObject(dtmP)) goto errexit ;
+ if( tdbg ) bcdtmWrite_message(0,0,0,"** Time To Sort Dtm Points         = %8.3lf Seconds",bcdtmClock_elapsedTime(bcdtmClock(),startTime)) ;
+/*
+** Check For Check Stop Termination
+*/
+ if( bcdtmTin_checkForTriangulationTermination(dtmP)) goto errexit  ;
+/*
+** Check Point Offsets After Sorting
+*/
+ if( cdbg )
+   {
+    bcdtmWrite_message(0,0,0,"Check Point Offsets For Range Errors After Sorting") ;
+    if( bcdtmCheck_forPointOffsetIndexRangeErrorsDtmObject(dtmP)) goto errexit ;
+    bcdtmWrite_message(0,0,0,"Checking For Duplicate Index Offset Memory Points") ;
+    if( bcdtmCheck_forDuplicatePointOffsetPointersDtmObject(dtmP)) goto errexit ;
+   }
+/*
+** Check Sort Order
+*/
+ if( cdbg )
+   {
+    bcdtmWrite_message(0,0,0,"Checking Sort Order After Sorting Points") ;
+    if( bcdtmCheck_sortOrderDtmObject(dtmP,0) != DTM_SUCCESS )
+      {
+       bcdtmWrite_message(1,0,0,"Dtm Sort Order Error") ;
+       goto errexit ;
+      }
+    bcdtmWrite_message(0,0,0,"Sort Order Valid After Sorting Points") ;
+   }
+/*
+** Remove Duplicates
+*/
+ startTime = bcdtmClock() ;
+ if( dbg ) bcdtmWrite_message(0,0,0,"Removing Duplicates DTM Object") ;
+ if( bcdtmObject_removeDuplicatesDtmObjectOverload(dtmP,&numDuplicates,duplicateOption)) goto errexit ;
+ if( dbg ) bcdtmWrite_message(0,0,0,"Number Of Duplicates Removed = %8ld",numDuplicates) ;
+ if( tdbg ) bcdtmWrite_message(0,0,0,"** Time To Remove Duplicate Points = %8.3lf Seconds",bcdtmClock_elapsedTime(bcdtmClock(),startTime)) ;
+/*
+** Check Point Offsets After Duplicate Removal
+*/
+ if( cdbg )
+   {
+    bcdtmWrite_message(0,0,0,"Check Point Offsets For Range Errors After After Duplicate Removal") ;
+    if( bcdtmCheck_forPointOffsetIndexRangeErrorsDtmObject(dtmP)) goto errexit ;
+    bcdtmWrite_message(0,0,0,"Checking For Duplicate Index Offset Memory Points") ;
+    if( bcdtmCheck_forDuplicatePointOffsetPointersDtmObject(dtmP)) goto errexit ;
+   }
+/*
+** Remove Duplicates Point Offsets
+*/
+ if( dbg ) bcdtmWrite_message(0,0,0,"Removing Duplicates Point Offsets DTM Object") ;
+ if( bcdtmObject_removeDuplicatePointOffsetsDtmObject(dtmP)) goto errexit ;
+ if( dbg ) bcdtmWrite_message(0,0,0,"dtmP->numSortedPoints = %8ld",dtmP->numSortedPoints) ;
+/*
+** Check Point Offsets After Duplicate Points Offsets Removal
+*/
+ if( cdbg )
+   {
+    bcdtmWrite_message(0,0,0,"Check Point Offsets For Range Errors After After Duplicate Point Offsets Removal") ;
+    if( bcdtmCheck_forPointOffsetIndexRangeErrorsDtmObject(dtmP)) goto errexit ;
+    bcdtmWrite_message(0,0,0,"Checking For Duplicate Index Offset Memory Points") ;
+    if( bcdtmCheck_forDuplicatePointOffsetPointersDtmObject(dtmP)) goto errexit ;
+   }
+/*
+** Check For Less Than Three Points
+ if( dtmP->numPoints < 3 )
+   {
+    bcdtmWrite_message(1,0,0,"Less Than Three Points In DTM") ;
+    goto errexit ;
+   }
+/*
+** Check Sort Order
+*/
+ if( cdbg )
+   {
+    bcdtmWrite_message(0,0,0,"Checking Sort Order After Removing Duplicates dtmP->numPoints = %8ld",dtmP->numPoints) ;
+    if( bcdtmCheck_sortOrderDtmObject(dtmP,1) != DTM_SUCCESS )
+      {
+       bcdtmWrite_message(1,0,0,"Dtm Sort Order Error") ;
+       goto errexit ;
+      }
+    bcdtmWrite_message(0,0,0,"Sort Order Valid After Removing Duplicates") ;
+   }
+/*
+** Clean Up
+*/
+ cleanup :
+ if( hullPtsP != nullptr ) { free(hullPtsP) ; hullPtsP = nullptr ; }
+/*
+** Job Completed
+*/
+ if( dbg && ret == DTM_SUCCESS ) bcdtmWrite_message(0,0,0,"Processing Dtm Object %p For Triangulation Completed",dtmP) ;
+ if( dbg && ret != DTM_SUCCESS ) bcdtmWrite_message(0,0,0,"Processing Dtm Object %p For Triangulation Error",dtmP) ;
+ return(ret) ;
+/*
+** Error Exit
+*/
+ errexit :
+ ret = DTM_ERROR ;
+ goto cleanup ;
+}
+/*-------------------------------------------------------------------+
+|                                                                    |
+|                                                                    |
+|                                                                    |
++-------------------------------------------------------------------*/
+BENTLEYDTM_Public int bcdtmObject_removeDuplicatesDtmObjectOverload
+(
+ BC_DTM_OBJ *dtmP,
+ long       *numDuplicatesP,
+ bool       duplicateOption
+)
+/*
+** This Function Removes Duplicate Points From The Dtm Object
+*/
+{
+ int    ret=DTM_SUCCESS,dbg=DTM_TRACE_VALUE(0),cdbg=DTM_CHECK_VALUE(0) ;
+ long   n,ofs1,ofs2,ofs3,process,feature,removeFlag,numMarked=0 ;
+ long   rollBackDuplicatePoints=FALSE,numDuplicatesRolledBack=0 ;
+ long   nowTime=bcdtmClock(),startTime=bcdtmClock() ;
+ double dp  ;
+ DPoint3d    *dupPtsP=nullptr ;
+ DPoint3d  *p1P,*p2P  ;
+ BC_DTM_FEATURE *dtmFeatureP=nullptr ;
+ DTMFeatureId  nullFeatureId=DTM_NULL_FEATURE_ID  ;
+ LongArray temP;
+ LongArray::iterator sP;
+ LongArray::iterator sP2;
+ LongArray::iterator temPEnd;
+ DTMRollbackData* rollBackInfo = dtmP->extended ? dtmP->extended->rollBackInfoP : nullptr;
+/*
+** Write Entry Message
+*/
+ if( dbg ) bcdtmWrite_message(0,0,0,"Removing Duplicates Dtm Object %p",dtmP) ;
+/*
+** Initialise
+*/
+ *numDuplicatesP = 0 ;
+/*
+** Test For Valid Dtm Object
+*/
+ if( bcdtmObject_testForValidDtmObject(dtmP)) goto errexit ;
+/*
+** Test If Dtm Object Already Processed
+*/
+ if( dtmP->dtmState != DTMState::PointsSorted ) { bcdtmWrite_message(2,0,0,"Dtm Object Not In Sorted State")      ; goto errexit ; }
+/*
+** Allocate Memory For Temp Array To Mark Duplicate Points
+*/
+ if( temP.resize(dtmP->numPoints) != DTM_SUCCESS) { bcdtmWrite_message(1,0,0,"Memory Allocation Failure") ; goto errexit ; }
+/*
+** Null Out Temp Array To Mark Duplicate Points
+ temPEnd = temP.end();
+ for( sP = temP.start() ; sP != temPEnd ; ++sP ) *sP = dtmP->nullPnt ;
+/*
+** Mark Points Within The Point To Point Tolerance
+*/
+ if( dbg ) bcdtmWrite_message(0,0,0,"Marking Points Within Point To Point Tolerance") ;
+ for( ofs1 = 0, sP = temP.start(); ofs1 < dtmP->numPoints - 1 ; ++ofs1, ++sP  )
+   {
+/*
+**  Check For Check Stop Termination
+*/
+    if( (ofs1 &  0x3ff) == 0x3ff )
+      {
+       nowTime = bcdtmClock() ;
+       if( ( double )( nowTime-startTime) / CLOCKS_PER_SEC > 0.025 )
+         {
+          if( bcdtmTin_checkForTriangulationTermination (dtmP)) goto errexit  ;
+         }
+       startTime = nowTime ;
+      }
+/*
+**  Mark Points
+*/
+    if( *sP == dtmP->nullPnt )
+      {
+       p1P = pointAddrP(dtmP,ofs1) ;
+       sP2 = sP;
+       ofs2 = ofs1 + 1 ;
+       process = 1 ;
+       while ( ofs2 < dtmP->numPoints && process )
+         {
+          ++sP2;
+          p2P = pointAddrP(dtmP,ofs2) ;
+/*
+**        RobC Modification To Handle the long columns with raster DTM's
+*/
+          if( p2P->x - p1P->x > dtmP->ppTol )
+            {
+             process = 0 ;
+             if( ofs2 - ofs1 > 2 && pointAddrP(dtmP,ofs2-1)->x == p1P->x )
+               {
+                process = 1 ;
+                ofs3 = ofs1 ;
+                while( ofs3 < ofs2 - 1 && process )
+                  {
+                   if( pointAddrP(dtmP,ofs3+1)->y - pointAddrP(dtmP,ofs3)->y < dtmP->ppTol ) process = 0 ;
+                   else                                                                      ++ofs3  ;
+                  }
+                process = 0 ;
+                if( ofs3 > ofs1 )
+                  {
+                   for( n = ofs1 + 1 ; n < ofs3 ; ++n ) ++sP ;
+                   ofs1 = ofs3 - 1 ;
+                  }
+               }
+            }
+/*
+**        Robc Modification End 2-July-2009
+*/
+          else
+            {
+             if( *sP2 == dtmP->nullPnt )
+               {
+                if( fabs(p1P->y-p2P->y) < dtmP->ppTol )
+                  {
+                   removeFlag = FALSE ;
+                   dp = bcdtmMath_distance(p1P->x,p1P->y,p2P->x,p2P->y) ;
+                   if      ( duplicateOption == false && dp <  dtmP->mppTol ) removeFlag = TRUE ;
+                   else if ( duplicateOption == true  && dp <  dtmP->ppTol  ) removeFlag = TRUE ;
+                   if( removeFlag == TRUE )
+                     {
+                      *sP2 = ofs1;
+                      ++*numDuplicatesP ;
+                     }
+                  }
+               }
+            }
+          ++ofs2 ;
+         }
+      }
+   }
+if( dbg ) bcdtmWrite_message(0,0,0,"Number Of Duplicates = %8ld",*numDuplicatesP) ;
+/*
+** Report Duplicate Points Being Removed
+*/
+ if( cdbg )
+   {
+    long dupCount=0 ;
+    for( ofs1 = 0, sP = temP.start(); ofs1 < dtmP->numPoints  ; ++ofs1, ++sP  )
+      {
+       if( *sP != dtmP->nullPnt )
+         {
+          ++dupCount ;
+          p1P = pointAddrP(dtmP,ofs1) ;
+          bcdtmWrite_message(0,0,0,"Duplicate Point[%8ld] ** [%8ld] [%8ld] = %12.5lf %12.5lf %10.4lf",dupCount,ofs1,*sP,p1P->x,p1P->y,p1P->z) ;
+         }
+      }
+    bcdtmWrite_message(0,0,0,"Number Of Duplicates = %8ld",dupCount) ;
+   }
+/*
+** Reset Dtm Feature Point Offsets Of Merged Points
+*/
+ if( dbg ) bcdtmWrite_message(0,0,0,"Reseting Point Offsets Of Merged Points ") ;
+ for( feature = 0 ; feature < dtmP->numFeatures ; ++feature )
+   {
+    dtmFeatureP = ftableAddrP(dtmP,feature) ;
+    if( dtmFeatureP->dtmFeatureState == DTMFeatureState::OffsetsArray )
+      {
+       long* offsetP = bcdtmMemory_getPointerOffset(dtmP,dtmFeatureP->dtmFeaturePts.offsetPI);
+       bool rollBacked=FALSE ;
+      for( n = 0 ; n < dtmFeatureP->numDtmFeaturePts ; ++n )
+         {
+          if( offsetP[n] < 0 || offsetP[n] > dtmP->numPoints )
+            {
+             bcdtmWrite_message(2,0,0,"Feature Point Index Range Error") ;
+             goto errexit ;
+            }
+          if( *(temP+offsetP[n]) != dtmP->nullPnt )
+            {
+/*
+**           Check For Duplicate Point Error
+*/
+             if( bcdtmMath_pointDistance3DDtmObject(dtmP,*(temP+offsetP[n]),offsetP[n]) > 0.0 )
+               {
+                if( rollBackInfo && rollBacked == false && rollBackInfo->rollBackDtmP != nullptr )
+                  {
+                   dupPtsP = ( DPoint3d * ) malloc ( dtmFeatureP->numDtmFeaturePts * sizeof(DPoint3d)) ;
+                   if( dupPtsP == nullptr )
+                     {
+                      bcdtmWrite_message(1,0,0,"Memory Allocation Failure") ;
+                      goto errexit ;
+                     }
+                   for( int m = 0 ; m < dtmFeatureP->numDtmFeaturePts ; ++m )
+                     {
+                      int offset=offsetP[m] ;
+                      if( offset < 0 ) offset = -(offset+1) ;
+                      *(dupPtsP+m) = *(DPoint3d *) pointAddrP(dtmP,offset) ;
+                     }
+                   if( dtmFeatureP->dtmFeatureType != DTMFeatureType::Hull       && dtmFeatureP->dtmFeatureType != DTMFeatureType::HullLine  &&
+                       dtmFeatureP->dtmFeatureType != DTMFeatureType::DrapeHull && dtmFeatureP->dtmFeatureType != DTMFeatureType::DrapeVoid &&
+                       dtmFeatureP->dtmFeatureType != DTMFeatureType::GraphicBreak                                                      )
+                     {
+                     if (bcdtmInsert_rollBackDtmFeatureDtmObject (dtmP, dtmFeatureP->dtmFeatureId)) goto errexit;
+                     }
+                   if( dupPtsP != nullptr ) { free(dupPtsP) ; dupPtsP = nullptr ; }
+                   rollBacked = true ;
+                  }
+                int offset=offsetP[n] ;
+                if( offset < 0 ) offset = -(offset+1) ;
+                offsetP[n] = *(temP+offset) ;
+                if( *(temP+offsetP[n]) != dtmP->nullPnt && *(temP+offsetP[n])  >= 0 ) *(temP+offsetP[n]) = -(*(temP+offsetP[n])+1) ;
+               }
+            }
+         }
+      }
+   }
+/*
+** Copy Duplicate Points To Restore DTM For Roll Back Requirements
+*/
+ rollBackDuplicatePoints = FALSE ;
+ if( rollBackInfo && rollBackInfo->rollBackDtmP != nullptr && rollBackDuplicatePoints == TRUE )
+   {
+/*
+**  Backup Duplicate Points As Point Features With A Maximum  Of 1000 Points Per Point Feature
+*/
+    dupPtsP = ( DPoint3d *) malloc(1000*sizeof(DPoint3d)) ;
+    if( dupPtsP == nullptr )
+      {
+       bcdtmWrite_message(0,0,0,"Memory Allocation Failure") ;
+       goto errexit ;
+      }
+    numMarked = 0 ;
+    for( sP = temP.start() ; sP != temP.end() ; ++sP )
+      {
+       if( *sP != dtmP->nullPnt )
+         {
+          if( *sP >= 0 )
+            {
+             if( bcdtmMath_pointDistance3DDtmObject(dtmP,*sP,(long)(sP-temP.start())) > 0.0 )
+               {
+                *(dupPtsP+numMarked) = *( DPoint3d *)pointAddrP(dtmP,(long)(sP-temP.start())) ;
+                ++numMarked ;
+                if( numMarked == 1000 )
+                  {
+                   numDuplicatesRolledBack = numDuplicatesRolledBack + numMarked ;
+                   if( bcdtmObject_storeDtmFeatureInDtmObject(rollBackInfo->rollBackDtmP,DTMFeatureType::GroupSpots,-dtmP->nullUserTag,1,&nullFeatureId,dupPtsP,numMarked)) goto errexit ;
+                   numMarked = 0 ;
+                  }
+               }
+            }
+         }
+      }
+    if( numMarked > 0 )
+      {
+       numDuplicatesRolledBack = numDuplicatesRolledBack + numMarked ;
+       if( bcdtmObject_storeDtmFeatureInDtmObject(rollBackInfo->rollBackDtmP,DTMFeatureType::GroupSpots,-dtmP->nullUserTag,1,&nullFeatureId,dupPtsP,numMarked)) goto errexit ;
+       numMarked = 0 ;
+      }
+    if( dbg == 1 ) bcdtmWrite_message(0,0,0,"numDuplicatesRolledBack = %8ld",numDuplicatesRolledBack) ;
+   }
+/*
+**  Mark Merged Points
+*/
+ if( dbg ) bcdtmWrite_message(0,0,0,"Marking Merged Points") ;
+ for( sP = temP.start() ; sP != temPEnd; ++sP )
+   {
+    if( *sP == dtmP->nullPnt ) *sP = 0 ;
+    else                       *sP = 1 ;
+   }
+/*
+**  Remove Merged Points
+*/
+ if( dbg ) bcdtmWrite_message(0,0,0,"Removing Merged Points") ;
+ for( sP = temP.start(), ofs1 = ofs2 = 0 ; ofs2 < dtmP->numPoints ; ++ofs2, ++sP )
+   {
+    if( ! *sP )
+      {
+       if( ofs1 != ofs2 )
+         {
+          p1P = pointAddrP(dtmP,ofs1) ;
+          p2P = pointAddrP(dtmP,ofs2) ;
+          *p1P = *p2P ;
+         }
+       ++ofs1 ;
+      }
+   }
+/*
+**  Accumulate Delete Counts
+*/
+ for( sP = temP.start()+1  ; sP != temPEnd; ++sP ) *sP += *(sP-1) ;
+/*
+*/
+ if( dbg ) bcdtmWrite_message(0,0,0,"Resetting DTM Feature Point Offsets") ;
+ for( feature = 0 ; feature < dtmP->numFeatures ; ++feature )
+   {
+    dtmFeatureP = ftableAddrP(dtmP,feature) ;
+    if( dtmFeatureP->dtmFeatureState == DTMFeatureState::OffsetsArray )
+      {
+      long* offsetP = bcdtmMemory_getPointerOffset(dtmP,dtmFeatureP->dtmFeaturePts.offsetPI);
+       for( n = 0 ; n < dtmFeatureP->numDtmFeaturePts ; ++n )
+         {
+          offsetP[n] = offsetP[n] - *(temP+offsetP[n]) ;
+         }
+      }
+   }
+/*
+**  Reset Dtm Object Variables
+*/
+ dtmP->dtmState  = DTMState::DuplicatesRemoved ;
+ dtmP->numPoints = dtmP->numSortedPoints = dtmP->numPoints - *numDuplicatesP ;
+/*
+**  Resize DTM Object Arrays
+*/
+ if( bcdtmObject_resizeMemoryDtmObject(dtmP)) goto errexit ;
+/*
+** Write Number Of Duplicate Points
+*/
+ if( dbg )
+   {
+    bcdtmWrite_message(0,0,0,"**** Number of Duplicate Points  = %9ld",*numDuplicatesP) ;
+    bcdtmWrite_message(0,0,0,"**** Number of Dtm Points        = %9ld",dtmP->numPoints) ;
+   }
+/*
+** Clean Up
+*/
+ cleanup :
+/*
+** Job Completed
+*/
+ if( dbg && ret == DTM_SUCCESS ) bcdtmWrite_message(0,0,0,"Removing Duplicates Dtm Object %p Completed",dtmP) ;
+ if( dbg && ret != DTM_SUCCESS ) bcdtmWrite_message(0,0,0,"Removing Duplicates Dtm Object %p Error",dtmP) ;
+ return(ret) ;
+/*
+** Error Exit
+*/
+ errexit :
+ if( ret == DTM_SUCCESS ) ret = DTM_ERROR ;
+ goto cleanup ;
+}
+
+#ifdef OLDFUNCTIONS
+/*-------------------------------------------------------------------+
+|                                                                    |
+|                                                                    |
+|                                                                    |
++-------------------------------------------------------------------*/
+BENTLEYDTM_EXPORT int bcdtmObject_triangulateStmTrianglesDtmObjectOld
+(
+ BC_DTM_OBJ *dtmP //  Pointer To DTM Object
+ )
+    {
+    int ret = DTM_SUCCESS, dbg=DTM_TRACE_VALUE(0),cdbg=DTM_CHECK_VALUE(0), tdbg = DTM_TIME_VALUE(0);
+    long n, dtmFeature, numTrgPts, stmPoints[4], startTime = bcdtmClock ();
+    long index, mid, bottom, top;
+    DPoint3d*p3dP,*trgPtsP=nullptr  ;
+    BC_DTM_FEATURE *dtmFeatureP;
+    BC_DTM_OBJ *tempDtmP = nullptr;
+
+    // Log Arguments
+    if (dbg)
+        {
+        bcdtmWrite_message (0, 0, 0, "Triangulating STM Triangles");
+        bcdtmWrite_message (0, 0, 0, "dtmP  = %p", dtmP);
+        }
+
+    // Check For Valid DTM Object
+    if (bcdtmObject_testForValidDtmObject (dtmP)) goto errexit;
+
+    // Check For DTM Data State
+    if (dtmP->dtmState != DTMState::Data)
+        {
+        bcdtmWrite_message (1, 0, 0, "Method Requires Untriangulated DTM");
+        goto errexit;
+        }
+
+    // Check For Presence Of Features
+    if (dtmP->numFeatures == 0)
+        {
+        bcdtmWrite_message (1, 0, 0, "No Triangles Present In DTM");
+        goto errexit;
+        }
+
+    // Log Number Of Triangles
+    if (dbg) bcdtmWrite_message (0, 0, 0, "Number Of STM Triangles = %8ld", dtmP->numFeatures);
+
+    // Create Temporary DTM
+    if (bcdtmObject_createDtmObject (&tempDtmP)) goto errexit;
+
+    // Check For Presence Of And Validity Of STM Triangles
+    for (dtmFeature = 0; dtmFeature < dtmP->numFeatures; ++dtmFeature)
+        {
+        dtmFeatureP = ftableAddrP (dtmP, dtmFeature);
+
+        // Check For None Graphic Break Feature
+        if (dtmFeatureP->dtmFeatureType != DTMFeatureType::GraphicBreak)
+            {
+            bcdtmWrite_message (1, 0, 0, "None STM Triangle Features Present In DTM");
+            goto errexit;
+            }
+
+        // Check For Correct Number Of Points
+        if (dtmFeatureP->numDtmFeaturePts != 4)
+            {
+            bcdtmWrite_message (1, 0, 0, "Incorrect Number Of Points For STM Triangle");
+            goto errexit;
+            }
+
+        // Get Triangle Points
+        if (bcdtmList_copyDtmFeaturePointsToPointArrayDtmObject (dtmP, dtmFeature, &trgPtsP, &numTrgPts)) goto errexit;
+
+        // Check Triangle Closes
+    if( trgPtsP->x != (trgPtsP+3)->x  || trgPtsP->y != (trgPtsP+3)->y )
+            {
+            bcdtmWrite_message (1, 0, 0, "STM Triangle Does Not Close");
+            goto errexit;
+            }
+
+        // Check Elevations
+    if( trgPtsP->z != (trgPtsP+3)->z )
+            {
+            bcdtmWrite_message (1, 0, 0, "STM Triangle Start And End Point Elevations Are Not The Same");
+            goto errexit;
+            }
+
+        // Check For Colinear Triangle
+    if( bcdtmMath_sideOf(trgPtsP->x,trgPtsP->y,(trgPtsP+2)->x,(trgPtsP+2)->y,(trgPtsP+1)->x,(trgPtsP+1)->y) == 0 )
+            {
+            bcdtmWrite_message (1, 0, 0, "Colinear STM Triangle");
+            goto errexit;
+            }
+
+        // Store Triangle Points In Temp DTM
+        if (bcdtmObject_storeDtmFeatureInDtmObject (tempDtmP, DTMFeatureType::RandomSpots, tempDtmP->nullUserTag, 1, &tempDtmP->nullFeatureId, trgPtsP, numTrgPts)) goto errexit;
+        }
+
+    // Log Input STM Triangles
+    if (dbg == 2)
+        {
+        for (dtmFeature = 0; dtmFeature < dtmP->numFeatures; ++dtmFeature)
+            {
+            dtmFeatureP = ftableAddrP (dtmP, dtmFeature);
+            dtmFeatureP->dtmFeatureType = DTMFeatureType::Breakline;
+            }
+        bcdtmWrite_toFileDtmObject (dtmP, L"rawStmTriangles.tin");
+        for (dtmFeature = 0; dtmFeature < dtmP->numFeatures; ++dtmFeature)
+            {
+            dtmFeatureP = ftableAddrP (dtmP, dtmFeature);
+            dtmFeatureP->dtmFeatureType = DTMFeatureType::GraphicBreak;
+            }
+        }
+
+    // Process For Triangulation
+    if (dbg) bcdtmWrite_message (0, 0, 0, "Processing For Triangulation ** Number Of DTM Points = %8ld", tempDtmP->numPoints);
+    DTM_NORMALISE_OPTION = FALSE;
+    DTM_DUPLICATE_OPTION = FALSE;
+    tempDtmP->ppTol = tempDtmP->plTol = 0.0;
+    if (bcdtmObject_processForTriangulationDtmObject (tempDtmP))goto errexit;
+    if (dbg) bcdtmWrite_message (0, 0, 0, "Processing For Triangulation Completed ** Number Of DTM Points = %8ld", tempDtmP->numPoints);
+
+    // Allocate Memory For Nodes Array
+    if (bcdtmObject_allocateNodesMemoryDtmObject (tempDtmP)) goto errexit;
+
+    // Initialise Circular List Parameters
+    tempDtmP->cListPtr = 0;
+    tempDtmP->cListDelPtr = tempDtmP->nullPtr;
+    tempDtmP->numSortedPoints = tempDtmP->numPoints;
+
+    //  Allocate Circular List Memory For Dtm Object
+    if (dbg) bcdtmWrite_message (0, 0, 0, "Allocating Circular List Memory For Dtm Object");
+    if (bcdtmObject_allocateCircularListMemoryDtmObject (tempDtmP)) goto errexit;
+
+    // Create Circular List From STM Triangles
+    if (dbg) bcdtmWrite_message (0, 0, 0, "Creating Circular List From STM Triangles");
+    for (dtmFeature = 0; dtmFeature < dtmP->numFeatures; ++dtmFeature)
+        {
+        if (dbg && dtmFeature % 1000 == 0) bcdtmWrite_message (0, 0, 0, "Inserting STM Triangle %8ld of %8ld", dtmFeature, dtmP->numFeatures);
+        dtmFeatureP = ftableAddrP (dtmP, dtmFeature);
+        if (bcdtmList_copyDtmFeaturePointsToPointArrayDtmObject (dtmP, dtmFeature, &trgPtsP, &numTrgPts)) goto errexit;
+
+        //  Get Point Numbers For STM Triangle
+        for (n = 0, p3dP = trgPtsP; p3dP < trgPtsP + numTrgPts; ++n, ++p3dP)
+            {
+            // Binary Search To Find Related DTM Point Number
+            index = -1;
+            bottom = 0;
+            top = tempDtmP->numPoints - 1;
+       if      ( p3dP->x == pointAddrP(tempDtmP,bottom)->x && p3dP->y == pointAddrP(tempDtmP,bottom)->y ) index = bottom ;
+       else if ( p3dP->x == pointAddrP(tempDtmP,top)->x    && p3dP->y == pointAddrP(tempDtmP,top)->y    ) index = top ;
+            else
+                {
+                while (top - bottom > 1)
+                    {
+                    mid = (top + bottom) / 2;
+             if      ( p3dP->x == pointAddrP(tempDtmP,mid)->x && p3dP->y == pointAddrP(tempDtmP,mid)->y ) top = bottom = index = mid ;
+             else if ( p3dP->x >  pointAddrP(tempDtmP,mid)->x || ( p3dP->x == pointAddrP(tempDtmP,mid)->x && p3dP->y > pointAddrP(tempDtmP,mid)->y )) bottom = mid ;
+                    else top = mid;
+                    }
+                }
+
+            // Check Point Was Found
+            if (index == -1)
+                {
+                bcdtmWrite_message (1, 0, 0, "Cannot Find DTM Point Number For STM Triangle Vertex");
+                goto errexit;
+                }
+            stmPoints[n] = index;
+
+            //  Check Point Found Has The Correct Coordinates
+            if (cdbg)
+                {
+          if( p3dP->x != pointAddrP(tempDtmP,stmPoints[n])->x || p3dP->y != pointAddrP(tempDtmP,stmPoints[n])->y )
+                    {
+                    bcdtmWrite_message (2, 0, 0, "Incorrect Point Association");
+                    goto errexit;
+                    }
+                }
+            }
+
+        // Insert Lines Into Circular List
+
+        for (n = 0; n < 3; ++n)
+            {
+            if (!bcdtmList_testLineDtmObject (tempDtmP, stmPoints[n], stmPoints[n + 1]))
+                {
+                if (bcdtmList_insertLineDtmObject (tempDtmP, stmPoints[n], stmPoints[n + 1])) goto errexit;
+                }
+            }
+        }
+
+    // Check And If Necessary Fix Tin Topology
+    if (bcdtmObject_checkAndFixTopologyStmTrianglesDtmObject (tempDtmP, dtmP)) goto errexit;
+
+    // Overwrite STM Triangles DTM
+    bcdtmObject_initialiseDtmObject (dtmP);
+    *dtmP = *tempDtmP;
+    tempDtmP = nullptr;
+
+    // Check Triangulated STM Triangles
+    if (cdbg)
+        {
+        if (dbg) bcdtmWrite_message (0, 0, 0, "Checking DTM Validity");
+        if (bcdtmCheck_trianglesDtmObject (dtmP))
+            {
+            bcdtmWrite_message (1, 0, 0, "DTM Invalid");
+            goto errexit;
+            }
+        if (dbg) bcdtmWrite_message (0, 0, 0, "Checking DTM Valid");
+        }
+
+    // Log Triangulation Statistics
+    if (dbg == 1) bcdtmObject_reportStatisticsDtmObject (dtmP);
+
+    // Log Triangualtion Times
+    if (tdbg) bcdtmWrite_message (0, 0, 0, "Time To Triangulate %8ld STM Triangles = %8.3lf Seconds", dtmP->numFeatures, bcdtmClock_elapsedTime (bcdtmClock (), startTime));
+
+    // Clean Up
+cleanup:
+    DTM_NORMALISE_OPTION = TRUE;
+    DTM_DUPLICATE_OPTION = TRUE;
+    if (trgPtsP != nullptr) free (trgPtsP);
+    if (tempDtmP != nullptr) bcdtmObject_destroyDtmObject (&tempDtmP);
+
+    // Return
+
+    if (dbg && ret == DTM_SUCCESS) bcdtmWrite_message (0, 0, 0, "Triangulating STM Triangles Completed");
+    if (dbg && ret != DTM_SUCCESS) bcdtmWrite_message (0, 0, 0, "Triangulating STM Triangles Error");
+    return (ret);
+
+    // Error Exit
+
+errexit:
+    if (ret == DTM_SUCCESS) ret = DTM_ERROR;
+    goto cleanup;
+    }
+#endif
+/*-------------------------------------------------------------------+
+|                                                                    |
+|                                                                    |
+|                                                                    |
++-------------------------------------------------------------------*/
+BENTLEYDTM_Private int bcdtmObject_checkAndFixTopologyStmTrianglesDtmObject
+(
+ BC_DTM_OBJ *dtmP, //  Pointer To Circular List DTM Object
+ BC_DTM_OBJ *trgDtmP //  Pointer To Untriangulated DTM Object
+ )
+    {
+    int ret = DTM_SUCCESS, dbg=DTM_TRACE_VALUE(0),cdbg=DTM_CHECK_VALUE(0), tdbg = DTM_TIME_VALUE(0);
+    long n, cPtr, pnt, npnt, spnt, antPnt, clkPnt, numUnconnectedTriangles = 0;
+    long numTriangles, hullStartPnt, hullNextPnt, numTinHulls, numConnected, numUnconnected;
+    long cNpnt, cSpnt, lcNpnt, mark = -9999, numMarked = 0, totalNumMarked = 0;
+    long numHullPts, numVoidHullStartPoints = 0, hullStartPoints[100], voidHullStartPoints[100];
+ DPoint3d trgPts[4],*hullPtsP=nullptr ;
+    DPoint3d *pntP;
+    BC_DTM_OBJ *tempDtmP = nullptr, *voidP = nullptr;
+    bool missingPoints = false;
+
+    // Log Arguments
+
+    if (dbg)
+        {
+        bcdtmWrite_message (0, 0, 0, "Checking And Fixing Topology STM Triangles");
+        bcdtmWrite_message (0, 0, 0, "dtmP    = %p", dtmP);
+        bcdtmWrite_message (0, 0, 0, "trgDtmP = %p", trgDtmP);
+        }
+
+    // Create Temporary DTM Object
+
+    if (dbg)
+        {
+        if (bcdtmObject_createDtmObject (&tempDtmP)) goto errexit;
+        }
+
+    // Count Number Of Triangles
+
+    if (cdbg == 1)
+        {
+        bcdtmWrite_message (0, 0, 0, "Counting Number Of Circular List Triangles");
+        numTriangles = 0;
+        for (pnt = 0; pnt < dtmP->numPoints; ++pnt)
+            {
+            if ((cPtr = nodeAddrP (dtmP, pnt)->cPtr) != dtmP->nullPtr)
+                {
+                clkPnt = clistAddrP (dtmP, cPtr)->pntNum;
+                if ((antPnt = bcdtmList_nextAntDtmObject (dtmP, pnt, clkPnt)) < 0) goto errexit;
+                if (antPnt != clkPnt)
+                    {
+                    while (cPtr != dtmP->nullPtr)
+                        {
+                        clkPnt = clistAddrP (dtmP, cPtr)->pntNum;
+                        cPtr = clistAddrP (dtmP, cPtr)->nextPtr;
+                        if (antPnt > pnt && clkPnt > pnt && bcdtmList_testLineDtmObject (dtmP, antPnt, clkPnt))
+                            {
+                            if (bcdtmMath_pointSideOfDtmObject (dtmP, clkPnt, antPnt, pnt) > 0)
+                                {
+                                ++numTriangles;
+                                if (dbg)
+                                    {
+                                    pntP = pointAddrP (dtmP, pnt);
+                         trgPts[0].x = pntP->x ; trgPts[0].y = pntP->y ; trgPts[0].z = pntP->z ;
+                                    trgPts[0].y = pntP->y;
+                                    trgPts[0].z = pntP->z;
+                                    pntP = pointAddrP (dtmP, antPnt);
+                         trgPts[1].x = pntP->x ; trgPts[1].y = pntP->y ; trgPts[1].z = pntP->z ;
+                                    trgPts[1].y = pntP->y;
+                                    trgPts[1].z = pntP->z;
+                                    pntP = pointAddrP (dtmP, clkPnt);
+                         trgPts[2].x = pntP->x ; trgPts[2].y = pntP->y ; trgPts[2].z = pntP->z ;
+                                    trgPts[2].y = pntP->y;
+                                    trgPts[2].z = pntP->z;
+                                    pntP = pointAddrP (dtmP, pnt);
+                         trgPts[3].x = pntP->x ; trgPts[3].y = pntP->y ; trgPts[3].z = pntP->z ;
+                                    trgPts[3].y = pntP->y;
+                                    trgPts[3].z = pntP->z;
+                                    if (bcdtmObject_storeDtmFeatureInDtmObject (tempDtmP, DTMFeatureType::Breakline, tempDtmP->nullUserTag, 1, &tempDtmP->nullFeatureId, trgPts, 4)) goto errexit;
+                                    }
+                                }
+                            }
+                        antPnt = clkPnt;
+                        }
+                    }
+                }
+            }
+
+        // Save Circular List Triangles To File
+
+        if (dbg == 1)
+            {
+            bcdtmWrite_geopakDatFileFromDtmObject (tempDtmP, L"circularListTriangles.dat");
+            }
+
+        // Log Triangle Counts
+
+        if (dbg) bcdtmWrite_message (0, 0, 0, "Number Of Circular List Triangles = %8ld", numTriangles);
+        if (dbg) bcdtmWrite_message (0, 0, 0, "Number Of STM           Triangles = %8ld", trgDtmP->numFeatures);
+
+        // Check Triangle Counts
+
+        if (numTriangles != trgDtmP->numFeatures)
+            {
+            bcdtmWrite_message (1, 0, 0, "Incorrect Number Of Triangles");
+            //       goto errexit ;
+
+            // Log Problem STM Triangles - Development Only
+
+            //      if( bcdtmObject_logProblemStmTrianglesDtmObject(dtmP,trgDtmP)) goto errexit ;
+
+            }
+        }
+
+    // Scan Points Looking For Missing External And Internal Triangles Triangles
+
+    if (bcdtmObject_findAndFixMissingStmTrianglesDtmObject (dtmP)) goto errexit;
+    if (true) goto resume;
+
+    // RobC 7Jun2013 - The following Code to label resume is now redundant
+    // I have left The code in Place As There May Be need To Come Back to it.
+
+    // Scan Points Looking For Hull Start Points
+
+    numTinHulls = 0;
+    for (pnt = 0; pnt < dtmP->numPoints; ++pnt)
+        {
+        pntP = pointAddrP (dtmP, pnt);
+        if (nodeAddrP (dtmP, pnt)->sPtr == dtmP->nullPnt && nodeAddrP (dtmP, pnt)->tPtr == dtmP->nullPnt)
+            {
+
+       if( dbg == 1 ) bcdtmWrite_message(0,0,0,"Processing Point %8ld ** %12.5lf %12.5lf %10.4lf",pnt,pointAddrP(dtmP,pnt)->x,pointAddrP(dtmP,pnt)->y,pointAddrP(dtmP,pnt)->z ) ;
+
+            // Check Point Has Connected Points
+
+            if ((cPtr = nodeAddrP (dtmP, pnt)->cPtr) == dtmP->nullPtr)
+                {
+                bcdtmWrite_message (0, 0, 0, "Pnt %8ld Has No Connected Points", pnt);
+                }
+            else
+                {
+                clkPnt = clistAddrP (dtmP, cPtr)->pntNum;
+                if ((antPnt = bcdtmList_nextAntDtmObject (dtmP, pnt, clkPnt)) < 0) goto errexit;
+                if (antPnt == clkPnt)
+                    {
+                    bcdtmWrite_message (0, 0, 0, "Pnt %8ld Has Only One Connected Point", pnt);
+                    }
+                else
+                    {
+
+                    // Check For Hull Start Point
+
+                    hullStartPnt = dtmP->nullPnt;
+                    hullNextPnt = dtmP->nullPnt;
+
+                    // Check For Knot Point As You Cannot Start On A Knot Point
+
+                    numConnected = 0;
+                    numUnconnected = 0;
+                    do
+                        {
+                        clkPnt = clistAddrP (dtmP, cPtr)->pntNum;
+                        if (!bcdtmList_testLineDtmObject (dtmP, antPnt, clkPnt))
+                            {
+                            ++numUnconnected;
+                            }
+                        ++numConnected;
+                        antPnt = clkPnt;
+                        cPtr = clistAddrP (dtmP, cPtr)->nextPtr;
+                        }
+                    while (cPtr != dtmP->nullPtr);
+
+                    //
+
+                    if (dbg) bcdtmWrite_message (0, 0, 0, "numConnected = %8ld", numConnected);
+
+                    // Check For Hull Start Point
+
+                    if (numConnected == 2)
+                        {
+                        cPtr = nodeAddrP (dtmP, pnt)->cPtr;
+                        clkPnt = clistAddrP (dtmP, cPtr)->pntNum;
+                        if ((antPnt = bcdtmList_nextAntDtmObject (dtmP, pnt, clkPnt)) < 0) goto errexit;
+                        if (bcdtmMath_pointSideOfDtmObject (dtmP, clkPnt, antPnt, pnt) == 1)
+                            {
+                            hullStartPnt = pnt;
+                            hullNextPnt = clkPnt;
+                            }
+                        else
+                            {
+                            hullStartPnt = pnt;
+                            hullNextPnt = antPnt;
+                            }
+                        }
+
+                    //  Look For Isolated Triangles
+
+                    if (numUnconnected == 1)
+                        {
+                        cPtr = nodeAddrP (dtmP, pnt)->cPtr;
+                        clkPnt = clistAddrP (dtmP, cPtr)->pntNum;
+                        if ((antPnt = bcdtmList_nextAntDtmObject (dtmP, pnt, clkPnt)) < 0) goto errexit;
+                        do
+                            {
+                            clkPnt = clistAddrP (dtmP, cPtr)->pntNum;
+                            if (!bcdtmList_testLineDtmObject (dtmP, antPnt, clkPnt))
+                                {
+                                hullStartPnt = pnt;
+                                hullNextPnt = antPnt;
+                                if (dbg) bcdtmWrite_message (0, 0, 0, "Hull Start Found ** pnt = %8ld antPnt = %8ld clkPnt = %8ld", pnt, antPnt, clkPnt);
+                                }
+                            antPnt = clkPnt;
+                            cPtr = clistAddrP (dtmP, cPtr)->nextPtr;
+                            }
+                        while (cPtr != dtmP->nullPtr);
+                        }
+
+                    // If Hull Start Point Found Insert Hull
+
+                    if (hullStartPnt != dtmP->nullPnt)
+                        {
+
+                        //  Insert Tin Hull
+
+                        if (dbg)
+                            {
+                   bcdtmWrite_message(0,0,0,"hullStartPnt = %8ld ** %12.5lf %12.5lf %10.4lf",hullStartPnt,pointAddrP(dtmP,hullStartPnt)->x,pointAddrP(dtmP,hullStartPnt)->y,pointAddrP(dtmP,hullStartPnt)->z) ;
+                   bcdtmWrite_message(0,0,0,"hullNextPnt  = %8ld ** %12.5lf %12.5lf %10.4lf",hullNextPnt,pointAddrP(dtmP,hullNextPnt)->x,pointAddrP(dtmP,hullNextPnt)->y,pointAddrP(dtmP,hullNextPnt)->z) ;
+                            }
+                        spnt = hullStartPnt;
+                        npnt = hullNextPnt;
+                        do
+                            {
+
+                            // Log Hull Line
+
+                            if (dbg == 2)
+                                {
+                                bcdtmWrite_message (0, 0, 0, "**** Setting Hull Line ** spnt = %8ld npnt = %8ld", spnt, npnt);
+                                pntP = pointAddrP (dtmP, spnt);
+                      bcdtmWrite_message(0,0,0,"spnt = %8ld ** %12.5lf %12.5lf %10.4lf",spnt,pntP->x,pntP->y,pntP->z) ;
+                                pntP = pointAddrP (dtmP, npnt);
+                      bcdtmWrite_message(0,0,0,"npnt = %8ld ** %12.5lf %12.5lf %10.4lf",npnt,pntP->x,pntP->y,pntP->z) ;
+                                }
+
+                            // Check For Hull Knot
+
+                            if (npnt != hullStartPnt && nodeAddrP (dtmP, npnt)->hPtr != dtmP->nullPnt)
+                                {
+                                if (dbg)
+                                    {
+                                    bcdtmWrite_message (0, 0, 0, "Point %8ld Already Marked As Hull Point", npnt);
+                        bcdtmWrite_message(0,0,0,"npnt %8ld ** %12.5lf %12.5lf %10.4lf",npnt,pointAddrP(dtmP,npnt)->x,pointAddrP(dtmP,npnt)->y,pointAddrP(dtmP,npnt)->z) ;
+                        bcdtmWrite_message(0,0,0,"spnt %8ld ** %12.5lf %12.5lf %10.4lf",spnt,pointAddrP(dtmP,spnt)->x,pointAddrP(dtmP,spnt)->y,pointAddrP(dtmP,spnt)->z) ;
+                                    }
+
+                                // Fix Hull At Knot Point
+
+                                if (bcdtmObject_fixStmHullKnotPointDtmObject (dtmP, npnt, spnt)) goto errexit;
+
+                                // Reset Next Point On Tin Hull
+
+                                if (nodeAddrP (dtmP, npnt)->hPtr != dtmP->nullPnt)
+                                    {
+                                    if ((npnt = bcdtmList_nextClkDtmObject (dtmP, spnt, npnt)) < 0) goto errexit;
+                                    if (dbg) bcdtmWrite_message (0, 0, 0, "npnt = %8ld", npnt);
+                                    }
+
+                                }
+                            nodeAddrP (dtmP, spnt)->hPtr = npnt;
+                            if ((antPnt = bcdtmList_nextAntDtmObject (dtmP, npnt, spnt)) < 0) goto errexit;
+                            spnt = npnt;
+                            npnt = antPnt;
+                            }
+                        while (spnt != hullStartPnt);
+
+                        // Mark All Points Internal To Tin Hull
+
+                        hullStartPoints[numTinHulls] = hullStartPnt;
+                        ++numTinHulls;
+                        if (numTinHulls >= 100)
+                            {
+                            bcdtmWrite_message (1, 0, 0, "Too Many Tin Hulls");
+                            goto errexit;
+                            }
+                        if (bcdtmList_copyHptrListToTptrListDtmObject (dtmP, hullStartPnt)) goto errexit;
+                        if (dbg) bcdtmWrite_message (0, 0, 0, "Marking Internal STM Triangle Points");
+                        if (bcdtmMark_internalStmTrianglePointsDtmObject (dtmP, hullStartPnt, mark, &numMarked)) goto errexit;
+                        if (dbg) bcdtmWrite_message (0, 0, 0, "Number Of Internal STM Triangle Points Marked = %8ld", numMarked);
+                        }
+                    }
+                }
+            }
+        }
+
+    // Check For Missing Points Not Included With The Tin Hull
+
+    missingPoints = false;
+    for (pnt = 0; pnt < dtmP->numPoints; ++pnt)
+        {
+        if (nodeAddrP (dtmP, pnt)->sPtr == dtmP->nullPnt && nodeAddrP (dtmP, pnt)->tPtr == dtmP->nullPnt)
+            {
+       bcdtmWrite_message(0,0,0,"Mising Point = %8ld %12.5lf %12.5lf %10.4lf",pnt,pointAddrP(dtmP,pnt)->x,pointAddrP(dtmP,pnt)->y,pointAddrP(dtmP,pnt)->z ) ;
+            missingPoints = true;
+            }
+        }
+    if (missingPoints)
+        {
+        bcdtmWrite_message (1, 0, 0, "Missing Points In Triangulation");
+        goto errexit;
+        }
+
+    // Add Voids If More Than One Tin Hull
+
+    if (dbg) bcdtmWrite_message (0, 0, 0, "Number Of Tin Hulls = %2d", numTinHulls);
+    if (numTinHulls > 1)
+        {
+        if (dbg) bcdtmWrite_message (0, 0, 0, "Resolving Multiple Tin Hulls");
+        if (bcdtmObject_createDtmObject (&voidP)) goto errexit;
+        for (n = 0; n < numTinHulls; ++n)
+            {
+            if (bcdtmList_copyTptrListToPointArrayDtmObject (dtmP, hullStartPoints[n], &hullPtsP, &numHullPts)) goto errexit;
+            if (bcdtmObject_storeDtmFeatureInDtmObject (voidP, DTMFeatureType::Breakline, voidP->nullUserTag, 1, &voidP->nullFeatureId, hullPtsP, numHullPts)) goto errexit;
+            }
+        voidP->ppTol = voidP->plTol = 0.0;
+        bcdtmObject_triangulateDtmObject (voidP, false, false);
+        if (bcdtmList_removeNoneFeatureHullLinesDtmObject (voidP)) goto errexit;
+        if (dbg == 1) bcdtmWrite_toFileDtmObject (voidP, L"void.tin");
+
+        // Insert Lines Between Different Tin Hulls
+
+        spnt = voidP->hullPoint;
+        if (dbg) bcdtmWrite_message (0, 0, 0, "Inserting Lines Between Hulls");
+        dtmP->numSortedPoints = dtmP->numPoints;
+        dtmP->dtmState = DTMState::Tin;
+        do
+            {
+            npnt = nodeAddrP (voidP, spnt)->hPtr;
+       bcdtmFind_closestPointDtmObject(dtmP,pointAddrP(voidP,spnt)->x,pointAddrP(voidP,spnt)->y,&cSpnt) ;
+       bcdtmFind_closestPointDtmObject(dtmP,pointAddrP(voidP,npnt)->x,pointAddrP(voidP,npnt)->y,&cNpnt) ;
+            if (!bcdtmList_testLineDtmObject (dtmP, cSpnt, cNpnt))
+                {
+                voidHullStartPoints[numVoidHullStartPoints] = spnt;
+                ++numVoidHullStartPoints;
+                if (dbg == 2)
+                    {
+                    bcdtmWrite_message (0, 0, 0, "Inserting Hull Line %8ld %8ld", cSpnt, cNpnt);
+             bcdtmWrite_message(0,0,0,"cSpnt = %8ld ** %12.5lf %12.5lf %10.4lf",cSpnt,pointAddrP(dtmP,cSpnt)->x,pointAddrP(dtmP,cSpnt)->y,pointAddrP(dtmP,cSpnt)->z ) ;
+             bcdtmWrite_message(0,0,0,"cNpnt = %8ld ** %12.5lf %12.5lf %10.4lf",cNpnt,pointAddrP(dtmP,cNpnt)->x,pointAddrP(dtmP,cNpnt)->y,pointAddrP(dtmP,cNpnt)->z ) ;
+                    }
+                if (bcdtmList_insertLineDtmObject (dtmP, cSpnt, cNpnt)) goto errexit;
+
+                // Insert Fill In Lines
+
+                lcNpnt = cNpnt;
+                if ((antPnt = bcdtmList_nextAntDtmObject (voidP, spnt, npnt)) < 0) goto errexit;
+                while (!bcdtmList_testForBreakLineDtmObject (voidP, spnt, antPnt))
+                    {
+             bcdtmFind_closestPointDtmObject(dtmP,pointAddrP(voidP,antPnt)->x,pointAddrP(voidP,antPnt)->y,&cNpnt) ;
+                    if (!bcdtmList_testLineDtmObject (dtmP, cSpnt, cNpnt))
+                        {
+                        if (dbg == 2)
+                            {
+                            bcdtmWrite_message (0, 0, 0, "Inserting Fill In Line %8ld %8ld", cSpnt, cNpnt);
+                   bcdtmWrite_message(0,0,0,"cSpnt = %8ld ** %12.5lf %12.5lf %10.4lf",cSpnt,pointAddrP(dtmP,cSpnt)->x,pointAddrP(dtmP,cSpnt)->y,pointAddrP(dtmP,cSpnt)->z ) ;
+                   bcdtmWrite_message(0,0,0,"cNpnt = %8ld ** %12.5lf %12.5lf %10.4lf",cNpnt,pointAddrP(dtmP,cNpnt)->x,pointAddrP(dtmP,cNpnt)->y,pointAddrP(dtmP,cNpnt)->z ) ;
+                            }
+                        if (bcdtmList_insertLineDtmObject (dtmP, cSpnt, cNpnt)) goto errexit;
+                        if (!bcdtmList_testLineDtmObject (dtmP, cNpnt, lcNpnt))
+                            {
+                            if (dbg == 2)
+                                {
+                                bcdtmWrite_message (0, 0, 0, "Inserting Backwards Fill In Line %8ld %8ld", cNpnt, lcNpnt);
+                      bcdtmWrite_message(0,0,0,"cNpnt  = %8ld ** %12.5lf %12.5lf %10.4lf",cNpnt,pointAddrP(dtmP,cNpnt)->x,pointAddrP(dtmP,cNpnt)->y,pointAddrP(dtmP,cNpnt)->z ) ;
+                      bcdtmWrite_message(0,0,0,"lcNpnt = %8ld ** %12.5lf %12.5lf %10.4lf",lcNpnt,pointAddrP(dtmP,lcNpnt)->x,pointAddrP(dtmP,lcNpnt)->y,pointAddrP(dtmP,lcNpnt)->z ) ;
+                                }
+                            if (bcdtmList_insertLineDtmObject (dtmP, cNpnt, lcNpnt)) goto errexit;
+                            }
+                        lcNpnt = cNpnt;
+                        }
+                    if ((antPnt = bcdtmList_nextAntDtmObject (voidP, spnt, antPnt)) < 0) goto errexit;
+                    }
+                }
+            spnt = npnt;
+            }
+        while (spnt != voidP->hullPoint);
+
+        //  Insert Voids On Hull
+
+        if (dbg) bcdtmWrite_message (0, 0, 0, "numVoidHullStartPoints = %8ld", numVoidHullStartPoints);
+        for (n = 0; n < numVoidHullStartPoints; ++n)
+            {
+            if (dbg == 1) bcdtmWrite_message (0, 0, 0, "Inserting Hull Void %4d ** startPnt = %8ld", n, voidHullStartPoints[n]);
+            spnt = voidHullStartPoints[n];
+            if (nodeAddrP (voidP, spnt)->sPtr == dtmP->nullPnt)
+                {
+                npnt = nodeAddrP (voidP, spnt)->hPtr;
+            bcdtmFind_closestPointDtmObject(dtmP,pointAddrP(voidP,spnt)->x,pointAddrP(voidP,spnt)->y,&cSpnt) ;
+            bcdtmFind_closestPointDtmObject(dtmP,pointAddrP(voidP,npnt)->x,pointAddrP(voidP,npnt)->y,&cNpnt) ;
+                hullStartPnt = cSpnt;
+                nodeAddrP (dtmP, cSpnt)->tPtr = cNpnt;
+                do
+                    {
+                    if (dbg == 2)
+                        {
+                        bcdtmWrite_message (0, 0, 0, "Inserting Void Hull Line");
+                  bcdtmWrite_message(0,0,0,"**** spnt = %8ld ** %12.5lf %12.5lf %10.4lf",spnt,pointAddrP(voidP,spnt)->x,pointAddrP(voidP,spnt)->y,pointAddrP(voidP,spnt)->z ) ;
+                  bcdtmWrite_message(0,0,0,"**** npnt = %8ld ** %12.5lf %12.5lf %10.4lf",npnt,pointAddrP(voidP,npnt)->x,pointAddrP(voidP,npnt)->y,pointAddrP(voidP,npnt)->z ) ;
+                        }
+                    clkPnt = spnt;
+                    if ((clkPnt = bcdtmList_nextClkDtmObject (voidP, npnt, clkPnt)) < 0) goto errexit;
+                    while (!bcdtmList_testForBreakLineDtmObject (voidP, npnt, clkPnt) && nodeAddrP (voidP, npnt)->hPtr != clkPnt)
+                        {
+                        if ((clkPnt = bcdtmList_nextClkDtmObject (voidP, npnt, clkPnt)) < 0) goto errexit;
+                        }
+                    spnt = npnt;
+                    npnt = clkPnt;
+                    nodeAddrP (voidP, spnt)->sPtr = spnt;
+                    nodeAddrP (voidP, npnt)->sPtr = npnt;
+               bcdtmFind_closestPointDtmObject(dtmP,pointAddrP(voidP,spnt)->x,pointAddrP(voidP,spnt)->y,&cSpnt) ;
+               bcdtmFind_closestPointDtmObject(dtmP,pointAddrP(voidP,npnt)->x,pointAddrP(voidP,npnt)->y,&cNpnt) ;
+                    nodeAddrP (dtmP, cSpnt)->tPtr = cNpnt;
+                    }
+                while (spnt != voidHullStartPoints[n]);
+                if (bcdtmInsert_addDtmFeatureToDtmObject (dtmP, nullptr, 0, DTMFeatureType::Void, dtmP->nullUserTag, dtmP->nullFeatureId, hullStartPnt, 1)) goto errexit;
+                }
+            }
+        }
+
+    // Set Required Tin State Variables
+
+resume:
+    dtmP->dtmState = DTMState::Tin;
+    dtmP->ppTol = trgDtmP->ppTol;
+    dtmP->plTol = trgDtmP->plTol;
+    // dtmP->hullPoint = hullStartPnt ;
+    // dtmP->nextHullPoint = hullNextPnt ;
+    dtmP->numSortedPoints = dtmP->numPoints;
+    if (bcdtmList_cleanDtmObject (dtmP)) goto errexit;
+    if (dbg == 1) bcdtmWrite_toFileDtmObject (dtmP, L"cleanStmTriangles.tin");
+
+    // Clean Up
+
+cleanup:
+    if (voidP != nullptr) bcdtmObject_destroyDtmObject (&voidP);
+    if (tempDtmP != nullptr) bcdtmObject_destroyDtmObject (&tempDtmP);
+
+    // Return
+
+    if (dbg && ret == DTM_SUCCESS) bcdtmWrite_message (0, 0, 0, "Checking And Fixing Topology Stm Triangles Completed");
+    if (dbg && ret != DTM_SUCCESS) bcdtmWrite_message (0, 0, 0, "Checking And Fixing Topology Stm Triangles Error");
+    return (ret);
+
+    // Error Exit
+
+errexit:
+    if (ret == DTM_SUCCESS) ret = DTM_ERROR;
+    goto cleanup;
+    }
+
+/*-------------------------------------------------------------------+
+|                                                                    |
+|                                                                    |
+|                                                                    |
++-------------------------------------------------------------------*/
+BENTLEYDTM_Private int bcdtmObject_fixStmHullKnotPointDtmObject
+(
+ BC_DTM_OBJ *dtmP, //  Pointer To Circular List DTM Object
+ long hullPoint, //  Point At Which Knot Occurs On Hull
+ long priorHullPoint //  Prior Point On Tin Hull Before Knot Point
+ )
+    {
+    int ret = DTM_SUCCESS, dbg = 0, cdbg = 0;
+    int sideOf1, sideOf2;
+    long ppnt1, npnt1, ppnt2, npnt2;
+    double radius1, radius2;
+    bool fixClk = false, fixAnt = false;
+
+    // Log Arguments
+
+    if (dbg)
+        {
+        bcdtmWrite_message (0, 0, 0, "Fixing STM Hull Knot Point");
+        bcdtmWrite_message (0, 0, 0, "dtmP           = %p", dtmP);
+        bcdtmWrite_message (0, 0, 0, "hullPoint      = %8ld", hullPoint);
+        bcdtmWrite_message (0, 0, 0, "priorHullPoint = %8ld", priorHullPoint);
+        }
+
+    // Get Prior Point And Next Points At Hull Knot Point
+
+    ppnt1 = priorHullPoint;
+    if ((npnt1 = bcdtmList_nextAntDtmObject (dtmP, hullPoint, ppnt1)) < 0) goto errexit;
+    if ((ppnt2 = bcdtmList_nextClkDtmObject (dtmP, hullPoint, ppnt1)) < 0) goto errexit;
+    npnt2 = ppnt1;
+    while (nodeAddrP (dtmP, ppnt2)->hPtr != hullPoint)
+        {
+        npnt2 = ppnt2;
+        if ((ppnt2 = bcdtmList_nextClkDtmObject (dtmP, hullPoint, ppnt2)) < 0) goto errexit;
+        }
+
+    // Log Prior And Next Points
+
+    if (dbg == 1)
+        {
+     bcdtmWrite_message(0,0,0,"npnt1 = %8ld ** %12.5lf %12.5lf %10.4lf",npnt1,pointAddrP(dtmP,npnt1)->x,pointAddrP(dtmP,npnt1)->y,pointAddrP(dtmP,npnt1)->z) ;
+     bcdtmWrite_message(0,0,0,"ppnt1 = %8ld ** %12.5lf %12.5lf %10.4lf",ppnt1,pointAddrP(dtmP,ppnt1)->x,pointAddrP(dtmP,ppnt1)->y,pointAddrP(dtmP,ppnt1)->z) ;
+     bcdtmWrite_message(0,0,0,"npnt2 = %8ld ** %12.5lf %12.5lf %10.4lf",npnt2,pointAddrP(dtmP,npnt2)->x,pointAddrP(dtmP,npnt2)->y,pointAddrP(dtmP,npnt2)->z) ;
+     bcdtmWrite_message(0,0,0,"ppnt2 = %8ld ** %12.5lf %12.5lf %10.4lf",ppnt2,pointAddrP(dtmP,ppnt2)->x,pointAddrP(dtmP,ppnt2)->y,pointAddrP(dtmP,ppnt2)->z) ;
+        }
+
+    // Calculate Side Ofs
+
+    sideOf1 = bcdtmMath_pointSideOfDtmObject (dtmP, ppnt1, npnt1, hullPoint);
+    sideOf2 = bcdtmMath_pointSideOfDtmObject (dtmP, ppnt2, npnt2, hullPoint);
+    if (dbg == 1) bcdtmWrite_message (0, 0, 0, "sideOf1 = %2d sideOf2 = %2d", sideOf1, sideOf2);
+
+    // Fix Knot Point
+
+    fixClk = fixAnt = false;
+    if (sideOf1 <= 0 && sideOf2 == 1)
+        fixClk = true;
+    else if (sideOf1 == 1 && sideOf2 <= 0)
+        fixAnt = true;
+    else if (sideOf1 == 1 && sideOf2 == 1)
+        {
+
+        // Choose Between Sides On The Basis Of The Delaunay Criteria
+
+        if (dbg) bcdtmWrite_message (0, 0, 0, "Fixing According To The Delaunay Criteria");
+        radius1 = bcdtmMath_calculateRadiusOfCircumscribedCircleDtmObject (dtmP, ppnt1, hullPoint, npnt1);
+        radius2 = bcdtmMath_calculateRadiusOfCircumscribedCircleDtmObject (dtmP, ppnt2, hullPoint, npnt2);
+        if (radius1 <= radius2)
+            fixAnt = true;
+        else
+            fixClk = true;
+        }
+    else
+        {
+        bcdtmWrite_message (1, 0, 0, "Cannot Fix STM HULL Knot");
+        goto errexit;
+        }
+
+    // Insert Hull Line Fix
+
+    if (fixAnt)
+        {
+        if (dbg) bcdtmWrite_message (0, 0, 0, "Fixing Anti Clockwise");
+        if (dbg) bcdtmWrite_message (0, 0, 0, "Inserting Line ppnt1 = %8ld npnt1 = %8ld", ppnt1, npnt1);
+
+        // Need to test if the line doesn't overlap the existing triangle.
+
+        long lineConnected = 0;
+        if (bcdtmTin_swapTinLinesThatIntersectConnectLineDtmObject (dtmP, ppnt1, npnt1, &lineConnected)) goto errexit;
+        if (!bcdtmList_testLineDtmObject (dtmP, ppnt1, npnt1))
+            if (bcdtmList_insertLineDtmObject (dtmP, ppnt1, npnt1)) goto errexit;
+        if (nodeAddrP (dtmP, ppnt1)->hPtr != dtmP->nullPnt)
+            {
+            if (dbg) bcdtmWrite_message (0, 0, 0, "Setting ppnt1[%8ld]->hPtr = npnt1[%8ld]", ppnt1, npnt1);
+            nodeAddrP (dtmP, ppnt1)->hPtr = npnt1;
+            nodeAddrP (dtmP, hullPoint)->hPtr = dtmP->nullPnt;
+            if (dbg) bcdtmWrite_message (0, 0, 0, "hullPoint[%8ld]->hPtr = %10ld", hullPoint, nodeAddrP (dtmP, hullPoint)->hPtr);
+            }
+
+        // Add Void Representing The Added Triangle To Tin
+
+        nodeAddrP (dtmP, hullPoint)->tPtr = ppnt1;
+        nodeAddrP (dtmP, ppnt1)->tPtr = npnt1;
+        nodeAddrP (dtmP, npnt1)->tPtr = hullPoint;
+        if (bcdtmInsert_addDtmFeatureToDtmObject (dtmP, nullptr, 0, DTMFeatureType::Void, dtmP->nullUserTag, dtmP->nullFeatureId, hullPoint, 1)) goto errexit;
+
+        }
+
+    if (fixClk)
+        {
+        if (dbg) bcdtmWrite_message (0, 0, 0, "Fixing Clockwise");
+        if (dbg) bcdtmWrite_message (0, 0, 0, "Inserting Line ppnt2 = %8ld npnt2 = %8ld", ppnt2, npnt2);
+        if (bcdtmList_insertLineDtmObject (dtmP, ppnt2, npnt2)) goto errexit;
+        if (nodeAddrP (dtmP, ppnt2)->hPtr != dtmP->nullPnt)
+            {
+            if (dbg) bcdtmWrite_message (0, 0, 0, "Setting ppnt2[%8ld]->hPtr = npnt2[%8ld]", ppnt2, npnt2);
+            nodeAddrP (dtmP, ppnt2)->hPtr = npnt2;
+            nodeAddrP (dtmP, hullPoint)->hPtr = dtmP->nullPnt;
+            if (dbg) bcdtmWrite_message (0, 0, 0, "hullPoint[%8ld]->hPtr = %10ld", hullPoint, nodeAddrP (dtmP, hullPoint)->hPtr);
+            }
+
+        // Add Void Representing The Added Triangle To Tin
+
+        nodeAddrP (dtmP, hullPoint)->tPtr = ppnt2;
+        nodeAddrP (dtmP, ppnt2)->tPtr = npnt2;
+        nodeAddrP (dtmP, npnt2)->tPtr = hullPoint;
+        if (bcdtmInsert_addDtmFeatureToDtmObject (dtmP, nullptr, 0, DTMFeatureType::Void, dtmP->nullUserTag, dtmP->nullFeatureId, hullPoint, 1)) goto errexit;
+        }
+
+    // Clean Up
+
+cleanup:
+
+    // Return
+
+    if (dbg && ret == DTM_SUCCESS) bcdtmWrite_message (0, 0, 0, "Fixing STM Hull Knot Point Completed");
+    if (dbg && ret != DTM_SUCCESS) bcdtmWrite_message (0, 0, 0, "Fixing STM Hull Knot Point Error");
+    return (ret);
+
+    // Error Exit
+
+errexit:
+    if (ret == DTM_SUCCESS) ret = DTM_ERROR;
+    goto cleanup;
+    }
+
+/*-------------------------------------------------------------------+
+|                                                                    |
+|                                                                    |
+|                                                                    |
++-------------------------------------------------------------------*/
+BENTLEYDTM_Public int bcdtmMark_internalStmTrianglePointsDtmObject
+(
+ BC_DTM_OBJ *dtmP,
+ long startPnt,
+ long mark,
+ long *numMarkedP
+ )
+//
+// This Function Marks All Points Internal To A tPtr Polygon.
+//
+// The tPtr Polygon Must Be Set AntiClockwise
+//
+    {
+    long ret = DTM_SUCCESS, dbg = 0;
+    long priorPnt, scanPnt, nextPnt, antPnt, clPnt, clPtr, firstPnt, lastPnt;
+
+    // Log Arguments
+
+    if (dbg)
+        {
+        bcdtmWrite_message (0, 0, 0, "Mark Internal STM Triangle Points");
+        bcdtmWrite_message (0, 0, 0, "dtmP           = %p", dtmP);
+        bcdtmWrite_message (0, 0, 0, "startPnt       = %8ld", startPnt);
+        bcdtmWrite_message (0, 0, 0, "mark           = %8ld", mark);
+        bcdtmWrite_message (0, 0, 0, "*numMarkedP    = %8ld", *numMarkedP);
+        }
+
+    // Log Tptr List
+
+    if (dbg == 2) bcdtmList_writeTptrListDtmObject (dtmP, startPnt);
+
+    // Initialise
+
+    *numMarkedP = 0;
+    firstPnt = lastPnt = dtmP->nullPnt;
+
+    // Check Start Point tPtr List Is Not Null
+
+    if (nodeAddrP (dtmP, startPnt)->tPtr == dtmP->nullPnt)
+        {
+        bcdtmWrite_message (2, 0, 0, "Tptr List Start Point Is Null");
+        goto errexit;
+        }
+
+    // Log Coordinates Of Starting Point
+
+    if (dbg == 1)
+        {
+    bcdtmWrite_message(0,0,0,"Start Point = %8ld ** %12.5lf %12.5lf %10.4lf",startPnt,pointAddrP(dtmP,startPnt)->x,pointAddrP(dtmP,startPnt)->y,pointAddrP(dtmP,startPnt)->z ) ;
+        }
+
+    // Scan Around Tptr Polygon And Mark Internal Points And Create Internal Tptr List
+
+    if (dbg) bcdtmWrite_message (0, 0, 0, "Marking Internal To Tptr Polygon");
+    priorPnt = startPnt;
+    scanPnt = nodeAddrP (dtmP, startPnt)->tPtr;
+    do
+        {
+        antPnt = nextPnt = nodeAddrP (dtmP, scanPnt)->tPtr;
+        if ((antPnt = bcdtmList_nextAntDtmObject (dtmP, scanPnt, antPnt)) < 0) goto errexit;
+        while (antPnt != priorPnt)
+            {
+            if (dbg == 2) bcdtmWrite_message (0, 0, 0, "priorPnt = %8ld scanPnt = %8ld nextPnt = %8ld", priorPnt, scanPnt, nextPnt);
+            if (nodeAddrP (dtmP, antPnt)->sPtr == dtmP->nullPnt)
+                {
+                nodeAddrP (dtmP, antPnt)->sPtr = mark;
+                ++(*numMarkedP);
+                clPtr = nodeAddrP (dtmP, antPnt)->cPtr;
+                while (clPtr != dtmP->nullPtr)
+                    {
+                    clPnt = clistAddrP (dtmP, clPtr)->pntNum;
+                    clPtr = clistAddrP (dtmP, clPtr)->nextPtr;
+                    if (nodeAddrP (dtmP, clPnt)->sPtr == dtmP->nullPnt)
+                        {
+                        if (lastPnt == dtmP->nullPnt)
+                            {
+                            firstPnt = lastPnt = clPnt;
+                            }
+                        else
+                            {
+                            nodeAddrP (dtmP, lastPnt)->sPtr = clPnt;
+                            lastPnt = clPnt;
+                            }
+                        nodeAddrP (dtmP, clPnt)->sPtr = clPnt;
+                        ++(*numMarkedP);
+                        }
+                    }
+                }
+            if ((antPnt = bcdtmList_nextAntDtmObject (dtmP, scanPnt, antPnt)) < 0) goto errexit;
+            }
+        priorPnt = scanPnt;
+        scanPnt = nextPnt;
+        }
+    while (priorPnt != startPnt);
+
+    if (dbg) bcdtmWrite_message (0, 0, 0, "Number Marked Immediately Internal = %8ld", *numMarkedP);
+
+    // Scan Tptr List And Mark Connected Points
+
+    if (dbg) bcdtmWrite_message (0, 0, 0, "Marking Sptr List Points");
+    while (firstPnt != lastPnt)
+        {
+        nextPnt = nodeAddrP (dtmP, firstPnt)->sPtr;
+        nodeAddrP (dtmP, firstPnt)->sPtr = mark;
+        ++(*numMarkedP);
+        clPtr = nodeAddrP (dtmP, firstPnt)->cPtr;
+        while (clPtr != dtmP->nullPtr)
+            {
+            clPnt = clistAddrP (dtmP, clPtr)->pntNum;
+            clPtr = clistAddrP (dtmP, clPtr)->nextPtr;
+            if (nodeAddrP (dtmP, clPnt)->sPtr == dtmP->nullPnt && nodeAddrP (dtmP, clPnt)->tPtr == dtmP->nullPnt)
+                {
+                  nodeAddrP(dtmP,lastPnt)->sPtr = clPnt ;
+                  lastPnt = clPnt ;
+                  nodeAddrP(dtmP,clPnt)->sPtr = clPnt ;
+             }
+            }
+        firstPnt = nextPnt;
+        }
+    /*
+     ** Mark Last Point
+     */
+    if (dbg) bcdtmWrite_message (0, 0, 0, "Marking Last Point");
+    if (lastPnt != dtmP->nullPnt)
+        {
+        nodeAddrP (dtmP, lastPnt)->sPtr = mark;
+        ++(*numMarkedP);
+        }
+    /*
+     ** Cleanup
+     */
+cleanup:
+    /*
+     ** Job Completed
+     */
+    return (ret);
+    /*
+     ** Error Exit
+     */
+errexit:
+    if (ret == DTM_SUCCESS) ret = DTM_ERROR;
+    goto cleanup;
+    }
+
+/*-------------------------------------------------------------------+
+|                                                                    |
+|                                                                    |
+|                                                                    |
++-------------------------------------------------------------------*/
+BENTLEYDTM_Public int bcdtmObject_findAndFixMissingStmTrianglesDtmObject
+(
+ BC_DTM_OBJ *dtmP //  Pointer To Circular List DTM Object
+ )
+    {
+    int ret = DTM_SUCCESS, dbg=DTM_TRACE_VALUE(0),cdbg=DTM_CHECK_VALUE(0);
+    long pnt, cPtr, cCpnt, cSpnt, cNpnt, antPnt, clkPnt, cStartPnt, polyStartPnt, polyNextPnt;
+    long   spnt,npnt,numInternal=0,numExternal=0,numPolyPts,dtmFeature ;
+    DTMDirection direction;
+    long numConnected, numUnConnected, numPolyHulls, polyStartPoints[1000], startPnt;
+    long voidStartPnt, sspnt, snpnt;
+    DPoint3d *polyPtsP=nullptr ;
+    double area;
+    BC_DTM_OBJ *voidP = nullptr;
+    DPoint3d *pntP;
+    BC_DTM_FEATURE *dtmFeatureP;
+
+    // Log Arguments
+
+    if (dbg)
+        {
+        bcdtmWrite_message (0, 0, 0, "Finding And Fixing Missing STM Triangles");
+        bcdtmWrite_message (0, 0, 0, "dtmP           = %p", dtmP);
+        }
+
+    // Scan Points Looking For Polygon Start Points
+
+    numPolyHulls = 0;
+    for (pnt = 0; pnt < dtmP->numPoints; ++pnt)
+        {
+        pntP = pointAddrP (dtmP, pnt);
+        if (nodeAddrP (dtmP, pnt)->sPtr == dtmP->nullPnt)
+            {
+
+       if( dbg == 2 ) bcdtmWrite_message(0,0,0,"Processing Point %8ld ** %12.5lf %12.5lf %10.4lf",pnt,pointAddrP(dtmP,pnt)->x,pointAddrP(dtmP,pnt)->y,pointAddrP(dtmP,pnt)->z ) ;
+
+            // Check Point Has Connected Points
+
+            if ((cPtr = nodeAddrP (dtmP, pnt)->cPtr) == dtmP->nullPtr)
+                {
+                bcdtmWrite_message (0, 0, 0, "Pnt %8ld Has No Connected Points", pnt);
+                }
+            else
+                {
+                clkPnt = clistAddrP (dtmP, cPtr)->pntNum;
+                if ((antPnt = bcdtmList_nextAntDtmObject (dtmP, pnt, clkPnt)) < 0) goto errexit;
+                if (antPnt == clkPnt)
+                    {
+                    bcdtmWrite_message (0, 0, 0, "Pnt %8ld Has Only One Connected Point", pnt);
+                    }
+                else
+                    {
+
+                    // Check For Hull Start Point
+
+                    polyStartPnt = dtmP->nullPnt;
+                    polyNextPnt = dtmP->nullPnt;
+
+                    // Check For Knot Point As You Cannot Start On A Knot Point
+
+                    numConnected = 0;
+                    numUnConnected = 0;
+                    do
+                        {
+                        clkPnt = clistAddrP (dtmP, cPtr)->pntNum;
+                        if (!bcdtmList_testLineDtmObject (dtmP, antPnt, clkPnt))
+                            {
+                            ++numUnConnected;
+                            }
+                        ++numConnected;
+                        antPnt = clkPnt;
+                        cPtr = clistAddrP (dtmP, cPtr)->nextPtr;
+                        }
+                    while (cPtr != dtmP->nullPtr);
+
+                    //
+
+                    if (dbg == 2) bcdtmWrite_message (0, 0, 0, "numConnected = %8ld", numConnected);
+
+                    // Check For Hull Start Point
+
+                    if (numConnected == 2)
+                        {
+                        cPtr = nodeAddrP (dtmP, pnt)->cPtr;
+                        clkPnt = clistAddrP (dtmP, cPtr)->pntNum;
+                        if ((antPnt = bcdtmList_nextAntDtmObject (dtmP, pnt, clkPnt)) < 0) goto errexit;
+                        if (bcdtmMath_pointSideOfDtmObject (dtmP, clkPnt, antPnt, pnt) == 1)
+                            {
+                            polyStartPnt = pnt;
+                            polyNextPnt = clkPnt;
+                            }
+                        else
+                            {
+                            polyStartPnt = pnt;
+                            polyNextPnt = antPnt;
+                            }
+                        }
+
+                    //  Look For Isolated Triangles
+
+                    if (numUnConnected == 1)
+                        {
+                        cPtr = nodeAddrP (dtmP, pnt)->cPtr;
+                        clkPnt = clistAddrP (dtmP, cPtr)->pntNum;
+                        if ((antPnt = bcdtmList_nextAntDtmObject (dtmP, pnt, clkPnt)) < 0) goto errexit;
+                        do
+                            {
+                            clkPnt = clistAddrP (dtmP, cPtr)->pntNum;
+                            if (!bcdtmList_testLineDtmObject (dtmP, antPnt, clkPnt))
+                                {
+                                polyStartPnt = pnt;
+                                polyNextPnt = antPnt;
+                                if (dbg == 2) bcdtmWrite_message (0, 0, 0, "Poly Start Found ** pnt = %8ld antPnt = %8ld clkPnt = %8ld", pnt, antPnt, clkPnt);
+                                }
+                            antPnt = clkPnt;
+                            cPtr = clistAddrP (dtmP, cPtr)->nextPtr;
+                            }
+                        while (cPtr != dtmP->nullPtr);
+                        }
+
+                    // If Poly Start Point Found Insert Hull
+
+                    if (polyStartPnt != dtmP->nullPnt)
+                        {
+                        if (nodeAddrP (dtmP, polyStartPnt)->hPtr != dtmP->nullPnt)
+                            {
+                            polyStartPnt = dtmP->nullPnt;
+                            }
+                        }
+                    if (polyStartPnt != dtmP->nullPnt)
+                        {
+                        //  Insert Tin Hull
+
+                        if (dbg == 1)
+                            {
+                   bcdtmWrite_message(0,0,0,"polyStartPnt = %8ld ** %12.5lf %12.5lf %10.4lf",polyStartPnt,pointAddrP(dtmP,polyStartPnt)->x,pointAddrP(dtmP,polyStartPnt)->y,pointAddrP(dtmP,polyStartPnt)->z) ;
+                   bcdtmWrite_message(0,0,0,"polyNextPnt  = %8ld ** %12.5lf %12.5lf %10.4lf",polyNextPnt,pointAddrP(dtmP,polyNextPnt)->x,pointAddrP(dtmP,polyNextPnt)->y,pointAddrP(dtmP,polyNextPnt)->z) ;
+                            }
+                        spnt = polyStartPnt;
+                        npnt = polyNextPnt;
+                        do
+                            {
+
+                            // Log Hull Line
+
+                            if (dbg == 2)
+                                {
+                                bcdtmWrite_message (0, 0, 0, "**** Setting Hull Line ** spnt = %8ld npnt = %8ld", spnt, npnt);
+                                pntP = pointAddrP (dtmP, spnt);
+                      bcdtmWrite_message(0,0,0,"spnt = %8ld ** %12.5lf %12.5lf %10.4lf",spnt,pntP->x,pntP->y,pntP->z) ;
+                                pntP = pointAddrP (dtmP, npnt);
+                      bcdtmWrite_message(0,0,0,"npnt = %8ld ** %12.5lf %12.5lf %10.4lf",npnt,pntP->x,pntP->y,pntP->z) ;
+                                }
+
+                            // Check For Hull Knot
+
+                            //                  if( npnt != polyStartPnt && nodeAddrP(dtmP,npnt)->hPtr != dtmP->nullPnt )
+                            while (npnt != polyStartPnt && nodeAddrP (dtmP, npnt)->hPtr != dtmP->nullPnt)
+                                {
+
+                                if (dbg == 2)
+                                    {
+                                    bcdtmWrite_message (0, 0, 0, "Point %8ld Already Marked As Hull Point", npnt);
+                        bcdtmWrite_message(0,0,0,"npnt %8ld ** %12.5lf %12.5lf %10.4lf",npnt,pointAddrP(dtmP,npnt)->x,pointAddrP(dtmP,npnt)->y,pointAddrP(dtmP,npnt)->z) ;
+                        bcdtmWrite_message(0,0,0,"spnt %8ld ** %12.5lf %12.5lf %10.4lf",spnt,pointAddrP(dtmP,spnt)->x,pointAddrP(dtmP,spnt)->y,pointAddrP(dtmP,spnt)->z) ;
+                                    }
+
+                                // Fix Hull At Knot Point
+
+                                if (bcdtmObject_fixStmHullKnotPointDtmObject (dtmP, npnt, spnt)) goto errexit;
+
+                                // Reset Next Point On Tin Hull
+
+                                if (nodeAddrP (dtmP, npnt)->hPtr != dtmP->nullPnt)
+                                    {
+                                    if ((npnt = bcdtmList_nextClkDtmObject (dtmP, spnt, npnt)) < 0) goto errexit;
+                                    if (dbg == 2) bcdtmWrite_message (0, 0, 0, "npnt = %8ld", npnt);
+                                    }
+
+                                }
+                            nodeAddrP (dtmP, spnt)->hPtr = npnt;
+                            if ((antPnt = bcdtmList_nextAntDtmObject (dtmP, npnt, spnt)) < 0) goto errexit;
+                            spnt = npnt;
+                            npnt = antPnt;
+                            }
+                        while (spnt != polyStartPnt);
+
+                        // Mark All Points Internal To Tin Hull
+
+                        polyStartPoints[numPolyHulls] = polyStartPnt;
+                        ++numPolyHulls;
+                        if (numPolyHulls >= 1000)
+                            {
+                            bcdtmWrite_message (1, 0, 0, "Too Many Tin Hulls");
+                            goto errexit;
+                            }
+
+                        // Copy Hptr List To Tptr List
+
+                        if (bcdtmList_copyHptrListToTptrListDtmObject (dtmP, polyStartPnt)) goto errexit;
+                        if (bcdtmList_copyTptrListToSptrListDtmObject (dtmP, polyStartPnt)) goto errexit;
+
+                        // Get Polygon Direction
+
+                        if (bcdtmMath_calculateAreaAndDirectionTptrPolygonDtmObject (dtmP, polyStartPnt, &area, &direction)) goto errexit;
+                        if (direction == DTMDirection::Clockwise) ++numInternal;
+                        if (direction == DTMDirection::AntiClockwise) ++numExternal;
+                        if (direction == DTMDirection::Clockwise) bcdtmList_reverseTptrPolygonDtmObject (dtmP, polyStartPnt);
+
+                        // Store Polygon Boundaries In DTM Object
+
+                        if (voidP == nullptr)
+                            {
+                            if (bcdtmObject_createDtmObject (&voidP)) goto errexit;
+                            }
+                        if (bcdtmList_copyTptrListToPointArrayDtmObject (dtmP, polyStartPnt, &polyPtsP, &numPolyPts)) goto errexit;
+                        if (bcdtmObject_storeDtmFeatureInDtmObject (voidP, DTMFeatureType::Breakline, (DTMUserTag)direction, 1, &voidP->nullFeatureId, polyPtsP, numPolyPts)) goto errexit;
+
+                        // Null Tptr And Hptr Lists
+
+                        if (bcdtmList_nullTptrListDtmObject (dtmP, polyStartPnt)) goto errexit;
+                        spnt = polyStartPnt;
+                        do
+                            {
+                            npnt = nodeAddrP (dtmP, spnt)->hPtr;
+                            nodeAddrP (dtmP, spnt)->hPtr = dtmP->nullPnt;
+                            spnt = npnt;
+                            }
+                        while (spnt != polyStartPnt);
+                        }
+                    }
+                }
+            }
+        }
+
+    // Log Number Of Polygons
+
+    if (dbg == 1)
+        {
+        bcdtmWrite_message (0, 0, 0, "Number Of Polygons = %8ld", numPolyHulls);
+        bcdtmWrite_message (0, 0, 0, "Number Internal    = %8ld", numInternal);
+        bcdtmWrite_message (0, 0, 0, "Number External    = %8ld", numExternal);
+        }
+    if (dbg == 2) bcdtmWrite_geopakDatFileFromDtmObject (voidP, L"stmFixPolygons.dat");
+
+    // Check Hulls Were Detected
+
+    if (numPolyHulls <= 0)
+        {
+        bcdtmWrite_message (1, 0, 0, "Cannot Fix STM Triangles");
+        goto errexit;
+        }
+
+
+    // Set DTM Object Variables Required For Searching Purposes
+
+    dtmP->numSortedPoints = dtmP->numPoints;
+    dtmP->dtmState = DTMState::Tin;
+
+    // No Fix Required Just Set Tin Hull
+
+    if (numPolyHulls == 1)
+        {
+        if (bcdtmList_setConvexHullDtmObject (dtmP)) goto errexit;
+        }
+    else if (numPolyHulls > 1)
+        {
+
+        // Triangulate Poly Hulls
+
+        voidP->ppTol = voidP->plTol = 0.0;
+        if (bcdtmObject_triangulateDtmObject (voidP), false, false) goto errexit;
+        if (bcdtmList_removeNoneFeatureHullLinesDtmObject (voidP)) goto errexit;
+        if (dbg == 2) bcdtmWrite_toFileDtmObject (voidP, L"void.tin");
+
+        // Insert Missing Internal Triangles Into STM Triangles As Void Triangles
+
+        if (numInternal > 0)
+            {
+            numInternal = 0;
+            for (dtmFeature = 0; dtmFeature < voidP->numFeatures; ++dtmFeature)
+                {
+                dtmFeatureP = ftableAddrP (voidP, dtmFeature);
+                if (dtmFeatureP->dtmUserTag == 1) // Internal Feature
+                    {
+                    if (bcdtmList_copyDtmFeatureToTptrListDtmObject (voidP, dtmFeature, &startPnt)) goto errexit;
+
+                    // Scan Around Tptr And Insert Triangles
+
+                    spnt = startPnt;
+                    do
+                        {
+                        npnt = nodeAddrP (voidP, spnt)->tPtr;
+                bcdtmFind_closestPointDtmObject(dtmP,pointAddrP(voidP,spnt)->x,pointAddrP(voidP,spnt)->y,&cSpnt) ;
+                bcdtmFind_closestPointDtmObject(dtmP,pointAddrP(voidP,npnt)->x,pointAddrP(voidP,npnt)->y,&cNpnt) ;
+                        cStartPnt = cSpnt;
+                        if (!bcdtmList_testLineDtmObject (dtmP, cSpnt, cNpnt))
+                            {
+                            bcdtmWrite_message (1, 0, 0, "Line Missing From STM Triangles");
+                            goto errexit;
+                            }
+                        nodeAddrP (dtmP, cSpnt)->tPtr = cNpnt;
+
+                        // Insert Fixing Triangles Into Stm Triangles
+
+                        if ((clkPnt = bcdtmList_nextClkDtmObject (voidP, npnt, spnt)) < 0) goto errexit;
+                        while (nodeAddrP (voidP, npnt)->tPtr != clkPnt)
+                            {
+                   bcdtmFind_closestPointDtmObject(dtmP,pointAddrP(voidP,clkPnt)->x,pointAddrP(voidP,clkPnt)->y,&cCpnt) ;
+                            if (!bcdtmList_testLineDtmObject (dtmP, cNpnt, cCpnt))
+                                {
+                                if (bcdtmList_insertLineDtmObject (dtmP, cNpnt, cCpnt)) goto errexit;
+                                }
+                            if ((clkPnt = bcdtmList_nextClkDtmObject (voidP, npnt, clkPnt)) < 0) goto errexit;
+                            }
+
+                        // Set Next Point
+
+                        spnt = npnt;
+
+                        }
+                    while (spnt != startPnt);
+
+                    // Insert Void Feature Into STM Triangles
+
+               if( bcdtmInsert_addDtmFeatureToDtmObject(dtmP,nullptr,0,DTMFeatureType::Void,dtmP->nullUserTag,dtmP->nullFeatureId,cStartPnt,1)) goto errexit ;
+                    ++numInternal;
+
+                    }
+                }
+
+            // Log
+
+            if (dbg == 1) bcdtmWrite_message (0, 0, 0, "Number Of Internal Voids Inserted = %8ld", numInternal);
+            if (dbg == 2) bcdtmWrite_toFileDtmObject (dtmP, L"stmAfterInternal.tin");
+            }
+
+        // Insert Missing External Triangles Into STM Triangles As Void Triangles
+
+        if (numExternal > 0)
+            {
+            numExternal = 0;
+            for (dtmFeature = 0; dtmFeature < voidP->numFeatures; ++dtmFeature)
+                {
+                dtmFeatureP = ftableAddrP (voidP, dtmFeature);
+                if (dtmFeatureP->dtmUserTag == 2) // Internal Feature
+                    {
+                    if (bcdtmList_copyDtmFeatureToTptrListDtmObject (voidP, dtmFeature, &startPnt)) goto errexit;
+
+                    // Scan Around Tptr And Insert Triangles
+
+                    spnt = startPnt;
+                    do
+                        {
+                        npnt = nodeAddrP (voidP, spnt)->tPtr;
+                bcdtmFind_closestPointDtmObject(dtmP,pointAddrP(voidP,spnt)->x,pointAddrP(voidP,spnt)->y,&cSpnt) ;
+                bcdtmFind_closestPointDtmObject(dtmP,pointAddrP(voidP,npnt)->x,pointAddrP(voidP,npnt)->y,&cNpnt) ;
+                        cStartPnt = cSpnt;
+                        if (!bcdtmList_testLineDtmObject (dtmP, cSpnt, cNpnt))
+                            {
+                            bcdtmWrite_message (1, 0, 0, "Line Missing From STM Triangles");
+                            goto errexit;
+                            }
+                        nodeAddrP (dtmP, cSpnt)->tPtr = cNpnt;
+
+                        // Insert Fixing Triangles Into Stm Triangles
+
+                        if ((clkPnt = bcdtmList_nextClkDtmObject (voidP, spnt, npnt)) < 0) goto errexit;
+                        while (nodeAddrP (voidP, clkPnt)->tPtr != spnt)
+                            {
+                   bcdtmFind_closestPointDtmObject(dtmP,pointAddrP(voidP,clkPnt)->x,pointAddrP(voidP,clkPnt)->y,&cCpnt) ;
+                            if (!bcdtmList_testLineDtmObject (dtmP, cSpnt, cCpnt))
+                                {
+                                if (bcdtmList_insertLineDtmObject (dtmP, cSpnt, cCpnt)) goto errexit;
+                                }
+                            if ((clkPnt = bcdtmList_nextClkDtmObject (voidP, spnt, clkPnt)) < 0) goto errexit;
+                            }
+
+                        // Set Next Point
+
+                        spnt = npnt;
+
+                        }
+                    while (spnt != startPnt);
+
+                    ++numExternal;
+                    }
+                }
+            if (dbg == 1) bcdtmWrite_message (0, 0, 0, "Number Of External Triangulations Processed = %8ld", numExternal);
+
+            //  Insert Voids Around Tin Hull
+
+            if (dbg == 1) bcdtmWrite_message (0, 0, 0, "Inserting Voids On Tin Hull");
+            numExternal = 0;
+            bcdtmList_nullSptrValuesDtmObject (voidP);
+            bcdtmList_nullTptrValuesDtmObject (dtmP);
+            spnt = voidP->hullPoint;
+            do
+                {
+                npnt = nodeAddrP (voidP, spnt)->hPtr;
+                if (nodeAddrP (voidP, spnt)->sPtr == dtmP->nullPnt && !bcdtmList_testForBreakLineDtmObject (voidP, spnt, npnt))
+                    {
+                    voidStartPnt = spnt;
+
+                    // Scan Clockwise To Get Void Boundary
+
+                    sspnt = spnt;
+                    snpnt = npnt;
+                    nodeAddrP (voidP, sspnt)->sPtr = snpnt;
+                    do
+                        {
+                        if ((clkPnt = bcdtmList_nextClkDtmObject (voidP, snpnt, sspnt)) < 0) goto errexit;
+                        while (!bcdtmList_testForBreakLineDtmObject (voidP, snpnt, clkPnt) && nodeAddrP (voidP, snpnt)->hPtr != clkPnt)
+                            {
+                            if ((clkPnt = bcdtmList_nextClkDtmObject (voidP, snpnt, clkPnt)) < 0) goto errexit;
+                            }
+                        sspnt = snpnt;
+                        snpnt = clkPnt;
+                        nodeAddrP (voidP, sspnt)->sPtr = snpnt;
+                        }
+                    while (sspnt != voidStartPnt);
+
+                    // Check Connectivity Of Inserted Sptr Polygon
+
+                    if (cdbg == 1)
+                        {
+                        if (dbg == 2) bcdtmWrite_message (0, 0, 0, "Checking Connectivity Of Sptr Polygon");
+                        if (bcdtmList_checkConnectivitySptrPolygonDtmObject (voidP, voidStartPnt, 1))
+                            {
+                            bcdtmWrite_message (2, 0, 0, "Sptr Polygon Connectivity Error");
+                            goto errexit;
+                            }
+                        }
+
+                    // Insert Void Boundary Into STM Triangles
+
+                    startPnt = dtmP->nullPnt;
+                    sspnt = voidStartPnt;
+                    do
+                        {
+                        snpnt = nodeAddrP (voidP, sspnt)->sPtr;
+                bcdtmFind_closestPointDtmObject(dtmP,pointAddrP(voidP,sspnt)->x,pointAddrP(voidP,sspnt)->y,&cSpnt) ;
+                bcdtmFind_closestPointDtmObject(dtmP,pointAddrP(voidP,snpnt)->x,pointAddrP(voidP,snpnt)->y,&cNpnt) ;
+                        if (startPnt == dtmP->nullPnt) startPnt = cSpnt;
+                        if (cdbg == 1)
+                            {
+                            if (!bcdtmList_testLineDtmObject (dtmP, cSpnt, cNpnt))
+                                {
+                                bcdtmWrite_message (0, 0, 0, "Void Line %8ld %8ld Is Not Connected", cSpnt, cNpnt);
+                                bcdtmWrite_message (2, 0, 0, "Void Line Is Not Connected", cSpnt, cNpnt);
+                                goto errexit;
+                                }
+                            }
+                        nodeAddrP (dtmP, cSpnt)->tPtr = cNpnt;
+                        sspnt = snpnt;
+                        }
+                    while (sspnt != voidStartPnt);
+
+                    // Check Connectivity Of Inserted Tptr Polygon
+
+                    if (cdbg == 1)
+                        {
+                        if (dbg == 2) bcdtmWrite_message (0, 0, 0, "Checking Connectivity Of Tptr Polygon");
+                        if (bcdtmList_checkConnectivityTptrPolygonDtmObject (dtmP, startPnt, 1))
+                            {
+                            if (dbg == 2) bcdtmList_writeTptrListDtmObject (dtmP, startPnt);
+                            bcdtmWrite_message (2, 0, 0, "Tptr Polygon Connectivity Error");
+                            goto errexit;
+                            }
+                        }
+
+                    // Add Void To STM Triangles
+
+                    if (bcdtmInsert_addDtmFeatureToDtmObject (dtmP, nullptr, 0, DTMFeatureType::Void, dtmP->nullUserTag, dtmP->nullFeatureId, startPnt, 1)) goto errexit;
+                    ++numExternal;
+
+                    }
+
+                // Set Next Hull Line
+
+                spnt = npnt;
+                }
+            while (spnt != voidP->hullPoint);
+
+            if (dbg == 1) bcdtmWrite_message (0, 0, 0, "Number Of External Voids Processed = %8ld", numExternal);
+            if (dbg == 2) bcdtmWrite_toFileDtmObject (dtmP, L"stmAfterExternal.tin");
+
+            }
+
+        // Set Tin Hull
+
+        if (dbg == 1) bcdtmWrite_message (0, 0, 0, "Setting Tin Hull");
+        spnt = voidP->hullPoint;
+    bcdtmFind_closestPointDtmObject(dtmP,pointAddrP(voidP,spnt)->x,pointAddrP(voidP,spnt)->y,&cSpnt) ;
+        dtmP->hullPoint = cSpnt;
+        do
+            {
+            npnt = nodeAddrP (voidP, spnt)->hPtr;
+       bcdtmFind_closestPointDtmObject(dtmP,pointAddrP(voidP,npnt)->x,pointAddrP(voidP,npnt)->y,&cNpnt) ;
+            if (!bcdtmList_testLineDtmObject (dtmP, cSpnt, cNpnt))
+                {
+                bcdtmWrite_message (0, 0, 0, "Hull Line %8ld %8ld Is Not Connected", cSpnt, cNpnt);
+                }
+            nodeAddrP (dtmP, cSpnt)->hPtr = cNpnt;
+            cSpnt = cNpnt;
+            spnt = npnt;
+            }
+        while (spnt != voidP->hullPoint);
+
+        // Set Tin State Varaibles
+
+        dtmP->nextHullPoint = nodeAddrP (dtmP, dtmP->hullPoint)->hPtr;
+
+        // Check Triangulated STM Triangles
+
+        if (cdbg == 2)
+            {
+            if (dbg) bcdtmWrite_message (0, 0, 0, "Checking DTM Validity");
+            if (bcdtmCheck_trianglesDtmObject (dtmP))
+                {
+                bcdtmWrite_message (1, 0, 0, "DTM Invalid");
+                bcdtmList_writeCircularListForPointDtmObject (dtmP, 399);
+                bcdtmList_writeCircularListForPointDtmObject (dtmP, 398);
+                bcdtmList_writeCircularListForPointDtmObject (dtmP, 573);
+
+                goto errexit;
+                }
+            if (dbg) bcdtmWrite_message (0, 0, 0, "Checking DTM Valid");
+            }
+        }
+
+    // Clean Up
+
+cleanup:
+    if (polyPtsP != nullptr) free (polyPtsP);
+    if (voidP != nullptr) bcdtmObject_destroyDtmObject (&voidP);
+
+    // Return
+
+    if (dbg && ret == DTM_SUCCESS) bcdtmWrite_message (0, 0, 0, "Finding And Fixing Missing STM Triangles Completed");
+    if (dbg && ret != DTM_SUCCESS) bcdtmWrite_message (0, 0, 0, "Finding And Fixing Missing STM Triangles Error");
+    return (ret);
+
+    // Error Exit
+
+errexit:
+    if (ret == DTM_SUCCESS) ret = DTM_ERROR;
+    goto cleanup;
+    }
+
+/*-------------------------------------------------------------------+
+|                                                                    |
+|                                                                    |
+|                                                                    |
++-------------------------------------------------------------------*/
+BENTLEYDTM_Private int bcdtmObject_logProblemStmTrianglesDtmObject
+(
+ BC_DTM_OBJ *dtmP, //  Pointer To Circular List DTM Object
+ BC_DTM_OBJ *stmTrgDtmP //  Pointer To Untriangulated STM Triangles Object
+ )
+    {
+    int ret = DTM_SUCCESS, dbg = 0, cdbg = 0;
+    long n, dtmFeature, numTrgPts, stmPoints[4], startTime = bcdtmClock ();
+    long index, mid, bottom, top, clkPnt, numLines, offset;
+ unsigned char *linesP=nullptr ;
+ DPoint3d *p3dP,*trgPtsP=nullptr  ;
+    BC_DTM_FEATURE *dtmFeatureP;
+
+
+    // Log Arguments
+
+    if (dbg)
+        {
+        bcdtmWrite_message (0, 0, 0, "Logging Problem STM Triangles");
+        }
+
+    // Allocate memory to Mark the circular List
+
+    numLines = dtmP->cListPtr / 8 + 1;
+ linesP = ( unsigned char * ) malloc( numLines * sizeof(unsigned char)) ;
+ for( n = 0 ; n < numLines ; ++n ) *(linesP+n) = (unsigned char) 0 ;
+
+
+    // Match STM Triangles To Circular List
+
+    if (dbg) bcdtmWrite_message (0, 0, 0, "Looking For STM Triangles In Circular List");
+    for (dtmFeature = 0; dtmFeature < stmTrgDtmP->numFeatures; ++dtmFeature)
+        {
+        dtmFeatureP = ftableAddrP (stmTrgDtmP, dtmFeature);
+        if (bcdtmList_copyDtmFeaturePointsToPointArrayDtmObject (stmTrgDtmP, dtmFeature, &trgPtsP, &numTrgPts)) goto errexit;
+
+        //  Get Point Numbers For STM Triangle
+
+        for (n = 0, p3dP = trgPtsP; p3dP < trgPtsP + numTrgPts; ++n, ++p3dP)
+            {
+
+            // Binary Search To Find Related DTM Point Number
+
+            index = -1;
+            bottom = 0;
+            top = dtmP->numPoints - 1;
+       if      ( p3dP->x == pointAddrP(dtmP,bottom)->x && p3dP->y == pointAddrP(dtmP,bottom)->y ) index = bottom ;
+       else if ( p3dP->x == pointAddrP(dtmP,top)->x    && p3dP->y == pointAddrP(dtmP,top)->y    ) index = top ;
+            else
+                {
+                while (top - bottom > 1)
+                    {
+                    mid = (top + bottom) / 2;
+             if      ( p3dP->x == pointAddrP(dtmP,mid)->x && p3dP->y == pointAddrP(dtmP,mid)->y ) top = bottom = index = mid ;
+             else if ( p3dP->x >  pointAddrP(dtmP,mid)->x || ( p3dP->x == pointAddrP(dtmP,mid)->x && p3dP->y > pointAddrP(dtmP,mid)->y )) bottom = mid ;
+                    else top = mid;
+                    }
+                }
+
+            // Check Point Was Found
+
+            if (index == -1)
+                {
+                bcdtmWrite_message (1, 0, 0, "Cannot Find DTM Point Number For STM Triangle Vertex");
+                goto errexit;
+                }
+            stmPoints[n] = index;
+
+            //  Check Point Found Has The Correct Coordinates
+
+            if (cdbg)
+                {
+          if( p3dP->x != pointAddrP(dtmP,stmPoints[n])->x || p3dP->y != pointAddrP(dtmP,stmPoints[n])->y )
+                    {
+                    bcdtmWrite_message (2, 0, 0, "Incorrect Point Association");
+                    goto errexit;
+                    }
+                }
+            }
+
+        // Check STM Triangle Points Are Connected
+
+        if (!bcdtmList_testLineDtmObject (dtmP, stmPoints[0], stmPoints[1]))
+            {
+            bcdtmWrite_message (0, 0, 0, "STM Triangle Edge %8ld %8ld Is Not Connected", stmPoints[0], stmPoints[1]);
+            }
+        if (bcdtmTheme_getLineOffsetDtmObject (dtmP, &offset, stmPoints[0], stmPoints[1])) goto errexit;
+        bcdtmFlag_setFlag (linesP, offset);
+        if (bcdtmTheme_getLineOffsetDtmObject (dtmP, &offset, stmPoints[1], stmPoints[0])) goto errexit;
+        bcdtmFlag_setFlag (linesP, offset);
+
+        if (!bcdtmList_testLineDtmObject (dtmP, stmPoints[1], stmPoints[2]))
+            {
+            bcdtmWrite_message (0, 0, 0, "STM Triangle Edge %8ld %8ld Is Not Connected", stmPoints[1], stmPoints[2]);
+            }
+        if (bcdtmTheme_getLineOffsetDtmObject (dtmP, &offset, stmPoints[1], stmPoints[2])) goto errexit;
+        bcdtmFlag_setFlag (linesP, offset);
+        if (bcdtmTheme_getLineOffsetDtmObject (dtmP, &offset, stmPoints[2], stmPoints[1])) goto errexit;
+        bcdtmFlag_setFlag (linesP, offset);
+
+        if (!bcdtmList_testLineDtmObject (dtmP, stmPoints[2], stmPoints[3]))
+            {
+            bcdtmWrite_message (0, 0, 0, "STM Triangle Edge %8ld %8ld Is Not Connected", stmPoints[2], stmPoints[3]);
+            }
+        if (bcdtmTheme_getLineOffsetDtmObject (dtmP, &offset, stmPoints[2], stmPoints[3])) goto errexit;
+        bcdtmFlag_setFlag (linesP, offset);
+        if (bcdtmTheme_getLineOffsetDtmObject (dtmP, &offset, stmPoints[3], stmPoints[2])) goto errexit;
+        bcdtmFlag_setFlag (linesP, offset);
+
+
+        // Check Topology
+
+        if ((clkPnt = bcdtmList_nextClkDtmObject (dtmP, stmPoints[0], stmPoints[1])) < 0) goto errexit;
+        if (clkPnt != stmPoints[2])
+            {
+            bcdtmWrite_message (0, 0, 0, "STM Triangle Edge Topology Error");
+            }
+        if ((clkPnt = bcdtmList_nextClkDtmObject (dtmP, stmPoints[1], stmPoints[2])) < 0) goto errexit;
+        if (clkPnt != stmPoints[0])
+            {
+            bcdtmWrite_message (0, 0, 0, "STM Triangle Edge Topology Error");
+            }
+        if ((clkPnt = bcdtmList_nextClkDtmObject (dtmP, stmPoints[2], stmPoints[3])) < 0) goto errexit;
+        if (clkPnt != stmPoints[1])
+            {
+            bcdtmWrite_message (0, 0, 0, "STM Triangle Edge Topology Error");
+            }
+
+        }
+
+    //  Report Unconnected Lines
+
+    for (n = 0; n < dtmP->cListPtr; ++n)
+        {
+        if (!bcdtmFlag_testFlag (linesP, n))
+            {
+            bcdtmWrite_message (0, 0, 0, "Line %8ld Not Marked", n);
+            }
+        }
+
+    // Clean Up
+
+cleanup:
+    if (trgPtsP != nullptr) free (trgPtsP);
+    if (linesP != nullptr) free (linesP);
+
+    // Return
+
+    if (dbg && ret == DTM_SUCCESS) bcdtmWrite_message (0, 0, 0, "Logging Problem STM Triangles Completed");
+    if (dbg && ret != DTM_SUCCESS) bcdtmWrite_message (0, 0, 0, "Logging Problem STM Triangles Error");
+    return (ret);
+
+    // Error Exit
+
+errexit:
+    if (ret == DTM_SUCCESS) ret = DTM_ERROR;
+    goto cleanup;
+    }
+
+inline int HasFeatureLink (BC_DTM_OBJ* dtmP, long p1, long p2)
+    {
+    long count1 = 0;
+    long count2 = 0;
+    bcdtmList_countNumberOfDtmFeaturesForLineDtmObject (dtmP, p2, p1, &count1);
+    bcdtmList_countNumberOfDtmFeaturesForLineDtmObject (dtmP, p1, p2, &count2);
+    return count1 + count2;
+    }
+
+inline int HasFeatureLinkSTM (BC_DTM_OBJ* dtmP, long p1, long p2)
+    {
+    long count1 = 0;
+    bcdtmList_countNumberOfDtmFeaturesForLineDtmObject (dtmP, p2, p1, &count1);
+    return count1;
+    }
+
+BENTLEYDTM_EXPORT int bcdtmObject_addVoidsToTinHullDtmObject (BC_DTM_OBJ* dtmP)
+    {
+    int ret = DTM_SUCCESS;
+    int dbg = DTM_TRACE_VALUE(0);
+    long startPnt = dtmP->hullPoint;
+
+    if (dbg)
+        {
+        bcdtmWrite_message (0, 0, 0, "Adding voids to areas external of features but internal of the hull");
+        bcdtmWrite_message (0, 0, 0, "dtmP  = %p", dtmP);
+
+        bcdtmWrite_message (0, 0, 0, "Hull Point = %d", startPnt);
+        }
+
+    long pnt = GetNextHullPtr (dtmP, startPnt);
+    long prevPnt = startPnt;
+    while (pnt != startPnt)
+        {
+        // If there isnt a feature on this point then we need to find all the links on the edge.
+        if (HasFeatureLinkSTM (dtmP, pnt, GetNextHullPtr (dtmP, pnt)))
+            {
+            prevPnt = pnt;
+            pnt = GetNextHullPtr (dtmP, pnt);
+            continue;
+            }
+
+        // Found hull link with out a feature on it.
+        if (dbg)
+            bcdtmWrite_message (0, 0, 0, "Found feature with out Hull Point = %d", startPnt);
+
+        bvector<long> pntList;
+
+        // Loop round hull points till we find one that has a feature.
+        long endPnt = pnt;
+        do
+            {
+            if (dbg)
+                bcdtmWrite_message (0, 0, 0, "Adding Hull Point = %d", pnt);
+
+            pntList.push_back (pnt);
+            prevPnt = pnt;
+            pnt = GetNextHullPtr (dtmP, pnt);
+            }
+        while (GetPointFeatureListPtr (dtmP, pnt) == dtmP->nullPtr);
+
+        if (dbg)
+            bcdtmWrite_message (0, 0, 0, "Adding Hull Point = %d", pnt);
+
+        pntList.push_back (pnt);
+        long pnt1 = pnt;
+        long pnt2 = prevPnt;
+
+        // now follow the links back till we get to the hull point.
+        while (pnt1 != endPnt)
+            {
+            long pnt3 = bcdtmList_nextClkDtmObject (dtmP, pnt1, pnt2);
+
+            if (GetNextHullPtr (dtmP, pnt1) != pnt3 && !HasFeatureLinkSTM (dtmP, pnt3, pnt1))
+                {
+                // Not this link.
+                pnt2 = pnt3;
+                continue;
+                }
+            if (dbg)
+                bcdtmWrite_message (0, 0, 0, "Adding Link = %d", pnt3);
+            pntList.push_back (pnt3);
+            pnt2 = pnt1;
+            pnt1 = pnt3;
+            }
+
+        // Add the void.
+        for (size_t i = 0; i < pntList.size() - 1; i++)
+            nodeAddrP (dtmP, pntList[i])->tPtr = pntList [i + 1];
+        if (bcdtmInsert_addDtmFeatureToDtmObject (dtmP, nullptr, 0, DTMFeatureType::Void, dtmP->nullUserTag, dtmP->nullFeatureId, endPnt, 1)) goto errexit;
+        }
+cleanup:
+    return ret;
+errexit:
+    if (ret == DTM_SUCCESS) ret = DTM_ERROR;
+    goto cleanup;
+    }
+
+static int bcdtmObject_addVoidsToInternalDtmObject_AddFeature (BC_DTM_OBJ* dtmP, long startPnt)
+    {
+    DTMDirection direction = DTMDirection::Unknown;
+    double area = 0;
+
+    long numPoints = 0;
+    long numHullPoints = 0;
+    long p1;
+    /*
+    ** Get Prior Pointer To firstPnt
+    */
+    p1 = startPnt;
+    do
+        {
+        numPoints++;
+        if (nodeAddrP (dtmP, p1)->hPtr != dtmP->nullPnt)
+            numHullPoints++;
+        p1 = nodeAddrP (dtmP, p1)->tPtr;
+        } while (p1 != startPnt);
+
+    if (numPoints < 3)
+        {
+        bcdtmList_nullTptrListDtmObject (dtmP, startPnt);
+        return DTM_SUCCESS;
+        }
+    if (bcdtmMath_calculateAreaAndDirectionTptrPolygonDtmObject (dtmP, startPnt, &area, &direction))
+        return DTM_ERROR;
+
+    if (area < 0.0000001)
+        {
+        bcdtmList_nullTptrListDtmObject (dtmP, startPnt);
+        return DTM_SUCCESS;
+        }
+
+    if (direction == DTMDirection::AntiClockwise)
+        {
+        if (bcdtmInsert_addDtmFeatureToDtmObject (dtmP, nullptr, 0, DTMFeatureType::Void, dtmP->nullUserTag, dtmP->nullFeatureId, startPnt, 1))
+            return DTM_ERROR;
+        }
+    else
+        {
+        if (bcdtmList_reverseTptrPolygonDtmObject (dtmP, startPnt))
+            return DTM_ERROR;
+
+        if (numHullPoints * 2 < numPoints)
+            {
+            if (bcdtmInsert_addDtmFeatureToDtmObject (dtmP, nullptr, 0, DTMFeatureType::Island, dtmP->nullUserTag, dtmP->nullFeatureId, startPnt, 1))
+                return DTM_ERROR;
+            }
+        else
+            {
+            bcdtmList_nullTptrListDtmObject (dtmP, startPnt);
+            }
+        }
+    return DTM_SUCCESS;
+    }
+
+BENTLEYDTM_EXPORT int bcdtmObject_addVoidsToInternalDtmObject (BC_DTM_OBJ* dtmP)
+    {
+    int ret = DTM_SUCCESS;
+    int dbg = DTM_TRACE_VALUE(0);
+
+    if (dbg)
+        {
+        bcdtmWrite_message (0, 0, 0, "Adding voids to internal STM Triangles");
+        bcdtmWrite_message (0, 0, 0, "dtmP  = %p", dtmP);
+        }
+
+    // Go through every pnt.
+    for (long pnt = 0; pnt < dtmP->numPoints; pnt++)
+        {
+        // Go through all links.
+        long cPtr = nodeAddrP (dtmP, pnt)->cPtr;
+        if (cPtr == dtmP->nullPtr)
+            continue;
+        long startPnt = clistAddrP (dtmP, cPtr)->pntNum;
+
+        long linePnt = bcdtmList_nextAntDtmObject (dtmP, pnt, startPnt);
+        startPnt = linePnt;
+        do
+            {
+            // Check if there is a valid link here
+            if (nodeAddrP(dtmP, pnt)->hPtr == linePnt || nodeAddrP(dtmP, linePnt)->hPtr == pnt)
+                {
+                // Not this link.
+                }
+            else if (HasFeatureLinkSTM(dtmP, pnt, linePnt) == 1 && HasFeatureLink(dtmP, linePnt, pnt) == 1 && bcdtmFlag_testInsertPoint(dtmP, pnt) == 0 && bcdtmFlag_testInsertPoint(dtmP, linePnt)== 0)
+                {
+                // if not then we need to create a void.
+                long endPnt = linePnt;
+
+                long pnt1 = pnt;
+                long pnt2 = linePnt;
+
+                nodeAddrP (dtmP, pnt2)->tPtr = pnt1;
+                long pntChk = pnt2;
+                // now follow the links back till we get to the start/end point.
+                while (pnt1 != endPnt)
+                    {
+                    long pnt3 = bcdtmList_nextClkDtmObject (dtmP, pnt1, pnt2);
+
+                    if (HasFeatureLink (dtmP, pnt3, pnt1) == 0 && nodeAddrP (dtmP, pnt1)->hPtr != pnt3)
+                        {
+                        // Not this link.
+                        pnt2 = pnt3;
+                        if (pntChk == pnt2)
+                            break;
+                        continue;
+                        }
+                    nodeAddrP (dtmP, pnt1)->tPtr = pnt3;
+
+                    // If this is now closed
+                    if (pnt3 != endPnt && nodeAddrP (dtmP, pnt3)->tPtr != dtmP->nullPnt)
+                        {
+                        if (bcdtmObject_addVoidsToInternalDtmObject_AddFeature (dtmP, pnt3))
+                            goto errexit;
+                        pnt2 = pnt3;
+                        }
+
+                    pnt2 = pnt1;
+                    pnt1 = pnt3;
+                    pntChk = pnt2;
+                    }
+                if (bcdtmObject_addVoidsToInternalDtmObject_AddFeature (dtmP, endPnt))
+                    goto errexit;
+                }
+            linePnt = bcdtmList_nextAntDtmObject (dtmP, pnt, linePnt);
+            } while (linePnt != startPnt);
+        }
+cleanup:
+    return ret;
+errexit:
+    if (ret == DTM_SUCCESS) ret = DTM_ERROR;
+    goto cleanup;
+    }
+
+
+//=======================================================================================
+// @bsimethod                                    Daryl.Holmwood                 08/2016
+//=======================================================================================
+int bcdtmObject_stmFixInsertedPoints(BC_DTM_OBJ * dtmP)
+    {
+    bvector<long> insertedPoints;
+    //Points have been added what to do?
+    for (int pt = 0; pt < dtmP->numPoints; pt++)
+        {
+        auto n = nodeAddrP(dtmP, pt);
+        auto flPtr = n->fPtr;
+        int numberType2 = 0;
+        int numberType1 = 0;
+        while (flPtr != dtmP->nullPtr)
+            {
+            auto flist = flistAddrP(dtmP, flPtr);
+            if (flist->pntType == 2)  // None Feature Point
+                {
+                numberType2++;
+                }
+            else
+                {
+                numberType1++;
+                break;
+                }
+            flPtr = flist->nextPtr;
+            }
+        if (numberType1)
+            continue;// This is a real point but also has been inserted into a triangle we have to fail.
+        if (numberType2 > 2)// This has intersecting triangles, this is okish.
+            continue;
+        if (0 != numberType2)
+            insertedPoints.push_back(pt);
+        }
+
+    bool hasDeletedPoints = false;
+    bool deletedPoint = false;
+    do
+        {
+        bool failedToDeleteAPoint = false;
+        deletedPoint = false;
+        for (auto& pt : insertedPoints)
+            {
+            if (pt == dtmP->nullPtr)
+                continue;
+            if (nodeAddrP(dtmP, pt)->cPtr == dtmP->nullPtr)
+                {
+                pt = dtmP->nullPtr;
+                continue;
+                }
+            if (DTM_SUCCESS == bcdtmEdit_deletePointDtmObject(dtmP, pt, 1))
+                {
+                pt = dtmP->nullPtr;
+                deletedPoint = true;
+                }
+            else
+                {
+                failedToDeleteAPoint = true;
+                }
+            }
+        if (deletedPoint)
+            hasDeletedPoints = true;
+        else if (failedToDeleteAPoint)
+            return DTM_ERROR;
+        }
+    while (deletedPoint);
+
+        if (hasDeletedPoints)
+            bcdtmTin_compactPointAndNodeTablesDtmObject(dtmP);
+        return DTM_SUCCESS;
+    }
+
+double timeSpentTriangulating = 0;
+size_t nOfTriangulations = 0;
+//=======================================================================================
+int bcdtmObject_tryAndSplitTriangleFeaturesDtmObject(BC_DTM_OBJ *dtmP, long dtmFeature)
+    {
+    BC_DTM_FEATURE* dtmFeatureP = ftableAddrP(dtmP, dtmFeature);
+    BeAssert(dtmFeatureP->dtmFeatureState == DTMFeatureState::OffsetsArray);
+    BeAssert(dtmFeatureP->numDtmFeaturePts == 4);
+    long* offsetP = bcdtmMemory_getPointerOffset(dtmP, dtmFeatureP->dtmFeaturePts.offsetPI);
+
+    long firstPnt = offsetP[0];
+
+    for (int i = 1; i < 4; i++)
+        {
+        long lastPnt = offsetP[i];
+        if (!bcdtmList_testLineDtmObject(dtmP, firstPnt, lastPnt))
+            {
+            long P2, P3, P4;
+            if (bcdtmTin_getSwapTriangleDtmObject(dtmP, firstPnt, lastPnt, &P2, &P3, &P4))
+                return DTM_SUCCESS;
+
+            if (P2 == dtmP->nullPnt || P3 == dtmP->nullPnt)
+                return DTM_ERROR;
+            long splitTrianglePt = -1;
+            if (P4 != lastPnt)
+                {
+                if (bcdtmList_testLineDtmObject(dtmP, P3, lastPnt))
+                    {
+                    if (offsetP[(i + 1) % 3] == P3)
+                        return DTM_ERROR;
+                    splitTrianglePt = P3;
+
+                    }
+                else if (bcdtmList_testLineDtmObject(dtmP, P2, lastPnt))
+                    {
+                    if (offsetP[(i + 1) % 3] == P2)
+                        return DTM_ERROR;
+                    splitTrianglePt = P2;
+                    }
+                else
+                    return DTM_ERROR;
+                }
+
+            if (splitTrianglePt == -1)
+                {
+                long onLine = 0;
+                double X, Y;
+                DPoint3dP firstPt = pointAddrP(dtmP, firstPnt);
+                DPoint3dP lastPt = pointAddrP(dtmP, lastPnt);
+
+                if (P2 != dtmP->nullPnt && P2 != offsetP[(i + 1) % 3])
+                    {
+                    double d1 = bcdtmMath_distanceOfPointFromLine(&onLine, firstPt->x, firstPt->y, lastPt->x, lastPt->y, pointAddrP(dtmP, P2)->x, pointAddrP(dtmP, P2)->y, &X, &Y);
+
+                    if (onLine && d1 < dtmP->plTol)
+                        {
+                        splitTrianglePt = P2;
+                        }
+                    }
+
+                if (splitTrianglePt == -1 && P3 != dtmP->nullPnt && P3 != offsetP[(i + 1) % 3])
+                    {
+                    double d1 = bcdtmMath_distanceOfPointFromLine(&onLine, firstPt->x, firstPt->y, lastPt->x, lastPt->y, pointAddrP(dtmP, P3)->x, pointAddrP(dtmP, P3)->y, &X, &Y);
+
+                    if (onLine && d1 < dtmP->plTol)
+                        {
+                        splitTrianglePt = P3;
+                        }
+                    }
+                }
+            if (splitTrianglePt != -1)
+                {
+                /*
+                ** Check Features Memory
+                */
+                if (dtmP->numFeatures == dtmP->memFeatures)
+                    {
+                    if (bcdtmObject_allocateFeaturesMemoryDtmObject(dtmP))
+                        return DTM_ERROR;
+                    }
+                BC_DTM_FEATURE* newDtmFeatureP = ftableAddrP(dtmP, dtmP->numFeatures);
+
+                newDtmFeatureP->dtmFeatureState = DTMFeatureState::OffsetsArray;
+                newDtmFeatureP->dtmFeatureType = (DTMFeatureType)dtmFeatureP->dtmFeatureType;
+                newDtmFeatureP->internalToDtmFeature = dtmP->nullPnt;
+                newDtmFeatureP->dtmFeaturePts._64bitPad = 0;
+                newDtmFeatureP->dtmUserTag = DTM_NULL_USER_TAG;
+                newDtmFeatureP->numDtmFeaturePts = 4;
+                newDtmFeatureP->dtmFeatureId = DTM_NULL_FEATURE_ID;
+                newDtmFeatureP->dtmFeaturePts.offsetPI = bcdtmMemory_allocate(dtmP, 4 * sizeof(long));
+                long* newOffsetPoints = bcdtmMemory_getPointerOffset(dtmP, newDtmFeatureP->dtmFeaturePts.offsetPI);
+                newOffsetPoints[0] = newOffsetPoints[3] = splitTrianglePt;
+                newOffsetPoints[1] = offsetP[(i + 1) % 3];
+                newOffsetPoints[2] = offsetP[i];
+
+                long otherDtmFeature = dtmP->numFeatures++;
+
+                long sP;
+                bcdtmList_copyPointListToTptrListDtmObject(dtmP, offsetP, 4, &sP);
+                int status = bcdtmInsert_addDtmFeatureToDtmObject(dtmP, newDtmFeatureP, otherDtmFeature, newDtmFeatureP->dtmFeatureType, newDtmFeatureP->dtmUserTag, newDtmFeatureP->dtmFeatureId, sP, 1);
+
+                offsetP[i] = splitTrianglePt;
+                bcdtmList_copyPointListToTptrListDtmObject(dtmP, offsetP, 4, &sP);
+                status = bcdtmInsert_addDtmFeatureToDtmObject(dtmP, dtmFeatureP, dtmFeature, dtmFeatureP->dtmFeatureType, dtmFeatureP->dtmUserTag, dtmFeatureP->dtmFeatureId, sP, 1);
+
+                return DTM_SUCCESS;
+                }
+            }
+        firstPnt = lastPnt;
+        }
+
+    return DTM_ERROR;
+
+    }
+
+//=======================================================================================
+// @bsimethod                                    Daryl.Holmwood                 11/2016
+//=======================================================================================
+int bcdtmObject_tryAndAddTriangleFeatureDtmObject(BC_DTM_OBJ *dtmP, long dtmFeature)
+    {
+    BC_DTM_FEATURE* dtmFeatureP = ftableAddrP(dtmP, dtmFeature);
+    BeAssert(dtmFeatureP->dtmFeatureState == DTMFeatureState::OffsetsArray);
+    BeAssert(dtmFeatureP->numDtmFeaturePts == 4);
+
+    if (dtmFeatureP->numDtmFeaturePts != 4 || dtmFeatureP->dtmFeatureState != DTMFeatureState::OffsetsArray)
+        return DTM_SUCCESS;
+
+    long* offsetP = bcdtmMemory_getPointerOffset(dtmP, dtmFeatureP->dtmFeaturePts.offsetPI);
+
+    long firstPnt = offsetP[0];
+    for (int i = 1; i < 4; i++)
+        {
+        long lastPnt = offsetP[i];
+        if (!bcdtmList_testLineDtmObject(dtmP, firstPnt, lastPnt))
+            {
+            bcdtmInsert_swapTinLinesThatIntersectInsertLineDtmObject(dtmP, firstPnt, lastPnt, false);
+            if (!bcdtmList_testLineDtmObject(dtmP, firstPnt, lastPnt))
+                return DTM_ERROR;
+            }
+        firstPnt = lastPnt;
+        }
+
+    firstPnt = offsetP[0];
+    for (int i = 1; i < 4; i++)
+        {
+        long lastPnt = offsetP[i];
+        nodeAddrP(dtmP, firstPnt)->tPtr = lastPnt;
+        firstPnt = lastPnt;
+        }
+    int status = bcdtmInsert_addDtmFeatureToDtmObject(dtmP, dtmFeatureP, dtmFeature, dtmFeatureP->dtmFeatureType, dtmFeatureP->dtmUserTag, dtmFeatureP->dtmFeatureId, offsetP[0], 1);
+    BeAssert(status == DTM_SUCCESS);
+    return DTM_SUCCESS;
+    }
+
+struct edgeLength
+    {
+    long ptNums[2];
+    double length;
+    };
+
+bool sortEdges(const edgeLength& e1, const edgeLength& e2)
+    {
+    return e1.length > e2.length;
+    }
+
+//=======================================================================================
+// @bsimethod                                    Daryl.Holmwood                 11/2016
+//=======================================================================================
+int bcdtmObject_tryAndAddTriangleFeatureLongestSideDtmObject(BC_DTM_OBJ *dtmP)
+    {
+    bvector<edgeLength> edges;
+    for (int dtmFeature = 0; dtmFeature < dtmP->numFeatures; dtmFeature++)
+        {
+        BC_DTM_FEATURE* dtmFeatureP = ftableAddrP(dtmP, dtmFeature);
+        BeAssert(dtmFeatureP->dtmFeatureState == DTMFeatureState::OffsetsArray);
+        BeAssert(dtmFeatureP->numDtmFeaturePts == 4);
+
+        if (dtmFeatureP->numDtmFeaturePts != 4)
+            continue;
+
+        long* offsetP = bcdtmMemory_getPointerOffset(dtmP, dtmFeatureP->dtmFeaturePts.offsetPI);
+        bool failed = false;
+        long firstPnt = offsetP[0];
+        for (int i = 1; i < 4; i++)
+            {
+            long lastPnt = offsetP[i];
+            if (!bcdtmList_testLineDtmObject(dtmP, firstPnt, lastPnt))
+                {
+                edgeLength el;
+                el.ptNums[0] = firstPnt;
+                el.ptNums[1] = lastPnt;
+                el.length = pointAddrP(dtmP, firstPnt)->DistanceSquaredXY(*pointAddrP(dtmP, lastPnt));
+                edges.push_back(el);
+                failed = true;
+                }
+            firstPnt = lastPnt;
+            }
+
+        if (!failed)
+            {
+            firstPnt = offsetP[0];
+            for (int i = 1; i < 4; i++)
+                {
+                long lastPnt = offsetP[i];
+                nodeAddrP(dtmP, firstPnt)->tPtr = lastPnt;
+                firstPnt = lastPnt;
+                }
+            //int status = bcdtmInsert_addDtmFeatureToDtmObject(dtmP, dtmFeatureP, dtmFeature, dtmFeatureP->dtmFeatureType, dtmFeatureP->dtmUserTag, dtmFeatureP->dtmFeatureId, offsetP[0], 1);
+            //BeAssert(status == DTM_SUCCESS);
+            }
+        }
+
+    std::sort(std::begin(edges), std::end(edges), sortEdges);
+
+    for (auto&& edge : edges)
+        {
+        if (!bcdtmList_testLineDtmObject(dtmP, edge.ptNums[0], edge.ptNums[1]))
+            bcdtmInsert_swapTinLinesThatIntersectInsertLineDtmObject(dtmP, edge.ptNums[0], edge.ptNums[1], false);
+        }
+    return DTM_SUCCESS;
+    }
+
+//=======================================================================================
+// @bsimethod                                    Daryl.Holmwood                 11/2016
+//=======================================================================================
+BENTLEYDTM_EXPORT int bcdtmObject_triangulateStmTrianglesDtmObject
+(
+    BC_DTM_OBJ *dtmP //  Pointer To DTM Object
+)
+    {
+    BC_DTM_OBJ *tempDtmP = nullptr;
+    nOfTriangulations++;
+    clock_t timeAtStart = clock();
+    int ret = DTM_SUCCESS, dbg = DTM_TRACE_VALUE(0), cdbg = DTM_CHECK_VALUE(0), tdbg = DTM_TIME_VALUE(0);
+    long dtmFeature;
+    DPoint3dP trgPtsP = nullptr;
+    BC_DTM_FEATURE *dtmFeatureP;
+    long numTrgPts;
+    bvector<long> failedFeatures;
+
+    // Log Arguments
+    if (dbg)
+        {
+        bcdtmWrite_message (0, 0, 0, "Triangulating STM Triangles");
+        bcdtmWrite_message (0, 0, 0, "dtmP  = %p", dtmP);
+        }
+
+    // Check For Valid DTM Object
+    if (bcdtmObject_testForValidDtmObject (dtmP)) goto errexit;
+
+    // Check For DTM Data State
+    if (dtmP->dtmState != DTMState::Data)
+        {
+        bcdtmWrite_message (1, 0, 0, "Method Requires Untriangulated DTM");
+        goto errexit;
+        }
+
+    // Check For Presence Of Features
+    if (dtmP->numFeatures == 0)
+        {
+        bcdtmWrite_message (1, 0, 0, "No Triangles Present In DTM");
+        goto errexit;
+        }
+
+    // Log Number Of Triangles
+    if (dbg) bcdtmWrite_message (0, 0, 0, "Number Of STM Triangles = %8ld", dtmP->numFeatures);
+
+    long numSwapped = 0;
+    if (cdbg)
+        if (bcdtmObject_createDtmObject (&tempDtmP)) goto errexit;
+
+    // Validate the features are valid triangles.
+    for (dtmFeature = 0; dtmFeature < dtmP->numFeatures; ++dtmFeature)
+        {
+        dtmFeatureP = ftableAddrP (dtmP, dtmFeature);
+
+        // Check For None Graphic Break Feature
+        if (dtmFeatureP->dtmFeatureType != DTMFeatureType::GraphicBreak)
+            {
+            bcdtmWrite_message (1, 0, 0, "None STM Triangle Features Present In DTM");
+            goto errexit;
+            }
+
+        // Check For Correct Number Of Points
+        if (dtmFeatureP->numDtmFeaturePts != 4)
+            {
+            bcdtmWrite_message (1, 0, 0, "Incorrect Number Of Points For STM Triangle");
+            goto errexit;
+            }
+
+        // Get Triangle Points
+        if (bcdtmList_copyDtmFeaturePointsToPointArrayDtmObject (dtmP, dtmFeature, &trgPtsP, &numTrgPts)) goto errexit;
+
+        if (cdbg)
+            if (bcdtmObject_storeDtmFeatureInDtmObject (tempDtmP, DTMFeatureType::Breakline, tempDtmP->nullUserTag, 1, &tempDtmP->nullFeatureId, trgPtsP, 4)) goto errexit;
+
+        // Check Triangle Closes
+        if (trgPtsP->x != (trgPtsP + 3)->x || trgPtsP->y != (trgPtsP + 3)->y)
+            {
+            bcdtmWrite_message (1, 0, 0, "STM Triangle Does Not Close");
+            goto errexit;
+            }
+
+        // Check Elevations
+        if (trgPtsP->z != (trgPtsP + 3)->z)
+            {
+            bcdtmWrite_message (1, 0, 0, "STM Triangle Start And End Point Elevations Are Not The Same");
+            goto errexit;
+            }
+
+        int side = bcdtmMath_sideOf(trgPtsP->x, trgPtsP->y, (trgPtsP + 1)->x, (trgPtsP + 1)->y, (trgPtsP + 2)->x, (trgPtsP + 2)->y);
+        if (side == 0)
+            {
+            bcdtmWrite_message (1, 0, 0, "Colinear STM Triangle");
+            goto errexit;
+            }
+
+        if (side > 0)
+            {
+            if (dtmFeatureP->dtmFeatureState == DTMFeatureState::OffsetsArray)
+                {
+                long* offsetP = bcdtmMemory_getPointerOffset(dtmP, dtmFeatureP->dtmFeaturePts.offsetPI);
+                numSwapped++;
+                std::swap(offsetP[2], offsetP[1]);
+                }
+            else if (dtmFeatureP->dtmFeatureState == DTMFeatureState::Data)
+                {
+                std::swap(*pointAddrP(dtmP, dtmFeatureP->dtmFeaturePts.firstPoint + 1), *pointAddrP(dtmP, dtmFeatureP->dtmFeaturePts.firstPoint + 2));
+                }
+            else
+                {
+                bcdtmWrite_message(1, 0, 0, "Triangle is the wrong orientation.");
+                goto errexit;
+                }
+            }
+        }
+
+    if (cdbg)
+        bcdtmWrite_toFileDtmObject(tempDtmP, L"D:\\triangles.bcdtm");
+
+    // Change all Graphic Breaks to hard breaks
+    for (dtmFeature = 0; dtmFeature < dtmP->numFeatures; dtmFeature++)
+        {
+        dtmFeatureP = ftableAddrP(dtmP, dtmFeature);
+
+        // Check For None Graphic Break Feature
+        dtmFeatureP->dtmFeatureType = DTMFeatureType::Breakline;
+        }
+
+    long previousNumPoints = dtmP->numPoints;
+    // Triangulate DTM
+    dtmP->edgeOption = 3;
+    double prevMaxSide = dtmP->maxSide;
+    dtmP->maxSide = dtmP->ppTol;
+    dtmP->ppTol = 0;
+    dtmP->plTol = 0;
+
+    if (bcdtmObject_processForTriangulationDtmObject(dtmP, false, false)) goto errexit;
+    previousNumPoints = dtmP->numPoints;
+
+    dtmP->dtmState = DTMState::Tin;
+    dtmP->numSortedPoints = dtmP->numPoints;
+
+    long colinear;
+    if (bcdtmTin_triangulateDtmObject(dtmP, &colinear)) goto errexit;
+    if (colinear == 1)
+        {
+        bcdtmWrite_message(1, 0, 0, "All DTM Points Colinear");
+        goto errexit;
+        }
+
+    dtmP->ppTol /= 100;
+    dtmP->plTol /= 100;
+
+    //bcdtmObject_tryAndAddTriangleFeatureLongestSideDtmObject(dtmP);
+    for (dtmFeature = 0; dtmFeature < dtmP->numFeatures; ++dtmFeature)
+        {
+        if (bcdtmObject_tryAndAddTriangleFeatureDtmObject(dtmP, dtmFeature) != DTM_SUCCESS)
+            failedFeatures.push_back(dtmFeature);
+        }
+
+    int method = 0;
+    int numFailedTriangles = 0;
+    while (!failedFeatures.empty())
+        {
+        bvector<long> featureList;
+        std::swap(featureList, failedFeatures);
+        for (auto dtmFeature : featureList)
+            {
+            switch (method)
+                {
+                case 0: // Normal.
+                    if (bcdtmObject_tryAndAddTriangleFeatureDtmObject(dtmP, dtmFeature) != DTM_SUCCESS)
+                        failedFeatures.push_back(dtmFeature);
+                    break;
+                case 1: // Split triangles if there are points on the edge.
+                    {
+                    // There is probably a better way to deal with these, we just need to mark the triangles
+                    if (!bcdtmObject_tryAndSplitTriangleFeaturesDtmObject(dtmP, dtmFeature) == DTM_SUCCESS)
+                        {
+                        failedFeatures.push_back(dtmFeature);
+                        }
+                    break;
+                    }
+                }
+            }
+
+        if (method == 2)
+            break;
+        if (featureList.size() == failedFeatures.size())
+            {
+            method++;
+            if (method == 2)
+                // We couldn't swap any so exit.
+                break;
+            }
+        else
+            method = 0;
+        }
+
+    numFailedTriangles = (int)failedFeatures.size();
+    dtmP->ppTol *= 100;
+    dtmP->plTol *= 100;
+
+    dtmP->maxSide = prevMaxSide;
+
+    // Remove as much tin edges as we can.
+    bcdtmList_removeNoneFeatureHullLinesDtmObject (dtmP);
+
+    // Add internal voids.
+    bcdtmObject_addVoidsToInternalDtmObject (dtmP);
+
+    // Delete all breaklines.
+    bcdtmData_deleteAllOccurrencesOfDtmFeatureTypeDtmObject(dtmP, DTMFeatureType::Breakline);
+
+    // Remove the deleted flag from the nodes.
+    for (int i = 0; i < dtmP->numNodes; i++)
+        {
+        nodeAddrP (dtmP, i)->PCWD = 0;
+        nodeAddrP (dtmP, i)->PRGN = 0;
+        }
+
+    if( dbg )bcdtmWrite_message(0,0,0,"Compacting Circular List") ;
+    if( bcdtmTin_compactCircularListDtmObject(dtmP)  ) goto errexit ;
+    if( dbg )bcdtmWrite_message(0,0,0,"Compacting Feature Table") ;
+    if( bcdtmTin_compactFeatureTableDtmObject(dtmP)) goto errexit ;
+    if( dbg )bcdtmWrite_message(0,0,0,"Compacting Feature List") ;
+    if( bcdtmTin_compactFeatureListDtmObject(dtmP) ) goto errexit ;
+
+    if( dbg )bcdtmWrite_message(0,0,0,"Resizing Tin Memory") ;
+    if( bcdtmObject_resizeMemoryDtmObject(dtmP) ) goto errexit ;
+
+    /*
+    **  Count Tin Lines And Triangles
+    */
+    if (dbg) bcdtmWrite_message(0, 0, 0, "Counting Tin Lines And Triangles");
+    if (bcdtmList_countTrianglesAndLinesDtmObject(dtmP, &dtmP->numTriangles, &dtmP->numLines)) goto errexit;
+    if (dbg)
+        {
+        bcdtmWrite_message(0, 0, 0, "Number Of Tin Points    = %8ld", dtmP->numPoints);
+        bcdtmWrite_message(0, 0, 0, "Number Of Tin Lines     = %8ld", dtmP->numLines);
+        bcdtmWrite_message(0, 0, 0, "Number Of Tin Triangles = %8ld", dtmP->numTriangles);
+        }
+    /*
+    ** Set Modified Time
+    */
+    bcdtmObject_updateLastModifiedTime(dtmP);
+
+cleanup:
+    if( tempDtmP      != nullptr ) bcdtmObject_destroyDtmObject(&tempDtmP) ;
+    if (trgPtsP != nullptr) free (trgPtsP);
+
+    // Return
+
+    if (dbg && ret == DTM_SUCCESS) bcdtmWrite_message (0, 0, 0, "Triangulating STM Triangles Completed");
+    if (dbg && ret != DTM_SUCCESS) bcdtmWrite_message (0, 0, 0, "Triangulating STM Triangles Error");
+    return (ret);
+
+    // Error Exit
+
+errexit:
+    if (ret == DTM_SUCCESS) ret = DTM_ERROR;
+    goto cleanup;
+    }
+
+
+BENTLEYDTM_EXPORT DTMStatusInt bcdtmObject_storeTrianglesInDtmObject(BC_DTM_OBJ* dtmP, DTMFeatureType dtmFeatureType, DPoint3dCP points, int numPoints, int* pointIndex, int numTriangles)
+    {
+    long firstPointIndex = dtmP->numPoints;
+    DTMFeatureId dtmFeatureId;
+
+    // Add the points.
+    if (bcdtmObject_storeDtmFeatureInDtmObject(dtmP, DTMFeatureType::RandomSpots, DTM_NULL_USER_TAG, 1, &dtmFeatureId, points, numPoints))
+        return DTM_ERROR;
+
+    if (bcdtmObject_resizeFeaturesMemoryDtmObject(dtmP, dtmP->memFeatures + numTriangles))
+        return DTM_ERROR;
+
+    for (int i = 0; i < numTriangles; i++)
+        {
+        BC_DTM_FEATURE* dtmFeatureP = ftableAddrP(dtmP, dtmP->numFeatures);
+
+        dtmFeatureP->dtmFeatureState = DTMFeatureState::OffsetsArray;
+        dtmFeatureP->dtmFeatureType = (DTMFeatureType)dtmFeatureType;
+        dtmFeatureP->internalToDtmFeature = dtmP->nullPnt;
+        dtmFeatureP->dtmFeaturePts._64bitPad = 0;
+        dtmFeatureP->dtmUserTag = DTM_NULL_USER_TAG;
+        dtmFeatureP->numDtmFeaturePts = 4;
+        dtmFeatureP->dtmFeatureId = DTM_NULL_FEATURE_ID;
+        dtmFeatureP->dtmFeaturePts.offsetPI = bcdtmMemory_allocate(dtmP, 4 * sizeof(long));
+        long* offsetP = bcdtmMemory_getPointerOffset(dtmP, dtmFeatureP->dtmFeaturePts.offsetPI);
+        for (int j = 0; j < 3; j++)
+            *offsetP++ = firstPointIndex + *pointIndex++;
+        *offsetP = firstPointIndex + *(pointIndex - 3);
+        dtmP->numFeatures++;
+        }
+    return DTM_SUCCESS;
+    }
+