/*--------------------------------------------------------------------------------------+
|
|     $Source: Core/2d/bcdtmPolygon.cpp $
|
<<<<<<< HEAD
|  $Copyright: (c) 2016 Bentley Systems, Incorporated. All rights reserved. $
=======
|  $Copyright: (c) 2017 Bentley Systems, Incorporated. All rights reserved. $
>>>>>>> 374609cf
|
+--------------------------------------------------------------------------------------*/
#include "bcDTMBaseDef.h"
#include "dtmevars.h"
#include "bcdtminlines.h"
/*-------------------------------------------------------------------+
|                                                                    |
|                                                                    |
|                                                                    |
+-------------------------------------------------------------------*/
BENTLEYDTM_Public int bcdtmPolygon_storeTptrPolygonInPolygonObjectDtmObject(BC_DTM_OBJ *dtmP,DTM_POLYGON_OBJ *polyP,long startPnt,long userTag)
/*
** This Function Stores a Tptr Polygon In A Polygon Object
*/
{
 int    ret=DTM_SUCCESS ;
 long   sp,numPolyPts,addPolyPts;
 DTMDirection direction;
 double area ;
/*
** Initialise
*/
 addPolyPts = 0 ;
 numPolyPts = polyP->numPolyPts ;
/*
** Calculate Area And Direction
*/
 if( bcdtmMath_calculateAreaAndDirectionTptrPolygonDtmObject(dtmP,startPnt,&area,&direction) ) goto errexit ;
/*
** Set Polygon AntiClockwise
*/
 if (direction == DTMDirection::Clockwise) bcdtmList_reverseTptrPolygonDtmObject (dtmP, startPnt);
/*
** Store Points
*/
 sp = startPnt ;
 do
   {
    if( polyP->numPolyPts == polyP->memPolyPts )
      {
       if( bcdtmPolygon_allocateMemoryPolygonObject(polyP)) goto errexit ;
      }
    (polyP->polyPtsP+polyP->numPolyPts)->x = pointAddrP(dtmP,sp)->x ;
    (polyP->polyPtsP+polyP->numPolyPts)->y = pointAddrP(dtmP,sp)->y ;
    (polyP->polyPtsP+polyP->numPolyPts)->z = pointAddrP(dtmP,sp)->z ;
    ++polyP->numPolyPts ;
    ++addPolyPts ;
    sp = nodeAddrP(dtmP,+sp)->tPtr ;
   } while ( sp != startPnt ) ;
 if( polyP->numPolyPts == polyP->memPolyPts )
   {
    if( bcdtmPolygon_allocateMemoryPolygonObject(polyP)) goto errexit ;
   }
 (polyP->polyPtsP + polyP->numPolyPts)->x = pointAddrP(dtmP,sp)->x ;
 (polyP->polyPtsP + polyP->numPolyPts)->y = pointAddrP(dtmP,sp)->y ;
 (polyP->polyPtsP + polyP->numPolyPts)->z = pointAddrP(dtmP,sp)->z ;
 ++polyP->numPolyPts ;
 ++addPolyPts ;
/*
** Set Polygon Header Values
*/
 if( polyP->numPolygons == polyP->memPolygons )
  {
   if( bcdtmPolygon_allocateMemoryPolygonObject(polyP)) goto errexit ;
   }
 (polyP->polyListP + polyP->numPolygons)->area     = area ;
 (polyP->polyListP + polyP->numPolygons)->d1       = 0.0  ;
 (polyP->polyListP + polyP->numPolygons)->firstPnt = numPolyPts ;
 (polyP->polyListP + polyP->numPolygons)->lastPnt  = numPolyPts + addPolyPts - 1 ;
 (polyP->polyListP + polyP->numPolygons)->userTag  = userTag ;
 (polyP->polyListP + polyP->numPolygons)->s1       = addPolyPts ;
 ++polyP->numPolygons ;
/*
** Clean Up
*/
 cleanup :
/*
** Job completed
*/
 return(ret) ;
/*
** Error Exit
*/
 errexit :
 if( ret == DTM_SUCCESS ) ret = DTM_ERROR ;
 goto cleanup ;
}
/*-------------------------------------------------------------------+
|                                                                    |
|                                                                    |
|                                                                    |
+-------------------------------------------------------------------*/
BENTLEYDTM_Public int bcdtmPolygon_intersectPolygonAndTinHullDtmObject
(
 BC_DTM_OBJ      *dtmP,
 DPoint3d             *userPolyPtsP,
 long            numUserPolyPts,
 DTM_POLYGON_OBJ **polyPP,
 long            *intersectFlagP
)
/*
**
** This Function Intesections A User Polygon And Tin Hull
** The Intersected Polygons Are Written to Polygon Object "polyPP"
**
** Return Values for intersectFlagP ==  0  No Intersection
**                                  ==  1  Tin Hull Totally Within Or Coincident With Clip Polygon
**                                  ==  2  Intersection Polygon(s) Found
**
*/
{
 int    ret=DTM_SUCCESS,dbg=DTM_TRACE_VALUE(0) ;
 long   numPolyPts=0,numHullPts=0  ;
 double ppTol,plTol,xMin,yMin,zMin,xMax,yMax,zMax ;
 DPoint3d    *p3d1P,*p3d2P,*polyPtsP=NULL,*hullPtsP=NULL ;
/*
** Write Status Message
*/
 if( dbg ) bcdtmWrite_message(0,0,0,"Intersecting Polygon With Tin Hull") ;
/*
** Initialise
*/
 *intersectFlagP = 0 ;
 ppTol = plTol = dtmP->mppTol * 1000.0 ;
/*
** Create Polygon Object If Necessary
*/
 if( *polyPP == NULL )
   {
    if( bcdtmPolygon_createPolygonObject(polyPP)) goto errexit ;
   }
/*
** Validate Slope Area Polgon
*/
 numPolyPts = numUserPolyPts ;
 if( numPolyPts > 0 )
   {
/*
**  Make A Local Copy Of The Polygon
*/
    polyPtsP = ( DPoint3d * ) malloc( numPolyPts * sizeof(DPoint3d)) ;
    if( polyPtsP == NULL )
      {
       bcdtmWrite_message(1,0,0,"Memory Allocation Failure") ;
       goto errexit ;
      }
    for( p3d1P = polyPtsP , p3d2P = userPolyPtsP ; p3d1P < polyPtsP + numPolyPts ; ++p3d1P , ++p3d2P ) *p3d1P = *p3d2P ;
/*
**  Validate Pad Polygon
*/
    if( bcdtmMath_validatePointArrayPolygon(&polyPtsP,&numPolyPts,ppTol) ) goto errexit ;
   }
/*
**  Get Point Array Extents
*/
 if( numPolyPts > 0 )
   {
    if( bcdtmMath_getPointArrayExtents(polyPtsP,numPolyPts,&xMin,&yMin,&zMin,&xMax,&yMax,&zMax)) goto errexit ; ;
/*
**  Extract Tin Hull
*/
    if( bcdtmList_extractHullDtmObject(dtmP,&hullPtsP,&numHullPts)) goto errexit ;
/*
**  Check For Overlap Of Bounding Rectangles
*/
    if( xMin < dtmP->xMax && xMax > dtmP->xMin && yMin < dtmP->yMax && yMax > dtmP->yMin )
      {
/*
**     Intersect Polygon And Tin Hull
*/
       *intersectFlagP = 0;
       if( bcdtmPolygon_intersectPolygons(hullPtsP,numHullPts,polyPtsP,numPolyPts,intersectFlagP,polyPP,ppTol,plTol)) goto errexit ;
       if( *intersectFlagP == 0 )
         {
          bcdtmWrite_message(1,0,0,"Polygon Does Not Intersect Tin Hull") ;
          goto errexit ;
         }
       else if( *intersectFlagP == 2 || *intersectFlagP == 4 ) *intersectFlagP = 1 ;
       else                                                    *intersectFlagP = 2 ;
      }
   }
 else
   {
    if( bcdtmList_extractHullDtmObject(dtmP,&hullPtsP,&numHullPts)) goto errexit ;
    if( bcdtmPolygon_storePointArrayPolygonInPolygonObject(*polyPP,hullPtsP,numHullPts,1)) goto errexit ;
    *intersectFlagP = 1 ;
   }
/*
** Clean Up
*/
 cleanup :
 if( hullPtsP != NULL ) free(hullPtsP) ;
 if( polyPtsP != NULL ) free(polyPtsP) ;
/*
** Job completed
*/
 return(ret) ;
/*
** Error Exit
*/
 errexit :
 if( ret == DTM_SUCCESS ) ret = DTM_ERROR ;
 goto cleanup ;
}
/*-------------------------------------------------------------------+
|                                                                    |
|                                                                    |
|                                                                    |
+-------------------------------------------------------------------*/
BENTLEYDTM_Public int bcdtmPolygon_intersectPolygonAndTinHullsDtmObjects
(
 BC_DTM_OBJ      *dtm1P,
 BC_DTM_OBJ      *dtm2P,
 DPoint3d             *userPolyPtsP,
 long            numUserPolyPts,
 DTM_POLYGON_OBJ **polyPP,
 long            *intersectFlagP
)
/*
**
** This Function Gets The Intesection Of The User Polygon With The Tin Hulls
**
** The Intersected Polygons Are Written to Polygon Object "polyPP"
**
** Return Values for intersectFlagP ==  0  No Intersection
**                                  ==  1  Tin Hull Totally Within Or Coincident With Clip Polygon
**                                  ==  2  Intersection Polygon(s) Found
**
*/
{
 int     ret=DTM_SUCCESS,dbg=DTM_TRACE_VALUE(0) ;
 long    intFlag,numPolyPts=0,numHullPts1=0,numHullPts2=0  ;
 DPoint3d     *p3d1P,*p3d2P,*polyPtsP=NULL,*hullPts1P=NULL,*hullPts2P=NULL ;
 double  ppTol,plTol ;
 DTM_POLYGON_OBJ *tempPolyP=NULL ;
/*
** Write Entry Message
*/
 if( dbg )
   {
    bcdtmWrite_message(0,0,0,"Intersecting Polygon With Tin Hulls") ;
    bcdtmWrite_message(0,0,0,"dtm1P          = %p",dtm1P) ;
    bcdtmWrite_message(0,0,0,"dtm2P          = %p",dtm2P) ;
    bcdtmWrite_message(0,0,0,"userPolyPtsP   = %p",userPolyPtsP) ;
    bcdtmWrite_message(0,0,0,"numUserPolyPts = %8ld",numUserPolyPts) ;
   }
/*
** Initialise
*/
 *intersectFlagP = 0 ;
 if( dtm1P->mppTol <= dtm2P->mppTol ) ppTol = dtm1P->mppTol ;
 else                                 ppTol = dtm2P->mppTol ;
 ppTol = plTol = ppTol * 1000.0 ;
/*
** Create Polygon Object If Necessary
*/
 if( *polyPP == NULL )
   {
    if( bcdtmPolygon_createPolygonObject(polyPP)) goto errexit ;
   }
/*
** Validate Volume Area Polgon
*/
 numPolyPts = numUserPolyPts ;
 if( numPolyPts > 0 )
   {
    if( dbg ) bcdtmWrite_message(0,0,0,"Copying Polygon") ;
/*
**  Make  A Local Copy Of The Volume Area Polygon
*/
    polyPtsP = ( DPoint3d * ) malloc( numPolyPts * sizeof(DPoint3d)) ;
    if( polyPtsP == NULL )
      {
       bcdtmWrite_message(1,0,0,"Memory Allocation Failure") ;
       goto errexit ;
      }
    for( p3d1P = polyPtsP , p3d2P = userPolyPtsP ; p3d1P < polyPtsP + numPolyPts ; ++p3d1P , ++p3d2P ) *p3d1P = *p3d2P ;
/*
** Validate Volume Polygon
*/
    if( dbg ) bcdtmWrite_message(0,0,0,"Validating Polygon") ;
    if( bcdtmMath_validatePointArrayPolygon(&polyPtsP,&numPolyPts,ppTol) ) goto errexit ;
   }
/*
**  Extract Tin Hulls
*/
 if( dbg ) bcdtmWrite_message(0,0,0,"Extracting Tin Hulls") ;
 if( bcdtmList_extractHullDtmObject(dtm1P,&hullPts1P,&numHullPts1)) goto errexit ;
 if( bcdtmList_extractHullDtmObject(dtm2P,&hullPts2P,&numHullPts2)) goto errexit ;
 if( dbg ) bcdtmWrite_message(0,0,0,"numHullPts1 = %8ld ** numHullPts2 =%8ld",numHullPts1,numHullPts2) ;
/*
** Intersect Tin Hulls
*/
 if( dbg ) bcdtmWrite_message(0,0,0,"Intersecting Tin Hulls") ;
 if( bcdtmPolygon_intersectPolygons(hullPts1P,numHullPts1,hullPts2P,numHullPts2,intersectFlagP,polyPP,ppTol,plTol)) goto errexit ;
// if( bcdtmPolygon_intersectPointArrayPolygons(hullPts1P,numHullPts1,hullPts2P,numHullPts2,intersectFlagP,polyPP,ppTol,plTol)) goto errexit ;
 if( *intersectFlagP == 0 )
   {
    bcdtmWrite_message(1,0,0,"Tin Hulls Do Not Intersect") ;
    goto errexit ;
   }
 else if( *intersectFlagP == 2 || *intersectFlagP == 4 ) *intersectFlagP = 1 ;
 else                                                    *intersectFlagP = 2 ;
/*
** Intersect Volume Area Polygon And Intersected Tin Hull Polygons
*/
 if( numPolyPts > 0 )
   {
    if( dbg ) bcdtmWrite_message(0,0,0,"Intersecting Volume Polygon With Intersection Of Tin Hulls") ;
    bcdtmPolygon_intersectPolygonWithPolgyonObject(polyPtsP,numPolyPts,*polyPP,ppTol,plTol,&intFlag,&tempPolyP) ;
    if( intFlag == 0 )
      {
       bcdtmWrite_message(1,0,0,"Polygon And Tin Hulls Do Not Intersect") ;
       goto errexit ;
      }
    else if( intFlag == 2 || intFlag == 4 ) *intersectFlagP = 1 ;
    else                                    *intersectFlagP = 2 ;
    bcdtmPolygon_deletePolygonObject(polyPP) ;
    *polyPP   = tempPolyP ;
    tempPolyP = NULL ;
   }
/*
** Clean Up
*/
 cleanup :
 if( hullPts1P != NULL ) free(hullPts1P) ;
 if( hullPts2P != NULL ) free(hullPts2P) ;
 if( polyPtsP  != NULL ) free(polyPtsP) ;
 if( tempPolyP != NULL ) bcdtmPolygon_deletePolygonObject(&tempPolyP) ;
/*
** Job completed
*/
 return(ret) ;
/*
** Error Exit
*/
 errexit :
 if( ret == DTM_SUCCESS ) ret = DTM_ERROR ;
 goto cleanup ;
}
/*-------------------------------------------------------------------+
|                                                                    |
|                                                                    |
|                                                                    |
+-------------------------------------------------------------------*/
BENTLEYDTM_Public int bcdtmPolygon_intersectPolygons
(
 DPoint3d             *poly1PtsP,
 long            numPoly1Pts,
 DPoint3d             *poly2PtsP,
 long            numPoly2Pts,
 long            *intersectResult,
 DTM_POLYGON_OBJ **polyPP,
 double          ppTol,
 double          plTol
)
/*
**
** This Function Gets The Intesection Polygons of Two Polygons
** And Store The Intersection Polygons In A Polygon Object
**
** Return Values for intersectResult == 0 No Intersection
**                                   == 1 Intersection
**                                   == 2 Polygon1 Is Inside Polygon2
**                                   == 3 Polygon2 Is Inside Polygon1
**                                   == 4 Coincident Polygons
** Notes :-
**
**  1. Assumes poly1PtsP And poly2PtsP Have Been Validated And Set AntiClockwise
**  2. Direction Of Intersected Polygons are set anticlockwise
**
*/
{
 int     ret=DTM_SUCCESS,dbg=DTM_TRACE_VALUE(0),tdbg=DTM_TIME_VALUE(0) ;
 long    pnt,listPtr,numHullPts,numPoly1HullPts,numPoly2HullPts,startTime ;
 long    hullPnt1,hullPnt2,numPolyPts,polyOffset,dtmFeature ;
 DTMDirection direction;
 double  area ;
 DPoint3d     *p3dP,*polyPtsP=NULL ;
 DTM_DAT_OBJ *dataP=NULL ;
 BC_DTM_OBJ  *dtmP=NULL   ;
 DTM_POLYGON_LIST  *polyListP ;
 wchar_t    dataFile[128] ;
 static  long dbgSequence=0 ;
 DTM_GUID nullGuid=DTM_NULL_GUID ;
/*
** Write Entry Message
*/
 if( dbg )
   {
    bcdtmWrite_message(0,0,0,"Intersecting Polygons") ;
    bcdtmWrite_message(0,0,0,"poly1PtsP    = %p",poly1PtsP) ;
    bcdtmWrite_message(0,0,0,"numPoly1Pts  = %8ld",numPoly1Pts) ;
    bcdtmWrite_message(0,0,0,"poly2PtsP    = %p",poly2PtsP) ;
    bcdtmWrite_message(0,0,0,"numPoly2Pts  = %8ld",numPoly2Pts) ;
    bcdtmWrite_message(0,0,0,"polyPP       = %p",*polyPP) ;
    bcdtmWrite_message(0,0,0,"ppTol        = %15.10lf",ppTol) ;
    bcdtmWrite_message(0,0,0,"plTol        = %15.10lf",plTol) ;
    if( dbg == 2 )
      {
       bcdtmWrite_message(0,0,0,"Number Of Poly 1 Points = %8ld",numPoly1Pts) ;
       for( p3dP = poly1PtsP ; p3dP < poly1PtsP + numPoly1Pts ; ++p3dP )
         {
          bcdtmWrite_message(0,0,0,"Poly 1 Point[%6ld] = %12.5lf %12.5lf %10.4lf",(long)(p3dP-poly1PtsP),p3dP->x,p3dP->y,p3dP->z) ;
         }
       bcdtmWrite_message(0,0,0,"Number Of Poly 2 Points = %8ld",numPoly2Pts) ;
       for( p3dP = poly2PtsP ; p3dP < poly2PtsP + numPoly2Pts ; ++p3dP )
         {
          bcdtmWrite_message(0,0,0,"Poly 2 Point[%6ld] = %12.5lf %12.5lf %10.4lf",(long)(p3dP-poly2PtsP),p3dP->x,p3dP->y,p3dP->z) ;
         }
      }
   }
/*
** Initialise
*/
 *intersectResult = 0 ;
/*
** Calculate Polygon Areas
*/
 if( dbg )
   {
    bcdtmMath_getPolygonDirectionP3D(poly1PtsP,numPoly1Pts,&direction,&area) ;
    bcdtmWrite_message(0,0,0,"Polygon 1 ** Area = %12.3lf Direction = %2ld",area,direction) ;
    bcdtmMath_getPolygonDirectionP3D(poly2PtsP,numPoly2Pts,&direction,&area) ;
    bcdtmWrite_message(0,0,0,"Polygon 2 ** Area = %12.3lf Direction = %2ld",area,direction) ;
   }
/*
** Create Polygon Object If Necessary
*/
 if( *polyPP == NULL ) { if( bcdtmPolygon_createPolygonObject(polyPP)) goto errexit ; }
/*
** Create Dtm Object
*/
 if( bcdtmObject_createDtmObject(&dtmP)) goto errexit ;
/*
** Set Memory Allocation Parameters For dtmP Object
*/
 if( bcdtmObject_setPointMemoryAllocationParametersDtmObject(dtmP,(numPoly1Pts+numPoly2Pts)*2,100)) goto errexit ;
/*
**  Store Polygons In Dtm Object As Break Lines
*/
 if( bcdtmObject_storeDtmFeatureInDtmObject(dtmP,DTMFeatureType::GraphicBreak,1,1,&dtmP->nullFeatureId,poly1PtsP,numPoly1Pts)) goto errexit ;
 if( bcdtmObject_storeDtmFeatureInDtmObject(dtmP,DTMFeatureType::GraphicBreak,2,1,&dtmP->nullFeatureId,poly2PtsP,numPoly2Pts)) goto errexit ;
 if( bcdtmObject_storeDtmFeatureInDtmObject(dtmP,DTMFeatureType::Breakline,1,1,&dtmP->nullFeatureId,poly1PtsP,numPoly1Pts)) goto errexit ;
 if( bcdtmObject_storeDtmFeatureInDtmObject(dtmP,DTMFeatureType::Breakline,2,1,&dtmP->nullFeatureId,poly2PtsP,numPoly2Pts)) goto errexit ;
 if( dbg ) bcdtmWrite_toFileDtmObject(dtmP,L"problemUntriangulated.bcdtm") ;
/*
** Triangulate Dtm Object
*/
 if( dbg ) bcdtmWrite_message(0,0,0,"Triangulating Dtm Object") ;
 startTime = bcdtmClock() ;
 dtmP->ppTol = ppTol / 100.0 ;
 dtmP->plTol = plTol / 100.0 ;
 if( bcdtmObject_createTinDtmObject(dtmP,1,0.0, false)) goto errexit ;
 if( tdbg ) bcdtmWrite_message(0,0,0,"**** Time Time = %8.3lf Seconds",bcdtmClock_elapsedTime(bcdtmClock(),startTime)) ;
/*
** Check If PRGN Is Set To Zero
*/
 for( pnt = 0 ; pnt < dtmP->numPoints ; ++pnt )
   {
    if( nodeAddrP(dtmP,pnt)->PRGN != 0 ) nodeAddrP(dtmP,pnt)->PRGN = 0 ;
   }
/*
** Remove None Feature Lines
*/
 if( dbg ) bcdtmWrite_message(0,0,0,"Removing None Feature Hull Lines") ;
 if( bcdtmList_removeNoneFeatureHullLinesDtmObject(dtmP)) goto errexit ;
/*
** Write Dtm Features
*/
 if( dbg )
   {
    bcdtmWrite_message(0,0,0,"Number Of Dtm Features = %8ld",dtmP->numFeatures) ;
    for( dtmFeature = 0 ; dtmFeature < dtmP->numFeatures ; ++dtmFeature )
      {
       bcdtmWrite_message(0,0,0,"dtmFeature[%4ld] ** userTag = %10I64d",dtmFeature,ftableAddrP(dtmP,dtmFeature)->dtmUserTag) ;
      }
   }
/*
** Get Intersect Polygons
*/
 if( dbg ) bcdtmWrite_message(0,0,0,"Getting Intersect Polygons") ;
 startTime = bcdtmClock() ;
 if( bcdtmPolygon_getIntersectPolygonsDtmObject(dtmP,*polyPP)) goto errexit ;
 if( dbg ) bcdtmWrite_message(0,0,0,"Number Of Intersect Polygons = %2ld",(*polyPP)->numPolygons) ;
 if( tdbg ) bcdtmWrite_message(0,0,0,"**** Intersect Time = %8.3lf Seconds",bcdtmClock_elapsedTime(bcdtmClock(),startTime)) ;
/*
** Determine Intersection Result
*/
 startTime = bcdtmClock() ;
 if( (*polyPP)->numPolygons > 0 ) *intersectResult = 1 ;
 else
   {
    if( dbg ) bcdtmWrite_message(0,0,0,"Counting Hull Points") ;
/*
** Count Hull Points
*/
    numHullPts = numPoly1HullPts = numPoly2HullPts = 0 ;
    pnt = dtmP->hullPoint ;
    do
      {
       ++numHullPts ;
       hullPnt1 = hullPnt2 = FALSE ;
       listPtr = nodeAddrP(dtmP,pnt)->fPtr ;
       while( listPtr != dtmP->nullPtr )
         {
          if(ftableAddrP(dtmP,flistAddrP(dtmP,listPtr)->dtmFeature)->dtmUserTag == 1 ) hullPnt1 = TRUE ;
          if(ftableAddrP(dtmP,flistAddrP(dtmP,listPtr)->dtmFeature)->dtmUserTag == 2 ) hullPnt2 = TRUE ;
          listPtr = flistAddrP(dtmP,listPtr)->nextPtr ;
         }
       if( hullPnt1 == TRUE ) ++numPoly1HullPts ;
       if( hullPnt2 == TRUE ) ++numPoly2HullPts ;
       pnt = nodeAddrP(dtmP,pnt)->hPtr ;
      } while ( pnt != dtmP->hullPoint ) ;
/*
** Check For Polygon One Totally Within Polygon Two
*/
    if( numPoly2HullPts == numHullPts && numPoly1HullPts != numHullPts )
      {
       *intersectResult = 2 ;
       if( bcdtmPolygon_storePointArrayPolygonInPolygonObject(*polyPP,poly1PtsP,numPoly1Pts,1)) goto errexit ;
      }
/*
** Check For Polygon Two Totally Within Polygon One
*/
    if( numPoly1HullPts == numHullPts && numPoly2HullPts != numHullPts )
      {
       *intersectResult = 3 ;
       if( bcdtmPolygon_storePointArrayPolygonInPolygonObject(*polyPP,poly2PtsP,numPoly2Pts,2) ) goto errexit ;
      }
/*
** Check For Coincident Polygons
*/
    if( numPoly1HullPts == numHullPts && numPoly2HullPts == numHullPts )
      {
       *intersectResult = 4 ;
       if( bcdtmPolygon_storePointArrayPolygonInPolygonObject(*polyPP,poly2PtsP,numPoly2Pts,2) ) goto errexit ;
      }
   }
 if( tdbg ) bcdtmWrite_message(0,0,0,"**** Polygon Time = %8.3lf Seconds",bcdtmClock_elapsedTime(bcdtmClock(),startTime)) ;
/*
** Write Out Polygons For Checking Purposes
*/
 if( dbg )
   {
    bcdtmWrite_message(0,0,0,"Intersect Result = %2ld",*intersectResult) ;
    if( ! intersectResult ) bcdtmWrite_message(0,0,0,"Polygons Do Not Intersect" ) ;
    else
      {
       bcdtmWrite_message(0,0,0,"Number Of Intersect Polygons = %6ld",(*polyPP)->numPolygons ) ;
       if( bcdtmObject_createDataObject(&dataP)) goto errexit ;
       for( polyListP = (*polyPP)->polyListP ; polyListP < (*polyPP)->polyListP + (*polyPP)->numPolygons ; ++polyListP )
         {
          bcdtmWrite_message(0,0,0,"Polygon[%4ld] ** Area = %12.3lf",(long)(polyListP-(*polyPP)->polyListP),polyListP->area) ;
          polyOffset = (long)(polyListP-(*polyPP)->polyListP) ;
          swprintf(dataFile,128,L"intersectPolygon%d%d.dat",dbgSequence,polyOffset) ;
          if( bcdtmPolygon_copyPolygonObjectPolygonToPointArrayPolygon(*polyPP,polyOffset,&polyPtsP,&numPolyPts)) goto errexit ;
          if( bcdtmObject_storeDtmFeatureInDataObject(dataP,DTMFeatureType::Breakline,DTM_NULL_USER_TAG,nullGuid,polyPtsP,numPolyPts)) goto errexit ;
          if( bcdtmWrite_dataFileFromDataObject(dataP,dataFile)) goto errexit ;
          dataP->numPts = dataP->numFeatPts = 0 ;
          free(polyPtsP) ;
          polyPtsP = NULL ;
          ++dbgSequence ;
         }
      }
   }
/*
** Clean Up
*/
 cleanup :
 if( dtmP     != NULL ) bcdtmObject_destroyDtmObject(&dtmP) ;
 if( polyPtsP != NULL ) { free(polyPtsP) ; polyPtsP = NULL ; }
/*
** Job Completed
*/
 if( dbg && ret == DTM_SUCCESS ) bcdtmWrite_message(0,0,0,"Intersecting Polygons Completed") ;
 if( dbg && ret != DTM_SUCCESS ) bcdtmWrite_message(0,0,0,"Intersecting Polygons Error") ;
 return(ret) ;
/*
** Error Exit
*/
 errexit :
 if( ret == DTM_SUCCESS ) ret = DTM_ERROR ;
 goto cleanup ;
}
/*-------------------------------------------------------------------+
|                                                                    |
|                                                                    |
|                                                                    |
+-------------------------------------------------------------------*/
BENTLEYDTM_Public int bcdtmPolygon_getIntersectPolygonsDtmObject(BC_DTM_OBJ *dtmP,DTM_POLYGON_OBJ *polyP)
/*
** This Function Gets The Internal Intersect Polygons And Copies Them To
** The Polygon Object
*/
{
 int    ret=DTM_SUCCESS,dbg=DTM_TRACE_VALUE(0) ;
 long   priorPnt,listPnt,nextPnt,nextPnt1,nextPnt2,scanPnt,listPtr;
 long   dtmFeature,numDtmFeatures;
 DTMDirection direction;
 DTMUserTag  userTag,userTag1,userTag2 ;
 double area ;
 static long dbgSequence=0 ;
 wchar_t   dtmFileName[256] ;
/*
** Write Entry Message
*/
 if( dbg ) bcdtmWrite_message(0,0,0,"Getting Intersect Polygons") ;
/*
** Write Dtm To File
*/
 if( dbg )
   {
    swprintf(dtmFileName,256,L"poly%d.tin",dbgSequence) ;
    if( bcdtmWrite_toFileDtmObject(dtmP,dtmFileName) ) goto errexit ;
    ++dbgSequence ;
   }
/*
** Initialise
*/
 userTag  = dtmP->nullUserTag ;
 userTag1 = dtmP->nullUserTag ;
 userTag2 = dtmP->nullUserTag ;
/*
** Scan Points For More Than One Feature
*/
 for( scanPnt = 0 ; scanPnt < dtmP->numPoints ; ++scanPnt )
   {
    if( nodeAddrP(dtmP,scanPnt)->cPtr != dtmP->nullPtr && ! nodeAddrP(dtmP,scanPnt)->PRGN )
      {
/*
**     Determine Number Of Features On Point
*/
       bcdtmData_countNumberOfContinuingDtmFeaturesForPointDtmObject(dtmP,scanPnt,&numDtmFeatures) ;
       if( dbg ) bcdtmWrite_message(0,0,0,"Number Of Continuing Dtm Features For Point %6ld ** %12.4lf %12.4lf %10.4lf = %6ld",scanPnt,pointAddrP(dtmP,scanPnt)->x,pointAddrP(dtmP,scanPnt)->y,pointAddrP(dtmP,scanPnt)->z,numDtmFeatures) ;
       if( numDtmFeatures > 1 )
         {
          if( dbg )
            {
             if( nodeAddrP(dtmP,scanPnt)->hPtr == dtmP->nullPnt ) bcdtmWrite_message(0,0,0,"Internal Point = %6ld Number Features = %6ld",scanPnt,numDtmFeatures) ;
             else                                                 bcdtmWrite_message(0,0,0,"External Point = %6ld Number Features = %6ld",scanPnt,numDtmFeatures) ;
             bcdtmWrite_message(0,0,0,"P = %6ld ** %10.4lf %10.4lf %8.4lf",scanPnt,pointAddrP(dtmP,scanPnt)->x,pointAddrP(dtmP,scanPnt)->y,pointAddrP(dtmP,scanPnt)->z) ;
            }
/*
**        Get Next Point For Features
*/
          listPtr  = nodeAddrP(dtmP,scanPnt)->fPtr ;
          nextPnt1 = nextPnt2 = dtmP->nullPnt ;
          while( listPtr != dtmP->nullPtr && nextPnt2 == dtmP->nullPnt )
            {
             nextPnt = flistAddrP(dtmP,listPtr)->nextPnt ;
             if( nextPnt != dtmP->nullPnt )
               {
                dtmFeature = flistAddrP(dtmP,listPtr)->dtmFeature ;
                userTag    =  ftableAddrP(dtmP,dtmFeature)->dtmUserTag ;
                if( nextPnt1 == dtmP->nullPnt ) { nextPnt1 = nextPnt ; userTag1 = userTag ; }
                else                            { nextPnt2 = nextPnt ; userTag2 = userTag ; }
               }
             listPtr = flistAddrP(dtmP,listPtr)->nextPtr ;
            }
/*
**        Write Next Points And User Tags
*/
          if( dbg )
            {
             bcdtmWrite_message(0,0,0,"nextPnt1 = %6ld ** %10.4lf %10.4lf %8.4lf",nextPnt1,pointAddrP(dtmP,nextPnt1)->x,pointAddrP(dtmP,nextPnt1)->y,pointAddrP(dtmP,nextPnt1)->z) ;
             bcdtmWrite_message(0,0,0,"nextPnt2 = %6ld ** %10.4lf %10.4lf %8.4lf",nextPnt2,pointAddrP(dtmP,nextPnt2)->x,pointAddrP(dtmP,nextPnt2)->y,pointAddrP(dtmP,nextPnt2)->z) ;
             bcdtmWrite_message(0,0,0,"UserTag 1 = %2I64d UserTag2 = %2I64d",userTag1,userTag2) ;
            }
/*
**        Select Next Point
*/
          nextPnt = dtmP->nullPnt ;
/*
**        External Point
*/
          if( nodeAddrP(dtmP,scanPnt)->hPtr != dtmP->nullPnt )
            {
             if( nextPnt1 != nextPnt2 )
               {
                if( nodeAddrP(dtmP,scanPnt)->hPtr == nextPnt2 ) { nextPnt = nextPnt1 ; userTag = userTag2 ; }
                else                                            { nextPnt = nextPnt2 ; userTag = userTag1 ; }
                bcdtmPolygon_getNextPointForUserTagDtmObject(dtmP,userTag,nextPnt,&nextPnt1) ;
                if( nextPnt1 == scanPnt )  nextPnt = dtmP->nullPnt ;
                else
                  {
                   priorPnt = nodeAddrP(dtmP,scanPnt)->hPtr ;
                   do
                     {
                      if( ( priorPnt = bcdtmList_nextAntDtmObject(dtmP,scanPnt,priorPnt)) < 0 ) goto errexit ;
                      bcdtmPolygon_getNextPointForUserTagDtmObject(dtmP,userTag,priorPnt,&listPnt) ;
                     } while ( listPnt != scanPnt ) ;
                   if( bcdtmMath_pointSideOfDtmObject(dtmP,scanPnt,priorPnt,nextPnt) > 0 ) nextPnt = dtmP->nullPnt ;
                  }
               }
            }
/*
**        Internal Point
*/
          else
            {
             bcdtmPolygon_getNextPointForUserTagDtmObject(dtmP,userTag2,nextPnt1,&listPnt) ;
             if( dbg ) bcdtmWrite_message(0,0,0,"00 ** listPnt = %8ld",listPnt) ;
             if( listPnt != scanPnt )
               {
                nextPnt = nextPnt1 ;
                do
                  {
                   if( ( nextPnt = bcdtmList_nextClkDtmObject(dtmP,scanPnt,nextPnt)) < 0 ) goto errexit ;
                   bcdtmPolygon_getNextPointForUserTagDtmObject(dtmP,userTag2,nextPnt,&listPnt) ;
                  } while ( listPnt != scanPnt ) ;
                if( bcdtmMath_pointSideOfDtmObject(dtmP,scanPnt,nextPnt1,nextPnt) < 0 ) nextPnt = dtmP->nullPnt ;
                if( nextPnt != dtmP->nullPnt ) nextPnt = nextPnt1 ;
               }
             else
               {
                bcdtmPolygon_getNextPointForUserTagDtmObject(dtmP,userTag1,nextPnt2,&listPnt) ;
                if( dbg ) bcdtmWrite_message(0,0,0,"01 ** listPnt = %8ld",listPnt) ;
                if( listPnt != scanPnt )
                  {
                   nextPnt = nextPnt2 ;
                   do
                     {
                      if( ( nextPnt = bcdtmList_nextClkDtmObject(dtmP,scanPnt,nextPnt)) < 0 ) goto errexit ;
                      bcdtmPolygon_getNextPointForUserTagDtmObject(dtmP,userTag1,nextPnt,&listPnt) ;
                     } while ( listPnt != scanPnt ) ;
                   if( bcdtmMath_pointSideOfDtmObject(dtmP,scanPnt,nextPnt2,nextPnt) < 0 ) nextPnt = dtmP->nullPnt ;
                   if( nextPnt != dtmP->nullPnt ) nextPnt = nextPnt2 ;
                  }
               }
            }
/*
**        Scan Back To Start Point
*/
          if( nextPnt != dtmP->nullPnt )
            {
             if( dbg )
               {
                bcdtmWrite_message(0,0,0,"Next Point = %6ld ** %10.4lf %10.4lf %8.4lf",nextPnt,pointAddrP(dtmP,nextPnt)->x,pointAddrP(dtmP,nextPnt)->y,pointAddrP(dtmP,nextPnt)->z) ;
                bcdtmWrite_message(0,0,0,"UserTag    = %2I64d ",userTag) ;
               }
             listPnt = scanPnt ;
             do
               {
                nodeAddrP(dtmP,listPnt)->tPtr = nextPnt ;
                if( dbg ) bcdtmWrite_message(0,0,0,"listPnt = %6ld ** %10.4lf %10.4lf %10.4lf",listPnt,pointAddrP(dtmP,listPnt)->x,pointAddrP(dtmP,listPnt)->y,pointAddrP(dtmP,listPnt)->z) ;
                priorPnt = listPnt ; listPnt = nextPnt ; nextPnt = priorPnt ;
                if( (nextPnt = bcdtmList_nextClkDtmObject(dtmP,listPnt,nextPnt)) < 0 ) goto errexit ;
                while( ! bcdtmList_testForDtmFeatureLineDtmObject(dtmP,listPnt,nextPnt))
                  { if( (nextPnt = bcdtmList_nextClkDtmObject(dtmP,listPnt,nextPnt)) < 0 ) goto errexit ; }
               } while ( listPnt != scanPnt ) ;
/*
**           Get Polygon Direction And If Anti Clockwise Store Polygon In Polygon Object
*/
             if( bcdtmMath_calculateAreaAndDirectionTptrPolygonDtmObject(dtmP,scanPnt,&area,&direction) ) goto errexit ;
             if (direction == DTMDirection::AntiClockwise)
               {
/*
**              Copy Internal Tptr Polygon To Polygon Object
*/
                if( bcdtmPolygon_storeDtmObjectTptrPolygonInPolygonObject(dtmP,polyP,scanPnt,3)) goto errexit ;
/*
**              Mark Tptr Polygon To Polygon Object
*/
                listPnt = scanPnt ;
                do
                  {
                   nodeAddrP(dtmP,listPnt)->PRGN = 1 ;
                   listPnt = nodeAddrP(dtmP,listPnt)->tPtr ;
                  } while ( listPnt != scanPnt ) ;
/*
**              Null Out Tptr Polygon
*/
                bcdtmList_nullTptrListDtmObject(dtmP,scanPnt) ;
               }
            }
         }
      }
   }
/*
** Clean Up
*/
 cleanup :
/*
** Job completed
*/
 if( dbg && ret == DTM_SUCCESS ) bcdtmWrite_message(0,0,0,"Getting Intersect Polygons Completed") ;
 if( dbg && ret != DTM_SUCCESS ) bcdtmWrite_message(0,0,0,"Getting Intersect Polygons Error") ;
 return(ret) ;
/*
** Error Exit
*/
 errexit :
 if( ret == DTM_SUCCESS ) ret = DTM_ERROR ;
 goto cleanup ;
}
/*-------------------------------------------------------------------+
|                                                                    |
|                                                                    |
|                                                                    |
+-------------------------------------------------------------------*/
BENTLEYDTM_Private int bcdtmPolygon_getNextPointForUserTagDtmObject(BC_DTM_OBJ *dtmP,DTMUserTag userTag,long point,long *nextPointP)
/*
** This Function Gets The Next Point For A User Tag
** This Is A Specific Function For Polygon Intersection Applications Only
*/
{
 long listPtr ;
/*
** Initialise
*/
 *nextPointP = dtmP->nullPnt ;
/*
** Scan Features For Point
*/
 listPtr = nodeAddrP(dtmP,point)->fPtr ;
 while ( listPtr != dtmP->nullPtr && *nextPointP == dtmP->nullPnt )
   {
    if( ftableAddrP(dtmP,flistAddrP(dtmP,listPtr)->dtmFeature)->dtmUserTag == userTag )
      {
       *nextPointP = flistAddrP(dtmP,listPtr)->nextPnt ;
      }
    listPtr = flistAddrP(dtmP,listPtr)->nextPtr ;
   }
/*
** Job Completed
*/
 return(0) ;
}
/*-------------------------------------------------------------------+
|                                                                    |
|                                                                    |
|                                                                    |
+-------------------------------------------------------------------*/
BENTLEYDTM_Private int bcdtmPolygon_intersectPolygonWithPolgyonObject
(
 DPoint3d             *polyPtsP,
 long            numPolyPts,
 DTM_POLYGON_OBJ *poly1P,
 double          ppTol,
 double          plistPTol,
 long            *intersectResultP,
 DTM_POLYGON_OBJ **poly2PP
)
/*
**
** This Function Gets The Intesection Polygons Of A 3D Polygon "polyPtsP"
** With All The Polygons In A Polygon Object "poly1P".
**
** The Intersected polyPtsPgons Are Written to Polygon Object "poly2PP"
**
** Return Values for intersectResultP ==  Number Of Intersected Polygon
**
** Notes :-  Assumes polyPtsP Has Been Validated And Set AntiClockwise
**
*/
{
 int    ret=DTM_SUCCESS,dbg=DTM_TRACE_VALUE(0) ;
 long   numTempPts=0 ;
 DPoint3d    *p3d1P,*p3d2P,*tempPtsP=NULL ;
 DTM_POLYGON_LIST *plistP  ;
/*
** Write Entry Message
*/
 if( dbg ) bcdtmWrite_message(0,0,0,"Intersecting Polygon With With Polygon Object") ;
/*
** Create Polygon Object To Store Intersected Polygons
*/
 if( *poly2PP == NULL ) { if( bcdtmPolygon_createPolygonObject(poly2PP)) goto errexit ; }
/*
** Intersect polyPtsPgons
*/
 for( plistP = poly1P->polyListP ; plistP <  poly1P->polyListP + poly1P->numPolygons ; ++plistP )
   {
/*
**  Allocate DPoint3d Memory For Polygon Object Polygon
*/
    numTempPts = plistP->lastPnt - plistP->firstPnt + 1 ;
    tempPtsP = ( DPoint3d * ) malloc ( numTempPts * sizeof(DPoint3d)) ;
    if( tempPtsP == NULL )
      {
       bcdtmWrite_message(1,0,0,"Memory Allocation Failure") ;
       goto errexit ;
      }
/*
**  Copy Polygon Object Polygon to DPoint3d Polygon
*/
    for( p3d2P = tempPtsP , p3d1P = poly1P->polyPtsP + plistP->firstPnt ;  p3d1P <= poly1P->polyPtsP + plistP->lastPnt ; ++p3d1P , ++p3d2P ) *p3d2P = *p3d1P ;
/*
**  Intersect polyPtsPgons
*/
    if( bcdtmPolygon_intersectPolygons(tempPtsP,numTempPts,polyPtsP,numPolyPts,intersectResultP,poly2PP,ppTol,plistPTol))  goto errexit ;
/*
**  Free memory
*/
    free(tempPtsP) ;
    tempPtsP = NULL ;
   }
/*
** Set Intersect Flag to Number Of Intersected polyPtsPgons
*/
 *intersectResultP = (*poly2PP)->numPolygons ;
/*
** Clean Up
*/
 cleanup :
/*
** Job Completed
*/
 if( tempPtsP != NULL ) { free(tempPtsP) ; tempPtsP = NULL ; }
 return(ret) ;
/*
** Error Exit
*/
 errexit :
 if( ret == DTM_SUCCESS ) ret = DTM_ERROR ;
 goto cleanup ;
}
/*-------------------------------------------------------------------+
|                                                                    |
|                                                                    |
|                                                                    |
+-------------------------------------------------------------------*/
BENTLEYDTM_Public int bcdtmPolygon_storeDtmObjectTptrPolygonInPolygonObject
(
 BC_DTM_OBJ      *dtmP,
 DTM_POLYGON_OBJ *polyP,
 long            startPnt,
 long            userTag
)
/*
** This Function Stores a Tptr Polygon In A Polygon Object
*/
{
 int    ret=DTM_SUCCESS ;
 long   sp,numPolyPts,numPts;
 DTMDirection direction;
 double area ;
/*
** Initialise
*/
 numPts     = 0 ;
 numPolyPts = polyP->numPolyPts ;
/*
** Calculate area And direction
*/
 if( bcdtmMath_calculateAreaAndDirectionTptrPolygonDtmObject(dtmP,startPnt,&area,&direction) ) goto errexit ;
/*
** Set Polygon AntiClockwise
*/
 if (direction == DTMDirection::Clockwise) bcdtmList_reverseTptrPolygonDtmObject (dtmP, startPnt);
/*
** Store Points
*/
 sp = startPnt ;
 do
   {
    if( polyP->numPolyPts == polyP->memPolyPts ) { if( bcdtmPolygon_allocateMemoryPolygonObject(polyP)) goto errexit ; }
    (polyP->polyPtsP + polyP->numPolyPts)->x = pointAddrP(dtmP,sp)->x ;
    (polyP->polyPtsP + polyP->numPolyPts)->y = pointAddrP(dtmP,sp)->y ;
    (polyP->polyPtsP + polyP->numPolyPts)->z = pointAddrP(dtmP,sp)->z ;
    ++polyP->numPolyPts ;
    ++numPts ;
    sp = nodeAddrP(dtmP,sp)->tPtr ;
   } while ( sp != startPnt ) ;
 if( polyP->numPolyPts == polyP->memPolyPts ) { if( bcdtmPolygon_allocateMemoryPolygonObject(polyP)) goto errexit ; }
 (polyP->polyPtsP + polyP->numPolyPts)->x = pointAddrP(dtmP,sp)->x ;
 (polyP->polyPtsP + polyP->numPolyPts)->y = pointAddrP(dtmP,sp)->y ;
 (polyP->polyPtsP + polyP->numPolyPts)->z = pointAddrP(dtmP,sp)->z ;
 ++polyP->numPolyPts ;
 ++numPts ;
/*
** Set Polygon Header Values
*/
 if( polyP->numPolygons == polyP->memPolygons ) { if( bcdtmPolygon_allocateMemoryPolygonObject(polyP)) goto errexit ; }
 (polyP->polyListP + polyP->numPolygons)->area     = area ;
 (polyP->polyListP + polyP->numPolygons)->d1       = 0.0  ;
 (polyP->polyListP + polyP->numPolygons)->firstPnt = numPolyPts ;
 (polyP->polyListP + polyP->numPolygons)->lastPnt  = numPolyPts + numPts - 1 ;
 (polyP->polyListP + polyP->numPolygons)->userTag  = userTag ;
 (polyP->polyListP + polyP->numPolygons)->s1       = numPts ;
 ++polyP->numPolygons ;
/*
** Clean Up
*/
 cleanup :
/*
** Job Completed
*/
 return(ret) ;
/*
** Error Exit
*/
 errexit :
 if( ret == DTM_SUCCESS ) ret = DTM_ERROR ;
 goto cleanup ;
}
/*-------------------------------------------------------------------+
|                                                                    |
|                                                                    |
|                                                                    |
+-------------------------------------------------------------------*/
BENTLEYDTM_Public int bcdtmPolygon_copyPolygonObjectPolygonToPointArrayPolygon
(
 DTM_POLYGON_OBJ *polygonP,
 long  offset,
 DPoint3d  **polygonPtsP,
 long *numPolygonPtsP
 )
/*
** This Function Copies A Polygon From A Polygon Object To A DPoint3d Polygon
*/
{
 int ret=DTM_SUCCESS ;
 DPoint3d *p3d1P,*p3d2P ;
/*
** Initialise
*/
 *numPolygonPtsP = 0 ;
 if( *polygonPtsP != NULL ) { free(*polygonPtsP) ; *polygonPtsP = NULL ; }
/*
** Allocate Memory
*/
 *numPolygonPtsP = (polygonP->polyListP+offset)->lastPnt - (polygonP->polyListP+offset)->firstPnt + 1 ;
 if( *numPolygonPtsP > 0 )
   {
    *polygonPtsP    = ( DPoint3d * ) malloc (*numPolygonPtsP * sizeof(DPoint3d)) ;
    if( *polygonPtsP == NULL )
      {
       bcdtmWrite_message(1,0,0,"Memory Allocation Failure") ;
       goto errexit ;
      }
/*
**  Copy Points
*/
    for( p3d1P = *polygonPtsP, p3d2P = polygonP->polyPtsP + (polygonP->polyListP+offset)->firstPnt ;  p3d2P <= polygonP->polyPtsP + (polygonP->polyListP+offset)->lastPnt ; ++p3d1P , ++p3d2P ) *p3d1P = *p3d2P ;
   }
/*
** Clean Up
*/
 cleanup :
/*
** Return
*/
 return(ret) ;
/*
** Error Exit
*/
 errexit :
 if( ret == DTM_SUCCESS ) ret = DTM_ERROR ;
 goto cleanup ;
}
/*-------------------------------------------------------------------+
|                                                                    |
|                                                                    |
|                                                                    |
+-------------------------------------------------------------------*/
BENTLEYDTM_Public int bcdtmPolygon_initialisePolygonObject(DTM_POLYGON_OBJ *Poly)
/*
** This Function Initialises A Polygon Object
*/
{
/*
** Test For Valid Polygon Object
*/
// if( bcdtmPolygon_testForValidPolygonObject( Poly ) ) return(1) ;
/*
** Initialise Polygon Object
*/
 Poly->numPolygons  = Poly->memPolygons = 0 ;
 Poly->numPolyPts   = Poly->memPolyPts  = 0 ;
 Poly->iniMemPolygons = Poly->incMemPolygons = 10  ;
 Poly->iniMemPolyPts = Poly->incMemPolyPts = 1000 ;
 Poly->polyListP   = NULL  ;
 Poly->polyPtsP   = NULL  ;
/*
**  Job Completed
*/
 return(0) ;
}/*-------------------------------------------------------------------+
|                                                                    |
|                                                                    |
|                                                                    |
+-------------------------------------------------------------------*/
BENTLEYDTM_Public int bcdtmPolygon_createPolygonObject(DTM_POLYGON_OBJ **polyPP )
/*
** This Function Creates a Polygon Object and
** Returns a Pointer To The Object
*/
{

    //  Check Polygon Object Is NULL

    if( *polyPP != NULL )
    {
        bcdtmWrite_message(1,0,0,"Cannot Create Polygon Object") ;
        return(DTM_ERROR) ;
    }

    // Create Polygon Object

    *polyPP = ( DTM_POLYGON_OBJ * ) malloc ( sizeof(DTM_POLYGON_OBJ)) ;
    if( *polyPP == NULL )
        {
         bcdtmWrite_message(1,0,0,"Memory Allocation Failure") ;
         return(DTM_ERROR) ;
        }

    // Initialise Polygon Object

    (*polyPP)->polyListP = NULL ;
    (*polyPP)->polyPtsP = NULL ;
    bcdtmPolygon_initialisePolygonObject(*polyPP) ;
    return(DTM_SUCCESS) ;



/*
** Initialise Variables
*/
// *polyObjP = NULL ;
/*
** Scan Polygon Object Pointer List For Null Entry
*/
/*
 for ( i = 0 ; i < DTM_MAX_POLYGON_OBJS ; ++i )
   {
    if ( polyObjPtrs[i] == NULL )
      {
       polyObjPtrs[i] = ( DTM_POLYGON_OBJ * ) malloc ( sizeof(DTM_POLYGON_OBJ)) ;
       if( polyObjPtrs == NULL ) { bcdtmWrite_message(1,0,0,"Memory Allocation Failure") ; return(1) ; }
       *polyObjP = polyObjPtrs[i] ;
       (*polyObjP)->polyListP = NULL ;
       (*polyObjP)->polyPtsP = NULL ;
       bcdtmPolygon_initialisePolygonObject(*polyObjP) ;
       return(0) ;
      }
   }
*/
/*
** No Entries
*/
// bcdtmWrite_message(1,0,0,"Maximum Number Of Polygon Objects Exceeded") ;
// return(1) ;
}
/*-------------------------------------------------------------------+
|                                                                    |
|                                                                    |
|                                                                    |
+-------------------------------------------------------------------*/
BENTLEYDTM_Public int bcdtmPolygon_deletePolygonObject(DTM_POLYGON_OBJ **polyPP)
/*
** This Function Deletes a Polygon Object
*/
{
/*
** Check For Null Data Object
*/
 if( *polyPP == NULL ) return(0) ;
 if(bcdtmPolygon_freeMemoryPolygonObject(*polyPP))
     return(1) ;
 else
    {
     *polyPP = NULL ;
     return(0) ;
    }
/*
** Scan Data Object Pointer List For Data Entry
*/
/*
 for ( i = 0 ; i < DTM_MAX_POLYGON_OBJS ; ++i )
   {
    if ( polyObjPtrs[i] == *Poly )
      {
       if(bcdtmPolygon_freeMemoryPolygonObject(*Poly)) return(1) ;
       free(polyObjPtrs[i]) ;
       polyObjPtrs[i] = *Poly = NULL ;
       return(0) ;
      }
   }
*/
/*
** No Entries
*/
// bcdtmWrite_message(1,0,0,"Entry For Polygon Object Not Found") ;
// return(1) ;
}
/*-------------------------------------------------------------------+
|                                                                    |
|                                                                    |
|                                                                    |
+-------------------------------------------------------------------*/
BENTLEYDTM_Public int bcdtmPolygon_deleteAllPolygonObjects(void)
/*
** This Function Deletes a Polygon Object
*/
{
/*
** Scan Data Object Pointer List For Data Object Entries
*/
/*
 for ( i = 0 ; i < DTM_MAX_POLYGON_OBJS ; ++i )
   {
    if ( polyObjPtrs[i] != NULL )
      {
       if( bcdtmPolygon_freeMemoryPolygonObject(polyObjPtrs[i])) return(1) ;
       free(polyObjPtrs[i]) ; polyObjPtrs[i] = NULL ;
      }
   }
*/
/*
** Job Completed
*/
 return(0) ;
}
/*-------------------------------------------------------------------+
|                                                                    |
|                                                                    |
|                                                                    |
+-------------------------------------------------------------------*/
BENTLEYDTM_Public int bcdtmPolygon_testForValidPolygonObject( DTM_POLYGON_OBJ *Poly )
/*
** This Function Test For A Valid Data Object
*/
{
return 0;
///*
//** Scan Data Object Pointer List For Data Entry
//*/
// if( Poly != NULL )
//   {
////    for ( i = 0 ; i < DTM_MAX_POLYGON_OBJS ; ++i )
////      if ( polyObjPtrs[i] == Poly ) return(0) ;
//   }
///*
//** No Entry Found
//*/
// bcdtmWrite_message(2,0,0,"Invalid Polygon Object %p",Poly) ;
// return(1) ;
}
/*-------------------------------------------------------------------+
|                                                                    |
|   bcdtmPolygon_storePointArrayPolygonInPolygonObject               |
|                                                                    |
+-------------------------------------------------------------------*/
BENTLEYDTM_Public int bcdtmPolygon_storePointArrayPolygonInPolygonObject(DTM_POLYGON_OBJ *Poly,DPoint3d *Poly3D,long NumPolyPts,long UserTag)
/*
** This Function Stores a 3D Polygon In A Polygon Object
*/
{
 DTMDirection Direction;
 double Area ;
 DPoint3d    *p3d ;
/*
** Calculate Area And Direction
*/
 bcdtmMath_getPolygonDirectionP3D(Poly3D,NumPolyPts,&Direction,&Area) ;
/*
** Set Polygon AntiClockwise
*/
 if (Direction == DTMDirection::Clockwise) bcdtmMath_reversePolygonDirectionP3D (Poly3D, NumPolyPts);
/*
** Store Header
*/
 if( Poly->numPolygons == Poly->memPolygons ) { if( bcdtmPolygon_allocateMemoryPolygonObject(Poly)) return(1) ; }
 (Poly->polyListP + Poly->numPolygons)->area = Area ;
 (Poly->polyListP + Poly->numPolygons)->d1   = 0.0  ;
 (Poly->polyListP + Poly->numPolygons)->firstPnt = Poly->numPolyPts ;
 (Poly->polyListP + Poly->numPolygons)->lastPnt  = Poly->numPolyPts + NumPolyPts - 1 ;
 (Poly->polyListP + Poly->numPolygons)->userTag  = UserTag ;
 (Poly->polyListP + Poly->numPolygons)->s1   = NumPolyPts ;
 ++Poly->numPolygons ;
/*
** Store Points
*/
 for( p3d = Poly3D ; p3d < Poly3D + NumPolyPts ; ++p3d )
   {
    if( Poly->numPolyPts == Poly->memPolyPts ) { if( bcdtmPolygon_allocateMemoryPolygonObject(Poly)) return(1) ; }
    (Poly->polyPtsP + Poly->numPolyPts)->x = p3d->x ;
    (Poly->polyPtsP + Poly->numPolyPts)->y = p3d->y ;
    (Poly->polyPtsP + Poly->numPolyPts)->z = p3d->z ;
    ++Poly->numPolyPts ;
   }
/*
** Job Completed
*/
 return(0) ;
}
/*-------------------------------------------------------------------+
|                                                                    |
|                                                                    |
|                                                                    |
+-------------------------------------------------------------------*/
BENTLEYDTM_Public int bcdtmPolygon_intersectPointArrayPolygons(DPoint3d *poly1PtsP,long numPoly1Pts,DPoint3d *poly2PtsP,long numPoly2Pts,long *intersectResult,DTM_POLYGON_OBJ **polyPP,double ppTol,double p2lTol)
/*
**
** This Function Gets The Intesection Polygons of Two Polygons
** And Store The Intersection Polygons In A Polygon Object
**
** Return Values for intersectResult == 0 No Intersection
**                                   == 1 Intersection
**                                   == 2 Polygon1 Is Inside Polygon2
**                                   == 3 Polygon2 Is Inside Polygon1
**                                   == 4 Coincident Polygons
** Notes :-
**
**  1. Assumes poly1PtsP And poly2PtsP Have Been Validated And Set AntiClockwise
**  2. Direction Of Intersected Polygons are set anticlockwise
**
*/
{
 int     ret=DTM_SUCCESS,dbg=DTM_TRACE_VALUE(0) ;
 long    pnt,listPtr,numHullPts,numPoly1HullPts,numPoly2HullPts ;
 long    hullPnt1,hullPnt2 ;
 DPoint3d     *p3d1P,*p3d2P,*polyPtsP=NULL,breakPts[2] ;
 BC_DTM_OBJ  *dtmP=NULL   ;
 DTMFeatureId nullFeatureId=DTM_NULL_FEATURE_ID ;
/*
** Write Entry Message
*/
 if( dbg ) bcdtmWrite_message(0,0,0,"Intersecting 3D Polygons") ;
/*
** Initialise
*/
 *intersectResult = 0 ;
/*
** Create Polygon Object If Necessary
*/
 if( *polyPP == NULL ) { if( bcdtmPolygon_createPolygonObject(polyPP)) goto errexit ; }
/*
** Create DTM Object
*/
 if( bcdtmObject_createDtmObject(&dtmP)) goto errexit ;
 bcdtmObject_setPointMemoryAllocationParametersDtmObject(dtmP,(numPoly1Pts+numPoly2Pts)*2,100) ;
/*
** Write Polygons To DTM Object As Break Lines
*/
 for( p3d1P = poly1PtsP , p3d2P = poly1PtsP + 1 ; p3d2P < poly1PtsP + numPoly1Pts ; ++p3d1P , ++p3d2P )
   {
    breakPts[0].x = p3d1P->x ;
    breakPts[0].y = p3d1P->y ;
    breakPts[0].z = p3d1P->z ;
    breakPts[1].x = p3d2P->x ;
    breakPts[1].y = p3d2P->y ;
    breakPts[1].z = p3d2P->z ;
    if( bcdtmObject_storeDtmFeatureInDtmObject(dtmP,DTMFeatureType::Breakline,1,1,&nullFeatureId,breakPts,2)) goto errexit ;
   }
 for( p3d1P = poly2PtsP , p3d2P = poly2PtsP + 1 ; p3d2P < poly2PtsP + numPoly2Pts ; ++p3d1P , ++p3d2P )
   {
    breakPts[0].x = p3d1P->x ;
    breakPts[0].y = p3d1P->y ;
    breakPts[0].z = p3d1P->z ;
    breakPts[1].x = p3d2P->x ;
    breakPts[1].y = p3d2P->y ;
    breakPts[1].z = p3d2P->z ;
    if( bcdtmObject_storeDtmFeatureInDtmObject(dtmP,DTMFeatureType::Breakline,2,1,&nullFeatureId,breakPts,2)) goto errexit ;
   }
/*
** Triangulate DTM Object
*/
 if( bcdtmObject_triangulateDtmObject(dtmP)) goto errexit ;
/*
** Remove None Feature Hull Lines
*/
 if( bcdtmList_removeNoneFeatureHullLinesDtmObject(dtmP)) goto errexit ;
/*
** Get Intersect Polygons
*/
 if( dbg ) bcdtmWrite_message(0,0,0,"Getting Intersect Polygons") ;
 if( bcdtmPolygon_getIntersectPolygonsDtmObject(dtmP,*polyPP)) goto errexit ;
 if( dbg ) bcdtmWrite_message(0,0,0,"Number Of Intersect Polygons = %2ld",(*polyPP)->numPolygons) ;
/*
** Determine Intersection Result
*/
 if( (*polyPP)->numPolygons > 0 ) *intersectResult = 1 ;
 else
   {
    if( dbg ) bcdtmWrite_message(0,0,0,"Counting Hull Points") ;
/*
** Count Hull Points
*/
    numHullPts = numPoly1HullPts = numPoly2HullPts = 0 ;
    pnt = dtmP->hullPoint ;
    do
      {
       ++numHullPts ;
       hullPnt1 = hullPnt2 = FALSE ;
       listPtr = nodeAddrP(dtmP,pnt)->fPtr ;
       while( listPtr != dtmP->nullPtr )
         {
          if( ftableAddrP(dtmP,flistAddrP(dtmP,listPtr)->dtmFeature)->dtmUserTag == 1 ) hullPnt1 = TRUE ;
          if( ftableAddrP(dtmP,flistAddrP(dtmP,listPtr)->dtmFeature)->dtmUserTag == 2 ) hullPnt2 = TRUE ;
          listPtr = flistAddrP(dtmP,listPtr)->nextPtr ;
         }
       if( hullPnt1 == TRUE ) ++numPoly1HullPts ;
       if( hullPnt2 == TRUE ) ++numPoly2HullPts ;
       pnt = nodeAddrP(dtmP,pnt)->hPtr ;
      } while ( pnt != dtmP->hullPoint ) ;
/*
** Check For Polygon One Totally Within Polygon Two
*/
    if( numPoly2HullPts == numHullPts && numPoly1HullPts != numHullPts )
      {
       *intersectResult = 2 ;
       if( bcdtmPolygon_storePointArrayPolygonInPolygonObject(*polyPP,poly1PtsP,numPoly1Pts,1)) goto errexit ;
      }
/*
** Check For Polygon Two Totally Within Polygon One
*/
    if( numPoly1HullPts == numHullPts && numPoly2HullPts != numHullPts )
      {
       *intersectResult = 3 ;
       if( bcdtmPolygon_storePointArrayPolygonInPolygonObject(*polyPP,poly2PtsP,numPoly2Pts,2) ) goto errexit ;
      }
/*
** Check For Coincident Polygons
*/
    if( numPoly1HullPts == numHullPts && numPoly2HullPts == numHullPts )
      {
       *intersectResult = 4 ;
       if( bcdtmPolygon_storePointArrayPolygonInPolygonObject(*polyPP,poly2PtsP,numPoly2Pts,2) ) goto errexit ;
      }
   }
/*
** Clean Up
*/
 cleanup :
 if( dtmP     != NULL ) bcdtmObject_destroyDtmObject(&dtmP) ;
 if( polyPtsP != NULL ) { free(polyPtsP) ; polyPtsP = NULL ; }
/*
** Job Completed
*/
 return(ret) ;
/*
** Error Exit
*/
 errexit :
 if( ret == DTM_SUCCESS ) ret = DTM_ERROR ;
 goto cleanup ;
}
/*-------------------------------------------------------------------+
|                                                                    |
|                                                                    |
|                                                                    |
+-------------------------------------------------------------------*/
BENTLEYDTM_Public int bcdtmPolygon_intersectPointArrayPolygonWithPolgyonObject
(
 DPoint3d             *polygonPtsP,
 long            numPolygonPts,
 DTM_POLYGON_OBJ *polygon1P,
 double          ppTol,
 double          plTol,
 long            *intersectFlagP,
 DTM_POLYGON_OBJ **polygon2PP
 )
/*
**
** This Function Gets The Intesection polygonPtsPgons of a 3D polygonPtsPgon "polygonPtsP"
** With A polygonPtsPgon Object "*polygon1P".
** The Intersected polygonPtsPgons Are Written to polygonPtsPgon Object "polygon2PP"
**
** Return Values for intersectFlagP ==  Number Of Intersected polygonPtsPgons
**
** Notes :-  Assumes polygonPtsP Has Been Validated And Set AntiClockwise
**
*/
{
 int    ret=DTM_SUCCESS,dbg=DTM_TRACE_VALUE(0) ;
 long   numNewPolyPts=0 ;
 DPoint3d    *p3dP,*np3dP,*newPolyPtsP=NULL ;
 DTM_POLYGON_LIST *pl  ;
/*
** Write Status Message
*/
 if( dbg ) bcdtmWrite_message(0,0,0,"Intersecting A 3D Polygon With A Polygon Object") ;
/*
** Create Polygon Object If Necessary
*/
 if( *polygon2PP == NULL )
   {
    if( bcdtmPolygon_createPolygonObject(polygon2PP)) goto errexit ;
   }
/*
** Intersect Polygons
*/
 for( pl = polygon1P->polyListP ; pl <  polygon1P->polyListP + polygon1P->numPolygons ; ++pl )
   {
/*
** Allocate DPoint3d Memory For polygonPtsPgon Object polygonPtsPgon
*/
    numNewPolyPts = pl->lastPnt - pl->firstPnt + 1 ;
    newPolyPtsP = ( DPoint3d * ) malloc ( numNewPolyPts * sizeof(DPoint3d)) ;
    if( newPolyPtsP == NULL )
      {
       bcdtmWrite_message(1,0,0,"Memory Allocation Failure") ;
       goto errexit ;
      }
/*
**  Copy Points
*/
    for( np3dP = newPolyPtsP , p3dP = polygon1P->polyPtsP + pl->firstPnt ;  p3dP <= polygon1P->polyPtsP + pl->lastPnt ; ++p3dP , ++np3dP )
      {
       *np3dP = *p3dP ;
      }
/*
**  Intersect polygonPtsPgons
*/
    if( bcdtmPolygon_intersectPointArrayPolygons(polygonPtsP,numPolygonPts,newPolyPtsP,numNewPolyPts,intersectFlagP,polygon2PP,ppTol,plTol))
      {
       free( newPolyPtsP) ;
       goto errexit ;
      }
/*
**   Free memory
*/
    free(newPolyPtsP) ;
    newPolyPtsP = NULL ;
   }
/*
** Set Intersect Flag to Number Of Intersected Polygons
*/
 *intersectFlagP = (*polygon2PP)->numPolygons ;
/*
** Clean Up
*/
 cleanup :
 if( newPolyPtsP != NULL ) free(newPolyPtsP) ;
/*
** Return
*/
 return(ret) ;
/*
** Error Exit
*/
 errexit :
 if( ret == DTM_SUCCESS ) ret = DTM_ERROR ;
 goto cleanup ;
}
/*-------------------------------------------------------------------+
|                                                                    |
|                                                                    |
|                                                                    |
+-------------------------------------------------------------------*/
BENTLEYDTM_Public int bcdtmPolygon_getTagListFromTagObject(TAGOBJ *Tag,long TagOfs,TagValue **TagList,long *NumTagValues,long *Utag1,long *Utag2,long *Utag3,long *Utag4)
/*
** This Function Geta a TagList From A Tag Object
*/
{
 TagValue  *pt1,*pt2,*ptl,*ptv ;
/*
** Initialise
*/
 *NumTagValues = 0 ;
 *Utag1 = *Utag2 = *Utag3 = *Utag4 = DTM_NULL_PNT ;
/*
** Test For Valid Tag Object
*/
 if( bcdtmPolygon_testForValidTagObject(Tag)) return(1) ;
/*
** Test For Legal Tag Offset
*/
 if( TagOfs < 0 || TagOfs >= Tag->NTAG ) { bcdtmWrite_message(2,0,0,"Invalid Tag Offset") ; return(1) ; }
/*
** Allocate memory For Tag List
*/
 if( *TagList != NULL ) free(*TagList) ;
 *NumTagValues = (Tag->PTAG+TagOfs)->LTAG - (Tag->PTAG+TagOfs)->FTAG + 1 ;
 *TagList = ( TagValue * ) malloc( *NumTagValues * sizeof(TagValue)) ;
 if( *TagList == NULL ) { bcdtmWrite_message(1,0,0,"Memory Allocation Failure") ; return(1) ; }
/*
** Copy Tag Values
*/
 pt1 = Tag->PVAL+(Tag->PTAG+TagOfs)->FTAG ;
 pt2 = Tag->PVAL+(Tag->PTAG+TagOfs)->LTAG ;
 ptl = *TagList ;
 for( ptv = pt1 ; ptv <= pt2 ; ++ptv ) { *ptl = *ptv ; ++ptl ; }
/*
** Copy User Tags
*/
 *Utag1 = (Tag->PTAG + TagOfs)->UTAG[0] ;
 *Utag2 = (Tag->PTAG + TagOfs)->UTAG[1] ;
 *Utag3 = (Tag->PTAG + TagOfs)->UTAG[2] ;
 *Utag4 = (Tag->PTAG + TagOfs)->UTAG[3] ;
/*
** Job Completed
*/
 return(0) ;
}
/*-------------------------------------------------------------------+
|                                                                    |
|                                                                    |
|                                                                    |
+-------------------------------------------------------------------*/
BENTLEYDTM_Public int bcdtmPolygon_copyPolygonObjectToPolygonObject(DTM_POLYGON_OBJ *Poly1,DTM_POLYGON_OBJ *Poly2)
/*
** This Function Copies A Polygon Object To A Polygon Object
*/
{
 DTM_POLYGON_LIST *pl1,*pl2 ;
 DPoint3d    *pd1,*pd2 ;
/*
** Test For Valid Polygon Objects
*/
 if( bcdtmPolygon_testForValidPolygonObject(Poly1)) return(1) ;
 if( bcdtmPolygon_testForValidPolygonObject(Poly2)) return(1) ;
/*
** Free Memory For Poly2 Object
*/
 bcdtmPolygon_freeMemoryPolygonObject(Poly2) ;
/*
** Copy Polygon Object Variables
*/
 *Poly2 = *Poly1 ;
 Poly2->polyListP = NULL ;
 Poly2->polyPtsP = NULL ;
/*
** Copy Polygon Headers
*/
 Poly2->polyListP = ( DTM_POLYGON_LIST * ) malloc(Poly2->memPolygons * sizeof(DTM_POLYGON_LIST)) ;
 if( Poly2->polyListP == NULL ) { bcdtmWrite_message(1,0,0,"Memory Allocation Failure") ; return(1) ; }
 for( pl2 = Poly2->polyListP , pl1 = Poly1->polyListP ; pl1 < Poly1->polyListP + Poly1->memPolygons ; ++pl2 , ++pl1 ) *pl2 = *pl1 ;
/*
** Copy Polygon Points
*/
 Poly2->polyPtsP = ( DPoint3d * ) malloc(Poly2->memPolyPts * sizeof(DPoint3d)) ;
 if( Poly2->polyListP == NULL ) { bcdtmWrite_message(1,0,0,"Memory Allocation Failure") ; free(Poly2->polyListP) ; return(1) ; }
 for( pd2 = Poly2->polyPtsP , pd1 = Poly1->polyPtsP ; pd1 < Poly1->polyPtsP + Poly1->memPolyPts ; ++pd2 , ++pd1 ) *pd2 = *pd1 ;
/*
** Job Completed
*/
 return(0) ;
}
/*-------------------------------------------------------------------+
|                                                                    |
|   int bcdtmPolygon_allocateMemoryPolygonObject(DTM_POLYGON_OBJ *Polygon)     |
|                                                                    |
+-------------------------------------------------------------------*/
BENTLEYDTM_Public int bcdtmPolygon_allocateMemoryPolygonObject(DTM_POLYGON_OBJ *Poly)
/*
** This Routine Gets the initial memory for the input data
*/
{
 DTM_POLYGON_LIST  *pl ;
 DPoint3d     *pd ;
/*
** Allocate Memory
*/
 if( Poly->memPolyPts != 0 ) { if( bcdtmPolygon_incrementMemoryPolygonObject(Poly)) return(1) ; }
 else
   {
    Poly->memPolygons = Poly->iniMemPolygons ;
    Poly->memPolyPts  = Poly->iniMemPolyPts ;
    Poly->polyListP  = ( DTM_POLYGON_LIST * ) malloc ( Poly->memPolygons * sizeof(DTM_POLYGON_LIST)) ;
    Poly->polyPtsP  = ( DPoint3d    * ) malloc ( Poly->memPolyPts  * sizeof(DPoint3d)) ;
    if( Poly->polyListP == NULL || Poly->polyPtsP == NULL )
      {
       if( Poly->polyListP != NULL ) { free(Poly->polyListP) ; Poly->polyListP = NULL ; }
       if( Poly->polyPtsP != NULL ) { free(Poly->polyPtsP) ; Poly->polyPtsP = NULL ; }
       Poly->memPolygons = Poly->memPolyPts = 0 ;
       bcdtmWrite_message(1,0,0,"Memory Allocation Failure") ;
       return(1) ;
      }
/*
** Initialise Data Values
*/
    for( pl = Poly->polyListP ; pl < Poly->polyListP + Poly->memPolygons ; ++pl ) { pl->area = pl->perimeter = pl->d1 = 0.0 ; pl->firstPnt = pl->lastPnt = pl->userTag = pl->s1 = DTM_NULL_PNT ; }
    for( pd = Poly->polyPtsP ; pd < Poly->polyPtsP + Poly->memPolyPts  ; ++pd ) { pd->x = pd->y = pd->z = 0.0 ; }
   }
/*
** Job Completed
*/
 return(0) ;
}
/*-------------------------------------------------------------------+
|                                                                    |
|                                                                    |
|                                                                    |
+-------------------------------------------------------------------*/
BENTLEYDTM_Public int bcdtmPolygon_incrementMemoryPolygonObject(DTM_POLYGON_OBJ *Poly)
/*
** This Routine Increments the Memory for A Polygon Object
*/
{
 DTM_POLYGON_LIST  *pl ;
 DPoint3d     *pd ;
/*
** Allocate Memory For Polygon Header List
*/
 if( Poly->numPolygons == Poly->memPolygons )
   {
    Poly->memPolygons = Poly->memPolygons + Poly->incMemPolygons ;
    Poly->polyListP = ( DTM_POLYGON_LIST * ) realloc( Poly->polyListP,Poly->memPolygons * sizeof(DTM_POLYGON_LIST)) ;
    if( Poly->polyListP == NULL )
      {
       if( Poly->polyPtsP != NULL ) { free(Poly->polyPtsP) ; Poly->polyPtsP = NULL ; }
       bcdtmWrite_message(1,0,0,"Memory Allocation Failure") ;
       return(1) ;
      }
    for( pl = Poly->polyListP + Poly->numPolygons ; pl < Poly->polyListP + Poly->memPolygons ; ++pl ) { pl->area = pl->perimeter = pl->d1 = 0.0 ; pl->firstPnt = pl->lastPnt = pl->userTag = pl->s1 = DTM_NULL_PNT ; }
   }
/*
** Allocate Memory For Polygon Points
*/
 if( Poly->numPolyPts == Poly->memPolyPts )
   {
    Poly->memPolyPts = Poly->memPolyPts + Poly->incMemPolyPts ;
    Poly->polyPtsP = ( DPoint3d * ) realloc( Poly->polyPtsP,Poly->memPolyPts * sizeof(DPoint3d)) ;
    if( Poly->polyPtsP == NULL )
      {
       if( Poly->polyListP != NULL ) { free(Poly->polyListP) ; Poly->polyListP = NULL ; }
       bcdtmWrite_message(1,0,0,"Memory Allocation Failure") ;
       return(1) ;
      }
    for( pd = Poly->polyPtsP + Poly->numPolyPts ; pd < Poly->polyPtsP + Poly->memPolyPts  ; ++pd ) { pd->x = pd->y = pd->z = 0.0 ; }
   }
/*
** Job Completed
*/
 return(0) ;
}
/*-------------------------------------------------------------------+
|                                                                    |
|                                                                    |
|                                                                    |
+-------------------------------------------------------------------*/
BENTLEYDTM_Public int bcdtmPolygon_freeMemoryPolygonObject(DTM_POLYGON_OBJ *Poly)
/*
** This Function Frees The Memory For A Polygon Object
*/
{
/*
** Free memory
*/
 if( Poly->polyListP != NULL ) { free(Poly->polyListP) ; Poly->polyListP = NULL ; }
 if( Poly->polyPtsP != NULL ) { free(Poly->polyPtsP) ; Poly->polyPtsP = NULL ; }
/*
** Reset Polygon Object Variables
*/
 Poly->numPolygons = Poly->memPolygons = 0 ;
 Poly->numPolyPts  = Poly->memPolyPts  = 0 ;
/*
** Job Completed
*/
 return(0) ;
}
/*-------------------------------------------------------------------+
|                                                                    |
|                                                                    |
|                                                                    |
+-------------------------------------------------------------------*/
BENTLEYDTM_Public int bcdtmPolygon_testForValidTagObject(TAGOBJ *Tag )
/*
** This Function Test For A Valid Data Object
*/
{
/*
** Scan Data Object Pointer List For Data Entry
*/
 if( Tag != NULL )
   {
//    for ( i = 0 ; i < MAXTAOBJ ; ++i )
//      if ( TAOBJPTR[i] == Tag ) return(0) ;
   }
/*
** No Entry Found
*/
 bcdtmWrite_message(1,0,0,"Not A Valid Tag Object") ;
 return(1) ;
}
/*-------------------------------------------------------------------+
|                                                                    |
|                                                                    |
|                                                                    |
+-------------------------------------------------------------------*/
BENTLEYDTM_Public int bcdtmPolygon_intersectPolygonObjectPolygons
(
 DTM_POLYGON_OBJ *polygonP,
 DTM_POLYGON_OBJ **intPolygonPP,
 TAGOBJ          **intTagObjPP
 )
/*
** This Function Intersects The Polygons In Polygon Object Poly And Stores Them
** In Polygon Object IntPoly
*/
{
 int         ret=DTM_SUCCESS ;
 long        polygon,numPolyPts ;
 DPoint3d         *polyPtsP=NULL ;
 BC_DTM_OBJ  *dtmP=NULL  ;
 DTMFeatureId nullFeatureId=DTM_NULL_FEATURE_ID ;
/*
** Check For Polygons In Polygon Object
*/
 if( polygonP->numPolygons > 0 )
   {
/*
**  Create DTM Object
*/
    if( bcdtmObject_createDtmObject(&dtmP)) goto errexit ;
/*
**  Copy Polygon Object Polygons To Data Object
*/
    for( polygon = 0 ; polygon < polygonP->numPolygons ; ++polygon )
      {
       if( bcdtmPolygon_copyPolygonObjectPolygonToPointArrayPolygon(polygonP,polygon,&polyPtsP,&numPolyPts)) goto errexit ;
       if( bcdtmObject_storeDtmFeatureInDtmObject(dtmP,DTMFeatureType::Breakline,polygonP->polyListP[polygon].userTag,1,&nullFeatureId,polyPtsP,numPolyPts)) goto errexit ;
      }
/*
**  Triangulate DTM Object
*/
    if( bcdtmObject_triangulateDtmObject(dtmP)) goto errexit ;
/*
**  Extract Polygons From DTM Object
*/
   if( bcdtmPolygon_extractPolygonsDtmObject(dtmP,intPolygonPP,intTagObjPP)) goto errexit ;
  }
/*
** Clean Up
*/
 cleanup :
 if( dtmP     != NULL ) bcdtmObject_destroyDtmObject(&dtmP) ;
 if( polyPtsP != NULL ) free(polyPtsP) ;
/*
** Job Completed
*/
 return(ret) ;
/*
** Error Exit
*/
 errexit :
 if( ret == DTM_SUCCESS ) ret = DTM_ERROR ;
 goto cleanup ;
}
/*-------------------------------------------------------------------+
|                                                                    |
|                                                                    |
|                                                                    |
+-------------------------------------------------------------------*/
BENTLEYDTM_Public int bcdtmPolygon_extractPolygonsDtmObject
(
 BC_DTM_OBJ      *dtmP,
 DTM_POLYGON_OBJ **polygonPP,
 TAGOBJ          **tagPP
)
/*
** This Function Extracts Polygons From A
** DTM Object And Stores Them In A Polygon Object
**
*/
{
 int    ret=DTM_SUCCESS ;
 long   pp,np,cp,spnt,clc,cln,clt,ofs,numFeatures,polyNumber=0,numMarked ;
 DTMDirection direction;
 long   node,dtmFeature,tagNum=0,tagMem=0,tagMemInc=100 ;
 TagValue* tagListP = nullptr;
 TagValue tag;
 double area ;
 unsigned char   *lineMarkP=NULL,*pc ;
 DTM_TIN_NODE    *nodeP ;
 BC_DTM_FEATURE  *dtmFeatureP ;
 DTM_POLYGON_LIST *ppl ;

// Allocate Memory

 lineMarkP = ( unsigned char * ) malloc ((dtmP->cListPtr/8+1)* sizeof(char)) ;
 if( lineMarkP == NULL )
   {
    bcdtmWrite_message(1,0,0,"Memory Allocation Failure") ;
    goto errexit ;
   }
 for( pc = lineMarkP ; pc < lineMarkP + dtmP->cListPtr/8+1 ; ++pc ) *pc = 0 ;

// Scan For Points With More Than One Feature I.E. Intersecting Polygons

 for( spnt = 0 ; spnt < dtmP->numPoints ; ++spnt )
   {
    if( nodeAddrP(dtmP,spnt)->cPtr != dtmP->nullPtr )
      {

       // Determine Number Of Features On Point

       bcdtmPolygon_countNumberOfNonDtmPolygonFeaturesForPointDtmObject(dtmP,spnt,&numFeatures) ;
       if( numFeatures > 1 )
         {

          // Scan Point And Get Prior Points

          clc = nodeAddrP(dtmP,spnt)->cPtr ;
          while ( clc != dtmP->nullPtr )
            {
             pp  = clistAddrP(dtmP,clc)->pntNum ;
             clc = clistAddrP(dtmP,clc)->nextPtr ;

             // Check If Prior Point Points To Current Point If So Extract Polygon

             cln = nodeAddrP(dtmP,pp)->fPtr ;
             while( cln != dtmP->nullPtr )
               {
                bcdtmList_getNextPointForDtmFeatureDtmObject(dtmP,flistAddrP(dtmP,cln)->dtmFeature,pp,&np) ;
                cln = flistAddrP(dtmP,cln)->nextPtr ;

                // Extract Polygon

                if( np == spnt )
                  {
                   tagNum = 0 ;
                   if( bcdtmTheme_getLineOffsetDtmObject(dtmP,&ofs,pp,spnt) ) goto errexit ;
                   if(! bcdtmFlag_testFlag(lineMarkP,ofs) )
                     {
                      np = pp ;
                      cp = spnt ;
                      do
                        {

                         // Scan Clockwise To Next Feature lineMarkP

                         if(( np = bcdtmList_nextClkDtmObject(dtmP,cp,np)) < 0 ) goto errexit ;
                         while ( ! bcdtmList_testForLineOnDtmFeatureTypeDtmObject(dtmP,DTMFeatureType::Breakline,np,cp) )
                           {
                            if(( np = bcdtmList_nextClkDtmObject(dtmP,cp,np)) < 0 ) goto errexit ;
                           }

                         // Get Tag Value For lineMarkP Cp-Np

                         clt = nodeAddrP(dtmP,cp)->fPtr ;
                         while( clt != dtmP->nullPtr )
                           {
                            if( flistAddrP(dtmP,clt)->nextPnt == np )
                              {
                               tag = ftableAddrP(dtmP,flistAddrP(dtmP,clt)->dtmFeature)->dtmUserTag;
                               if( bcdtmPolygon_storePolygonTag(&tagListP,1,tag,&tagNum,&tagMem,tagMemInc) )
                                 {
                                  if( tagListP != NULL ) free(tagListP) ;
                                  goto errexit ;
                                 }
                              }
                            clt = flistAddrP(dtmP,clt)->nextPtr ;
                           }

                         //  Set Tptr List

                         nodeAddrP(dtmP,cp)->tPtr = np ;

                         //  Initialise For Next Point

                         pp = np ; np = cp ; cp = pp ;
                        } while ( cp != spnt ) ;

                      //  Get Polygon direction And If Anti Clockwise Store Polygon In Polygon Object

                      if( bcdtmMath_calculateAreaAndDirectionTptrPolygonDtmObject(dtmP,spnt,&area,&direction) ) { free(lineMarkP) ;  goto errexit ; }
                      if (direction == DTMDirection::AntiClockwise)
                        {

                         //  If Necessary Create Polygon Object

                         if( *polygonPP == NULL )
                           {
                            if( bcdtmPolygon_createPolygonObject(polygonPP)) goto errexit ;
                           }

                         //  Copy Internal Tptr Polygon To Polygon Object

                         if( bcdtmPolygon_storeTptrPolygonInPolygonObjectDtmObject(dtmP,*polygonPP,spnt,polyNumber)) goto errexit ;

                         //  Store Tptr Polygon In Tin Object As DTMFeatureType::Polygon

                         if( bcdtmInsert_addDtmFeatureToDtmObject(dtmP,NULL,0,DTMFeatureType::Polygon,polyNumber,dtmP->nullFeatureId,spnt,0)) goto errexit ;

                         //  If Necessary Create Tag Object

                         if( *tagPP == NULL )
                           {
                            if( bcdtmPolygon_createTagObject(tagPP)) goto errexit ;
                           }

                         //  Store Tag List In Tag Object

                         if( bcdtmPolygon_storeTagListInTagObject(*tagPP,tagListP,tagNum,polyNumber,DTM_NULL_PNT,DTM_NULL_PNT,DTM_NULL_PNT)) goto errexit ;

                         //  Write Polygon Tags For Development Purposes

/*
                         bcdtmPolygon_writePolygonTag(TagList,tagNum) ;
*/

                         //  Increment Polygon Number

                         ++polyNumber ;

                         //  Mark Tptr Polygon

                         cp = spnt ;
                         do
                           {
                            nodeAddrP(dtmP,cp)->PRGN = 1 ;
                            if( bcdtmTheme_getLineOffsetDtmObject(dtmP,&ofs,cp,nodeAddrP(dtmP,cp)->tPtr) ) goto errexit ;
                            bcdtmFlag_setFlag(lineMarkP,ofs) ;
                            cp = nodeAddrP(dtmP,cp)->tPtr ;
                           } while ( cp != spnt ) ;
                        }

                      //  Null Out Tptr Polygon

                      bcdtmList_nullTptrListDtmObject(dtmP,spnt) ;
                     }
                  }
               }
            }
         }
      }
   }
/*
** Free memory
*/
 free(lineMarkP) ;
 lineMarkP = NULL ;
 if (tagListP != NULL)
     {
     free(tagListP);
     tagListP = nullptr;
     }

// Scan Points For Non Intersecting Polygons

 for( spnt = 0 ; spnt < dtmP->numPoints ; ++spnt )
   {
    if( nodeAddrP(dtmP,spnt)->cPtr != dtmP->nullPtr && ! nodeAddrP(dtmP,spnt)->PRGN )
      {

       // Get Prior Point

       clc = nodeAddrP(dtmP,spnt)->cPtr ;
       while ( clc != dtmP->nullPtr )
         {
          pp  = clistAddrP(dtmP,clc)->pntNum ;
          clc = clistAddrP(dtmP,clc)->nextPtr ;

          // Check If Prior Point Points To Current Point If So Extract Polygon

          cln = nodeAddrP(dtmP,pp)->fPtr ;
          while( cln != dtmP->nullPtr )
            {
             bcdtmList_getNextPointForDtmFeatureDtmObject(dtmP,flistAddrP(dtmP,cln)->dtmFeature,pp,&np) ;
             cln = flistAddrP(dtmP,cln)->nextPtr ;

             // Extract Polygon

             if( np == spnt )
               {

                // Initialise For Scan

                np = pp ;
                cp = spnt ;
                do
                  {

                   // Scan Clockwise To Next Feature lineMarkP

                   if(( np = bcdtmList_nextClkDtmObject(dtmP,cp,np)) < 0 ) goto errexit ;
                   while ( ! bcdtmList_testForLineOnDtmFeatureTypeDtmObject(dtmP,DTMFeatureType::Breakline,np,cp) )
                     {
                      if(( np = bcdtmList_nextClkDtmObject(dtmP,cp,np)) < 0 ) goto errexit ;
                     }

                   //  Set Tptr List

                   nodeAddrP(dtmP,cp)->tPtr = np ;

                   //  Initialise For Next Point

                   pp = np ; np = cp ; cp = pp ;
                  } while ( cp != spnt ) ;

                //  Get Polygon direction And If Anti Clockwise Store Polygon In Polygon Object

                if( bcdtmMath_calculateAreaAndDirectionTptrPolygonDtmObject(dtmP,spnt,&area,&direction) ) { free(lineMarkP) ;  goto errexit ; }
                if (direction == DTMDirection::AntiClockwise)
                  {

                   //  If Necessary Create Polygon Object

                   if( *polygonPP == NULL ) if( bcdtmPolygon_createPolygonObject(polygonPP)) goto errexit ;

                   //  Get Tag Value

                   tag = ftableAddrP(dtmP,flistAddrP(dtmP,nodeAddrP(dtmP,spnt)->fPtr)->dtmFeature)->dtmUserTag;

                   //  Copy Internal Tptr Polygon To Polygon Object

                   if( bcdtmPolygon_storeTptrPolygonInPolygonObjectDtmObject(dtmP,*polygonPP,spnt,polyNumber)) goto errexit ;
                   //  Store Tptr Polygon In Tin Object As DTMFeatureType::Polygon

                   if( bcdtmInsert_addDtmFeatureToDtmObject(dtmP,NULL,0,DTMFeatureType::Polygon,polyNumber,dtmP->nullFeatureId,spnt,0)) goto errexit ;

                   //  If Necessary Create Tag Object

                   if( *tagPP == NULL ) if( bcdtmPolygon_createTagObject(tagPP)) goto errexit ;

                   //  Store Tag List In Tag Object

                   if( bcdtmPolygon_storeTagListInTagObject(*tagPP,&tag,1,polyNumber,DTM_NULL_PNT,DTM_NULL_PNT,DTM_NULL_PNT)) goto errexit ;

                   //  Increment Polygon Number

                   ++polyNumber ;

                   //  Mark Tptr Polygon

                   cp = spnt ;
                   do
                     {
                      nodeAddrP(dtmP,cp)->PRGN = 1 ;
                      cp = nodeAddrP(dtmP,cp)->tPtr ;
                     } while ( cp != spnt ) ;
                  }

                //  Null Out Tptr Polygon

                bcdtmList_nullTptrListDtmObject(dtmP,spnt) ;
               }
            }
         }
      }
   }

// Remove All Break Line Features

 if( bcdtmData_deleteAllOccurrencesOfDtmFeatureTypeDtmObject(dtmP,DTMFeatureType::Breakline) ) goto errexit ;

// Mark All Points Internal To Tin Polygonal Features

 for( node = 0 ; node < dtmP->numPoints ; ++node )
   {
    nodeP = nodeAddrP(dtmP,node) ;
    nodeP->tPtr = dtmP->nullPnt ;
    nodeP->PRGN = 0 ;
   }
 for( node = 0 ; node < dtmP->numPoints ; ++node )
   {
    nodeP = nodeAddrP(dtmP,node) ;
    if( nodeP->cPtr != dtmP->nullPtr && nodeP->PRGN == 0 )
      {
       if( bcdtmList_countNumberOfDtmFeaturesForPointDtmObject(dtmP,node,&numFeatures)) goto errexit ;
       if( numFeatures > 0 )
         {
          cln = nodeP->fPtr ;
          while ( cln != dtmP->nullPtr )
            {
             dtmFeature  = flistAddrP(dtmP,cln)->dtmFeature ;
             dtmFeatureP = ftableAddrP(dtmP,dtmFeature) ;
             if( bcdtmMark_internalPolygonPointsDtmObject(dtmP,dtmFeature,(long)dtmFeatureP->dtmUserTag,&numMarked )) goto errexit ;
             if( bcdtmMark_prgnControlWordForFeatureDtmObject(dtmP,dtmFeature,1,&numMarked )) goto errexit ;
             cln = flistAddrP(dtmP,cln)->nextPtr ;
            }
         }
      }
   }

// Determine Polygons Internal To Other Polygons

 for( ppl = (*polygonPP)->polyListP ; ppl < (*polygonPP)->polyListP + (*polygonPP)->numPolygons ; ++ppl) ppl->s1 = dtmP->nullPnt ;
 for( dtmFeature = 0 ; dtmFeature < dtmP->numFeatures ; ++dtmFeature )
   {
    dtmFeatureP = ftableAddrP(dtmP,dtmFeature) ;
    if( dtmFeatureP->dtmFeatureState == DTMFeatureState::Tin && dtmFeatureP->dtmFeaturePts.firstPoint != dtmP->nullPnt )
      {
       if( nodeAddrP(dtmP,dtmFeatureP->dtmFeaturePts.firstPoint)->tPtr != dtmP->nullPnt )
         {
          ((*polygonPP)->polyListP+dtmFeatureP->dtmUserTag)->s1 = nodeAddrP(dtmP,dtmFeatureP->dtmFeaturePts.firstPoint)->tPtr ;
         }
      }
   }

// Clean Up

 cleanup :
 if( lineMarkP != NULL ) free(lineMarkP) ;
 if( tagListP  != NULL ) free(tagListP) ;

// Job Completed

 return(ret) ;

// Error Exit

 errexit :
 if( ret == DTM_SUCCESS ) ret = DTM_ERROR ;
 goto cleanup ;
}
/*-------------------------------------------------------------------+
|                                                                    |
|                                                                    |
|                                                                    |
+-------------------------------------------------------------------*/
BENTLEYDTM_Public int bcdtmPolygon_countNumberOfNonDtmPolygonFeaturesForPointDtmObject
(
 BC_DTM_OBJ  *dtmP,
 long        point,
 long        *numFeaturesP
)
/*
** This Function Counts The Number Of Dtm Features For A Point
*/
{
 long clc ;
/*
** Count Features
*/
 *numFeaturesP = 0 ;
 clc = nodeAddrP(dtmP,point)->fPtr ;
 while ( clc != dtmP->nullPtr )
   {
    if( ftableAddrP(dtmP,flistAddrP(dtmP,clc)->dtmFeature)->dtmFeatureType != DTMFeatureType::Polygon) ++(*numFeaturesP) ;
    clc = flistAddrP(dtmP,clc)->nextPtr ;
   }
/*
** Job Completed
*/
 return(0) ;
}
/*-------------------------------------------------------------------+
|                                                                    |
|                                                                    |
|                                                                    |
+-------------------------------------------------------------------*/
BENTLEYDTM_Public int bcdtmPolygon_createTagObject(TAGOBJ **tagPP)
/*
** This Function Creates a Tag Object and
** Returns a Pointer To The Object
*/
{
 int ret=DTM_SUCCESS ;

// Delete Tag Object If It Exists

 if( *tagPP != NULL )
   {
    if( bcdtmPolygon_deleteTagObject(tagPP)) goto errexit ;
   }

// Create Tag Object

 *tagPP = ( TAGOBJ * ) malloc ( sizeof(TAGOBJ)) ;
 if( *tagPP == NULL )
   {
    bcdtmWrite_message(1,0,0,"Memory Allocation Failure") ;
    goto errexit ;
   }

 /*
 ** Initialise Taggon Object
 */
 (*tagPP)->NTAG  = (*tagPP)->MTAG = 0 ;
 (*tagPP)->NVAL  = (*tagPP)->MVAL  = 0 ;
 (*tagPP)->SMTAG = (*tagPP)->IMTAG = 100  ;
 (*tagPP)->SMVAL = (*tagPP)->IMVAL = 1000 ;
 (*tagPP)->PTAG   = NULL  ;
 (*tagPP)->PVAL   = NULL  ;
// Clean Up

 cleanup :

// Return
 return(ret) ;

// Error Exit

 errexit :
 if( ret == DTM_SUCCESS ) ret = DTM_ERROR ;
 goto cleanup ;
}
/*-------------------------------------------------------------------+
|                                                                    |
|                                                                    |
|                                                                    |
+-------------------------------------------------------------------*/
BENTLEYDTM_Public int bcdtmPolygon_deleteTagObject(TAGOBJ **tagPP)
/*
** This Function Deletes a Tag Object
*/
{
 int ret=DTM_SUCCESS ;

// Check For None Null Tag Object

 if( *tagPP != NULL )
   {
    if( bcdtmPolygon_freeMemoryTagObject(*tagPP)) goto errexit  ;
    free(*tagPP) ;
    *tagPP = NULL ;
   }

// Clean Up

 cleanup :

// Return
 return(ret) ;

// Error Exit

 errexit :
 if( ret == DTM_SUCCESS ) ret = DTM_ERROR ;
 goto cleanup ;
}

/*-------------------------------------------------------------------+
|                                                                    |
|                                                                    |
|                                                                    |
+-------------------------------------------------------------------*/
BENTLEYDTM_Public int bcdtmPolygon_freeMemoryTagObject(TAGOBJ *tagP)
/*
** This Function Frees The Memory For A Taggon Object
*/
{
/*
** Free memory
*/
 if( tagP->PTAG != NULL ) { free(tagP->PTAG) ; tagP->PTAG = NULL ; }
 if( tagP->PVAL != NULL ) { free(tagP->PVAL) ; tagP->PVAL = NULL ; }
/*
** Reset Taggon Object Variables
*/
 tagP->NTAG = tagP->MTAG = 0 ;
 tagP->NVAL = tagP->MVAL = 0 ;
/*
** Job Completed
*/
 return(DTM_SUCCESS) ;
}
/*-------------------------------------------------------------------+
|                                                                    |
|                                                                    |
|                                                                    |
+-------------------------------------------------------------------*/
BENTLEYDTM_Public int bcdtmPolygon_storeTagListInTagObject
(
    TAGOBJ *tagP,
    TagValue*tagListP,
    long   numTagValues,
    long   utag1,
    long   utag2,
    long   utag3,
    long   utag4
)
/*
** This Function Stores a TagList In A Tag Object
*/
    {
    int   ret=DTM_SUCCESS ;
    TagValue  *pt ;
    /*
    ** Store Header
    */
    if( tagP->NTAG == tagP->MTAG )
        {
        if( bcdtmPolygon_allocateMemoryTagObject(tagP)) goto errexit ;
        }
    (tagP->PTAG + tagP->NTAG)->FTAG = tagP->NVAL ;
    (tagP->PTAG + tagP->NTAG)->LTAG = tagP->NVAL + numTagValues - 1 ;
    (tagP->PTAG + tagP->NTAG)->UTAG[0] = utag1  ;
    (tagP->PTAG + tagP->NTAG)->UTAG[1] = utag2  ;
    (tagP->PTAG + tagP->NTAG)->UTAG[2] = utag3  ;
    (tagP->PTAG + tagP->NTAG)->UTAG[3] = utag4  ;
    ++(tagP->NTAG) ;
    /*
    ** Store Tag Values
    */
    for( pt = tagListP ; pt < tagListP + numTagValues ; ++pt )
        {
        if( tagP->NVAL == tagP->MVAL )
            {
            if( bcdtmPolygon_allocateMemoryTagObject(tagP)) goto errexit ;
            }
        *(tagP->PVAL + tagP->NVAL) = *pt ;
        ++(tagP->NVAL) ;
        }

    // Clean Up

cleanup :

    // Return
    return(ret) ;

    // Error Exit

errexit :
    if( ret == DTM_SUCCESS ) ret = DTM_ERROR ;
    goto cleanup ;
    }
/*-------------------------------------------------------------------+
|                                                                    |
|                                                                    |
|                                                                    |
+-------------------------------------------------------------------*/
BENTLEYDTM_Public int bcdtmPolygon_allocateMemoryTagObject(TAGOBJ *Tag)
/*
** This Routine Gets the initial memory for the input data
*/
{
 int ret=DTM_SUCCESS ;
 TAGLIST  *pl ;
 TagValue  *pd ;
/*
** Allocate Memory
*/
 if( Tag->MVAL != 0 ) { if( bcdtmPolygon_incrementMemoryTagObject(Tag)) goto errexit ; }
 else
   {
    Tag->MTAG = Tag->SMTAG ;
    Tag->MVAL = Tag->SMVAL ;
    Tag->PTAG  = ( TAGLIST * ) malloc ( Tag->MTAG * sizeof(TAGLIST)) ;
    Tag->PVAL  = ( TagValue*  ) malloc ( Tag->MVAL * sizeof(TagValue)) ;
    if( Tag->PTAG == NULL || Tag->PVAL == NULL )
      {
       if( Tag->PTAG != NULL ) { free(Tag->PTAG) ; Tag->PTAG = NULL ; }
       if( Tag->PVAL != NULL ) { free(Tag->PVAL) ; Tag->PVAL = NULL ; }
       Tag->MTAG = Tag->MVAL = 0 ;
       bcdtmWrite_message(1,0,0,"Memory Allocation Failure") ;
       goto errexit ;
      }
/*
** Initialise Data Values
*/
    for( pl = Tag->PTAG ; pl < Tag->PTAG + Tag->MTAG ; ++pl )
      {
       pl->FTAG = pl->LTAG = DTM_NULL_PNT ;
       pl->UTAG[0] = pl->UTAG[1] = pl->UTAG[2] = pl->UTAG[3] = DTM_NULL_PNT ;
      }
    for( pd = Tag->PVAL ; pd < Tag->PVAL + Tag->MVAL ; ++pd ) *pd = 0 ;
   }

// Clean Up

 cleanup :

// Return
 return(ret) ;

// Error Exit

 errexit :
 if( ret == DTM_SUCCESS ) ret = DTM_ERROR ;
 goto cleanup ;
}
/*-------------------------------------------------------------------+
|                                                                    |
|                                                                    |
|                                                                    |
+-------------------------------------------------------------------*/
BENTLEYDTM_Public int bcdtmPolygon_incrementMemoryTagObject(TAGOBJ *Tag)
/*
** This Routine Increments the Memory for A Taggon Object
*/
{
 int ret=DTM_SUCCESS ;
 TAGLIST  *pl ;
 TagValue  *pd ;
/*
** Allocate Memory For Tag Header List
*/
 if( Tag->NTAG == Tag->MTAG )
   {
    Tag->MTAG = Tag->MTAG + Tag->IMTAG ;
    Tag->PTAG = ( TAGLIST * ) realloc(Tag->PTAG,Tag->MTAG * sizeof(TAGLIST)) ;
    if( Tag->PTAG == NULL )
      {
       if( Tag->PVAL != NULL ) { free(Tag->PVAL) ; Tag->PVAL = NULL ; }
       bcdtmWrite_message(1,0,0,"Memory Allocation Failure") ;
       goto errexit ;
      }
    for( pl = Tag->PTAG + Tag->NTAG ; pl < Tag->PTAG + Tag->MTAG ; ++pl )
      {
       pl->FTAG = pl->LTAG = DTM_NULL_PNT ;
       pl->UTAG[0] = pl->UTAG[1] = pl->UTAG[2] = pl->UTAG[3] = DTM_NULL_PNT ;
      }
   }
/*
** Allocate Memory For Tag Values
*/
 if( Tag->NVAL == Tag->MVAL )
   {
    Tag->MVAL = Tag->MVAL + Tag->IMVAL ;
    Tag->PVAL = (TagValue* ) realloc( Tag->PVAL,Tag->MVAL * sizeof(TagValue)) ;
    if( Tag->PVAL == NULL )
      {
       if( Tag->PTAG != NULL ) { free(Tag->PTAG) ; Tag->PTAG = NULL ; }
       bcdtmWrite_message(1,0,0,"Memory Allocation Failure") ;
       goto errexit ;
      }
    for( pd = Tag->PVAL + Tag->NVAL ; pd < Tag->PVAL + Tag->MVAL  ; ++pd ) *pd = 0 ;
   }

// Clean Up

 cleanup :

// Return
 return(ret) ;

// Error Exit

 errexit :
 if( ret == DTM_SUCCESS ) ret = DTM_ERROR ;
 goto cleanup ;
}
/*-------------------------------------------------------------------+
|                                                                    |
|                                                                    |
|                                                                    |
+-------------------------------------------------------------------*/
BENTLEYDTM_Public int bcdtmPolygon_storePolygonTag(TagValue **TagList,long TagFlag,TagValue value,long *Tagne,long *Tagme,long Tagminc)
/*
** This Function Stores A Polygon Tag In A Tag List
*/
{
    TagValue *pl ;
/*
** Test For Memory Allocation
*/
 if( *TagList == NULL || *Tagne == *Tagme )
   {
    if( *TagList == NULL ) *Tagne = *Tagme = 0 ;
    *Tagme = *Tagme + Tagminc ;
    if( *TagList == NULL ) *TagList = (TagValue *) malloc(*Tagme * sizeof(TagValue)) ;
    else                   *TagList = (TagValue *) realloc(*TagList,*Tagme * sizeof(TagValue)) ;
    if( *TagList == NULL ) { bcdtmWrite_message(1,0,0,"Memory Allocation Failure") ; return(1) ; }
   }
/*
** If TagFlag == 1 Scan for Previously Stored Tag Values
*/
 if( TagFlag == 1 )
   {
    for( pl = *TagList ; pl < *TagList + *Tagne ; ++pl ) if( *pl == value ) return(0) ;
   }
/*
** Store Tag value
*/
 *(*TagList + *Tagne) = value ;
 ++(*Tagne) ;
/*
** Job Completed
*/
 return(0) ;
}
<|MERGE_RESOLUTION|>--- conflicted
+++ resolved
@@ -1,2558 +1,2554 @@
-/*--------------------------------------------------------------------------------------+
-|
-|     $Source: Core/2d/bcdtmPolygon.cpp $
-|
-<<<<<<< HEAD
-|  $Copyright: (c) 2016 Bentley Systems, Incorporated. All rights reserved. $
-=======
-|  $Copyright: (c) 2017 Bentley Systems, Incorporated. All rights reserved. $
->>>>>>> 374609cf
-|
-+--------------------------------------------------------------------------------------*/
-#include "bcDTMBaseDef.h"
-#include "dtmevars.h"
-#include "bcdtminlines.h"
-/*-------------------------------------------------------------------+
-|                                                                    |
-|                                                                    |
-|                                                                    |
-+-------------------------------------------------------------------*/
-BENTLEYDTM_Public int bcdtmPolygon_storeTptrPolygonInPolygonObjectDtmObject(BC_DTM_OBJ *dtmP,DTM_POLYGON_OBJ *polyP,long startPnt,long userTag)
-/*
-** This Function Stores a Tptr Polygon In A Polygon Object
-*/
-{
- int    ret=DTM_SUCCESS ;
- long   sp,numPolyPts,addPolyPts;
- DTMDirection direction;
- double area ;
-/*
-** Initialise
-*/
- addPolyPts = 0 ;
- numPolyPts = polyP->numPolyPts ;
-/*
-** Calculate Area And Direction
-*/
- if( bcdtmMath_calculateAreaAndDirectionTptrPolygonDtmObject(dtmP,startPnt,&area,&direction) ) goto errexit ;
-/*
-** Set Polygon AntiClockwise
-*/
- if (direction == DTMDirection::Clockwise) bcdtmList_reverseTptrPolygonDtmObject (dtmP, startPnt);
-/*
-** Store Points
-*/
- sp = startPnt ;
- do
-   {
-    if( polyP->numPolyPts == polyP->memPolyPts )
-      {
-       if( bcdtmPolygon_allocateMemoryPolygonObject(polyP)) goto errexit ;
-      }
-    (polyP->polyPtsP+polyP->numPolyPts)->x = pointAddrP(dtmP,sp)->x ;
-    (polyP->polyPtsP+polyP->numPolyPts)->y = pointAddrP(dtmP,sp)->y ;
-    (polyP->polyPtsP+polyP->numPolyPts)->z = pointAddrP(dtmP,sp)->z ;
-    ++polyP->numPolyPts ;
-    ++addPolyPts ;
-    sp = nodeAddrP(dtmP,+sp)->tPtr ;
-   } while ( sp != startPnt ) ;
- if( polyP->numPolyPts == polyP->memPolyPts )
-   {
-    if( bcdtmPolygon_allocateMemoryPolygonObject(polyP)) goto errexit ;
-   }
- (polyP->polyPtsP + polyP->numPolyPts)->x = pointAddrP(dtmP,sp)->x ;
- (polyP->polyPtsP + polyP->numPolyPts)->y = pointAddrP(dtmP,sp)->y ;
- (polyP->polyPtsP + polyP->numPolyPts)->z = pointAddrP(dtmP,sp)->z ;
- ++polyP->numPolyPts ;
- ++addPolyPts ;
-/*
-** Set Polygon Header Values
-*/
- if( polyP->numPolygons == polyP->memPolygons )
-  {
-   if( bcdtmPolygon_allocateMemoryPolygonObject(polyP)) goto errexit ;
-   }
- (polyP->polyListP + polyP->numPolygons)->area     = area ;
- (polyP->polyListP + polyP->numPolygons)->d1       = 0.0  ;
- (polyP->polyListP + polyP->numPolygons)->firstPnt = numPolyPts ;
- (polyP->polyListP + polyP->numPolygons)->lastPnt  = numPolyPts + addPolyPts - 1 ;
- (polyP->polyListP + polyP->numPolygons)->userTag  = userTag ;
- (polyP->polyListP + polyP->numPolygons)->s1       = addPolyPts ;
- ++polyP->numPolygons ;
-/*
-** Clean Up
-*/
- cleanup :
-/*
-** Job completed
-*/
- return(ret) ;
-/*
-** Error Exit
-*/
- errexit :
- if( ret == DTM_SUCCESS ) ret = DTM_ERROR ;
- goto cleanup ;
-}
-/*-------------------------------------------------------------------+
-|                                                                    |
-|                                                                    |
-|                                                                    |
-+-------------------------------------------------------------------*/
-BENTLEYDTM_Public int bcdtmPolygon_intersectPolygonAndTinHullDtmObject
-(
- BC_DTM_OBJ      *dtmP,
- DPoint3d             *userPolyPtsP,
- long            numUserPolyPts,
- DTM_POLYGON_OBJ **polyPP,
- long            *intersectFlagP
-)
-/*
-**
-** This Function Intesections A User Polygon And Tin Hull
-** The Intersected Polygons Are Written to Polygon Object "polyPP"
-**
-** Return Values for intersectFlagP ==  0  No Intersection
-**                                  ==  1  Tin Hull Totally Within Or Coincident With Clip Polygon
-**                                  ==  2  Intersection Polygon(s) Found
-**
-*/
-{
- int    ret=DTM_SUCCESS,dbg=DTM_TRACE_VALUE(0) ;
- long   numPolyPts=0,numHullPts=0  ;
- double ppTol,plTol,xMin,yMin,zMin,xMax,yMax,zMax ;
- DPoint3d    *p3d1P,*p3d2P,*polyPtsP=NULL,*hullPtsP=NULL ;
-/*
-** Write Status Message
-*/
- if( dbg ) bcdtmWrite_message(0,0,0,"Intersecting Polygon With Tin Hull") ;
-/*
-** Initialise
-*/
- *intersectFlagP = 0 ;
- ppTol = plTol = dtmP->mppTol * 1000.0 ;
-/*
-** Create Polygon Object If Necessary
-*/
- if( *polyPP == NULL )
-   {
-    if( bcdtmPolygon_createPolygonObject(polyPP)) goto errexit ;
-   }
-/*
-** Validate Slope Area Polgon
-*/
- numPolyPts = numUserPolyPts ;
- if( numPolyPts > 0 )
-   {
-/*
-**  Make A Local Copy Of The Polygon
-*/
-    polyPtsP = ( DPoint3d * ) malloc( numPolyPts * sizeof(DPoint3d)) ;
-    if( polyPtsP == NULL )
-      {
-       bcdtmWrite_message(1,0,0,"Memory Allocation Failure") ;
-       goto errexit ;
-      }
-    for( p3d1P = polyPtsP , p3d2P = userPolyPtsP ; p3d1P < polyPtsP + numPolyPts ; ++p3d1P , ++p3d2P ) *p3d1P = *p3d2P ;
-/*
-**  Validate Pad Polygon
-*/
-    if( bcdtmMath_validatePointArrayPolygon(&polyPtsP,&numPolyPts,ppTol) ) goto errexit ;
-   }
-/*
-**  Get Point Array Extents
-*/
- if( numPolyPts > 0 )
-   {
-    if( bcdtmMath_getPointArrayExtents(polyPtsP,numPolyPts,&xMin,&yMin,&zMin,&xMax,&yMax,&zMax)) goto errexit ; ;
-/*
-**  Extract Tin Hull
-*/
-    if( bcdtmList_extractHullDtmObject(dtmP,&hullPtsP,&numHullPts)) goto errexit ;
-/*
-**  Check For Overlap Of Bounding Rectangles
-*/
-    if( xMin < dtmP->xMax && xMax > dtmP->xMin && yMin < dtmP->yMax && yMax > dtmP->yMin )
-      {
-/*
-**     Intersect Polygon And Tin Hull
-*/
-       *intersectFlagP = 0;
-       if( bcdtmPolygon_intersectPolygons(hullPtsP,numHullPts,polyPtsP,numPolyPts,intersectFlagP,polyPP,ppTol,plTol)) goto errexit ;
-       if( *intersectFlagP == 0 )
-         {
-          bcdtmWrite_message(1,0,0,"Polygon Does Not Intersect Tin Hull") ;
-          goto errexit ;
-         }
-       else if( *intersectFlagP == 2 || *intersectFlagP == 4 ) *intersectFlagP = 1 ;
-       else                                                    *intersectFlagP = 2 ;
-      }
-   }
- else
-   {
-    if( bcdtmList_extractHullDtmObject(dtmP,&hullPtsP,&numHullPts)) goto errexit ;
-    if( bcdtmPolygon_storePointArrayPolygonInPolygonObject(*polyPP,hullPtsP,numHullPts,1)) goto errexit ;
-    *intersectFlagP = 1 ;
-   }
-/*
-** Clean Up
-*/
- cleanup :
- if( hullPtsP != NULL ) free(hullPtsP) ;
- if( polyPtsP != NULL ) free(polyPtsP) ;
-/*
-** Job completed
-*/
- return(ret) ;
-/*
-** Error Exit
-*/
- errexit :
- if( ret == DTM_SUCCESS ) ret = DTM_ERROR ;
- goto cleanup ;
-}
-/*-------------------------------------------------------------------+
-|                                                                    |
-|                                                                    |
-|                                                                    |
-+-------------------------------------------------------------------*/
-BENTLEYDTM_Public int bcdtmPolygon_intersectPolygonAndTinHullsDtmObjects
-(
- BC_DTM_OBJ      *dtm1P,
- BC_DTM_OBJ      *dtm2P,
- DPoint3d             *userPolyPtsP,
- long            numUserPolyPts,
- DTM_POLYGON_OBJ **polyPP,
- long            *intersectFlagP
-)
-/*
-**
-** This Function Gets The Intesection Of The User Polygon With The Tin Hulls
-**
-** The Intersected Polygons Are Written to Polygon Object "polyPP"
-**
-** Return Values for intersectFlagP ==  0  No Intersection
-**                                  ==  1  Tin Hull Totally Within Or Coincident With Clip Polygon
-**                                  ==  2  Intersection Polygon(s) Found
-**
-*/
-{
- int     ret=DTM_SUCCESS,dbg=DTM_TRACE_VALUE(0) ;
- long    intFlag,numPolyPts=0,numHullPts1=0,numHullPts2=0  ;
- DPoint3d     *p3d1P,*p3d2P,*polyPtsP=NULL,*hullPts1P=NULL,*hullPts2P=NULL ;
- double  ppTol,plTol ;
- DTM_POLYGON_OBJ *tempPolyP=NULL ;
-/*
-** Write Entry Message
-*/
- if( dbg )
-   {
-    bcdtmWrite_message(0,0,0,"Intersecting Polygon With Tin Hulls") ;
-    bcdtmWrite_message(0,0,0,"dtm1P          = %p",dtm1P) ;
-    bcdtmWrite_message(0,0,0,"dtm2P          = %p",dtm2P) ;
-    bcdtmWrite_message(0,0,0,"userPolyPtsP   = %p",userPolyPtsP) ;
-    bcdtmWrite_message(0,0,0,"numUserPolyPts = %8ld",numUserPolyPts) ;
-   }
-/*
-** Initialise
-*/
- *intersectFlagP = 0 ;
- if( dtm1P->mppTol <= dtm2P->mppTol ) ppTol = dtm1P->mppTol ;
- else                                 ppTol = dtm2P->mppTol ;
- ppTol = plTol = ppTol * 1000.0 ;
-/*
-** Create Polygon Object If Necessary
-*/
- if( *polyPP == NULL )
-   {
-    if( bcdtmPolygon_createPolygonObject(polyPP)) goto errexit ;
-   }
-/*
-** Validate Volume Area Polgon
-*/
- numPolyPts = numUserPolyPts ;
- if( numPolyPts > 0 )
-   {
-    if( dbg ) bcdtmWrite_message(0,0,0,"Copying Polygon") ;
-/*
-**  Make  A Local Copy Of The Volume Area Polygon
-*/
-    polyPtsP = ( DPoint3d * ) malloc( numPolyPts * sizeof(DPoint3d)) ;
-    if( polyPtsP == NULL )
-      {
-       bcdtmWrite_message(1,0,0,"Memory Allocation Failure") ;
-       goto errexit ;
-      }
-    for( p3d1P = polyPtsP , p3d2P = userPolyPtsP ; p3d1P < polyPtsP + numPolyPts ; ++p3d1P , ++p3d2P ) *p3d1P = *p3d2P ;
-/*
-** Validate Volume Polygon
-*/
-    if( dbg ) bcdtmWrite_message(0,0,0,"Validating Polygon") ;
-    if( bcdtmMath_validatePointArrayPolygon(&polyPtsP,&numPolyPts,ppTol) ) goto errexit ;
-   }
-/*
-**  Extract Tin Hulls
-*/
- if( dbg ) bcdtmWrite_message(0,0,0,"Extracting Tin Hulls") ;
- if( bcdtmList_extractHullDtmObject(dtm1P,&hullPts1P,&numHullPts1)) goto errexit ;
- if( bcdtmList_extractHullDtmObject(dtm2P,&hullPts2P,&numHullPts2)) goto errexit ;
- if( dbg ) bcdtmWrite_message(0,0,0,"numHullPts1 = %8ld ** numHullPts2 =%8ld",numHullPts1,numHullPts2) ;
-/*
-** Intersect Tin Hulls
-*/
- if( dbg ) bcdtmWrite_message(0,0,0,"Intersecting Tin Hulls") ;
- if( bcdtmPolygon_intersectPolygons(hullPts1P,numHullPts1,hullPts2P,numHullPts2,intersectFlagP,polyPP,ppTol,plTol)) goto errexit ;
-// if( bcdtmPolygon_intersectPointArrayPolygons(hullPts1P,numHullPts1,hullPts2P,numHullPts2,intersectFlagP,polyPP,ppTol,plTol)) goto errexit ;
- if( *intersectFlagP == 0 )
-   {
-    bcdtmWrite_message(1,0,0,"Tin Hulls Do Not Intersect") ;
-    goto errexit ;
-   }
- else if( *intersectFlagP == 2 || *intersectFlagP == 4 ) *intersectFlagP = 1 ;
- else                                                    *intersectFlagP = 2 ;
-/*
-** Intersect Volume Area Polygon And Intersected Tin Hull Polygons
-*/
- if( numPolyPts > 0 )
-   {
-    if( dbg ) bcdtmWrite_message(0,0,0,"Intersecting Volume Polygon With Intersection Of Tin Hulls") ;
-    bcdtmPolygon_intersectPolygonWithPolgyonObject(polyPtsP,numPolyPts,*polyPP,ppTol,plTol,&intFlag,&tempPolyP) ;
-    if( intFlag == 0 )
-      {
-       bcdtmWrite_message(1,0,0,"Polygon And Tin Hulls Do Not Intersect") ;
-       goto errexit ;
-      }
-    else if( intFlag == 2 || intFlag == 4 ) *intersectFlagP = 1 ;
-    else                                    *intersectFlagP = 2 ;
-    bcdtmPolygon_deletePolygonObject(polyPP) ;
-    *polyPP   = tempPolyP ;
-    tempPolyP = NULL ;
-   }
-/*
-** Clean Up
-*/
- cleanup :
- if( hullPts1P != NULL ) free(hullPts1P) ;
- if( hullPts2P != NULL ) free(hullPts2P) ;
- if( polyPtsP  != NULL ) free(polyPtsP) ;
- if( tempPolyP != NULL ) bcdtmPolygon_deletePolygonObject(&tempPolyP) ;
-/*
-** Job completed
-*/
- return(ret) ;
-/*
-** Error Exit
-*/
- errexit :
- if( ret == DTM_SUCCESS ) ret = DTM_ERROR ;
- goto cleanup ;
-}
-/*-------------------------------------------------------------------+
-|                                                                    |
-|                                                                    |
-|                                                                    |
-+-------------------------------------------------------------------*/
-BENTLEYDTM_Public int bcdtmPolygon_intersectPolygons
-(
- DPoint3d             *poly1PtsP,
- long            numPoly1Pts,
- DPoint3d             *poly2PtsP,
- long            numPoly2Pts,
- long            *intersectResult,
- DTM_POLYGON_OBJ **polyPP,
- double          ppTol,
- double          plTol
-)
-/*
-**
-** This Function Gets The Intesection Polygons of Two Polygons
-** And Store The Intersection Polygons In A Polygon Object
-**
-** Return Values for intersectResult == 0 No Intersection
-**                                   == 1 Intersection
-**                                   == 2 Polygon1 Is Inside Polygon2
-**                                   == 3 Polygon2 Is Inside Polygon1
-**                                   == 4 Coincident Polygons
-** Notes :-
-**
-**  1. Assumes poly1PtsP And poly2PtsP Have Been Validated And Set AntiClockwise
-**  2. Direction Of Intersected Polygons are set anticlockwise
-**
-*/
-{
- int     ret=DTM_SUCCESS,dbg=DTM_TRACE_VALUE(0),tdbg=DTM_TIME_VALUE(0) ;
- long    pnt,listPtr,numHullPts,numPoly1HullPts,numPoly2HullPts,startTime ;
- long    hullPnt1,hullPnt2,numPolyPts,polyOffset,dtmFeature ;
- DTMDirection direction;
- double  area ;
- DPoint3d     *p3dP,*polyPtsP=NULL ;
- DTM_DAT_OBJ *dataP=NULL ;
- BC_DTM_OBJ  *dtmP=NULL   ;
- DTM_POLYGON_LIST  *polyListP ;
- wchar_t    dataFile[128] ;
- static  long dbgSequence=0 ;
- DTM_GUID nullGuid=DTM_NULL_GUID ;
-/*
-** Write Entry Message
-*/
- if( dbg )
-   {
-    bcdtmWrite_message(0,0,0,"Intersecting Polygons") ;
-    bcdtmWrite_message(0,0,0,"poly1PtsP    = %p",poly1PtsP) ;
-    bcdtmWrite_message(0,0,0,"numPoly1Pts  = %8ld",numPoly1Pts) ;
-    bcdtmWrite_message(0,0,0,"poly2PtsP    = %p",poly2PtsP) ;
-    bcdtmWrite_message(0,0,0,"numPoly2Pts  = %8ld",numPoly2Pts) ;
-    bcdtmWrite_message(0,0,0,"polyPP       = %p",*polyPP) ;
-    bcdtmWrite_message(0,0,0,"ppTol        = %15.10lf",ppTol) ;
-    bcdtmWrite_message(0,0,0,"plTol        = %15.10lf",plTol) ;
-    if( dbg == 2 )
-      {
-       bcdtmWrite_message(0,0,0,"Number Of Poly 1 Points = %8ld",numPoly1Pts) ;
-       for( p3dP = poly1PtsP ; p3dP < poly1PtsP + numPoly1Pts ; ++p3dP )
-         {
-          bcdtmWrite_message(0,0,0,"Poly 1 Point[%6ld] = %12.5lf %12.5lf %10.4lf",(long)(p3dP-poly1PtsP),p3dP->x,p3dP->y,p3dP->z) ;
-         }
-       bcdtmWrite_message(0,0,0,"Number Of Poly 2 Points = %8ld",numPoly2Pts) ;
-       for( p3dP = poly2PtsP ; p3dP < poly2PtsP + numPoly2Pts ; ++p3dP )
-         {
-          bcdtmWrite_message(0,0,0,"Poly 2 Point[%6ld] = %12.5lf %12.5lf %10.4lf",(long)(p3dP-poly2PtsP),p3dP->x,p3dP->y,p3dP->z) ;
-         }
-      }
-   }
-/*
-** Initialise
-*/
- *intersectResult = 0 ;
-/*
-** Calculate Polygon Areas
-*/
- if( dbg )
-   {
-    bcdtmMath_getPolygonDirectionP3D(poly1PtsP,numPoly1Pts,&direction,&area) ;
-    bcdtmWrite_message(0,0,0,"Polygon 1 ** Area = %12.3lf Direction = %2ld",area,direction) ;
-    bcdtmMath_getPolygonDirectionP3D(poly2PtsP,numPoly2Pts,&direction,&area) ;
-    bcdtmWrite_message(0,0,0,"Polygon 2 ** Area = %12.3lf Direction = %2ld",area,direction) ;
-   }
-/*
-** Create Polygon Object If Necessary
-*/
- if( *polyPP == NULL ) { if( bcdtmPolygon_createPolygonObject(polyPP)) goto errexit ; }
-/*
-** Create Dtm Object
-*/
- if( bcdtmObject_createDtmObject(&dtmP)) goto errexit ;
-/*
-** Set Memory Allocation Parameters For dtmP Object
-*/
- if( bcdtmObject_setPointMemoryAllocationParametersDtmObject(dtmP,(numPoly1Pts+numPoly2Pts)*2,100)) goto errexit ;
-/*
-**  Store Polygons In Dtm Object As Break Lines
-*/
- if( bcdtmObject_storeDtmFeatureInDtmObject(dtmP,DTMFeatureType::GraphicBreak,1,1,&dtmP->nullFeatureId,poly1PtsP,numPoly1Pts)) goto errexit ;
- if( bcdtmObject_storeDtmFeatureInDtmObject(dtmP,DTMFeatureType::GraphicBreak,2,1,&dtmP->nullFeatureId,poly2PtsP,numPoly2Pts)) goto errexit ;
- if( bcdtmObject_storeDtmFeatureInDtmObject(dtmP,DTMFeatureType::Breakline,1,1,&dtmP->nullFeatureId,poly1PtsP,numPoly1Pts)) goto errexit ;
- if( bcdtmObject_storeDtmFeatureInDtmObject(dtmP,DTMFeatureType::Breakline,2,1,&dtmP->nullFeatureId,poly2PtsP,numPoly2Pts)) goto errexit ;
- if( dbg ) bcdtmWrite_toFileDtmObject(dtmP,L"problemUntriangulated.bcdtm") ;
-/*
-** Triangulate Dtm Object
-*/
- if( dbg ) bcdtmWrite_message(0,0,0,"Triangulating Dtm Object") ;
- startTime = bcdtmClock() ;
- dtmP->ppTol = ppTol / 100.0 ;
- dtmP->plTol = plTol / 100.0 ;
- if( bcdtmObject_createTinDtmObject(dtmP,1,0.0, false)) goto errexit ;
- if( tdbg ) bcdtmWrite_message(0,0,0,"**** Time Time = %8.3lf Seconds",bcdtmClock_elapsedTime(bcdtmClock(),startTime)) ;
-/*
-** Check If PRGN Is Set To Zero
-*/
- for( pnt = 0 ; pnt < dtmP->numPoints ; ++pnt )
-   {
-    if( nodeAddrP(dtmP,pnt)->PRGN != 0 ) nodeAddrP(dtmP,pnt)->PRGN = 0 ;
-   }
-/*
-** Remove None Feature Lines
-*/
- if( dbg ) bcdtmWrite_message(0,0,0,"Removing None Feature Hull Lines") ;
- if( bcdtmList_removeNoneFeatureHullLinesDtmObject(dtmP)) goto errexit ;
-/*
-** Write Dtm Features
-*/
- if( dbg )
-   {
-    bcdtmWrite_message(0,0,0,"Number Of Dtm Features = %8ld",dtmP->numFeatures) ;
-    for( dtmFeature = 0 ; dtmFeature < dtmP->numFeatures ; ++dtmFeature )
-      {
-       bcdtmWrite_message(0,0,0,"dtmFeature[%4ld] ** userTag = %10I64d",dtmFeature,ftableAddrP(dtmP,dtmFeature)->dtmUserTag) ;
-      }
-   }
-/*
-** Get Intersect Polygons
-*/
- if( dbg ) bcdtmWrite_message(0,0,0,"Getting Intersect Polygons") ;
- startTime = bcdtmClock() ;
- if( bcdtmPolygon_getIntersectPolygonsDtmObject(dtmP,*polyPP)) goto errexit ;
- if( dbg ) bcdtmWrite_message(0,0,0,"Number Of Intersect Polygons = %2ld",(*polyPP)->numPolygons) ;
- if( tdbg ) bcdtmWrite_message(0,0,0,"**** Intersect Time = %8.3lf Seconds",bcdtmClock_elapsedTime(bcdtmClock(),startTime)) ;
-/*
-** Determine Intersection Result
-*/
- startTime = bcdtmClock() ;
- if( (*polyPP)->numPolygons > 0 ) *intersectResult = 1 ;
- else
-   {
-    if( dbg ) bcdtmWrite_message(0,0,0,"Counting Hull Points") ;
-/*
-** Count Hull Points
-*/
-    numHullPts = numPoly1HullPts = numPoly2HullPts = 0 ;
-    pnt = dtmP->hullPoint ;
-    do
-      {
-       ++numHullPts ;
-       hullPnt1 = hullPnt2 = FALSE ;
-       listPtr = nodeAddrP(dtmP,pnt)->fPtr ;
-       while( listPtr != dtmP->nullPtr )
-         {
-          if(ftableAddrP(dtmP,flistAddrP(dtmP,listPtr)->dtmFeature)->dtmUserTag == 1 ) hullPnt1 = TRUE ;
-          if(ftableAddrP(dtmP,flistAddrP(dtmP,listPtr)->dtmFeature)->dtmUserTag == 2 ) hullPnt2 = TRUE ;
-          listPtr = flistAddrP(dtmP,listPtr)->nextPtr ;
-         }
-       if( hullPnt1 == TRUE ) ++numPoly1HullPts ;
-       if( hullPnt2 == TRUE ) ++numPoly2HullPts ;
-       pnt = nodeAddrP(dtmP,pnt)->hPtr ;
-      } while ( pnt != dtmP->hullPoint ) ;
-/*
-** Check For Polygon One Totally Within Polygon Two
-*/
-    if( numPoly2HullPts == numHullPts && numPoly1HullPts != numHullPts )
-      {
-       *intersectResult = 2 ;
-       if( bcdtmPolygon_storePointArrayPolygonInPolygonObject(*polyPP,poly1PtsP,numPoly1Pts,1)) goto errexit ;
-      }
-/*
-** Check For Polygon Two Totally Within Polygon One
-*/
-    if( numPoly1HullPts == numHullPts && numPoly2HullPts != numHullPts )
-      {
-       *intersectResult = 3 ;
-       if( bcdtmPolygon_storePointArrayPolygonInPolygonObject(*polyPP,poly2PtsP,numPoly2Pts,2) ) goto errexit ;
-      }
-/*
-** Check For Coincident Polygons
-*/
-    if( numPoly1HullPts == numHullPts && numPoly2HullPts == numHullPts )
-      {
-       *intersectResult = 4 ;
-       if( bcdtmPolygon_storePointArrayPolygonInPolygonObject(*polyPP,poly2PtsP,numPoly2Pts,2) ) goto errexit ;
-      }
-   }
- if( tdbg ) bcdtmWrite_message(0,0,0,"**** Polygon Time = %8.3lf Seconds",bcdtmClock_elapsedTime(bcdtmClock(),startTime)) ;
-/*
-** Write Out Polygons For Checking Purposes
-*/
- if( dbg )
-   {
-    bcdtmWrite_message(0,0,0,"Intersect Result = %2ld",*intersectResult) ;
-    if( ! intersectResult ) bcdtmWrite_message(0,0,0,"Polygons Do Not Intersect" ) ;
-    else
-      {
-       bcdtmWrite_message(0,0,0,"Number Of Intersect Polygons = %6ld",(*polyPP)->numPolygons ) ;
-       if( bcdtmObject_createDataObject(&dataP)) goto errexit ;
-       for( polyListP = (*polyPP)->polyListP ; polyListP < (*polyPP)->polyListP + (*polyPP)->numPolygons ; ++polyListP )
-         {
-          bcdtmWrite_message(0,0,0,"Polygon[%4ld] ** Area = %12.3lf",(long)(polyListP-(*polyPP)->polyListP),polyListP->area) ;
-          polyOffset = (long)(polyListP-(*polyPP)->polyListP) ;
-          swprintf(dataFile,128,L"intersectPolygon%d%d.dat",dbgSequence,polyOffset) ;
-          if( bcdtmPolygon_copyPolygonObjectPolygonToPointArrayPolygon(*polyPP,polyOffset,&polyPtsP,&numPolyPts)) goto errexit ;
-          if( bcdtmObject_storeDtmFeatureInDataObject(dataP,DTMFeatureType::Breakline,DTM_NULL_USER_TAG,nullGuid,polyPtsP,numPolyPts)) goto errexit ;
-          if( bcdtmWrite_dataFileFromDataObject(dataP,dataFile)) goto errexit ;
-          dataP->numPts = dataP->numFeatPts = 0 ;
-          free(polyPtsP) ;
-          polyPtsP = NULL ;
-          ++dbgSequence ;
-         }
-      }
-   }
-/*
-** Clean Up
-*/
- cleanup :
- if( dtmP     != NULL ) bcdtmObject_destroyDtmObject(&dtmP) ;
- if( polyPtsP != NULL ) { free(polyPtsP) ; polyPtsP = NULL ; }
-/*
-** Job Completed
-*/
- if( dbg && ret == DTM_SUCCESS ) bcdtmWrite_message(0,0,0,"Intersecting Polygons Completed") ;
- if( dbg && ret != DTM_SUCCESS ) bcdtmWrite_message(0,0,0,"Intersecting Polygons Error") ;
- return(ret) ;
-/*
-** Error Exit
-*/
- errexit :
- if( ret == DTM_SUCCESS ) ret = DTM_ERROR ;
- goto cleanup ;
-}
-/*-------------------------------------------------------------------+
-|                                                                    |
-|                                                                    |
-|                                                                    |
-+-------------------------------------------------------------------*/
-BENTLEYDTM_Public int bcdtmPolygon_getIntersectPolygonsDtmObject(BC_DTM_OBJ *dtmP,DTM_POLYGON_OBJ *polyP)
-/*
-** This Function Gets The Internal Intersect Polygons And Copies Them To
-** The Polygon Object
-*/
-{
- int    ret=DTM_SUCCESS,dbg=DTM_TRACE_VALUE(0) ;
- long   priorPnt,listPnt,nextPnt,nextPnt1,nextPnt2,scanPnt,listPtr;
- long   dtmFeature,numDtmFeatures;
- DTMDirection direction;
- DTMUserTag  userTag,userTag1,userTag2 ;
- double area ;
- static long dbgSequence=0 ;
- wchar_t   dtmFileName[256] ;
-/*
-** Write Entry Message
-*/
- if( dbg ) bcdtmWrite_message(0,0,0,"Getting Intersect Polygons") ;
-/*
-** Write Dtm To File
-*/
- if( dbg )
-   {
-    swprintf(dtmFileName,256,L"poly%d.tin",dbgSequence) ;
-    if( bcdtmWrite_toFileDtmObject(dtmP,dtmFileName) ) goto errexit ;
-    ++dbgSequence ;
-   }
-/*
-** Initialise
-*/
- userTag  = dtmP->nullUserTag ;
- userTag1 = dtmP->nullUserTag ;
- userTag2 = dtmP->nullUserTag ;
-/*
-** Scan Points For More Than One Feature
-*/
- for( scanPnt = 0 ; scanPnt < dtmP->numPoints ; ++scanPnt )
-   {
-    if( nodeAddrP(dtmP,scanPnt)->cPtr != dtmP->nullPtr && ! nodeAddrP(dtmP,scanPnt)->PRGN )
-      {
-/*
-**     Determine Number Of Features On Point
-*/
-       bcdtmData_countNumberOfContinuingDtmFeaturesForPointDtmObject(dtmP,scanPnt,&numDtmFeatures) ;
-       if( dbg ) bcdtmWrite_message(0,0,0,"Number Of Continuing Dtm Features For Point %6ld ** %12.4lf %12.4lf %10.4lf = %6ld",scanPnt,pointAddrP(dtmP,scanPnt)->x,pointAddrP(dtmP,scanPnt)->y,pointAddrP(dtmP,scanPnt)->z,numDtmFeatures) ;
-       if( numDtmFeatures > 1 )
-         {
-          if( dbg )
-            {
-             if( nodeAddrP(dtmP,scanPnt)->hPtr == dtmP->nullPnt ) bcdtmWrite_message(0,0,0,"Internal Point = %6ld Number Features = %6ld",scanPnt,numDtmFeatures) ;
-             else                                                 bcdtmWrite_message(0,0,0,"External Point = %6ld Number Features = %6ld",scanPnt,numDtmFeatures) ;
-             bcdtmWrite_message(0,0,0,"P = %6ld ** %10.4lf %10.4lf %8.4lf",scanPnt,pointAddrP(dtmP,scanPnt)->x,pointAddrP(dtmP,scanPnt)->y,pointAddrP(dtmP,scanPnt)->z) ;
-            }
-/*
-**        Get Next Point For Features
-*/
-          listPtr  = nodeAddrP(dtmP,scanPnt)->fPtr ;
-          nextPnt1 = nextPnt2 = dtmP->nullPnt ;
-          while( listPtr != dtmP->nullPtr && nextPnt2 == dtmP->nullPnt )
-            {
-             nextPnt = flistAddrP(dtmP,listPtr)->nextPnt ;
-             if( nextPnt != dtmP->nullPnt )
-               {
-                dtmFeature = flistAddrP(dtmP,listPtr)->dtmFeature ;
-                userTag    =  ftableAddrP(dtmP,dtmFeature)->dtmUserTag ;
-                if( nextPnt1 == dtmP->nullPnt ) { nextPnt1 = nextPnt ; userTag1 = userTag ; }
-                else                            { nextPnt2 = nextPnt ; userTag2 = userTag ; }
-               }
-             listPtr = flistAddrP(dtmP,listPtr)->nextPtr ;
-            }
-/*
-**        Write Next Points And User Tags
-*/
-          if( dbg )
-            {
-             bcdtmWrite_message(0,0,0,"nextPnt1 = %6ld ** %10.4lf %10.4lf %8.4lf",nextPnt1,pointAddrP(dtmP,nextPnt1)->x,pointAddrP(dtmP,nextPnt1)->y,pointAddrP(dtmP,nextPnt1)->z) ;
-             bcdtmWrite_message(0,0,0,"nextPnt2 = %6ld ** %10.4lf %10.4lf %8.4lf",nextPnt2,pointAddrP(dtmP,nextPnt2)->x,pointAddrP(dtmP,nextPnt2)->y,pointAddrP(dtmP,nextPnt2)->z) ;
-             bcdtmWrite_message(0,0,0,"UserTag 1 = %2I64d UserTag2 = %2I64d",userTag1,userTag2) ;
-            }
-/*
-**        Select Next Point
-*/
-          nextPnt = dtmP->nullPnt ;
-/*
-**        External Point
-*/
-          if( nodeAddrP(dtmP,scanPnt)->hPtr != dtmP->nullPnt )
-            {
-             if( nextPnt1 != nextPnt2 )
-               {
-                if( nodeAddrP(dtmP,scanPnt)->hPtr == nextPnt2 ) { nextPnt = nextPnt1 ; userTag = userTag2 ; }
-                else                                            { nextPnt = nextPnt2 ; userTag = userTag1 ; }
-                bcdtmPolygon_getNextPointForUserTagDtmObject(dtmP,userTag,nextPnt,&nextPnt1) ;
-                if( nextPnt1 == scanPnt )  nextPnt = dtmP->nullPnt ;
-                else
-                  {
-                   priorPnt = nodeAddrP(dtmP,scanPnt)->hPtr ;
-                   do
-                     {
-                      if( ( priorPnt = bcdtmList_nextAntDtmObject(dtmP,scanPnt,priorPnt)) < 0 ) goto errexit ;
-                      bcdtmPolygon_getNextPointForUserTagDtmObject(dtmP,userTag,priorPnt,&listPnt) ;
-                     } while ( listPnt != scanPnt ) ;
-                   if( bcdtmMath_pointSideOfDtmObject(dtmP,scanPnt,priorPnt,nextPnt) > 0 ) nextPnt = dtmP->nullPnt ;
-                  }
-               }
-            }
-/*
-**        Internal Point
-*/
-          else
-            {
-             bcdtmPolygon_getNextPointForUserTagDtmObject(dtmP,userTag2,nextPnt1,&listPnt) ;
-             if( dbg ) bcdtmWrite_message(0,0,0,"00 ** listPnt = %8ld",listPnt) ;
-             if( listPnt != scanPnt )
-               {
-                nextPnt = nextPnt1 ;
-                do
-                  {
-                   if( ( nextPnt = bcdtmList_nextClkDtmObject(dtmP,scanPnt,nextPnt)) < 0 ) goto errexit ;
-                   bcdtmPolygon_getNextPointForUserTagDtmObject(dtmP,userTag2,nextPnt,&listPnt) ;
-                  } while ( listPnt != scanPnt ) ;
-                if( bcdtmMath_pointSideOfDtmObject(dtmP,scanPnt,nextPnt1,nextPnt) < 0 ) nextPnt = dtmP->nullPnt ;
-                if( nextPnt != dtmP->nullPnt ) nextPnt = nextPnt1 ;
-               }
-             else
-               {
-                bcdtmPolygon_getNextPointForUserTagDtmObject(dtmP,userTag1,nextPnt2,&listPnt) ;
-                if( dbg ) bcdtmWrite_message(0,0,0,"01 ** listPnt = %8ld",listPnt) ;
-                if( listPnt != scanPnt )
-                  {
-                   nextPnt = nextPnt2 ;
-                   do
-                     {
-                      if( ( nextPnt = bcdtmList_nextClkDtmObject(dtmP,scanPnt,nextPnt)) < 0 ) goto errexit ;
-                      bcdtmPolygon_getNextPointForUserTagDtmObject(dtmP,userTag1,nextPnt,&listPnt) ;
-                     } while ( listPnt != scanPnt ) ;
-                   if( bcdtmMath_pointSideOfDtmObject(dtmP,scanPnt,nextPnt2,nextPnt) < 0 ) nextPnt = dtmP->nullPnt ;
-                   if( nextPnt != dtmP->nullPnt ) nextPnt = nextPnt2 ;
-                  }
-               }
-            }
-/*
-**        Scan Back To Start Point
-*/
-          if( nextPnt != dtmP->nullPnt )
-            {
-             if( dbg )
-               {
-                bcdtmWrite_message(0,0,0,"Next Point = %6ld ** %10.4lf %10.4lf %8.4lf",nextPnt,pointAddrP(dtmP,nextPnt)->x,pointAddrP(dtmP,nextPnt)->y,pointAddrP(dtmP,nextPnt)->z) ;
-                bcdtmWrite_message(0,0,0,"UserTag    = %2I64d ",userTag) ;
-               }
-             listPnt = scanPnt ;
-             do
-               {
-                nodeAddrP(dtmP,listPnt)->tPtr = nextPnt ;
-                if( dbg ) bcdtmWrite_message(0,0,0,"listPnt = %6ld ** %10.4lf %10.4lf %10.4lf",listPnt,pointAddrP(dtmP,listPnt)->x,pointAddrP(dtmP,listPnt)->y,pointAddrP(dtmP,listPnt)->z) ;
-                priorPnt = listPnt ; listPnt = nextPnt ; nextPnt = priorPnt ;
-                if( (nextPnt = bcdtmList_nextClkDtmObject(dtmP,listPnt,nextPnt)) < 0 ) goto errexit ;
-                while( ! bcdtmList_testForDtmFeatureLineDtmObject(dtmP,listPnt,nextPnt))
-                  { if( (nextPnt = bcdtmList_nextClkDtmObject(dtmP,listPnt,nextPnt)) < 0 ) goto errexit ; }
-               } while ( listPnt != scanPnt ) ;
-/*
-**           Get Polygon Direction And If Anti Clockwise Store Polygon In Polygon Object
-*/
-             if( bcdtmMath_calculateAreaAndDirectionTptrPolygonDtmObject(dtmP,scanPnt,&area,&direction) ) goto errexit ;
-             if (direction == DTMDirection::AntiClockwise)
-               {
-/*
-**              Copy Internal Tptr Polygon To Polygon Object
-*/
-                if( bcdtmPolygon_storeDtmObjectTptrPolygonInPolygonObject(dtmP,polyP,scanPnt,3)) goto errexit ;
-/*
-**              Mark Tptr Polygon To Polygon Object
-*/
-                listPnt = scanPnt ;
-                do
-                  {
-                   nodeAddrP(dtmP,listPnt)->PRGN = 1 ;
-                   listPnt = nodeAddrP(dtmP,listPnt)->tPtr ;
-                  } while ( listPnt != scanPnt ) ;
-/*
-**              Null Out Tptr Polygon
-*/
-                bcdtmList_nullTptrListDtmObject(dtmP,scanPnt) ;
-               }
-            }
-         }
-      }
-   }
-/*
-** Clean Up
-*/
- cleanup :
-/*
-** Job completed
-*/
- if( dbg && ret == DTM_SUCCESS ) bcdtmWrite_message(0,0,0,"Getting Intersect Polygons Completed") ;
- if( dbg && ret != DTM_SUCCESS ) bcdtmWrite_message(0,0,0,"Getting Intersect Polygons Error") ;
- return(ret) ;
-/*
-** Error Exit
-*/
- errexit :
- if( ret == DTM_SUCCESS ) ret = DTM_ERROR ;
- goto cleanup ;
-}
-/*-------------------------------------------------------------------+
-|                                                                    |
-|                                                                    |
-|                                                                    |
-+-------------------------------------------------------------------*/
-BENTLEYDTM_Private int bcdtmPolygon_getNextPointForUserTagDtmObject(BC_DTM_OBJ *dtmP,DTMUserTag userTag,long point,long *nextPointP)
-/*
-** This Function Gets The Next Point For A User Tag
-** This Is A Specific Function For Polygon Intersection Applications Only
-*/
-{
- long listPtr ;
-/*
-** Initialise
-*/
- *nextPointP = dtmP->nullPnt ;
-/*
-** Scan Features For Point
-*/
- listPtr = nodeAddrP(dtmP,point)->fPtr ;
- while ( listPtr != dtmP->nullPtr && *nextPointP == dtmP->nullPnt )
-   {
-    if( ftableAddrP(dtmP,flistAddrP(dtmP,listPtr)->dtmFeature)->dtmUserTag == userTag )
-      {
-       *nextPointP = flistAddrP(dtmP,listPtr)->nextPnt ;
-      }
-    listPtr = flistAddrP(dtmP,listPtr)->nextPtr ;
-   }
-/*
-** Job Completed
-*/
- return(0) ;
-}
-/*-------------------------------------------------------------------+
-|                                                                    |
-|                                                                    |
-|                                                                    |
-+-------------------------------------------------------------------*/
-BENTLEYDTM_Private int bcdtmPolygon_intersectPolygonWithPolgyonObject
-(
- DPoint3d             *polyPtsP,
- long            numPolyPts,
- DTM_POLYGON_OBJ *poly1P,
- double          ppTol,
- double          plistPTol,
- long            *intersectResultP,
- DTM_POLYGON_OBJ **poly2PP
-)
-/*
-**
-** This Function Gets The Intesection Polygons Of A 3D Polygon "polyPtsP"
-** With All The Polygons In A Polygon Object "poly1P".
-**
-** The Intersected polyPtsPgons Are Written to Polygon Object "poly2PP"
-**
-** Return Values for intersectResultP ==  Number Of Intersected Polygon
-**
-** Notes :-  Assumes polyPtsP Has Been Validated And Set AntiClockwise
-**
-*/
-{
- int    ret=DTM_SUCCESS,dbg=DTM_TRACE_VALUE(0) ;
- long   numTempPts=0 ;
- DPoint3d    *p3d1P,*p3d2P,*tempPtsP=NULL ;
- DTM_POLYGON_LIST *plistP  ;
-/*
-** Write Entry Message
-*/
- if( dbg ) bcdtmWrite_message(0,0,0,"Intersecting Polygon With With Polygon Object") ;
-/*
-** Create Polygon Object To Store Intersected Polygons
-*/
- if( *poly2PP == NULL ) { if( bcdtmPolygon_createPolygonObject(poly2PP)) goto errexit ; }
-/*
-** Intersect polyPtsPgons
-*/
- for( plistP = poly1P->polyListP ; plistP <  poly1P->polyListP + poly1P->numPolygons ; ++plistP )
-   {
-/*
-**  Allocate DPoint3d Memory For Polygon Object Polygon
-*/
-    numTempPts = plistP->lastPnt - plistP->firstPnt + 1 ;
-    tempPtsP = ( DPoint3d * ) malloc ( numTempPts * sizeof(DPoint3d)) ;
-    if( tempPtsP == NULL )
-      {
-       bcdtmWrite_message(1,0,0,"Memory Allocation Failure") ;
-       goto errexit ;
-      }
-/*
-**  Copy Polygon Object Polygon to DPoint3d Polygon
-*/
-    for( p3d2P = tempPtsP , p3d1P = poly1P->polyPtsP + plistP->firstPnt ;  p3d1P <= poly1P->polyPtsP + plistP->lastPnt ; ++p3d1P , ++p3d2P ) *p3d2P = *p3d1P ;
-/*
-**  Intersect polyPtsPgons
-*/
-    if( bcdtmPolygon_intersectPolygons(tempPtsP,numTempPts,polyPtsP,numPolyPts,intersectResultP,poly2PP,ppTol,plistPTol))  goto errexit ;
-/*
-**  Free memory
-*/
-    free(tempPtsP) ;
-    tempPtsP = NULL ;
-   }
-/*
-** Set Intersect Flag to Number Of Intersected polyPtsPgons
-*/
- *intersectResultP = (*poly2PP)->numPolygons ;
-/*
-** Clean Up
-*/
- cleanup :
-/*
-** Job Completed
-*/
- if( tempPtsP != NULL ) { free(tempPtsP) ; tempPtsP = NULL ; }
- return(ret) ;
-/*
-** Error Exit
-*/
- errexit :
- if( ret == DTM_SUCCESS ) ret = DTM_ERROR ;
- goto cleanup ;
-}
-/*-------------------------------------------------------------------+
-|                                                                    |
-|                                                                    |
-|                                                                    |
-+-------------------------------------------------------------------*/
-BENTLEYDTM_Public int bcdtmPolygon_storeDtmObjectTptrPolygonInPolygonObject
-(
- BC_DTM_OBJ      *dtmP,
- DTM_POLYGON_OBJ *polyP,
- long            startPnt,
- long            userTag
-)
-/*
-** This Function Stores a Tptr Polygon In A Polygon Object
-*/
-{
- int    ret=DTM_SUCCESS ;
- long   sp,numPolyPts,numPts;
- DTMDirection direction;
- double area ;
-/*
-** Initialise
-*/
- numPts     = 0 ;
- numPolyPts = polyP->numPolyPts ;
-/*
-** Calculate area And direction
-*/
- if( bcdtmMath_calculateAreaAndDirectionTptrPolygonDtmObject(dtmP,startPnt,&area,&direction) ) goto errexit ;
-/*
-** Set Polygon AntiClockwise
-*/
- if (direction == DTMDirection::Clockwise) bcdtmList_reverseTptrPolygonDtmObject (dtmP, startPnt);
-/*
-** Store Points
-*/
- sp = startPnt ;
- do
-   {
-    if( polyP->numPolyPts == polyP->memPolyPts ) { if( bcdtmPolygon_allocateMemoryPolygonObject(polyP)) goto errexit ; }
-    (polyP->polyPtsP + polyP->numPolyPts)->x = pointAddrP(dtmP,sp)->x ;
-    (polyP->polyPtsP + polyP->numPolyPts)->y = pointAddrP(dtmP,sp)->y ;
-    (polyP->polyPtsP + polyP->numPolyPts)->z = pointAddrP(dtmP,sp)->z ;
-    ++polyP->numPolyPts ;
-    ++numPts ;
-    sp = nodeAddrP(dtmP,sp)->tPtr ;
-   } while ( sp != startPnt ) ;
- if( polyP->numPolyPts == polyP->memPolyPts ) { if( bcdtmPolygon_allocateMemoryPolygonObject(polyP)) goto errexit ; }
- (polyP->polyPtsP + polyP->numPolyPts)->x = pointAddrP(dtmP,sp)->x ;
- (polyP->polyPtsP + polyP->numPolyPts)->y = pointAddrP(dtmP,sp)->y ;
- (polyP->polyPtsP + polyP->numPolyPts)->z = pointAddrP(dtmP,sp)->z ;
- ++polyP->numPolyPts ;
- ++numPts ;
-/*
-** Set Polygon Header Values
-*/
- if( polyP->numPolygons == polyP->memPolygons ) { if( bcdtmPolygon_allocateMemoryPolygonObject(polyP)) goto errexit ; }
- (polyP->polyListP + polyP->numPolygons)->area     = area ;
- (polyP->polyListP + polyP->numPolygons)->d1       = 0.0  ;
- (polyP->polyListP + polyP->numPolygons)->firstPnt = numPolyPts ;
- (polyP->polyListP + polyP->numPolygons)->lastPnt  = numPolyPts + numPts - 1 ;
- (polyP->polyListP + polyP->numPolygons)->userTag  = userTag ;
- (polyP->polyListP + polyP->numPolygons)->s1       = numPts ;
- ++polyP->numPolygons ;
-/*
-** Clean Up
-*/
- cleanup :
-/*
-** Job Completed
-*/
- return(ret) ;
-/*
-** Error Exit
-*/
- errexit :
- if( ret == DTM_SUCCESS ) ret = DTM_ERROR ;
- goto cleanup ;
-}
-/*-------------------------------------------------------------------+
-|                                                                    |
-|                                                                    |
-|                                                                    |
-+-------------------------------------------------------------------*/
-BENTLEYDTM_Public int bcdtmPolygon_copyPolygonObjectPolygonToPointArrayPolygon
-(
- DTM_POLYGON_OBJ *polygonP,
- long  offset,
- DPoint3d  **polygonPtsP,
- long *numPolygonPtsP
- )
-/*
-** This Function Copies A Polygon From A Polygon Object To A DPoint3d Polygon
-*/
-{
- int ret=DTM_SUCCESS ;
- DPoint3d *p3d1P,*p3d2P ;
-/*
-** Initialise
-*/
- *numPolygonPtsP = 0 ;
- if( *polygonPtsP != NULL ) { free(*polygonPtsP) ; *polygonPtsP = NULL ; }
-/*
-** Allocate Memory
-*/
- *numPolygonPtsP = (polygonP->polyListP+offset)->lastPnt - (polygonP->polyListP+offset)->firstPnt + 1 ;
- if( *numPolygonPtsP > 0 )
-   {
-    *polygonPtsP    = ( DPoint3d * ) malloc (*numPolygonPtsP * sizeof(DPoint3d)) ;
-    if( *polygonPtsP == NULL )
-      {
-       bcdtmWrite_message(1,0,0,"Memory Allocation Failure") ;
-       goto errexit ;
-      }
-/*
-**  Copy Points
-*/
-    for( p3d1P = *polygonPtsP, p3d2P = polygonP->polyPtsP + (polygonP->polyListP+offset)->firstPnt ;  p3d2P <= polygonP->polyPtsP + (polygonP->polyListP+offset)->lastPnt ; ++p3d1P , ++p3d2P ) *p3d1P = *p3d2P ;
-   }
-/*
-** Clean Up
-*/
- cleanup :
-/*
-** Return
-*/
- return(ret) ;
-/*
-** Error Exit
-*/
- errexit :
- if( ret == DTM_SUCCESS ) ret = DTM_ERROR ;
- goto cleanup ;
-}
-/*-------------------------------------------------------------------+
-|                                                                    |
-|                                                                    |
-|                                                                    |
-+-------------------------------------------------------------------*/
-BENTLEYDTM_Public int bcdtmPolygon_initialisePolygonObject(DTM_POLYGON_OBJ *Poly)
-/*
-** This Function Initialises A Polygon Object
-*/
-{
-/*
-** Test For Valid Polygon Object
-*/
-// if( bcdtmPolygon_testForValidPolygonObject( Poly ) ) return(1) ;
-/*
-** Initialise Polygon Object
-*/
- Poly->numPolygons  = Poly->memPolygons = 0 ;
- Poly->numPolyPts   = Poly->memPolyPts  = 0 ;
- Poly->iniMemPolygons = Poly->incMemPolygons = 10  ;
- Poly->iniMemPolyPts = Poly->incMemPolyPts = 1000 ;
- Poly->polyListP   = NULL  ;
- Poly->polyPtsP   = NULL  ;
-/*
-**  Job Completed
-*/
- return(0) ;
-}/*-------------------------------------------------------------------+
-|                                                                    |
-|                                                                    |
-|                                                                    |
-+-------------------------------------------------------------------*/
-BENTLEYDTM_Public int bcdtmPolygon_createPolygonObject(DTM_POLYGON_OBJ **polyPP )
-/*
-** This Function Creates a Polygon Object and
-** Returns a Pointer To The Object
-*/
-{
-
-    //  Check Polygon Object Is NULL
-
-    if( *polyPP != NULL )
-    {
-        bcdtmWrite_message(1,0,0,"Cannot Create Polygon Object") ;
-        return(DTM_ERROR) ;
-    }
-
-    // Create Polygon Object
-
-    *polyPP = ( DTM_POLYGON_OBJ * ) malloc ( sizeof(DTM_POLYGON_OBJ)) ;
-    if( *polyPP == NULL )
-        {
-         bcdtmWrite_message(1,0,0,"Memory Allocation Failure") ;
-         return(DTM_ERROR) ;
-        }
-
-    // Initialise Polygon Object
-
-    (*polyPP)->polyListP = NULL ;
-    (*polyPP)->polyPtsP = NULL ;
-    bcdtmPolygon_initialisePolygonObject(*polyPP) ;
-    return(DTM_SUCCESS) ;
-
-
-
-/*
-** Initialise Variables
-*/
-// *polyObjP = NULL ;
-/*
-** Scan Polygon Object Pointer List For Null Entry
-*/
-/*
- for ( i = 0 ; i < DTM_MAX_POLYGON_OBJS ; ++i )
-   {
-    if ( polyObjPtrs[i] == NULL )
-      {
-       polyObjPtrs[i] = ( DTM_POLYGON_OBJ * ) malloc ( sizeof(DTM_POLYGON_OBJ)) ;
-       if( polyObjPtrs == NULL ) { bcdtmWrite_message(1,0,0,"Memory Allocation Failure") ; return(1) ; }
-       *polyObjP = polyObjPtrs[i] ;
-       (*polyObjP)->polyListP = NULL ;
-       (*polyObjP)->polyPtsP = NULL ;
-       bcdtmPolygon_initialisePolygonObject(*polyObjP) ;
-       return(0) ;
-      }
-   }
-*/
-/*
-** No Entries
-*/
-// bcdtmWrite_message(1,0,0,"Maximum Number Of Polygon Objects Exceeded") ;
-// return(1) ;
-}
-/*-------------------------------------------------------------------+
-|                                                                    |
-|                                                                    |
-|                                                                    |
-+-------------------------------------------------------------------*/
-BENTLEYDTM_Public int bcdtmPolygon_deletePolygonObject(DTM_POLYGON_OBJ **polyPP)
-/*
-** This Function Deletes a Polygon Object
-*/
-{
-/*
-** Check For Null Data Object
-*/
- if( *polyPP == NULL ) return(0) ;
- if(bcdtmPolygon_freeMemoryPolygonObject(*polyPP))
-     return(1) ;
- else
-    {
-     *polyPP = NULL ;
-     return(0) ;
-    }
-/*
-** Scan Data Object Pointer List For Data Entry
-*/
-/*
- for ( i = 0 ; i < DTM_MAX_POLYGON_OBJS ; ++i )
-   {
-    if ( polyObjPtrs[i] == *Poly )
-      {
-       if(bcdtmPolygon_freeMemoryPolygonObject(*Poly)) return(1) ;
-       free(polyObjPtrs[i]) ;
-       polyObjPtrs[i] = *Poly = NULL ;
-       return(0) ;
-      }
-   }
-*/
-/*
-** No Entries
-*/
-// bcdtmWrite_message(1,0,0,"Entry For Polygon Object Not Found") ;
-// return(1) ;
-}
-/*-------------------------------------------------------------------+
-|                                                                    |
-|                                                                    |
-|                                                                    |
-+-------------------------------------------------------------------*/
-BENTLEYDTM_Public int bcdtmPolygon_deleteAllPolygonObjects(void)
-/*
-** This Function Deletes a Polygon Object
-*/
-{
-/*
-** Scan Data Object Pointer List For Data Object Entries
-*/
-/*
- for ( i = 0 ; i < DTM_MAX_POLYGON_OBJS ; ++i )
-   {
-    if ( polyObjPtrs[i] != NULL )
-      {
-       if( bcdtmPolygon_freeMemoryPolygonObject(polyObjPtrs[i])) return(1) ;
-       free(polyObjPtrs[i]) ; polyObjPtrs[i] = NULL ;
-      }
-   }
-*/
-/*
-** Job Completed
-*/
- return(0) ;
-}
-/*-------------------------------------------------------------------+
-|                                                                    |
-|                                                                    |
-|                                                                    |
-+-------------------------------------------------------------------*/
-BENTLEYDTM_Public int bcdtmPolygon_testForValidPolygonObject( DTM_POLYGON_OBJ *Poly )
-/*
-** This Function Test For A Valid Data Object
-*/
-{
-return 0;
-///*
-//** Scan Data Object Pointer List For Data Entry
-//*/
-// if( Poly != NULL )
-//   {
-////    for ( i = 0 ; i < DTM_MAX_POLYGON_OBJS ; ++i )
-////      if ( polyObjPtrs[i] == Poly ) return(0) ;
-//   }
-///*
-//** No Entry Found
-//*/
-// bcdtmWrite_message(2,0,0,"Invalid Polygon Object %p",Poly) ;
-// return(1) ;
-}
-/*-------------------------------------------------------------------+
-|                                                                    |
-|   bcdtmPolygon_storePointArrayPolygonInPolygonObject               |
-|                                                                    |
-+-------------------------------------------------------------------*/
-BENTLEYDTM_Public int bcdtmPolygon_storePointArrayPolygonInPolygonObject(DTM_POLYGON_OBJ *Poly,DPoint3d *Poly3D,long NumPolyPts,long UserTag)
-/*
-** This Function Stores a 3D Polygon In A Polygon Object
-*/
-{
- DTMDirection Direction;
- double Area ;
- DPoint3d    *p3d ;
-/*
-** Calculate Area And Direction
-*/
- bcdtmMath_getPolygonDirectionP3D(Poly3D,NumPolyPts,&Direction,&Area) ;
-/*
-** Set Polygon AntiClockwise
-*/
- if (Direction == DTMDirection::Clockwise) bcdtmMath_reversePolygonDirectionP3D (Poly3D, NumPolyPts);
-/*
-** Store Header
-*/
- if( Poly->numPolygons == Poly->memPolygons ) { if( bcdtmPolygon_allocateMemoryPolygonObject(Poly)) return(1) ; }
- (Poly->polyListP + Poly->numPolygons)->area = Area ;
- (Poly->polyListP + Poly->numPolygons)->d1   = 0.0  ;
- (Poly->polyListP + Poly->numPolygons)->firstPnt = Poly->numPolyPts ;
- (Poly->polyListP + Poly->numPolygons)->lastPnt  = Poly->numPolyPts + NumPolyPts - 1 ;
- (Poly->polyListP + Poly->numPolygons)->userTag  = UserTag ;
- (Poly->polyListP + Poly->numPolygons)->s1   = NumPolyPts ;
- ++Poly->numPolygons ;
-/*
-** Store Points
-*/
- for( p3d = Poly3D ; p3d < Poly3D + NumPolyPts ; ++p3d )
-   {
-    if( Poly->numPolyPts == Poly->memPolyPts ) { if( bcdtmPolygon_allocateMemoryPolygonObject(Poly)) return(1) ; }
-    (Poly->polyPtsP + Poly->numPolyPts)->x = p3d->x ;
-    (Poly->polyPtsP + Poly->numPolyPts)->y = p3d->y ;
-    (Poly->polyPtsP + Poly->numPolyPts)->z = p3d->z ;
-    ++Poly->numPolyPts ;
-   }
-/*
-** Job Completed
-*/
- return(0) ;
-}
-/*-------------------------------------------------------------------+
-|                                                                    |
-|                                                                    |
-|                                                                    |
-+-------------------------------------------------------------------*/
-BENTLEYDTM_Public int bcdtmPolygon_intersectPointArrayPolygons(DPoint3d *poly1PtsP,long numPoly1Pts,DPoint3d *poly2PtsP,long numPoly2Pts,long *intersectResult,DTM_POLYGON_OBJ **polyPP,double ppTol,double p2lTol)
-/*
-**
-** This Function Gets The Intesection Polygons of Two Polygons
-** And Store The Intersection Polygons In A Polygon Object
-**
-** Return Values for intersectResult == 0 No Intersection
-**                                   == 1 Intersection
-**                                   == 2 Polygon1 Is Inside Polygon2
-**                                   == 3 Polygon2 Is Inside Polygon1
-**                                   == 4 Coincident Polygons
-** Notes :-
-**
-**  1. Assumes poly1PtsP And poly2PtsP Have Been Validated And Set AntiClockwise
-**  2. Direction Of Intersected Polygons are set anticlockwise
-**
-*/
-{
- int     ret=DTM_SUCCESS,dbg=DTM_TRACE_VALUE(0) ;
- long    pnt,listPtr,numHullPts,numPoly1HullPts,numPoly2HullPts ;
- long    hullPnt1,hullPnt2 ;
- DPoint3d     *p3d1P,*p3d2P,*polyPtsP=NULL,breakPts[2] ;
- BC_DTM_OBJ  *dtmP=NULL   ;
- DTMFeatureId nullFeatureId=DTM_NULL_FEATURE_ID ;
-/*
-** Write Entry Message
-*/
- if( dbg ) bcdtmWrite_message(0,0,0,"Intersecting 3D Polygons") ;
-/*
-** Initialise
-*/
- *intersectResult = 0 ;
-/*
-** Create Polygon Object If Necessary
-*/
- if( *polyPP == NULL ) { if( bcdtmPolygon_createPolygonObject(polyPP)) goto errexit ; }
-/*
-** Create DTM Object
-*/
- if( bcdtmObject_createDtmObject(&dtmP)) goto errexit ;
- bcdtmObject_setPointMemoryAllocationParametersDtmObject(dtmP,(numPoly1Pts+numPoly2Pts)*2,100) ;
-/*
-** Write Polygons To DTM Object As Break Lines
-*/
- for( p3d1P = poly1PtsP , p3d2P = poly1PtsP + 1 ; p3d2P < poly1PtsP + numPoly1Pts ; ++p3d1P , ++p3d2P )
-   {
-    breakPts[0].x = p3d1P->x ;
-    breakPts[0].y = p3d1P->y ;
-    breakPts[0].z = p3d1P->z ;
-    breakPts[1].x = p3d2P->x ;
-    breakPts[1].y = p3d2P->y ;
-    breakPts[1].z = p3d2P->z ;
-    if( bcdtmObject_storeDtmFeatureInDtmObject(dtmP,DTMFeatureType::Breakline,1,1,&nullFeatureId,breakPts,2)) goto errexit ;
-   }
- for( p3d1P = poly2PtsP , p3d2P = poly2PtsP + 1 ; p3d2P < poly2PtsP + numPoly2Pts ; ++p3d1P , ++p3d2P )
-   {
-    breakPts[0].x = p3d1P->x ;
-    breakPts[0].y = p3d1P->y ;
-    breakPts[0].z = p3d1P->z ;
-    breakPts[1].x = p3d2P->x ;
-    breakPts[1].y = p3d2P->y ;
-    breakPts[1].z = p3d2P->z ;
-    if( bcdtmObject_storeDtmFeatureInDtmObject(dtmP,DTMFeatureType::Breakline,2,1,&nullFeatureId,breakPts,2)) goto errexit ;
-   }
-/*
-** Triangulate DTM Object
-*/
- if( bcdtmObject_triangulateDtmObject(dtmP)) goto errexit ;
-/*
-** Remove None Feature Hull Lines
-*/
- if( bcdtmList_removeNoneFeatureHullLinesDtmObject(dtmP)) goto errexit ;
-/*
-** Get Intersect Polygons
-*/
- if( dbg ) bcdtmWrite_message(0,0,0,"Getting Intersect Polygons") ;
- if( bcdtmPolygon_getIntersectPolygonsDtmObject(dtmP,*polyPP)) goto errexit ;
- if( dbg ) bcdtmWrite_message(0,0,0,"Number Of Intersect Polygons = %2ld",(*polyPP)->numPolygons) ;
-/*
-** Determine Intersection Result
-*/
- if( (*polyPP)->numPolygons > 0 ) *intersectResult = 1 ;
- else
-   {
-    if( dbg ) bcdtmWrite_message(0,0,0,"Counting Hull Points") ;
-/*
-** Count Hull Points
-*/
-    numHullPts = numPoly1HullPts = numPoly2HullPts = 0 ;
-    pnt = dtmP->hullPoint ;
-    do
-      {
-       ++numHullPts ;
-       hullPnt1 = hullPnt2 = FALSE ;
-       listPtr = nodeAddrP(dtmP,pnt)->fPtr ;
-       while( listPtr != dtmP->nullPtr )
-         {
-          if( ftableAddrP(dtmP,flistAddrP(dtmP,listPtr)->dtmFeature)->dtmUserTag == 1 ) hullPnt1 = TRUE ;
-          if( ftableAddrP(dtmP,flistAddrP(dtmP,listPtr)->dtmFeature)->dtmUserTag == 2 ) hullPnt2 = TRUE ;
-          listPtr = flistAddrP(dtmP,listPtr)->nextPtr ;
-         }
-       if( hullPnt1 == TRUE ) ++numPoly1HullPts ;
-       if( hullPnt2 == TRUE ) ++numPoly2HullPts ;
-       pnt = nodeAddrP(dtmP,pnt)->hPtr ;
-      } while ( pnt != dtmP->hullPoint ) ;
-/*
-** Check For Polygon One Totally Within Polygon Two
-*/
-    if( numPoly2HullPts == numHullPts && numPoly1HullPts != numHullPts )
-      {
-       *intersectResult = 2 ;
-       if( bcdtmPolygon_storePointArrayPolygonInPolygonObject(*polyPP,poly1PtsP,numPoly1Pts,1)) goto errexit ;
-      }
-/*
-** Check For Polygon Two Totally Within Polygon One
-*/
-    if( numPoly1HullPts == numHullPts && numPoly2HullPts != numHullPts )
-      {
-       *intersectResult = 3 ;
-       if( bcdtmPolygon_storePointArrayPolygonInPolygonObject(*polyPP,poly2PtsP,numPoly2Pts,2) ) goto errexit ;
-      }
-/*
-** Check For Coincident Polygons
-*/
-    if( numPoly1HullPts == numHullPts && numPoly2HullPts == numHullPts )
-      {
-       *intersectResult = 4 ;
-       if( bcdtmPolygon_storePointArrayPolygonInPolygonObject(*polyPP,poly2PtsP,numPoly2Pts,2) ) goto errexit ;
-      }
-   }
-/*
-** Clean Up
-*/
- cleanup :
- if( dtmP     != NULL ) bcdtmObject_destroyDtmObject(&dtmP) ;
- if( polyPtsP != NULL ) { free(polyPtsP) ; polyPtsP = NULL ; }
-/*
-** Job Completed
-*/
- return(ret) ;
-/*
-** Error Exit
-*/
- errexit :
- if( ret == DTM_SUCCESS ) ret = DTM_ERROR ;
- goto cleanup ;
-}
-/*-------------------------------------------------------------------+
-|                                                                    |
-|                                                                    |
-|                                                                    |
-+-------------------------------------------------------------------*/
-BENTLEYDTM_Public int bcdtmPolygon_intersectPointArrayPolygonWithPolgyonObject
-(
- DPoint3d             *polygonPtsP,
- long            numPolygonPts,
- DTM_POLYGON_OBJ *polygon1P,
- double          ppTol,
- double          plTol,
- long            *intersectFlagP,
- DTM_POLYGON_OBJ **polygon2PP
- )
-/*
-**
-** This Function Gets The Intesection polygonPtsPgons of a 3D polygonPtsPgon "polygonPtsP"
-** With A polygonPtsPgon Object "*polygon1P".
-** The Intersected polygonPtsPgons Are Written to polygonPtsPgon Object "polygon2PP"
-**
-** Return Values for intersectFlagP ==  Number Of Intersected polygonPtsPgons
-**
-** Notes :-  Assumes polygonPtsP Has Been Validated And Set AntiClockwise
-**
-*/
-{
- int    ret=DTM_SUCCESS,dbg=DTM_TRACE_VALUE(0) ;
- long   numNewPolyPts=0 ;
- DPoint3d    *p3dP,*np3dP,*newPolyPtsP=NULL ;
- DTM_POLYGON_LIST *pl  ;
-/*
-** Write Status Message
-*/
- if( dbg ) bcdtmWrite_message(0,0,0,"Intersecting A 3D Polygon With A Polygon Object") ;
-/*
-** Create Polygon Object If Necessary
-*/
- if( *polygon2PP == NULL )
-   {
-    if( bcdtmPolygon_createPolygonObject(polygon2PP)) goto errexit ;
-   }
-/*
-** Intersect Polygons
-*/
- for( pl = polygon1P->polyListP ; pl <  polygon1P->polyListP + polygon1P->numPolygons ; ++pl )
-   {
-/*
-** Allocate DPoint3d Memory For polygonPtsPgon Object polygonPtsPgon
-*/
-    numNewPolyPts = pl->lastPnt - pl->firstPnt + 1 ;
-    newPolyPtsP = ( DPoint3d * ) malloc ( numNewPolyPts * sizeof(DPoint3d)) ;
-    if( newPolyPtsP == NULL )
-      {
-       bcdtmWrite_message(1,0,0,"Memory Allocation Failure") ;
-       goto errexit ;
-      }
-/*
-**  Copy Points
-*/
-    for( np3dP = newPolyPtsP , p3dP = polygon1P->polyPtsP + pl->firstPnt ;  p3dP <= polygon1P->polyPtsP + pl->lastPnt ; ++p3dP , ++np3dP )
-      {
-       *np3dP = *p3dP ;
-      }
-/*
-**  Intersect polygonPtsPgons
-*/
-    if( bcdtmPolygon_intersectPointArrayPolygons(polygonPtsP,numPolygonPts,newPolyPtsP,numNewPolyPts,intersectFlagP,polygon2PP,ppTol,plTol))
-      {
-       free( newPolyPtsP) ;
-       goto errexit ;
-      }
-/*
-**   Free memory
-*/
-    free(newPolyPtsP) ;
-    newPolyPtsP = NULL ;
-   }
-/*
-** Set Intersect Flag to Number Of Intersected Polygons
-*/
- *intersectFlagP = (*polygon2PP)->numPolygons ;
-/*
-** Clean Up
-*/
- cleanup :
- if( newPolyPtsP != NULL ) free(newPolyPtsP) ;
-/*
-** Return
-*/
- return(ret) ;
-/*
-** Error Exit
-*/
- errexit :
- if( ret == DTM_SUCCESS ) ret = DTM_ERROR ;
- goto cleanup ;
-}
-/*-------------------------------------------------------------------+
-|                                                                    |
-|                                                                    |
-|                                                                    |
-+-------------------------------------------------------------------*/
-BENTLEYDTM_Public int bcdtmPolygon_getTagListFromTagObject(TAGOBJ *Tag,long TagOfs,TagValue **TagList,long *NumTagValues,long *Utag1,long *Utag2,long *Utag3,long *Utag4)
-/*
-** This Function Geta a TagList From A Tag Object
-*/
-{
- TagValue  *pt1,*pt2,*ptl,*ptv ;
-/*
-** Initialise
-*/
- *NumTagValues = 0 ;
- *Utag1 = *Utag2 = *Utag3 = *Utag4 = DTM_NULL_PNT ;
-/*
-** Test For Valid Tag Object
-*/
- if( bcdtmPolygon_testForValidTagObject(Tag)) return(1) ;
-/*
-** Test For Legal Tag Offset
-*/
- if( TagOfs < 0 || TagOfs >= Tag->NTAG ) { bcdtmWrite_message(2,0,0,"Invalid Tag Offset") ; return(1) ; }
-/*
-** Allocate memory For Tag List
-*/
- if( *TagList != NULL ) free(*TagList) ;
- *NumTagValues = (Tag->PTAG+TagOfs)->LTAG - (Tag->PTAG+TagOfs)->FTAG + 1 ;
- *TagList = ( TagValue * ) malloc( *NumTagValues * sizeof(TagValue)) ;
- if( *TagList == NULL ) { bcdtmWrite_message(1,0,0,"Memory Allocation Failure") ; return(1) ; }
-/*
-** Copy Tag Values
-*/
- pt1 = Tag->PVAL+(Tag->PTAG+TagOfs)->FTAG ;
- pt2 = Tag->PVAL+(Tag->PTAG+TagOfs)->LTAG ;
- ptl = *TagList ;
- for( ptv = pt1 ; ptv <= pt2 ; ++ptv ) { *ptl = *ptv ; ++ptl ; }
-/*
-** Copy User Tags
-*/
- *Utag1 = (Tag->PTAG + TagOfs)->UTAG[0] ;
- *Utag2 = (Tag->PTAG + TagOfs)->UTAG[1] ;
- *Utag3 = (Tag->PTAG + TagOfs)->UTAG[2] ;
- *Utag4 = (Tag->PTAG + TagOfs)->UTAG[3] ;
-/*
-** Job Completed
-*/
- return(0) ;
-}
-/*-------------------------------------------------------------------+
-|                                                                    |
-|                                                                    |
-|                                                                    |
-+-------------------------------------------------------------------*/
-BENTLEYDTM_Public int bcdtmPolygon_copyPolygonObjectToPolygonObject(DTM_POLYGON_OBJ *Poly1,DTM_POLYGON_OBJ *Poly2)
-/*
-** This Function Copies A Polygon Object To A Polygon Object
-*/
-{
- DTM_POLYGON_LIST *pl1,*pl2 ;
- DPoint3d    *pd1,*pd2 ;
-/*
-** Test For Valid Polygon Objects
-*/
- if( bcdtmPolygon_testForValidPolygonObject(Poly1)) return(1) ;
- if( bcdtmPolygon_testForValidPolygonObject(Poly2)) return(1) ;
-/*
-** Free Memory For Poly2 Object
-*/
- bcdtmPolygon_freeMemoryPolygonObject(Poly2) ;
-/*
-** Copy Polygon Object Variables
-*/
- *Poly2 = *Poly1 ;
- Poly2->polyListP = NULL ;
- Poly2->polyPtsP = NULL ;
-/*
-** Copy Polygon Headers
-*/
- Poly2->polyListP = ( DTM_POLYGON_LIST * ) malloc(Poly2->memPolygons * sizeof(DTM_POLYGON_LIST)) ;
- if( Poly2->polyListP == NULL ) { bcdtmWrite_message(1,0,0,"Memory Allocation Failure") ; return(1) ; }
- for( pl2 = Poly2->polyListP , pl1 = Poly1->polyListP ; pl1 < Poly1->polyListP + Poly1->memPolygons ; ++pl2 , ++pl1 ) *pl2 = *pl1 ;
-/*
-** Copy Polygon Points
-*/
- Poly2->polyPtsP = ( DPoint3d * ) malloc(Poly2->memPolyPts * sizeof(DPoint3d)) ;
- if( Poly2->polyListP == NULL ) { bcdtmWrite_message(1,0,0,"Memory Allocation Failure") ; free(Poly2->polyListP) ; return(1) ; }
- for( pd2 = Poly2->polyPtsP , pd1 = Poly1->polyPtsP ; pd1 < Poly1->polyPtsP + Poly1->memPolyPts ; ++pd2 , ++pd1 ) *pd2 = *pd1 ;
-/*
-** Job Completed
-*/
- return(0) ;
-}
-/*-------------------------------------------------------------------+
-|                                                                    |
-|   int bcdtmPolygon_allocateMemoryPolygonObject(DTM_POLYGON_OBJ *Polygon)     |
-|                                                                    |
-+-------------------------------------------------------------------*/
-BENTLEYDTM_Public int bcdtmPolygon_allocateMemoryPolygonObject(DTM_POLYGON_OBJ *Poly)
-/*
-** This Routine Gets the initial memory for the input data
-*/
-{
- DTM_POLYGON_LIST  *pl ;
- DPoint3d     *pd ;
-/*
-** Allocate Memory
-*/
- if( Poly->memPolyPts != 0 ) { if( bcdtmPolygon_incrementMemoryPolygonObject(Poly)) return(1) ; }
- else
-   {
-    Poly->memPolygons = Poly->iniMemPolygons ;
-    Poly->memPolyPts  = Poly->iniMemPolyPts ;
-    Poly->polyListP  = ( DTM_POLYGON_LIST * ) malloc ( Poly->memPolygons * sizeof(DTM_POLYGON_LIST)) ;
-    Poly->polyPtsP  = ( DPoint3d    * ) malloc ( Poly->memPolyPts  * sizeof(DPoint3d)) ;
-    if( Poly->polyListP == NULL || Poly->polyPtsP == NULL )
-      {
-       if( Poly->polyListP != NULL ) { free(Poly->polyListP) ; Poly->polyListP = NULL ; }
-       if( Poly->polyPtsP != NULL ) { free(Poly->polyPtsP) ; Poly->polyPtsP = NULL ; }
-       Poly->memPolygons = Poly->memPolyPts = 0 ;
-       bcdtmWrite_message(1,0,0,"Memory Allocation Failure") ;
-       return(1) ;
-      }
-/*
-** Initialise Data Values
-*/
-    for( pl = Poly->polyListP ; pl < Poly->polyListP + Poly->memPolygons ; ++pl ) { pl->area = pl->perimeter = pl->d1 = 0.0 ; pl->firstPnt = pl->lastPnt = pl->userTag = pl->s1 = DTM_NULL_PNT ; }
-    for( pd = Poly->polyPtsP ; pd < Poly->polyPtsP + Poly->memPolyPts  ; ++pd ) { pd->x = pd->y = pd->z = 0.0 ; }
-   }
-/*
-** Job Completed
-*/
- return(0) ;
-}
-/*-------------------------------------------------------------------+
-|                                                                    |
-|                                                                    |
-|                                                                    |
-+-------------------------------------------------------------------*/
-BENTLEYDTM_Public int bcdtmPolygon_incrementMemoryPolygonObject(DTM_POLYGON_OBJ *Poly)
-/*
-** This Routine Increments the Memory for A Polygon Object
-*/
-{
- DTM_POLYGON_LIST  *pl ;
- DPoint3d     *pd ;
-/*
-** Allocate Memory For Polygon Header List
-*/
- if( Poly->numPolygons == Poly->memPolygons )
-   {
-    Poly->memPolygons = Poly->memPolygons + Poly->incMemPolygons ;
-    Poly->polyListP = ( DTM_POLYGON_LIST * ) realloc( Poly->polyListP,Poly->memPolygons * sizeof(DTM_POLYGON_LIST)) ;
-    if( Poly->polyListP == NULL )
-      {
-       if( Poly->polyPtsP != NULL ) { free(Poly->polyPtsP) ; Poly->polyPtsP = NULL ; }
-       bcdtmWrite_message(1,0,0,"Memory Allocation Failure") ;
-       return(1) ;
-      }
-    for( pl = Poly->polyListP + Poly->numPolygons ; pl < Poly->polyListP + Poly->memPolygons ; ++pl ) { pl->area = pl->perimeter = pl->d1 = 0.0 ; pl->firstPnt = pl->lastPnt = pl->userTag = pl->s1 = DTM_NULL_PNT ; }
-   }
-/*
-** Allocate Memory For Polygon Points
-*/
- if( Poly->numPolyPts == Poly->memPolyPts )
-   {
-    Poly->memPolyPts = Poly->memPolyPts + Poly->incMemPolyPts ;
-    Poly->polyPtsP = ( DPoint3d * ) realloc( Poly->polyPtsP,Poly->memPolyPts * sizeof(DPoint3d)) ;
-    if( Poly->polyPtsP == NULL )
-      {
-       if( Poly->polyListP != NULL ) { free(Poly->polyListP) ; Poly->polyListP = NULL ; }
-       bcdtmWrite_message(1,0,0,"Memory Allocation Failure") ;
-       return(1) ;
-      }
-    for( pd = Poly->polyPtsP + Poly->numPolyPts ; pd < Poly->polyPtsP + Poly->memPolyPts  ; ++pd ) { pd->x = pd->y = pd->z = 0.0 ; }
-   }
-/*
-** Job Completed
-*/
- return(0) ;
-}
-/*-------------------------------------------------------------------+
-|                                                                    |
-|                                                                    |
-|                                                                    |
-+-------------------------------------------------------------------*/
-BENTLEYDTM_Public int bcdtmPolygon_freeMemoryPolygonObject(DTM_POLYGON_OBJ *Poly)
-/*
-** This Function Frees The Memory For A Polygon Object
-*/
-{
-/*
-** Free memory
-*/
- if( Poly->polyListP != NULL ) { free(Poly->polyListP) ; Poly->polyListP = NULL ; }
- if( Poly->polyPtsP != NULL ) { free(Poly->polyPtsP) ; Poly->polyPtsP = NULL ; }
-/*
-** Reset Polygon Object Variables
-*/
- Poly->numPolygons = Poly->memPolygons = 0 ;
- Poly->numPolyPts  = Poly->memPolyPts  = 0 ;
-/*
-** Job Completed
-*/
- return(0) ;
-}
-/*-------------------------------------------------------------------+
-|                                                                    |
-|                                                                    |
-|                                                                    |
-+-------------------------------------------------------------------*/
-BENTLEYDTM_Public int bcdtmPolygon_testForValidTagObject(TAGOBJ *Tag )
-/*
-** This Function Test For A Valid Data Object
-*/
-{
-/*
-** Scan Data Object Pointer List For Data Entry
-*/
- if( Tag != NULL )
-   {
-//    for ( i = 0 ; i < MAXTAOBJ ; ++i )
-//      if ( TAOBJPTR[i] == Tag ) return(0) ;
-   }
-/*
-** No Entry Found
-*/
- bcdtmWrite_message(1,0,0,"Not A Valid Tag Object") ;
- return(1) ;
-}
-/*-------------------------------------------------------------------+
-|                                                                    |
-|                                                                    |
-|                                                                    |
-+-------------------------------------------------------------------*/
-BENTLEYDTM_Public int bcdtmPolygon_intersectPolygonObjectPolygons
-(
- DTM_POLYGON_OBJ *polygonP,
- DTM_POLYGON_OBJ **intPolygonPP,
- TAGOBJ          **intTagObjPP
- )
-/*
-** This Function Intersects The Polygons In Polygon Object Poly And Stores Them
-** In Polygon Object IntPoly
-*/
-{
- int         ret=DTM_SUCCESS ;
- long        polygon,numPolyPts ;
- DPoint3d         *polyPtsP=NULL ;
- BC_DTM_OBJ  *dtmP=NULL  ;
- DTMFeatureId nullFeatureId=DTM_NULL_FEATURE_ID ;
-/*
-** Check For Polygons In Polygon Object
-*/
- if( polygonP->numPolygons > 0 )
-   {
-/*
-**  Create DTM Object
-*/
-    if( bcdtmObject_createDtmObject(&dtmP)) goto errexit ;
-/*
-**  Copy Polygon Object Polygons To Data Object
-*/
-    for( polygon = 0 ; polygon < polygonP->numPolygons ; ++polygon )
-      {
-       if( bcdtmPolygon_copyPolygonObjectPolygonToPointArrayPolygon(polygonP,polygon,&polyPtsP,&numPolyPts)) goto errexit ;
-       if( bcdtmObject_storeDtmFeatureInDtmObject(dtmP,DTMFeatureType::Breakline,polygonP->polyListP[polygon].userTag,1,&nullFeatureId,polyPtsP,numPolyPts)) goto errexit ;
-      }
-/*
-**  Triangulate DTM Object
-*/
-    if( bcdtmObject_triangulateDtmObject(dtmP)) goto errexit ;
-/*
-**  Extract Polygons From DTM Object
-*/
-   if( bcdtmPolygon_extractPolygonsDtmObject(dtmP,intPolygonPP,intTagObjPP)) goto errexit ;
-  }
-/*
-** Clean Up
-*/
- cleanup :
- if( dtmP     != NULL ) bcdtmObject_destroyDtmObject(&dtmP) ;
- if( polyPtsP != NULL ) free(polyPtsP) ;
-/*
-** Job Completed
-*/
- return(ret) ;
-/*
-** Error Exit
-*/
- errexit :
- if( ret == DTM_SUCCESS ) ret = DTM_ERROR ;
- goto cleanup ;
-}
-/*-------------------------------------------------------------------+
-|                                                                    |
-|                                                                    |
-|                                                                    |
-+-------------------------------------------------------------------*/
-BENTLEYDTM_Public int bcdtmPolygon_extractPolygonsDtmObject
-(
- BC_DTM_OBJ      *dtmP,
- DTM_POLYGON_OBJ **polygonPP,
- TAGOBJ          **tagPP
-)
-/*
-** This Function Extracts Polygons From A
-** DTM Object And Stores Them In A Polygon Object
-**
-*/
-{
- int    ret=DTM_SUCCESS ;
- long   pp,np,cp,spnt,clc,cln,clt,ofs,numFeatures,polyNumber=0,numMarked ;
- DTMDirection direction;
- long   node,dtmFeature,tagNum=0,tagMem=0,tagMemInc=100 ;
- TagValue* tagListP = nullptr;
- TagValue tag;
- double area ;
- unsigned char   *lineMarkP=NULL,*pc ;
- DTM_TIN_NODE    *nodeP ;
- BC_DTM_FEATURE  *dtmFeatureP ;
- DTM_POLYGON_LIST *ppl ;
-
-// Allocate Memory
-
- lineMarkP = ( unsigned char * ) malloc ((dtmP->cListPtr/8+1)* sizeof(char)) ;
- if( lineMarkP == NULL )
-   {
-    bcdtmWrite_message(1,0,0,"Memory Allocation Failure") ;
-    goto errexit ;
-   }
- for( pc = lineMarkP ; pc < lineMarkP + dtmP->cListPtr/8+1 ; ++pc ) *pc = 0 ;
-
-// Scan For Points With More Than One Feature I.E. Intersecting Polygons
-
- for( spnt = 0 ; spnt < dtmP->numPoints ; ++spnt )
-   {
-    if( nodeAddrP(dtmP,spnt)->cPtr != dtmP->nullPtr )
-      {
-
-       // Determine Number Of Features On Point
-
-       bcdtmPolygon_countNumberOfNonDtmPolygonFeaturesForPointDtmObject(dtmP,spnt,&numFeatures) ;
-       if( numFeatures > 1 )
-         {
-
-          // Scan Point And Get Prior Points
-
-          clc = nodeAddrP(dtmP,spnt)->cPtr ;
-          while ( clc != dtmP->nullPtr )
-            {
-             pp  = clistAddrP(dtmP,clc)->pntNum ;
-             clc = clistAddrP(dtmP,clc)->nextPtr ;
-
-             // Check If Prior Point Points To Current Point If So Extract Polygon
-
-             cln = nodeAddrP(dtmP,pp)->fPtr ;
-             while( cln != dtmP->nullPtr )
-               {
-                bcdtmList_getNextPointForDtmFeatureDtmObject(dtmP,flistAddrP(dtmP,cln)->dtmFeature,pp,&np) ;
-                cln = flistAddrP(dtmP,cln)->nextPtr ;
-
-                // Extract Polygon
-
-                if( np == spnt )
-                  {
-                   tagNum = 0 ;
-                   if( bcdtmTheme_getLineOffsetDtmObject(dtmP,&ofs,pp,spnt) ) goto errexit ;
-                   if(! bcdtmFlag_testFlag(lineMarkP,ofs) )
-                     {
-                      np = pp ;
-                      cp = spnt ;
-                      do
-                        {
-
-                         // Scan Clockwise To Next Feature lineMarkP
-
-                         if(( np = bcdtmList_nextClkDtmObject(dtmP,cp,np)) < 0 ) goto errexit ;
-                         while ( ! bcdtmList_testForLineOnDtmFeatureTypeDtmObject(dtmP,DTMFeatureType::Breakline,np,cp) )
-                           {
-                            if(( np = bcdtmList_nextClkDtmObject(dtmP,cp,np)) < 0 ) goto errexit ;
-                           }
-
-                         // Get Tag Value For lineMarkP Cp-Np
-
-                         clt = nodeAddrP(dtmP,cp)->fPtr ;
-                         while( clt != dtmP->nullPtr )
-                           {
-                            if( flistAddrP(dtmP,clt)->nextPnt == np )
-                              {
-                               tag = ftableAddrP(dtmP,flistAddrP(dtmP,clt)->dtmFeature)->dtmUserTag;
-                               if( bcdtmPolygon_storePolygonTag(&tagListP,1,tag,&tagNum,&tagMem,tagMemInc) )
-                                 {
-                                  if( tagListP != NULL ) free(tagListP) ;
-                                  goto errexit ;
-                                 }
-                              }
-                            clt = flistAddrP(dtmP,clt)->nextPtr ;
-                           }
-
-                         //  Set Tptr List
-
-                         nodeAddrP(dtmP,cp)->tPtr = np ;
-
-                         //  Initialise For Next Point
-
-                         pp = np ; np = cp ; cp = pp ;
-                        } while ( cp != spnt ) ;
-
-                      //  Get Polygon direction And If Anti Clockwise Store Polygon In Polygon Object
-
-                      if( bcdtmMath_calculateAreaAndDirectionTptrPolygonDtmObject(dtmP,spnt,&area,&direction) ) { free(lineMarkP) ;  goto errexit ; }
-                      if (direction == DTMDirection::AntiClockwise)
-                        {
-
-                         //  If Necessary Create Polygon Object
-
-                         if( *polygonPP == NULL )
-                           {
-                            if( bcdtmPolygon_createPolygonObject(polygonPP)) goto errexit ;
-                           }
-
-                         //  Copy Internal Tptr Polygon To Polygon Object
-
-                         if( bcdtmPolygon_storeTptrPolygonInPolygonObjectDtmObject(dtmP,*polygonPP,spnt,polyNumber)) goto errexit ;
-
-                         //  Store Tptr Polygon In Tin Object As DTMFeatureType::Polygon
-
-                         if( bcdtmInsert_addDtmFeatureToDtmObject(dtmP,NULL,0,DTMFeatureType::Polygon,polyNumber,dtmP->nullFeatureId,spnt,0)) goto errexit ;
-
-                         //  If Necessary Create Tag Object
-
-                         if( *tagPP == NULL )
-                           {
-                            if( bcdtmPolygon_createTagObject(tagPP)) goto errexit ;
-                           }
-
-                         //  Store Tag List In Tag Object
-
-                         if( bcdtmPolygon_storeTagListInTagObject(*tagPP,tagListP,tagNum,polyNumber,DTM_NULL_PNT,DTM_NULL_PNT,DTM_NULL_PNT)) goto errexit ;
-
-                         //  Write Polygon Tags For Development Purposes
-
-/*
-                         bcdtmPolygon_writePolygonTag(TagList,tagNum) ;
-*/
-
-                         //  Increment Polygon Number
-
-                         ++polyNumber ;
-
-                         //  Mark Tptr Polygon
-
-                         cp = spnt ;
-                         do
-                           {
-                            nodeAddrP(dtmP,cp)->PRGN = 1 ;
-                            if( bcdtmTheme_getLineOffsetDtmObject(dtmP,&ofs,cp,nodeAddrP(dtmP,cp)->tPtr) ) goto errexit ;
-                            bcdtmFlag_setFlag(lineMarkP,ofs) ;
-                            cp = nodeAddrP(dtmP,cp)->tPtr ;
-                           } while ( cp != spnt ) ;
-                        }
-
-                      //  Null Out Tptr Polygon
-
-                      bcdtmList_nullTptrListDtmObject(dtmP,spnt) ;
-                     }
-                  }
-               }
-            }
-         }
-      }
-   }
-/*
-** Free memory
-*/
- free(lineMarkP) ;
- lineMarkP = NULL ;
- if (tagListP != NULL)
-     {
-     free(tagListP);
-     tagListP = nullptr;
-     }
-
-// Scan Points For Non Intersecting Polygons
-
- for( spnt = 0 ; spnt < dtmP->numPoints ; ++spnt )
-   {
-    if( nodeAddrP(dtmP,spnt)->cPtr != dtmP->nullPtr && ! nodeAddrP(dtmP,spnt)->PRGN )
-      {
-
-       // Get Prior Point
-
-       clc = nodeAddrP(dtmP,spnt)->cPtr ;
-       while ( clc != dtmP->nullPtr )
-         {
-          pp  = clistAddrP(dtmP,clc)->pntNum ;
-          clc = clistAddrP(dtmP,clc)->nextPtr ;
-
-          // Check If Prior Point Points To Current Point If So Extract Polygon
-
-          cln = nodeAddrP(dtmP,pp)->fPtr ;
-          while( cln != dtmP->nullPtr )
-            {
-             bcdtmList_getNextPointForDtmFeatureDtmObject(dtmP,flistAddrP(dtmP,cln)->dtmFeature,pp,&np) ;
-             cln = flistAddrP(dtmP,cln)->nextPtr ;
-
-             // Extract Polygon
-
-             if( np == spnt )
-               {
-
-                // Initialise For Scan
-
-                np = pp ;
-                cp = spnt ;
-                do
-                  {
-
-                   // Scan Clockwise To Next Feature lineMarkP
-
-                   if(( np = bcdtmList_nextClkDtmObject(dtmP,cp,np)) < 0 ) goto errexit ;
-                   while ( ! bcdtmList_testForLineOnDtmFeatureTypeDtmObject(dtmP,DTMFeatureType::Breakline,np,cp) )
-                     {
-                      if(( np = bcdtmList_nextClkDtmObject(dtmP,cp,np)) < 0 ) goto errexit ;
-                     }
-
-                   //  Set Tptr List
-
-                   nodeAddrP(dtmP,cp)->tPtr = np ;
-
-                   //  Initialise For Next Point
-
-                   pp = np ; np = cp ; cp = pp ;
-                  } while ( cp != spnt ) ;
-
-                //  Get Polygon direction And If Anti Clockwise Store Polygon In Polygon Object
-
-                if( bcdtmMath_calculateAreaAndDirectionTptrPolygonDtmObject(dtmP,spnt,&area,&direction) ) { free(lineMarkP) ;  goto errexit ; }
-                if (direction == DTMDirection::AntiClockwise)
-                  {
-
-                   //  If Necessary Create Polygon Object
-
-                   if( *polygonPP == NULL ) if( bcdtmPolygon_createPolygonObject(polygonPP)) goto errexit ;
-
-                   //  Get Tag Value
-
-                   tag = ftableAddrP(dtmP,flistAddrP(dtmP,nodeAddrP(dtmP,spnt)->fPtr)->dtmFeature)->dtmUserTag;
-
-                   //  Copy Internal Tptr Polygon To Polygon Object
-
-                   if( bcdtmPolygon_storeTptrPolygonInPolygonObjectDtmObject(dtmP,*polygonPP,spnt,polyNumber)) goto errexit ;
-                   //  Store Tptr Polygon In Tin Object As DTMFeatureType::Polygon
-
-                   if( bcdtmInsert_addDtmFeatureToDtmObject(dtmP,NULL,0,DTMFeatureType::Polygon,polyNumber,dtmP->nullFeatureId,spnt,0)) goto errexit ;
-
-                   //  If Necessary Create Tag Object
-
-                   if( *tagPP == NULL ) if( bcdtmPolygon_createTagObject(tagPP)) goto errexit ;
-
-                   //  Store Tag List In Tag Object
-
-                   if( bcdtmPolygon_storeTagListInTagObject(*tagPP,&tag,1,polyNumber,DTM_NULL_PNT,DTM_NULL_PNT,DTM_NULL_PNT)) goto errexit ;
-
-                   //  Increment Polygon Number
-
-                   ++polyNumber ;
-
-                   //  Mark Tptr Polygon
-
-                   cp = spnt ;
-                   do
-                     {
-                      nodeAddrP(dtmP,cp)->PRGN = 1 ;
-                      cp = nodeAddrP(dtmP,cp)->tPtr ;
-                     } while ( cp != spnt ) ;
-                  }
-
-                //  Null Out Tptr Polygon
-
-                bcdtmList_nullTptrListDtmObject(dtmP,spnt) ;
-               }
-            }
-         }
-      }
-   }
-
-// Remove All Break Line Features
-
- if( bcdtmData_deleteAllOccurrencesOfDtmFeatureTypeDtmObject(dtmP,DTMFeatureType::Breakline) ) goto errexit ;
-
-// Mark All Points Internal To Tin Polygonal Features
-
- for( node = 0 ; node < dtmP->numPoints ; ++node )
-   {
-    nodeP = nodeAddrP(dtmP,node) ;
-    nodeP->tPtr = dtmP->nullPnt ;
-    nodeP->PRGN = 0 ;
-   }
- for( node = 0 ; node < dtmP->numPoints ; ++node )
-   {
-    nodeP = nodeAddrP(dtmP,node) ;
-    if( nodeP->cPtr != dtmP->nullPtr && nodeP->PRGN == 0 )
-      {
-       if( bcdtmList_countNumberOfDtmFeaturesForPointDtmObject(dtmP,node,&numFeatures)) goto errexit ;
-       if( numFeatures > 0 )
-         {
-          cln = nodeP->fPtr ;
-          while ( cln != dtmP->nullPtr )
-            {
-             dtmFeature  = flistAddrP(dtmP,cln)->dtmFeature ;
-             dtmFeatureP = ftableAddrP(dtmP,dtmFeature) ;
-             if( bcdtmMark_internalPolygonPointsDtmObject(dtmP,dtmFeature,(long)dtmFeatureP->dtmUserTag,&numMarked )) goto errexit ;
-             if( bcdtmMark_prgnControlWordForFeatureDtmObject(dtmP,dtmFeature,1,&numMarked )) goto errexit ;
-             cln = flistAddrP(dtmP,cln)->nextPtr ;
-            }
-         }
-      }
-   }
-
-// Determine Polygons Internal To Other Polygons
-
- for( ppl = (*polygonPP)->polyListP ; ppl < (*polygonPP)->polyListP + (*polygonPP)->numPolygons ; ++ppl) ppl->s1 = dtmP->nullPnt ;
- for( dtmFeature = 0 ; dtmFeature < dtmP->numFeatures ; ++dtmFeature )
-   {
-    dtmFeatureP = ftableAddrP(dtmP,dtmFeature) ;
-    if( dtmFeatureP->dtmFeatureState == DTMFeatureState::Tin && dtmFeatureP->dtmFeaturePts.firstPoint != dtmP->nullPnt )
-      {
-       if( nodeAddrP(dtmP,dtmFeatureP->dtmFeaturePts.firstPoint)->tPtr != dtmP->nullPnt )
-         {
-          ((*polygonPP)->polyListP+dtmFeatureP->dtmUserTag)->s1 = nodeAddrP(dtmP,dtmFeatureP->dtmFeaturePts.firstPoint)->tPtr ;
-         }
-      }
-   }
-
-// Clean Up
-
- cleanup :
- if( lineMarkP != NULL ) free(lineMarkP) ;
- if( tagListP  != NULL ) free(tagListP) ;
-
-// Job Completed
-
- return(ret) ;
-
-// Error Exit
-
- errexit :
- if( ret == DTM_SUCCESS ) ret = DTM_ERROR ;
- goto cleanup ;
-}
-/*-------------------------------------------------------------------+
-|                                                                    |
-|                                                                    |
-|                                                                    |
-+-------------------------------------------------------------------*/
-BENTLEYDTM_Public int bcdtmPolygon_countNumberOfNonDtmPolygonFeaturesForPointDtmObject
-(
- BC_DTM_OBJ  *dtmP,
- long        point,
- long        *numFeaturesP
-)
-/*
-** This Function Counts The Number Of Dtm Features For A Point
-*/
-{
- long clc ;
-/*
-** Count Features
-*/
- *numFeaturesP = 0 ;
- clc = nodeAddrP(dtmP,point)->fPtr ;
- while ( clc != dtmP->nullPtr )
-   {
-    if( ftableAddrP(dtmP,flistAddrP(dtmP,clc)->dtmFeature)->dtmFeatureType != DTMFeatureType::Polygon) ++(*numFeaturesP) ;
-    clc = flistAddrP(dtmP,clc)->nextPtr ;
-   }
-/*
-** Job Completed
-*/
- return(0) ;
-}
-/*-------------------------------------------------------------------+
-|                                                                    |
-|                                                                    |
-|                                                                    |
-+-------------------------------------------------------------------*/
-BENTLEYDTM_Public int bcdtmPolygon_createTagObject(TAGOBJ **tagPP)
-/*
-** This Function Creates a Tag Object and
-** Returns a Pointer To The Object
-*/
-{
- int ret=DTM_SUCCESS ;
-
-// Delete Tag Object If It Exists
-
- if( *tagPP != NULL )
-   {
-    if( bcdtmPolygon_deleteTagObject(tagPP)) goto errexit ;
-   }
-
-// Create Tag Object
-
- *tagPP = ( TAGOBJ * ) malloc ( sizeof(TAGOBJ)) ;
- if( *tagPP == NULL )
-   {
-    bcdtmWrite_message(1,0,0,"Memory Allocation Failure") ;
-    goto errexit ;
-   }
-
- /*
- ** Initialise Taggon Object
- */
- (*tagPP)->NTAG  = (*tagPP)->MTAG = 0 ;
- (*tagPP)->NVAL  = (*tagPP)->MVAL  = 0 ;
- (*tagPP)->SMTAG = (*tagPP)->IMTAG = 100  ;
- (*tagPP)->SMVAL = (*tagPP)->IMVAL = 1000 ;
- (*tagPP)->PTAG   = NULL  ;
- (*tagPP)->PVAL   = NULL  ;
-// Clean Up
-
- cleanup :
-
-// Return
- return(ret) ;
-
-// Error Exit
-
- errexit :
- if( ret == DTM_SUCCESS ) ret = DTM_ERROR ;
- goto cleanup ;
-}
-/*-------------------------------------------------------------------+
-|                                                                    |
-|                                                                    |
-|                                                                    |
-+-------------------------------------------------------------------*/
-BENTLEYDTM_Public int bcdtmPolygon_deleteTagObject(TAGOBJ **tagPP)
-/*
-** This Function Deletes a Tag Object
-*/
-{
- int ret=DTM_SUCCESS ;
-
-// Check For None Null Tag Object
-
- if( *tagPP != NULL )
-   {
-    if( bcdtmPolygon_freeMemoryTagObject(*tagPP)) goto errexit  ;
-    free(*tagPP) ;
-    *tagPP = NULL ;
-   }
-
-// Clean Up
-
- cleanup :
-
-// Return
- return(ret) ;
-
-// Error Exit
-
- errexit :
- if( ret == DTM_SUCCESS ) ret = DTM_ERROR ;
- goto cleanup ;
-}
-
-/*-------------------------------------------------------------------+
-|                                                                    |
-|                                                                    |
-|                                                                    |
-+-------------------------------------------------------------------*/
-BENTLEYDTM_Public int bcdtmPolygon_freeMemoryTagObject(TAGOBJ *tagP)
-/*
-** This Function Frees The Memory For A Taggon Object
-*/
-{
-/*
-** Free memory
-*/
- if( tagP->PTAG != NULL ) { free(tagP->PTAG) ; tagP->PTAG = NULL ; }
- if( tagP->PVAL != NULL ) { free(tagP->PVAL) ; tagP->PVAL = NULL ; }
-/*
-** Reset Taggon Object Variables
-*/
- tagP->NTAG = tagP->MTAG = 0 ;
- tagP->NVAL = tagP->MVAL = 0 ;
-/*
-** Job Completed
-*/
- return(DTM_SUCCESS) ;
-}
-/*-------------------------------------------------------------------+
-|                                                                    |
-|                                                                    |
-|                                                                    |
-+-------------------------------------------------------------------*/
-BENTLEYDTM_Public int bcdtmPolygon_storeTagListInTagObject
-(
-    TAGOBJ *tagP,
-    TagValue*tagListP,
-    long   numTagValues,
-    long   utag1,
-    long   utag2,
-    long   utag3,
-    long   utag4
-)
-/*
-** This Function Stores a TagList In A Tag Object
-*/
-    {
-    int   ret=DTM_SUCCESS ;
-    TagValue  *pt ;
-    /*
-    ** Store Header
-    */
-    if( tagP->NTAG == tagP->MTAG )
-        {
-        if( bcdtmPolygon_allocateMemoryTagObject(tagP)) goto errexit ;
-        }
-    (tagP->PTAG + tagP->NTAG)->FTAG = tagP->NVAL ;
-    (tagP->PTAG + tagP->NTAG)->LTAG = tagP->NVAL + numTagValues - 1 ;
-    (tagP->PTAG + tagP->NTAG)->UTAG[0] = utag1  ;
-    (tagP->PTAG + tagP->NTAG)->UTAG[1] = utag2  ;
-    (tagP->PTAG + tagP->NTAG)->UTAG[2] = utag3  ;
-    (tagP->PTAG + tagP->NTAG)->UTAG[3] = utag4  ;
-    ++(tagP->NTAG) ;
-    /*
-    ** Store Tag Values
-    */
-    for( pt = tagListP ; pt < tagListP + numTagValues ; ++pt )
-        {
-        if( tagP->NVAL == tagP->MVAL )
-            {
-            if( bcdtmPolygon_allocateMemoryTagObject(tagP)) goto errexit ;
-            }
-        *(tagP->PVAL + tagP->NVAL) = *pt ;
-        ++(tagP->NVAL) ;
-        }
-
-    // Clean Up
-
-cleanup :
-
-    // Return
-    return(ret) ;
-
-    // Error Exit
-
-errexit :
-    if( ret == DTM_SUCCESS ) ret = DTM_ERROR ;
-    goto cleanup ;
-    }
-/*-------------------------------------------------------------------+
-|                                                                    |
-|                                                                    |
-|                                                                    |
-+-------------------------------------------------------------------*/
-BENTLEYDTM_Public int bcdtmPolygon_allocateMemoryTagObject(TAGOBJ *Tag)
-/*
-** This Routine Gets the initial memory for the input data
-*/
-{
- int ret=DTM_SUCCESS ;
- TAGLIST  *pl ;
- TagValue  *pd ;
-/*
-** Allocate Memory
-*/
- if( Tag->MVAL != 0 ) { if( bcdtmPolygon_incrementMemoryTagObject(Tag)) goto errexit ; }
- else
-   {
-    Tag->MTAG = Tag->SMTAG ;
-    Tag->MVAL = Tag->SMVAL ;
-    Tag->PTAG  = ( TAGLIST * ) malloc ( Tag->MTAG * sizeof(TAGLIST)) ;
-    Tag->PVAL  = ( TagValue*  ) malloc ( Tag->MVAL * sizeof(TagValue)) ;
-    if( Tag->PTAG == NULL || Tag->PVAL == NULL )
-      {
-       if( Tag->PTAG != NULL ) { free(Tag->PTAG) ; Tag->PTAG = NULL ; }
-       if( Tag->PVAL != NULL ) { free(Tag->PVAL) ; Tag->PVAL = NULL ; }
-       Tag->MTAG = Tag->MVAL = 0 ;
-       bcdtmWrite_message(1,0,0,"Memory Allocation Failure") ;
-       goto errexit ;
-      }
-/*
-** Initialise Data Values
-*/
-    for( pl = Tag->PTAG ; pl < Tag->PTAG + Tag->MTAG ; ++pl )
-      {
-       pl->FTAG = pl->LTAG = DTM_NULL_PNT ;
-       pl->UTAG[0] = pl->UTAG[1] = pl->UTAG[2] = pl->UTAG[3] = DTM_NULL_PNT ;
-      }
-    for( pd = Tag->PVAL ; pd < Tag->PVAL + Tag->MVAL ; ++pd ) *pd = 0 ;
-   }
-
-// Clean Up
-
- cleanup :
-
-// Return
- return(ret) ;
-
-// Error Exit
-
- errexit :
- if( ret == DTM_SUCCESS ) ret = DTM_ERROR ;
- goto cleanup ;
-}
-/*-------------------------------------------------------------------+
-|                                                                    |
-|                                                                    |
-|                                                                    |
-+-------------------------------------------------------------------*/
-BENTLEYDTM_Public int bcdtmPolygon_incrementMemoryTagObject(TAGOBJ *Tag)
-/*
-** This Routine Increments the Memory for A Taggon Object
-*/
-{
- int ret=DTM_SUCCESS ;
- TAGLIST  *pl ;
- TagValue  *pd ;
-/*
-** Allocate Memory For Tag Header List
-*/
- if( Tag->NTAG == Tag->MTAG )
-   {
-    Tag->MTAG = Tag->MTAG + Tag->IMTAG ;
-    Tag->PTAG = ( TAGLIST * ) realloc(Tag->PTAG,Tag->MTAG * sizeof(TAGLIST)) ;
-    if( Tag->PTAG == NULL )
-      {
-       if( Tag->PVAL != NULL ) { free(Tag->PVAL) ; Tag->PVAL = NULL ; }
-       bcdtmWrite_message(1,0,0,"Memory Allocation Failure") ;
-       goto errexit ;
-      }
-    for( pl = Tag->PTAG + Tag->NTAG ; pl < Tag->PTAG + Tag->MTAG ; ++pl )
-      {
-       pl->FTAG = pl->LTAG = DTM_NULL_PNT ;
-       pl->UTAG[0] = pl->UTAG[1] = pl->UTAG[2] = pl->UTAG[3] = DTM_NULL_PNT ;
-      }
-   }
-/*
-** Allocate Memory For Tag Values
-*/
- if( Tag->NVAL == Tag->MVAL )
-   {
-    Tag->MVAL = Tag->MVAL + Tag->IMVAL ;
-    Tag->PVAL = (TagValue* ) realloc( Tag->PVAL,Tag->MVAL * sizeof(TagValue)) ;
-    if( Tag->PVAL == NULL )
-      {
-       if( Tag->PTAG != NULL ) { free(Tag->PTAG) ; Tag->PTAG = NULL ; }
-       bcdtmWrite_message(1,0,0,"Memory Allocation Failure") ;
-       goto errexit ;
-      }
-    for( pd = Tag->PVAL + Tag->NVAL ; pd < Tag->PVAL + Tag->MVAL  ; ++pd ) *pd = 0 ;
-   }
-
-// Clean Up
-
- cleanup :
-
-// Return
- return(ret) ;
-
-// Error Exit
-
- errexit :
- if( ret == DTM_SUCCESS ) ret = DTM_ERROR ;
- goto cleanup ;
-}
-/*-------------------------------------------------------------------+
-|                                                                    |
-|                                                                    |
-|                                                                    |
-+-------------------------------------------------------------------*/
-BENTLEYDTM_Public int bcdtmPolygon_storePolygonTag(TagValue **TagList,long TagFlag,TagValue value,long *Tagne,long *Tagme,long Tagminc)
-/*
-** This Function Stores A Polygon Tag In A Tag List
-*/
-{
-    TagValue *pl ;
-/*
-** Test For Memory Allocation
-*/
- if( *TagList == NULL || *Tagne == *Tagme )
-   {
-    if( *TagList == NULL ) *Tagne = *Tagme = 0 ;
-    *Tagme = *Tagme + Tagminc ;
-    if( *TagList == NULL ) *TagList = (TagValue *) malloc(*Tagme * sizeof(TagValue)) ;
-    else                   *TagList = (TagValue *) realloc(*TagList,*Tagme * sizeof(TagValue)) ;
-    if( *TagList == NULL ) { bcdtmWrite_message(1,0,0,"Memory Allocation Failure") ; return(1) ; }
-   }
-/*
-** If TagFlag == 1 Scan for Previously Stored Tag Values
-*/
- if( TagFlag == 1 )
-   {
-    for( pl = *TagList ; pl < *TagList + *Tagne ; ++pl ) if( *pl == value ) return(0) ;
-   }
-/*
-** Store Tag value
-*/
- *(*TagList + *Tagne) = value ;
- ++(*Tagne) ;
-/*
-** Job Completed
-*/
- return(0) ;
-}
+/*--------------------------------------------------------------------------------------+
+|
+|     $Source: Core/2d/bcdtmPolygon.cpp $
+|
+|  $Copyright: (c) 2017 Bentley Systems, Incorporated. All rights reserved. $
+|
++--------------------------------------------------------------------------------------*/
+#include "bcDTMBaseDef.h"
+#include "dtmevars.h"
+#include "bcdtminlines.h"
+/*-------------------------------------------------------------------+
+|                                                                    |
+|                                                                    |
+|                                                                    |
++-------------------------------------------------------------------*/
+BENTLEYDTM_Public int bcdtmPolygon_storeTptrPolygonInPolygonObjectDtmObject(BC_DTM_OBJ *dtmP,DTM_POLYGON_OBJ *polyP,long startPnt,long userTag)
+/*
+** This Function Stores a Tptr Polygon In A Polygon Object
+*/
+{
+ int    ret=DTM_SUCCESS ;
+ long   sp,numPolyPts,addPolyPts;
+ DTMDirection direction;
+ double area ;
+/*
+** Initialise
+*/
+ addPolyPts = 0 ;
+ numPolyPts = polyP->numPolyPts ;
+/*
+** Calculate Area And Direction
+*/
+ if( bcdtmMath_calculateAreaAndDirectionTptrPolygonDtmObject(dtmP,startPnt,&area,&direction) ) goto errexit ;
+/*
+** Set Polygon AntiClockwise
+*/
+ if (direction == DTMDirection::Clockwise) bcdtmList_reverseTptrPolygonDtmObject (dtmP, startPnt);
+/*
+** Store Points
+*/
+ sp = startPnt ;
+ do
+   {
+    if( polyP->numPolyPts == polyP->memPolyPts )
+      {
+       if( bcdtmPolygon_allocateMemoryPolygonObject(polyP)) goto errexit ;
+      }
+    (polyP->polyPtsP+polyP->numPolyPts)->x = pointAddrP(dtmP,sp)->x ;
+    (polyP->polyPtsP+polyP->numPolyPts)->y = pointAddrP(dtmP,sp)->y ;
+    (polyP->polyPtsP+polyP->numPolyPts)->z = pointAddrP(dtmP,sp)->z ;
+    ++polyP->numPolyPts ;
+    ++addPolyPts ;
+    sp = nodeAddrP(dtmP,+sp)->tPtr ;
+   } while ( sp != startPnt ) ;
+ if( polyP->numPolyPts == polyP->memPolyPts )
+   {
+    if( bcdtmPolygon_allocateMemoryPolygonObject(polyP)) goto errexit ;
+   }
+ (polyP->polyPtsP + polyP->numPolyPts)->x = pointAddrP(dtmP,sp)->x ;
+ (polyP->polyPtsP + polyP->numPolyPts)->y = pointAddrP(dtmP,sp)->y ;
+ (polyP->polyPtsP + polyP->numPolyPts)->z = pointAddrP(dtmP,sp)->z ;
+ ++polyP->numPolyPts ;
+ ++addPolyPts ;
+/*
+** Set Polygon Header Values
+*/
+ if( polyP->numPolygons == polyP->memPolygons )
+  {
+   if( bcdtmPolygon_allocateMemoryPolygonObject(polyP)) goto errexit ;
+   }
+ (polyP->polyListP + polyP->numPolygons)->area     = area ;
+ (polyP->polyListP + polyP->numPolygons)->d1       = 0.0  ;
+ (polyP->polyListP + polyP->numPolygons)->firstPnt = numPolyPts ;
+ (polyP->polyListP + polyP->numPolygons)->lastPnt  = numPolyPts + addPolyPts - 1 ;
+ (polyP->polyListP + polyP->numPolygons)->userTag  = userTag ;
+ (polyP->polyListP + polyP->numPolygons)->s1       = addPolyPts ;
+ ++polyP->numPolygons ;
+/*
+** Clean Up
+*/
+ cleanup :
+/*
+** Job completed
+*/
+ return(ret) ;
+/*
+** Error Exit
+*/
+ errexit :
+ if( ret == DTM_SUCCESS ) ret = DTM_ERROR ;
+ goto cleanup ;
+}
+/*-------------------------------------------------------------------+
+|                                                                    |
+|                                                                    |
+|                                                                    |
++-------------------------------------------------------------------*/
+BENTLEYDTM_Public int bcdtmPolygon_intersectPolygonAndTinHullDtmObject
+(
+ BC_DTM_OBJ      *dtmP,
+ DPoint3d             *userPolyPtsP,
+ long            numUserPolyPts,
+ DTM_POLYGON_OBJ **polyPP,
+ long            *intersectFlagP
+)
+/*
+**
+** This Function Intesections A User Polygon And Tin Hull
+** The Intersected Polygons Are Written to Polygon Object "polyPP"
+**
+** Return Values for intersectFlagP ==  0  No Intersection
+**                                  ==  1  Tin Hull Totally Within Or Coincident With Clip Polygon
+**                                  ==  2  Intersection Polygon(s) Found
+**
+*/
+{
+ int    ret=DTM_SUCCESS,dbg=DTM_TRACE_VALUE(0) ;
+ long   numPolyPts=0,numHullPts=0  ;
+ double ppTol,plTol,xMin,yMin,zMin,xMax,yMax,zMax ;
+ DPoint3d    *p3d1P,*p3d2P,*polyPtsP=NULL,*hullPtsP=NULL ;
+/*
+** Write Status Message
+*/
+ if( dbg ) bcdtmWrite_message(0,0,0,"Intersecting Polygon With Tin Hull") ;
+/*
+** Initialise
+*/
+ *intersectFlagP = 0 ;
+ ppTol = plTol = dtmP->mppTol * 1000.0 ;
+/*
+** Create Polygon Object If Necessary
+*/
+ if( *polyPP == NULL )
+   {
+    if( bcdtmPolygon_createPolygonObject(polyPP)) goto errexit ;
+   }
+/*
+** Validate Slope Area Polgon
+*/
+ numPolyPts = numUserPolyPts ;
+ if( numPolyPts > 0 )
+   {
+/*
+**  Make A Local Copy Of The Polygon
+*/
+    polyPtsP = ( DPoint3d * ) malloc( numPolyPts * sizeof(DPoint3d)) ;
+    if( polyPtsP == NULL )
+      {
+       bcdtmWrite_message(1,0,0,"Memory Allocation Failure") ;
+       goto errexit ;
+      }
+    for( p3d1P = polyPtsP , p3d2P = userPolyPtsP ; p3d1P < polyPtsP + numPolyPts ; ++p3d1P , ++p3d2P ) *p3d1P = *p3d2P ;
+/*
+**  Validate Pad Polygon
+*/
+    if( bcdtmMath_validatePointArrayPolygon(&polyPtsP,&numPolyPts,ppTol) ) goto errexit ;
+   }
+/*
+**  Get Point Array Extents
+*/
+ if( numPolyPts > 0 )
+   {
+    if( bcdtmMath_getPointArrayExtents(polyPtsP,numPolyPts,&xMin,&yMin,&zMin,&xMax,&yMax,&zMax)) goto errexit ; ;
+/*
+**  Extract Tin Hull
+*/
+    if( bcdtmList_extractHullDtmObject(dtmP,&hullPtsP,&numHullPts)) goto errexit ;
+/*
+**  Check For Overlap Of Bounding Rectangles
+*/
+    if( xMin < dtmP->xMax && xMax > dtmP->xMin && yMin < dtmP->yMax && yMax > dtmP->yMin )
+      {
+/*
+**     Intersect Polygon And Tin Hull
+*/
+       *intersectFlagP = 0;
+       if( bcdtmPolygon_intersectPolygons(hullPtsP,numHullPts,polyPtsP,numPolyPts,intersectFlagP,polyPP,ppTol,plTol)) goto errexit ;
+       if( *intersectFlagP == 0 )
+         {
+          bcdtmWrite_message(1,0,0,"Polygon Does Not Intersect Tin Hull") ;
+          goto errexit ;
+         }
+       else if( *intersectFlagP == 2 || *intersectFlagP == 4 ) *intersectFlagP = 1 ;
+       else                                                    *intersectFlagP = 2 ;
+      }
+   }
+ else
+   {
+    if( bcdtmList_extractHullDtmObject(dtmP,&hullPtsP,&numHullPts)) goto errexit ;
+    if( bcdtmPolygon_storePointArrayPolygonInPolygonObject(*polyPP,hullPtsP,numHullPts,1)) goto errexit ;
+    *intersectFlagP = 1 ;
+   }
+/*
+** Clean Up
+*/
+ cleanup :
+ if( hullPtsP != NULL ) free(hullPtsP) ;
+ if( polyPtsP != NULL ) free(polyPtsP) ;
+/*
+** Job completed
+*/
+ return(ret) ;
+/*
+** Error Exit
+*/
+ errexit :
+ if( ret == DTM_SUCCESS ) ret = DTM_ERROR ;
+ goto cleanup ;
+}
+/*-------------------------------------------------------------------+
+|                                                                    |
+|                                                                    |
+|                                                                    |
++-------------------------------------------------------------------*/
+BENTLEYDTM_Public int bcdtmPolygon_intersectPolygonAndTinHullsDtmObjects
+(
+ BC_DTM_OBJ      *dtm1P,
+ BC_DTM_OBJ      *dtm2P,
+ DPoint3d             *userPolyPtsP,
+ long            numUserPolyPts,
+ DTM_POLYGON_OBJ **polyPP,
+ long            *intersectFlagP
+)
+/*
+**
+** This Function Gets The Intesection Of The User Polygon With The Tin Hulls
+**
+** The Intersected Polygons Are Written to Polygon Object "polyPP"
+**
+** Return Values for intersectFlagP ==  0  No Intersection
+**                                  ==  1  Tin Hull Totally Within Or Coincident With Clip Polygon
+**                                  ==  2  Intersection Polygon(s) Found
+**
+*/
+{
+ int     ret=DTM_SUCCESS,dbg=DTM_TRACE_VALUE(0) ;
+ long    intFlag,numPolyPts=0,numHullPts1=0,numHullPts2=0  ;
+ DPoint3d     *p3d1P,*p3d2P,*polyPtsP=NULL,*hullPts1P=NULL,*hullPts2P=NULL ;
+ double  ppTol,plTol ;
+ DTM_POLYGON_OBJ *tempPolyP=NULL ;
+/*
+** Write Entry Message
+*/
+ if( dbg )
+   {
+    bcdtmWrite_message(0,0,0,"Intersecting Polygon With Tin Hulls") ;
+    bcdtmWrite_message(0,0,0,"dtm1P          = %p",dtm1P) ;
+    bcdtmWrite_message(0,0,0,"dtm2P          = %p",dtm2P) ;
+    bcdtmWrite_message(0,0,0,"userPolyPtsP   = %p",userPolyPtsP) ;
+    bcdtmWrite_message(0,0,0,"numUserPolyPts = %8ld",numUserPolyPts) ;
+   }
+/*
+** Initialise
+*/
+ *intersectFlagP = 0 ;
+ if( dtm1P->mppTol <= dtm2P->mppTol ) ppTol = dtm1P->mppTol ;
+ else                                 ppTol = dtm2P->mppTol ;
+ ppTol = plTol = ppTol * 1000.0 ;
+/*
+** Create Polygon Object If Necessary
+*/
+ if( *polyPP == NULL )
+   {
+    if( bcdtmPolygon_createPolygonObject(polyPP)) goto errexit ;
+   }
+/*
+** Validate Volume Area Polgon
+*/
+ numPolyPts = numUserPolyPts ;
+ if( numPolyPts > 0 )
+   {
+    if( dbg ) bcdtmWrite_message(0,0,0,"Copying Polygon") ;
+/*
+**  Make  A Local Copy Of The Volume Area Polygon
+*/
+    polyPtsP = ( DPoint3d * ) malloc( numPolyPts * sizeof(DPoint3d)) ;
+    if( polyPtsP == NULL )
+      {
+       bcdtmWrite_message(1,0,0,"Memory Allocation Failure") ;
+       goto errexit ;
+      }
+    for( p3d1P = polyPtsP , p3d2P = userPolyPtsP ; p3d1P < polyPtsP + numPolyPts ; ++p3d1P , ++p3d2P ) *p3d1P = *p3d2P ;
+/*
+** Validate Volume Polygon
+*/
+    if( dbg ) bcdtmWrite_message(0,0,0,"Validating Polygon") ;
+    if( bcdtmMath_validatePointArrayPolygon(&polyPtsP,&numPolyPts,ppTol) ) goto errexit ;
+   }
+/*
+**  Extract Tin Hulls
+*/
+ if( dbg ) bcdtmWrite_message(0,0,0,"Extracting Tin Hulls") ;
+ if( bcdtmList_extractHullDtmObject(dtm1P,&hullPts1P,&numHullPts1)) goto errexit ;
+ if( bcdtmList_extractHullDtmObject(dtm2P,&hullPts2P,&numHullPts2)) goto errexit ;
+ if( dbg ) bcdtmWrite_message(0,0,0,"numHullPts1 = %8ld ** numHullPts2 =%8ld",numHullPts1,numHullPts2) ;
+/*
+** Intersect Tin Hulls
+*/
+ if( dbg ) bcdtmWrite_message(0,0,0,"Intersecting Tin Hulls") ;
+ if( bcdtmPolygon_intersectPolygons(hullPts1P,numHullPts1,hullPts2P,numHullPts2,intersectFlagP,polyPP,ppTol,plTol)) goto errexit ;
+// if( bcdtmPolygon_intersectPointArrayPolygons(hullPts1P,numHullPts1,hullPts2P,numHullPts2,intersectFlagP,polyPP,ppTol,plTol)) goto errexit ;
+ if( *intersectFlagP == 0 )
+   {
+    bcdtmWrite_message(1,0,0,"Tin Hulls Do Not Intersect") ;
+    goto errexit ;
+   }
+ else if( *intersectFlagP == 2 || *intersectFlagP == 4 ) *intersectFlagP = 1 ;
+ else                                                    *intersectFlagP = 2 ;
+/*
+** Intersect Volume Area Polygon And Intersected Tin Hull Polygons
+*/
+ if( numPolyPts > 0 )
+   {
+    if( dbg ) bcdtmWrite_message(0,0,0,"Intersecting Volume Polygon With Intersection Of Tin Hulls") ;
+    bcdtmPolygon_intersectPolygonWithPolgyonObject(polyPtsP,numPolyPts,*polyPP,ppTol,plTol,&intFlag,&tempPolyP) ;
+    if( intFlag == 0 )
+      {
+       bcdtmWrite_message(1,0,0,"Polygon And Tin Hulls Do Not Intersect") ;
+       goto errexit ;
+      }
+    else if( intFlag == 2 || intFlag == 4 ) *intersectFlagP = 1 ;
+    else                                    *intersectFlagP = 2 ;
+    bcdtmPolygon_deletePolygonObject(polyPP) ;
+    *polyPP   = tempPolyP ;
+    tempPolyP = NULL ;
+   }
+/*
+** Clean Up
+*/
+ cleanup :
+ if( hullPts1P != NULL ) free(hullPts1P) ;
+ if( hullPts2P != NULL ) free(hullPts2P) ;
+ if( polyPtsP  != NULL ) free(polyPtsP) ;
+ if( tempPolyP != NULL ) bcdtmPolygon_deletePolygonObject(&tempPolyP) ;
+/*
+** Job completed
+*/
+ return(ret) ;
+/*
+** Error Exit
+*/
+ errexit :
+ if( ret == DTM_SUCCESS ) ret = DTM_ERROR ;
+ goto cleanup ;
+}
+/*-------------------------------------------------------------------+
+|                                                                    |
+|                                                                    |
+|                                                                    |
++-------------------------------------------------------------------*/
+BENTLEYDTM_Public int bcdtmPolygon_intersectPolygons
+(
+ DPoint3d             *poly1PtsP,
+ long            numPoly1Pts,
+ DPoint3d             *poly2PtsP,
+ long            numPoly2Pts,
+ long            *intersectResult,
+ DTM_POLYGON_OBJ **polyPP,
+ double          ppTol,
+ double          plTol
+)
+/*
+**
+** This Function Gets The Intesection Polygons of Two Polygons
+** And Store The Intersection Polygons In A Polygon Object
+**
+** Return Values for intersectResult == 0 No Intersection
+**                                   == 1 Intersection
+**                                   == 2 Polygon1 Is Inside Polygon2
+**                                   == 3 Polygon2 Is Inside Polygon1
+**                                   == 4 Coincident Polygons
+** Notes :-
+**
+**  1. Assumes poly1PtsP And poly2PtsP Have Been Validated And Set AntiClockwise
+**  2. Direction Of Intersected Polygons are set anticlockwise
+**
+*/
+{
+ int     ret=DTM_SUCCESS,dbg=DTM_TRACE_VALUE(0),tdbg=DTM_TIME_VALUE(0) ;
+ long    pnt,listPtr,numHullPts,numPoly1HullPts,numPoly2HullPts,startTime ;
+ long    hullPnt1,hullPnt2,numPolyPts,polyOffset,dtmFeature ;
+ DTMDirection direction;
+ double  area ;
+ DPoint3d     *p3dP,*polyPtsP=NULL ;
+ DTM_DAT_OBJ *dataP=NULL ;
+ BC_DTM_OBJ  *dtmP=NULL   ;
+ DTM_POLYGON_LIST  *polyListP ;
+ wchar_t    dataFile[128] ;
+ static  long dbgSequence=0 ;
+ DTM_GUID nullGuid=DTM_NULL_GUID ;
+/*
+** Write Entry Message
+*/
+ if( dbg )
+   {
+    bcdtmWrite_message(0,0,0,"Intersecting Polygons") ;
+    bcdtmWrite_message(0,0,0,"poly1PtsP    = %p",poly1PtsP) ;
+    bcdtmWrite_message(0,0,0,"numPoly1Pts  = %8ld",numPoly1Pts) ;
+    bcdtmWrite_message(0,0,0,"poly2PtsP    = %p",poly2PtsP) ;
+    bcdtmWrite_message(0,0,0,"numPoly2Pts  = %8ld",numPoly2Pts) ;
+    bcdtmWrite_message(0,0,0,"polyPP       = %p",*polyPP) ;
+    bcdtmWrite_message(0,0,0,"ppTol        = %15.10lf",ppTol) ;
+    bcdtmWrite_message(0,0,0,"plTol        = %15.10lf",plTol) ;
+    if( dbg == 2 )
+      {
+       bcdtmWrite_message(0,0,0,"Number Of Poly 1 Points = %8ld",numPoly1Pts) ;
+       for( p3dP = poly1PtsP ; p3dP < poly1PtsP + numPoly1Pts ; ++p3dP )
+         {
+          bcdtmWrite_message(0,0,0,"Poly 1 Point[%6ld] = %12.5lf %12.5lf %10.4lf",(long)(p3dP-poly1PtsP),p3dP->x,p3dP->y,p3dP->z) ;
+         }
+       bcdtmWrite_message(0,0,0,"Number Of Poly 2 Points = %8ld",numPoly2Pts) ;
+       for( p3dP = poly2PtsP ; p3dP < poly2PtsP + numPoly2Pts ; ++p3dP )
+         {
+          bcdtmWrite_message(0,0,0,"Poly 2 Point[%6ld] = %12.5lf %12.5lf %10.4lf",(long)(p3dP-poly2PtsP),p3dP->x,p3dP->y,p3dP->z) ;
+         }
+      }
+   }
+/*
+** Initialise
+*/
+ *intersectResult = 0 ;
+/*
+** Calculate Polygon Areas
+*/
+ if( dbg )
+   {
+    bcdtmMath_getPolygonDirectionP3D(poly1PtsP,numPoly1Pts,&direction,&area) ;
+    bcdtmWrite_message(0,0,0,"Polygon 1 ** Area = %12.3lf Direction = %2ld",area,direction) ;
+    bcdtmMath_getPolygonDirectionP3D(poly2PtsP,numPoly2Pts,&direction,&area) ;
+    bcdtmWrite_message(0,0,0,"Polygon 2 ** Area = %12.3lf Direction = %2ld",area,direction) ;
+   }
+/*
+** Create Polygon Object If Necessary
+*/
+ if( *polyPP == NULL ) { if( bcdtmPolygon_createPolygonObject(polyPP)) goto errexit ; }
+/*
+** Create Dtm Object
+*/
+ if( bcdtmObject_createDtmObject(&dtmP)) goto errexit ;
+/*
+** Set Memory Allocation Parameters For dtmP Object
+*/
+ if( bcdtmObject_setPointMemoryAllocationParametersDtmObject(dtmP,(numPoly1Pts+numPoly2Pts)*2,100)) goto errexit ;
+/*
+**  Store Polygons In Dtm Object As Break Lines
+*/
+ if( bcdtmObject_storeDtmFeatureInDtmObject(dtmP,DTMFeatureType::GraphicBreak,1,1,&dtmP->nullFeatureId,poly1PtsP,numPoly1Pts)) goto errexit ;
+ if( bcdtmObject_storeDtmFeatureInDtmObject(dtmP,DTMFeatureType::GraphicBreak,2,1,&dtmP->nullFeatureId,poly2PtsP,numPoly2Pts)) goto errexit ;
+ if( bcdtmObject_storeDtmFeatureInDtmObject(dtmP,DTMFeatureType::Breakline,1,1,&dtmP->nullFeatureId,poly1PtsP,numPoly1Pts)) goto errexit ;
+ if( bcdtmObject_storeDtmFeatureInDtmObject(dtmP,DTMFeatureType::Breakline,2,1,&dtmP->nullFeatureId,poly2PtsP,numPoly2Pts)) goto errexit ;
+ if( dbg ) bcdtmWrite_toFileDtmObject(dtmP,L"problemUntriangulated.bcdtm") ;
+/*
+** Triangulate Dtm Object
+*/
+ if( dbg ) bcdtmWrite_message(0,0,0,"Triangulating Dtm Object") ;
+ startTime = bcdtmClock() ;
+ dtmP->ppTol = ppTol / 100.0 ;
+ dtmP->plTol = plTol / 100.0 ;
+ if( bcdtmObject_createTinDtmObject(dtmP,1,0.0, false)) goto errexit ;
+ if( tdbg ) bcdtmWrite_message(0,0,0,"**** Time Time = %8.3lf Seconds",bcdtmClock_elapsedTime(bcdtmClock(),startTime)) ;
+/*
+** Check If PRGN Is Set To Zero
+*/
+ for( pnt = 0 ; pnt < dtmP->numPoints ; ++pnt )
+   {
+    if( nodeAddrP(dtmP,pnt)->PRGN != 0 ) nodeAddrP(dtmP,pnt)->PRGN = 0 ;
+   }
+/*
+** Remove None Feature Lines
+*/
+ if( dbg ) bcdtmWrite_message(0,0,0,"Removing None Feature Hull Lines") ;
+ if( bcdtmList_removeNoneFeatureHullLinesDtmObject(dtmP)) goto errexit ;
+/*
+** Write Dtm Features
+*/
+ if( dbg )
+   {
+    bcdtmWrite_message(0,0,0,"Number Of Dtm Features = %8ld",dtmP->numFeatures) ;
+    for( dtmFeature = 0 ; dtmFeature < dtmP->numFeatures ; ++dtmFeature )
+      {
+       bcdtmWrite_message(0,0,0,"dtmFeature[%4ld] ** userTag = %10I64d",dtmFeature,ftableAddrP(dtmP,dtmFeature)->dtmUserTag) ;
+      }
+   }
+/*
+** Get Intersect Polygons
+*/
+ if( dbg ) bcdtmWrite_message(0,0,0,"Getting Intersect Polygons") ;
+ startTime = bcdtmClock() ;
+ if( bcdtmPolygon_getIntersectPolygonsDtmObject(dtmP,*polyPP)) goto errexit ;
+ if( dbg ) bcdtmWrite_message(0,0,0,"Number Of Intersect Polygons = %2ld",(*polyPP)->numPolygons) ;
+ if( tdbg ) bcdtmWrite_message(0,0,0,"**** Intersect Time = %8.3lf Seconds",bcdtmClock_elapsedTime(bcdtmClock(),startTime)) ;
+/*
+** Determine Intersection Result
+*/
+ startTime = bcdtmClock() ;
+ if( (*polyPP)->numPolygons > 0 ) *intersectResult = 1 ;
+ else
+   {
+    if( dbg ) bcdtmWrite_message(0,0,0,"Counting Hull Points") ;
+/*
+** Count Hull Points
+*/
+    numHullPts = numPoly1HullPts = numPoly2HullPts = 0 ;
+    pnt = dtmP->hullPoint ;
+    do
+      {
+       ++numHullPts ;
+       hullPnt1 = hullPnt2 = FALSE ;
+       listPtr = nodeAddrP(dtmP,pnt)->fPtr ;
+       while( listPtr != dtmP->nullPtr )
+         {
+          if(ftableAddrP(dtmP,flistAddrP(dtmP,listPtr)->dtmFeature)->dtmUserTag == 1 ) hullPnt1 = TRUE ;
+          if(ftableAddrP(dtmP,flistAddrP(dtmP,listPtr)->dtmFeature)->dtmUserTag == 2 ) hullPnt2 = TRUE ;
+          listPtr = flistAddrP(dtmP,listPtr)->nextPtr ;
+         }
+       if( hullPnt1 == TRUE ) ++numPoly1HullPts ;
+       if( hullPnt2 == TRUE ) ++numPoly2HullPts ;
+       pnt = nodeAddrP(dtmP,pnt)->hPtr ;
+      } while ( pnt != dtmP->hullPoint ) ;
+/*
+** Check For Polygon One Totally Within Polygon Two
+*/
+    if( numPoly2HullPts == numHullPts && numPoly1HullPts != numHullPts )
+      {
+       *intersectResult = 2 ;
+       if( bcdtmPolygon_storePointArrayPolygonInPolygonObject(*polyPP,poly1PtsP,numPoly1Pts,1)) goto errexit ;
+      }
+/*
+** Check For Polygon Two Totally Within Polygon One
+*/
+    if( numPoly1HullPts == numHullPts && numPoly2HullPts != numHullPts )
+      {
+       *intersectResult = 3 ;
+       if( bcdtmPolygon_storePointArrayPolygonInPolygonObject(*polyPP,poly2PtsP,numPoly2Pts,2) ) goto errexit ;
+      }
+/*
+** Check For Coincident Polygons
+*/
+    if( numPoly1HullPts == numHullPts && numPoly2HullPts == numHullPts )
+      {
+       *intersectResult = 4 ;
+       if( bcdtmPolygon_storePointArrayPolygonInPolygonObject(*polyPP,poly2PtsP,numPoly2Pts,2) ) goto errexit ;
+      }
+   }
+ if( tdbg ) bcdtmWrite_message(0,0,0,"**** Polygon Time = %8.3lf Seconds",bcdtmClock_elapsedTime(bcdtmClock(),startTime)) ;
+/*
+** Write Out Polygons For Checking Purposes
+*/
+ if( dbg )
+   {
+    bcdtmWrite_message(0,0,0,"Intersect Result = %2ld",*intersectResult) ;
+    if( ! intersectResult ) bcdtmWrite_message(0,0,0,"Polygons Do Not Intersect" ) ;
+    else
+      {
+       bcdtmWrite_message(0,0,0,"Number Of Intersect Polygons = %6ld",(*polyPP)->numPolygons ) ;
+       if( bcdtmObject_createDataObject(&dataP)) goto errexit ;
+       for( polyListP = (*polyPP)->polyListP ; polyListP < (*polyPP)->polyListP + (*polyPP)->numPolygons ; ++polyListP )
+         {
+          bcdtmWrite_message(0,0,0,"Polygon[%4ld] ** Area = %12.3lf",(long)(polyListP-(*polyPP)->polyListP),polyListP->area) ;
+          polyOffset = (long)(polyListP-(*polyPP)->polyListP) ;
+          swprintf(dataFile,128,L"intersectPolygon%d%d.dat",dbgSequence,polyOffset) ;
+          if( bcdtmPolygon_copyPolygonObjectPolygonToPointArrayPolygon(*polyPP,polyOffset,&polyPtsP,&numPolyPts)) goto errexit ;
+          if( bcdtmObject_storeDtmFeatureInDataObject(dataP,DTMFeatureType::Breakline,DTM_NULL_USER_TAG,nullGuid,polyPtsP,numPolyPts)) goto errexit ;
+          if( bcdtmWrite_dataFileFromDataObject(dataP,dataFile)) goto errexit ;
+          dataP->numPts = dataP->numFeatPts = 0 ;
+          free(polyPtsP) ;
+          polyPtsP = NULL ;
+          ++dbgSequence ;
+         }
+      }
+   }
+/*
+** Clean Up
+*/
+ cleanup :
+ if( dtmP     != NULL ) bcdtmObject_destroyDtmObject(&dtmP) ;
+ if( polyPtsP != NULL ) { free(polyPtsP) ; polyPtsP = NULL ; }
+/*
+** Job Completed
+*/
+ if( dbg && ret == DTM_SUCCESS ) bcdtmWrite_message(0,0,0,"Intersecting Polygons Completed") ;
+ if( dbg && ret != DTM_SUCCESS ) bcdtmWrite_message(0,0,0,"Intersecting Polygons Error") ;
+ return(ret) ;
+/*
+** Error Exit
+*/
+ errexit :
+ if( ret == DTM_SUCCESS ) ret = DTM_ERROR ;
+ goto cleanup ;
+}
+/*-------------------------------------------------------------------+
+|                                                                    |
+|                                                                    |
+|                                                                    |
++-------------------------------------------------------------------*/
+BENTLEYDTM_Public int bcdtmPolygon_getIntersectPolygonsDtmObject(BC_DTM_OBJ *dtmP,DTM_POLYGON_OBJ *polyP)
+/*
+** This Function Gets The Internal Intersect Polygons And Copies Them To
+** The Polygon Object
+*/
+{
+ int    ret=DTM_SUCCESS,dbg=DTM_TRACE_VALUE(0) ;
+ long   priorPnt,listPnt,nextPnt,nextPnt1,nextPnt2,scanPnt,listPtr;
+ long   dtmFeature,numDtmFeatures;
+ DTMDirection direction;
+ DTMUserTag  userTag,userTag1,userTag2 ;
+ double area ;
+ static long dbgSequence=0 ;
+ wchar_t   dtmFileName[256] ;
+/*
+** Write Entry Message
+*/
+ if( dbg ) bcdtmWrite_message(0,0,0,"Getting Intersect Polygons") ;
+/*
+** Write Dtm To File
+*/
+ if( dbg )
+   {
+    swprintf(dtmFileName,256,L"poly%d.tin",dbgSequence) ;
+    if( bcdtmWrite_toFileDtmObject(dtmP,dtmFileName) ) goto errexit ;
+    ++dbgSequence ;
+   }
+/*
+** Initialise
+*/
+ userTag  = dtmP->nullUserTag ;
+ userTag1 = dtmP->nullUserTag ;
+ userTag2 = dtmP->nullUserTag ;
+/*
+** Scan Points For More Than One Feature
+*/
+ for( scanPnt = 0 ; scanPnt < dtmP->numPoints ; ++scanPnt )
+   {
+    if( nodeAddrP(dtmP,scanPnt)->cPtr != dtmP->nullPtr && ! nodeAddrP(dtmP,scanPnt)->PRGN )
+      {
+/*
+**     Determine Number Of Features On Point
+*/
+       bcdtmData_countNumberOfContinuingDtmFeaturesForPointDtmObject(dtmP,scanPnt,&numDtmFeatures) ;
+       if( dbg ) bcdtmWrite_message(0,0,0,"Number Of Continuing Dtm Features For Point %6ld ** %12.4lf %12.4lf %10.4lf = %6ld",scanPnt,pointAddrP(dtmP,scanPnt)->x,pointAddrP(dtmP,scanPnt)->y,pointAddrP(dtmP,scanPnt)->z,numDtmFeatures) ;
+       if( numDtmFeatures > 1 )
+         {
+          if( dbg )
+            {
+             if( nodeAddrP(dtmP,scanPnt)->hPtr == dtmP->nullPnt ) bcdtmWrite_message(0,0,0,"Internal Point = %6ld Number Features = %6ld",scanPnt,numDtmFeatures) ;
+             else                                                 bcdtmWrite_message(0,0,0,"External Point = %6ld Number Features = %6ld",scanPnt,numDtmFeatures) ;
+             bcdtmWrite_message(0,0,0,"P = %6ld ** %10.4lf %10.4lf %8.4lf",scanPnt,pointAddrP(dtmP,scanPnt)->x,pointAddrP(dtmP,scanPnt)->y,pointAddrP(dtmP,scanPnt)->z) ;
+            }
+/*
+**        Get Next Point For Features
+*/
+          listPtr  = nodeAddrP(dtmP,scanPnt)->fPtr ;
+          nextPnt1 = nextPnt2 = dtmP->nullPnt ;
+          while( listPtr != dtmP->nullPtr && nextPnt2 == dtmP->nullPnt )
+            {
+             nextPnt = flistAddrP(dtmP,listPtr)->nextPnt ;
+             if( nextPnt != dtmP->nullPnt )
+               {
+                dtmFeature = flistAddrP(dtmP,listPtr)->dtmFeature ;
+                userTag    =  ftableAddrP(dtmP,dtmFeature)->dtmUserTag ;
+                if( nextPnt1 == dtmP->nullPnt ) { nextPnt1 = nextPnt ; userTag1 = userTag ; }
+                else                            { nextPnt2 = nextPnt ; userTag2 = userTag ; }
+               }
+             listPtr = flistAddrP(dtmP,listPtr)->nextPtr ;
+            }
+/*
+**        Write Next Points And User Tags
+*/
+          if( dbg )
+            {
+             bcdtmWrite_message(0,0,0,"nextPnt1 = %6ld ** %10.4lf %10.4lf %8.4lf",nextPnt1,pointAddrP(dtmP,nextPnt1)->x,pointAddrP(dtmP,nextPnt1)->y,pointAddrP(dtmP,nextPnt1)->z) ;
+             bcdtmWrite_message(0,0,0,"nextPnt2 = %6ld ** %10.4lf %10.4lf %8.4lf",nextPnt2,pointAddrP(dtmP,nextPnt2)->x,pointAddrP(dtmP,nextPnt2)->y,pointAddrP(dtmP,nextPnt2)->z) ;
+             bcdtmWrite_message(0,0,0,"UserTag 1 = %2I64d UserTag2 = %2I64d",userTag1,userTag2) ;
+            }
+/*
+**        Select Next Point
+*/
+          nextPnt = dtmP->nullPnt ;
+/*
+**        External Point
+*/
+          if( nodeAddrP(dtmP,scanPnt)->hPtr != dtmP->nullPnt )
+            {
+             if( nextPnt1 != nextPnt2 )
+               {
+                if( nodeAddrP(dtmP,scanPnt)->hPtr == nextPnt2 ) { nextPnt = nextPnt1 ; userTag = userTag2 ; }
+                else                                            { nextPnt = nextPnt2 ; userTag = userTag1 ; }
+                bcdtmPolygon_getNextPointForUserTagDtmObject(dtmP,userTag,nextPnt,&nextPnt1) ;
+                if( nextPnt1 == scanPnt )  nextPnt = dtmP->nullPnt ;
+                else
+                  {
+                   priorPnt = nodeAddrP(dtmP,scanPnt)->hPtr ;
+                   do
+                     {
+                      if( ( priorPnt = bcdtmList_nextAntDtmObject(dtmP,scanPnt,priorPnt)) < 0 ) goto errexit ;
+                      bcdtmPolygon_getNextPointForUserTagDtmObject(dtmP,userTag,priorPnt,&listPnt) ;
+                     } while ( listPnt != scanPnt ) ;
+                   if( bcdtmMath_pointSideOfDtmObject(dtmP,scanPnt,priorPnt,nextPnt) > 0 ) nextPnt = dtmP->nullPnt ;
+                  }
+               }
+            }
+/*
+**        Internal Point
+*/
+          else
+            {
+             bcdtmPolygon_getNextPointForUserTagDtmObject(dtmP,userTag2,nextPnt1,&listPnt) ;
+             if( dbg ) bcdtmWrite_message(0,0,0,"00 ** listPnt = %8ld",listPnt) ;
+             if( listPnt != scanPnt )
+               {
+                nextPnt = nextPnt1 ;
+                do
+                  {
+                   if( ( nextPnt = bcdtmList_nextClkDtmObject(dtmP,scanPnt,nextPnt)) < 0 ) goto errexit ;
+                   bcdtmPolygon_getNextPointForUserTagDtmObject(dtmP,userTag2,nextPnt,&listPnt) ;
+                  } while ( listPnt != scanPnt ) ;
+                if( bcdtmMath_pointSideOfDtmObject(dtmP,scanPnt,nextPnt1,nextPnt) < 0 ) nextPnt = dtmP->nullPnt ;
+                if( nextPnt != dtmP->nullPnt ) nextPnt = nextPnt1 ;
+               }
+             else
+               {
+                bcdtmPolygon_getNextPointForUserTagDtmObject(dtmP,userTag1,nextPnt2,&listPnt) ;
+                if( dbg ) bcdtmWrite_message(0,0,0,"01 ** listPnt = %8ld",listPnt) ;
+                if( listPnt != scanPnt )
+                  {
+                   nextPnt = nextPnt2 ;
+                   do
+                     {
+                      if( ( nextPnt = bcdtmList_nextClkDtmObject(dtmP,scanPnt,nextPnt)) < 0 ) goto errexit ;
+                      bcdtmPolygon_getNextPointForUserTagDtmObject(dtmP,userTag1,nextPnt,&listPnt) ;
+                     } while ( listPnt != scanPnt ) ;
+                   if( bcdtmMath_pointSideOfDtmObject(dtmP,scanPnt,nextPnt2,nextPnt) < 0 ) nextPnt = dtmP->nullPnt ;
+                   if( nextPnt != dtmP->nullPnt ) nextPnt = nextPnt2 ;
+                  }
+               }
+            }
+/*
+**        Scan Back To Start Point
+*/
+          if( nextPnt != dtmP->nullPnt )
+            {
+             if( dbg )
+               {
+                bcdtmWrite_message(0,0,0,"Next Point = %6ld ** %10.4lf %10.4lf %8.4lf",nextPnt,pointAddrP(dtmP,nextPnt)->x,pointAddrP(dtmP,nextPnt)->y,pointAddrP(dtmP,nextPnt)->z) ;
+                bcdtmWrite_message(0,0,0,"UserTag    = %2I64d ",userTag) ;
+               }
+             listPnt = scanPnt ;
+             do
+               {
+                nodeAddrP(dtmP,listPnt)->tPtr = nextPnt ;
+                if( dbg ) bcdtmWrite_message(0,0,0,"listPnt = %6ld ** %10.4lf %10.4lf %10.4lf",listPnt,pointAddrP(dtmP,listPnt)->x,pointAddrP(dtmP,listPnt)->y,pointAddrP(dtmP,listPnt)->z) ;
+                priorPnt = listPnt ; listPnt = nextPnt ; nextPnt = priorPnt ;
+                if( (nextPnt = bcdtmList_nextClkDtmObject(dtmP,listPnt,nextPnt)) < 0 ) goto errexit ;
+                while( ! bcdtmList_testForDtmFeatureLineDtmObject(dtmP,listPnt,nextPnt))
+                  { if( (nextPnt = bcdtmList_nextClkDtmObject(dtmP,listPnt,nextPnt)) < 0 ) goto errexit ; }
+               } while ( listPnt != scanPnt ) ;
+/*
+**           Get Polygon Direction And If Anti Clockwise Store Polygon In Polygon Object
+*/
+             if( bcdtmMath_calculateAreaAndDirectionTptrPolygonDtmObject(dtmP,scanPnt,&area,&direction) ) goto errexit ;
+             if (direction == DTMDirection::AntiClockwise)
+               {
+/*
+**              Copy Internal Tptr Polygon To Polygon Object
+*/
+                if( bcdtmPolygon_storeDtmObjectTptrPolygonInPolygonObject(dtmP,polyP,scanPnt,3)) goto errexit ;
+/*
+**              Mark Tptr Polygon To Polygon Object
+*/
+                listPnt = scanPnt ;
+                do
+                  {
+                   nodeAddrP(dtmP,listPnt)->PRGN = 1 ;
+                   listPnt = nodeAddrP(dtmP,listPnt)->tPtr ;
+                  } while ( listPnt != scanPnt ) ;
+/*
+**              Null Out Tptr Polygon
+*/
+                bcdtmList_nullTptrListDtmObject(dtmP,scanPnt) ;
+               }
+            }
+         }
+      }
+   }
+/*
+** Clean Up
+*/
+ cleanup :
+/*
+** Job completed
+*/
+ if( dbg && ret == DTM_SUCCESS ) bcdtmWrite_message(0,0,0,"Getting Intersect Polygons Completed") ;
+ if( dbg && ret != DTM_SUCCESS ) bcdtmWrite_message(0,0,0,"Getting Intersect Polygons Error") ;
+ return(ret) ;
+/*
+** Error Exit
+*/
+ errexit :
+ if( ret == DTM_SUCCESS ) ret = DTM_ERROR ;
+ goto cleanup ;
+}
+/*-------------------------------------------------------------------+
+|                                                                    |
+|                                                                    |
+|                                                                    |
++-------------------------------------------------------------------*/
+BENTLEYDTM_Private int bcdtmPolygon_getNextPointForUserTagDtmObject(BC_DTM_OBJ *dtmP,DTMUserTag userTag,long point,long *nextPointP)
+/*
+** This Function Gets The Next Point For A User Tag
+** This Is A Specific Function For Polygon Intersection Applications Only
+*/
+{
+ long listPtr ;
+/*
+** Initialise
+*/
+ *nextPointP = dtmP->nullPnt ;
+/*
+** Scan Features For Point
+*/
+ listPtr = nodeAddrP(dtmP,point)->fPtr ;
+ while ( listPtr != dtmP->nullPtr && *nextPointP == dtmP->nullPnt )
+   {
+    if( ftableAddrP(dtmP,flistAddrP(dtmP,listPtr)->dtmFeature)->dtmUserTag == userTag )
+      {
+       *nextPointP = flistAddrP(dtmP,listPtr)->nextPnt ;
+      }
+    listPtr = flistAddrP(dtmP,listPtr)->nextPtr ;
+   }
+/*
+** Job Completed
+*/
+ return(0) ;
+}
+/*-------------------------------------------------------------------+
+|                                                                    |
+|                                                                    |
+|                                                                    |
++-------------------------------------------------------------------*/
+BENTLEYDTM_Private int bcdtmPolygon_intersectPolygonWithPolgyonObject
+(
+ DPoint3d             *polyPtsP,
+ long            numPolyPts,
+ DTM_POLYGON_OBJ *poly1P,
+ double          ppTol,
+ double          plistPTol,
+ long            *intersectResultP,
+ DTM_POLYGON_OBJ **poly2PP
+)
+/*
+**
+** This Function Gets The Intesection Polygons Of A 3D Polygon "polyPtsP"
+** With All The Polygons In A Polygon Object "poly1P".
+**
+** The Intersected polyPtsPgons Are Written to Polygon Object "poly2PP"
+**
+** Return Values for intersectResultP ==  Number Of Intersected Polygon
+**
+** Notes :-  Assumes polyPtsP Has Been Validated And Set AntiClockwise
+**
+*/
+{
+ int    ret=DTM_SUCCESS,dbg=DTM_TRACE_VALUE(0) ;
+ long   numTempPts=0 ;
+ DPoint3d    *p3d1P,*p3d2P,*tempPtsP=NULL ;
+ DTM_POLYGON_LIST *plistP  ;
+/*
+** Write Entry Message
+*/
+ if( dbg ) bcdtmWrite_message(0,0,0,"Intersecting Polygon With With Polygon Object") ;
+/*
+** Create Polygon Object To Store Intersected Polygons
+*/
+ if( *poly2PP == NULL ) { if( bcdtmPolygon_createPolygonObject(poly2PP)) goto errexit ; }
+/*
+** Intersect polyPtsPgons
+*/
+ for( plistP = poly1P->polyListP ; plistP <  poly1P->polyListP + poly1P->numPolygons ; ++plistP )
+   {
+/*
+**  Allocate DPoint3d Memory For Polygon Object Polygon
+*/
+    numTempPts = plistP->lastPnt - plistP->firstPnt + 1 ;
+    tempPtsP = ( DPoint3d * ) malloc ( numTempPts * sizeof(DPoint3d)) ;
+    if( tempPtsP == NULL )
+      {
+       bcdtmWrite_message(1,0,0,"Memory Allocation Failure") ;
+       goto errexit ;
+      }
+/*
+**  Copy Polygon Object Polygon to DPoint3d Polygon
+*/
+    for( p3d2P = tempPtsP , p3d1P = poly1P->polyPtsP + plistP->firstPnt ;  p3d1P <= poly1P->polyPtsP + plistP->lastPnt ; ++p3d1P , ++p3d2P ) *p3d2P = *p3d1P ;
+/*
+**  Intersect polyPtsPgons
+*/
+    if( bcdtmPolygon_intersectPolygons(tempPtsP,numTempPts,polyPtsP,numPolyPts,intersectResultP,poly2PP,ppTol,plistPTol))  goto errexit ;
+/*
+**  Free memory
+*/
+    free(tempPtsP) ;
+    tempPtsP = NULL ;
+   }
+/*
+** Set Intersect Flag to Number Of Intersected polyPtsPgons
+*/
+ *intersectResultP = (*poly2PP)->numPolygons ;
+/*
+** Clean Up
+*/
+ cleanup :
+/*
+** Job Completed
+*/
+ if( tempPtsP != NULL ) { free(tempPtsP) ; tempPtsP = NULL ; }
+ return(ret) ;
+/*
+** Error Exit
+*/
+ errexit :
+ if( ret == DTM_SUCCESS ) ret = DTM_ERROR ;
+ goto cleanup ;
+}
+/*-------------------------------------------------------------------+
+|                                                                    |
+|                                                                    |
+|                                                                    |
++-------------------------------------------------------------------*/
+BENTLEYDTM_Public int bcdtmPolygon_storeDtmObjectTptrPolygonInPolygonObject
+(
+ BC_DTM_OBJ      *dtmP,
+ DTM_POLYGON_OBJ *polyP,
+ long            startPnt,
+ long            userTag
+)
+/*
+** This Function Stores a Tptr Polygon In A Polygon Object
+*/
+{
+ int    ret=DTM_SUCCESS ;
+ long   sp,numPolyPts,numPts;
+ DTMDirection direction;
+ double area ;
+/*
+** Initialise
+*/
+ numPts     = 0 ;
+ numPolyPts = polyP->numPolyPts ;
+/*
+** Calculate area And direction
+*/
+ if( bcdtmMath_calculateAreaAndDirectionTptrPolygonDtmObject(dtmP,startPnt,&area,&direction) ) goto errexit ;
+/*
+** Set Polygon AntiClockwise
+*/
+ if (direction == DTMDirection::Clockwise) bcdtmList_reverseTptrPolygonDtmObject (dtmP, startPnt);
+/*
+** Store Points
+*/
+ sp = startPnt ;
+ do
+   {
+    if( polyP->numPolyPts == polyP->memPolyPts ) { if( bcdtmPolygon_allocateMemoryPolygonObject(polyP)) goto errexit ; }
+    (polyP->polyPtsP + polyP->numPolyPts)->x = pointAddrP(dtmP,sp)->x ;
+    (polyP->polyPtsP + polyP->numPolyPts)->y = pointAddrP(dtmP,sp)->y ;
+    (polyP->polyPtsP + polyP->numPolyPts)->z = pointAddrP(dtmP,sp)->z ;
+    ++polyP->numPolyPts ;
+    ++numPts ;
+    sp = nodeAddrP(dtmP,sp)->tPtr ;
+   } while ( sp != startPnt ) ;
+ if( polyP->numPolyPts == polyP->memPolyPts ) { if( bcdtmPolygon_allocateMemoryPolygonObject(polyP)) goto errexit ; }
+ (polyP->polyPtsP + polyP->numPolyPts)->x = pointAddrP(dtmP,sp)->x ;
+ (polyP->polyPtsP + polyP->numPolyPts)->y = pointAddrP(dtmP,sp)->y ;
+ (polyP->polyPtsP + polyP->numPolyPts)->z = pointAddrP(dtmP,sp)->z ;
+ ++polyP->numPolyPts ;
+ ++numPts ;
+/*
+** Set Polygon Header Values
+*/
+ if( polyP->numPolygons == polyP->memPolygons ) { if( bcdtmPolygon_allocateMemoryPolygonObject(polyP)) goto errexit ; }
+ (polyP->polyListP + polyP->numPolygons)->area     = area ;
+ (polyP->polyListP + polyP->numPolygons)->d1       = 0.0  ;
+ (polyP->polyListP + polyP->numPolygons)->firstPnt = numPolyPts ;
+ (polyP->polyListP + polyP->numPolygons)->lastPnt  = numPolyPts + numPts - 1 ;
+ (polyP->polyListP + polyP->numPolygons)->userTag  = userTag ;
+ (polyP->polyListP + polyP->numPolygons)->s1       = numPts ;
+ ++polyP->numPolygons ;
+/*
+** Clean Up
+*/
+ cleanup :
+/*
+** Job Completed
+*/
+ return(ret) ;
+/*
+** Error Exit
+*/
+ errexit :
+ if( ret == DTM_SUCCESS ) ret = DTM_ERROR ;
+ goto cleanup ;
+}
+/*-------------------------------------------------------------------+
+|                                                                    |
+|                                                                    |
+|                                                                    |
++-------------------------------------------------------------------*/
+BENTLEYDTM_Public int bcdtmPolygon_copyPolygonObjectPolygonToPointArrayPolygon
+(
+ DTM_POLYGON_OBJ *polygonP,
+ long  offset,
+ DPoint3d  **polygonPtsP,
+ long *numPolygonPtsP
+ )
+/*
+** This Function Copies A Polygon From A Polygon Object To A DPoint3d Polygon
+*/
+{
+ int ret=DTM_SUCCESS ;
+ DPoint3d *p3d1P,*p3d2P ;
+/*
+** Initialise
+*/
+ *numPolygonPtsP = 0 ;
+ if( *polygonPtsP != NULL ) { free(*polygonPtsP) ; *polygonPtsP = NULL ; }
+/*
+** Allocate Memory
+*/
+ *numPolygonPtsP = (polygonP->polyListP+offset)->lastPnt - (polygonP->polyListP+offset)->firstPnt + 1 ;
+ if( *numPolygonPtsP > 0 )
+   {
+    *polygonPtsP    = ( DPoint3d * ) malloc (*numPolygonPtsP * sizeof(DPoint3d)) ;
+    if( *polygonPtsP == NULL )
+      {
+       bcdtmWrite_message(1,0,0,"Memory Allocation Failure") ;
+       goto errexit ;
+      }
+/*
+**  Copy Points
+*/
+    for( p3d1P = *polygonPtsP, p3d2P = polygonP->polyPtsP + (polygonP->polyListP+offset)->firstPnt ;  p3d2P <= polygonP->polyPtsP + (polygonP->polyListP+offset)->lastPnt ; ++p3d1P , ++p3d2P ) *p3d1P = *p3d2P ;
+   }
+/*
+** Clean Up
+*/
+ cleanup :
+/*
+** Return
+*/
+ return(ret) ;
+/*
+** Error Exit
+*/
+ errexit :
+ if( ret == DTM_SUCCESS ) ret = DTM_ERROR ;
+ goto cleanup ;
+}
+/*-------------------------------------------------------------------+
+|                                                                    |
+|                                                                    |
+|                                                                    |
++-------------------------------------------------------------------*/
+BENTLEYDTM_Public int bcdtmPolygon_initialisePolygonObject(DTM_POLYGON_OBJ *Poly)
+/*
+** This Function Initialises A Polygon Object
+*/
+{
+/*
+** Test For Valid Polygon Object
+*/
+// if( bcdtmPolygon_testForValidPolygonObject( Poly ) ) return(1) ;
+/*
+** Initialise Polygon Object
+*/
+ Poly->numPolygons  = Poly->memPolygons = 0 ;
+ Poly->numPolyPts   = Poly->memPolyPts  = 0 ;
+ Poly->iniMemPolygons = Poly->incMemPolygons = 10  ;
+ Poly->iniMemPolyPts = Poly->incMemPolyPts = 1000 ;
+ Poly->polyListP   = NULL  ;
+ Poly->polyPtsP   = NULL  ;
+/*
+**  Job Completed
+*/
+ return(0) ;
+}/*-------------------------------------------------------------------+
+|                                                                    |
+|                                                                    |
+|                                                                    |
++-------------------------------------------------------------------*/
+BENTLEYDTM_Public int bcdtmPolygon_createPolygonObject(DTM_POLYGON_OBJ **polyPP )
+/*
+** This Function Creates a Polygon Object and
+** Returns a Pointer To The Object
+*/
+{
+
+    //  Check Polygon Object Is NULL
+
+    if( *polyPP != NULL )
+    {
+        bcdtmWrite_message(1,0,0,"Cannot Create Polygon Object") ;
+        return(DTM_ERROR) ;
+    }
+
+    // Create Polygon Object
+
+    *polyPP = ( DTM_POLYGON_OBJ * ) malloc ( sizeof(DTM_POLYGON_OBJ)) ;
+    if( *polyPP == NULL )
+        {
+         bcdtmWrite_message(1,0,0,"Memory Allocation Failure") ;
+         return(DTM_ERROR) ;
+        }
+
+    // Initialise Polygon Object
+
+    (*polyPP)->polyListP = NULL ;
+    (*polyPP)->polyPtsP = NULL ;
+    bcdtmPolygon_initialisePolygonObject(*polyPP) ;
+    return(DTM_SUCCESS) ;
+
+
+
+/*
+** Initialise Variables
+*/
+// *polyObjP = NULL ;
+/*
+** Scan Polygon Object Pointer List For Null Entry
+*/
+/*
+ for ( i = 0 ; i < DTM_MAX_POLYGON_OBJS ; ++i )
+   {
+    if ( polyObjPtrs[i] == NULL )
+      {
+       polyObjPtrs[i] = ( DTM_POLYGON_OBJ * ) malloc ( sizeof(DTM_POLYGON_OBJ)) ;
+       if( polyObjPtrs == NULL ) { bcdtmWrite_message(1,0,0,"Memory Allocation Failure") ; return(1) ; }
+       *polyObjP = polyObjPtrs[i] ;
+       (*polyObjP)->polyListP = NULL ;
+       (*polyObjP)->polyPtsP = NULL ;
+       bcdtmPolygon_initialisePolygonObject(*polyObjP) ;
+       return(0) ;
+      }
+   }
+*/
+/*
+** No Entries
+*/
+// bcdtmWrite_message(1,0,0,"Maximum Number Of Polygon Objects Exceeded") ;
+// return(1) ;
+}
+/*-------------------------------------------------------------------+
+|                                                                    |
+|                                                                    |
+|                                                                    |
++-------------------------------------------------------------------*/
+BENTLEYDTM_Public int bcdtmPolygon_deletePolygonObject(DTM_POLYGON_OBJ **polyPP)
+/*
+** This Function Deletes a Polygon Object
+*/
+{
+/*
+** Check For Null Data Object
+*/
+ if( *polyPP == NULL ) return(0) ;
+ if(bcdtmPolygon_freeMemoryPolygonObject(*polyPP))
+     return(1) ;
+ else
+    {
+     *polyPP = NULL ;
+     return(0) ;
+    }
+/*
+** Scan Data Object Pointer List For Data Entry
+*/
+/*
+ for ( i = 0 ; i < DTM_MAX_POLYGON_OBJS ; ++i )
+   {
+    if ( polyObjPtrs[i] == *Poly )
+      {
+       if(bcdtmPolygon_freeMemoryPolygonObject(*Poly)) return(1) ;
+       free(polyObjPtrs[i]) ;
+       polyObjPtrs[i] = *Poly = NULL ;
+       return(0) ;
+      }
+   }
+*/
+/*
+** No Entries
+*/
+// bcdtmWrite_message(1,0,0,"Entry For Polygon Object Not Found") ;
+// return(1) ;
+}
+/*-------------------------------------------------------------------+
+|                                                                    |
+|                                                                    |
+|                                                                    |
++-------------------------------------------------------------------*/
+BENTLEYDTM_Public int bcdtmPolygon_deleteAllPolygonObjects(void)
+/*
+** This Function Deletes a Polygon Object
+*/
+{
+/*
+** Scan Data Object Pointer List For Data Object Entries
+*/
+/*
+ for ( i = 0 ; i < DTM_MAX_POLYGON_OBJS ; ++i )
+   {
+    if ( polyObjPtrs[i] != NULL )
+      {
+       if( bcdtmPolygon_freeMemoryPolygonObject(polyObjPtrs[i])) return(1) ;
+       free(polyObjPtrs[i]) ; polyObjPtrs[i] = NULL ;
+      }
+   }
+*/
+/*
+** Job Completed
+*/
+ return(0) ;
+}
+/*-------------------------------------------------------------------+
+|                                                                    |
+|                                                                    |
+|                                                                    |
++-------------------------------------------------------------------*/
+BENTLEYDTM_Public int bcdtmPolygon_testForValidPolygonObject( DTM_POLYGON_OBJ *Poly )
+/*
+** This Function Test For A Valid Data Object
+*/
+{
+return 0;
+///*
+//** Scan Data Object Pointer List For Data Entry
+//*/
+// if( Poly != NULL )
+//   {
+////    for ( i = 0 ; i < DTM_MAX_POLYGON_OBJS ; ++i )
+////      if ( polyObjPtrs[i] == Poly ) return(0) ;
+//   }
+///*
+//** No Entry Found
+//*/
+// bcdtmWrite_message(2,0,0,"Invalid Polygon Object %p",Poly) ;
+// return(1) ;
+}
+/*-------------------------------------------------------------------+
+|                                                                    |
+|   bcdtmPolygon_storePointArrayPolygonInPolygonObject               |
+|                                                                    |
++-------------------------------------------------------------------*/
+BENTLEYDTM_Public int bcdtmPolygon_storePointArrayPolygonInPolygonObject(DTM_POLYGON_OBJ *Poly,DPoint3d *Poly3D,long NumPolyPts,long UserTag)
+/*
+** This Function Stores a 3D Polygon In A Polygon Object
+*/
+{
+ DTMDirection Direction;
+ double Area ;
+ DPoint3d    *p3d ;
+/*
+** Calculate Area And Direction
+*/
+ bcdtmMath_getPolygonDirectionP3D(Poly3D,NumPolyPts,&Direction,&Area) ;
+/*
+** Set Polygon AntiClockwise
+*/
+ if (Direction == DTMDirection::Clockwise) bcdtmMath_reversePolygonDirectionP3D (Poly3D, NumPolyPts);
+/*
+** Store Header
+*/
+ if( Poly->numPolygons == Poly->memPolygons ) { if( bcdtmPolygon_allocateMemoryPolygonObject(Poly)) return(1) ; }
+ (Poly->polyListP + Poly->numPolygons)->area = Area ;
+ (Poly->polyListP + Poly->numPolygons)->d1   = 0.0  ;
+ (Poly->polyListP + Poly->numPolygons)->firstPnt = Poly->numPolyPts ;
+ (Poly->polyListP + Poly->numPolygons)->lastPnt  = Poly->numPolyPts + NumPolyPts - 1 ;
+ (Poly->polyListP + Poly->numPolygons)->userTag  = UserTag ;
+ (Poly->polyListP + Poly->numPolygons)->s1   = NumPolyPts ;
+ ++Poly->numPolygons ;
+/*
+** Store Points
+*/
+ for( p3d = Poly3D ; p3d < Poly3D + NumPolyPts ; ++p3d )
+   {
+    if( Poly->numPolyPts == Poly->memPolyPts ) { if( bcdtmPolygon_allocateMemoryPolygonObject(Poly)) return(1) ; }
+    (Poly->polyPtsP + Poly->numPolyPts)->x = p3d->x ;
+    (Poly->polyPtsP + Poly->numPolyPts)->y = p3d->y ;
+    (Poly->polyPtsP + Poly->numPolyPts)->z = p3d->z ;
+    ++Poly->numPolyPts ;
+   }
+/*
+** Job Completed
+*/
+ return(0) ;
+}
+/*-------------------------------------------------------------------+
+|                                                                    |
+|                                                                    |
+|                                                                    |
++-------------------------------------------------------------------*/
+BENTLEYDTM_Public int bcdtmPolygon_intersectPointArrayPolygons(DPoint3d *poly1PtsP,long numPoly1Pts,DPoint3d *poly2PtsP,long numPoly2Pts,long *intersectResult,DTM_POLYGON_OBJ **polyPP,double ppTol,double p2lTol)
+/*
+**
+** This Function Gets The Intesection Polygons of Two Polygons
+** And Store The Intersection Polygons In A Polygon Object
+**
+** Return Values for intersectResult == 0 No Intersection
+**                                   == 1 Intersection
+**                                   == 2 Polygon1 Is Inside Polygon2
+**                                   == 3 Polygon2 Is Inside Polygon1
+**                                   == 4 Coincident Polygons
+** Notes :-
+**
+**  1. Assumes poly1PtsP And poly2PtsP Have Been Validated And Set AntiClockwise
+**  2. Direction Of Intersected Polygons are set anticlockwise
+**
+*/
+{
+ int     ret=DTM_SUCCESS,dbg=DTM_TRACE_VALUE(0) ;
+ long    pnt,listPtr,numHullPts,numPoly1HullPts,numPoly2HullPts ;
+ long    hullPnt1,hullPnt2 ;
+ DPoint3d     *p3d1P,*p3d2P,*polyPtsP=NULL,breakPts[2] ;
+ BC_DTM_OBJ  *dtmP=NULL   ;
+ DTMFeatureId nullFeatureId=DTM_NULL_FEATURE_ID ;
+/*
+** Write Entry Message
+*/
+ if( dbg ) bcdtmWrite_message(0,0,0,"Intersecting 3D Polygons") ;
+/*
+** Initialise
+*/
+ *intersectResult = 0 ;
+/*
+** Create Polygon Object If Necessary
+*/
+ if( *polyPP == NULL ) { if( bcdtmPolygon_createPolygonObject(polyPP)) goto errexit ; }
+/*
+** Create DTM Object
+*/
+ if( bcdtmObject_createDtmObject(&dtmP)) goto errexit ;
+ bcdtmObject_setPointMemoryAllocationParametersDtmObject(dtmP,(numPoly1Pts+numPoly2Pts)*2,100) ;
+/*
+** Write Polygons To DTM Object As Break Lines
+*/
+ for( p3d1P = poly1PtsP , p3d2P = poly1PtsP + 1 ; p3d2P < poly1PtsP + numPoly1Pts ; ++p3d1P , ++p3d2P )
+   {
+    breakPts[0].x = p3d1P->x ;
+    breakPts[0].y = p3d1P->y ;
+    breakPts[0].z = p3d1P->z ;
+    breakPts[1].x = p3d2P->x ;
+    breakPts[1].y = p3d2P->y ;
+    breakPts[1].z = p3d2P->z ;
+    if( bcdtmObject_storeDtmFeatureInDtmObject(dtmP,DTMFeatureType::Breakline,1,1,&nullFeatureId,breakPts,2)) goto errexit ;
+   }
+ for( p3d1P = poly2PtsP , p3d2P = poly2PtsP + 1 ; p3d2P < poly2PtsP + numPoly2Pts ; ++p3d1P , ++p3d2P )
+   {
+    breakPts[0].x = p3d1P->x ;
+    breakPts[0].y = p3d1P->y ;
+    breakPts[0].z = p3d1P->z ;
+    breakPts[1].x = p3d2P->x ;
+    breakPts[1].y = p3d2P->y ;
+    breakPts[1].z = p3d2P->z ;
+    if( bcdtmObject_storeDtmFeatureInDtmObject(dtmP,DTMFeatureType::Breakline,2,1,&nullFeatureId,breakPts,2)) goto errexit ;
+   }
+/*
+** Triangulate DTM Object
+*/
+ if( bcdtmObject_triangulateDtmObject(dtmP)) goto errexit ;
+/*
+** Remove None Feature Hull Lines
+*/
+ if( bcdtmList_removeNoneFeatureHullLinesDtmObject(dtmP)) goto errexit ;
+/*
+** Get Intersect Polygons
+*/
+ if( dbg ) bcdtmWrite_message(0,0,0,"Getting Intersect Polygons") ;
+ if( bcdtmPolygon_getIntersectPolygonsDtmObject(dtmP,*polyPP)) goto errexit ;
+ if( dbg ) bcdtmWrite_message(0,0,0,"Number Of Intersect Polygons = %2ld",(*polyPP)->numPolygons) ;
+/*
+** Determine Intersection Result
+*/
+ if( (*polyPP)->numPolygons > 0 ) *intersectResult = 1 ;
+ else
+   {
+    if( dbg ) bcdtmWrite_message(0,0,0,"Counting Hull Points") ;
+/*
+** Count Hull Points
+*/
+    numHullPts = numPoly1HullPts = numPoly2HullPts = 0 ;
+    pnt = dtmP->hullPoint ;
+    do
+      {
+       ++numHullPts ;
+       hullPnt1 = hullPnt2 = FALSE ;
+       listPtr = nodeAddrP(dtmP,pnt)->fPtr ;
+       while( listPtr != dtmP->nullPtr )
+         {
+          if( ftableAddrP(dtmP,flistAddrP(dtmP,listPtr)->dtmFeature)->dtmUserTag == 1 ) hullPnt1 = TRUE ;
+          if( ftableAddrP(dtmP,flistAddrP(dtmP,listPtr)->dtmFeature)->dtmUserTag == 2 ) hullPnt2 = TRUE ;
+          listPtr = flistAddrP(dtmP,listPtr)->nextPtr ;
+         }
+       if( hullPnt1 == TRUE ) ++numPoly1HullPts ;
+       if( hullPnt2 == TRUE ) ++numPoly2HullPts ;
+       pnt = nodeAddrP(dtmP,pnt)->hPtr ;
+      } while ( pnt != dtmP->hullPoint ) ;
+/*
+** Check For Polygon One Totally Within Polygon Two
+*/
+    if( numPoly2HullPts == numHullPts && numPoly1HullPts != numHullPts )
+      {
+       *intersectResult = 2 ;
+       if( bcdtmPolygon_storePointArrayPolygonInPolygonObject(*polyPP,poly1PtsP,numPoly1Pts,1)) goto errexit ;
+      }
+/*
+** Check For Polygon Two Totally Within Polygon One
+*/
+    if( numPoly1HullPts == numHullPts && numPoly2HullPts != numHullPts )
+      {
+       *intersectResult = 3 ;
+       if( bcdtmPolygon_storePointArrayPolygonInPolygonObject(*polyPP,poly2PtsP,numPoly2Pts,2) ) goto errexit ;
+      }
+/*
+** Check For Coincident Polygons
+*/
+    if( numPoly1HullPts == numHullPts && numPoly2HullPts == numHullPts )
+      {
+       *intersectResult = 4 ;
+       if( bcdtmPolygon_storePointArrayPolygonInPolygonObject(*polyPP,poly2PtsP,numPoly2Pts,2) ) goto errexit ;
+      }
+   }
+/*
+** Clean Up
+*/
+ cleanup :
+ if( dtmP     != NULL ) bcdtmObject_destroyDtmObject(&dtmP) ;
+ if( polyPtsP != NULL ) { free(polyPtsP) ; polyPtsP = NULL ; }
+/*
+** Job Completed
+*/
+ return(ret) ;
+/*
+** Error Exit
+*/
+ errexit :
+ if( ret == DTM_SUCCESS ) ret = DTM_ERROR ;
+ goto cleanup ;
+}
+/*-------------------------------------------------------------------+
+|                                                                    |
+|                                                                    |
+|                                                                    |
++-------------------------------------------------------------------*/
+BENTLEYDTM_Public int bcdtmPolygon_intersectPointArrayPolygonWithPolgyonObject
+(
+ DPoint3d             *polygonPtsP,
+ long            numPolygonPts,
+ DTM_POLYGON_OBJ *polygon1P,
+ double          ppTol,
+ double          plTol,
+ long            *intersectFlagP,
+ DTM_POLYGON_OBJ **polygon2PP
+ )
+/*
+**
+** This Function Gets The Intesection polygonPtsPgons of a 3D polygonPtsPgon "polygonPtsP"
+** With A polygonPtsPgon Object "*polygon1P".
+** The Intersected polygonPtsPgons Are Written to polygonPtsPgon Object "polygon2PP"
+**
+** Return Values for intersectFlagP ==  Number Of Intersected polygonPtsPgons
+**
+** Notes :-  Assumes polygonPtsP Has Been Validated And Set AntiClockwise
+**
+*/
+{
+ int    ret=DTM_SUCCESS,dbg=DTM_TRACE_VALUE(0) ;
+ long   numNewPolyPts=0 ;
+ DPoint3d    *p3dP,*np3dP,*newPolyPtsP=NULL ;
+ DTM_POLYGON_LIST *pl  ;
+/*
+** Write Status Message
+*/
+ if( dbg ) bcdtmWrite_message(0,0,0,"Intersecting A 3D Polygon With A Polygon Object") ;
+/*
+** Create Polygon Object If Necessary
+*/
+ if( *polygon2PP == NULL )
+   {
+    if( bcdtmPolygon_createPolygonObject(polygon2PP)) goto errexit ;
+   }
+/*
+** Intersect Polygons
+*/
+ for( pl = polygon1P->polyListP ; pl <  polygon1P->polyListP + polygon1P->numPolygons ; ++pl )
+   {
+/*
+** Allocate DPoint3d Memory For polygonPtsPgon Object polygonPtsPgon
+*/
+    numNewPolyPts = pl->lastPnt - pl->firstPnt + 1 ;
+    newPolyPtsP = ( DPoint3d * ) malloc ( numNewPolyPts * sizeof(DPoint3d)) ;
+    if( newPolyPtsP == NULL )
+      {
+       bcdtmWrite_message(1,0,0,"Memory Allocation Failure") ;
+       goto errexit ;
+      }
+/*
+**  Copy Points
+*/
+    for( np3dP = newPolyPtsP , p3dP = polygon1P->polyPtsP + pl->firstPnt ;  p3dP <= polygon1P->polyPtsP + pl->lastPnt ; ++p3dP , ++np3dP )
+      {
+       *np3dP = *p3dP ;
+      }
+/*
+**  Intersect polygonPtsPgons
+*/
+    if( bcdtmPolygon_intersectPointArrayPolygons(polygonPtsP,numPolygonPts,newPolyPtsP,numNewPolyPts,intersectFlagP,polygon2PP,ppTol,plTol))
+      {
+       free( newPolyPtsP) ;
+       goto errexit ;
+      }
+/*
+**   Free memory
+*/
+    free(newPolyPtsP) ;
+    newPolyPtsP = NULL ;
+   }
+/*
+** Set Intersect Flag to Number Of Intersected Polygons
+*/
+ *intersectFlagP = (*polygon2PP)->numPolygons ;
+/*
+** Clean Up
+*/
+ cleanup :
+ if( newPolyPtsP != NULL ) free(newPolyPtsP) ;
+/*
+** Return
+*/
+ return(ret) ;
+/*
+** Error Exit
+*/
+ errexit :
+ if( ret == DTM_SUCCESS ) ret = DTM_ERROR ;
+ goto cleanup ;
+}
+/*-------------------------------------------------------------------+
+|                                                                    |
+|                                                                    |
+|                                                                    |
++-------------------------------------------------------------------*/
+BENTLEYDTM_Public int bcdtmPolygon_getTagListFromTagObject(TAGOBJ *Tag,long TagOfs,TagValue **TagList,long *NumTagValues,long *Utag1,long *Utag2,long *Utag3,long *Utag4)
+/*
+** This Function Geta a TagList From A Tag Object
+*/
+{
+ TagValue  *pt1,*pt2,*ptl,*ptv ;
+/*
+** Initialise
+*/
+ *NumTagValues = 0 ;
+ *Utag1 = *Utag2 = *Utag3 = *Utag4 = DTM_NULL_PNT ;
+/*
+** Test For Valid Tag Object
+*/
+ if( bcdtmPolygon_testForValidTagObject(Tag)) return(1) ;
+/*
+** Test For Legal Tag Offset
+*/
+ if( TagOfs < 0 || TagOfs >= Tag->NTAG ) { bcdtmWrite_message(2,0,0,"Invalid Tag Offset") ; return(1) ; }
+/*
+** Allocate memory For Tag List
+*/
+ if( *TagList != NULL ) free(*TagList) ;
+ *NumTagValues = (Tag->PTAG+TagOfs)->LTAG - (Tag->PTAG+TagOfs)->FTAG + 1 ;
+ *TagList = ( TagValue * ) malloc( *NumTagValues * sizeof(TagValue)) ;
+ if( *TagList == NULL ) { bcdtmWrite_message(1,0,0,"Memory Allocation Failure") ; return(1) ; }
+/*
+** Copy Tag Values
+*/
+ pt1 = Tag->PVAL+(Tag->PTAG+TagOfs)->FTAG ;
+ pt2 = Tag->PVAL+(Tag->PTAG+TagOfs)->LTAG ;
+ ptl = *TagList ;
+ for( ptv = pt1 ; ptv <= pt2 ; ++ptv ) { *ptl = *ptv ; ++ptl ; }
+/*
+** Copy User Tags
+*/
+ *Utag1 = (Tag->PTAG + TagOfs)->UTAG[0] ;
+ *Utag2 = (Tag->PTAG + TagOfs)->UTAG[1] ;
+ *Utag3 = (Tag->PTAG + TagOfs)->UTAG[2] ;
+ *Utag4 = (Tag->PTAG + TagOfs)->UTAG[3] ;
+/*
+** Job Completed
+*/
+ return(0) ;
+}
+/*-------------------------------------------------------------------+
+|                                                                    |
+|                                                                    |
+|                                                                    |
++-------------------------------------------------------------------*/
+BENTLEYDTM_Public int bcdtmPolygon_copyPolygonObjectToPolygonObject(DTM_POLYGON_OBJ *Poly1,DTM_POLYGON_OBJ *Poly2)
+/*
+** This Function Copies A Polygon Object To A Polygon Object
+*/
+{
+ DTM_POLYGON_LIST *pl1,*pl2 ;
+ DPoint3d    *pd1,*pd2 ;
+/*
+** Test For Valid Polygon Objects
+*/
+ if( bcdtmPolygon_testForValidPolygonObject(Poly1)) return(1) ;
+ if( bcdtmPolygon_testForValidPolygonObject(Poly2)) return(1) ;
+/*
+** Free Memory For Poly2 Object
+*/
+ bcdtmPolygon_freeMemoryPolygonObject(Poly2) ;
+/*
+** Copy Polygon Object Variables
+*/
+ *Poly2 = *Poly1 ;
+ Poly2->polyListP = NULL ;
+ Poly2->polyPtsP = NULL ;
+/*
+** Copy Polygon Headers
+*/
+ Poly2->polyListP = ( DTM_POLYGON_LIST * ) malloc(Poly2->memPolygons * sizeof(DTM_POLYGON_LIST)) ;
+ if( Poly2->polyListP == NULL ) { bcdtmWrite_message(1,0,0,"Memory Allocation Failure") ; return(1) ; }
+ for( pl2 = Poly2->polyListP , pl1 = Poly1->polyListP ; pl1 < Poly1->polyListP + Poly1->memPolygons ; ++pl2 , ++pl1 ) *pl2 = *pl1 ;
+/*
+** Copy Polygon Points
+*/
+ Poly2->polyPtsP = ( DPoint3d * ) malloc(Poly2->memPolyPts * sizeof(DPoint3d)) ;
+ if( Poly2->polyListP == NULL ) { bcdtmWrite_message(1,0,0,"Memory Allocation Failure") ; free(Poly2->polyListP) ; return(1) ; }
+ for( pd2 = Poly2->polyPtsP , pd1 = Poly1->polyPtsP ; pd1 < Poly1->polyPtsP + Poly1->memPolyPts ; ++pd2 , ++pd1 ) *pd2 = *pd1 ;
+/*
+** Job Completed
+*/
+ return(0) ;
+}
+/*-------------------------------------------------------------------+
+|                                                                    |
+|   int bcdtmPolygon_allocateMemoryPolygonObject(DTM_POLYGON_OBJ *Polygon)     |
+|                                                                    |
++-------------------------------------------------------------------*/
+BENTLEYDTM_Public int bcdtmPolygon_allocateMemoryPolygonObject(DTM_POLYGON_OBJ *Poly)
+/*
+** This Routine Gets the initial memory for the input data
+*/
+{
+ DTM_POLYGON_LIST  *pl ;
+ DPoint3d     *pd ;
+/*
+** Allocate Memory
+*/
+ if( Poly->memPolyPts != 0 ) { if( bcdtmPolygon_incrementMemoryPolygonObject(Poly)) return(1) ; }
+ else
+   {
+    Poly->memPolygons = Poly->iniMemPolygons ;
+    Poly->memPolyPts  = Poly->iniMemPolyPts ;
+    Poly->polyListP  = ( DTM_POLYGON_LIST * ) malloc ( Poly->memPolygons * sizeof(DTM_POLYGON_LIST)) ;
+    Poly->polyPtsP  = ( DPoint3d    * ) malloc ( Poly->memPolyPts  * sizeof(DPoint3d)) ;
+    if( Poly->polyListP == NULL || Poly->polyPtsP == NULL )
+      {
+       if( Poly->polyListP != NULL ) { free(Poly->polyListP) ; Poly->polyListP = NULL ; }
+       if( Poly->polyPtsP != NULL ) { free(Poly->polyPtsP) ; Poly->polyPtsP = NULL ; }
+       Poly->memPolygons = Poly->memPolyPts = 0 ;
+       bcdtmWrite_message(1,0,0,"Memory Allocation Failure") ;
+       return(1) ;
+      }
+/*
+** Initialise Data Values
+*/
+    for( pl = Poly->polyListP ; pl < Poly->polyListP + Poly->memPolygons ; ++pl ) { pl->area = pl->perimeter = pl->d1 = 0.0 ; pl->firstPnt = pl->lastPnt = pl->userTag = pl->s1 = DTM_NULL_PNT ; }
+    for( pd = Poly->polyPtsP ; pd < Poly->polyPtsP + Poly->memPolyPts  ; ++pd ) { pd->x = pd->y = pd->z = 0.0 ; }
+   }
+/*
+** Job Completed
+*/
+ return(0) ;
+}
+/*-------------------------------------------------------------------+
+|                                                                    |
+|                                                                    |
+|                                                                    |
++-------------------------------------------------------------------*/
+BENTLEYDTM_Public int bcdtmPolygon_incrementMemoryPolygonObject(DTM_POLYGON_OBJ *Poly)
+/*
+** This Routine Increments the Memory for A Polygon Object
+*/
+{
+ DTM_POLYGON_LIST  *pl ;
+ DPoint3d     *pd ;
+/*
+** Allocate Memory For Polygon Header List
+*/
+ if( Poly->numPolygons == Poly->memPolygons )
+   {
+    Poly->memPolygons = Poly->memPolygons + Poly->incMemPolygons ;
+    Poly->polyListP = ( DTM_POLYGON_LIST * ) realloc( Poly->polyListP,Poly->memPolygons * sizeof(DTM_POLYGON_LIST)) ;
+    if( Poly->polyListP == NULL )
+      {
+       if( Poly->polyPtsP != NULL ) { free(Poly->polyPtsP) ; Poly->polyPtsP = NULL ; }
+       bcdtmWrite_message(1,0,0,"Memory Allocation Failure") ;
+       return(1) ;
+      }
+    for( pl = Poly->polyListP + Poly->numPolygons ; pl < Poly->polyListP + Poly->memPolygons ; ++pl ) { pl->area = pl->perimeter = pl->d1 = 0.0 ; pl->firstPnt = pl->lastPnt = pl->userTag = pl->s1 = DTM_NULL_PNT ; }
+   }
+/*
+** Allocate Memory For Polygon Points
+*/
+ if( Poly->numPolyPts == Poly->memPolyPts )
+   {
+    Poly->memPolyPts = Poly->memPolyPts + Poly->incMemPolyPts ;
+    Poly->polyPtsP = ( DPoint3d * ) realloc( Poly->polyPtsP,Poly->memPolyPts * sizeof(DPoint3d)) ;
+    if( Poly->polyPtsP == NULL )
+      {
+       if( Poly->polyListP != NULL ) { free(Poly->polyListP) ; Poly->polyListP = NULL ; }
+       bcdtmWrite_message(1,0,0,"Memory Allocation Failure") ;
+       return(1) ;
+      }
+    for( pd = Poly->polyPtsP + Poly->numPolyPts ; pd < Poly->polyPtsP + Poly->memPolyPts  ; ++pd ) { pd->x = pd->y = pd->z = 0.0 ; }
+   }
+/*
+** Job Completed
+*/
+ return(0) ;
+}
+/*-------------------------------------------------------------------+
+|                                                                    |
+|                                                                    |
+|                                                                    |
++-------------------------------------------------------------------*/
+BENTLEYDTM_Public int bcdtmPolygon_freeMemoryPolygonObject(DTM_POLYGON_OBJ *Poly)
+/*
+** This Function Frees The Memory For A Polygon Object
+*/
+{
+/*
+** Free memory
+*/
+ if( Poly->polyListP != NULL ) { free(Poly->polyListP) ; Poly->polyListP = NULL ; }
+ if( Poly->polyPtsP != NULL ) { free(Poly->polyPtsP) ; Poly->polyPtsP = NULL ; }
+/*
+** Reset Polygon Object Variables
+*/
+ Poly->numPolygons = Poly->memPolygons = 0 ;
+ Poly->numPolyPts  = Poly->memPolyPts  = 0 ;
+/*
+** Job Completed
+*/
+ return(0) ;
+}
+/*-------------------------------------------------------------------+
+|                                                                    |
+|                                                                    |
+|                                                                    |
++-------------------------------------------------------------------*/
+BENTLEYDTM_Public int bcdtmPolygon_testForValidTagObject(TAGOBJ *Tag )
+/*
+** This Function Test For A Valid Data Object
+*/
+{
+/*
+** Scan Data Object Pointer List For Data Entry
+*/
+ if( Tag != NULL )
+   {
+//    for ( i = 0 ; i < MAXTAOBJ ; ++i )
+//      if ( TAOBJPTR[i] == Tag ) return(0) ;
+   }
+/*
+** No Entry Found
+*/
+ bcdtmWrite_message(1,0,0,"Not A Valid Tag Object") ;
+ return(1) ;
+}
+/*-------------------------------------------------------------------+
+|                                                                    |
+|                                                                    |
+|                                                                    |
++-------------------------------------------------------------------*/
+BENTLEYDTM_Public int bcdtmPolygon_intersectPolygonObjectPolygons
+(
+ DTM_POLYGON_OBJ *polygonP,
+ DTM_POLYGON_OBJ **intPolygonPP,
+ TAGOBJ          **intTagObjPP
+ )
+/*
+** This Function Intersects The Polygons In Polygon Object Poly And Stores Them
+** In Polygon Object IntPoly
+*/
+{
+ int         ret=DTM_SUCCESS ;
+ long        polygon,numPolyPts ;
+ DPoint3d         *polyPtsP=NULL ;
+ BC_DTM_OBJ  *dtmP=NULL  ;
+ DTMFeatureId nullFeatureId=DTM_NULL_FEATURE_ID ;
+/*
+** Check For Polygons In Polygon Object
+*/
+ if( polygonP->numPolygons > 0 )
+   {
+/*
+**  Create DTM Object
+*/
+    if( bcdtmObject_createDtmObject(&dtmP)) goto errexit ;
+/*
+**  Copy Polygon Object Polygons To Data Object
+*/
+    for( polygon = 0 ; polygon < polygonP->numPolygons ; ++polygon )
+      {
+       if( bcdtmPolygon_copyPolygonObjectPolygonToPointArrayPolygon(polygonP,polygon,&polyPtsP,&numPolyPts)) goto errexit ;
+       if( bcdtmObject_storeDtmFeatureInDtmObject(dtmP,DTMFeatureType::Breakline,polygonP->polyListP[polygon].userTag,1,&nullFeatureId,polyPtsP,numPolyPts)) goto errexit ;
+      }
+/*
+**  Triangulate DTM Object
+*/
+    if( bcdtmObject_triangulateDtmObject(dtmP)) goto errexit ;
+/*
+**  Extract Polygons From DTM Object
+*/
+   if( bcdtmPolygon_extractPolygonsDtmObject(dtmP,intPolygonPP,intTagObjPP)) goto errexit ;
+  }
+/*
+** Clean Up
+*/
+ cleanup :
+ if( dtmP     != NULL ) bcdtmObject_destroyDtmObject(&dtmP) ;
+ if( polyPtsP != NULL ) free(polyPtsP) ;
+/*
+** Job Completed
+*/
+ return(ret) ;
+/*
+** Error Exit
+*/
+ errexit :
+ if( ret == DTM_SUCCESS ) ret = DTM_ERROR ;
+ goto cleanup ;
+}
+/*-------------------------------------------------------------------+
+|                                                                    |
+|                                                                    |
+|                                                                    |
++-------------------------------------------------------------------*/
+BENTLEYDTM_Public int bcdtmPolygon_extractPolygonsDtmObject
+(
+ BC_DTM_OBJ      *dtmP,
+ DTM_POLYGON_OBJ **polygonPP,
+ TAGOBJ          **tagPP
+)
+/*
+** This Function Extracts Polygons From A
+** DTM Object And Stores Them In A Polygon Object
+**
+*/
+{
+ int    ret=DTM_SUCCESS ;
+ long   pp,np,cp,spnt,clc,cln,clt,ofs,numFeatures,polyNumber=0,numMarked ;
+ DTMDirection direction;
+ long   node,dtmFeature,tagNum=0,tagMem=0,tagMemInc=100 ;
+ TagValue* tagListP = nullptr;
+ TagValue tag;
+ double area ;
+ unsigned char   *lineMarkP=NULL,*pc ;
+ DTM_TIN_NODE    *nodeP ;
+ BC_DTM_FEATURE  *dtmFeatureP ;
+ DTM_POLYGON_LIST *ppl ;
+
+// Allocate Memory
+
+ lineMarkP = ( unsigned char * ) malloc ((dtmP->cListPtr/8+1)* sizeof(char)) ;
+ if( lineMarkP == NULL )
+   {
+    bcdtmWrite_message(1,0,0,"Memory Allocation Failure") ;
+    goto errexit ;
+   }
+ for( pc = lineMarkP ; pc < lineMarkP + dtmP->cListPtr/8+1 ; ++pc ) *pc = 0 ;
+
+// Scan For Points With More Than One Feature I.E. Intersecting Polygons
+
+ for( spnt = 0 ; spnt < dtmP->numPoints ; ++spnt )
+   {
+    if( nodeAddrP(dtmP,spnt)->cPtr != dtmP->nullPtr )
+      {
+
+       // Determine Number Of Features On Point
+
+       bcdtmPolygon_countNumberOfNonDtmPolygonFeaturesForPointDtmObject(dtmP,spnt,&numFeatures) ;
+       if( numFeatures > 1 )
+         {
+
+          // Scan Point And Get Prior Points
+
+          clc = nodeAddrP(dtmP,spnt)->cPtr ;
+          while ( clc != dtmP->nullPtr )
+            {
+             pp  = clistAddrP(dtmP,clc)->pntNum ;
+             clc = clistAddrP(dtmP,clc)->nextPtr ;
+
+             // Check If Prior Point Points To Current Point If So Extract Polygon
+
+             cln = nodeAddrP(dtmP,pp)->fPtr ;
+             while( cln != dtmP->nullPtr )
+               {
+                bcdtmList_getNextPointForDtmFeatureDtmObject(dtmP,flistAddrP(dtmP,cln)->dtmFeature,pp,&np) ;
+                cln = flistAddrP(dtmP,cln)->nextPtr ;
+
+                // Extract Polygon
+
+                if( np == spnt )
+                  {
+                   tagNum = 0 ;
+                   if( bcdtmTheme_getLineOffsetDtmObject(dtmP,&ofs,pp,spnt) ) goto errexit ;
+                   if(! bcdtmFlag_testFlag(lineMarkP,ofs) )
+                     {
+                      np = pp ;
+                      cp = spnt ;
+                      do
+                        {
+
+                         // Scan Clockwise To Next Feature lineMarkP
+
+                         if(( np = bcdtmList_nextClkDtmObject(dtmP,cp,np)) < 0 ) goto errexit ;
+                         while ( ! bcdtmList_testForLineOnDtmFeatureTypeDtmObject(dtmP,DTMFeatureType::Breakline,np,cp) )
+                           {
+                            if(( np = bcdtmList_nextClkDtmObject(dtmP,cp,np)) < 0 ) goto errexit ;
+                           }
+
+                         // Get Tag Value For lineMarkP Cp-Np
+
+                         clt = nodeAddrP(dtmP,cp)->fPtr ;
+                         while( clt != dtmP->nullPtr )
+                           {
+                            if( flistAddrP(dtmP,clt)->nextPnt == np )
+                              {
+                               tag = ftableAddrP(dtmP,flistAddrP(dtmP,clt)->dtmFeature)->dtmUserTag;
+                               if( bcdtmPolygon_storePolygonTag(&tagListP,1,tag,&tagNum,&tagMem,tagMemInc) )
+                                 {
+                                  if( tagListP != NULL ) free(tagListP) ;
+                                  goto errexit ;
+                                 }
+                              }
+                            clt = flistAddrP(dtmP,clt)->nextPtr ;
+                           }
+
+                         //  Set Tptr List
+
+                         nodeAddrP(dtmP,cp)->tPtr = np ;
+
+                         //  Initialise For Next Point
+
+                         pp = np ; np = cp ; cp = pp ;
+                        } while ( cp != spnt ) ;
+
+                      //  Get Polygon direction And If Anti Clockwise Store Polygon In Polygon Object
+
+                      if( bcdtmMath_calculateAreaAndDirectionTptrPolygonDtmObject(dtmP,spnt,&area,&direction) ) { free(lineMarkP) ;  goto errexit ; }
+                      if (direction == DTMDirection::AntiClockwise)
+                        {
+
+                         //  If Necessary Create Polygon Object
+
+                         if( *polygonPP == NULL )
+                           {
+                            if( bcdtmPolygon_createPolygonObject(polygonPP)) goto errexit ;
+                           }
+
+                         //  Copy Internal Tptr Polygon To Polygon Object
+
+                         if( bcdtmPolygon_storeTptrPolygonInPolygonObjectDtmObject(dtmP,*polygonPP,spnt,polyNumber)) goto errexit ;
+
+                         //  Store Tptr Polygon In Tin Object As DTMFeatureType::Polygon
+
+                         if( bcdtmInsert_addDtmFeatureToDtmObject(dtmP,NULL,0,DTMFeatureType::Polygon,polyNumber,dtmP->nullFeatureId,spnt,0)) goto errexit ;
+
+                         //  If Necessary Create Tag Object
+
+                         if( *tagPP == NULL )
+                           {
+                            if( bcdtmPolygon_createTagObject(tagPP)) goto errexit ;
+                           }
+
+                         //  Store Tag List In Tag Object
+
+                         if( bcdtmPolygon_storeTagListInTagObject(*tagPP,tagListP,tagNum,polyNumber,DTM_NULL_PNT,DTM_NULL_PNT,DTM_NULL_PNT)) goto errexit ;
+
+                         //  Write Polygon Tags For Development Purposes
+
+/*
+                         bcdtmPolygon_writePolygonTag(TagList,tagNum) ;
+*/
+
+                         //  Increment Polygon Number
+
+                         ++polyNumber ;
+
+                         //  Mark Tptr Polygon
+
+                         cp = spnt ;
+                         do
+                           {
+                            nodeAddrP(dtmP,cp)->PRGN = 1 ;
+                            if( bcdtmTheme_getLineOffsetDtmObject(dtmP,&ofs,cp,nodeAddrP(dtmP,cp)->tPtr) ) goto errexit ;
+                            bcdtmFlag_setFlag(lineMarkP,ofs) ;
+                            cp = nodeAddrP(dtmP,cp)->tPtr ;
+                           } while ( cp != spnt ) ;
+                        }
+
+                      //  Null Out Tptr Polygon
+
+                      bcdtmList_nullTptrListDtmObject(dtmP,spnt) ;
+                     }
+                  }
+               }
+            }
+         }
+      }
+   }
+/*
+** Free memory
+*/
+ free(lineMarkP) ;
+ lineMarkP = NULL ;
+ if (tagListP != NULL)
+     {
+     free(tagListP);
+     tagListP = nullptr;
+     }
+
+// Scan Points For Non Intersecting Polygons
+
+ for( spnt = 0 ; spnt < dtmP->numPoints ; ++spnt )
+   {
+    if( nodeAddrP(dtmP,spnt)->cPtr != dtmP->nullPtr && ! nodeAddrP(dtmP,spnt)->PRGN )
+      {
+
+       // Get Prior Point
+
+       clc = nodeAddrP(dtmP,spnt)->cPtr ;
+       while ( clc != dtmP->nullPtr )
+         {
+          pp  = clistAddrP(dtmP,clc)->pntNum ;
+          clc = clistAddrP(dtmP,clc)->nextPtr ;
+
+          // Check If Prior Point Points To Current Point If So Extract Polygon
+
+          cln = nodeAddrP(dtmP,pp)->fPtr ;
+          while( cln != dtmP->nullPtr )
+            {
+             bcdtmList_getNextPointForDtmFeatureDtmObject(dtmP,flistAddrP(dtmP,cln)->dtmFeature,pp,&np) ;
+             cln = flistAddrP(dtmP,cln)->nextPtr ;
+
+             // Extract Polygon
+
+             if( np == spnt )
+               {
+
+                // Initialise For Scan
+
+                np = pp ;
+                cp = spnt ;
+                do
+                  {
+
+                   // Scan Clockwise To Next Feature lineMarkP
+
+                   if(( np = bcdtmList_nextClkDtmObject(dtmP,cp,np)) < 0 ) goto errexit ;
+                   while ( ! bcdtmList_testForLineOnDtmFeatureTypeDtmObject(dtmP,DTMFeatureType::Breakline,np,cp) )
+                     {
+                      if(( np = bcdtmList_nextClkDtmObject(dtmP,cp,np)) < 0 ) goto errexit ;
+                     }
+
+                   //  Set Tptr List
+
+                   nodeAddrP(dtmP,cp)->tPtr = np ;
+
+                   //  Initialise For Next Point
+
+                   pp = np ; np = cp ; cp = pp ;
+                  } while ( cp != spnt ) ;
+
+                //  Get Polygon direction And If Anti Clockwise Store Polygon In Polygon Object
+
+                if( bcdtmMath_calculateAreaAndDirectionTptrPolygonDtmObject(dtmP,spnt,&area,&direction) ) { free(lineMarkP) ;  goto errexit ; }
+                if (direction == DTMDirection::AntiClockwise)
+                  {
+
+                   //  If Necessary Create Polygon Object
+
+                   if( *polygonPP == NULL ) if( bcdtmPolygon_createPolygonObject(polygonPP)) goto errexit ;
+
+                   //  Get Tag Value
+
+                   tag = ftableAddrP(dtmP,flistAddrP(dtmP,nodeAddrP(dtmP,spnt)->fPtr)->dtmFeature)->dtmUserTag;
+
+                   //  Copy Internal Tptr Polygon To Polygon Object
+
+                   if( bcdtmPolygon_storeTptrPolygonInPolygonObjectDtmObject(dtmP,*polygonPP,spnt,polyNumber)) goto errexit ;
+                   //  Store Tptr Polygon In Tin Object As DTMFeatureType::Polygon
+
+                   if( bcdtmInsert_addDtmFeatureToDtmObject(dtmP,NULL,0,DTMFeatureType::Polygon,polyNumber,dtmP->nullFeatureId,spnt,0)) goto errexit ;
+
+                   //  If Necessary Create Tag Object
+
+                   if( *tagPP == NULL ) if( bcdtmPolygon_createTagObject(tagPP)) goto errexit ;
+
+                   //  Store Tag List In Tag Object
+
+                   if( bcdtmPolygon_storeTagListInTagObject(*tagPP,&tag,1,polyNumber,DTM_NULL_PNT,DTM_NULL_PNT,DTM_NULL_PNT)) goto errexit ;
+
+                   //  Increment Polygon Number
+
+                   ++polyNumber ;
+
+                   //  Mark Tptr Polygon
+
+                   cp = spnt ;
+                   do
+                     {
+                      nodeAddrP(dtmP,cp)->PRGN = 1 ;
+                      cp = nodeAddrP(dtmP,cp)->tPtr ;
+                     } while ( cp != spnt ) ;
+                  }
+
+                //  Null Out Tptr Polygon
+
+                bcdtmList_nullTptrListDtmObject(dtmP,spnt) ;
+               }
+            }
+         }
+      }
+   }
+
+// Remove All Break Line Features
+
+ if( bcdtmData_deleteAllOccurrencesOfDtmFeatureTypeDtmObject(dtmP,DTMFeatureType::Breakline) ) goto errexit ;
+
+// Mark All Points Internal To Tin Polygonal Features
+
+ for( node = 0 ; node < dtmP->numPoints ; ++node )
+   {
+    nodeP = nodeAddrP(dtmP,node) ;
+    nodeP->tPtr = dtmP->nullPnt ;
+    nodeP->PRGN = 0 ;
+   }
+ for( node = 0 ; node < dtmP->numPoints ; ++node )
+   {
+    nodeP = nodeAddrP(dtmP,node) ;
+    if( nodeP->cPtr != dtmP->nullPtr && nodeP->PRGN == 0 )
+      {
+       if( bcdtmList_countNumberOfDtmFeaturesForPointDtmObject(dtmP,node,&numFeatures)) goto errexit ;
+       if( numFeatures > 0 )
+         {
+          cln = nodeP->fPtr ;
+          while ( cln != dtmP->nullPtr )
+            {
+             dtmFeature  = flistAddrP(dtmP,cln)->dtmFeature ;
+             dtmFeatureP = ftableAddrP(dtmP,dtmFeature) ;
+             if( bcdtmMark_internalPolygonPointsDtmObject(dtmP,dtmFeature,(long)dtmFeatureP->dtmUserTag,&numMarked )) goto errexit ;
+             if( bcdtmMark_prgnControlWordForFeatureDtmObject(dtmP,dtmFeature,1,&numMarked )) goto errexit ;
+             cln = flistAddrP(dtmP,cln)->nextPtr ;
+            }
+         }
+      }
+   }
+
+// Determine Polygons Internal To Other Polygons
+
+ for( ppl = (*polygonPP)->polyListP ; ppl < (*polygonPP)->polyListP + (*polygonPP)->numPolygons ; ++ppl) ppl->s1 = dtmP->nullPnt ;
+ for( dtmFeature = 0 ; dtmFeature < dtmP->numFeatures ; ++dtmFeature )
+   {
+    dtmFeatureP = ftableAddrP(dtmP,dtmFeature) ;
+    if( dtmFeatureP->dtmFeatureState == DTMFeatureState::Tin && dtmFeatureP->dtmFeaturePts.firstPoint != dtmP->nullPnt )
+      {
+       if( nodeAddrP(dtmP,dtmFeatureP->dtmFeaturePts.firstPoint)->tPtr != dtmP->nullPnt )
+         {
+          ((*polygonPP)->polyListP+dtmFeatureP->dtmUserTag)->s1 = nodeAddrP(dtmP,dtmFeatureP->dtmFeaturePts.firstPoint)->tPtr ;
+         }
+      }
+   }
+
+// Clean Up
+
+ cleanup :
+ if( lineMarkP != NULL ) free(lineMarkP) ;
+ if( tagListP  != NULL ) free(tagListP) ;
+
+// Job Completed
+
+ return(ret) ;
+
+// Error Exit
+
+ errexit :
+ if( ret == DTM_SUCCESS ) ret = DTM_ERROR ;
+ goto cleanup ;
+}
+/*-------------------------------------------------------------------+
+|                                                                    |
+|                                                                    |
+|                                                                    |
++-------------------------------------------------------------------*/
+BENTLEYDTM_Public int bcdtmPolygon_countNumberOfNonDtmPolygonFeaturesForPointDtmObject
+(
+ BC_DTM_OBJ  *dtmP,
+ long        point,
+ long        *numFeaturesP
+)
+/*
+** This Function Counts The Number Of Dtm Features For A Point
+*/
+{
+ long clc ;
+/*
+** Count Features
+*/
+ *numFeaturesP = 0 ;
+ clc = nodeAddrP(dtmP,point)->fPtr ;
+ while ( clc != dtmP->nullPtr )
+   {
+    if( ftableAddrP(dtmP,flistAddrP(dtmP,clc)->dtmFeature)->dtmFeatureType != DTMFeatureType::Polygon) ++(*numFeaturesP) ;
+    clc = flistAddrP(dtmP,clc)->nextPtr ;
+   }
+/*
+** Job Completed
+*/
+ return(0) ;
+}
+/*-------------------------------------------------------------------+
+|                                                                    |
+|                                                                    |
+|                                                                    |
++-------------------------------------------------------------------*/
+BENTLEYDTM_Public int bcdtmPolygon_createTagObject(TAGOBJ **tagPP)
+/*
+** This Function Creates a Tag Object and
+** Returns a Pointer To The Object
+*/
+{
+ int ret=DTM_SUCCESS ;
+
+// Delete Tag Object If It Exists
+
+ if( *tagPP != NULL )
+   {
+    if( bcdtmPolygon_deleteTagObject(tagPP)) goto errexit ;
+   }
+
+// Create Tag Object
+
+ *tagPP = ( TAGOBJ * ) malloc ( sizeof(TAGOBJ)) ;
+ if( *tagPP == NULL )
+   {
+    bcdtmWrite_message(1,0,0,"Memory Allocation Failure") ;
+    goto errexit ;
+   }
+
+ /*
+ ** Initialise Taggon Object
+ */
+ (*tagPP)->NTAG  = (*tagPP)->MTAG = 0 ;
+ (*tagPP)->NVAL  = (*tagPP)->MVAL  = 0 ;
+ (*tagPP)->SMTAG = (*tagPP)->IMTAG = 100  ;
+ (*tagPP)->SMVAL = (*tagPP)->IMVAL = 1000 ;
+ (*tagPP)->PTAG   = NULL  ;
+ (*tagPP)->PVAL   = NULL  ;
+// Clean Up
+
+ cleanup :
+
+// Return
+ return(ret) ;
+
+// Error Exit
+
+ errexit :
+ if( ret == DTM_SUCCESS ) ret = DTM_ERROR ;
+ goto cleanup ;
+}
+/*-------------------------------------------------------------------+
+|                                                                    |
+|                                                                    |
+|                                                                    |
++-------------------------------------------------------------------*/
+BENTLEYDTM_Public int bcdtmPolygon_deleteTagObject(TAGOBJ **tagPP)
+/*
+** This Function Deletes a Tag Object
+*/
+{
+ int ret=DTM_SUCCESS ;
+
+// Check For None Null Tag Object
+
+ if( *tagPP != NULL )
+   {
+    if( bcdtmPolygon_freeMemoryTagObject(*tagPP)) goto errexit  ;
+    free(*tagPP) ;
+    *tagPP = NULL ;
+   }
+
+// Clean Up
+
+ cleanup :
+
+// Return
+ return(ret) ;
+
+// Error Exit
+
+ errexit :
+ if( ret == DTM_SUCCESS ) ret = DTM_ERROR ;
+ goto cleanup ;
+}
+
+/*-------------------------------------------------------------------+
+|                                                                    |
+|                                                                    |
+|                                                                    |
++-------------------------------------------------------------------*/
+BENTLEYDTM_Public int bcdtmPolygon_freeMemoryTagObject(TAGOBJ *tagP)
+/*
+** This Function Frees The Memory For A Taggon Object
+*/
+{
+/*
+** Free memory
+*/
+ if( tagP->PTAG != NULL ) { free(tagP->PTAG) ; tagP->PTAG = NULL ; }
+ if( tagP->PVAL != NULL ) { free(tagP->PVAL) ; tagP->PVAL = NULL ; }
+/*
+** Reset Taggon Object Variables
+*/
+ tagP->NTAG = tagP->MTAG = 0 ;
+ tagP->NVAL = tagP->MVAL = 0 ;
+/*
+** Job Completed
+*/
+ return(DTM_SUCCESS) ;
+}
+/*-------------------------------------------------------------------+
+|                                                                    |
+|                                                                    |
+|                                                                    |
++-------------------------------------------------------------------*/
+BENTLEYDTM_Public int bcdtmPolygon_storeTagListInTagObject
+(
+    TAGOBJ *tagP,
+    TagValue*tagListP,
+    long   numTagValues,
+    long   utag1,
+    long   utag2,
+    long   utag3,
+    long   utag4
+)
+/*
+** This Function Stores a TagList In A Tag Object
+*/
+    {
+    int   ret=DTM_SUCCESS ;
+    TagValue  *pt ;
+    /*
+    ** Store Header
+    */
+    if( tagP->NTAG == tagP->MTAG )
+        {
+        if( bcdtmPolygon_allocateMemoryTagObject(tagP)) goto errexit ;
+        }
+    (tagP->PTAG + tagP->NTAG)->FTAG = tagP->NVAL ;
+    (tagP->PTAG + tagP->NTAG)->LTAG = tagP->NVAL + numTagValues - 1 ;
+    (tagP->PTAG + tagP->NTAG)->UTAG[0] = utag1  ;
+    (tagP->PTAG + tagP->NTAG)->UTAG[1] = utag2  ;
+    (tagP->PTAG + tagP->NTAG)->UTAG[2] = utag3  ;
+    (tagP->PTAG + tagP->NTAG)->UTAG[3] = utag4  ;
+    ++(tagP->NTAG) ;
+    /*
+    ** Store Tag Values
+    */
+    for( pt = tagListP ; pt < tagListP + numTagValues ; ++pt )
+        {
+        if( tagP->NVAL == tagP->MVAL )
+            {
+            if( bcdtmPolygon_allocateMemoryTagObject(tagP)) goto errexit ;
+            }
+        *(tagP->PVAL + tagP->NVAL) = *pt ;
+        ++(tagP->NVAL) ;
+        }
+
+    // Clean Up
+
+cleanup :
+
+    // Return
+    return(ret) ;
+
+    // Error Exit
+
+errexit :
+    if( ret == DTM_SUCCESS ) ret = DTM_ERROR ;
+    goto cleanup ;
+    }
+/*-------------------------------------------------------------------+
+|                                                                    |
+|                                                                    |
+|                                                                    |
++-------------------------------------------------------------------*/
+BENTLEYDTM_Public int bcdtmPolygon_allocateMemoryTagObject(TAGOBJ *Tag)
+/*
+** This Routine Gets the initial memory for the input data
+*/
+{
+ int ret=DTM_SUCCESS ;
+ TAGLIST  *pl ;
+ TagValue  *pd ;
+/*
+** Allocate Memory
+*/
+ if( Tag->MVAL != 0 ) { if( bcdtmPolygon_incrementMemoryTagObject(Tag)) goto errexit ; }
+ else
+   {
+    Tag->MTAG = Tag->SMTAG ;
+    Tag->MVAL = Tag->SMVAL ;
+    Tag->PTAG  = ( TAGLIST * ) malloc ( Tag->MTAG * sizeof(TAGLIST)) ;
+    Tag->PVAL  = ( TagValue*  ) malloc ( Tag->MVAL * sizeof(TagValue)) ;
+    if( Tag->PTAG == NULL || Tag->PVAL == NULL )
+      {
+       if( Tag->PTAG != NULL ) { free(Tag->PTAG) ; Tag->PTAG = NULL ; }
+       if( Tag->PVAL != NULL ) { free(Tag->PVAL) ; Tag->PVAL = NULL ; }
+       Tag->MTAG = Tag->MVAL = 0 ;
+       bcdtmWrite_message(1,0,0,"Memory Allocation Failure") ;
+       goto errexit ;
+      }
+/*
+** Initialise Data Values
+*/
+    for( pl = Tag->PTAG ; pl < Tag->PTAG + Tag->MTAG ; ++pl )
+      {
+       pl->FTAG = pl->LTAG = DTM_NULL_PNT ;
+       pl->UTAG[0] = pl->UTAG[1] = pl->UTAG[2] = pl->UTAG[3] = DTM_NULL_PNT ;
+      }
+    for( pd = Tag->PVAL ; pd < Tag->PVAL + Tag->MVAL ; ++pd ) *pd = 0 ;
+   }
+
+// Clean Up
+
+ cleanup :
+
+// Return
+ return(ret) ;
+
+// Error Exit
+
+ errexit :
+ if( ret == DTM_SUCCESS ) ret = DTM_ERROR ;
+ goto cleanup ;
+}
+/*-------------------------------------------------------------------+
+|                                                                    |
+|                                                                    |
+|                                                                    |
++-------------------------------------------------------------------*/
+BENTLEYDTM_Public int bcdtmPolygon_incrementMemoryTagObject(TAGOBJ *Tag)
+/*
+** This Routine Increments the Memory for A Taggon Object
+*/
+{
+ int ret=DTM_SUCCESS ;
+ TAGLIST  *pl ;
+ TagValue  *pd ;
+/*
+** Allocate Memory For Tag Header List
+*/
+ if( Tag->NTAG == Tag->MTAG )
+   {
+    Tag->MTAG = Tag->MTAG + Tag->IMTAG ;
+    Tag->PTAG = ( TAGLIST * ) realloc(Tag->PTAG,Tag->MTAG * sizeof(TAGLIST)) ;
+    if( Tag->PTAG == NULL )
+      {
+       if( Tag->PVAL != NULL ) { free(Tag->PVAL) ; Tag->PVAL = NULL ; }
+       bcdtmWrite_message(1,0,0,"Memory Allocation Failure") ;
+       goto errexit ;
+      }
+    for( pl = Tag->PTAG + Tag->NTAG ; pl < Tag->PTAG + Tag->MTAG ; ++pl )
+      {
+       pl->FTAG = pl->LTAG = DTM_NULL_PNT ;
+       pl->UTAG[0] = pl->UTAG[1] = pl->UTAG[2] = pl->UTAG[3] = DTM_NULL_PNT ;
+      }
+   }
+/*
+** Allocate Memory For Tag Values
+*/
+ if( Tag->NVAL == Tag->MVAL )
+   {
+    Tag->MVAL = Tag->MVAL + Tag->IMVAL ;
+    Tag->PVAL = (TagValue* ) realloc( Tag->PVAL,Tag->MVAL * sizeof(TagValue)) ;
+    if( Tag->PVAL == NULL )
+      {
+       if( Tag->PTAG != NULL ) { free(Tag->PTAG) ; Tag->PTAG = NULL ; }
+       bcdtmWrite_message(1,0,0,"Memory Allocation Failure") ;
+       goto errexit ;
+      }
+    for( pd = Tag->PVAL + Tag->NVAL ; pd < Tag->PVAL + Tag->MVAL  ; ++pd ) *pd = 0 ;
+   }
+
+// Clean Up
+
+ cleanup :
+
+// Return
+ return(ret) ;
+
+// Error Exit
+
+ errexit :
+ if( ret == DTM_SUCCESS ) ret = DTM_ERROR ;
+ goto cleanup ;
+}
+/*-------------------------------------------------------------------+
+|                                                                    |
+|                                                                    |
+|                                                                    |
++-------------------------------------------------------------------*/
+BENTLEYDTM_Public int bcdtmPolygon_storePolygonTag(TagValue **TagList,long TagFlag,TagValue value,long *Tagne,long *Tagme,long Tagminc)
+/*
+** This Function Stores A Polygon Tag In A Tag List
+*/
+{
+    TagValue *pl ;
+/*
+** Test For Memory Allocation
+*/
+ if( *TagList == NULL || *Tagne == *Tagme )
+   {
+    if( *TagList == NULL ) *Tagne = *Tagme = 0 ;
+    *Tagme = *Tagme + Tagminc ;
+    if( *TagList == NULL ) *TagList = (TagValue *) malloc(*Tagme * sizeof(TagValue)) ;
+    else                   *TagList = (TagValue *) realloc(*TagList,*Tagme * sizeof(TagValue)) ;
+    if( *TagList == NULL ) { bcdtmWrite_message(1,0,0,"Memory Allocation Failure") ; return(1) ; }
+   }
+/*
+** If TagFlag == 1 Scan for Previously Stored Tag Values
+*/
+ if( TagFlag == 1 )
+   {
+    for( pl = *TagList ; pl < *TagList + *Tagne ; ++pl ) if( *pl == value ) return(0) ;
+   }
+/*
+** Store Tag value
+*/
+ *(*TagList + *Tagne) = value ;
+ ++(*Tagne) ;
+/*
+** Job Completed
+*/
+ return(0) ;
+}