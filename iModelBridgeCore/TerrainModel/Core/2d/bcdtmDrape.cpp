/*--------------------------------------------------------------------------------------+
|
|     $Source: Core/2d/bcdtmDrape.cpp $
|
|  $Copyright: (c) 2016 Bentley Systems, Incorporated. All rights reserved. $
|
+--------------------------------------------------------------------------------------*/
#include "bcDTMBaseDef.h"
#include "dtmevars.h"
#include "bcdtminlines.h" 
/* 
** macros, globals & functions used by bcdtmDrape_getCoordiantesFromLength 
*/
#define SIGN_OF(_x)  (_x >= 0 ? 1 : -1)
static const double fc_zero      = 0.0    ;
static const double fc_epsilon   = 0.00001;
static const double fc_1         = 1.0    ;
static const double fc_2         = 2.0    ;
static const double fc_90        = 90.0   ;
static const double fc_100       = 100.0  ;
static const double fc_180       = 180.0  ;
static const double fc_270       = 270.0  ;
static const double fc_360       = 360.0  ;
static const double fc_pi        = 3.14159265359    ;
static const double fc_180overpi = 57.295779513082  ;
static const double fc_piover180 = 0.017453292520 ;
static const double SMALL        = 0.0000001 ; 
static const int    FAIL         = 1  ;
/*-------------------------------------------------------------------+
|                                                                    |
|                                                                    |
|                                                                    |
+-------------------------------------------------------------------*/
BENTLEYDTM_EXPORT int bcdtmDrape_freeDrapePointMemory
(
 DTM_DRAPE_POINT **drapePtsPP,       /* <== Pointer To Drape Points  */
 long            *numDrapePtsP       /* <== Number Of Drape Points   */
)
{
 DTM_DRAPE_POINT *dpP ;
/*
** Scan Drape Points Array And Free Memory
*/
 if( *drapePtsPP != NULL && *numDrapePtsP > 0 )
   { 
    for( dpP = *drapePtsPP ; dpP < *drapePtsPP + *numDrapePtsP ; ++dpP )
      {
       if( dpP->drapeFeaturesP != NULL ) free(dpP->drapeFeaturesP) ;
      } 
   }
/*
** Free Drape Points Array
*/
  if( *drapePtsPP != NULL ) free(*drapePtsPP) ;
  *drapePtsPP = NULL ;
  *numDrapePtsP = 0  ;
/*
** Return
*/
 return(DTM_SUCCESS) ;
}
/*-------------------------------------------------------------------+
|                                                                    |
|                                                                    |
|                                                                    |
+-------------------------------------------------------------------*/
BENTLEYDTM_EXPORT int bcdtmDrape_pointDtmObject(BC_DTM_OBJ *dtmP,double x,double y,double *z,long *drapeFlagP)
/*
**
**  drapeFlagP
**
**    <==  0  Point Outside Tin Object
**    <==  1  Point Inside  Tin Object
**    <==  2  Point In Void  
**     
**  Return Values
**
**     ==> 0  Success
**     ==> 1  Error 
**     
*/
{
 int  ret=DTM_SUCCESS,dbg=DTM_TRACE_VALUE(0) ; 
 long pnt1,pnt2,pnt3,fndType,voidFlag ;
 DTM_TIN_POINT *pnt1P,*pnt2P ;
/*
** Write Entry Message
*/
 if( dbg )
   {
    bcdtmWrite_message(0,0,0,"Draping Point On Dtm Object") ;
    bcdtmWrite_message(0,0,0,"dtmP = %p",dtmP) ;
    bcdtmWrite_message(0,0,0,"x    = %12.5lf",x) ;
    bcdtmWrite_message(0,0,0,"y    = %12.5lf",y) ;
   } 
/*
** Initialise 
*/
 *z = 0.0  ;
 *drapeFlagP = 0 ;
/*
**  Find Triangle
**
** Note :- fndType ( Point Find Type ) Return Values
**
**  == 0   Point External To Dtm
**  == 1   Point Coincident with Point pnt1P
**  == 2   Point On Line pnt1-Ppnt2P
**  == 3   Point On Hull Line pnt1P-pnt2P
**  == 4   Point In Triangle pnt1P-pnt2P-pnt3P
**
*/
 if( bcdtmFind_triangleForPointDtmObject(dtmP,x,y,z,&fndType,&pnt1,&pnt2,&pnt3 ) ) goto errexit ;
/*
** If Point External Test If Point Within ppTol Of Hull Line Or Hull Point
*/
 if( ! fndType )
   {
    bcdtmDrape_findClosestHullLineDtmObject(dtmP,x,y,&pnt1,&pnt2) ;
    if( pnt1 != dtmP->nullPnt && pnt2 != dtmP->nullPnt ) 
      {
       pnt1P = pointAddrP(dtmP,pnt1) ;
       pnt2P = pointAddrP(dtmP,pnt2) ;
       if( bcdtmMath_distance(x,y,pnt1P->x,pnt1P->y) <= dtmP->ppTol ) { fndType = 1 ; ; pnt2 = dtmP->nullPnt ; *z = pnt1P->z ; }
       else if( bcdtmMath_distance(x,y,pnt2P->x,pnt2P->y) <= dtmP->ppTol ) { fndType = 1 ; pnt1 = pnt2 ; pnt2 = dtmP->nullPnt ; *z = pnt2P->z ; }
       else if( bcdtmMath_normalDistanceToLineDtmObject(dtmP,pnt1,pnt2,x,y) <= dtmP->ppTol )
         {
          fndType = 3 ; 
          bcdtmMath_interpolatePointOnLineDtmObject(dtmP,x,y,z,pnt1,pnt2) ;
         }
      }   
   }
/*
** Test For Point In Void
*/
 if( fndType )
   {
    *drapeFlagP = 1 ;
    if( fndType == 1 && bcdtmFlag_testVoidBitPCWD(&nodeAddrP(dtmP,pnt1)->PCWD) ) *drapeFlagP = 2 ;
    if( fndType == 2 || fndType == 3 ) 
      {
       if( bcdtmList_testForVoidLineDtmObject(dtmP,pnt1,pnt2,&voidFlag)) goto errexit ;
       if( voidFlag ) *drapeFlagP = 2 ;
      }
    if( fndType == 4 ) 
      {
       if( bcdtmList_testForVoidTriangleDtmObject(dtmP,pnt1,pnt2,pnt3,&voidFlag)) goto errexit ;
       if( voidFlag ) *drapeFlagP = 2 ;
      }
   }  
/*
** Set z To Zero For Point In Void
*/
 if( *drapeFlagP == 2 ) *z = 0.0 ;
/*
** Clean Up
*/
 cleanup :
/*
** Return
*/
 return(ret) ;
/*
** Error Exit
*/
 errexit :
 if( ret == DTM_SUCCESS ) ret = DTM_ERROR ;
 goto cleanup ;
}
/*-------------------------------------------------------------------+
|                                                                    |
|                                                                    |
|                                                                    |
+-------------------------------------------------------------------*/
BENTLEYDTM_Private int bcdtmDrape_findClosestHullLineDtmObject(BC_DTM_OBJ *dtmP,double x,double y,long *pnt1P,long *pnt2P)
/*
** This Routine Find the Closeset Hull Line to x,y
*/
{
 long   p1,p2,isw,lf ;
 double d1,d2,d3,d4,dn=0.0,Xn,Yn  ;
 DTM_TIN_POINT *p1P,*p2P ;
/*
** Initialiase
*/
 *pnt1P = *pnt2P = dtmP->nullPnt ;
/*
** Find Closest Hull Line
*/
 isw = 1 ;
 p1  = dtmP->hullPoint ;
 p1P = pointAddrP(dtmP,p1) ;
 do
   {
    p2  = nodeAddrP(dtmP,p1)->hPtr ;
    p2P = pointAddrP(dtmP,p2) ;
    if( bcdtmMath_sideOf(p1P->x,p1P->y,p2P->x,p2P->y,x,y) < 0 )
      {
       d1 = bcdtmMath_distance(p1P->x,p1P->y,x,y) ;
       d2 = bcdtmMath_distance(p2P->x,p2P->y,x,y) ;
       d3 = bcdtmMath_distance((p1P->x+p2P->x) / 2.0,(p1P->y+p2P->y)/2.0,x,y) ;
       d4 = bcdtmMath_distanceOfPointFromLine(&lf,p1P->x,p1P->y,p2P->x,p2P->y,x,y,&Xn,&Yn) ;
       if( isw )
         { 
          *pnt1P = p1 ;
          *pnt2P = p2 ; 
          dn = d1 ;
          if( d2 < dn ) dn = d2 ;
          if( d3 < dn ) dn = d3 ;
          if( lf && d4 < dn ) dn = d4 ;  
          isw = 0 ;
         }
       else
         {
          if( d1 < dn || d2 < dn || d3 < dn || ( lf && d4 < dn ) ) 
            {
             *pnt1P = p1 ;
             *pnt2P = p2 ; 
             if( d1 < dn ) dn = d1 ;
             if( d2 < dn ) dn = d2 ;
             if( d3 < dn ) dn = d3 ;
             if( lf && d4 < dn ) dn = d4 ;  
            }
         }
      } 
    p1  = p2 ;
    p1P = p2P ;
   } while ( p1 != dtmP->hullPoint ) ;
/*
** Job Completed
*/
 return(0) ;
}
/*==============================================================================*//**
* @memo   Drapes A User String On The Tin And Optionally Returns The Dtm Features At The Drape Points
* @doc    Drapes A User String On The Tin And Optionally Returns The Dtm Features At The Drape Points
* @author Rob Cormack 14 December 2005 rob.cormack@bentley.com
* @param  dtmP                  ==> Pointer To Dtm Object                   
* @param  stringPtsP            ==> DPoint3d User Drape String     
* @param  numStringPts          ==> Number Of String Points               
* @param  dtmFeatureOption      ==> Optionally Return Dtm Features For Drape Points <TRUE,FALSE>            
* @param  drapePtsPP            <== Pointer To Drape Points               
* @param  numDrapePtsP          <== Number Of Drape Points 
* @param                  
* @return DTM_SUCCESS or DTM_ERROR
* @version 
* @see None
*===============================================================================*/
BENTLEYDTM_EXPORT int bcdtmDrape_stringDtmObject
(
 BC_DTM_OBJ      *dtmP,              /* ==> Pointer To DTM Object                                        */
 DPoint3d             *stringPtsP,        /* ==> Pointer To String Points                                     */ 
 long            numStringPts,       /* ==> Number Of String Points                                      */
 long            dtmFeatureOption,   /* ==> Optionally Return Dtm Features For Drape Points <TRUE,FALSE> */ 
 DTM_DRAPE_POINT **drapePtsPP,       /* <== Pointer To Drape Points                                      */
 long            *numDrapePtsP       /* <== Number Of Drape Points                                       */
)
/*
**
** drapeType Values   ==  0  Drape Point External To Tin 
**                    ==  1  Drape Point In Triangle
**                    ==  2  Drape Point On Break Line  
**                    ==  3  Drape Point On Break Triangle Edge
**                    ==  4  Drape Point In Void     
**                    ==  5  Drape Point On Triangle Point
**                    ==  6  Drape Point On Triangle Edge
**
*/

{
 int     ret=DTM_SUCCESS,dbg=DTM_TRACE_VALUE(0) ;
 long    p1,p2,p3,np1,np2,np3,fndType,processDrape ;
 long    drapeType = 0,lineNum,onLine ;
 long    memDrapePts=0,memDrapePtsInc=100 ;
 double  nd,dz,xi,yi,zi,xls,yls,zls,xle,yle  ;
 DPoint3d     *p3dP ;
 DTM_DRAPE_POINT *dpP=NULL ;
 DTM_DAT_OBJ     *dataP=NULL ;
 DTM_TIN_POINT   *pnt1P,*pnt2P ;
// long    removeOn ;
 DTM_GUID nullGuid=DTM_NULL_GUID ;
/*
** Write Entry Message
*/
 if( dbg )
   { 
    bcdtmWrite_message(0,0,0,"Draping String On DTM Object") ;
    bcdtmWrite_message(0,0,0,"dtmP             = %p",dtmP) ; 
    bcdtmWrite_message(0,0,0,"stringPtsP       = %p",stringPtsP) ;
    bcdtmWrite_message(0,0,0,"numStringPts     = %8ld",numStringPts) ;
    bcdtmWrite_message(0,0,0,"dtmFeatureOption = %8ld",dtmFeatureOption) ;
    bcdtmWrite_message(0,0,0,"drapePtsPP       = %p",*drapePtsPP) ;
    bcdtmWrite_message(0,0,0,"numDrapePts      = %8ld",*numDrapePtsP) ; 
    if( dbg == 2 )
      {
       bcdtmWrite_message(0,0,0,"**** String Points") ;
       for( p3dP = stringPtsP ; p3dP < stringPtsP + numStringPts ; ++p3dP)
         {
          bcdtmWrite_message(0,0,0,"Point[%4ld] ** x = %12.6lf y = %12.6lf",(long)(p3dP-stringPtsP),p3dP->x,p3dP->y) ;
         }
      }
   }
/*
** Validate Arguments
*/
 if( stringPtsP == NULL || numStringPts < 2 || *drapePtsPP != NULL ) 
   {
    if( dbg )
      {
       bcdtmWrite_message(0,0,0,"stringPtsP   =  %p",stringPtsP) ;
       bcdtmWrite_message(0,0,0,"numStringPts =  %8ld",numStringPts) ;
       bcdtmWrite_message(0,0,0,"*drapePtsPP  =  %p",*drapePtsPP) ;
      } 
    bcdtmWrite_message(1,0,0,"Invalid Drape String Arguments") ;
    goto errexit ;
   }
/*
** Test For Valid Tin Object
*/
 if( bcdtmObject_testForValidDtmObject(dtmP)) goto errexit ;
/*
** Check DTM Is In Tin State
*/
 if( dtmP->dtmState != DTMState::Tin )
   {
    bcdtmWrite_message(2,0,0,"Method Requires Triangulated DTM") ;
    goto errexit ;
   }
/*
** Initialise
*/
 *numDrapePtsP = 0 ;
 *drapePtsPP   = NULL ;
/*
** Process Each String Section
*/
 lineNum = 0 ;
 for( p3dP = stringPtsP + 1 ; p3dP < stringPtsP + numStringPts ; ++p3dP )
   {
    ++lineNum ;
    xls = (p3dP-1)->x ; yls = (p3dP-1)->y ;
    xle =  p3dP->x    ; yle = p3dP->y     ;
/*
**  Write Out Line To Be Drapped 
*/
    if( dbg == 1 ) bcdtmWrite_message(0,0,0,"Drape Line [%4ld] = %10.4lf %10.4lf ** %10.4lf %10.4lf",lineNum-1,xls,yls,xle,yle) ;
/*
**  Find Triangle Containing Drape Start Point
*/
    processDrape = 1 ;
    if( bcdtmFind_triangleDtmObject(dtmP,xls,yls,&fndType,&p1,&p2,&p3)) goto errexit ;
    if( dbg == 1 ) bcdtmWrite_message(0,0,0,"fndType = %2ld",fndType) ;
/*
**  Triangle Not Found
*/
    if( fndType == 0 )
      {
/*
**     Check If Point Is In Point To Point Tolerance Of Tin Hull
*/
       if( bcdtmFind_findClosestHullLineDtmObject(dtmP,xls,yls,&zls,&fndType,&p1,&p2)) goto errexit ;
       if( dbg == 1 ) bcdtmWrite_message(0,0,0,"Hull Line ** FndType = %2ld ** p1 = %8ld p2 = %8ld",fndType,p1,p2) ;
       if( fndType )
         {
          if( fndType == 1 )     // Hull Point
            {
             pnt1P = pointAddrP(dtmP,p1) ;
             if( bcdtmMath_distance(xls,yls,pnt1P->x,pnt1P->y) > dtmP->ppTol ) fndType = 0 ;
            }
          if( fndType == 2 )     // Hull Line
            {
             fndType = 0 ;
             pnt1P = pointAddrP(dtmP,p1) ;
             pnt2P = pointAddrP(dtmP,p2) ;
             nd = bcdtmMath_distanceOfPointFromLine(&onLine,pnt1P->x,pnt1P->y,pnt2P->x,pnt2P->y,xls,yls,&xi,&yi) ;
             if( onLine && nd <= dtmP->ppTol )
               {
                fndType = 2 ;
                xls = xi ;
                yls = yi ;
               } 
            }           
         }
       if( dbg == 1 ) bcdtmWrite_message(0,0,0,"Hull Line ** FndType = %2ld ** p1 = %8ld p2 = %8ld",fndType,p1,p2) ;
/*
**     Find Closest Intersection With Tin Hull
*/
       if( fndType == 0 )
         { 
          if( bcdtmDrape_storeDrapePointWithDtmFeaturesDtmObject(dtmP,lineNum,0,xls,yls,dtmP->zMin,dtmP->nullPnt,dtmP->nullPnt,dtmP->nullPnt,dtmFeatureOption,drapePtsPP,numDrapePtsP,&memDrapePts,memDrapePtsInc) ) goto errexit ;
          p1 = p2 = dtmP->nullPnt ;
          if( bcdtmDrape_findClosestLineInterceptWithHullDtmObject(dtmP,xls,yls,xle,yle,&fndType,&p1,&p2,&xls,&yls,&zls) ) goto errexit ;
          if( fndType == 3 ) fndType = 1 ;
          if( dbg == 1 ) bcdtmWrite_message(0,0,0,"Hull Intercept ** fndType = %2ld ** p1 = %8ld p2 = %8ld p3 = %8ld",fndType,p1,p2,p3) ;
         } 
       if( fndType == 0 ) 
         { 
          processDrape = 0 ; 
          if( bcdtmDrape_storeDrapePointWithDtmFeaturesDtmObject(dtmP,lineNum,0,xle,yle,dtmP->zMin,dtmP->nullPnt,dtmP->nullPnt,dtmP->nullPnt,dtmFeatureOption,drapePtsPP,numDrapePtsP,&memDrapePts,memDrapePtsInc) ) goto errexit ;
         }
       if( fndType == 2 )   
         { 
          p3 = p1 ; 
          p1 = p2 ; 
          p2 = p3 ;
          if( ( p3 = bcdtmList_nextClkDtmObject(dtmP,p1,p2)) < 0 ) goto errexit ;
         }
      }
/*
**  Point In Triangle - Test Snap To Triangle Verices Or Triangle Edges
*/
    else if( fndType == 2 ) 
      {
       fndType = 3 ;
       if     ( bcdtmMath_distance(xls,yls,pointAddrP(dtmP,p1)->x,pointAddrP(dtmP,p1)->y) < dtmP->ppTol ) { fndType = 1 ; p2 = p3 = dtmP->nullPnt ; }
       else if( bcdtmMath_distance(xls,yls,pointAddrP(dtmP,p2)->x,pointAddrP(dtmP,p2)->y) < dtmP->ppTol ) { fndType = 1 ; p1 = p2 ; p2 = p3 = dtmP->nullPnt ; }
       else if( bcdtmMath_distance(xls,yls,pointAddrP(dtmP,p3)->x,pointAddrP(dtmP,p3)->y) < dtmP->ppTol ) { fndType = 1 ; p1 = p3 ; p2 = p3 = dtmP->nullPnt ; }
       else if( bcdtmMath_normalDistanceToCordLine(pointAddrP(dtmP,p1)->x,pointAddrP(dtmP,p1)->y,pointAddrP(dtmP,p2)->x,pointAddrP(dtmP,p2)->y,xls,yls) < dtmP->plTol ) { fndType = 2 ; p3 = dtmP->nullPnt ; }
       else if( bcdtmMath_normalDistanceToCordLine(pointAddrP(dtmP,p2)->x,pointAddrP(dtmP,p2)->y,pointAddrP(dtmP,p3)->x,pointAddrP(dtmP,p3)->y,xls,yls) < dtmP->plTol ) { fndType = 2 ; p1 = p2 ; p2 = p3 ; p3 = dtmP->nullPnt ; }
       else if( bcdtmMath_normalDistanceToCordLine(pointAddrP(dtmP,p3)->x,pointAddrP(dtmP,p3)->y,pointAddrP(dtmP,p1)->x,pointAddrP(dtmP,p1)->y,xls,yls) < dtmP->plTol ) { fndType = 2 ; p2 = p1 ; p1 = p3 ; p3 = dtmP->nullPnt ; }
       if( fndType == 2 )   
         { 
          if( bcdtmMath_sideOf(pointAddrP(dtmP,p1)->x,pointAddrP(dtmP,p1)->y,pointAddrP(dtmP,p2)->x,pointAddrP(dtmP,p2)->y,xle,yle) > 0 )
            {
             p3 = p1 ; 
             p1 = p2 ; 
             p2 = p3 ;
            }
          if( ( p3 = bcdtmList_nextClkDtmObject(dtmP,p1,p2)) < 0 ) goto errexit ;
         } 
      } 
/*
**  Plot Start of Profile Line on Surface
*/
    if( processDrape )
      {
       drapeType = fndType ;
       if( drapeType == 1 ) 
         { 
          p2 = p3 = dtmP->nullPnt ;
          zls = pointAddrP(dtmP,p1)->z ;
         }
       else bcdtmMath_interpolatePointOnTriangleDtmObject(dtmP,xls,yls,&zls,p1,p2,p3) ;
       if( bcdtmDrape_storeDrapePointWithDtmFeaturesDtmObject(dtmP,lineNum,drapeType,xls,yls,zls,p1,p2,p3,dtmFeatureOption,drapePtsPP,numDrapePtsP,&memDrapePts,memDrapePtsInc) ) goto errexit ;
       if( dbg == 1 ) bcdtmWrite_message(0,0,0,"Drape Start Point ** drapeType = %2ld p1 = %8ld p2 = %8ld p3 = %8ld ** %10.4lf %10.4lf %10.4lf",drapeType,p1,p2,p3,xls,yls,zls) ;
      }
/*
**  Scan To Drape Line End
*/
    while ( processDrape )
      {
       if( dbg == 1 ) bcdtmWrite_message(0,0,0,"drapeType = %2ld p1 = %8ld p2 = %8ld p3 = %8ld",drapeType,p1,p2,p3) ;
       fndType = bcdtmDrape_getNextPointForDrapeDtmObject(dtmP,xls,yls,xle,yle,&drapeType,p1,p2,p3,&np1,&np2,&np3,&xi,&yi,&zi)  ;
       if( dbg == 1 ) bcdtmWrite_message(0,0,0,"fndType = %2ld drapeType = %2ld np1 = %8ld np2 = %8ld np3 = %8ld ** %10.4lf %10.4lf %10.4lf",fndType,drapeType,np1,np2,np3,xi,yi,zi) ;
/*
**     Error Detected
*/
       if( fndType == 4 ) goto errexit ;
/*
**     Next Drape Point Not Found
*/
       if( fndType == 3 ) processDrape = 0 ;
/*
**     Next Drape Point Found
*/
       if( fndType == 0 || fndType == 1 )
          {
           xls = xi ; yls = yi ; zls = zi ;
           p1 = np1 ; p2 = np2 ; p3 = np3 ;
/*
**         If Drape Terminates In Triangle Check Snap Tolerances
*/
           if( drapeType == 3 )
             {
              if     ( bcdtmMath_distance(xls,yls,pointAddrP(dtmP,p1)->x,pointAddrP(dtmP,p1)->y) < dtmP->ppTol ) { drapeType = 1 ; p2 = p3 = dtmP->nullPnt ; }
              else if( bcdtmMath_distance(xls,yls,pointAddrP(dtmP,p2)->x,pointAddrP(dtmP,p2)->y) < dtmP->ppTol ) { drapeType = 1 ; p1 = p2 ; p2 = p3 = dtmP->nullPnt ; }
              else if( bcdtmMath_distance(xls,yls,pointAddrP(dtmP,p3)->x,pointAddrP(dtmP,p3)->y) < dtmP->ppTol ) { drapeType = 1 ; p1 = p3 ; p2 = p3 = dtmP->nullPnt ; }
              else if( bcdtmMath_normalDistanceToCordLine(pointAddrP(dtmP,p1)->x,pointAddrP(dtmP,p1)->y,pointAddrP(dtmP,p2)->x,pointAddrP(dtmP,p2)->y,xls,yls) < dtmP->plTol ) { drapeType = 2 ; p3 = dtmP->nullPnt ; }
              else if( bcdtmMath_normalDistanceToCordLine(pointAddrP(dtmP,p2)->x,pointAddrP(dtmP,p2)->y,pointAddrP(dtmP,p3)->x,pointAddrP(dtmP,p3)->y,xls,yls) < dtmP->plTol ) { drapeType = 2 ; p1 = p2 ; p2 = p3 ; p3 = dtmP->nullPnt ; }
              else if( bcdtmMath_normalDistanceToCordLine(pointAddrP(dtmP,p3)->x,pointAddrP(dtmP,p3)->y,pointAddrP(dtmP,p1)->x,pointAddrP(dtmP,p1)->y,xls,yls) < dtmP->plTol ) { drapeType = 2 ; p2 = p1 ; p1 = p3 ; p3 = dtmP->nullPnt ; }
             }
          if( bcdtmDrape_storeDrapePointWithDtmFeaturesDtmObject(dtmP,lineNum,drapeType,xls,yls,zls,p1,p2,p3,dtmFeatureOption,drapePtsPP,numDrapePtsP,&memDrapePts,memDrapePtsInc) ) goto errexit ;
          if( fndType == 1 ) processDrape = 0 ;
         }
/*
**     Drape Line Goes External To Tin Hull
*/
       if( fndType == 2 )
         {
          if( dbg == 1 ) bcdtmWrite_message(0,0,0,"Line Goes External To Tin Hull") ;
/*
**        Check If End Point Is In Point To Point Tolerance Of Tin Hull
*/
          if( bcdtmFind_findClosestHullLineDtmObject(dtmP,xle,yle,&zls,&fndType,&np1,&np2)) goto errexit ;
          if( dbg == 1 )
            {
             bcdtmWrite_message(0,0,0,"p1 = %10ld p2 = %10ld p3 = %10ld",p1,p2,p3) ;
             bcdtmWrite_message(0,0,0,"Hull Line ** FndType = %2ld ** np1 = %8ld np2 = %8ld ** zls = %10.4lf",fndType,np1,np2,zls) ;
            }
          if( fndType )
            {
             if( fndType == 1 )     // Hull Point
               {
                pnt1P = pointAddrP(dtmP,np1) ;
                if( bcdtmMath_distance(xle,yle,pnt1P->x,pnt1P->y) > dtmP->ppTol ) fndType = 0 ;
                if( fndType && p2 == dtmP->nullPnt && np1 != p1 && ! bcdtmList_testLineDtmObject(dtmP,p1,np1)) fndType = 0 ;
                if( fndType && p2 != dtmP->nullPnt && np1 != p1 && np2 != p1 ) fndType = 0 ;
                if( fndType )
                  {
                   drapeType = 1 ;
                   xls = pnt1P->x ; 
                   yls = pnt1P->y ; 
                   p1 = np1 ;
                   p2 = dtmP->nullPnt ; p3 = dtmP->nullPnt ;
                   if( bcdtmDrape_storeDrapePointWithDtmFeaturesDtmObject(dtmP,lineNum,drapeType,xls,yls,zls,np1,p2,p3,dtmFeatureOption,drapePtsPP,numDrapePtsP,&memDrapePts,memDrapePtsInc) ) goto errexit ;
                   processDrape = 0 ;
                  } 
               }
             else if( fndType == 2 )     // Hull Line
               {
                fndType = 0 ; 
                if( p2 == dtmP->nullPnt && ( np1 == p1 || np2 == p1 ) ) fndType = 2 ;
                if( p2 != dtmP->nullPnt && ( np1 != p1 || np2 != p2 ) && ( np1 != p2 || np2 != p1 ) ) fndType = 0 ;
                if( fndType )
                  {
                   pnt1P = pointAddrP(dtmP,np1) ;
                   pnt2P = pointAddrP(dtmP,np2) ;
                   nd = bcdtmMath_distanceOfPointFromLine(&onLine,pnt1P->x,pnt1P->y,pnt2P->x,pnt2P->y,xle,yle,&xi,&yi) ;
                   if( ! onLine || nd > dtmP->ppTol ) fndType = 0 ;
                   if( fndType ) 
                     {
                      drapeType = 2 ;
                      xls = xi ;
                      yls = yi ;
                      p1 = np1 ;
                      p2 = np2 ; 
                      p3 = dtmP->nullPnt ;
                      if( bcdtmDrape_storeDrapePointWithDtmFeaturesDtmObject(dtmP,lineNum,drapeType,xls,yls,zls,p1,p2,p3,dtmFeatureOption,drapePtsPP,numDrapePtsP,&memDrapePts,memDrapePtsInc) ) goto errexit ;
                      processDrape = 0 ;
                     } 
                  }
               }           
            }
/*
**        Look For Intercept With Tin Hull
*/
          if( fndType == 0 )
            {
             if( bcdtmDrape_findClosestLineInterceptWithHullDtmObject(dtmP,xls,yls,xle,yle,&drapeType,&p1,&p2,&xi,&yi,&zls) ) goto errexit ;
             if( dbg == 2 ) bcdtmWrite_message(0,0,0,"drapeType = %2ld ** p1 = %9ld p2 = %9ld",drapeType,p1,p2) ;
/*
**           No Further Intersections Of Drape Line With Tin Hull
*/
             if( drapeType == 0 ) 
               { 
/*
**              Check If Last Point Is Within Point To Point Tolerance Of Tin Hull
*/
                if( bcdtmMath_distance(xls,yls,xle,yle) > dtmP->ppTol )
                  {
                   if( bcdtmDrape_storeDrapePointWithDtmFeaturesDtmObject(dtmP,lineNum,0,xle,yle,dtmP->zMin,dtmP->nullPnt,dtmP->nullPnt,dtmP->nullPnt,dtmFeatureOption,drapePtsPP,numDrapePtsP,&memDrapePts,memDrapePtsInc) ) goto errexit ; 
                  }
                processDrape = 0 ;
               }
/*
**           Drape Line Coincident With Tin Hull
*/ 
             if( drapeType == 3 )
               {
                drapeType = 1 ;
                xls = xi ; yls = yi ; 
                p2 = dtmP->nullPnt ; p3 = dtmP->nullPnt ;
                if( bcdtmDrape_storeDrapePointWithDtmFeaturesDtmObject(dtmP,lineNum,drapeType,xls,yls,zls,p1,p2,p3,dtmFeatureOption,drapePtsPP,numDrapePtsP,&memDrapePts,memDrapePtsInc) ) goto errexit ;
               }
/*
**           Drape Line Crosses Gulf In Tin Hull
*/
             else if( drapeType != 0 )
               {
/*
**              Store Dummy Drape Point At Mid Point In Gulf
*/
                xls = ( xls + xi ) / 2.0 ; 
                yls = ( yls + yi ) / 2.0 ;
                if( bcdtmDrape_storeDrapePointWithDtmFeaturesDtmObject(dtmP,lineNum,0,xls,yls,dtmP->zMin,dtmP->nullPnt,dtmP->nullPnt,dtmP->nullPnt,dtmFeatureOption,drapePtsPP,numDrapePtsP,&memDrapePts,memDrapePtsInc) ) goto errexit ; 
/*
**              Store Drape Point At Hull Intersection
*/
                xls =  xi ; yls = yi  ;
                if( drapeType == 2 )
                  { 
                   p3 = p1 ; p1 = p2 ; p2 = p3 ;
                   if( ( p3 = bcdtmList_nextClkDtmObject(dtmP,p1,p2)) < 0 ) goto errexit ;
                  } 
                if( bcdtmDrape_storeDrapePointWithDtmFeaturesDtmObject(dtmP,lineNum,drapeType,xls,yls,zls,p1,p2,p3,dtmFeatureOption,drapePtsPP,numDrapePtsP,&memDrapePts,memDrapePtsInc) ) goto errexit ;
               }
            }
         }
      }
   }
/*
** Reset Drape Type 3 - Fix For Wrapper Interpretation Of Type 3 As Between Break Lines
*/
/*
 removeOn = 1 ;
 for( dpP = *drapePtsPP ; dpP < *drapePtsPP + *numDrapePtsP ; ++dpP )
   {
    if( dpP->drapeType == 3 && removeOn ) dpP->drapeType = 1 ;
    if( dpP->drapeType == 1 ) removeOn = 1 ; 
    if( dpP->drapeType == 2 ) removeOn = 0 ; 
   }
 removeOn = 1 ;
 for( dpP = *drapePtsPP + *numDrapePtsP - 1 ; dpP >= *drapePtsPP ; --dpP )
   {
    if( dpP->drapeType == 3 && removeOn ) dpP->drapeType = 1 ;
    if( dpP->drapeType == 1 ) removeOn = 1 ; 
    if( dpP->drapeType == 2 ) removeOn = 0 ; 
   }
*/
/*
** Write Out Drape Points
*/
 if( dbg == 1 )
   {
    bcdtmObject_createDataObject(&dataP) ;
    bcdtmObject_setMemoryAllocationParametersDataObject(dataP,1000,1000) ;
    bcdtmWrite_message(0,0,0,"Number Of Drape Points = %6ld",*numDrapePtsP) ;
    for( dpP = *drapePtsPP ; dpP < *drapePtsPP + *numDrapePtsP ; ++dpP )
      {
       bcdtmDrape_pointDtmObject(dtmP,dpP->drapeX,dpP->drapeY,&zls,&drapeType) ;
       dz = fabs(zls-dpP->drapeZ) ;
       if( dz < 0.00001 ) bcdtmWrite_message(0,0,0,"[%4ld] %4ld %4ld %12.6lf %12.6lf %12.6lf ** Type = %2ld  %12.6lf",(long)(dpP-*drapePtsPP),dpP->drapeLine,dpP->drapeType,dpP->drapeX,dpP->drapeY,dpP->drapeZ,drapeType,zls) ; 
       else               bcdtmWrite_message(0,0,0,"[%4ld] %4ld %4ld %12.6lf %12.6lf %12.6lf ** Type = %2ld  %12.6lf ** DTM_ERROR **",(long)(dpP-*drapePtsPP),dpP->drapeLine,dpP->drapeType,dpP->drapeX,dpP->drapeY,dpP->drapeZ,drapeType,zls) ;
       if( dpP == *drapePtsPP ) bcdtmObject_storePointInDataObject(dataP,2,DTM_NULL_USER_TAG,nullGuid,dpP->drapeX,dpP->drapeY,dpP->drapeZ) ;
       else                     bcdtmObject_storePointInDataObject(dataP,3,DTM_NULL_USER_TAG,nullGuid,dpP->drapeX,dpP->drapeY,dpP->drapeZ) ;
      } 
    bcdtmWrite_dataFileFromDataObject(dataP,L"drapePts.dat") ;
    bcdtmObject_deleteDataObject(&dataP) ;
   }
/*
** Cleanup
*/
 cleanup :
/*
** Return
*/
 if( dbg && ret == DTM_SUCCESS ) bcdtmWrite_message(0,0,0,"Draping String On DTM Object Completed") ;
 if( dbg && ret != DTM_SUCCESS ) bcdtmWrite_message(0,0,0,"Draping String On DTM Object Error") ;
 return(ret) ;
/*
** Error Exit
*/
 errexit :
 if( ret == DTM_SUCCESS ) ret = DTM_ERROR ;
 goto cleanup ;
}
/*-----------------------------------------------------------+
|                                                            |
|                                                            |
|                                                            |
+-----------------------------------------------------------*/
BENTLEYDTM_Public int bcdtmDrape_getNextPointForDrapeDtmObject(BC_DTM_OBJ *dtmP,double x1,double y1,double x2,double y2,long *drapeTypeP, long pnt1, long pnt2, long pnt3,long *nxtPnt1P,long *nxtPnt2P,long *nxtPnt3P,double *xdP,double *ydP,double *zdP )
/*
** Return Values
**
**   == 0   Next Point Found
**   == 1   End Point In Triangle
**   == 2   Drape Goes Outside Hull
**   == 3   Error No Intercept Found
**   == 4   System Error Detected - Terminate Processing
*/
{
/*
** Initialise Variables
*/
 *xdP  = 0.0 ;
 *ydP  = 0.0 ;
 *zdP  = 0.0 ;
 *nxtPnt1P = dtmP->nullPnt ;
 *nxtPnt2P = dtmP->nullPnt ;
 *nxtPnt3P = dtmP->nullPnt ;
/*
** Drape From Last Point
*/
 if     ( *drapeTypeP == 1 ) return( bcdtmDrape_getNextDrapePointFromPointDtmObject   (dtmP,x1,y1,x2,y2,drapeTypeP,pnt1,nxtPnt1P,nxtPnt2P,nxtPnt3P,xdP,ydP,zdP)) ;
 else if( *drapeTypeP == 2 ) return( bcdtmDrape_getNextDrapePointFromLineDtmObject    (dtmP,x1,y1,x2,y2,drapeTypeP,pnt1,pnt2,pnt3,nxtPnt1P,nxtPnt2P,nxtPnt3P,xdP,ydP,zdP)) ;
 else if( *drapeTypeP == 3 ) return( bcdtmDrape_getNextDrapePointFromTriangleDtmObject(dtmP,x1,y1,x2,y2,drapeTypeP,pnt1,pnt2,pnt3,nxtPnt1P,nxtPnt2P,nxtPnt3P,xdP,ydP,zdP)) ;
 else  return(4) ;
}
/*-----------------------------------------------------------+
|                                                            |
|                                                            |
|                                                            |
+-----------------------------------------------------------*/
BENTLEYDTM_Private int bcdtmDrape_getNextDrapePointFromTriangleDtmObject(BC_DTM_OBJ *dtmP,double x1,double y1,double x2,double y2,long *drapeTypeP,long pnt1, long pnt2, long pnt3,long *nxtPnt1P,long *nxtPnt2P,long *nxtPnt3P,double *xdP,double *ydP,double *zdP )
{
 int    sd1,sd2,sd3 ;
 long   ps ;
 double d1,d2,xmin,xmax,ymin,ymax ;
/*
** Test For Last Point Equal To One Of The Triangle Points
*/
 if( x2 == pointAddrP(dtmP,pnt1)->x && y2 == pointAddrP(dtmP,pnt1)->y ) 
   { 
    *drapeTypeP = 1 ; 
    *nxtPnt1P = pnt1 ;  
    *xdP = pointAddrP(dtmP,pnt1)->x ; 
    *ydP = pointAddrP(dtmP,pnt1)->y ; 
    *zdP = pointAddrP(dtmP,pnt1)->z ; 
    return(1) ;
   }
 if( x2 == pointAddrP(dtmP,pnt2)->x && y2 == pointAddrP(dtmP,pnt2)->y ) 
   { 
    *drapeTypeP = 1 ; 
    *nxtPnt1P = pnt2 ; 
    *xdP = pointAddrP(dtmP,pnt2)->x ; 
    *ydP = pointAddrP(dtmP,pnt2)->y ; 
    *zdP = pointAddrP(dtmP,pnt2)->z ; 
    return(1) ;
   }
 if( x2 == pointAddrP(dtmP,pnt3)->x && y2 == pointAddrP(dtmP,pnt3)->y ) 
   { 
    *drapeTypeP = 1 ; 
    *nxtPnt1P = pnt3 ; 
    *xdP = pointAddrP(dtmP,pnt3)->x ; 
    *ydP = pointAddrP(dtmP,pnt3)->y ; 
    *zdP = pointAddrP(dtmP,pnt3)->z ; 
    return(1) ;
   }
/*
** Test For Last Point In Triangle
*/
 if( bcdtmMath_pointInTriangleDtmObject(dtmP,pnt1,pnt2,pnt3,x2,y2) )
   {
    *drapeTypeP = 3 ;
    *nxtPnt1P = pnt1 ; 
    *nxtPnt2P = pnt2 ; 
    *nxtPnt3P = pnt3 ;
    *xdP = x2  ; 
    *ydP = y2  ;
    bcdtmMath_interpolatePointOnTriangleDtmObject(dtmP,x2,y2,zdP,*nxtPnt1P,*nxtPnt2P,*nxtPnt3P) ;
    return(1) ;
   }
/*
** Set Triangle Points Anti Clockwise
*/
 if( bcdtmMath_pointSideOfDtmObject(dtmP,pnt1,pnt2,pnt3) < 0 ) { ps = pnt3 ; pnt3 = pnt2 ; pnt2 = ps ; }
/*
** Initialise Variables
*/
 if( x1 <= x2 ) { xmin = x1 ; xmax = x2 ; }
 else           { xmin = x2 ; xmax = x1 ; }
 if( y1 <= y2 ) { ymin = y1 ; ymax = y2 ; }
 else           { ymin = y2 ; ymax = y1 ; }
/*
** Test For Intersection With Tin Point pnt1
*/
 if( bcdtmMath_sideOf(x1,y1,x2,y2,pointAddrP(dtmP,pnt1)->x,pointAddrP(dtmP,pnt1)->y) == 0 )
   {
    if( pointAddrP(dtmP,pnt1)->x >= xmin && pointAddrP(dtmP,pnt1)->x <= xmax &&
        pointAddrP(dtmP,pnt1)->y >= ymin && pointAddrP(dtmP,pnt1)->y <= ymax    )
      { 
       *xdP = pointAddrP(dtmP,pnt1)->x ; 
       *ydP = pointAddrP(dtmP,pnt1)->y ; 
       *zdP = pointAddrP(dtmP,pnt1)->z ; 
       *nxtPnt1P = pnt1 ;
       *drapeTypeP = 1  ; 
       return(0) ; 
      }
   }
/*
** Test For Intersection With Tin Point pnt2
*/
 if( bcdtmMath_sideOf(x1,y1,x2,y2,pointAddrP(dtmP,pnt2)->x,pointAddrP(dtmP,pnt2)->y) == 0 )
   {
    if( pointAddrP(dtmP,pnt2)->x >= xmin && pointAddrP(dtmP,pnt2)->x <= xmax &&
        pointAddrP(dtmP,pnt2)->y >= ymin && pointAddrP(dtmP,pnt2)->y <= ymax    )
      { 
       *xdP = pointAddrP(dtmP,pnt2)->x ;
       *ydP = pointAddrP(dtmP,pnt2)->y ; 
       *zdP = pointAddrP(dtmP,pnt2)->z ; 
       *nxtPnt1P = pnt2 ; 
       *drapeTypeP = 1  ;
       return(0) ;
      }
   }
/*
** Test For Intersection With Tin Point pnt3
*/
 if( bcdtmMath_sideOf(x1,y1,x2,y2,pointAddrP(dtmP,pnt3)->x,pointAddrP(dtmP,pnt3)->y) == 0 )
   {
    if( pointAddrP(dtmP,pnt3)->x >= xmin && pointAddrP(dtmP,pnt3)->x <= xmax &&
        pointAddrP(dtmP,pnt3)->y >= ymin && pointAddrP(dtmP,pnt3)->y <= ymax    )
      { 
       *xdP = pointAddrP(dtmP,pnt3)->x ; 
       *ydP = pointAddrP(dtmP,pnt3)->y ; 
       *zdP = pointAddrP(dtmP,pnt3)->z ; 
       *nxtPnt1P = pnt3 ;
       *drapeTypeP = 1 ;
       return(0) ; 
      }
   }
/*
** Test For Intersection With Tin Line pnt1-pnt2
*/
 sd1 = bcdtmMath_sideOf(x1,y1,x2,y2,pointAddrP(dtmP,pnt1)->x,pointAddrP(dtmP,pnt1)->y) ;
 sd2 = bcdtmMath_sideOf(x1,y1,x2,y2,pointAddrP(dtmP,pnt2)->x,pointAddrP(dtmP,pnt2)->y) ;
 sd3 = bcdtmMath_sideOf(pointAddrP(dtmP,pnt1)->x,pointAddrP(dtmP,pnt1)->y,pointAddrP(dtmP,pnt2)->x,pointAddrP(dtmP,pnt2)->y,x2,y2) ;
 if( sd1 < 0 && sd2 > 0 && sd3 <= 0 )
   {
    bcdtmMath_normalIntersectCordLines(x1,y1,x2,y2,pointAddrP(dtmP,pnt1)->x,pointAddrP(dtmP,pnt1)->y,pointAddrP(dtmP,pnt2)->x,pointAddrP(dtmP,pnt2)->y,xdP,ydP) ;
    d1 = bcdtmMath_distance(*xdP,*ydP,pointAddrP(dtmP,pnt1)->x,pointAddrP(dtmP,pnt1)->y) ;
    d2 = bcdtmMath_distance(*xdP,*ydP,pointAddrP(dtmP,pnt2)->x,pointAddrP(dtmP,pnt2)->y) ;
    if( d1 <= d2 && d1 < dtmP->ppTol / 10.0 ) { *zdP = pointAddrP(dtmP,pnt1)->z ; *nxtPnt1P = pnt1 ; *drapeTypeP = 1 ; return(0) ; }
    if( d2 <  d1 && d2 < dtmP->ppTol / 10.0 ) { *zdP = pointAddrP(dtmP,pnt2)->z ; *nxtPnt1P = pnt2 ; *drapeTypeP = 1 ; return(0) ; }
    *nxtPnt1P = pnt1 ; *nxtPnt2P = pnt2 ; *drapeTypeP = 2 ;
    bcdtmMath_interpolatePointOnLineDtmObject(dtmP,*xdP,*ydP,zdP,*nxtPnt1P,*nxtPnt2P) ;
    if(( *nxtPnt3P = bcdtmList_nextClkDtmObject(dtmP,*nxtPnt1P,*nxtPnt2P)) < 0 ) return(4) ;
    return(0) ;
   }
/*
** Test For Intersection With Tin Line pnt2-pnt3
*/
 sd1 = bcdtmMath_sideOf(x1,y1,x2,y2,pointAddrP(dtmP,pnt2)->x,pointAddrP(dtmP,pnt2)->y) ;
 sd2 = bcdtmMath_sideOf(x1,y1,x2,y2,pointAddrP(dtmP,pnt3)->x,pointAddrP(dtmP,pnt3)->y) ;
 sd3 = bcdtmMath_sideOf(pointAddrP(dtmP,pnt2)->x,pointAddrP(dtmP,pnt2)->y,pointAddrP(dtmP,pnt3)->x,pointAddrP(dtmP,pnt3)->y,x2,y2) ;
 if( sd1 < 0 && sd2 > 0 && sd3 <= 0 )
   {
    bcdtmMath_normalIntersectCordLines(x1,y1,x2,y2,pointAddrP(dtmP,pnt2)->x,pointAddrP(dtmP,pnt2)->y,pointAddrP(dtmP,pnt3)->x,pointAddrP(dtmP,pnt3)->y,xdP,ydP) ;
    d1 = bcdtmMath_distance(*xdP,*ydP,pointAddrP(dtmP,pnt2)->x,pointAddrP(dtmP,pnt2)->y) ;
    d2 = bcdtmMath_distance(*xdP,*ydP,pointAddrP(dtmP,pnt3)->x,pointAddrP(dtmP,pnt3)->y) ;
    if( d1 <= d2 && d1 < dtmP->ppTol / 10.0 ) { *zdP = pointAddrP(dtmP,pnt2)->z ; *nxtPnt1P = pnt2 ; *drapeTypeP = 1 ; return(0) ; }
    if( d2 <  d1 && d2 < dtmP->ppTol / 10.0 ) { *zdP = pointAddrP(dtmP,pnt3)->z ; *nxtPnt1P = pnt3 ; *drapeTypeP = 1 ; return(0) ; }
    *nxtPnt1P = pnt2 ; *nxtPnt2P = pnt3 ; *drapeTypeP = 2 ;
    bcdtmMath_interpolatePointOnLineDtmObject(dtmP,*xdP,*ydP,zdP,*nxtPnt1P,*nxtPnt2P) ;
    if(( *nxtPnt3P = bcdtmList_nextClkDtmObject(dtmP,*nxtPnt1P,*nxtPnt2P)) < 0 ) return(4) ;
    return(0) ;
   }
/*
** Test For Intersection With  Tin Line pnt3-pnt1
*/
 sd1 = bcdtmMath_sideOf(x1,y1,x2,y2,pointAddrP(dtmP,pnt3)->x,pointAddrP(dtmP,pnt3)->y) ;
 sd2 = bcdtmMath_sideOf(x1,y1,x2,y2,pointAddrP(dtmP,pnt1)->x,pointAddrP(dtmP,pnt1)->y) ;
 sd3 = bcdtmMath_sideOf(pointAddrP(dtmP,pnt3)->x,pointAddrP(dtmP,pnt3)->y,pointAddrP(dtmP,pnt1)->x,pointAddrP(dtmP,pnt1)->y,x2,y2) ;
 if( sd1 < 0 && sd2 > 0 && sd3 <= 0 )
   {
    bcdtmMath_normalIntersectCordLines(x1,y1,x2,y2,pointAddrP(dtmP,pnt3)->x,pointAddrP(dtmP,pnt3)->y,pointAddrP(dtmP,pnt1)->x,pointAddrP(dtmP,pnt1)->y,xdP,ydP) ;
    d1 = bcdtmMath_distance(*xdP,*ydP,pointAddrP(dtmP,pnt1)->x,pointAddrP(dtmP,pnt1)->y) ;
    d2 = bcdtmMath_distance(*xdP,*ydP,pointAddrP(dtmP,pnt3)->x,pointAddrP(dtmP,pnt3)->y) ;
    if( d1 <= d2 && d1 < dtmP->ppTol / 10.0 ) { *zdP = pointAddrP(dtmP,pnt1)->z ; *nxtPnt1P = pnt1 ; *drapeTypeP = 1 ; return(0) ; }
    if( d2 <  d1 && d2 < dtmP->ppTol / 10.0 ) { *zdP = pointAddrP(dtmP,pnt3)->z ; *nxtPnt1P = pnt3 ; *drapeTypeP = 1 ; return(0) ; }
    *nxtPnt1P = pnt3 ; *nxtPnt2P = pnt1 ; *drapeTypeP = 2 ;
    bcdtmMath_interpolatePointOnLineDtmObject(dtmP,*xdP,*ydP,zdP,*nxtPnt1P,*nxtPnt2P) ;
    if(( *nxtPnt3P = bcdtmList_nextClkDtmObject(dtmP,*nxtPnt1P,*nxtPnt2P)) < 0 ) return(4) ;
    return(0) ;
   }
/*
** Job Completed
*/
 return(3) ;
}
/*-----------------------------------------------------------+
|                                                            |
|                                                            |
|                                                            |
+-----------------------------------------------------------*/
BENTLEYDTM_Private int bcdtmDrape_getNextDrapePointFromLineDtmObject(BC_DTM_OBJ *dtmP,double x1,double y1,double x2,double y2,long *Type,long pnt1, long pnt2, long pnt3,long *nxtPnt1P,long *nxtPnt2P,long *nxtPnt3P,double *xdP,double *ydP,double *zdP)
{
 int    sd1,sd2,dbg=DTM_TRACE_VALUE(0);
 long   closestPoint,onLine ;
 double d1,d2,closestDist,xn,yn  ;
/*
** Write Entry Message
*/
 if( dbg )
   {
    bcdtmWrite_message(0,0,0,"Getting Next Drape Point From Line") ;
    bcdtmWrite_message(0,0,0,"p1 = %8ld p2 = %8ld p3 = %8ld",pnt1,pnt2,pnt3) ;
    bcdtmWrite_message(0,0,0,"x1 = %12.5lf y1 = %12.5lf",x1,y1) ;
    bcdtmWrite_message(0,0,0,"x2 = %12.5lf y2 = %12.5lf",x2,y2) ;
   }
/*
** Test For Hull Edge
*/
 if( dbg ) bcdtmWrite_message(0,0,0,"Testing For Hull Line") ;
 if( ! bcdtmList_testLineDtmObject(dtmP,pnt2,pnt3) )            return(2) ;
 if( bcdtmMath_pointSideOfDtmObject(dtmP,pnt1,pnt2,pnt3) >= 0 ) return(2) ;
/*
** Test For Last Point Equal To One Of The Triangle Points
*/
 if( dbg ) bcdtmWrite_message(0,0,0,"Testing For Last Point Equal To Triangle Point") ;
 *nxtPnt1P = *nxtPnt2P = *nxtPnt3P = dtmP->nullPnt ;
 if( x2 == pointAddrP(dtmP,pnt1)->x && y2 == pointAddrP(dtmP,pnt1)->y ) 
   { *Type = 1 ; *nxtPnt1P = pnt1 ; *xdP = pointAddrP(dtmP,pnt1)->x ; *ydP = pointAddrP(dtmP,pnt1)->y ; *zdP = pointAddrP(dtmP,pnt1)->z ; return(1) ; }
 if( x2 == pointAddrP(dtmP,pnt2)->x && y2 == pointAddrP(dtmP,pnt2)->y ) 
   { *Type = 1 ; *nxtPnt1P = pnt2 ; *xdP = pointAddrP(dtmP,pnt2)->x ; *ydP = pointAddrP(dtmP,pnt2)->y ; *zdP = pointAddrP(dtmP,pnt2)->z ; return(1) ; }
 if( x2 == pointAddrP(dtmP,pnt3)->x && y2 == pointAddrP(dtmP,pnt3)->y ) 
   { *Type = 1 ; *nxtPnt1P = pnt3 ; *xdP = pointAddrP(dtmP,pnt3)->x ; *ydP = pointAddrP(dtmP,pnt3)->y ; *zdP = pointAddrP(dtmP,pnt3)->z ; return(1) ; }
/*
** Test For Last Point In Triangle
*/
 if( dbg ) bcdtmWrite_message(0,0,0,"Testing For Last Point In Triangle") ;
 if( bcdtmMath_pointInTriangleDtmObject(dtmP,pnt1,pnt2,pnt3,x2,y2) )
   {
    *Type = 3 ;
    *nxtPnt1P = pnt1 ; 
    *nxtPnt2P = pnt2 ; 
    *nxtPnt3P = pnt3 ;
    *xdP = x2  ; 
    *ydP = y2  ;
    bcdtmMath_interpolatePointOnTriangleDtmObject(dtmP,x2,y2,zdP,*nxtPnt1P,*nxtPnt2P,*nxtPnt3P) ;
    return(1) ;
   }
/*
** Test For Intersection With pnt3
*/
 if( dbg ) bcdtmWrite_message(0,0,0,"Testing For Intersection With Pnt3") ;
 if( bcdtmMath_sideOf(x1,y1,x2,y2,pointAddrP(dtmP,pnt3)->x,pointAddrP(dtmP,pnt3)->y) == 0 )
   { *xdP = pointAddrP(dtmP,pnt3)->x ; *ydP = pointAddrP(dtmP,pnt3)->y ; *zdP = pointAddrP(dtmP,pnt3)->z ; *nxtPnt1P = pnt3 ; *Type = 1 ; return(0) ; }
/*
 if( bcdtmMath_normalDistanceToCordLine(x1,y1,x2,y2,pointAddrP(dtmP,pnt3)->x,pointAddrP(dtmP,pnt3)->y) < dtmP->PLTOL / 10.0 ) 
   { *xdP = pointAddrP(dtmP,pnt3)->x ; *ydP = pointAddrP(dtmP,pnt3)->y ; *zdP = pointAddrP(dtmP,pnt3)->z ; *nxtPnt1P = pnt3 ; *Type = 1 ; return(0) ; }
*/
/*
** Test For Intersection With pnt1pnt3
*/
 if( dbg ) bcdtmWrite_message(0,0,0,"Testing For Intersection With Pnt1-Pnt3") ;
 sd1 = bcdtmMath_sideOf(x1,y1,x2,y2,pointAddrP(dtmP,pnt1)->x,pointAddrP(dtmP,pnt1)->y) ;
 sd2 = bcdtmMath_sideOf(x1,y1,x2,y2,pointAddrP(dtmP,pnt3)->x,pointAddrP(dtmP,pnt3)->y) ;
 if( sd1 < 0 && sd2 > 0  )
   {
    bcdtmMath_normalIntersectCordLines(x1,y1,x2,y2,pointAddrP(dtmP,pnt1)->x,pointAddrP(dtmP,pnt1)->y,pointAddrP(dtmP,pnt3)->x,pointAddrP(dtmP,pnt3)->y,xdP,ydP) ;
    if( dbg ) bcdtmWrite_message(0,0,0,"xdP = %12.5lf ydP = %12.5lf",*xdP,*ydP) ;
    d1 = bcdtmMath_distance(*xdP,*ydP,pointAddrP(dtmP,pnt1)->x,pointAddrP(dtmP,pnt1)->y) ;
    d2 = bcdtmMath_distance(*xdP,*ydP,pointAddrP(dtmP,pnt3)->x,pointAddrP(dtmP,pnt3)->y) ;
    if( d1 <= d2 && d1 < dtmP->ppTol / 10.0 ) { *zdP = pointAddrP(dtmP,pnt1)->z ; *nxtPnt1P = pnt1 ; *Type = 1 ; return(0) ; }
    if( d2 <  d1 && d2 < dtmP->ppTol / 10.0 ) { *zdP = pointAddrP(dtmP,pnt3)->z ; *nxtPnt1P = pnt3 ; *Type = 1 ; return(0) ; }
    *nxtPnt1P = pnt1 ; *nxtPnt2P = pnt3 ; *Type = 2 ;
    bcdtmMath_interpolatePointOnLineDtmObject(dtmP,*xdP,*ydP,zdP,*nxtPnt1P,*nxtPnt2P) ;
    if(( *nxtPnt3P = bcdtmList_nextClkDtmObject(dtmP,*nxtPnt1P,*nxtPnt2P)) < 0 ) return(4) ;
    return(0) ;
   }
/*
** Test For Intersection With pnt3pnt2
*/
 if( dbg ) bcdtmWrite_message(0,0,0,"Testing For Intersection With Pnt2-Pnt3") ;
 sd1 = bcdtmMath_sideOf(x1,y1,x2,y2,pointAddrP(dtmP,pnt3)->x,pointAddrP(dtmP,pnt3)->y) ;
 sd2 = bcdtmMath_sideOf(x1,y1,x2,y2,pointAddrP(dtmP,pnt2)->x,pointAddrP(dtmP,pnt2)->y) ;
 if( dbg ) bcdtmWrite_message(0,0,0,"sd1 = %2d sd2 = %2d",sd1,sd2) ;
 if( sd1 < 0 && sd2 > 0 )
   {
    bcdtmMath_normalIntersectCordLines(x1,y1,x2,y2,pointAddrP(dtmP,pnt3)->x,pointAddrP(dtmP,pnt3)->y,pointAddrP(dtmP,pnt2)->x,pointAddrP(dtmP,pnt2)->y,xdP,ydP) ;
    if( dbg ) bcdtmWrite_message(0,0,0,"xdP = %12.5lf ydP = %12.5lf",*xdP,*ydP) ;
    d1 = bcdtmMath_distance(*xdP,*ydP,pointAddrP(dtmP,pnt2)->x,pointAddrP(dtmP,pnt2)->y) ;
    d2 = bcdtmMath_distance(*xdP,*ydP,pointAddrP(dtmP,pnt3)->x,pointAddrP(dtmP,pnt3)->y) ;
    if( d1 <= d2 && d1 < dtmP->ppTol / 10.0 ) { *zdP = pointAddrP(dtmP,pnt2)->z ; *nxtPnt1P = pnt2 ; *Type = 1 ; return(0) ; }
    if( d2 <  d1 && d2 < dtmP->ppTol / 10.0 ) { *zdP = pointAddrP(dtmP,pnt3)->z ; *nxtPnt1P = pnt3 ; *Type = 1 ; return(0) ; }
    *nxtPnt1P = pnt3 ; *nxtPnt2P = pnt2 ; *Type = 2 ;
    bcdtmMath_interpolatePointOnLineDtmObject(dtmP,*xdP,*ydP,zdP,*nxtPnt1P,*nxtPnt2P) ;
    if(( *nxtPnt3P = bcdtmList_nextClkDtmObject(dtmP,*nxtPnt1P,*nxtPnt2P)) < 0 ) return(4) ;
    return(0) ;
   }
/*
** Precison Problem So Do A Fiddle
*/
 if( dbg ) bcdtmWrite_message(0,0,0,"Precision Problem") ;
 closestDist  = 0.0 ;
 closestPoint = dtmP->nullPnt ;
 d1 = bcdtmMath_distanceOfPointFromLine(&onLine,x1,y1,x2,y2,pointAddrP(dtmP,pnt1)->x,pointAddrP(dtmP,pnt1)->y,&xn,&yn) ;
 if( onLine ) { closestPoint = pnt1 ; closestDist = d1 ;  }
 d1 = bcdtmMath_distanceOfPointFromLine(&onLine,x1,y1,x2,y2,pointAddrP(dtmP,pnt2)->x,pointAddrP(dtmP,pnt2)->y,&xn,&yn) ;
 if( onLine && ( closestPoint == dtmP->nullPnt || d1 < closestDist ) )  { closestPoint = pnt2 ; closestDist = d1 ; }
 d1 = bcdtmMath_distanceOfPointFromLine(&onLine,x1,y1,x2,y2,pointAddrP(dtmP,pnt3)->x,pointAddrP(dtmP,pnt3)->y,&xn,&yn) ;
 if( onLine && ( closestPoint == dtmP->nullPnt || d1 < closestDist ) )  { closestPoint = pnt3 ; closestDist = d1 ; }
 if( closestPoint != dtmP->nullPnt )
   {
    *xdP = pointAddrP(dtmP,closestPoint)->x ;
    *ydP = pointAddrP(dtmP,closestPoint)->y ;
    *zdP = pointAddrP(dtmP,closestPoint)->z ;
    *nxtPnt1P = closestPoint ;
    *Type = 1 ; 
    return(0) ;     
   }
/*
** Job Completed
*/
 return(3) ;
}
/*-----------------------------------------------------------+
|                                                            |
|                                                            |
|                                                            |
+-----------------------------------------------------------*/
BENTLEYDTM_Private int bcdtmDrape_getNextDrapePointFromPointDtmObject
(
 BC_DTM_OBJ *dtmP,
 double x1,double y1,double x2,double y2,
 long   *drapeTypeP,
 long   pnt1,
 long   *nxtPnt1P,long *nxtPnt2P,long *nxtPnt3P,
 double *xdP,double *ydP,double *zdP 
)
{
 long   p1,p2,clc ;
 double a1,a2,a3,d1,d2,z ;
 double drapeAng,pnt1Ang,pnt2Ang ;
/*
** Initialise
*/
 *xdP = *ydP = *zdP = 0.0 ;
/*
** Test For End Of Drape Line
*/
 if( x1 == x2 && y1 == y2 ) 
   { 
    *drapeTypeP = 1 ;
    *nxtPnt1P = pnt1 ;
    *xdP = pointAddrP(dtmP,pnt1)->x ; 
    *ydP = pointAddrP(dtmP,pnt1)->y ; 
    *zdP = pointAddrP(dtmP,pnt1)->z ; 
    return(1) ; 
   }
/*
** Calculate Drape Parameters
*/
 d1 = bcdtmMath_distance(x1,y1,x2,y2) ; 
 drapeAng = bcdtmMath_getAngle(x1,y1,x2,y2) ;
/*
**  Find Points connected to pnt1 that are either side of x1y1 x2y2
*/
 clc = nodeAddrP(dtmP,pnt1)->cPtr  ;
 p2  = clistAddrP(dtmP,clc)->pntNum ;
 if( ( p1 = bcdtmList_nextAntDtmObject(dtmP,pnt1,p2)) < 0 ) return(0) ;
 if( x2 == pointAddrP(dtmP,p1)->x && y2 == pointAddrP(dtmP,p1)->y ) { *drapeTypeP = 1 ; *nxtPnt1P = p1 ; *nxtPnt2P = *nxtPnt3P = dtmP->nullPnt ; *xdP = pointAddrP(dtmP,p1)->x ; *ydP = pointAddrP(dtmP,p1)->y ; *zdP = pointAddrP(dtmP,p1)->z ; return(1) ; }
 pnt1Ang = bcdtmMath_getAngle(pointAddrP(dtmP,pnt1)->x,pointAddrP(dtmP,pnt1)->y,pointAddrP(dtmP,p1)->x,pointAddrP(dtmP,p1)->y) ;
 while ( clc  != dtmP->nullPtr )
   {
    p2  = clistAddrP(dtmP,clc)->pntNum ;
    if( x2 == pointAddrP(dtmP,p2)->x && y2 == pointAddrP(dtmP,p2)->y ) { *drapeTypeP = 1 ; *nxtPnt1P = p2 ; *nxtPnt2P = *nxtPnt3P = dtmP->nullPnt ; *xdP = pointAddrP(dtmP,p2)->x ; *ydP = pointAddrP(dtmP,p2)->y ; *zdP = pointAddrP(dtmP,p2)->z ; return(1) ; }
    clc = clistAddrP(dtmP,clc)->nextPtr ;
    pnt2Ang = bcdtmMath_getAngle(pointAddrP(dtmP,pnt1)->x,pointAddrP(dtmP,pnt1)->y,pointAddrP(dtmP,p2)->x,pointAddrP(dtmP,p2)->y) ;
    if( nodeAddrP(dtmP,pnt1)->hPtr != p1 )
      {
       if( pnt1Ang == drapeAng ) 
         { 
          d2 = bcdtmMath_distance(x1,y1,pointAddrP(dtmP,p1)->x,pointAddrP(dtmP,p1)->y) ;
          if( d1 <= d2 ) { *drapeTypeP = 2 ; *nxtPnt1P = pnt1 ; *nxtPnt2P = p1 ;*xdP = x2 ; *ydP = y2 ; bcdtmMath_interpolatePointOnLineDtmObject(dtmP,*xdP,*ydP,zdP,pnt1,p1) ; return(1) ; }
          else           { *drapeTypeP = 1 ; *nxtPnt1P = p1 ; *xdP = pointAddrP(dtmP,p1)->x ; *ydP = pointAddrP(dtmP,p1)->y ; *zdP = pointAddrP(dtmP,p1)->z ; return(0) ; }
         }
       else if( pnt2Ang == drapeAng ) 
         { 
          d2 = bcdtmMath_distance(x1,y1,pointAddrP(dtmP,p2)->x,pointAddrP(dtmP,p2)->y) ;
          if( d1 <= d2 ) { *drapeTypeP = 2 ; *nxtPnt1P = pnt1 ; *nxtPnt2P = p2 ; *xdP = x2 ; *ydP = y2 ; bcdtmMath_interpolatePointOnLineDtmObject(dtmP,*xdP,*ydP,zdP,pnt1,p2) ; return(1) ; }
          else           { *drapeTypeP = 1 ; *nxtPnt1P = p2 ; *xdP = pointAddrP(dtmP,p2)->x ; *ydP = pointAddrP(dtmP,p2)->y ; *zdP = pointAddrP(dtmP,p2)->z ; return(0) ; }
         }  

       else 
         {
          a1 = pnt1Ang  ; 
          a2 = drapeAng ; 
          a3 = pnt2Ang  ;
          if( a3 > a1 ) a1 = a1 + DTM_2PYE ; 
          if( a3 > a2 ) a2 = a2 + DTM_2PYE ; 
          if( a2 <= a1 && a2 >= a3 )
            {
/*
**           Test For Last Point In Triangle
*/
             if( bcdtmMath_linePointSideOfDtmObject(dtmP,p1,p2,x2,y2) <= 0 )
               {
                *drapeTypeP = 3 ;
                *nxtPnt1P = pnt1 ; *nxtPnt2P = p1 ; *nxtPnt3P = p2 ;
                *xdP = x2  ; *ydP = y2  ;
                bcdtmMath_interpolatePointOnTriangleDtmObject(dtmP,x2,y2,&z,*nxtPnt1P,*nxtPnt2P,*nxtPnt3P) ;
                *zdP = z ;
                return(1) ;
               }
            
/*
**           Intersect x1y1-x2y2 with p1,p2
*/
             bcdtmMath_normalIntersectCordLines(x1,y1,x2,y2,pointAddrP(dtmP,p1)->x,pointAddrP(dtmP,p1)->y,pointAddrP(dtmP,p2)->x,pointAddrP(dtmP,p2)->y,xdP,ydP) ;
             d1 = bcdtmMath_distance(*xdP,*ydP,pointAddrP(dtmP,p1)->x,pointAddrP(dtmP,p1)->y) ;
             d2 = bcdtmMath_distance(*xdP,*ydP,pointAddrP(dtmP,p2)->x,pointAddrP(dtmP,p2)->y) ;
             if( d1 <= d2 && d1 < dtmP->ppTol / 10.0 ) { *nxtPnt1P = p1 ; *drapeTypeP = 1 ; *zdP = pointAddrP(dtmP,p1)->z ; return(0) ;}
             if( d2 <  d1 && d2 < dtmP->ppTol / 10.0 ) { *nxtPnt1P = p2 ; *drapeTypeP = 1 ; *zdP = pointAddrP(dtmP,p2)->z ; return(0) ; }
             *nxtPnt1P = p2 ; *nxtPnt2P = p1 ; *drapeTypeP = 2 ;
             bcdtmMath_interpolatePointOnLineDtmObject(dtmP,*xdP,*ydP,zdP,*nxtPnt1P,*nxtPnt2P) ;
             if( (*nxtPnt3P = bcdtmList_nextClkDtmObject(dtmP,*nxtPnt1P,*nxtPnt2P)) < 0 ) return(4) ;
             return(0) ;
            }
         }
      }
   p1 = p2 ;
   pnt1Ang = pnt2Ang ;
  }
/*
** Line Goes External To Tin Hull 
*/
 return(2) ;
}
/*-------------------------------------------------------------------+
|                                                                    |
|                                                                    |
|                                                                    |
+-------------------------------------------------------------------*/
BENTLEYDTM_Private int bcdtmDrape_storeDrapePointWithDtmFeaturesDtmObject
(
 BC_DTM_OBJ *dtmP,
 long   lineNum,
 long   drapeType,
 double x,
 double y,
 double z,
 long   pnt1,
 long   pnt2,
 long   pnt3,
 long   dtmFeatureOption,
 DTM_DRAPE_POINT **drapePtsPP, 
 long   *numDrapePtsP,
 long   *memDrapePtsP,
 long   memDrapePtsInc
) 
/*
** This Function Stores A Drape Point Into the DTM_DRAPE_POINT structure
*/
{
 int  ret=DTM_SUCCESS,dbg=DTM_TRACE_VALUE(0) ;
 long voidFlag = 0, numDrapeFeatures = 0, dtmFeature, breakPoint = 0;
 DTMDrapedLineCode newDrapeType = DTMDrapedLineCode::External;
 DTM_TIN_POINT_FEATURES *drapeFeaturesP=NULL,*dfP ;
/*
** Write Entry Message
*/
 if( dbg )
   {
    bcdtmWrite_message(0,0,0,"Storing Drape Point") ;
    bcdtmWrite_message(0,0,0,"drapeType = %2ld ** pnt1 = %9ld pnt2 = %9ld pnt3 = %9ld",drapeType,pnt1,pnt2,pnt3) ;
   }
/*
**  Input Drape Type Values
**
**  drapeType == 0  Drape Point External To Tin 
**  drapeType == 1  Drape Point On Tin Point
**  drapeType == 2  Drape Point On Tin Line
**  drapeType == 3  Drape Point In Triangle
**
** 
** DTM_DRAPE_POINT drapeType Values   ==  0  Drape Point External To Tin 
**                                    ==  1  Drape Point In Triangle
**                                    ==  2  Drape Point On Break Line  
**                                    ==  3  Drape Point On Break Triangle Edge
**                                    ==  4  Drape Point In Void     
**                                    ==  5  Drape Point On Triangle Point
**                                    ==  6  Drape Point On Triangle Edge
*/

/*
** Initialise
*/
 if (drapeType == 0) newDrapeType = DTMDrapedLineCode::External;
 else if (drapeType == 1) newDrapeType = DTMDrapedLineCode::OnPoint;
 else if (drapeType == 2) newDrapeType = DTMDrapedLineCode::Edge;
 else if (drapeType == 3) newDrapeType = DTMDrapedLineCode::Tin;
/*
** Check For Sufficient Heap Space
*/
 if( *numDrapePtsP == *memDrapePtsP )
   {
    *memDrapePtsP = *memDrapePtsP + memDrapePtsInc ;
    if( *drapePtsPP == NULL ) *drapePtsPP  = ( DTM_DRAPE_POINT  * )  malloc  ( *memDrapePtsP * sizeof(DTM_DRAPE_POINT)) ;
    else                      *drapePtsPP  = ( DTM_DRAPE_POINT  * )  realloc ( *drapePtsPP , *memDrapePtsP * sizeof(DTM_DRAPE_POINT)) ;
    if( *drapePtsPP == NULL )
      {
       bcdtmWrite_message(1,0,0,"Memory Allocation Failure") ; 
       goto errexit ; 
      }
   }
/*
** Check For Drape Point In Void
*/
 if (newDrapeType != DTMDrapedLineCode::External)
   {
   if (drapeType == 1 && bcdtmFlag_testVoidBitPCWD (&nodeAddrP (dtmP, pnt1)->PCWD)) newDrapeType = DTMDrapedLineCode::Void;
    if( drapeType == 2 ) 
      {
       if( bcdtmList_testForVoidLineDtmObject(dtmP,pnt1,pnt2,&voidFlag)) goto errexit ;
       if (voidFlag) newDrapeType = DTMDrapedLineCode::Void;
      } 
    if( drapeType == 3 )
      {
       if( bcdtmList_testForVoidTriangleDtmObject(dtmP,pnt1,pnt2,pnt3,&voidFlag)) goto errexit ;
       if (voidFlag) newDrapeType = DTMDrapedLineCode::Void;
      }
   } 
/*
** If Drape Point Not External To Tin Or In Void Then Get Features And Point Type
*/
 if (newDrapeType != DTMDrapedLineCode::External && newDrapeType != DTMDrapedLineCode::Void)
   {
/*
** Get Dtm Features For Drape Point
*/
    if( dtmFeatureOption == TRUE )
      {
       if( drapeType == 1 )
         {
          if( bcdtmList_getDtmFeaturesForPointDtmObject(dtmP,pnt1,&drapeFeaturesP,&numDrapeFeatures)) goto errexit ; 
         }
       if( drapeType == 2 )
         {
          if( bcdtmList_getDtmFeaturesForLineDtmObject(dtmP,pnt1,pnt2,&drapeFeaturesP,&numDrapeFeatures)) goto errexit ; 
         } 
      }
/*
**  Check If Drape Point Is A Break Point
*/
    breakPoint = 0 ;
    if( dtmFeatureOption == TRUE )
      {
       for( dfP = drapeFeaturesP ; dfP < drapeFeaturesP + numDrapeFeatures && ! breakPoint ; ++dfP )
         {
          if( dfP->dtmFeatureType == DTMFeatureType::Breakline ) breakPoint = 1 ;
         }
      }
    if( dtmFeatureOption == FALSE )
      {
       if( drapeType == 1 ) breakPoint = bcdtmList_testForBreakPointDtmObject(dtmP,pnt1) ;
       if( drapeType == 2 ) breakPoint = bcdtmList_testForBreakLineDtmObject(dtmP,pnt1,pnt2) ;
      }
/*
**  Set New Drape Type
*/
    if (breakPoint) newDrapeType = DTMDrapedLineCode::Breakline;
/*
**  Test For Point On Break Triangle
*/
    if (newDrapeType != DTMDrapedLineCode::Breakline && newDrapeType != DTMDrapedLineCode::Tin)
      {
       if( bcdtmList_testForPointOnDtmFeatureTypeDtmObject(dtmP,DTMFeatureType::Breakline,pnt1,&dtmFeature) &&
           bcdtmList_testForPointOnDtmFeatureTypeDtmObject(dtmP,DTMFeatureType::Breakline,pnt2,&dtmFeature)     )
         { 
          if(( pnt3 = bcdtmList_nextClkDtmObject(dtmP,pnt1,pnt2)) < 0 ) goto errexit ;
          if( bcdtmList_testLineDtmObject(dtmP,pnt3,pnt2) )
            {
            if (bcdtmList_testForPointOnDtmFeatureTypeDtmObject (dtmP, DTMFeatureType::Breakline, pnt3, &dtmFeature)) newDrapeType = DTMDrapedLineCode::BetweenBreaklines;
            }
          if (newDrapeType != DTMDrapedLineCode::BetweenBreaklines)
            {
             if(( pnt3 = bcdtmList_nextAntDtmObject(dtmP,pnt1,pnt2)) < 0 ) goto errexit ;
             if( bcdtmList_testLineDtmObject(dtmP,pnt3,pnt2) )
               {
               if (bcdtmList_testForPointOnDtmFeatureTypeDtmObject (dtmP, DTMFeatureType::Breakline, pnt3, &dtmFeature)) newDrapeType = DTMDrapedLineCode::BetweenBreaklines;
               }
            }
         } 
      }
   }
/*
** Store Drape Point
*/
 (*drapePtsPP+*numDrapePtsP)->drapeLine = lineNum ;
 (*drapePtsPP+*numDrapePtsP)->drapeType = newDrapeType ;
 (*drapePtsPP+*numDrapePtsP)->drapeX = x   ;
 (*drapePtsPP+*numDrapePtsP)->drapeY = y   ;
 (*drapePtsPP+*numDrapePtsP)->drapeZ = z   ;
 (*drapePtsPP+*numDrapePtsP)->drapeFeaturesP   = drapeFeaturesP  ;
 drapeFeaturesP = NULL ;
 (*drapePtsPP+*numDrapePtsP)->numDrapeFeatures = numDrapeFeatures   ;
 ++*numDrapePtsP ;
/*
** Clean Up
*/
 cleanup :
 if( drapeFeaturesP != NULL ) free( drapeFeaturesP ) ;
/*
** Return
*/
 return(ret) ;
/*
** Error Exit
*/
 errexit :
 if( ret == DTM_SUCCESS ) ret = DTM_ERROR ;
 goto cleanup ;
}
/*-------------------------------------------------------------------+
|                                                                    |
|                                                                    |
|                                                                    |
+-------------------------------------------------------------------*/
BENTLEYDTM_Public int bcdtmDrape_findClosestLineInterceptWithHullDtmObject
(
 BC_DTM_OBJ *dtmP,
 double startX,
 double startY,
 double endX,
 double endY,
 long   *fndTypeP,
 long   *pnt1P,
 long   *pnt2P,
 double *xIntP,
 double *yIntP,
 double *zIntP
)
/*
** This Routine Find the Closeset Hull Line Intercept With Line [startX,startY]-[endX,endY]
**
** Return Values == 0  Success
**               == 1  Error Terminate
**
** fndTypeP == 0  No Intercept
**          == 1  Intesects With Hull Point pnt1P
**          == 2  Intesects With Hull Line  pnt1P-pnt2P 
**          == 3  Pulled Onto Next Hull Point 
**
*/
{
 int    ret=DTM_SUCCESS,dbg=DTM_TRACE_VALUE(0) ;
 long   p1,p2,sp1,sp2,sdof1,sdof2,onLine1,onLine2,process,firstFound=1,scanHull=FALSE ;
 double n1,n2,xc,yc,dist,tolerance=0,xmin,ymin,xmax,ymax,xlmin,ylmin,xlmax,ylmax ;
/*
** Write Entry Message
*/
 if( dbg )
   {
    bcdtmWrite_message(0,0,0,"Finding Closest Line Intercept With Tin Hull") ;
    bcdtmWrite_message(0,0,0,"dtmP       = %P",dtmP) ; 
    bcdtmWrite_message(0,0,0,"startX     = %14.6lf startY = %14.6lf",startX,startY) ;
    bcdtmWrite_message(0,0,0,"endX       = %14.6lf endY   = %14.6lf",endX,endY) ;
    bcdtmWrite_message(0,0,0,"*fndTypeP  = %8ld",*fndTypeP) ; 
    bcdtmWrite_message(0,0,0,"*pnt1P     = %8ld",*pnt1P) ; 
    bcdtmWrite_message(0,0,0,"*pnt2P     = %8ld",*pnt2P) ; 
    if( *pnt1P != dtmP->nullPnt ) bcdtmWrite_message(0,0,0,"pnt1P = %9ld  fTableP = %8ld ** %10.4lf %10.4lf %10.4lf",*pnt1P,nodeAddrP(dtmP,*pnt1P)->hPtr,pointAddrP(dtmP,*pnt1P)->x,pointAddrP(dtmP,*pnt1P)->y,pointAddrP(dtmP,*pnt1P)->z) ; 
    if( *pnt2P != dtmP->nullPnt ) bcdtmWrite_message(0,0,0,"pnt2P = %9ld  fTableP = %8ld ** %10.4lf %10.4lf %10.4lf",*pnt2P,nodeAddrP(dtmP,*pnt2P)->hPtr,pointAddrP(dtmP,*pnt2P)->x,pointAddrP(dtmP,*pnt2P)->y,pointAddrP(dtmP,*pnt2P)->z) ; 
   }
/*
** Initialiase
*/
 *fndTypeP = 0   ;
 sp1 = *pnt1P ; sp2 = *pnt2P   ;
 *pnt1P = *pnt2P = dtmP->nullPnt ;
 *xIntP = *yIntP = *zIntP = 0.0 ;
/*
** Test For Hull Intercept From A Single Point
*/
 if( dbg ) bcdtmWrite_message(0,0,0,"Testing For Hull Intercept From A Single Point") ;
 if( sp1 != dtmP->nullPnt && nodeAddrP(dtmP,sp1)->hPtr != dtmP->nullPnt )
   {
    if( sp2 == dtmP->nullPnt )
      {
       p2 = nodeAddrP(dtmP,sp1)->hPtr ;
       if( ( p1 = bcdtmList_nextClkDtmObject(dtmP,sp1,p2)) < 0 ) goto errexit ;
      }
    else { p1 = sp1 ; p2 = sp2 ; }
    n1 = bcdtmMath_distanceOfPointFromLine(&onLine1,startX,startY,endX,endY,pointAddrP(dtmP,p1)->x,pointAddrP(dtmP,p1)->y,&xc,&yc) ;
    n2 = bcdtmMath_distanceOfPointFromLine(&onLine2,startX,startY,endX,endY,pointAddrP(dtmP,p2)->x,pointAddrP(dtmP,p2)->y,&xc,&yc) ;
    if( dbg ) bcdtmWrite_message(0,0,0,"onLine1 = %2ld n1 = %20.15lf",onLine1,n1) ;    
    if( dbg ) bcdtmWrite_message(0,0,0,"onLine2 = %2ld n2 = %20.15lf",onLine2,n2) ;    
    if( onLine1 && n1 <= dtmP->plTol ) { *fndTypeP = 3 ; *pnt1P = p1 ; *xIntP = pointAddrP(dtmP,p1)->x ; *yIntP = pointAddrP(dtmP,p1)->y ;*zIntP = pointAddrP(dtmP,p1)->z ; }
    if( onLine2 && n2 <= dtmP->plTol ) { *fndTypeP = 3 ; *pnt1P = p2 ; *xIntP = pointAddrP(dtmP,p2)->x ; *yIntP = pointAddrP(dtmP,p2)->y ;*zIntP = pointAddrP(dtmP,p2)->z ; }
    if( *fndTypeP != 0 )
      {
       if( dbg ) bcdtmWrite_message(0,0,0,"fndTypeP = %2ld ** pnt1P = %6ld",*fndTypeP,*pnt1P) ;
       n1 = bcdtmMath_distance(startX,startY,endX,endY) ;
       n2 = bcdtmMath_distance(pointAddrP(dtmP,*pnt1P)->x,pointAddrP(dtmP,*pnt1P)->y,endX,endY) ;
       if( dbg ) 
         {
          bcdtmWrite_message(0,0,0,"n1 = %20.12lf",n1) ;    
          bcdtmWrite_message(0,0,0,"n2 = %20.12lf",n2) ; 
          bcdtmWrite_message(0,0,0,"Included Angle = %15.12lf",bcdtmMath_calculateIncludedAngle(startX,startY,pointAddrP(dtmP,*pnt1P)->x,pointAddrP(dtmP,*pnt1P)->y,endX,endY)) ;  
         }
       if( n1 <= n2 || bcdtmMath_calculateIncludedAngle(startX,startY,pointAddrP(dtmP,*pnt1P)->x,pointAddrP(dtmP,*pnt1P)->y,endX,endY) < DTM_PYE / 2.0 ) *fndTypeP = 0 ;
       if( *fndTypeP != 0 ) return(0) ;
      } 
   }
/*
** Set Scan Parameters
*/
 if( startX <= endX ) { xlmin = startX ; xlmax = endX   ; }
 else                 { xlmin = endX   ; xlmax = startX ; }
 if( startY <= endY ) { ylmin = startY ; ylmax = endY   ; }
 else                 { ylmin = endY   ; ylmax = startY ; }
/*
** Write Out Bounding Rectangle For Drape Line
*/
 if( dbg )
   {
    bcdtmWrite_message(0,0,0,"Drape Line ** xmin = %12.5lf ymin = %12.5lf ** xmax = %12.5lf ymax = %12.5lf",xlmin,ylmin,xlmax,ylmax) ;
    bcdtmWrite_message(0,0,0,"DTM        ** xmin = %12.5lf ymin = %12.5lf ** xmax = %12.5lf ymax = %12.5lf",dtmP->xMin,dtmP->yMin,dtmP->xMax,dtmP->yMax) ;
    bcdtmWrite_message(0,0,0,"startX = %12.5lf startY = %12.5lf",startX,startY) ;
    bcdtmWrite_message(0,0,0,"endX   = %12.5lf endY   = %12.5lf",endX,endY) ;
   }
/*
** Scan Hull Looking For Closest Line Intercept
*/
 if( dbg ) bcdtmWrite_message(0,0,0,"Scanning Hull Intercept For Closest Intercept") ;
 p1 = dtmP->hullPoint ; 
 do
   {
    process = 0 ;
    p2 = nodeAddrP(dtmP,p1)->hPtr ;
    if     ( sp1 == dtmP->nullPnt && sp2 == dtmP->nullPnt )                           process = 1 ;
    else if( sp1 != dtmP->nullPnt && sp2 == dtmP->nullPnt && p1 != sp1 && p2 != sp1 ) process = 1 ;
    else if( sp1 != dtmP->nullPnt && sp2 != dtmP->nullPnt && p1 != sp1              ) process = 1 ;
    if( process )
      {
       if( pointAddrP(dtmP,p1)->x <= pointAddrP(dtmP,p2)->x ) { xmin = pointAddrP(dtmP,p1)->x ; xmax = pointAddrP(dtmP,p2)->x ; }
       else                                                   { xmin = pointAddrP(dtmP,p2)->x ; xmax = pointAddrP(dtmP,p1)->x ; }
       if( pointAddrP(dtmP,p1)->y <= pointAddrP(dtmP,p2)->y ) { ymin = pointAddrP(dtmP,p1)->y ; ymax = pointAddrP(dtmP,p2)->y ; }
       else                                                   { ymin = pointAddrP(dtmP,p2)->y ; ymax = pointAddrP(dtmP,p1)->y ; }
       if( xmin <= xlmax && xmax >= xlmin && ymin <= ylmax && ymax >= ylmin ) 
         {
          sdof1 = bcdtmMath_sideOf(startX,startY,endX,endY,pointAddrP(dtmP,p1)->x,pointAddrP(dtmP,p1)->y) ;
          sdof2 = bcdtmMath_sideOf(startX,startY,endX,endY,pointAddrP(dtmP,p2)->x,pointAddrP(dtmP,p2)->y) ;
          if( sdof1 != sdof2 ) 
            {
             sdof1 = bcdtmMath_sideOf(pointAddrP(dtmP,p1)->x,pointAddrP(dtmP,p1)->y,pointAddrP(dtmP,p2)->x,pointAddrP(dtmP,p2)->y,startX,startY) ;
             sdof2 = bcdtmMath_sideOf(pointAddrP(dtmP,p1)->x,pointAddrP(dtmP,p1)->y,pointAddrP(dtmP,p2)->x,pointAddrP(dtmP,p2)->y,endX,endY) ;
             if( sdof1 != sdof2 )
               {
                bcdtmMath_normalIntersectCordLines(startX,startY,endX,endY,pointAddrP(dtmP,p1)->x,pointAddrP(dtmP,p1)->y,pointAddrP(dtmP,p2)->x,pointAddrP(dtmP,p2)->y,&xc,&yc) ;
                dist = bcdtmMath_distance(startX,startY,xc,yc) ;
                if( firstFound || dist < tolerance  )
                  {
                   if( dbg ) bcdtmWrite_message(0,0,0,"p1 = %8ld p2 = %8ld ** xc = %12.5lf yc = %12.5lf  ** dist %12.5lf",p1,p2,xc,yc,dist) ;
                   firstFound = 0 ;
                   tolerance = dist ;
                   *xIntP = xc ; *yIntP = yc ;
                   *pnt1P = p1 ; *pnt2P = p2 ; *fndTypeP = 2 ;
                   if( *xIntP == pointAddrP(dtmP,p1)->x && *yIntP == pointAddrP(dtmP,p1)->y ) { *fndTypeP = 1 ; *pnt2P = dtmP->nullPnt ; }
                   if( *xIntP == pointAddrP(dtmP,p2)->x && *yIntP == pointAddrP(dtmP,p2)->y ) { *fndTypeP = 1 ; *pnt1P = *pnt2P ; *pnt2P = dtmP->nullPnt ; }
                  }
               }
            }
         }
      }
    p1 = p2 ;
   } while ( p1 != dtmP->hullPoint ) ;
/*
** If No Intercept Found , Check If A Hull Point Is Within Point To Point Tolerance Of Drape Line
** This Code Added 14/6/2002 At Jay's Request
*/
 if( ! *fndTypeP && scanHull== TRUE )
   {
/*
**  Set Search Bounding Rectangle Around Drape Line
*/
    xlmin = xlmin - dtmP->ppTol * 2.0 ;
    xlmax = xlmax + dtmP->ppTol * 2.0 ;
    ylmin = ylmin - dtmP->ppTol * 2.0 ;
    ylmax = ylmax + dtmP->ppTol * 2.0 ;
/*
**  Scan Hull Points
*/
    p1 = dtmP->hullPoint ; 
    do
      {
/*
**     Check For Point Within Bounding Rectangle
*/
       if( pointAddrP(dtmP,p1)->x >= xlmin && pointAddrP(dtmP,p1)->x <= xlmax && pointAddrP(dtmP,p1)->y >= ylmin && pointAddrP(dtmP,p1)->y <= ylmax )
         {
          n1 = bcdtmMath_distanceOfPointFromLine(&onLine1,startX,startY,endX,endY,pointAddrP(dtmP,p1)->x,pointAddrP(dtmP,p1)->y,&xc,&yc) ;
          if( n1 <= dtmP->ppTol )
            {  
             dist = bcdtmMath_distance(startX,startY,xc,yc) ;
             if( firstFound || dist < tolerance  )
               {
                firstFound = 0 ;
                tolerance = dist ;
                *xIntP = pointAddrP(dtmP,p1)->x ; 
                *yIntP = pointAddrP(dtmP,p1)->y ;
                *pnt1P = p1 ; *pnt2P = dtmP->nullPnt ; 
                *fndTypeP = 1 ;
               }
            }
         }
       p1 = nodeAddrP(dtmP,p1)->hPtr ;
      } while ( p1 != dtmP->hullPoint ) ;
   }
/*
** Set z Value
*/
 if( *fndTypeP )
   {
    if( *fndTypeP == 1 ) *zIntP = pointAddrP(dtmP,*pnt1P)->z ;
    else                 bcdtmMath_interpolatePointOnLineDtmObject(dtmP,*xIntP,*yIntP,zIntP,*pnt1P,*pnt2P) ; 
   } 
/*
** Clean Up
*/
 cleanup :   
/*
** Job Completed
*/
 return(ret) ;
/*
** Error Exit
*/
 errexit :
 if( ret == DTM_SUCCESS ) ret = DTM_ERROR ;
 goto cleanup ; 
}
/*-------------------------------------------------------------------+
|                                                                    |
|                                                                    |
|                                                                    |
+-------------------------------------------------------------------*/
BENTLEYDTM_EXPORT int  bcdtmDrape_pointReturnAttributesDtmFile
(
 WCharCP dtmFileP,
 double x,
 double y,
 double *z,
 long *drapeFlagP,
 DPoint3d dtmPoints[],
 double *slopeDegreesP,
 double *slopePercentP,
 double *aspectP,
 double *heightP
)
/*
**
**  drapeFlagP
**
**    <==  0  Point Outside Tin Object
**    <==  1  Point Inside  Tin Object
**    <==  2  Point In Void  
**    <==  3  Point On Tin Line Or Point
**     
**  Return Values
**
**     ==> 0  Success
**     ==> 1  Error 
**     
*/
{
 int ret=DTM_SUCCESS ;
 BC_DTM_OBJ *dtmP=NULL ;
/*
** Test If Requested Dtm File Is Current Dtm Object
*/
 if( bcdtmUtility_testForAndSetCurrentDtmObject(&dtmP,dtmFileP)) 
   { 
    if( dtmP != NULL ) bcdtmObject_destroyDtmObject(&dtmP) ;
    goto errexit ;
   }
/*
**  Drape Point
*/
 if( bcdtmDrape_pointReturnAttributesDtmObject(dtmP,x,y,z,drapeFlagP,dtmPoints,slopeDegreesP,slopePercentP,aspectP,heightP) ) goto errexit ;
/*
** Clean Up
*/
 cleanup :
/*
** Job Completed
*/
 return(ret) ;
/*
** Error Exit
*/
 errexit :
 if( ret == DTM_SUCCESS ) ret = DTM_ERROR ;
 goto cleanup ;
}
/*-------------------------------------------------------------------+
|                                                                    |
|                                                                    |
|                                                                    |
+-------------------------------------------------------------------*/
BENTLEYDTM_EXPORT int  bcdtmDrape_pointReturnAttributesDtmObject
(
 BC_DTM_OBJ *dtmP,
 double x,
 double y,
 double *z,
 long *drapeFlagP,
 DPoint3d dtmPoints[],
 double *slopeDegreesP,
 double *slopePercentP,
 double *aspectP,
 double *heightP
)
/*
**  Note That Triangle Attribute Are Only Set For 
**
**  drapeFlagP
**
**    <==  0  Point Outside Tin Object
**    <==  1  Point Inside  Tin Object - In Triangle
**    <==  2  Point In Void  
**    <==  3  Point On Tin Line Or Point
** 
**  Note That Triangle Attribute Are Only Set For drapeFlagP = 1 
**    
*/
{
 int  ret=DTM_SUCCESS,dbg=DTM_TRACE_VALUE(0) ;
 long P1,P2,P3,fndType,voidFlag=0,startTime=0 ;
 DTM_TIN_POINT *pnt1P,*pnt2P ;
/*
** Write Entry Message
*/
 if( dbg )
   {
    bcdtmWrite_message(0,0,0,"Draping Point Returning Attributes") ;
    bcdtmWrite_message(0,0,0,"Dtm Object      = %p",dtmP) ; 
    bcdtmWrite_message(0,0,0,"x               = %12.5lf",x) ; 
    bcdtmWrite_message(0,0,0,"y               = %12.5lf",y) ; 
    bcdtmWrite_message(0,0,0,"dtmP->dtmState  = %12ld",dtmP->dtmState) ;
    startTime = bcdtmClock() ;
   }
/*
** Initialise 
*/
 *z = 0.0  ;
 *drapeFlagP = 0 ;
 *slopeDegreesP = *slopePercentP = *aspectP = *heightP = 0.0 ;
 dtmPoints[0].x = dtmPoints[0].y = dtmPoints[0].z = 0.0 ;
 dtmPoints[1].x = dtmPoints[1].y = dtmPoints[1].z = 0.0 ;
 dtmPoints[2].x = dtmPoints[2].y = dtmPoints[2].z = 0.0 ;
/*
** Check For Valid Dtm Object
*/
 if( bcdtmObject_testForValidDtmObject(dtmP)) goto errexit ;
/*
** Check DTM Is In Tin State
*/
 if( dtmP->dtmState != DTMState::Tin )
   {
    bcdtmWrite_message(2,0,0,"Method Requires Triangulated DTM") ;
    goto errexit ;
   }
/*
**  Find Triangle
**
** Note :- fndType ( Point Find Type ) Return Values
**
**  == 0   Point External To Dtm
**  == 1   Point Coincident with Point pnt1P
**  == 2   Point On Line pnt1-Ppnt2P
**  == 3   Point On Hull Line pnt1P-pnt2P
**  == 4   Point In Triangle pnt1P-pnt2P-pnt3P
**
*/
 if( bcdtmFind_triangleForPointDtmObject(dtmP,x,y,z,&fndType,&P1,&P2,&P3 ) ) goto errexit  ;
 if( dbg ) bcdtmWrite_message(0,0,0,"fndType = %2ld",fndType) ;
/*
** If Point External Test If Point Within ppTol Of Hull Line Or PoinT
*/
 if( fndType == 0 )
   {
    bcdtmDrape_findClosestHullLineDtmObject(dtmP,x,y,&P1,&P2) ;
    if( P1 != dtmP->nullPnt && P2 != dtmP->nullPnt ) 
      {
       pnt1P = pointAddrP(dtmP,P1) ;
       pnt2P = pointAddrP(dtmP,P2) ;
       if( bcdtmMath_distance(x,y,pnt1P->x,pnt1P->y) <= dtmP->ppTol ) { fndType = 1 ; P2 = dtmP->nullPnt ; *z = pnt1P->z ; }
       else if( bcdtmMath_distance(x,y,pnt2P->x,pnt2P->y) <= dtmP->ppTol ) { fndType = 1 ; P1 = P2 ; P2 = dtmP->nullPnt ; *z = pnt2P->z ; }
       else if( bcdtmMath_normalDistanceToLineDtmObject(dtmP,P1,P2,x,y) <= dtmP->ppTol )
         {
          fndType = 3 ; 
          bcdtmMath_interpolatePointOnLineDtmObject(dtmP,x,y,z,P1,P2) ;
         }
      }   
   }
/*
** If Point Internal To Tin Hull Set Attributes
*/
 if( fndType ) 
   {
/*
**  Test For Point In Void
*/
    *drapeFlagP = 1 ;
    if( fndType == 1 && bcdtmFlag_testVoidBitPCWD(&nodeAddrP(dtmP,P1)->PCWD) ) *drapeFlagP = 2 ;
    if( fndType == 2 || fndType == 3 ) 
      {
       if( bcdtmList_testForVoidLineDtmObject(dtmP,P1,P2,&voidFlag)) goto errexit  ;
       if( voidFlag ) *drapeFlagP = 2 ;
      }
    if( fndType == 4 ) 
      {
       if( bcdtmList_testForVoidTriangleDtmObject(dtmP,P1,P2,P3,&voidFlag)) goto errexit  ;
       if( voidFlag ) *drapeFlagP = 2 ;
      } 
/*
**  Set Return Values In Drape Point Not In A Void
*/
    if( ! voidFlag ) 
      {
/*
**     Drape Point On Tin Line Or Tin Point
*/
       if( fndType >= 1 &&  fndType <= 3 ) 
         {
          dtmPoints[0].x = pointAddrP(dtmP,P1)->x ;
          dtmPoints[0].y = pointAddrP(dtmP,P1)->y ;
          dtmPoints[0].z = pointAddrP(dtmP,P1)->z ;
          if( P2 != dtmP->nullPnt ) 
            { 
             dtmPoints[1].x = pointAddrP(dtmP,P2)->x ;
             dtmPoints[1].y = pointAddrP(dtmP,P2)->y ;
             dtmPoints[1].z = pointAddrP(dtmP,P2)->z ; 
            }
          *drapeFlagP = 3 ;
         }
/*
**     Set Triangle Attributes
*/
       if( fndType == 4 )
         {
          if( bcdtmMath_getTriangleAttributesDtmObject(dtmP,P1,P2,P3,slopeDegreesP,slopePercentP,aspectP,heightP)) goto errexit  ;
          dtmPoints[0].x = pointAddrP(dtmP,P1)->x ; dtmPoints[0].y =pointAddrP(dtmP,P1)->y ; dtmPoints[0].z = pointAddrP(dtmP,P1)->z ;
          dtmPoints[1].x = pointAddrP(dtmP,P2)->x ; dtmPoints[1].y =pointAddrP(dtmP,P2)->y ; dtmPoints[1].z = pointAddrP(dtmP,P2)->z ;
          dtmPoints[2].x = pointAddrP(dtmP,P3)->x ; dtmPoints[2].y =pointAddrP(dtmP,P3)->y ; dtmPoints[2].z = pointAddrP(dtmP,P3)->z ;
          *drapeFlagP = 1 ;
         }
      } 
   } 
/*
** Clean Up
*/
 cleanup :
/*
** Job Completed
*/
 if( dbg ) bcdtmWrite_message(0,0,0,"Time To Drape Point = %8.3lf Seconds",bcdtmClock_elapsedTime(bcdtmClock(),startTime)) ; 
 if( dbg && ret == DTM_SUCCESS ) bcdtmWrite_message(0,0,0,"Draping Point Returning Attributes Completed") ;
 if( dbg && ret != DTM_SUCCESS ) bcdtmWrite_message(0,0,0,"Draping Point Returning Attributes Error") ;
 return(ret) ;
/*
** Error Exit
*/
 errexit :
 if( ret == DTM_SUCCESS ) ret = DTM_ERROR ;
 goto cleanup ;
}
/*-------------------------------------------------------------------+
|                                                                    |
|                                                                    |
|                                                                    |
+-------------------------------------------------------------------*/
BENTLEYDTM_Public int bcdtmDrape_findClosestLineInterceptWithVoidHullDtmObject
(
 BC_DTM_OBJ *dtmP,
 double      startX,
 double      startY,
 double      endX,
 double      endY,
 long        *findTypeP,
 long        *pnt1P,
 long        *pnt2P,
 double      *intXP,
 double      *intYP,
 double      *intZP
)
/*
** This Routine Finds the Closeset Void Hull Intercept With The Line
** Joining  <startX,startY> To <endX,endY>
**
** Return Values == 0  Success
**               == 1  Error 
**
** findTypeP == 0  No Intercept
**           == 1  Intesects With Void Hull Point pnt1P
**           == 2  Intesects With Void Hull Line  pnt1P-pnt2P 
**
*/
{
 int    ret=DTM_SUCCESS,dbg=DTM_TRACE_VALUE(0) ;
 long   sp,np,sd1,sd2,dtmFeature,firstIntersect,intersectFnd ;
 double x=0.0,y=0.0,dd=0.0,ds=0.0,dn=0.0,closestDistance=0 ;
 double xmin,ymin,xmax,ymax,xlmin,ylmin,xlmax,ylmax ;
 BC_DTM_FEATURE  *fP ;
/*
** Write Entry Message
*/
 if( dbg )
   {
    bcdtmWrite_message(0,0,0,"Finding Closest Line Intercept With A Void Hull") ;
    bcdtmWrite_message(0,0,0,"startX = %14.6lf startY = %14.6lf",startX,startY) ;
    bcdtmWrite_message(0,0,0,"endX   = %14.6lf endY   = %14.6lf",endX,endY) ;
   }
/*
** Initialise
*/
 *findTypeP = 0 ;
 *pnt1P = *pnt2P = dtmP->nullPnt ;
 *intXP = *intYP = *intZP = 0.0  ;
 firstIntersect = 1 ;
/*
** Set Boundary Rectangle For Intersect Line
*/
 if( startX <= endX ) { xlmin = startX ; xlmax = endX   ; }
 else                 { xlmin = endX   ; xlmax = startX ; }
 if( startY <= endY ) { ylmin = startY ; ylmax = endY   ; }
 else                 { ylmin = endY   ; ylmax = startY ; }
 if( dbg == 2 )
   {
    bcdtmWrite_message(0,0,0,"Intersect Line Bounding Rectangle Min ** x = %12.5lf y = %12.5lf",xlmin,ylmin) ;
    bcdtmWrite_message(0,0,0,"Intersect Line Bounding Rectangle Max ** x = %12.5lf y = %12.5lf",xlmax,ylmax) ;
   }
/*
** Scan Void Features Looking For Closest Line Intercept
*/
 if( dbg ) bcdtmWrite_message(0,0,0,"Scanning Void Hulls For Closest Intercept") ;
 for( dtmFeature = 0 ; dtmFeature < dtmP->numFeatures ; ++dtmFeature )
   {
    fP = ftableAddrP(dtmP,dtmFeature) ; 
    if( fP->dtmFeatureState == DTMFeatureState::Tin && fP->dtmFeatureType == DTMFeatureType::Void )
      {
       sp = fP->dtmFeaturePts.firstPoint ;
/*
**     Scan Void Hull Looking For Intersection
*/
       do
         { 
          if( bcdtmList_getNextPointForDtmFeatureDtmObject(dtmP,dtmFeature,sp,&np)) goto errexit ;
/*
**        Set Bounding Rectangle For Void Hull Line
*/ 
          if( dbg == 2 )
            {
             bcdtmWrite_message(0,0,0,"spX = %12.5lf spY = %12.5lf",pointAddrP(dtmP,sp)->x,pointAddrP(dtmP,sp)->y) ;
             bcdtmWrite_message(0,0,0,"npX = %12.5lf npY = %12.5lf",pointAddrP(dtmP,np)->x,pointAddrP(dtmP,np)->y) ;
            }
          if( pointAddrP(dtmP,sp)->x <= pointAddrP(dtmP,np)->x ) { xmin = pointAddrP(dtmP,sp)->x ; xmax = pointAddrP(dtmP,np)->x ; }
          else                                                   { xmin = pointAddrP(dtmP,np)->x ; xmax = pointAddrP(dtmP,sp)->x ; }
          if( pointAddrP(dtmP,sp)->y <= pointAddrP(dtmP,np)->y ) { ymin = pointAddrP(dtmP,sp)->y ; ymax = pointAddrP(dtmP,np)->y ; }
          else                                                   { ymin = pointAddrP(dtmP,np)->y ; ymax = pointAddrP(dtmP,sp)->y ; }
          if( dbg == 2 )
            {
             bcdtmWrite_message(0,0,0,"Void Hull Line Bounding Rectangle Min ** x = %12.5lf y = %12.5lf",xmin,ymin) ;
             bcdtmWrite_message(0,0,0,"Void Hull Line Bounding Rectangle Max ** x = %12.5lf y = %12.5lf",xmax,ymax) ;
            }
/*
**        Check If Bounding Rectangles For Intersect And Void Hull Lines Overlap
*/
          if( xmin <= xlmax && xmax >= xlmin && ymin <= ylmax && ymax >= ylmin ) 
            {
             if( dbg == 2 ) bcdtmWrite_message(0,0,0,"Bounding Rectangles Overlap") ;
/*
**           Check If The Intersect And Void Hull Lines Intersect
*/
             intersectFnd = 0 ;
             sd1 = bcdtmMath_sideOf(startX,startY,endX,endY,pointAddrP(dtmP,sp)->x,pointAddrP(dtmP,sp)->y) ;
             sd2 = bcdtmMath_sideOf(startX,startY,endX,endY,pointAddrP(dtmP,np)->x,pointAddrP(dtmP,np)->y) ;
/*
**           Colinear Lines - Check For Overlap
*/ 
             if( sd1 == 0 && sd2 == 0 )
               {
                dd = bcdtmMath_distance(startX,startY,endX,endY) ;
                ds = bcdtmMath_distance(startX,startY,pointAddrP(dtmP,sp)->x,pointAddrP(dtmP,sp)->y) ;
                dn = bcdtmMath_distance(startX,startY,pointAddrP(dtmP,np)->x,pointAddrP(dtmP,np)->y) ;
                if( ds <= dn && ds <= dd )
                  {
                   dd = ds ;
                   x  = pointAddrP(dtmP,sp)->x ;
                   y  = pointAddrP(dtmP,sp)->y ;
                   intersectFnd = 1 ;
                  }
                if( dn <  ds && dn <= dd )
                  {
                   dd = dn ;
                   x  = pointAddrP(dtmP,np)->x ;
                   y  = pointAddrP(dtmP,np)->y ;
                   intersectFnd = 1 ;
                  }
               }
/*
**           Lines May Intersect
*/
             else if( sd1 != sd2 ) 
               {
                sd1 = bcdtmMath_sideOf(pointAddrP(dtmP,sp)->x,pointAddrP(dtmP,sp)->y,pointAddrP(dtmP,np)->x,pointAddrP(dtmP,np)->y,startX,startY) ;
                sd2 = bcdtmMath_sideOf(pointAddrP(dtmP,sp)->x,pointAddrP(dtmP,sp)->y,pointAddrP(dtmP,np)->x,pointAddrP(dtmP,np)->y,endX,endY) ;
/*
**              Colinear Lines - Check For Overlap
*/ 
                if( sd1 == 0 && sd2 == 0 )
                  {
                   dd = bcdtmMath_distance(startX,startY,endX,endY) ;
                   ds = bcdtmMath_distance(startX,startY,pointAddrP(dtmP,sp)->x,pointAddrP(dtmP,sp)->y) ;
                   dn = bcdtmMath_distance(startX,startY,pointAddrP(dtmP,np)->x,pointAddrP(dtmP,np)->y) ;
                   if( ds <= dn && ds < dd )
                     {
                      dd = ds ;
                      x  = pointAddrP(dtmP,sp)->x ;
                      y  = pointAddrP(dtmP,sp)->y ;
                      intersectFnd = 1 ;
                     }
                   if( dn <  ds && dn < dd )
                     {
                      dd = dn ;
                      x  = pointAddrP(dtmP,np)->x ;
                      y  = pointAddrP(dtmP,np)->y ;
                      intersectFnd = 1 ;
                     }
                  } 
/*
**              Lines Intersect
*/
                else if( sd1 != sd2 ) 
                  {
                   bcdtmMath_normalIntersectCordLines(startX,startY,endX,endY,pointAddrP(dtmP,sp)->x,pointAddrP(dtmP,sp)->y,pointAddrP(dtmP,np)->x,pointAddrP(dtmP,np)->y,&x,&y) ;
                   dd = bcdtmMath_distance(startX,startY,x,y) ;
                   intersectFnd = 1 ;
                  }
               }
/*
**           Intersection Found Update Closest Point
*/
             if( intersectFnd )
               {
                if( firstIntersect || dd < closestDistance )
                  {
                   firstIntersect  = 0  ;
                   closestDistance = dd ;
                   *intXP = x ; 
                   *intYP = y ;
                   *pnt1P = sp ; 
                   *pnt2P = np ; 
                   *findTypeP = 2 ;
                   if( *intXP == pointAddrP(dtmP,sp)->x && *intYP == pointAddrP(dtmP,sp)->y ) 
                     { 
                      *findTypeP = 1 ; 
                      *pnt2P = dtmP->nullPnt ; 
                     }
                   if( *intXP == pointAddrP(dtmP,np)->x && *intYP == pointAddrP(dtmP,np)->y ) 
                     { 
                      *findTypeP = 1 ; 
                      *pnt1P = *pnt2P ;
                      *pnt2P = dtmP->nullPnt ;
                     }
                  }
               }
            }
          sp = np ;
         } while ( sp != fP->dtmFeaturePts.firstPoint ) ;
      }
   }
/*
** Set z Value
*/
 if( *findTypeP )
   {
    if( *findTypeP == 1 ) *intZP = pointAddrP(dtmP,*pnt1P)->z ;
    else                 bcdtmMath_interpolatePointOnLineDtmObject(dtmP,*intXP,*intYP,intZP,*pnt1P,*pnt2P) ; 
   } 
/*
** Clean Up
*/
 cleanup :
/*
** Job Completed
*/
 return(ret) ;
/*
** Error Exit
*/
 errexit :
 if( ret == DTM_SUCCESS ) ret = DTM_ERROR ;
 goto cleanup ;
}
/*-------------------------------------------------------------------+
|                                                                    |
|                                                                    |
|                                                                    |
+-------------------------------------------------------------------*/
BENTLEYDTM_EXPORT int bcdtmDrape_pointWithOffHullToleranceDtmObject(BC_DTM_OBJ *dtmP,double x,double y,double offHullTolerance,double *z,long *drapeFlagP)
/*
**
**  drapeFlagP
**
**    <==  0  Point Outside Tin Object
**    <==  1  Point Inside  Tin Object
**    <==  2  Point In Void  
**     
**  Return Values
**
**     ==> 0  Success
**     ==> 1  Error 
**     
*/
{
 int  ret=DTM_SUCCESS,dbg=DTM_TRACE_VALUE(0) ; 
 long pnt1,pnt2,pnt3,fndType,voidFlag ;
/*
** Write Entry Message
*/
 if( dbg )
   {
    bcdtmWrite_message(0,0,0,"Draping Point On Dtm Object") ;
    bcdtmWrite_message(0,0,0,"dtmP = %p",dtmP) ;
    bcdtmWrite_message(0,0,0,"x    = %12.5lf",x) ;
    bcdtmWrite_message(0,0,0,"y    = %12.5lf",y) ;
   } 
/*
** Initialise 
*/
 *z = 0.0  ;
 *drapeFlagP = 0 ;
/*
**  Find Triangle
*/
 if( bcdtmFind_triangleForPointDtmObject(dtmP,x,y,z,&fndType,&pnt1,&pnt2,&pnt3 ) ) goto errexit ;
/*
** If Point External Test If Point Within ppTol Of Hull Line 
*/
 if( ! fndType )
   {
    bcdtmDrape_findClosestHullLineDtmObject(dtmP,x,y,&pnt1,&pnt2) ;
    if( pnt1 != dtmP->nullPnt && pnt2 != dtmP->nullPnt ) 
      {
       if( bcdtmMath_normalDistanceToLineDtmObject(dtmP,pnt1,pnt2,x,y) <= offHullTolerance )
         {
          fndType = 1 ; *drapeFlagP = 1 ;
          bcdtmMath_interpolatePointOnLineDtmObject(dtmP,x,y,z,pnt1,pnt2) ;
         }
      }   
   }
/*
** Test For Point In Void
*/
 else
   {
    *drapeFlagP = 1 ;
    if( fndType == 1 && bcdtmFlag_testVoidBitPCWD(&nodeAddrP(dtmP,pnt1)->PCWD) ) *drapeFlagP = 2 ;
    if( fndType == 2 || fndType == 3 ) 
      {
       if( bcdtmList_testForVoidLineDtmObject(dtmP,pnt1,pnt2,&voidFlag)) goto errexit ;
       if( voidFlag ) *drapeFlagP = 2 ;
      }
    if( fndType == 4 ) 
      {
       if( bcdtmList_testForVoidTriangleDtmObject(dtmP,pnt1,pnt2,pnt3,&voidFlag)) goto errexit ;
       if( voidFlag ) *drapeFlagP = 2 ;
      }
   }  
/*
** Clean Up
*/
 cleanup :
/*
** Return
*/
 return(ret) ;
/*
** Error Exit
*/
 errexit :
 if( ret == DTM_SUCCESS ) ret = DTM_ERROR ;
 goto cleanup ;
}
/*-------------------------------------------------------------------+
|                                                                    |
|                                                                    |
|                                                                    |
+-------------------------------------------------------------------*/
BENTLEYDTM_EXPORT int bcdtmDrape_pointCopyParallelDtmObject(BC_DTM_OBJ *dtmP,double x,double y,double *z,long *drapeFlagP)
/*
**
**  Special Drape Function For Site Modeler Copy Parallel Operation
**  If The Point is External To Tin Will Snap To Closest Tin Hull Line 
**
**  DrapeFlag
**
**    <==  0  Point Outside Tin Object
**    <==  1  Point Inside  Tin Object
**    <==  2  Point In Void  
**     
**  Return Values
**
**     ==> 0  Success
**     ==> 1  Error 
**     
*/
{
 int  ret=DTM_SUCCESS,dbg=DTM_TRACE_VALUE(0) ; 
 long pnt1,pnt2,pnt3,fndType,voidFlag ;
/*
** Write Entry Message
*/
 if( dbg )
   {
    bcdtmWrite_message(0,0,0,"Draping Point On Dtm Object") ;
    bcdtmWrite_message(0,0,0,"dtmP = %p",dtmP) ;
    bcdtmWrite_message(0,0,0,"x    = %12.5lf",x) ;
    bcdtmWrite_message(0,0,0,"y    = %12.5lf",y) ;
   } 
/*
** Initialise 
*/
 *z = 0.0  ;
 *drapeFlagP = 0 ;
/*
**  Find Triangle
*/
 if( bcdtmFind_triangleForPointDtmObject(dtmP,x,y,z,&fndType,&pnt1,&pnt2,&pnt3 ) ) goto errexit ;
/*
** If Point External Test If Point Within ppTol Of Hull Line 
*/
 if( ! fndType )
   {
    bcdtmEdit_findClosestHullLineDtmObject(dtmP,x,y,&pnt1,&pnt2) ;
    if( pnt1 != dtmP->nullPnt && pnt2 != dtmP->nullPnt ) 
      {
       fndType = 1 ; *drapeFlagP = 1 ;
       bcdtmMath_interpolatePointOnLineDtmObject(dtmP,x,y,z,pnt1,pnt2) ;
      }
    goto cleanup ;
   }
/*
** Test For Point In Void
*/
 else
   {
    *drapeFlagP = 1 ;
    if( fndType == 1 && bcdtmFlag_testVoidBitPCWD(&nodeAddrP(dtmP,pnt1)->PCWD) ) *drapeFlagP = 2 ;
    if( fndType == 2 || fndType == 3 ) 
      {
       if( bcdtmList_testForVoidLineDtmObject(dtmP,pnt1,pnt2,&voidFlag)) goto errexit ;
       if( voidFlag ) *drapeFlagP = 2 ;
      }
    if( fndType == 4 ) 
      {
       if( bcdtmList_testForVoidTriangleDtmObject(dtmP,pnt1,pnt2,pnt3,&voidFlag)) goto errexit ;
       if( voidFlag ) *drapeFlagP = 2 ;
      }
   }  
/*
** Clean Up
*/
 cleanup :
/*
** Return
*/
 return(ret) ;
/*
** Error Exit
*/
 errexit :
 if( ret == DTM_SUCCESS ) ret = DTM_ERROR ;
 goto cleanup ;
}
/*-------------------------------------------------------------------+
|                                                                    |
|                                                                    |
|                                                                    |
+-------------------------------------------------------------------*/
BENTLEYDTM_EXPORT int bcdtmDrape_spiralOnDtmFile (WCharCP dtmFileP, double R1, double R2, double SpiralLength, double Offset, double Xs, double Ys, double Xe, double Ye, double Xi, double Yi, DTMDrapedLineCode **SpiralPointType, DPoint3d **SpiralPoints, long *NumSpiralPoints)
/*
** This Function Drapes A Spiral Onto A dtmP File
*/
{
 int ret=DTM_SUCCESS ;
 BC_DTM_OBJ *dtmP=NULL ;
/*
** Test If Requested dtmP File Is Current dtmP Object
*/
 if( bcdtmUtility_testForAndSetCurrentDtmObject(&dtmP,dtmFileP)) goto errexit ; 
/*
** Call Object Module
*/
 if( bcdtmDrape_spiralOnDtmObject(dtmP,R1,R2,SpiralLength,Offset,Xs,Ys,Xe,Ye,Xi,Yi,SpiralPointType,SpiralPoints,NumSpiralPoints)) goto errexit ;
/*
** Clean Up
*/
 cleanup :
/*
** Job Completed
*/
 return(ret) ;
/*
** Error Exit
*/
 errexit :
 if( ret == DTM_SUCCESS ) ret = DTM_ERROR ;
 goto cleanup ;
}
/*-------------------------------------------------------------------+
|                                                                    |
|                                                                    |
|                                                                    |
+-------------------------------------------------------------------*/
BENTLEYDTM_EXPORT int bcdtmDrape_spiralOnDtmObject (BC_DTM_OBJ *dtmP, double R1, double R2, double spiralLength, double Offset, double Xs, double Ys, double Xe, double Ye, double Xi, double Yi, DTMDrapedLineCode **spiralPointTypePP, DPoint3d **spiralPointsPP, long *numSpiralPointsP)
/*
** This Function Drapes A Spiral On A Dtm Object
*/
{
 int    ret=DTM_SUCCESS,dbg=DTM_TRACE_VALUE(0) ;
 long   ofs,endFlag ;
 DTMDrapedLineCode* pp1;
 long   numSpiralPts=0,memSpiralPts=0,memSpiralPtsInc=1000,numDrapePts ;
 double Sx,Sy,Nx,Ny,spiralInc,spiralLen,spiralStrokeTolerance=1000.0 ;
 DPoint3d    *p3dP,*spiralPtsP=NULL ;
 DTM_DRAPE_POINT *drapeP,*drapePtsP=NULL ;
/*
** Write Status Message
*/ 
 if( dbg )
   {
    bcdtmWrite_message(0,0,0,"Draping Spiral On Dtm Object") ;
    bcdtmWrite_message(0,0,0,"dtmP Object      = %p",dtmP) ;
    bcdtmWrite_message(0,0,0,"Spiral length    = %12.4lf",spiralLength) ;
    bcdtmWrite_message(0,0,0,"Xs               = %12.4lf",Xs) ;
    bcdtmWrite_message(0,0,0,"Ys               = %12.4lf",Ys) ;
    bcdtmWrite_message(0,0,0,"Xe               = %12.4lf",Xe) ;
    bcdtmWrite_message(0,0,0,"Ye               = %12.4lf",Ye) ;
    bcdtmWrite_message(0,0,0,"Xi               = %12.4lf",Xi) ;
    bcdtmWrite_message(0,0,0,"Yi               = %12.4lf",Yi) ;
    bcdtmWrite_message(0,0,0,"Offset           = %12.4lf",Offset) ;
    bcdtmWrite_message(0,0,0,"spiralPointTypePP  = %p",*spiralPointTypePP) ;
    bcdtmWrite_message(0,0,0,"spiralPointsPP     = %p",*spiralPointsPP) ;
    bcdtmWrite_message(0,0,0,"numSpiralPointsP  = %4ld",*numSpiralPointsP) ;
   }
/*
** Initialise Return values
*/
 *numSpiralPointsP  = 0    ;
 if( *spiralPointsPP    != NULL ) { free(*spiralPointsPP)    ; *spiralPointsPP    = NULL ; }
 if( *spiralPointTypePP != NULL ) { free(*spiralPointTypePP) ; *spiralPointTypePP = NULL ; }
/*
** Check For Valid Dtm Object
*/
 if( bcdtmObject_testForValidDtmObject(dtmP)) goto errexit ;
 if( dtmP->dtmState != DTMState::Tin )
   {
    bcdtmWrite_message(0,0,0,"Method Requires Triangulated Dtm") ;
    goto errexit ;
   }
/*
** Initialise Function Variables
*/
 spiralInc = spiralLength / spiralStrokeTolerance ;
 if( spiralInc < dtmP->ppTol * 100.0 ) spiralInc = dtmP->ppTol * 100.0 ;
 if( Offset == 0.0 ) { Sx = Xs ; Sy = Ys ; }
 else                bcdtmDrape_getCoordiantesFromLength(&Sx,&Sy,R1,R2,spiralLength,0.0001,Offset,Xs,Ys,Xi,Yi,Xe,Ye) ;
/*
** Allocate Memory For Stroked Spiral Points
*/
 memSpiralPts = memSpiralPtsInc ;
 spiralPtsP = ( DPoint3d * ) malloc(memSpiralPts*sizeof(DPoint3d)) ;
 if( spiralPtsP == NULL )
   {
    bcdtmWrite_message(0,0,0,"Memory Allocation Failure") ;
    goto errexit ;
   }
/*
** Store First Spiral Point
*/
 numSpiralPts = 0 ;
 (spiralPtsP+numSpiralPts)->x = Sx  ;
 (spiralPtsP+numSpiralPts)->y = Sy  ;
 (spiralPtsP+numSpiralPts)->z = 0.0 ;
 ++numSpiralPts ;
/*
** Get Stroked Spiral Points
*/
 endFlag = 0 ;
 spiralLen = 0.0 ;
 while ( spiralLen < spiralLength )
   {
/*
**  Get Coordinates Of Next Spiral Stoke Point
*/
    spiralLen = spiralLen + spiralInc ;
    if( spiralLen >= spiralLength ) { spiralLen = spiralLength ; endFlag = 1 ; }
/*
**  Bug In Sum's Code When spiralLen == spiralLength So Offset spiralLen marginally From End
*/
    if( endFlag ) spiralLen = spiralLen - 0.0001 ;
    bcdtmDrape_getCoordiantesFromLength(&Nx,&Ny,R1,R2,spiralLength,spiralLen,Offset,Xs,Ys,Xi,Yi,Xe,Ye) ;
/*
**  Check Memory
*/
    if( numSpiralPts == memSpiralPts )
      {
       memSpiralPts = memSpiralPts + memSpiralPtsInc ;
       spiralPtsP = ( DPoint3d * ) realloc(spiralPtsP,memSpiralPts*sizeof(DPoint3d)) ;
       if( spiralPtsP == NULL )
         {
          bcdtmWrite_message(0,0,0,"Memory Allocation Failure") ;
          goto errexit ;
         }
      }
/*
**  Store Stoke Point
*/
    (spiralPtsP+numSpiralPts)->x = Nx  ;
    (spiralPtsP+numSpiralPts)->y = Ny  ;
    (spiralPtsP+numSpiralPts)->z = 0.0 ;
    ++numSpiralPts ;

    if( endFlag ) break;
   }
/*
**  Drape Stroked Spiral Points On Tin
*/
 if( bcdtmDrape_stringDtmObject(dtmP,spiralPtsP,numSpiralPts,FALSE,&drapePtsP,&numDrapePts)) goto errexit ;
/*
** Allocate Memory For Return Arrays
*/
 *numSpiralPointsP   = numDrapePts ;
 *spiralPointsPP     = (DPoint3d *) malloc( *numSpiralPointsP * sizeof(DPoint3d)) ;
 *spiralPointTypePP = (DTMDrapedLineCode *)malloc (*numSpiralPointsP * sizeof(DTMDrapedLineCode));
 if( *spiralPointsPP == NULL || spiralPointTypePP == NULL )
   {
    bcdtmWrite_message(1,0,0,"Memory Allocation Failure") ;
    goto errexit ;
   }
/*
** Copy Drape Points To Return Arrays
*/
 for( ofs = 0 , drapeP = drapePtsP ; drapeP < drapePtsP + numDrapePts ; ++ofs , ++drapeP )
   {
    (*spiralPointsPP+ofs)->x  = drapeP->drapeX ;
    (*spiralPointsPP+ofs)->y  = drapeP->drapeY ;
    (*spiralPointsPP+ofs)->z  = drapeP->drapeZ ;
    *(*spiralPointTypePP+ofs) = drapeP->drapeType ;
   }
/*
** Write Out Drape Points For Development Purpose
*/
 if( dbg )
   {
    bcdtmWrite_message(0,0,0,"Spirallength = %10.4lf Interpolated Length = %10.4lf",spiralLength,spiralLen) ; 
    spiralLen = 0.0 ;
    bcdtmWrite_message(0,0,0,"Number Of Spiral Drape Points = %4ld",*numSpiralPointsP) ;
    for( pp1 = *spiralPointTypePP , p3dP = *spiralPointsPP ; pp1 < *spiralPointTypePP + *numSpiralPointsP ; ++pp1 , ++p3dP )
      {
       if( p3dP < *spiralPointsPP + *numSpiralPointsP - 1 ) spiralLen = spiralLen + bcdtmMath_distance(p3dP->x,p3dP->y,(p3dP+1)->x,(p3dP+1)->y) ; 
       bcdtmWrite_message(0,0,0,"Type = %2ld  x = %12.4lf y = %12.4lf  z = %10.4lf",*pp1,p3dP->x,p3dP->y,p3dP->z) ;
      } 
    bcdtmWrite_message(0,0,0,"Spiral Length = %10.4lf",spiralLen) ; 
   }
/*
** Clean Up
*/
 cleanup :
 if( spiralPtsP != NULL ) free(spiralPtsP) ;
 if( drapePtsP  != NULL ) bcdtmDrape_freeDrapePointMemory(&drapePtsP,&numDrapePts) ;  
/*
** Job Completed
*/
 return(ret) ;
/*
** Error Exit
*/
 errexit :
 if( ret == DTM_SUCCESS ) ret = DTM_ERROR ;
 if( *spiralPointsPP    != NULL ) { free(*spiralPointsPP)    ; *spiralPointsPP    = NULL ; }
 if( *spiralPointTypePP != NULL ) { free(*spiralPointTypePP) ; *spiralPointTypePP = NULL ; }
 goto cleanup ;
}
/*-------------------------------------------------------------------+
|                                                                    |
|                                                                    |
|                                                                    |
+-------------------------------------------------------------------*/
BENTLEYDTM_EXPORT int bcdtmDrape_arcOnDtmFile (WCharCP DtmFile, double Sx, double Sy, double Ex, double Ey, double Cx, double Cy, double A1, double A2, double Ap, double As, double Ra, DTMDrapedLineCode **ArcPointType, DPoint3d **ArcPoints, long *NumArcPoints)
/*
** This Function Drapes An Arc Onto A dtmP File
*/
{
 int ret=DTM_SUCCESS ;
 BC_DTM_OBJ *dtmP=NULL ;
/*
** Initialise Variables
*/
 *ArcPointType = NULL ;
 *ArcPoints    = NULL ;
 *NumArcPoints = 0    ;
/*
** Test If Requested dtmP File Is Current dtmP Object
*/
 if( bcdtmUtility_testForAndSetCurrentDtmObject(&dtmP,DtmFile)) goto errexit ;
/*
** Call Object Module
*/
 if( bcdtmDrape_arcOnDtmObject(dtmP,Sx,Sy,Ex,Ey,Cx,Cy,A1,A2,Ap,As,Ra,ArcPointType,ArcPoints,NumArcPoints)) goto errexit ;
/*
** Clean Up
*/
 cleanup :
/*
** Job Completed
*/
 return(ret) ;
/*
** Error Exit
*/
 errexit :
 if( ret == DTM_SUCCESS ) ret = DTM_ERROR ;
 goto cleanup ;
}
/*-------------------------------------------------------------------+
|                                                                    |
|                                                                    |
|                                                                    |
+-------------------------------------------------------------------*/
BENTLEYDTM_EXPORT int bcdtmDrape_arcOnDtmObject (BC_DTM_OBJ *dtmP, double Sx, double Sy, double Ex, double Ey, double Cx, double Cy, double A1, double A2, double Ap, double As, double Ra, DTMDrapedLineCode **arcPointTypePP, DPoint3d **arcPointsPP, long *numArcPointsP)
/*
** This Function Drapes An Arc On A Dtm Object
**
**   dtmP     = dtmP Object
**   Sx,Sy   = Start Cordinates Of Arc
**   Ex,Ey   = End Coordinates Of Arc
**   Cx,Cy   = Centre Coordinates Of Arc
**   A1,A2   = Start Angle And Sweep Angle
**   Ap,As   = Primary And Secondary Axis Of Arc
**   Ra      = Rotation Angle 
**
*/
{
 int     ret=DTM_SUCCESS,dbg=DTM_TRACE_VALUE(0) ;
 long   ofs,ArcDirection,numDrapePts ;
 DTMDrapedLineCode* pp1;
 double  A3,Aa,Rs,Px,Py,Tx,Ty,Nx,Ny  ;
 long    numArcPts=0,memArcPts=0,memArcPtsInc=1000 ;
 DPoint3d    *p3dP,*arcPtsP=NULL ;
 DTM_DRAPE_POINT   *drapeP,*drapePtsP=NULL ;
/*
 double d1,dn,ang,angn,Ix,Iy;
 long isw ;
*/
/*
** Write Status Message
*/
 if( dbg )
   {
    bcdtmWrite_message(0,0,0,"Draping Arc On dtmP Object") ;
    bcdtmWrite_message(0,0,0,"dtmP Object      = %p",dtmP) ;
    bcdtmWrite_message(0,0,0,"Sx              = %12.4lf",Sx) ;
    bcdtmWrite_message(0,0,0,"Sy              = %12.4lf",Sy) ;
    bcdtmWrite_message(0,0,0,"Ex              = %12.4lf",Ex) ;
    bcdtmWrite_message(0,0,0,"Ey              = %12.4lf",Ey) ;
    bcdtmWrite_message(0,0,0,"Cx              = %12.4lf",Cx) ;
    bcdtmWrite_message(0,0,0,"Cy              = %12.4lf",Cy) ;
    bcdtmWrite_message(0,0,0,"A1              = %12.4lf",A1) ;
    bcdtmWrite_message(0,0,0,"A2              = %12.4lf",A2) ;
    bcdtmWrite_message(0,0,0,"Ap              = %12.4lf",Ap) ;
    bcdtmWrite_message(0,0,0,"As              = %12.4lf",As) ;
    bcdtmWrite_message(0,0,0,"Ra              = %12.4lf",Ra) ;
    bcdtmWrite_message(0,0,0,"arcPointTypePP    = %p",*arcPointTypePP) ;
    bcdtmWrite_message(0,0,0,"arcPointsPP       = %p",*arcPointsPP) ;
    bcdtmWrite_message(0,0,0,"numArcPointsP    = %4ld",*numArcPointsP) ;
   }
/*
** Initialise Return Variables
*/
 *numArcPointsP = 0    ;
 if( *arcPointsPP    != NULL ) { free(*arcPointsPP)    ; *arcPointsPP    = NULL ; }
 if( *arcPointTypePP != NULL ) { free(*arcPointTypePP) ; *arcPointTypePP = NULL ; }
/*
** Check For Valid Dtm Object
*/
  if( bcdtmObject_testForValidDtmObject(dtmP)) goto errexit ;
  if( dtmP->dtmState != DTMState::Tin )
    {
     bcdtmWrite_message(0,0,0,"Method Requires Triangulated Dtm") ;
     goto errexit ;
    }
/*
** Initialise Arc  Variables
*/
 Ap = Ap * 2.0   ;
 As = As * 2.0   ;
 A1 = A1 / 360.0 * DTM_2PYE ;
 A2 = A2 / 360.0 * DTM_2PYE ;
 Ra = Ra / 360.0 * DTM_2PYE ; 
/*
** Set Arc Stroking Tolerance
*/
 if( A2 >= 0.0 ) Rs =  0.001 ;
 else            Rs = -0.001 ; 
/*
** Set Translation Constants
*/
 Tx =  Cx - 0.0  ;
 Ty =  Cy - 0.0  ;
/*
** Check Direction Of Arc Parameters
*/
 ArcDirection = 0 ;
 bcdtmInterpolate_getPointOnArc(&Px,&Py,Ap,As,A1) ;
 bcdtmInterpolate_rotateAndTranslatePoint(Px,Py,Tx,Ty,Ra,&Nx,&Ny) ;
 if( bcdtmMath_distance(Nx,Ny,Sx,Sy) > 0.001 ) ArcDirection = 1 ; 
 if( dbg )
   {
    bcdtmWrite_message(0,0,0,"** Sx = %10.4lf Sy = %10.4lf ** Nx = %10.4lf Ny = %10.4lf",Sx,Sy,Nx,Ny) ;
    bcdtmInterpolate_getPointOnArc(&Px,&Py,Ap,As,A1+A2) ;
    bcdtmInterpolate_rotateAndTranslatePoint(Px,Py,Tx,Ty,Ra,&Nx,&Ny) ;
    bcdtmWrite_message(0,0,0,"** Ex = %10.4lf Ey = %10.4lf ** Nx = %10.4lf Ny = %10.4lf",Ex,Ey,Nx,Ny) ;

    bcdtmInterpolate_getPointOnArc(&Px,&Py,Ap,As,A1) ;
    bcdtmInterpolate_rotateAndTranslatePoint(Px,Py,Tx,Ty,-Ra,&Nx,&Ny) ;
    bcdtmWrite_message(0,0,0,"** Sx = %10.4lf Sy = %10.4lf ** Nx = %10.4lf Ny = %10.4lf",Sx,Sy,Nx,Ny) ;
    bcdtmInterpolate_getPointOnArc(&Px,&Py,Ap,As,A1-A2) ;
    bcdtmInterpolate_rotateAndTranslatePoint(Px,Py,Tx,Ty,-Ra,&Nx,&Ny) ;
    bcdtmWrite_message(0,0,0,"** Ex = %10.4lf Ey = %10.4lf ** Nx = %10.4lf Ny = %10.4lf",Ex,Ey,Nx,Ny) ;
   }
/*
** Negate Arc Parameters If Necessary
*/
 if( ArcDirection )  { Ra = -Ra ; Rs = - Rs ; A2 = -A2 ; } 
/*
** Allocate Memory For Stroked Arc Points
*/
 memArcPts = memArcPtsInc ;
 arcPtsP = ( DPoint3d * ) malloc(memArcPts*sizeof(DPoint3d)) ;
 if( arcPtsP == NULL )
   {
    bcdtmWrite_message(0,0,0,"Memory Allocation Failure") ;
    goto errexit ;
   }
/*
** Store First Arc Point
*/
 numArcPts = 0 ;
 (arcPtsP+numArcPts)->x = Sx  ;
 (arcPtsP+numArcPts)->y = Sy  ;
 (arcPtsP+numArcPts)->z = 0.0 ;
 ++numArcPts ;
/*
** Get Stroked Arc Points
*/
 Aa = A1 ; 
 A3 = A1 +  A2  ;
 while ( Aa != A3  )
   {
/*
**  Get Coordinates Of Next Arc Stoke Point
*/
    if( fabs(A3 - (Aa + Rs)) > fabs(Rs) ) Aa = Aa + Rs ;
    else                                  Aa = A3 ; 
    bcdtmInterpolate_getPointOnArc(&Px,&Py,Ap,As,Aa) ;
    bcdtmInterpolate_rotateAndTranslatePoint(Px,Py,Tx,Ty,Ra,&Nx,&Ny) ;
/*
**  Check Memory
*/
    if( numArcPts == memArcPts )
      {
       memArcPts = memArcPts + memArcPtsInc ;
       arcPtsP = ( DPoint3d * ) realloc(arcPtsP,memArcPts*sizeof(DPoint3d)) ;
       if( arcPtsP == NULL )
         {
          bcdtmWrite_message(0,0,0,"Memory Allocation Failure") ;
          goto errexit ;
         }
      }
/*
**  Store Stoke Point
*/
    (arcPtsP+numArcPts)->x = Nx  ;
    (arcPtsP+numArcPts)->y = Ny  ;
    (arcPtsP+numArcPts)->z = 0.0 ;
    ++numArcPts ;
   }
/*
**  Drape Stroked Arc Points On Tin
*/
 if( bcdtmDrape_stringDtmObject(dtmP,arcPtsP,numArcPts,FALSE,&drapePtsP,&numDrapePts)) goto errexit ;
/*
** Allocate Memory For Return Arrays
*/
 *numArcPointsP   = numDrapePts ;
 *arcPointsPP     = (DPoint3d *) malloc( *numArcPointsP * sizeof(DPoint3d)) ;
 *arcPointTypePP = (DTMDrapedLineCode *)malloc (*numArcPointsP * sizeof(DTMDrapedLineCode));
 if( *arcPointsPP == NULL || arcPointTypePP == NULL )
   {
    bcdtmWrite_message(1,0,0,"Memory Allocation Failure") ;
    goto errexit ;
   }
/*
** Copy Drape Points To Return Arrays
*/
 for( ofs = 0 , drapeP = drapePtsP ; drapeP < drapePtsP + numDrapePts ; ++ofs , ++drapeP )
   {
    (*arcPointsPP+ofs)->x = drapeP->drapeX ;
    (*arcPointsPP+ofs)->y = drapeP->drapeY ;
    (*arcPointsPP+ofs)->z = drapeP->drapeZ ;
    *(*arcPointTypePP+ofs) = drapeP->drapeType ;
   }
/*
** Write Out Drape Points For Development Purpose
*/
 if( dbg )
   {
    bcdtmWrite_message(0,0,0,"Number Of Arc Drape Points = %4ld",*numArcPointsP) ;
    for( pp1 = *arcPointTypePP , p3dP = *arcPointsPP ; pp1 < *arcPointTypePP + *numArcPointsP ; ++pp1 , ++p3dP )
      {
       bcdtmWrite_message(0,0,0,"Type = %2ld  x = %12.4lf y = %12.4lf  z = %10.4lf",*pp1,p3dP->x,p3dP->y,p3dP->z) ;
      } 
   }
/*
** Clean Up
*/
 cleanup :
 if( arcPtsP   != NULL ) free(arcPtsP) ;
 if( drapePtsP != NULL ) bcdtmDrape_freeDrapePointMemory(&drapePtsP,&numDrapePts) ;  
/*
** Job Completed
*/
 return(ret) ;
/*
** Error Exit
*/
 errexit :
 if( *arcPointsPP    != NULL ) { free(*arcPointsPP)    ; *arcPointsPP    = NULL ; }
 if( *arcPointTypePP != NULL ) { free(*arcPointTypePP) ; *arcPointTypePP = NULL ; }
 if( ret == DTM_SUCCESS ) ret = DTM_ERROR ;
 goto cleanup ;
}
/*-------------------------------------------------------------------+
|                                                                    |
|                                                                    |
|                                                                    |
+-------------------------------------------------------------------*/
BENTLEYDTM_Private int bcdtmDrape_testForPointInBoundingCubeDtmObject
(
 BC_DTM_OBJ *dtmP,              // ==> Pointer To DTM Object
 DPoint3d        *pointP             // ==> Point 
)
{
 if( pointP->x < dtmP->xMin || pointP->x > dtmP->xMax ) return(0) ;
 if( pointP->y < dtmP->yMin || pointP->y > dtmP->yMax ) return(0) ;
 if( pointP->z < dtmP->zMin || pointP->z > dtmP->zMax ) return(0) ;
 return(1) ;
} 
/*-------------------------------------------------------------------+
|                                                                    |
|                                                                    |
|                                                                    |
+-------------------------------------------------------------------*/
BENTLEYDTM_EXPORT int bcdtmDrape_intersectSurfaceDtmObject
(
 BC_DTM_OBJ *dtmP,                   // ==> Pointer To DTM Object
 DPoint3d    *startPointP,                // ==> Vector Start Point 
 DPoint3d    *endPointP,                  // ==> Vector End Point
 long   *intersectTypeP,             // <== Intersect Type ** 0 = No Intersection, 1=Tin Point, 2= Tin Line , 3 = Triangle
 DPoint3d    *surfacePointP,              // <== Surface Point 
 long   *trgPnt1P,                   // <== Tin Point Index
 long   *trgPnt2P,                   // <== Tin Point Index
 long   *trgPnt3P,                   // <== Tin Point Index
 long   *voidFlagP                   // <== Set To One If Surface Point In Void Otherwise Zero
) 
/*
** This Function Intersects A Vector Defind By A Start Point And End Point With The Tin Surface
*/
{
 int ret=DTM_SUCCESS,dbg=DTM_TRACE_VALUE(0) ;
 long pnt1,pnt2,pnt3,process,fndType,voidFlag ;
 double nx,ny,xls,yls,zls,xle,yle,xMin,yMin,xMax,yMax ;
 double dx,dy,dz,nzs,nzl,pzs,pzl,zdn,zdp ;
 DPoint3d vectorPoint ;
/*
** Write Entry Message
*/
 if( dbg == 1 ) 
   {
    bcdtmWrite_message(0,0,0,"Intersecting Surface With Vector") ;
    bcdtmWrite_message(0,0,0,"dtmP            = %p",dtmP) ;
    bcdtmWrite_message(0,0,0,"startPointP->x  = %12.5lf",startPointP->x) ;
    bcdtmWrite_message(0,0,0,"startPointP->y  = %12.5lf",startPointP->y) ;
    bcdtmWrite_message(0,0,0,"startPointP->z  = %12.5lf",startPointP->z) ;
    bcdtmWrite_message(0,0,0,"endPointP->x    = %12.5lf",endPointP->x) ;
    bcdtmWrite_message(0,0,0,"endPointP->y    = %12.5lf",endPointP->y) ;
    bcdtmWrite_message(0,0,0,"endPointP->z    = %12.5lf",endPointP->z) ;
   } 
/*
** Initialise
*/
 *intersectTypeP = 0 ;
 surfacePointP->x = 0.0 ;
 surfacePointP->y = 0.0 ;
 surfacePointP->z = 0.0 ;
 *trgPnt1P = DTM_NULL_PNT ;
 *trgPnt2P = DTM_NULL_PNT ;
 *trgPnt3P = DTM_NULL_PNT ;
 *voidFlagP = 0 ;
 zdn = 1.0 ;
 zdp = 1.0 ;
/*
** Test For Valid DTM Object
*/
 if( bcdtmObject_testForValidDtmObject(dtmP)) goto errexit ;
    
/*
** Check DTM Is In Tin State
*/
 if( dtmP->dtmState != DTMState::Tin )
   {
    bcdtmWrite_message(2,0,0,"Method Requires Triangulated DTM") ;
    goto errexit ;
   }
 /*
  * If this is a zero Length vector just extend the z range.
  */
 if ( startPointP->x == endPointP->x && startPointP->y == endPointP->y && startPointP->z == endPointP->z)
     {
     if (!bcdtmDrape_testForPointInBoundingCubeDtmObject(dtmP,startPointP))
         goto cleanup;
     }
 else
     {
/*
** Extend Start Point Out If It Is In Bounding Cube
*/
     while( bcdtmDrape_testForPointInBoundingCubeDtmObject(dtmP,startPointP))
       {
        if( dbg == 2 ) bcdtmWrite_message(0,0,0,"Extending Out Start Point") ;
        vectorPoint.x = ( startPointP->x + endPointP->x ) / 2.0 ;
        vectorPoint.y = ( startPointP->y + endPointP->y ) / 2.0 ;
        vectorPoint.z = ( startPointP->z + endPointP->z ) / 2.0 ;
        dx = startPointP->x - vectorPoint.x ;
        dy = startPointP->y - vectorPoint.y ;
        dz = startPointP->z - vectorPoint.z ;
        startPointP->x = vectorPoint.x + dx * 10.0 ;
        startPointP->y = vectorPoint.y + dy * 10.0 ;
        startPointP->z = vectorPoint.z + dz * 10.0 ;
       }
/*
** Extend End Point Out If It Is In Bounding Cube
*/
     while( bcdtmDrape_testForPointInBoundingCubeDtmObject(dtmP,endPointP))
       {
        if( dbg == 2 ) bcdtmWrite_message(0,0,0,"Extending Out End Point") ;
        vectorPoint.x = ( startPointP->x + endPointP->x ) / 2.0 ;
        vectorPoint.y = ( startPointP->y + endPointP->y ) / 2.0 ;
        vectorPoint.z = ( startPointP->z + endPointP->z ) / 2.0 ;
        dx = endPointP->x - vectorPoint.x ;
        dy = endPointP->y - vectorPoint.y ;
        dz = endPointP->z - vectorPoint.z ;
        endPointP->x = vectorPoint.x + dx * 10.0 ;
        endPointP->y = vectorPoint.y + dy * 10.0 ;
        endPointP->z = vectorPoint.z + dz * 10.0 ;
       }
     }
/*
**  Write Modified Start Points
*/
 if( dbg == 1 )
   {  
    bcdtmWrite_message(0,0,0,"Extended Vector End Points") ;
    bcdtmWrite_message(0,0,0,"startPointP->x  = %12.5lf",startPointP->x) ;
    bcdtmWrite_message(0,0,0,"startPointP->y  = %12.5lf",startPointP->y) ;
    bcdtmWrite_message(0,0,0,"startPointP->z  = %12.5lf",startPointP->z) ;
    bcdtmWrite_message(0,0,0,"endPointP->x    = %12.5lf",endPointP->x) ;
    bcdtmWrite_message(0,0,0,"endPointP->y    = %12.5lf",endPointP->y) ;
    bcdtmWrite_message(0,0,0,"endPointP->z    = %12.5lf",endPointP->z) ;
   }
/*
** Check For Overlap Of Line
*/
 xMin = xMax = startPointP->x ;
 yMin = yMax = startPointP->y ;
 if( endPointP->x < xMin ) xMin = endPointP->x ; 
 if( endPointP->x > xMax ) xMax = endPointP->x ; 
 if( endPointP->y < yMin ) yMin = endPointP->y ; 
 if( endPointP->y > yMax ) yMax = endPointP->y ; 
/*
** Only Calculate If Line Is Internal Or Overlaps Bounding Rectangle
*/
 if( xMin <= dtmP->xMax && xMax >= dtmP->xMin && yMin <= dtmP->yMax && yMax >= dtmP->yMin )
   {
    xls = startPointP->x ; yls = startPointP->y ; zls = startPointP->z ;
    xle = endPointP->x   ; yle = endPointP->y ;
    pzs = startPointP->z ;
    nzl = endPointP->z ;
/*
**  Check If Start Point Is Within Tin Hull
*/
    if( bcdtmFind_triangleForPointDtmObject(dtmP,xls,yls,&zls,&fndType,&pnt1,&pnt2,&pnt3)) goto errexit ;
    if( dbg == 2 ) bcdtmWrite_message(0,0,0,"00 fndType = %2ld",fndType) ;
    if( fndType >= 3 ) fndType = fndType - 1 ;
/*
**  If Start Point Not Inside Tin Hull Find Intersect Of Line With Tin Hull
*/
    if( ! fndType  ) 
      {
       if( bcdtmDrape_findClosestLineInterceptWithHullDtmObject(dtmP,xls,yls,xle,yle,&fndType,&pnt1,&pnt2,&xls,&yls,&zls) ) goto errexit ;
       if( fndType == 3 ) fndType = 1 ;
       if( dbg == 2 ) bcdtmWrite_message(0,0,0,"01 fndType = %2ld ** xls = %12.5lf yls = %12.5lf zls = %12.5lf",fndType,xls,yls,zls) ;
     }
/*
**  Intersect Surface With Vector
*/
    if( fndType )
      {
       if( dbg == 2 ) bcdtmWrite_message(0,0,0,"02 fndType = %2ld",fndType) ;
       pzs = zls ;
       bcdtmMath_interpolatePointOnLine(startPointP->x,startPointP->y,startPointP->z,endPointP->x,endPointP->y,endPointP->z,xls,yls,&pzl) ;
       process = 1 ;
       while ( process )
        {
         if( bcdtmDrape_getNextSurfaceInterceptDtmObject(dtmP,xls,yls,xle,yle,&fndType,&pnt1,&pnt2,&pnt3,&nx,&ny,&nzs)) goto errexit ;
         if( dbg == 1 ) bcdtmWrite_message(0,0,0,"fndType = %2ld ** nx = %12.5lf ny = %12.5lf nzs = %12.5lf",fndType,nx,ny,nzs) ;
/*
**       Shot Vector Goes External To Tin Hull
*/
         if( fndType == 5 ) 
           {
            if( dbg == 1 ) bcdtmWrite_message(0,0,0,"Shot Vector Goes External To Tin Hull") ;
            if( nodeAddrP(dtmP,pnt1)->hPtr != pnt2 )
              {
               pnt3 = pnt1 ;
               pnt1 = pnt2 ;
               pnt2 = pnt3 ;
               pnt3 = dtmP->nullPnt ;
              }
            if( bcdtmDrape_findClosestLineInterceptWithHullDtmObject(dtmP,xls,yls,xle,yle,&fndType,&pnt1,&pnt2,&xls,&yls,&pzs) ) goto errexit ;
            if( fndType == 3 ) fndType = 1 ;
            if( dbg == 2 ) bcdtmWrite_message(0,0,0,"03 fndType = %2ld ** xls = %12.5lf yls = %12.5lf zls = %12.5lf",fndType,xls,yls,zls) ;
            process = 0 ;
            if( fndType )
              {
               process = 1 ;
               bcdtmMath_interpolatePointOnLine(startPointP->x,startPointP->y,startPointP->z,endPointP->x,endPointP->y,endPointP->z,xls,yls,&pzl) ;
               zdp = zdn = 1.0 ;
              } 
            else fndType = 5 ;
           }
/*
**       Shot Vector End Point In Triangle
*/
         else if( fndType == 4 ) 
           {
<<<<<<< HEAD
            zdp = pzl - pzs ;
            zdn = endPointP->z - nzs;
=======
            zdp = pzl - pzs ;            
            zdn = endPointP->z - nzs;   
>>>>>>> e9205807
            process = 0 ;
           } 
/*
**       Shot Vector Intersects Triangle Point Or Edge 
*/
         else
           {
            bcdtmMath_interpolatePointOnLine(startPointP->x,startPointP->y,startPointP->z,endPointP->x,endPointP->y,endPointP->z,nx,ny,&nzl) ;
            zdp = pzl - pzs ;
            zdn = nzl - nzs ;
            if( zdp == 0.0 || zdn == 0.0 || ( zdp > 0.0 && zdn < 0.0 ) || ( zdp < 0.0 && zdn > 0.0 )) process = 0 ;
            else 
              { 
               xls = nx ; 
               yls = ny ; 
               zls = nzs ;
               pzs = nzs ;
               pzl = nzl ; 
              } 
           }
        }
/*
**    Calculate Surface Intersection Point
*/
      if( fndType != 5 )    //  Terminates On Tin Hull
        { 
         if( dbg == 2  ) bcdtmWrite_message(0,0,0,"zdp = %12.5lf zdn = %12.5lf",zdp,zdn) ;
         if( zdp == 0.0 || zdn == 0.0 || ( zdp > 0.0 && zdn < 0.0 ) || ( zdp < 0.0 && zdn > 0.0 )) 
           { 
            if( zdp == 0.0 ) 
              {
               surfacePointP->x = xls ; 
               surfacePointP->y = yls ; 
               surfacePointP->z = zls ; 
              }
            else if( zdn == 0.0 ) 
              { 
               surfacePointP->x = nx ;
               surfacePointP->y = ny ; 
               surfacePointP->z = nzl ;
              }
            else
              { 
               if( zdn < 0.0 ) zdn = -zdn ;
               if( zdp < 0.0 ) zdp = -zdp ;
               surfacePointP->x = xls + ( nx  - xls  ) * zdp / (zdp+zdn) ;
               surfacePointP->y = yls + ( ny  - yls  ) * zdp / (zdp+zdn) ;
               surfacePointP->z = zls + ( nzl - zls  ) * zdp / (zdp+zdn) ;
              } 
/*
**          Get Triangle For Surface Point
*/
            if( bcdtmFind_triangleForPointDtmObject(dtmP,surfacePointP->x,surfacePointP->y,&nzs,intersectTypeP,trgPnt1P,trgPnt2P,trgPnt3P)) goto errexit ; 
            if( *intersectTypeP >= 3 ) *intersectTypeP = *intersectTypeP - 1 ;
/*
**          Set Void Flag For Surface Point
*/
            if( *intersectTypeP == 1 && bcdtmFlag_testVoidBitPCWD(&nodeAddrP(dtmP,*trgPnt1P)->PCWD) ) *voidFlagP = 1 ;
            if( *intersectTypeP == 2 ) 
              {
               if( bcdtmList_testForVoidLineDtmObject(dtmP,*trgPnt1P,*trgPnt2P,&voidFlag)) goto errexit ;
               if( voidFlag ) *voidFlagP = 1 ;
              }
            if( *intersectTypeP == 3 ) 
              {
               if( bcdtmList_testForVoidTriangleDtmObject(dtmP,*trgPnt1P,*trgPnt2P,*trgPnt3P,&voidFlag)) goto errexit ;
               if( voidFlag ) *voidFlagP = 1 ;
              }
           }
        }
     }
  }
/*
** Report Intersect Type
*/
 if( dbg )
   {
    if( ! *intersectTypeP ) bcdtmWrite_message(0,0,0,"Vector Does Not Intersect Surface") ;
    else                    bcdtmWrite_message(0,0,0,"Vector Intersects Surface") ;
   }
/*
** Cleanup
*/
 cleanup :
/*
** Return
*/
 if( dbg && ret == DTM_SUCCESS ) bcdtmWrite_message(0,0,0,"Intersecting Surface With Vector Completed") ;
 if( dbg && ret != DTM_SUCCESS ) bcdtmWrite_message(0,0,0,"Intersecting Surface With Vector Error") ;
 return(ret) ;
/*
** Error Exit
*/
 errexit :
 if( ret == DTM_SUCCESS ) ret = DTM_ERROR ;
 goto cleanup ;
}
/*-------------------------------------------------------------------+
|                                                                    |
|                                                                    |
|                                                                    |
+-------------------------------------------------------------------*/
BENTLEYDTM_EXPORT int bcdtmDrape_intersectTriangleDtmObject
(
 BC_DTM_OBJ *dtmP,                   // ==> Pointer To DTM Object
 DPoint3d    *startPoint,                 // ==> Vector Start Point 
 DPoint3d    *endPoint,                   // ==> Vector End Point
 long   *intersectTypeP,             // <== Intersect Type ** 0 = No Intersection, 1=Tin Point, 2= Tin Line , 3 = Triangle
 DPoint3d    *surfacePointP,              // <== Surface Point 
 DPoint3d    tinPoints[],                 // <== Triangle Points
 long   *voidFlagP                   // <== Set To One If Surface Point In Void Otherwise Zero
) 
{
 int  ret=DTM_SUCCESS ;
 long trgPnt1;
 long trgPnt2;
 long trgPnt3;
/*
** Intersect Surface
*/
 if( bcdtmDrape_intersectSurfaceDtmObject(dtmP, startPoint, endPoint, intersectTypeP, surfacePointP, &trgPnt1, &trgPnt2, &trgPnt3, voidFlagP) != DTM_SUCCESS ) goto errexit ;
/*
** Set Triangle Coordinates
*/
 if( trgPnt1 != dtmP->nullPnt )  tinPoints[0] = *(DPoint3d*)pointAddrP(dtmP, trgPnt1);
 if( trgPnt2 != dtmP->nullPnt )  tinPoints[1] = *(DPoint3d*)pointAddrP(dtmP, trgPnt2);
 if( trgPnt3 != dtmP->nullPnt )  tinPoints[2] = *(DPoint3d*)pointAddrP(dtmP, trgPnt3);
/*
** Cleanup
*/
 cleanup :
/*
** Return
*/
 return(ret) ;
/*
** Error Exit
*/
 errexit :
 if( ret == DTM_SUCCESS ) ret = DTM_ERROR ;
 goto cleanup ;
}
/*-------------------------------------------------------------------+
|                                                                    |
|                                                                    |
|                                                                    |
+-------------------------------------------------------------------*/
BENTLEYDTM_Private int bcdtmDrape_getNextSurfaceInterceptDtmObject
(
 BC_DTM_OBJ *dtmP,
 double startX,
 double startY,
 double endX,
 double endY,
 long   *intersectTypeP,
 long   *trgPnt1P,
 long   *trgPnt2P,
 long   *trgPnt3P,
 double *nextXP,
 double *nextYP, 
 double *nextZP 
)
/*
** This Function Gets The Next Triangle Intercept with Line startX-startY  endX-endY
** Return Values For Intersect Type
** 
**      1  -  Intersects Tin Point
**      2  -  Intersects Tin Line
**      3  -  Intersects Tin Triangle
**      4  -  Terminates In Triangle
**      5  -  Terminates On Tin Hull
**  
*/
{
 int ret=DTM_SUCCESS,dbg=DTM_TRACE_VALUE(0) ;
 long pnt,antPnt,clkPnt,sp1,sp2,sp3,clPtr ;
/*
** Write Entry Message
*/
 if( dbg )
   {
    bcdtmWrite_message(0,0,0,"Next Surface Intercept Point") ;
    bcdtmWrite_message(0,0,0,"dtmP           = %p",dtmP) ;
    bcdtmWrite_message(0,0,0,"startX         = %12.5lf",startX) ;
    bcdtmWrite_message(0,0,0,"startY         = %12.5lf",startY) ;
    bcdtmWrite_message(0,0,0,"endX           = %12.5lf",endX) ;
    bcdtmWrite_message(0,0,0,"endY           = %12.5lf",endY) ;
    bcdtmWrite_message(0,0,0,"intersectTypeP = %8ld",*intersectTypeP) ;
   } 
/*
** Initialise Varaibles
*/
 *nextXP = *nextYP = *nextZP = 0.0 ;
/*
** Get Next Intercept on Basis Of Last Intercept
*/
 switch( *intersectTypeP )
   {
    case 1 :  /* Last Intercept Was Point trgPnt1P */
/*
**  Find Points connected to trgPnt1P that are either side of  Line
*/
      clPtr  = nodeAddrP(dtmP,*trgPnt1P)->cPtr  ;
      clkPnt = clistAddrP(dtmP,clPtr)->pntNum ;
      if( ( antPnt = bcdtmList_nextAntDtmObject(dtmP,*trgPnt1P,clkPnt)) < 0 ) goto errexit ;
      while ( clPtr  != dtmP->nullPtr )
        {
         clkPnt = clistAddrP(dtmP,clPtr)->pntNum ;
         clPtr  = clistAddrP(dtmP,clPtr)->nextPtr ;
/*
**       Check For End Point In Triangle
*/
         if( bcdtmList_testLineDtmObject(dtmP,clkPnt,antPnt) )
           {
            if( bcdtmMath_pointInTriangleDtmObject(dtmP,*trgPnt1P,antPnt,clkPnt,endX,endY))
              {
               *nextXP = endX ;
               *nextYP = endY ;
               *trgPnt2P = antPnt ;
               *trgPnt3P = clkPnt ;
               bcdtmMath_interpolatePointOnTriangleDtmObject(dtmP,*nextXP,*nextYP,nextZP,*trgPnt1P,*trgPnt2P,*trgPnt3P) ;
               *intersectTypeP =  4 ;
               goto cleanup ;  
              }  
           }
/*
**       Get Intersection On Triangle Edge
*/
         if( bcdtmList_testLineDtmObject(dtmP,clkPnt,antPnt) && bcdtmMath_pointSideOfDtmObject(dtmP,clkPnt,antPnt,*trgPnt1P) > 0 )
           {
            sp1 = bcdtmMath_sideOf(pointAddrP(dtmP,*trgPnt1P)->x,pointAddrP(dtmP,*trgPnt1P)->y,endX,endY,pointAddrP(dtmP,clkPnt)->x,pointAddrP(dtmP,clkPnt)->y) ;
            sp2 = bcdtmMath_sideOf(pointAddrP(dtmP,*trgPnt1P)->x,pointAddrP(dtmP,*trgPnt1P)->y,endX,endY,pointAddrP(dtmP,antPnt)->x,pointAddrP(dtmP,antPnt)->y) ;
            sp3 = bcdtmMath_sideOf(pointAddrP(dtmP,clkPnt)->x,pointAddrP(dtmP,clkPnt)->y,pointAddrP(dtmP,antPnt)->x,pointAddrP(dtmP,antPnt)->y,endX,endY) ;
            if( sp1 <= 0 && sp2 >= 0 && sp3 <= 0 )
              {
               if( sp1 == 0 ){ *intersectTypeP = 1 ; *trgPnt1P = clkPnt ; *trgPnt2P = *trgPnt3P = dtmP->nullPnt ; *nextXP = pointAddrP(dtmP,clkPnt)->x ; *nextYP = pointAddrP(dtmP,clkPnt)->y ; *nextZP = pointAddrP(dtmP,clkPnt)->z ; goto cleanup  ; }
               if( sp2 == 0 ){ *intersectTypeP = 1 ; *trgPnt1P = antPnt ; *trgPnt2P = *trgPnt3P = dtmP->nullPnt ; *nextXP = pointAddrP(dtmP,antPnt)->x ; *nextYP = pointAddrP(dtmP,antPnt)->y ; *nextZP = pointAddrP(dtmP,antPnt)->z ; goto cleanup  ; }
               bcdtmMath_normalIntersectCordLines(pointAddrP(dtmP,clkPnt)->x,pointAddrP(dtmP,clkPnt)->y,pointAddrP(dtmP,antPnt)->x,pointAddrP(dtmP,antPnt)->y,startX,startY,endX,endY,nextXP,nextYP) ;
               if( pointAddrP(dtmP,clkPnt)->x == *nextXP && pointAddrP(dtmP,clkPnt)->y == *nextYP )
                 { *intersectTypeP = 1 ; *trgPnt1P = clkPnt ; *trgPnt2P = *trgPnt3P = dtmP->nullPnt ; *nextXP = pointAddrP(dtmP,clkPnt)->x ; *nextYP = pointAddrP(dtmP,clkPnt)->y ; *nextZP = pointAddrP(dtmP,clkPnt)->z ; goto cleanup  ; }
               if( pointAddrP(dtmP,antPnt)->x == *nextXP && pointAddrP(dtmP,antPnt)->y == *nextYP )
                 { *intersectTypeP = 1 ; *trgPnt1P = antPnt ; *trgPnt2P = *trgPnt3P = dtmP->nullPnt ; *nextXP = pointAddrP(dtmP,antPnt)->x ; *nextYP = pointAddrP(dtmP,antPnt)->y ; *nextZP = pointAddrP(dtmP,antPnt)->z ; goto cleanup  ; }
               bcdtmMath_interpolatePointOnLineDtmObject(dtmP,*nextXP,*nextYP,nextZP,antPnt,clkPnt) ;
               *intersectTypeP = 2 ; *trgPnt1P = antPnt ; *trgPnt2P = clkPnt ; *trgPnt3P = dtmP->nullPnt ;
               goto cleanup  ;
              }
           }
         antPnt = clkPnt ;
        }
      *intersectTypeP = 5 ; 
      goto cleanup   ;
    break  ;

    case 2 :  /* Last Intercept Was Line trgPnt1P-trgPnt2P */
/*
**    Check For Going External
*/
      sp1 = *trgPnt1P ;
      sp2 = *trgPnt2P ;
      if( nodeAddrP(dtmP,sp1)->hPtr == sp2 )
        {
         sp3 = bcdtmMath_sideOf(pointAddrP(dtmP,sp1)->x,pointAddrP(dtmP,sp1)->y,pointAddrP(dtmP,sp2)->x,pointAddrP(dtmP,sp2)->y,endX,endY) ;
         if( sp3 <  0 ) 
           {
            *intersectTypeP = 5 ; 
            goto cleanup   ;
           }
        } 
      if( nodeAddrP(dtmP,sp2)->hPtr == sp1 )
        {
         sp3 = bcdtmMath_sideOf(pointAddrP(dtmP,sp2)->x,pointAddrP(dtmP,sp2)->y,pointAddrP(dtmP,sp1)->x,pointAddrP(dtmP,sp1)->y,endX,endY) ;
         if( sp3 <  0 ) 
           {
            *intersectTypeP = 5 ; 
            goto cleanup   ;
           }
        } 
/*
**    Calculate Intersection On Opposite Side Of Triangle
*/
      antPnt = clkPnt = pnt = dtmP->nullPnt ;
      if( ( antPnt = bcdtmList_nextAntDtmObject(dtmP,*trgPnt1P,*trgPnt2P)) < 0 ) goto errexit ;
      if( ( clkPnt = bcdtmList_nextClkDtmObject(dtmP,*trgPnt1P,*trgPnt2P)) < 0 ) goto errexit ;
      if( ! bcdtmList_testLineDtmObject(dtmP,antPnt,*trgPnt2P) ) antPnt = dtmP->nullPnt ;
      if( ! bcdtmList_testLineDtmObject(dtmP,clkPnt,*trgPnt2P) ) clkPnt = dtmP->nullPnt ;
      sp1 = bcdtmMath_sideOf(pointAddrP(dtmP,*trgPnt1P)->x,pointAddrP(dtmP,*trgPnt1P)->y,pointAddrP(dtmP,*trgPnt2P)->x,pointAddrP(dtmP,*trgPnt2P)->y,endX,endY) ;
      if( sp1 == 0 ) 
        {
         if( bcdtmMath_distance(endX,endY,pointAddrP(dtmP,*trgPnt1P)->x,pointAddrP(dtmP,*trgPnt1P)->y) <= bcdtmMath_distance(endX,endY,pointAddrP(dtmP,*trgPnt2P)->x,pointAddrP(dtmP,*trgPnt2P)->y) )
           { 
            *intersectTypeP = 1 ; 
            *trgPnt2P = *trgPnt3P = dtmP->nullPnt ; 
            *nextXP = pointAddrP(dtmP,*trgPnt1P)->x ; 
            *nextYP = pointAddrP(dtmP,*trgPnt1P)->y ; 
            *nextZP = pointAddrP(dtmP,*trgPnt1P)->z ;
            goto cleanup  ; 
           }  
         else 
           { 
            *intersectTypeP = 1 ; 
            *trgPnt1P = *trgPnt2P ; 
            *trgPnt2P = *trgPnt3P = dtmP->nullPnt ; 
            *nextXP = pointAddrP(dtmP,*trgPnt1P)->x ; 
            *nextYP = pointAddrP(dtmP,*trgPnt1P)->y ;
            *nextZP = pointAddrP(dtmP,*trgPnt1P)->z ;
            goto cleanup  ;
           }
        }
      if( sp1 >  0 ) pnt = antPnt ;
      if( sp1 <  0 ) pnt = clkPnt ;
      if( pnt == dtmP->nullPnt ) { *intersectTypeP = 5 ; goto cleanup  ; } /* On Tin Hull */
//      if( bcdtmList_testForVoidHullLineDtmObject(dtmP,*trgPnt1P,*trgPnt2P)){ *intersectTypeP = 5 ; goto cleanup  ; } ;
      *trgPnt3P = pnt ;
/*
**    Check If End Point Is In Triangle
*/
      if( bcdtmMath_pointInTriangleDtmObject(dtmP,*trgPnt1P,*trgPnt2P,*trgPnt3P,endX,endY))
        {
         *nextXP = endX ;
         *nextYP = endY ;
         bcdtmMath_interpolatePointOnTriangleDtmObject(dtmP,*nextXP,*nextYP,nextZP,*trgPnt1P,*trgPnt2P,*trgPnt3P) ;
         *intersectTypeP =  4 ;
         goto cleanup ;  
        }  
/*
**    Determine Intersection On Triangle Edge
*/      
      sp3 = bcdtmMath_sideOf(startX,startY,endX,endY,pointAddrP(dtmP,*trgPnt3P)->x,pointAddrP(dtmP,*trgPnt3P)->y) ;
      if( sp3 == 0 ) { *intersectTypeP = 1 ; *trgPnt1P = *trgPnt3P ; *trgPnt2P = *trgPnt3P = dtmP->nullPnt ; *nextXP = pointAddrP(dtmP,*trgPnt1P)->x ; *nextYP = pointAddrP(dtmP,*trgPnt1P)->y ; *nextZP = pointAddrP(dtmP,*trgPnt1P)->z ; goto cleanup  ; }
      sp1 = bcdtmMath_sideOf(startX,startY,endX,endY,pointAddrP(dtmP,*trgPnt1P)->x,pointAddrP(dtmP,*trgPnt1P)->y) ;
      sp2 = bcdtmMath_sideOf(startX,startY,endX,endY,pointAddrP(dtmP,*trgPnt2P)->x,pointAddrP(dtmP,*trgPnt2P)->y) ;
      if( sp1 != sp3 )
        {
         *intersectTypeP = 2 ;
         bcdtmMath_normalIntersectCordLines(pointAddrP(dtmP,*trgPnt1P)->x,pointAddrP(dtmP,*trgPnt1P)->y,pointAddrP(dtmP,*trgPnt3P)->x,pointAddrP(dtmP,*trgPnt3P)->y,startX,startY,endX,endY,nextXP,nextYP) ;
         if( pointAddrP(dtmP,*trgPnt1P)->x == *nextXP && pointAddrP(dtmP,*trgPnt1P)->y == *nextYP )
           { *intersectTypeP = 1 ; *trgPnt2P = *trgPnt3P = dtmP->nullPnt ; *nextXP = pointAddrP(dtmP,*trgPnt1P)->x ; *nextYP = pointAddrP(dtmP,*trgPnt1P)->y ; *nextZP = pointAddrP(dtmP,*trgPnt1P)->z ; goto cleanup  ; }
         if( pointAddrP(dtmP,*trgPnt3P)->x == *nextXP && pointAddrP(dtmP,*trgPnt3P)->y == *nextYP )
           { *intersectTypeP = 1 ; *trgPnt1P = *trgPnt3P ; *trgPnt2P = *trgPnt3P = dtmP->nullPnt ; *nextXP = pointAddrP(dtmP,*trgPnt1P)->x ; *nextYP = pointAddrP(dtmP,*trgPnt1P)->y ; *nextZP = pointAddrP(dtmP,*trgPnt1P)->z ; goto cleanup  ; }
         bcdtmMath_interpolatePointOnLineDtmObject(dtmP,*nextXP,*nextYP,nextZP,*trgPnt1P,*trgPnt3P) ;
         *trgPnt1P = *trgPnt1P ; *trgPnt2P = *trgPnt3P ; *trgPnt3P = dtmP->nullPnt ;
          goto cleanup  ;
        }
      if( sp2 != sp3 )
        {
         *intersectTypeP = 2 ;
         bcdtmMath_normalIntersectCordLines(pointAddrP(dtmP,*trgPnt2P)->x,pointAddrP(dtmP,*trgPnt2P)->y,pointAddrP(dtmP,*trgPnt3P)->x,pointAddrP(dtmP,*trgPnt3P)->y,startX,startY,endX,endY,nextXP,nextYP) ;
         if( pointAddrP(dtmP,*trgPnt2P)->x == *nextXP && pointAddrP(dtmP,*trgPnt2P)->y == *nextYP )
           { *intersectTypeP = 1 ; *trgPnt1P = *trgPnt2P ; *trgPnt2P = *trgPnt3P = dtmP->nullPnt ; *nextXP = pointAddrP(dtmP,*trgPnt1P)->x ; *nextYP = pointAddrP(dtmP,*trgPnt1P)->y ; *nextZP = pointAddrP(dtmP,*trgPnt1P)->z ; goto cleanup  ; }
         if( pointAddrP(dtmP,*trgPnt3P)->x == *nextXP && pointAddrP(dtmP,*trgPnt3P)->y == *nextYP )
           { *intersectTypeP = 1 ; *trgPnt1P = *trgPnt3P ; *trgPnt2P = *trgPnt3P = dtmP->nullPnt ; *nextXP = pointAddrP(dtmP,*trgPnt1P)->x ; *nextYP = pointAddrP(dtmP,*trgPnt1P)->y ; *nextZP = pointAddrP(dtmP,*trgPnt1P)->z ; goto cleanup  ; }
         bcdtmMath_interpolatePointOnLineDtmObject(dtmP,*nextXP,*nextYP,nextZP,*trgPnt2P,*trgPnt3P) ;
         *trgPnt1P = *trgPnt2P ; *trgPnt2P = *trgPnt3P ; *trgPnt3P = dtmP->nullPnt ;
         goto cleanup  ;
        }
      bcdtmWrite_message(1,0,0,"Slope Intercept Error 2 ") ;
      goto errexit ;
    break  ;

    case 3 :  /* Last Intercept Was In Triangle trgPnt1P-trgPnt2P-trgPnt3P */

/*
**    Check If Last Point Is In Triangle
*/
      if( bcdtmMath_pointInTriangleDtmObject(dtmP,*trgPnt1P,*trgPnt2P,*trgPnt3P,endX,endY))
        {
         *nextXP = endX ;
         *nextYP = endY ;
         bcdtmMath_interpolatePointOnTriangleDtmObject(dtmP,*nextXP,*nextYP,nextZP,*trgPnt1P,*trgPnt2P,*trgPnt3P) ;
         *intersectTypeP =  4 ;
         goto cleanup ;  
        }
/*
**    Calculate Intesect With Triangle
*/      
      if( bcdtmMath_pointSideOfDtmObject(dtmP,*trgPnt1P,*trgPnt2P,*trgPnt3P) > 0 ) { pnt = *trgPnt2P ; *trgPnt2P = *trgPnt3P ; *trgPnt3P = pnt ; }
      sp1 = bcdtmMath_sideOf(startX,startY,endX,endY,pointAddrP(dtmP,*trgPnt1P)->x,pointAddrP(dtmP,*trgPnt1P)->y) ;
      if( sp1 == 0 ) { *intersectTypeP = 1 ; *trgPnt1P = *trgPnt1P ; *trgPnt2P = *trgPnt3P = dtmP->nullPnt ; *nextXP = pointAddrP(dtmP,*trgPnt1P)->x ; *nextYP = pointAddrP(dtmP,*trgPnt1P)->y ; *nextZP = pointAddrP(dtmP,*trgPnt1P)->z ; goto cleanup  ; }
      sp2 = bcdtmMath_sideOf(startX,startY,endX,endY,pointAddrP(dtmP,*trgPnt2P)->x,pointAddrP(dtmP,*trgPnt2P)->y) ;
      if( sp2 == 0 ) { *intersectTypeP = 1 ; *trgPnt1P = *trgPnt2P ; *trgPnt2P = *trgPnt3P = dtmP->nullPnt ; *nextXP = pointAddrP(dtmP,*trgPnt1P)->x ; *nextYP = pointAddrP(dtmP,*trgPnt1P)->y ; *nextZP = pointAddrP(dtmP,*trgPnt1P)->z ; goto cleanup  ; }
      sp3 = bcdtmMath_sideOf(startX,startY,endX,endY,pointAddrP(dtmP,*trgPnt3P)->x,pointAddrP(dtmP,*trgPnt3P)->y) ;
      if( sp3 == 0 ) { *intersectTypeP = 1 ; *trgPnt1P = *trgPnt3P ; *trgPnt2P = *trgPnt3P = dtmP->nullPnt ; *nextXP = pointAddrP(dtmP,*trgPnt1P)->x ; *nextYP = pointAddrP(dtmP,*trgPnt1P)->y ; *nextZP = pointAddrP(dtmP,*trgPnt1P)->z ; goto cleanup  ; }
      if( sp1 > 0 && sp2 < 0 )
        {
         *intersectTypeP = 2 ; *trgPnt3P = dtmP->nullPnt ;
         bcdtmMath_normalIntersectCordLines(pointAddrP(dtmP,*trgPnt1P)->x,pointAddrP(dtmP,*trgPnt1P)->y,pointAddrP(dtmP,*trgPnt2P)->x,pointAddrP(dtmP,*trgPnt2P)->y,startX,startY,endX,endY,nextXP,nextYP) ;
         bcdtmMath_interpolatePointOnLineDtmObject(dtmP,*nextXP,*nextYP,nextZP,*trgPnt1P,*trgPnt2P) ;
         goto cleanup  ;
        }
      if( sp2 > 0 && sp3 < 0 )
        {
         *intersectTypeP = 2 ;
         bcdtmMath_normalIntersectCordLines(pointAddrP(dtmP,*trgPnt2P)->x,pointAddrP(dtmP,*trgPnt2P)->y,pointAddrP(dtmP,*trgPnt3P)->x,pointAddrP(dtmP,*trgPnt3P)->y,startX,startY,endX,endY,nextXP,nextYP) ;
         bcdtmMath_interpolatePointOnLineDtmObject(dtmP,*nextXP,*nextYP,nextZP,*trgPnt2P,*trgPnt3P) ;
         *trgPnt1P = *trgPnt2P ; *trgPnt2P = *trgPnt3P ; *trgPnt3P = dtmP->nullPnt ;
         goto cleanup  ;
        }
      if( sp3 > 0 && sp1 < 0 )
        {
         *intersectTypeP = 2 ;
         bcdtmMath_normalIntersectCordLines(pointAddrP(dtmP,*trgPnt3P)->x,pointAddrP(dtmP,*trgPnt3P)->y,pointAddrP(dtmP,*trgPnt1P)->x,pointAddrP(dtmP,*trgPnt1P)->y,startX,startY,endX,endY,nextXP,nextYP) ;
         bcdtmMath_interpolatePointOnLineDtmObject(dtmP,*nextXP,*nextYP,nextZP,*trgPnt3P,*trgPnt1P) ;
         *trgPnt2P = *trgPnt1P ; *trgPnt1P = *trgPnt3P ; *trgPnt3P = dtmP->nullPnt ;
         goto cleanup  ;
        }
      bcdtmWrite_message(1,0,0,"Slope Intercept Error 3 ") ;
      goto errexit ;
    break  ;

    default :
      bcdtmWrite_message(1,0,0,"Slope Intercept Error 4 ") ;
      goto errexit ;
    break ;
   } ;
/*
** Cleanup
*/
 cleanup :
/*
** Return
*/
 if( dbg && ret == DTM_SUCCESS ) bcdtmWrite_message(0,0,0,"Intersecting Surface With Vector Completed") ;
 if( dbg && ret != DTM_SUCCESS ) bcdtmWrite_message(0,0,0,"Intersecting Surface With Vector Error") ;
 return(ret) ;
/*
** Error Exit
*/
 errexit :
 if( ret == DTM_SUCCESS ) ret = DTM_ERROR ;
 goto cleanup ;
}

/*-------------------------------------------------------------------+
|                                                                    |
|                                                                    |
|                                                                    |
+-------------------------------------------------------------------*/
BENTLEYDTM_Private int  bcdtmDrape_intersectContourCallBackFunction
(
 DTMFeatureType dtmFeatureType,
 DTMUserTag   userTag,
 DTMFeatureId featureId,
 DPoint3d       *featurePtsP,
 size_t         numFeaturePts,
 void           *userP
)
/*
** Call Back Function For Intersect Contour
*/
{
 int  ret=DTM_SUCCESS,dbg=DTM_TRACE_VALUE(0) ;
 char  dtmFeatureTypeName[100] ;
 DTM_POINT_ARRAY *contourPointsP=NULL ;
/*
** Write Entry Message
*/
 if( dbg == 1 ) 
   {
    bcdtmData_getDtmFeatureTypeNameFromDtmFeatureType(dtmFeatureType,dtmFeatureTypeName) ;
    bcdtmWrite_message(0,0,0,"DTM Feature = %s userTag = %10I64d featureId = %10I64d featurePtsP = %p numFeaturePts = %6ld userP = %p",dtmFeatureTypeName,userTag,featureId,featurePtsP,numFeaturePts,userP) ;
   } 
/*
** Copy Contour Points To Point Array
*/
 if( userP != NULL )
   {
    contourPointsP = ( DTM_POINT_ARRAY *) userP ;
    contourPointsP->numPoints = (long)numFeaturePts ;
    contourPointsP->pointsP   = ( DPoint3d *) malloc(contourPointsP->numPoints * sizeof(DPoint3d)) ;
    if( contourPointsP->pointsP == NULL )
      {
       bcdtmWrite_message(0,0,0,"Memory Allocation Failure") ;
       goto errexit ;
      }
    memcpy(contourPointsP->pointsP,featurePtsP,numFeaturePts*sizeof(DPoint3d)) ;
   }
/*
** Clean Up
*/
 cleanup :
/*
** Job Completed
*/
 if( dbg && ret == DTM_SUCCESS ) bcdtmWrite_message(0,0,0,"Intersect Contour Call Back Function Completed") ;
 if( dbg && ret != DTM_SUCCESS ) bcdtmWrite_message(0,0,0,"Intersect Contour Call Back Function Error") ;
 return(ret) ;
/*
** Error Exit
*/
 errexit :
 if( ret == DTM_SUCCESS ) ret = DTM_ERROR ;
 goto cleanup ;
}
/*-------------------------------------------------------------------+
|                                                                    |
|                                                                    |
|                                                                    |
+-------------------------------------------------------------------*/
BENTLEYDTM_EXPORT int bcdtmDrape_intersectContourDtmObject
(
 BC_DTM_OBJ *dtmP,                   // ==> Pointer To DTM Object
 DPoint3d    *startPointP,                // ==> Vector Start Point 
 DPoint3d    *endPointP,                  // ==> Vector End Point
 double contourInterval,             // ==> Contour Interval
 double contourRegistration,         // ==> Contour Registration
 DTMContourSmoothing smoothOption,                // ==> Contour Smoothing Option<NONE(0),VERTEX(1),SPLINE(2),SPLINE(3)> 
 double smoothFactor,                // ==> Contour Smoothing Factor                               
 long   smoothDensity,               // ==> Point Densification For Spline Smoothing          
 double snapTolerance,               // ==> Snap Tolerance
 long   *contourFoundP,              // <== Contour Found < 1 = TRUE > < 0 = FALSE >
 DPoint3d    **conPtsPP,                  // <== Contour Points
 long   *numConPtsP                  // <== Number Of Contour Points
) 
{
 int    ret=DTM_SUCCESS,dbg=DTM_TRACE_VALUE(0) ;
 long   pnt1,pnt2,pnt3,fndType,conType,voidFlag,surfaceType,offset,numDrapePts,contourPointFound=FALSE;
 double dx,dy,dz,dl,zMin,zMax,minContourPointDistance = 0.0;
 double contourLow,contourHigh,startAngle,drapeAngle=0.0,drapeAngleInc=0.0 ;
 DPoint3d    surfacePoint, contourPoint, closestContourPoint{0,0,0}, drapeLine[2];
 DTM_DRAPE_POINT *drapeP,*drapePtsP=NULL ;
 DTM_POINT_ARRAY contourPoints ;
/*
** Write Entry Message
*/
 if( dbg == 1 ) 
   {
    bcdtmWrite_message(0,0,0,"Intersecting Contour With Vector") ;
    bcdtmWrite_message(0,0,0,"dtmP                = %p",dtmP) ;
    bcdtmWrite_message(0,0,0,"startPointP->x      = %12.5lf",startPointP->x) ;
    bcdtmWrite_message(0,0,0,"startPointP->y      = %12.5lf",startPointP->y) ;
    bcdtmWrite_message(0,0,0,"startPointP->z      = %12.5lf",startPointP->z) ;
    bcdtmWrite_message(0,0,0,"endPointP->x        = %12.5lf",endPointP->x) ;
    bcdtmWrite_message(0,0,0,"endPointP->y        = %12.5lf",endPointP->y) ;
    bcdtmWrite_message(0,0,0,"endPointP->z        = %12.5lf",endPointP->z) ;
    bcdtmWrite_message(0,0,0,"contourInterval     = %12.5lf",contourInterval) ;
    bcdtmWrite_message(0,0,0,"contourRegistration = %12.5lf",contourRegistration) ;
    bcdtmWrite_message(0,0,0,"Smooth Option       = %8ld",smoothOption) ;
    bcdtmWrite_message(0,0,0,"Smooth Factor       = %8.2lf",smoothFactor) ;
    bcdtmWrite_message(0,0,0,"Smooth Density      = %8ld",smoothDensity) ;
    bcdtmWrite_message(0,0,0,"snapTolerance       = %12.5lf",snapTolerance) ;
   } 
/*
** Initialise
*/ 
 *contourFoundP = FALSE ;
 *numConPtsP    = 0 ;
 if( *conPtsPP != NULL ) { free(*conPtsPP) ; *conPtsPP = NULL ; }  
 contourPoints.pointsP = NULL ;
 contourPoints.numPoints = 0 ;
/*
** Test For Valid DTM Object
*/
 if( bcdtmObject_testForValidDtmObject(dtmP)) goto errexit ;
/*
** Check DTM Is In Tin State
*/
 if( dtmP->dtmState != DTMState::Tin )
   {
    bcdtmWrite_message(2,0,0,"Method Requires Triangulated DTM") ;
    goto errexit ;
   }
/*
** Find Triangle For Vector
*/
 voidFlag = 0 ;
 surfaceType = 0 ;
 if( startPointP->x == endPointP->x )    // Top View
   {
    surfacePoint.x = startPointP->x ;
    surfacePoint.y = startPointP->y ;
    surfacePoint.z = startPointP->z ;
    if( bcdtmFind_triangleForPointDtmObject(dtmP,surfacePoint.x,surfacePoint.y,&surfacePoint.z,&fndType,&pnt1,&pnt2,&pnt3)) goto errexit ;
/*
**  Test For Surface Point In Void
*/
    if( fndType )
      {
       if( fndType == 1 )
         {
          surfaceType = 1 ;
          if( bcdtmFlag_testVoidBitPCWD(&nodeAddrP(dtmP,pnt1)->PCWD) ) voidFlag = 1 ;
         } 
       if( fndType == 2 || fndType == 3 ) 
         {
          surfaceType = 2 ;
          if( bcdtmList_testForVoidLineDtmObject(dtmP,pnt1,pnt2,&voidFlag)) goto errexit ;
         }
       if( fndType == 4 ) 
         {
          surfaceType = 2 ;
          if( bcdtmList_testForVoidTriangleDtmObject(dtmP,pnt1,pnt2,pnt3,&voidFlag)) goto errexit ;
         }
      }
   }
 else                                    // Not A Top View
   {
    if( bcdtmDrape_intersectSurfaceDtmObject(dtmP,startPointP,endPointP,&surfaceType,&surfacePoint,&pnt1,&pnt2,&pnt3,&voidFlag)) goto errexit ;
   }
/*
** Look For Contour In Snapping Distance
*/
 if( surfaceType && ! voidFlag )
   {
/*
**  Calculate Contour Values On Either Side Of Surface Point
*/
    offset = (long) ((surfacePoint.z - contourRegistration ) / contourInterval ) ;
    contourLow  = contourRegistration + ((double)offset)     * contourInterval ;
    contourHigh = contourRegistration + ((double)(offset+1)) * contourInterval ;
    if( dbg ) bcdtmWrite_message(0,0,0,"surfacePoint.z = %12.5lf contourLow = %12.5lf contourHigh = %12.5lf",surfacePoint.z,contourLow,contourHigh) ;
/*
**  Scan Around Point Looking For A Contour Intersection
*/
    fndType = 0 ;
    drapeAngle = startAngle = 0.0 ;
    drapeAngleInc  = DTM_2PYE / 100.0 ;
    drapeLine[0].x = surfacePoint.x ;
    drapeLine[0].y = surfacePoint.y ;
    drapeLine[0].z = surfacePoint.z ;
    contourPointFound = FALSE ;
    while( drapeAngle - startAngle <= DTM_2PYE /*&& ! contourPointFound */)
      {
       drapeLine[1].x  = surfacePoint.x + snapTolerance * cos(drapeAngle) ;
       drapeLine[1].y  = surfacePoint.y + snapTolerance * sin(drapeAngle) ;
       if( bcdtmDrape_stringDtmObject(dtmP,drapeLine,2,FALSE,&drapePtsP,&numDrapePts)) goto errexit ;
/*
**     Scan Drape Points For Contour Start Point
*/
       for( drapeP = drapePtsP ; drapeP < drapePtsP + numDrapePts - 1 && ! contourPointFound  ; ++drapeP )
         {
         if (drapeP->drapeType != DTMDrapedLineCode::External && (drapeP + 1)->drapeType != DTMDrapedLineCode::External && drapeP->drapeZ != (drapeP + 1)->drapeZ)
            {
             zMin = zMax = drapeP->drapeZ ;
             if( (drapeP+1)->drapeZ < zMin ) zMin = (drapeP+1)->drapeZ ;
             if( (drapeP+1)->drapeZ > zMax ) zMax = (drapeP+1)->drapeZ ;
             if( contourLow >= zMin && contourLow <= zMax )
               {
                dx = (drapeP+1)->drapeX - drapeP->drapeX ;
                dy = (drapeP+1)->drapeY - drapeP->drapeY ;
                dz = (drapeP+1)->drapeZ - drapeP->drapeZ ;
                dl = contourLow - drapeP->drapeZ ;
                contourPoint.x = drapeP->drapeX + dx * dl / dz ;
                contourPoint.y = drapeP->drapeY + dy * dl / dz ;
                contourPoint.z = contourLow ;
                dl = bcdtmMath_distance(surfacePoint.x,surfacePoint.y,contourPoint.x,contourPoint.y) ;
                if( contourPointFound == FALSE || dl < minContourPointDistance )
                  { 
                   contourPointFound = TRUE ;
                   minContourPointDistance = dl ; 
                   closestContourPoint.x = contourPoint.x ;
                   closestContourPoint.y = contourPoint.y ;
                   closestContourPoint.z = contourPoint.z ;
                  }
               }  
             if( contourHigh >= zMin && contourHigh <= zMax )
               {
                dx = (drapeP+1)->drapeX - drapeP->drapeX ;
                dy = (drapeP+1)->drapeY - drapeP->drapeY ;
                dz = (drapeP+1)->drapeZ - drapeP->drapeZ ;
                dl = contourHigh  - drapeP->drapeZ ;
                contourPoint.x = drapeP->drapeX + dx * dl / dz ;
                contourPoint.y = drapeP->drapeY + dy * dl / dz ;
                contourPoint.z = contourHigh ;
                if( contourPointFound == FALSE || dl < minContourPointDistance )
                  { 
                   contourPointFound = TRUE ;
                   minContourPointDistance = dl ; 
                   closestContourPoint.x = contourPoint.x ;
                   closestContourPoint.y = contourPoint.y ;
                   closestContourPoint.z = contourPoint.z ;
                  }
               }  
            }
         }
/*
**     Increment Drape Angle
*/
       drapeAngle = drapeAngle + drapeAngleInc ;
       if( drapePtsP != NULL ) bcdtmDrape_freeDrapePointMemory(&drapePtsP,&numDrapePts) ;
      }
   } 
/*
** Write Contour Point
*/
 if( dbg == 1 ) 
   {
    if( ! contourPointFound ) bcdtmWrite_message(0,0,0,"Contour Point Not Found") ;
    else 
      {
       bcdtmWrite_message(0,0,0,"Contour Point Found ** %12.5lf %12.5lf %12.5lf",closestContourPoint.x,closestContourPoint.y,closestContourPoint.z) ;
       bcdtmDrape_pointDtmObject(dtmP,closestContourPoint.x,closestContourPoint.y,&closestContourPoint.z,&voidFlag) ;
       bcdtmWrite_message(0,0,0,"Contour Point Drape ** %12.5lf %12.5lf %12.5lf",closestContourPoint.x,closestContourPoint.y,closestContourPoint.z) ;
      }  
   } 
/*
**  Trace Contour At Contour Point
*/
 if( contourPointFound )
   {
/*
**  Trace Contour
*/
    if( bcdtmLoad_contourForPointDtmObject(dtmP,closestContourPoint.x,closestContourPoint.y,contourInterval,DTMContourSmoothing::None,0.0,5,bcdtmDrape_intersectContourCallBackFunction,0,DTMFenceOption::Inside,DTMFenceType::Block,NULL,0,(void *)&contourPoints)) goto errexit ;
    *conPtsPP   = contourPoints.pointsP ;
    *numConPtsP = contourPoints.numPoints ;
    contourPoints.pointsP = NULL ;
    if( *conPtsPP != NULL ) *contourFoundP = 1 ;
/*
**  Check For Depression Contour
*/
    DTMPondAppData* pondAppData = dynamic_cast<DTMPondAppData*>(dtmP->FindAppData (DTMPondAppData::AppDataID));

    if ( !pondAppData)
        {
        pondAppData = DTMPondAppData::Create ();
        dtmP->AddAppData (DTMPondAppData::AppDataID, pondAppData);
        }
    if( pondAppData != nullptr)
      {
       if( pondAppData->hasPonds && pondAppData->pondDtmP != NULL )
         {
          if( bcdtmLoad_checkForDepressionContourDtmObject(pondAppData->pondDtmP, *conPtsPP, *numConPtsP, 1.0, &conType)) goto errexit ;
          if( conType ) *contourFoundP = 2 ;
         }
      }
   }  
/*
** Cleanup
*/
 cleanup :
 if( drapePtsP              != NULL ) bcdtmDrape_freeDrapePointMemory(&drapePtsP,&numDrapePts) ;
 if( contourPoints.pointsP  != NULL ) free(contourPoints.pointsP) ;
/*
** Return
*/
 if( dbg && ret == DTM_SUCCESS ) bcdtmWrite_message(0,0,0,"Intersecting Contour With Vector Completed") ;
 if( dbg && ret != DTM_SUCCESS ) bcdtmWrite_message(0,0,0,"Intersecting Contour With Vector Error") ;
 return(ret) ;
/*
** Error Exit
*/
 errexit :
 if( ret == DTM_SUCCESS ) ret = DTM_ERROR ;
 goto cleanup ;
}
/*-------------------------------------------------------------------+
|                                                                    |
|                                                                    |
|                                                                    |
+-------------------------------------------------------------------*/
BENTLEYDTM_Public void bcdtmDrape_locatePoint(	double xa,double ya,double distance,double direction,double *xb,double *yb)
/*
** xa,*ya     => beginning point A            
** distance   => distance                     
** direction  => direction in azimuth degrees 
** xb,*yb     <=  ending point B               
*/
{
 double x;
 double y;
 bcdtmDrape_traverseIgds(ya, xa, distance, bcdtmDrape_azimuthToAngle(direction), &y, &x);
 *xb = x;
 *yb = y;
}
/*-------------------------------------------------------------------+
|                                                                    |
|                                                                    |
|                                                                    |
+-------------------------------------------------------------------*/
BENTLEYDTM_Public int bcdtmDrape_getCoordiantesFromLength(double *xs,double *ys,double r1,double r2,double spiralLength,double dl,double offset,double x1,double y1,double xi,double yi,double x2,double y2)
/*
**
** *xs,*ys      <= spiral coordinates 
** r1           => beginning radius 
** r2           => ending radius 
** spiralLength => spiral length 
** dl           => length along spiral curve (0 < dl < spiralLength) 
** offset       => signed offset (+ to the right, - to the left) 
** x1,y1        => beginning point of spiral 
** xi,yi        => PIS point of spiral 
** x2,y2        => ending point of spiral 
**
*/
{
    int entrance=0;
    double l0=0.0 ;
    double tangentDirection;
    double backDirection, offsetDirection;
    double dir, dis;
    double r;
    double da;
    
    double dx,dy,xn,yn;
    double xp, yp;
    double departure;
    
    bcdtmDrape_inverseIgds(y1,x1,yi,xi,&dis,&dir);
    backDirection   = bcdtmDrape_angleToAzimuth(dir);
    departure = bcdtmDrape_offset(x1, y1, xi, yi, x2, y2);
    offsetDirection = backDirection + 90.00 * SIGN_OF(departure);
    offsetDirection = bcdtmDrape_normalizeAngle(offsetDirection);
    
    if      (r1 < fc_epsilon)
    {
        entrance = 1;
        l0 = fc_zero;
    }
    else if (r2 < fc_epsilon)
    {
        entrance = 0;
        l0 = fc_zero;
    } 
    else if (r1 > r2)
    {
        entrance = 1;
        l0 = spiralLength * r2 / (r1 - r2);
    }
    else if (r1 < r2)
    {
        entrance = 0;
        l0 = spiralLength * r1 / (r2 - r1);
    }
    
    /* to compute coordinates of a spiral given length dl */
    if (entrance)
    {
        r = (l0 + spiralLength) * r2 / (l0 + dl);
    }
    else
    {
        r = (l0 + spiralLength) * r1 / (l0 + spiralLength - dl);
    }


    bcdtmDrape_coord(r1, r, dl, &dx, &dy);
    bcdtmDrape_locatePoint(x1, y1, dx, backDirection, &xn, &yn);
    bcdtmDrape_locatePoint(xn, yn, dy, offsetDirection, &xp, &yp);
    
    if (fabs(offset) > fc_epsilon)
    {
        if (entrance)
        {
            if (r1 < fc_epsilon)
                da = fabs((l0 + dl) / (2.0 * r));
            else
                da = fabs((l0 / (2.0 * r1)) - (l0 + dl) / (2.0 * r));
        }
        else
            da = 0.5 * ((spiralLength / r1) - ((l0 + spiralLength - dl) / r));

        da = da * 180.00 / fc_pi;

        tangentDirection = backDirection + SIGN_OF(departure) * da;
        offsetDirection = tangentDirection + SIGN_OF(offset) * 90.00;
        offsetDirection = bcdtmDrape_normalizeAngle(offsetDirection);
        bcdtmDrape_locatePoint(xp, yp, fabs(offset), offsetDirection, xs, ys);
    }
    else
    {
        *xs = xp;
        *ys = yp;
    }
    
    /*
    ** Job Completed
    */
    return(0) ;
}
/*-------------------------------------------------------------------+
|                                                                    |
|  Function bcdtmDrape_traverseIgds()                                  |
|                                                                    |
+-------------------------------------------------------------------*/
BENTLEYDTM_Public int bcdtmDrape_traverseIgds (double p1y,double  p1x,double  dist,double  ang,double *ptr_p2y,double  *ptr_p2x)
{
    if (ang == fc_zero)
    {
        *ptr_p2y = p1y;
        *ptr_p2x = p1x + dist;
    }
    else if (ang == fc_90)
    {
        *ptr_p2x = p1x;
        *ptr_p2y = p1y + dist;
    }
    else if (ang == fc_180)
    {
        *ptr_p2y = p1y;
        *ptr_p2x = p1x - dist;
    }
    else if (ang == fc_270)
    {
        *ptr_p2x = p1x;
        *ptr_p2y = p1y - dist;
    }
    else
    {
        *ptr_p2x = p1x + dist * cos (ang * fc_piover180);       /* ang IN RADIANS */
        *ptr_p2y = p1y + dist * sin (ang * fc_piover180);
    }
    return (0) ;
}
/*-------------------------------------------------------------------+
|                                                                    |
|  Function bcdtmDrape_azimuthToAngle()                               |
|                                                                    |
+-------------------------------------------------------------------*/
BENTLEYDTM_Public double bcdtmDrape_azimuthToAngle(double angle)
/* 
 angle  => azimuth angle measured CW from north   
 Description     This function converts a north azimuth CW angle 
 to a mathematical angle measured CCW from the x-axis
*/
{
 return (bcdtmDrape_normalizeAngle(fc_90 - angle));
}
/*-------------------------------------------------------------------+
|                                                                    |
|  Function bcdtmDrape_coord()                                         |
|                                                                    |
+-------------------------------------------------------------------*/
BENTLEYDTM_Public int bcdtmDrape_coord( double r1,double r2,double l,double *xs,double *ys)
/*
**
 double r1,        => beginning radius of spiral (0 if tangent) 
 double r2,        => ending radius of spiral (0 if tangent)    
 double l,         => spiral length from r1 to r2               
 double *xs,       <=  distance along  long x-axis from 1 to 2   
 double *ys        <=  distance offset from x-axis from 1 to 2   

 Description     
 This function returns the local coordinates (xs, ys)
 where xs and ys are distances along and offset from
 the local x-axis resectively.  The local x-axis
 origin is at the spiral beginning point (at r = r1)
 in the direction equal to the spiral back tangent.
 
  The computation of xs and ys is by Taylor series
  expansion up to j=4:
  
               j=3  (-1^j) * (u^(2j)) * F(2j) 
    Xs = Ls * Sigma -------------------------
               j=0            (2j)!
   
               j=3  (-i^j) * (u^(2j+1)) * F(2j+1)
    Ys = Ls * Sigma -----------------------------
               j=0            (2j+1)!
    
    where F(n) is the following finite sum:
     
            i=n    n! (m^(n-i))
    F(n) = Sigma ----------------- => function bcdtmDrape_fn(n,m)
            i=0  (n+1+1) i! (n-i)! 
      
**
*/
       
{
    int i;
    int j;
    int k;
    double d1, d2;
    double m, u;
    
    *xs = fc_zero;
    *ys = fc_zero;
    
    /* compute degrees of curvature */
    d1 = (r1 < fc_epsilon) ? fc_zero : fc_100 / r1;
    d2 = (r2 < fc_epsilon) ? fc_zero : fc_100 / r2;
    
    if (fabs(d1 - d2) < fc_epsilon) return FAIL;
    
    m = 2.0 * d1 / (d2 - d1);
    u = l * (d2 - d1) / 200.0;
    
    /*
    the highest power term for x is u^2i, and for y is u^(2i+1)
    */
    for (i = 0; i <= 4; i++)
    {
        j = 2 * i;
        k = (int)pow(-1.0, i);
        *xs = (*xs) + (k * pow(u, j) * bcdtmDrape_fn(j, m) / bcdtmDrape_dfac(j));
        j = 2 * i + 1;
        *ys = (*ys) + (k * pow(u, j) * bcdtmDrape_fn(j, m) / bcdtmDrape_dfac(j));
    }
    *xs = fabs(*xs) * l;
    *ys = fabs(*ys) * l;
    return(0) ;
}
/*-------------------------------------------------------------------+
|                                                                    |
|  Function bcdtmDrape_normalizeAngle()                                |
|                                                                    |
+-------------------------------------------------------------------*/
BENTLEYDTM_Public double bcdtmDrape_normalizeAngle( double angle )
/*
  angle => angle to be normalized                    

 Description     This function normalize an angle to be bounded between
 0 and 2pi

*/
{
 while (angle >= fc_360) angle -= fc_360;
 while (angle < fc_zero) angle += fc_360;
 return (angle);
}

/*-------------------------------------------------------------------+
|                                                                    |
|  Function bcdtmDrape_dfac()                                          |
|                                                                    |
+-------------------------------------------------------------------*/
BENTLEYDTM_Public double bcdtmDrape_dfac(int n)
/*
Description     This function returns n! as type double
*/
{
    int i;
    unsigned long f;
    
    f = 1uL;
    if (n > 1) for (i = n; i > 1; i--) f = f * i;
    return ((double)f);
}
/*-------------------------------------------------------------------+
|                                                                    |
|  Function bcdtmDrape_fn()                                            |
|                                                                    |
+-------------------------------------------------------------------*/
BENTLEYDTM_Public double bcdtmDrape_fn (int n, double m )
/*
 Description     
 This function computes the finite sum f expressed as:
 
          i=n    n! (m^(n-i))
  F(n) = Sigma -----------------   Fresnel Integral
          i=0  (n+1+1) i! (n-i)! 
  
  called by bcdtmDrape_coord 
   
*/
{
    int i;
    double f;
    
    f = fc_zero;
    for (i = 0; i <= n; i++)
    {
        /* check m^(n-i) to trap 0^0 */
        if (m < fc_epsilon && (n - i) == 0)
            f = f + bcdtmDrape_facdiv(n, n - i) / ((n + i + 1) * bcdtmDrape_dfac(i)) ;
        else
            f = f + bcdtmDrape_facdiv(n, n - i) * pow(m, n - i) / ((n + i + 1) * bcdtmDrape_dfac(i)) ;
    }
/*
** Job Completed
*/
 return (f);
}
/*-------------------------------------------------------------------+
|                                                                    |
|  Function bcdtmDrape_angleToAzimuth()                               |
|                                                                    |
+-------------------------------------------------------------------*/
BENTLEYDTM_Public double bcdtmDrape_angleToAzimuth(double angle)

/* 
 angle => horizontal angle measured CCW from x-axis 

 Description     This function converts a mathematical angle measured
 CCW from the x-axis to a north azimuth CW angle
 */
{
 return (bcdtmDrape_normalizeAngle(fc_90 - angle));
}
/*-------------------------------------------------------------------+
|                                                                    |
|  Function bcdtmDrape_offset()                                        |
|                                                                    |
+-------------------------------------------------------------------*/
BENTLEYDTM_Public double bcdtmDrape_offset(double xa,double ya,double xb,double yb,double xc,double yc )
/*
** Description     This function computes the signed offset of (xc, yc)
**                 with respect to the line (xa, ya) to (xb, yb).
** Return Value    Offset distance (- for left, + for right). 
*/
{
 double d;
 double s;

 d = sqrt((xb - xa) * (xb - xa) + (yb - ya) * (yb - ya));
 s = ((ya - yc) * (xb - xa) - (xa - xc) * (yb - ya)) / d;
 return (s);
}
/*-------------------------------------------------------------------+
|                                                                    |
|  Function bcdtmDrape_facdiv()                                        |
|                                                                    |
+-------------------------------------------------------------------*/
BENTLEYDTM_Public double bcdtmDrape_facdiv( int a, int b )
/*
** Description --  This function returns (a! / b!) as type double
*/
{
    int i;
    long f;
    
    f = 1;
    if (a > b)
    {
        for (i = a; i > b; i--) f = f * i;
        return ((double)f);
    }
    else if (b > a)
    {
        for (i = b; i > a; i--) f = f * i;
        return ((double)(fc_1 / f)); 
    }
/*
** Job Completed
*/
 return (fc_1);
}
/*-------------------------------------------------------------------+
|                                                                    |
|  Function bcdtmDrape_inverseIgds()                                   |
|                                                                    |
+-------------------------------------------------------------------*/
BENTLEYDTM_Public int bcdtmDrape_inverseIgds(double n1,double e1,double n2,double e2,double *ptr_dist,double *ptr_ang)
{
 double ee = e2-e1;
 double nn = n2-n1;

if (fabs(nn)<.000001)
    {
    *ptr_dist = fabs(ee);
    if (ee < fc_zero) *ptr_ang = fc_180;
    else *ptr_ang = fc_zero;
    return 0;
    }
else if (fabs(ee)<.000001)
    {
    *ptr_dist = fabs(nn);
    if (nn < fc_zero) *ptr_ang = fc_270;
    else *ptr_ang = fc_90;
    return 0;
    }

/* COMPUTE DISTANCE BETWEEN THE TWO POINTS */
*ptr_dist = sqrt(pow(fabs(ee),fc_2)+pow(fabs(nn),fc_2));

/* TEST TO SEE IF THE TWO POINTS COINCIDE */
if(*ptr_dist == fc_zero)
 {
 *ptr_ang = fc_zero;
 return 0;
 }

/* COMPUTE THE DIRECTION FROM FIRST TO SECOND POINT -- */
*ptr_ang = asin (fabs( nn / (*ptr_dist) ) );   /* IN RADIAN */

/* N-E QUADRANT */
if (((n1 == n2) && (e2 > e1)) || ((n2 > n1) && (e2 >= e1)))*ptr_ang = *ptr_ang;

/* S-E QUADRANT */
else if(( n2 < n1) && ( e2 >= e1))*ptr_ang = fc_2 * fc_pi - *ptr_ang;

/* N-W QUADRANT */
else if(( n2 >= n1) && ( e2 < e1) )*ptr_ang = fc_pi - *ptr_ang;

/* S-W QUADRANT */
else *ptr_ang += fc_pi;

/* AZIMUTH ALWAYS POSITIVE */
if (*ptr_ang < 0.) *ptr_ang += fc_2 * fc_pi;
/*-----------------------------*/
/*  CONVERT AZIMUTH TO DEGREES */
/*-----------------------------*/
*ptr_ang *= fc_180overpi;
/*
** Job Completed
*/
 return(0) ;
}
<|MERGE_RESOLUTION|>--- conflicted
+++ resolved
@@ -1,4026 +1,4021 @@
-/*--------------------------------------------------------------------------------------+
-|
-|     $Source: Core/2d/bcdtmDrape.cpp $
-|
-|  $Copyright: (c) 2016 Bentley Systems, Incorporated. All rights reserved. $
-|
-+--------------------------------------------------------------------------------------*/
-#include "bcDTMBaseDef.h"
-#include "dtmevars.h"
-#include "bcdtminlines.h" 
-/* 
-** macros, globals & functions used by bcdtmDrape_getCoordiantesFromLength 
-*/
-#define SIGN_OF(_x)  (_x >= 0 ? 1 : -1)
-static const double fc_zero      = 0.0    ;
-static const double fc_epsilon   = 0.00001;
-static const double fc_1         = 1.0    ;
-static const double fc_2         = 2.0    ;
-static const double fc_90        = 90.0   ;
-static const double fc_100       = 100.0  ;
-static const double fc_180       = 180.0  ;
-static const double fc_270       = 270.0  ;
-static const double fc_360       = 360.0  ;
-static const double fc_pi        = 3.14159265359    ;
-static const double fc_180overpi = 57.295779513082  ;
-static const double fc_piover180 = 0.017453292520 ;
-static const double SMALL        = 0.0000001 ; 
-static const int    FAIL         = 1  ;
-/*-------------------------------------------------------------------+
-|                                                                    |
-|                                                                    |
-|                                                                    |
-+-------------------------------------------------------------------*/
-BENTLEYDTM_EXPORT int bcdtmDrape_freeDrapePointMemory
-(
- DTM_DRAPE_POINT **drapePtsPP,       /* <== Pointer To Drape Points  */
- long            *numDrapePtsP       /* <== Number Of Drape Points   */
-)
-{
- DTM_DRAPE_POINT *dpP ;
-/*
-** Scan Drape Points Array And Free Memory
-*/
- if( *drapePtsPP != NULL && *numDrapePtsP > 0 )
-   { 
-    for( dpP = *drapePtsPP ; dpP < *drapePtsPP + *numDrapePtsP ; ++dpP )
-      {
-       if( dpP->drapeFeaturesP != NULL ) free(dpP->drapeFeaturesP) ;
-      } 
-   }
-/*
-** Free Drape Points Array
-*/
-  if( *drapePtsPP != NULL ) free(*drapePtsPP) ;
-  *drapePtsPP = NULL ;
-  *numDrapePtsP = 0  ;
-/*
-** Return
-*/
- return(DTM_SUCCESS) ;
-}
-/*-------------------------------------------------------------------+
-|                                                                    |
-|                                                                    |
-|                                                                    |
-+-------------------------------------------------------------------*/
-BENTLEYDTM_EXPORT int bcdtmDrape_pointDtmObject(BC_DTM_OBJ *dtmP,double x,double y,double *z,long *drapeFlagP)
-/*
-**
-**  drapeFlagP
-**
-**    <==  0  Point Outside Tin Object
-**    <==  1  Point Inside  Tin Object
-**    <==  2  Point In Void  
-**     
-**  Return Values
-**
-**     ==> 0  Success
-**     ==> 1  Error 
-**     
-*/
-{
- int  ret=DTM_SUCCESS,dbg=DTM_TRACE_VALUE(0) ; 
- long pnt1,pnt2,pnt3,fndType,voidFlag ;
- DTM_TIN_POINT *pnt1P,*pnt2P ;
-/*
-** Write Entry Message
-*/
- if( dbg )
-   {
-    bcdtmWrite_message(0,0,0,"Draping Point On Dtm Object") ;
-    bcdtmWrite_message(0,0,0,"dtmP = %p",dtmP) ;
-    bcdtmWrite_message(0,0,0,"x    = %12.5lf",x) ;
-    bcdtmWrite_message(0,0,0,"y    = %12.5lf",y) ;
-   } 
-/*
-** Initialise 
-*/
- *z = 0.0  ;
- *drapeFlagP = 0 ;
-/*
-**  Find Triangle
-**
-** Note :- fndType ( Point Find Type ) Return Values
-**
-**  == 0   Point External To Dtm
-**  == 1   Point Coincident with Point pnt1P
-**  == 2   Point On Line pnt1-Ppnt2P
-**  == 3   Point On Hull Line pnt1P-pnt2P
-**  == 4   Point In Triangle pnt1P-pnt2P-pnt3P
-**
-*/
- if( bcdtmFind_triangleForPointDtmObject(dtmP,x,y,z,&fndType,&pnt1,&pnt2,&pnt3 ) ) goto errexit ;
-/*
-** If Point External Test If Point Within ppTol Of Hull Line Or Hull Point
-*/
- if( ! fndType )
-   {
-    bcdtmDrape_findClosestHullLineDtmObject(dtmP,x,y,&pnt1,&pnt2) ;
-    if( pnt1 != dtmP->nullPnt && pnt2 != dtmP->nullPnt ) 
-      {
-       pnt1P = pointAddrP(dtmP,pnt1) ;
-       pnt2P = pointAddrP(dtmP,pnt2) ;
-       if( bcdtmMath_distance(x,y,pnt1P->x,pnt1P->y) <= dtmP->ppTol ) { fndType = 1 ; ; pnt2 = dtmP->nullPnt ; *z = pnt1P->z ; }
-       else if( bcdtmMath_distance(x,y,pnt2P->x,pnt2P->y) <= dtmP->ppTol ) { fndType = 1 ; pnt1 = pnt2 ; pnt2 = dtmP->nullPnt ; *z = pnt2P->z ; }
-       else if( bcdtmMath_normalDistanceToLineDtmObject(dtmP,pnt1,pnt2,x,y) <= dtmP->ppTol )
-         {
-          fndType = 3 ; 
-          bcdtmMath_interpolatePointOnLineDtmObject(dtmP,x,y,z,pnt1,pnt2) ;
-         }
-      }   
-   }
-/*
-** Test For Point In Void
-*/
- if( fndType )
-   {
-    *drapeFlagP = 1 ;
-    if( fndType == 1 && bcdtmFlag_testVoidBitPCWD(&nodeAddrP(dtmP,pnt1)->PCWD) ) *drapeFlagP = 2 ;
-    if( fndType == 2 || fndType == 3 ) 
-      {
-       if( bcdtmList_testForVoidLineDtmObject(dtmP,pnt1,pnt2,&voidFlag)) goto errexit ;
-       if( voidFlag ) *drapeFlagP = 2 ;
-      }
-    if( fndType == 4 ) 
-      {
-       if( bcdtmList_testForVoidTriangleDtmObject(dtmP,pnt1,pnt2,pnt3,&voidFlag)) goto errexit ;
-       if( voidFlag ) *drapeFlagP = 2 ;
-      }
-   }  
-/*
-** Set z To Zero For Point In Void
-*/
- if( *drapeFlagP == 2 ) *z = 0.0 ;
-/*
-** Clean Up
-*/
- cleanup :
-/*
-** Return
-*/
- return(ret) ;
-/*
-** Error Exit
-*/
- errexit :
- if( ret == DTM_SUCCESS ) ret = DTM_ERROR ;
- goto cleanup ;
-}
-/*-------------------------------------------------------------------+
-|                                                                    |
-|                                                                    |
-|                                                                    |
-+-------------------------------------------------------------------*/
-BENTLEYDTM_Private int bcdtmDrape_findClosestHullLineDtmObject(BC_DTM_OBJ *dtmP,double x,double y,long *pnt1P,long *pnt2P)
-/*
-** This Routine Find the Closeset Hull Line to x,y
-*/
-{
- long   p1,p2,isw,lf ;
- double d1,d2,d3,d4,dn=0.0,Xn,Yn  ;
- DTM_TIN_POINT *p1P,*p2P ;
-/*
-** Initialiase
-*/
- *pnt1P = *pnt2P = dtmP->nullPnt ;
-/*
-** Find Closest Hull Line
-*/
- isw = 1 ;
- p1  = dtmP->hullPoint ;
- p1P = pointAddrP(dtmP,p1) ;
- do
-   {
-    p2  = nodeAddrP(dtmP,p1)->hPtr ;
-    p2P = pointAddrP(dtmP,p2) ;
-    if( bcdtmMath_sideOf(p1P->x,p1P->y,p2P->x,p2P->y,x,y) < 0 )
-      {
-       d1 = bcdtmMath_distance(p1P->x,p1P->y,x,y) ;
-       d2 = bcdtmMath_distance(p2P->x,p2P->y,x,y) ;
-       d3 = bcdtmMath_distance((p1P->x+p2P->x) / 2.0,(p1P->y+p2P->y)/2.0,x,y) ;
-       d4 = bcdtmMath_distanceOfPointFromLine(&lf,p1P->x,p1P->y,p2P->x,p2P->y,x,y,&Xn,&Yn) ;
-       if( isw )
-         { 
-          *pnt1P = p1 ;
-          *pnt2P = p2 ; 
-          dn = d1 ;
-          if( d2 < dn ) dn = d2 ;
-          if( d3 < dn ) dn = d3 ;
-          if( lf && d4 < dn ) dn = d4 ;  
-          isw = 0 ;
-         }
-       else
-         {
-          if( d1 < dn || d2 < dn || d3 < dn || ( lf && d4 < dn ) ) 
-            {
-             *pnt1P = p1 ;
-             *pnt2P = p2 ; 
-             if( d1 < dn ) dn = d1 ;
-             if( d2 < dn ) dn = d2 ;
-             if( d3 < dn ) dn = d3 ;
-             if( lf && d4 < dn ) dn = d4 ;  
-            }
-         }
-      } 
-    p1  = p2 ;
-    p1P = p2P ;
-   } while ( p1 != dtmP->hullPoint ) ;
-/*
-** Job Completed
-*/
- return(0) ;
-}
-/*==============================================================================*//**
-* @memo   Drapes A User String On The Tin And Optionally Returns The Dtm Features At The Drape Points
-* @doc    Drapes A User String On The Tin And Optionally Returns The Dtm Features At The Drape Points
-* @author Rob Cormack 14 December 2005 rob.cormack@bentley.com
-* @param  dtmP                  ==> Pointer To Dtm Object                   
-* @param  stringPtsP            ==> DPoint3d User Drape String     
-* @param  numStringPts          ==> Number Of String Points               
-* @param  dtmFeatureOption      ==> Optionally Return Dtm Features For Drape Points <TRUE,FALSE>            
-* @param  drapePtsPP            <== Pointer To Drape Points               
-* @param  numDrapePtsP          <== Number Of Drape Points 
-* @param                  
-* @return DTM_SUCCESS or DTM_ERROR
-* @version 
-* @see None
-*===============================================================================*/
-BENTLEYDTM_EXPORT int bcdtmDrape_stringDtmObject
-(
- BC_DTM_OBJ      *dtmP,              /* ==> Pointer To DTM Object                                        */
- DPoint3d             *stringPtsP,        /* ==> Pointer To String Points                                     */ 
- long            numStringPts,       /* ==> Number Of String Points                                      */
- long            dtmFeatureOption,   /* ==> Optionally Return Dtm Features For Drape Points <TRUE,FALSE> */ 
- DTM_DRAPE_POINT **drapePtsPP,       /* <== Pointer To Drape Points                                      */
- long            *numDrapePtsP       /* <== Number Of Drape Points                                       */
-)
-/*
-**
-** drapeType Values   ==  0  Drape Point External To Tin 
-**                    ==  1  Drape Point In Triangle
-**                    ==  2  Drape Point On Break Line  
-**                    ==  3  Drape Point On Break Triangle Edge
-**                    ==  4  Drape Point In Void     
-**                    ==  5  Drape Point On Triangle Point
-**                    ==  6  Drape Point On Triangle Edge
-**
-*/
-
-{
- int     ret=DTM_SUCCESS,dbg=DTM_TRACE_VALUE(0) ;
- long    p1,p2,p3,np1,np2,np3,fndType,processDrape ;
- long    drapeType = 0,lineNum,onLine ;
- long    memDrapePts=0,memDrapePtsInc=100 ;
- double  nd,dz,xi,yi,zi,xls,yls,zls,xle,yle  ;
- DPoint3d     *p3dP ;
- DTM_DRAPE_POINT *dpP=NULL ;
- DTM_DAT_OBJ     *dataP=NULL ;
- DTM_TIN_POINT   *pnt1P,*pnt2P ;
-// long    removeOn ;
- DTM_GUID nullGuid=DTM_NULL_GUID ;
-/*
-** Write Entry Message
-*/
- if( dbg )
-   { 
-    bcdtmWrite_message(0,0,0,"Draping String On DTM Object") ;
-    bcdtmWrite_message(0,0,0,"dtmP             = %p",dtmP) ; 
-    bcdtmWrite_message(0,0,0,"stringPtsP       = %p",stringPtsP) ;
-    bcdtmWrite_message(0,0,0,"numStringPts     = %8ld",numStringPts) ;
-    bcdtmWrite_message(0,0,0,"dtmFeatureOption = %8ld",dtmFeatureOption) ;
-    bcdtmWrite_message(0,0,0,"drapePtsPP       = %p",*drapePtsPP) ;
-    bcdtmWrite_message(0,0,0,"numDrapePts      = %8ld",*numDrapePtsP) ; 
-    if( dbg == 2 )
-      {
-       bcdtmWrite_message(0,0,0,"**** String Points") ;
-       for( p3dP = stringPtsP ; p3dP < stringPtsP + numStringPts ; ++p3dP)
-         {
-          bcdtmWrite_message(0,0,0,"Point[%4ld] ** x = %12.6lf y = %12.6lf",(long)(p3dP-stringPtsP),p3dP->x,p3dP->y) ;
-         }
-      }
-   }
-/*
-** Validate Arguments
-*/
- if( stringPtsP == NULL || numStringPts < 2 || *drapePtsPP != NULL ) 
-   {
-    if( dbg )
-      {
-       bcdtmWrite_message(0,0,0,"stringPtsP   =  %p",stringPtsP) ;
-       bcdtmWrite_message(0,0,0,"numStringPts =  %8ld",numStringPts) ;
-       bcdtmWrite_message(0,0,0,"*drapePtsPP  =  %p",*drapePtsPP) ;
-      } 
-    bcdtmWrite_message(1,0,0,"Invalid Drape String Arguments") ;
-    goto errexit ;
-   }
-/*
-** Test For Valid Tin Object
-*/
- if( bcdtmObject_testForValidDtmObject(dtmP)) goto errexit ;
-/*
-** Check DTM Is In Tin State
-*/
- if( dtmP->dtmState != DTMState::Tin )
-   {
-    bcdtmWrite_message(2,0,0,"Method Requires Triangulated DTM") ;
-    goto errexit ;
-   }
-/*
-** Initialise
-*/
- *numDrapePtsP = 0 ;
- *drapePtsPP   = NULL ;
-/*
-** Process Each String Section
-*/
- lineNum = 0 ;
- for( p3dP = stringPtsP + 1 ; p3dP < stringPtsP + numStringPts ; ++p3dP )
-   {
-    ++lineNum ;
-    xls = (p3dP-1)->x ; yls = (p3dP-1)->y ;
-    xle =  p3dP->x    ; yle = p3dP->y     ;
-/*
-**  Write Out Line To Be Drapped 
-*/
-    if( dbg == 1 ) bcdtmWrite_message(0,0,0,"Drape Line [%4ld] = %10.4lf %10.4lf ** %10.4lf %10.4lf",lineNum-1,xls,yls,xle,yle) ;
-/*
-**  Find Triangle Containing Drape Start Point
-*/
-    processDrape = 1 ;
-    if( bcdtmFind_triangleDtmObject(dtmP,xls,yls,&fndType,&p1,&p2,&p3)) goto errexit ;
-    if( dbg == 1 ) bcdtmWrite_message(0,0,0,"fndType = %2ld",fndType) ;
-/*
-**  Triangle Not Found
-*/
-    if( fndType == 0 )
-      {
-/*
-**     Check If Point Is In Point To Point Tolerance Of Tin Hull
-*/
-       if( bcdtmFind_findClosestHullLineDtmObject(dtmP,xls,yls,&zls,&fndType,&p1,&p2)) goto errexit ;
-       if( dbg == 1 ) bcdtmWrite_message(0,0,0,"Hull Line ** FndType = %2ld ** p1 = %8ld p2 = %8ld",fndType,p1,p2) ;
-       if( fndType )
-         {
-          if( fndType == 1 )     // Hull Point
-            {
-             pnt1P = pointAddrP(dtmP,p1) ;
-             if( bcdtmMath_distance(xls,yls,pnt1P->x,pnt1P->y) > dtmP->ppTol ) fndType = 0 ;
-            }
-          if( fndType == 2 )     // Hull Line
-            {
-             fndType = 0 ;
-             pnt1P = pointAddrP(dtmP,p1) ;
-             pnt2P = pointAddrP(dtmP,p2) ;
-             nd = bcdtmMath_distanceOfPointFromLine(&onLine,pnt1P->x,pnt1P->y,pnt2P->x,pnt2P->y,xls,yls,&xi,&yi) ;
-             if( onLine && nd <= dtmP->ppTol )
-               {
-                fndType = 2 ;
-                xls = xi ;
-                yls = yi ;
-               } 
-            }           
-         }
-       if( dbg == 1 ) bcdtmWrite_message(0,0,0,"Hull Line ** FndType = %2ld ** p1 = %8ld p2 = %8ld",fndType,p1,p2) ;
-/*
-**     Find Closest Intersection With Tin Hull
-*/
-       if( fndType == 0 )
-         { 
-          if( bcdtmDrape_storeDrapePointWithDtmFeaturesDtmObject(dtmP,lineNum,0,xls,yls,dtmP->zMin,dtmP->nullPnt,dtmP->nullPnt,dtmP->nullPnt,dtmFeatureOption,drapePtsPP,numDrapePtsP,&memDrapePts,memDrapePtsInc) ) goto errexit ;
-          p1 = p2 = dtmP->nullPnt ;
-          if( bcdtmDrape_findClosestLineInterceptWithHullDtmObject(dtmP,xls,yls,xle,yle,&fndType,&p1,&p2,&xls,&yls,&zls) ) goto errexit ;
-          if( fndType == 3 ) fndType = 1 ;
-          if( dbg == 1 ) bcdtmWrite_message(0,0,0,"Hull Intercept ** fndType = %2ld ** p1 = %8ld p2 = %8ld p3 = %8ld",fndType,p1,p2,p3) ;
-         } 
-       if( fndType == 0 ) 
-         { 
-          processDrape = 0 ; 
-          if( bcdtmDrape_storeDrapePointWithDtmFeaturesDtmObject(dtmP,lineNum,0,xle,yle,dtmP->zMin,dtmP->nullPnt,dtmP->nullPnt,dtmP->nullPnt,dtmFeatureOption,drapePtsPP,numDrapePtsP,&memDrapePts,memDrapePtsInc) ) goto errexit ;
-         }
-       if( fndType == 2 )   
-         { 
-          p3 = p1 ; 
-          p1 = p2 ; 
-          p2 = p3 ;
-          if( ( p3 = bcdtmList_nextClkDtmObject(dtmP,p1,p2)) < 0 ) goto errexit ;
-         }
-      }
-/*
-**  Point In Triangle - Test Snap To Triangle Verices Or Triangle Edges
-*/
-    else if( fndType == 2 ) 
-      {
-       fndType = 3 ;
-       if     ( bcdtmMath_distance(xls,yls,pointAddrP(dtmP,p1)->x,pointAddrP(dtmP,p1)->y) < dtmP->ppTol ) { fndType = 1 ; p2 = p3 = dtmP->nullPnt ; }
-       else if( bcdtmMath_distance(xls,yls,pointAddrP(dtmP,p2)->x,pointAddrP(dtmP,p2)->y) < dtmP->ppTol ) { fndType = 1 ; p1 = p2 ; p2 = p3 = dtmP->nullPnt ; }
-       else if( bcdtmMath_distance(xls,yls,pointAddrP(dtmP,p3)->x,pointAddrP(dtmP,p3)->y) < dtmP->ppTol ) { fndType = 1 ; p1 = p3 ; p2 = p3 = dtmP->nullPnt ; }
-       else if( bcdtmMath_normalDistanceToCordLine(pointAddrP(dtmP,p1)->x,pointAddrP(dtmP,p1)->y,pointAddrP(dtmP,p2)->x,pointAddrP(dtmP,p2)->y,xls,yls) < dtmP->plTol ) { fndType = 2 ; p3 = dtmP->nullPnt ; }
-       else if( bcdtmMath_normalDistanceToCordLine(pointAddrP(dtmP,p2)->x,pointAddrP(dtmP,p2)->y,pointAddrP(dtmP,p3)->x,pointAddrP(dtmP,p3)->y,xls,yls) < dtmP->plTol ) { fndType = 2 ; p1 = p2 ; p2 = p3 ; p3 = dtmP->nullPnt ; }
-       else if( bcdtmMath_normalDistanceToCordLine(pointAddrP(dtmP,p3)->x,pointAddrP(dtmP,p3)->y,pointAddrP(dtmP,p1)->x,pointAddrP(dtmP,p1)->y,xls,yls) < dtmP->plTol ) { fndType = 2 ; p2 = p1 ; p1 = p3 ; p3 = dtmP->nullPnt ; }
-       if( fndType == 2 )   
-         { 
-          if( bcdtmMath_sideOf(pointAddrP(dtmP,p1)->x,pointAddrP(dtmP,p1)->y,pointAddrP(dtmP,p2)->x,pointAddrP(dtmP,p2)->y,xle,yle) > 0 )
-            {
-             p3 = p1 ; 
-             p1 = p2 ; 
-             p2 = p3 ;
-            }
-          if( ( p3 = bcdtmList_nextClkDtmObject(dtmP,p1,p2)) < 0 ) goto errexit ;
-         } 
-      } 
-/*
-**  Plot Start of Profile Line on Surface
-*/
-    if( processDrape )
-      {
-       drapeType = fndType ;
-       if( drapeType == 1 ) 
-         { 
-          p2 = p3 = dtmP->nullPnt ;
-          zls = pointAddrP(dtmP,p1)->z ;
-         }
-       else bcdtmMath_interpolatePointOnTriangleDtmObject(dtmP,xls,yls,&zls,p1,p2,p3) ;
-       if( bcdtmDrape_storeDrapePointWithDtmFeaturesDtmObject(dtmP,lineNum,drapeType,xls,yls,zls,p1,p2,p3,dtmFeatureOption,drapePtsPP,numDrapePtsP,&memDrapePts,memDrapePtsInc) ) goto errexit ;
-       if( dbg == 1 ) bcdtmWrite_message(0,0,0,"Drape Start Point ** drapeType = %2ld p1 = %8ld p2 = %8ld p3 = %8ld ** %10.4lf %10.4lf %10.4lf",drapeType,p1,p2,p3,xls,yls,zls) ;
-      }
-/*
-**  Scan To Drape Line End
-*/
-    while ( processDrape )
-      {
-       if( dbg == 1 ) bcdtmWrite_message(0,0,0,"drapeType = %2ld p1 = %8ld p2 = %8ld p3 = %8ld",drapeType,p1,p2,p3) ;
-       fndType = bcdtmDrape_getNextPointForDrapeDtmObject(dtmP,xls,yls,xle,yle,&drapeType,p1,p2,p3,&np1,&np2,&np3,&xi,&yi,&zi)  ;
-       if( dbg == 1 ) bcdtmWrite_message(0,0,0,"fndType = %2ld drapeType = %2ld np1 = %8ld np2 = %8ld np3 = %8ld ** %10.4lf %10.4lf %10.4lf",fndType,drapeType,np1,np2,np3,xi,yi,zi) ;
-/*
-**     Error Detected
-*/
-       if( fndType == 4 ) goto errexit ;
-/*
-**     Next Drape Point Not Found
-*/
-       if( fndType == 3 ) processDrape = 0 ;
-/*
-**     Next Drape Point Found
-*/
-       if( fndType == 0 || fndType == 1 )
-          {
-           xls = xi ; yls = yi ; zls = zi ;
-           p1 = np1 ; p2 = np2 ; p3 = np3 ;
-/*
-**         If Drape Terminates In Triangle Check Snap Tolerances
-*/
-           if( drapeType == 3 )
-             {
-              if     ( bcdtmMath_distance(xls,yls,pointAddrP(dtmP,p1)->x,pointAddrP(dtmP,p1)->y) < dtmP->ppTol ) { drapeType = 1 ; p2 = p3 = dtmP->nullPnt ; }
-              else if( bcdtmMath_distance(xls,yls,pointAddrP(dtmP,p2)->x,pointAddrP(dtmP,p2)->y) < dtmP->ppTol ) { drapeType = 1 ; p1 = p2 ; p2 = p3 = dtmP->nullPnt ; }
-              else if( bcdtmMath_distance(xls,yls,pointAddrP(dtmP,p3)->x,pointAddrP(dtmP,p3)->y) < dtmP->ppTol ) { drapeType = 1 ; p1 = p3 ; p2 = p3 = dtmP->nullPnt ; }
-              else if( bcdtmMath_normalDistanceToCordLine(pointAddrP(dtmP,p1)->x,pointAddrP(dtmP,p1)->y,pointAddrP(dtmP,p2)->x,pointAddrP(dtmP,p2)->y,xls,yls) < dtmP->plTol ) { drapeType = 2 ; p3 = dtmP->nullPnt ; }
-              else if( bcdtmMath_normalDistanceToCordLine(pointAddrP(dtmP,p2)->x,pointAddrP(dtmP,p2)->y,pointAddrP(dtmP,p3)->x,pointAddrP(dtmP,p3)->y,xls,yls) < dtmP->plTol ) { drapeType = 2 ; p1 = p2 ; p2 = p3 ; p3 = dtmP->nullPnt ; }
-              else if( bcdtmMath_normalDistanceToCordLine(pointAddrP(dtmP,p3)->x,pointAddrP(dtmP,p3)->y,pointAddrP(dtmP,p1)->x,pointAddrP(dtmP,p1)->y,xls,yls) < dtmP->plTol ) { drapeType = 2 ; p2 = p1 ; p1 = p3 ; p3 = dtmP->nullPnt ; }
-             }
-          if( bcdtmDrape_storeDrapePointWithDtmFeaturesDtmObject(dtmP,lineNum,drapeType,xls,yls,zls,p1,p2,p3,dtmFeatureOption,drapePtsPP,numDrapePtsP,&memDrapePts,memDrapePtsInc) ) goto errexit ;
-          if( fndType == 1 ) processDrape = 0 ;
-         }
-/*
-**     Drape Line Goes External To Tin Hull
-*/
-       if( fndType == 2 )
-         {
-          if( dbg == 1 ) bcdtmWrite_message(0,0,0,"Line Goes External To Tin Hull") ;
-/*
-**        Check If End Point Is In Point To Point Tolerance Of Tin Hull
-*/
-          if( bcdtmFind_findClosestHullLineDtmObject(dtmP,xle,yle,&zls,&fndType,&np1,&np2)) goto errexit ;
-          if( dbg == 1 )
-            {
-             bcdtmWrite_message(0,0,0,"p1 = %10ld p2 = %10ld p3 = %10ld",p1,p2,p3) ;
-             bcdtmWrite_message(0,0,0,"Hull Line ** FndType = %2ld ** np1 = %8ld np2 = %8ld ** zls = %10.4lf",fndType,np1,np2,zls) ;
-            }
-          if( fndType )
-            {
-             if( fndType == 1 )     // Hull Point
-               {
-                pnt1P = pointAddrP(dtmP,np1) ;
-                if( bcdtmMath_distance(xle,yle,pnt1P->x,pnt1P->y) > dtmP->ppTol ) fndType = 0 ;
-                if( fndType && p2 == dtmP->nullPnt && np1 != p1 && ! bcdtmList_testLineDtmObject(dtmP,p1,np1)) fndType = 0 ;
-                if( fndType && p2 != dtmP->nullPnt && np1 != p1 && np2 != p1 ) fndType = 0 ;
-                if( fndType )
-                  {
-                   drapeType = 1 ;
-                   xls = pnt1P->x ; 
-                   yls = pnt1P->y ; 
-                   p1 = np1 ;
-                   p2 = dtmP->nullPnt ; p3 = dtmP->nullPnt ;
-                   if( bcdtmDrape_storeDrapePointWithDtmFeaturesDtmObject(dtmP,lineNum,drapeType,xls,yls,zls,np1,p2,p3,dtmFeatureOption,drapePtsPP,numDrapePtsP,&memDrapePts,memDrapePtsInc) ) goto errexit ;
-                   processDrape = 0 ;
-                  } 
-               }
-             else if( fndType == 2 )     // Hull Line
-               {
-                fndType = 0 ; 
-                if( p2 == dtmP->nullPnt && ( np1 == p1 || np2 == p1 ) ) fndType = 2 ;
-                if( p2 != dtmP->nullPnt && ( np1 != p1 || np2 != p2 ) && ( np1 != p2 || np2 != p1 ) ) fndType = 0 ;
-                if( fndType )
-                  {
-                   pnt1P = pointAddrP(dtmP,np1) ;
-                   pnt2P = pointAddrP(dtmP,np2) ;
-                   nd = bcdtmMath_distanceOfPointFromLine(&onLine,pnt1P->x,pnt1P->y,pnt2P->x,pnt2P->y,xle,yle,&xi,&yi) ;
-                   if( ! onLine || nd > dtmP->ppTol ) fndType = 0 ;
-                   if( fndType ) 
-                     {
-                      drapeType = 2 ;
-                      xls = xi ;
-                      yls = yi ;
-                      p1 = np1 ;
-                      p2 = np2 ; 
-                      p3 = dtmP->nullPnt ;
-                      if( bcdtmDrape_storeDrapePointWithDtmFeaturesDtmObject(dtmP,lineNum,drapeType,xls,yls,zls,p1,p2,p3,dtmFeatureOption,drapePtsPP,numDrapePtsP,&memDrapePts,memDrapePtsInc) ) goto errexit ;
-                      processDrape = 0 ;
-                     } 
-                  }
-               }           
-            }
-/*
-**        Look For Intercept With Tin Hull
-*/
-          if( fndType == 0 )
-            {
-             if( bcdtmDrape_findClosestLineInterceptWithHullDtmObject(dtmP,xls,yls,xle,yle,&drapeType,&p1,&p2,&xi,&yi,&zls) ) goto errexit ;
-             if( dbg == 2 ) bcdtmWrite_message(0,0,0,"drapeType = %2ld ** p1 = %9ld p2 = %9ld",drapeType,p1,p2) ;
-/*
-**           No Further Intersections Of Drape Line With Tin Hull
-*/
-             if( drapeType == 0 ) 
-               { 
-/*
-**              Check If Last Point Is Within Point To Point Tolerance Of Tin Hull
-*/
-                if( bcdtmMath_distance(xls,yls,xle,yle) > dtmP->ppTol )
-                  {
-                   if( bcdtmDrape_storeDrapePointWithDtmFeaturesDtmObject(dtmP,lineNum,0,xle,yle,dtmP->zMin,dtmP->nullPnt,dtmP->nullPnt,dtmP->nullPnt,dtmFeatureOption,drapePtsPP,numDrapePtsP,&memDrapePts,memDrapePtsInc) ) goto errexit ; 
-                  }
-                processDrape = 0 ;
-               }
-/*
-**           Drape Line Coincident With Tin Hull
-*/ 
-             if( drapeType == 3 )
-               {
-                drapeType = 1 ;
-                xls = xi ; yls = yi ; 
-                p2 = dtmP->nullPnt ; p3 = dtmP->nullPnt ;
-                if( bcdtmDrape_storeDrapePointWithDtmFeaturesDtmObject(dtmP,lineNum,drapeType,xls,yls,zls,p1,p2,p3,dtmFeatureOption,drapePtsPP,numDrapePtsP,&memDrapePts,memDrapePtsInc) ) goto errexit ;
-               }
-/*
-**           Drape Line Crosses Gulf In Tin Hull
-*/
-             else if( drapeType != 0 )
-               {
-/*
-**              Store Dummy Drape Point At Mid Point In Gulf
-*/
-                xls = ( xls + xi ) / 2.0 ; 
-                yls = ( yls + yi ) / 2.0 ;
-                if( bcdtmDrape_storeDrapePointWithDtmFeaturesDtmObject(dtmP,lineNum,0,xls,yls,dtmP->zMin,dtmP->nullPnt,dtmP->nullPnt,dtmP->nullPnt,dtmFeatureOption,drapePtsPP,numDrapePtsP,&memDrapePts,memDrapePtsInc) ) goto errexit ; 
-/*
-**              Store Drape Point At Hull Intersection
-*/
-                xls =  xi ; yls = yi  ;
-                if( drapeType == 2 )
-                  { 
-                   p3 = p1 ; p1 = p2 ; p2 = p3 ;
-                   if( ( p3 = bcdtmList_nextClkDtmObject(dtmP,p1,p2)) < 0 ) goto errexit ;
-                  } 
-                if( bcdtmDrape_storeDrapePointWithDtmFeaturesDtmObject(dtmP,lineNum,drapeType,xls,yls,zls,p1,p2,p3,dtmFeatureOption,drapePtsPP,numDrapePtsP,&memDrapePts,memDrapePtsInc) ) goto errexit ;
-               }
-            }
-         }
-      }
-   }
-/*
-** Reset Drape Type 3 - Fix For Wrapper Interpretation Of Type 3 As Between Break Lines
-*/
-/*
- removeOn = 1 ;
- for( dpP = *drapePtsPP ; dpP < *drapePtsPP + *numDrapePtsP ; ++dpP )
-   {
-    if( dpP->drapeType == 3 && removeOn ) dpP->drapeType = 1 ;
-    if( dpP->drapeType == 1 ) removeOn = 1 ; 
-    if( dpP->drapeType == 2 ) removeOn = 0 ; 
-   }
- removeOn = 1 ;
- for( dpP = *drapePtsPP + *numDrapePtsP - 1 ; dpP >= *drapePtsPP ; --dpP )
-   {
-    if( dpP->drapeType == 3 && removeOn ) dpP->drapeType = 1 ;
-    if( dpP->drapeType == 1 ) removeOn = 1 ; 
-    if( dpP->drapeType == 2 ) removeOn = 0 ; 
-   }
-*/
-/*
-** Write Out Drape Points
-*/
- if( dbg == 1 )
-   {
-    bcdtmObject_createDataObject(&dataP) ;
-    bcdtmObject_setMemoryAllocationParametersDataObject(dataP,1000,1000) ;
-    bcdtmWrite_message(0,0,0,"Number Of Drape Points = %6ld",*numDrapePtsP) ;
-    for( dpP = *drapePtsPP ; dpP < *drapePtsPP + *numDrapePtsP ; ++dpP )
-      {
-       bcdtmDrape_pointDtmObject(dtmP,dpP->drapeX,dpP->drapeY,&zls,&drapeType) ;
-       dz = fabs(zls-dpP->drapeZ) ;
-       if( dz < 0.00001 ) bcdtmWrite_message(0,0,0,"[%4ld] %4ld %4ld %12.6lf %12.6lf %12.6lf ** Type = %2ld  %12.6lf",(long)(dpP-*drapePtsPP),dpP->drapeLine,dpP->drapeType,dpP->drapeX,dpP->drapeY,dpP->drapeZ,drapeType,zls) ; 
-       else               bcdtmWrite_message(0,0,0,"[%4ld] %4ld %4ld %12.6lf %12.6lf %12.6lf ** Type = %2ld  %12.6lf ** DTM_ERROR **",(long)(dpP-*drapePtsPP),dpP->drapeLine,dpP->drapeType,dpP->drapeX,dpP->drapeY,dpP->drapeZ,drapeType,zls) ;
-       if( dpP == *drapePtsPP ) bcdtmObject_storePointInDataObject(dataP,2,DTM_NULL_USER_TAG,nullGuid,dpP->drapeX,dpP->drapeY,dpP->drapeZ) ;
-       else                     bcdtmObject_storePointInDataObject(dataP,3,DTM_NULL_USER_TAG,nullGuid,dpP->drapeX,dpP->drapeY,dpP->drapeZ) ;
-      } 
-    bcdtmWrite_dataFileFromDataObject(dataP,L"drapePts.dat") ;
-    bcdtmObject_deleteDataObject(&dataP) ;
-   }
-/*
-** Cleanup
-*/
- cleanup :
-/*
-** Return
-*/
- if( dbg && ret == DTM_SUCCESS ) bcdtmWrite_message(0,0,0,"Draping String On DTM Object Completed") ;
- if( dbg && ret != DTM_SUCCESS ) bcdtmWrite_message(0,0,0,"Draping String On DTM Object Error") ;
- return(ret) ;
-/*
-** Error Exit
-*/
- errexit :
- if( ret == DTM_SUCCESS ) ret = DTM_ERROR ;
- goto cleanup ;
-}
-/*-----------------------------------------------------------+
-|                                                            |
-|                                                            |
-|                                                            |
-+-----------------------------------------------------------*/
-BENTLEYDTM_Public int bcdtmDrape_getNextPointForDrapeDtmObject(BC_DTM_OBJ *dtmP,double x1,double y1,double x2,double y2,long *drapeTypeP, long pnt1, long pnt2, long pnt3,long *nxtPnt1P,long *nxtPnt2P,long *nxtPnt3P,double *xdP,double *ydP,double *zdP )
-/*
-** Return Values
-**
-**   == 0   Next Point Found
-**   == 1   End Point In Triangle
-**   == 2   Drape Goes Outside Hull
-**   == 3   Error No Intercept Found
-**   == 4   System Error Detected - Terminate Processing
-*/
-{
-/*
-** Initialise Variables
-*/
- *xdP  = 0.0 ;
- *ydP  = 0.0 ;
- *zdP  = 0.0 ;
- *nxtPnt1P = dtmP->nullPnt ;
- *nxtPnt2P = dtmP->nullPnt ;
- *nxtPnt3P = dtmP->nullPnt ;
-/*
-** Drape From Last Point
-*/
- if     ( *drapeTypeP == 1 ) return( bcdtmDrape_getNextDrapePointFromPointDtmObject   (dtmP,x1,y1,x2,y2,drapeTypeP,pnt1,nxtPnt1P,nxtPnt2P,nxtPnt3P,xdP,ydP,zdP)) ;
- else if( *drapeTypeP == 2 ) return( bcdtmDrape_getNextDrapePointFromLineDtmObject    (dtmP,x1,y1,x2,y2,drapeTypeP,pnt1,pnt2,pnt3,nxtPnt1P,nxtPnt2P,nxtPnt3P,xdP,ydP,zdP)) ;
- else if( *drapeTypeP == 3 ) return( bcdtmDrape_getNextDrapePointFromTriangleDtmObject(dtmP,x1,y1,x2,y2,drapeTypeP,pnt1,pnt2,pnt3,nxtPnt1P,nxtPnt2P,nxtPnt3P,xdP,ydP,zdP)) ;
- else  return(4) ;
-}
-/*-----------------------------------------------------------+
-|                                                            |
-|                                                            |
-|                                                            |
-+-----------------------------------------------------------*/
-BENTLEYDTM_Private int bcdtmDrape_getNextDrapePointFromTriangleDtmObject(BC_DTM_OBJ *dtmP,double x1,double y1,double x2,double y2,long *drapeTypeP,long pnt1, long pnt2, long pnt3,long *nxtPnt1P,long *nxtPnt2P,long *nxtPnt3P,double *xdP,double *ydP,double *zdP )
-{
- int    sd1,sd2,sd3 ;
- long   ps ;
- double d1,d2,xmin,xmax,ymin,ymax ;
-/*
-** Test For Last Point Equal To One Of The Triangle Points
-*/
- if( x2 == pointAddrP(dtmP,pnt1)->x && y2 == pointAddrP(dtmP,pnt1)->y ) 
-   { 
-    *drapeTypeP = 1 ; 
-    *nxtPnt1P = pnt1 ;  
-    *xdP = pointAddrP(dtmP,pnt1)->x ; 
-    *ydP = pointAddrP(dtmP,pnt1)->y ; 
-    *zdP = pointAddrP(dtmP,pnt1)->z ; 
-    return(1) ;
-   }
- if( x2 == pointAddrP(dtmP,pnt2)->x && y2 == pointAddrP(dtmP,pnt2)->y ) 
-   { 
-    *drapeTypeP = 1 ; 
-    *nxtPnt1P = pnt2 ; 
-    *xdP = pointAddrP(dtmP,pnt2)->x ; 
-    *ydP = pointAddrP(dtmP,pnt2)->y ; 
-    *zdP = pointAddrP(dtmP,pnt2)->z ; 
-    return(1) ;
-   }
- if( x2 == pointAddrP(dtmP,pnt3)->x && y2 == pointAddrP(dtmP,pnt3)->y ) 
-   { 
-    *drapeTypeP = 1 ; 
-    *nxtPnt1P = pnt3 ; 
-    *xdP = pointAddrP(dtmP,pnt3)->x ; 
-    *ydP = pointAddrP(dtmP,pnt3)->y ; 
-    *zdP = pointAddrP(dtmP,pnt3)->z ; 
-    return(1) ;
-   }
-/*
-** Test For Last Point In Triangle
-*/
- if( bcdtmMath_pointInTriangleDtmObject(dtmP,pnt1,pnt2,pnt3,x2,y2) )
-   {
-    *drapeTypeP = 3 ;
-    *nxtPnt1P = pnt1 ; 
-    *nxtPnt2P = pnt2 ; 
-    *nxtPnt3P = pnt3 ;
-    *xdP = x2  ; 
-    *ydP = y2  ;
-    bcdtmMath_interpolatePointOnTriangleDtmObject(dtmP,x2,y2,zdP,*nxtPnt1P,*nxtPnt2P,*nxtPnt3P) ;
-    return(1) ;
-   }
-/*
-** Set Triangle Points Anti Clockwise
-*/
- if( bcdtmMath_pointSideOfDtmObject(dtmP,pnt1,pnt2,pnt3) < 0 ) { ps = pnt3 ; pnt3 = pnt2 ; pnt2 = ps ; }
-/*
-** Initialise Variables
-*/
- if( x1 <= x2 ) { xmin = x1 ; xmax = x2 ; }
- else           { xmin = x2 ; xmax = x1 ; }
- if( y1 <= y2 ) { ymin = y1 ; ymax = y2 ; }
- else           { ymin = y2 ; ymax = y1 ; }
-/*
-** Test For Intersection With Tin Point pnt1
-*/
- if( bcdtmMath_sideOf(x1,y1,x2,y2,pointAddrP(dtmP,pnt1)->x,pointAddrP(dtmP,pnt1)->y) == 0 )
-   {
-    if( pointAddrP(dtmP,pnt1)->x >= xmin && pointAddrP(dtmP,pnt1)->x <= xmax &&
-        pointAddrP(dtmP,pnt1)->y >= ymin && pointAddrP(dtmP,pnt1)->y <= ymax    )
-      { 
-       *xdP = pointAddrP(dtmP,pnt1)->x ; 
-       *ydP = pointAddrP(dtmP,pnt1)->y ; 
-       *zdP = pointAddrP(dtmP,pnt1)->z ; 
-       *nxtPnt1P = pnt1 ;
-       *drapeTypeP = 1  ; 
-       return(0) ; 
-      }
-   }
-/*
-** Test For Intersection With Tin Point pnt2
-*/
- if( bcdtmMath_sideOf(x1,y1,x2,y2,pointAddrP(dtmP,pnt2)->x,pointAddrP(dtmP,pnt2)->y) == 0 )
-   {
-    if( pointAddrP(dtmP,pnt2)->x >= xmin && pointAddrP(dtmP,pnt2)->x <= xmax &&
-        pointAddrP(dtmP,pnt2)->y >= ymin && pointAddrP(dtmP,pnt2)->y <= ymax    )
-      { 
-       *xdP = pointAddrP(dtmP,pnt2)->x ;
-       *ydP = pointAddrP(dtmP,pnt2)->y ; 
-       *zdP = pointAddrP(dtmP,pnt2)->z ; 
-       *nxtPnt1P = pnt2 ; 
-       *drapeTypeP = 1  ;
-       return(0) ;
-      }
-   }
-/*
-** Test For Intersection With Tin Point pnt3
-*/
- if( bcdtmMath_sideOf(x1,y1,x2,y2,pointAddrP(dtmP,pnt3)->x,pointAddrP(dtmP,pnt3)->y) == 0 )
-   {
-    if( pointAddrP(dtmP,pnt3)->x >= xmin && pointAddrP(dtmP,pnt3)->x <= xmax &&
-        pointAddrP(dtmP,pnt3)->y >= ymin && pointAddrP(dtmP,pnt3)->y <= ymax    )
-      { 
-       *xdP = pointAddrP(dtmP,pnt3)->x ; 
-       *ydP = pointAddrP(dtmP,pnt3)->y ; 
-       *zdP = pointAddrP(dtmP,pnt3)->z ; 
-       *nxtPnt1P = pnt3 ;
-       *drapeTypeP = 1 ;
-       return(0) ; 
-      }
-   }
-/*
-** Test For Intersection With Tin Line pnt1-pnt2
-*/
- sd1 = bcdtmMath_sideOf(x1,y1,x2,y2,pointAddrP(dtmP,pnt1)->x,pointAddrP(dtmP,pnt1)->y) ;
- sd2 = bcdtmMath_sideOf(x1,y1,x2,y2,pointAddrP(dtmP,pnt2)->x,pointAddrP(dtmP,pnt2)->y) ;
- sd3 = bcdtmMath_sideOf(pointAddrP(dtmP,pnt1)->x,pointAddrP(dtmP,pnt1)->y,pointAddrP(dtmP,pnt2)->x,pointAddrP(dtmP,pnt2)->y,x2,y2) ;
- if( sd1 < 0 && sd2 > 0 && sd3 <= 0 )
-   {
-    bcdtmMath_normalIntersectCordLines(x1,y1,x2,y2,pointAddrP(dtmP,pnt1)->x,pointAddrP(dtmP,pnt1)->y,pointAddrP(dtmP,pnt2)->x,pointAddrP(dtmP,pnt2)->y,xdP,ydP) ;
-    d1 = bcdtmMath_distance(*xdP,*ydP,pointAddrP(dtmP,pnt1)->x,pointAddrP(dtmP,pnt1)->y) ;
-    d2 = bcdtmMath_distance(*xdP,*ydP,pointAddrP(dtmP,pnt2)->x,pointAddrP(dtmP,pnt2)->y) ;
-    if( d1 <= d2 && d1 < dtmP->ppTol / 10.0 ) { *zdP = pointAddrP(dtmP,pnt1)->z ; *nxtPnt1P = pnt1 ; *drapeTypeP = 1 ; return(0) ; }
-    if( d2 <  d1 && d2 < dtmP->ppTol / 10.0 ) { *zdP = pointAddrP(dtmP,pnt2)->z ; *nxtPnt1P = pnt2 ; *drapeTypeP = 1 ; return(0) ; }
-    *nxtPnt1P = pnt1 ; *nxtPnt2P = pnt2 ; *drapeTypeP = 2 ;
-    bcdtmMath_interpolatePointOnLineDtmObject(dtmP,*xdP,*ydP,zdP,*nxtPnt1P,*nxtPnt2P) ;
-    if(( *nxtPnt3P = bcdtmList_nextClkDtmObject(dtmP,*nxtPnt1P,*nxtPnt2P)) < 0 ) return(4) ;
-    return(0) ;
-   }
-/*
-** Test For Intersection With Tin Line pnt2-pnt3
-*/
- sd1 = bcdtmMath_sideOf(x1,y1,x2,y2,pointAddrP(dtmP,pnt2)->x,pointAddrP(dtmP,pnt2)->y) ;
- sd2 = bcdtmMath_sideOf(x1,y1,x2,y2,pointAddrP(dtmP,pnt3)->x,pointAddrP(dtmP,pnt3)->y) ;
- sd3 = bcdtmMath_sideOf(pointAddrP(dtmP,pnt2)->x,pointAddrP(dtmP,pnt2)->y,pointAddrP(dtmP,pnt3)->x,pointAddrP(dtmP,pnt3)->y,x2,y2) ;
- if( sd1 < 0 && sd2 > 0 && sd3 <= 0 )
-   {
-    bcdtmMath_normalIntersectCordLines(x1,y1,x2,y2,pointAddrP(dtmP,pnt2)->x,pointAddrP(dtmP,pnt2)->y,pointAddrP(dtmP,pnt3)->x,pointAddrP(dtmP,pnt3)->y,xdP,ydP) ;
-    d1 = bcdtmMath_distance(*xdP,*ydP,pointAddrP(dtmP,pnt2)->x,pointAddrP(dtmP,pnt2)->y) ;
-    d2 = bcdtmMath_distance(*xdP,*ydP,pointAddrP(dtmP,pnt3)->x,pointAddrP(dtmP,pnt3)->y) ;
-    if( d1 <= d2 && d1 < dtmP->ppTol / 10.0 ) { *zdP = pointAddrP(dtmP,pnt2)->z ; *nxtPnt1P = pnt2 ; *drapeTypeP = 1 ; return(0) ; }
-    if( d2 <  d1 && d2 < dtmP->ppTol / 10.0 ) { *zdP = pointAddrP(dtmP,pnt3)->z ; *nxtPnt1P = pnt3 ; *drapeTypeP = 1 ; return(0) ; }
-    *nxtPnt1P = pnt2 ; *nxtPnt2P = pnt3 ; *drapeTypeP = 2 ;
-    bcdtmMath_interpolatePointOnLineDtmObject(dtmP,*xdP,*ydP,zdP,*nxtPnt1P,*nxtPnt2P) ;
-    if(( *nxtPnt3P = bcdtmList_nextClkDtmObject(dtmP,*nxtPnt1P,*nxtPnt2P)) < 0 ) return(4) ;
-    return(0) ;
-   }
-/*
-** Test For Intersection With  Tin Line pnt3-pnt1
-*/
- sd1 = bcdtmMath_sideOf(x1,y1,x2,y2,pointAddrP(dtmP,pnt3)->x,pointAddrP(dtmP,pnt3)->y) ;
- sd2 = bcdtmMath_sideOf(x1,y1,x2,y2,pointAddrP(dtmP,pnt1)->x,pointAddrP(dtmP,pnt1)->y) ;
- sd3 = bcdtmMath_sideOf(pointAddrP(dtmP,pnt3)->x,pointAddrP(dtmP,pnt3)->y,pointAddrP(dtmP,pnt1)->x,pointAddrP(dtmP,pnt1)->y,x2,y2) ;
- if( sd1 < 0 && sd2 > 0 && sd3 <= 0 )
-   {
-    bcdtmMath_normalIntersectCordLines(x1,y1,x2,y2,pointAddrP(dtmP,pnt3)->x,pointAddrP(dtmP,pnt3)->y,pointAddrP(dtmP,pnt1)->x,pointAddrP(dtmP,pnt1)->y,xdP,ydP) ;
-    d1 = bcdtmMath_distance(*xdP,*ydP,pointAddrP(dtmP,pnt1)->x,pointAddrP(dtmP,pnt1)->y) ;
-    d2 = bcdtmMath_distance(*xdP,*ydP,pointAddrP(dtmP,pnt3)->x,pointAddrP(dtmP,pnt3)->y) ;
-    if( d1 <= d2 && d1 < dtmP->ppTol / 10.0 ) { *zdP = pointAddrP(dtmP,pnt1)->z ; *nxtPnt1P = pnt1 ; *drapeTypeP = 1 ; return(0) ; }
-    if( d2 <  d1 && d2 < dtmP->ppTol / 10.0 ) { *zdP = pointAddrP(dtmP,pnt3)->z ; *nxtPnt1P = pnt3 ; *drapeTypeP = 1 ; return(0) ; }
-    *nxtPnt1P = pnt3 ; *nxtPnt2P = pnt1 ; *drapeTypeP = 2 ;
-    bcdtmMath_interpolatePointOnLineDtmObject(dtmP,*xdP,*ydP,zdP,*nxtPnt1P,*nxtPnt2P) ;
-    if(( *nxtPnt3P = bcdtmList_nextClkDtmObject(dtmP,*nxtPnt1P,*nxtPnt2P)) < 0 ) return(4) ;
-    return(0) ;
-   }
-/*
-** Job Completed
-*/
- return(3) ;
-}
-/*-----------------------------------------------------------+
-|                                                            |
-|                                                            |
-|                                                            |
-+-----------------------------------------------------------*/
-BENTLEYDTM_Private int bcdtmDrape_getNextDrapePointFromLineDtmObject(BC_DTM_OBJ *dtmP,double x1,double y1,double x2,double y2,long *Type,long pnt1, long pnt2, long pnt3,long *nxtPnt1P,long *nxtPnt2P,long *nxtPnt3P,double *xdP,double *ydP,double *zdP)
-{
- int    sd1,sd2,dbg=DTM_TRACE_VALUE(0);
- long   closestPoint,onLine ;
- double d1,d2,closestDist,xn,yn  ;
-/*
-** Write Entry Message
-*/
- if( dbg )
-   {
-    bcdtmWrite_message(0,0,0,"Getting Next Drape Point From Line") ;
-    bcdtmWrite_message(0,0,0,"p1 = %8ld p2 = %8ld p3 = %8ld",pnt1,pnt2,pnt3) ;
-    bcdtmWrite_message(0,0,0,"x1 = %12.5lf y1 = %12.5lf",x1,y1) ;
-    bcdtmWrite_message(0,0,0,"x2 = %12.5lf y2 = %12.5lf",x2,y2) ;
-   }
-/*
-** Test For Hull Edge
-*/
- if( dbg ) bcdtmWrite_message(0,0,0,"Testing For Hull Line") ;
- if( ! bcdtmList_testLineDtmObject(dtmP,pnt2,pnt3) )            return(2) ;
- if( bcdtmMath_pointSideOfDtmObject(dtmP,pnt1,pnt2,pnt3) >= 0 ) return(2) ;
-/*
-** Test For Last Point Equal To One Of The Triangle Points
-*/
- if( dbg ) bcdtmWrite_message(0,0,0,"Testing For Last Point Equal To Triangle Point") ;
- *nxtPnt1P = *nxtPnt2P = *nxtPnt3P = dtmP->nullPnt ;
- if( x2 == pointAddrP(dtmP,pnt1)->x && y2 == pointAddrP(dtmP,pnt1)->y ) 
-   { *Type = 1 ; *nxtPnt1P = pnt1 ; *xdP = pointAddrP(dtmP,pnt1)->x ; *ydP = pointAddrP(dtmP,pnt1)->y ; *zdP = pointAddrP(dtmP,pnt1)->z ; return(1) ; }
- if( x2 == pointAddrP(dtmP,pnt2)->x && y2 == pointAddrP(dtmP,pnt2)->y ) 
-   { *Type = 1 ; *nxtPnt1P = pnt2 ; *xdP = pointAddrP(dtmP,pnt2)->x ; *ydP = pointAddrP(dtmP,pnt2)->y ; *zdP = pointAddrP(dtmP,pnt2)->z ; return(1) ; }
- if( x2 == pointAddrP(dtmP,pnt3)->x && y2 == pointAddrP(dtmP,pnt3)->y ) 
-   { *Type = 1 ; *nxtPnt1P = pnt3 ; *xdP = pointAddrP(dtmP,pnt3)->x ; *ydP = pointAddrP(dtmP,pnt3)->y ; *zdP = pointAddrP(dtmP,pnt3)->z ; return(1) ; }
-/*
-** Test For Last Point In Triangle
-*/
- if( dbg ) bcdtmWrite_message(0,0,0,"Testing For Last Point In Triangle") ;
- if( bcdtmMath_pointInTriangleDtmObject(dtmP,pnt1,pnt2,pnt3,x2,y2) )
-   {
-    *Type = 3 ;
-    *nxtPnt1P = pnt1 ; 
-    *nxtPnt2P = pnt2 ; 
-    *nxtPnt3P = pnt3 ;
-    *xdP = x2  ; 
-    *ydP = y2  ;
-    bcdtmMath_interpolatePointOnTriangleDtmObject(dtmP,x2,y2,zdP,*nxtPnt1P,*nxtPnt2P,*nxtPnt3P) ;
-    return(1) ;
-   }
-/*
-** Test For Intersection With pnt3
-*/
- if( dbg ) bcdtmWrite_message(0,0,0,"Testing For Intersection With Pnt3") ;
- if( bcdtmMath_sideOf(x1,y1,x2,y2,pointAddrP(dtmP,pnt3)->x,pointAddrP(dtmP,pnt3)->y) == 0 )
-   { *xdP = pointAddrP(dtmP,pnt3)->x ; *ydP = pointAddrP(dtmP,pnt3)->y ; *zdP = pointAddrP(dtmP,pnt3)->z ; *nxtPnt1P = pnt3 ; *Type = 1 ; return(0) ; }
-/*
- if( bcdtmMath_normalDistanceToCordLine(x1,y1,x2,y2,pointAddrP(dtmP,pnt3)->x,pointAddrP(dtmP,pnt3)->y) < dtmP->PLTOL / 10.0 ) 
-   { *xdP = pointAddrP(dtmP,pnt3)->x ; *ydP = pointAddrP(dtmP,pnt3)->y ; *zdP = pointAddrP(dtmP,pnt3)->z ; *nxtPnt1P = pnt3 ; *Type = 1 ; return(0) ; }
-*/
-/*
-** Test For Intersection With pnt1pnt3
-*/
- if( dbg ) bcdtmWrite_message(0,0,0,"Testing For Intersection With Pnt1-Pnt3") ;
- sd1 = bcdtmMath_sideOf(x1,y1,x2,y2,pointAddrP(dtmP,pnt1)->x,pointAddrP(dtmP,pnt1)->y) ;
- sd2 = bcdtmMath_sideOf(x1,y1,x2,y2,pointAddrP(dtmP,pnt3)->x,pointAddrP(dtmP,pnt3)->y) ;
- if( sd1 < 0 && sd2 > 0  )
-   {
-    bcdtmMath_normalIntersectCordLines(x1,y1,x2,y2,pointAddrP(dtmP,pnt1)->x,pointAddrP(dtmP,pnt1)->y,pointAddrP(dtmP,pnt3)->x,pointAddrP(dtmP,pnt3)->y,xdP,ydP) ;
-    if( dbg ) bcdtmWrite_message(0,0,0,"xdP = %12.5lf ydP = %12.5lf",*xdP,*ydP) ;
-    d1 = bcdtmMath_distance(*xdP,*ydP,pointAddrP(dtmP,pnt1)->x,pointAddrP(dtmP,pnt1)->y) ;
-    d2 = bcdtmMath_distance(*xdP,*ydP,pointAddrP(dtmP,pnt3)->x,pointAddrP(dtmP,pnt3)->y) ;
-    if( d1 <= d2 && d1 < dtmP->ppTol / 10.0 ) { *zdP = pointAddrP(dtmP,pnt1)->z ; *nxtPnt1P = pnt1 ; *Type = 1 ; return(0) ; }
-    if( d2 <  d1 && d2 < dtmP->ppTol / 10.0 ) { *zdP = pointAddrP(dtmP,pnt3)->z ; *nxtPnt1P = pnt3 ; *Type = 1 ; return(0) ; }
-    *nxtPnt1P = pnt1 ; *nxtPnt2P = pnt3 ; *Type = 2 ;
-    bcdtmMath_interpolatePointOnLineDtmObject(dtmP,*xdP,*ydP,zdP,*nxtPnt1P,*nxtPnt2P) ;
-    if(( *nxtPnt3P = bcdtmList_nextClkDtmObject(dtmP,*nxtPnt1P,*nxtPnt2P)) < 0 ) return(4) ;
-    return(0) ;
-   }
-/*
-** Test For Intersection With pnt3pnt2
-*/
- if( dbg ) bcdtmWrite_message(0,0,0,"Testing For Intersection With Pnt2-Pnt3") ;
- sd1 = bcdtmMath_sideOf(x1,y1,x2,y2,pointAddrP(dtmP,pnt3)->x,pointAddrP(dtmP,pnt3)->y) ;
- sd2 = bcdtmMath_sideOf(x1,y1,x2,y2,pointAddrP(dtmP,pnt2)->x,pointAddrP(dtmP,pnt2)->y) ;
- if( dbg ) bcdtmWrite_message(0,0,0,"sd1 = %2d sd2 = %2d",sd1,sd2) ;
- if( sd1 < 0 && sd2 > 0 )
-   {
-    bcdtmMath_normalIntersectCordLines(x1,y1,x2,y2,pointAddrP(dtmP,pnt3)->x,pointAddrP(dtmP,pnt3)->y,pointAddrP(dtmP,pnt2)->x,pointAddrP(dtmP,pnt2)->y,xdP,ydP) ;
-    if( dbg ) bcdtmWrite_message(0,0,0,"xdP = %12.5lf ydP = %12.5lf",*xdP,*ydP) ;
-    d1 = bcdtmMath_distance(*xdP,*ydP,pointAddrP(dtmP,pnt2)->x,pointAddrP(dtmP,pnt2)->y) ;
-    d2 = bcdtmMath_distance(*xdP,*ydP,pointAddrP(dtmP,pnt3)->x,pointAddrP(dtmP,pnt3)->y) ;
-    if( d1 <= d2 && d1 < dtmP->ppTol / 10.0 ) { *zdP = pointAddrP(dtmP,pnt2)->z ; *nxtPnt1P = pnt2 ; *Type = 1 ; return(0) ; }
-    if( d2 <  d1 && d2 < dtmP->ppTol / 10.0 ) { *zdP = pointAddrP(dtmP,pnt3)->z ; *nxtPnt1P = pnt3 ; *Type = 1 ; return(0) ; }
-    *nxtPnt1P = pnt3 ; *nxtPnt2P = pnt2 ; *Type = 2 ;
-    bcdtmMath_interpolatePointOnLineDtmObject(dtmP,*xdP,*ydP,zdP,*nxtPnt1P,*nxtPnt2P) ;
-    if(( *nxtPnt3P = bcdtmList_nextClkDtmObject(dtmP,*nxtPnt1P,*nxtPnt2P)) < 0 ) return(4) ;
-    return(0) ;
-   }
-/*
-** Precison Problem So Do A Fiddle
-*/
- if( dbg ) bcdtmWrite_message(0,0,0,"Precision Problem") ;
- closestDist  = 0.0 ;
- closestPoint = dtmP->nullPnt ;
- d1 = bcdtmMath_distanceOfPointFromLine(&onLine,x1,y1,x2,y2,pointAddrP(dtmP,pnt1)->x,pointAddrP(dtmP,pnt1)->y,&xn,&yn) ;
- if( onLine ) { closestPoint = pnt1 ; closestDist = d1 ;  }
- d1 = bcdtmMath_distanceOfPointFromLine(&onLine,x1,y1,x2,y2,pointAddrP(dtmP,pnt2)->x,pointAddrP(dtmP,pnt2)->y,&xn,&yn) ;
- if( onLine && ( closestPoint == dtmP->nullPnt || d1 < closestDist ) )  { closestPoint = pnt2 ; closestDist = d1 ; }
- d1 = bcdtmMath_distanceOfPointFromLine(&onLine,x1,y1,x2,y2,pointAddrP(dtmP,pnt3)->x,pointAddrP(dtmP,pnt3)->y,&xn,&yn) ;
- if( onLine && ( closestPoint == dtmP->nullPnt || d1 < closestDist ) )  { closestPoint = pnt3 ; closestDist = d1 ; }
- if( closestPoint != dtmP->nullPnt )
-   {
-    *xdP = pointAddrP(dtmP,closestPoint)->x ;
-    *ydP = pointAddrP(dtmP,closestPoint)->y ;
-    *zdP = pointAddrP(dtmP,closestPoint)->z ;
-    *nxtPnt1P = closestPoint ;
-    *Type = 1 ; 
-    return(0) ;     
-   }
-/*
-** Job Completed
-*/
- return(3) ;
-}
-/*-----------------------------------------------------------+
-|                                                            |
-|                                                            |
-|                                                            |
-+-----------------------------------------------------------*/
-BENTLEYDTM_Private int bcdtmDrape_getNextDrapePointFromPointDtmObject
-(
- BC_DTM_OBJ *dtmP,
- double x1,double y1,double x2,double y2,
- long   *drapeTypeP,
- long   pnt1,
- long   *nxtPnt1P,long *nxtPnt2P,long *nxtPnt3P,
- double *xdP,double *ydP,double *zdP 
-)
-{
- long   p1,p2,clc ;
- double a1,a2,a3,d1,d2,z ;
- double drapeAng,pnt1Ang,pnt2Ang ;
-/*
-** Initialise
-*/
- *xdP = *ydP = *zdP = 0.0 ;
-/*
-** Test For End Of Drape Line
-*/
- if( x1 == x2 && y1 == y2 ) 
-   { 
-    *drapeTypeP = 1 ;
-    *nxtPnt1P = pnt1 ;
-    *xdP = pointAddrP(dtmP,pnt1)->x ; 
-    *ydP = pointAddrP(dtmP,pnt1)->y ; 
-    *zdP = pointAddrP(dtmP,pnt1)->z ; 
-    return(1) ; 
-   }
-/*
-** Calculate Drape Parameters
-*/
- d1 = bcdtmMath_distance(x1,y1,x2,y2) ; 
- drapeAng = bcdtmMath_getAngle(x1,y1,x2,y2) ;
-/*
-**  Find Points connected to pnt1 that are either side of x1y1 x2y2
-*/
- clc = nodeAddrP(dtmP,pnt1)->cPtr  ;
- p2  = clistAddrP(dtmP,clc)->pntNum ;
- if( ( p1 = bcdtmList_nextAntDtmObject(dtmP,pnt1,p2)) < 0 ) return(0) ;
- if( x2 == pointAddrP(dtmP,p1)->x && y2 == pointAddrP(dtmP,p1)->y ) { *drapeTypeP = 1 ; *nxtPnt1P = p1 ; *nxtPnt2P = *nxtPnt3P = dtmP->nullPnt ; *xdP = pointAddrP(dtmP,p1)->x ; *ydP = pointAddrP(dtmP,p1)->y ; *zdP = pointAddrP(dtmP,p1)->z ; return(1) ; }
- pnt1Ang = bcdtmMath_getAngle(pointAddrP(dtmP,pnt1)->x,pointAddrP(dtmP,pnt1)->y,pointAddrP(dtmP,p1)->x,pointAddrP(dtmP,p1)->y) ;
- while ( clc  != dtmP->nullPtr )
-   {
-    p2  = clistAddrP(dtmP,clc)->pntNum ;
-    if( x2 == pointAddrP(dtmP,p2)->x && y2 == pointAddrP(dtmP,p2)->y ) { *drapeTypeP = 1 ; *nxtPnt1P = p2 ; *nxtPnt2P = *nxtPnt3P = dtmP->nullPnt ; *xdP = pointAddrP(dtmP,p2)->x ; *ydP = pointAddrP(dtmP,p2)->y ; *zdP = pointAddrP(dtmP,p2)->z ; return(1) ; }
-    clc = clistAddrP(dtmP,clc)->nextPtr ;
-    pnt2Ang = bcdtmMath_getAngle(pointAddrP(dtmP,pnt1)->x,pointAddrP(dtmP,pnt1)->y,pointAddrP(dtmP,p2)->x,pointAddrP(dtmP,p2)->y) ;
-    if( nodeAddrP(dtmP,pnt1)->hPtr != p1 )
-      {
-       if( pnt1Ang == drapeAng ) 
-         { 
-          d2 = bcdtmMath_distance(x1,y1,pointAddrP(dtmP,p1)->x,pointAddrP(dtmP,p1)->y) ;
-          if( d1 <= d2 ) { *drapeTypeP = 2 ; *nxtPnt1P = pnt1 ; *nxtPnt2P = p1 ;*xdP = x2 ; *ydP = y2 ; bcdtmMath_interpolatePointOnLineDtmObject(dtmP,*xdP,*ydP,zdP,pnt1,p1) ; return(1) ; }
-          else           { *drapeTypeP = 1 ; *nxtPnt1P = p1 ; *xdP = pointAddrP(dtmP,p1)->x ; *ydP = pointAddrP(dtmP,p1)->y ; *zdP = pointAddrP(dtmP,p1)->z ; return(0) ; }
-         }
-       else if( pnt2Ang == drapeAng ) 
-         { 
-          d2 = bcdtmMath_distance(x1,y1,pointAddrP(dtmP,p2)->x,pointAddrP(dtmP,p2)->y) ;
-          if( d1 <= d2 ) { *drapeTypeP = 2 ; *nxtPnt1P = pnt1 ; *nxtPnt2P = p2 ; *xdP = x2 ; *ydP = y2 ; bcdtmMath_interpolatePointOnLineDtmObject(dtmP,*xdP,*ydP,zdP,pnt1,p2) ; return(1) ; }
-          else           { *drapeTypeP = 1 ; *nxtPnt1P = p2 ; *xdP = pointAddrP(dtmP,p2)->x ; *ydP = pointAddrP(dtmP,p2)->y ; *zdP = pointAddrP(dtmP,p2)->z ; return(0) ; }
-         }  
-
-       else 
-         {
-          a1 = pnt1Ang  ; 
-          a2 = drapeAng ; 
-          a3 = pnt2Ang  ;
-          if( a3 > a1 ) a1 = a1 + DTM_2PYE ; 
-          if( a3 > a2 ) a2 = a2 + DTM_2PYE ; 
-          if( a2 <= a1 && a2 >= a3 )
-            {
-/*
-**           Test For Last Point In Triangle
-*/
-             if( bcdtmMath_linePointSideOfDtmObject(dtmP,p1,p2,x2,y2) <= 0 )
-               {
-                *drapeTypeP = 3 ;
-                *nxtPnt1P = pnt1 ; *nxtPnt2P = p1 ; *nxtPnt3P = p2 ;
-                *xdP = x2  ; *ydP = y2  ;
-                bcdtmMath_interpolatePointOnTriangleDtmObject(dtmP,x2,y2,&z,*nxtPnt1P,*nxtPnt2P,*nxtPnt3P) ;
-                *zdP = z ;
-                return(1) ;
-               }
-            
-/*
-**           Intersect x1y1-x2y2 with p1,p2
-*/
-             bcdtmMath_normalIntersectCordLines(x1,y1,x2,y2,pointAddrP(dtmP,p1)->x,pointAddrP(dtmP,p1)->y,pointAddrP(dtmP,p2)->x,pointAddrP(dtmP,p2)->y,xdP,ydP) ;
-             d1 = bcdtmMath_distance(*xdP,*ydP,pointAddrP(dtmP,p1)->x,pointAddrP(dtmP,p1)->y) ;
-             d2 = bcdtmMath_distance(*xdP,*ydP,pointAddrP(dtmP,p2)->x,pointAddrP(dtmP,p2)->y) ;
-             if( d1 <= d2 && d1 < dtmP->ppTol / 10.0 ) { *nxtPnt1P = p1 ; *drapeTypeP = 1 ; *zdP = pointAddrP(dtmP,p1)->z ; return(0) ;}
-             if( d2 <  d1 && d2 < dtmP->ppTol / 10.0 ) { *nxtPnt1P = p2 ; *drapeTypeP = 1 ; *zdP = pointAddrP(dtmP,p2)->z ; return(0) ; }
-             *nxtPnt1P = p2 ; *nxtPnt2P = p1 ; *drapeTypeP = 2 ;
-             bcdtmMath_interpolatePointOnLineDtmObject(dtmP,*xdP,*ydP,zdP,*nxtPnt1P,*nxtPnt2P) ;
-             if( (*nxtPnt3P = bcdtmList_nextClkDtmObject(dtmP,*nxtPnt1P,*nxtPnt2P)) < 0 ) return(4) ;
-             return(0) ;
-            }
-         }
-      }
-   p1 = p2 ;
-   pnt1Ang = pnt2Ang ;
-  }
-/*
-** Line Goes External To Tin Hull 
-*/
- return(2) ;
-}
-/*-------------------------------------------------------------------+
-|                                                                    |
-|                                                                    |
-|                                                                    |
-+-------------------------------------------------------------------*/
-BENTLEYDTM_Private int bcdtmDrape_storeDrapePointWithDtmFeaturesDtmObject
-(
- BC_DTM_OBJ *dtmP,
- long   lineNum,
- long   drapeType,
- double x,
- double y,
- double z,
- long   pnt1,
- long   pnt2,
- long   pnt3,
- long   dtmFeatureOption,
- DTM_DRAPE_POINT **drapePtsPP, 
- long   *numDrapePtsP,
- long   *memDrapePtsP,
- long   memDrapePtsInc
-) 
-/*
-** This Function Stores A Drape Point Into the DTM_DRAPE_POINT structure
-*/
-{
- int  ret=DTM_SUCCESS,dbg=DTM_TRACE_VALUE(0) ;
- long voidFlag = 0, numDrapeFeatures = 0, dtmFeature, breakPoint = 0;
- DTMDrapedLineCode newDrapeType = DTMDrapedLineCode::External;
- DTM_TIN_POINT_FEATURES *drapeFeaturesP=NULL,*dfP ;
-/*
-** Write Entry Message
-*/
- if( dbg )
-   {
-    bcdtmWrite_message(0,0,0,"Storing Drape Point") ;
-    bcdtmWrite_message(0,0,0,"drapeType = %2ld ** pnt1 = %9ld pnt2 = %9ld pnt3 = %9ld",drapeType,pnt1,pnt2,pnt3) ;
-   }
-/*
-**  Input Drape Type Values
-**
-**  drapeType == 0  Drape Point External To Tin 
-**  drapeType == 1  Drape Point On Tin Point
-**  drapeType == 2  Drape Point On Tin Line
-**  drapeType == 3  Drape Point In Triangle
-**
-** 
-** DTM_DRAPE_POINT drapeType Values   ==  0  Drape Point External To Tin 
-**                                    ==  1  Drape Point In Triangle
-**                                    ==  2  Drape Point On Break Line  
-**                                    ==  3  Drape Point On Break Triangle Edge
-**                                    ==  4  Drape Point In Void     
-**                                    ==  5  Drape Point On Triangle Point
-**                                    ==  6  Drape Point On Triangle Edge
-*/
-
-/*
-** Initialise
-*/
- if (drapeType == 0) newDrapeType = DTMDrapedLineCode::External;
- else if (drapeType == 1) newDrapeType = DTMDrapedLineCode::OnPoint;
- else if (drapeType == 2) newDrapeType = DTMDrapedLineCode::Edge;
- else if (drapeType == 3) newDrapeType = DTMDrapedLineCode::Tin;
-/*
-** Check For Sufficient Heap Space
-*/
- if( *numDrapePtsP == *memDrapePtsP )
-   {
-    *memDrapePtsP = *memDrapePtsP + memDrapePtsInc ;
-    if( *drapePtsPP == NULL ) *drapePtsPP  = ( DTM_DRAPE_POINT  * )  malloc  ( *memDrapePtsP * sizeof(DTM_DRAPE_POINT)) ;
-    else                      *drapePtsPP  = ( DTM_DRAPE_POINT  * )  realloc ( *drapePtsPP , *memDrapePtsP * sizeof(DTM_DRAPE_POINT)) ;
-    if( *drapePtsPP == NULL )
-      {
-       bcdtmWrite_message(1,0,0,"Memory Allocation Failure") ; 
-       goto errexit ; 
-      }
-   }
-/*
-** Check For Drape Point In Void
-*/
- if (newDrapeType != DTMDrapedLineCode::External)
-   {
-   if (drapeType == 1 && bcdtmFlag_testVoidBitPCWD (&nodeAddrP (dtmP, pnt1)->PCWD)) newDrapeType = DTMDrapedLineCode::Void;
-    if( drapeType == 2 ) 
-      {
-       if( bcdtmList_testForVoidLineDtmObject(dtmP,pnt1,pnt2,&voidFlag)) goto errexit ;
-       if (voidFlag) newDrapeType = DTMDrapedLineCode::Void;
-      } 
-    if( drapeType == 3 )
-      {
-       if( bcdtmList_testForVoidTriangleDtmObject(dtmP,pnt1,pnt2,pnt3,&voidFlag)) goto errexit ;
-       if (voidFlag) newDrapeType = DTMDrapedLineCode::Void;
-      }
-   } 
-/*
-** If Drape Point Not External To Tin Or In Void Then Get Features And Point Type
-*/
- if (newDrapeType != DTMDrapedLineCode::External && newDrapeType != DTMDrapedLineCode::Void)
-   {
-/*
-** Get Dtm Features For Drape Point
-*/
-    if( dtmFeatureOption == TRUE )
-      {
-       if( drapeType == 1 )
-         {
-          if( bcdtmList_getDtmFeaturesForPointDtmObject(dtmP,pnt1,&drapeFeaturesP,&numDrapeFeatures)) goto errexit ; 
-         }
-       if( drapeType == 2 )
-         {
-          if( bcdtmList_getDtmFeaturesForLineDtmObject(dtmP,pnt1,pnt2,&drapeFeaturesP,&numDrapeFeatures)) goto errexit ; 
-         } 
-      }
-/*
-**  Check If Drape Point Is A Break Point
-*/
-    breakPoint = 0 ;
-    if( dtmFeatureOption == TRUE )
-      {
-       for( dfP = drapeFeaturesP ; dfP < drapeFeaturesP + numDrapeFeatures && ! breakPoint ; ++dfP )
-         {
-          if( dfP->dtmFeatureType == DTMFeatureType::Breakline ) breakPoint = 1 ;
-         }
-      }
-    if( dtmFeatureOption == FALSE )
-      {
-       if( drapeType == 1 ) breakPoint = bcdtmList_testForBreakPointDtmObject(dtmP,pnt1) ;
-       if( drapeType == 2 ) breakPoint = bcdtmList_testForBreakLineDtmObject(dtmP,pnt1,pnt2) ;
-      }
-/*
-**  Set New Drape Type
-*/
-    if (breakPoint) newDrapeType = DTMDrapedLineCode::Breakline;
-/*
-**  Test For Point On Break Triangle
-*/
-    if (newDrapeType != DTMDrapedLineCode::Breakline && newDrapeType != DTMDrapedLineCode::Tin)
-      {
-       if( bcdtmList_testForPointOnDtmFeatureTypeDtmObject(dtmP,DTMFeatureType::Breakline,pnt1,&dtmFeature) &&
-           bcdtmList_testForPointOnDtmFeatureTypeDtmObject(dtmP,DTMFeatureType::Breakline,pnt2,&dtmFeature)     )
-         { 
-          if(( pnt3 = bcdtmList_nextClkDtmObject(dtmP,pnt1,pnt2)) < 0 ) goto errexit ;
-          if( bcdtmList_testLineDtmObject(dtmP,pnt3,pnt2) )
-            {
-            if (bcdtmList_testForPointOnDtmFeatureTypeDtmObject (dtmP, DTMFeatureType::Breakline, pnt3, &dtmFeature)) newDrapeType = DTMDrapedLineCode::BetweenBreaklines;
-            }
-          if (newDrapeType != DTMDrapedLineCode::BetweenBreaklines)
-            {
-             if(( pnt3 = bcdtmList_nextAntDtmObject(dtmP,pnt1,pnt2)) < 0 ) goto errexit ;
-             if( bcdtmList_testLineDtmObject(dtmP,pnt3,pnt2) )
-               {
-               if (bcdtmList_testForPointOnDtmFeatureTypeDtmObject (dtmP, DTMFeatureType::Breakline, pnt3, &dtmFeature)) newDrapeType = DTMDrapedLineCode::BetweenBreaklines;
-               }
-            }
-         } 
-      }
-   }
-/*
-** Store Drape Point
-*/
- (*drapePtsPP+*numDrapePtsP)->drapeLine = lineNum ;
- (*drapePtsPP+*numDrapePtsP)->drapeType = newDrapeType ;
- (*drapePtsPP+*numDrapePtsP)->drapeX = x   ;
- (*drapePtsPP+*numDrapePtsP)->drapeY = y   ;
- (*drapePtsPP+*numDrapePtsP)->drapeZ = z   ;
- (*drapePtsPP+*numDrapePtsP)->drapeFeaturesP   = drapeFeaturesP  ;
- drapeFeaturesP = NULL ;
- (*drapePtsPP+*numDrapePtsP)->numDrapeFeatures = numDrapeFeatures   ;
- ++*numDrapePtsP ;
-/*
-** Clean Up
-*/
- cleanup :
- if( drapeFeaturesP != NULL ) free( drapeFeaturesP ) ;
-/*
-** Return
-*/
- return(ret) ;
-/*
-** Error Exit
-*/
- errexit :
- if( ret == DTM_SUCCESS ) ret = DTM_ERROR ;
- goto cleanup ;
-}
-/*-------------------------------------------------------------------+
-|                                                                    |
-|                                                                    |
-|                                                                    |
-+-------------------------------------------------------------------*/
-BENTLEYDTM_Public int bcdtmDrape_findClosestLineInterceptWithHullDtmObject
-(
- BC_DTM_OBJ *dtmP,
- double startX,
- double startY,
- double endX,
- double endY,
- long   *fndTypeP,
- long   *pnt1P,
- long   *pnt2P,
- double *xIntP,
- double *yIntP,
- double *zIntP
-)
-/*
-** This Routine Find the Closeset Hull Line Intercept With Line [startX,startY]-[endX,endY]
-**
-** Return Values == 0  Success
-**               == 1  Error Terminate
-**
-** fndTypeP == 0  No Intercept
-**          == 1  Intesects With Hull Point pnt1P
-**          == 2  Intesects With Hull Line  pnt1P-pnt2P 
-**          == 3  Pulled Onto Next Hull Point 
-**
-*/
-{
- int    ret=DTM_SUCCESS,dbg=DTM_TRACE_VALUE(0) ;
- long   p1,p2,sp1,sp2,sdof1,sdof2,onLine1,onLine2,process,firstFound=1,scanHull=FALSE ;
- double n1,n2,xc,yc,dist,tolerance=0,xmin,ymin,xmax,ymax,xlmin,ylmin,xlmax,ylmax ;
-/*
-** Write Entry Message
-*/
- if( dbg )
-   {
-    bcdtmWrite_message(0,0,0,"Finding Closest Line Intercept With Tin Hull") ;
-    bcdtmWrite_message(0,0,0,"dtmP       = %P",dtmP) ; 
-    bcdtmWrite_message(0,0,0,"startX     = %14.6lf startY = %14.6lf",startX,startY) ;
-    bcdtmWrite_message(0,0,0,"endX       = %14.6lf endY   = %14.6lf",endX,endY) ;
-    bcdtmWrite_message(0,0,0,"*fndTypeP  = %8ld",*fndTypeP) ; 
-    bcdtmWrite_message(0,0,0,"*pnt1P     = %8ld",*pnt1P) ; 
-    bcdtmWrite_message(0,0,0,"*pnt2P     = %8ld",*pnt2P) ; 
-    if( *pnt1P != dtmP->nullPnt ) bcdtmWrite_message(0,0,0,"pnt1P = %9ld  fTableP = %8ld ** %10.4lf %10.4lf %10.4lf",*pnt1P,nodeAddrP(dtmP,*pnt1P)->hPtr,pointAddrP(dtmP,*pnt1P)->x,pointAddrP(dtmP,*pnt1P)->y,pointAddrP(dtmP,*pnt1P)->z) ; 
-    if( *pnt2P != dtmP->nullPnt ) bcdtmWrite_message(0,0,0,"pnt2P = %9ld  fTableP = %8ld ** %10.4lf %10.4lf %10.4lf",*pnt2P,nodeAddrP(dtmP,*pnt2P)->hPtr,pointAddrP(dtmP,*pnt2P)->x,pointAddrP(dtmP,*pnt2P)->y,pointAddrP(dtmP,*pnt2P)->z) ; 
-   }
-/*
-** Initialiase
-*/
- *fndTypeP = 0   ;
- sp1 = *pnt1P ; sp2 = *pnt2P   ;
- *pnt1P = *pnt2P = dtmP->nullPnt ;
- *xIntP = *yIntP = *zIntP = 0.0 ;
-/*
-** Test For Hull Intercept From A Single Point
-*/
- if( dbg ) bcdtmWrite_message(0,0,0,"Testing For Hull Intercept From A Single Point") ;
- if( sp1 != dtmP->nullPnt && nodeAddrP(dtmP,sp1)->hPtr != dtmP->nullPnt )
-   {
-    if( sp2 == dtmP->nullPnt )
-      {
-       p2 = nodeAddrP(dtmP,sp1)->hPtr ;
-       if( ( p1 = bcdtmList_nextClkDtmObject(dtmP,sp1,p2)) < 0 ) goto errexit ;
-      }
-    else { p1 = sp1 ; p2 = sp2 ; }
-    n1 = bcdtmMath_distanceOfPointFromLine(&onLine1,startX,startY,endX,endY,pointAddrP(dtmP,p1)->x,pointAddrP(dtmP,p1)->y,&xc,&yc) ;
-    n2 = bcdtmMath_distanceOfPointFromLine(&onLine2,startX,startY,endX,endY,pointAddrP(dtmP,p2)->x,pointAddrP(dtmP,p2)->y,&xc,&yc) ;
-    if( dbg ) bcdtmWrite_message(0,0,0,"onLine1 = %2ld n1 = %20.15lf",onLine1,n1) ;    
-    if( dbg ) bcdtmWrite_message(0,0,0,"onLine2 = %2ld n2 = %20.15lf",onLine2,n2) ;    
-    if( onLine1 && n1 <= dtmP->plTol ) { *fndTypeP = 3 ; *pnt1P = p1 ; *xIntP = pointAddrP(dtmP,p1)->x ; *yIntP = pointAddrP(dtmP,p1)->y ;*zIntP = pointAddrP(dtmP,p1)->z ; }
-    if( onLine2 && n2 <= dtmP->plTol ) { *fndTypeP = 3 ; *pnt1P = p2 ; *xIntP = pointAddrP(dtmP,p2)->x ; *yIntP = pointAddrP(dtmP,p2)->y ;*zIntP = pointAddrP(dtmP,p2)->z ; }
-    if( *fndTypeP != 0 )
-      {
-       if( dbg ) bcdtmWrite_message(0,0,0,"fndTypeP = %2ld ** pnt1P = %6ld",*fndTypeP,*pnt1P) ;
-       n1 = bcdtmMath_distance(startX,startY,endX,endY) ;
-       n2 = bcdtmMath_distance(pointAddrP(dtmP,*pnt1P)->x,pointAddrP(dtmP,*pnt1P)->y,endX,endY) ;
-       if( dbg ) 
-         {
-          bcdtmWrite_message(0,0,0,"n1 = %20.12lf",n1) ;    
-          bcdtmWrite_message(0,0,0,"n2 = %20.12lf",n2) ; 
-          bcdtmWrite_message(0,0,0,"Included Angle = %15.12lf",bcdtmMath_calculateIncludedAngle(startX,startY,pointAddrP(dtmP,*pnt1P)->x,pointAddrP(dtmP,*pnt1P)->y,endX,endY)) ;  
-         }
-       if( n1 <= n2 || bcdtmMath_calculateIncludedAngle(startX,startY,pointAddrP(dtmP,*pnt1P)->x,pointAddrP(dtmP,*pnt1P)->y,endX,endY) < DTM_PYE / 2.0 ) *fndTypeP = 0 ;
-       if( *fndTypeP != 0 ) return(0) ;
-      } 
-   }
-/*
-** Set Scan Parameters
-*/
- if( startX <= endX ) { xlmin = startX ; xlmax = endX   ; }
- else                 { xlmin = endX   ; xlmax = startX ; }
- if( startY <= endY ) { ylmin = startY ; ylmax = endY   ; }
- else                 { ylmin = endY   ; ylmax = startY ; }
-/*
-** Write Out Bounding Rectangle For Drape Line
-*/
- if( dbg )
-   {
-    bcdtmWrite_message(0,0,0,"Drape Line ** xmin = %12.5lf ymin = %12.5lf ** xmax = %12.5lf ymax = %12.5lf",xlmin,ylmin,xlmax,ylmax) ;
-    bcdtmWrite_message(0,0,0,"DTM        ** xmin = %12.5lf ymin = %12.5lf ** xmax = %12.5lf ymax = %12.5lf",dtmP->xMin,dtmP->yMin,dtmP->xMax,dtmP->yMax) ;
-    bcdtmWrite_message(0,0,0,"startX = %12.5lf startY = %12.5lf",startX,startY) ;
-    bcdtmWrite_message(0,0,0,"endX   = %12.5lf endY   = %12.5lf",endX,endY) ;
-   }
-/*
-** Scan Hull Looking For Closest Line Intercept
-*/
- if( dbg ) bcdtmWrite_message(0,0,0,"Scanning Hull Intercept For Closest Intercept") ;
- p1 = dtmP->hullPoint ; 
- do
-   {
-    process = 0 ;
-    p2 = nodeAddrP(dtmP,p1)->hPtr ;
-    if     ( sp1 == dtmP->nullPnt && sp2 == dtmP->nullPnt )                           process = 1 ;
-    else if( sp1 != dtmP->nullPnt && sp2 == dtmP->nullPnt && p1 != sp1 && p2 != sp1 ) process = 1 ;
-    else if( sp1 != dtmP->nullPnt && sp2 != dtmP->nullPnt && p1 != sp1              ) process = 1 ;
-    if( process )
-      {
-       if( pointAddrP(dtmP,p1)->x <= pointAddrP(dtmP,p2)->x ) { xmin = pointAddrP(dtmP,p1)->x ; xmax = pointAddrP(dtmP,p2)->x ; }
-       else                                                   { xmin = pointAddrP(dtmP,p2)->x ; xmax = pointAddrP(dtmP,p1)->x ; }
-       if( pointAddrP(dtmP,p1)->y <= pointAddrP(dtmP,p2)->y ) { ymin = pointAddrP(dtmP,p1)->y ; ymax = pointAddrP(dtmP,p2)->y ; }
-       else                                                   { ymin = pointAddrP(dtmP,p2)->y ; ymax = pointAddrP(dtmP,p1)->y ; }
-       if( xmin <= xlmax && xmax >= xlmin && ymin <= ylmax && ymax >= ylmin ) 
-         {
-          sdof1 = bcdtmMath_sideOf(startX,startY,endX,endY,pointAddrP(dtmP,p1)->x,pointAddrP(dtmP,p1)->y) ;
-          sdof2 = bcdtmMath_sideOf(startX,startY,endX,endY,pointAddrP(dtmP,p2)->x,pointAddrP(dtmP,p2)->y) ;
-          if( sdof1 != sdof2 ) 
-            {
-             sdof1 = bcdtmMath_sideOf(pointAddrP(dtmP,p1)->x,pointAddrP(dtmP,p1)->y,pointAddrP(dtmP,p2)->x,pointAddrP(dtmP,p2)->y,startX,startY) ;
-             sdof2 = bcdtmMath_sideOf(pointAddrP(dtmP,p1)->x,pointAddrP(dtmP,p1)->y,pointAddrP(dtmP,p2)->x,pointAddrP(dtmP,p2)->y,endX,endY) ;
-             if( sdof1 != sdof2 )
-               {
-                bcdtmMath_normalIntersectCordLines(startX,startY,endX,endY,pointAddrP(dtmP,p1)->x,pointAddrP(dtmP,p1)->y,pointAddrP(dtmP,p2)->x,pointAddrP(dtmP,p2)->y,&xc,&yc) ;
-                dist = bcdtmMath_distance(startX,startY,xc,yc) ;
-                if( firstFound || dist < tolerance  )
-                  {
-                   if( dbg ) bcdtmWrite_message(0,0,0,"p1 = %8ld p2 = %8ld ** xc = %12.5lf yc = %12.5lf  ** dist %12.5lf",p1,p2,xc,yc,dist) ;
-                   firstFound = 0 ;
-                   tolerance = dist ;
-                   *xIntP = xc ; *yIntP = yc ;
-                   *pnt1P = p1 ; *pnt2P = p2 ; *fndTypeP = 2 ;
-                   if( *xIntP == pointAddrP(dtmP,p1)->x && *yIntP == pointAddrP(dtmP,p1)->y ) { *fndTypeP = 1 ; *pnt2P = dtmP->nullPnt ; }
-                   if( *xIntP == pointAddrP(dtmP,p2)->x && *yIntP == pointAddrP(dtmP,p2)->y ) { *fndTypeP = 1 ; *pnt1P = *pnt2P ; *pnt2P = dtmP->nullPnt ; }
-                  }
-               }
-            }
-         }
-      }
-    p1 = p2 ;
-   } while ( p1 != dtmP->hullPoint ) ;
-/*
-** If No Intercept Found , Check If A Hull Point Is Within Point To Point Tolerance Of Drape Line
-** This Code Added 14/6/2002 At Jay's Request
-*/
- if( ! *fndTypeP && scanHull== TRUE )
-   {
-/*
-**  Set Search Bounding Rectangle Around Drape Line
-*/
-    xlmin = xlmin - dtmP->ppTol * 2.0 ;
-    xlmax = xlmax + dtmP->ppTol * 2.0 ;
-    ylmin = ylmin - dtmP->ppTol * 2.0 ;
-    ylmax = ylmax + dtmP->ppTol * 2.0 ;
-/*
-**  Scan Hull Points
-*/
-    p1 = dtmP->hullPoint ; 
-    do
-      {
-/*
-**     Check For Point Within Bounding Rectangle
-*/
-       if( pointAddrP(dtmP,p1)->x >= xlmin && pointAddrP(dtmP,p1)->x <= xlmax && pointAddrP(dtmP,p1)->y >= ylmin && pointAddrP(dtmP,p1)->y <= ylmax )
-         {
-          n1 = bcdtmMath_distanceOfPointFromLine(&onLine1,startX,startY,endX,endY,pointAddrP(dtmP,p1)->x,pointAddrP(dtmP,p1)->y,&xc,&yc) ;
-          if( n1 <= dtmP->ppTol )
-            {  
-             dist = bcdtmMath_distance(startX,startY,xc,yc) ;
-             if( firstFound || dist < tolerance  )
-               {
-                firstFound = 0 ;
-                tolerance = dist ;
-                *xIntP = pointAddrP(dtmP,p1)->x ; 
-                *yIntP = pointAddrP(dtmP,p1)->y ;
-                *pnt1P = p1 ; *pnt2P = dtmP->nullPnt ; 
-                *fndTypeP = 1 ;
-               }
-            }
-         }
-       p1 = nodeAddrP(dtmP,p1)->hPtr ;
-      } while ( p1 != dtmP->hullPoint ) ;
-   }
-/*
-** Set z Value
-*/
- if( *fndTypeP )
-   {
-    if( *fndTypeP == 1 ) *zIntP = pointAddrP(dtmP,*pnt1P)->z ;
-    else                 bcdtmMath_interpolatePointOnLineDtmObject(dtmP,*xIntP,*yIntP,zIntP,*pnt1P,*pnt2P) ; 
-   } 
-/*
-** Clean Up
-*/
- cleanup :   
-/*
-** Job Completed
-*/
- return(ret) ;
-/*
-** Error Exit
-*/
- errexit :
- if( ret == DTM_SUCCESS ) ret = DTM_ERROR ;
- goto cleanup ; 
-}
-/*-------------------------------------------------------------------+
-|                                                                    |
-|                                                                    |
-|                                                                    |
-+-------------------------------------------------------------------*/
-BENTLEYDTM_EXPORT int  bcdtmDrape_pointReturnAttributesDtmFile
-(
- WCharCP dtmFileP,
- double x,
- double y,
- double *z,
- long *drapeFlagP,
- DPoint3d dtmPoints[],
- double *slopeDegreesP,
- double *slopePercentP,
- double *aspectP,
- double *heightP
-)
-/*
-**
-**  drapeFlagP
-**
-**    <==  0  Point Outside Tin Object
-**    <==  1  Point Inside  Tin Object
-**    <==  2  Point In Void  
-**    <==  3  Point On Tin Line Or Point
-**     
-**  Return Values
-**
-**     ==> 0  Success
-**     ==> 1  Error 
-**     
-*/
-{
- int ret=DTM_SUCCESS ;
- BC_DTM_OBJ *dtmP=NULL ;
-/*
-** Test If Requested Dtm File Is Current Dtm Object
-*/
- if( bcdtmUtility_testForAndSetCurrentDtmObject(&dtmP,dtmFileP)) 
-   { 
-    if( dtmP != NULL ) bcdtmObject_destroyDtmObject(&dtmP) ;
-    goto errexit ;
-   }
-/*
-**  Drape Point
-*/
- if( bcdtmDrape_pointReturnAttributesDtmObject(dtmP,x,y,z,drapeFlagP,dtmPoints,slopeDegreesP,slopePercentP,aspectP,heightP) ) goto errexit ;
-/*
-** Clean Up
-*/
- cleanup :
-/*
-** Job Completed
-*/
- return(ret) ;
-/*
-** Error Exit
-*/
- errexit :
- if( ret == DTM_SUCCESS ) ret = DTM_ERROR ;
- goto cleanup ;
-}
-/*-------------------------------------------------------------------+
-|                                                                    |
-|                                                                    |
-|                                                                    |
-+-------------------------------------------------------------------*/
-BENTLEYDTM_EXPORT int  bcdtmDrape_pointReturnAttributesDtmObject
-(
- BC_DTM_OBJ *dtmP,
- double x,
- double y,
- double *z,
- long *drapeFlagP,
- DPoint3d dtmPoints[],
- double *slopeDegreesP,
- double *slopePercentP,
- double *aspectP,
- double *heightP
-)
-/*
-**  Note That Triangle Attribute Are Only Set For 
-**
-**  drapeFlagP
-**
-**    <==  0  Point Outside Tin Object
-**    <==  1  Point Inside  Tin Object - In Triangle
-**    <==  2  Point In Void  
-**    <==  3  Point On Tin Line Or Point
-** 
-**  Note That Triangle Attribute Are Only Set For drapeFlagP = 1 
-**    
-*/
-{
- int  ret=DTM_SUCCESS,dbg=DTM_TRACE_VALUE(0) ;
- long P1,P2,P3,fndType,voidFlag=0,startTime=0 ;
- DTM_TIN_POINT *pnt1P,*pnt2P ;
-/*
-** Write Entry Message
-*/
- if( dbg )
-   {
-    bcdtmWrite_message(0,0,0,"Draping Point Returning Attributes") ;
-    bcdtmWrite_message(0,0,0,"Dtm Object      = %p",dtmP) ; 
-    bcdtmWrite_message(0,0,0,"x               = %12.5lf",x) ; 
-    bcdtmWrite_message(0,0,0,"y               = %12.5lf",y) ; 
-    bcdtmWrite_message(0,0,0,"dtmP->dtmState  = %12ld",dtmP->dtmState) ;
-    startTime = bcdtmClock() ;
-   }
-/*
-** Initialise 
-*/
- *z = 0.0  ;
- *drapeFlagP = 0 ;
- *slopeDegreesP = *slopePercentP = *aspectP = *heightP = 0.0 ;
- dtmPoints[0].x = dtmPoints[0].y = dtmPoints[0].z = 0.0 ;
- dtmPoints[1].x = dtmPoints[1].y = dtmPoints[1].z = 0.0 ;
- dtmPoints[2].x = dtmPoints[2].y = dtmPoints[2].z = 0.0 ;
-/*
-** Check For Valid Dtm Object
-*/
- if( bcdtmObject_testForValidDtmObject(dtmP)) goto errexit ;
-/*
-** Check DTM Is In Tin State
-*/
- if( dtmP->dtmState != DTMState::Tin )
-   {
-    bcdtmWrite_message(2,0,0,"Method Requires Triangulated DTM") ;
-    goto errexit ;
-   }
-/*
-**  Find Triangle
-**
-** Note :- fndType ( Point Find Type ) Return Values
-**
-**  == 0   Point External To Dtm
-**  == 1   Point Coincident with Point pnt1P
-**  == 2   Point On Line pnt1-Ppnt2P
-**  == 3   Point On Hull Line pnt1P-pnt2P
-**  == 4   Point In Triangle pnt1P-pnt2P-pnt3P
-**
-*/
- if( bcdtmFind_triangleForPointDtmObject(dtmP,x,y,z,&fndType,&P1,&P2,&P3 ) ) goto errexit  ;
- if( dbg ) bcdtmWrite_message(0,0,0,"fndType = %2ld",fndType) ;
-/*
-** If Point External Test If Point Within ppTol Of Hull Line Or PoinT
-*/
- if( fndType == 0 )
-   {
-    bcdtmDrape_findClosestHullLineDtmObject(dtmP,x,y,&P1,&P2) ;
-    if( P1 != dtmP->nullPnt && P2 != dtmP->nullPnt ) 
-      {
-       pnt1P = pointAddrP(dtmP,P1) ;
-       pnt2P = pointAddrP(dtmP,P2) ;
-       if( bcdtmMath_distance(x,y,pnt1P->x,pnt1P->y) <= dtmP->ppTol ) { fndType = 1 ; P2 = dtmP->nullPnt ; *z = pnt1P->z ; }
-       else if( bcdtmMath_distance(x,y,pnt2P->x,pnt2P->y) <= dtmP->ppTol ) { fndType = 1 ; P1 = P2 ; P2 = dtmP->nullPnt ; *z = pnt2P->z ; }
-       else if( bcdtmMath_normalDistanceToLineDtmObject(dtmP,P1,P2,x,y) <= dtmP->ppTol )
-         {
-          fndType = 3 ; 
-          bcdtmMath_interpolatePointOnLineDtmObject(dtmP,x,y,z,P1,P2) ;
-         }
-      }   
-   }
-/*
-** If Point Internal To Tin Hull Set Attributes
-*/
- if( fndType ) 
-   {
-/*
-**  Test For Point In Void
-*/
-    *drapeFlagP = 1 ;
-    if( fndType == 1 && bcdtmFlag_testVoidBitPCWD(&nodeAddrP(dtmP,P1)->PCWD) ) *drapeFlagP = 2 ;
-    if( fndType == 2 || fndType == 3 ) 
-      {
-       if( bcdtmList_testForVoidLineDtmObject(dtmP,P1,P2,&voidFlag)) goto errexit  ;
-       if( voidFlag ) *drapeFlagP = 2 ;
-      }
-    if( fndType == 4 ) 
-      {
-       if( bcdtmList_testForVoidTriangleDtmObject(dtmP,P1,P2,P3,&voidFlag)) goto errexit  ;
-       if( voidFlag ) *drapeFlagP = 2 ;
-      } 
-/*
-**  Set Return Values In Drape Point Not In A Void
-*/
-    if( ! voidFlag ) 
-      {
-/*
-**     Drape Point On Tin Line Or Tin Point
-*/
-       if( fndType >= 1 &&  fndType <= 3 ) 
-         {
-          dtmPoints[0].x = pointAddrP(dtmP,P1)->x ;
-          dtmPoints[0].y = pointAddrP(dtmP,P1)->y ;
-          dtmPoints[0].z = pointAddrP(dtmP,P1)->z ;
-          if( P2 != dtmP->nullPnt ) 
-            { 
-             dtmPoints[1].x = pointAddrP(dtmP,P2)->x ;
-             dtmPoints[1].y = pointAddrP(dtmP,P2)->y ;
-             dtmPoints[1].z = pointAddrP(dtmP,P2)->z ; 
-            }
-          *drapeFlagP = 3 ;
-         }
-/*
-**     Set Triangle Attributes
-*/
-       if( fndType == 4 )
-         {
-          if( bcdtmMath_getTriangleAttributesDtmObject(dtmP,P1,P2,P3,slopeDegreesP,slopePercentP,aspectP,heightP)) goto errexit  ;
-          dtmPoints[0].x = pointAddrP(dtmP,P1)->x ; dtmPoints[0].y =pointAddrP(dtmP,P1)->y ; dtmPoints[0].z = pointAddrP(dtmP,P1)->z ;
-          dtmPoints[1].x = pointAddrP(dtmP,P2)->x ; dtmPoints[1].y =pointAddrP(dtmP,P2)->y ; dtmPoints[1].z = pointAddrP(dtmP,P2)->z ;
-          dtmPoints[2].x = pointAddrP(dtmP,P3)->x ; dtmPoints[2].y =pointAddrP(dtmP,P3)->y ; dtmPoints[2].z = pointAddrP(dtmP,P3)->z ;
-          *drapeFlagP = 1 ;
-         }
-      } 
-   } 
-/*
-** Clean Up
-*/
- cleanup :
-/*
-** Job Completed
-*/
- if( dbg ) bcdtmWrite_message(0,0,0,"Time To Drape Point = %8.3lf Seconds",bcdtmClock_elapsedTime(bcdtmClock(),startTime)) ; 
- if( dbg && ret == DTM_SUCCESS ) bcdtmWrite_message(0,0,0,"Draping Point Returning Attributes Completed") ;
- if( dbg && ret != DTM_SUCCESS ) bcdtmWrite_message(0,0,0,"Draping Point Returning Attributes Error") ;
- return(ret) ;
-/*
-** Error Exit
-*/
- errexit :
- if( ret == DTM_SUCCESS ) ret = DTM_ERROR ;
- goto cleanup ;
-}
-/*-------------------------------------------------------------------+
-|                                                                    |
-|                                                                    |
-|                                                                    |
-+-------------------------------------------------------------------*/
-BENTLEYDTM_Public int bcdtmDrape_findClosestLineInterceptWithVoidHullDtmObject
-(
- BC_DTM_OBJ *dtmP,
- double      startX,
- double      startY,
- double      endX,
- double      endY,
- long        *findTypeP,
- long        *pnt1P,
- long        *pnt2P,
- double      *intXP,
- double      *intYP,
- double      *intZP
-)
-/*
-** This Routine Finds the Closeset Void Hull Intercept With The Line
-** Joining  <startX,startY> To <endX,endY>
-**
-** Return Values == 0  Success
-**               == 1  Error 
-**
-** findTypeP == 0  No Intercept
-**           == 1  Intesects With Void Hull Point pnt1P
-**           == 2  Intesects With Void Hull Line  pnt1P-pnt2P 
-**
-*/
-{
- int    ret=DTM_SUCCESS,dbg=DTM_TRACE_VALUE(0) ;
- long   sp,np,sd1,sd2,dtmFeature,firstIntersect,intersectFnd ;
- double x=0.0,y=0.0,dd=0.0,ds=0.0,dn=0.0,closestDistance=0 ;
- double xmin,ymin,xmax,ymax,xlmin,ylmin,xlmax,ylmax ;
- BC_DTM_FEATURE  *fP ;
-/*
-** Write Entry Message
-*/
- if( dbg )
-   {
-    bcdtmWrite_message(0,0,0,"Finding Closest Line Intercept With A Void Hull") ;
-    bcdtmWrite_message(0,0,0,"startX = %14.6lf startY = %14.6lf",startX,startY) ;
-    bcdtmWrite_message(0,0,0,"endX   = %14.6lf endY   = %14.6lf",endX,endY) ;
-   }
-/*
-** Initialise
-*/
- *findTypeP = 0 ;
- *pnt1P = *pnt2P = dtmP->nullPnt ;
- *intXP = *intYP = *intZP = 0.0  ;
- firstIntersect = 1 ;
-/*
-** Set Boundary Rectangle For Intersect Line
-*/
- if( startX <= endX ) { xlmin = startX ; xlmax = endX   ; }
- else                 { xlmin = endX   ; xlmax = startX ; }
- if( startY <= endY ) { ylmin = startY ; ylmax = endY   ; }
- else                 { ylmin = endY   ; ylmax = startY ; }
- if( dbg == 2 )
-   {
-    bcdtmWrite_message(0,0,0,"Intersect Line Bounding Rectangle Min ** x = %12.5lf y = %12.5lf",xlmin,ylmin) ;
-    bcdtmWrite_message(0,0,0,"Intersect Line Bounding Rectangle Max ** x = %12.5lf y = %12.5lf",xlmax,ylmax) ;
-   }
-/*
-** Scan Void Features Looking For Closest Line Intercept
-*/
- if( dbg ) bcdtmWrite_message(0,0,0,"Scanning Void Hulls For Closest Intercept") ;
- for( dtmFeature = 0 ; dtmFeature < dtmP->numFeatures ; ++dtmFeature )
-   {
-    fP = ftableAddrP(dtmP,dtmFeature) ; 
-    if( fP->dtmFeatureState == DTMFeatureState::Tin && fP->dtmFeatureType == DTMFeatureType::Void )
-      {
-       sp = fP->dtmFeaturePts.firstPoint ;
-/*
-**     Scan Void Hull Looking For Intersection
-*/
-       do
-         { 
-          if( bcdtmList_getNextPointForDtmFeatureDtmObject(dtmP,dtmFeature,sp,&np)) goto errexit ;
-/*
-**        Set Bounding Rectangle For Void Hull Line
-*/ 
-          if( dbg == 2 )
-            {
-             bcdtmWrite_message(0,0,0,"spX = %12.5lf spY = %12.5lf",pointAddrP(dtmP,sp)->x,pointAddrP(dtmP,sp)->y) ;
-             bcdtmWrite_message(0,0,0,"npX = %12.5lf npY = %12.5lf",pointAddrP(dtmP,np)->x,pointAddrP(dtmP,np)->y) ;
-            }
-          if( pointAddrP(dtmP,sp)->x <= pointAddrP(dtmP,np)->x ) { xmin = pointAddrP(dtmP,sp)->x ; xmax = pointAddrP(dtmP,np)->x ; }
-          else                                                   { xmin = pointAddrP(dtmP,np)->x ; xmax = pointAddrP(dtmP,sp)->x ; }
-          if( pointAddrP(dtmP,sp)->y <= pointAddrP(dtmP,np)->y ) { ymin = pointAddrP(dtmP,sp)->y ; ymax = pointAddrP(dtmP,np)->y ; }
-          else                                                   { ymin = pointAddrP(dtmP,np)->y ; ymax = pointAddrP(dtmP,sp)->y ; }
-          if( dbg == 2 )
-            {
-             bcdtmWrite_message(0,0,0,"Void Hull Line Bounding Rectangle Min ** x = %12.5lf y = %12.5lf",xmin,ymin) ;
-             bcdtmWrite_message(0,0,0,"Void Hull Line Bounding Rectangle Max ** x = %12.5lf y = %12.5lf",xmax,ymax) ;
-            }
-/*
-**        Check If Bounding Rectangles For Intersect And Void Hull Lines Overlap
-*/
-          if( xmin <= xlmax && xmax >= xlmin && ymin <= ylmax && ymax >= ylmin ) 
-            {
-             if( dbg == 2 ) bcdtmWrite_message(0,0,0,"Bounding Rectangles Overlap") ;
-/*
-**           Check If The Intersect And Void Hull Lines Intersect
-*/
-             intersectFnd = 0 ;
-             sd1 = bcdtmMath_sideOf(startX,startY,endX,endY,pointAddrP(dtmP,sp)->x,pointAddrP(dtmP,sp)->y) ;
-             sd2 = bcdtmMath_sideOf(startX,startY,endX,endY,pointAddrP(dtmP,np)->x,pointAddrP(dtmP,np)->y) ;
-/*
-**           Colinear Lines - Check For Overlap
-*/ 
-             if( sd1 == 0 && sd2 == 0 )
-               {
-                dd = bcdtmMath_distance(startX,startY,endX,endY) ;
-                ds = bcdtmMath_distance(startX,startY,pointAddrP(dtmP,sp)->x,pointAddrP(dtmP,sp)->y) ;
-                dn = bcdtmMath_distance(startX,startY,pointAddrP(dtmP,np)->x,pointAddrP(dtmP,np)->y) ;
-                if( ds <= dn && ds <= dd )
-                  {
-                   dd = ds ;
-                   x  = pointAddrP(dtmP,sp)->x ;
-                   y  = pointAddrP(dtmP,sp)->y ;
-                   intersectFnd = 1 ;
-                  }
-                if( dn <  ds && dn <= dd )
-                  {
-                   dd = dn ;
-                   x  = pointAddrP(dtmP,np)->x ;
-                   y  = pointAddrP(dtmP,np)->y ;
-                   intersectFnd = 1 ;
-                  }
-               }
-/*
-**           Lines May Intersect
-*/
-             else if( sd1 != sd2 ) 
-               {
-                sd1 = bcdtmMath_sideOf(pointAddrP(dtmP,sp)->x,pointAddrP(dtmP,sp)->y,pointAddrP(dtmP,np)->x,pointAddrP(dtmP,np)->y,startX,startY) ;
-                sd2 = bcdtmMath_sideOf(pointAddrP(dtmP,sp)->x,pointAddrP(dtmP,sp)->y,pointAddrP(dtmP,np)->x,pointAddrP(dtmP,np)->y,endX,endY) ;
-/*
-**              Colinear Lines - Check For Overlap
-*/ 
-                if( sd1 == 0 && sd2 == 0 )
-                  {
-                   dd = bcdtmMath_distance(startX,startY,endX,endY) ;
-                   ds = bcdtmMath_distance(startX,startY,pointAddrP(dtmP,sp)->x,pointAddrP(dtmP,sp)->y) ;
-                   dn = bcdtmMath_distance(startX,startY,pointAddrP(dtmP,np)->x,pointAddrP(dtmP,np)->y) ;
-                   if( ds <= dn && ds < dd )
-                     {
-                      dd = ds ;
-                      x  = pointAddrP(dtmP,sp)->x ;
-                      y  = pointAddrP(dtmP,sp)->y ;
-                      intersectFnd = 1 ;
-                     }
-                   if( dn <  ds && dn < dd )
-                     {
-                      dd = dn ;
-                      x  = pointAddrP(dtmP,np)->x ;
-                      y  = pointAddrP(dtmP,np)->y ;
-                      intersectFnd = 1 ;
-                     }
-                  } 
-/*
-**              Lines Intersect
-*/
-                else if( sd1 != sd2 ) 
-                  {
-                   bcdtmMath_normalIntersectCordLines(startX,startY,endX,endY,pointAddrP(dtmP,sp)->x,pointAddrP(dtmP,sp)->y,pointAddrP(dtmP,np)->x,pointAddrP(dtmP,np)->y,&x,&y) ;
-                   dd = bcdtmMath_distance(startX,startY,x,y) ;
-                   intersectFnd = 1 ;
-                  }
-               }
-/*
-**           Intersection Found Update Closest Point
-*/
-             if( intersectFnd )
-               {
-                if( firstIntersect || dd < closestDistance )
-                  {
-                   firstIntersect  = 0  ;
-                   closestDistance = dd ;
-                   *intXP = x ; 
-                   *intYP = y ;
-                   *pnt1P = sp ; 
-                   *pnt2P = np ; 
-                   *findTypeP = 2 ;
-                   if( *intXP == pointAddrP(dtmP,sp)->x && *intYP == pointAddrP(dtmP,sp)->y ) 
-                     { 
-                      *findTypeP = 1 ; 
-                      *pnt2P = dtmP->nullPnt ; 
-                     }
-                   if( *intXP == pointAddrP(dtmP,np)->x && *intYP == pointAddrP(dtmP,np)->y ) 
-                     { 
-                      *findTypeP = 1 ; 
-                      *pnt1P = *pnt2P ;
-                      *pnt2P = dtmP->nullPnt ;
-                     }
-                  }
-               }
-            }
-          sp = np ;
-         } while ( sp != fP->dtmFeaturePts.firstPoint ) ;
-      }
-   }
-/*
-** Set z Value
-*/
- if( *findTypeP )
-   {
-    if( *findTypeP == 1 ) *intZP = pointAddrP(dtmP,*pnt1P)->z ;
-    else                 bcdtmMath_interpolatePointOnLineDtmObject(dtmP,*intXP,*intYP,intZP,*pnt1P,*pnt2P) ; 
-   } 
-/*
-** Clean Up
-*/
- cleanup :
-/*
-** Job Completed
-*/
- return(ret) ;
-/*
-** Error Exit
-*/
- errexit :
- if( ret == DTM_SUCCESS ) ret = DTM_ERROR ;
- goto cleanup ;
-}
-/*-------------------------------------------------------------------+
-|                                                                    |
-|                                                                    |
-|                                                                    |
-+-------------------------------------------------------------------*/
-BENTLEYDTM_EXPORT int bcdtmDrape_pointWithOffHullToleranceDtmObject(BC_DTM_OBJ *dtmP,double x,double y,double offHullTolerance,double *z,long *drapeFlagP)
-/*
-**
-**  drapeFlagP
-**
-**    <==  0  Point Outside Tin Object
-**    <==  1  Point Inside  Tin Object
-**    <==  2  Point In Void  
-**     
-**  Return Values
-**
-**     ==> 0  Success
-**     ==> 1  Error 
-**     
-*/
-{
- int  ret=DTM_SUCCESS,dbg=DTM_TRACE_VALUE(0) ; 
- long pnt1,pnt2,pnt3,fndType,voidFlag ;
-/*
-** Write Entry Message
-*/
- if( dbg )
-   {
-    bcdtmWrite_message(0,0,0,"Draping Point On Dtm Object") ;
-    bcdtmWrite_message(0,0,0,"dtmP = %p",dtmP) ;
-    bcdtmWrite_message(0,0,0,"x    = %12.5lf",x) ;
-    bcdtmWrite_message(0,0,0,"y    = %12.5lf",y) ;
-   } 
-/*
-** Initialise 
-*/
- *z = 0.0  ;
- *drapeFlagP = 0 ;
-/*
-**  Find Triangle
-*/
- if( bcdtmFind_triangleForPointDtmObject(dtmP,x,y,z,&fndType,&pnt1,&pnt2,&pnt3 ) ) goto errexit ;
-/*
-** If Point External Test If Point Within ppTol Of Hull Line 
-*/
- if( ! fndType )
-   {
-    bcdtmDrape_findClosestHullLineDtmObject(dtmP,x,y,&pnt1,&pnt2) ;
-    if( pnt1 != dtmP->nullPnt && pnt2 != dtmP->nullPnt ) 
-      {
-       if( bcdtmMath_normalDistanceToLineDtmObject(dtmP,pnt1,pnt2,x,y) <= offHullTolerance )
-         {
-          fndType = 1 ; *drapeFlagP = 1 ;
-          bcdtmMath_interpolatePointOnLineDtmObject(dtmP,x,y,z,pnt1,pnt2) ;
-         }
-      }   
-   }
-/*
-** Test For Point In Void
-*/
- else
-   {
-    *drapeFlagP = 1 ;
-    if( fndType == 1 && bcdtmFlag_testVoidBitPCWD(&nodeAddrP(dtmP,pnt1)->PCWD) ) *drapeFlagP = 2 ;
-    if( fndType == 2 || fndType == 3 ) 
-      {
-       if( bcdtmList_testForVoidLineDtmObject(dtmP,pnt1,pnt2,&voidFlag)) goto errexit ;
-       if( voidFlag ) *drapeFlagP = 2 ;
-      }
-    if( fndType == 4 ) 
-      {
-       if( bcdtmList_testForVoidTriangleDtmObject(dtmP,pnt1,pnt2,pnt3,&voidFlag)) goto errexit ;
-       if( voidFlag ) *drapeFlagP = 2 ;
-      }
-   }  
-/*
-** Clean Up
-*/
- cleanup :
-/*
-** Return
-*/
- return(ret) ;
-/*
-** Error Exit
-*/
- errexit :
- if( ret == DTM_SUCCESS ) ret = DTM_ERROR ;
- goto cleanup ;
-}
-/*-------------------------------------------------------------------+
-|                                                                    |
-|                                                                    |
-|                                                                    |
-+-------------------------------------------------------------------*/
-BENTLEYDTM_EXPORT int bcdtmDrape_pointCopyParallelDtmObject(BC_DTM_OBJ *dtmP,double x,double y,double *z,long *drapeFlagP)
-/*
-**
-**  Special Drape Function For Site Modeler Copy Parallel Operation
-**  If The Point is External To Tin Will Snap To Closest Tin Hull Line 
-**
-**  DrapeFlag
-**
-**    <==  0  Point Outside Tin Object
-**    <==  1  Point Inside  Tin Object
-**    <==  2  Point In Void  
-**     
-**  Return Values
-**
-**     ==> 0  Success
-**     ==> 1  Error 
-**     
-*/
-{
- int  ret=DTM_SUCCESS,dbg=DTM_TRACE_VALUE(0) ; 
- long pnt1,pnt2,pnt3,fndType,voidFlag ;
-/*
-** Write Entry Message
-*/
- if( dbg )
-   {
-    bcdtmWrite_message(0,0,0,"Draping Point On Dtm Object") ;
-    bcdtmWrite_message(0,0,0,"dtmP = %p",dtmP) ;
-    bcdtmWrite_message(0,0,0,"x    = %12.5lf",x) ;
-    bcdtmWrite_message(0,0,0,"y    = %12.5lf",y) ;
-   } 
-/*
-** Initialise 
-*/
- *z = 0.0  ;
- *drapeFlagP = 0 ;
-/*
-**  Find Triangle
-*/
- if( bcdtmFind_triangleForPointDtmObject(dtmP,x,y,z,&fndType,&pnt1,&pnt2,&pnt3 ) ) goto errexit ;
-/*
-** If Point External Test If Point Within ppTol Of Hull Line 
-*/
- if( ! fndType )
-   {
-    bcdtmEdit_findClosestHullLineDtmObject(dtmP,x,y,&pnt1,&pnt2) ;
-    if( pnt1 != dtmP->nullPnt && pnt2 != dtmP->nullPnt ) 
-      {
-       fndType = 1 ; *drapeFlagP = 1 ;
-       bcdtmMath_interpolatePointOnLineDtmObject(dtmP,x,y,z,pnt1,pnt2) ;
-      }
-    goto cleanup ;
-   }
-/*
-** Test For Point In Void
-*/
- else
-   {
-    *drapeFlagP = 1 ;
-    if( fndType == 1 && bcdtmFlag_testVoidBitPCWD(&nodeAddrP(dtmP,pnt1)->PCWD) ) *drapeFlagP = 2 ;
-    if( fndType == 2 || fndType == 3 ) 
-      {
-       if( bcdtmList_testForVoidLineDtmObject(dtmP,pnt1,pnt2,&voidFlag)) goto errexit ;
-       if( voidFlag ) *drapeFlagP = 2 ;
-      }
-    if( fndType == 4 ) 
-      {
-       if( bcdtmList_testForVoidTriangleDtmObject(dtmP,pnt1,pnt2,pnt3,&voidFlag)) goto errexit ;
-       if( voidFlag ) *drapeFlagP = 2 ;
-      }
-   }  
-/*
-** Clean Up
-*/
- cleanup :
-/*
-** Return
-*/
- return(ret) ;
-/*
-** Error Exit
-*/
- errexit :
- if( ret == DTM_SUCCESS ) ret = DTM_ERROR ;
- goto cleanup ;
-}
-/*-------------------------------------------------------------------+
-|                                                                    |
-|                                                                    |
-|                                                                    |
-+-------------------------------------------------------------------*/
-BENTLEYDTM_EXPORT int bcdtmDrape_spiralOnDtmFile (WCharCP dtmFileP, double R1, double R2, double SpiralLength, double Offset, double Xs, double Ys, double Xe, double Ye, double Xi, double Yi, DTMDrapedLineCode **SpiralPointType, DPoint3d **SpiralPoints, long *NumSpiralPoints)
-/*
-** This Function Drapes A Spiral Onto A dtmP File
-*/
-{
- int ret=DTM_SUCCESS ;
- BC_DTM_OBJ *dtmP=NULL ;
-/*
-** Test If Requested dtmP File Is Current dtmP Object
-*/
- if( bcdtmUtility_testForAndSetCurrentDtmObject(&dtmP,dtmFileP)) goto errexit ; 
-/*
-** Call Object Module
-*/
- if( bcdtmDrape_spiralOnDtmObject(dtmP,R1,R2,SpiralLength,Offset,Xs,Ys,Xe,Ye,Xi,Yi,SpiralPointType,SpiralPoints,NumSpiralPoints)) goto errexit ;
-/*
-** Clean Up
-*/
- cleanup :
-/*
-** Job Completed
-*/
- return(ret) ;
-/*
-** Error Exit
-*/
- errexit :
- if( ret == DTM_SUCCESS ) ret = DTM_ERROR ;
- goto cleanup ;
-}
-/*-------------------------------------------------------------------+
-|                                                                    |
-|                                                                    |
-|                                                                    |
-+-------------------------------------------------------------------*/
-BENTLEYDTM_EXPORT int bcdtmDrape_spiralOnDtmObject (BC_DTM_OBJ *dtmP, double R1, double R2, double spiralLength, double Offset, double Xs, double Ys, double Xe, double Ye, double Xi, double Yi, DTMDrapedLineCode **spiralPointTypePP, DPoint3d **spiralPointsPP, long *numSpiralPointsP)
-/*
-** This Function Drapes A Spiral On A Dtm Object
-*/
-{
- int    ret=DTM_SUCCESS,dbg=DTM_TRACE_VALUE(0) ;
- long   ofs,endFlag ;
- DTMDrapedLineCode* pp1;
- long   numSpiralPts=0,memSpiralPts=0,memSpiralPtsInc=1000,numDrapePts ;
- double Sx,Sy,Nx,Ny,spiralInc,spiralLen,spiralStrokeTolerance=1000.0 ;
- DPoint3d    *p3dP,*spiralPtsP=NULL ;
- DTM_DRAPE_POINT *drapeP,*drapePtsP=NULL ;
-/*
-** Write Status Message
-*/ 
- if( dbg )
-   {
-    bcdtmWrite_message(0,0,0,"Draping Spiral On Dtm Object") ;
-    bcdtmWrite_message(0,0,0,"dtmP Object      = %p",dtmP) ;
-    bcdtmWrite_message(0,0,0,"Spiral length    = %12.4lf",spiralLength) ;
-    bcdtmWrite_message(0,0,0,"Xs               = %12.4lf",Xs) ;
-    bcdtmWrite_message(0,0,0,"Ys               = %12.4lf",Ys) ;
-    bcdtmWrite_message(0,0,0,"Xe               = %12.4lf",Xe) ;
-    bcdtmWrite_message(0,0,0,"Ye               = %12.4lf",Ye) ;
-    bcdtmWrite_message(0,0,0,"Xi               = %12.4lf",Xi) ;
-    bcdtmWrite_message(0,0,0,"Yi               = %12.4lf",Yi) ;
-    bcdtmWrite_message(0,0,0,"Offset           = %12.4lf",Offset) ;
-    bcdtmWrite_message(0,0,0,"spiralPointTypePP  = %p",*spiralPointTypePP) ;
-    bcdtmWrite_message(0,0,0,"spiralPointsPP     = %p",*spiralPointsPP) ;
-    bcdtmWrite_message(0,0,0,"numSpiralPointsP  = %4ld",*numSpiralPointsP) ;
-   }
-/*
-** Initialise Return values
-*/
- *numSpiralPointsP  = 0    ;
- if( *spiralPointsPP    != NULL ) { free(*spiralPointsPP)    ; *spiralPointsPP    = NULL ; }
- if( *spiralPointTypePP != NULL ) { free(*spiralPointTypePP) ; *spiralPointTypePP = NULL ; }
-/*
-** Check For Valid Dtm Object
-*/
- if( bcdtmObject_testForValidDtmObject(dtmP)) goto errexit ;
- if( dtmP->dtmState != DTMState::Tin )
-   {
-    bcdtmWrite_message(0,0,0,"Method Requires Triangulated Dtm") ;
-    goto errexit ;
-   }
-/*
-** Initialise Function Variables
-*/
- spiralInc = spiralLength / spiralStrokeTolerance ;
- if( spiralInc < dtmP->ppTol * 100.0 ) spiralInc = dtmP->ppTol * 100.0 ;
- if( Offset == 0.0 ) { Sx = Xs ; Sy = Ys ; }
- else                bcdtmDrape_getCoordiantesFromLength(&Sx,&Sy,R1,R2,spiralLength,0.0001,Offset,Xs,Ys,Xi,Yi,Xe,Ye) ;
-/*
-** Allocate Memory For Stroked Spiral Points
-*/
- memSpiralPts = memSpiralPtsInc ;
- spiralPtsP = ( DPoint3d * ) malloc(memSpiralPts*sizeof(DPoint3d)) ;
- if( spiralPtsP == NULL )
-   {
-    bcdtmWrite_message(0,0,0,"Memory Allocation Failure") ;
-    goto errexit ;
-   }
-/*
-** Store First Spiral Point
-*/
- numSpiralPts = 0 ;
- (spiralPtsP+numSpiralPts)->x = Sx  ;
- (spiralPtsP+numSpiralPts)->y = Sy  ;
- (spiralPtsP+numSpiralPts)->z = 0.0 ;
- ++numSpiralPts ;
-/*
-** Get Stroked Spiral Points
-*/
- endFlag = 0 ;
- spiralLen = 0.0 ;
- while ( spiralLen < spiralLength )
-   {
-/*
-**  Get Coordinates Of Next Spiral Stoke Point
-*/
-    spiralLen = spiralLen + spiralInc ;
-    if( spiralLen >= spiralLength ) { spiralLen = spiralLength ; endFlag = 1 ; }
-/*
-**  Bug In Sum's Code When spiralLen == spiralLength So Offset spiralLen marginally From End
-*/
-    if( endFlag ) spiralLen = spiralLen - 0.0001 ;
-    bcdtmDrape_getCoordiantesFromLength(&Nx,&Ny,R1,R2,spiralLength,spiralLen,Offset,Xs,Ys,Xi,Yi,Xe,Ye) ;
-/*
-**  Check Memory
-*/
-    if( numSpiralPts == memSpiralPts )
-      {
-       memSpiralPts = memSpiralPts + memSpiralPtsInc ;
-       spiralPtsP = ( DPoint3d * ) realloc(spiralPtsP,memSpiralPts*sizeof(DPoint3d)) ;
-       if( spiralPtsP == NULL )
-         {
-          bcdtmWrite_message(0,0,0,"Memory Allocation Failure") ;
-          goto errexit ;
-         }
-      }
-/*
-**  Store Stoke Point
-*/
-    (spiralPtsP+numSpiralPts)->x = Nx  ;
-    (spiralPtsP+numSpiralPts)->y = Ny  ;
-    (spiralPtsP+numSpiralPts)->z = 0.0 ;
-    ++numSpiralPts ;
-
-    if( endFlag ) break;
-   }
-/*
-**  Drape Stroked Spiral Points On Tin
-*/
- if( bcdtmDrape_stringDtmObject(dtmP,spiralPtsP,numSpiralPts,FALSE,&drapePtsP,&numDrapePts)) goto errexit ;
-/*
-** Allocate Memory For Return Arrays
-*/
- *numSpiralPointsP   = numDrapePts ;
- *spiralPointsPP     = (DPoint3d *) malloc( *numSpiralPointsP * sizeof(DPoint3d)) ;
- *spiralPointTypePP = (DTMDrapedLineCode *)malloc (*numSpiralPointsP * sizeof(DTMDrapedLineCode));
- if( *spiralPointsPP == NULL || spiralPointTypePP == NULL )
-   {
-    bcdtmWrite_message(1,0,0,"Memory Allocation Failure") ;
-    goto errexit ;
-   }
-/*
-** Copy Drape Points To Return Arrays
-*/
- for( ofs = 0 , drapeP = drapePtsP ; drapeP < drapePtsP + numDrapePts ; ++ofs , ++drapeP )
-   {
-    (*spiralPointsPP+ofs)->x  = drapeP->drapeX ;
-    (*spiralPointsPP+ofs)->y  = drapeP->drapeY ;
-    (*spiralPointsPP+ofs)->z  = drapeP->drapeZ ;
-    *(*spiralPointTypePP+ofs) = drapeP->drapeType ;
-   }
-/*
-** Write Out Drape Points For Development Purpose
-*/
- if( dbg )
-   {
-    bcdtmWrite_message(0,0,0,"Spirallength = %10.4lf Interpolated Length = %10.4lf",spiralLength,spiralLen) ; 
-    spiralLen = 0.0 ;
-    bcdtmWrite_message(0,0,0,"Number Of Spiral Drape Points = %4ld",*numSpiralPointsP) ;
-    for( pp1 = *spiralPointTypePP , p3dP = *spiralPointsPP ; pp1 < *spiralPointTypePP + *numSpiralPointsP ; ++pp1 , ++p3dP )
-      {
-       if( p3dP < *spiralPointsPP + *numSpiralPointsP - 1 ) spiralLen = spiralLen + bcdtmMath_distance(p3dP->x,p3dP->y,(p3dP+1)->x,(p3dP+1)->y) ; 
-       bcdtmWrite_message(0,0,0,"Type = %2ld  x = %12.4lf y = %12.4lf  z = %10.4lf",*pp1,p3dP->x,p3dP->y,p3dP->z) ;
-      } 
-    bcdtmWrite_message(0,0,0,"Spiral Length = %10.4lf",spiralLen) ; 
-   }
-/*
-** Clean Up
-*/
- cleanup :
- if( spiralPtsP != NULL ) free(spiralPtsP) ;
- if( drapePtsP  != NULL ) bcdtmDrape_freeDrapePointMemory(&drapePtsP,&numDrapePts) ;  
-/*
-** Job Completed
-*/
- return(ret) ;
-/*
-** Error Exit
-*/
- errexit :
- if( ret == DTM_SUCCESS ) ret = DTM_ERROR ;
- if( *spiralPointsPP    != NULL ) { free(*spiralPointsPP)    ; *spiralPointsPP    = NULL ; }
- if( *spiralPointTypePP != NULL ) { free(*spiralPointTypePP) ; *spiralPointTypePP = NULL ; }
- goto cleanup ;
-}
-/*-------------------------------------------------------------------+
-|                                                                    |
-|                                                                    |
-|                                                                    |
-+-------------------------------------------------------------------*/
-BENTLEYDTM_EXPORT int bcdtmDrape_arcOnDtmFile (WCharCP DtmFile, double Sx, double Sy, double Ex, double Ey, double Cx, double Cy, double A1, double A2, double Ap, double As, double Ra, DTMDrapedLineCode **ArcPointType, DPoint3d **ArcPoints, long *NumArcPoints)
-/*
-** This Function Drapes An Arc Onto A dtmP File
-*/
-{
- int ret=DTM_SUCCESS ;
- BC_DTM_OBJ *dtmP=NULL ;
-/*
-** Initialise Variables
-*/
- *ArcPointType = NULL ;
- *ArcPoints    = NULL ;
- *NumArcPoints = 0    ;
-/*
-** Test If Requested dtmP File Is Current dtmP Object
-*/
- if( bcdtmUtility_testForAndSetCurrentDtmObject(&dtmP,DtmFile)) goto errexit ;
-/*
-** Call Object Module
-*/
- if( bcdtmDrape_arcOnDtmObject(dtmP,Sx,Sy,Ex,Ey,Cx,Cy,A1,A2,Ap,As,Ra,ArcPointType,ArcPoints,NumArcPoints)) goto errexit ;
-/*
-** Clean Up
-*/
- cleanup :
-/*
-** Job Completed
-*/
- return(ret) ;
-/*
-** Error Exit
-*/
- errexit :
- if( ret == DTM_SUCCESS ) ret = DTM_ERROR ;
- goto cleanup ;
-}
-/*-------------------------------------------------------------------+
-|                                                                    |
-|                                                                    |
-|                                                                    |
-+-------------------------------------------------------------------*/
-BENTLEYDTM_EXPORT int bcdtmDrape_arcOnDtmObject (BC_DTM_OBJ *dtmP, double Sx, double Sy, double Ex, double Ey, double Cx, double Cy, double A1, double A2, double Ap, double As, double Ra, DTMDrapedLineCode **arcPointTypePP, DPoint3d **arcPointsPP, long *numArcPointsP)
-/*
-** This Function Drapes An Arc On A Dtm Object
-**
-**   dtmP     = dtmP Object
-**   Sx,Sy   = Start Cordinates Of Arc
-**   Ex,Ey   = End Coordinates Of Arc
-**   Cx,Cy   = Centre Coordinates Of Arc
-**   A1,A2   = Start Angle And Sweep Angle
-**   Ap,As   = Primary And Secondary Axis Of Arc
-**   Ra      = Rotation Angle 
-**
-*/
-{
- int     ret=DTM_SUCCESS,dbg=DTM_TRACE_VALUE(0) ;
- long   ofs,ArcDirection,numDrapePts ;
- DTMDrapedLineCode* pp1;
- double  A3,Aa,Rs,Px,Py,Tx,Ty,Nx,Ny  ;
- long    numArcPts=0,memArcPts=0,memArcPtsInc=1000 ;
- DPoint3d    *p3dP,*arcPtsP=NULL ;
- DTM_DRAPE_POINT   *drapeP,*drapePtsP=NULL ;
-/*
- double d1,dn,ang,angn,Ix,Iy;
- long isw ;
-*/
-/*
-** Write Status Message
-*/
- if( dbg )
-   {
-    bcdtmWrite_message(0,0,0,"Draping Arc On dtmP Object") ;
-    bcdtmWrite_message(0,0,0,"dtmP Object      = %p",dtmP) ;
-    bcdtmWrite_message(0,0,0,"Sx              = %12.4lf",Sx) ;
-    bcdtmWrite_message(0,0,0,"Sy              = %12.4lf",Sy) ;
-    bcdtmWrite_message(0,0,0,"Ex              = %12.4lf",Ex) ;
-    bcdtmWrite_message(0,0,0,"Ey              = %12.4lf",Ey) ;
-    bcdtmWrite_message(0,0,0,"Cx              = %12.4lf",Cx) ;
-    bcdtmWrite_message(0,0,0,"Cy              = %12.4lf",Cy) ;
-    bcdtmWrite_message(0,0,0,"A1              = %12.4lf",A1) ;
-    bcdtmWrite_message(0,0,0,"A2              = %12.4lf",A2) ;
-    bcdtmWrite_message(0,0,0,"Ap              = %12.4lf",Ap) ;
-    bcdtmWrite_message(0,0,0,"As              = %12.4lf",As) ;
-    bcdtmWrite_message(0,0,0,"Ra              = %12.4lf",Ra) ;
-    bcdtmWrite_message(0,0,0,"arcPointTypePP    = %p",*arcPointTypePP) ;
-    bcdtmWrite_message(0,0,0,"arcPointsPP       = %p",*arcPointsPP) ;
-    bcdtmWrite_message(0,0,0,"numArcPointsP    = %4ld",*numArcPointsP) ;
-   }
-/*
-** Initialise Return Variables
-*/
- *numArcPointsP = 0    ;
- if( *arcPointsPP    != NULL ) { free(*arcPointsPP)    ; *arcPointsPP    = NULL ; }
- if( *arcPointTypePP != NULL ) { free(*arcPointTypePP) ; *arcPointTypePP = NULL ; }
-/*
-** Check For Valid Dtm Object
-*/
-  if( bcdtmObject_testForValidDtmObject(dtmP)) goto errexit ;
-  if( dtmP->dtmState != DTMState::Tin )
-    {
-     bcdtmWrite_message(0,0,0,"Method Requires Triangulated Dtm") ;
-     goto errexit ;
-    }
-/*
-** Initialise Arc  Variables
-*/
- Ap = Ap * 2.0   ;
- As = As * 2.0   ;
- A1 = A1 / 360.0 * DTM_2PYE ;
- A2 = A2 / 360.0 * DTM_2PYE ;
- Ra = Ra / 360.0 * DTM_2PYE ; 
-/*
-** Set Arc Stroking Tolerance
-*/
- if( A2 >= 0.0 ) Rs =  0.001 ;
- else            Rs = -0.001 ; 
-/*
-** Set Translation Constants
-*/
- Tx =  Cx - 0.0  ;
- Ty =  Cy - 0.0  ;
-/*
-** Check Direction Of Arc Parameters
-*/
- ArcDirection = 0 ;
- bcdtmInterpolate_getPointOnArc(&Px,&Py,Ap,As,A1) ;
- bcdtmInterpolate_rotateAndTranslatePoint(Px,Py,Tx,Ty,Ra,&Nx,&Ny) ;
- if( bcdtmMath_distance(Nx,Ny,Sx,Sy) > 0.001 ) ArcDirection = 1 ; 
- if( dbg )
-   {
-    bcdtmWrite_message(0,0,0,"** Sx = %10.4lf Sy = %10.4lf ** Nx = %10.4lf Ny = %10.4lf",Sx,Sy,Nx,Ny) ;
-    bcdtmInterpolate_getPointOnArc(&Px,&Py,Ap,As,A1+A2) ;
-    bcdtmInterpolate_rotateAndTranslatePoint(Px,Py,Tx,Ty,Ra,&Nx,&Ny) ;
-    bcdtmWrite_message(0,0,0,"** Ex = %10.4lf Ey = %10.4lf ** Nx = %10.4lf Ny = %10.4lf",Ex,Ey,Nx,Ny) ;
-
-    bcdtmInterpolate_getPointOnArc(&Px,&Py,Ap,As,A1) ;
-    bcdtmInterpolate_rotateAndTranslatePoint(Px,Py,Tx,Ty,-Ra,&Nx,&Ny) ;
-    bcdtmWrite_message(0,0,0,"** Sx = %10.4lf Sy = %10.4lf ** Nx = %10.4lf Ny = %10.4lf",Sx,Sy,Nx,Ny) ;
-    bcdtmInterpolate_getPointOnArc(&Px,&Py,Ap,As,A1-A2) ;
-    bcdtmInterpolate_rotateAndTranslatePoint(Px,Py,Tx,Ty,-Ra,&Nx,&Ny) ;
-    bcdtmWrite_message(0,0,0,"** Ex = %10.4lf Ey = %10.4lf ** Nx = %10.4lf Ny = %10.4lf",Ex,Ey,Nx,Ny) ;
-   }
-/*
-** Negate Arc Parameters If Necessary
-*/
- if( ArcDirection )  { Ra = -Ra ; Rs = - Rs ; A2 = -A2 ; } 
-/*
-** Allocate Memory For Stroked Arc Points
-*/
- memArcPts = memArcPtsInc ;
- arcPtsP = ( DPoint3d * ) malloc(memArcPts*sizeof(DPoint3d)) ;
- if( arcPtsP == NULL )
-   {
-    bcdtmWrite_message(0,0,0,"Memory Allocation Failure") ;
-    goto errexit ;
-   }
-/*
-** Store First Arc Point
-*/
- numArcPts = 0 ;
- (arcPtsP+numArcPts)->x = Sx  ;
- (arcPtsP+numArcPts)->y = Sy  ;
- (arcPtsP+numArcPts)->z = 0.0 ;
- ++numArcPts ;
-/*
-** Get Stroked Arc Points
-*/
- Aa = A1 ; 
- A3 = A1 +  A2  ;
- while ( Aa != A3  )
-   {
-/*
-**  Get Coordinates Of Next Arc Stoke Point
-*/
-    if( fabs(A3 - (Aa + Rs)) > fabs(Rs) ) Aa = Aa + Rs ;
-    else                                  Aa = A3 ; 
-    bcdtmInterpolate_getPointOnArc(&Px,&Py,Ap,As,Aa) ;
-    bcdtmInterpolate_rotateAndTranslatePoint(Px,Py,Tx,Ty,Ra,&Nx,&Ny) ;
-/*
-**  Check Memory
-*/
-    if( numArcPts == memArcPts )
-      {
-       memArcPts = memArcPts + memArcPtsInc ;
-       arcPtsP = ( DPoint3d * ) realloc(arcPtsP,memArcPts*sizeof(DPoint3d)) ;
-       if( arcPtsP == NULL )
-         {
-          bcdtmWrite_message(0,0,0,"Memory Allocation Failure") ;
-          goto errexit ;
-         }
-      }
-/*
-**  Store Stoke Point
-*/
-    (arcPtsP+numArcPts)->x = Nx  ;
-    (arcPtsP+numArcPts)->y = Ny  ;
-    (arcPtsP+numArcPts)->z = 0.0 ;
-    ++numArcPts ;
-   }
-/*
-**  Drape Stroked Arc Points On Tin
-*/
- if( bcdtmDrape_stringDtmObject(dtmP,arcPtsP,numArcPts,FALSE,&drapePtsP,&numDrapePts)) goto errexit ;
-/*
-** Allocate Memory For Return Arrays
-*/
- *numArcPointsP   = numDrapePts ;
- *arcPointsPP     = (DPoint3d *) malloc( *numArcPointsP * sizeof(DPoint3d)) ;
- *arcPointTypePP = (DTMDrapedLineCode *)malloc (*numArcPointsP * sizeof(DTMDrapedLineCode));
- if( *arcPointsPP == NULL || arcPointTypePP == NULL )
-   {
-    bcdtmWrite_message(1,0,0,"Memory Allocation Failure") ;
-    goto errexit ;
-   }
-/*
-** Copy Drape Points To Return Arrays
-*/
- for( ofs = 0 , drapeP = drapePtsP ; drapeP < drapePtsP + numDrapePts ; ++ofs , ++drapeP )
-   {
-    (*arcPointsPP+ofs)->x = drapeP->drapeX ;
-    (*arcPointsPP+ofs)->y = drapeP->drapeY ;
-    (*arcPointsPP+ofs)->z = drapeP->drapeZ ;
-    *(*arcPointTypePP+ofs) = drapeP->drapeType ;
-   }
-/*
-** Write Out Drape Points For Development Purpose
-*/
- if( dbg )
-   {
-    bcdtmWrite_message(0,0,0,"Number Of Arc Drape Points = %4ld",*numArcPointsP) ;
-    for( pp1 = *arcPointTypePP , p3dP = *arcPointsPP ; pp1 < *arcPointTypePP + *numArcPointsP ; ++pp1 , ++p3dP )
-      {
-       bcdtmWrite_message(0,0,0,"Type = %2ld  x = %12.4lf y = %12.4lf  z = %10.4lf",*pp1,p3dP->x,p3dP->y,p3dP->z) ;
-      } 
-   }
-/*
-** Clean Up
-*/
- cleanup :
- if( arcPtsP   != NULL ) free(arcPtsP) ;
- if( drapePtsP != NULL ) bcdtmDrape_freeDrapePointMemory(&drapePtsP,&numDrapePts) ;  
-/*
-** Job Completed
-*/
- return(ret) ;
-/*
-** Error Exit
-*/
- errexit :
- if( *arcPointsPP    != NULL ) { free(*arcPointsPP)    ; *arcPointsPP    = NULL ; }
- if( *arcPointTypePP != NULL ) { free(*arcPointTypePP) ; *arcPointTypePP = NULL ; }
- if( ret == DTM_SUCCESS ) ret = DTM_ERROR ;
- goto cleanup ;
-}
-/*-------------------------------------------------------------------+
-|                                                                    |
-|                                                                    |
-|                                                                    |
-+-------------------------------------------------------------------*/
-BENTLEYDTM_Private int bcdtmDrape_testForPointInBoundingCubeDtmObject
-(
- BC_DTM_OBJ *dtmP,              // ==> Pointer To DTM Object
- DPoint3d        *pointP             // ==> Point 
-)
-{
- if( pointP->x < dtmP->xMin || pointP->x > dtmP->xMax ) return(0) ;
- if( pointP->y < dtmP->yMin || pointP->y > dtmP->yMax ) return(0) ;
- if( pointP->z < dtmP->zMin || pointP->z > dtmP->zMax ) return(0) ;
- return(1) ;
-} 
-/*-------------------------------------------------------------------+
-|                                                                    |
-|                                                                    |
-|                                                                    |
-+-------------------------------------------------------------------*/
-BENTLEYDTM_EXPORT int bcdtmDrape_intersectSurfaceDtmObject
-(
- BC_DTM_OBJ *dtmP,                   // ==> Pointer To DTM Object
- DPoint3d    *startPointP,                // ==> Vector Start Point 
- DPoint3d    *endPointP,                  // ==> Vector End Point
- long   *intersectTypeP,             // <== Intersect Type ** 0 = No Intersection, 1=Tin Point, 2= Tin Line , 3 = Triangle
- DPoint3d    *surfacePointP,              // <== Surface Point 
- long   *trgPnt1P,                   // <== Tin Point Index
- long   *trgPnt2P,                   // <== Tin Point Index
- long   *trgPnt3P,                   // <== Tin Point Index
- long   *voidFlagP                   // <== Set To One If Surface Point In Void Otherwise Zero
-) 
-/*
-** This Function Intersects A Vector Defind By A Start Point And End Point With The Tin Surface
-*/
-{
- int ret=DTM_SUCCESS,dbg=DTM_TRACE_VALUE(0) ;
- long pnt1,pnt2,pnt3,process,fndType,voidFlag ;
- double nx,ny,xls,yls,zls,xle,yle,xMin,yMin,xMax,yMax ;
- double dx,dy,dz,nzs,nzl,pzs,pzl,zdn,zdp ;
- DPoint3d vectorPoint ;
-/*
-** Write Entry Message
-*/
- if( dbg == 1 ) 
-   {
-    bcdtmWrite_message(0,0,0,"Intersecting Surface With Vector") ;
-    bcdtmWrite_message(0,0,0,"dtmP            = %p",dtmP) ;
-    bcdtmWrite_message(0,0,0,"startPointP->x  = %12.5lf",startPointP->x) ;
-    bcdtmWrite_message(0,0,0,"startPointP->y  = %12.5lf",startPointP->y) ;
-    bcdtmWrite_message(0,0,0,"startPointP->z  = %12.5lf",startPointP->z) ;
-    bcdtmWrite_message(0,0,0,"endPointP->x    = %12.5lf",endPointP->x) ;
-    bcdtmWrite_message(0,0,0,"endPointP->y    = %12.5lf",endPointP->y) ;
-    bcdtmWrite_message(0,0,0,"endPointP->z    = %12.5lf",endPointP->z) ;
-   } 
-/*
-** Initialise
-*/
- *intersectTypeP = 0 ;
- surfacePointP->x = 0.0 ;
- surfacePointP->y = 0.0 ;
- surfacePointP->z = 0.0 ;
- *trgPnt1P = DTM_NULL_PNT ;
- *trgPnt2P = DTM_NULL_PNT ;
- *trgPnt3P = DTM_NULL_PNT ;
- *voidFlagP = 0 ;
- zdn = 1.0 ;
- zdp = 1.0 ;
-/*
-** Test For Valid DTM Object
-*/
- if( bcdtmObject_testForValidDtmObject(dtmP)) goto errexit ;
-    
-/*
-** Check DTM Is In Tin State
-*/
- if( dtmP->dtmState != DTMState::Tin )
-   {
-    bcdtmWrite_message(2,0,0,"Method Requires Triangulated DTM") ;
-    goto errexit ;
-   }
- /*
-  * If this is a zero Length vector just extend the z range.
-  */
- if ( startPointP->x == endPointP->x && startPointP->y == endPointP->y && startPointP->z == endPointP->z)
-     {
-     if (!bcdtmDrape_testForPointInBoundingCubeDtmObject(dtmP,startPointP))
-         goto cleanup;
-     }
- else
-     {
-/*
-** Extend Start Point Out If It Is In Bounding Cube
-*/
-     while( bcdtmDrape_testForPointInBoundingCubeDtmObject(dtmP,startPointP))
-       {
-        if( dbg == 2 ) bcdtmWrite_message(0,0,0,"Extending Out Start Point") ;
-        vectorPoint.x = ( startPointP->x + endPointP->x ) / 2.0 ;
-        vectorPoint.y = ( startPointP->y + endPointP->y ) / 2.0 ;
-        vectorPoint.z = ( startPointP->z + endPointP->z ) / 2.0 ;
-        dx = startPointP->x - vectorPoint.x ;
-        dy = startPointP->y - vectorPoint.y ;
-        dz = startPointP->z - vectorPoint.z ;
-        startPointP->x = vectorPoint.x + dx * 10.0 ;
-        startPointP->y = vectorPoint.y + dy * 10.0 ;
-        startPointP->z = vectorPoint.z + dz * 10.0 ;
-       }
-/*
-** Extend End Point Out If It Is In Bounding Cube
-*/
-     while( bcdtmDrape_testForPointInBoundingCubeDtmObject(dtmP,endPointP))
-       {
-        if( dbg == 2 ) bcdtmWrite_message(0,0,0,"Extending Out End Point") ;
-        vectorPoint.x = ( startPointP->x + endPointP->x ) / 2.0 ;
-        vectorPoint.y = ( startPointP->y + endPointP->y ) / 2.0 ;
-        vectorPoint.z = ( startPointP->z + endPointP->z ) / 2.0 ;
-        dx = endPointP->x - vectorPoint.x ;
-        dy = endPointP->y - vectorPoint.y ;
-        dz = endPointP->z - vectorPoint.z ;
-        endPointP->x = vectorPoint.x + dx * 10.0 ;
-        endPointP->y = vectorPoint.y + dy * 10.0 ;
-        endPointP->z = vectorPoint.z + dz * 10.0 ;
-       }
-     }
-/*
-**  Write Modified Start Points
-*/
- if( dbg == 1 )
-   {  
-    bcdtmWrite_message(0,0,0,"Extended Vector End Points") ;
-    bcdtmWrite_message(0,0,0,"startPointP->x  = %12.5lf",startPointP->x) ;
-    bcdtmWrite_message(0,0,0,"startPointP->y  = %12.5lf",startPointP->y) ;
-    bcdtmWrite_message(0,0,0,"startPointP->z  = %12.5lf",startPointP->z) ;
-    bcdtmWrite_message(0,0,0,"endPointP->x    = %12.5lf",endPointP->x) ;
-    bcdtmWrite_message(0,0,0,"endPointP->y    = %12.5lf",endPointP->y) ;
-    bcdtmWrite_message(0,0,0,"endPointP->z    = %12.5lf",endPointP->z) ;
-   }
-/*
-** Check For Overlap Of Line
-*/
- xMin = xMax = startPointP->x ;
- yMin = yMax = startPointP->y ;
- if( endPointP->x < xMin ) xMin = endPointP->x ; 
- if( endPointP->x > xMax ) xMax = endPointP->x ; 
- if( endPointP->y < yMin ) yMin = endPointP->y ; 
- if( endPointP->y > yMax ) yMax = endPointP->y ; 
-/*
-** Only Calculate If Line Is Internal Or Overlaps Bounding Rectangle
-*/
- if( xMin <= dtmP->xMax && xMax >= dtmP->xMin && yMin <= dtmP->yMax && yMax >= dtmP->yMin )
-   {
-    xls = startPointP->x ; yls = startPointP->y ; zls = startPointP->z ;
-    xle = endPointP->x   ; yle = endPointP->y ;
-    pzs = startPointP->z ;
-    nzl = endPointP->z ;
-/*
-**  Check If Start Point Is Within Tin Hull
-*/
-    if( bcdtmFind_triangleForPointDtmObject(dtmP,xls,yls,&zls,&fndType,&pnt1,&pnt2,&pnt3)) goto errexit ;
-    if( dbg == 2 ) bcdtmWrite_message(0,0,0,"00 fndType = %2ld",fndType) ;
-    if( fndType >= 3 ) fndType = fndType - 1 ;
-/*
-**  If Start Point Not Inside Tin Hull Find Intersect Of Line With Tin Hull
-*/
-    if( ! fndType  ) 
-      {
-       if( bcdtmDrape_findClosestLineInterceptWithHullDtmObject(dtmP,xls,yls,xle,yle,&fndType,&pnt1,&pnt2,&xls,&yls,&zls) ) goto errexit ;
-       if( fndType == 3 ) fndType = 1 ;
-       if( dbg == 2 ) bcdtmWrite_message(0,0,0,"01 fndType = %2ld ** xls = %12.5lf yls = %12.5lf zls = %12.5lf",fndType,xls,yls,zls) ;
-     }
-/*
-**  Intersect Surface With Vector
-*/
-    if( fndType )
-      {
-       if( dbg == 2 ) bcdtmWrite_message(0,0,0,"02 fndType = %2ld",fndType) ;
-       pzs = zls ;
-       bcdtmMath_interpolatePointOnLine(startPointP->x,startPointP->y,startPointP->z,endPointP->x,endPointP->y,endPointP->z,xls,yls,&pzl) ;
-       process = 1 ;
-       while ( process )
-        {
-         if( bcdtmDrape_getNextSurfaceInterceptDtmObject(dtmP,xls,yls,xle,yle,&fndType,&pnt1,&pnt2,&pnt3,&nx,&ny,&nzs)) goto errexit ;
-         if( dbg == 1 ) bcdtmWrite_message(0,0,0,"fndType = %2ld ** nx = %12.5lf ny = %12.5lf nzs = %12.5lf",fndType,nx,ny,nzs) ;
-/*
-**       Shot Vector Goes External To Tin Hull
-*/
-         if( fndType == 5 ) 
-           {
-            if( dbg == 1 ) bcdtmWrite_message(0,0,0,"Shot Vector Goes External To Tin Hull") ;
-            if( nodeAddrP(dtmP,pnt1)->hPtr != pnt2 )
-              {
-               pnt3 = pnt1 ;
-               pnt1 = pnt2 ;
-               pnt2 = pnt3 ;
-               pnt3 = dtmP->nullPnt ;
-              }
-            if( bcdtmDrape_findClosestLineInterceptWithHullDtmObject(dtmP,xls,yls,xle,yle,&fndType,&pnt1,&pnt2,&xls,&yls,&pzs) ) goto errexit ;
-            if( fndType == 3 ) fndType = 1 ;
-            if( dbg == 2 ) bcdtmWrite_message(0,0,0,"03 fndType = %2ld ** xls = %12.5lf yls = %12.5lf zls = %12.5lf",fndType,xls,yls,zls) ;
-            process = 0 ;
-            if( fndType )
-              {
-               process = 1 ;
-               bcdtmMath_interpolatePointOnLine(startPointP->x,startPointP->y,startPointP->z,endPointP->x,endPointP->y,endPointP->z,xls,yls,&pzl) ;
-               zdp = zdn = 1.0 ;
-              } 
-            else fndType = 5 ;
-           }
-/*
-**       Shot Vector End Point In Triangle
-*/
-         else if( fndType == 4 ) 
-           {
-<<<<<<< HEAD
-            zdp = pzl - pzs ;
-            zdn = endPointP->z - nzs;
-=======
-            zdp = pzl - pzs ;            
-            zdn = endPointP->z - nzs;   
->>>>>>> e9205807
-            process = 0 ;
-           } 
-/*
-**       Shot Vector Intersects Triangle Point Or Edge 
-*/
-         else
-           {
-            bcdtmMath_interpolatePointOnLine(startPointP->x,startPointP->y,startPointP->z,endPointP->x,endPointP->y,endPointP->z,nx,ny,&nzl) ;
-            zdp = pzl - pzs ;
-            zdn = nzl - nzs ;
-            if( zdp == 0.0 || zdn == 0.0 || ( zdp > 0.0 && zdn < 0.0 ) || ( zdp < 0.0 && zdn > 0.0 )) process = 0 ;
-            else 
-              { 
-               xls = nx ; 
-               yls = ny ; 
-               zls = nzs ;
-               pzs = nzs ;
-               pzl = nzl ; 
-              } 
-           }
-        }
-/*
-**    Calculate Surface Intersection Point
-*/
-      if( fndType != 5 )    //  Terminates On Tin Hull
-        { 
-         if( dbg == 2  ) bcdtmWrite_message(0,0,0,"zdp = %12.5lf zdn = %12.5lf",zdp,zdn) ;
-         if( zdp == 0.0 || zdn == 0.0 || ( zdp > 0.0 && zdn < 0.0 ) || ( zdp < 0.0 && zdn > 0.0 )) 
-           { 
-            if( zdp == 0.0 ) 
-              {
-               surfacePointP->x = xls ; 
-               surfacePointP->y = yls ; 
-               surfacePointP->z = zls ; 
-              }
-            else if( zdn == 0.0 ) 
-              { 
-               surfacePointP->x = nx ;
-               surfacePointP->y = ny ; 
-               surfacePointP->z = nzl ;
-              }
-            else
-              { 
-               if( zdn < 0.0 ) zdn = -zdn ;
-               if( zdp < 0.0 ) zdp = -zdp ;
-               surfacePointP->x = xls + ( nx  - xls  ) * zdp / (zdp+zdn) ;
-               surfacePointP->y = yls + ( ny  - yls  ) * zdp / (zdp+zdn) ;
-               surfacePointP->z = zls + ( nzl - zls  ) * zdp / (zdp+zdn) ;
-              } 
-/*
-**          Get Triangle For Surface Point
-*/
-            if( bcdtmFind_triangleForPointDtmObject(dtmP,surfacePointP->x,surfacePointP->y,&nzs,intersectTypeP,trgPnt1P,trgPnt2P,trgPnt3P)) goto errexit ; 
-            if( *intersectTypeP >= 3 ) *intersectTypeP = *intersectTypeP - 1 ;
-/*
-**          Set Void Flag For Surface Point
-*/
-            if( *intersectTypeP == 1 && bcdtmFlag_testVoidBitPCWD(&nodeAddrP(dtmP,*trgPnt1P)->PCWD) ) *voidFlagP = 1 ;
-            if( *intersectTypeP == 2 ) 
-              {
-               if( bcdtmList_testForVoidLineDtmObject(dtmP,*trgPnt1P,*trgPnt2P,&voidFlag)) goto errexit ;
-               if( voidFlag ) *voidFlagP = 1 ;
-              }
-            if( *intersectTypeP == 3 ) 
-              {
-               if( bcdtmList_testForVoidTriangleDtmObject(dtmP,*trgPnt1P,*trgPnt2P,*trgPnt3P,&voidFlag)) goto errexit ;
-               if( voidFlag ) *voidFlagP = 1 ;
-              }
-           }
-        }
-     }
-  }
-/*
-** Report Intersect Type
-*/
- if( dbg )
-   {
-    if( ! *intersectTypeP ) bcdtmWrite_message(0,0,0,"Vector Does Not Intersect Surface") ;
-    else                    bcdtmWrite_message(0,0,0,"Vector Intersects Surface") ;
-   }
-/*
-** Cleanup
-*/
- cleanup :
-/*
-** Return
-*/
- if( dbg && ret == DTM_SUCCESS ) bcdtmWrite_message(0,0,0,"Intersecting Surface With Vector Completed") ;
- if( dbg && ret != DTM_SUCCESS ) bcdtmWrite_message(0,0,0,"Intersecting Surface With Vector Error") ;
- return(ret) ;
-/*
-** Error Exit
-*/
- errexit :
- if( ret == DTM_SUCCESS ) ret = DTM_ERROR ;
- goto cleanup ;
-}
-/*-------------------------------------------------------------------+
-|                                                                    |
-|                                                                    |
-|                                                                    |
-+-------------------------------------------------------------------*/
-BENTLEYDTM_EXPORT int bcdtmDrape_intersectTriangleDtmObject
-(
- BC_DTM_OBJ *dtmP,                   // ==> Pointer To DTM Object
- DPoint3d    *startPoint,                 // ==> Vector Start Point 
- DPoint3d    *endPoint,                   // ==> Vector End Point
- long   *intersectTypeP,             // <== Intersect Type ** 0 = No Intersection, 1=Tin Point, 2= Tin Line , 3 = Triangle
- DPoint3d    *surfacePointP,              // <== Surface Point 
- DPoint3d    tinPoints[],                 // <== Triangle Points
- long   *voidFlagP                   // <== Set To One If Surface Point In Void Otherwise Zero
-) 
-{
- int  ret=DTM_SUCCESS ;
- long trgPnt1;
- long trgPnt2;
- long trgPnt3;
-/*
-** Intersect Surface
-*/
- if( bcdtmDrape_intersectSurfaceDtmObject(dtmP, startPoint, endPoint, intersectTypeP, surfacePointP, &trgPnt1, &trgPnt2, &trgPnt3, voidFlagP) != DTM_SUCCESS ) goto errexit ;
-/*
-** Set Triangle Coordinates
-*/
- if( trgPnt1 != dtmP->nullPnt )  tinPoints[0] = *(DPoint3d*)pointAddrP(dtmP, trgPnt1);
- if( trgPnt2 != dtmP->nullPnt )  tinPoints[1] = *(DPoint3d*)pointAddrP(dtmP, trgPnt2);
- if( trgPnt3 != dtmP->nullPnt )  tinPoints[2] = *(DPoint3d*)pointAddrP(dtmP, trgPnt3);
-/*
-** Cleanup
-*/
- cleanup :
-/*
-** Return
-*/
- return(ret) ;
-/*
-** Error Exit
-*/
- errexit :
- if( ret == DTM_SUCCESS ) ret = DTM_ERROR ;
- goto cleanup ;
-}
-/*-------------------------------------------------------------------+
-|                                                                    |
-|                                                                    |
-|                                                                    |
-+-------------------------------------------------------------------*/
-BENTLEYDTM_Private int bcdtmDrape_getNextSurfaceInterceptDtmObject
-(
- BC_DTM_OBJ *dtmP,
- double startX,
- double startY,
- double endX,
- double endY,
- long   *intersectTypeP,
- long   *trgPnt1P,
- long   *trgPnt2P,
- long   *trgPnt3P,
- double *nextXP,
- double *nextYP, 
- double *nextZP 
-)
-/*
-** This Function Gets The Next Triangle Intercept with Line startX-startY  endX-endY
-** Return Values For Intersect Type
-** 
-**      1  -  Intersects Tin Point
-**      2  -  Intersects Tin Line
-**      3  -  Intersects Tin Triangle
-**      4  -  Terminates In Triangle
-**      5  -  Terminates On Tin Hull
-**  
-*/
-{
- int ret=DTM_SUCCESS,dbg=DTM_TRACE_VALUE(0) ;
- long pnt,antPnt,clkPnt,sp1,sp2,sp3,clPtr ;
-/*
-** Write Entry Message
-*/
- if( dbg )
-   {
-    bcdtmWrite_message(0,0,0,"Next Surface Intercept Point") ;
-    bcdtmWrite_message(0,0,0,"dtmP           = %p",dtmP) ;
-    bcdtmWrite_message(0,0,0,"startX         = %12.5lf",startX) ;
-    bcdtmWrite_message(0,0,0,"startY         = %12.5lf",startY) ;
-    bcdtmWrite_message(0,0,0,"endX           = %12.5lf",endX) ;
-    bcdtmWrite_message(0,0,0,"endY           = %12.5lf",endY) ;
-    bcdtmWrite_message(0,0,0,"intersectTypeP = %8ld",*intersectTypeP) ;
-   } 
-/*
-** Initialise Varaibles
-*/
- *nextXP = *nextYP = *nextZP = 0.0 ;
-/*
-** Get Next Intercept on Basis Of Last Intercept
-*/
- switch( *intersectTypeP )
-   {
-    case 1 :  /* Last Intercept Was Point trgPnt1P */
-/*
-**  Find Points connected to trgPnt1P that are either side of  Line
-*/
-      clPtr  = nodeAddrP(dtmP,*trgPnt1P)->cPtr  ;
-      clkPnt = clistAddrP(dtmP,clPtr)->pntNum ;
-      if( ( antPnt = bcdtmList_nextAntDtmObject(dtmP,*trgPnt1P,clkPnt)) < 0 ) goto errexit ;
-      while ( clPtr  != dtmP->nullPtr )
-        {
-         clkPnt = clistAddrP(dtmP,clPtr)->pntNum ;
-         clPtr  = clistAddrP(dtmP,clPtr)->nextPtr ;
-/*
-**       Check For End Point In Triangle
-*/
-         if( bcdtmList_testLineDtmObject(dtmP,clkPnt,antPnt) )
-           {
-            if( bcdtmMath_pointInTriangleDtmObject(dtmP,*trgPnt1P,antPnt,clkPnt,endX,endY))
-              {
-               *nextXP = endX ;
-               *nextYP = endY ;
-               *trgPnt2P = antPnt ;
-               *trgPnt3P = clkPnt ;
-               bcdtmMath_interpolatePointOnTriangleDtmObject(dtmP,*nextXP,*nextYP,nextZP,*trgPnt1P,*trgPnt2P,*trgPnt3P) ;
-               *intersectTypeP =  4 ;
-               goto cleanup ;  
-              }  
-           }
-/*
-**       Get Intersection On Triangle Edge
-*/
-         if( bcdtmList_testLineDtmObject(dtmP,clkPnt,antPnt) && bcdtmMath_pointSideOfDtmObject(dtmP,clkPnt,antPnt,*trgPnt1P) > 0 )
-           {
-            sp1 = bcdtmMath_sideOf(pointAddrP(dtmP,*trgPnt1P)->x,pointAddrP(dtmP,*trgPnt1P)->y,endX,endY,pointAddrP(dtmP,clkPnt)->x,pointAddrP(dtmP,clkPnt)->y) ;
-            sp2 = bcdtmMath_sideOf(pointAddrP(dtmP,*trgPnt1P)->x,pointAddrP(dtmP,*trgPnt1P)->y,endX,endY,pointAddrP(dtmP,antPnt)->x,pointAddrP(dtmP,antPnt)->y) ;
-            sp3 = bcdtmMath_sideOf(pointAddrP(dtmP,clkPnt)->x,pointAddrP(dtmP,clkPnt)->y,pointAddrP(dtmP,antPnt)->x,pointAddrP(dtmP,antPnt)->y,endX,endY) ;
-            if( sp1 <= 0 && sp2 >= 0 && sp3 <= 0 )
-              {
-               if( sp1 == 0 ){ *intersectTypeP = 1 ; *trgPnt1P = clkPnt ; *trgPnt2P = *trgPnt3P = dtmP->nullPnt ; *nextXP = pointAddrP(dtmP,clkPnt)->x ; *nextYP = pointAddrP(dtmP,clkPnt)->y ; *nextZP = pointAddrP(dtmP,clkPnt)->z ; goto cleanup  ; }
-               if( sp2 == 0 ){ *intersectTypeP = 1 ; *trgPnt1P = antPnt ; *trgPnt2P = *trgPnt3P = dtmP->nullPnt ; *nextXP = pointAddrP(dtmP,antPnt)->x ; *nextYP = pointAddrP(dtmP,antPnt)->y ; *nextZP = pointAddrP(dtmP,antPnt)->z ; goto cleanup  ; }
-               bcdtmMath_normalIntersectCordLines(pointAddrP(dtmP,clkPnt)->x,pointAddrP(dtmP,clkPnt)->y,pointAddrP(dtmP,antPnt)->x,pointAddrP(dtmP,antPnt)->y,startX,startY,endX,endY,nextXP,nextYP) ;
-               if( pointAddrP(dtmP,clkPnt)->x == *nextXP && pointAddrP(dtmP,clkPnt)->y == *nextYP )
-                 { *intersectTypeP = 1 ; *trgPnt1P = clkPnt ; *trgPnt2P = *trgPnt3P = dtmP->nullPnt ; *nextXP = pointAddrP(dtmP,clkPnt)->x ; *nextYP = pointAddrP(dtmP,clkPnt)->y ; *nextZP = pointAddrP(dtmP,clkPnt)->z ; goto cleanup  ; }
-               if( pointAddrP(dtmP,antPnt)->x == *nextXP && pointAddrP(dtmP,antPnt)->y == *nextYP )
-                 { *intersectTypeP = 1 ; *trgPnt1P = antPnt ; *trgPnt2P = *trgPnt3P = dtmP->nullPnt ; *nextXP = pointAddrP(dtmP,antPnt)->x ; *nextYP = pointAddrP(dtmP,antPnt)->y ; *nextZP = pointAddrP(dtmP,antPnt)->z ; goto cleanup  ; }
-               bcdtmMath_interpolatePointOnLineDtmObject(dtmP,*nextXP,*nextYP,nextZP,antPnt,clkPnt) ;
-               *intersectTypeP = 2 ; *trgPnt1P = antPnt ; *trgPnt2P = clkPnt ; *trgPnt3P = dtmP->nullPnt ;
-               goto cleanup  ;
-              }
-           }
-         antPnt = clkPnt ;
-        }
-      *intersectTypeP = 5 ; 
-      goto cleanup   ;
-    break  ;
-
-    case 2 :  /* Last Intercept Was Line trgPnt1P-trgPnt2P */
-/*
-**    Check For Going External
-*/
-      sp1 = *trgPnt1P ;
-      sp2 = *trgPnt2P ;
-      if( nodeAddrP(dtmP,sp1)->hPtr == sp2 )
-        {
-         sp3 = bcdtmMath_sideOf(pointAddrP(dtmP,sp1)->x,pointAddrP(dtmP,sp1)->y,pointAddrP(dtmP,sp2)->x,pointAddrP(dtmP,sp2)->y,endX,endY) ;
-         if( sp3 <  0 ) 
-           {
-            *intersectTypeP = 5 ; 
-            goto cleanup   ;
-           }
-        } 
-      if( nodeAddrP(dtmP,sp2)->hPtr == sp1 )
-        {
-         sp3 = bcdtmMath_sideOf(pointAddrP(dtmP,sp2)->x,pointAddrP(dtmP,sp2)->y,pointAddrP(dtmP,sp1)->x,pointAddrP(dtmP,sp1)->y,endX,endY) ;
-         if( sp3 <  0 ) 
-           {
-            *intersectTypeP = 5 ; 
-            goto cleanup   ;
-           }
-        } 
-/*
-**    Calculate Intersection On Opposite Side Of Triangle
-*/
-      antPnt = clkPnt = pnt = dtmP->nullPnt ;
-      if( ( antPnt = bcdtmList_nextAntDtmObject(dtmP,*trgPnt1P,*trgPnt2P)) < 0 ) goto errexit ;
-      if( ( clkPnt = bcdtmList_nextClkDtmObject(dtmP,*trgPnt1P,*trgPnt2P)) < 0 ) goto errexit ;
-      if( ! bcdtmList_testLineDtmObject(dtmP,antPnt,*trgPnt2P) ) antPnt = dtmP->nullPnt ;
-      if( ! bcdtmList_testLineDtmObject(dtmP,clkPnt,*trgPnt2P) ) clkPnt = dtmP->nullPnt ;
-      sp1 = bcdtmMath_sideOf(pointAddrP(dtmP,*trgPnt1P)->x,pointAddrP(dtmP,*trgPnt1P)->y,pointAddrP(dtmP,*trgPnt2P)->x,pointAddrP(dtmP,*trgPnt2P)->y,endX,endY) ;
-      if( sp1 == 0 ) 
-        {
-         if( bcdtmMath_distance(endX,endY,pointAddrP(dtmP,*trgPnt1P)->x,pointAddrP(dtmP,*trgPnt1P)->y) <= bcdtmMath_distance(endX,endY,pointAddrP(dtmP,*trgPnt2P)->x,pointAddrP(dtmP,*trgPnt2P)->y) )
-           { 
-            *intersectTypeP = 1 ; 
-            *trgPnt2P = *trgPnt3P = dtmP->nullPnt ; 
-            *nextXP = pointAddrP(dtmP,*trgPnt1P)->x ; 
-            *nextYP = pointAddrP(dtmP,*trgPnt1P)->y ; 
-            *nextZP = pointAddrP(dtmP,*trgPnt1P)->z ;
-            goto cleanup  ; 
-           }  
-         else 
-           { 
-            *intersectTypeP = 1 ; 
-            *trgPnt1P = *trgPnt2P ; 
-            *trgPnt2P = *trgPnt3P = dtmP->nullPnt ; 
-            *nextXP = pointAddrP(dtmP,*trgPnt1P)->x ; 
-            *nextYP = pointAddrP(dtmP,*trgPnt1P)->y ;
-            *nextZP = pointAddrP(dtmP,*trgPnt1P)->z ;
-            goto cleanup  ;
-           }
-        }
-      if( sp1 >  0 ) pnt = antPnt ;
-      if( sp1 <  0 ) pnt = clkPnt ;
-      if( pnt == dtmP->nullPnt ) { *intersectTypeP = 5 ; goto cleanup  ; } /* On Tin Hull */
-//      if( bcdtmList_testForVoidHullLineDtmObject(dtmP,*trgPnt1P,*trgPnt2P)){ *intersectTypeP = 5 ; goto cleanup  ; } ;
-      *trgPnt3P = pnt ;
-/*
-**    Check If End Point Is In Triangle
-*/
-      if( bcdtmMath_pointInTriangleDtmObject(dtmP,*trgPnt1P,*trgPnt2P,*trgPnt3P,endX,endY))
-        {
-         *nextXP = endX ;
-         *nextYP = endY ;
-         bcdtmMath_interpolatePointOnTriangleDtmObject(dtmP,*nextXP,*nextYP,nextZP,*trgPnt1P,*trgPnt2P,*trgPnt3P) ;
-         *intersectTypeP =  4 ;
-         goto cleanup ;  
-        }  
-/*
-**    Determine Intersection On Triangle Edge
-*/      
-      sp3 = bcdtmMath_sideOf(startX,startY,endX,endY,pointAddrP(dtmP,*trgPnt3P)->x,pointAddrP(dtmP,*trgPnt3P)->y) ;
-      if( sp3 == 0 ) { *intersectTypeP = 1 ; *trgPnt1P = *trgPnt3P ; *trgPnt2P = *trgPnt3P = dtmP->nullPnt ; *nextXP = pointAddrP(dtmP,*trgPnt1P)->x ; *nextYP = pointAddrP(dtmP,*trgPnt1P)->y ; *nextZP = pointAddrP(dtmP,*trgPnt1P)->z ; goto cleanup  ; }
-      sp1 = bcdtmMath_sideOf(startX,startY,endX,endY,pointAddrP(dtmP,*trgPnt1P)->x,pointAddrP(dtmP,*trgPnt1P)->y) ;
-      sp2 = bcdtmMath_sideOf(startX,startY,endX,endY,pointAddrP(dtmP,*trgPnt2P)->x,pointAddrP(dtmP,*trgPnt2P)->y) ;
-      if( sp1 != sp3 )
-        {
-         *intersectTypeP = 2 ;
-         bcdtmMath_normalIntersectCordLines(pointAddrP(dtmP,*trgPnt1P)->x,pointAddrP(dtmP,*trgPnt1P)->y,pointAddrP(dtmP,*trgPnt3P)->x,pointAddrP(dtmP,*trgPnt3P)->y,startX,startY,endX,endY,nextXP,nextYP) ;
-         if( pointAddrP(dtmP,*trgPnt1P)->x == *nextXP && pointAddrP(dtmP,*trgPnt1P)->y == *nextYP )
-           { *intersectTypeP = 1 ; *trgPnt2P = *trgPnt3P = dtmP->nullPnt ; *nextXP = pointAddrP(dtmP,*trgPnt1P)->x ; *nextYP = pointAddrP(dtmP,*trgPnt1P)->y ; *nextZP = pointAddrP(dtmP,*trgPnt1P)->z ; goto cleanup  ; }
-         if( pointAddrP(dtmP,*trgPnt3P)->x == *nextXP && pointAddrP(dtmP,*trgPnt3P)->y == *nextYP )
-           { *intersectTypeP = 1 ; *trgPnt1P = *trgPnt3P ; *trgPnt2P = *trgPnt3P = dtmP->nullPnt ; *nextXP = pointAddrP(dtmP,*trgPnt1P)->x ; *nextYP = pointAddrP(dtmP,*trgPnt1P)->y ; *nextZP = pointAddrP(dtmP,*trgPnt1P)->z ; goto cleanup  ; }
-         bcdtmMath_interpolatePointOnLineDtmObject(dtmP,*nextXP,*nextYP,nextZP,*trgPnt1P,*trgPnt3P) ;
-         *trgPnt1P = *trgPnt1P ; *trgPnt2P = *trgPnt3P ; *trgPnt3P = dtmP->nullPnt ;
-          goto cleanup  ;
-        }
-      if( sp2 != sp3 )
-        {
-         *intersectTypeP = 2 ;
-         bcdtmMath_normalIntersectCordLines(pointAddrP(dtmP,*trgPnt2P)->x,pointAddrP(dtmP,*trgPnt2P)->y,pointAddrP(dtmP,*trgPnt3P)->x,pointAddrP(dtmP,*trgPnt3P)->y,startX,startY,endX,endY,nextXP,nextYP) ;
-         if( pointAddrP(dtmP,*trgPnt2P)->x == *nextXP && pointAddrP(dtmP,*trgPnt2P)->y == *nextYP )
-           { *intersectTypeP = 1 ; *trgPnt1P = *trgPnt2P ; *trgPnt2P = *trgPnt3P = dtmP->nullPnt ; *nextXP = pointAddrP(dtmP,*trgPnt1P)->x ; *nextYP = pointAddrP(dtmP,*trgPnt1P)->y ; *nextZP = pointAddrP(dtmP,*trgPnt1P)->z ; goto cleanup  ; }
-         if( pointAddrP(dtmP,*trgPnt3P)->x == *nextXP && pointAddrP(dtmP,*trgPnt3P)->y == *nextYP )
-           { *intersectTypeP = 1 ; *trgPnt1P = *trgPnt3P ; *trgPnt2P = *trgPnt3P = dtmP->nullPnt ; *nextXP = pointAddrP(dtmP,*trgPnt1P)->x ; *nextYP = pointAddrP(dtmP,*trgPnt1P)->y ; *nextZP = pointAddrP(dtmP,*trgPnt1P)->z ; goto cleanup  ; }
-         bcdtmMath_interpolatePointOnLineDtmObject(dtmP,*nextXP,*nextYP,nextZP,*trgPnt2P,*trgPnt3P) ;
-         *trgPnt1P = *trgPnt2P ; *trgPnt2P = *trgPnt3P ; *trgPnt3P = dtmP->nullPnt ;
-         goto cleanup  ;
-        }
-      bcdtmWrite_message(1,0,0,"Slope Intercept Error 2 ") ;
-      goto errexit ;
-    break  ;
-
-    case 3 :  /* Last Intercept Was In Triangle trgPnt1P-trgPnt2P-trgPnt3P */
-
-/*
-**    Check If Last Point Is In Triangle
-*/
-      if( bcdtmMath_pointInTriangleDtmObject(dtmP,*trgPnt1P,*trgPnt2P,*trgPnt3P,endX,endY))
-        {
-         *nextXP = endX ;
-         *nextYP = endY ;
-         bcdtmMath_interpolatePointOnTriangleDtmObject(dtmP,*nextXP,*nextYP,nextZP,*trgPnt1P,*trgPnt2P,*trgPnt3P) ;
-         *intersectTypeP =  4 ;
-         goto cleanup ;  
-        }
-/*
-**    Calculate Intesect With Triangle
-*/      
-      if( bcdtmMath_pointSideOfDtmObject(dtmP,*trgPnt1P,*trgPnt2P,*trgPnt3P) > 0 ) { pnt = *trgPnt2P ; *trgPnt2P = *trgPnt3P ; *trgPnt3P = pnt ; }
-      sp1 = bcdtmMath_sideOf(startX,startY,endX,endY,pointAddrP(dtmP,*trgPnt1P)->x,pointAddrP(dtmP,*trgPnt1P)->y) ;
-      if( sp1 == 0 ) { *intersectTypeP = 1 ; *trgPnt1P = *trgPnt1P ; *trgPnt2P = *trgPnt3P = dtmP->nullPnt ; *nextXP = pointAddrP(dtmP,*trgPnt1P)->x ; *nextYP = pointAddrP(dtmP,*trgPnt1P)->y ; *nextZP = pointAddrP(dtmP,*trgPnt1P)->z ; goto cleanup  ; }
-      sp2 = bcdtmMath_sideOf(startX,startY,endX,endY,pointAddrP(dtmP,*trgPnt2P)->x,pointAddrP(dtmP,*trgPnt2P)->y) ;
-      if( sp2 == 0 ) { *intersectTypeP = 1 ; *trgPnt1P = *trgPnt2P ; *trgPnt2P = *trgPnt3P = dtmP->nullPnt ; *nextXP = pointAddrP(dtmP,*trgPnt1P)->x ; *nextYP = pointAddrP(dtmP,*trgPnt1P)->y ; *nextZP = pointAddrP(dtmP,*trgPnt1P)->z ; goto cleanup  ; }
-      sp3 = bcdtmMath_sideOf(startX,startY,endX,endY,pointAddrP(dtmP,*trgPnt3P)->x,pointAddrP(dtmP,*trgPnt3P)->y) ;
-      if( sp3 == 0 ) { *intersectTypeP = 1 ; *trgPnt1P = *trgPnt3P ; *trgPnt2P = *trgPnt3P = dtmP->nullPnt ; *nextXP = pointAddrP(dtmP,*trgPnt1P)->x ; *nextYP = pointAddrP(dtmP,*trgPnt1P)->y ; *nextZP = pointAddrP(dtmP,*trgPnt1P)->z ; goto cleanup  ; }
-      if( sp1 > 0 && sp2 < 0 )
-        {
-         *intersectTypeP = 2 ; *trgPnt3P = dtmP->nullPnt ;
-         bcdtmMath_normalIntersectCordLines(pointAddrP(dtmP,*trgPnt1P)->x,pointAddrP(dtmP,*trgPnt1P)->y,pointAddrP(dtmP,*trgPnt2P)->x,pointAddrP(dtmP,*trgPnt2P)->y,startX,startY,endX,endY,nextXP,nextYP) ;
-         bcdtmMath_interpolatePointOnLineDtmObject(dtmP,*nextXP,*nextYP,nextZP,*trgPnt1P,*trgPnt2P) ;
-         goto cleanup  ;
-        }
-      if( sp2 > 0 && sp3 < 0 )
-        {
-         *intersectTypeP = 2 ;
-         bcdtmMath_normalIntersectCordLines(pointAddrP(dtmP,*trgPnt2P)->x,pointAddrP(dtmP,*trgPnt2P)->y,pointAddrP(dtmP,*trgPnt3P)->x,pointAddrP(dtmP,*trgPnt3P)->y,startX,startY,endX,endY,nextXP,nextYP) ;
-         bcdtmMath_interpolatePointOnLineDtmObject(dtmP,*nextXP,*nextYP,nextZP,*trgPnt2P,*trgPnt3P) ;
-         *trgPnt1P = *trgPnt2P ; *trgPnt2P = *trgPnt3P ; *trgPnt3P = dtmP->nullPnt ;
-         goto cleanup  ;
-        }
-      if( sp3 > 0 && sp1 < 0 )
-        {
-         *intersectTypeP = 2 ;
-         bcdtmMath_normalIntersectCordLines(pointAddrP(dtmP,*trgPnt3P)->x,pointAddrP(dtmP,*trgPnt3P)->y,pointAddrP(dtmP,*trgPnt1P)->x,pointAddrP(dtmP,*trgPnt1P)->y,startX,startY,endX,endY,nextXP,nextYP) ;
-         bcdtmMath_interpolatePointOnLineDtmObject(dtmP,*nextXP,*nextYP,nextZP,*trgPnt3P,*trgPnt1P) ;
-         *trgPnt2P = *trgPnt1P ; *trgPnt1P = *trgPnt3P ; *trgPnt3P = dtmP->nullPnt ;
-         goto cleanup  ;
-        }
-      bcdtmWrite_message(1,0,0,"Slope Intercept Error 3 ") ;
-      goto errexit ;
-    break  ;
-
-    default :
-      bcdtmWrite_message(1,0,0,"Slope Intercept Error 4 ") ;
-      goto errexit ;
-    break ;
-   } ;
-/*
-** Cleanup
-*/
- cleanup :
-/*
-** Return
-*/
- if( dbg && ret == DTM_SUCCESS ) bcdtmWrite_message(0,0,0,"Intersecting Surface With Vector Completed") ;
- if( dbg && ret != DTM_SUCCESS ) bcdtmWrite_message(0,0,0,"Intersecting Surface With Vector Error") ;
- return(ret) ;
-/*
-** Error Exit
-*/
- errexit :
- if( ret == DTM_SUCCESS ) ret = DTM_ERROR ;
- goto cleanup ;
-}
-
-/*-------------------------------------------------------------------+
-|                                                                    |
-|                                                                    |
-|                                                                    |
-+-------------------------------------------------------------------*/
-BENTLEYDTM_Private int  bcdtmDrape_intersectContourCallBackFunction
-(
- DTMFeatureType dtmFeatureType,
- DTMUserTag   userTag,
- DTMFeatureId featureId,
- DPoint3d       *featurePtsP,
- size_t         numFeaturePts,
- void           *userP
-)
-/*
-** Call Back Function For Intersect Contour
-*/
-{
- int  ret=DTM_SUCCESS,dbg=DTM_TRACE_VALUE(0) ;
- char  dtmFeatureTypeName[100] ;
- DTM_POINT_ARRAY *contourPointsP=NULL ;
-/*
-** Write Entry Message
-*/
- if( dbg == 1 ) 
-   {
-    bcdtmData_getDtmFeatureTypeNameFromDtmFeatureType(dtmFeatureType,dtmFeatureTypeName) ;
-    bcdtmWrite_message(0,0,0,"DTM Feature = %s userTag = %10I64d featureId = %10I64d featurePtsP = %p numFeaturePts = %6ld userP = %p",dtmFeatureTypeName,userTag,featureId,featurePtsP,numFeaturePts,userP) ;
-   } 
-/*
-** Copy Contour Points To Point Array
-*/
- if( userP != NULL )
-   {
-    contourPointsP = ( DTM_POINT_ARRAY *) userP ;
-    contourPointsP->numPoints = (long)numFeaturePts ;
-    contourPointsP->pointsP   = ( DPoint3d *) malloc(contourPointsP->numPoints * sizeof(DPoint3d)) ;
-    if( contourPointsP->pointsP == NULL )
-      {
-       bcdtmWrite_message(0,0,0,"Memory Allocation Failure") ;
-       goto errexit ;
-      }
-    memcpy(contourPointsP->pointsP,featurePtsP,numFeaturePts*sizeof(DPoint3d)) ;
-   }
-/*
-** Clean Up
-*/
- cleanup :
-/*
-** Job Completed
-*/
- if( dbg && ret == DTM_SUCCESS ) bcdtmWrite_message(0,0,0,"Intersect Contour Call Back Function Completed") ;
- if( dbg && ret != DTM_SUCCESS ) bcdtmWrite_message(0,0,0,"Intersect Contour Call Back Function Error") ;
- return(ret) ;
-/*
-** Error Exit
-*/
- errexit :
- if( ret == DTM_SUCCESS ) ret = DTM_ERROR ;
- goto cleanup ;
-}
-/*-------------------------------------------------------------------+
-|                                                                    |
-|                                                                    |
-|                                                                    |
-+-------------------------------------------------------------------*/
-BENTLEYDTM_EXPORT int bcdtmDrape_intersectContourDtmObject
-(
- BC_DTM_OBJ *dtmP,                   // ==> Pointer To DTM Object
- DPoint3d    *startPointP,                // ==> Vector Start Point 
- DPoint3d    *endPointP,                  // ==> Vector End Point
- double contourInterval,             // ==> Contour Interval
- double contourRegistration,         // ==> Contour Registration
- DTMContourSmoothing smoothOption,                // ==> Contour Smoothing Option<NONE(0),VERTEX(1),SPLINE(2),SPLINE(3)> 
- double smoothFactor,                // ==> Contour Smoothing Factor                               
- long   smoothDensity,               // ==> Point Densification For Spline Smoothing          
- double snapTolerance,               // ==> Snap Tolerance
- long   *contourFoundP,              // <== Contour Found < 1 = TRUE > < 0 = FALSE >
- DPoint3d    **conPtsPP,                  // <== Contour Points
- long   *numConPtsP                  // <== Number Of Contour Points
-) 
-{
- int    ret=DTM_SUCCESS,dbg=DTM_TRACE_VALUE(0) ;
- long   pnt1,pnt2,pnt3,fndType,conType,voidFlag,surfaceType,offset,numDrapePts,contourPointFound=FALSE;
- double dx,dy,dz,dl,zMin,zMax,minContourPointDistance = 0.0;
- double contourLow,contourHigh,startAngle,drapeAngle=0.0,drapeAngleInc=0.0 ;
- DPoint3d    surfacePoint, contourPoint, closestContourPoint{0,0,0}, drapeLine[2];
- DTM_DRAPE_POINT *drapeP,*drapePtsP=NULL ;
- DTM_POINT_ARRAY contourPoints ;
-/*
-** Write Entry Message
-*/
- if( dbg == 1 ) 
-   {
-    bcdtmWrite_message(0,0,0,"Intersecting Contour With Vector") ;
-    bcdtmWrite_message(0,0,0,"dtmP                = %p",dtmP) ;
-    bcdtmWrite_message(0,0,0,"startPointP->x      = %12.5lf",startPointP->x) ;
-    bcdtmWrite_message(0,0,0,"startPointP->y      = %12.5lf",startPointP->y) ;
-    bcdtmWrite_message(0,0,0,"startPointP->z      = %12.5lf",startPointP->z) ;
-    bcdtmWrite_message(0,0,0,"endPointP->x        = %12.5lf",endPointP->x) ;
-    bcdtmWrite_message(0,0,0,"endPointP->y        = %12.5lf",endPointP->y) ;
-    bcdtmWrite_message(0,0,0,"endPointP->z        = %12.5lf",endPointP->z) ;
-    bcdtmWrite_message(0,0,0,"contourInterval     = %12.5lf",contourInterval) ;
-    bcdtmWrite_message(0,0,0,"contourRegistration = %12.5lf",contourRegistration) ;
-    bcdtmWrite_message(0,0,0,"Smooth Option       = %8ld",smoothOption) ;
-    bcdtmWrite_message(0,0,0,"Smooth Factor       = %8.2lf",smoothFactor) ;
-    bcdtmWrite_message(0,0,0,"Smooth Density      = %8ld",smoothDensity) ;
-    bcdtmWrite_message(0,0,0,"snapTolerance       = %12.5lf",snapTolerance) ;
-   } 
-/*
-** Initialise
-*/ 
- *contourFoundP = FALSE ;
- *numConPtsP    = 0 ;
- if( *conPtsPP != NULL ) { free(*conPtsPP) ; *conPtsPP = NULL ; }  
- contourPoints.pointsP = NULL ;
- contourPoints.numPoints = 0 ;
-/*
-** Test For Valid DTM Object
-*/
- if( bcdtmObject_testForValidDtmObject(dtmP)) goto errexit ;
-/*
-** Check DTM Is In Tin State
-*/
- if( dtmP->dtmState != DTMState::Tin )
-   {
-    bcdtmWrite_message(2,0,0,"Method Requires Triangulated DTM") ;
-    goto errexit ;
-   }
-/*
-** Find Triangle For Vector
-*/
- voidFlag = 0 ;
- surfaceType = 0 ;
- if( startPointP->x == endPointP->x )    // Top View
-   {
-    surfacePoint.x = startPointP->x ;
-    surfacePoint.y = startPointP->y ;
-    surfacePoint.z = startPointP->z ;
-    if( bcdtmFind_triangleForPointDtmObject(dtmP,surfacePoint.x,surfacePoint.y,&surfacePoint.z,&fndType,&pnt1,&pnt2,&pnt3)) goto errexit ;
-/*
-**  Test For Surface Point In Void
-*/
-    if( fndType )
-      {
-       if( fndType == 1 )
-         {
-          surfaceType = 1 ;
-          if( bcdtmFlag_testVoidBitPCWD(&nodeAddrP(dtmP,pnt1)->PCWD) ) voidFlag = 1 ;
-         } 
-       if( fndType == 2 || fndType == 3 ) 
-         {
-          surfaceType = 2 ;
-          if( bcdtmList_testForVoidLineDtmObject(dtmP,pnt1,pnt2,&voidFlag)) goto errexit ;
-         }
-       if( fndType == 4 ) 
-         {
-          surfaceType = 2 ;
-          if( bcdtmList_testForVoidTriangleDtmObject(dtmP,pnt1,pnt2,pnt3,&voidFlag)) goto errexit ;
-         }
-      }
-   }
- else                                    // Not A Top View
-   {
-    if( bcdtmDrape_intersectSurfaceDtmObject(dtmP,startPointP,endPointP,&surfaceType,&surfacePoint,&pnt1,&pnt2,&pnt3,&voidFlag)) goto errexit ;
-   }
-/*
-** Look For Contour In Snapping Distance
-*/
- if( surfaceType && ! voidFlag )
-   {
-/*
-**  Calculate Contour Values On Either Side Of Surface Point
-*/
-    offset = (long) ((surfacePoint.z - contourRegistration ) / contourInterval ) ;
-    contourLow  = contourRegistration + ((double)offset)     * contourInterval ;
-    contourHigh = contourRegistration + ((double)(offset+1)) * contourInterval ;
-    if( dbg ) bcdtmWrite_message(0,0,0,"surfacePoint.z = %12.5lf contourLow = %12.5lf contourHigh = %12.5lf",surfacePoint.z,contourLow,contourHigh) ;
-/*
-**  Scan Around Point Looking For A Contour Intersection
-*/
-    fndType = 0 ;
-    drapeAngle = startAngle = 0.0 ;
-    drapeAngleInc  = DTM_2PYE / 100.0 ;
-    drapeLine[0].x = surfacePoint.x ;
-    drapeLine[0].y = surfacePoint.y ;
-    drapeLine[0].z = surfacePoint.z ;
-    contourPointFound = FALSE ;
-    while( drapeAngle - startAngle <= DTM_2PYE /*&& ! contourPointFound */)
-      {
-       drapeLine[1].x  = surfacePoint.x + snapTolerance * cos(drapeAngle) ;
-       drapeLine[1].y  = surfacePoint.y + snapTolerance * sin(drapeAngle) ;
-       if( bcdtmDrape_stringDtmObject(dtmP,drapeLine,2,FALSE,&drapePtsP,&numDrapePts)) goto errexit ;
-/*
-**     Scan Drape Points For Contour Start Point
-*/
-       for( drapeP = drapePtsP ; drapeP < drapePtsP + numDrapePts - 1 && ! contourPointFound  ; ++drapeP )
-         {
-         if (drapeP->drapeType != DTMDrapedLineCode::External && (drapeP + 1)->drapeType != DTMDrapedLineCode::External && drapeP->drapeZ != (drapeP + 1)->drapeZ)
-            {
-             zMin = zMax = drapeP->drapeZ ;
-             if( (drapeP+1)->drapeZ < zMin ) zMin = (drapeP+1)->drapeZ ;
-             if( (drapeP+1)->drapeZ > zMax ) zMax = (drapeP+1)->drapeZ ;
-             if( contourLow >= zMin && contourLow <= zMax )
-               {
-                dx = (drapeP+1)->drapeX - drapeP->drapeX ;
-                dy = (drapeP+1)->drapeY - drapeP->drapeY ;
-                dz = (drapeP+1)->drapeZ - drapeP->drapeZ ;
-                dl = contourLow - drapeP->drapeZ ;
-                contourPoint.x = drapeP->drapeX + dx * dl / dz ;
-                contourPoint.y = drapeP->drapeY + dy * dl / dz ;
-                contourPoint.z = contourLow ;
-                dl = bcdtmMath_distance(surfacePoint.x,surfacePoint.y,contourPoint.x,contourPoint.y) ;
-                if( contourPointFound == FALSE || dl < minContourPointDistance )
-                  { 
-                   contourPointFound = TRUE ;
-                   minContourPointDistance = dl ; 
-                   closestContourPoint.x = contourPoint.x ;
-                   closestContourPoint.y = contourPoint.y ;
-                   closestContourPoint.z = contourPoint.z ;
-                  }
-               }  
-             if( contourHigh >= zMin && contourHigh <= zMax )
-               {
-                dx = (drapeP+1)->drapeX - drapeP->drapeX ;
-                dy = (drapeP+1)->drapeY - drapeP->drapeY ;
-                dz = (drapeP+1)->drapeZ - drapeP->drapeZ ;
-                dl = contourHigh  - drapeP->drapeZ ;
-                contourPoint.x = drapeP->drapeX + dx * dl / dz ;
-                contourPoint.y = drapeP->drapeY + dy * dl / dz ;
-                contourPoint.z = contourHigh ;
-                if( contourPointFound == FALSE || dl < minContourPointDistance )
-                  { 
-                   contourPointFound = TRUE ;
-                   minContourPointDistance = dl ; 
-                   closestContourPoint.x = contourPoint.x ;
-                   closestContourPoint.y = contourPoint.y ;
-                   closestContourPoint.z = contourPoint.z ;
-                  }
-               }  
-            }
-         }
-/*
-**     Increment Drape Angle
-*/
-       drapeAngle = drapeAngle + drapeAngleInc ;
-       if( drapePtsP != NULL ) bcdtmDrape_freeDrapePointMemory(&drapePtsP,&numDrapePts) ;
-      }
-   } 
-/*
-** Write Contour Point
-*/
- if( dbg == 1 ) 
-   {
-    if( ! contourPointFound ) bcdtmWrite_message(0,0,0,"Contour Point Not Found") ;
-    else 
-      {
-       bcdtmWrite_message(0,0,0,"Contour Point Found ** %12.5lf %12.5lf %12.5lf",closestContourPoint.x,closestContourPoint.y,closestContourPoint.z) ;
-       bcdtmDrape_pointDtmObject(dtmP,closestContourPoint.x,closestContourPoint.y,&closestContourPoint.z,&voidFlag) ;
-       bcdtmWrite_message(0,0,0,"Contour Point Drape ** %12.5lf %12.5lf %12.5lf",closestContourPoint.x,closestContourPoint.y,closestContourPoint.z) ;
-      }  
-   } 
-/*
-**  Trace Contour At Contour Point
-*/
- if( contourPointFound )
-   {
-/*
-**  Trace Contour
-*/
-    if( bcdtmLoad_contourForPointDtmObject(dtmP,closestContourPoint.x,closestContourPoint.y,contourInterval,DTMContourSmoothing::None,0.0,5,bcdtmDrape_intersectContourCallBackFunction,0,DTMFenceOption::Inside,DTMFenceType::Block,NULL,0,(void *)&contourPoints)) goto errexit ;
-    *conPtsPP   = contourPoints.pointsP ;
-    *numConPtsP = contourPoints.numPoints ;
-    contourPoints.pointsP = NULL ;
-    if( *conPtsPP != NULL ) *contourFoundP = 1 ;
-/*
-**  Check For Depression Contour
-*/
-    DTMPondAppData* pondAppData = dynamic_cast<DTMPondAppData*>(dtmP->FindAppData (DTMPondAppData::AppDataID));
-
-    if ( !pondAppData)
-        {
-        pondAppData = DTMPondAppData::Create ();
-        dtmP->AddAppData (DTMPondAppData::AppDataID, pondAppData);
-        }
-    if( pondAppData != nullptr)
-      {
-       if( pondAppData->hasPonds && pondAppData->pondDtmP != NULL )
-         {
-          if( bcdtmLoad_checkForDepressionContourDtmObject(pondAppData->pondDtmP, *conPtsPP, *numConPtsP, 1.0, &conType)) goto errexit ;
-          if( conType ) *contourFoundP = 2 ;
-         }
-      }
-   }  
-/*
-** Cleanup
-*/
- cleanup :
- if( drapePtsP              != NULL ) bcdtmDrape_freeDrapePointMemory(&drapePtsP,&numDrapePts) ;
- if( contourPoints.pointsP  != NULL ) free(contourPoints.pointsP) ;
-/*
-** Return
-*/
- if( dbg && ret == DTM_SUCCESS ) bcdtmWrite_message(0,0,0,"Intersecting Contour With Vector Completed") ;
- if( dbg && ret != DTM_SUCCESS ) bcdtmWrite_message(0,0,0,"Intersecting Contour With Vector Error") ;
- return(ret) ;
-/*
-** Error Exit
-*/
- errexit :
- if( ret == DTM_SUCCESS ) ret = DTM_ERROR ;
- goto cleanup ;
-}
-/*-------------------------------------------------------------------+
-|                                                                    |
-|                                                                    |
-|                                                                    |
-+-------------------------------------------------------------------*/
-BENTLEYDTM_Public void bcdtmDrape_locatePoint(	double xa,double ya,double distance,double direction,double *xb,double *yb)
-/*
-** xa,*ya     => beginning point A            
-** distance   => distance                     
-** direction  => direction in azimuth degrees 
-** xb,*yb     <=  ending point B               
-*/
-{
- double x;
- double y;
- bcdtmDrape_traverseIgds(ya, xa, distance, bcdtmDrape_azimuthToAngle(direction), &y, &x);
- *xb = x;
- *yb = y;
-}
-/*-------------------------------------------------------------------+
-|                                                                    |
-|                                                                    |
-|                                                                    |
-+-------------------------------------------------------------------*/
-BENTLEYDTM_Public int bcdtmDrape_getCoordiantesFromLength(double *xs,double *ys,double r1,double r2,double spiralLength,double dl,double offset,double x1,double y1,double xi,double yi,double x2,double y2)
-/*
-**
-** *xs,*ys      <= spiral coordinates 
-** r1           => beginning radius 
-** r2           => ending radius 
-** spiralLength => spiral length 
-** dl           => length along spiral curve (0 < dl < spiralLength) 
-** offset       => signed offset (+ to the right, - to the left) 
-** x1,y1        => beginning point of spiral 
-** xi,yi        => PIS point of spiral 
-** x2,y2        => ending point of spiral 
-**
-*/
-{
-    int entrance=0;
-    double l0=0.0 ;
-    double tangentDirection;
-    double backDirection, offsetDirection;
-    double dir, dis;
-    double r;
-    double da;
-    
-    double dx,dy,xn,yn;
-    double xp, yp;
-    double departure;
-    
-    bcdtmDrape_inverseIgds(y1,x1,yi,xi,&dis,&dir);
-    backDirection   = bcdtmDrape_angleToAzimuth(dir);
-    departure = bcdtmDrape_offset(x1, y1, xi, yi, x2, y2);
-    offsetDirection = backDirection + 90.00 * SIGN_OF(departure);
-    offsetDirection = bcdtmDrape_normalizeAngle(offsetDirection);
-    
-    if      (r1 < fc_epsilon)
-    {
-        entrance = 1;
-        l0 = fc_zero;
-    }
-    else if (r2 < fc_epsilon)
-    {
-        entrance = 0;
-        l0 = fc_zero;
-    } 
-    else if (r1 > r2)
-    {
-        entrance = 1;
-        l0 = spiralLength * r2 / (r1 - r2);
-    }
-    else if (r1 < r2)
-    {
-        entrance = 0;
-        l0 = spiralLength * r1 / (r2 - r1);
-    }
-    
-    /* to compute coordinates of a spiral given length dl */
-    if (entrance)
-    {
-        r = (l0 + spiralLength) * r2 / (l0 + dl);
-    }
-    else
-    {
-        r = (l0 + spiralLength) * r1 / (l0 + spiralLength - dl);
-    }
-
-
-    bcdtmDrape_coord(r1, r, dl, &dx, &dy);
-    bcdtmDrape_locatePoint(x1, y1, dx, backDirection, &xn, &yn);
-    bcdtmDrape_locatePoint(xn, yn, dy, offsetDirection, &xp, &yp);
-    
-    if (fabs(offset) > fc_epsilon)
-    {
-        if (entrance)
-        {
-            if (r1 < fc_epsilon)
-                da = fabs((l0 + dl) / (2.0 * r));
-            else
-                da = fabs((l0 / (2.0 * r1)) - (l0 + dl) / (2.0 * r));
-        }
-        else
-            da = 0.5 * ((spiralLength / r1) - ((l0 + spiralLength - dl) / r));
-
-        da = da * 180.00 / fc_pi;
-
-        tangentDirection = backDirection + SIGN_OF(departure) * da;
-        offsetDirection = tangentDirection + SIGN_OF(offset) * 90.00;
-        offsetDirection = bcdtmDrape_normalizeAngle(offsetDirection);
-        bcdtmDrape_locatePoint(xp, yp, fabs(offset), offsetDirection, xs, ys);
-    }
-    else
-    {
-        *xs = xp;
-        *ys = yp;
-    }
-    
-    /*
-    ** Job Completed
-    */
-    return(0) ;
-}
-/*-------------------------------------------------------------------+
-|                                                                    |
-|  Function bcdtmDrape_traverseIgds()                                  |
-|                                                                    |
-+-------------------------------------------------------------------*/
-BENTLEYDTM_Public int bcdtmDrape_traverseIgds (double p1y,double  p1x,double  dist,double  ang,double *ptr_p2y,double  *ptr_p2x)
-{
-    if (ang == fc_zero)
-    {
-        *ptr_p2y = p1y;
-        *ptr_p2x = p1x + dist;
-    }
-    else if (ang == fc_90)
-    {
-        *ptr_p2x = p1x;
-        *ptr_p2y = p1y + dist;
-    }
-    else if (ang == fc_180)
-    {
-        *ptr_p2y = p1y;
-        *ptr_p2x = p1x - dist;
-    }
-    else if (ang == fc_270)
-    {
-        *ptr_p2x = p1x;
-        *ptr_p2y = p1y - dist;
-    }
-    else
-    {
-        *ptr_p2x = p1x + dist * cos (ang * fc_piover180);       /* ang IN RADIANS */
-        *ptr_p2y = p1y + dist * sin (ang * fc_piover180);
-    }
-    return (0) ;
-}
-/*-------------------------------------------------------------------+
-|                                                                    |
-|  Function bcdtmDrape_azimuthToAngle()                               |
-|                                                                    |
-+-------------------------------------------------------------------*/
-BENTLEYDTM_Public double bcdtmDrape_azimuthToAngle(double angle)
-/* 
- angle  => azimuth angle measured CW from north   
- Description     This function converts a north azimuth CW angle 
- to a mathematical angle measured CCW from the x-axis
-*/
-{
- return (bcdtmDrape_normalizeAngle(fc_90 - angle));
-}
-/*-------------------------------------------------------------------+
-|                                                                    |
-|  Function bcdtmDrape_coord()                                         |
-|                                                                    |
-+-------------------------------------------------------------------*/
-BENTLEYDTM_Public int bcdtmDrape_coord( double r1,double r2,double l,double *xs,double *ys)
-/*
-**
- double r1,        => beginning radius of spiral (0 if tangent) 
- double r2,        => ending radius of spiral (0 if tangent)    
- double l,         => spiral length from r1 to r2               
- double *xs,       <=  distance along  long x-axis from 1 to 2   
- double *ys        <=  distance offset from x-axis from 1 to 2   
-
- Description     
- This function returns the local coordinates (xs, ys)
- where xs and ys are distances along and offset from
- the local x-axis resectively.  The local x-axis
- origin is at the spiral beginning point (at r = r1)
- in the direction equal to the spiral back tangent.
- 
-  The computation of xs and ys is by Taylor series
-  expansion up to j=4:
-  
-               j=3  (-1^j) * (u^(2j)) * F(2j) 
-    Xs = Ls * Sigma -------------------------
-               j=0            (2j)!
-   
-               j=3  (-i^j) * (u^(2j+1)) * F(2j+1)
-    Ys = Ls * Sigma -----------------------------
-               j=0            (2j+1)!
-    
-    where F(n) is the following finite sum:
-     
-            i=n    n! (m^(n-i))
-    F(n) = Sigma ----------------- => function bcdtmDrape_fn(n,m)
-            i=0  (n+1+1) i! (n-i)! 
-      
-**
-*/
-       
-{
-    int i;
-    int j;
-    int k;
-    double d1, d2;
-    double m, u;
-    
-    *xs = fc_zero;
-    *ys = fc_zero;
-    
-    /* compute degrees of curvature */
-    d1 = (r1 < fc_epsilon) ? fc_zero : fc_100 / r1;
-    d2 = (r2 < fc_epsilon) ? fc_zero : fc_100 / r2;
-    
-    if (fabs(d1 - d2) < fc_epsilon) return FAIL;
-    
-    m = 2.0 * d1 / (d2 - d1);
-    u = l * (d2 - d1) / 200.0;
-    
-    /*
-    the highest power term for x is u^2i, and for y is u^(2i+1)
-    */
-    for (i = 0; i <= 4; i++)
-    {
-        j = 2 * i;
-        k = (int)pow(-1.0, i);
-        *xs = (*xs) + (k * pow(u, j) * bcdtmDrape_fn(j, m) / bcdtmDrape_dfac(j));
-        j = 2 * i + 1;
-        *ys = (*ys) + (k * pow(u, j) * bcdtmDrape_fn(j, m) / bcdtmDrape_dfac(j));
-    }
-    *xs = fabs(*xs) * l;
-    *ys = fabs(*ys) * l;
-    return(0) ;
-}
-/*-------------------------------------------------------------------+
-|                                                                    |
-|  Function bcdtmDrape_normalizeAngle()                                |
-|                                                                    |
-+-------------------------------------------------------------------*/
-BENTLEYDTM_Public double bcdtmDrape_normalizeAngle( double angle )
-/*
-  angle => angle to be normalized                    
-
- Description     This function normalize an angle to be bounded between
- 0 and 2pi
-
-*/
-{
- while (angle >= fc_360) angle -= fc_360;
- while (angle < fc_zero) angle += fc_360;
- return (angle);
-}
-
-/*-------------------------------------------------------------------+
-|                                                                    |
-|  Function bcdtmDrape_dfac()                                          |
-|                                                                    |
-+-------------------------------------------------------------------*/
-BENTLEYDTM_Public double bcdtmDrape_dfac(int n)
-/*
-Description     This function returns n! as type double
-*/
-{
-    int i;
-    unsigned long f;
-    
-    f = 1uL;
-    if (n > 1) for (i = n; i > 1; i--) f = f * i;
-    return ((double)f);
-}
-/*-------------------------------------------------------------------+
-|                                                                    |
-|  Function bcdtmDrape_fn()                                            |
-|                                                                    |
-+-------------------------------------------------------------------*/
-BENTLEYDTM_Public double bcdtmDrape_fn (int n, double m )
-/*
- Description     
- This function computes the finite sum f expressed as:
- 
-          i=n    n! (m^(n-i))
-  F(n) = Sigma -----------------   Fresnel Integral
-          i=0  (n+1+1) i! (n-i)! 
-  
-  called by bcdtmDrape_coord 
-   
-*/
-{
-    int i;
-    double f;
-    
-    f = fc_zero;
-    for (i = 0; i <= n; i++)
-    {
-        /* check m^(n-i) to trap 0^0 */
-        if (m < fc_epsilon && (n - i) == 0)
-            f = f + bcdtmDrape_facdiv(n, n - i) / ((n + i + 1) * bcdtmDrape_dfac(i)) ;
-        else
-            f = f + bcdtmDrape_facdiv(n, n - i) * pow(m, n - i) / ((n + i + 1) * bcdtmDrape_dfac(i)) ;
-    }
-/*
-** Job Completed
-*/
- return (f);
-}
-/*-------------------------------------------------------------------+
-|                                                                    |
-|  Function bcdtmDrape_angleToAzimuth()                               |
-|                                                                    |
-+-------------------------------------------------------------------*/
-BENTLEYDTM_Public double bcdtmDrape_angleToAzimuth(double angle)
-
-/* 
- angle => horizontal angle measured CCW from x-axis 
-
- Description     This function converts a mathematical angle measured
- CCW from the x-axis to a north azimuth CW angle
- */
-{
- return (bcdtmDrape_normalizeAngle(fc_90 - angle));
-}
-/*-------------------------------------------------------------------+
-|                                                                    |
-|  Function bcdtmDrape_offset()                                        |
-|                                                                    |
-+-------------------------------------------------------------------*/
-BENTLEYDTM_Public double bcdtmDrape_offset(double xa,double ya,double xb,double yb,double xc,double yc )
-/*
-** Description     This function computes the signed offset of (xc, yc)
-**                 with respect to the line (xa, ya) to (xb, yb).
-** Return Value    Offset distance (- for left, + for right). 
-*/
-{
- double d;
- double s;
-
- d = sqrt((xb - xa) * (xb - xa) + (yb - ya) * (yb - ya));
- s = ((ya - yc) * (xb - xa) - (xa - xc) * (yb - ya)) / d;
- return (s);
-}
-/*-------------------------------------------------------------------+
-|                                                                    |
-|  Function bcdtmDrape_facdiv()                                        |
-|                                                                    |
-+-------------------------------------------------------------------*/
-BENTLEYDTM_Public double bcdtmDrape_facdiv( int a, int b )
-/*
-** Description --  This function returns (a! / b!) as type double
-*/
-{
-    int i;
-    long f;
-    
-    f = 1;
-    if (a > b)
-    {
-        for (i = a; i > b; i--) f = f * i;
-        return ((double)f);
-    }
-    else if (b > a)
-    {
-        for (i = b; i > a; i--) f = f * i;
-        return ((double)(fc_1 / f)); 
-    }
-/*
-** Job Completed
-*/
- return (fc_1);
-}
-/*-------------------------------------------------------------------+
-|                                                                    |
-|  Function bcdtmDrape_inverseIgds()                                   |
-|                                                                    |
-+-------------------------------------------------------------------*/
-BENTLEYDTM_Public int bcdtmDrape_inverseIgds(double n1,double e1,double n2,double e2,double *ptr_dist,double *ptr_ang)
-{
- double ee = e2-e1;
- double nn = n2-n1;
-
-if (fabs(nn)<.000001)
-    {
-    *ptr_dist = fabs(ee);
-    if (ee < fc_zero) *ptr_ang = fc_180;
-    else *ptr_ang = fc_zero;
-    return 0;
-    }
-else if (fabs(ee)<.000001)
-    {
-    *ptr_dist = fabs(nn);
-    if (nn < fc_zero) *ptr_ang = fc_270;
-    else *ptr_ang = fc_90;
-    return 0;
-    }
-
-/* COMPUTE DISTANCE BETWEEN THE TWO POINTS */
-*ptr_dist = sqrt(pow(fabs(ee),fc_2)+pow(fabs(nn),fc_2));
-
-/* TEST TO SEE IF THE TWO POINTS COINCIDE */
-if(*ptr_dist == fc_zero)
- {
- *ptr_ang = fc_zero;
- return 0;
- }
-
-/* COMPUTE THE DIRECTION FROM FIRST TO SECOND POINT -- */
-*ptr_ang = asin (fabs( nn / (*ptr_dist) ) );   /* IN RADIAN */
-
-/* N-E QUADRANT */
-if (((n1 == n2) && (e2 > e1)) || ((n2 > n1) && (e2 >= e1)))*ptr_ang = *ptr_ang;
-
-/* S-E QUADRANT */
-else if(( n2 < n1) && ( e2 >= e1))*ptr_ang = fc_2 * fc_pi - *ptr_ang;
-
-/* N-W QUADRANT */
-else if(( n2 >= n1) && ( e2 < e1) )*ptr_ang = fc_pi - *ptr_ang;
-
-/* S-W QUADRANT */
-else *ptr_ang += fc_pi;
-
-/* AZIMUTH ALWAYS POSITIVE */
-if (*ptr_ang < 0.) *ptr_ang += fc_2 * fc_pi;
-/*-----------------------------*/
-/*  CONVERT AZIMUTH TO DEGREES */
-/*-----------------------------*/
-*ptr_ang *= fc_180overpi;
-/*
-** Job Completed
-*/
- return(0) ;
-}
+/*--------------------------------------------------------------------------------------+
+|
+|     $Source: Core/2d/bcdtmDrape.cpp $
+|
+|  $Copyright: (c) 2016 Bentley Systems, Incorporated. All rights reserved. $
+|
++--------------------------------------------------------------------------------------*/
+#include "bcDTMBaseDef.h"
+#include "dtmevars.h"
+#include "bcdtminlines.h" 
+/* 
+** macros, globals & functions used by bcdtmDrape_getCoordiantesFromLength 
+*/
+#define SIGN_OF(_x)  (_x >= 0 ? 1 : -1)
+static const double fc_zero      = 0.0    ;
+static const double fc_epsilon   = 0.00001;
+static const double fc_1         = 1.0    ;
+static const double fc_2         = 2.0    ;
+static const double fc_90        = 90.0   ;
+static const double fc_100       = 100.0  ;
+static const double fc_180       = 180.0  ;
+static const double fc_270       = 270.0  ;
+static const double fc_360       = 360.0  ;
+static const double fc_pi        = 3.14159265359    ;
+static const double fc_180overpi = 57.295779513082  ;
+static const double fc_piover180 = 0.017453292520 ;
+static const double SMALL        = 0.0000001 ; 
+static const int    FAIL         = 1  ;
+/*-------------------------------------------------------------------+
+|                                                                    |
+|                                                                    |
+|                                                                    |
++-------------------------------------------------------------------*/
+BENTLEYDTM_EXPORT int bcdtmDrape_freeDrapePointMemory
+(
+ DTM_DRAPE_POINT **drapePtsPP,       /* <== Pointer To Drape Points  */
+ long            *numDrapePtsP       /* <== Number Of Drape Points   */
+)
+{
+ DTM_DRAPE_POINT *dpP ;
+/*
+** Scan Drape Points Array And Free Memory
+*/
+ if( *drapePtsPP != NULL && *numDrapePtsP > 0 )
+   { 
+    for( dpP = *drapePtsPP ; dpP < *drapePtsPP + *numDrapePtsP ; ++dpP )
+      {
+       if( dpP->drapeFeaturesP != NULL ) free(dpP->drapeFeaturesP) ;
+      } 
+   }
+/*
+** Free Drape Points Array
+*/
+  if( *drapePtsPP != NULL ) free(*drapePtsPP) ;
+  *drapePtsPP = NULL ;
+  *numDrapePtsP = 0  ;
+/*
+** Return
+*/
+ return(DTM_SUCCESS) ;
+}
+/*-------------------------------------------------------------------+
+|                                                                    |
+|                                                                    |
+|                                                                    |
++-------------------------------------------------------------------*/
+BENTLEYDTM_EXPORT int bcdtmDrape_pointDtmObject(BC_DTM_OBJ *dtmP,double x,double y,double *z,long *drapeFlagP)
+/*
+**
+**  drapeFlagP
+**
+**    <==  0  Point Outside Tin Object
+**    <==  1  Point Inside  Tin Object
+**    <==  2  Point In Void  
+**     
+**  Return Values
+**
+**     ==> 0  Success
+**     ==> 1  Error 
+**     
+*/
+{
+ int  ret=DTM_SUCCESS,dbg=DTM_TRACE_VALUE(0) ; 
+ long pnt1,pnt2,pnt3,fndType,voidFlag ;
+ DTM_TIN_POINT *pnt1P,*pnt2P ;
+/*
+** Write Entry Message
+*/
+ if( dbg )
+   {
+    bcdtmWrite_message(0,0,0,"Draping Point On Dtm Object") ;
+    bcdtmWrite_message(0,0,0,"dtmP = %p",dtmP) ;
+    bcdtmWrite_message(0,0,0,"x    = %12.5lf",x) ;
+    bcdtmWrite_message(0,0,0,"y    = %12.5lf",y) ;
+   } 
+/*
+** Initialise 
+*/
+ *z = 0.0  ;
+ *drapeFlagP = 0 ;
+/*
+**  Find Triangle
+**
+** Note :- fndType ( Point Find Type ) Return Values
+**
+**  == 0   Point External To Dtm
+**  == 1   Point Coincident with Point pnt1P
+**  == 2   Point On Line pnt1-Ppnt2P
+**  == 3   Point On Hull Line pnt1P-pnt2P
+**  == 4   Point In Triangle pnt1P-pnt2P-pnt3P
+**
+*/
+ if( bcdtmFind_triangleForPointDtmObject(dtmP,x,y,z,&fndType,&pnt1,&pnt2,&pnt3 ) ) goto errexit ;
+/*
+** If Point External Test If Point Within ppTol Of Hull Line Or Hull Point
+*/
+ if( ! fndType )
+   {
+    bcdtmDrape_findClosestHullLineDtmObject(dtmP,x,y,&pnt1,&pnt2) ;
+    if( pnt1 != dtmP->nullPnt && pnt2 != dtmP->nullPnt ) 
+      {
+       pnt1P = pointAddrP(dtmP,pnt1) ;
+       pnt2P = pointAddrP(dtmP,pnt2) ;
+       if( bcdtmMath_distance(x,y,pnt1P->x,pnt1P->y) <= dtmP->ppTol ) { fndType = 1 ; ; pnt2 = dtmP->nullPnt ; *z = pnt1P->z ; }
+       else if( bcdtmMath_distance(x,y,pnt2P->x,pnt2P->y) <= dtmP->ppTol ) { fndType = 1 ; pnt1 = pnt2 ; pnt2 = dtmP->nullPnt ; *z = pnt2P->z ; }
+       else if( bcdtmMath_normalDistanceToLineDtmObject(dtmP,pnt1,pnt2,x,y) <= dtmP->ppTol )
+         {
+          fndType = 3 ; 
+          bcdtmMath_interpolatePointOnLineDtmObject(dtmP,x,y,z,pnt1,pnt2) ;
+         }
+      }   
+   }
+/*
+** Test For Point In Void
+*/
+ if( fndType )
+   {
+    *drapeFlagP = 1 ;
+    if( fndType == 1 && bcdtmFlag_testVoidBitPCWD(&nodeAddrP(dtmP,pnt1)->PCWD) ) *drapeFlagP = 2 ;
+    if( fndType == 2 || fndType == 3 ) 
+      {
+       if( bcdtmList_testForVoidLineDtmObject(dtmP,pnt1,pnt2,&voidFlag)) goto errexit ;
+       if( voidFlag ) *drapeFlagP = 2 ;
+      }
+    if( fndType == 4 ) 
+      {
+       if( bcdtmList_testForVoidTriangleDtmObject(dtmP,pnt1,pnt2,pnt3,&voidFlag)) goto errexit ;
+       if( voidFlag ) *drapeFlagP = 2 ;
+      }
+   }  
+/*
+** Set z To Zero For Point In Void
+*/
+ if( *drapeFlagP == 2 ) *z = 0.0 ;
+/*
+** Clean Up
+*/
+ cleanup :
+/*
+** Return
+*/
+ return(ret) ;
+/*
+** Error Exit
+*/
+ errexit :
+ if( ret == DTM_SUCCESS ) ret = DTM_ERROR ;
+ goto cleanup ;
+}
+/*-------------------------------------------------------------------+
+|                                                                    |
+|                                                                    |
+|                                                                    |
++-------------------------------------------------------------------*/
+BENTLEYDTM_Private int bcdtmDrape_findClosestHullLineDtmObject(BC_DTM_OBJ *dtmP,double x,double y,long *pnt1P,long *pnt2P)
+/*
+** This Routine Find the Closeset Hull Line to x,y
+*/
+{
+ long   p1,p2,isw,lf ;
+ double d1,d2,d3,d4,dn=0.0,Xn,Yn  ;
+ DTM_TIN_POINT *p1P,*p2P ;
+/*
+** Initialiase
+*/
+ *pnt1P = *pnt2P = dtmP->nullPnt ;
+/*
+** Find Closest Hull Line
+*/
+ isw = 1 ;
+ p1  = dtmP->hullPoint ;
+ p1P = pointAddrP(dtmP,p1) ;
+ do
+   {
+    p2  = nodeAddrP(dtmP,p1)->hPtr ;
+    p2P = pointAddrP(dtmP,p2) ;
+    if( bcdtmMath_sideOf(p1P->x,p1P->y,p2P->x,p2P->y,x,y) < 0 )
+      {
+       d1 = bcdtmMath_distance(p1P->x,p1P->y,x,y) ;
+       d2 = bcdtmMath_distance(p2P->x,p2P->y,x,y) ;
+       d3 = bcdtmMath_distance((p1P->x+p2P->x) / 2.0,(p1P->y+p2P->y)/2.0,x,y) ;
+       d4 = bcdtmMath_distanceOfPointFromLine(&lf,p1P->x,p1P->y,p2P->x,p2P->y,x,y,&Xn,&Yn) ;
+       if( isw )
+         { 
+          *pnt1P = p1 ;
+          *pnt2P = p2 ; 
+          dn = d1 ;
+          if( d2 < dn ) dn = d2 ;
+          if( d3 < dn ) dn = d3 ;
+          if( lf && d4 < dn ) dn = d4 ;  
+          isw = 0 ;
+         }
+       else
+         {
+          if( d1 < dn || d2 < dn || d3 < dn || ( lf && d4 < dn ) ) 
+            {
+             *pnt1P = p1 ;
+             *pnt2P = p2 ; 
+             if( d1 < dn ) dn = d1 ;
+             if( d2 < dn ) dn = d2 ;
+             if( d3 < dn ) dn = d3 ;
+             if( lf && d4 < dn ) dn = d4 ;  
+            }
+         }
+      } 
+    p1  = p2 ;
+    p1P = p2P ;
+   } while ( p1 != dtmP->hullPoint ) ;
+/*
+** Job Completed
+*/
+ return(0) ;
+}
+/*==============================================================================*//**
+* @memo   Drapes A User String On The Tin And Optionally Returns The Dtm Features At The Drape Points
+* @doc    Drapes A User String On The Tin And Optionally Returns The Dtm Features At The Drape Points
+* @author Rob Cormack 14 December 2005 rob.cormack@bentley.com
+* @param  dtmP                  ==> Pointer To Dtm Object                   
+* @param  stringPtsP            ==> DPoint3d User Drape String     
+* @param  numStringPts          ==> Number Of String Points               
+* @param  dtmFeatureOption      ==> Optionally Return Dtm Features For Drape Points <TRUE,FALSE>            
+* @param  drapePtsPP            <== Pointer To Drape Points               
+* @param  numDrapePtsP          <== Number Of Drape Points 
+* @param                  
+* @return DTM_SUCCESS or DTM_ERROR
+* @version 
+* @see None
+*===============================================================================*/
+BENTLEYDTM_EXPORT int bcdtmDrape_stringDtmObject
+(
+ BC_DTM_OBJ      *dtmP,              /* ==> Pointer To DTM Object                                        */
+ DPoint3d             *stringPtsP,        /* ==> Pointer To String Points                                     */ 
+ long            numStringPts,       /* ==> Number Of String Points                                      */
+ long            dtmFeatureOption,   /* ==> Optionally Return Dtm Features For Drape Points <TRUE,FALSE> */ 
+ DTM_DRAPE_POINT **drapePtsPP,       /* <== Pointer To Drape Points                                      */
+ long            *numDrapePtsP       /* <== Number Of Drape Points                                       */
+)
+/*
+**
+** drapeType Values   ==  0  Drape Point External To Tin 
+**                    ==  1  Drape Point In Triangle
+**                    ==  2  Drape Point On Break Line  
+**                    ==  3  Drape Point On Break Triangle Edge
+**                    ==  4  Drape Point In Void     
+**                    ==  5  Drape Point On Triangle Point
+**                    ==  6  Drape Point On Triangle Edge
+**
+*/
+
+{
+ int     ret=DTM_SUCCESS,dbg=DTM_TRACE_VALUE(0) ;
+ long    p1,p2,p3,np1,np2,np3,fndType,processDrape ;
+ long    drapeType = 0,lineNum,onLine ;
+ long    memDrapePts=0,memDrapePtsInc=100 ;
+ double  nd,dz,xi,yi,zi,xls,yls,zls,xle,yle  ;
+ DPoint3d     *p3dP ;
+ DTM_DRAPE_POINT *dpP=NULL ;
+ DTM_DAT_OBJ     *dataP=NULL ;
+ DTM_TIN_POINT   *pnt1P,*pnt2P ;
+// long    removeOn ;
+ DTM_GUID nullGuid=DTM_NULL_GUID ;
+/*
+** Write Entry Message
+*/
+ if( dbg )
+   { 
+    bcdtmWrite_message(0,0,0,"Draping String On DTM Object") ;
+    bcdtmWrite_message(0,0,0,"dtmP             = %p",dtmP) ; 
+    bcdtmWrite_message(0,0,0,"stringPtsP       = %p",stringPtsP) ;
+    bcdtmWrite_message(0,0,0,"numStringPts     = %8ld",numStringPts) ;
+    bcdtmWrite_message(0,0,0,"dtmFeatureOption = %8ld",dtmFeatureOption) ;
+    bcdtmWrite_message(0,0,0,"drapePtsPP       = %p",*drapePtsPP) ;
+    bcdtmWrite_message(0,0,0,"numDrapePts      = %8ld",*numDrapePtsP) ; 
+    if( dbg == 2 )
+      {
+       bcdtmWrite_message(0,0,0,"**** String Points") ;
+       for( p3dP = stringPtsP ; p3dP < stringPtsP + numStringPts ; ++p3dP)
+         {
+          bcdtmWrite_message(0,0,0,"Point[%4ld] ** x = %12.6lf y = %12.6lf",(long)(p3dP-stringPtsP),p3dP->x,p3dP->y) ;
+         }
+      }
+   }
+/*
+** Validate Arguments
+*/
+ if( stringPtsP == NULL || numStringPts < 2 || *drapePtsPP != NULL ) 
+   {
+    if( dbg )
+      {
+       bcdtmWrite_message(0,0,0,"stringPtsP   =  %p",stringPtsP) ;
+       bcdtmWrite_message(0,0,0,"numStringPts =  %8ld",numStringPts) ;
+       bcdtmWrite_message(0,0,0,"*drapePtsPP  =  %p",*drapePtsPP) ;
+      } 
+    bcdtmWrite_message(1,0,0,"Invalid Drape String Arguments") ;
+    goto errexit ;
+   }
+/*
+** Test For Valid Tin Object
+*/
+ if( bcdtmObject_testForValidDtmObject(dtmP)) goto errexit ;
+/*
+** Check DTM Is In Tin State
+*/
+ if( dtmP->dtmState != DTMState::Tin )
+   {
+    bcdtmWrite_message(2,0,0,"Method Requires Triangulated DTM") ;
+    goto errexit ;
+   }
+/*
+** Initialise
+*/
+ *numDrapePtsP = 0 ;
+ *drapePtsPP   = NULL ;
+/*
+** Process Each String Section
+*/
+ lineNum = 0 ;
+ for( p3dP = stringPtsP + 1 ; p3dP < stringPtsP + numStringPts ; ++p3dP )
+   {
+    ++lineNum ;
+    xls = (p3dP-1)->x ; yls = (p3dP-1)->y ;
+    xle =  p3dP->x    ; yle = p3dP->y     ;
+/*
+**  Write Out Line To Be Drapped 
+*/
+    if( dbg == 1 ) bcdtmWrite_message(0,0,0,"Drape Line [%4ld] = %10.4lf %10.4lf ** %10.4lf %10.4lf",lineNum-1,xls,yls,xle,yle) ;
+/*
+**  Find Triangle Containing Drape Start Point
+*/
+    processDrape = 1 ;
+    if( bcdtmFind_triangleDtmObject(dtmP,xls,yls,&fndType,&p1,&p2,&p3)) goto errexit ;
+    if( dbg == 1 ) bcdtmWrite_message(0,0,0,"fndType = %2ld",fndType) ;
+/*
+**  Triangle Not Found
+*/
+    if( fndType == 0 )
+      {
+/*
+**     Check If Point Is In Point To Point Tolerance Of Tin Hull
+*/
+       if( bcdtmFind_findClosestHullLineDtmObject(dtmP,xls,yls,&zls,&fndType,&p1,&p2)) goto errexit ;
+       if( dbg == 1 ) bcdtmWrite_message(0,0,0,"Hull Line ** FndType = %2ld ** p1 = %8ld p2 = %8ld",fndType,p1,p2) ;
+       if( fndType )
+         {
+          if( fndType == 1 )     // Hull Point
+            {
+             pnt1P = pointAddrP(dtmP,p1) ;
+             if( bcdtmMath_distance(xls,yls,pnt1P->x,pnt1P->y) > dtmP->ppTol ) fndType = 0 ;
+            }
+          if( fndType == 2 )     // Hull Line
+            {
+             fndType = 0 ;
+             pnt1P = pointAddrP(dtmP,p1) ;
+             pnt2P = pointAddrP(dtmP,p2) ;
+             nd = bcdtmMath_distanceOfPointFromLine(&onLine,pnt1P->x,pnt1P->y,pnt2P->x,pnt2P->y,xls,yls,&xi,&yi) ;
+             if( onLine && nd <= dtmP->ppTol )
+               {
+                fndType = 2 ;
+                xls = xi ;
+                yls = yi ;
+               } 
+            }           
+         }
+       if( dbg == 1 ) bcdtmWrite_message(0,0,0,"Hull Line ** FndType = %2ld ** p1 = %8ld p2 = %8ld",fndType,p1,p2) ;
+/*
+**     Find Closest Intersection With Tin Hull
+*/
+       if( fndType == 0 )
+         { 
+          if( bcdtmDrape_storeDrapePointWithDtmFeaturesDtmObject(dtmP,lineNum,0,xls,yls,dtmP->zMin,dtmP->nullPnt,dtmP->nullPnt,dtmP->nullPnt,dtmFeatureOption,drapePtsPP,numDrapePtsP,&memDrapePts,memDrapePtsInc) ) goto errexit ;
+          p1 = p2 = dtmP->nullPnt ;
+          if( bcdtmDrape_findClosestLineInterceptWithHullDtmObject(dtmP,xls,yls,xle,yle,&fndType,&p1,&p2,&xls,&yls,&zls) ) goto errexit ;
+          if( fndType == 3 ) fndType = 1 ;
+          if( dbg == 1 ) bcdtmWrite_message(0,0,0,"Hull Intercept ** fndType = %2ld ** p1 = %8ld p2 = %8ld p3 = %8ld",fndType,p1,p2,p3) ;
+         } 
+       if( fndType == 0 ) 
+         { 
+          processDrape = 0 ; 
+          if( bcdtmDrape_storeDrapePointWithDtmFeaturesDtmObject(dtmP,lineNum,0,xle,yle,dtmP->zMin,dtmP->nullPnt,dtmP->nullPnt,dtmP->nullPnt,dtmFeatureOption,drapePtsPP,numDrapePtsP,&memDrapePts,memDrapePtsInc) ) goto errexit ;
+         }
+       if( fndType == 2 )   
+         { 
+          p3 = p1 ; 
+          p1 = p2 ; 
+          p2 = p3 ;
+          if( ( p3 = bcdtmList_nextClkDtmObject(dtmP,p1,p2)) < 0 ) goto errexit ;
+         }
+      }
+/*
+**  Point In Triangle - Test Snap To Triangle Verices Or Triangle Edges
+*/
+    else if( fndType == 2 ) 
+      {
+       fndType = 3 ;
+       if     ( bcdtmMath_distance(xls,yls,pointAddrP(dtmP,p1)->x,pointAddrP(dtmP,p1)->y) < dtmP->ppTol ) { fndType = 1 ; p2 = p3 = dtmP->nullPnt ; }
+       else if( bcdtmMath_distance(xls,yls,pointAddrP(dtmP,p2)->x,pointAddrP(dtmP,p2)->y) < dtmP->ppTol ) { fndType = 1 ; p1 = p2 ; p2 = p3 = dtmP->nullPnt ; }
+       else if( bcdtmMath_distance(xls,yls,pointAddrP(dtmP,p3)->x,pointAddrP(dtmP,p3)->y) < dtmP->ppTol ) { fndType = 1 ; p1 = p3 ; p2 = p3 = dtmP->nullPnt ; }
+       else if( bcdtmMath_normalDistanceToCordLine(pointAddrP(dtmP,p1)->x,pointAddrP(dtmP,p1)->y,pointAddrP(dtmP,p2)->x,pointAddrP(dtmP,p2)->y,xls,yls) < dtmP->plTol ) { fndType = 2 ; p3 = dtmP->nullPnt ; }
+       else if( bcdtmMath_normalDistanceToCordLine(pointAddrP(dtmP,p2)->x,pointAddrP(dtmP,p2)->y,pointAddrP(dtmP,p3)->x,pointAddrP(dtmP,p3)->y,xls,yls) < dtmP->plTol ) { fndType = 2 ; p1 = p2 ; p2 = p3 ; p3 = dtmP->nullPnt ; }
+       else if( bcdtmMath_normalDistanceToCordLine(pointAddrP(dtmP,p3)->x,pointAddrP(dtmP,p3)->y,pointAddrP(dtmP,p1)->x,pointAddrP(dtmP,p1)->y,xls,yls) < dtmP->plTol ) { fndType = 2 ; p2 = p1 ; p1 = p3 ; p3 = dtmP->nullPnt ; }
+       if( fndType == 2 )   
+         { 
+          if( bcdtmMath_sideOf(pointAddrP(dtmP,p1)->x,pointAddrP(dtmP,p1)->y,pointAddrP(dtmP,p2)->x,pointAddrP(dtmP,p2)->y,xle,yle) > 0 )
+            {
+             p3 = p1 ; 
+             p1 = p2 ; 
+             p2 = p3 ;
+            }
+          if( ( p3 = bcdtmList_nextClkDtmObject(dtmP,p1,p2)) < 0 ) goto errexit ;
+         } 
+      } 
+/*
+**  Plot Start of Profile Line on Surface
+*/
+    if( processDrape )
+      {
+       drapeType = fndType ;
+       if( drapeType == 1 ) 
+         { 
+          p2 = p3 = dtmP->nullPnt ;
+          zls = pointAddrP(dtmP,p1)->z ;
+         }
+       else bcdtmMath_interpolatePointOnTriangleDtmObject(dtmP,xls,yls,&zls,p1,p2,p3) ;
+       if( bcdtmDrape_storeDrapePointWithDtmFeaturesDtmObject(dtmP,lineNum,drapeType,xls,yls,zls,p1,p2,p3,dtmFeatureOption,drapePtsPP,numDrapePtsP,&memDrapePts,memDrapePtsInc) ) goto errexit ;
+       if( dbg == 1 ) bcdtmWrite_message(0,0,0,"Drape Start Point ** drapeType = %2ld p1 = %8ld p2 = %8ld p3 = %8ld ** %10.4lf %10.4lf %10.4lf",drapeType,p1,p2,p3,xls,yls,zls) ;
+      }
+/*
+**  Scan To Drape Line End
+*/
+    while ( processDrape )
+      {
+       if( dbg == 1 ) bcdtmWrite_message(0,0,0,"drapeType = %2ld p1 = %8ld p2 = %8ld p3 = %8ld",drapeType,p1,p2,p3) ;
+       fndType = bcdtmDrape_getNextPointForDrapeDtmObject(dtmP,xls,yls,xle,yle,&drapeType,p1,p2,p3,&np1,&np2,&np3,&xi,&yi,&zi)  ;
+       if( dbg == 1 ) bcdtmWrite_message(0,0,0,"fndType = %2ld drapeType = %2ld np1 = %8ld np2 = %8ld np3 = %8ld ** %10.4lf %10.4lf %10.4lf",fndType,drapeType,np1,np2,np3,xi,yi,zi) ;
+/*
+**     Error Detected
+*/
+       if( fndType == 4 ) goto errexit ;
+/*
+**     Next Drape Point Not Found
+*/
+       if( fndType == 3 ) processDrape = 0 ;
+/*
+**     Next Drape Point Found
+*/
+       if( fndType == 0 || fndType == 1 )
+          {
+           xls = xi ; yls = yi ; zls = zi ;
+           p1 = np1 ; p2 = np2 ; p3 = np3 ;
+/*
+**         If Drape Terminates In Triangle Check Snap Tolerances
+*/
+           if( drapeType == 3 )
+             {
+              if     ( bcdtmMath_distance(xls,yls,pointAddrP(dtmP,p1)->x,pointAddrP(dtmP,p1)->y) < dtmP->ppTol ) { drapeType = 1 ; p2 = p3 = dtmP->nullPnt ; }
+              else if( bcdtmMath_distance(xls,yls,pointAddrP(dtmP,p2)->x,pointAddrP(dtmP,p2)->y) < dtmP->ppTol ) { drapeType = 1 ; p1 = p2 ; p2 = p3 = dtmP->nullPnt ; }
+              else if( bcdtmMath_distance(xls,yls,pointAddrP(dtmP,p3)->x,pointAddrP(dtmP,p3)->y) < dtmP->ppTol ) { drapeType = 1 ; p1 = p3 ; p2 = p3 = dtmP->nullPnt ; }
+              else if( bcdtmMath_normalDistanceToCordLine(pointAddrP(dtmP,p1)->x,pointAddrP(dtmP,p1)->y,pointAddrP(dtmP,p2)->x,pointAddrP(dtmP,p2)->y,xls,yls) < dtmP->plTol ) { drapeType = 2 ; p3 = dtmP->nullPnt ; }
+              else if( bcdtmMath_normalDistanceToCordLine(pointAddrP(dtmP,p2)->x,pointAddrP(dtmP,p2)->y,pointAddrP(dtmP,p3)->x,pointAddrP(dtmP,p3)->y,xls,yls) < dtmP->plTol ) { drapeType = 2 ; p1 = p2 ; p2 = p3 ; p3 = dtmP->nullPnt ; }
+              else if( bcdtmMath_normalDistanceToCordLine(pointAddrP(dtmP,p3)->x,pointAddrP(dtmP,p3)->y,pointAddrP(dtmP,p1)->x,pointAddrP(dtmP,p1)->y,xls,yls) < dtmP->plTol ) { drapeType = 2 ; p2 = p1 ; p1 = p3 ; p3 = dtmP->nullPnt ; }
+             }
+          if( bcdtmDrape_storeDrapePointWithDtmFeaturesDtmObject(dtmP,lineNum,drapeType,xls,yls,zls,p1,p2,p3,dtmFeatureOption,drapePtsPP,numDrapePtsP,&memDrapePts,memDrapePtsInc) ) goto errexit ;
+          if( fndType == 1 ) processDrape = 0 ;
+         }
+/*
+**     Drape Line Goes External To Tin Hull
+*/
+       if( fndType == 2 )
+         {
+          if( dbg == 1 ) bcdtmWrite_message(0,0,0,"Line Goes External To Tin Hull") ;
+/*
+**        Check If End Point Is In Point To Point Tolerance Of Tin Hull
+*/
+          if( bcdtmFind_findClosestHullLineDtmObject(dtmP,xle,yle,&zls,&fndType,&np1,&np2)) goto errexit ;
+          if( dbg == 1 )
+            {
+             bcdtmWrite_message(0,0,0,"p1 = %10ld p2 = %10ld p3 = %10ld",p1,p2,p3) ;
+             bcdtmWrite_message(0,0,0,"Hull Line ** FndType = %2ld ** np1 = %8ld np2 = %8ld ** zls = %10.4lf",fndType,np1,np2,zls) ;
+            }
+          if( fndType )
+            {
+             if( fndType == 1 )     // Hull Point
+               {
+                pnt1P = pointAddrP(dtmP,np1) ;
+                if( bcdtmMath_distance(xle,yle,pnt1P->x,pnt1P->y) > dtmP->ppTol ) fndType = 0 ;
+                if( fndType && p2 == dtmP->nullPnt && np1 != p1 && ! bcdtmList_testLineDtmObject(dtmP,p1,np1)) fndType = 0 ;
+                if( fndType && p2 != dtmP->nullPnt && np1 != p1 && np2 != p1 ) fndType = 0 ;
+                if( fndType )
+                  {
+                   drapeType = 1 ;
+                   xls = pnt1P->x ; 
+                   yls = pnt1P->y ; 
+                   p1 = np1 ;
+                   p2 = dtmP->nullPnt ; p3 = dtmP->nullPnt ;
+                   if( bcdtmDrape_storeDrapePointWithDtmFeaturesDtmObject(dtmP,lineNum,drapeType,xls,yls,zls,np1,p2,p3,dtmFeatureOption,drapePtsPP,numDrapePtsP,&memDrapePts,memDrapePtsInc) ) goto errexit ;
+                   processDrape = 0 ;
+                  } 
+               }
+             else if( fndType == 2 )     // Hull Line
+               {
+                fndType = 0 ; 
+                if( p2 == dtmP->nullPnt && ( np1 == p1 || np2 == p1 ) ) fndType = 2 ;
+                if( p2 != dtmP->nullPnt && ( np1 != p1 || np2 != p2 ) && ( np1 != p2 || np2 != p1 ) ) fndType = 0 ;
+                if( fndType )
+                  {
+                   pnt1P = pointAddrP(dtmP,np1) ;
+                   pnt2P = pointAddrP(dtmP,np2) ;
+                   nd = bcdtmMath_distanceOfPointFromLine(&onLine,pnt1P->x,pnt1P->y,pnt2P->x,pnt2P->y,xle,yle,&xi,&yi) ;
+                   if( ! onLine || nd > dtmP->ppTol ) fndType = 0 ;
+                   if( fndType ) 
+                     {
+                      drapeType = 2 ;
+                      xls = xi ;
+                      yls = yi ;
+                      p1 = np1 ;
+                      p2 = np2 ; 
+                      p3 = dtmP->nullPnt ;
+                      if( bcdtmDrape_storeDrapePointWithDtmFeaturesDtmObject(dtmP,lineNum,drapeType,xls,yls,zls,p1,p2,p3,dtmFeatureOption,drapePtsPP,numDrapePtsP,&memDrapePts,memDrapePtsInc) ) goto errexit ;
+                      processDrape = 0 ;
+                     } 
+                  }
+               }           
+            }
+/*
+**        Look For Intercept With Tin Hull
+*/
+          if( fndType == 0 )
+            {
+             if( bcdtmDrape_findClosestLineInterceptWithHullDtmObject(dtmP,xls,yls,xle,yle,&drapeType,&p1,&p2,&xi,&yi,&zls) ) goto errexit ;
+             if( dbg == 2 ) bcdtmWrite_message(0,0,0,"drapeType = %2ld ** p1 = %9ld p2 = %9ld",drapeType,p1,p2) ;
+/*
+**           No Further Intersections Of Drape Line With Tin Hull
+*/
+             if( drapeType == 0 ) 
+               { 
+/*
+**              Check If Last Point Is Within Point To Point Tolerance Of Tin Hull
+*/
+                if( bcdtmMath_distance(xls,yls,xle,yle) > dtmP->ppTol )
+                  {
+                   if( bcdtmDrape_storeDrapePointWithDtmFeaturesDtmObject(dtmP,lineNum,0,xle,yle,dtmP->zMin,dtmP->nullPnt,dtmP->nullPnt,dtmP->nullPnt,dtmFeatureOption,drapePtsPP,numDrapePtsP,&memDrapePts,memDrapePtsInc) ) goto errexit ; 
+                  }
+                processDrape = 0 ;
+               }
+/*
+**           Drape Line Coincident With Tin Hull
+*/ 
+             if( drapeType == 3 )
+               {
+                drapeType = 1 ;
+                xls = xi ; yls = yi ; 
+                p2 = dtmP->nullPnt ; p3 = dtmP->nullPnt ;
+                if( bcdtmDrape_storeDrapePointWithDtmFeaturesDtmObject(dtmP,lineNum,drapeType,xls,yls,zls,p1,p2,p3,dtmFeatureOption,drapePtsPP,numDrapePtsP,&memDrapePts,memDrapePtsInc) ) goto errexit ;
+               }
+/*
+**           Drape Line Crosses Gulf In Tin Hull
+*/
+             else if( drapeType != 0 )
+               {
+/*
+**              Store Dummy Drape Point At Mid Point In Gulf
+*/
+                xls = ( xls + xi ) / 2.0 ; 
+                yls = ( yls + yi ) / 2.0 ;
+                if( bcdtmDrape_storeDrapePointWithDtmFeaturesDtmObject(dtmP,lineNum,0,xls,yls,dtmP->zMin,dtmP->nullPnt,dtmP->nullPnt,dtmP->nullPnt,dtmFeatureOption,drapePtsPP,numDrapePtsP,&memDrapePts,memDrapePtsInc) ) goto errexit ; 
+/*
+**              Store Drape Point At Hull Intersection
+*/
+                xls =  xi ; yls = yi  ;
+                if( drapeType == 2 )
+                  { 
+                   p3 = p1 ; p1 = p2 ; p2 = p3 ;
+                   if( ( p3 = bcdtmList_nextClkDtmObject(dtmP,p1,p2)) < 0 ) goto errexit ;
+                  } 
+                if( bcdtmDrape_storeDrapePointWithDtmFeaturesDtmObject(dtmP,lineNum,drapeType,xls,yls,zls,p1,p2,p3,dtmFeatureOption,drapePtsPP,numDrapePtsP,&memDrapePts,memDrapePtsInc) ) goto errexit ;
+               }
+            }
+         }
+      }
+   }
+/*
+** Reset Drape Type 3 - Fix For Wrapper Interpretation Of Type 3 As Between Break Lines
+*/
+/*
+ removeOn = 1 ;
+ for( dpP = *drapePtsPP ; dpP < *drapePtsPP + *numDrapePtsP ; ++dpP )
+   {
+    if( dpP->drapeType == 3 && removeOn ) dpP->drapeType = 1 ;
+    if( dpP->drapeType == 1 ) removeOn = 1 ; 
+    if( dpP->drapeType == 2 ) removeOn = 0 ; 
+   }
+ removeOn = 1 ;
+ for( dpP = *drapePtsPP + *numDrapePtsP - 1 ; dpP >= *drapePtsPP ; --dpP )
+   {
+    if( dpP->drapeType == 3 && removeOn ) dpP->drapeType = 1 ;
+    if( dpP->drapeType == 1 ) removeOn = 1 ; 
+    if( dpP->drapeType == 2 ) removeOn = 0 ; 
+   }
+*/
+/*
+** Write Out Drape Points
+*/
+ if( dbg == 1 )
+   {
+    bcdtmObject_createDataObject(&dataP) ;
+    bcdtmObject_setMemoryAllocationParametersDataObject(dataP,1000,1000) ;
+    bcdtmWrite_message(0,0,0,"Number Of Drape Points = %6ld",*numDrapePtsP) ;
+    for( dpP = *drapePtsPP ; dpP < *drapePtsPP + *numDrapePtsP ; ++dpP )
+      {
+       bcdtmDrape_pointDtmObject(dtmP,dpP->drapeX,dpP->drapeY,&zls,&drapeType) ;
+       dz = fabs(zls-dpP->drapeZ) ;
+       if( dz < 0.00001 ) bcdtmWrite_message(0,0,0,"[%4ld] %4ld %4ld %12.6lf %12.6lf %12.6lf ** Type = %2ld  %12.6lf",(long)(dpP-*drapePtsPP),dpP->drapeLine,dpP->drapeType,dpP->drapeX,dpP->drapeY,dpP->drapeZ,drapeType,zls) ; 
+       else               bcdtmWrite_message(0,0,0,"[%4ld] %4ld %4ld %12.6lf %12.6lf %12.6lf ** Type = %2ld  %12.6lf ** DTM_ERROR **",(long)(dpP-*drapePtsPP),dpP->drapeLine,dpP->drapeType,dpP->drapeX,dpP->drapeY,dpP->drapeZ,drapeType,zls) ;
+       if( dpP == *drapePtsPP ) bcdtmObject_storePointInDataObject(dataP,2,DTM_NULL_USER_TAG,nullGuid,dpP->drapeX,dpP->drapeY,dpP->drapeZ) ;
+       else                     bcdtmObject_storePointInDataObject(dataP,3,DTM_NULL_USER_TAG,nullGuid,dpP->drapeX,dpP->drapeY,dpP->drapeZ) ;
+      } 
+    bcdtmWrite_dataFileFromDataObject(dataP,L"drapePts.dat") ;
+    bcdtmObject_deleteDataObject(&dataP) ;
+   }
+/*
+** Cleanup
+*/
+ cleanup :
+/*
+** Return
+*/
+ if( dbg && ret == DTM_SUCCESS ) bcdtmWrite_message(0,0,0,"Draping String On DTM Object Completed") ;
+ if( dbg && ret != DTM_SUCCESS ) bcdtmWrite_message(0,0,0,"Draping String On DTM Object Error") ;
+ return(ret) ;
+/*
+** Error Exit
+*/
+ errexit :
+ if( ret == DTM_SUCCESS ) ret = DTM_ERROR ;
+ goto cleanup ;
+}
+/*-----------------------------------------------------------+
+|                                                            |
+|                                                            |
+|                                                            |
++-----------------------------------------------------------*/
+BENTLEYDTM_Public int bcdtmDrape_getNextPointForDrapeDtmObject(BC_DTM_OBJ *dtmP,double x1,double y1,double x2,double y2,long *drapeTypeP, long pnt1, long pnt2, long pnt3,long *nxtPnt1P,long *nxtPnt2P,long *nxtPnt3P,double *xdP,double *ydP,double *zdP )
+/*
+** Return Values
+**
+**   == 0   Next Point Found
+**   == 1   End Point In Triangle
+**   == 2   Drape Goes Outside Hull
+**   == 3   Error No Intercept Found
+**   == 4   System Error Detected - Terminate Processing
+*/
+{
+/*
+** Initialise Variables
+*/
+ *xdP  = 0.0 ;
+ *ydP  = 0.0 ;
+ *zdP  = 0.0 ;
+ *nxtPnt1P = dtmP->nullPnt ;
+ *nxtPnt2P = dtmP->nullPnt ;
+ *nxtPnt3P = dtmP->nullPnt ;
+/*
+** Drape From Last Point
+*/
+ if     ( *drapeTypeP == 1 ) return( bcdtmDrape_getNextDrapePointFromPointDtmObject   (dtmP,x1,y1,x2,y2,drapeTypeP,pnt1,nxtPnt1P,nxtPnt2P,nxtPnt3P,xdP,ydP,zdP)) ;
+ else if( *drapeTypeP == 2 ) return( bcdtmDrape_getNextDrapePointFromLineDtmObject    (dtmP,x1,y1,x2,y2,drapeTypeP,pnt1,pnt2,pnt3,nxtPnt1P,nxtPnt2P,nxtPnt3P,xdP,ydP,zdP)) ;
+ else if( *drapeTypeP == 3 ) return( bcdtmDrape_getNextDrapePointFromTriangleDtmObject(dtmP,x1,y1,x2,y2,drapeTypeP,pnt1,pnt2,pnt3,nxtPnt1P,nxtPnt2P,nxtPnt3P,xdP,ydP,zdP)) ;
+ else  return(4) ;
+}
+/*-----------------------------------------------------------+
+|                                                            |
+|                                                            |
+|                                                            |
++-----------------------------------------------------------*/
+BENTLEYDTM_Private int bcdtmDrape_getNextDrapePointFromTriangleDtmObject(BC_DTM_OBJ *dtmP,double x1,double y1,double x2,double y2,long *drapeTypeP,long pnt1, long pnt2, long pnt3,long *nxtPnt1P,long *nxtPnt2P,long *nxtPnt3P,double *xdP,double *ydP,double *zdP )
+{
+ int    sd1,sd2,sd3 ;
+ long   ps ;
+ double d1,d2,xmin,xmax,ymin,ymax ;
+/*
+** Test For Last Point Equal To One Of The Triangle Points
+*/
+ if( x2 == pointAddrP(dtmP,pnt1)->x && y2 == pointAddrP(dtmP,pnt1)->y ) 
+   { 
+    *drapeTypeP = 1 ; 
+    *nxtPnt1P = pnt1 ;  
+    *xdP = pointAddrP(dtmP,pnt1)->x ; 
+    *ydP = pointAddrP(dtmP,pnt1)->y ; 
+    *zdP = pointAddrP(dtmP,pnt1)->z ; 
+    return(1) ;
+   }
+ if( x2 == pointAddrP(dtmP,pnt2)->x && y2 == pointAddrP(dtmP,pnt2)->y ) 
+   { 
+    *drapeTypeP = 1 ; 
+    *nxtPnt1P = pnt2 ; 
+    *xdP = pointAddrP(dtmP,pnt2)->x ; 
+    *ydP = pointAddrP(dtmP,pnt2)->y ; 
+    *zdP = pointAddrP(dtmP,pnt2)->z ; 
+    return(1) ;
+   }
+ if( x2 == pointAddrP(dtmP,pnt3)->x && y2 == pointAddrP(dtmP,pnt3)->y ) 
+   { 
+    *drapeTypeP = 1 ; 
+    *nxtPnt1P = pnt3 ; 
+    *xdP = pointAddrP(dtmP,pnt3)->x ; 
+    *ydP = pointAddrP(dtmP,pnt3)->y ; 
+    *zdP = pointAddrP(dtmP,pnt3)->z ; 
+    return(1) ;
+   }
+/*
+** Test For Last Point In Triangle
+*/
+ if( bcdtmMath_pointInTriangleDtmObject(dtmP,pnt1,pnt2,pnt3,x2,y2) )
+   {
+    *drapeTypeP = 3 ;
+    *nxtPnt1P = pnt1 ; 
+    *nxtPnt2P = pnt2 ; 
+    *nxtPnt3P = pnt3 ;
+    *xdP = x2  ; 
+    *ydP = y2  ;
+    bcdtmMath_interpolatePointOnTriangleDtmObject(dtmP,x2,y2,zdP,*nxtPnt1P,*nxtPnt2P,*nxtPnt3P) ;
+    return(1) ;
+   }
+/*
+** Set Triangle Points Anti Clockwise
+*/
+ if( bcdtmMath_pointSideOfDtmObject(dtmP,pnt1,pnt2,pnt3) < 0 ) { ps = pnt3 ; pnt3 = pnt2 ; pnt2 = ps ; }
+/*
+** Initialise Variables
+*/
+ if( x1 <= x2 ) { xmin = x1 ; xmax = x2 ; }
+ else           { xmin = x2 ; xmax = x1 ; }
+ if( y1 <= y2 ) { ymin = y1 ; ymax = y2 ; }
+ else           { ymin = y2 ; ymax = y1 ; }
+/*
+** Test For Intersection With Tin Point pnt1
+*/
+ if( bcdtmMath_sideOf(x1,y1,x2,y2,pointAddrP(dtmP,pnt1)->x,pointAddrP(dtmP,pnt1)->y) == 0 )
+   {
+    if( pointAddrP(dtmP,pnt1)->x >= xmin && pointAddrP(dtmP,pnt1)->x <= xmax &&
+        pointAddrP(dtmP,pnt1)->y >= ymin && pointAddrP(dtmP,pnt1)->y <= ymax    )
+      { 
+       *xdP = pointAddrP(dtmP,pnt1)->x ; 
+       *ydP = pointAddrP(dtmP,pnt1)->y ; 
+       *zdP = pointAddrP(dtmP,pnt1)->z ; 
+       *nxtPnt1P = pnt1 ;
+       *drapeTypeP = 1  ; 
+       return(0) ; 
+      }
+   }
+/*
+** Test For Intersection With Tin Point pnt2
+*/
+ if( bcdtmMath_sideOf(x1,y1,x2,y2,pointAddrP(dtmP,pnt2)->x,pointAddrP(dtmP,pnt2)->y) == 0 )
+   {
+    if( pointAddrP(dtmP,pnt2)->x >= xmin && pointAddrP(dtmP,pnt2)->x <= xmax &&
+        pointAddrP(dtmP,pnt2)->y >= ymin && pointAddrP(dtmP,pnt2)->y <= ymax    )
+      { 
+       *xdP = pointAddrP(dtmP,pnt2)->x ;
+       *ydP = pointAddrP(dtmP,pnt2)->y ; 
+       *zdP = pointAddrP(dtmP,pnt2)->z ; 
+       *nxtPnt1P = pnt2 ; 
+       *drapeTypeP = 1  ;
+       return(0) ;
+      }
+   }
+/*
+** Test For Intersection With Tin Point pnt3
+*/
+ if( bcdtmMath_sideOf(x1,y1,x2,y2,pointAddrP(dtmP,pnt3)->x,pointAddrP(dtmP,pnt3)->y) == 0 )
+   {
+    if( pointAddrP(dtmP,pnt3)->x >= xmin && pointAddrP(dtmP,pnt3)->x <= xmax &&
+        pointAddrP(dtmP,pnt3)->y >= ymin && pointAddrP(dtmP,pnt3)->y <= ymax    )
+      { 
+       *xdP = pointAddrP(dtmP,pnt3)->x ; 
+       *ydP = pointAddrP(dtmP,pnt3)->y ; 
+       *zdP = pointAddrP(dtmP,pnt3)->z ; 
+       *nxtPnt1P = pnt3 ;
+       *drapeTypeP = 1 ;
+       return(0) ; 
+      }
+   }
+/*
+** Test For Intersection With Tin Line pnt1-pnt2
+*/
+ sd1 = bcdtmMath_sideOf(x1,y1,x2,y2,pointAddrP(dtmP,pnt1)->x,pointAddrP(dtmP,pnt1)->y) ;
+ sd2 = bcdtmMath_sideOf(x1,y1,x2,y2,pointAddrP(dtmP,pnt2)->x,pointAddrP(dtmP,pnt2)->y) ;
+ sd3 = bcdtmMath_sideOf(pointAddrP(dtmP,pnt1)->x,pointAddrP(dtmP,pnt1)->y,pointAddrP(dtmP,pnt2)->x,pointAddrP(dtmP,pnt2)->y,x2,y2) ;
+ if( sd1 < 0 && sd2 > 0 && sd3 <= 0 )
+   {
+    bcdtmMath_normalIntersectCordLines(x1,y1,x2,y2,pointAddrP(dtmP,pnt1)->x,pointAddrP(dtmP,pnt1)->y,pointAddrP(dtmP,pnt2)->x,pointAddrP(dtmP,pnt2)->y,xdP,ydP) ;
+    d1 = bcdtmMath_distance(*xdP,*ydP,pointAddrP(dtmP,pnt1)->x,pointAddrP(dtmP,pnt1)->y) ;
+    d2 = bcdtmMath_distance(*xdP,*ydP,pointAddrP(dtmP,pnt2)->x,pointAddrP(dtmP,pnt2)->y) ;
+    if( d1 <= d2 && d1 < dtmP->ppTol / 10.0 ) { *zdP = pointAddrP(dtmP,pnt1)->z ; *nxtPnt1P = pnt1 ; *drapeTypeP = 1 ; return(0) ; }
+    if( d2 <  d1 && d2 < dtmP->ppTol / 10.0 ) { *zdP = pointAddrP(dtmP,pnt2)->z ; *nxtPnt1P = pnt2 ; *drapeTypeP = 1 ; return(0) ; }
+    *nxtPnt1P = pnt1 ; *nxtPnt2P = pnt2 ; *drapeTypeP = 2 ;
+    bcdtmMath_interpolatePointOnLineDtmObject(dtmP,*xdP,*ydP,zdP,*nxtPnt1P,*nxtPnt2P) ;
+    if(( *nxtPnt3P = bcdtmList_nextClkDtmObject(dtmP,*nxtPnt1P,*nxtPnt2P)) < 0 ) return(4) ;
+    return(0) ;
+   }
+/*
+** Test For Intersection With Tin Line pnt2-pnt3
+*/
+ sd1 = bcdtmMath_sideOf(x1,y1,x2,y2,pointAddrP(dtmP,pnt2)->x,pointAddrP(dtmP,pnt2)->y) ;
+ sd2 = bcdtmMath_sideOf(x1,y1,x2,y2,pointAddrP(dtmP,pnt3)->x,pointAddrP(dtmP,pnt3)->y) ;
+ sd3 = bcdtmMath_sideOf(pointAddrP(dtmP,pnt2)->x,pointAddrP(dtmP,pnt2)->y,pointAddrP(dtmP,pnt3)->x,pointAddrP(dtmP,pnt3)->y,x2,y2) ;
+ if( sd1 < 0 && sd2 > 0 && sd3 <= 0 )
+   {
+    bcdtmMath_normalIntersectCordLines(x1,y1,x2,y2,pointAddrP(dtmP,pnt2)->x,pointAddrP(dtmP,pnt2)->y,pointAddrP(dtmP,pnt3)->x,pointAddrP(dtmP,pnt3)->y,xdP,ydP) ;
+    d1 = bcdtmMath_distance(*xdP,*ydP,pointAddrP(dtmP,pnt2)->x,pointAddrP(dtmP,pnt2)->y) ;
+    d2 = bcdtmMath_distance(*xdP,*ydP,pointAddrP(dtmP,pnt3)->x,pointAddrP(dtmP,pnt3)->y) ;
+    if( d1 <= d2 && d1 < dtmP->ppTol / 10.0 ) { *zdP = pointAddrP(dtmP,pnt2)->z ; *nxtPnt1P = pnt2 ; *drapeTypeP = 1 ; return(0) ; }
+    if( d2 <  d1 && d2 < dtmP->ppTol / 10.0 ) { *zdP = pointAddrP(dtmP,pnt3)->z ; *nxtPnt1P = pnt3 ; *drapeTypeP = 1 ; return(0) ; }
+    *nxtPnt1P = pnt2 ; *nxtPnt2P = pnt3 ; *drapeTypeP = 2 ;
+    bcdtmMath_interpolatePointOnLineDtmObject(dtmP,*xdP,*ydP,zdP,*nxtPnt1P,*nxtPnt2P) ;
+    if(( *nxtPnt3P = bcdtmList_nextClkDtmObject(dtmP,*nxtPnt1P,*nxtPnt2P)) < 0 ) return(4) ;
+    return(0) ;
+   }
+/*
+** Test For Intersection With  Tin Line pnt3-pnt1
+*/
+ sd1 = bcdtmMath_sideOf(x1,y1,x2,y2,pointAddrP(dtmP,pnt3)->x,pointAddrP(dtmP,pnt3)->y) ;
+ sd2 = bcdtmMath_sideOf(x1,y1,x2,y2,pointAddrP(dtmP,pnt1)->x,pointAddrP(dtmP,pnt1)->y) ;
+ sd3 = bcdtmMath_sideOf(pointAddrP(dtmP,pnt3)->x,pointAddrP(dtmP,pnt3)->y,pointAddrP(dtmP,pnt1)->x,pointAddrP(dtmP,pnt1)->y,x2,y2) ;
+ if( sd1 < 0 && sd2 > 0 && sd3 <= 0 )
+   {
+    bcdtmMath_normalIntersectCordLines(x1,y1,x2,y2,pointAddrP(dtmP,pnt3)->x,pointAddrP(dtmP,pnt3)->y,pointAddrP(dtmP,pnt1)->x,pointAddrP(dtmP,pnt1)->y,xdP,ydP) ;
+    d1 = bcdtmMath_distance(*xdP,*ydP,pointAddrP(dtmP,pnt1)->x,pointAddrP(dtmP,pnt1)->y) ;
+    d2 = bcdtmMath_distance(*xdP,*ydP,pointAddrP(dtmP,pnt3)->x,pointAddrP(dtmP,pnt3)->y) ;
+    if( d1 <= d2 && d1 < dtmP->ppTol / 10.0 ) { *zdP = pointAddrP(dtmP,pnt1)->z ; *nxtPnt1P = pnt1 ; *drapeTypeP = 1 ; return(0) ; }
+    if( d2 <  d1 && d2 < dtmP->ppTol / 10.0 ) { *zdP = pointAddrP(dtmP,pnt3)->z ; *nxtPnt1P = pnt3 ; *drapeTypeP = 1 ; return(0) ; }
+    *nxtPnt1P = pnt3 ; *nxtPnt2P = pnt1 ; *drapeTypeP = 2 ;
+    bcdtmMath_interpolatePointOnLineDtmObject(dtmP,*xdP,*ydP,zdP,*nxtPnt1P,*nxtPnt2P) ;
+    if(( *nxtPnt3P = bcdtmList_nextClkDtmObject(dtmP,*nxtPnt1P,*nxtPnt2P)) < 0 ) return(4) ;
+    return(0) ;
+   }
+/*
+** Job Completed
+*/
+ return(3) ;
+}
+/*-----------------------------------------------------------+
+|                                                            |
+|                                                            |
+|                                                            |
++-----------------------------------------------------------*/
+BENTLEYDTM_Private int bcdtmDrape_getNextDrapePointFromLineDtmObject(BC_DTM_OBJ *dtmP,double x1,double y1,double x2,double y2,long *Type,long pnt1, long pnt2, long pnt3,long *nxtPnt1P,long *nxtPnt2P,long *nxtPnt3P,double *xdP,double *ydP,double *zdP)
+{
+ int    sd1,sd2,dbg=DTM_TRACE_VALUE(0);
+ long   closestPoint,onLine ;
+ double d1,d2,closestDist,xn,yn  ;
+/*
+** Write Entry Message
+*/
+ if( dbg )
+   {
+    bcdtmWrite_message(0,0,0,"Getting Next Drape Point From Line") ;
+    bcdtmWrite_message(0,0,0,"p1 = %8ld p2 = %8ld p3 = %8ld",pnt1,pnt2,pnt3) ;
+    bcdtmWrite_message(0,0,0,"x1 = %12.5lf y1 = %12.5lf",x1,y1) ;
+    bcdtmWrite_message(0,0,0,"x2 = %12.5lf y2 = %12.5lf",x2,y2) ;
+   }
+/*
+** Test For Hull Edge
+*/
+ if( dbg ) bcdtmWrite_message(0,0,0,"Testing For Hull Line") ;
+ if( ! bcdtmList_testLineDtmObject(dtmP,pnt2,pnt3) )            return(2) ;
+ if( bcdtmMath_pointSideOfDtmObject(dtmP,pnt1,pnt2,pnt3) >= 0 ) return(2) ;
+/*
+** Test For Last Point Equal To One Of The Triangle Points
+*/
+ if( dbg ) bcdtmWrite_message(0,0,0,"Testing For Last Point Equal To Triangle Point") ;
+ *nxtPnt1P = *nxtPnt2P = *nxtPnt3P = dtmP->nullPnt ;
+ if( x2 == pointAddrP(dtmP,pnt1)->x && y2 == pointAddrP(dtmP,pnt1)->y ) 
+   { *Type = 1 ; *nxtPnt1P = pnt1 ; *xdP = pointAddrP(dtmP,pnt1)->x ; *ydP = pointAddrP(dtmP,pnt1)->y ; *zdP = pointAddrP(dtmP,pnt1)->z ; return(1) ; }
+ if( x2 == pointAddrP(dtmP,pnt2)->x && y2 == pointAddrP(dtmP,pnt2)->y ) 
+   { *Type = 1 ; *nxtPnt1P = pnt2 ; *xdP = pointAddrP(dtmP,pnt2)->x ; *ydP = pointAddrP(dtmP,pnt2)->y ; *zdP = pointAddrP(dtmP,pnt2)->z ; return(1) ; }
+ if( x2 == pointAddrP(dtmP,pnt3)->x && y2 == pointAddrP(dtmP,pnt3)->y ) 
+   { *Type = 1 ; *nxtPnt1P = pnt3 ; *xdP = pointAddrP(dtmP,pnt3)->x ; *ydP = pointAddrP(dtmP,pnt3)->y ; *zdP = pointAddrP(dtmP,pnt3)->z ; return(1) ; }
+/*
+** Test For Last Point In Triangle
+*/
+ if( dbg ) bcdtmWrite_message(0,0,0,"Testing For Last Point In Triangle") ;
+ if( bcdtmMath_pointInTriangleDtmObject(dtmP,pnt1,pnt2,pnt3,x2,y2) )
+   {
+    *Type = 3 ;
+    *nxtPnt1P = pnt1 ; 
+    *nxtPnt2P = pnt2 ; 
+    *nxtPnt3P = pnt3 ;
+    *xdP = x2  ; 
+    *ydP = y2  ;
+    bcdtmMath_interpolatePointOnTriangleDtmObject(dtmP,x2,y2,zdP,*nxtPnt1P,*nxtPnt2P,*nxtPnt3P) ;
+    return(1) ;
+   }
+/*
+** Test For Intersection With pnt3
+*/
+ if( dbg ) bcdtmWrite_message(0,0,0,"Testing For Intersection With Pnt3") ;
+ if( bcdtmMath_sideOf(x1,y1,x2,y2,pointAddrP(dtmP,pnt3)->x,pointAddrP(dtmP,pnt3)->y) == 0 )
+   { *xdP = pointAddrP(dtmP,pnt3)->x ; *ydP = pointAddrP(dtmP,pnt3)->y ; *zdP = pointAddrP(dtmP,pnt3)->z ; *nxtPnt1P = pnt3 ; *Type = 1 ; return(0) ; }
+/*
+ if( bcdtmMath_normalDistanceToCordLine(x1,y1,x2,y2,pointAddrP(dtmP,pnt3)->x,pointAddrP(dtmP,pnt3)->y) < dtmP->PLTOL / 10.0 ) 
+   { *xdP = pointAddrP(dtmP,pnt3)->x ; *ydP = pointAddrP(dtmP,pnt3)->y ; *zdP = pointAddrP(dtmP,pnt3)->z ; *nxtPnt1P = pnt3 ; *Type = 1 ; return(0) ; }
+*/
+/*
+** Test For Intersection With pnt1pnt3
+*/
+ if( dbg ) bcdtmWrite_message(0,0,0,"Testing For Intersection With Pnt1-Pnt3") ;
+ sd1 = bcdtmMath_sideOf(x1,y1,x2,y2,pointAddrP(dtmP,pnt1)->x,pointAddrP(dtmP,pnt1)->y) ;
+ sd2 = bcdtmMath_sideOf(x1,y1,x2,y2,pointAddrP(dtmP,pnt3)->x,pointAddrP(dtmP,pnt3)->y) ;
+ if( sd1 < 0 && sd2 > 0  )
+   {
+    bcdtmMath_normalIntersectCordLines(x1,y1,x2,y2,pointAddrP(dtmP,pnt1)->x,pointAddrP(dtmP,pnt1)->y,pointAddrP(dtmP,pnt3)->x,pointAddrP(dtmP,pnt3)->y,xdP,ydP) ;
+    if( dbg ) bcdtmWrite_message(0,0,0,"xdP = %12.5lf ydP = %12.5lf",*xdP,*ydP) ;
+    d1 = bcdtmMath_distance(*xdP,*ydP,pointAddrP(dtmP,pnt1)->x,pointAddrP(dtmP,pnt1)->y) ;
+    d2 = bcdtmMath_distance(*xdP,*ydP,pointAddrP(dtmP,pnt3)->x,pointAddrP(dtmP,pnt3)->y) ;
+    if( d1 <= d2 && d1 < dtmP->ppTol / 10.0 ) { *zdP = pointAddrP(dtmP,pnt1)->z ; *nxtPnt1P = pnt1 ; *Type = 1 ; return(0) ; }
+    if( d2 <  d1 && d2 < dtmP->ppTol / 10.0 ) { *zdP = pointAddrP(dtmP,pnt3)->z ; *nxtPnt1P = pnt3 ; *Type = 1 ; return(0) ; }
+    *nxtPnt1P = pnt1 ; *nxtPnt2P = pnt3 ; *Type = 2 ;
+    bcdtmMath_interpolatePointOnLineDtmObject(dtmP,*xdP,*ydP,zdP,*nxtPnt1P,*nxtPnt2P) ;
+    if(( *nxtPnt3P = bcdtmList_nextClkDtmObject(dtmP,*nxtPnt1P,*nxtPnt2P)) < 0 ) return(4) ;
+    return(0) ;
+   }
+/*
+** Test For Intersection With pnt3pnt2
+*/
+ if( dbg ) bcdtmWrite_message(0,0,0,"Testing For Intersection With Pnt2-Pnt3") ;
+ sd1 = bcdtmMath_sideOf(x1,y1,x2,y2,pointAddrP(dtmP,pnt3)->x,pointAddrP(dtmP,pnt3)->y) ;
+ sd2 = bcdtmMath_sideOf(x1,y1,x2,y2,pointAddrP(dtmP,pnt2)->x,pointAddrP(dtmP,pnt2)->y) ;
+ if( dbg ) bcdtmWrite_message(0,0,0,"sd1 = %2d sd2 = %2d",sd1,sd2) ;
+ if( sd1 < 0 && sd2 > 0 )
+   {
+    bcdtmMath_normalIntersectCordLines(x1,y1,x2,y2,pointAddrP(dtmP,pnt3)->x,pointAddrP(dtmP,pnt3)->y,pointAddrP(dtmP,pnt2)->x,pointAddrP(dtmP,pnt2)->y,xdP,ydP) ;
+    if( dbg ) bcdtmWrite_message(0,0,0,"xdP = %12.5lf ydP = %12.5lf",*xdP,*ydP) ;
+    d1 = bcdtmMath_distance(*xdP,*ydP,pointAddrP(dtmP,pnt2)->x,pointAddrP(dtmP,pnt2)->y) ;
+    d2 = bcdtmMath_distance(*xdP,*ydP,pointAddrP(dtmP,pnt3)->x,pointAddrP(dtmP,pnt3)->y) ;
+    if( d1 <= d2 && d1 < dtmP->ppTol / 10.0 ) { *zdP = pointAddrP(dtmP,pnt2)->z ; *nxtPnt1P = pnt2 ; *Type = 1 ; return(0) ; }
+    if( d2 <  d1 && d2 < dtmP->ppTol / 10.0 ) { *zdP = pointAddrP(dtmP,pnt3)->z ; *nxtPnt1P = pnt3 ; *Type = 1 ; return(0) ; }
+    *nxtPnt1P = pnt3 ; *nxtPnt2P = pnt2 ; *Type = 2 ;
+    bcdtmMath_interpolatePointOnLineDtmObject(dtmP,*xdP,*ydP,zdP,*nxtPnt1P,*nxtPnt2P) ;
+    if(( *nxtPnt3P = bcdtmList_nextClkDtmObject(dtmP,*nxtPnt1P,*nxtPnt2P)) < 0 ) return(4) ;
+    return(0) ;
+   }
+/*
+** Precison Problem So Do A Fiddle
+*/
+ if( dbg ) bcdtmWrite_message(0,0,0,"Precision Problem") ;
+ closestDist  = 0.0 ;
+ closestPoint = dtmP->nullPnt ;
+ d1 = bcdtmMath_distanceOfPointFromLine(&onLine,x1,y1,x2,y2,pointAddrP(dtmP,pnt1)->x,pointAddrP(dtmP,pnt1)->y,&xn,&yn) ;
+ if( onLine ) { closestPoint = pnt1 ; closestDist = d1 ;  }
+ d1 = bcdtmMath_distanceOfPointFromLine(&onLine,x1,y1,x2,y2,pointAddrP(dtmP,pnt2)->x,pointAddrP(dtmP,pnt2)->y,&xn,&yn) ;
+ if( onLine && ( closestPoint == dtmP->nullPnt || d1 < closestDist ) )  { closestPoint = pnt2 ; closestDist = d1 ; }
+ d1 = bcdtmMath_distanceOfPointFromLine(&onLine,x1,y1,x2,y2,pointAddrP(dtmP,pnt3)->x,pointAddrP(dtmP,pnt3)->y,&xn,&yn) ;
+ if( onLine && ( closestPoint == dtmP->nullPnt || d1 < closestDist ) )  { closestPoint = pnt3 ; closestDist = d1 ; }
+ if( closestPoint != dtmP->nullPnt )
+   {
+    *xdP = pointAddrP(dtmP,closestPoint)->x ;
+    *ydP = pointAddrP(dtmP,closestPoint)->y ;
+    *zdP = pointAddrP(dtmP,closestPoint)->z ;
+    *nxtPnt1P = closestPoint ;
+    *Type = 1 ; 
+    return(0) ;     
+   }
+/*
+** Job Completed
+*/
+ return(3) ;
+}
+/*-----------------------------------------------------------+
+|                                                            |
+|                                                            |
+|                                                            |
++-----------------------------------------------------------*/
+BENTLEYDTM_Private int bcdtmDrape_getNextDrapePointFromPointDtmObject
+(
+ BC_DTM_OBJ *dtmP,
+ double x1,double y1,double x2,double y2,
+ long   *drapeTypeP,
+ long   pnt1,
+ long   *nxtPnt1P,long *nxtPnt2P,long *nxtPnt3P,
+ double *xdP,double *ydP,double *zdP 
+)
+{
+ long   p1,p2,clc ;
+ double a1,a2,a3,d1,d2,z ;
+ double drapeAng,pnt1Ang,pnt2Ang ;
+/*
+** Initialise
+*/
+ *xdP = *ydP = *zdP = 0.0 ;
+/*
+** Test For End Of Drape Line
+*/
+ if( x1 == x2 && y1 == y2 ) 
+   { 
+    *drapeTypeP = 1 ;
+    *nxtPnt1P = pnt1 ;
+    *xdP = pointAddrP(dtmP,pnt1)->x ; 
+    *ydP = pointAddrP(dtmP,pnt1)->y ; 
+    *zdP = pointAddrP(dtmP,pnt1)->z ; 
+    return(1) ; 
+   }
+/*
+** Calculate Drape Parameters
+*/
+ d1 = bcdtmMath_distance(x1,y1,x2,y2) ; 
+ drapeAng = bcdtmMath_getAngle(x1,y1,x2,y2) ;
+/*
+**  Find Points connected to pnt1 that are either side of x1y1 x2y2
+*/
+ clc = nodeAddrP(dtmP,pnt1)->cPtr  ;
+ p2  = clistAddrP(dtmP,clc)->pntNum ;
+ if( ( p1 = bcdtmList_nextAntDtmObject(dtmP,pnt1,p2)) < 0 ) return(0) ;
+ if( x2 == pointAddrP(dtmP,p1)->x && y2 == pointAddrP(dtmP,p1)->y ) { *drapeTypeP = 1 ; *nxtPnt1P = p1 ; *nxtPnt2P = *nxtPnt3P = dtmP->nullPnt ; *xdP = pointAddrP(dtmP,p1)->x ; *ydP = pointAddrP(dtmP,p1)->y ; *zdP = pointAddrP(dtmP,p1)->z ; return(1) ; }
+ pnt1Ang = bcdtmMath_getAngle(pointAddrP(dtmP,pnt1)->x,pointAddrP(dtmP,pnt1)->y,pointAddrP(dtmP,p1)->x,pointAddrP(dtmP,p1)->y) ;
+ while ( clc  != dtmP->nullPtr )
+   {
+    p2  = clistAddrP(dtmP,clc)->pntNum ;
+    if( x2 == pointAddrP(dtmP,p2)->x && y2 == pointAddrP(dtmP,p2)->y ) { *drapeTypeP = 1 ; *nxtPnt1P = p2 ; *nxtPnt2P = *nxtPnt3P = dtmP->nullPnt ; *xdP = pointAddrP(dtmP,p2)->x ; *ydP = pointAddrP(dtmP,p2)->y ; *zdP = pointAddrP(dtmP,p2)->z ; return(1) ; }
+    clc = clistAddrP(dtmP,clc)->nextPtr ;
+    pnt2Ang = bcdtmMath_getAngle(pointAddrP(dtmP,pnt1)->x,pointAddrP(dtmP,pnt1)->y,pointAddrP(dtmP,p2)->x,pointAddrP(dtmP,p2)->y) ;
+    if( nodeAddrP(dtmP,pnt1)->hPtr != p1 )
+      {
+       if( pnt1Ang == drapeAng ) 
+         { 
+          d2 = bcdtmMath_distance(x1,y1,pointAddrP(dtmP,p1)->x,pointAddrP(dtmP,p1)->y) ;
+          if( d1 <= d2 ) { *drapeTypeP = 2 ; *nxtPnt1P = pnt1 ; *nxtPnt2P = p1 ;*xdP = x2 ; *ydP = y2 ; bcdtmMath_interpolatePointOnLineDtmObject(dtmP,*xdP,*ydP,zdP,pnt1,p1) ; return(1) ; }
+          else           { *drapeTypeP = 1 ; *nxtPnt1P = p1 ; *xdP = pointAddrP(dtmP,p1)->x ; *ydP = pointAddrP(dtmP,p1)->y ; *zdP = pointAddrP(dtmP,p1)->z ; return(0) ; }
+         }
+       else if( pnt2Ang == drapeAng ) 
+         { 
+          d2 = bcdtmMath_distance(x1,y1,pointAddrP(dtmP,p2)->x,pointAddrP(dtmP,p2)->y) ;
+          if( d1 <= d2 ) { *drapeTypeP = 2 ; *nxtPnt1P = pnt1 ; *nxtPnt2P = p2 ; *xdP = x2 ; *ydP = y2 ; bcdtmMath_interpolatePointOnLineDtmObject(dtmP,*xdP,*ydP,zdP,pnt1,p2) ; return(1) ; }
+          else           { *drapeTypeP = 1 ; *nxtPnt1P = p2 ; *xdP = pointAddrP(dtmP,p2)->x ; *ydP = pointAddrP(dtmP,p2)->y ; *zdP = pointAddrP(dtmP,p2)->z ; return(0) ; }
+         }  
+
+       else 
+         {
+          a1 = pnt1Ang  ; 
+          a2 = drapeAng ; 
+          a3 = pnt2Ang  ;
+          if( a3 > a1 ) a1 = a1 + DTM_2PYE ; 
+          if( a3 > a2 ) a2 = a2 + DTM_2PYE ; 
+          if( a2 <= a1 && a2 >= a3 )
+            {
+/*
+**           Test For Last Point In Triangle
+*/
+             if( bcdtmMath_linePointSideOfDtmObject(dtmP,p1,p2,x2,y2) <= 0 )
+               {
+                *drapeTypeP = 3 ;
+                *nxtPnt1P = pnt1 ; *nxtPnt2P = p1 ; *nxtPnt3P = p2 ;
+                *xdP = x2  ; *ydP = y2  ;
+                bcdtmMath_interpolatePointOnTriangleDtmObject(dtmP,x2,y2,&z,*nxtPnt1P,*nxtPnt2P,*nxtPnt3P) ;
+                *zdP = z ;
+                return(1) ;
+               }
+            
+/*
+**           Intersect x1y1-x2y2 with p1,p2
+*/
+             bcdtmMath_normalIntersectCordLines(x1,y1,x2,y2,pointAddrP(dtmP,p1)->x,pointAddrP(dtmP,p1)->y,pointAddrP(dtmP,p2)->x,pointAddrP(dtmP,p2)->y,xdP,ydP) ;
+             d1 = bcdtmMath_distance(*xdP,*ydP,pointAddrP(dtmP,p1)->x,pointAddrP(dtmP,p1)->y) ;
+             d2 = bcdtmMath_distance(*xdP,*ydP,pointAddrP(dtmP,p2)->x,pointAddrP(dtmP,p2)->y) ;
+             if( d1 <= d2 && d1 < dtmP->ppTol / 10.0 ) { *nxtPnt1P = p1 ; *drapeTypeP = 1 ; *zdP = pointAddrP(dtmP,p1)->z ; return(0) ;}
+             if( d2 <  d1 && d2 < dtmP->ppTol / 10.0 ) { *nxtPnt1P = p2 ; *drapeTypeP = 1 ; *zdP = pointAddrP(dtmP,p2)->z ; return(0) ; }
+             *nxtPnt1P = p2 ; *nxtPnt2P = p1 ; *drapeTypeP = 2 ;
+             bcdtmMath_interpolatePointOnLineDtmObject(dtmP,*xdP,*ydP,zdP,*nxtPnt1P,*nxtPnt2P) ;
+             if( (*nxtPnt3P = bcdtmList_nextClkDtmObject(dtmP,*nxtPnt1P,*nxtPnt2P)) < 0 ) return(4) ;
+             return(0) ;
+            }
+         }
+      }
+   p1 = p2 ;
+   pnt1Ang = pnt2Ang ;
+  }
+/*
+** Line Goes External To Tin Hull 
+*/
+ return(2) ;
+}
+/*-------------------------------------------------------------------+
+|                                                                    |
+|                                                                    |
+|                                                                    |
++-------------------------------------------------------------------*/
+BENTLEYDTM_Private int bcdtmDrape_storeDrapePointWithDtmFeaturesDtmObject
+(
+ BC_DTM_OBJ *dtmP,
+ long   lineNum,
+ long   drapeType,
+ double x,
+ double y,
+ double z,
+ long   pnt1,
+ long   pnt2,
+ long   pnt3,
+ long   dtmFeatureOption,
+ DTM_DRAPE_POINT **drapePtsPP, 
+ long   *numDrapePtsP,
+ long   *memDrapePtsP,
+ long   memDrapePtsInc
+) 
+/*
+** This Function Stores A Drape Point Into the DTM_DRAPE_POINT structure
+*/
+{
+ int  ret=DTM_SUCCESS,dbg=DTM_TRACE_VALUE(0) ;
+ long voidFlag = 0, numDrapeFeatures = 0, dtmFeature, breakPoint = 0;
+ DTMDrapedLineCode newDrapeType = DTMDrapedLineCode::External;
+ DTM_TIN_POINT_FEATURES *drapeFeaturesP=NULL,*dfP ;
+/*
+** Write Entry Message
+*/
+ if( dbg )
+   {
+    bcdtmWrite_message(0,0,0,"Storing Drape Point") ;
+    bcdtmWrite_message(0,0,0,"drapeType = %2ld ** pnt1 = %9ld pnt2 = %9ld pnt3 = %9ld",drapeType,pnt1,pnt2,pnt3) ;
+   }
+/*
+**  Input Drape Type Values
+**
+**  drapeType == 0  Drape Point External To Tin 
+**  drapeType == 1  Drape Point On Tin Point
+**  drapeType == 2  Drape Point On Tin Line
+**  drapeType == 3  Drape Point In Triangle
+**
+** 
+** DTM_DRAPE_POINT drapeType Values   ==  0  Drape Point External To Tin 
+**                                    ==  1  Drape Point In Triangle
+**                                    ==  2  Drape Point On Break Line  
+**                                    ==  3  Drape Point On Break Triangle Edge
+**                                    ==  4  Drape Point In Void     
+**                                    ==  5  Drape Point On Triangle Point
+**                                    ==  6  Drape Point On Triangle Edge
+*/
+
+/*
+** Initialise
+*/
+ if (drapeType == 0) newDrapeType = DTMDrapedLineCode::External;
+ else if (drapeType == 1) newDrapeType = DTMDrapedLineCode::OnPoint;
+ else if (drapeType == 2) newDrapeType = DTMDrapedLineCode::Edge;
+ else if (drapeType == 3) newDrapeType = DTMDrapedLineCode::Tin;
+/*
+** Check For Sufficient Heap Space
+*/
+ if( *numDrapePtsP == *memDrapePtsP )
+   {
+    *memDrapePtsP = *memDrapePtsP + memDrapePtsInc ;
+    if( *drapePtsPP == NULL ) *drapePtsPP  = ( DTM_DRAPE_POINT  * )  malloc  ( *memDrapePtsP * sizeof(DTM_DRAPE_POINT)) ;
+    else                      *drapePtsPP  = ( DTM_DRAPE_POINT  * )  realloc ( *drapePtsPP , *memDrapePtsP * sizeof(DTM_DRAPE_POINT)) ;
+    if( *drapePtsPP == NULL )
+      {
+       bcdtmWrite_message(1,0,0,"Memory Allocation Failure") ; 
+       goto errexit ; 
+      }
+   }
+/*
+** Check For Drape Point In Void
+*/
+ if (newDrapeType != DTMDrapedLineCode::External)
+   {
+   if (drapeType == 1 && bcdtmFlag_testVoidBitPCWD (&nodeAddrP (dtmP, pnt1)->PCWD)) newDrapeType = DTMDrapedLineCode::Void;
+    if( drapeType == 2 ) 
+      {
+       if( bcdtmList_testForVoidLineDtmObject(dtmP,pnt1,pnt2,&voidFlag)) goto errexit ;
+       if (voidFlag) newDrapeType = DTMDrapedLineCode::Void;
+      } 
+    if( drapeType == 3 )
+      {
+       if( bcdtmList_testForVoidTriangleDtmObject(dtmP,pnt1,pnt2,pnt3,&voidFlag)) goto errexit ;
+       if (voidFlag) newDrapeType = DTMDrapedLineCode::Void;
+      }
+   } 
+/*
+** If Drape Point Not External To Tin Or In Void Then Get Features And Point Type
+*/
+ if (newDrapeType != DTMDrapedLineCode::External && newDrapeType != DTMDrapedLineCode::Void)
+   {
+/*
+** Get Dtm Features For Drape Point
+*/
+    if( dtmFeatureOption == TRUE )
+      {
+       if( drapeType == 1 )
+         {
+          if( bcdtmList_getDtmFeaturesForPointDtmObject(dtmP,pnt1,&drapeFeaturesP,&numDrapeFeatures)) goto errexit ; 
+         }
+       if( drapeType == 2 )
+         {
+          if( bcdtmList_getDtmFeaturesForLineDtmObject(dtmP,pnt1,pnt2,&drapeFeaturesP,&numDrapeFeatures)) goto errexit ; 
+         } 
+      }
+/*
+**  Check If Drape Point Is A Break Point
+*/
+    breakPoint = 0 ;
+    if( dtmFeatureOption == TRUE )
+      {
+       for( dfP = drapeFeaturesP ; dfP < drapeFeaturesP + numDrapeFeatures && ! breakPoint ; ++dfP )
+         {
+          if( dfP->dtmFeatureType == DTMFeatureType::Breakline ) breakPoint = 1 ;
+         }
+      }
+    if( dtmFeatureOption == FALSE )
+      {
+       if( drapeType == 1 ) breakPoint = bcdtmList_testForBreakPointDtmObject(dtmP,pnt1) ;
+       if( drapeType == 2 ) breakPoint = bcdtmList_testForBreakLineDtmObject(dtmP,pnt1,pnt2) ;
+      }
+/*
+**  Set New Drape Type
+*/
+    if (breakPoint) newDrapeType = DTMDrapedLineCode::Breakline;
+/*
+**  Test For Point On Break Triangle
+*/
+    if (newDrapeType != DTMDrapedLineCode::Breakline && newDrapeType != DTMDrapedLineCode::Tin)
+      {
+       if( bcdtmList_testForPointOnDtmFeatureTypeDtmObject(dtmP,DTMFeatureType::Breakline,pnt1,&dtmFeature) &&
+           bcdtmList_testForPointOnDtmFeatureTypeDtmObject(dtmP,DTMFeatureType::Breakline,pnt2,&dtmFeature)     )
+         { 
+          if(( pnt3 = bcdtmList_nextClkDtmObject(dtmP,pnt1,pnt2)) < 0 ) goto errexit ;
+          if( bcdtmList_testLineDtmObject(dtmP,pnt3,pnt2) )
+            {
+            if (bcdtmList_testForPointOnDtmFeatureTypeDtmObject (dtmP, DTMFeatureType::Breakline, pnt3, &dtmFeature)) newDrapeType = DTMDrapedLineCode::BetweenBreaklines;
+            }
+          if (newDrapeType != DTMDrapedLineCode::BetweenBreaklines)
+            {
+             if(( pnt3 = bcdtmList_nextAntDtmObject(dtmP,pnt1,pnt2)) < 0 ) goto errexit ;
+             if( bcdtmList_testLineDtmObject(dtmP,pnt3,pnt2) )
+               {
+               if (bcdtmList_testForPointOnDtmFeatureTypeDtmObject (dtmP, DTMFeatureType::Breakline, pnt3, &dtmFeature)) newDrapeType = DTMDrapedLineCode::BetweenBreaklines;
+               }
+            }
+         } 
+      }
+   }
+/*
+** Store Drape Point
+*/
+ (*drapePtsPP+*numDrapePtsP)->drapeLine = lineNum ;
+ (*drapePtsPP+*numDrapePtsP)->drapeType = newDrapeType ;
+ (*drapePtsPP+*numDrapePtsP)->drapeX = x   ;
+ (*drapePtsPP+*numDrapePtsP)->drapeY = y   ;
+ (*drapePtsPP+*numDrapePtsP)->drapeZ = z   ;
+ (*drapePtsPP+*numDrapePtsP)->drapeFeaturesP   = drapeFeaturesP  ;
+ drapeFeaturesP = NULL ;
+ (*drapePtsPP+*numDrapePtsP)->numDrapeFeatures = numDrapeFeatures   ;
+ ++*numDrapePtsP ;
+/*
+** Clean Up
+*/
+ cleanup :
+ if( drapeFeaturesP != NULL ) free( drapeFeaturesP ) ;
+/*
+** Return
+*/
+ return(ret) ;
+/*
+** Error Exit
+*/
+ errexit :
+ if( ret == DTM_SUCCESS ) ret = DTM_ERROR ;
+ goto cleanup ;
+}
+/*-------------------------------------------------------------------+
+|                                                                    |
+|                                                                    |
+|                                                                    |
++-------------------------------------------------------------------*/
+BENTLEYDTM_Public int bcdtmDrape_findClosestLineInterceptWithHullDtmObject
+(
+ BC_DTM_OBJ *dtmP,
+ double startX,
+ double startY,
+ double endX,
+ double endY,
+ long   *fndTypeP,
+ long   *pnt1P,
+ long   *pnt2P,
+ double *xIntP,
+ double *yIntP,
+ double *zIntP
+)
+/*
+** This Routine Find the Closeset Hull Line Intercept With Line [startX,startY]-[endX,endY]
+**
+** Return Values == 0  Success
+**               == 1  Error Terminate
+**
+** fndTypeP == 0  No Intercept
+**          == 1  Intesects With Hull Point pnt1P
+**          == 2  Intesects With Hull Line  pnt1P-pnt2P 
+**          == 3  Pulled Onto Next Hull Point 
+**
+*/
+{
+ int    ret=DTM_SUCCESS,dbg=DTM_TRACE_VALUE(0) ;
+ long   p1,p2,sp1,sp2,sdof1,sdof2,onLine1,onLine2,process,firstFound=1,scanHull=FALSE ;
+ double n1,n2,xc,yc,dist,tolerance=0,xmin,ymin,xmax,ymax,xlmin,ylmin,xlmax,ylmax ;
+/*
+** Write Entry Message
+*/
+ if( dbg )
+   {
+    bcdtmWrite_message(0,0,0,"Finding Closest Line Intercept With Tin Hull") ;
+    bcdtmWrite_message(0,0,0,"dtmP       = %P",dtmP) ; 
+    bcdtmWrite_message(0,0,0,"startX     = %14.6lf startY = %14.6lf",startX,startY) ;
+    bcdtmWrite_message(0,0,0,"endX       = %14.6lf endY   = %14.6lf",endX,endY) ;
+    bcdtmWrite_message(0,0,0,"*fndTypeP  = %8ld",*fndTypeP) ; 
+    bcdtmWrite_message(0,0,0,"*pnt1P     = %8ld",*pnt1P) ; 
+    bcdtmWrite_message(0,0,0,"*pnt2P     = %8ld",*pnt2P) ; 
+    if( *pnt1P != dtmP->nullPnt ) bcdtmWrite_message(0,0,0,"pnt1P = %9ld  fTableP = %8ld ** %10.4lf %10.4lf %10.4lf",*pnt1P,nodeAddrP(dtmP,*pnt1P)->hPtr,pointAddrP(dtmP,*pnt1P)->x,pointAddrP(dtmP,*pnt1P)->y,pointAddrP(dtmP,*pnt1P)->z) ; 
+    if( *pnt2P != dtmP->nullPnt ) bcdtmWrite_message(0,0,0,"pnt2P = %9ld  fTableP = %8ld ** %10.4lf %10.4lf %10.4lf",*pnt2P,nodeAddrP(dtmP,*pnt2P)->hPtr,pointAddrP(dtmP,*pnt2P)->x,pointAddrP(dtmP,*pnt2P)->y,pointAddrP(dtmP,*pnt2P)->z) ; 
+   }
+/*
+** Initialiase
+*/
+ *fndTypeP = 0   ;
+ sp1 = *pnt1P ; sp2 = *pnt2P   ;
+ *pnt1P = *pnt2P = dtmP->nullPnt ;
+ *xIntP = *yIntP = *zIntP = 0.0 ;
+/*
+** Test For Hull Intercept From A Single Point
+*/
+ if( dbg ) bcdtmWrite_message(0,0,0,"Testing For Hull Intercept From A Single Point") ;
+ if( sp1 != dtmP->nullPnt && nodeAddrP(dtmP,sp1)->hPtr != dtmP->nullPnt )
+   {
+    if( sp2 == dtmP->nullPnt )
+      {
+       p2 = nodeAddrP(dtmP,sp1)->hPtr ;
+       if( ( p1 = bcdtmList_nextClkDtmObject(dtmP,sp1,p2)) < 0 ) goto errexit ;
+      }
+    else { p1 = sp1 ; p2 = sp2 ; }
+    n1 = bcdtmMath_distanceOfPointFromLine(&onLine1,startX,startY,endX,endY,pointAddrP(dtmP,p1)->x,pointAddrP(dtmP,p1)->y,&xc,&yc) ;
+    n2 = bcdtmMath_distanceOfPointFromLine(&onLine2,startX,startY,endX,endY,pointAddrP(dtmP,p2)->x,pointAddrP(dtmP,p2)->y,&xc,&yc) ;
+    if( dbg ) bcdtmWrite_message(0,0,0,"onLine1 = %2ld n1 = %20.15lf",onLine1,n1) ;    
+    if( dbg ) bcdtmWrite_message(0,0,0,"onLine2 = %2ld n2 = %20.15lf",onLine2,n2) ;    
+    if( onLine1 && n1 <= dtmP->plTol ) { *fndTypeP = 3 ; *pnt1P = p1 ; *xIntP = pointAddrP(dtmP,p1)->x ; *yIntP = pointAddrP(dtmP,p1)->y ;*zIntP = pointAddrP(dtmP,p1)->z ; }
+    if( onLine2 && n2 <= dtmP->plTol ) { *fndTypeP = 3 ; *pnt1P = p2 ; *xIntP = pointAddrP(dtmP,p2)->x ; *yIntP = pointAddrP(dtmP,p2)->y ;*zIntP = pointAddrP(dtmP,p2)->z ; }
+    if( *fndTypeP != 0 )
+      {
+       if( dbg ) bcdtmWrite_message(0,0,0,"fndTypeP = %2ld ** pnt1P = %6ld",*fndTypeP,*pnt1P) ;
+       n1 = bcdtmMath_distance(startX,startY,endX,endY) ;
+       n2 = bcdtmMath_distance(pointAddrP(dtmP,*pnt1P)->x,pointAddrP(dtmP,*pnt1P)->y,endX,endY) ;
+       if( dbg ) 
+         {
+          bcdtmWrite_message(0,0,0,"n1 = %20.12lf",n1) ;    
+          bcdtmWrite_message(0,0,0,"n2 = %20.12lf",n2) ; 
+          bcdtmWrite_message(0,0,0,"Included Angle = %15.12lf",bcdtmMath_calculateIncludedAngle(startX,startY,pointAddrP(dtmP,*pnt1P)->x,pointAddrP(dtmP,*pnt1P)->y,endX,endY)) ;  
+         }
+       if( n1 <= n2 || bcdtmMath_calculateIncludedAngle(startX,startY,pointAddrP(dtmP,*pnt1P)->x,pointAddrP(dtmP,*pnt1P)->y,endX,endY) < DTM_PYE / 2.0 ) *fndTypeP = 0 ;
+       if( *fndTypeP != 0 ) return(0) ;
+      } 
+   }
+/*
+** Set Scan Parameters
+*/
+ if( startX <= endX ) { xlmin = startX ; xlmax = endX   ; }
+ else                 { xlmin = endX   ; xlmax = startX ; }
+ if( startY <= endY ) { ylmin = startY ; ylmax = endY   ; }
+ else                 { ylmin = endY   ; ylmax = startY ; }
+/*
+** Write Out Bounding Rectangle For Drape Line
+*/
+ if( dbg )
+   {
+    bcdtmWrite_message(0,0,0,"Drape Line ** xmin = %12.5lf ymin = %12.5lf ** xmax = %12.5lf ymax = %12.5lf",xlmin,ylmin,xlmax,ylmax) ;
+    bcdtmWrite_message(0,0,0,"DTM        ** xmin = %12.5lf ymin = %12.5lf ** xmax = %12.5lf ymax = %12.5lf",dtmP->xMin,dtmP->yMin,dtmP->xMax,dtmP->yMax) ;
+    bcdtmWrite_message(0,0,0,"startX = %12.5lf startY = %12.5lf",startX,startY) ;
+    bcdtmWrite_message(0,0,0,"endX   = %12.5lf endY   = %12.5lf",endX,endY) ;
+   }
+/*
+** Scan Hull Looking For Closest Line Intercept
+*/
+ if( dbg ) bcdtmWrite_message(0,0,0,"Scanning Hull Intercept For Closest Intercept") ;
+ p1 = dtmP->hullPoint ; 
+ do
+   {
+    process = 0 ;
+    p2 = nodeAddrP(dtmP,p1)->hPtr ;
+    if     ( sp1 == dtmP->nullPnt && sp2 == dtmP->nullPnt )                           process = 1 ;
+    else if( sp1 != dtmP->nullPnt && sp2 == dtmP->nullPnt && p1 != sp1 && p2 != sp1 ) process = 1 ;
+    else if( sp1 != dtmP->nullPnt && sp2 != dtmP->nullPnt && p1 != sp1              ) process = 1 ;
+    if( process )
+      {
+       if( pointAddrP(dtmP,p1)->x <= pointAddrP(dtmP,p2)->x ) { xmin = pointAddrP(dtmP,p1)->x ; xmax = pointAddrP(dtmP,p2)->x ; }
+       else                                                   { xmin = pointAddrP(dtmP,p2)->x ; xmax = pointAddrP(dtmP,p1)->x ; }
+       if( pointAddrP(dtmP,p1)->y <= pointAddrP(dtmP,p2)->y ) { ymin = pointAddrP(dtmP,p1)->y ; ymax = pointAddrP(dtmP,p2)->y ; }
+       else                                                   { ymin = pointAddrP(dtmP,p2)->y ; ymax = pointAddrP(dtmP,p1)->y ; }
+       if( xmin <= xlmax && xmax >= xlmin && ymin <= ylmax && ymax >= ylmin ) 
+         {
+          sdof1 = bcdtmMath_sideOf(startX,startY,endX,endY,pointAddrP(dtmP,p1)->x,pointAddrP(dtmP,p1)->y) ;
+          sdof2 = bcdtmMath_sideOf(startX,startY,endX,endY,pointAddrP(dtmP,p2)->x,pointAddrP(dtmP,p2)->y) ;
+          if( sdof1 != sdof2 ) 
+            {
+             sdof1 = bcdtmMath_sideOf(pointAddrP(dtmP,p1)->x,pointAddrP(dtmP,p1)->y,pointAddrP(dtmP,p2)->x,pointAddrP(dtmP,p2)->y,startX,startY) ;
+             sdof2 = bcdtmMath_sideOf(pointAddrP(dtmP,p1)->x,pointAddrP(dtmP,p1)->y,pointAddrP(dtmP,p2)->x,pointAddrP(dtmP,p2)->y,endX,endY) ;
+             if( sdof1 != sdof2 )
+               {
+                bcdtmMath_normalIntersectCordLines(startX,startY,endX,endY,pointAddrP(dtmP,p1)->x,pointAddrP(dtmP,p1)->y,pointAddrP(dtmP,p2)->x,pointAddrP(dtmP,p2)->y,&xc,&yc) ;
+                dist = bcdtmMath_distance(startX,startY,xc,yc) ;
+                if( firstFound || dist < tolerance  )
+                  {
+                   if( dbg ) bcdtmWrite_message(0,0,0,"p1 = %8ld p2 = %8ld ** xc = %12.5lf yc = %12.5lf  ** dist %12.5lf",p1,p2,xc,yc,dist) ;
+                   firstFound = 0 ;
+                   tolerance = dist ;
+                   *xIntP = xc ; *yIntP = yc ;
+                   *pnt1P = p1 ; *pnt2P = p2 ; *fndTypeP = 2 ;
+                   if( *xIntP == pointAddrP(dtmP,p1)->x && *yIntP == pointAddrP(dtmP,p1)->y ) { *fndTypeP = 1 ; *pnt2P = dtmP->nullPnt ; }
+                   if( *xIntP == pointAddrP(dtmP,p2)->x && *yIntP == pointAddrP(dtmP,p2)->y ) { *fndTypeP = 1 ; *pnt1P = *pnt2P ; *pnt2P = dtmP->nullPnt ; }
+                  }
+               }
+            }
+         }
+      }
+    p1 = p2 ;
+   } while ( p1 != dtmP->hullPoint ) ;
+/*
+** If No Intercept Found , Check If A Hull Point Is Within Point To Point Tolerance Of Drape Line
+** This Code Added 14/6/2002 At Jay's Request
+*/
+ if( ! *fndTypeP && scanHull== TRUE )
+   {
+/*
+**  Set Search Bounding Rectangle Around Drape Line
+*/
+    xlmin = xlmin - dtmP->ppTol * 2.0 ;
+    xlmax = xlmax + dtmP->ppTol * 2.0 ;
+    ylmin = ylmin - dtmP->ppTol * 2.0 ;
+    ylmax = ylmax + dtmP->ppTol * 2.0 ;
+/*
+**  Scan Hull Points
+*/
+    p1 = dtmP->hullPoint ; 
+    do
+      {
+/*
+**     Check For Point Within Bounding Rectangle
+*/
+       if( pointAddrP(dtmP,p1)->x >= xlmin && pointAddrP(dtmP,p1)->x <= xlmax && pointAddrP(dtmP,p1)->y >= ylmin && pointAddrP(dtmP,p1)->y <= ylmax )
+         {
+          n1 = bcdtmMath_distanceOfPointFromLine(&onLine1,startX,startY,endX,endY,pointAddrP(dtmP,p1)->x,pointAddrP(dtmP,p1)->y,&xc,&yc) ;
+          if( n1 <= dtmP->ppTol )
+            {  
+             dist = bcdtmMath_distance(startX,startY,xc,yc) ;
+             if( firstFound || dist < tolerance  )
+               {
+                firstFound = 0 ;
+                tolerance = dist ;
+                *xIntP = pointAddrP(dtmP,p1)->x ; 
+                *yIntP = pointAddrP(dtmP,p1)->y ;
+                *pnt1P = p1 ; *pnt2P = dtmP->nullPnt ; 
+                *fndTypeP = 1 ;
+               }
+            }
+         }
+       p1 = nodeAddrP(dtmP,p1)->hPtr ;
+      } while ( p1 != dtmP->hullPoint ) ;
+   }
+/*
+** Set z Value
+*/
+ if( *fndTypeP )
+   {
+    if( *fndTypeP == 1 ) *zIntP = pointAddrP(dtmP,*pnt1P)->z ;
+    else                 bcdtmMath_interpolatePointOnLineDtmObject(dtmP,*xIntP,*yIntP,zIntP,*pnt1P,*pnt2P) ; 
+   } 
+/*
+** Clean Up
+*/
+ cleanup :   
+/*
+** Job Completed
+*/
+ return(ret) ;
+/*
+** Error Exit
+*/
+ errexit :
+ if( ret == DTM_SUCCESS ) ret = DTM_ERROR ;
+ goto cleanup ; 
+}
+/*-------------------------------------------------------------------+
+|                                                                    |
+|                                                                    |
+|                                                                    |
++-------------------------------------------------------------------*/
+BENTLEYDTM_EXPORT int  bcdtmDrape_pointReturnAttributesDtmFile
+(
+ WCharCP dtmFileP,
+ double x,
+ double y,
+ double *z,
+ long *drapeFlagP,
+ DPoint3d dtmPoints[],
+ double *slopeDegreesP,
+ double *slopePercentP,
+ double *aspectP,
+ double *heightP
+)
+/*
+**
+**  drapeFlagP
+**
+**    <==  0  Point Outside Tin Object
+**    <==  1  Point Inside  Tin Object
+**    <==  2  Point In Void  
+**    <==  3  Point On Tin Line Or Point
+**     
+**  Return Values
+**
+**     ==> 0  Success
+**     ==> 1  Error 
+**     
+*/
+{
+ int ret=DTM_SUCCESS ;
+ BC_DTM_OBJ *dtmP=NULL ;
+/*
+** Test If Requested Dtm File Is Current Dtm Object
+*/
+ if( bcdtmUtility_testForAndSetCurrentDtmObject(&dtmP,dtmFileP)) 
+   { 
+    if( dtmP != NULL ) bcdtmObject_destroyDtmObject(&dtmP) ;
+    goto errexit ;
+   }
+/*
+**  Drape Point
+*/
+ if( bcdtmDrape_pointReturnAttributesDtmObject(dtmP,x,y,z,drapeFlagP,dtmPoints,slopeDegreesP,slopePercentP,aspectP,heightP) ) goto errexit ;
+/*
+** Clean Up
+*/
+ cleanup :
+/*
+** Job Completed
+*/
+ return(ret) ;
+/*
+** Error Exit
+*/
+ errexit :
+ if( ret == DTM_SUCCESS ) ret = DTM_ERROR ;
+ goto cleanup ;
+}
+/*-------------------------------------------------------------------+
+|                                                                    |
+|                                                                    |
+|                                                                    |
++-------------------------------------------------------------------*/
+BENTLEYDTM_EXPORT int  bcdtmDrape_pointReturnAttributesDtmObject
+(
+ BC_DTM_OBJ *dtmP,
+ double x,
+ double y,
+ double *z,
+ long *drapeFlagP,
+ DPoint3d dtmPoints[],
+ double *slopeDegreesP,
+ double *slopePercentP,
+ double *aspectP,
+ double *heightP
+)
+/*
+**  Note That Triangle Attribute Are Only Set For 
+**
+**  drapeFlagP
+**
+**    <==  0  Point Outside Tin Object
+**    <==  1  Point Inside  Tin Object - In Triangle
+**    <==  2  Point In Void  
+**    <==  3  Point On Tin Line Or Point
+** 
+**  Note That Triangle Attribute Are Only Set For drapeFlagP = 1 
+**    
+*/
+{
+ int  ret=DTM_SUCCESS,dbg=DTM_TRACE_VALUE(0) ;
+ long P1,P2,P3,fndType,voidFlag=0,startTime=0 ;
+ DTM_TIN_POINT *pnt1P,*pnt2P ;
+/*
+** Write Entry Message
+*/
+ if( dbg )
+   {
+    bcdtmWrite_message(0,0,0,"Draping Point Returning Attributes") ;
+    bcdtmWrite_message(0,0,0,"Dtm Object      = %p",dtmP) ; 
+    bcdtmWrite_message(0,0,0,"x               = %12.5lf",x) ; 
+    bcdtmWrite_message(0,0,0,"y               = %12.5lf",y) ; 
+    bcdtmWrite_message(0,0,0,"dtmP->dtmState  = %12ld",dtmP->dtmState) ;
+    startTime = bcdtmClock() ;
+   }
+/*
+** Initialise 
+*/
+ *z = 0.0  ;
+ *drapeFlagP = 0 ;
+ *slopeDegreesP = *slopePercentP = *aspectP = *heightP = 0.0 ;
+ dtmPoints[0].x = dtmPoints[0].y = dtmPoints[0].z = 0.0 ;
+ dtmPoints[1].x = dtmPoints[1].y = dtmPoints[1].z = 0.0 ;
+ dtmPoints[2].x = dtmPoints[2].y = dtmPoints[2].z = 0.0 ;
+/*
+** Check For Valid Dtm Object
+*/
+ if( bcdtmObject_testForValidDtmObject(dtmP)) goto errexit ;
+/*
+** Check DTM Is In Tin State
+*/
+ if( dtmP->dtmState != DTMState::Tin )
+   {
+    bcdtmWrite_message(2,0,0,"Method Requires Triangulated DTM") ;
+    goto errexit ;
+   }
+/*
+**  Find Triangle
+**
+** Note :- fndType ( Point Find Type ) Return Values
+**
+**  == 0   Point External To Dtm
+**  == 1   Point Coincident with Point pnt1P
+**  == 2   Point On Line pnt1-Ppnt2P
+**  == 3   Point On Hull Line pnt1P-pnt2P
+**  == 4   Point In Triangle pnt1P-pnt2P-pnt3P
+**
+*/
+ if( bcdtmFind_triangleForPointDtmObject(dtmP,x,y,z,&fndType,&P1,&P2,&P3 ) ) goto errexit  ;
+ if( dbg ) bcdtmWrite_message(0,0,0,"fndType = %2ld",fndType) ;
+/*
+** If Point External Test If Point Within ppTol Of Hull Line Or PoinT
+*/
+ if( fndType == 0 )
+   {
+    bcdtmDrape_findClosestHullLineDtmObject(dtmP,x,y,&P1,&P2) ;
+    if( P1 != dtmP->nullPnt && P2 != dtmP->nullPnt ) 
+      {
+       pnt1P = pointAddrP(dtmP,P1) ;
+       pnt2P = pointAddrP(dtmP,P2) ;
+       if( bcdtmMath_distance(x,y,pnt1P->x,pnt1P->y) <= dtmP->ppTol ) { fndType = 1 ; P2 = dtmP->nullPnt ; *z = pnt1P->z ; }
+       else if( bcdtmMath_distance(x,y,pnt2P->x,pnt2P->y) <= dtmP->ppTol ) { fndType = 1 ; P1 = P2 ; P2 = dtmP->nullPnt ; *z = pnt2P->z ; }
+       else if( bcdtmMath_normalDistanceToLineDtmObject(dtmP,P1,P2,x,y) <= dtmP->ppTol )
+         {
+          fndType = 3 ; 
+          bcdtmMath_interpolatePointOnLineDtmObject(dtmP,x,y,z,P1,P2) ;
+         }
+      }   
+   }
+/*
+** If Point Internal To Tin Hull Set Attributes
+*/
+ if( fndType ) 
+   {
+/*
+**  Test For Point In Void
+*/
+    *drapeFlagP = 1 ;
+    if( fndType == 1 && bcdtmFlag_testVoidBitPCWD(&nodeAddrP(dtmP,P1)->PCWD) ) *drapeFlagP = 2 ;
+    if( fndType == 2 || fndType == 3 ) 
+      {
+       if( bcdtmList_testForVoidLineDtmObject(dtmP,P1,P2,&voidFlag)) goto errexit  ;
+       if( voidFlag ) *drapeFlagP = 2 ;
+      }
+    if( fndType == 4 ) 
+      {
+       if( bcdtmList_testForVoidTriangleDtmObject(dtmP,P1,P2,P3,&voidFlag)) goto errexit  ;
+       if( voidFlag ) *drapeFlagP = 2 ;
+      } 
+/*
+**  Set Return Values In Drape Point Not In A Void
+*/
+    if( ! voidFlag ) 
+      {
+/*
+**     Drape Point On Tin Line Or Tin Point
+*/
+       if( fndType >= 1 &&  fndType <= 3 ) 
+         {
+          dtmPoints[0].x = pointAddrP(dtmP,P1)->x ;
+          dtmPoints[0].y = pointAddrP(dtmP,P1)->y ;
+          dtmPoints[0].z = pointAddrP(dtmP,P1)->z ;
+          if( P2 != dtmP->nullPnt ) 
+            { 
+             dtmPoints[1].x = pointAddrP(dtmP,P2)->x ;
+             dtmPoints[1].y = pointAddrP(dtmP,P2)->y ;
+             dtmPoints[1].z = pointAddrP(dtmP,P2)->z ; 
+            }
+          *drapeFlagP = 3 ;
+         }
+/*
+**     Set Triangle Attributes
+*/
+       if( fndType == 4 )
+         {
+          if( bcdtmMath_getTriangleAttributesDtmObject(dtmP,P1,P2,P3,slopeDegreesP,slopePercentP,aspectP,heightP)) goto errexit  ;
+          dtmPoints[0].x = pointAddrP(dtmP,P1)->x ; dtmPoints[0].y =pointAddrP(dtmP,P1)->y ; dtmPoints[0].z = pointAddrP(dtmP,P1)->z ;
+          dtmPoints[1].x = pointAddrP(dtmP,P2)->x ; dtmPoints[1].y =pointAddrP(dtmP,P2)->y ; dtmPoints[1].z = pointAddrP(dtmP,P2)->z ;
+          dtmPoints[2].x = pointAddrP(dtmP,P3)->x ; dtmPoints[2].y =pointAddrP(dtmP,P3)->y ; dtmPoints[2].z = pointAddrP(dtmP,P3)->z ;
+          *drapeFlagP = 1 ;
+         }
+      } 
+   } 
+/*
+** Clean Up
+*/
+ cleanup :
+/*
+** Job Completed
+*/
+ if( dbg ) bcdtmWrite_message(0,0,0,"Time To Drape Point = %8.3lf Seconds",bcdtmClock_elapsedTime(bcdtmClock(),startTime)) ; 
+ if( dbg && ret == DTM_SUCCESS ) bcdtmWrite_message(0,0,0,"Draping Point Returning Attributes Completed") ;
+ if( dbg && ret != DTM_SUCCESS ) bcdtmWrite_message(0,0,0,"Draping Point Returning Attributes Error") ;
+ return(ret) ;
+/*
+** Error Exit
+*/
+ errexit :
+ if( ret == DTM_SUCCESS ) ret = DTM_ERROR ;
+ goto cleanup ;
+}
+/*-------------------------------------------------------------------+
+|                                                                    |
+|                                                                    |
+|                                                                    |
++-------------------------------------------------------------------*/
+BENTLEYDTM_Public int bcdtmDrape_findClosestLineInterceptWithVoidHullDtmObject
+(
+ BC_DTM_OBJ *dtmP,
+ double      startX,
+ double      startY,
+ double      endX,
+ double      endY,
+ long        *findTypeP,
+ long        *pnt1P,
+ long        *pnt2P,
+ double      *intXP,
+ double      *intYP,
+ double      *intZP
+)
+/*
+** This Routine Finds the Closeset Void Hull Intercept With The Line
+** Joining  <startX,startY> To <endX,endY>
+**
+** Return Values == 0  Success
+**               == 1  Error 
+**
+** findTypeP == 0  No Intercept
+**           == 1  Intesects With Void Hull Point pnt1P
+**           == 2  Intesects With Void Hull Line  pnt1P-pnt2P 
+**
+*/
+{
+ int    ret=DTM_SUCCESS,dbg=DTM_TRACE_VALUE(0) ;
+ long   sp,np,sd1,sd2,dtmFeature,firstIntersect,intersectFnd ;
+ double x=0.0,y=0.0,dd=0.0,ds=0.0,dn=0.0,closestDistance=0 ;
+ double xmin,ymin,xmax,ymax,xlmin,ylmin,xlmax,ylmax ;
+ BC_DTM_FEATURE  *fP ;
+/*
+** Write Entry Message
+*/
+ if( dbg )
+   {
+    bcdtmWrite_message(0,0,0,"Finding Closest Line Intercept With A Void Hull") ;
+    bcdtmWrite_message(0,0,0,"startX = %14.6lf startY = %14.6lf",startX,startY) ;
+    bcdtmWrite_message(0,0,0,"endX   = %14.6lf endY   = %14.6lf",endX,endY) ;
+   }
+/*
+** Initialise
+*/
+ *findTypeP = 0 ;
+ *pnt1P = *pnt2P = dtmP->nullPnt ;
+ *intXP = *intYP = *intZP = 0.0  ;
+ firstIntersect = 1 ;
+/*
+** Set Boundary Rectangle For Intersect Line
+*/
+ if( startX <= endX ) { xlmin = startX ; xlmax = endX   ; }
+ else                 { xlmin = endX   ; xlmax = startX ; }
+ if( startY <= endY ) { ylmin = startY ; ylmax = endY   ; }
+ else                 { ylmin = endY   ; ylmax = startY ; }
+ if( dbg == 2 )
+   {
+    bcdtmWrite_message(0,0,0,"Intersect Line Bounding Rectangle Min ** x = %12.5lf y = %12.5lf",xlmin,ylmin) ;
+    bcdtmWrite_message(0,0,0,"Intersect Line Bounding Rectangle Max ** x = %12.5lf y = %12.5lf",xlmax,ylmax) ;
+   }
+/*
+** Scan Void Features Looking For Closest Line Intercept
+*/
+ if( dbg ) bcdtmWrite_message(0,0,0,"Scanning Void Hulls For Closest Intercept") ;
+ for( dtmFeature = 0 ; dtmFeature < dtmP->numFeatures ; ++dtmFeature )
+   {
+    fP = ftableAddrP(dtmP,dtmFeature) ; 
+    if( fP->dtmFeatureState == DTMFeatureState::Tin && fP->dtmFeatureType == DTMFeatureType::Void )
+      {
+       sp = fP->dtmFeaturePts.firstPoint ;
+/*
+**     Scan Void Hull Looking For Intersection
+*/
+       do
+         { 
+          if( bcdtmList_getNextPointForDtmFeatureDtmObject(dtmP,dtmFeature,sp,&np)) goto errexit ;
+/*
+**        Set Bounding Rectangle For Void Hull Line
+*/ 
+          if( dbg == 2 )
+            {
+             bcdtmWrite_message(0,0,0,"spX = %12.5lf spY = %12.5lf",pointAddrP(dtmP,sp)->x,pointAddrP(dtmP,sp)->y) ;
+             bcdtmWrite_message(0,0,0,"npX = %12.5lf npY = %12.5lf",pointAddrP(dtmP,np)->x,pointAddrP(dtmP,np)->y) ;
+            }
+          if( pointAddrP(dtmP,sp)->x <= pointAddrP(dtmP,np)->x ) { xmin = pointAddrP(dtmP,sp)->x ; xmax = pointAddrP(dtmP,np)->x ; }
+          else                                                   { xmin = pointAddrP(dtmP,np)->x ; xmax = pointAddrP(dtmP,sp)->x ; }
+          if( pointAddrP(dtmP,sp)->y <= pointAddrP(dtmP,np)->y ) { ymin = pointAddrP(dtmP,sp)->y ; ymax = pointAddrP(dtmP,np)->y ; }
+          else                                                   { ymin = pointAddrP(dtmP,np)->y ; ymax = pointAddrP(dtmP,sp)->y ; }
+          if( dbg == 2 )
+            {
+             bcdtmWrite_message(0,0,0,"Void Hull Line Bounding Rectangle Min ** x = %12.5lf y = %12.5lf",xmin,ymin) ;
+             bcdtmWrite_message(0,0,0,"Void Hull Line Bounding Rectangle Max ** x = %12.5lf y = %12.5lf",xmax,ymax) ;
+            }
+/*
+**        Check If Bounding Rectangles For Intersect And Void Hull Lines Overlap
+*/
+          if( xmin <= xlmax && xmax >= xlmin && ymin <= ylmax && ymax >= ylmin ) 
+            {
+             if( dbg == 2 ) bcdtmWrite_message(0,0,0,"Bounding Rectangles Overlap") ;
+/*
+**           Check If The Intersect And Void Hull Lines Intersect
+*/
+             intersectFnd = 0 ;
+             sd1 = bcdtmMath_sideOf(startX,startY,endX,endY,pointAddrP(dtmP,sp)->x,pointAddrP(dtmP,sp)->y) ;
+             sd2 = bcdtmMath_sideOf(startX,startY,endX,endY,pointAddrP(dtmP,np)->x,pointAddrP(dtmP,np)->y) ;
+/*
+**           Colinear Lines - Check For Overlap
+*/ 
+             if( sd1 == 0 && sd2 == 0 )
+               {
+                dd = bcdtmMath_distance(startX,startY,endX,endY) ;
+                ds = bcdtmMath_distance(startX,startY,pointAddrP(dtmP,sp)->x,pointAddrP(dtmP,sp)->y) ;
+                dn = bcdtmMath_distance(startX,startY,pointAddrP(dtmP,np)->x,pointAddrP(dtmP,np)->y) ;
+                if( ds <= dn && ds <= dd )
+                  {
+                   dd = ds ;
+                   x  = pointAddrP(dtmP,sp)->x ;
+                   y  = pointAddrP(dtmP,sp)->y ;
+                   intersectFnd = 1 ;
+                  }
+                if( dn <  ds && dn <= dd )
+                  {
+                   dd = dn ;
+                   x  = pointAddrP(dtmP,np)->x ;
+                   y  = pointAddrP(dtmP,np)->y ;
+                   intersectFnd = 1 ;
+                  }
+               }
+/*
+**           Lines May Intersect
+*/
+             else if( sd1 != sd2 ) 
+               {
+                sd1 = bcdtmMath_sideOf(pointAddrP(dtmP,sp)->x,pointAddrP(dtmP,sp)->y,pointAddrP(dtmP,np)->x,pointAddrP(dtmP,np)->y,startX,startY) ;
+                sd2 = bcdtmMath_sideOf(pointAddrP(dtmP,sp)->x,pointAddrP(dtmP,sp)->y,pointAddrP(dtmP,np)->x,pointAddrP(dtmP,np)->y,endX,endY) ;
+/*
+**              Colinear Lines - Check For Overlap
+*/ 
+                if( sd1 == 0 && sd2 == 0 )
+                  {
+                   dd = bcdtmMath_distance(startX,startY,endX,endY) ;
+                   ds = bcdtmMath_distance(startX,startY,pointAddrP(dtmP,sp)->x,pointAddrP(dtmP,sp)->y) ;
+                   dn = bcdtmMath_distance(startX,startY,pointAddrP(dtmP,np)->x,pointAddrP(dtmP,np)->y) ;
+                   if( ds <= dn && ds < dd )
+                     {
+                      dd = ds ;
+                      x  = pointAddrP(dtmP,sp)->x ;
+                      y  = pointAddrP(dtmP,sp)->y ;
+                      intersectFnd = 1 ;
+                     }
+                   if( dn <  ds && dn < dd )
+                     {
+                      dd = dn ;
+                      x  = pointAddrP(dtmP,np)->x ;
+                      y  = pointAddrP(dtmP,np)->y ;
+                      intersectFnd = 1 ;
+                     }
+                  } 
+/*
+**              Lines Intersect
+*/
+                else if( sd1 != sd2 ) 
+                  {
+                   bcdtmMath_normalIntersectCordLines(startX,startY,endX,endY,pointAddrP(dtmP,sp)->x,pointAddrP(dtmP,sp)->y,pointAddrP(dtmP,np)->x,pointAddrP(dtmP,np)->y,&x,&y) ;
+                   dd = bcdtmMath_distance(startX,startY,x,y) ;
+                   intersectFnd = 1 ;
+                  }
+               }
+/*
+**           Intersection Found Update Closest Point
+*/
+             if( intersectFnd )
+               {
+                if( firstIntersect || dd < closestDistance )
+                  {
+                   firstIntersect  = 0  ;
+                   closestDistance = dd ;
+                   *intXP = x ; 
+                   *intYP = y ;
+                   *pnt1P = sp ; 
+                   *pnt2P = np ; 
+                   *findTypeP = 2 ;
+                   if( *intXP == pointAddrP(dtmP,sp)->x && *intYP == pointAddrP(dtmP,sp)->y ) 
+                     { 
+                      *findTypeP = 1 ; 
+                      *pnt2P = dtmP->nullPnt ; 
+                     }
+                   if( *intXP == pointAddrP(dtmP,np)->x && *intYP == pointAddrP(dtmP,np)->y ) 
+                     { 
+                      *findTypeP = 1 ; 
+                      *pnt1P = *pnt2P ;
+                      *pnt2P = dtmP->nullPnt ;
+                     }
+                  }
+               }
+            }
+          sp = np ;
+         } while ( sp != fP->dtmFeaturePts.firstPoint ) ;
+      }
+   }
+/*
+** Set z Value
+*/
+ if( *findTypeP )
+   {
+    if( *findTypeP == 1 ) *intZP = pointAddrP(dtmP,*pnt1P)->z ;
+    else                 bcdtmMath_interpolatePointOnLineDtmObject(dtmP,*intXP,*intYP,intZP,*pnt1P,*pnt2P) ; 
+   } 
+/*
+** Clean Up
+*/
+ cleanup :
+/*
+** Job Completed
+*/
+ return(ret) ;
+/*
+** Error Exit
+*/
+ errexit :
+ if( ret == DTM_SUCCESS ) ret = DTM_ERROR ;
+ goto cleanup ;
+}
+/*-------------------------------------------------------------------+
+|                                                                    |
+|                                                                    |
+|                                                                    |
++-------------------------------------------------------------------*/
+BENTLEYDTM_EXPORT int bcdtmDrape_pointWithOffHullToleranceDtmObject(BC_DTM_OBJ *dtmP,double x,double y,double offHullTolerance,double *z,long *drapeFlagP)
+/*
+**
+**  drapeFlagP
+**
+**    <==  0  Point Outside Tin Object
+**    <==  1  Point Inside  Tin Object
+**    <==  2  Point In Void  
+**     
+**  Return Values
+**
+**     ==> 0  Success
+**     ==> 1  Error 
+**     
+*/
+{
+ int  ret=DTM_SUCCESS,dbg=DTM_TRACE_VALUE(0) ; 
+ long pnt1,pnt2,pnt3,fndType,voidFlag ;
+/*
+** Write Entry Message
+*/
+ if( dbg )
+   {
+    bcdtmWrite_message(0,0,0,"Draping Point On Dtm Object") ;
+    bcdtmWrite_message(0,0,0,"dtmP = %p",dtmP) ;
+    bcdtmWrite_message(0,0,0,"x    = %12.5lf",x) ;
+    bcdtmWrite_message(0,0,0,"y    = %12.5lf",y) ;
+   } 
+/*
+** Initialise 
+*/
+ *z = 0.0  ;
+ *drapeFlagP = 0 ;
+/*
+**  Find Triangle
+*/
+ if( bcdtmFind_triangleForPointDtmObject(dtmP,x,y,z,&fndType,&pnt1,&pnt2,&pnt3 ) ) goto errexit ;
+/*
+** If Point External Test If Point Within ppTol Of Hull Line 
+*/
+ if( ! fndType )
+   {
+    bcdtmDrape_findClosestHullLineDtmObject(dtmP,x,y,&pnt1,&pnt2) ;
+    if( pnt1 != dtmP->nullPnt && pnt2 != dtmP->nullPnt ) 
+      {
+       if( bcdtmMath_normalDistanceToLineDtmObject(dtmP,pnt1,pnt2,x,y) <= offHullTolerance )
+         {
+          fndType = 1 ; *drapeFlagP = 1 ;
+          bcdtmMath_interpolatePointOnLineDtmObject(dtmP,x,y,z,pnt1,pnt2) ;
+         }
+      }   
+   }
+/*
+** Test For Point In Void
+*/
+ else
+   {
+    *drapeFlagP = 1 ;
+    if( fndType == 1 && bcdtmFlag_testVoidBitPCWD(&nodeAddrP(dtmP,pnt1)->PCWD) ) *drapeFlagP = 2 ;
+    if( fndType == 2 || fndType == 3 ) 
+      {
+       if( bcdtmList_testForVoidLineDtmObject(dtmP,pnt1,pnt2,&voidFlag)) goto errexit ;
+       if( voidFlag ) *drapeFlagP = 2 ;
+      }
+    if( fndType == 4 ) 
+      {
+       if( bcdtmList_testForVoidTriangleDtmObject(dtmP,pnt1,pnt2,pnt3,&voidFlag)) goto errexit ;
+       if( voidFlag ) *drapeFlagP = 2 ;
+      }
+   }  
+/*
+** Clean Up
+*/
+ cleanup :
+/*
+** Return
+*/
+ return(ret) ;
+/*
+** Error Exit
+*/
+ errexit :
+ if( ret == DTM_SUCCESS ) ret = DTM_ERROR ;
+ goto cleanup ;
+}
+/*-------------------------------------------------------------------+
+|                                                                    |
+|                                                                    |
+|                                                                    |
++-------------------------------------------------------------------*/
+BENTLEYDTM_EXPORT int bcdtmDrape_pointCopyParallelDtmObject(BC_DTM_OBJ *dtmP,double x,double y,double *z,long *drapeFlagP)
+/*
+**
+**  Special Drape Function For Site Modeler Copy Parallel Operation
+**  If The Point is External To Tin Will Snap To Closest Tin Hull Line 
+**
+**  DrapeFlag
+**
+**    <==  0  Point Outside Tin Object
+**    <==  1  Point Inside  Tin Object
+**    <==  2  Point In Void  
+**     
+**  Return Values
+**
+**     ==> 0  Success
+**     ==> 1  Error 
+**     
+*/
+{
+ int  ret=DTM_SUCCESS,dbg=DTM_TRACE_VALUE(0) ; 
+ long pnt1,pnt2,pnt3,fndType,voidFlag ;
+/*
+** Write Entry Message
+*/
+ if( dbg )
+   {
+    bcdtmWrite_message(0,0,0,"Draping Point On Dtm Object") ;
+    bcdtmWrite_message(0,0,0,"dtmP = %p",dtmP) ;
+    bcdtmWrite_message(0,0,0,"x    = %12.5lf",x) ;
+    bcdtmWrite_message(0,0,0,"y    = %12.5lf",y) ;
+   } 
+/*
+** Initialise 
+*/
+ *z = 0.0  ;
+ *drapeFlagP = 0 ;
+/*
+**  Find Triangle
+*/
+ if( bcdtmFind_triangleForPointDtmObject(dtmP,x,y,z,&fndType,&pnt1,&pnt2,&pnt3 ) ) goto errexit ;
+/*
+** If Point External Test If Point Within ppTol Of Hull Line 
+*/
+ if( ! fndType )
+   {
+    bcdtmEdit_findClosestHullLineDtmObject(dtmP,x,y,&pnt1,&pnt2) ;
+    if( pnt1 != dtmP->nullPnt && pnt2 != dtmP->nullPnt ) 
+      {
+       fndType = 1 ; *drapeFlagP = 1 ;
+       bcdtmMath_interpolatePointOnLineDtmObject(dtmP,x,y,z,pnt1,pnt2) ;
+      }
+    goto cleanup ;
+   }
+/*
+** Test For Point In Void
+*/
+ else
+   {
+    *drapeFlagP = 1 ;
+    if( fndType == 1 && bcdtmFlag_testVoidBitPCWD(&nodeAddrP(dtmP,pnt1)->PCWD) ) *drapeFlagP = 2 ;
+    if( fndType == 2 || fndType == 3 ) 
+      {
+       if( bcdtmList_testForVoidLineDtmObject(dtmP,pnt1,pnt2,&voidFlag)) goto errexit ;
+       if( voidFlag ) *drapeFlagP = 2 ;
+      }
+    if( fndType == 4 ) 
+      {
+       if( bcdtmList_testForVoidTriangleDtmObject(dtmP,pnt1,pnt2,pnt3,&voidFlag)) goto errexit ;
+       if( voidFlag ) *drapeFlagP = 2 ;
+      }
+   }  
+/*
+** Clean Up
+*/
+ cleanup :
+/*
+** Return
+*/
+ return(ret) ;
+/*
+** Error Exit
+*/
+ errexit :
+ if( ret == DTM_SUCCESS ) ret = DTM_ERROR ;
+ goto cleanup ;
+}
+/*-------------------------------------------------------------------+
+|                                                                    |
+|                                                                    |
+|                                                                    |
++-------------------------------------------------------------------*/
+BENTLEYDTM_EXPORT int bcdtmDrape_spiralOnDtmFile (WCharCP dtmFileP, double R1, double R2, double SpiralLength, double Offset, double Xs, double Ys, double Xe, double Ye, double Xi, double Yi, DTMDrapedLineCode **SpiralPointType, DPoint3d **SpiralPoints, long *NumSpiralPoints)
+/*
+** This Function Drapes A Spiral Onto A dtmP File
+*/
+{
+ int ret=DTM_SUCCESS ;
+ BC_DTM_OBJ *dtmP=NULL ;
+/*
+** Test If Requested dtmP File Is Current dtmP Object
+*/
+ if( bcdtmUtility_testForAndSetCurrentDtmObject(&dtmP,dtmFileP)) goto errexit ; 
+/*
+** Call Object Module
+*/
+ if( bcdtmDrape_spiralOnDtmObject(dtmP,R1,R2,SpiralLength,Offset,Xs,Ys,Xe,Ye,Xi,Yi,SpiralPointType,SpiralPoints,NumSpiralPoints)) goto errexit ;
+/*
+** Clean Up
+*/
+ cleanup :
+/*
+** Job Completed
+*/
+ return(ret) ;
+/*
+** Error Exit
+*/
+ errexit :
+ if( ret == DTM_SUCCESS ) ret = DTM_ERROR ;
+ goto cleanup ;
+}
+/*-------------------------------------------------------------------+
+|                                                                    |
+|                                                                    |
+|                                                                    |
++-------------------------------------------------------------------*/
+BENTLEYDTM_EXPORT int bcdtmDrape_spiralOnDtmObject (BC_DTM_OBJ *dtmP, double R1, double R2, double spiralLength, double Offset, double Xs, double Ys, double Xe, double Ye, double Xi, double Yi, DTMDrapedLineCode **spiralPointTypePP, DPoint3d **spiralPointsPP, long *numSpiralPointsP)
+/*
+** This Function Drapes A Spiral On A Dtm Object
+*/
+{
+ int    ret=DTM_SUCCESS,dbg=DTM_TRACE_VALUE(0) ;
+ long   ofs,endFlag ;
+ DTMDrapedLineCode* pp1;
+ long   numSpiralPts=0,memSpiralPts=0,memSpiralPtsInc=1000,numDrapePts ;
+ double Sx,Sy,Nx,Ny,spiralInc,spiralLen,spiralStrokeTolerance=1000.0 ;
+ DPoint3d    *p3dP,*spiralPtsP=NULL ;
+ DTM_DRAPE_POINT *drapeP,*drapePtsP=NULL ;
+/*
+** Write Status Message
+*/ 
+ if( dbg )
+   {
+    bcdtmWrite_message(0,0,0,"Draping Spiral On Dtm Object") ;
+    bcdtmWrite_message(0,0,0,"dtmP Object      = %p",dtmP) ;
+    bcdtmWrite_message(0,0,0,"Spiral length    = %12.4lf",spiralLength) ;
+    bcdtmWrite_message(0,0,0,"Xs               = %12.4lf",Xs) ;
+    bcdtmWrite_message(0,0,0,"Ys               = %12.4lf",Ys) ;
+    bcdtmWrite_message(0,0,0,"Xe               = %12.4lf",Xe) ;
+    bcdtmWrite_message(0,0,0,"Ye               = %12.4lf",Ye) ;
+    bcdtmWrite_message(0,0,0,"Xi               = %12.4lf",Xi) ;
+    bcdtmWrite_message(0,0,0,"Yi               = %12.4lf",Yi) ;
+    bcdtmWrite_message(0,0,0,"Offset           = %12.4lf",Offset) ;
+    bcdtmWrite_message(0,0,0,"spiralPointTypePP  = %p",*spiralPointTypePP) ;
+    bcdtmWrite_message(0,0,0,"spiralPointsPP     = %p",*spiralPointsPP) ;
+    bcdtmWrite_message(0,0,0,"numSpiralPointsP  = %4ld",*numSpiralPointsP) ;
+   }
+/*
+** Initialise Return values
+*/
+ *numSpiralPointsP  = 0    ;
+ if( *spiralPointsPP    != NULL ) { free(*spiralPointsPP)    ; *spiralPointsPP    = NULL ; }
+ if( *spiralPointTypePP != NULL ) { free(*spiralPointTypePP) ; *spiralPointTypePP = NULL ; }
+/*
+** Check For Valid Dtm Object
+*/
+ if( bcdtmObject_testForValidDtmObject(dtmP)) goto errexit ;
+ if( dtmP->dtmState != DTMState::Tin )
+   {
+    bcdtmWrite_message(0,0,0,"Method Requires Triangulated Dtm") ;
+    goto errexit ;
+   }
+/*
+** Initialise Function Variables
+*/
+ spiralInc = spiralLength / spiralStrokeTolerance ;
+ if( spiralInc < dtmP->ppTol * 100.0 ) spiralInc = dtmP->ppTol * 100.0 ;
+ if( Offset == 0.0 ) { Sx = Xs ; Sy = Ys ; }
+ else                bcdtmDrape_getCoordiantesFromLength(&Sx,&Sy,R1,R2,spiralLength,0.0001,Offset,Xs,Ys,Xi,Yi,Xe,Ye) ;
+/*
+** Allocate Memory For Stroked Spiral Points
+*/
+ memSpiralPts = memSpiralPtsInc ;
+ spiralPtsP = ( DPoint3d * ) malloc(memSpiralPts*sizeof(DPoint3d)) ;
+ if( spiralPtsP == NULL )
+   {
+    bcdtmWrite_message(0,0,0,"Memory Allocation Failure") ;
+    goto errexit ;
+   }
+/*
+** Store First Spiral Point
+*/
+ numSpiralPts = 0 ;
+ (spiralPtsP+numSpiralPts)->x = Sx  ;
+ (spiralPtsP+numSpiralPts)->y = Sy  ;
+ (spiralPtsP+numSpiralPts)->z = 0.0 ;
+ ++numSpiralPts ;
+/*
+** Get Stroked Spiral Points
+*/
+ endFlag = 0 ;
+ spiralLen = 0.0 ;
+ while ( spiralLen < spiralLength )
+   {
+/*
+**  Get Coordinates Of Next Spiral Stoke Point
+*/
+    spiralLen = spiralLen + spiralInc ;
+    if( spiralLen >= spiralLength ) { spiralLen = spiralLength ; endFlag = 1 ; }
+/*
+**  Bug In Sum's Code When spiralLen == spiralLength So Offset spiralLen marginally From End
+*/
+    if( endFlag ) spiralLen = spiralLen - 0.0001 ;
+    bcdtmDrape_getCoordiantesFromLength(&Nx,&Ny,R1,R2,spiralLength,spiralLen,Offset,Xs,Ys,Xi,Yi,Xe,Ye) ;
+/*
+**  Check Memory
+*/
+    if( numSpiralPts == memSpiralPts )
+      {
+       memSpiralPts = memSpiralPts + memSpiralPtsInc ;
+       spiralPtsP = ( DPoint3d * ) realloc(spiralPtsP,memSpiralPts*sizeof(DPoint3d)) ;
+       if( spiralPtsP == NULL )
+         {
+          bcdtmWrite_message(0,0,0,"Memory Allocation Failure") ;
+          goto errexit ;
+         }
+      }
+/*
+**  Store Stoke Point
+*/
+    (spiralPtsP+numSpiralPts)->x = Nx  ;
+    (spiralPtsP+numSpiralPts)->y = Ny  ;
+    (spiralPtsP+numSpiralPts)->z = 0.0 ;
+    ++numSpiralPts ;
+
+    if( endFlag ) break;
+   }
+/*
+**  Drape Stroked Spiral Points On Tin
+*/
+ if( bcdtmDrape_stringDtmObject(dtmP,spiralPtsP,numSpiralPts,FALSE,&drapePtsP,&numDrapePts)) goto errexit ;
+/*
+** Allocate Memory For Return Arrays
+*/
+ *numSpiralPointsP   = numDrapePts ;
+ *spiralPointsPP     = (DPoint3d *) malloc( *numSpiralPointsP * sizeof(DPoint3d)) ;
+ *spiralPointTypePP = (DTMDrapedLineCode *)malloc (*numSpiralPointsP * sizeof(DTMDrapedLineCode));
+ if( *spiralPointsPP == NULL || spiralPointTypePP == NULL )
+   {
+    bcdtmWrite_message(1,0,0,"Memory Allocation Failure") ;
+    goto errexit ;
+   }
+/*
+** Copy Drape Points To Return Arrays
+*/
+ for( ofs = 0 , drapeP = drapePtsP ; drapeP < drapePtsP + numDrapePts ; ++ofs , ++drapeP )
+   {
+    (*spiralPointsPP+ofs)->x  = drapeP->drapeX ;
+    (*spiralPointsPP+ofs)->y  = drapeP->drapeY ;
+    (*spiralPointsPP+ofs)->z  = drapeP->drapeZ ;
+    *(*spiralPointTypePP+ofs) = drapeP->drapeType ;
+   }
+/*
+** Write Out Drape Points For Development Purpose
+*/
+ if( dbg )
+   {
+    bcdtmWrite_message(0,0,0,"Spirallength = %10.4lf Interpolated Length = %10.4lf",spiralLength,spiralLen) ; 
+    spiralLen = 0.0 ;
+    bcdtmWrite_message(0,0,0,"Number Of Spiral Drape Points = %4ld",*numSpiralPointsP) ;
+    for( pp1 = *spiralPointTypePP , p3dP = *spiralPointsPP ; pp1 < *spiralPointTypePP + *numSpiralPointsP ; ++pp1 , ++p3dP )
+      {
+       if( p3dP < *spiralPointsPP + *numSpiralPointsP - 1 ) spiralLen = spiralLen + bcdtmMath_distance(p3dP->x,p3dP->y,(p3dP+1)->x,(p3dP+1)->y) ; 
+       bcdtmWrite_message(0,0,0,"Type = %2ld  x = %12.4lf y = %12.4lf  z = %10.4lf",*pp1,p3dP->x,p3dP->y,p3dP->z) ;
+      } 
+    bcdtmWrite_message(0,0,0,"Spiral Length = %10.4lf",spiralLen) ; 
+   }
+/*
+** Clean Up
+*/
+ cleanup :
+ if( spiralPtsP != NULL ) free(spiralPtsP) ;
+ if( drapePtsP  != NULL ) bcdtmDrape_freeDrapePointMemory(&drapePtsP,&numDrapePts) ;  
+/*
+** Job Completed
+*/
+ return(ret) ;
+/*
+** Error Exit
+*/
+ errexit :
+ if( ret == DTM_SUCCESS ) ret = DTM_ERROR ;
+ if( *spiralPointsPP    != NULL ) { free(*spiralPointsPP)    ; *spiralPointsPP    = NULL ; }
+ if( *spiralPointTypePP != NULL ) { free(*spiralPointTypePP) ; *spiralPointTypePP = NULL ; }
+ goto cleanup ;
+}
+/*-------------------------------------------------------------------+
+|                                                                    |
+|                                                                    |
+|                                                                    |
++-------------------------------------------------------------------*/
+BENTLEYDTM_EXPORT int bcdtmDrape_arcOnDtmFile (WCharCP DtmFile, double Sx, double Sy, double Ex, double Ey, double Cx, double Cy, double A1, double A2, double Ap, double As, double Ra, DTMDrapedLineCode **ArcPointType, DPoint3d **ArcPoints, long *NumArcPoints)
+/*
+** This Function Drapes An Arc Onto A dtmP File
+*/
+{
+ int ret=DTM_SUCCESS ;
+ BC_DTM_OBJ *dtmP=NULL ;
+/*
+** Initialise Variables
+*/
+ *ArcPointType = NULL ;
+ *ArcPoints    = NULL ;
+ *NumArcPoints = 0    ;
+/*
+** Test If Requested dtmP File Is Current dtmP Object
+*/
+ if( bcdtmUtility_testForAndSetCurrentDtmObject(&dtmP,DtmFile)) goto errexit ;
+/*
+** Call Object Module
+*/
+ if( bcdtmDrape_arcOnDtmObject(dtmP,Sx,Sy,Ex,Ey,Cx,Cy,A1,A2,Ap,As,Ra,ArcPointType,ArcPoints,NumArcPoints)) goto errexit ;
+/*
+** Clean Up
+*/
+ cleanup :
+/*
+** Job Completed
+*/
+ return(ret) ;
+/*
+** Error Exit
+*/
+ errexit :
+ if( ret == DTM_SUCCESS ) ret = DTM_ERROR ;
+ goto cleanup ;
+}
+/*-------------------------------------------------------------------+
+|                                                                    |
+|                                                                    |
+|                                                                    |
++-------------------------------------------------------------------*/
+BENTLEYDTM_EXPORT int bcdtmDrape_arcOnDtmObject (BC_DTM_OBJ *dtmP, double Sx, double Sy, double Ex, double Ey, double Cx, double Cy, double A1, double A2, double Ap, double As, double Ra, DTMDrapedLineCode **arcPointTypePP, DPoint3d **arcPointsPP, long *numArcPointsP)
+/*
+** This Function Drapes An Arc On A Dtm Object
+**
+**   dtmP     = dtmP Object
+**   Sx,Sy   = Start Cordinates Of Arc
+**   Ex,Ey   = End Coordinates Of Arc
+**   Cx,Cy   = Centre Coordinates Of Arc
+**   A1,A2   = Start Angle And Sweep Angle
+**   Ap,As   = Primary And Secondary Axis Of Arc
+**   Ra      = Rotation Angle 
+**
+*/
+{
+ int     ret=DTM_SUCCESS,dbg=DTM_TRACE_VALUE(0) ;
+ long   ofs,ArcDirection,numDrapePts ;
+ DTMDrapedLineCode* pp1;
+ double  A3,Aa,Rs,Px,Py,Tx,Ty,Nx,Ny  ;
+ long    numArcPts=0,memArcPts=0,memArcPtsInc=1000 ;
+ DPoint3d    *p3dP,*arcPtsP=NULL ;
+ DTM_DRAPE_POINT   *drapeP,*drapePtsP=NULL ;
+/*
+ double d1,dn,ang,angn,Ix,Iy;
+ long isw ;
+*/
+/*
+** Write Status Message
+*/
+ if( dbg )
+   {
+    bcdtmWrite_message(0,0,0,"Draping Arc On dtmP Object") ;
+    bcdtmWrite_message(0,0,0,"dtmP Object      = %p",dtmP) ;
+    bcdtmWrite_message(0,0,0,"Sx              = %12.4lf",Sx) ;
+    bcdtmWrite_message(0,0,0,"Sy              = %12.4lf",Sy) ;
+    bcdtmWrite_message(0,0,0,"Ex              = %12.4lf",Ex) ;
+    bcdtmWrite_message(0,0,0,"Ey              = %12.4lf",Ey) ;
+    bcdtmWrite_message(0,0,0,"Cx              = %12.4lf",Cx) ;
+    bcdtmWrite_message(0,0,0,"Cy              = %12.4lf",Cy) ;
+    bcdtmWrite_message(0,0,0,"A1              = %12.4lf",A1) ;
+    bcdtmWrite_message(0,0,0,"A2              = %12.4lf",A2) ;
+    bcdtmWrite_message(0,0,0,"Ap              = %12.4lf",Ap) ;
+    bcdtmWrite_message(0,0,0,"As              = %12.4lf",As) ;
+    bcdtmWrite_message(0,0,0,"Ra              = %12.4lf",Ra) ;
+    bcdtmWrite_message(0,0,0,"arcPointTypePP    = %p",*arcPointTypePP) ;
+    bcdtmWrite_message(0,0,0,"arcPointsPP       = %p",*arcPointsPP) ;
+    bcdtmWrite_message(0,0,0,"numArcPointsP    = %4ld",*numArcPointsP) ;
+   }
+/*
+** Initialise Return Variables
+*/
+ *numArcPointsP = 0    ;
+ if( *arcPointsPP    != NULL ) { free(*arcPointsPP)    ; *arcPointsPP    = NULL ; }
+ if( *arcPointTypePP != NULL ) { free(*arcPointTypePP) ; *arcPointTypePP = NULL ; }
+/*
+** Check For Valid Dtm Object
+*/
+  if( bcdtmObject_testForValidDtmObject(dtmP)) goto errexit ;
+  if( dtmP->dtmState != DTMState::Tin )
+    {
+     bcdtmWrite_message(0,0,0,"Method Requires Triangulated Dtm") ;
+     goto errexit ;
+    }
+/*
+** Initialise Arc  Variables
+*/
+ Ap = Ap * 2.0   ;
+ As = As * 2.0   ;
+ A1 = A1 / 360.0 * DTM_2PYE ;
+ A2 = A2 / 360.0 * DTM_2PYE ;
+ Ra = Ra / 360.0 * DTM_2PYE ; 
+/*
+** Set Arc Stroking Tolerance
+*/
+ if( A2 >= 0.0 ) Rs =  0.001 ;
+ else            Rs = -0.001 ; 
+/*
+** Set Translation Constants
+*/
+ Tx =  Cx - 0.0  ;
+ Ty =  Cy - 0.0  ;
+/*
+** Check Direction Of Arc Parameters
+*/
+ ArcDirection = 0 ;
+ bcdtmInterpolate_getPointOnArc(&Px,&Py,Ap,As,A1) ;
+ bcdtmInterpolate_rotateAndTranslatePoint(Px,Py,Tx,Ty,Ra,&Nx,&Ny) ;
+ if( bcdtmMath_distance(Nx,Ny,Sx,Sy) > 0.001 ) ArcDirection = 1 ; 
+ if( dbg )
+   {
+    bcdtmWrite_message(0,0,0,"** Sx = %10.4lf Sy = %10.4lf ** Nx = %10.4lf Ny = %10.4lf",Sx,Sy,Nx,Ny) ;
+    bcdtmInterpolate_getPointOnArc(&Px,&Py,Ap,As,A1+A2) ;
+    bcdtmInterpolate_rotateAndTranslatePoint(Px,Py,Tx,Ty,Ra,&Nx,&Ny) ;
+    bcdtmWrite_message(0,0,0,"** Ex = %10.4lf Ey = %10.4lf ** Nx = %10.4lf Ny = %10.4lf",Ex,Ey,Nx,Ny) ;
+
+    bcdtmInterpolate_getPointOnArc(&Px,&Py,Ap,As,A1) ;
+    bcdtmInterpolate_rotateAndTranslatePoint(Px,Py,Tx,Ty,-Ra,&Nx,&Ny) ;
+    bcdtmWrite_message(0,0,0,"** Sx = %10.4lf Sy = %10.4lf ** Nx = %10.4lf Ny = %10.4lf",Sx,Sy,Nx,Ny) ;
+    bcdtmInterpolate_getPointOnArc(&Px,&Py,Ap,As,A1-A2) ;
+    bcdtmInterpolate_rotateAndTranslatePoint(Px,Py,Tx,Ty,-Ra,&Nx,&Ny) ;
+    bcdtmWrite_message(0,0,0,"** Ex = %10.4lf Ey = %10.4lf ** Nx = %10.4lf Ny = %10.4lf",Ex,Ey,Nx,Ny) ;
+   }
+/*
+** Negate Arc Parameters If Necessary
+*/
+ if( ArcDirection )  { Ra = -Ra ; Rs = - Rs ; A2 = -A2 ; } 
+/*
+** Allocate Memory For Stroked Arc Points
+*/
+ memArcPts = memArcPtsInc ;
+ arcPtsP = ( DPoint3d * ) malloc(memArcPts*sizeof(DPoint3d)) ;
+ if( arcPtsP == NULL )
+   {
+    bcdtmWrite_message(0,0,0,"Memory Allocation Failure") ;
+    goto errexit ;
+   }
+/*
+** Store First Arc Point
+*/
+ numArcPts = 0 ;
+ (arcPtsP+numArcPts)->x = Sx  ;
+ (arcPtsP+numArcPts)->y = Sy  ;
+ (arcPtsP+numArcPts)->z = 0.0 ;
+ ++numArcPts ;
+/*
+** Get Stroked Arc Points
+*/
+ Aa = A1 ; 
+ A3 = A1 +  A2  ;
+ while ( Aa != A3  )
+   {
+/*
+**  Get Coordinates Of Next Arc Stoke Point
+*/
+    if( fabs(A3 - (Aa + Rs)) > fabs(Rs) ) Aa = Aa + Rs ;
+    else                                  Aa = A3 ; 
+    bcdtmInterpolate_getPointOnArc(&Px,&Py,Ap,As,Aa) ;
+    bcdtmInterpolate_rotateAndTranslatePoint(Px,Py,Tx,Ty,Ra,&Nx,&Ny) ;
+/*
+**  Check Memory
+*/
+    if( numArcPts == memArcPts )
+      {
+       memArcPts = memArcPts + memArcPtsInc ;
+       arcPtsP = ( DPoint3d * ) realloc(arcPtsP,memArcPts*sizeof(DPoint3d)) ;
+       if( arcPtsP == NULL )
+         {
+          bcdtmWrite_message(0,0,0,"Memory Allocation Failure") ;
+          goto errexit ;
+         }
+      }
+/*
+**  Store Stoke Point
+*/
+    (arcPtsP+numArcPts)->x = Nx  ;
+    (arcPtsP+numArcPts)->y = Ny  ;
+    (arcPtsP+numArcPts)->z = 0.0 ;
+    ++numArcPts ;
+   }
+/*
+**  Drape Stroked Arc Points On Tin
+*/
+ if( bcdtmDrape_stringDtmObject(dtmP,arcPtsP,numArcPts,FALSE,&drapePtsP,&numDrapePts)) goto errexit ;
+/*
+** Allocate Memory For Return Arrays
+*/
+ *numArcPointsP   = numDrapePts ;
+ *arcPointsPP     = (DPoint3d *) malloc( *numArcPointsP * sizeof(DPoint3d)) ;
+ *arcPointTypePP = (DTMDrapedLineCode *)malloc (*numArcPointsP * sizeof(DTMDrapedLineCode));
+ if( *arcPointsPP == NULL || arcPointTypePP == NULL )
+   {
+    bcdtmWrite_message(1,0,0,"Memory Allocation Failure") ;
+    goto errexit ;
+   }
+/*
+** Copy Drape Points To Return Arrays
+*/
+ for( ofs = 0 , drapeP = drapePtsP ; drapeP < drapePtsP + numDrapePts ; ++ofs , ++drapeP )
+   {
+    (*arcPointsPP+ofs)->x = drapeP->drapeX ;
+    (*arcPointsPP+ofs)->y = drapeP->drapeY ;
+    (*arcPointsPP+ofs)->z = drapeP->drapeZ ;
+    *(*arcPointTypePP+ofs) = drapeP->drapeType ;
+   }
+/*
+** Write Out Drape Points For Development Purpose
+*/
+ if( dbg )
+   {
+    bcdtmWrite_message(0,0,0,"Number Of Arc Drape Points = %4ld",*numArcPointsP) ;
+    for( pp1 = *arcPointTypePP , p3dP = *arcPointsPP ; pp1 < *arcPointTypePP + *numArcPointsP ; ++pp1 , ++p3dP )
+      {
+       bcdtmWrite_message(0,0,0,"Type = %2ld  x = %12.4lf y = %12.4lf  z = %10.4lf",*pp1,p3dP->x,p3dP->y,p3dP->z) ;
+      } 
+   }
+/*
+** Clean Up
+*/
+ cleanup :
+ if( arcPtsP   != NULL ) free(arcPtsP) ;
+ if( drapePtsP != NULL ) bcdtmDrape_freeDrapePointMemory(&drapePtsP,&numDrapePts) ;  
+/*
+** Job Completed
+*/
+ return(ret) ;
+/*
+** Error Exit
+*/
+ errexit :
+ if( *arcPointsPP    != NULL ) { free(*arcPointsPP)    ; *arcPointsPP    = NULL ; }
+ if( *arcPointTypePP != NULL ) { free(*arcPointTypePP) ; *arcPointTypePP = NULL ; }
+ if( ret == DTM_SUCCESS ) ret = DTM_ERROR ;
+ goto cleanup ;
+}
+/*-------------------------------------------------------------------+
+|                                                                    |
+|                                                                    |
+|                                                                    |
++-------------------------------------------------------------------*/
+BENTLEYDTM_Private int bcdtmDrape_testForPointInBoundingCubeDtmObject
+(
+ BC_DTM_OBJ *dtmP,              // ==> Pointer To DTM Object
+ DPoint3d        *pointP             // ==> Point 
+)
+{
+ if( pointP->x < dtmP->xMin || pointP->x > dtmP->xMax ) return(0) ;
+ if( pointP->y < dtmP->yMin || pointP->y > dtmP->yMax ) return(0) ;
+ if( pointP->z < dtmP->zMin || pointP->z > dtmP->zMax ) return(0) ;
+ return(1) ;
+} 
+/*-------------------------------------------------------------------+
+|                                                                    |
+|                                                                    |
+|                                                                    |
++-------------------------------------------------------------------*/
+BENTLEYDTM_EXPORT int bcdtmDrape_intersectSurfaceDtmObject
+(
+ BC_DTM_OBJ *dtmP,                   // ==> Pointer To DTM Object
+ DPoint3d    *startPointP,                // ==> Vector Start Point 
+ DPoint3d    *endPointP,                  // ==> Vector End Point
+ long   *intersectTypeP,             // <== Intersect Type ** 0 = No Intersection, 1=Tin Point, 2= Tin Line , 3 = Triangle
+ DPoint3d    *surfacePointP,              // <== Surface Point 
+ long   *trgPnt1P,                   // <== Tin Point Index
+ long   *trgPnt2P,                   // <== Tin Point Index
+ long   *trgPnt3P,                   // <== Tin Point Index
+ long   *voidFlagP                   // <== Set To One If Surface Point In Void Otherwise Zero
+) 
+/*
+** This Function Intersects A Vector Defind By A Start Point And End Point With The Tin Surface
+*/
+{
+ int ret=DTM_SUCCESS,dbg=DTM_TRACE_VALUE(0) ;
+ long pnt1,pnt2,pnt3,process,fndType,voidFlag ;
+ double nx,ny,xls,yls,zls,xle,yle,xMin,yMin,xMax,yMax ;
+ double dx,dy,dz,nzs,nzl,pzs,pzl,zdn,zdp ;
+ DPoint3d vectorPoint ;
+/*
+** Write Entry Message
+*/
+ if( dbg == 1 ) 
+   {
+    bcdtmWrite_message(0,0,0,"Intersecting Surface With Vector") ;
+    bcdtmWrite_message(0,0,0,"dtmP            = %p",dtmP) ;
+    bcdtmWrite_message(0,0,0,"startPointP->x  = %12.5lf",startPointP->x) ;
+    bcdtmWrite_message(0,0,0,"startPointP->y  = %12.5lf",startPointP->y) ;
+    bcdtmWrite_message(0,0,0,"startPointP->z  = %12.5lf",startPointP->z) ;
+    bcdtmWrite_message(0,0,0,"endPointP->x    = %12.5lf",endPointP->x) ;
+    bcdtmWrite_message(0,0,0,"endPointP->y    = %12.5lf",endPointP->y) ;
+    bcdtmWrite_message(0,0,0,"endPointP->z    = %12.5lf",endPointP->z) ;
+   } 
+/*
+** Initialise
+*/
+ *intersectTypeP = 0 ;
+ surfacePointP->x = 0.0 ;
+ surfacePointP->y = 0.0 ;
+ surfacePointP->z = 0.0 ;
+ *trgPnt1P = DTM_NULL_PNT ;
+ *trgPnt2P = DTM_NULL_PNT ;
+ *trgPnt3P = DTM_NULL_PNT ;
+ *voidFlagP = 0 ;
+ zdn = 1.0 ;
+ zdp = 1.0 ;
+/*
+** Test For Valid DTM Object
+*/
+ if( bcdtmObject_testForValidDtmObject(dtmP)) goto errexit ;
+    
+/*
+** Check DTM Is In Tin State
+*/
+ if( dtmP->dtmState != DTMState::Tin )
+   {
+    bcdtmWrite_message(2,0,0,"Method Requires Triangulated DTM") ;
+    goto errexit ;
+   }
+ /*
+  * If this is a zero Length vector just extend the z range.
+  */
+ if ( startPointP->x == endPointP->x && startPointP->y == endPointP->y && startPointP->z == endPointP->z)
+     {
+     if (!bcdtmDrape_testForPointInBoundingCubeDtmObject(dtmP,startPointP))
+         goto cleanup;
+     }
+ else
+     {
+/*
+** Extend Start Point Out If It Is In Bounding Cube
+*/
+     while( bcdtmDrape_testForPointInBoundingCubeDtmObject(dtmP,startPointP))
+       {
+        if( dbg == 2 ) bcdtmWrite_message(0,0,0,"Extending Out Start Point") ;
+        vectorPoint.x = ( startPointP->x + endPointP->x ) / 2.0 ;
+        vectorPoint.y = ( startPointP->y + endPointP->y ) / 2.0 ;
+        vectorPoint.z = ( startPointP->z + endPointP->z ) / 2.0 ;
+        dx = startPointP->x - vectorPoint.x ;
+        dy = startPointP->y - vectorPoint.y ;
+        dz = startPointP->z - vectorPoint.z ;
+        startPointP->x = vectorPoint.x + dx * 10.0 ;
+        startPointP->y = vectorPoint.y + dy * 10.0 ;
+        startPointP->z = vectorPoint.z + dz * 10.0 ;
+       }
+/*
+** Extend End Point Out If It Is In Bounding Cube
+*/
+     while( bcdtmDrape_testForPointInBoundingCubeDtmObject(dtmP,endPointP))
+       {
+        if( dbg == 2 ) bcdtmWrite_message(0,0,0,"Extending Out End Point") ;
+        vectorPoint.x = ( startPointP->x + endPointP->x ) / 2.0 ;
+        vectorPoint.y = ( startPointP->y + endPointP->y ) / 2.0 ;
+        vectorPoint.z = ( startPointP->z + endPointP->z ) / 2.0 ;
+        dx = endPointP->x - vectorPoint.x ;
+        dy = endPointP->y - vectorPoint.y ;
+        dz = endPointP->z - vectorPoint.z ;
+        endPointP->x = vectorPoint.x + dx * 10.0 ;
+        endPointP->y = vectorPoint.y + dy * 10.0 ;
+        endPointP->z = vectorPoint.z + dz * 10.0 ;
+       }
+     }
+/*
+**  Write Modified Start Points
+*/
+ if( dbg == 1 )
+   {  
+    bcdtmWrite_message(0,0,0,"Extended Vector End Points") ;
+    bcdtmWrite_message(0,0,0,"startPointP->x  = %12.5lf",startPointP->x) ;
+    bcdtmWrite_message(0,0,0,"startPointP->y  = %12.5lf",startPointP->y) ;
+    bcdtmWrite_message(0,0,0,"startPointP->z  = %12.5lf",startPointP->z) ;
+    bcdtmWrite_message(0,0,0,"endPointP->x    = %12.5lf",endPointP->x) ;
+    bcdtmWrite_message(0,0,0,"endPointP->y    = %12.5lf",endPointP->y) ;
+    bcdtmWrite_message(0,0,0,"endPointP->z    = %12.5lf",endPointP->z) ;
+   }
+/*
+** Check For Overlap Of Line
+*/
+ xMin = xMax = startPointP->x ;
+ yMin = yMax = startPointP->y ;
+ if( endPointP->x < xMin ) xMin = endPointP->x ; 
+ if( endPointP->x > xMax ) xMax = endPointP->x ; 
+ if( endPointP->y < yMin ) yMin = endPointP->y ; 
+ if( endPointP->y > yMax ) yMax = endPointP->y ; 
+/*
+** Only Calculate If Line Is Internal Or Overlaps Bounding Rectangle
+*/
+ if( xMin <= dtmP->xMax && xMax >= dtmP->xMin && yMin <= dtmP->yMax && yMax >= dtmP->yMin )
+   {
+    xls = startPointP->x ; yls = startPointP->y ; zls = startPointP->z ;
+    xle = endPointP->x   ; yle = endPointP->y ;
+    pzs = startPointP->z ;
+    nzl = endPointP->z ;
+/*
+**  Check If Start Point Is Within Tin Hull
+*/
+    if( bcdtmFind_triangleForPointDtmObject(dtmP,xls,yls,&zls,&fndType,&pnt1,&pnt2,&pnt3)) goto errexit ;
+    if( dbg == 2 ) bcdtmWrite_message(0,0,0,"00 fndType = %2ld",fndType) ;
+    if( fndType >= 3 ) fndType = fndType - 1 ;
+/*
+**  If Start Point Not Inside Tin Hull Find Intersect Of Line With Tin Hull
+*/
+    if( ! fndType  ) 
+      {
+       if( bcdtmDrape_findClosestLineInterceptWithHullDtmObject(dtmP,xls,yls,xle,yle,&fndType,&pnt1,&pnt2,&xls,&yls,&zls) ) goto errexit ;
+       if( fndType == 3 ) fndType = 1 ;
+       if( dbg == 2 ) bcdtmWrite_message(0,0,0,"01 fndType = %2ld ** xls = %12.5lf yls = %12.5lf zls = %12.5lf",fndType,xls,yls,zls) ;
+     }
+/*
+**  Intersect Surface With Vector
+*/
+    if( fndType )
+      {
+       if( dbg == 2 ) bcdtmWrite_message(0,0,0,"02 fndType = %2ld",fndType) ;
+       pzs = zls ;
+       bcdtmMath_interpolatePointOnLine(startPointP->x,startPointP->y,startPointP->z,endPointP->x,endPointP->y,endPointP->z,xls,yls,&pzl) ;
+       process = 1 ;
+       while ( process )
+        {
+         if( bcdtmDrape_getNextSurfaceInterceptDtmObject(dtmP,xls,yls,xle,yle,&fndType,&pnt1,&pnt2,&pnt3,&nx,&ny,&nzs)) goto errexit ;
+         if( dbg == 1 ) bcdtmWrite_message(0,0,0,"fndType = %2ld ** nx = %12.5lf ny = %12.5lf nzs = %12.5lf",fndType,nx,ny,nzs) ;
+/*
+**       Shot Vector Goes External To Tin Hull
+*/
+         if( fndType == 5 ) 
+           {
+            if( dbg == 1 ) bcdtmWrite_message(0,0,0,"Shot Vector Goes External To Tin Hull") ;
+            if( nodeAddrP(dtmP,pnt1)->hPtr != pnt2 )
+              {
+               pnt3 = pnt1 ;
+               pnt1 = pnt2 ;
+               pnt2 = pnt3 ;
+               pnt3 = dtmP->nullPnt ;
+              }
+            if( bcdtmDrape_findClosestLineInterceptWithHullDtmObject(dtmP,xls,yls,xle,yle,&fndType,&pnt1,&pnt2,&xls,&yls,&pzs) ) goto errexit ;
+            if( fndType == 3 ) fndType = 1 ;
+            if( dbg == 2 ) bcdtmWrite_message(0,0,0,"03 fndType = %2ld ** xls = %12.5lf yls = %12.5lf zls = %12.5lf",fndType,xls,yls,zls) ;
+            process = 0 ;
+            if( fndType )
+              {
+               process = 1 ;
+               bcdtmMath_interpolatePointOnLine(startPointP->x,startPointP->y,startPointP->z,endPointP->x,endPointP->y,endPointP->z,xls,yls,&pzl) ;
+               zdp = zdn = 1.0 ;
+              } 
+            else fndType = 5 ;
+           }
+/*
+**       Shot Vector End Point In Triangle
+*/
+         else if( fndType == 4 ) 
+           {
+            zdp = pzl - pzs ;            
+            zdn = endPointP->z - nzs;
+            process = 0 ;
+           } 
+/*
+**       Shot Vector Intersects Triangle Point Or Edge 
+*/
+         else
+           {
+            bcdtmMath_interpolatePointOnLine(startPointP->x,startPointP->y,startPointP->z,endPointP->x,endPointP->y,endPointP->z,nx,ny,&nzl) ;
+            zdp = pzl - pzs ;
+            zdn = nzl - nzs ;
+            if( zdp == 0.0 || zdn == 0.0 || ( zdp > 0.0 && zdn < 0.0 ) || ( zdp < 0.0 && zdn > 0.0 )) process = 0 ;
+            else 
+              { 
+               xls = nx ; 
+               yls = ny ; 
+               zls = nzs ;
+               pzs = nzs ;
+               pzl = nzl ; 
+              } 
+           }
+        }
+/*
+**    Calculate Surface Intersection Point
+*/
+      if( fndType != 5 )    //  Terminates On Tin Hull
+        { 
+         if( dbg == 2  ) bcdtmWrite_message(0,0,0,"zdp = %12.5lf zdn = %12.5lf",zdp,zdn) ;
+         if( zdp == 0.0 || zdn == 0.0 || ( zdp > 0.0 && zdn < 0.0 ) || ( zdp < 0.0 && zdn > 0.0 )) 
+           { 
+            if( zdp == 0.0 ) 
+              {
+               surfacePointP->x = xls ; 
+               surfacePointP->y = yls ; 
+               surfacePointP->z = zls ; 
+              }
+            else if( zdn == 0.0 ) 
+              { 
+               surfacePointP->x = nx ;
+               surfacePointP->y = ny ; 
+               surfacePointP->z = nzl ;
+              }
+            else
+              { 
+               if( zdn < 0.0 ) zdn = -zdn ;
+               if( zdp < 0.0 ) zdp = -zdp ;
+               surfacePointP->x = xls + ( nx  - xls  ) * zdp / (zdp+zdn) ;
+               surfacePointP->y = yls + ( ny  - yls  ) * zdp / (zdp+zdn) ;
+               surfacePointP->z = zls + ( nzl - zls  ) * zdp / (zdp+zdn) ;
+              } 
+/*
+**          Get Triangle For Surface Point
+*/
+            if( bcdtmFind_triangleForPointDtmObject(dtmP,surfacePointP->x,surfacePointP->y,&nzs,intersectTypeP,trgPnt1P,trgPnt2P,trgPnt3P)) goto errexit ; 
+            if( *intersectTypeP >= 3 ) *intersectTypeP = *intersectTypeP - 1 ;
+/*
+**          Set Void Flag For Surface Point
+*/
+            if( *intersectTypeP == 1 && bcdtmFlag_testVoidBitPCWD(&nodeAddrP(dtmP,*trgPnt1P)->PCWD) ) *voidFlagP = 1 ;
+            if( *intersectTypeP == 2 ) 
+              {
+               if( bcdtmList_testForVoidLineDtmObject(dtmP,*trgPnt1P,*trgPnt2P,&voidFlag)) goto errexit ;
+               if( voidFlag ) *voidFlagP = 1 ;
+              }
+            if( *intersectTypeP == 3 ) 
+              {
+               if( bcdtmList_testForVoidTriangleDtmObject(dtmP,*trgPnt1P,*trgPnt2P,*trgPnt3P,&voidFlag)) goto errexit ;
+               if( voidFlag ) *voidFlagP = 1 ;
+              }
+           }
+        }
+     }
+  }
+/*
+** Report Intersect Type
+*/
+ if( dbg )
+   {
+    if( ! *intersectTypeP ) bcdtmWrite_message(0,0,0,"Vector Does Not Intersect Surface") ;
+    else                    bcdtmWrite_message(0,0,0,"Vector Intersects Surface") ;
+   }
+/*
+** Cleanup
+*/
+ cleanup :
+/*
+** Return
+*/
+ if( dbg && ret == DTM_SUCCESS ) bcdtmWrite_message(0,0,0,"Intersecting Surface With Vector Completed") ;
+ if( dbg && ret != DTM_SUCCESS ) bcdtmWrite_message(0,0,0,"Intersecting Surface With Vector Error") ;
+ return(ret) ;
+/*
+** Error Exit
+*/
+ errexit :
+ if( ret == DTM_SUCCESS ) ret = DTM_ERROR ;
+ goto cleanup ;
+}
+/*-------------------------------------------------------------------+
+|                                                                    |
+|                                                                    |
+|                                                                    |
++-------------------------------------------------------------------*/
+BENTLEYDTM_EXPORT int bcdtmDrape_intersectTriangleDtmObject
+(
+ BC_DTM_OBJ *dtmP,                   // ==> Pointer To DTM Object
+ DPoint3d    *startPoint,                 // ==> Vector Start Point 
+ DPoint3d    *endPoint,                   // ==> Vector End Point
+ long   *intersectTypeP,             // <== Intersect Type ** 0 = No Intersection, 1=Tin Point, 2= Tin Line , 3 = Triangle
+ DPoint3d    *surfacePointP,              // <== Surface Point 
+ DPoint3d    tinPoints[],                 // <== Triangle Points
+ long   *voidFlagP                   // <== Set To One If Surface Point In Void Otherwise Zero
+) 
+{
+ int  ret=DTM_SUCCESS ;
+ long trgPnt1;
+ long trgPnt2;
+ long trgPnt3;
+/*
+** Intersect Surface
+*/
+ if( bcdtmDrape_intersectSurfaceDtmObject(dtmP, startPoint, endPoint, intersectTypeP, surfacePointP, &trgPnt1, &trgPnt2, &trgPnt3, voidFlagP) != DTM_SUCCESS ) goto errexit ;
+/*
+** Set Triangle Coordinates
+*/
+ if( trgPnt1 != dtmP->nullPnt )  tinPoints[0] = *(DPoint3d*)pointAddrP(dtmP, trgPnt1);
+ if( trgPnt2 != dtmP->nullPnt )  tinPoints[1] = *(DPoint3d*)pointAddrP(dtmP, trgPnt2);
+ if( trgPnt3 != dtmP->nullPnt )  tinPoints[2] = *(DPoint3d*)pointAddrP(dtmP, trgPnt3);
+/*
+** Cleanup
+*/
+ cleanup :
+/*
+** Return
+*/
+ return(ret) ;
+/*
+** Error Exit
+*/
+ errexit :
+ if( ret == DTM_SUCCESS ) ret = DTM_ERROR ;
+ goto cleanup ;
+}
+/*-------------------------------------------------------------------+
+|                                                                    |
+|                                                                    |
+|                                                                    |
++-------------------------------------------------------------------*/
+BENTLEYDTM_Private int bcdtmDrape_getNextSurfaceInterceptDtmObject
+(
+ BC_DTM_OBJ *dtmP,
+ double startX,
+ double startY,
+ double endX,
+ double endY,
+ long   *intersectTypeP,
+ long   *trgPnt1P,
+ long   *trgPnt2P,
+ long   *trgPnt3P,
+ double *nextXP,
+ double *nextYP, 
+ double *nextZP 
+)
+/*
+** This Function Gets The Next Triangle Intercept with Line startX-startY  endX-endY
+** Return Values For Intersect Type
+** 
+**      1  -  Intersects Tin Point
+**      2  -  Intersects Tin Line
+**      3  -  Intersects Tin Triangle
+**      4  -  Terminates In Triangle
+**      5  -  Terminates On Tin Hull
+**  
+*/
+{
+ int ret=DTM_SUCCESS,dbg=DTM_TRACE_VALUE(0) ;
+ long pnt,antPnt,clkPnt,sp1,sp2,sp3,clPtr ;
+/*
+** Write Entry Message
+*/
+ if( dbg )
+   {
+    bcdtmWrite_message(0,0,0,"Next Surface Intercept Point") ;
+    bcdtmWrite_message(0,0,0,"dtmP           = %p",dtmP) ;
+    bcdtmWrite_message(0,0,0,"startX         = %12.5lf",startX) ;
+    bcdtmWrite_message(0,0,0,"startY         = %12.5lf",startY) ;
+    bcdtmWrite_message(0,0,0,"endX           = %12.5lf",endX) ;
+    bcdtmWrite_message(0,0,0,"endY           = %12.5lf",endY) ;
+    bcdtmWrite_message(0,0,0,"intersectTypeP = %8ld",*intersectTypeP) ;
+   } 
+/*
+** Initialise Varaibles
+*/
+ *nextXP = *nextYP = *nextZP = 0.0 ;
+/*
+** Get Next Intercept on Basis Of Last Intercept
+*/
+ switch( *intersectTypeP )
+   {
+    case 1 :  /* Last Intercept Was Point trgPnt1P */
+/*
+**  Find Points connected to trgPnt1P that are either side of  Line
+*/
+      clPtr  = nodeAddrP(dtmP,*trgPnt1P)->cPtr  ;
+      clkPnt = clistAddrP(dtmP,clPtr)->pntNum ;
+      if( ( antPnt = bcdtmList_nextAntDtmObject(dtmP,*trgPnt1P,clkPnt)) < 0 ) goto errexit ;
+      while ( clPtr  != dtmP->nullPtr )
+        {
+         clkPnt = clistAddrP(dtmP,clPtr)->pntNum ;
+         clPtr  = clistAddrP(dtmP,clPtr)->nextPtr ;
+/*
+**       Check For End Point In Triangle
+*/
+         if( bcdtmList_testLineDtmObject(dtmP,clkPnt,antPnt) )
+           {
+            if( bcdtmMath_pointInTriangleDtmObject(dtmP,*trgPnt1P,antPnt,clkPnt,endX,endY))
+              {
+               *nextXP = endX ;
+               *nextYP = endY ;
+               *trgPnt2P = antPnt ;
+               *trgPnt3P = clkPnt ;
+               bcdtmMath_interpolatePointOnTriangleDtmObject(dtmP,*nextXP,*nextYP,nextZP,*trgPnt1P,*trgPnt2P,*trgPnt3P) ;
+               *intersectTypeP =  4 ;
+               goto cleanup ;  
+              }  
+           }
+/*
+**       Get Intersection On Triangle Edge
+*/
+         if( bcdtmList_testLineDtmObject(dtmP,clkPnt,antPnt) && bcdtmMath_pointSideOfDtmObject(dtmP,clkPnt,antPnt,*trgPnt1P) > 0 )
+           {
+            sp1 = bcdtmMath_sideOf(pointAddrP(dtmP,*trgPnt1P)->x,pointAddrP(dtmP,*trgPnt1P)->y,endX,endY,pointAddrP(dtmP,clkPnt)->x,pointAddrP(dtmP,clkPnt)->y) ;
+            sp2 = bcdtmMath_sideOf(pointAddrP(dtmP,*trgPnt1P)->x,pointAddrP(dtmP,*trgPnt1P)->y,endX,endY,pointAddrP(dtmP,antPnt)->x,pointAddrP(dtmP,antPnt)->y) ;
+            sp3 = bcdtmMath_sideOf(pointAddrP(dtmP,clkPnt)->x,pointAddrP(dtmP,clkPnt)->y,pointAddrP(dtmP,antPnt)->x,pointAddrP(dtmP,antPnt)->y,endX,endY) ;
+            if( sp1 <= 0 && sp2 >= 0 && sp3 <= 0 )
+              {
+               if( sp1 == 0 ){ *intersectTypeP = 1 ; *trgPnt1P = clkPnt ; *trgPnt2P = *trgPnt3P = dtmP->nullPnt ; *nextXP = pointAddrP(dtmP,clkPnt)->x ; *nextYP = pointAddrP(dtmP,clkPnt)->y ; *nextZP = pointAddrP(dtmP,clkPnt)->z ; goto cleanup  ; }
+               if( sp2 == 0 ){ *intersectTypeP = 1 ; *trgPnt1P = antPnt ; *trgPnt2P = *trgPnt3P = dtmP->nullPnt ; *nextXP = pointAddrP(dtmP,antPnt)->x ; *nextYP = pointAddrP(dtmP,antPnt)->y ; *nextZP = pointAddrP(dtmP,antPnt)->z ; goto cleanup  ; }
+               bcdtmMath_normalIntersectCordLines(pointAddrP(dtmP,clkPnt)->x,pointAddrP(dtmP,clkPnt)->y,pointAddrP(dtmP,antPnt)->x,pointAddrP(dtmP,antPnt)->y,startX,startY,endX,endY,nextXP,nextYP) ;
+               if( pointAddrP(dtmP,clkPnt)->x == *nextXP && pointAddrP(dtmP,clkPnt)->y == *nextYP )
+                 { *intersectTypeP = 1 ; *trgPnt1P = clkPnt ; *trgPnt2P = *trgPnt3P = dtmP->nullPnt ; *nextXP = pointAddrP(dtmP,clkPnt)->x ; *nextYP = pointAddrP(dtmP,clkPnt)->y ; *nextZP = pointAddrP(dtmP,clkPnt)->z ; goto cleanup  ; }
+               if( pointAddrP(dtmP,antPnt)->x == *nextXP && pointAddrP(dtmP,antPnt)->y == *nextYP )
+                 { *intersectTypeP = 1 ; *trgPnt1P = antPnt ; *trgPnt2P = *trgPnt3P = dtmP->nullPnt ; *nextXP = pointAddrP(dtmP,antPnt)->x ; *nextYP = pointAddrP(dtmP,antPnt)->y ; *nextZP = pointAddrP(dtmP,antPnt)->z ; goto cleanup  ; }
+               bcdtmMath_interpolatePointOnLineDtmObject(dtmP,*nextXP,*nextYP,nextZP,antPnt,clkPnt) ;
+               *intersectTypeP = 2 ; *trgPnt1P = antPnt ; *trgPnt2P = clkPnt ; *trgPnt3P = dtmP->nullPnt ;
+               goto cleanup  ;
+              }
+           }
+         antPnt = clkPnt ;
+        }
+      *intersectTypeP = 5 ; 
+      goto cleanup   ;
+    break  ;
+
+    case 2 :  /* Last Intercept Was Line trgPnt1P-trgPnt2P */
+/*
+**    Check For Going External
+*/
+      sp1 = *trgPnt1P ;
+      sp2 = *trgPnt2P ;
+      if( nodeAddrP(dtmP,sp1)->hPtr == sp2 )
+        {
+         sp3 = bcdtmMath_sideOf(pointAddrP(dtmP,sp1)->x,pointAddrP(dtmP,sp1)->y,pointAddrP(dtmP,sp2)->x,pointAddrP(dtmP,sp2)->y,endX,endY) ;
+         if( sp3 <  0 ) 
+           {
+            *intersectTypeP = 5 ; 
+            goto cleanup   ;
+           }
+        } 
+      if( nodeAddrP(dtmP,sp2)->hPtr == sp1 )
+        {
+         sp3 = bcdtmMath_sideOf(pointAddrP(dtmP,sp2)->x,pointAddrP(dtmP,sp2)->y,pointAddrP(dtmP,sp1)->x,pointAddrP(dtmP,sp1)->y,endX,endY) ;
+         if( sp3 <  0 ) 
+           {
+            *intersectTypeP = 5 ; 
+            goto cleanup   ;
+           }
+        } 
+/*
+**    Calculate Intersection On Opposite Side Of Triangle
+*/
+      antPnt = clkPnt = pnt = dtmP->nullPnt ;
+      if( ( antPnt = bcdtmList_nextAntDtmObject(dtmP,*trgPnt1P,*trgPnt2P)) < 0 ) goto errexit ;
+      if( ( clkPnt = bcdtmList_nextClkDtmObject(dtmP,*trgPnt1P,*trgPnt2P)) < 0 ) goto errexit ;
+      if( ! bcdtmList_testLineDtmObject(dtmP,antPnt,*trgPnt2P) ) antPnt = dtmP->nullPnt ;
+      if( ! bcdtmList_testLineDtmObject(dtmP,clkPnt,*trgPnt2P) ) clkPnt = dtmP->nullPnt ;
+      sp1 = bcdtmMath_sideOf(pointAddrP(dtmP,*trgPnt1P)->x,pointAddrP(dtmP,*trgPnt1P)->y,pointAddrP(dtmP,*trgPnt2P)->x,pointAddrP(dtmP,*trgPnt2P)->y,endX,endY) ;
+      if( sp1 == 0 ) 
+        {
+         if( bcdtmMath_distance(endX,endY,pointAddrP(dtmP,*trgPnt1P)->x,pointAddrP(dtmP,*trgPnt1P)->y) <= bcdtmMath_distance(endX,endY,pointAddrP(dtmP,*trgPnt2P)->x,pointAddrP(dtmP,*trgPnt2P)->y) )
+           { 
+            *intersectTypeP = 1 ; 
+            *trgPnt2P = *trgPnt3P = dtmP->nullPnt ; 
+            *nextXP = pointAddrP(dtmP,*trgPnt1P)->x ; 
+            *nextYP = pointAddrP(dtmP,*trgPnt1P)->y ; 
+            *nextZP = pointAddrP(dtmP,*trgPnt1P)->z ;
+            goto cleanup  ; 
+           }  
+         else 
+           { 
+            *intersectTypeP = 1 ; 
+            *trgPnt1P = *trgPnt2P ; 
+            *trgPnt2P = *trgPnt3P = dtmP->nullPnt ; 
+            *nextXP = pointAddrP(dtmP,*trgPnt1P)->x ; 
+            *nextYP = pointAddrP(dtmP,*trgPnt1P)->y ;
+            *nextZP = pointAddrP(dtmP,*trgPnt1P)->z ;
+            goto cleanup  ;
+           }
+        }
+      if( sp1 >  0 ) pnt = antPnt ;
+      if( sp1 <  0 ) pnt = clkPnt ;
+      if( pnt == dtmP->nullPnt ) { *intersectTypeP = 5 ; goto cleanup  ; } /* On Tin Hull */
+//      if( bcdtmList_testForVoidHullLineDtmObject(dtmP,*trgPnt1P,*trgPnt2P)){ *intersectTypeP = 5 ; goto cleanup  ; } ;
+      *trgPnt3P = pnt ;
+/*
+**    Check If End Point Is In Triangle
+*/
+      if( bcdtmMath_pointInTriangleDtmObject(dtmP,*trgPnt1P,*trgPnt2P,*trgPnt3P,endX,endY))
+        {
+         *nextXP = endX ;
+         *nextYP = endY ;
+         bcdtmMath_interpolatePointOnTriangleDtmObject(dtmP,*nextXP,*nextYP,nextZP,*trgPnt1P,*trgPnt2P,*trgPnt3P) ;
+         *intersectTypeP =  4 ;
+         goto cleanup ;  
+        }  
+/*
+**    Determine Intersection On Triangle Edge
+*/      
+      sp3 = bcdtmMath_sideOf(startX,startY,endX,endY,pointAddrP(dtmP,*trgPnt3P)->x,pointAddrP(dtmP,*trgPnt3P)->y) ;
+      if( sp3 == 0 ) { *intersectTypeP = 1 ; *trgPnt1P = *trgPnt3P ; *trgPnt2P = *trgPnt3P = dtmP->nullPnt ; *nextXP = pointAddrP(dtmP,*trgPnt1P)->x ; *nextYP = pointAddrP(dtmP,*trgPnt1P)->y ; *nextZP = pointAddrP(dtmP,*trgPnt1P)->z ; goto cleanup  ; }
+      sp1 = bcdtmMath_sideOf(startX,startY,endX,endY,pointAddrP(dtmP,*trgPnt1P)->x,pointAddrP(dtmP,*trgPnt1P)->y) ;
+      sp2 = bcdtmMath_sideOf(startX,startY,endX,endY,pointAddrP(dtmP,*trgPnt2P)->x,pointAddrP(dtmP,*trgPnt2P)->y) ;
+      if( sp1 != sp3 )
+        {
+         *intersectTypeP = 2 ;
+         bcdtmMath_normalIntersectCordLines(pointAddrP(dtmP,*trgPnt1P)->x,pointAddrP(dtmP,*trgPnt1P)->y,pointAddrP(dtmP,*trgPnt3P)->x,pointAddrP(dtmP,*trgPnt3P)->y,startX,startY,endX,endY,nextXP,nextYP) ;
+         if( pointAddrP(dtmP,*trgPnt1P)->x == *nextXP && pointAddrP(dtmP,*trgPnt1P)->y == *nextYP )
+           { *intersectTypeP = 1 ; *trgPnt2P = *trgPnt3P = dtmP->nullPnt ; *nextXP = pointAddrP(dtmP,*trgPnt1P)->x ; *nextYP = pointAddrP(dtmP,*trgPnt1P)->y ; *nextZP = pointAddrP(dtmP,*trgPnt1P)->z ; goto cleanup  ; }
+         if( pointAddrP(dtmP,*trgPnt3P)->x == *nextXP && pointAddrP(dtmP,*trgPnt3P)->y == *nextYP )
+           { *intersectTypeP = 1 ; *trgPnt1P = *trgPnt3P ; *trgPnt2P = *trgPnt3P = dtmP->nullPnt ; *nextXP = pointAddrP(dtmP,*trgPnt1P)->x ; *nextYP = pointAddrP(dtmP,*trgPnt1P)->y ; *nextZP = pointAddrP(dtmP,*trgPnt1P)->z ; goto cleanup  ; }
+         bcdtmMath_interpolatePointOnLineDtmObject(dtmP,*nextXP,*nextYP,nextZP,*trgPnt1P,*trgPnt3P) ;
+         *trgPnt1P = *trgPnt1P ; *trgPnt2P = *trgPnt3P ; *trgPnt3P = dtmP->nullPnt ;
+          goto cleanup  ;
+        }
+      if( sp2 != sp3 )
+        {
+         *intersectTypeP = 2 ;
+         bcdtmMath_normalIntersectCordLines(pointAddrP(dtmP,*trgPnt2P)->x,pointAddrP(dtmP,*trgPnt2P)->y,pointAddrP(dtmP,*trgPnt3P)->x,pointAddrP(dtmP,*trgPnt3P)->y,startX,startY,endX,endY,nextXP,nextYP) ;
+         if( pointAddrP(dtmP,*trgPnt2P)->x == *nextXP && pointAddrP(dtmP,*trgPnt2P)->y == *nextYP )
+           { *intersectTypeP = 1 ; *trgPnt1P = *trgPnt2P ; *trgPnt2P = *trgPnt3P = dtmP->nullPnt ; *nextXP = pointAddrP(dtmP,*trgPnt1P)->x ; *nextYP = pointAddrP(dtmP,*trgPnt1P)->y ; *nextZP = pointAddrP(dtmP,*trgPnt1P)->z ; goto cleanup  ; }
+         if( pointAddrP(dtmP,*trgPnt3P)->x == *nextXP && pointAddrP(dtmP,*trgPnt3P)->y == *nextYP )
+           { *intersectTypeP = 1 ; *trgPnt1P = *trgPnt3P ; *trgPnt2P = *trgPnt3P = dtmP->nullPnt ; *nextXP = pointAddrP(dtmP,*trgPnt1P)->x ; *nextYP = pointAddrP(dtmP,*trgPnt1P)->y ; *nextZP = pointAddrP(dtmP,*trgPnt1P)->z ; goto cleanup  ; }
+         bcdtmMath_interpolatePointOnLineDtmObject(dtmP,*nextXP,*nextYP,nextZP,*trgPnt2P,*trgPnt3P) ;
+         *trgPnt1P = *trgPnt2P ; *trgPnt2P = *trgPnt3P ; *trgPnt3P = dtmP->nullPnt ;
+         goto cleanup  ;
+        }
+      bcdtmWrite_message(1,0,0,"Slope Intercept Error 2 ") ;
+      goto errexit ;
+    break  ;
+
+    case 3 :  /* Last Intercept Was In Triangle trgPnt1P-trgPnt2P-trgPnt3P */
+
+/*
+**    Check If Last Point Is In Triangle
+*/
+      if( bcdtmMath_pointInTriangleDtmObject(dtmP,*trgPnt1P,*trgPnt2P,*trgPnt3P,endX,endY))
+        {
+         *nextXP = endX ;
+         *nextYP = endY ;
+         bcdtmMath_interpolatePointOnTriangleDtmObject(dtmP,*nextXP,*nextYP,nextZP,*trgPnt1P,*trgPnt2P,*trgPnt3P) ;
+         *intersectTypeP =  4 ;
+         goto cleanup ;  
+        }
+/*
+**    Calculate Intesect With Triangle
+*/      
+      if( bcdtmMath_pointSideOfDtmObject(dtmP,*trgPnt1P,*trgPnt2P,*trgPnt3P) > 0 ) { pnt = *trgPnt2P ; *trgPnt2P = *trgPnt3P ; *trgPnt3P = pnt ; }
+      sp1 = bcdtmMath_sideOf(startX,startY,endX,endY,pointAddrP(dtmP,*trgPnt1P)->x,pointAddrP(dtmP,*trgPnt1P)->y) ;
+      if( sp1 == 0 ) { *intersectTypeP = 1 ; *trgPnt1P = *trgPnt1P ; *trgPnt2P = *trgPnt3P = dtmP->nullPnt ; *nextXP = pointAddrP(dtmP,*trgPnt1P)->x ; *nextYP = pointAddrP(dtmP,*trgPnt1P)->y ; *nextZP = pointAddrP(dtmP,*trgPnt1P)->z ; goto cleanup  ; }
+      sp2 = bcdtmMath_sideOf(startX,startY,endX,endY,pointAddrP(dtmP,*trgPnt2P)->x,pointAddrP(dtmP,*trgPnt2P)->y) ;
+      if( sp2 == 0 ) { *intersectTypeP = 1 ; *trgPnt1P = *trgPnt2P ; *trgPnt2P = *trgPnt3P = dtmP->nullPnt ; *nextXP = pointAddrP(dtmP,*trgPnt1P)->x ; *nextYP = pointAddrP(dtmP,*trgPnt1P)->y ; *nextZP = pointAddrP(dtmP,*trgPnt1P)->z ; goto cleanup  ; }
+      sp3 = bcdtmMath_sideOf(startX,startY,endX,endY,pointAddrP(dtmP,*trgPnt3P)->x,pointAddrP(dtmP,*trgPnt3P)->y) ;
+      if( sp3 == 0 ) { *intersectTypeP = 1 ; *trgPnt1P = *trgPnt3P ; *trgPnt2P = *trgPnt3P = dtmP->nullPnt ; *nextXP = pointAddrP(dtmP,*trgPnt1P)->x ; *nextYP = pointAddrP(dtmP,*trgPnt1P)->y ; *nextZP = pointAddrP(dtmP,*trgPnt1P)->z ; goto cleanup  ; }
+      if( sp1 > 0 && sp2 < 0 )
+        {
+         *intersectTypeP = 2 ; *trgPnt3P = dtmP->nullPnt ;
+         bcdtmMath_normalIntersectCordLines(pointAddrP(dtmP,*trgPnt1P)->x,pointAddrP(dtmP,*trgPnt1P)->y,pointAddrP(dtmP,*trgPnt2P)->x,pointAddrP(dtmP,*trgPnt2P)->y,startX,startY,endX,endY,nextXP,nextYP) ;
+         bcdtmMath_interpolatePointOnLineDtmObject(dtmP,*nextXP,*nextYP,nextZP,*trgPnt1P,*trgPnt2P) ;
+         goto cleanup  ;
+        }
+      if( sp2 > 0 && sp3 < 0 )
+        {
+         *intersectTypeP = 2 ;
+         bcdtmMath_normalIntersectCordLines(pointAddrP(dtmP,*trgPnt2P)->x,pointAddrP(dtmP,*trgPnt2P)->y,pointAddrP(dtmP,*trgPnt3P)->x,pointAddrP(dtmP,*trgPnt3P)->y,startX,startY,endX,endY,nextXP,nextYP) ;
+         bcdtmMath_interpolatePointOnLineDtmObject(dtmP,*nextXP,*nextYP,nextZP,*trgPnt2P,*trgPnt3P) ;
+         *trgPnt1P = *trgPnt2P ; *trgPnt2P = *trgPnt3P ; *trgPnt3P = dtmP->nullPnt ;
+         goto cleanup  ;
+        }
+      if( sp3 > 0 && sp1 < 0 )
+        {
+         *intersectTypeP = 2 ;
+         bcdtmMath_normalIntersectCordLines(pointAddrP(dtmP,*trgPnt3P)->x,pointAddrP(dtmP,*trgPnt3P)->y,pointAddrP(dtmP,*trgPnt1P)->x,pointAddrP(dtmP,*trgPnt1P)->y,startX,startY,endX,endY,nextXP,nextYP) ;
+         bcdtmMath_interpolatePointOnLineDtmObject(dtmP,*nextXP,*nextYP,nextZP,*trgPnt3P,*trgPnt1P) ;
+         *trgPnt2P = *trgPnt1P ; *trgPnt1P = *trgPnt3P ; *trgPnt3P = dtmP->nullPnt ;
+         goto cleanup  ;
+        }
+      bcdtmWrite_message(1,0,0,"Slope Intercept Error 3 ") ;
+      goto errexit ;
+    break  ;
+
+    default :
+      bcdtmWrite_message(1,0,0,"Slope Intercept Error 4 ") ;
+      goto errexit ;
+    break ;
+   } ;
+/*
+** Cleanup
+*/
+ cleanup :
+/*
+** Return
+*/
+ if( dbg && ret == DTM_SUCCESS ) bcdtmWrite_message(0,0,0,"Intersecting Surface With Vector Completed") ;
+ if( dbg && ret != DTM_SUCCESS ) bcdtmWrite_message(0,0,0,"Intersecting Surface With Vector Error") ;
+ return(ret) ;
+/*
+** Error Exit
+*/
+ errexit :
+ if( ret == DTM_SUCCESS ) ret = DTM_ERROR ;
+ goto cleanup ;
+}
+
+/*-------------------------------------------------------------------+
+|                                                                    |
+|                                                                    |
+|                                                                    |
++-------------------------------------------------------------------*/
+BENTLEYDTM_Private int  bcdtmDrape_intersectContourCallBackFunction
+(
+ DTMFeatureType dtmFeatureType,
+ DTMUserTag   userTag,
+ DTMFeatureId featureId,
+ DPoint3d       *featurePtsP,
+ size_t         numFeaturePts,
+ void           *userP
+)
+/*
+** Call Back Function For Intersect Contour
+*/
+{
+ int  ret=DTM_SUCCESS,dbg=DTM_TRACE_VALUE(0) ;
+ char  dtmFeatureTypeName[100] ;
+ DTM_POINT_ARRAY *contourPointsP=NULL ;
+/*
+** Write Entry Message
+*/
+ if( dbg == 1 ) 
+   {
+    bcdtmData_getDtmFeatureTypeNameFromDtmFeatureType(dtmFeatureType,dtmFeatureTypeName) ;
+    bcdtmWrite_message(0,0,0,"DTM Feature = %s userTag = %10I64d featureId = %10I64d featurePtsP = %p numFeaturePts = %6ld userP = %p",dtmFeatureTypeName,userTag,featureId,featurePtsP,numFeaturePts,userP) ;
+   } 
+/*
+** Copy Contour Points To Point Array
+*/
+ if( userP != NULL )
+   {
+    contourPointsP = ( DTM_POINT_ARRAY *) userP ;
+    contourPointsP->numPoints = (long)numFeaturePts ;
+    contourPointsP->pointsP   = ( DPoint3d *) malloc(contourPointsP->numPoints * sizeof(DPoint3d)) ;
+    if( contourPointsP->pointsP == NULL )
+      {
+       bcdtmWrite_message(0,0,0,"Memory Allocation Failure") ;
+       goto errexit ;
+      }
+    memcpy(contourPointsP->pointsP,featurePtsP,numFeaturePts*sizeof(DPoint3d)) ;
+   }
+/*
+** Clean Up
+*/
+ cleanup :
+/*
+** Job Completed
+*/
+ if( dbg && ret == DTM_SUCCESS ) bcdtmWrite_message(0,0,0,"Intersect Contour Call Back Function Completed") ;
+ if( dbg && ret != DTM_SUCCESS ) bcdtmWrite_message(0,0,0,"Intersect Contour Call Back Function Error") ;
+ return(ret) ;
+/*
+** Error Exit
+*/
+ errexit :
+ if( ret == DTM_SUCCESS ) ret = DTM_ERROR ;
+ goto cleanup ;
+}
+/*-------------------------------------------------------------------+
+|                                                                    |
+|                                                                    |
+|                                                                    |
++-------------------------------------------------------------------*/
+BENTLEYDTM_EXPORT int bcdtmDrape_intersectContourDtmObject
+(
+ BC_DTM_OBJ *dtmP,                   // ==> Pointer To DTM Object
+ DPoint3d    *startPointP,                // ==> Vector Start Point 
+ DPoint3d    *endPointP,                  // ==> Vector End Point
+ double contourInterval,             // ==> Contour Interval
+ double contourRegistration,         // ==> Contour Registration
+ DTMContourSmoothing smoothOption,                // ==> Contour Smoothing Option<NONE(0),VERTEX(1),SPLINE(2),SPLINE(3)> 
+ double smoothFactor,                // ==> Contour Smoothing Factor                               
+ long   smoothDensity,               // ==> Point Densification For Spline Smoothing          
+ double snapTolerance,               // ==> Snap Tolerance
+ long   *contourFoundP,              // <== Contour Found < 1 = TRUE > < 0 = FALSE >
+ DPoint3d    **conPtsPP,                  // <== Contour Points
+ long   *numConPtsP                  // <== Number Of Contour Points
+) 
+{
+ int    ret=DTM_SUCCESS,dbg=DTM_TRACE_VALUE(0) ;
+ long   pnt1,pnt2,pnt3,fndType,conType,voidFlag,surfaceType,offset,numDrapePts,contourPointFound=FALSE;
+ double dx,dy,dz,dl,zMin,zMax,minContourPointDistance = 0.0;
+ double contourLow,contourHigh,startAngle,drapeAngle=0.0,drapeAngleInc=0.0 ;
+ DPoint3d    surfacePoint, contourPoint, closestContourPoint{0,0,0}, drapeLine[2];
+ DTM_DRAPE_POINT *drapeP,*drapePtsP=NULL ;
+ DTM_POINT_ARRAY contourPoints ;
+/*
+** Write Entry Message
+*/
+ if( dbg == 1 ) 
+   {
+    bcdtmWrite_message(0,0,0,"Intersecting Contour With Vector") ;
+    bcdtmWrite_message(0,0,0,"dtmP                = %p",dtmP) ;
+    bcdtmWrite_message(0,0,0,"startPointP->x      = %12.5lf",startPointP->x) ;
+    bcdtmWrite_message(0,0,0,"startPointP->y      = %12.5lf",startPointP->y) ;
+    bcdtmWrite_message(0,0,0,"startPointP->z      = %12.5lf",startPointP->z) ;
+    bcdtmWrite_message(0,0,0,"endPointP->x        = %12.5lf",endPointP->x) ;
+    bcdtmWrite_message(0,0,0,"endPointP->y        = %12.5lf",endPointP->y) ;
+    bcdtmWrite_message(0,0,0,"endPointP->z        = %12.5lf",endPointP->z) ;
+    bcdtmWrite_message(0,0,0,"contourInterval     = %12.5lf",contourInterval) ;
+    bcdtmWrite_message(0,0,0,"contourRegistration = %12.5lf",contourRegistration) ;
+    bcdtmWrite_message(0,0,0,"Smooth Option       = %8ld",smoothOption) ;
+    bcdtmWrite_message(0,0,0,"Smooth Factor       = %8.2lf",smoothFactor) ;
+    bcdtmWrite_message(0,0,0,"Smooth Density      = %8ld",smoothDensity) ;
+    bcdtmWrite_message(0,0,0,"snapTolerance       = %12.5lf",snapTolerance) ;
+   } 
+/*
+** Initialise
+*/ 
+ *contourFoundP = FALSE ;
+ *numConPtsP    = 0 ;
+ if( *conPtsPP != NULL ) { free(*conPtsPP) ; *conPtsPP = NULL ; }  
+ contourPoints.pointsP = NULL ;
+ contourPoints.numPoints = 0 ;
+/*
+** Test For Valid DTM Object
+*/
+ if( bcdtmObject_testForValidDtmObject(dtmP)) goto errexit ;
+/*
+** Check DTM Is In Tin State
+*/
+ if( dtmP->dtmState != DTMState::Tin )
+   {
+    bcdtmWrite_message(2,0,0,"Method Requires Triangulated DTM") ;
+    goto errexit ;
+   }
+/*
+** Find Triangle For Vector
+*/
+ voidFlag = 0 ;
+ surfaceType = 0 ;
+ if( startPointP->x == endPointP->x )    // Top View
+   {
+    surfacePoint.x = startPointP->x ;
+    surfacePoint.y = startPointP->y ;
+    surfacePoint.z = startPointP->z ;
+    if( bcdtmFind_triangleForPointDtmObject(dtmP,surfacePoint.x,surfacePoint.y,&surfacePoint.z,&fndType,&pnt1,&pnt2,&pnt3)) goto errexit ;
+/*
+**  Test For Surface Point In Void
+*/
+    if( fndType )
+      {
+       if( fndType == 1 )
+         {
+          surfaceType = 1 ;
+          if( bcdtmFlag_testVoidBitPCWD(&nodeAddrP(dtmP,pnt1)->PCWD) ) voidFlag = 1 ;
+         } 
+       if( fndType == 2 || fndType == 3 ) 
+         {
+          surfaceType = 2 ;
+          if( bcdtmList_testForVoidLineDtmObject(dtmP,pnt1,pnt2,&voidFlag)) goto errexit ;
+         }
+       if( fndType == 4 ) 
+         {
+          surfaceType = 2 ;
+          if( bcdtmList_testForVoidTriangleDtmObject(dtmP,pnt1,pnt2,pnt3,&voidFlag)) goto errexit ;
+         }
+      }
+   }
+ else                                    // Not A Top View
+   {
+    if( bcdtmDrape_intersectSurfaceDtmObject(dtmP,startPointP,endPointP,&surfaceType,&surfacePoint,&pnt1,&pnt2,&pnt3,&voidFlag)) goto errexit ;
+   }
+/*
+** Look For Contour In Snapping Distance
+*/
+ if( surfaceType && ! voidFlag )
+   {
+/*
+**  Calculate Contour Values On Either Side Of Surface Point
+*/
+    offset = (long) ((surfacePoint.z - contourRegistration ) / contourInterval ) ;
+    contourLow  = contourRegistration + ((double)offset)     * contourInterval ;
+    contourHigh = contourRegistration + ((double)(offset+1)) * contourInterval ;
+    if( dbg ) bcdtmWrite_message(0,0,0,"surfacePoint.z = %12.5lf contourLow = %12.5lf contourHigh = %12.5lf",surfacePoint.z,contourLow,contourHigh) ;
+/*
+**  Scan Around Point Looking For A Contour Intersection
+*/
+    fndType = 0 ;
+    drapeAngle = startAngle = 0.0 ;
+    drapeAngleInc  = DTM_2PYE / 100.0 ;
+    drapeLine[0].x = surfacePoint.x ;
+    drapeLine[0].y = surfacePoint.y ;
+    drapeLine[0].z = surfacePoint.z ;
+    contourPointFound = FALSE ;
+    while( drapeAngle - startAngle <= DTM_2PYE /*&& ! contourPointFound */)
+      {
+       drapeLine[1].x  = surfacePoint.x + snapTolerance * cos(drapeAngle) ;
+       drapeLine[1].y  = surfacePoint.y + snapTolerance * sin(drapeAngle) ;
+       if( bcdtmDrape_stringDtmObject(dtmP,drapeLine,2,FALSE,&drapePtsP,&numDrapePts)) goto errexit ;
+/*
+**     Scan Drape Points For Contour Start Point
+*/
+       for( drapeP = drapePtsP ; drapeP < drapePtsP + numDrapePts - 1 && ! contourPointFound  ; ++drapeP )
+         {
+         if (drapeP->drapeType != DTMDrapedLineCode::External && (drapeP + 1)->drapeType != DTMDrapedLineCode::External && drapeP->drapeZ != (drapeP + 1)->drapeZ)
+            {
+             zMin = zMax = drapeP->drapeZ ;
+             if( (drapeP+1)->drapeZ < zMin ) zMin = (drapeP+1)->drapeZ ;
+             if( (drapeP+1)->drapeZ > zMax ) zMax = (drapeP+1)->drapeZ ;
+             if( contourLow >= zMin && contourLow <= zMax )
+               {
+                dx = (drapeP+1)->drapeX - drapeP->drapeX ;
+                dy = (drapeP+1)->drapeY - drapeP->drapeY ;
+                dz = (drapeP+1)->drapeZ - drapeP->drapeZ ;
+                dl = contourLow - drapeP->drapeZ ;
+                contourPoint.x = drapeP->drapeX + dx * dl / dz ;
+                contourPoint.y = drapeP->drapeY + dy * dl / dz ;
+                contourPoint.z = contourLow ;
+                dl = bcdtmMath_distance(surfacePoint.x,surfacePoint.y,contourPoint.x,contourPoint.y) ;
+                if( contourPointFound == FALSE || dl < minContourPointDistance )
+                  { 
+                   contourPointFound = TRUE ;
+                   minContourPointDistance = dl ; 
+                   closestContourPoint.x = contourPoint.x ;
+                   closestContourPoint.y = contourPoint.y ;
+                   closestContourPoint.z = contourPoint.z ;
+                  }
+               }  
+             if( contourHigh >= zMin && contourHigh <= zMax )
+               {
+                dx = (drapeP+1)->drapeX - drapeP->drapeX ;
+                dy = (drapeP+1)->drapeY - drapeP->drapeY ;
+                dz = (drapeP+1)->drapeZ - drapeP->drapeZ ;
+                dl = contourHigh  - drapeP->drapeZ ;
+                contourPoint.x = drapeP->drapeX + dx * dl / dz ;
+                contourPoint.y = drapeP->drapeY + dy * dl / dz ;
+                contourPoint.z = contourHigh ;
+                if( contourPointFound == FALSE || dl < minContourPointDistance )
+                  { 
+                   contourPointFound = TRUE ;
+                   minContourPointDistance = dl ; 
+                   closestContourPoint.x = contourPoint.x ;
+                   closestContourPoint.y = contourPoint.y ;
+                   closestContourPoint.z = contourPoint.z ;
+                  }
+               }  
+            }
+         }
+/*
+**     Increment Drape Angle
+*/
+       drapeAngle = drapeAngle + drapeAngleInc ;
+       if( drapePtsP != NULL ) bcdtmDrape_freeDrapePointMemory(&drapePtsP,&numDrapePts) ;
+      }
+   } 
+/*
+** Write Contour Point
+*/
+ if( dbg == 1 ) 
+   {
+    if( ! contourPointFound ) bcdtmWrite_message(0,0,0,"Contour Point Not Found") ;
+    else 
+      {
+       bcdtmWrite_message(0,0,0,"Contour Point Found ** %12.5lf %12.5lf %12.5lf",closestContourPoint.x,closestContourPoint.y,closestContourPoint.z) ;
+       bcdtmDrape_pointDtmObject(dtmP,closestContourPoint.x,closestContourPoint.y,&closestContourPoint.z,&voidFlag) ;
+       bcdtmWrite_message(0,0,0,"Contour Point Drape ** %12.5lf %12.5lf %12.5lf",closestContourPoint.x,closestContourPoint.y,closestContourPoint.z) ;
+      }  
+   } 
+/*
+**  Trace Contour At Contour Point
+*/
+ if( contourPointFound )
+   {
+/*
+**  Trace Contour
+*/
+    if( bcdtmLoad_contourForPointDtmObject(dtmP,closestContourPoint.x,closestContourPoint.y,contourInterval,DTMContourSmoothing::None,0.0,5,bcdtmDrape_intersectContourCallBackFunction,0,DTMFenceOption::Inside,DTMFenceType::Block,NULL,0,(void *)&contourPoints)) goto errexit ;
+    *conPtsPP   = contourPoints.pointsP ;
+    *numConPtsP = contourPoints.numPoints ;
+    contourPoints.pointsP = NULL ;
+    if( *conPtsPP != NULL ) *contourFoundP = 1 ;
+/*
+**  Check For Depression Contour
+*/
+    DTMPondAppData* pondAppData = dynamic_cast<DTMPondAppData*>(dtmP->FindAppData (DTMPondAppData::AppDataID));
+
+    if ( !pondAppData)
+        {
+        pondAppData = DTMPondAppData::Create ();
+        dtmP->AddAppData (DTMPondAppData::AppDataID, pondAppData);
+        }
+    if( pondAppData != nullptr)
+      {
+       if( pondAppData->hasPonds && pondAppData->pondDtmP != NULL )
+         {
+          if( bcdtmLoad_checkForDepressionContourDtmObject(pondAppData->pondDtmP, *conPtsPP, *numConPtsP, 1.0, &conType)) goto errexit ;
+          if( conType ) *contourFoundP = 2 ;
+         }
+      }
+   }  
+/*
+** Cleanup
+*/
+ cleanup :
+ if( drapePtsP              != NULL ) bcdtmDrape_freeDrapePointMemory(&drapePtsP,&numDrapePts) ;
+ if( contourPoints.pointsP  != NULL ) free(contourPoints.pointsP) ;
+/*
+** Return
+*/
+ if( dbg && ret == DTM_SUCCESS ) bcdtmWrite_message(0,0,0,"Intersecting Contour With Vector Completed") ;
+ if( dbg && ret != DTM_SUCCESS ) bcdtmWrite_message(0,0,0,"Intersecting Contour With Vector Error") ;
+ return(ret) ;
+/*
+** Error Exit
+*/
+ errexit :
+ if( ret == DTM_SUCCESS ) ret = DTM_ERROR ;
+ goto cleanup ;
+}
+/*-------------------------------------------------------------------+
+|                                                                    |
+|                                                                    |
+|                                                                    |
++-------------------------------------------------------------------*/
+BENTLEYDTM_Public void bcdtmDrape_locatePoint(	double xa,double ya,double distance,double direction,double *xb,double *yb)
+/*
+** xa,*ya     => beginning point A            
+** distance   => distance                     
+** direction  => direction in azimuth degrees 
+** xb,*yb     <=  ending point B               
+*/
+{
+ double x;
+ double y;
+ bcdtmDrape_traverseIgds(ya, xa, distance, bcdtmDrape_azimuthToAngle(direction), &y, &x);
+ *xb = x;
+ *yb = y;
+}
+/*-------------------------------------------------------------------+
+|                                                                    |
+|                                                                    |
+|                                                                    |
++-------------------------------------------------------------------*/
+BENTLEYDTM_Public int bcdtmDrape_getCoordiantesFromLength(double *xs,double *ys,double r1,double r2,double spiralLength,double dl,double offset,double x1,double y1,double xi,double yi,double x2,double y2)
+/*
+**
+** *xs,*ys      <= spiral coordinates 
+** r1           => beginning radius 
+** r2           => ending radius 
+** spiralLength => spiral length 
+** dl           => length along spiral curve (0 < dl < spiralLength) 
+** offset       => signed offset (+ to the right, - to the left) 
+** x1,y1        => beginning point of spiral 
+** xi,yi        => PIS point of spiral 
+** x2,y2        => ending point of spiral 
+**
+*/
+{
+    int entrance=0;
+    double l0=0.0 ;
+    double tangentDirection;
+    double backDirection, offsetDirection;
+    double dir, dis;
+    double r;
+    double da;
+    
+    double dx,dy,xn,yn;
+    double xp, yp;
+    double departure;
+    
+    bcdtmDrape_inverseIgds(y1,x1,yi,xi,&dis,&dir);
+    backDirection   = bcdtmDrape_angleToAzimuth(dir);
+    departure = bcdtmDrape_offset(x1, y1, xi, yi, x2, y2);
+    offsetDirection = backDirection + 90.00 * SIGN_OF(departure);
+    offsetDirection = bcdtmDrape_normalizeAngle(offsetDirection);
+    
+    if      (r1 < fc_epsilon)
+    {
+        entrance = 1;
+        l0 = fc_zero;
+    }
+    else if (r2 < fc_epsilon)
+    {
+        entrance = 0;
+        l0 = fc_zero;
+    } 
+    else if (r1 > r2)
+    {
+        entrance = 1;
+        l0 = spiralLength * r2 / (r1 - r2);
+    }
+    else if (r1 < r2)
+    {
+        entrance = 0;
+        l0 = spiralLength * r1 / (r2 - r1);
+    }
+    
+    /* to compute coordinates of a spiral given length dl */
+    if (entrance)
+    {
+        r = (l0 + spiralLength) * r2 / (l0 + dl);
+    }
+    else
+    {
+        r = (l0 + spiralLength) * r1 / (l0 + spiralLength - dl);
+    }
+
+
+    bcdtmDrape_coord(r1, r, dl, &dx, &dy);
+    bcdtmDrape_locatePoint(x1, y1, dx, backDirection, &xn, &yn);
+    bcdtmDrape_locatePoint(xn, yn, dy, offsetDirection, &xp, &yp);
+    
+    if (fabs(offset) > fc_epsilon)
+    {
+        if (entrance)
+        {
+            if (r1 < fc_epsilon)
+                da = fabs((l0 + dl) / (2.0 * r));
+            else
+                da = fabs((l0 / (2.0 * r1)) - (l0 + dl) / (2.0 * r));
+        }
+        else
+            da = 0.5 * ((spiralLength / r1) - ((l0 + spiralLength - dl) / r));
+
+        da = da * 180.00 / fc_pi;
+
+        tangentDirection = backDirection + SIGN_OF(departure) * da;
+        offsetDirection = tangentDirection + SIGN_OF(offset) * 90.00;
+        offsetDirection = bcdtmDrape_normalizeAngle(offsetDirection);
+        bcdtmDrape_locatePoint(xp, yp, fabs(offset), offsetDirection, xs, ys);
+    }
+    else
+    {
+        *xs = xp;
+        *ys = yp;
+    }
+    
+    /*
+    ** Job Completed
+    */
+    return(0) ;
+}
+/*-------------------------------------------------------------------+
+|                                                                    |
+|  Function bcdtmDrape_traverseIgds()                                  |
+|                                                                    |
++-------------------------------------------------------------------*/
+BENTLEYDTM_Public int bcdtmDrape_traverseIgds (double p1y,double  p1x,double  dist,double  ang,double *ptr_p2y,double  *ptr_p2x)
+{
+    if (ang == fc_zero)
+    {
+        *ptr_p2y = p1y;
+        *ptr_p2x = p1x + dist;
+    }
+    else if (ang == fc_90)
+    {
+        *ptr_p2x = p1x;
+        *ptr_p2y = p1y + dist;
+    }
+    else if (ang == fc_180)
+    {
+        *ptr_p2y = p1y;
+        *ptr_p2x = p1x - dist;
+    }
+    else if (ang == fc_270)
+    {
+        *ptr_p2x = p1x;
+        *ptr_p2y = p1y - dist;
+    }
+    else
+    {
+        *ptr_p2x = p1x + dist * cos (ang * fc_piover180);       /* ang IN RADIANS */
+        *ptr_p2y = p1y + dist * sin (ang * fc_piover180);
+    }
+    return (0) ;
+}
+/*-------------------------------------------------------------------+
+|                                                                    |
+|  Function bcdtmDrape_azimuthToAngle()                               |
+|                                                                    |
++-------------------------------------------------------------------*/
+BENTLEYDTM_Public double bcdtmDrape_azimuthToAngle(double angle)
+/* 
+ angle  => azimuth angle measured CW from north   
+ Description     This function converts a north azimuth CW angle 
+ to a mathematical angle measured CCW from the x-axis
+*/
+{
+ return (bcdtmDrape_normalizeAngle(fc_90 - angle));
+}
+/*-------------------------------------------------------------------+
+|                                                                    |
+|  Function bcdtmDrape_coord()                                         |
+|                                                                    |
++-------------------------------------------------------------------*/
+BENTLEYDTM_Public int bcdtmDrape_coord( double r1,double r2,double l,double *xs,double *ys)
+/*
+**
+ double r1,        => beginning radius of spiral (0 if tangent) 
+ double r2,        => ending radius of spiral (0 if tangent)    
+ double l,         => spiral length from r1 to r2               
+ double *xs,       <=  distance along  long x-axis from 1 to 2   
+ double *ys        <=  distance offset from x-axis from 1 to 2   
+
+ Description     
+ This function returns the local coordinates (xs, ys)
+ where xs and ys are distances along and offset from
+ the local x-axis resectively.  The local x-axis
+ origin is at the spiral beginning point (at r = r1)
+ in the direction equal to the spiral back tangent.
+ 
+  The computation of xs and ys is by Taylor series
+  expansion up to j=4:
+  
+               j=3  (-1^j) * (u^(2j)) * F(2j) 
+    Xs = Ls * Sigma -------------------------
+               j=0            (2j)!
+   
+               j=3  (-i^j) * (u^(2j+1)) * F(2j+1)
+    Ys = Ls * Sigma -----------------------------
+               j=0            (2j+1)!
+    
+    where F(n) is the following finite sum:
+     
+            i=n    n! (m^(n-i))
+    F(n) = Sigma ----------------- => function bcdtmDrape_fn(n,m)
+            i=0  (n+1+1) i! (n-i)! 
+      
+**
+*/
+       
+{
+    int i;
+    int j;
+    int k;
+    double d1, d2;
+    double m, u;
+    
+    *xs = fc_zero;
+    *ys = fc_zero;
+    
+    /* compute degrees of curvature */
+    d1 = (r1 < fc_epsilon) ? fc_zero : fc_100 / r1;
+    d2 = (r2 < fc_epsilon) ? fc_zero : fc_100 / r2;
+    
+    if (fabs(d1 - d2) < fc_epsilon) return FAIL;
+    
+    m = 2.0 * d1 / (d2 - d1);
+    u = l * (d2 - d1) / 200.0;
+    
+    /*
+    the highest power term for x is u^2i, and for y is u^(2i+1)
+    */
+    for (i = 0; i <= 4; i++)
+    {
+        j = 2 * i;
+        k = (int)pow(-1.0, i);
+        *xs = (*xs) + (k * pow(u, j) * bcdtmDrape_fn(j, m) / bcdtmDrape_dfac(j));
+        j = 2 * i + 1;
+        *ys = (*ys) + (k * pow(u, j) * bcdtmDrape_fn(j, m) / bcdtmDrape_dfac(j));
+    }
+    *xs = fabs(*xs) * l;
+    *ys = fabs(*ys) * l;
+    return(0) ;
+}
+/*-------------------------------------------------------------------+
+|                                                                    |
+|  Function bcdtmDrape_normalizeAngle()                                |
+|                                                                    |
++-------------------------------------------------------------------*/
+BENTLEYDTM_Public double bcdtmDrape_normalizeAngle( double angle )
+/*
+  angle => angle to be normalized                    
+
+ Description     This function normalize an angle to be bounded between
+ 0 and 2pi
+
+*/
+{
+ while (angle >= fc_360) angle -= fc_360;
+ while (angle < fc_zero) angle += fc_360;
+ return (angle);
+}
+
+/*-------------------------------------------------------------------+
+|                                                                    |
+|  Function bcdtmDrape_dfac()                                          |
+|                                                                    |
++-------------------------------------------------------------------*/
+BENTLEYDTM_Public double bcdtmDrape_dfac(int n)
+/*
+Description     This function returns n! as type double
+*/
+{
+    int i;
+    unsigned long f;
+    
+    f = 1uL;
+    if (n > 1) for (i = n; i > 1; i--) f = f * i;
+    return ((double)f);
+}
+/*-------------------------------------------------------------------+
+|                                                                    |
+|  Function bcdtmDrape_fn()                                            |
+|                                                                    |
++-------------------------------------------------------------------*/
+BENTLEYDTM_Public double bcdtmDrape_fn (int n, double m )
+/*
+ Description     
+ This function computes the finite sum f expressed as:
+ 
+          i=n    n! (m^(n-i))
+  F(n) = Sigma -----------------   Fresnel Integral
+          i=0  (n+1+1) i! (n-i)! 
+  
+  called by bcdtmDrape_coord 
+   
+*/
+{
+    int i;
+    double f;
+    
+    f = fc_zero;
+    for (i = 0; i <= n; i++)
+    {
+        /* check m^(n-i) to trap 0^0 */
+        if (m < fc_epsilon && (n - i) == 0)
+            f = f + bcdtmDrape_facdiv(n, n - i) / ((n + i + 1) * bcdtmDrape_dfac(i)) ;
+        else
+            f = f + bcdtmDrape_facdiv(n, n - i) * pow(m, n - i) / ((n + i + 1) * bcdtmDrape_dfac(i)) ;
+    }
+/*
+** Job Completed
+*/
+ return (f);
+}
+/*-------------------------------------------------------------------+
+|                                                                    |
+|  Function bcdtmDrape_angleToAzimuth()                               |
+|                                                                    |
++-------------------------------------------------------------------*/
+BENTLEYDTM_Public double bcdtmDrape_angleToAzimuth(double angle)
+
+/* 
+ angle => horizontal angle measured CCW from x-axis 
+
+ Description     This function converts a mathematical angle measured
+ CCW from the x-axis to a north azimuth CW angle
+ */
+{
+ return (bcdtmDrape_normalizeAngle(fc_90 - angle));
+}
+/*-------------------------------------------------------------------+
+|                                                                    |
+|  Function bcdtmDrape_offset()                                        |
+|                                                                    |
++-------------------------------------------------------------------*/
+BENTLEYDTM_Public double bcdtmDrape_offset(double xa,double ya,double xb,double yb,double xc,double yc )
+/*
+** Description     This function computes the signed offset of (xc, yc)
+**                 with respect to the line (xa, ya) to (xb, yb).
+** Return Value    Offset distance (- for left, + for right). 
+*/
+{
+ double d;
+ double s;
+
+ d = sqrt((xb - xa) * (xb - xa) + (yb - ya) * (yb - ya));
+ s = ((ya - yc) * (xb - xa) - (xa - xc) * (yb - ya)) / d;
+ return (s);
+}
+/*-------------------------------------------------------------------+
+|                                                                    |
+|  Function bcdtmDrape_facdiv()                                        |
+|                                                                    |
++-------------------------------------------------------------------*/
+BENTLEYDTM_Public double bcdtmDrape_facdiv( int a, int b )
+/*
+** Description --  This function returns (a! / b!) as type double
+*/
+{
+    int i;
+    long f;
+    
+    f = 1;
+    if (a > b)
+    {
+        for (i = a; i > b; i--) f = f * i;
+        return ((double)f);
+    }
+    else if (b > a)
+    {
+        for (i = b; i > a; i--) f = f * i;
+        return ((double)(fc_1 / f)); 
+    }
+/*
+** Job Completed
+*/
+ return (fc_1);
+}
+/*-------------------------------------------------------------------+
+|                                                                    |
+|  Function bcdtmDrape_inverseIgds()                                   |
+|                                                                    |
++-------------------------------------------------------------------*/
+BENTLEYDTM_Public int bcdtmDrape_inverseIgds(double n1,double e1,double n2,double e2,double *ptr_dist,double *ptr_ang)
+{
+ double ee = e2-e1;
+ double nn = n2-n1;
+
+if (fabs(nn)<.000001)
+    {
+    *ptr_dist = fabs(ee);
+    if (ee < fc_zero) *ptr_ang = fc_180;
+    else *ptr_ang = fc_zero;
+    return 0;
+    }
+else if (fabs(ee)<.000001)
+    {
+    *ptr_dist = fabs(nn);
+    if (nn < fc_zero) *ptr_ang = fc_270;
+    else *ptr_ang = fc_90;
+    return 0;
+    }
+
+/* COMPUTE DISTANCE BETWEEN THE TWO POINTS */
+*ptr_dist = sqrt(pow(fabs(ee),fc_2)+pow(fabs(nn),fc_2));
+
+/* TEST TO SEE IF THE TWO POINTS COINCIDE */
+if(*ptr_dist == fc_zero)
+ {
+ *ptr_ang = fc_zero;
+ return 0;
+ }
+
+/* COMPUTE THE DIRECTION FROM FIRST TO SECOND POINT -- */
+*ptr_ang = asin (fabs( nn / (*ptr_dist) ) );   /* IN RADIAN */
+
+/* N-E QUADRANT */
+if (((n1 == n2) && (e2 > e1)) || ((n2 > n1) && (e2 >= e1)))*ptr_ang = *ptr_ang;
+
+/* S-E QUADRANT */
+else if(( n2 < n1) && ( e2 >= e1))*ptr_ang = fc_2 * fc_pi - *ptr_ang;
+
+/* N-W QUADRANT */
+else if(( n2 >= n1) && ( e2 < e1) )*ptr_ang = fc_pi - *ptr_ang;
+
+/* S-W QUADRANT */
+else *ptr_ang += fc_pi;
+
+/* AZIMUTH ALWAYS POSITIVE */
+if (*ptr_ang < 0.) *ptr_ang += fc_2 * fc_pi;
+/*-----------------------------*/
+/*  CONVERT AZIMUTH TO DEGREES */
+/*-----------------------------*/
+*ptr_ang *= fc_180overpi;
+/*
+** Job Completed
+*/
+ return(0) ;
+}