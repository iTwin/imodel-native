/*--------------------------------------------------------------------------------------+
|
|     $Source: ElementHandler/handlerNET/DTMElement.cpp $
|
|  $Copyright: (c) 2016 Bentley Systems, Incorporated. All rights reserved. $
|
+--------------------------------------------------------------------------------------*/
#include "StdAfx.h"

#include "DTMElement.h"

#define CREATE_IF_NOT_FOUND  (true)


// the purpose of this class is to use as an automatic to ensure that the element's finalization requirements are considered. 
struct FinalizeAdjuster
    {
    msclr::gcroot<DGNET::Elements::Element^>    m_elementToAdjust;
    FinalizeAdjuster (DGNET::Elements::Element^ element) : m_elementToAdjust (element)
        {
        }
    ~FinalizeAdjuster ()
        {
        m_elementToAdjust->AdjustFinalizeRequirement();
        }
    };

// When you want to use the ElementHandle member of a managed element as a native EditElementHandleP in a member method, do this:
// PIN_ELEMENT_HANDLE
// then use "thisEeh" as the EditElementHandleP.
#define PIN_ELEMENTHANDLE pin_ptr<byte>arrayPtr = &ElementHandle[0]; EditElementHandleP thisEeh = reinterpret_cast <EditElementHandleP> (arrayPtr);

// When you want to use the ElementHandle member of an arbitray managed element as a native EditElementHandleP, do this:
// PIN_ELEMENT_HANDLE_OF (element)
// then use "elementEeh" as the EditElementHandleP.
#define PIN_ELEMENTHANDLE_OF(NAME) \
    pin_ptr<byte> NAME##ArrayPtr=nullptr; \
    EditElementHandleP NAME##Eeh = NULL; \
    if (nullptr != NAME) \
        { \
        NAME##ArrayPtr = &NAME->ElementHandle[0]; \
        NAME##Eeh      = reinterpret_cast <EditElementHandleP> ( NAME##ArrayPtr); \
        }

// When you want are going to change the element of an ElementHandle, so it will become finalizable, use PIN_ELEMENTHANDLE_ADJUSTFINALIZE
// then use "thisEeh" as the EditElementHandleP.
#define PIN_ELEMENTHANDLE_ADJUSTFINALIZE \
    pin_ptr<byte>arrayPtr = &ElementHandle[0]; EditElementHandleP thisEeh = reinterpret_cast <EditElementHandleP> (arrayPtr); \
    FinalizeAdjuster finalizeAjuster (this);

// When you want to use the ElementHandle member of an arbitray managed element as a native EditElementHandleP, do this:
// PIN_ELEMENT_HANDLE_OF (element)
// then use "elementEeh" as the EditElementHandleP.
#define PIN_ELEMENTHANDLE_ADJUSTFINALIZE_OF(NAME) \
    pin_ptr<byte> NAME##ArrayPtr=nullptr; \
    EditElementHandleP NAME##Eeh = NULL; \
    if (nullptr != NAME) \
        { \
        NAME##ArrayPtr = &NAME->ElementHandle[0]; \
        NAME##Eeh      = reinterpret_cast <EditElementHandleP> ( NAME##ArrayPtr); \
        } \
    FinalizeAdjuster finalizeAjuster (NAME);

#define GETDISPLAYPARAM(paramType) paramType& params = *dynamic_cast<paramType*>(m_params);

BEGIN_BENTLEY_NAMESPACE

namespace DgnPlatformNET { namespace Elements {

    struct ManagedElementFactoryExtension : DgnPlatform::Handler::Extension
    {
    ELEMENTHANDLER_EXTENSION_DECLARE_MEMBERS (ManagedElementFactoryExtension,)
    virtual Bentley::DgnPlatformNET::Elements::Element^ _CreateManagedElement(ElementHandleCR) = 0;
    };

struct ManagedElementFactory : ManagedElementFactoryExtension
    {
    msclr::gcroot<DGNET::Elements::ElementFactoryDelegate^>     m_factory;

    ManagedElementFactory (DGNET::Elements::ElementFactoryDelegate^factory) : m_factory (factory) {}
    virtual ~ManagedElementFactory() {}

    virtual Bentley::DgnPlatformNET::Elements::Element^ _CreateManagedElement(ElementHandleCR eh)
        {
        return m_factory->Invoke (eh);
        }

    static  Bentley::DgnPlatformNET::Elements::Element^ CreateManagedElement(ElementHandleCR eh)
        {
        using ::System::Runtime::InteropServices::GCHandle;

        ManagedElementFactoryExtension* factoryExt = ManagedElementFactoryExtension::Cast (eh.GetHandler());
        if (NULL == factoryExt)
            return nullptr;  //  Since we register Element, this should be impossible.

        Bentley::DgnPlatformNET::Elements::Element^ retval = factoryExt->_CreateManagedElement(eh);

        return retval;
        }
    };

}}
END_BENTLEY_NAMESPACE

BEGIN_BENTLEY_TERRAINMODELNET_ELEMENT_NAMESPACE

//=======================================================================================
// @bsimethod                                                   Daryl.Holmwood 07/08
//=======================================================================================
DTMElement::~DTMElement (void)
    {
    DoDispose();
    }

//=======================================================================================
// @bsimethod                                                   Daryl.Holmwood 07/08
//=======================================================================================
DTMElement::!DTMElement (void)
    {
    DoDispose();
    BeAssert (true);
    }

//=======================================================================================
// @bsimethod                                                   Daryl.Holmwood 03/11
//=======================================================================================
void DTMElement::DoDispose ()
    {
    }

//=======================================================================================
// @bsimethod                                                   Daryl.Holmwood 10/13
//=======================================================================================
bool DTMElement::CanHaveSymbologyOverride::get()
    {
    PIN_ELEMENTHANDLE

    return DTMSymbologyOverrideManager::CanHaveSymbologyOverride (*thisEeh);
    }

//=======================================================================================
// @bsimethod                                                   Daryl.Holmwood 10/13
//=======================================================================================
bool DTMElement::HasSymbologyOverride::get()
    {
    PIN_ELEMENTHANDLE
    DgnPlatform::DgnModelRef* rootModel = thisEeh->GetModelRef()->GetRoot();
    DgnPlatform::ElementHandle symbologyElement;
    if (DTMSymbologyOverrideManager::GetElementForSymbology (*thisEeh, symbologyElement, rootModel))
        return thisEeh->GetElementRef () != symbologyElement.GetElementRef () && rootModel == symbologyElement.GetModelRef();
    return false;
    }

//=======================================================================================
// @bsimethod                                                   Daryl.Holmwood 10/13
//=======================================================================================
void DTMElement::HasSymbologyOverride::set (bool value)
    {
    PIN_ELEMENTHANDLE_ADJUSTFINALIZE

    bool hadOverrideSymbology = HasSymbologyOverride;
    DgnPlatform::DgnModelRef* activeModel = thisEeh->GetModelRef()->GetRoot();
    if (value != hadOverrideSymbology)
        {
        bool hasOverrideSymbology = false;
        DgnPlatform::ElementHandle elementHandle2;
        if (TMSymbologyOverrideManager::GetElementForSymbology(*thisEeh, elementHandle2, activeModel))
            hasOverrideSymbology = thisEeh->GetElementRef() != elementHandle2.GetElementRef();
        else
            hasOverrideSymbology = false;
        if (!hasOverrideSymbology && value)
            TMSymbologyOverrideManager::CreateSymbologyOverride(*thisEeh, activeModel);
        else if (hasOverrideSymbology && !value)
            TMSymbologyOverrideManager::DeleteSymbologyOverride(*thisEeh, activeModel);
        }

    }

//=======================================================================================
// @bsimethod                                                   Daryl.Holmwood 10/13
//=======================================================================================
DTMElement^ DTMElement::GetSymbologyOverrideElement ()
    {
    PIN_ELEMENTHANDLE
    DgnPlatform::DgnModelRef* rootModel = thisEeh->GetModelRef()->GetRoot();
    DgnPlatform::ElementHandle symbologyElement;
    if (DTMSymbologyOverrideManager::GetElementForSymbology (*thisEeh, symbologyElement, rootModel))
        {
        if (thisEeh->GetElementRef () != symbologyElement.GetElementRef () && rootModel == symbologyElement.GetModelRef())
            {
            DGNET::Elements::Element^ element = DGNET::Convert::ElementToManaged (symbologyElement);
            return dynamic_cast<DTMElement^>(element);
            }
        }
    return nullptr;
    }

//=======================================================================================
// @bsimethod                                                   Daryl.Holmwood 03/11
//=======================================================================================
System::String^ DTMElement::Name::get ()
    {
    PIN_ELEMENTHANDLE
    WString name;

    if (DTMElementHandlerManager::GetName (*thisEeh, name) == SUCCESS)
        return gcnew System::String (name.GetWCharCP());
    return nullptr;
    }

//=======================================================================================
// @bsimethod                                                   Daryl.Holmwood 03/11
//=======================================================================================
void DTMElement::Name::set (System::String^ value)
    {
    PIN_ELEMENTHANDLE_ADJUSTFINALIZE
    pin_ptr<const wchar_t> p = PtrToStringChars (value);

    DTMElementHandlerManager::SetName (*thisEeh, p);
    thisEeh->ReplaceInModel(thisEeh->GetElementRef()); // ToDo is this needed?
    }

//=======================================================================================
// @bsimethod                                                   Daryl.Holmwood 04/11
//=======================================================================================
System::String^ DTMElement::ThematicDisplayStyle::get ()
    {
    PIN_ELEMENTHANDLE
    WString name;
    int dsIndex;
    DTMElementHandlerManager::GetThematicDisplayStyleIndex (*thisEeh, dsIndex);
    DisplayStyleCP ds = DisplayStyleManager::GetDisplayStyleByIndex (dsIndex, *thisEeh->GetDgnFileP());

    if (ds)
        return gcnew System::String (ds->GetName().GetWCharCP ());
    return nullptr;
    }

//=======================================================================================
// @bsimethod                                                   Daryl.Holmwood 04/11
//=======================================================================================
void DTMElement::ThematicDisplayStyle::set (System::String^ value)
    {
    PIN_ELEMENTHANDLE_ADJUSTFINALIZE
    pin_ptr<const wchar_t> p = PtrToStringChars (value);

    int dsIndex = -1;
    if (value)
        {
        DisplayStyleCP ds = DisplayStyleList::CreateForFile(*thisEeh->GetDgnFileP(), DISPLAY_STYLE_LIST_OPTIONS_IncludeAll).FindDisplayStyleByName(p);

        if (ds)
            {
            dsIndex = ds->GetIndex();
            }
        }
    int oldDsIndex;
    DTMElementHandlerManager::GetThematicDisplayStyleIndex (*thisEeh, oldDsIndex);
    if (oldDsIndex != dsIndex)
        DTMElementHandlerManager::SetThematicDisplayStyleIndex (*thisEeh, dsIndex);
    }

//=======================================================================================
// @bsimethod                                                   Daryl.Holmwood 07/08
//=======================================================================================
DTMTrianglesElement^ DTMElement::TrianglesElement::get()
    {
    PIN_ELEMENTHANDLE

    DTMSubElementIter iter (*thisEeh, true);

    for (; iter.IsValid(); iter.ToNext())
        {
        DTMElementTrianglesHandler* hand = dynamic_cast<DTMElementTrianglesHandler*>(DTMElementSubHandler::FindHandler(iter));

        if (hand)
            {
            return gcnew DTMTrianglesElement(iter.GetCurrentId(), this);
            }
        }
    return nullptr;
    }

//=======================================================================================
// @bsimethod                                                   Daryl.Holmwood 07/08
//=======================================================================================
DTMFeatureElement^ DTMElement::FeatureElement::get()
    {
    PIN_ELEMENTHANDLE
    DTMSubElementIter iter (*thisEeh, true);

    for (; iter.IsValid(); iter.ToNext())
        {
        DTMElementFeaturesHandler* hand = dynamic_cast<DTMElementFeaturesHandler*>(DTMElementSubHandler::FindHandler(iter));

        if (hand)
            {
            return gcnew DTMFeatureElement(iter.GetCurrentId(), this);
            }
        }
    return nullptr;
    }

//=======================================================================================
// @bsimethod                                                   Steve.Jones 07/08
//=======================================================================================
DTMFeatureElement^ DTMElement::GetFeatureElement(DTMElementFeaturesHandler::FeatureTypes type)
    {
    PIN_ELEMENTHANDLE
    DTMSubElementIter iter (*thisEeh, true);

    for (; iter.IsValid(); iter.ToNext())
        {
        DTMElementFeaturesHandler* hand = dynamic_cast<DTMElementFeaturesHandler*>(DTMElementSubHandler::FindHandler(iter));

        if (hand)
            {
            DTMElementFeaturesHandler::DisplayParams featureDisplayParams (iter);
            if (featureDisplayParams.GetTag() == (short)type)
                {
                return gcnew DTMFeatureElement(iter.GetCurrentId(), this);
                }
            }
        }
    return nullptr;
    }

//=======================================================================================
// @bsimethod                                                   Daryl.Holmwood 07/08
//=======================================================================================
DTMFeatureElement^ DTMElement::FeatureBreaklineElement::get()
    {
    return GetFeatureElement (DTMElementFeaturesHandler::Breakline);
    }

//=======================================================================================
// @bsimethod                                                   Steve.Jones 09/10
//=======================================================================================
DTMFeatureElement^ DTMElement::FeatureHoleElement::get()
    {
    return GetFeatureElement (DTMElementFeaturesHandler::Hole);
    }

//=======================================================================================
// @bsimethod                                                   Steve.Jones 09/10
//=======================================================================================
DTMFeatureElement^ DTMElement::FeatureIslandElement::get()
    {
    return GetFeatureElement (DTMElementFeaturesHandler::Island);
    }

//=======================================================================================
// @bsimethod                                                   Steve.Jones 09/10
//=======================================================================================
DTMFeatureElement^ DTMElement::FeatureVoidElement::get()
    {
    return GetFeatureElement (DTMElementFeaturesHandler::Void);
    }

//=======================================================================================
// @bsimethod                                                   Steve.Jones 09/10
//=======================================================================================
DTMFeatureElement^ DTMElement::FeatureBoundaryElement::get()
    {
    return GetFeatureElement (DTMElementFeaturesHandler::Boundary);
    }

//=======================================================================================
// @bsimethod                                                   Steve.Jones 09/10
//=======================================================================================
DTMFeatureElement^ DTMElement::FeatureContourElement::get()
    {
    return GetFeatureElement (DTMElementFeaturesHandler::Contour);
    }

//=======================================================================================
// @bsimethod                                                   Steve.Jones 01/11
//=======================================================================================
DTMFeatureSpotElement^ DTMElement::FeatureSpotElement::get()
    {
    PIN_ELEMENTHANDLE
    DTMSubElementIter iter (*thisEeh, true);

    for (; iter.IsValid(); iter.ToNext())
        {
        DTMElementFeatureSpotsHandler* hand = dynamic_cast<DTMElementFeatureSpotsHandler*>(DTMElementSubHandler::FindHandler(iter));

        if (hand)
            {
            return gcnew DTMFeatureSpotElement(iter.GetCurrentId(), this);
            }
        }
    return nullptr;
    }

//=======================================================================================
// @bsimethod                                                   Daryl.Holmwood 07/08
//=======================================================================================
DTMSpotElement^ DTMElement::SpotsElement::get()
    {
    PIN_ELEMENTHANDLE
    DTMSubElementIter iter (*thisEeh, true);

    for (; iter.IsValid(); iter.ToNext())
        {
        DTMElementSpotsHandler* hand = dynamic_cast<DTMElementSpotsHandler*>(DTMElementSubHandler::FindHandler(iter));

        if (hand)
            {
            return gcnew DTMSpotElement(iter.GetCurrentId(), this);
            }
        }
    return nullptr;
    }

//=======================================================================================
// @bsimethod                                                   Steve.Jones 08/10
//=======================================================================================
DTMLowPointElement^ DTMElement::LowPointElement::get()
    {
    PIN_ELEMENTHANDLE
    DTMSubElementIter iter (*thisEeh, true);

    for (; iter.IsValid(); iter.ToNext())
        {
        DTMElementLowPointsHandler* hand = dynamic_cast<DTMElementLowPointsHandler*>(DTMElementSubHandler::FindHandler(iter));

        if (hand)
            {
            return gcnew DTMLowPointElement(iter.GetCurrentId(), this);
            }
        }
    return nullptr;
    }

//=======================================================================================
// @bsimethod                                                   Steve.Jones 08/10
//=======================================================================================
DTMHighPointElement^ DTMElement::HighPointElement::get()
    {
    PIN_ELEMENTHANDLE
    DTMSubElementIter iter (*thisEeh, true);

    for (; iter.IsValid(); iter.ToNext())
        {
        DTMElementHighPointsHandler* hand = dynamic_cast<DTMElementHighPointsHandler*>(DTMElementSubHandler::FindHandler(iter));

        if (hand)
            {
            return gcnew DTMHighPointElement(iter.GetCurrentId(), this);
            }
        }
    return nullptr;
    }

#ifdef INCLUDE_CATCHMENT
//=======================================================================================
// @bsimethod                                                   Steve.Jones 08/10
//=======================================================================================
DTMCatchmentAreaElement^ DTMElement::CatchmentAreaElement::get()
    {
    PIN_ELEMENTHANDLE
    DTMSubElementIter iter (*thisEeh, true);

    for (; iter.IsValid(); iter.ToNext())
        {
        DTMElementCatchmentAreasHandler* hand = dynamic_cast<DTMElementCatchmentAreasHandler*>(DTMElementSubHandler::FindHandler(iter));

        if (hand)
            {
            return gcnew DTMCatchmentAreaElement(iter.GetCurrentId(), this);
            }
        }
    return nullptr;
    }

//=======================================================================================
// @bsimethod                                                   Steve.Jones 08/10
//=======================================================================================
DTMPondElement^ DTMElement::PondElement::get()
    {
    PIN_ELEMENTHANDLE
    DTMSubElementIter iter (*thisEeh, true);

    for (; iter.IsValid(); iter.ToNext())
        {
        DTMElementPondsHandler* hand = dynamic_cast<DTMElementPondsHandler*>(DTMElementSubHandler::FindHandler(iter));

        if (hand)
            {
            return gcnew DTMPondElement(iter.GetCurrentId(), this);
            }
        }
    return nullptr;
    }
#endif

//=======================================================================================
// @bsimethod                                                   Steve.Jones 08/10
//=======================================================================================
DTMFlowArrowElement^ DTMElement::FlowArrowElement::get()
    {
    PIN_ELEMENTHANDLE
    DTMSubElementIter iter (*thisEeh, true);

    for (; iter.IsValid(); iter.ToNext())
        {
        DTMElementFlowArrowsHandler* hand = dynamic_cast<DTMElementFlowArrowsHandler*>(DTMElementSubHandler::FindHandler(iter));

        if (hand)
            {
            return gcnew DTMFlowArrowElement(iter.GetCurrentId(), this);
            }
        }
    return nullptr;
    }

//=======================================================================================
// @bsimethod                                                   Daryl.Holmwood 07/08
//=======================================================================================
DTMContourElement^ DTMElement::MajorContourElement::get()
    {
    PIN_ELEMENTHANDLE
    DTMSubElementIter iter (*thisEeh, true);

    for (; iter.IsValid(); iter.ToNext())
        {
        DTMElementContoursHandler* hand = dynamic_cast<DTMElementContoursHandler*>(DTMElementSubHandler::FindHandler(iter));

        if (hand)
            {
            DTMElementContoursHandler::DisplayParams params (iter);
            if (params.GetIsMajor())
                {
                return gcnew DTMContourElement(iter.GetCurrentId(), this);
                }
            }
        }
    return nullptr;
    }

//=======================================================================================
// @bsimethod                                                   Daryl.Holmwood 07/08
//=======================================================================================
DTMContourElement^ DTMElement::MinorContourElement::get()
    {
    PIN_ELEMENTHANDLE
    DTMSubElementIter iter (*thisEeh, true);

    for (; iter.IsValid(); iter.ToNext())
        {
        DTMElementContoursHandler* hand = dynamic_cast<DTMElementContoursHandler*>(DTMElementSubHandler::FindHandler(iter));

        if (hand)
            {
            DTMElementContoursHandler::DisplayParams params (iter);
            if (!params.GetIsMajor())
                {
                return gcnew DTMContourElement(iter.GetCurrentId(), this);
                }
            }
        }
    return nullptr;
    }

//=======================================================================================
// @bsimethod                                                   Daryl.Holmwood 07/08
//=======================================================================================
cli::array<DTMRegionElement^>^ DTMElement::GetRegionElements()
    {
    PIN_ELEMENTHANDLE
    System::Collections::Generic::List<DTMRegionElement^>^ list = gcnew System::Collections::Generic::List<DTMRegionElement^>();

    DTMSubElementIter iter (*thisEeh, true);

    for (; iter.IsValid(); iter.ToNext())
        {
        DTMElementRegionsHandler* hand = dynamic_cast<DTMElementRegionsHandler*>(DTMElementSubHandler::FindHandler(iter));

        if (hand)
            {
            list->Add (gcnew DTMRegionElement(iter.GetCurrentId(), this));
            }
        }
    return list->ToArray();
    }

//=======================================================================================
// @bsimethod                                                   Daryl.Holmwood 07/08
//=======================================================================================
cli::array<DTMSubElement^>^ DTMElement::GetSubElements()
    {
    PIN_ELEMENTHANDLE
    System::Collections::Generic::List<DTMSubElement^>^ list = gcnew System::Collections::Generic::List<DTMSubElement^>();

    DTMSubElementIter iter (*thisEeh, true);

    for (; iter.IsValid(); iter.ToNext())
        {
        DTMElementSubHandler* hand = dynamic_cast<DTMElementSubHandler*>(DTMElementSubHandler::FindHandler(iter));

        if (dynamic_cast<DTMElementRegionsHandler*>(hand))
            {
            list->Add(gcnew DTMRegionElement(iter.GetCurrentId(), this));
            }
        else if (dynamic_cast<DTMElementContoursHandler*>(hand))
            {
            list->Add(gcnew DTMContourElement(iter.GetCurrentId(), this));
            }
        else if (dynamic_cast<DTMElementSpotsHandler*>(hand))
            {
            list->Add(gcnew DTMSpotElement(iter.GetCurrentId(), this));
            }
        else if (dynamic_cast<DTMElementFeaturesHandler*>(hand))
            {
            list->Add(gcnew DTMFeatureElement(iter.GetCurrentId(), this));
            }
        else if (dynamic_cast<DTMElementRasterDrapingHandler*>(hand))
            {
            list->Add(gcnew DTMRasterDrapingElement(iter.GetCurrentId(), this));
            }
        else if (dynamic_cast<DTMElementTrianglesHandler*>(hand))
            {
            BeAssert(dynamic_cast<DTMElementRasterDrapingHandler*>(hand) == 0);
            list->Add(gcnew DTMTrianglesElement(iter.GetCurrentId(), this));
            }       
        else if (dynamic_cast<DTMElementFlowArrowsHandler*>(hand))
            {
            list->Add(gcnew DTMFlowArrowElement(iter.GetCurrentId(), this));
            }
        else if (dynamic_cast<DTMElementLowPointsHandler*>(hand))
            {
            list->Add(gcnew DTMLowPointElement(iter.GetCurrentId(), this));
            }
        else if (dynamic_cast<DTMElementHighPointsHandler*>(hand))
            {
            list->Add(gcnew DTMHighPointElement(iter.GetCurrentId(), this));
            }
        else if (dynamic_cast<DTMElementFeatureSpotsHandler*>(hand))
            {
            list->Add(gcnew DTMFeatureSpotElement(iter.GetCurrentId(), this));
            }
#ifdef INCLUDE_CATCHMENT
        else if (dynamic_cast<DTMElementCatchmentAreasHandler*>(hand))
            {
            list->Add(gcnew DTMCatchmentAreaElement(iter.GetCurrentId(), this));
            }
        else if (dynamic_cast<DTMElementPondsHandler*>(hand))
            {
            list->Add(gcnew DTMPondElement(iter.GetCurrentId(), this));
            }
#endif
        }

    return list->ToArray();
    }

DTMSubElement::DTMSubElement (const BENTLEY_NAMESPACE_NAME::TerrainModel::Element::DTMSubElementId& xAttrId, DTMElement^ dtmElement)
    {
    m_id = new BENTLEY_NAMESPACE_NAME::TerrainModel::Element::DTMSubElementId (xAttrId);
    m_dtmElement = dtmElement;

    PIN_ELEMENTHANDLE_OF (dtmElement);

    m_params = nullptr;
    ElementHandle::XAttributeIter iter (*dtmElementEeh, DTMElementSubHandler::GetDisplayInfoXAttributeHandlerId(), xAttrId.GetId());

    if (iter.IsValid())
        {
        m_params = DTMElementSubHandler::GetParams (iter);
        m_params->AddRef();
        }
    }

DTMSubElement::!DTMSubElement()
    {
    if (m_id)
        {
        delete m_id;
        m_id = nullptr;
        }
    if (m_params)
        {
        m_params->Release();
        m_params = nullptr;
        }
    }

//=======================================================================================
// @bsimethod                                                   Daryl.Holmwood 07/08
//=======================================================================================
void DTMSubElement::Commit (DTMElement^ element)
    {
    GETDISPLAYPARAM(DTMElementSubHandler::SymbologyParams);

    PIN_ELEMENTHANDLE_ADJUSTFINALIZE_OF (element);

    params.SetElement (*elementEeh, *m_id);
    }


DTMElementFeaturesHandler::FeatureTypes DTMFeatureElement::GetFeatureType::get()
    {
    GETDISPLAYPARAM(DTMElementFeaturesHandler::DisplayParams)
    return params.GetTag ();
    }

//=======================================================================================
// @bsimethod                                                   Daryl.Holmwood 07/08
//=======================================================================================
bool DTMContourElement::IsMajorContour::get()
    {
    GETDISPLAYPARAM(DTMElementContoursHandler::DisplayParams)
    return params.GetIsMajor ();
    }

//=======================================================================================
// @bsimethod                                                   Daryl.Holmwood 07/08
//=======================================================================================
double DTMContourElement::ContourInterval::get()
    {
    GETDISPLAYPARAM(DTMElementContoursHandler::DisplayParams)
    return params.GetContourInterval ();
    }

//=======================================================================================
// @bsimethod                                                   Daryl.Holmwood 07/08
//=======================================================================================
void DTMContourElement::ContourInterval::set (double value)
    {
    GETDISPLAYPARAM(DTMElementContoursHandler::DisplayParams);
    params.SetContourInterval (value);
    }

//=======================================================================================
// @bsimethod                                                   Daryl.Holmwood 07/08
//=======================================================================================
DTMContourSmoothingMethod DTMContourElement::ContourSmoothing::get()
    {
    GETDISPLAYPARAM(DTMElementContoursHandler::DisplayParams);
    return (DTMContourSmoothingMethod)params.GetContourSmoothing ();
    }

void DTMContourElement::ContourSmoothing::set (DTMContourSmoothingMethod value)
    {
    GETDISPLAYPARAM(DTMElementContoursHandler::DisplayParams);
    params.SetContourSmoothing ((int)(DTMContourSmoothing)value);
    }

//=======================================================================================
// @bsimethod                                                   Daryl.Holmwood 07/08
//=======================================================================================
double DTMContourElement::SmoothingFactor::get()
    {
    GETDISPLAYPARAM (DTMElementContoursHandler::DisplayParams);
    return params.GetSmoothingFactor();
    }

//=======================================================================================
// @bsimethod                                                    Daryl.Holmwood  04/10
//=======================================================================================
void DTMContourElement::SmoothingFactor::set (double value)
    {
    GETDISPLAYPARAM(DTMElementContoursHandler::DisplayParams);
    params.SetSmoothingFactor (value);
    }

//=======================================================================================
// @bsimethod                                                   Daryl.Holmwood 07/08
//=======================================================================================
int DTMContourElement::ContourLabelPrecision::get()
    {
    GETDISPLAYPARAM(DTMElementContoursHandler::DisplayParams);
    return params.GetContourLabelPrecision ();
    }

//=======================================================================================
// @bsimethod                                                    Daryl.Holmwood  04/10
//=======================================================================================
void DTMContourElement::ContourLabelPrecision::set (int value)
    {
    GETDISPLAYPARAM(DTMElementContoursHandler::DisplayParams);
    params.SetContourLabelPrecision (value);
    }

//=======================================================================================
// @bsimethod                                                   Daryl.Holmwood 07/08
//=======================================================================================
int DTMContourElement::SplineDensification::get()
    {
    GETDISPLAYPARAM(DTMElementContoursHandler::DisplayParams);
    return params.GetSplineDensification ();
    }

//=======================================================================================
// @bsimethod                                                    Daryl.Holmwood  04/10
//=======================================================================================
void DTMContourElement::SplineDensification::set (int value)
    {
    GETDISPLAYPARAM(DTMElementContoursHandler::DisplayParams);
    params.SetSplineDensification (value);
    }

//=======================================================================================
// @bsimethod                                                   Daryl.Holmwood 07/08
//=======================================================================================
DTMContourElement::ContourDrawTextOption DTMContourElement::DrawTextOption::get()
    {
    GETDISPLAYPARAM(DTMElementContoursHandler::DisplayParams);
    return (DTMContourElement::ContourDrawTextOption)params.GetDrawTextOption ();
    }

//=======================================================================================
// @bsimethod                                                    Daryl.Holmwood  04/10
//=======================================================================================
void DTMContourElement::DrawTextOption::set (DTMContourElement::ContourDrawTextOption value)
    {
    GETDISPLAYPARAM(DTMElementContoursHandler::DisplayParams);
    params.SetDrawTextOption ((DTMElementContoursHandler::DrawTextOption)value);
    }

//=======================================================================================
// @bsimethod                                                   Daryl.Holmwood 07/08
//=======================================================================================
DTMContourElement::ContourTextPosition DTMContourElement::TextPosition::get()
    {
    GETDISPLAYPARAM(DTMElementContoursHandler::DisplayParams);
    return (DTMContourElement::ContourTextPosition)params.GetTextPosition();
    }

//=======================================================================================
// @bsimethod                                                    Daryl.Holmwood  04/10
//=======================================================================================
void DTMContourElement::TextPosition::set (DTMContourElement::ContourTextPosition value)
    {
    GETDISPLAYPARAM(DTMElementContoursHandler::DisplayParams);
    params.SetTextPosition ((short)value);
    }

//=======================================================================================
// @bsimethod                                                   Daryl.Holmwood 07/08
//=======================================================================================
DTMContourElement::ContourTextFrequency DTMContourElement::TextFrequency::get()
    {
    GETDISPLAYPARAM(DTMElementContoursHandler::DisplayParams);
    return (DTMContourElement::ContourTextFrequency)params.GetTextFrequency ();
    }

//=======================================================================================
// @bsimethod                                                    Daryl.Holmwood  04/10
//=======================================================================================
void DTMContourElement::TextFrequency::set (DTMContourElement::ContourTextFrequency value)
    {
    GETDISPLAYPARAM(DTMElementContoursHandler::DisplayParams);
    params.SetTextFrequency ((short)value);
    }

//=======================================================================================
// @bsimethod                                                   Steve.Jones 07/10
//=======================================================================================
unsigned char DTMContourElement::MaxSlopeOption::get()
    {
    GETDISPLAYPARAM(DTMElementContoursHandler::DisplayParams);
    return params.GetMaxSlopeOption ();
    }

//=======================================================================================
// @bsimethod                                                    Steve.Jones  07/10
//=======================================================================================
void DTMContourElement::MaxSlopeOption::set (unsigned char value)
    {
    GETDISPLAYPARAM(DTMElementContoursHandler::DisplayParams);
    params.SetMaxSlopeOption (value);
    }

//=======================================================================================
// @bsimethod                                                    Steve.Jones  07/10
//=======================================================================================
double DTMContourElement::MaxSlopeValue::get()
    {
    GETDISPLAYPARAM(DTMElementContoursHandler::DisplayParams);
    return params.GetMaxSlopeValue ();
    }

//=======================================================================================
// @bsimethod                                                    Steve.Jones  07/10
//=======================================================================================
void DTMContourElement::MaxSlopeValue::set (double value)
    {
    GETDISPLAYPARAM(DTMElementContoursHandler::DisplayParams);
    params.SetMaxSlopeValue (value);
    }

//=======================================================================================
// @bsimethod                                                   Daryl.Holmwood 07/08
//=======================================================================================
double DTMContourElement::TextInterval::get()
    {
    GETDISPLAYPARAM(DTMElementContoursHandler::DisplayParams);
    return params.GetTextInterval ();
    }

//=======================================================================================
// @bsimethod                                                    Daryl.Holmwood  04/10
//=======================================================================================
void DTMContourElement::TextInterval::set (double value)
    {
    GETDISPLAYPARAM(DTMElementContoursHandler::DisplayParams);
    params.SetTextInterval (value);
    }

//=======================================================================================
// @bsimethod                                                   Daryl.Holmwood 07/08
//=======================================================================================
bool DTMContourElement::NoTextForSmallContours::get()
    {
    GETDISPLAYPARAM(DTMElementContoursHandler::DisplayParams);
    return params.GetNoTextForSmallContours ();
    }

//=======================================================================================
// @bsimethod                                                    Daryl.Holmwood  04/10
//=======================================================================================
void DTMContourElement::NoTextForSmallContours::set (bool value)
    {
    GETDISPLAYPARAM(DTMElementContoursHandler::DisplayParams);
    params.SetNoTextForSmallContours (value);
    }

//=======================================================================================
// @bsimethod                                                   Daryl.Holmwood 07/08
//=======================================================================================
double DTMContourElement::SmallContourLength::get()
    {
    GETDISPLAYPARAM(DTMElementContoursHandler::DisplayParams);
    return params.GetSmallContourLength ();
    }

//=======================================================================================
// @bsimethod                                                    Daryl.Holmwood  04/10
//=======================================================================================
void DTMContourElement::SmallContourLength::set (double value)
    {
    GETDISPLAYPARAM(DTMElementContoursHandler::DisplayParams);
    params.SetSmallContourLength (value);
    }

//=======================================================================================
// @bsimethod                                                   Daryl.Holmwood 07/08
//=======================================================================================
DGNET::DgnTextStyle^ DTMSubElementTextStyle::TextStyle::get()
    {
    GETDISPLAYPARAM(DTMElementSubHandler::SymbologyParamsAndTextStyle);
    return DGNET::DgnTextStyle::GetById ((DGNET::ElementId)(__int64)params.GetTextStyleID (), GetElement()->DgnModelRef->GetDgnFile());
    }

//=======================================================================================
// @bsimethod                                                    Daryl.Holmwood  04/10
//=======================================================================================
void DTMSubElementTextStyle::TextStyle::set (DGNET::DgnTextStyle^ value)
    {
    GETDISPLAYPARAM(DTMElementSubHandler::SymbologyParamsAndTextStyle);
    if (value)
        params.SetTextStyleID ((int)(int64_t)value->Id);
    else
        params.SetTextStyleID (0);
    }

//=======================================================================================
// @bsimethod                                                   Steve.Jones  11/10
//=======================================================================================
System::UInt32 DTMContourElement::DepressionColor::get()
    {
    GETDISPLAYPARAM(DTMElementContoursHandler::DisplayParams);
    return params.GetDepressionSymbology().color;
    }

//=======================================================================================
// @bsimethod                                                    Steve.Jones  11/10
//=======================================================================================
void DTMContourElement::DepressionColor::set (System::UInt32 value)
    {
    GETDISPLAYPARAM(DTMElementContoursHandler::DisplayParams);
    params.GetDepressionSymbology().color = value;
    }

/*---------------------------------------------------------------------------------**//**
* @bsimethod                                                    Steve.Jones  11/10
+---------------+---------------+---------------+---------------+---------------+------*/
System::Int32 DTMContourElement::DepressionLineStyle::get()
    {
    GETDISPLAYPARAM(DTMElementContoursHandler::DisplayParams);
    return params.GetDepressionSymbology().style;
    }

/*---------------------------------------------------------------------------------**//**
* @bsimethod                                                    Steve.Jones  11/10
+---------------+---------------+---------------+---------------+---------------+------*/
void DTMContourElement::DepressionLineStyle::set (System::Int32 value)
    {
    GETDISPLAYPARAM(DTMElementContoursHandler::DisplayParams);
    params.GetDepressionSymbology().style = value;
    }

/*---------------------------------------------------------------------------------**//**
* @bsimethod                                                    Steve.Jones  11/10
+---------------+---------------+---------------+---------------+---------------+------*/
System::UInt32 DTMContourElement::DepressionWeight::get()
    {
    GETDISPLAYPARAM(DTMElementContoursHandler::DisplayParams);
    return params.GetDepressionSymbology().weight;
    }

/*---------------------------------------------------------------------------------**//**
* @bsimethod                                                    Steve.Jones  11/10
+---------------+---------------+---------------+---------------+---------------+------*/
void DTMContourElement::DepressionWeight::set (System::UInt32 value)
    {
    GETDISPLAYPARAM(DTMElementContoursHandler::DisplayParams);
    params.GetDepressionSymbology().weight = value;
    }

//=======================================================================================
// @bsimethod                                                   Daryl.Holmwood 07/08
//=======================================================================================
bool DTMSpotElement::DisplayCell::get()
    {
    GETDISPLAYPARAM(DTMElementSpotsHandler::DisplayParams);
    return params.GetWantSpotCells ();
    }

//=======================================================================================
// @bsimethod                                                   Daryl.Holmwood 07/08
//=======================================================================================
void DTMSpotElement::DisplayCell::set (bool value)
    {
    GETDISPLAYPARAM(DTMElementSpotsHandler::DisplayParams);
    params.SetWantSpotCells (value);
    }

//=======================================================================================
// @bsimethod                                                   Daryl.Holmwood 07/08
//=======================================================================================
void DTMPointElement::Commit (DTMElement^ element)
    {
    GETDISPLAYPARAM(DTMElementPointsHandler::DisplayParams);
    if (params.GetPointCellType() == DTMElementPointsHandler::DisplayParams::Cell)
        {
        PIN_ELEMENTHANDLE_OF (element);
        DTMElementHandlerManager::GetDTMElementPowerPlatformExtension()->EnsureSharedCellDefinitionExists (params.GetPointCellName().GetWCharCP(), elementEeh->GetModelRef());
        }
    __super::Commit (element);
    }

//=======================================================================================
// @bsimethod                                                   Daryl.Holmwood 07/08
//=======================================================================================
bool DTMPointElement::DisplayText::get()
    {
    GETDISPLAYPARAM(DTMElementPointsHandler::DisplayParams);
    return params.GetWantPointText ();
    }

//=======================================================================================
// @bsimethod                                                   Daryl.Holmwood 07/08
//=======================================================================================
void DTMPointElement::DisplayText::set (bool value)
    {
    GETDISPLAYPARAM(DTMElementPointsHandler::DisplayParams);
    params.SetWantPointText (value);
    }

//=======================================================================================
// @bsimethod                                                   Daryl.Holmwood 07/08
//=======================================================================================
System::String^ DTMPointElement::CellName::get()
    {
    GETDISPLAYPARAM(DTMElementPointsHandler::DisplayParams);
    return gcnew System::String (params.GetPointCellName().GetWCharCP());
    }

//=======================================================================================
// @bsimethod                                                   Daryl.Holmwood 07/08
//=======================================================================================
void DTMPointElement::CellName::set (System::String^ value)
    {
    GETDISPLAYPARAM(DTMElementPointsHandler::DisplayParams);
    pin_ptr<const wchar_t> p = PtrToStringChars (value);
    params.SetPointCellName (p);
    }

//=======================================================================================
// @bsimethod                                                   Steve.Jones 08/10
//=======================================================================================
int DTMPointElement::CellType::get()
    {
    GETDISPLAYPARAM(DTMElementPointsHandler::DisplayParams);
    return params.GetPointCellType();
    }

//=======================================================================================
// @bsimethod                                                   Steve.Jones 08/10
//=======================================================================================
void DTMPointElement::CellType::set (int value)
    {
    GETDISPLAYPARAM(DTMElementPointsHandler::DisplayParams);
    params.SetPointCellType ((DTMElementSpotsHandler::DisplayParams::PointCellType)(value));
    }

//=======================================================================================
// @bsimethod                                                   Steve.Jones 11/10
//=======================================================================================
System::String^ DTMPointElement::TextPrefix::get()
    {
    GETDISPLAYPARAM(DTMElementPointsHandler::DisplayParams);
    return gcnew System::String (params.GetPointTextPrefix().GetWCharCP ());
    }

//=======================================================================================
// @bsimethod                                                   Steve.Jones 11/10
//=======================================================================================
void DTMPointElement::TextPrefix::set (System::String^ value)
    {
    GETDISPLAYPARAM(DTMElementPointsHandler::DisplayParams);
    pin_ptr<const wchar_t> p = PtrToStringChars (value);
    params.SetPointTextPrefix (p);
    }

//=======================================================================================
// @bsimethod                                                   Steve.Jones 11/10
//=======================================================================================
System::String^ DTMPointElement::TextSuffix::get()
    {
    GETDISPLAYPARAM(DTMElementPointsHandler::DisplayParams);
    return gcnew System::String (params.GetPointTextSuffix().GetWCharCP ());
    }

//=======================================================================================
// @bsimethod                                                   Steve.Jones 11/10
//=======================================================================================
void DTMPointElement::TextSuffix::set (System::String^ value)
    {
    GETDISPLAYPARAM(DTMElementPointsHandler::DisplayParams);
    pin_ptr<const wchar_t> p = PtrToStringChars (value);
    params.SetPointTextSuffix (p);
    }

//=======================================================================================
// @bsimethod                                                   Steve.Jones 07/11
//=======================================================================================
double DTMLowPointElement::MinimumDepth::get()
    {
    GETDISPLAYPARAM(DTMElementLowPointsHandler::DisplayParams);
    return params.GetLowPointMinimumDepth();
    }

//=======================================================================================
// @bsimethod                                                   Steve.Jones 07/11
//=======================================================================================
void DTMLowPointElement::MinimumDepth::set (double value)
    {
    GETDISPLAYPARAM(DTMElementLowPointsHandler::DisplayParams);
    params.SetLowPointMinimumDepth (value);
    }

//=======================================================================================
// @bsimethod                                                   Daryl.Holmwood 07/08
//=======================================================================================
BGEO::DPoint3d DTMPointElement::CellSize::get()
    {
    GETDISPLAYPARAM(DTMElementPointsHandler::DisplayParams);
    return BGEO::DPoint3d(params.GetPointCellSize().x, params.GetPointCellSize().y, params.GetPointCellSize().z);
    }

//=======================================================================================
// @bsimethod                                                   Daryl.Holmwood 07/08
//=======================================================================================
void DTMPointElement::CellSize::set (BGEO::DPoint3d value)
    {
    GETDISPLAYPARAM(DTMElementPointsHandler::DisplayParams);
    DPoint3d size;
    size.x = value.X;
    size.y = value.Y;
    size.z = value.Z;
    params.SetPointCellSize (size);
    }

//=======================================================================================
// @bsimethod                                                   Daryl.Holmwood 07/08
//=======================================================================================
BGEO::DPoint3d DTMPointElement::TextOffset::get()
    {
    GETDISPLAYPARAM(DTMElementPointsHandler::DisplayParams);
    return BGEO::DPoint3d (params.GetTextOffset().x, params.GetTextOffset().y, params.GetTextOffset().z);
    }

//=======================================================================================
// @bsimethod                                                   Daryl.Holmwood 07/08
//=======================================================================================
void DTMPointElement::TextOffset::set (BGEO::DPoint3d value)
    {
    GETDISPLAYPARAM(DTMElementPointsHandler::DisplayParams);
    DPoint3d textOffset;
    textOffset.x = value.X;
    textOffset.y = value.Y;
    textOffset.z = value.Z;
    params.SetTextOffset (textOffset);
    }

//=======================================================================================
// @bsimethod                                                   Daryl.Holmwood 07/08
//=======================================================================================
short DTMPointElement::TextAlignment::get()
    {
    GETDISPLAYPARAM(DTMElementPointsHandler::DisplayParams);
    return params.GetTextAlignment();
    }

//=======================================================================================
// @bsimethod                                                   Daryl.Holmwood 07/08
//=======================================================================================
void DTMPointElement::TextAlignment::set (short value)
    {
    GETDISPLAYPARAM(DTMElementPointsHandler::DisplayParams);
    params.SetTextAlignment (value);
    }

//=======================================================================================
// @bsimethod                                                   Daryl.Holmwood 07/08
//=======================================================================================
bool DTMFeatureSpotElement::DisplayCell::get()
    {
    GETDISPLAYPARAM(DTMElementFeatureSpotsHandler::DisplayParams);
    return params.GetWantFeatureSpotCells();
    }

//=======================================================================================
// @bsimethod                                                   Daryl.Holmwood 07/08
//=======================================================================================
void DTMFeatureSpotElement::DisplayCell::set (bool value)
    {
    GETDISPLAYPARAM(DTMElementFeatureSpotsHandler::DisplayParams);
    params.SetWantFeatureSpotCells (value);
    }

//=======================================================================================
// @bsimethod                                                   Daryl.Holmwood 07/08
//=======================================================================================
System::String^ DTMRegionElement::Description::get()
    {
    GETDISPLAYPARAM(DTMElementRegionsHandler::DisplayParams);
    return gcnew System::String (params.GetDescription().GetWCharCP());
    }

//=======================================================================================
// @bsimethod                                                   Daryl.Holmwood 07/08
//=======================================================================================
void DTMRegionElement::Description::set (System::String^ value)
    {
    GETDISPLAYPARAM(DTMElementRegionsHandler::DisplayParams);
    pin_ptr<const wchar_t> p = PtrToStringChars (value);
    params.SetDescription (p);
    }

#ifdef INCLUDE_CATCHMENT
//=======================================================================================
// @bsimethod                                                   Steve.Jones 10/10
//=======================================================================================
double DTMCatchmentAreaElement::CatchmentAreaMinimumDepth::get()
    {
    DTMElementCatchmentAreasHandler::DisplayParams params (m_dtmElement->thisEeh, *m_id);
    return params.catchmentAreaMinimumDepth;
    }

//=======================================================================================
// @bsimethod                                                    Steve.Jones  10/10
//=======================================================================================
void DTMCatchmentAreaElement::CatchmentAreaMinimumDepth::set (double value)
    {
    DTMElementCatchmentAreasHandler::DisplayParams params (m_dtmElement->thisEeh, *m_id);
    params.catchmentAreaMinimumDepth = value;
    DTMSUBELEMENT_MODIFY
    params.SetElement (editHandle, *m_id);
    }
#endif

//=======================================================================================
// @bsimethod                                                   Daryl.Holmwood 07/08
//=======================================================================================
DGNET::MaterialId^ DTMMaterialElement::MaterialId::get()
    {
    GETDISPLAYPARAM(DTMElementSubHandler::SymbologyAndMaterialParams);
    return gcnew DGNET::MaterialId ((DGNET::ElementId)params.GetMaterialElementID());
    }

//=======================================================================================
// @bsimethod                                                   Daryl.Holmwood 07/08
//=======================================================================================
void DTMMaterialElement::MaterialId::set (DGNET::MaterialId^ value)
    {
// ToDo Vancouver    GETDISPLAYPARAM(DTMElementSubHandler::SymbologyAndMaterialParams);
// ToDo Vancouver    params.SetMaterialElementId (value);
    }

//=======================================================================================
// @bsimethod                                                   Daryl.Holmwood 08/13
//=======================================================================================
void DTMMaterialElement::SetMaterialInfo (System::String^ palette, System::String^ material)
    {
    GETDISPLAYPARAM(DTMElementSubHandler::SymbologyAndMaterialParams);
    PIN_ELEMENTHANDLE_OF (m_dtmElement);
    if (System::String::IsNullOrEmpty (material))
        params.SetMaterialElementID (0);
    else
        {
        DgnFileP SymbologyDgnFile = m_dtmElementEeh->GetDgnFileP();
        DgnModelRefP SymbologyDgnModelRef = m_dtmElementEeh->GetModelRef();
        pin_ptr<const wchar_t> wPalette = PtrToStringChars (palette);
        pin_ptr<const wchar_t> wMaterial = PtrToStringChars (material);
        ElementId materialElementId = 0;
        MaterialCP material_local;

        material_local = MaterialManager::GetManagerR().FindMaterial (nullptr, Bentley::DgnPlatform::MaterialId (wMaterial), *SymbologyDgnFile, *SymbologyDgnModelRef, true);

        if (material_local)
            materialElementId = material_local->GetElementId();
        else
            {
            MaterialList materials;
            MaterialManager::GetManagerR().FindMaterialByNameFromAnySource (nullptr, materials, wMaterial, *SymbologyDgnModelRef, true);

            if (materials.size() != 0)
                {
                for (MaterialList::iterator mit = materials.begin(); mit != materials.end(); mit++)
                    {
                    MaterialCP mat = *mit;
                    if (wPalette == nullptr || wPalette[0] == 0 || mat->GetPalette().GetName ().CompareToI (wPalette) == 0)
                        {
                        Bentley::DgnPlatform::MaterialId materialId;
                        MaterialPtr newMaterial = Material::Create (*mat, *SymbologyDgnModelRef); 
                        PaletteInfoPtr paletteInfo = PaletteInfo::Create (mat->GetPalette ().GetName ().c_str (), SymbologyDgnFile->GetDocument ().GetMoniker (), mat->GetPalette ().GetSource (), PaletteInfo::PALETTETYPE_Dgn);

                        newMaterial->GetPaletteR ().Copy (*paletteInfo); 

                        if (SUCCESS == MaterialManager::GetManagerR ().SaveMaterial (&materialId, *newMaterial, SymbologyDgnFile))
                            materialElementId = materialId.GetElementId();
                        break;
                        }
                    }
                }
            }
        params.SetMaterialElementID (materialElementId);
        }
    }

/*---------------------------------------------------------------------------------**//**
* @bsimethod                                                    Daryl.Holmwood  07/10
+---------------+---------------+---------------+---------------+---------------+------*/
 System::UInt32 DTMSubElement::Color::get()
    {
    GETDISPLAYPARAM(DTMElementSubHandler::SymbologyParams);
    return params.GetSymbology().color;
    }
    
/*---------------------------------------------------------------------------------**//**
* @bsimethod                                                    Daryl.Holmwood  07/10
+---------------+---------------+---------------+---------------+---------------+------*/
void DTMSubElement::Color::set (System::UInt32 value)
    {
    GETDISPLAYPARAM(DTMElementSubHandler::SymbologyParams);
    params.GetSymbology().color = value;
    }

//=======================================================================================
// @bsimethod                                                   Steve.Jones 28/10
//=======================================================================================
bool DTMSubElement::Visible::get()
    {
    GETDISPLAYPARAM(DTMElementSubHandler::SymbologyParams);
    return params.GetVisible();
    }

//=======================================================================================
// @bsimethod                                                    Steve.Jones 28/10
//=======================================================================================
void DTMSubElement::Visible::set (bool value)
    {
    GETDISPLAYPARAM(DTMElementSubHandler::SymbologyParams);
    params.SetVisible (value);
    }

/*---------------------------------------------------------------------------------**//**
* @bsimethod                                                    Daryl.Holmwood  07/10
+---------------+---------------+---------------+---------------+---------------+------*/
System::Int32 DTMSubElement::LineStyle::get()
    {
    GETDISPLAYPARAM(DTMElementSubHandler::SymbologyParams);
    return params.GetSymbology().style;
    }

/*---------------------------------------------------------------------------------**//**
* @bsimethod                                                    Daryl.Holmwood  07/10
+---------------+---------------+---------------+---------------+---------------+------*/
void DTMSubElement::LineStyle::set (System::Int32 value)
    {
    GETDISPLAYPARAM(DTMElementSubHandler::SymbologyParams);
    params.GetSymbology().style = value;
    }

/*---------------------------------------------------------------------------------**//**
* @bsimethod                                                    Daryl.Holmwood  07/10
+---------------+---------------+---------------+---------------+---------------+------*/
System::UInt32 DTMSubElement::Weight::get()
    {
    GETDISPLAYPARAM(DTMElementSubHandler::SymbologyParams);
    return params.GetSymbology().weight;
    }

/*---------------------------------------------------------------------------------**//**
* @bsimethod                                                    Daryl.Holmwood  07/10
+---------------+---------------+---------------+---------------+---------------+------*/
void DTMSubElement::Weight::set (System::UInt32 value)
    {
    GETDISPLAYPARAM(DTMElementSubHandler::SymbologyParams);
    params.GetSymbology().weight = value;
    }

/*---------------------------------------------------------------------------------**//**
* @bsimethod                                                    Daryl.Holmwood  07/10
+---------------+---------------+---------------+---------------+---------------+------*/
DGNET::LevelId DTMSubElement::LevelId::get()
    {
    GETDISPLAYPARAM(DTMElementSubHandler::SymbologyParams);
    return (DGNET::LevelId)params.GetLevelId();
    }

/*---------------------------------------------------------------------------------**//**
* @bsimethod                                                    Daryl.Holmwood  07/10
+---------------+---------------+---------------+---------------+---------------+------*/
void DTMSubElement::LevelId::set (DGNET::LevelId value)
    {   
    GETDISPLAYPARAM(DTMElementSubHandler::SymbologyParams);
    params.SetLevelId ((unsigned int)value);
    }

/*---------------------------------------------------------------------------------**//**
* @bsimethod                                                    Daryl.Holmwood  07/10
+---------------+---------------+---------------+---------------+---------------+------*/
System::Double DTMSubElement::Transparency::get()
    {
    GETDISPLAYPARAM(DTMElementSubHandler::SymbologyParams);
    return params.GetTransparency();
    }

/*---------------------------------------------------------------------------------**//**
* @bsimethod                                                    Daryl.Holmwood  07/10
+---------------+---------------+---------------+---------------+---------------+------*/
void DTMSubElement::Transparency::set (System::Double value)
    {
    GETDISPLAYPARAM(DTMElementSubHandler::SymbologyParams);
    params.SetTransparency (value);
    }

DTMElement::DTMElement (Bentley::DgnPlatformNET::DgnModel^ model, Element^ templateElement, TerrainModelNET::DTM^ dtm)
    {
    BcDTMP iBcDTM = (BcDTMP)dtm->ExternalHandle.ToPointer ();   
    DgnModelP modelNative = DgnPlatformNET::DgnModel::GetNativeDgnModelP (model, false);

    PIN_ELEMENTHANDLE_OF (templateElement)

    DgnPlatform::EditElementHandle peer;
    Bentley::BentleyStatus status = BENTLEY_NAMESPACE_NAME::TerrainModel::Element::DTMElementDisplayHandler::CreateDTMElement (peer, templateElementEeh, *iBcDTM, *modelNative, false);

    Bentley::DgnPlatformNET::StatusHandler::HandleStatus (status);   //  throws an exception if not SUCCESS

    InitializeFromElementHandle (peer);

    System::GC::KeepAlive (templateElement);
    System::GC::KeepAlive (model);
    System::GC::KeepAlive (dtm);
    }

TerrainModelNET::DTM^ DTMElement::GetDTM ()
    {
    PIN_ELEMENTHANDLE
    RefCountedPtr<BENTLEY_NAMESPACE_NAME::TerrainModel::Element::DTMDataRef> dataRef;
    if (SUCCESS == BENTLEY_NAMESPACE_NAME::TerrainModel::Element::DTMElementHandlerManager::GetDTMDataRef (dataRef, *thisEeh))
        {
        BENTLEY_NAMESPACE_NAME::TerrainModel::DTMPtr dtm;

        dataRef->GetDTMReferenceDirect (dtm);
        BcDTMP bcDTM = dynamic_cast<BcDTMP>(dtm.get());
        if (bcDTM)
            return BENTLEY_NAMESPACE_NAME::TerrainModelNET::DTM::FromHandle (System::IntPtr (bcDTM));
       }
    return nullptr;
    }


public ref class Helper
    {
    public:
        static DGNET::Elements::Element^ FromEditElementHandle (EditElementHandle* element)
        {
        return DGNET::Convert::ElementToManaged (element);
        }
    static DGNET::Elements::Element^ FromEditElementHandleIntPtr (System::IntPtr elementPtr)
        {
        EditElementHandleP elementHandle = (EditElementHandleP)elementPtr.ToPointer ();
        if (DTMElementHandlerManager::IsDTMElement (*elementHandle))
            {
            DGNET::Elements::Element^ element = DGNET::Convert::ElementToManaged (elementHandle);
            DTMElement^ dtmElement = dynamic_cast<DTMElement^>(element);

            if (dtmElement)
                dtmElement->ForceToUseEditElemHandle ((EditElementHandle*)elementPtr.ToPointer ());
            return element;
            }
        return nullptr;
        }
    static void ReleaseElementHandler (DGNET::Elements::Element^ element)
        {
        DTMElement^ dtmElement = dynamic_cast<DTMElement^>(element);
        if (dtmElement)
           dtmElement->ReleaseElementHandler ();
        }
    };

void DTMElement::RegisterManagedElementHandler()
    {
    DGNET::Elements::ManagedElementFactoryExtension::RegisterExtension(DTMElementHandler::GetInstance(), *new DGNET::Elements::ManagedElementFactory(gcnew DGNET::Elements::ElementFactoryDelegate(&Bentley::TerrainModelNET::Element::DTMElement::GetDTMElement)));
    DGNET::Elements::ManagedElementFactoryExtension::RegisterExtension(TMSymbologyOverrideHandler::GetInstance(), *new DGNET::Elements::ManagedElementFactory(gcnew DGNET::Elements::ElementFactoryDelegate(&Bentley::TerrainModelNET::Element::DTMElement::GetDTMElement)));
    }
END_BENTLEY_TERRAINMODELNET_ELEMENT_NAMESPACE

EXPORT_ATTRIBUTE void registerManagedElementHandler()
    {
<<<<<<< HEAD
    DGNET::Elements::ManagedElementFactoryExtension::RegisterExtension (DTMElementHandler::GetInstance(), *new DGNET::Elements::ManagedElementFactory (gcnew DGNET::Elements::ElementFactoryDelegate (&BENTLEY_NAMESPACE_NAME::TerrainModelNET::Element::DTMElement::GetDTMElement)));
    DGNET::Elements::ManagedElementFactoryExtension::RegisterExtension (DTMOverrideSymbologyManager::GetInstance(), *new DGNET::Elements::ManagedElementFactory (gcnew DGNET::Elements::ElementFactoryDelegate (&BENTLEY_NAMESPACE_NAME::TerrainModelNET::Element::DTMElement::GetDTMElement)));
=======
    Bentley::TerrainModelNET::Element::DTMElement::RegisterManagedElementHandler();
>>>>>>> af72fd24
    }

<|MERGE_RESOLUTION|>--- conflicted
+++ resolved
@@ -1,1545 +1,1581 @@
-/*--------------------------------------------------------------------------------------+
-|
-|     $Source: ElementHandler/handlerNET/DTMElement.cpp $
-|
-|  $Copyright: (c) 2016 Bentley Systems, Incorporated. All rights reserved. $
-|
-+--------------------------------------------------------------------------------------*/
-#include "StdAfx.h"
-
-#include "DTMElement.h"
-
-#define CREATE_IF_NOT_FOUND  (true)
-
-
-// the purpose of this class is to use as an automatic to ensure that the element's finalization requirements are considered. 
-struct FinalizeAdjuster
-    {
-    msclr::gcroot<DGNET::Elements::Element^>    m_elementToAdjust;
-    FinalizeAdjuster (DGNET::Elements::Element^ element) : m_elementToAdjust (element)
-        {
-        }
-    ~FinalizeAdjuster ()
-        {
-        m_elementToAdjust->AdjustFinalizeRequirement();
-        }
-    };
-
-// When you want to use the ElementHandle member of a managed element as a native EditElementHandleP in a member method, do this:
-// PIN_ELEMENT_HANDLE
-// then use "thisEeh" as the EditElementHandleP.
-#define PIN_ELEMENTHANDLE pin_ptr<byte>arrayPtr = &ElementHandle[0]; EditElementHandleP thisEeh = reinterpret_cast <EditElementHandleP> (arrayPtr);
-
-// When you want to use the ElementHandle member of an arbitray managed element as a native EditElementHandleP, do this:
-// PIN_ELEMENT_HANDLE_OF (element)
-// then use "elementEeh" as the EditElementHandleP.
-#define PIN_ELEMENTHANDLE_OF(NAME) \
-    pin_ptr<byte> NAME##ArrayPtr=nullptr; \
-    EditElementHandleP NAME##Eeh = NULL; \
-    if (nullptr != NAME) \
-        { \
-        NAME##ArrayPtr = &NAME->ElementHandle[0]; \
-        NAME##Eeh      = reinterpret_cast <EditElementHandleP> ( NAME##ArrayPtr); \
-        }
-
-// When you want are going to change the element of an ElementHandle, so it will become finalizable, use PIN_ELEMENTHANDLE_ADJUSTFINALIZE
-// then use "thisEeh" as the EditElementHandleP.
-#define PIN_ELEMENTHANDLE_ADJUSTFINALIZE \
-    pin_ptr<byte>arrayPtr = &ElementHandle[0]; EditElementHandleP thisEeh = reinterpret_cast <EditElementHandleP> (arrayPtr); \
-    FinalizeAdjuster finalizeAjuster (this);
-
-// When you want to use the ElementHandle member of an arbitray managed element as a native EditElementHandleP, do this:
-// PIN_ELEMENT_HANDLE_OF (element)
-// then use "elementEeh" as the EditElementHandleP.
-#define PIN_ELEMENTHANDLE_ADJUSTFINALIZE_OF(NAME) \
-    pin_ptr<byte> NAME##ArrayPtr=nullptr; \
-    EditElementHandleP NAME##Eeh = NULL; \
-    if (nullptr != NAME) \
-        { \
-        NAME##ArrayPtr = &NAME->ElementHandle[0]; \
-        NAME##Eeh      = reinterpret_cast <EditElementHandleP> ( NAME##ArrayPtr); \
-        } \
-    FinalizeAdjuster finalizeAjuster (NAME);
-
-#define GETDISPLAYPARAM(paramType) paramType& params = *dynamic_cast<paramType*>(m_params);
-
-BEGIN_BENTLEY_NAMESPACE
-
-namespace DgnPlatformNET { namespace Elements {
-
-    struct ManagedElementFactoryExtension : DgnPlatform::Handler::Extension
-    {
-    ELEMENTHANDLER_EXTENSION_DECLARE_MEMBERS (ManagedElementFactoryExtension,)
-    virtual Bentley::DgnPlatformNET::Elements::Element^ _CreateManagedElement(ElementHandleCR) = 0;
-    };
-
-struct ManagedElementFactory : ManagedElementFactoryExtension
-    {
-    msclr::gcroot<DGNET::Elements::ElementFactoryDelegate^>     m_factory;
-
-    ManagedElementFactory (DGNET::Elements::ElementFactoryDelegate^factory) : m_factory (factory) {}
-    virtual ~ManagedElementFactory() {}
-
-    virtual Bentley::DgnPlatformNET::Elements::Element^ _CreateManagedElement(ElementHandleCR eh)
-        {
-        return m_factory->Invoke (eh);
-        }
-
-    static  Bentley::DgnPlatformNET::Elements::Element^ CreateManagedElement(ElementHandleCR eh)
-        {
-        using ::System::Runtime::InteropServices::GCHandle;
-
-        ManagedElementFactoryExtension* factoryExt = ManagedElementFactoryExtension::Cast (eh.GetHandler());
-        if (NULL == factoryExt)
-            return nullptr;  //  Since we register Element, this should be impossible.
-
-        Bentley::DgnPlatformNET::Elements::Element^ retval = factoryExt->_CreateManagedElement(eh);
-
-        return retval;
-        }
-    };
-
-}}
-END_BENTLEY_NAMESPACE
-
-BEGIN_BENTLEY_TERRAINMODELNET_ELEMENT_NAMESPACE
-
-//=======================================================================================
-// @bsimethod                                                   Daryl.Holmwood 07/08
-//=======================================================================================
-DTMElement::~DTMElement (void)
-    {
-    DoDispose();
-    }
-
-//=======================================================================================
-// @bsimethod                                                   Daryl.Holmwood 07/08
-//=======================================================================================
-DTMElement::!DTMElement (void)
-    {
-    DoDispose();
-    BeAssert (true);
-    }
-
-//=======================================================================================
-// @bsimethod                                                   Daryl.Holmwood 03/11
-//=======================================================================================
-void DTMElement::DoDispose ()
-    {
-    }
-
-//=======================================================================================
-// @bsimethod                                                   Daryl.Holmwood 10/13
-//=======================================================================================
-bool DTMElement::CanHaveSymbologyOverride::get()
-    {
-    PIN_ELEMENTHANDLE
-
-    return DTMSymbologyOverrideManager::CanHaveSymbologyOverride (*thisEeh);
-    }
-
-//=======================================================================================
-// @bsimethod                                                   Daryl.Holmwood 10/13
-//=======================================================================================
-bool DTMElement::HasSymbologyOverride::get()
-    {
-    PIN_ELEMENTHANDLE
-    DgnPlatform::DgnModelRef* rootModel = thisEeh->GetModelRef()->GetRoot();
-    DgnPlatform::ElementHandle symbologyElement;
-    if (DTMSymbologyOverrideManager::GetElementForSymbology (*thisEeh, symbologyElement, rootModel))
-        return thisEeh->GetElementRef () != symbologyElement.GetElementRef () && rootModel == symbologyElement.GetModelRef();
-    return false;
-    }
-
-//=======================================================================================
-// @bsimethod                                                   Daryl.Holmwood 10/13
-//=======================================================================================
-void DTMElement::HasSymbologyOverride::set (bool value)
-    {
-    PIN_ELEMENTHANDLE_ADJUSTFINALIZE
-
-    bool hadOverrideSymbology = HasSymbologyOverride;
-    DgnPlatform::DgnModelRef* activeModel = thisEeh->GetModelRef()->GetRoot();
-    if (value != hadOverrideSymbology)
-        {
-        bool hasOverrideSymbology = false;
-        DgnPlatform::ElementHandle elementHandle2;
-        if (TMSymbologyOverrideManager::GetElementForSymbology(*thisEeh, elementHandle2, activeModel))
-            hasOverrideSymbology = thisEeh->GetElementRef() != elementHandle2.GetElementRef();
-        else
-            hasOverrideSymbology = false;
-        if (!hasOverrideSymbology && value)
-            TMSymbologyOverrideManager::CreateSymbologyOverride(*thisEeh, activeModel);
-        else if (hasOverrideSymbology && !value)
-            TMSymbologyOverrideManager::DeleteSymbologyOverride(*thisEeh, activeModel);
-        }
-
-    }
-
-//=======================================================================================
-// @bsimethod                                                   Daryl.Holmwood 10/13
-//=======================================================================================
-DTMElement^ DTMElement::GetSymbologyOverrideElement ()
-    {
-    PIN_ELEMENTHANDLE
-    DgnPlatform::DgnModelRef* rootModel = thisEeh->GetModelRef()->GetRoot();
-    DgnPlatform::ElementHandle symbologyElement;
-    if (DTMSymbologyOverrideManager::GetElementForSymbology (*thisEeh, symbologyElement, rootModel))
-        {
-        if (thisEeh->GetElementRef () != symbologyElement.GetElementRef () && rootModel == symbologyElement.GetModelRef())
-            {
-            DGNET::Elements::Element^ element = DGNET::Convert::ElementToManaged (symbologyElement);
-            return dynamic_cast<DTMElement^>(element);
-            }
-        }
-    return nullptr;
-    }
-
-//=======================================================================================
-// @bsimethod                                                   Daryl.Holmwood 03/11
-//=======================================================================================
-System::String^ DTMElement::Name::get ()
-    {
-    PIN_ELEMENTHANDLE
-    WString name;
-
-    if (DTMElementHandlerManager::GetName (*thisEeh, name) == SUCCESS)
-        return gcnew System::String (name.GetWCharCP());
-    return nullptr;
-    }
-
-//=======================================================================================
-// @bsimethod                                                   Daryl.Holmwood 03/11
-//=======================================================================================
-void DTMElement::Name::set (System::String^ value)
-    {
-    PIN_ELEMENTHANDLE_ADJUSTFINALIZE
-    pin_ptr<const wchar_t> p = PtrToStringChars (value);
-
-    DTMElementHandlerManager::SetName (*thisEeh, p);
-    thisEeh->ReplaceInModel(thisEeh->GetElementRef()); // ToDo is this needed?
-    }
-
-//=======================================================================================
-// @bsimethod                                                   Daryl.Holmwood 04/11
-//=======================================================================================
-System::String^ DTMElement::ThematicDisplayStyle::get ()
-    {
-    PIN_ELEMENTHANDLE
-    WString name;
-    int dsIndex;
-    DTMElementHandlerManager::GetThematicDisplayStyleIndex (*thisEeh, dsIndex);
-    DisplayStyleCP ds = DisplayStyleManager::GetDisplayStyleByIndex (dsIndex, *thisEeh->GetDgnFileP());
-
-    if (ds)
-        return gcnew System::String (ds->GetName().GetWCharCP ());
-    return nullptr;
-    }
-
-//=======================================================================================
-// @bsimethod                                                   Daryl.Holmwood 04/11
-//=======================================================================================
-void DTMElement::ThematicDisplayStyle::set (System::String^ value)
-    {
-    PIN_ELEMENTHANDLE_ADJUSTFINALIZE
-    pin_ptr<const wchar_t> p = PtrToStringChars (value);
-
-    int dsIndex = -1;
-    if (value)
-        {
-        DisplayStyleCP ds = DisplayStyleList::CreateForFile(*thisEeh->GetDgnFileP(), DISPLAY_STYLE_LIST_OPTIONS_IncludeAll).FindDisplayStyleByName(p);
-
-        if (ds)
-            {
-            dsIndex = ds->GetIndex();
-            }
-        }
-    int oldDsIndex;
-    DTMElementHandlerManager::GetThematicDisplayStyleIndex (*thisEeh, oldDsIndex);
-    if (oldDsIndex != dsIndex)
-        DTMElementHandlerManager::SetThematicDisplayStyleIndex (*thisEeh, dsIndex);
-    }
-
-//=======================================================================================
-// @bsimethod                                                   Daryl.Holmwood 07/08
-//=======================================================================================
-DTMTrianglesElement^ DTMElement::TrianglesElement::get()
-    {
-    PIN_ELEMENTHANDLE
-
-    DTMSubElementIter iter (*thisEeh, true);
-
-    for (; iter.IsValid(); iter.ToNext())
-        {
-        DTMElementTrianglesHandler* hand = dynamic_cast<DTMElementTrianglesHandler*>(DTMElementSubHandler::FindHandler(iter));
-
-        if (hand)
-            {
-            return gcnew DTMTrianglesElement(iter.GetCurrentId(), this);
-            }
-        }
-    return nullptr;
-    }
-
-//=======================================================================================
-// @bsimethod                                                   Daryl.Holmwood 07/08
-//=======================================================================================
-DTMFeatureElement^ DTMElement::FeatureElement::get()
-    {
-    PIN_ELEMENTHANDLE
-    DTMSubElementIter iter (*thisEeh, true);
-
-    for (; iter.IsValid(); iter.ToNext())
-        {
-        DTMElementFeaturesHandler* hand = dynamic_cast<DTMElementFeaturesHandler*>(DTMElementSubHandler::FindHandler(iter));
-
-        if (hand)
-            {
-            return gcnew DTMFeatureElement(iter.GetCurrentId(), this);
-            }
-        }
-    return nullptr;
-    }
-
-//=======================================================================================
-// @bsimethod                                                   Steve.Jones 07/08
-//=======================================================================================
-DTMFeatureElement^ DTMElement::GetFeatureElement(DTMElementFeaturesHandler::FeatureTypes type)
-    {
-    PIN_ELEMENTHANDLE
-    DTMSubElementIter iter (*thisEeh, true);
-
-    for (; iter.IsValid(); iter.ToNext())
-        {
-        DTMElementFeaturesHandler* hand = dynamic_cast<DTMElementFeaturesHandler*>(DTMElementSubHandler::FindHandler(iter));
-
-        if (hand)
-            {
-            DTMElementFeaturesHandler::DisplayParams featureDisplayParams (iter);
-            if (featureDisplayParams.GetTag() == (short)type)
-                {
-                return gcnew DTMFeatureElement(iter.GetCurrentId(), this);
-                }
-            }
-        }
-    return nullptr;
-    }
-
-//=======================================================================================
-// @bsimethod                                                   Daryl.Holmwood 07/08
-//=======================================================================================
-DTMFeatureElement^ DTMElement::FeatureBreaklineElement::get()
-    {
-    return GetFeatureElement (DTMElementFeaturesHandler::Breakline);
-    }
-
-//=======================================================================================
-// @bsimethod                                                   Steve.Jones 09/10
-//=======================================================================================
-DTMFeatureElement^ DTMElement::FeatureHoleElement::get()
-    {
-    return GetFeatureElement (DTMElementFeaturesHandler::Hole);
-    }
-
-//=======================================================================================
-// @bsimethod                                                   Steve.Jones 09/10
-//=======================================================================================
-DTMFeatureElement^ DTMElement::FeatureIslandElement::get()
-    {
-    return GetFeatureElement (DTMElementFeaturesHandler::Island);
-    }
-
-//=======================================================================================
-// @bsimethod                                                   Steve.Jones 09/10
-//=======================================================================================
-DTMFeatureElement^ DTMElement::FeatureVoidElement::get()
-    {
-    return GetFeatureElement (DTMElementFeaturesHandler::Void);
-    }
-
-//=======================================================================================
-// @bsimethod                                                   Steve.Jones 09/10
-//=======================================================================================
-DTMFeatureElement^ DTMElement::FeatureBoundaryElement::get()
-    {
-    return GetFeatureElement (DTMElementFeaturesHandler::Boundary);
-    }
-
-//=======================================================================================
-// @bsimethod                                                   Steve.Jones 09/10
-//=======================================================================================
-DTMFeatureElement^ DTMElement::FeatureContourElement::get()
-    {
-    return GetFeatureElement (DTMElementFeaturesHandler::Contour);
-    }
-
-//=======================================================================================
-// @bsimethod                                                   Steve.Jones 01/11
-//=======================================================================================
-DTMFeatureSpotElement^ DTMElement::FeatureSpotElement::get()
-    {
-    PIN_ELEMENTHANDLE
-    DTMSubElementIter iter (*thisEeh, true);
-
-    for (; iter.IsValid(); iter.ToNext())
-        {
-        DTMElementFeatureSpotsHandler* hand = dynamic_cast<DTMElementFeatureSpotsHandler*>(DTMElementSubHandler::FindHandler(iter));
-
-        if (hand)
-            {
-            return gcnew DTMFeatureSpotElement(iter.GetCurrentId(), this);
-            }
-        }
-    return nullptr;
-    }
-
-//=======================================================================================
-// @bsimethod                                                   Daryl.Holmwood 07/08
-//=======================================================================================
-DTMSpotElement^ DTMElement::SpotsElement::get()
-    {
-    PIN_ELEMENTHANDLE
-    DTMSubElementIter iter (*thisEeh, true);
-
-    for (; iter.IsValid(); iter.ToNext())
-        {
-        DTMElementSpotsHandler* hand = dynamic_cast<DTMElementSpotsHandler*>(DTMElementSubHandler::FindHandler(iter));
-
-        if (hand)
-            {
-            return gcnew DTMSpotElement(iter.GetCurrentId(), this);
-            }
-        }
-    return nullptr;
-    }
-
-//=======================================================================================
-// @bsimethod                                                   Steve.Jones 08/10
-//=======================================================================================
-DTMLowPointElement^ DTMElement::LowPointElement::get()
-    {
-    PIN_ELEMENTHANDLE
-    DTMSubElementIter iter (*thisEeh, true);
-
-    for (; iter.IsValid(); iter.ToNext())
-        {
-        DTMElementLowPointsHandler* hand = dynamic_cast<DTMElementLowPointsHandler*>(DTMElementSubHandler::FindHandler(iter));
-
-        if (hand)
-            {
-            return gcnew DTMLowPointElement(iter.GetCurrentId(), this);
-            }
-        }
-    return nullptr;
-    }
-
-//=======================================================================================
-// @bsimethod                                                   Steve.Jones 08/10
-//=======================================================================================
-DTMHighPointElement^ DTMElement::HighPointElement::get()
-    {
-    PIN_ELEMENTHANDLE
-    DTMSubElementIter iter (*thisEeh, true);
-
-    for (; iter.IsValid(); iter.ToNext())
-        {
-        DTMElementHighPointsHandler* hand = dynamic_cast<DTMElementHighPointsHandler*>(DTMElementSubHandler::FindHandler(iter));
-
-        if (hand)
-            {
-            return gcnew DTMHighPointElement(iter.GetCurrentId(), this);
-            }
-        }
-    return nullptr;
-    }
-
-#ifdef INCLUDE_CATCHMENT
-//=======================================================================================
-// @bsimethod                                                   Steve.Jones 08/10
-//=======================================================================================
-DTMCatchmentAreaElement^ DTMElement::CatchmentAreaElement::get()
-    {
-    PIN_ELEMENTHANDLE
-    DTMSubElementIter iter (*thisEeh, true);
-
-    for (; iter.IsValid(); iter.ToNext())
-        {
-        DTMElementCatchmentAreasHandler* hand = dynamic_cast<DTMElementCatchmentAreasHandler*>(DTMElementSubHandler::FindHandler(iter));
-
-        if (hand)
-            {
-            return gcnew DTMCatchmentAreaElement(iter.GetCurrentId(), this);
-            }
-        }
-    return nullptr;
-    }
-
-//=======================================================================================
-// @bsimethod                                                   Steve.Jones 08/10
-//=======================================================================================
-DTMPondElement^ DTMElement::PondElement::get()
-    {
-    PIN_ELEMENTHANDLE
-    DTMSubElementIter iter (*thisEeh, true);
-
-    for (; iter.IsValid(); iter.ToNext())
-        {
-        DTMElementPondsHandler* hand = dynamic_cast<DTMElementPondsHandler*>(DTMElementSubHandler::FindHandler(iter));
-
-        if (hand)
-            {
-            return gcnew DTMPondElement(iter.GetCurrentId(), this);
-            }
-        }
-    return nullptr;
-    }
-#endif
-
-//=======================================================================================
-// @bsimethod                                                   Steve.Jones 08/10
-//=======================================================================================
-DTMFlowArrowElement^ DTMElement::FlowArrowElement::get()
-    {
-    PIN_ELEMENTHANDLE
-    DTMSubElementIter iter (*thisEeh, true);
-
-    for (; iter.IsValid(); iter.ToNext())
-        {
-        DTMElementFlowArrowsHandler* hand = dynamic_cast<DTMElementFlowArrowsHandler*>(DTMElementSubHandler::FindHandler(iter));
-
-        if (hand)
-            {
-            return gcnew DTMFlowArrowElement(iter.GetCurrentId(), this);
-            }
-        }
-    return nullptr;
-    }
-
-//=======================================================================================
-// @bsimethod                                                   Daryl.Holmwood 07/08
-//=======================================================================================
-DTMContourElement^ DTMElement::MajorContourElement::get()
-    {
-    PIN_ELEMENTHANDLE
-    DTMSubElementIter iter (*thisEeh, true);
-
-    for (; iter.IsValid(); iter.ToNext())
-        {
-        DTMElementContoursHandler* hand = dynamic_cast<DTMElementContoursHandler*>(DTMElementSubHandler::FindHandler(iter));
-
-        if (hand)
-            {
-            DTMElementContoursHandler::DisplayParams params (iter);
-            if (params.GetIsMajor())
-                {
-                return gcnew DTMContourElement(iter.GetCurrentId(), this);
-                }
-            }
-        }
-    return nullptr;
-    }
-
-//=======================================================================================
-// @bsimethod                                                   Daryl.Holmwood 07/08
-//=======================================================================================
-DTMContourElement^ DTMElement::MinorContourElement::get()
-    {
-    PIN_ELEMENTHANDLE
-    DTMSubElementIter iter (*thisEeh, true);
-
-    for (; iter.IsValid(); iter.ToNext())
-        {
-        DTMElementContoursHandler* hand = dynamic_cast<DTMElementContoursHandler*>(DTMElementSubHandler::FindHandler(iter));
-
-        if (hand)
-            {
-            DTMElementContoursHandler::DisplayParams params (iter);
-            if (!params.GetIsMajor())
-                {
-                return gcnew DTMContourElement(iter.GetCurrentId(), this);
-                }
-            }
-        }
-    return nullptr;
-    }
-
-//=======================================================================================
-// @bsimethod                                                   Daryl.Holmwood 07/08
-//=======================================================================================
-cli::array<DTMRegionElement^>^ DTMElement::GetRegionElements()
-    {
-    PIN_ELEMENTHANDLE
-    System::Collections::Generic::List<DTMRegionElement^>^ list = gcnew System::Collections::Generic::List<DTMRegionElement^>();
-
-    DTMSubElementIter iter (*thisEeh, true);
-
-    for (; iter.IsValid(); iter.ToNext())
-        {
-        DTMElementRegionsHandler* hand = dynamic_cast<DTMElementRegionsHandler*>(DTMElementSubHandler::FindHandler(iter));
-
-        if (hand)
-            {
-            list->Add (gcnew DTMRegionElement(iter.GetCurrentId(), this));
-            }
-        }
-    return list->ToArray();
-    }
-
-//=======================================================================================
-// @bsimethod                                                   Daryl.Holmwood 07/08
-//=======================================================================================
-cli::array<DTMSubElement^>^ DTMElement::GetSubElements()
-    {
-    PIN_ELEMENTHANDLE
-    System::Collections::Generic::List<DTMSubElement^>^ list = gcnew System::Collections::Generic::List<DTMSubElement^>();
-
-    DTMSubElementIter iter (*thisEeh, true);
-
-    for (; iter.IsValid(); iter.ToNext())
-        {
-        DTMElementSubHandler* hand = dynamic_cast<DTMElementSubHandler*>(DTMElementSubHandler::FindHandler(iter));
-
-        if (dynamic_cast<DTMElementRegionsHandler*>(hand))
-            {
-            list->Add(gcnew DTMRegionElement(iter.GetCurrentId(), this));
-            }
-        else if (dynamic_cast<DTMElementContoursHandler*>(hand))
-            {
-            list->Add(gcnew DTMContourElement(iter.GetCurrentId(), this));
-            }
-        else if (dynamic_cast<DTMElementSpotsHandler*>(hand))
-            {
-            list->Add(gcnew DTMSpotElement(iter.GetCurrentId(), this));
-            }
-        else if (dynamic_cast<DTMElementFeaturesHandler*>(hand))
-            {
-            list->Add(gcnew DTMFeatureElement(iter.GetCurrentId(), this));
-            }
-        else if (dynamic_cast<DTMElementRasterDrapingHandler*>(hand))
-            {
-            list->Add(gcnew DTMRasterDrapingElement(iter.GetCurrentId(), this));
-            }
-        else if (dynamic_cast<DTMElementTrianglesHandler*>(hand))
-            {
-            BeAssert(dynamic_cast<DTMElementRasterDrapingHandler*>(hand) == 0);
-            list->Add(gcnew DTMTrianglesElement(iter.GetCurrentId(), this));
-            }       
-        else if (dynamic_cast<DTMElementFlowArrowsHandler*>(hand))
-            {
-            list->Add(gcnew DTMFlowArrowElement(iter.GetCurrentId(), this));
-            }
-        else if (dynamic_cast<DTMElementLowPointsHandler*>(hand))
-            {
-            list->Add(gcnew DTMLowPointElement(iter.GetCurrentId(), this));
-            }
-        else if (dynamic_cast<DTMElementHighPointsHandler*>(hand))
-            {
-            list->Add(gcnew DTMHighPointElement(iter.GetCurrentId(), this));
-            }
-        else if (dynamic_cast<DTMElementFeatureSpotsHandler*>(hand))
-            {
-            list->Add(gcnew DTMFeatureSpotElement(iter.GetCurrentId(), this));
-            }
-#ifdef INCLUDE_CATCHMENT
-        else if (dynamic_cast<DTMElementCatchmentAreasHandler*>(hand))
-            {
-            list->Add(gcnew DTMCatchmentAreaElement(iter.GetCurrentId(), this));
-            }
-        else if (dynamic_cast<DTMElementPondsHandler*>(hand))
-            {
-            list->Add(gcnew DTMPondElement(iter.GetCurrentId(), this));
-            }
-#endif
-        }
-
-    return list->ToArray();
-    }
-
-DTMSubElement::DTMSubElement (const BENTLEY_NAMESPACE_NAME::TerrainModel::Element::DTMSubElementId& xAttrId, DTMElement^ dtmElement)
-    {
-    m_id = new BENTLEY_NAMESPACE_NAME::TerrainModel::Element::DTMSubElementId (xAttrId);
-    m_dtmElement = dtmElement;
-
-    PIN_ELEMENTHANDLE_OF (dtmElement);
-
-    m_params = nullptr;
-    ElementHandle::XAttributeIter iter (*dtmElementEeh, DTMElementSubHandler::GetDisplayInfoXAttributeHandlerId(), xAttrId.GetId());
-
-    if (iter.IsValid())
-        {
-        m_params = DTMElementSubHandler::GetParams (iter);
-        m_params->AddRef();
-        }
-    }
-
-DTMSubElement::!DTMSubElement()
-    {
-    if (m_id)
-        {
-        delete m_id;
-        m_id = nullptr;
-        }
-    if (m_params)
-        {
-        m_params->Release();
-        m_params = nullptr;
-        }
-    }
-
-//=======================================================================================
-// @bsimethod                                                   Daryl.Holmwood 07/08
-//=======================================================================================
-void DTMSubElement::Commit (DTMElement^ element)
-    {
-    GETDISPLAYPARAM(DTMElementSubHandler::SymbologyParams);
-
-    PIN_ELEMENTHANDLE_ADJUSTFINALIZE_OF (element);
-
-    params.SetElement (*elementEeh, *m_id);
-    }
-
-
-DTMElementFeaturesHandler::FeatureTypes DTMFeatureElement::GetFeatureType::get()
-    {
-    GETDISPLAYPARAM(DTMElementFeaturesHandler::DisplayParams)
-    return params.GetTag ();
-    }
-
-//=======================================================================================
-// @bsimethod                                                   Daryl.Holmwood 07/08
-//=======================================================================================
-bool DTMContourElement::IsMajorContour::get()
-    {
-    GETDISPLAYPARAM(DTMElementContoursHandler::DisplayParams)
-    return params.GetIsMajor ();
-    }
-
-//=======================================================================================
-// @bsimethod                                                   Daryl.Holmwood 07/08
-//=======================================================================================
-double DTMContourElement::ContourInterval::get()
-    {
-    GETDISPLAYPARAM(DTMElementContoursHandler::DisplayParams)
-    return params.GetContourInterval ();
-    }
-
-//=======================================================================================
-// @bsimethod                                                   Daryl.Holmwood 07/08
-//=======================================================================================
-void DTMContourElement::ContourInterval::set (double value)
-    {
-    GETDISPLAYPARAM(DTMElementContoursHandler::DisplayParams);
-    params.SetContourInterval (value);
-    }
-
-//=======================================================================================
-// @bsimethod                                                   Daryl.Holmwood 07/08
-//=======================================================================================
-DTMContourSmoothingMethod DTMContourElement::ContourSmoothing::get()
-    {
-    GETDISPLAYPARAM(DTMElementContoursHandler::DisplayParams);
-    return (DTMContourSmoothingMethod)params.GetContourSmoothing ();
-    }
-
-void DTMContourElement::ContourSmoothing::set (DTMContourSmoothingMethod value)
-    {
-    GETDISPLAYPARAM(DTMElementContoursHandler::DisplayParams);
-    params.SetContourSmoothing ((int)(DTMContourSmoothing)value);
-    }
-
-//=======================================================================================
-// @bsimethod                                                   Daryl.Holmwood 07/08
-//=======================================================================================
-double DTMContourElement::SmoothingFactor::get()
-    {
-    GETDISPLAYPARAM (DTMElementContoursHandler::DisplayParams);
-    return params.GetSmoothingFactor();
-    }
-
-//=======================================================================================
-// @bsimethod                                                    Daryl.Holmwood  04/10
-//=======================================================================================
-void DTMContourElement::SmoothingFactor::set (double value)
-    {
-    GETDISPLAYPARAM(DTMElementContoursHandler::DisplayParams);
-    params.SetSmoothingFactor (value);
-    }
-
-//=======================================================================================
-// @bsimethod                                                   Daryl.Holmwood 07/08
-//=======================================================================================
-int DTMContourElement::ContourLabelPrecision::get()
-    {
-    GETDISPLAYPARAM(DTMElementContoursHandler::DisplayParams);
-    return params.GetContourLabelPrecision ();
-    }
-
-//=======================================================================================
-// @bsimethod                                                    Daryl.Holmwood  04/10
-//=======================================================================================
-void DTMContourElement::ContourLabelPrecision::set (int value)
-    {
-    GETDISPLAYPARAM(DTMElementContoursHandler::DisplayParams);
-    params.SetContourLabelPrecision (value);
-    }
-
-//=======================================================================================
-// @bsimethod                                                   Daryl.Holmwood 07/08
-//=======================================================================================
-int DTMContourElement::SplineDensification::get()
-    {
-    GETDISPLAYPARAM(DTMElementContoursHandler::DisplayParams);
-    return params.GetSplineDensification ();
-    }
-
-//=======================================================================================
-// @bsimethod                                                    Daryl.Holmwood  04/10
-//=======================================================================================
-void DTMContourElement::SplineDensification::set (int value)
-    {
-    GETDISPLAYPARAM(DTMElementContoursHandler::DisplayParams);
-    params.SetSplineDensification (value);
-    }
-
-//=======================================================================================
-// @bsimethod                                                   Daryl.Holmwood 07/08
-//=======================================================================================
-DTMContourElement::ContourDrawTextOption DTMContourElement::DrawTextOption::get()
-    {
-    GETDISPLAYPARAM(DTMElementContoursHandler::DisplayParams);
-    return (DTMContourElement::ContourDrawTextOption)params.GetDrawTextOption ();
-    }
-
-//=======================================================================================
-// @bsimethod                                                    Daryl.Holmwood  04/10
-//=======================================================================================
-void DTMContourElement::DrawTextOption::set (DTMContourElement::ContourDrawTextOption value)
-    {
-    GETDISPLAYPARAM(DTMElementContoursHandler::DisplayParams);
-    params.SetDrawTextOption ((DTMElementContoursHandler::DrawTextOption)value);
-    }
-
-//=======================================================================================
-// @bsimethod                                                   Daryl.Holmwood 07/08
-//=======================================================================================
-DTMContourElement::ContourTextPosition DTMContourElement::TextPosition::get()
-    {
-    GETDISPLAYPARAM(DTMElementContoursHandler::DisplayParams);
-    return (DTMContourElement::ContourTextPosition)params.GetTextPosition();
-    }
-
-//=======================================================================================
-// @bsimethod                                                    Daryl.Holmwood  04/10
-//=======================================================================================
-void DTMContourElement::TextPosition::set (DTMContourElement::ContourTextPosition value)
-    {
-    GETDISPLAYPARAM(DTMElementContoursHandler::DisplayParams);
-    params.SetTextPosition ((short)value);
-    }
-
-//=======================================================================================
-// @bsimethod                                                   Daryl.Holmwood 07/08
-//=======================================================================================
-DTMContourElement::ContourTextFrequency DTMContourElement::TextFrequency::get()
-    {
-    GETDISPLAYPARAM(DTMElementContoursHandler::DisplayParams);
-    return (DTMContourElement::ContourTextFrequency)params.GetTextFrequency ();
-    }
-
-//=======================================================================================
-// @bsimethod                                                    Daryl.Holmwood  04/10
-//=======================================================================================
-void DTMContourElement::TextFrequency::set (DTMContourElement::ContourTextFrequency value)
-    {
-    GETDISPLAYPARAM(DTMElementContoursHandler::DisplayParams);
-    params.SetTextFrequency ((short)value);
-    }
-
-//=======================================================================================
-// @bsimethod                                                   Steve.Jones 07/10
-//=======================================================================================
-unsigned char DTMContourElement::MaxSlopeOption::get()
-    {
-    GETDISPLAYPARAM(DTMElementContoursHandler::DisplayParams);
-    return params.GetMaxSlopeOption ();
-    }
-
-//=======================================================================================
-// @bsimethod                                                    Steve.Jones  07/10
-//=======================================================================================
-void DTMContourElement::MaxSlopeOption::set (unsigned char value)
-    {
-    GETDISPLAYPARAM(DTMElementContoursHandler::DisplayParams);
-    params.SetMaxSlopeOption (value);
-    }
-
-//=======================================================================================
-// @bsimethod                                                    Steve.Jones  07/10
-//=======================================================================================
-double DTMContourElement::MaxSlopeValue::get()
-    {
-    GETDISPLAYPARAM(DTMElementContoursHandler::DisplayParams);
-    return params.GetMaxSlopeValue ();
-    }
-
-//=======================================================================================
-// @bsimethod                                                    Steve.Jones  07/10
-//=======================================================================================
-void DTMContourElement::MaxSlopeValue::set (double value)
-    {
-    GETDISPLAYPARAM(DTMElementContoursHandler::DisplayParams);
-    params.SetMaxSlopeValue (value);
-    }
-
-//=======================================================================================
-// @bsimethod                                                   Daryl.Holmwood 07/08
-//=======================================================================================
-double DTMContourElement::TextInterval::get()
-    {
-    GETDISPLAYPARAM(DTMElementContoursHandler::DisplayParams);
-    return params.GetTextInterval ();
-    }
-
-//=======================================================================================
-// @bsimethod                                                    Daryl.Holmwood  04/10
-//=======================================================================================
-void DTMContourElement::TextInterval::set (double value)
-    {
-    GETDISPLAYPARAM(DTMElementContoursHandler::DisplayParams);
-    params.SetTextInterval (value);
-    }
-
-//=======================================================================================
-// @bsimethod                                                   Daryl.Holmwood 07/08
-//=======================================================================================
-bool DTMContourElement::NoTextForSmallContours::get()
-    {
-    GETDISPLAYPARAM(DTMElementContoursHandler::DisplayParams);
-    return params.GetNoTextForSmallContours ();
-    }
-
-//=======================================================================================
-// @bsimethod                                                    Daryl.Holmwood  04/10
-//=======================================================================================
-void DTMContourElement::NoTextForSmallContours::set (bool value)
-    {
-    GETDISPLAYPARAM(DTMElementContoursHandler::DisplayParams);
-    params.SetNoTextForSmallContours (value);
-    }
-
-//=======================================================================================
-// @bsimethod                                                   Daryl.Holmwood 07/08
-//=======================================================================================
-double DTMContourElement::SmallContourLength::get()
-    {
-    GETDISPLAYPARAM(DTMElementContoursHandler::DisplayParams);
-    return params.GetSmallContourLength ();
-    }
-
-//=======================================================================================
-// @bsimethod                                                    Daryl.Holmwood  04/10
-//=======================================================================================
-void DTMContourElement::SmallContourLength::set (double value)
-    {
-    GETDISPLAYPARAM(DTMElementContoursHandler::DisplayParams);
-    params.SetSmallContourLength (value);
-    }
-
-//=======================================================================================
-// @bsimethod                                                   Daryl.Holmwood 07/08
-//=======================================================================================
-DGNET::DgnTextStyle^ DTMSubElementTextStyle::TextStyle::get()
-    {
-    GETDISPLAYPARAM(DTMElementSubHandler::SymbologyParamsAndTextStyle);
-    return DGNET::DgnTextStyle::GetById ((DGNET::ElementId)(__int64)params.GetTextStyleID (), GetElement()->DgnModelRef->GetDgnFile());
-    }
-
-//=======================================================================================
-// @bsimethod                                                    Daryl.Holmwood  04/10
-//=======================================================================================
-void DTMSubElementTextStyle::TextStyle::set (DGNET::DgnTextStyle^ value)
-    {
-    GETDISPLAYPARAM(DTMElementSubHandler::SymbologyParamsAndTextStyle);
-    if (value)
-        params.SetTextStyleID ((int)(int64_t)value->Id);
-    else
-        params.SetTextStyleID (0);
-    }
-
-//=======================================================================================
-// @bsimethod                                                   Steve.Jones  11/10
-//=======================================================================================
-System::UInt32 DTMContourElement::DepressionColor::get()
-    {
-    GETDISPLAYPARAM(DTMElementContoursHandler::DisplayParams);
-    return params.GetDepressionSymbology().color;
-    }
-
-//=======================================================================================
-// @bsimethod                                                    Steve.Jones  11/10
-//=======================================================================================
-void DTMContourElement::DepressionColor::set (System::UInt32 value)
-    {
-    GETDISPLAYPARAM(DTMElementContoursHandler::DisplayParams);
-    params.GetDepressionSymbology().color = value;
-    }
-
-/*---------------------------------------------------------------------------------**//**
-* @bsimethod                                                    Steve.Jones  11/10
-+---------------+---------------+---------------+---------------+---------------+------*/
-System::Int32 DTMContourElement::DepressionLineStyle::get()
-    {
-    GETDISPLAYPARAM(DTMElementContoursHandler::DisplayParams);
-    return params.GetDepressionSymbology().style;
-    }
-
-/*---------------------------------------------------------------------------------**//**
-* @bsimethod                                                    Steve.Jones  11/10
-+---------------+---------------+---------------+---------------+---------------+------*/
-void DTMContourElement::DepressionLineStyle::set (System::Int32 value)
-    {
-    GETDISPLAYPARAM(DTMElementContoursHandler::DisplayParams);
-    params.GetDepressionSymbology().style = value;
-    }
-
-/*---------------------------------------------------------------------------------**//**
-* @bsimethod                                                    Steve.Jones  11/10
-+---------------+---------------+---------------+---------------+---------------+------*/
-System::UInt32 DTMContourElement::DepressionWeight::get()
-    {
-    GETDISPLAYPARAM(DTMElementContoursHandler::DisplayParams);
-    return params.GetDepressionSymbology().weight;
-    }
-
-/*---------------------------------------------------------------------------------**//**
-* @bsimethod                                                    Steve.Jones  11/10
-+---------------+---------------+---------------+---------------+---------------+------*/
-void DTMContourElement::DepressionWeight::set (System::UInt32 value)
-    {
-    GETDISPLAYPARAM(DTMElementContoursHandler::DisplayParams);
-    params.GetDepressionSymbology().weight = value;
-    }
-
-//=======================================================================================
-// @bsimethod                                                   Daryl.Holmwood 07/08
-//=======================================================================================
-bool DTMSpotElement::DisplayCell::get()
-    {
-    GETDISPLAYPARAM(DTMElementSpotsHandler::DisplayParams);
-    return params.GetWantSpotCells ();
-    }
-
-//=======================================================================================
-// @bsimethod                                                   Daryl.Holmwood 07/08
-//=======================================================================================
-void DTMSpotElement::DisplayCell::set (bool value)
-    {
-    GETDISPLAYPARAM(DTMElementSpotsHandler::DisplayParams);
-    params.SetWantSpotCells (value);
-    }
-
-//=======================================================================================
-// @bsimethod                                                   Daryl.Holmwood 07/08
-//=======================================================================================
-void DTMPointElement::Commit (DTMElement^ element)
-    {
-    GETDISPLAYPARAM(DTMElementPointsHandler::DisplayParams);
-    if (params.GetPointCellType() == DTMElementPointsHandler::DisplayParams::Cell)
-        {
-        PIN_ELEMENTHANDLE_OF (element);
-        DTMElementHandlerManager::GetDTMElementPowerPlatformExtension()->EnsureSharedCellDefinitionExists (params.GetPointCellName().GetWCharCP(), elementEeh->GetModelRef());
-        }
-    __super::Commit (element);
-    }
-
-//=======================================================================================
-// @bsimethod                                                   Daryl.Holmwood 07/08
-//=======================================================================================
-bool DTMPointElement::DisplayText::get()
-    {
-    GETDISPLAYPARAM(DTMElementPointsHandler::DisplayParams);
-    return params.GetWantPointText ();
-    }
-
-//=======================================================================================
-// @bsimethod                                                   Daryl.Holmwood 07/08
-//=======================================================================================
-void DTMPointElement::DisplayText::set (bool value)
-    {
-    GETDISPLAYPARAM(DTMElementPointsHandler::DisplayParams);
-    params.SetWantPointText (value);
-    }
-
-//=======================================================================================
-// @bsimethod                                                   Daryl.Holmwood 07/08
-//=======================================================================================
-System::String^ DTMPointElement::CellName::get()
-    {
-    GETDISPLAYPARAM(DTMElementPointsHandler::DisplayParams);
-    return gcnew System::String (params.GetPointCellName().GetWCharCP());
-    }
-
-//=======================================================================================
-// @bsimethod                                                   Daryl.Holmwood 07/08
-//=======================================================================================
-void DTMPointElement::CellName::set (System::String^ value)
-    {
-    GETDISPLAYPARAM(DTMElementPointsHandler::DisplayParams);
-    pin_ptr<const wchar_t> p = PtrToStringChars (value);
-    params.SetPointCellName (p);
-    }
-
-//=======================================================================================
-// @bsimethod                                                   Steve.Jones 08/10
-//=======================================================================================
-int DTMPointElement::CellType::get()
-    {
-    GETDISPLAYPARAM(DTMElementPointsHandler::DisplayParams);
-    return params.GetPointCellType();
-    }
-
-//=======================================================================================
-// @bsimethod                                                   Steve.Jones 08/10
-//=======================================================================================
-void DTMPointElement::CellType::set (int value)
-    {
-    GETDISPLAYPARAM(DTMElementPointsHandler::DisplayParams);
-    params.SetPointCellType ((DTMElementSpotsHandler::DisplayParams::PointCellType)(value));
-    }
-
-//=======================================================================================
-// @bsimethod                                                   Steve.Jones 11/10
-//=======================================================================================
-System::String^ DTMPointElement::TextPrefix::get()
-    {
-    GETDISPLAYPARAM(DTMElementPointsHandler::DisplayParams);
-    return gcnew System::String (params.GetPointTextPrefix().GetWCharCP ());
-    }
-
-//=======================================================================================
-// @bsimethod                                                   Steve.Jones 11/10
-//=======================================================================================
-void DTMPointElement::TextPrefix::set (System::String^ value)
-    {
-    GETDISPLAYPARAM(DTMElementPointsHandler::DisplayParams);
-    pin_ptr<const wchar_t> p = PtrToStringChars (value);
-    params.SetPointTextPrefix (p);
-    }
-
-//=======================================================================================
-// @bsimethod                                                   Steve.Jones 11/10
-//=======================================================================================
-System::String^ DTMPointElement::TextSuffix::get()
-    {
-    GETDISPLAYPARAM(DTMElementPointsHandler::DisplayParams);
-    return gcnew System::String (params.GetPointTextSuffix().GetWCharCP ());
-    }
-
-//=======================================================================================
-// @bsimethod                                                   Steve.Jones 11/10
-//=======================================================================================
-void DTMPointElement::TextSuffix::set (System::String^ value)
-    {
-    GETDISPLAYPARAM(DTMElementPointsHandler::DisplayParams);
-    pin_ptr<const wchar_t> p = PtrToStringChars (value);
-    params.SetPointTextSuffix (p);
-    }
-
-//=======================================================================================
-// @bsimethod                                                   Steve.Jones 07/11
-//=======================================================================================
-double DTMLowPointElement::MinimumDepth::get()
-    {
-    GETDISPLAYPARAM(DTMElementLowPointsHandler::DisplayParams);
-    return params.GetLowPointMinimumDepth();
-    }
-
-//=======================================================================================
-// @bsimethod                                                   Steve.Jones 07/11
-//=======================================================================================
-void DTMLowPointElement::MinimumDepth::set (double value)
-    {
-    GETDISPLAYPARAM(DTMElementLowPointsHandler::DisplayParams);
-    params.SetLowPointMinimumDepth (value);
-    }
-
-//=======================================================================================
-// @bsimethod                                                   Daryl.Holmwood 07/08
-//=======================================================================================
-BGEO::DPoint3d DTMPointElement::CellSize::get()
-    {
-    GETDISPLAYPARAM(DTMElementPointsHandler::DisplayParams);
-    return BGEO::DPoint3d(params.GetPointCellSize().x, params.GetPointCellSize().y, params.GetPointCellSize().z);
-    }
-
-//=======================================================================================
-// @bsimethod                                                   Daryl.Holmwood 07/08
-//=======================================================================================
-void DTMPointElement::CellSize::set (BGEO::DPoint3d value)
-    {
-    GETDISPLAYPARAM(DTMElementPointsHandler::DisplayParams);
-    DPoint3d size;
-    size.x = value.X;
-    size.y = value.Y;
-    size.z = value.Z;
-    params.SetPointCellSize (size);
-    }
-
-//=======================================================================================
-// @bsimethod                                                   Daryl.Holmwood 07/08
-//=======================================================================================
-BGEO::DPoint3d DTMPointElement::TextOffset::get()
-    {
-    GETDISPLAYPARAM(DTMElementPointsHandler::DisplayParams);
-    return BGEO::DPoint3d (params.GetTextOffset().x, params.GetTextOffset().y, params.GetTextOffset().z);
-    }
-
-//=======================================================================================
-// @bsimethod                                                   Daryl.Holmwood 07/08
-//=======================================================================================
-void DTMPointElement::TextOffset::set (BGEO::DPoint3d value)
-    {
-    GETDISPLAYPARAM(DTMElementPointsHandler::DisplayParams);
-    DPoint3d textOffset;
-    textOffset.x = value.X;
-    textOffset.y = value.Y;
-    textOffset.z = value.Z;
-    params.SetTextOffset (textOffset);
-    }
-
-//=======================================================================================
-// @bsimethod                                                   Daryl.Holmwood 07/08
-//=======================================================================================
-short DTMPointElement::TextAlignment::get()
-    {
-    GETDISPLAYPARAM(DTMElementPointsHandler::DisplayParams);
-    return params.GetTextAlignment();
-    }
-
-//=======================================================================================
-// @bsimethod                                                   Daryl.Holmwood 07/08
-//=======================================================================================
-void DTMPointElement::TextAlignment::set (short value)
-    {
-    GETDISPLAYPARAM(DTMElementPointsHandler::DisplayParams);
-    params.SetTextAlignment (value);
-    }
-
-//=======================================================================================
-// @bsimethod                                                   Daryl.Holmwood 07/08
-//=======================================================================================
-bool DTMFeatureSpotElement::DisplayCell::get()
-    {
-    GETDISPLAYPARAM(DTMElementFeatureSpotsHandler::DisplayParams);
-    return params.GetWantFeatureSpotCells();
-    }
-
-//=======================================================================================
-// @bsimethod                                                   Daryl.Holmwood 07/08
-//=======================================================================================
-void DTMFeatureSpotElement::DisplayCell::set (bool value)
-    {
-    GETDISPLAYPARAM(DTMElementFeatureSpotsHandler::DisplayParams);
-    params.SetWantFeatureSpotCells (value);
-    }
-
-//=======================================================================================
-// @bsimethod                                                   Daryl.Holmwood 07/08
-//=======================================================================================
-System::String^ DTMRegionElement::Description::get()
-    {
-    GETDISPLAYPARAM(DTMElementRegionsHandler::DisplayParams);
-    return gcnew System::String (params.GetDescription().GetWCharCP());
-    }
-
-//=======================================================================================
-// @bsimethod                                                   Daryl.Holmwood 07/08
-//=======================================================================================
-void DTMRegionElement::Description::set (System::String^ value)
-    {
-    GETDISPLAYPARAM(DTMElementRegionsHandler::DisplayParams);
-    pin_ptr<const wchar_t> p = PtrToStringChars (value);
-    params.SetDescription (p);
-    }
-
-#ifdef INCLUDE_CATCHMENT
-//=======================================================================================
-// @bsimethod                                                   Steve.Jones 10/10
-//=======================================================================================
-double DTMCatchmentAreaElement::CatchmentAreaMinimumDepth::get()
-    {
-    DTMElementCatchmentAreasHandler::DisplayParams params (m_dtmElement->thisEeh, *m_id);
-    return params.catchmentAreaMinimumDepth;
-    }
-
-//=======================================================================================
-// @bsimethod                                                    Steve.Jones  10/10
-//=======================================================================================
-void DTMCatchmentAreaElement::CatchmentAreaMinimumDepth::set (double value)
-    {
-    DTMElementCatchmentAreasHandler::DisplayParams params (m_dtmElement->thisEeh, *m_id);
-    params.catchmentAreaMinimumDepth = value;
-    DTMSUBELEMENT_MODIFY
-    params.SetElement (editHandle, *m_id);
-    }
-#endif
-
-//=======================================================================================
-// @bsimethod                                                   Daryl.Holmwood 07/08
-//=======================================================================================
-DGNET::MaterialId^ DTMMaterialElement::MaterialId::get()
-    {
-    GETDISPLAYPARAM(DTMElementSubHandler::SymbologyAndMaterialParams);
-    return gcnew DGNET::MaterialId ((DGNET::ElementId)params.GetMaterialElementID());
-    }
-
-//=======================================================================================
-// @bsimethod                                                   Daryl.Holmwood 07/08
-//=======================================================================================
-void DTMMaterialElement::MaterialId::set (DGNET::MaterialId^ value)
-    {
-// ToDo Vancouver    GETDISPLAYPARAM(DTMElementSubHandler::SymbologyAndMaterialParams);
-// ToDo Vancouver    params.SetMaterialElementId (value);
-    }
-
-//=======================================================================================
-// @bsimethod                                                   Daryl.Holmwood 08/13
-//=======================================================================================
-void DTMMaterialElement::SetMaterialInfo (System::String^ palette, System::String^ material)
-    {
-    GETDISPLAYPARAM(DTMElementSubHandler::SymbologyAndMaterialParams);
-    PIN_ELEMENTHANDLE_OF (m_dtmElement);
-    if (System::String::IsNullOrEmpty (material))
-        params.SetMaterialElementID (0);
-    else
-        {
-        DgnFileP SymbologyDgnFile = m_dtmElementEeh->GetDgnFileP();
-        DgnModelRefP SymbologyDgnModelRef = m_dtmElementEeh->GetModelRef();
-        pin_ptr<const wchar_t> wPalette = PtrToStringChars (palette);
-        pin_ptr<const wchar_t> wMaterial = PtrToStringChars (material);
-        ElementId materialElementId = 0;
-        MaterialCP material_local;
-
-        material_local = MaterialManager::GetManagerR().FindMaterial (nullptr, Bentley::DgnPlatform::MaterialId (wMaterial), *SymbologyDgnFile, *SymbologyDgnModelRef, true);
-
-        if (material_local)
-            materialElementId = material_local->GetElementId();
-        else
-            {
-            MaterialList materials;
-            MaterialManager::GetManagerR().FindMaterialByNameFromAnySource (nullptr, materials, wMaterial, *SymbologyDgnModelRef, true);
-
-            if (materials.size() != 0)
-                {
-                for (MaterialList::iterator mit = materials.begin(); mit != materials.end(); mit++)
-                    {
-                    MaterialCP mat = *mit;
-                    if (wPalette == nullptr || wPalette[0] == 0 || mat->GetPalette().GetName ().CompareToI (wPalette) == 0)
-                        {
-                        Bentley::DgnPlatform::MaterialId materialId;
-                        MaterialPtr newMaterial = Material::Create (*mat, *SymbologyDgnModelRef); 
-                        PaletteInfoPtr paletteInfo = PaletteInfo::Create (mat->GetPalette ().GetName ().c_str (), SymbologyDgnFile->GetDocument ().GetMoniker (), mat->GetPalette ().GetSource (), PaletteInfo::PALETTETYPE_Dgn);
-
-                        newMaterial->GetPaletteR ().Copy (*paletteInfo); 
-
-                        if (SUCCESS == MaterialManager::GetManagerR ().SaveMaterial (&materialId, *newMaterial, SymbologyDgnFile))
-                            materialElementId = materialId.GetElementId();
-                        break;
-                        }
-                    }
-                }
-            }
-        params.SetMaterialElementID (materialElementId);
-        }
-    }
-
-/*---------------------------------------------------------------------------------**//**
-* @bsimethod                                                    Daryl.Holmwood  07/10
-+---------------+---------------+---------------+---------------+---------------+------*/
- System::UInt32 DTMSubElement::Color::get()
-    {
-    GETDISPLAYPARAM(DTMElementSubHandler::SymbologyParams);
-    return params.GetSymbology().color;
-    }
-    
-/*---------------------------------------------------------------------------------**//**
-* @bsimethod                                                    Daryl.Holmwood  07/10
-+---------------+---------------+---------------+---------------+---------------+------*/
-void DTMSubElement::Color::set (System::UInt32 value)
-    {
-    GETDISPLAYPARAM(DTMElementSubHandler::SymbologyParams);
-    params.GetSymbology().color = value;
-    }
-
-//=======================================================================================
-// @bsimethod                                                   Steve.Jones 28/10
-//=======================================================================================
-bool DTMSubElement::Visible::get()
-    {
-    GETDISPLAYPARAM(DTMElementSubHandler::SymbologyParams);
-    return params.GetVisible();
-    }
-
-//=======================================================================================
-// @bsimethod                                                    Steve.Jones 28/10
-//=======================================================================================
-void DTMSubElement::Visible::set (bool value)
-    {
-    GETDISPLAYPARAM(DTMElementSubHandler::SymbologyParams);
-    params.SetVisible (value);
-    }
-
-/*---------------------------------------------------------------------------------**//**
-* @bsimethod                                                    Daryl.Holmwood  07/10
-+---------------+---------------+---------------+---------------+---------------+------*/
-System::Int32 DTMSubElement::LineStyle::get()
-    {
-    GETDISPLAYPARAM(DTMElementSubHandler::SymbologyParams);
-    return params.GetSymbology().style;
-    }
-
-/*---------------------------------------------------------------------------------**//**
-* @bsimethod                                                    Daryl.Holmwood  07/10
-+---------------+---------------+---------------+---------------+---------------+------*/
-void DTMSubElement::LineStyle::set (System::Int32 value)
-    {
-    GETDISPLAYPARAM(DTMElementSubHandler::SymbologyParams);
-    params.GetSymbology().style = value;
-    }
-
-/*---------------------------------------------------------------------------------**//**
-* @bsimethod                                                    Daryl.Holmwood  07/10
-+---------------+---------------+---------------+---------------+---------------+------*/
-System::UInt32 DTMSubElement::Weight::get()
-    {
-    GETDISPLAYPARAM(DTMElementSubHandler::SymbologyParams);
-    return params.GetSymbology().weight;
-    }
-
-/*---------------------------------------------------------------------------------**//**
-* @bsimethod                                                    Daryl.Holmwood  07/10
-+---------------+---------------+---------------+---------------+---------------+------*/
-void DTMSubElement::Weight::set (System::UInt32 value)
-    {
-    GETDISPLAYPARAM(DTMElementSubHandler::SymbologyParams);
-    params.GetSymbology().weight = value;
-    }
-
-/*---------------------------------------------------------------------------------**//**
-* @bsimethod                                                    Daryl.Holmwood  07/10
-+---------------+---------------+---------------+---------------+---------------+------*/
-DGNET::LevelId DTMSubElement::LevelId::get()
-    {
-    GETDISPLAYPARAM(DTMElementSubHandler::SymbologyParams);
-    return (DGNET::LevelId)params.GetLevelId();
-    }
-
-/*---------------------------------------------------------------------------------**//**
-* @bsimethod                                                    Daryl.Holmwood  07/10
-+---------------+---------------+---------------+---------------+---------------+------*/
-void DTMSubElement::LevelId::set (DGNET::LevelId value)
-    {   
-    GETDISPLAYPARAM(DTMElementSubHandler::SymbologyParams);
-    params.SetLevelId ((unsigned int)value);
-    }
-
-/*---------------------------------------------------------------------------------**//**
-* @bsimethod                                                    Daryl.Holmwood  07/10
-+---------------+---------------+---------------+---------------+---------------+------*/
-System::Double DTMSubElement::Transparency::get()
-    {
-    GETDISPLAYPARAM(DTMElementSubHandler::SymbologyParams);
-    return params.GetTransparency();
-    }
-
-/*---------------------------------------------------------------------------------**//**
-* @bsimethod                                                    Daryl.Holmwood  07/10
-+---------------+---------------+---------------+---------------+---------------+------*/
-void DTMSubElement::Transparency::set (System::Double value)
-    {
-    GETDISPLAYPARAM(DTMElementSubHandler::SymbologyParams);
-    params.SetTransparency (value);
-    }
-
-DTMElement::DTMElement (Bentley::DgnPlatformNET::DgnModel^ model, Element^ templateElement, TerrainModelNET::DTM^ dtm)
-    {
-    BcDTMP iBcDTM = (BcDTMP)dtm->ExternalHandle.ToPointer ();   
-    DgnModelP modelNative = DgnPlatformNET::DgnModel::GetNativeDgnModelP (model, false);
-
-    PIN_ELEMENTHANDLE_OF (templateElement)
-
-    DgnPlatform::EditElementHandle peer;
-    Bentley::BentleyStatus status = BENTLEY_NAMESPACE_NAME::TerrainModel::Element::DTMElementDisplayHandler::CreateDTMElement (peer, templateElementEeh, *iBcDTM, *modelNative, false);
-
-    Bentley::DgnPlatformNET::StatusHandler::HandleStatus (status);   //  throws an exception if not SUCCESS
-
-    InitializeFromElementHandle (peer);
-
-    System::GC::KeepAlive (templateElement);
-    System::GC::KeepAlive (model);
-    System::GC::KeepAlive (dtm);
-    }
-
-TerrainModelNET::DTM^ DTMElement::GetDTM ()
-    {
-    PIN_ELEMENTHANDLE
-    RefCountedPtr<BENTLEY_NAMESPACE_NAME::TerrainModel::Element::DTMDataRef> dataRef;
-    if (SUCCESS == BENTLEY_NAMESPACE_NAME::TerrainModel::Element::DTMElementHandlerManager::GetDTMDataRef (dataRef, *thisEeh))
-        {
-        BENTLEY_NAMESPACE_NAME::TerrainModel::DTMPtr dtm;
-
-        dataRef->GetDTMReferenceDirect (dtm);
-        BcDTMP bcDTM = dynamic_cast<BcDTMP>(dtm.get());
-        if (bcDTM)
-            return BENTLEY_NAMESPACE_NAME::TerrainModelNET::DTM::FromHandle (System::IntPtr (bcDTM));
-       }
-    return nullptr;
-    }
-
-
-public ref class Helper
-    {
-    public:
-        static DGNET::Elements::Element^ FromEditElementHandle (EditElementHandle* element)
-        {
-        return DGNET::Convert::ElementToManaged (element);
-        }
-    static DGNET::Elements::Element^ FromEditElementHandleIntPtr (System::IntPtr elementPtr)
-        {
-        EditElementHandleP elementHandle = (EditElementHandleP)elementPtr.ToPointer ();
-        if (DTMElementHandlerManager::IsDTMElement (*elementHandle))
-            {
-            DGNET::Elements::Element^ element = DGNET::Convert::ElementToManaged (elementHandle);
-            DTMElement^ dtmElement = dynamic_cast<DTMElement^>(element);
-
-            if (dtmElement)
-                dtmElement->ForceToUseEditElemHandle ((EditElementHandle*)elementPtr.ToPointer ());
-            return element;
-            }
-        return nullptr;
-        }
-    static void ReleaseElementHandler (DGNET::Elements::Element^ element)
-        {
-        DTMElement^ dtmElement = dynamic_cast<DTMElement^>(element);
-        if (dtmElement)
-           dtmElement->ReleaseElementHandler ();
-        }
-    };
-
-void DTMElement::RegisterManagedElementHandler()
-    {
-    DGNET::Elements::ManagedElementFactoryExtension::RegisterExtension(DTMElementHandler::GetInstance(), *new DGNET::Elements::ManagedElementFactory(gcnew DGNET::Elements::ElementFactoryDelegate(&Bentley::TerrainModelNET::Element::DTMElement::GetDTMElement)));
-    DGNET::Elements::ManagedElementFactoryExtension::RegisterExtension(TMSymbologyOverrideHandler::GetInstance(), *new DGNET::Elements::ManagedElementFactory(gcnew DGNET::Elements::ElementFactoryDelegate(&Bentley::TerrainModelNET::Element::DTMElement::GetDTMElement)));
-    }
-END_BENTLEY_TERRAINMODELNET_ELEMENT_NAMESPACE
-
-EXPORT_ATTRIBUTE void registerManagedElementHandler()
-    {
-<<<<<<< HEAD
-    DGNET::Elements::ManagedElementFactoryExtension::RegisterExtension (DTMElementHandler::GetInstance(), *new DGNET::Elements::ManagedElementFactory (gcnew DGNET::Elements::ElementFactoryDelegate (&BENTLEY_NAMESPACE_NAME::TerrainModelNET::Element::DTMElement::GetDTMElement)));
-    DGNET::Elements::ManagedElementFactoryExtension::RegisterExtension (DTMOverrideSymbologyManager::GetInstance(), *new DGNET::Elements::ManagedElementFactory (gcnew DGNET::Elements::ElementFactoryDelegate (&BENTLEY_NAMESPACE_NAME::TerrainModelNET::Element::DTMElement::GetDTMElement)));
-=======
-    Bentley::TerrainModelNET::Element::DTMElement::RegisterManagedElementHandler();
->>>>>>> af72fd24
-    }
-
+/*--------------------------------------------------------------------------------------+
+|
+|     $Source: ElementHandler/handlerNET/DTMElement.cpp $
+|
+|  $Copyright: (c) 2016 Bentley Systems, Incorporated. All rights reserved. $
+|
++--------------------------------------------------------------------------------------*/
+#include "StdAfx.h"
+
+#include "DTMElement.h"
+
+#define CREATE_IF_NOT_FOUND  (true)
+
+
+// the purpose of this class is to use as an automatic to ensure that the element's finalization requirements are considered. 
+struct FinalizeAdjuster
+    {
+    msclr::gcroot<DGNET::Elements::Element^>    m_elementToAdjust;
+    FinalizeAdjuster (DGNET::Elements::Element^ element) : m_elementToAdjust (element)
+        {
+        }
+    ~FinalizeAdjuster ()
+        {
+        m_elementToAdjust->AdjustFinalizeRequirement();
+        }
+    };
+
+// When you want to use the ElementHandle member of a managed element as a native EditElementHandleP in a member method, do this:
+// PIN_ELEMENT_HANDLE
+// then use "thisEeh" as the EditElementHandleP.
+#define PIN_ELEMENTHANDLE pin_ptr<byte>arrayPtr = &ElementHandle[0]; EditElementHandleP thisEeh = reinterpret_cast <EditElementHandleP> (arrayPtr);
+
+// When you want to use the ElementHandle member of an arbitray managed element as a native EditElementHandleP, do this:
+// PIN_ELEMENT_HANDLE_OF (element)
+// then use "elementEeh" as the EditElementHandleP.
+#define PIN_ELEMENTHANDLE_OF(NAME) \
+    pin_ptr<byte> NAME##ArrayPtr=nullptr; \
+    EditElementHandleP NAME##Eeh = NULL; \
+    if (nullptr != NAME) \
+        { \
+        NAME##ArrayPtr = &NAME->ElementHandle[0]; \
+        NAME##Eeh      = reinterpret_cast <EditElementHandleP> ( NAME##ArrayPtr); \
+        }
+
+// When you want are going to change the element of an ElementHandle, so it will become finalizable, use PIN_ELEMENTHANDLE_ADJUSTFINALIZE
+// then use "thisEeh" as the EditElementHandleP.
+#define PIN_ELEMENTHANDLE_ADJUSTFINALIZE \
+    pin_ptr<byte>arrayPtr = &ElementHandle[0]; EditElementHandleP thisEeh = reinterpret_cast <EditElementHandleP> (arrayPtr); \
+    FinalizeAdjuster finalizeAjuster (this);
+
+// When you want to use the ElementHandle member of an arbitray managed element as a native EditElementHandleP, do this:
+// PIN_ELEMENT_HANDLE_OF (element)
+// then use "elementEeh" as the EditElementHandleP.
+#define PIN_ELEMENTHANDLE_ADJUSTFINALIZE_OF(NAME) \
+    pin_ptr<byte> NAME##ArrayPtr=nullptr; \
+    EditElementHandleP NAME##Eeh = NULL; \
+    if (nullptr != NAME) \
+        { \
+        NAME##ArrayPtr = &NAME->ElementHandle[0]; \
+        NAME##Eeh      = reinterpret_cast <EditElementHandleP> ( NAME##ArrayPtr); \
+        } \
+    FinalizeAdjuster finalizeAjuster (NAME);
+
+#define GETDISPLAYPARAM(paramType) paramType& params = *dynamic_cast<paramType*>(m_params);
+
+BEGIN_BENTLEY_NAMESPACE
+
+namespace DgnPlatformNET { namespace Elements {
+
+    struct ManagedElementFactoryExtension : DgnPlatform::Handler::Extension
+    {
+    ELEMENTHANDLER_EXTENSION_DECLARE_MEMBERS (ManagedElementFactoryExtension,)
+    virtual Bentley::DgnPlatformNET::Elements::Element^ _CreateManagedElement(ElementHandleCR) = 0;
+    };
+
+struct ManagedElementFactory : ManagedElementFactoryExtension
+    {
+    msclr::gcroot<DGNET::Elements::ElementFactoryDelegate^>     m_factory;
+
+    ManagedElementFactory (DGNET::Elements::ElementFactoryDelegate^factory) : m_factory (factory) {}
+    virtual ~ManagedElementFactory() {}
+
+    virtual Bentley::DgnPlatformNET::Elements::Element^ _CreateManagedElement(ElementHandleCR eh)
+        {
+        return m_factory->Invoke (eh);
+        }
+
+    static  Bentley::DgnPlatformNET::Elements::Element^ CreateManagedElement(ElementHandleCR eh)
+        {
+        using ::System::Runtime::InteropServices::GCHandle;
+
+        ManagedElementFactoryExtension* factoryExt = ManagedElementFactoryExtension::Cast (eh.GetHandler());
+        if (NULL == factoryExt)
+            return nullptr;  //  Since we register Element, this should be impossible.
+
+        Bentley::DgnPlatformNET::Elements::Element^ retval = factoryExt->_CreateManagedElement(eh);
+
+        return retval;
+        }
+    };
+
+}}
+END_BENTLEY_NAMESPACE
+
+BEGIN_BENTLEY_TERRAINMODELNET_ELEMENT_NAMESPACE
+
+//=======================================================================================
+// @bsimethod                                                   Daryl.Holmwood 07/08
+//=======================================================================================
+DTMElement::~DTMElement (void)
+    {
+    DoDispose();
+    }
+
+//=======================================================================================
+// @bsimethod                                                   Daryl.Holmwood 07/08
+//=======================================================================================
+DTMElement::!DTMElement (void)
+    {
+    DoDispose();
+    BeAssert (true);
+    }
+
+//=======================================================================================
+// @bsimethod                                                   Daryl.Holmwood 03/11
+//=======================================================================================
+void DTMElement::DoDispose ()
+    {
+    }
+
+//=======================================================================================
+// @bsimethod                                                   Daryl.Holmwood 10/13
+//=======================================================================================
+bool DTMElement::CanHaveSymbologyOverride::get()
+    {
+    PIN_ELEMENTHANDLE
+
+    return TMSymbologyOverrideManager::CanHaveSymbologyOverride (*thisEeh);
+    }
+
+//=======================================================================================
+// @bsimethod                                                   Daryl.Holmwood 10/13
+//=======================================================================================
+bool DTMElement::HasSymbologyOverride::get()
+    {
+    PIN_ELEMENTHANDLE
+    DgnPlatform::DgnModelRef* rootModel = thisEeh->GetModelRef()->GetRoot();
+    DgnPlatform::ElementHandle symbologyElement;
+    if (TMSymbologyOverrideManager::GetElementForSymbology (*thisEeh, symbologyElement, rootModel))
+        return thisEeh->GetElementRef () != symbologyElement.GetElementRef () && rootModel == symbologyElement.GetModelRef();
+    return false;
+    }
+
+//=======================================================================================
+// @bsimethod                                                   Daryl.Holmwood 10/13
+//=======================================================================================
+void DTMElement::HasSymbologyOverride::set (bool value)
+    {
+    PIN_ELEMENTHANDLE_ADJUSTFINALIZE
+
+    bool hadOverrideSymbology = HasSymbologyOverride;
+    DgnPlatform::DgnModelRef* activeModel = thisEeh->GetModelRef()->GetRoot();
+    if (value != hadOverrideSymbology)
+        {
+        bool hasOverrideSymbology = false;
+        DgnPlatform::ElementHandle elementHandle2;
+        if (TMSymbologyOverrideManager::GetElementForSymbology(*thisEeh, elementHandle2, activeModel))
+            hasOverrideSymbology = thisEeh->GetElementRef() != elementHandle2.GetElementRef();
+        else
+            hasOverrideSymbology = false;
+        if (!hasOverrideSymbology && value)
+            TMSymbologyOverrideManager::CreateSymbologyOverride(*thisEeh, activeModel);
+        else if (hasOverrideSymbology && !value)
+            TMSymbologyOverrideManager::DeleteSymbologyOverride(*thisEeh, activeModel);
+        }
+
+    }
+
+//=======================================================================================
+// @bsimethod                                                   Daryl.Holmwood 10/13
+//=======================================================================================
+DTMElement^ DTMElement::GetSymbologyOverrideElement ()
+    {
+    PIN_ELEMENTHANDLE
+    DgnPlatform::DgnModelRef* rootModel = thisEeh->GetModelRef()->GetRoot();
+    DgnPlatform::ElementHandle symbologyElement;
+    if (TMSymbologyOverrideManager::GetElementForSymbology (*thisEeh, symbologyElement, rootModel))
+        {
+        if (thisEeh->GetElementRef () != symbologyElement.GetElementRef () && rootModel == symbologyElement.GetModelRef())
+            {
+            DGNET::Elements::Element^ element = DGNET::Convert::ElementToManaged (symbologyElement);
+            return dynamic_cast<DTMElement^>(element);
+            }
+        }
+    return nullptr;
+    }
+
+//=======================================================================================
+// @bsimethod                                                   Daryl.Holmwood 03/11
+//=======================================================================================
+System::String^ DTMElement::Name::get ()
+    {
+    PIN_ELEMENTHANDLE
+    WString name;
+
+    if (DTMElementHandlerManager::GetName (*thisEeh, name) == SUCCESS)
+        return gcnew System::String (name.GetWCharCP());
+    return nullptr;
+    }
+
+//=======================================================================================
+// @bsimethod                                                   Daryl.Holmwood 03/11
+//=======================================================================================
+void DTMElement::Name::set (System::String^ value)
+    {
+    PIN_ELEMENTHANDLE_ADJUSTFINALIZE
+    pin_ptr<const wchar_t> p = PtrToStringChars (value);
+
+    DTMElementHandlerManager::SetName (*thisEeh, p);
+    thisEeh->ReplaceInModel(thisEeh->GetElementRef()); // ToDo is this needed?
+    }
+
+//=======================================================================================
+// @bsimethod                                                   Daryl.Holmwood 04/11
+//=======================================================================================
+System::String^ DTMElement::ThematicDisplayStyle::get ()
+    {
+    PIN_ELEMENTHANDLE
+    WString name;
+    int dsIndex;
+    DTMElementHandlerManager::GetThematicDisplayStyleIndex (*thisEeh, dsIndex);
+    DisplayStyleCP ds = DisplayStyleManager::GetDisplayStyleByIndex (dsIndex, *thisEeh->GetDgnFileP());
+
+    if (ds)
+        return gcnew System::String (ds->GetName().GetWCharCP ());
+    return nullptr;
+    }
+
+//=======================================================================================
+// @bsimethod                                                   Daryl.Holmwood 04/11
+//=======================================================================================
+void DTMElement::ThematicDisplayStyle::set (System::String^ value)
+    {
+    PIN_ELEMENTHANDLE_ADJUSTFINALIZE
+    pin_ptr<const wchar_t> p = PtrToStringChars (value);
+
+    int dsIndex = -1;
+    if (value)
+        {
+        DisplayStyleCP ds = DisplayStyleList::CreateForFile(*thisEeh->GetDgnFileP(), DISPLAY_STYLE_LIST_OPTIONS_IncludeAll).FindDisplayStyleByName(p);
+
+        if (ds)
+            {
+            dsIndex = ds->GetIndex();
+            }
+        }
+    int oldDsIndex;
+    DTMElementHandlerManager::GetThematicDisplayStyleIndex (*thisEeh, oldDsIndex);
+    if (oldDsIndex != dsIndex)
+        DTMElementHandlerManager::SetThematicDisplayStyleIndex (*thisEeh, dsIndex);
+    }
+
+//=======================================================================================
+// @bsimethod                                                   Daryl.Holmwood 07/08
+//=======================================================================================
+DTMTrianglesElement^ DTMElement::TrianglesElement::get()
+    {
+    PIN_ELEMENTHANDLE
+
+    DTMSubElementIter iter (*thisEeh, true);
+
+    for (; iter.IsValid(); iter.ToNext())
+        {
+        DTMElementTrianglesHandler* hand = dynamic_cast<DTMElementTrianglesHandler*>(DTMElementSubHandler::FindHandler(iter));
+
+        if (hand)
+            {
+            return gcnew DTMTrianglesElement(iter.GetCurrentId(), this);
+            }
+        }
+    return nullptr;
+    }
+
+//=======================================================================================
+// @bsimethod                                                   Daryl.Holmwood 07/08
+//=======================================================================================
+DTMFeatureElement^ DTMElement::FeatureElement::get()
+    {
+    PIN_ELEMENTHANDLE
+    DTMSubElementIter iter (*thisEeh, true);
+
+    for (; iter.IsValid(); iter.ToNext())
+        {
+        DTMElementFeaturesHandler* hand = dynamic_cast<DTMElementFeaturesHandler*>(DTMElementSubHandler::FindHandler(iter));
+
+        if (hand)
+            {
+            return gcnew DTMFeatureElement(iter.GetCurrentId(), this);
+            }
+        }
+    return nullptr;
+    }
+
+//=======================================================================================
+// @bsimethod                                                   Steve.Jones 07/08
+//=======================================================================================
+DTMFeatureElement^ DTMElement::GetFeatureElement(DTMElementFeaturesHandler::FeatureTypes type)
+    {
+    PIN_ELEMENTHANDLE
+    DTMSubElementIter iter (*thisEeh, true);
+
+    for (; iter.IsValid(); iter.ToNext())
+        {
+        DTMElementFeaturesHandler* hand = dynamic_cast<DTMElementFeaturesHandler*>(DTMElementSubHandler::FindHandler(iter));
+
+        if (hand)
+            {
+            DTMElementFeaturesHandler::DisplayParams featureDisplayParams (iter);
+            if (featureDisplayParams.GetTag() == (short)type)
+                {
+                return gcnew DTMFeatureElement(iter.GetCurrentId(), this);
+                }
+            }
+        }
+    return nullptr;
+    }
+
+//=======================================================================================
+// @bsimethod                                                   Daryl.Holmwood 07/08
+//=======================================================================================
+DTMFeatureElement^ DTMElement::FeatureBreaklineElement::get()
+    {
+    return GetFeatureElement (DTMElementFeaturesHandler::Breakline);
+    }
+
+//=======================================================================================
+// @bsimethod                                                   Steve.Jones 09/10
+//=======================================================================================
+DTMFeatureElement^ DTMElement::FeatureHoleElement::get()
+    {
+    return GetFeatureElement (DTMElementFeaturesHandler::Hole);
+    }
+
+//=======================================================================================
+// @bsimethod                                                   Steve.Jones 09/10
+//=======================================================================================
+DTMFeatureElement^ DTMElement::FeatureIslandElement::get()
+    {
+    return GetFeatureElement (DTMElementFeaturesHandler::Island);
+    }
+
+//=======================================================================================
+// @bsimethod                                                   Steve.Jones 09/10
+//=======================================================================================
+DTMFeatureElement^ DTMElement::FeatureVoidElement::get()
+    {
+    return GetFeatureElement (DTMElementFeaturesHandler::Void);
+    }
+
+//=======================================================================================
+// @bsimethod                                                   Steve.Jones 09/10
+//=======================================================================================
+DTMFeatureElement^ DTMElement::FeatureBoundaryElement::get()
+    {
+    return GetFeatureElement (DTMElementFeaturesHandler::Boundary);
+    }
+
+//=======================================================================================
+// @bsimethod                                                   Steve.Jones 09/10
+//=======================================================================================
+DTMFeatureElement^ DTMElement::FeatureContourElement::get()
+    {
+    return GetFeatureElement (DTMElementFeaturesHandler::Contour);
+    }
+
+//=======================================================================================
+// @bsimethod                                                   Steve.Jones 01/11
+//=======================================================================================
+DTMFeatureSpotElement^ DTMElement::FeatureSpotElement::get()
+    {
+    PIN_ELEMENTHANDLE
+    DTMSubElementIter iter (*thisEeh, true);
+
+    for (; iter.IsValid(); iter.ToNext())
+        {
+        DTMElementFeatureSpotsHandler* hand = dynamic_cast<DTMElementFeatureSpotsHandler*>(DTMElementSubHandler::FindHandler(iter));
+
+        if (hand)
+            {
+            return gcnew DTMFeatureSpotElement(iter.GetCurrentId(), this);
+            }
+        }
+    return nullptr;
+    }
+
+//=======================================================================================
+// @bsimethod                                                   Daryl.Holmwood 07/08
+//=======================================================================================
+DTMSpotElement^ DTMElement::SpotsElement::get()
+    {
+    PIN_ELEMENTHANDLE
+    DTMSubElementIter iter (*thisEeh, true);
+
+    for (; iter.IsValid(); iter.ToNext())
+        {
+        DTMElementSpotsHandler* hand = dynamic_cast<DTMElementSpotsHandler*>(DTMElementSubHandler::FindHandler(iter));
+
+        if (hand)
+            {
+            return gcnew DTMSpotElement(iter.GetCurrentId(), this);
+            }
+        }
+    return nullptr;
+    }
+
+//=======================================================================================
+// @bsimethod                                                   Steve.Jones 08/10
+//=======================================================================================
+DTMLowPointElement^ DTMElement::LowPointElement::get()
+    {
+    PIN_ELEMENTHANDLE
+    DTMSubElementIter iter (*thisEeh, true);
+
+    for (; iter.IsValid(); iter.ToNext())
+        {
+        DTMElementLowPointsHandler* hand = dynamic_cast<DTMElementLowPointsHandler*>(DTMElementSubHandler::FindHandler(iter));
+
+        if (hand)
+            {
+            return gcnew DTMLowPointElement(iter.GetCurrentId(), this);
+            }
+        }
+    return nullptr;
+    }
+
+//=======================================================================================
+// @bsimethod                                                   Steve.Jones 08/10
+//=======================================================================================
+DTMHighPointElement^ DTMElement::HighPointElement::get()
+    {
+    PIN_ELEMENTHANDLE
+    DTMSubElementIter iter (*thisEeh, true);
+
+    for (; iter.IsValid(); iter.ToNext())
+        {
+        DTMElementHighPointsHandler* hand = dynamic_cast<DTMElementHighPointsHandler*>(DTMElementSubHandler::FindHandler(iter));
+
+        if (hand)
+            {
+            return gcnew DTMHighPointElement(iter.GetCurrentId(), this);
+            }
+        }
+    return nullptr;
+    }
+
+#ifdef INCLUDE_CATCHMENT
+//=======================================================================================
+// @bsimethod                                                   Steve.Jones 08/10
+//=======================================================================================
+DTMCatchmentAreaElement^ DTMElement::CatchmentAreaElement::get()
+    {
+    PIN_ELEMENTHANDLE
+    DTMSubElementIter iter (*thisEeh, true);
+
+    for (; iter.IsValid(); iter.ToNext())
+        {
+        DTMElementCatchmentAreasHandler* hand = dynamic_cast<DTMElementCatchmentAreasHandler*>(DTMElementSubHandler::FindHandler(iter));
+
+        if (hand)
+            {
+            return gcnew DTMCatchmentAreaElement(iter.GetCurrentId(), this);
+            }
+        }
+    return nullptr;
+    }
+
+//=======================================================================================
+// @bsimethod                                                   Steve.Jones 08/10
+//=======================================================================================
+DTMPondElement^ DTMElement::PondElement::get()
+    {
+    PIN_ELEMENTHANDLE
+    DTMSubElementIter iter (*thisEeh, true);
+
+    for (; iter.IsValid(); iter.ToNext())
+        {
+        DTMElementPondsHandler* hand = dynamic_cast<DTMElementPondsHandler*>(DTMElementSubHandler::FindHandler(iter));
+
+        if (hand)
+            {
+            return gcnew DTMPondElement(iter.GetCurrentId(), this);
+            }
+        }
+    return nullptr;
+    }
+#endif
+
+//=======================================================================================
+// @bsimethod                                                   Steve.Jones 08/10
+//=======================================================================================
+DTMFlowArrowElement^ DTMElement::FlowArrowElement::get()
+    {
+    PIN_ELEMENTHANDLE
+    DTMSubElementIter iter (*thisEeh, true);
+
+    for (; iter.IsValid(); iter.ToNext())
+        {
+        DTMElementFlowArrowsHandler* hand = dynamic_cast<DTMElementFlowArrowsHandler*>(DTMElementSubHandler::FindHandler(iter));
+
+        if (hand)
+            {
+            return gcnew DTMFlowArrowElement(iter.GetCurrentId(), this);
+            }
+        }
+    return nullptr;
+    }
+
+//=======================================================================================
+// @bsimethod                                                   Daryl.Holmwood 07/08
+//=======================================================================================
+DTMContourElement^ DTMElement::MajorContourElement::get()
+    {
+    PIN_ELEMENTHANDLE
+    DTMSubElementIter iter (*thisEeh, true);
+
+    for (; iter.IsValid(); iter.ToNext())
+        {
+        DTMElementContoursHandler* hand = dynamic_cast<DTMElementContoursHandler*>(DTMElementSubHandler::FindHandler(iter));
+
+        if (hand)
+            {
+            DTMElementContoursHandler::DisplayParams params (iter);
+            if (params.GetIsMajor())
+                {
+                return gcnew DTMContourElement(iter.GetCurrentId(), this);
+                }
+            }
+        }
+    return nullptr;
+    }
+
+//=======================================================================================
+// @bsimethod                                                   Daryl.Holmwood 07/08
+//=======================================================================================
+DTMContourElement^ DTMElement::MinorContourElement::get()
+    {
+    PIN_ELEMENTHANDLE
+    DTMSubElementIter iter (*thisEeh, true);
+
+    for (; iter.IsValid(); iter.ToNext())
+        {
+        DTMElementContoursHandler* hand = dynamic_cast<DTMElementContoursHandler*>(DTMElementSubHandler::FindHandler(iter));
+
+        if (hand)
+            {
+            DTMElementContoursHandler::DisplayParams params (iter);
+            if (!params.GetIsMajor())
+                {
+                return gcnew DTMContourElement(iter.GetCurrentId(), this);
+                }
+            }
+        }
+    return nullptr;
+    }
+
+//=======================================================================================
+// @bsimethod                                                   Daryl.Holmwood 07/08
+//=======================================================================================
+cli::array<DTMRegionElement^>^ DTMElement::GetRegionElements()
+    {
+    PIN_ELEMENTHANDLE
+    System::Collections::Generic::List<DTMRegionElement^>^ list = gcnew System::Collections::Generic::List<DTMRegionElement^>();
+
+    DTMSubElementIter iter (*thisEeh, true);
+
+    for (; iter.IsValid(); iter.ToNext())
+        {
+        DTMElementRegionsHandler* hand = dynamic_cast<DTMElementRegionsHandler*>(DTMElementSubHandler::FindHandler(iter));
+
+        if (hand)
+            {
+            list->Add (gcnew DTMRegionElement(iter.GetCurrentId(), this));
+            }
+        }
+    return list->ToArray();
+    }
+
+//=======================================================================================
+// @bsimethod                                                   Daryl.Holmwood 07/08
+//=======================================================================================
+cli::array<DTMSubElement^>^ DTMElement::GetSubElements()
+    {
+    PIN_ELEMENTHANDLE
+    System::Collections::Generic::List<DTMSubElement^>^ list = gcnew System::Collections::Generic::List<DTMSubElement^>();
+
+    DTMSubElementIter iter (*thisEeh, true);
+
+    for (; iter.IsValid(); iter.ToNext())
+        {
+        DTMElementSubHandler* hand = dynamic_cast<DTMElementSubHandler*>(DTMElementSubHandler::FindHandler(iter));
+
+        if (dynamic_cast<DTMElementRegionsHandler*>(hand))
+            {
+            list->Add(gcnew DTMRegionElement(iter.GetCurrentId(), this));
+            }
+        else if (dynamic_cast<DTMElementContoursHandler*>(hand))
+            {
+            list->Add(gcnew DTMContourElement(iter.GetCurrentId(), this));
+            }
+        else if (dynamic_cast<DTMElementSpotsHandler*>(hand))
+            {
+            list->Add(gcnew DTMSpotElement(iter.GetCurrentId(), this));
+            }
+        else if (dynamic_cast<DTMElementFeaturesHandler*>(hand))
+            {
+            list->Add(gcnew DTMFeatureElement(iter.GetCurrentId(), this));
+            }
+        else if (dynamic_cast<DTMElementRasterDrapingHandler*>(hand))
+            {
+            list->Add(gcnew DTMRasterDrapingElement(iter.GetCurrentId(), this));
+            }
+        else if (dynamic_cast<DTMElementTrianglesHandler*>(hand))
+            {
+            BeAssert(dynamic_cast<DTMElementRasterDrapingHandler*>(hand) == 0);
+            list->Add(gcnew DTMTrianglesElement(iter.GetCurrentId(), this));
+            }       
+        else if (dynamic_cast<DTMElementFlowArrowsHandler*>(hand))
+            {
+            list->Add(gcnew DTMFlowArrowElement(iter.GetCurrentId(), this));
+            }
+        else if (dynamic_cast<DTMElementLowPointsHandler*>(hand))
+            {
+            list->Add(gcnew DTMLowPointElement(iter.GetCurrentId(), this));
+            }
+        else if (dynamic_cast<DTMElementHighPointsHandler*>(hand))
+            {
+            list->Add(gcnew DTMHighPointElement(iter.GetCurrentId(), this));
+            }
+        else if (dynamic_cast<DTMElementFeatureSpotsHandler*>(hand))
+            {
+            list->Add(gcnew DTMFeatureSpotElement(iter.GetCurrentId(), this));
+            }
+#ifdef INCLUDE_CATCHMENT
+        else if (dynamic_cast<DTMElementCatchmentAreasHandler*>(hand))
+            {
+            list->Add(gcnew DTMCatchmentAreaElement(iter.GetCurrentId(), this));
+            }
+        else if (dynamic_cast<DTMElementPondsHandler*>(hand))
+            {
+            list->Add(gcnew DTMPondElement(iter.GetCurrentId(), this));
+            }
+#endif
+        }
+
+    return list->ToArray();
+    }
+
+DTMSubElement::DTMSubElement (const Bentley::TerrainModel::Element::DTMSubElementId& xAttrId, DTMElement^ dtmElement)
+    {
+    m_id = new Bentley::TerrainModel::Element::DTMSubElementId (xAttrId);
+    m_dtmElement = dtmElement;
+
+    PIN_ELEMENTHANDLE_OF (dtmElement);
+
+    m_params = nullptr;
+    ElementHandle::XAttributeIter iter (*dtmElementEeh, DTMElementSubHandler::GetDisplayInfoXAttributeHandlerId(), xAttrId.GetId());
+
+    if (iter.IsValid())
+        {
+        m_params = DTMElementSubHandler::GetParams (iter);
+        m_params->AddRef();
+        }
+    }
+
+DTMSubElement::!DTMSubElement()
+    {
+    if (m_id)
+        {
+        delete m_id;
+        m_id = nullptr;
+        }
+    if (m_params)
+        {
+        m_params->Release();
+        m_params = nullptr;
+        }
+    }
+
+//=======================================================================================
+// @bsimethod                                                   Daryl.Holmwood 07/08
+//=======================================================================================
+void DTMSubElement::Commit (DTMElement^ element)
+    {
+    GETDISPLAYPARAM(DTMElementSubHandler::SymbologyParams);
+
+    PIN_ELEMENTHANDLE_ADJUSTFINALIZE_OF (element);
+
+    params.SetElement (*elementEeh, *m_id);
+    }
+
+
+DTMElementFeaturesHandler::FeatureTypes DTMFeatureElement::GetFeatureType::get()
+    {
+    GETDISPLAYPARAM(DTMElementFeaturesHandler::DisplayParams)
+    return params.GetTag ();
+    }
+
+DTMContourElement::DTMContourElement (const Bentley::TerrainModel::Element::DTMSubElementId& xAttrId, DTMElement^ dtmElement) : DTMSubElementTextStyle (xAttrId, dtmElement)
+    {
+    PIN_ELEMENTHANDLE_OF (dtmElement);
+    LevelIdXAttributeParams levelIdParam;
+
+    levelIdParam.Get (*dtmElementEeh, m_id->GetId());
+    m_additionalLevelId = levelIdParam.GetLevelId ();
+    }
+
+//=======================================================================================
+// @bsimethod                                                   Daryl.Holmwood 07/08
+//=======================================================================================
+bool DTMContourElement::IsMajorContour::get()
+    {
+    GETDISPLAYPARAM(DTMElementContoursHandler::DisplayParams)
+    return params.GetIsMajor ();
+    }
+
+//=======================================================================================
+// @bsimethod                                                   Daryl.Holmwood 07/08
+//=======================================================================================
+double DTMContourElement::ContourInterval::get()
+    {
+    GETDISPLAYPARAM(DTMElementContoursHandler::DisplayParams)
+    return params.GetContourInterval ();
+    }
+
+//=======================================================================================
+// @bsimethod                                                   Daryl.Holmwood 07/08
+//=======================================================================================
+void DTMContourElement::ContourInterval::set (double value)
+    {
+    GETDISPLAYPARAM(DTMElementContoursHandler::DisplayParams);
+    params.SetContourInterval (value);
+    }
+
+//=======================================================================================
+// @bsimethod                                                   Daryl.Holmwood 07/08
+//=======================================================================================
+DTMContourSmoothingMethod DTMContourElement::ContourSmoothing::get()
+    {
+    GETDISPLAYPARAM(DTMElementContoursHandler::DisplayParams);
+    return (DTMContourSmoothingMethod)params.GetContourSmoothing ();
+    }
+
+void DTMContourElement::ContourSmoothing::set (DTMContourSmoothingMethod value)
+    {
+    GETDISPLAYPARAM(DTMElementContoursHandler::DisplayParams);
+    params.SetContourSmoothing ((int)(DTMContourSmoothing)value);
+    }
+
+//=======================================================================================
+// @bsimethod                                                   Daryl.Holmwood 07/08
+//=======================================================================================
+double DTMContourElement::SmoothingFactor::get()
+    {
+    GETDISPLAYPARAM (DTMElementContoursHandler::DisplayParams);
+    return params.GetSmoothingFactor();
+    }
+
+//=======================================================================================
+// @bsimethod                                                    Daryl.Holmwood  04/10
+//=======================================================================================
+void DTMContourElement::SmoothingFactor::set (double value)
+    {
+    GETDISPLAYPARAM(DTMElementContoursHandler::DisplayParams);
+    params.SetSmoothingFactor (value);
+    }
+
+//=======================================================================================
+// @bsimethod                                                   Daryl.Holmwood 07/08
+//=======================================================================================
+int DTMContourElement::ContourLabelPrecision::get()
+    {
+    GETDISPLAYPARAM(DTMElementContoursHandler::DisplayParams);
+    return params.GetContourLabelPrecision ();
+    }
+
+//=======================================================================================
+// @bsimethod                                                    Daryl.Holmwood  04/10
+//=======================================================================================
+void DTMContourElement::ContourLabelPrecision::set (int value)
+    {
+    GETDISPLAYPARAM(DTMElementContoursHandler::DisplayParams);
+    params.SetContourLabelPrecision (value);
+    }
+
+//=======================================================================================
+// @bsimethod                                                   Daryl.Holmwood 07/08
+//=======================================================================================
+int DTMContourElement::SplineDensification::get()
+    {
+    GETDISPLAYPARAM(DTMElementContoursHandler::DisplayParams);
+    return params.GetSplineDensification ();
+    }
+
+//=======================================================================================
+// @bsimethod                                                    Daryl.Holmwood  04/10
+//=======================================================================================
+void DTMContourElement::SplineDensification::set (int value)
+    {
+    GETDISPLAYPARAM(DTMElementContoursHandler::DisplayParams);
+    params.SetSplineDensification (value);
+    }
+
+//=======================================================================================
+// @bsimethod                                                   Daryl.Holmwood 07/08
+//=======================================================================================
+DTMContourElement::ContourDrawTextOption DTMContourElement::DrawTextOption::get()
+    {
+    GETDISPLAYPARAM(DTMElementContoursHandler::DisplayParams);
+    return (DTMContourElement::ContourDrawTextOption)params.GetDrawTextOption ();
+    }
+
+//=======================================================================================
+// @bsimethod                                                    Daryl.Holmwood  04/10
+//=======================================================================================
+void DTMContourElement::DrawTextOption::set (DTMContourElement::ContourDrawTextOption value)
+    {
+    GETDISPLAYPARAM(DTMElementContoursHandler::DisplayParams);
+    params.SetDrawTextOption ((DTMElementContoursHandler::DrawTextOption)value);
+    }
+
+//=======================================================================================
+// @bsimethod                                                   Daryl.Holmwood 07/08
+//=======================================================================================
+DGNET::LevelId DTMContourElement::TextLevelId::get ()
+    {
+    return m_additionalLevelId;
+    }
+
+//=======================================================================================
+// @bsimethod                                                    Daryl.Holmwood  04/10
+//=======================================================================================
+void DTMContourElement::TextLevelId::set (DGNET::LevelId value)
+    {
+    m_additionalLevelId = value;
+    }
+
+//=======================================================================================
+// @bsimethod                                                   Daryl.Holmwood 07/08
+//=======================================================================================
+DTMContourElement::ContourTextPosition DTMContourElement::TextPosition::get()
+    {
+    GETDISPLAYPARAM(DTMElementContoursHandler::DisplayParams);
+    return (DTMContourElement::ContourTextPosition)params.GetTextPosition();
+    }
+
+//=======================================================================================
+// @bsimethod                                                    Daryl.Holmwood  04/10
+//=======================================================================================
+void DTMContourElement::TextPosition::set (DTMContourElement::ContourTextPosition value)
+    {
+    GETDISPLAYPARAM(DTMElementContoursHandler::DisplayParams);
+    params.SetTextPosition ((short)value);
+    }
+
+//=======================================================================================
+// @bsimethod                                                   Daryl.Holmwood 07/08
+//=======================================================================================
+DTMContourElement::ContourTextFrequency DTMContourElement::TextFrequency::get()
+    {
+    GETDISPLAYPARAM(DTMElementContoursHandler::DisplayParams);
+    return (DTMContourElement::ContourTextFrequency)params.GetTextFrequency ();
+    }
+
+//=======================================================================================
+// @bsimethod                                                    Daryl.Holmwood  04/10
+//=======================================================================================
+void DTMContourElement::TextFrequency::set (DTMContourElement::ContourTextFrequency value)
+    {
+    GETDISPLAYPARAM(DTMElementContoursHandler::DisplayParams);
+    params.SetTextFrequency ((short)value);
+    }
+
+//=======================================================================================
+// @bsimethod                                                   Steve.Jones 07/10
+//=======================================================================================
+unsigned char DTMContourElement::MaxSlopeOption::get()
+    {
+    GETDISPLAYPARAM(DTMElementContoursHandler::DisplayParams);
+    return params.GetMaxSlopeOption ();
+    }
+
+//=======================================================================================
+// @bsimethod                                                    Steve.Jones  07/10
+//=======================================================================================
+void DTMContourElement::MaxSlopeOption::set (unsigned char value)
+    {
+    GETDISPLAYPARAM(DTMElementContoursHandler::DisplayParams);
+    params.SetMaxSlopeOption (value);
+    }
+
+//=======================================================================================
+// @bsimethod                                                    Steve.Jones  07/10
+//=======================================================================================
+double DTMContourElement::MaxSlopeValue::get()
+    {
+    GETDISPLAYPARAM(DTMElementContoursHandler::DisplayParams);
+    return params.GetMaxSlopeValue ();
+    }
+
+//=======================================================================================
+// @bsimethod                                                    Steve.Jones  07/10
+//=======================================================================================
+void DTMContourElement::MaxSlopeValue::set (double value)
+    {
+    GETDISPLAYPARAM(DTMElementContoursHandler::DisplayParams);
+    params.SetMaxSlopeValue (value);
+    }
+
+//=======================================================================================
+// @bsimethod                                                   Daryl.Holmwood 07/08
+//=======================================================================================
+double DTMContourElement::TextInterval::get()
+    {
+    GETDISPLAYPARAM(DTMElementContoursHandler::DisplayParams);
+    return params.GetTextInterval ();
+    }
+
+//=======================================================================================
+// @bsimethod                                                    Daryl.Holmwood  04/10
+//=======================================================================================
+void DTMContourElement::TextInterval::set (double value)
+    {
+    GETDISPLAYPARAM(DTMElementContoursHandler::DisplayParams);
+    params.SetTextInterval (value);
+    }
+
+//=======================================================================================
+// @bsimethod                                                   Daryl.Holmwood 07/08
+//=======================================================================================
+bool DTMContourElement::NoTextForSmallContours::get()
+    {
+    GETDISPLAYPARAM(DTMElementContoursHandler::DisplayParams);
+    return params.GetNoTextForSmallContours ();
+    }
+
+//=======================================================================================
+// @bsimethod                                                    Daryl.Holmwood  04/10
+//=======================================================================================
+void DTMContourElement::NoTextForSmallContours::set (bool value)
+    {
+    GETDISPLAYPARAM(DTMElementContoursHandler::DisplayParams);
+    params.SetNoTextForSmallContours (value);
+    }
+
+//=======================================================================================
+// @bsimethod                                                   Daryl.Holmwood 07/08
+//=======================================================================================
+double DTMContourElement::SmallContourLength::get()
+    {
+    GETDISPLAYPARAM(DTMElementContoursHandler::DisplayParams);
+    return params.GetSmallContourLength ();
+    }
+
+//=======================================================================================
+// @bsimethod                                                    Daryl.Holmwood  04/10
+//=======================================================================================
+void DTMContourElement::SmallContourLength::set (double value)
+    {
+    GETDISPLAYPARAM(DTMElementContoursHandler::DisplayParams);
+    params.SetSmallContourLength (value);
+    }
+
+//=======================================================================================
+// @bsimethod                                                    Daryl.Holmwood  05/15
+//=======================================================================================
+void DTMContourElement::Commit (DTMElement^ element)
+    {
+    PIN_ELEMENTHANDLE_OF (element);
+    LevelIdXAttributeParams levelIdParam;
+    levelIdParam.Get (*elementEeh, m_id->GetId ());
+    if (levelIdParam.GetLevelId () != (DgnPlatform::LevelId)m_additionalLevelId)
+        {
+        levelIdParam.SetLevelId ((DgnPlatform::LevelId)m_additionalLevelId);
+        levelIdParam.Set (*elementEeh, m_id->GetId ());
+        }
+    __super::Commit (element);
+    }
+
+//=======================================================================================
+// @bsimethod                                                   Daryl.Holmwood 07/08
+//=======================================================================================
+DGNET::DgnTextStyle^ DTMSubElementTextStyle::TextStyle::get()
+    {
+    GETDISPLAYPARAM(DTMElementSubHandler::SymbologyParamsAndTextStyle);
+    return DGNET::DgnTextStyle::GetById ((DGNET::ElementId)(__int64)params.GetTextStyleID (), GetElement()->DgnModelRef->GetDgnFile());
+    }
+
+//=======================================================================================
+// @bsimethod                                                    Daryl.Holmwood  04/10
+//=======================================================================================
+void DTMSubElementTextStyle::TextStyle::set (DGNET::DgnTextStyle^ value)
+    {
+    GETDISPLAYPARAM(DTMElementSubHandler::SymbologyParamsAndTextStyle);
+    if (value)
+        params.SetTextStyleID ((int)(Int64)value->Id);
+    else
+        params.SetTextStyleID (0);
+    }
+
+//=======================================================================================
+// @bsimethod                                                   Steve.Jones  11/10
+//=======================================================================================
+System::UInt32 DTMContourElement::DepressionColor::get()
+    {
+    GETDISPLAYPARAM(DTMElementContoursHandler::DisplayParams);
+    return params.GetDepressionSymbology().color;
+    }
+
+//=======================================================================================
+// @bsimethod                                                    Steve.Jones  11/10
+//=======================================================================================
+void DTMContourElement::DepressionColor::set (System::UInt32 value)
+    {
+    GETDISPLAYPARAM(DTMElementContoursHandler::DisplayParams);
+    params.GetDepressionSymbology().color = value;
+    }
+
+/*---------------------------------------------------------------------------------**//**
+* @bsimethod                                                    Steve.Jones  11/10
++---------------+---------------+---------------+---------------+---------------+------*/
+System::Int32 DTMContourElement::DepressionLineStyle::get()
+    {
+    GETDISPLAYPARAM(DTMElementContoursHandler::DisplayParams);
+    return params.GetDepressionSymbology().style;
+    }
+
+/*---------------------------------------------------------------------------------**//**
+* @bsimethod                                                    Steve.Jones  11/10
++---------------+---------------+---------------+---------------+---------------+------*/
+void DTMContourElement::DepressionLineStyle::set (System::Int32 value)
+    {
+    GETDISPLAYPARAM(DTMElementContoursHandler::DisplayParams);
+    params.GetDepressionSymbology().style = value;
+    }
+
+/*---------------------------------------------------------------------------------**//**
+* @bsimethod                                                    Steve.Jones  11/10
++---------------+---------------+---------------+---------------+---------------+------*/
+System::UInt32 DTMContourElement::DepressionWeight::get()
+    {
+    GETDISPLAYPARAM(DTMElementContoursHandler::DisplayParams);
+    return params.GetDepressionSymbology().weight;
+    }
+
+/*---------------------------------------------------------------------------------**//**
+* @bsimethod                                                    Steve.Jones  11/10
++---------------+---------------+---------------+---------------+---------------+------*/
+void DTMContourElement::DepressionWeight::set (System::UInt32 value)
+    {
+    GETDISPLAYPARAM(DTMElementContoursHandler::DisplayParams);
+    params.GetDepressionSymbology().weight = value;
+    }
+
+//=======================================================================================
+// @bsimethod                                                   Daryl.Holmwood 07/08
+//=======================================================================================
+bool DTMSpotElement::DisplayCell::get()
+    {
+    GETDISPLAYPARAM(DTMElementSpotsHandler::DisplayParams);
+    return params.GetWantSpotCells ();
+    }
+
+//=======================================================================================
+// @bsimethod                                                   Daryl.Holmwood 07/08
+//=======================================================================================
+void DTMSpotElement::DisplayCell::set (bool value)
+    {
+    GETDISPLAYPARAM(DTMElementSpotsHandler::DisplayParams);
+    params.SetWantSpotCells (value);
+    }
+
+//=======================================================================================
+// @bsimethod                                                   Daryl.Holmwood 07/08
+//=======================================================================================
+void DTMPointElement::Commit (DTMElement^ element)
+    {
+    GETDISPLAYPARAM(DTMElementPointsHandler::DisplayParams);
+    if (params.GetPointCellType() == DTMElementPointsHandler::DisplayParams::Cell)
+        {
+        PIN_ELEMENTHANDLE_OF (element);
+        DTMElementHandlerManager::GetDTMElementPowerPlatformExtension()->EnsureSharedCellDefinitionExists (params.GetPointCellName().GetWCharCP(), elementEeh->GetModelRef());
+        }
+    __super::Commit (element);
+    }
+
+//=======================================================================================
+// @bsimethod                                                   Daryl.Holmwood 07/08
+//=======================================================================================
+bool DTMPointElement::DisplayText::get()
+    {
+    GETDISPLAYPARAM(DTMElementPointsHandler::DisplayParams);
+    return params.GetWantPointText ();
+    }
+
+//=======================================================================================
+// @bsimethod                                                   Daryl.Holmwood 07/08
+//=======================================================================================
+void DTMPointElement::DisplayText::set (bool value)
+    {
+    GETDISPLAYPARAM(DTMElementPointsHandler::DisplayParams);
+    params.SetWantPointText (value);
+    }
+
+//=======================================================================================
+// @bsimethod                                                   Daryl.Holmwood 07/08
+//=======================================================================================
+System::String^ DTMPointElement::CellName::get()
+    {
+    GETDISPLAYPARAM(DTMElementPointsHandler::DisplayParams);
+    return gcnew System::String (params.GetPointCellName().GetWCharCP());
+    }
+
+//=======================================================================================
+// @bsimethod                                                   Daryl.Holmwood 07/08
+//=======================================================================================
+void DTMPointElement::CellName::set (System::String^ value)
+    {
+    GETDISPLAYPARAM(DTMElementPointsHandler::DisplayParams);
+    pin_ptr<const wchar_t> p = PtrToStringChars (value);
+    params.SetPointCellName (p);
+    }
+
+//=======================================================================================
+// @bsimethod                                                   Steve.Jones 08/10
+//=======================================================================================
+int DTMPointElement::CellType::get()
+    {
+    GETDISPLAYPARAM(DTMElementPointsHandler::DisplayParams);
+    return params.GetPointCellType();
+    }
+
+//=======================================================================================
+// @bsimethod                                                   Steve.Jones 08/10
+//=======================================================================================
+void DTMPointElement::CellType::set (int value)
+    {
+    GETDISPLAYPARAM(DTMElementPointsHandler::DisplayParams);
+    params.SetPointCellType ((DTMElementSpotsHandler::DisplayParams::PointCellType)(value));
+    }
+
+//=======================================================================================
+// @bsimethod                                                   Steve.Jones 11/10
+//=======================================================================================
+System::String^ DTMPointElement::TextPrefix::get()
+    {
+    GETDISPLAYPARAM(DTMElementPointsHandler::DisplayParams);
+    return gcnew System::String (params.GetPointTextPrefix().GetWCharCP ());
+    }
+
+//=======================================================================================
+// @bsimethod                                                   Steve.Jones 11/10
+//=======================================================================================
+void DTMPointElement::TextPrefix::set (System::String^ value)
+    {
+    GETDISPLAYPARAM(DTMElementPointsHandler::DisplayParams);
+    pin_ptr<const wchar_t> p = PtrToStringChars (value);
+    params.SetPointTextPrefix (p);
+    }
+
+//=======================================================================================
+// @bsimethod                                                   Steve.Jones 11/10
+//=======================================================================================
+System::String^ DTMPointElement::TextSuffix::get()
+    {
+    GETDISPLAYPARAM(DTMElementPointsHandler::DisplayParams);
+    return gcnew System::String (params.GetPointTextSuffix().GetWCharCP ());
+    }
+
+//=======================================================================================
+// @bsimethod                                                   Steve.Jones 11/10
+//=======================================================================================
+void DTMPointElement::TextSuffix::set (System::String^ value)
+    {
+    GETDISPLAYPARAM(DTMElementPointsHandler::DisplayParams);
+    pin_ptr<const wchar_t> p = PtrToStringChars (value);
+    params.SetPointTextSuffix (p);
+    }
+
+//=======================================================================================
+// @bsimethod                                                   Steve.Jones 07/11
+//=======================================================================================
+double DTMLowPointElement::MinimumDepth::get()
+    {
+    GETDISPLAYPARAM(DTMElementLowPointsHandler::DisplayParams);
+    return params.GetLowPointMinimumDepth();
+    }
+
+//=======================================================================================
+// @bsimethod                                                   Steve.Jones 07/11
+//=======================================================================================
+void DTMLowPointElement::MinimumDepth::set (double value)
+    {
+    GETDISPLAYPARAM(DTMElementLowPointsHandler::DisplayParams);
+    params.SetLowPointMinimumDepth (value);
+    }
+
+//=======================================================================================
+// @bsimethod                                                   Daryl.Holmwood 07/08
+//=======================================================================================
+BGEO::DPoint3d DTMPointElement::CellSize::get()
+    {
+    GETDISPLAYPARAM(DTMElementPointsHandler::DisplayParams);
+    return BGEO::DPoint3d(params.GetPointCellSize().x, params.GetPointCellSize().y, params.GetPointCellSize().z);
+    }
+
+//=======================================================================================
+// @bsimethod                                                   Daryl.Holmwood 07/08
+//=======================================================================================
+void DTMPointElement::CellSize::set (BGEO::DPoint3d value)
+    {
+    GETDISPLAYPARAM(DTMElementPointsHandler::DisplayParams);
+    DPoint3d size;
+    size.x = value.X;
+    size.y = value.Y;
+    size.z = value.Z;
+    params.SetPointCellSize (size);
+    }
+
+//=======================================================================================
+// @bsimethod                                                   Daryl.Holmwood 07/08
+//=======================================================================================
+BGEO::DPoint3d DTMPointElement::TextOffset::get()
+    {
+    GETDISPLAYPARAM(DTMElementPointsHandler::DisplayParams);
+    return BGEO::DPoint3d (params.GetTextOffset().x, params.GetTextOffset().y, params.GetTextOffset().z);
+    }
+
+//=======================================================================================
+// @bsimethod                                                   Daryl.Holmwood 07/08
+//=======================================================================================
+void DTMPointElement::TextOffset::set (BGEO::DPoint3d value)
+    {
+    GETDISPLAYPARAM(DTMElementPointsHandler::DisplayParams);
+    DPoint3d textOffset;
+    textOffset.x = value.X;
+    textOffset.y = value.Y;
+    textOffset.z = value.Z;
+    params.SetTextOffset (textOffset);
+    }
+
+//=======================================================================================
+// @bsimethod                                                   Daryl.Holmwood 07/08
+//=======================================================================================
+short DTMPointElement::TextAlignment::get()
+    {
+    GETDISPLAYPARAM(DTMElementPointsHandler::DisplayParams);
+    return params.GetTextAlignment();
+    }
+
+//=======================================================================================
+// @bsimethod                                                   Daryl.Holmwood 07/08
+//=======================================================================================
+void DTMPointElement::TextAlignment::set (short value)
+    {
+    GETDISPLAYPARAM(DTMElementPointsHandler::DisplayParams);
+    params.SetTextAlignment (value);
+    }
+
+//=======================================================================================
+// @bsimethod                                                   Daryl.Holmwood 07/08
+//=======================================================================================
+bool DTMFeatureSpotElement::DisplayCell::get()
+    {
+    GETDISPLAYPARAM(DTMElementFeatureSpotsHandler::DisplayParams);
+    return params.GetWantFeatureSpotCells();
+    }
+
+//=======================================================================================
+// @bsimethod                                                   Daryl.Holmwood 07/08
+//=======================================================================================
+void DTMFeatureSpotElement::DisplayCell::set (bool value)
+    {
+    GETDISPLAYPARAM(DTMElementFeatureSpotsHandler::DisplayParams);
+    params.SetWantFeatureSpotCells (value);
+    }
+
+//=======================================================================================
+// @bsimethod                                                   Daryl.Holmwood 07/08
+//=======================================================================================
+System::String^ DTMRegionElement::Description::get()
+    {
+    GETDISPLAYPARAM(DTMElementRegionsHandler::DisplayParams);
+    return gcnew System::String (params.GetDescription().GetWCharCP());
+    }
+
+//=======================================================================================
+// @bsimethod                                                   Daryl.Holmwood 07/08
+//=======================================================================================
+void DTMRegionElement::Description::set (System::String^ value)
+    {
+    GETDISPLAYPARAM(DTMElementRegionsHandler::DisplayParams);
+    pin_ptr<const wchar_t> p = PtrToStringChars (value);
+    params.SetDescription (p);
+    }
+
+#ifdef INCLUDE_CATCHMENT
+//=======================================================================================
+// @bsimethod                                                   Steve.Jones 10/10
+//=======================================================================================
+double DTMCatchmentAreaElement::CatchmentAreaMinimumDepth::get()
+    {
+    DTMElementCatchmentAreasHandler::DisplayParams params (m_dtmElement->thisEeh, *m_id);
+    return params.catchmentAreaMinimumDepth;
+    }
+
+//=======================================================================================
+// @bsimethod                                                    Steve.Jones  10/10
+//=======================================================================================
+void DTMCatchmentAreaElement::CatchmentAreaMinimumDepth::set (double value)
+    {
+    DTMElementCatchmentAreasHandler::DisplayParams params (m_dtmElement->thisEeh, *m_id);
+    params.catchmentAreaMinimumDepth = value;
+    DTMSUBELEMENT_MODIFY
+    params.SetElement (editHandle, *m_id);
+    }
+#endif
+
+//=======================================================================================
+// @bsimethod                                                   Daryl.Holmwood 07/08
+//=======================================================================================
+DGNET::MaterialId^ DTMMaterialElement::MaterialId::get()
+    {
+    GETDISPLAYPARAM(DTMElementSubHandler::SymbologyAndMaterialParams);
+    return gcnew DGNET::MaterialId ((DGNET::ElementId)params.GetMaterialElementID());
+    }
+
+//=======================================================================================
+// @bsimethod                                                   Daryl.Holmwood 07/08
+//=======================================================================================
+void DTMMaterialElement::MaterialId::set (DGNET::MaterialId^ value)
+    {
+// ToDo Vancouver    GETDISPLAYPARAM(DTMElementSubHandler::SymbologyAndMaterialParams);
+// ToDo Vancouver    params.SetMaterialElementId (value);
+    }
+
+//=======================================================================================
+// @bsimethod                                                   Daryl.Holmwood 08/13
+//=======================================================================================
+void DTMMaterialElement::SetMaterialInfo (System::String^ palette, System::String^ material)
+    {
+    GETDISPLAYPARAM(DTMElementSubHandler::SymbologyAndMaterialParams);
+    PIN_ELEMENTHANDLE_OF (m_dtmElement);
+    if (System::String::IsNullOrEmpty (material))
+        params.SetMaterialElementID (0);
+    else
+        {
+        DgnFileP SymbologyDgnFile = m_dtmElementEeh->GetDgnFileP();
+        DgnModelRefP SymbologyDgnModelRef = m_dtmElementEeh->GetModelRef();
+        pin_ptr<const wchar_t> wPalette = PtrToStringChars (palette);
+        pin_ptr<const wchar_t> wMaterial = PtrToStringChars (material);
+        ElementId materialElementId = 0;
+        MaterialCP material_local;
+
+        material_local = MaterialManager::GetManagerR().FindMaterial (nullptr, Bentley::DgnPlatform::MaterialId (wMaterial), *SymbologyDgnFile, *SymbologyDgnModelRef, true);
+
+        if (material_local)
+            materialElementId = material_local->GetElementId();
+        else
+            {
+            MaterialList materials;
+            MaterialManager::GetManagerR().FindMaterialByNameFromAnySource (nullptr, materials, wMaterial, *SymbologyDgnModelRef, true);
+
+            if (materials.size() != 0)
+                {
+                for (MaterialList::iterator mit = materials.begin(); mit != materials.end(); mit++)
+                    {
+                    MaterialCP mat = *mit;
+                    if (wPalette == nullptr || wPalette[0] == 0 || mat->GetPalette().GetName ().CompareToI (wPalette) == 0)
+                        {
+                        Bentley::DgnPlatform::MaterialId materialId;
+                        MaterialPtr newMaterial = Material::Create (*mat, *SymbologyDgnModelRef); 
+                        PaletteInfoPtr paletteInfo = PaletteInfo::Create (mat->GetPalette ().GetName ().c_str (), SymbologyDgnFile->GetDocument ().GetMoniker (), mat->GetPalette ().GetSource (), PaletteInfo::PALETTETYPE_Dgn);
+
+                        newMaterial->GetPaletteR ().Copy (*paletteInfo); 
+
+                        if (SUCCESS == MaterialManager::GetManagerR ().SaveMaterial (&materialId, *newMaterial, SymbologyDgnFile))
+                            materialElementId = materialId.GetElementId();
+                        break;
+                        }
+                    }
+                }
+            }
+        params.SetMaterialElementID (materialElementId);
+        }
+    }
+
+/*---------------------------------------------------------------------------------**//**
+* @bsimethod                                                    Daryl.Holmwood  07/10
++---------------+---------------+---------------+---------------+---------------+------*/
+ System::UInt32 DTMSubElement::Color::get()
+    {
+    GETDISPLAYPARAM(DTMElementSubHandler::SymbologyParams);
+    return params.GetSymbology().color;
+    }
+    
+/*---------------------------------------------------------------------------------**//**
+* @bsimethod                                                    Daryl.Holmwood  07/10
++---------------+---------------+---------------+---------------+---------------+------*/
+void DTMSubElement::Color::set (System::UInt32 value)
+    {
+    GETDISPLAYPARAM(DTMElementSubHandler::SymbologyParams);
+    params.GetSymbology().color = value;
+    }
+
+//=======================================================================================
+// @bsimethod                                                   Steve.Jones 28/10
+//=======================================================================================
+bool DTMSubElement::Visible::get()
+    {
+    GETDISPLAYPARAM(DTMElementSubHandler::SymbologyParams);
+    return params.GetVisible();
+    }
+
+//=======================================================================================
+// @bsimethod                                                    Steve.Jones 28/10
+//=======================================================================================
+void DTMSubElement::Visible::set (bool value)
+    {
+    GETDISPLAYPARAM(DTMElementSubHandler::SymbologyParams);
+    params.SetVisible (value);
+    }
+
+/*---------------------------------------------------------------------------------**//**
+* @bsimethod                                                    Daryl.Holmwood  07/10
++---------------+---------------+---------------+---------------+---------------+------*/
+System::Int32 DTMSubElement::LineStyle::get()
+    {
+    GETDISPLAYPARAM(DTMElementSubHandler::SymbologyParams);
+    return params.GetSymbology().style;
+    }
+
+/*---------------------------------------------------------------------------------**//**
+* @bsimethod                                                    Daryl.Holmwood  07/10
++---------------+---------------+---------------+---------------+---------------+------*/
+void DTMSubElement::LineStyle::set (System::Int32 value)
+    {
+    GETDISPLAYPARAM(DTMElementSubHandler::SymbologyParams);
+    params.GetSymbology().style = value;
+    }
+
+/*---------------------------------------------------------------------------------**//**
+* @bsimethod                                                    Daryl.Holmwood  07/10
++---------------+---------------+---------------+---------------+---------------+------*/
+System::UInt32 DTMSubElement::Weight::get()
+    {
+    GETDISPLAYPARAM(DTMElementSubHandler::SymbologyParams);
+    return params.GetSymbology().weight;
+    }
+
+/*---------------------------------------------------------------------------------**//**
+* @bsimethod                                                    Daryl.Holmwood  07/10
++---------------+---------------+---------------+---------------+---------------+------*/
+void DTMSubElement::Weight::set (System::UInt32 value)
+    {
+    GETDISPLAYPARAM(DTMElementSubHandler::SymbologyParams);
+    params.GetSymbology().weight = value;
+    }
+
+/*---------------------------------------------------------------------------------**//**
+* @bsimethod                                                    Daryl.Holmwood  07/10
++---------------+---------------+---------------+---------------+---------------+------*/
+DGNET::LevelId DTMSubElement::LevelId::get()
+    {
+    GETDISPLAYPARAM(DTMElementSubHandler::SymbologyParams);
+    return (DGNET::LevelId)params.GetLevelId();
+    }
+
+/*---------------------------------------------------------------------------------**//**
+* @bsimethod                                                    Daryl.Holmwood  07/10
++---------------+---------------+---------------+---------------+---------------+------*/
+void DTMSubElement::LevelId::set (DGNET::LevelId value)
+    {   
+    GETDISPLAYPARAM(DTMElementSubHandler::SymbologyParams);
+    params.SetLevelId ((unsigned int)value);
+    }
+
+/*---------------------------------------------------------------------------------**//**
+* @bsimethod                                                    Daryl.Holmwood  07/10
++---------------+---------------+---------------+---------------+---------------+------*/
+System::Double DTMSubElement::Transparency::get()
+    {
+    GETDISPLAYPARAM(DTMElementSubHandler::SymbologyParams);
+    return params.GetTransparency();
+    }
+
+/*---------------------------------------------------------------------------------**//**
+* @bsimethod                                                    Daryl.Holmwood  07/10
++---------------+---------------+---------------+---------------+---------------+------*/
+void DTMSubElement::Transparency::set (System::Double value)
+    {
+    GETDISPLAYPARAM(DTMElementSubHandler::SymbologyParams);
+    params.SetTransparency (value);
+    }
+
+DTMElement::DTMElement (Bentley::DgnPlatformNET::DgnModel^ model, Element^ templateElement, TerrainModelNET::DTM^ dtm)
+    {
+    BcDTMP iBcDTM = (BcDTMP)dtm->ExternalHandle.ToPointer ();   
+    DgnModelP modelNative = DgnPlatformNET::DgnModel::GetNativeDgnModelP (model, false);
+
+    PIN_ELEMENTHANDLE_OF (templateElement)
+
+    DgnPlatform::EditElementHandle peer;
+    Bentley::BentleyStatus status = Bentley::TerrainModel::Element::DTMElementDisplayHandler::CreateDTMElement (peer, templateElementEeh, *iBcDTM, *modelNative, false);
+
+    Bentley::DgnPlatformNET::StatusHandler::HandleStatus (status);   //  throws an exception if not SUCCESS
+
+    InitializeFromElementHandle (peer);
+
+    System::GC::KeepAlive (templateElement);
+    System::GC::KeepAlive (model);
+    System::GC::KeepAlive (dtm);
+    }
+
+TerrainModelNET::DTM^ DTMElement::GetDTM ()
+    {
+    PIN_ELEMENTHANDLE
+    RefCountedPtr<Bentley::TerrainModel::Element::DTMDataRef> dataRef;
+    if (SUCCESS == Bentley::TerrainModel::Element::DTMElementHandlerManager::GetDTMDataRef (dataRef, *thisEeh))
+        {
+        Bentley::TerrainModel::DTMPtr dtm;
+
+        dataRef->GetDTMReferenceDirect (dtm);
+        BcDTMP bcDTM = dynamic_cast<BcDTMP>(dtm.get());
+        if (bcDTM)
+            return Bentley::TerrainModelNET::DTM::FromHandle (System::IntPtr (bcDTM));
+       }
+    return nullptr;
+    }
+
+
+public ref class Helper
+    {
+    public:
+        static DGNET::Elements::Element^ FromEditElementHandle (EditElementHandle* element)
+        {
+        return DGNET::Convert::ElementToManaged (element);
+        }
+    static DGNET::Elements::Element^ FromEditElementHandleIntPtr (System::IntPtr elementPtr)
+        {
+        EditElementHandleP elementHandle = (EditElementHandleP)elementPtr.ToPointer ();
+        if (DTMElementHandlerManager::IsDTMElement (*elementHandle))
+            {
+            DGNET::Elements::Element^ element = DGNET::Convert::ElementToManaged (elementHandle);
+            DTMElement^ dtmElement = dynamic_cast<DTMElement^>(element);
+
+            if (dtmElement)
+                dtmElement->ForceToUseEditElemHandle ((EditElementHandle*)elementPtr.ToPointer ());
+            return element;
+            }
+        return nullptr;
+        }
+    static void ReleaseElementHandler (DGNET::Elements::Element^ element)
+        {
+        DTMElement^ dtmElement = dynamic_cast<DTMElement^>(element);
+        if (dtmElement)
+           dtmElement->ReleaseElementHandler ();
+        }
+    };
+
+void DTMElement::RegisterManagedElementHandler()
+    {
+    DGNET::Elements::ManagedElementFactoryExtension::RegisterExtension(DTMElementHandler::GetInstance(), *new DGNET::Elements::ManagedElementFactory(gcnew DGNET::Elements::ElementFactoryDelegate(&Bentley::TerrainModelNET::Element::DTMElement::GetDTMElement)));
+    DGNET::Elements::ManagedElementFactoryExtension::RegisterExtension(TMSymbologyOverrideHandler::GetInstance(), *new DGNET::Elements::ManagedElementFactory(gcnew DGNET::Elements::ElementFactoryDelegate(&Bentley::TerrainModelNET::Element::DTMElement::GetDTMElement)));
+    }
+END_BENTLEY_TERRAINMODELNET_ELEMENT_NAMESPACE
+
+EXPORT_ATTRIBUTE void registerManagedElementHandler()
+    {
+    Bentley::TerrainModelNET::Element::DTMElement::RegisterManagedElementHandler();
+    }
+