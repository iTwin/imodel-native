/*--------------------------------------------------------------------------------------+
|
|     $Source: ElementHandler/handler/DTMTriangleDisplayHandler.cpp $
|
|  $Copyright: (c) 2016 Bentley Systems, Incorporated. All rights reserved. $
|
+--------------------------------------------------------------------------------------*/
#include <stdafx.h>

#include <ScalableTerrainModel/MrDTMUtilityFunctions.h>
#include "MrDTMDataRef.h"
#include <TerrainModel\ElementHandler\IMrDTMProgressiveDisplay.h>
#include <TerrainModel\ElementHandler\IMultiResolutionGridMaterialManager.h>
#include <TerrainModel\Core\DTMIterators.h>

USING_NAMESPACE_RASTER

BEGIN_BENTLEY_TERRAINMODEL_ELEMENT_NAMESPACE

//=======================================================================================
// @bsiclass                                            Sylvain.Pucci      08/2005
//=======================================================================================
struct DTMStrokeForCacheTriangles : IDTMStrokeForCache
    {
    private:
        bool m_doRegions;
        DTMUserTag m_tag;
        BcDTMP m_dtmElement;
        ViewContextP m_context;
        ElementHandleCP m_el;
        BC_DTM_OBJ* m_tinP;
        DTMDrawingInfo& m_drawingInfo;

        //=======================================================================================
        // @bsimethod                                                   Daryl.Holmwood 07/08
        //=======================================================================================
        static int LoadFunc (DTMFeatureType dtmFeatureType, DTMUserTag userTag, DTMFeatureId id, DPoint3d *featurePtsP, size_t numFeaturePts,void *userP);
    protected:
        //=======================================================================================
        // @bsimethod                                                   Daryl.Holmwood 07/08
        //=======================================================================================
        int Load (DTMFeatureType dtmFeatureType, DTMUserTag userTag, DTMFeatureId id, DPoint3d *featurePtsP, size_t numFeaturePts);
        //=======================================================================================
        // @bsimethod                                                   Daryl.Holmwood 07/08
        //=======================================================================================
        void DisplayRegions(DTMUserTag userTag, DTMFeatureId id);

    public:

        //=======================================================================================
        // @bsimethod                                                   Daryl.Holmwood 07/08
        //=======================================================================================
        DTMStrokeForCacheTriangles(BcDTMP DTMDataRefXAttribute, DTMDrawingInfo& drawingInfo) : m_drawingInfo(drawingInfo)
            {
            m_dtmElement = DTMDataRefXAttribute;
            m_doRegions = false;
            }

        //=======================================================================================
        // @bsimethod                                                   Daryl.Holmwood 07/08
        //=======================================================================================
        DTMStrokeForCacheTriangles(BcDTMP DTMDataRefXAttribute, DTMUserTag tag, DTMDrawingInfo& drawingInfo) : m_drawingInfo(drawingInfo)
            {
            m_dtmElement = DTMDataRefXAttribute;
            m_doRegions = true;
            m_tag = tag;
            }

        //=======================================================================================
        // @bsimethod                                                   Daryl.Holmwood 07/08
        //
        // Strokes the DTM for the cache
        //
        //=======================================================================================
        void _StrokeForCache (ElementHandleCR element, ViewContextR context, double pixelSize)
            {
            if (context.CheckStop())
                return;

            m_context = &context;
            m_el = &element;

            // Get the DTM element
            if (m_dtmElement == nullptr)
                return;

            // Get the unmanaged handle....
            BcDTMP bcDTM = m_dtmElement;

            m_tinP = (BC_DTM_OBJ*)bcDTM->GetTinHandle();

            // Push the transformation matrix to transform the coordinates to UORS.
            DrawSentinel    sentinel (context, m_drawingInfo);
            bcDTM->BrowseFeatures(m_doRegions ? DTMFeatureType::Region : DTMFeatureType::Triangle, m_drawingInfo.GetFence() /* DTMFenceOption::Overlap */, 10000, this, LoadFunc);
            }

    public: static BC_DTM_OBJ* tinP;
    };

BC_DTM_OBJ* DTMStrokeForCacheTriangles::tinP = NULL;

//=======================================================================================
// @bsimethod                                                   Daryl.Holmwood 07/08
//=======================================================================================
int DTMStrokeForCacheTriangles::LoadFunc(DTMFeatureType dtmFeatureType, DTMUserTag userTag, DTMFeatureId id, DPoint3d *featurePtsP, size_t numFeaturePts,void *userP)
    {
    DTMStrokeForCacheTriangles* cache = (DTMStrokeForCacheTriangles*)userP;
    return cache->Load(dtmFeatureType, userTag, id, featurePtsP, numFeaturePts);
    }

//=======================================================================================
// @bsimethod                                                   Daryl.Holmwood 07/08
//=======================================================================================
int DTMStrokeForCacheTriangles::Load (DTMFeatureType dtmFeatureType, DTMUserTag userTag, DTMFeatureId id, DPoint3d *featurePtsP, size_t numFeaturePts)
    {
    if (m_context->CheckStop())
        return ERROR;

    if (dtmFeatureType == DTMFeatureType::Region)
        {
        DisplayRegions(userTag, id);
        }
    else
        m_context->DrawStyledLineString3d ((int)numFeaturePts, (DPoint3d*)featurePtsP, nullptr);
    return SUCCESS;
    }

//=======================================================================================
// @bsimethod                                                   Daryl.Holmwood 07/08
//=======================================================================================
void DTMStrokeForCacheTriangles::DisplayRegions(DTMUserTag userTag, DTMFeatureId id)
    {
    if (userTag == m_tag)
       {
        bcdtmLoad_trianglesFromRegionDtmObject(m_tinP, id, LoadFunc, this);
        }
    }

//=======================================================================================
// @bsiclass                                            Sylvain.Pucci      08/2005
//=======================================================================================
struct DTMStrokeForCacheShadedTriangles : IDTMStrokeForCache
    {
    private:
        BcDTMP        m_dtmElement;
        ViewContextP  m_context;
        ElementHandleCP   m_el;
        BC_DTM_OBJ*    m_tinP;
        bool           m_doRegions;
        DTMUserTag   m_tag;
        ::DPoint3d*    m_fencePtsP;
        int            m_nbFencePts;
        bool           m_forTiling;
        DTMDrawingInfo& m_drawingInfo;
        //For draping high resolution rasters
        DTMFeatureId     m_textureRegionFeatureId;
        unsigned int       m_nbPointsDrawn;

    private:

        struct UserDataDuringDTMDataLoad
            {
            ViewContextP m_viewContextP;
            unsigned int* m_nbPointsDrawnP;
            };

        //=======================================================================================
        // @bsimethod                                                   Daryl.Holmwood 07/08
        //=======================================================================================
        static int LoadFuncTexturing (DTMFeatureType dtmFeatureType, DTMUserTag userTag, DTMFeatureId id, DPoint3d *featurePtsP, long numFeaturePts,void *userP);

        static int LoadFunc (DTMFeatureType dtmFeatureType, DTMUserTag userTag, DTMFeatureId id, DPoint3d *featurePtsP, size_t numFeaturePts,void *userP);
        //=======================================================================================
        // @bsimethod                                                   Daryl.Holmwood 07/08
        //=======================================================================================
        static int draw(DTMFeatureType dtmFeatureType, int numTriangles, int numMeshPts,DPoint3d *meshPtsP,DPoint3d *meshVectorsP,int numMeshFaces, long *meshFacesP,void *userP);

        static int drawForTexturing(DTMFeatureType dtmFeatureType, int numTriangles, int numMeshPts,DPoint3d *meshPtsP,DPoint3d *meshVectorsP, int numMeshFaces, long *meshFacesP,void *userP);

    protected:
        //=======================================================================================
        // @bsimethod                                                   Daryl.Holmwood 07/08
        //=======================================================================================
        int Load (DTMFeatureType dtmFeatureType, DTMUserTag userTag, DTMFeatureId id, DPoint3d *featurePtsP, size_t numFeaturePts);
        //=======================================================================================
        // @bsimethod                                                   Daryl.Holmwood 07/08
        //=======================================================================================
        void DisplayRegions(DTMUserTag userTag, DTMFeatureId id);

    public:

        //=======================================================================================
        // @bsimethod                                                   Daryl.Holmwood 07/08
        //=======================================================================================
        DTMStrokeForCacheShadedTriangles(BcDTMP        DTMDataRefXAttribute,
                                         DTMDrawingInfo& drawingInfo,
                                         DPoint3d*           fencePts = 0,
                                         int            nbFencePt = 0
                                         ) : m_drawingInfo(drawingInfo)

            {
            m_dtmElement             = DTMDataRefXAttribute;
            m_textureRegionFeatureId = DTMDataRefXAttribute->GetTinHandle()->nullFeatureId;
            m_doRegions              = false;
            m_fencePtsP              = (DPoint3d*)fencePts;
            m_nbFencePts             = nbFencePt;
            m_forTiling              = false;
            m_nbPointsDrawn          = 0;
            }

        //=======================================================================================
        // @bsimethod                                                   Daryl.Holmwood 07/08
        //=======================================================================================
        DTMStrokeForCacheShadedTriangles(BcDTMP DTMDataRefXAttribute, DTMUserTag tag, DTMDrawingInfo& drawingInfo) : m_drawingInfo(drawingInfo)
            {
            m_dtmElement = DTMDataRefXAttribute;
            m_doRegions = true;
            m_forTiling = false;
            m_fencePtsP = nullptr;
            m_nbFencePts = 0;
            m_tag = tag;
            m_nbPointsDrawn = 0;
            }

        virtual ~DTMStrokeForCacheShadedTriangles()
            {
            if (m_forTiling)
                delete [] m_fencePtsP;
            }

        //=======================================================================================
        // @bsimethod                                                   Daryl.Holmwood 07/08
        //=======================================================================================
        void SetTextureRegionFeatureId(DTMFeatureId pi_textureRegionFeatureId)
            {
            m_textureRegionFeatureId = pi_textureRegionFeatureId;
            }

        unsigned int GetNbPointsDrawn()
            {
            return m_nbPointsDrawn;
            }

        virtual bool SupportTiling() override
            {
            return !m_doRegions;
            }

        virtual void SetTileFence(DPoint3d& lowPt, DPoint3d& highPt) override
            {
            if (m_forTiling)
                delete [] m_fencePtsP;
            m_forTiling = true;
            m_nbFencePts = 5;
            m_fencePtsP = new DPoint3d[5];
            m_fencePtsP[0] = m_fencePtsP[4] = lowPt;
            m_fencePtsP[1].x = lowPt.x; m_fencePtsP[1].y = highPt.y; m_fencePtsP[1].z = 0;
            m_fencePtsP[2] = highPt;
            m_fencePtsP[3].x = highPt.x; m_fencePtsP[3].y = lowPt.y; m_fencePtsP[3].z = 0;
            }

        //=======================================================================================
        // @bsimethod                                                   Daryl.Holmwood 07/08
        //
        // Strokes the DTM for the cache
        //
        //=======================================================================================
        void _StrokeForCache (ElementHandleCR element, ViewContextR context, double pixelSize)
            {
            m_nbPointsDrawn = 0;

            if (context.CheckStop())
                return;

            // Get the DTM element
            m_context = &context;
            m_el = &element;

            if (m_dtmElement == nullptr)
                return;

            // Get the unmanaged handle....
            BcDTMP bcDTM = m_dtmElement;

            if (bcDTM->GetTinHandle()->numPoints == 0)
                return;


            DPoint3d fencePt[50];
            const DPoint3d* fencePts = fencePt;
            int nbPts;
            DTMFenceType fenceType = DTMFenceType::Block;

            bool isVisible = true;

            RefCountedPtr<DTMDataRef> ref = m_drawingInfo.GetDTMDataRef();

            if (!m_forTiling)
                {
                if (m_fencePtsP == 0)
                    {
                    if (ref != nullptr && ref->IsMrDTM())
                        {
                        ::DPoint3d*     pTempFencePts = 0;
                        DRange3d drange;

                        bcDTM->GetRange(drange);

                        //Sometime the range is 0???
                        if (memcmp(&drange.low, &drange.high, sizeof(drange.low)) != 0)
                            {
                            if (context.GetViewport() != 0)
                                {
                                isVisible = GetVisibleFencePointsFromContext(pTempFencePts, nbPts, &context, m_drawingInfo, drange);

                                if (isVisible)
                                    {
                                    BeAssert(_isnan(pTempFencePts[0].x) == false);
                                    memcpy(fencePt, pTempFencePts, sizeof(DPoint3d) * nbPts);
                                    }
                                }
                            else
                                {
                                fencePt[0].x = drange.low.x;
                                fencePt[0].y = drange.low.y;
                                fencePt[0].z = 0;
                                fencePt[1].x = drange.high.x;
                                fencePt[1].y = drange.low.y;
                                fencePt[1].z = 0;
                                fencePt[2].x = drange.high.x;
                                fencePt[2].y = drange.high.y;
                                fencePt[2].z = 0;
                                fencePt[3].x = drange.low.x;
                                fencePt[3].y = drange.high.y;
                                fencePt[3].z = 0;
                                fencePt[4].x = drange.low.x;
                                fencePt[4].y = drange.low.y;
                                fencePt[4].z = 0;
                                nbPts = 5;
                                isVisible = true;
                                }
                            }
                        else
                            {
                            isVisible = false;
                            }

                        delete [] pTempFencePts;
                        }
                    else
                        {
                        isVisible = true;
                        fencePts = m_drawingInfo.GetFence().points;
                        nbPts = m_drawingInfo.GetFence().numPoints;
                        fenceType = m_drawingInfo.GetFence().fenceType;
                        }
                    }
                else
                    {
                    isVisible = true;
                    nbPts = m_nbFencePts;
                    const Transform& trsf = *m_drawingInfo.GetStorageToUORTransformation();

                    Transform invertTrsf;

                    bool invert = bsiTransform_invertTransform(&invertTrsf, &trsf);

                    BeAssert(invert != 0);

                    bsiTransform_multiplyDPoint3dArray(&invertTrsf, fencePt, m_fencePtsP, nbPts);

                    }
                }
            else
                {
                isVisible = true;
                nbPts = m_nbFencePts;
                fencePts = m_fencePtsP;
                }

            if (isVisible)
                {
                m_tinP = (BC_DTM_OBJ*)bcDTM->GetTinHandle();

                UserDataDuringDTMDataLoad userData;

                userData.m_viewContextP = &context;
                userData.m_nbPointsDrawnP = &m_nbPointsDrawn;

                // Push the transformation matrix to transform the coordinates to UORS.
                DrawSentinel    sentinel (context, m_drawingInfo);

                if ( context.GetDrawPurpose() == DrawPurpose::Measure )
                    {
                    bcdtmInterruptLoad_triangleShadeMeshFromDtmObject (m_tinP, 65000,2,1,&draw, fencePts != nullptr, fenceType, DTMFenceOption::Overlap, (DPoint3d*)fencePts, nbPts, &userData);
                    }
                else if (m_doRegions)   //Display all regions
                    {
                    DTMFenceParams fence(fenceType, DTMFenceOption::Overlap, (DPoint3d*)fencePts, nbPts);
                    DTMMeshEnumeratorPtr en = DTMMeshEnumerator::Create(*bcDTM);
                    en->SetFence(fence);
                    en->SetMaxTriangles(126000 / 3);
                    en->SetExcludeAllRegions();
                    en->SetFilterRegionByUserTag(m_tag);
                    for (PolyfaceQueryP info : *en)
                        {
                        context.GetIDrawGeom().DrawPolyface(*info);
                        m_nbPointsDrawn += (int)info->GetPointCount();
                        }
                    }
                else
                    {
                    if (m_textureRegionFeatureId == m_dtmElement->GetTinHandle()->nullFeatureId)
                        {
                        if (m_forTiling)
                            {
                            //bcdtmInterruptLoad_triangleShadeMeshForQVCacheFromDtmObject (m_tinP, 126000 / 3, 2, 1, &draw, true, fenceType, DTMFenceOption::Overlap, (DPoint3d*)fencePts, nbPts, &userData);
                                {
                                DTMFenceParams fence (fenceType, DTMFenceOption::Overlap, (DPoint3d*)fencePts, nbPts);
                                DTMMeshEnumerator en (*bcDTM);
                                en.SetFence (fence);
                                en.SetMaxTriangles (126000 / 3);
                                for (PolyfaceQueryP info : en)
                                    {
                                    context.GetIDrawGeom ().DrawPolyface (*info);
                                    m_nbPointsDrawn += (int)info->GetPointCount ();
                                    }
                                }
                            }
                        else
                            bcdtmInterruptLoad_triangleShadeMeshFromDtmObject(m_tinP, 65000,2,1,&draw, fencePts != nullptr, fenceType, DTMFenceOption::Overlap, (DPoint3d*)fencePts, nbPts, &userData);
                        }
                    else
                        {
<<<<<<< HEAD
                        long maxTriangles = 65000;  // Maximum Triangles To Pass Back
                        long vectorOption = 2;  // Averaged Triangle Surface Normals
                        double zAxisFactor = 1.0;  // Am\ount To Exaggerate Z Axis
                        long regionOption = 1;  // Include Internal Regions Until Fully Tested
                        long indexOption = 2;  // Use Feature Id

                        bcdtmLoad_triangleShadeMeshForRegionDtmObject(m_tinP,
                                                                      maxTriangles,
                                                                      vectorOption,
                                                                      zAxisFactor,
                                                                      regionOption,
                                                                      indexOption,
                                                                      m_textureRegionFeatureId,
                                                                      &drawForTexturing,
                                                                      &userData);
=======
                        fenceType = DTMFenceType::None;
                        DTMFenceParams fence (fenceType, DTMFenceOption::Overlap, (DPoint3d*)fencePts, nbPts);
                        DTMMeshEnumeratorPtr en = DTMMeshEnumerator::Create (*bcDTM);
                        en->SetFence (fence);
                        en->SetMaxTriangles (126000 / 3);
                        en->SetFilterRegionByFeatureId (m_textureRegionFeatureId);
                        for (PolyfaceQueryP info : *en)
                            {
                            context.GetIDrawGeom ().DrawPolyface (*info);
                            m_nbPointsDrawn += (int)info->GetPointCount ();
                            }
>>>>>>> af72fd24
                        }
                    }
                }
            }
    };

//=======================================================================================
// @bsimethod                                                   Daryl.Holmwood 07/08
//=======================================================================================
int DTMStrokeForCacheShadedTriangles::draw(DTMFeatureType dtmFeatureType,int numTriangles, int numMeshPts,DPoint3d *meshPtsP,DPoint3d *meshVectorsP,int numMeshFaces, long *meshFacesP,void *userP)
    {
    UserDataDuringDTMDataLoad* userDataP = (UserDataDuringDTMDataLoad*)userP;

    ViewContextP context = userDataP->m_viewContextP;
    uint32_t numPerFace = 3;
    bool   twoSided = false;
    size_t indexCount = numMeshFaces;
    size_t pointCount = numMeshPts;
    DPoint3dCP pPoint = meshPtsP;
    Int32 const* pPointIndex = (Int32*)meshFacesP;
    size_t normalCount = numMeshPts;
    DVec3dCP  pNormal = (DVec3dCP)meshVectorsP;
    Int32 const* pNormalIndex = (Int32*)meshFacesP;

    PolyfaceQueryCarrier polyCarrier (numPerFace, twoSided, indexCount, pointCount, pPoint, pPointIndex, normalCount, pNormal, pNormalIndex);
    context->GetIDrawGeom().DrawPolyface (polyCarrier);

    *(userDataP->m_nbPointsDrawnP) += numMeshPts;
    return SUCCESS;
    }

int DTMStrokeForCacheShadedTriangles::drawForTexturing(DTMFeatureType dtmFeatureType,int numTriangles,int numMeshPts,DPoint3d *meshPtsP,DPoint3d *meshVectorsP,int numMeshFaces, long *meshFacesP,void *userP)
    {
    UserDataDuringDTMDataLoad* userDataP = (UserDataDuringDTMDataLoad*)userP;

    ViewContextP context = userDataP->m_viewContextP;

    uint32_t numPerFace = 3;
    bool   twoSided = false;
    size_t indexCount = numMeshFaces;
    size_t pointCount = numMeshPts;
    DPoint3dCP pPoint = (DPoint3dCP)meshPtsP;
    Int32 const* pPointIndex = (Int32*)meshFacesP;
    size_t normalCount = numMeshPts;
    DVec3dCP  pNormal = (DVec3dCP)meshVectorsP;
    Int32 const* pNormalIndex = (Int32*)meshFacesP;

    PolyfaceQueryCarrier polyCarrier (numPerFace, twoSided, indexCount, pointCount, pPoint, pPointIndex, normalCount, pNormal, pNormalIndex);
    context->GetIDrawGeom().DrawPolyface (polyCarrier);
    *(userDataP->m_nbPointsDrawnP) += numMeshPts;

    return SUCCESS;
    }

//=======================================================================================
// @bsimethod                                                   Daryl.Holmwood 07/08
//=======================================================================================
int DTMStrokeForCacheShadedTriangles::LoadFunc(DTMFeatureType dtmFeatureType, DTMUserTag userTag, DTMFeatureId id, DPoint3d *featurePtsP, size_t numFeaturePts,void *userP)
    {
    DTMStrokeForCacheShadedTriangles* cache = (DTMStrokeForCacheShadedTriangles*)userP;
    cache->m_nbPointsDrawn += (unsigned int)numFeaturePts;
    return cache->Load (dtmFeatureType, userTag, id, featurePtsP, numFeaturePts);
    }

//=======================================================================================
// @bsimethod                                                   Daryl.Holmwood 07/08
//=======================================================================================
int DTMStrokeForCacheShadedTriangles::Load (DTMFeatureType dtmFeatureType, DTMUserTag userTag, DTMFeatureId id, DPoint3d *featurePtsP, size_t numFeaturePts)
    {

    if (m_context->CheckStop())
        return ERROR;

    if (dtmFeatureType == DTMFeatureType::Region)
        {
        DisplayRegions(userTag, id);
        }
    else
        {
        int meshFacesP[3] = {1,2,3};
        uint32_t numPerFace = 3;
        bool   twoSided = false;
        size_t indexCount = 3;
        size_t pointCount = 3;
        DPoint3dCP pPoint = featurePtsP;
        Int32 const* pPointIndex = meshFacesP;

        PolyfaceQueryCarrier polyCarrier (numPerFace, twoSided, indexCount, pointCount, pPoint, pPointIndex);
        m_context->GetIDrawGeom().DrawPolyface (polyCarrier);
        }
    return SUCCESS;
    }

//=======================================================================================
// @bsimethod                                                   Daryl.Holmwood 07/08
//=======================================================================================
void DTMStrokeForCacheShadedTriangles::DisplayRegions(DTMUserTag userTag, DTMFeatureId id)
    {
    if (userTag == m_tag)
        {
        bcdtmLoad_trianglesFromRegionDtmObject(m_tinP, id, LoadFunc, this);
        }
    }


//=======================================================================================
// @bsiclass                                                   Daryl.Holmwood 06/11
//=======================================================================================
struct PickDraw
    {
    ViewContextP context;
    bool drawnSomething;
    };

//=======================================================================================
// @bsimethod                                                   Daryl.Holmwood 06/11
//=======================================================================================
static int DrawPickTriangles(DTMFeatureType dtmFeatureType, DTMUserTag userTag, DTMFeatureId id, DPoint3d *featurePtsP, size_t numFeaturePts,void *userP)
    {
    PickDraw* pd = (PickDraw*)userP;
    if(pd->context->GetViewFlags()->fill)
        pd->context->GetIDrawGeom().DrawShape3d ((int)numFeaturePts, featurePtsP, true, nullptr);
    else
        pd->context->DrawStyledLineString3d ((int)numFeaturePts, featurePtsP, nullptr);
    pd->drawnSomething = true;
    return SUCCESS;
    }

//=======================================================================================
// @bsimethod                                                           Mathieu.St-Pierre
//=======================================================================================
class MrDTMProgressiveStroker : public IMrDTMProgressiveStroker
    {
    private :

        DTMStrokeForCacheShadedTriangles* m_strokeForCacheShadedTrianglesP;

    protected :

        virtual unsigned int _GetNbPointsStroken()
            {
            BeAssert(m_strokeForCacheShadedTrianglesP != 0);
            return m_strokeForCacheShadedTrianglesP->GetNbPointsDrawn();
            }

    public :

        MrDTMProgressiveStroker(DTMStrokeForCacheShadedTriangles* strokeForCacheShadedTrianglesP)
            {
            BeAssert(strokeForCacheShadedTrianglesP != 0);
            m_strokeForCacheShadedTrianglesP = strokeForCacheShadedTrianglesP;
            }

        ~MrDTMProgressiveStroker()
            {
            BeAssert(m_strokeForCacheShadedTrianglesP != 0);
            delete m_strokeForCacheShadedTrianglesP;
            }

        virtual void _StrokeForCache(ElementHandleCR elIter, ViewContextR context, double pixelSize = 0.0)
            {
            BeAssert(m_strokeForCacheShadedTrianglesP != 0);
            m_strokeForCacheShadedTrianglesP->_StrokeForCache(elIter, context, pixelSize);
            }
    };


//=======================================================================================
// @bsimethod                                                           Mathieu.St-Pierre
//=======================================================================================
class MrDTMProgressiveStrokerManager : public IMrDTMProgressiveStrokerManager
    {
    private :

        static IMrDTMProgressiveStrokerManagerPtr m_mrDTMProgressiveStrokerManager;

        explicit MrDTMProgressiveStrokerManager()
            {
            }

        ~MrDTMProgressiveStrokerManager()
            {
            }

    protected :

        virtual int _CreateStroker(IMrDTMProgressiveStrokerPtr& strokerForCache, BcDTMP dtm,  struct DTMDrawingInfo* dtmDrawingIfo, DPoint3d* strokingExtentPts, int nbStrokingExtentPts, DTMFeatureId textureRegionFeatureId)
            {
            DTMStrokeForCacheShadedTriangles* strokeForCacheShadedTrianglesP(new DTMStrokeForCacheShadedTriangles(dtm, *dtmDrawingIfo, strokingExtentPts, nbStrokingExtentPts));

            strokeForCacheShadedTrianglesP->SetTextureRegionFeatureId(textureRegionFeatureId);

            strokerForCache = new MrDTMProgressiveStroker(strokeForCacheShadedTrianglesP);

            return SUCCESS;
            }

    public :

        static IMrDTMProgressiveStrokerManagerPtr GetInstance()
            {
            if (m_mrDTMProgressiveStrokerManager == 0)
                {
                m_mrDTMProgressiveStrokerManager = new MrDTMProgressiveStrokerManager;
                }

            return m_mrDTMProgressiveStrokerManager;
            }
    };

IMrDTMProgressiveStrokerManagerPtr MrDTMProgressiveStrokerManager::m_mrDTMProgressiveStrokerManager;




//=======================================================================================
// @bsiclass                                                   Mathieu.St-Pierre
//=======================================================================================
class TexturedElementPlatform : public ITexturedElement
    {

    private :
        BC_DTM_OBJ*      m_dtmObject;
        DRange3d         m_range3d;
        DTMDrawingInfo&  m_drawingInfo;

    protected :

        virtual const DRange3d& _GetRange() const
            {
            return m_range3d;
            }

        virtual bool _DrapePointOnElement(DPoint3d& pointInUors) const
            {
            long drapeFlag;
            int  status;

            m_drawingInfo.FullUorsToStorage(pointInUors);

            status = bcdtmDrape_pointDtmObject(m_dtmObject,
                                               pointInUors.x,
                                               pointInUors.y,
                                               &pointInUors.z,
                                               &drapeFlag);

            m_drawingInfo.FullStorageToUors(pointInUors);

            return (status == SUCCESS) && (drapeFlag == 1);
            }

    public :

        TexturedElementPlatform(BcDTMP          dtm,
                                DTMDrawingInfo& drawingInfo) : m_drawingInfo(drawingInfo)
            {
            m_dtmObject       = dtm->GetTinHandle();
            dtm->GetRange(m_range3d);

            m_drawingInfo.FullStorageToUors(&m_range3d.low, 2);
            }

        TexturedElementPlatform(BcDTMP         dtm,
                                DTMDrawingInfo& drawingInfo,
                                DRange3d&       effectiveRange)
        : m_drawingInfo(drawingInfo)
            {
            m_dtmObject       = dtm->GetTinHandle();
            dtm->GetRange(m_range3d);

            m_drawingInfo.FullStorageToUors(&m_range3d.low, 2);

            bool result = bsiDRange3d_intersect(&m_range3d, &effectiveRange, &m_range3d);

            if (result == 0)
                {
                memset(&m_range3d, 0, sizeof(DRange3d));
                }
            }

        virtual ~TexturedElementPlatform()
            {
            }
        
        void* operator new(size_t size)
            {
            return __super::operator new(size);
            }

        void operator delete(void *rawMemory, size_t size)
            {
            __super::operator delete(rawMemory, size);
            }


        /*
        TexturedElementPlatform(DRange3d        stmVisibleRange,
                        DTMDrawingInfo& drawingInfo)
                    : m_drawingInfo(drawingInfo)
            {
            m_dtmObject       = dtm->GetTinHandle();
            dtm->getRange(&m_range3d.low, &m_range3d.high);

            m_drawingInfo.FullStorageToUors(&m_range3d.low, 2);
            }
*/
    };

//=======================================================================================
// @bsimethod                                                   Mathieu.St-Pierre 06/10
//=======================================================================================
void DTMElementTrianglesDisplayHandler::DrawWithTexture(BcDTMP                           dtm,
                                                 ElementHandleCR                      element,
                                                 ViewContextR                     context,
                                                 RefCountedPtr<DTMDataRef>&        DTMDataRef,
                                                 const ElementHandle::XAttributeIter& xAttr,
                                                 RefCountedPtr<DTMQvCacheDetails>& details,
                                                 DTMDrawingInfo&                   drawingInfo)
    {
    IMultiResolutionGridMaterialManagerPtr multiResolutionGridMatPtr = 0;
    DTMDataRefQvCache*                     qvElem;

    BeAssert((DTMDataRef != 0) && DTMDataRef->IsMrDTM());
    BeAssert(false == IsWireframeRendering(context));

    multiResolutionGridMatPtr = ((MrDTMDataRef*)DTMDataRef.get())->_GetMultiResGridMaterialManager();

    BeAssert(multiResolutionGridMatPtr != 0);

    if (multiResolutionGridMatPtr != 0)
        {
        MRImageTileIdVector visibleTextureTiles;

        ITexturedElementPtr texturedElementPtr;

        if (context.GetDrawPurpose() == DrawPurpose::Plot)
            {
            ViewContext::ModelRefMark modelRefMark(context);

            //During a rasterized print all draw only the tiles which are intersecting the print tile.

            if (modelRefMark.m_useNpcSubRange)
                {
                DRange3d effectiveRange = modelRefMark.m_npcSubRange;

                MRImageTileIdVector::iterator tileIdIter = visibleTextureTiles.begin();

                context.NpcToView((DPoint3dP)&effectiveRange, (DPoint3dCP)&effectiveRange, 2);
                context.ViewToLocal((DPoint3dP)&effectiveRange, (DPoint3dCP)&effectiveRange, 2);

                texturedElementPtr = new TexturedElementPlatform(dtm, drawingInfo, effectiveRange);
                }
            else
                {
                texturedElementPtr = new TexturedElementPlatform(dtm, drawingInfo);
                }
            }
        else
            {
            texturedElementPtr = new TexturedElementPlatform(dtm, drawingInfo);
            }

        double minScreenPixelsPerDrapePixel;

        if ((context.GetDrawPurpose() == DrawPurpose::UpdateDynamic) &&
            (DTMElementHandlerManager::IsDrawForAnimation() == false))
            {
            minScreenPixelsPerDrapePixel = MRDTM_GUI_TO_VIEW_POINT_DENSITY(20);
            }
        else
            {
            //During an animation preview there is only an DrawPurpose::UpdateDynamic draw,
            //with no DrawPurpose::Update draw following.
            if (MrDTMElementDisplayHandler::IsHighQualityDisplayForMrDTM() == true)
                {
                minScreenPixelsPerDrapePixel = MRDTM_MIN_SCREEN_PIXELS_PER_DRAPE_PIXEL_IN_HIGH_QUALITY_DISPLAY;
                }
            else
                {
                minScreenPixelsPerDrapePixel = MRDTM_MIN_SCREEN_PIXELS_PER_DRAPE_PIXEL_IN_DEFAULT_DISPLAY;
                }
            }

        multiResolutionGridMatPtr->GetVisibleTilesInView(visibleTextureTiles,
                                                         &context,
                                                         minScreenPixelsPerDrapePixel,
                                                         texturedElementPtr);

        if (visibleTextureTiles.size() > 0)
            {        
            multiResolutionGridMatPtr->PrepareLookAhead(visibleTextureTiles, *element.GetModelRef());
            }

        MRImageTileIdVector::const_iterator tileIdIter    = visibleTextureTiles.begin();
        MRImageTileIdVector::const_iterator tileIdIterEnd = visibleTextureTiles.end();
        ICachedMaterialPtr cachedMaterialPtr;

        //The number of different materials (i.e. : one per tile) to be drawn
        //must be equal or greater than the maximum number of materials that
        //can be contained in the cache because no material used during the draw
        //should be deleted before the draw is finished. This might be a bug.

        //BeAssert(visibleTiles.size() <= MAX_NB_MATERIALS_CACHED);

        //TR 352273 - Prioritize STM raster draping over any override.
        OvrMatSymb ovrMatSym(*context.GetOverrideMatSymb());
        uint32_t flag = ovrMatSym.GetFlags();

        if (flag != MATSYMB_OVERRIDE_None)
            {
            flag = flag & ~MATSYMB_OVERRIDE_RenderMaterial;
            flag = flag & ~MATSYMB_OVERRIDE_FillColor;
            flag = flag & ~MATSYMB_OVERRIDE_FillColorTransparency;
            ovrMatSym.SetFlags(flag);
            context.GetIDrawGeom().ActivateOverrideMatSymb(&ovrMatSym);
            }

        int textureId = 0;

        while (tileIdIter != tileIdIterEnd)
            {
            multiResolutionGridMatPtr->SetupLookAheadForTile(*tileIdIter, *element.GetModelRef());

            cachedMaterialPtr = multiResolutionGridMatPtr->GetMaterial(*tileIdIter, *element.GetModelRef());

            BeAssert(cachedMaterialPtr != 0);

            const DRange3d& itemRange = cachedMaterialPtr->GetMaterialEffectiveRange();

            ElemMatSymb elemMatSymb;

            elemMatSymb.SetMaterial(cachedMaterialPtr->GetMaterialProperties());
            
            context.GetIDrawGeom().ActivateMatSymb(&elemMatSymb);

            DPoint3d textureExtent[5];

            textureExtent[0].x = itemRange.low.x;
            textureExtent[0].y = itemRange.low.y;
            textureExtent[0].z = (itemRange.high.z + itemRange.low.z) / 2;

            textureExtent[1].x = itemRange.low.x;
            textureExtent[1].y = itemRange.high.y;
            textureExtent[1].z = textureExtent[0].z;

            textureExtent[2].x = itemRange.high.x;
            textureExtent[2].y = itemRange.high.y;
            textureExtent[2].z = textureExtent[0].z;

            textureExtent[3].x = itemRange.high.x;
            textureExtent[3].y = itemRange.low.y;
            textureExtent[3].z = textureExtent[0].z;

            textureExtent[4].x = itemRange.low.x;
            textureExtent[4].y = itemRange.low.y;
            textureExtent[4].z = textureExtent[0].z;

            DTMFeatureId textureRegionFeatureId;

            drawingInfo.FullUorsToStorage((DPoint3d*)textureExtent, 5);

            int          status;
            DTMUserTag userTag = textureId;
            DTMFeatureId* textureRegionIdsP = 0;
            long            numRegionTextureIds;

            status = bcdtmInsert_internalDtmFeatureMrDtmObject(dtm->GetTinHandle(),
                                                               DTMFeatureType::Region,
                                                               1,
                                                               2,
                                                               userTag,
                                                               &textureRegionIdsP,
                                                               &numRegionTextureIds,
                                                               textureExtent,
                                                               5);

            if ((numRegionTextureIds == 0) || (status != 0))
                {
                textureId++;
                tileIdIter++;
                continue;
                }

            //Around the border of the DTM it is possible that one texture region results
            //in more than one DTM region.
            for (int regionId = 0; regionId < numRegionTextureIds; regionId++)
                {
                textureRegionFeatureId = textureRegionIdsP[regionId];

#ifdef DEBUG
                if (s_dumpMeshLoadingInfo)
                    {
                    DumpDTMInTinFile(dtm,
                                     wstring(L"E:\\MyDoc\\SS3 - Iteration 1\\MrDTM\\Draping Refactorization\\NewMeshLoadingFunction\\Bug\\DTMToClip%I64i.tin"),
                                     &textureRegionFeatureId);

                    DumpPointsInXYZfile(textureExtent,
                                        5,
                                        string("E:\\MyDoc\\SS3 - Iteration 1\\MrDTM\\Draping Refactorization\\NewMeshLoadingFunction\\Bug\\ClipExtent%I64i.xyz"),
                                        &textureRegionFeatureId);
                    }
#endif

                drawingInfo.FullStorageToUors((DPoint3d*)textureExtent, 5);

                DTMStrokeForCacheShadedTriangles trianglesStroker(dtm, drawingInfo,
                                                                  textureExtent,
                                                                  5);

                trianglesStroker.SetTextureRegionFeatureId(textureRegionFeatureId);

                //qvElem = DTMDataRefCachingManager::GetCacheElem (DTMDataRef.get(), element, xAttr.GetId(), context, Triangles, 0, details.get());

                qvElem = DTMDisplayCacheManager::GetCacheElem (element, xAttr.GetId(), context, Triangles, 0, details.get());

                if (qvElem)
                    {
                    qvElem->DrawQVElem (context);
                    }
                else
                    {
                    LogTimeInfo(L"Create Cache");
                    //qvElem = DTMDataRefCachingManager::CreateCacheElemAndDraw(DTMDataRef.get(), element, xAttr.GetId(), context, Triangles, 0, details.get(), trianglesStroker);
                    qvElem = DTMDisplayCacheManager::CreateCacheElemAndDraw (element, xAttr.GetId(), context, Triangles, 0, details.get(), trianglesStroker);
                    }

                if (!qvElem)
                    {
                    trianglesStroker._StrokeForCache(element, context, context.GetViewport() ? context.GetViewport()->GetPixelSizeAtPoint (NULL) : 0.);
                    }
                }

            if (textureRegionIdsP != 0)
                {
                free(textureRegionIdsP);
                textureRegionIdsP = 0;
                }

            textureId++;
            tileIdIter++;
            }
        }

    }

//=======================================================================================
// @bsimethod                                                   Sylvain.Pucci
//=======================================================================================
bool DTMElementTrianglesDisplayHandler::_Draw (ElementHandleCR element, const ElementHandle::XAttributeIter& xAttr, DTMDrawingInfo& drawingInfo, ViewContextR context)
    {
    DSHandlerKeyStoragePtr ds = GetCommonHandlerKey (context.GetDisplayStyleHandlerKey ());

    DrawPurpose purpose = context.GetDrawPurpose ();
    // Draw is called with DrawPurpose::ChangedPre to erase a previously drawn object
    // So, we should call draw with the previous state of the element, but we do not have this
    // previous state, so we just redraw the range and it works.
    if (purpose == DrawPurpose::ChangedPre)
        {
        context.DrawElementRange(element.GetElementCP());
        }
    else
        {
        //GeomPickModes pickMode =
        //    (DrawPurpose::Pick == purpose && 1 == element.GetElementCP()->hdr.dhdr.props.b.s)
        //    ? PICK_MODE_Cached :
        //context.GetGeomPickModes();

        // Create a DTM element from the XAttributes (this is is a very lightweight operation that
        // just assigns the dtm internal arrays to their addresses inside the XAttributes).

        if (DrawPurpose::FitView == purpose)
            {
            DrawScanRange (context, element, drawingInfo.GetDTMDataRef());
            return false;
            }

        DTMElementTrianglesHandler::DisplayParams params (xAttr);

        if (!SetSymbology (params, drawingInfo, context))
            return false;

        IPickGeom*  pick = context.GetIPickGeom ();
        RefCountedPtr<DTMDataRef> DTMDataRef = drawingInfo.GetDTMDataRef();
        if (DTMDataRef != nullptr)
            {
            if (DrawPurpose::Pick == context.GetDrawPurpose () || DrawPurpose::Flash == purpose)
                {
                if (CanDoPickFlash(DTMDataRef, purpose) == false)
                    {
                    return false;
                    }

                DTMPtr dtmPtr (DTMDataRef->GetDTMStorage(None, context));
                BcDTMP dtm = 0;

                if (dtmPtr != 0)
                    dtm = dtmPtr->GetBcDTM();

                if (!dtm || dtm->GetDTMState() != DTMState::Tin)
                    return false;

                DPoint3d startPt;
                if (DrawPurpose::Flash == purpose)
                    {
                    // Need to do something else here as they may not be anything visible if we just flash the hull.
                    DisplayPathCP path = context.GetSourceDisplayPath();
                    HitPathCP hitPath = dynamic_cast<HitPathCP>(path);

                    if (!hitPath)
                        return true;

                    hitPath->GetHitPoint (startPt);
                    // point is in Root Coordinates need to convert to Local.
                    drawingInfo.RootToStorage (startPt);
                    }
                else
                    {
                    DPoint3d endPt;
                    if (!GetViewVectorPoints (drawingInfo, context, dtmPtr, startPt, endPt))
                        return true;

                    if (startPt.x != endPt.x || startPt.y != endPt.y)
                        {
                        // Non Top View
                        DPoint3d trianglePts[4];
                        long drapedType;
                        BC_DTM_OBJ* bcDTM = dtm->GetTinHandle();
                        bool voidFlag;
                        DPoint3d point;

                        if (bcdtmDrape_intersectTriangleDtmObject (bcDTM, ((DPoint3d*)&startPt), ((DPoint3d*)&endPt), &drapedType, (DPoint3d*)&point, (DPoint3d*)&trianglePts, voidFlag) != DTM_SUCCESS || drapedType == 0 || voidFlag != false)
                            return true;

                        startPt = point;
                        }
                    }

                // TopView
                DPoint3d trianglePts[4];
                int drapedType;

                double elevation;
                if (dtm->DrapePoint (&elevation, nullptr, nullptr, trianglePts, drapedType, startPt) == DTM_SUCCESS)
                    {
                    DrawSentinel sentinel (context, drawingInfo);

                    trianglePts[3] = trianglePts[0];
                    if (drapedType == 1)
                        {
                         bool isWireframe = true;

                        if (context.GetViewport() && !IsWireframeRendering (context))
                            isWireframe = false;

                        if (pick)
                            {
                            int meshFacesP[3] = {1,2,3};
                            uint32_t numPerFace = 3;
                            bool   twoSided = false;
                            size_t indexCount = 3;
                            size_t pointCount = 3;
                            DPoint3dCP pPoint = trianglePts;
                            Int32 const* pPointIndex = meshFacesP;

                            PolyfaceQueryCarrier polyCarrier (numPerFace, twoSided, indexCount, pointCount, pPoint, pPointIndex);
                            context.GetIDrawGeom().DrawPolyface (polyCarrier);
                            }
                        else
                            {
                            int meshFacesP[3] = {1,2,3};
                            uint32_t numPerFace = 3;
                            bool   twoSided = false;
                            size_t indexCount = 3;
                            size_t pointCount = 3;
                            DPoint3dCP pPoint = trianglePts;
                            Int32 const* pPointIndex = meshFacesP;

                            PolyfaceQueryCarrier polyCarrier (numPerFace, twoSided, indexCount, pointCount, pPoint, pPointIndex);
                            context.GetIDrawGeom().DrawPolyface (polyCarrier);
                            }
                        }
                    else if (drapedType == 3)
                        {
                        // This is a fudge as I don't know if this is a point or a line.
                        startPt.z = trianglePts[0].z;
                        if (!trianglePts[0].isEqual(&startPt))
                            context.DrawStyledLineString3d (2, trianglePts, nullptr);
                        else
                            {
                            ::DPoint3d m_fencePt[5];

                            m_fencePt[0] = trianglePts[0];
                            m_fencePt[0].x -= 0.00011;
                            m_fencePt[0].y -= 0.00011;
                            m_fencePt[1] = trianglePts[0];
                            m_fencePt[1].x += 0.00011;
                            m_fencePt[1].y -= 0.00011;
                            m_fencePt[2] = trianglePts[0];
                            m_fencePt[2].x += 0.00011;
                            m_fencePt[2].y += 0.00011;
                            m_fencePt[3] = trianglePts[0];
                            m_fencePt[3].x -= 0.00011;
                            m_fencePt[3].y += 0.00011;
                            m_fencePt[4] = m_fencePt[0];
                            PickDraw pd;
                            pd.context = &context;
                            pd.drawnSomething = false;
                            dtm->BrowseFeatures(DTMFeatureType::Triangle, DTMFenceParams(DTMFenceType::Block, DTMFenceOption::Overlap, (DPoint3d*)m_fencePt, 5), 10000, &pd, DrawPickTriangles);
                            }
                        }
                    if(pick)
                        pick->SetHitPriorityOverride (HitPriority::Highest);
                    }
                return true;
                }

            if (DrawPurpose::RangeCalculation != context.GetDrawPurpose ())
                {
                if (DoProgressiveDraw(DTMDataRef, &context) == true)
                    {
                    LogDebugV(L"Drawing MrDTM Triangles In Progressive Mode DTMDataRef(%x)", DTMDataRef);

                    bool isWireframe = true;

                    if (context.GetViewport() && (false == IsWireframeRendering(context)))
                        isWireframe = false;

                    RefCountedPtr<DTMQvCacheDetails> details = DTMDataRef->GetDTMDetails(element, !isWireframe ? DrawShadedTriangles : DrawTriangles, context, drawingInfo);

                    BeAssert(MrDTMDataRef::GetMrDTMProgressiveDisplayInterface() != 0);

                    Transform storageToUor;
                    Transform uorToStorage;

                    getStorageToUORMatrix(storageToUor, DTMDataRef->GetElement().GetModelRef(), DTMDataRef->GetElement(), false);

                    bool isRasterDrapingRequired(this->GetSubHandlerId() == ELEMENTHANDLER_DTMELEMENTDISPLAYRASTERDRAPING);

                    IMrDTMProgressiveStrokerManagerPtr strokerManagerPtr(MrDTMProgressiveStrokerManager::GetInstance());

                    MrDTMDataRef::GetMrDTMProgressiveDisplayInterface()->SetMrDTMProgressiveStrokerManager(strokerManagerPtr);

                    bool invert = bsiTransform_invertTransform(&uorToStorage, &storageToUor);

                    BeAssert(invert != 0);

                    MrDTMDataRef::GetMrDTMProgressiveDisplayInterface()->Draw(element, context, DTMDataRef, xAttr, uorToStorage, &drawingInfo, isRasterDrapingRequired);
                    }
                else
                    {
                    DTMPtr dtmPtr(DTMDataRef->GetDTMStorage(DrawShadedTriangles, context));
                    BcDTMP dtm = 0;

                    if (dtmPtr != 0)
                        {
                        dtm = dtmPtr->GetBcDTM();
                        }

                    bool isWireframe = true;

                    if (context.GetViewport() && (false == IsWireframeRendering(context)))
                        isWireframe = false;

                    RefCountedPtr<DTMQvCacheDetails> details = DTMDataRef->GetDTMDetails (element, !isWireframe ? DrawShadedTriangles : DrawTriangles, context, drawingInfo); // GRAPHICCACHE


                    if (!dtm || dtm->GetDTMState() != DTMState::Tin)
                        return false;
                    // Need to get graphics cache and details,
                    // Is this view different then previous view?
                    // If so then create
                    LogDebugV(L"Drawing Triangles DTMDataRef(%x)", DTMDataRef);
                    DTMDataRefQvCache* qvElem = DTMDisplayCacheManager::GetCacheElem (element,xAttr.GetId(), context, Triangles, ds, details.get());
                    if (!qvElem)
                        {
                        if (!isWireframe)
                            {
                            try
                                {
                                if (params.HandlerId() == ELEMENTHANDLER_DTMELEMENTDISPLAYRASTERDRAPING)
                                    {
                                    BeAssert(DTMDataRef->CanDrapeRasterTexture() == true);

                                    DrawWithTexture (dtm, element, context, DTMDataRef, xAttr, details, drawingInfo);
                                    }
                                else
                                    {
                                    DTMStrokeForCacheShadedTriangles trianglesStroker (dtm, drawingInfo);

                                    LogTimeInfo(L"Create Cache");
                                    qvElem = DTMDisplayCacheManager::CreateCacheElemAndDraw (element, xAttr.GetId(), context, Triangles, ds, details.get(), trianglesStroker);

                                    if (!qvElem)
                                        {
                                        LogDebug(L"Failed to CreateCache");

                                        trianglesStroker._StrokeForCache (element, context, context.GetViewport() ? context.GetViewport()->GetPixelSizeAtPoint (NULL) : 0.);
                                        }
                                    }
                                }
                            catch(...)
                                {
                                }
                            }
                        else
                            {
                            DTMStrokeForCacheShadedTriangles trianglesStroker(dtm, drawingInfo);

                            LogTimeInfo(L"Create Cache");
                            qvElem = DTMDisplayCacheManager::CreateCacheElemAndDraw (element, xAttr.GetId(), context, Triangles, ds, details.get(), trianglesStroker);

                            if (!qvElem)
                                {
                                LogDebug(L"Failed to CreateCache");

                                trianglesStroker._StrokeForCache (element, context, context.GetViewport() ? context.GetViewport()->GetPixelSizeAtPoint (NULL) : 0.);
                                }
                            }

                        qvElem = nullptr;
                        }

                    if (qvElem)
                        {
                        LogTimeInfo(L"Draw QvElement");
                        qvElem->DrawQVElem (context);
                        }

                    if (details != nullptr)
                        details = nullptr;
                    }
                }
            }
        }
    return true;
    }

/*=================================================================================**//**
* @bsiclass                                                  Mathieu.St-Pierre   08/2011
+===============+===============+===============+===============+===============+======*/
bool DTMElementTrianglesDisplayHandler::_CanDraw(DTMDataRef* dtmDataRef, ViewContextCR context) const
    {
    bool canDraw = true;
    if (dtmDataRef->IsMrDTM())
        {
        ElementHandle elemHandle(dtmDataRef->GetElement().GetElementRef(),
                              dtmDataRef->GetElement().GetModelRef());

        bool isDrapingOn = DTMElementRasterDrapingHandler::GetInstance()->GetVisibility(elemHandle);

        if ((isDrapingOn == true) &&
            (context.GetViewport() != 0) &&
            (false == IsWireframeRendering(context)) &&
            (((MrDTMDataRef*)dtmDataRef)->GetRasterTextureSource() != 0))
            {
            canDraw = false;
            }


        }
    return canDraw;
    }

void DTMElementTrianglesDisplayHandler::_GetPathDescription
(
ElementHandleCR                        element,
ElementHandle::XAttributeIter const&   xAttr,
LazyDTMDrawingInfoProvider&         ldip,
WStringR                            string,
HitPathCR                           path,
WCharCP                           levelStr,
WCharCP                           modelStr,
WCharCP                           groupStr,
WCharCP                           delimiterStr
)
    {
    double elev;
    double slope;
    double aspect;
    DPoint3d tri[3];
    DPoint3d pt;
    DPoint3d globalOrigin;

    path.GetHitPoint(pt);
    _GetDescription (element, xAttr, string, 255);
    ldip.Get().GetRootToCurrLocalTrans().multiplyAndRenormalize (&pt, &pt, 1);
    ldip.Get().FullUorsToStorage (pt);
    RefCountedPtr<IDTM> dtm;
    RefCountedPtr<DTMDataRef> dtmRef = ldip.Get().GetDTMDataRef();

    if (dtmRef.IsValid())
        dtmRef->GetDTMReferenceStorage (dtm);

    if (dtm == NULL)
        { return; }

    int drapeCode;
    dtm->GetDTMDraping()->DrapePoint(&elev, &slope, &aspect, tri, drapeCode, pt);
    WString wElevString;
    WString wSlopeString;
    WString wAspectString;

    const wchar_t*  delim = delimiterStr ? delimiterStr : L",";
    pt.z = elev;
    ldip.Get().FullStorageToUors (pt);


    dgnModel_getGlobalOrigin (path.GetRoot ()->GetDgnModelP(), &globalOrigin);
    DistanceFormatterPtr distanceFormatter = DistanceFormatter::Create(*path.GetRoot()->GetDgnModelP());
    distanceFormatter->SetUnitLabelFlag(true);
    wElevString = distanceFormatter->ToString (pt.z - globalOrigin.z);        // includeUnits ??

    wSlopeString.Sprintf (L"%.2f", slope);
    wAspectString.Sprintf (L"%.2f", aspect);

    WString elevationString = TerrainModelElementResources::GetString (MSG_TERRAINMODEL_Elevation);
    WString slopeString = TerrainModelElementResources::GetString (MSG_TERRAINMODEL_Slope);
    WString aspectString = TerrainModelElementResources::GetString (MSG_TERRAINMODEL_Aspect);

    elevationString.ReplaceAll (L"{1}", wElevString.GetWCharCP());
    slopeString.ReplaceAll (L"{1}", wSlopeString.GetWCharCP());
    aspectString.ReplaceAll (L"{1}", wAspectString.GetWCharCP());

    string.append(delim + elevationString + delim + slopeString + delim + aspectString);
    }

//=======================================================================================
// @bsimethod                                                   Daryl.Holmwood 09/11
//=======================================================================================
void DTMElementTrianglesDisplayHandler::_EditProperties (EditElementHandleR element, ElementHandle::XAttributeIter xAttr, DTMSubElementId const &sid, PropertyContextR context)
    {
    T_Super::_EditProperties (element, xAttr, sid, context);
    DTMElementTrianglesHandler::DisplayParams displayParams (element, sid);
    PropsCallbackFlags propsFlag = displayParams.GetVisible() ?  PROPSCALLBACK_FLAGS_NoFlagsSet : PROPSCALLBACK_FLAGS_UndisplayedID;
    bool changed = false;

    if (0 != (ELEMENT_PROPERTY_Material & context.GetElementPropertiesMask ()))
        {
        MaterialId materialId (displayParams.GetMaterialElementID());
        EachMaterialArg arg (materialId, propsFlag, context);

        if (context.DoMaterialCallback (&materialId, arg))
            {
            changed = true;
            displayParams.SetMaterialElementID (materialId.GetElementId ());
            }
        }

    if (changed)
        displayParams.SetElement (element, sid);
    }



struct RegionDisplayStyleHandler : DisplayStyleHandler
    {
    static RegionDisplayStyleHandler s_instance;
    virtual XAttributeHandlerId _GetHandlerId () const override
        {
        return XAttributeHandlerId (TMElementMajorId, DTMElementRegionsDisplayHandler::GetInstance().GetSubHandlerId());
        }
    virtual WString _GetName () const override
        {
        return L"Region";
        }
    virtual bool   _DrawElement (ElementHandleCR el, ViewContextR viewContext) const override
        {
        return false;
        }
    static DisplayStyleHandlerCR GetInstance()
        {
        return s_instance;
        }
    };

RegionDisplayStyleHandler RegionDisplayStyleHandler::s_instance;

/*=================================================================================**//**
* @bsiclass                                                     BrandonBohrer   06/2011
+===============+===============+===============+===============+===============+======*/
struct RegionDisplayHandlerKey : public DisplayStyleHandlerKey
{
private:
    int64_t m_region;

/*---------------------------------------------------------------------------------**//**
* @bsimethod                                                    BrandonBohrer   06/2011
+---------------+---------------+---------------+---------------+---------------+------*/
    RegionDisplayHandlerKey (int64_t region) : DisplayStyleHandlerKey (RegionDisplayStyleHandler::GetInstance())
        {
        m_region = region;
        }
    virtual ~RegionDisplayHandlerKey ()
        {
        }

    /*---------------------------------------------------------------------------------**//**
    * @bsimethod                                                    BrandonBohrer   06/2011
    +---------------+---------------+---------------+---------------+---------------+------*/
    virtual bool    Matches (DisplayStyleHandlerKey const& other) const override
        {
        RegionDisplayHandlerKey const *     otherKey = NULL;

        if (GetHandlerId() != otherKey->GetHandlerId() || NULL == (otherKey = dynamic_cast <RegionDisplayHandlerKey const *> (&other)))
            return false;

        return  m_region == otherKey->m_region;
        }

public:
    /*---------------------------------------------------------------------------------**//**
    * @bsimethod                                                    BrandonBohrer   07/2011
    +---------------+---------------+---------------+---------------+---------------+------*/
    static  DisplayStyleHandlerKeyPtr  Create (int64_t region)
        {
        return new RegionDisplayHandlerKey (region);
        }
    };

//=======================================================================================
// @bsimethod                                                   Sylvain.Pucci
//=======================================================================================
bool DTMElementRegionsDisplayHandler::_Draw (ElementHandleCR element, const ElementHandle::XAttributeIter& xAttr, DTMDrawingInfo& drawingInfo, ViewContextR context)
    {
    DrawPurpose purpose = context.GetDrawPurpose ();
    // Draw is called with DrawPurpose::ChangedPre to erase a previously drawn object
    // So, we should call draw with the previous state of the element, but we do not have this
    // previous state, so we just redraw the range and it works.
    if (purpose == DrawPurpose::ChangedPre)
        {
        context.DrawElementRange(element.GetElementCP());
        }
    else
        {
        // Create a DTM element from the XAttributes (this is is a very lightweight operation that
        // just assigns the dtm internal arrays to their addresses inside the XAttributes).
        RefCountedPtr<DTMDataRef> DTMDataRef = drawingInfo.GetDTMDataRef();

        if (DrawPurpose::Flash == purpose && CanDoPickFlash(DTMDataRef, purpose))
            // Need to do something else here as they may not be anything visible if we just flash the hull.
            return false;

        if (DrawPurpose::FitView == purpose)
            {
            DrawScanRange (context, element, drawingInfo.GetDTMDataRef());
            return false;
            }

        if (DrawPurpose::RangeCalculation != purpose)
            {
            DTMElementRegionsHandler::DisplayParams params (xAttr);

            if (!SetSymbology (params, drawingInfo, context))
                return false;

            DSHandlerKeyStoragePtr ds = GetCommonHandlerKey (RegionDisplayHandlerKey::Create (params.GetTag()));
            BENTLEY_NAMESPACE_NAME::TerrainModel::DTMPtr dtmPtr(DTMDataRef->GetDTMStorage(DrawShadedTriangles, context));
            BcDTMP dtm = 0;

            if (dtmPtr != 0)
                dtm = dtmPtr->GetBcDTM();

            if (!dtm || dtm->GetDTMState() != DTMState::Tin)
                return false;

            bool isWireframe = true;

            if (context.GetViewport() && (false == IsWireframeRendering(context)))
                isWireframe = false;
            LogDebugV(L"Drawing Triangles Regions DTMDataRef(%x)", DTMDataRef);
            RefCountedPtr<DTMQvCacheDetails> details = DTMDataRef->GetDTMDetails (element, !isWireframe ? DrawShadedTriangles : DrawTriangles, context, drawingInfo); // GRAPHICCACHE
//            UInt16 handlerId = *(UInt16*)(((byte*)xAttr.PeekData()) + 4);
            DTMDataRefQvCache* qvElem = DTMDisplayCacheManager::GetCacheElem (element,xAttr.GetId(),context, Region, ds, details.get());
            if (qvElem == nullptr)
                {
                if (false == IsWireframeRendering(context))
                    {
                    try
                        {
                        DTMStrokeForCacheShadedTriangles trianglesStroker(dtm, params.GetTag(), drawingInfo);
                            {
                            LogTimeInfo(L"Create Cache");
                            qvElem = DTMDisplayCacheManager::CreateCacheElemAndDraw (element, xAttr.GetId(), context, Region, ds, details.get(), trianglesStroker);
                            }
                        if (!qvElem)
                            {
                            LogDebug(L"Failed to CreateCache");
                            trianglesStroker._StrokeForCache(element, context, context.GetViewport() ? context.GetViewport()->GetPixelSizeAtPoint (NULL) : 0.);
                            }
                        qvElem = nullptr;
                        }
                    catch(...)
                        {
                        }
                    }
                else
                    {
                    DTMStrokeForCacheTriangles trianglesStroker(dtm, params.GetTag(), drawingInfo);
                        {
                        LogTimeInfo(L"Create Cache");
                        qvElem = DTMDisplayCacheManager::CreateCacheElemAndDraw (element, xAttr.GetId(), context, Region, ds, details.get(), trianglesStroker);
                        }

                    if (!qvElem)
                        {
                        trianglesStroker._StrokeForCache(element, context, context.GetViewport() ? context.GetViewport()->GetPixelSizeAtPoint (NULL) : 0.);
                        }
                    qvElem = nullptr;
                    }
                }
                if (qvElem)
                    {
                    LogTimeInfo(L"Draw QvElement");
                    qvElem->DrawQVElem(context);
                    }
                if (details != nullptr)
                    details = nullptr;
            }
        }
    return true;
    }

//=======================================================================================
// @bsimethod                                                   Daryl.Holmwood 06/11
//=======================================================================================
int LoadRegions (DTMFeatureType dtmFeatureType, DTMUserTag userTag, DTMFeatureId id, DPoint3d *featurePtsP, size_t numFeaturePts,void *userP)
    {
    bvector<DTMUserTag>& regions = *(bvector<DTMUserTag>*)userP;
    if ( std::find ( regions.begin(), regions.end(), userTag ) != regions.end() )
        return SUCCESS;
    regions.push_back ( userTag );
    return SUCCESS;
    }

//=======================================================================================
// @bsimethod                                                   Daryl.Holmwood 01/11
//=======================================================================================
bool DTMElementRegionsDisplayHandler::_CreateDefaultElements(EditElementHandleR element, bool visible)
    {
    if (!DTMElementRegionsHandler::GetInstance()->HasSubElement (element))
        {
        RefCountedPtr<DTMDataRef> DTMDataRef;
        DTMElementHandlerManager::GetDTMDataRef (DTMDataRef, element);

        if (DTMDataRef.IsValid())
            {
            BENTLEY_NAMESPACE_NAME::TerrainModel::DTMPtr dtmPtr(DTMDataRef->GetDTMStorage(None));
            BcDTMP dtm = nullptr;

            if (dtmPtr != 0)
                {
                dtm = dtmPtr->GetBcDTM();
                }

            bvector<int64_t> regions;
            if (dtm)
                {
                dtm->BrowseFeatures (DTMFeatureType::Region, DTMFenceParams(), 10000, &regions, LoadRegions);

                for (bvector<int64_t>::const_iterator iter = regions.begin(); iter < regions.end(); iter++)
                    {
                    DTMSubElementId subElement = DTMElementRegionsHandler::GetInstance()->Create (element, visible);
                    DTMElementRegionsHandler::DisplayParams params (element);
                    params.FromElement (element, subElement);
                    params.SetTag (*iter);
                    params.SetDescription (L"");

                    uint64_t tag = params.GetTag();
                    char* buffer = (char*)&tag;

                    bool valid = true;
                    int length = 8;
                    for(int i = 0; i < 8; i++)
                        {
                        if (!buffer[i])
                            {
                            length = i;
                            break;
                            }

                        if (isalnum (buffer[i]))
                            {
                            valid = true;
                            }
                        }

                    if (valid && length)
                        {
                        char description[9];
                        memcpy (description, buffer, length);
                        description[length] = 0;
                        wchar_t wDescription[9];
                        mbstowcs (wDescription, description, length + 1);

                        params.SetDescription (wDescription);
                        }
                    else
                        {
                        params.SetDescription (L"None");
                        }

                    params.SetElement (element, subElement);
                    }

                return regions.size() != 0;
                }
            }
        // There isn't any regions in this dataset
        return false;
        }
    return false;
    }

//=======================================================================================
// @bsimethod                                                   Daryl.Holmwood 09/11
//=======================================================================================
void DTMElementRegionsDisplayHandler::_EditProperties (EditElementHandleR element, ElementHandle::XAttributeIter xAttr, DTMSubElementId const &sid, PropertyContextR context)
    {
    T_Super::_EditProperties (element, xAttr, sid, context);

    DTMElementRegionsHandler::DisplayParams displayParams (element, sid);
    PropsCallbackFlags propsFlag = displayParams.GetVisible() ?  PROPSCALLBACK_FLAGS_NoFlagsSet : PROPSCALLBACK_FLAGS_UndisplayedID;
    bool changed = false;

    if (0 != (ELEMENT_PROPERTY_Material & context.GetElementPropertiesMask ()))
        {
        MaterialId materialId (displayParams.GetMaterialElementID());
        EachMaterialArg arg (materialId, propsFlag, context);

        if (context.DoMaterialCallback (&materialId, arg))
            {
            changed = true;
            displayParams.SetMaterialElementID (materialId.GetElementId ());
            }
        }

    if (changed)
        displayParams.SetElement (element, sid);
    }


SUBDISPLAYHANDLER_DEFINE_MEMBERS (DTMElementTrianglesDisplayHandler);

SUBDISPLAYHANDLER_DEFINE_MEMBERS (DTMElementRegionsDisplayHandler);


END_BENTLEY_TERRAINMODEL_ELEMENT_NAMESPACE
<|MERGE_RESOLUTION|>--- conflicted
+++ resolved
@@ -1,1710 +1,1638 @@
-/*--------------------------------------------------------------------------------------+
-|
-|     $Source: ElementHandler/handler/DTMTriangleDisplayHandler.cpp $
-|
-|  $Copyright: (c) 2016 Bentley Systems, Incorporated. All rights reserved. $
-|
-+--------------------------------------------------------------------------------------*/
-#include <stdafx.h>
-
-#include <ScalableTerrainModel/MrDTMUtilityFunctions.h>
-#include "MrDTMDataRef.h"
-#include <TerrainModel\ElementHandler\IMrDTMProgressiveDisplay.h>
-#include <TerrainModel\ElementHandler\IMultiResolutionGridMaterialManager.h>
-#include <TerrainModel\Core\DTMIterators.h>
-
-USING_NAMESPACE_RASTER
-
-BEGIN_BENTLEY_TERRAINMODEL_ELEMENT_NAMESPACE
-
-//=======================================================================================
-// @bsiclass                                            Sylvain.Pucci      08/2005
-//=======================================================================================
-struct DTMStrokeForCacheTriangles : IDTMStrokeForCache
-    {
-    private:
-        bool m_doRegions;
-        DTMUserTag m_tag;
-        BcDTMP m_dtmElement;
-        ViewContextP m_context;
-        ElementHandleCP m_el;
-        BC_DTM_OBJ* m_tinP;
-        DTMDrawingInfo& m_drawingInfo;
-
-        //=======================================================================================
-        // @bsimethod                                                   Daryl.Holmwood 07/08
-        //=======================================================================================
-        static int LoadFunc (DTMFeatureType dtmFeatureType, DTMUserTag userTag, DTMFeatureId id, DPoint3d *featurePtsP, size_t numFeaturePts,void *userP);
-    protected:
-        //=======================================================================================
-        // @bsimethod                                                   Daryl.Holmwood 07/08
-        //=======================================================================================
-        int Load (DTMFeatureType dtmFeatureType, DTMUserTag userTag, DTMFeatureId id, DPoint3d *featurePtsP, size_t numFeaturePts);
-        //=======================================================================================
-        // @bsimethod                                                   Daryl.Holmwood 07/08
-        //=======================================================================================
-        void DisplayRegions(DTMUserTag userTag, DTMFeatureId id);
-
-    public:
-
-        //=======================================================================================
-        // @bsimethod                                                   Daryl.Holmwood 07/08
-        //=======================================================================================
-        DTMStrokeForCacheTriangles(BcDTMP DTMDataRefXAttribute, DTMDrawingInfo& drawingInfo) : m_drawingInfo(drawingInfo)
-            {
-            m_dtmElement = DTMDataRefXAttribute;
-            m_doRegions = false;
-            }
-
-        //=======================================================================================
-        // @bsimethod                                                   Daryl.Holmwood 07/08
-        //=======================================================================================
-        DTMStrokeForCacheTriangles(BcDTMP DTMDataRefXAttribute, DTMUserTag tag, DTMDrawingInfo& drawingInfo) : m_drawingInfo(drawingInfo)
-            {
-            m_dtmElement = DTMDataRefXAttribute;
-            m_doRegions = true;
-            m_tag = tag;
-            }
-
-        //=======================================================================================
-        // @bsimethod                                                   Daryl.Holmwood 07/08
-        //
-        // Strokes the DTM for the cache
-        //
-        //=======================================================================================
-        void _StrokeForCache (ElementHandleCR element, ViewContextR context, double pixelSize)
-            {
-            if (context.CheckStop())
-                return;
-
-            m_context = &context;
-            m_el = &element;
-
-            // Get the DTM element
-            if (m_dtmElement == nullptr)
-                return;
-
-            // Get the unmanaged handle....
-            BcDTMP bcDTM = m_dtmElement;
-
-            m_tinP = (BC_DTM_OBJ*)bcDTM->GetTinHandle();
-
-            // Push the transformation matrix to transform the coordinates to UORS.
-            DrawSentinel    sentinel (context, m_drawingInfo);
-            bcDTM->BrowseFeatures(m_doRegions ? DTMFeatureType::Region : DTMFeatureType::Triangle, m_drawingInfo.GetFence() /* DTMFenceOption::Overlap */, 10000, this, LoadFunc);
-            }
-
-    public: static BC_DTM_OBJ* tinP;
-    };
-
-BC_DTM_OBJ* DTMStrokeForCacheTriangles::tinP = NULL;
-
-//=======================================================================================
-// @bsimethod                                                   Daryl.Holmwood 07/08
-//=======================================================================================
-int DTMStrokeForCacheTriangles::LoadFunc(DTMFeatureType dtmFeatureType, DTMUserTag userTag, DTMFeatureId id, DPoint3d *featurePtsP, size_t numFeaturePts,void *userP)
-    {
-    DTMStrokeForCacheTriangles* cache = (DTMStrokeForCacheTriangles*)userP;
-    return cache->Load(dtmFeatureType, userTag, id, featurePtsP, numFeaturePts);
-    }
-
-//=======================================================================================
-// @bsimethod                                                   Daryl.Holmwood 07/08
-//=======================================================================================
-int DTMStrokeForCacheTriangles::Load (DTMFeatureType dtmFeatureType, DTMUserTag userTag, DTMFeatureId id, DPoint3d *featurePtsP, size_t numFeaturePts)
-    {
-    if (m_context->CheckStop())
-        return ERROR;
-
-    if (dtmFeatureType == DTMFeatureType::Region)
-        {
-        DisplayRegions(userTag, id);
-        }
-    else
-        m_context->DrawStyledLineString3d ((int)numFeaturePts, (DPoint3d*)featurePtsP, nullptr);
-    return SUCCESS;
-    }
-
-//=======================================================================================
-// @bsimethod                                                   Daryl.Holmwood 07/08
-//=======================================================================================
-void DTMStrokeForCacheTriangles::DisplayRegions(DTMUserTag userTag, DTMFeatureId id)
-    {
-    if (userTag == m_tag)
-       {
-        bcdtmLoad_trianglesFromRegionDtmObject(m_tinP, id, LoadFunc, this);
-        }
-    }
-
-//=======================================================================================
-// @bsiclass                                            Sylvain.Pucci      08/2005
-//=======================================================================================
-struct DTMStrokeForCacheShadedTriangles : IDTMStrokeForCache
-    {
-    private:
-        BcDTMP        m_dtmElement;
-        ViewContextP  m_context;
-        ElementHandleCP   m_el;
-        BC_DTM_OBJ*    m_tinP;
-        bool           m_doRegions;
-        DTMUserTag   m_tag;
-        ::DPoint3d*    m_fencePtsP;
-        int            m_nbFencePts;
-        bool           m_forTiling;
-        DTMDrawingInfo& m_drawingInfo;
-        //For draping high resolution rasters
-        DTMFeatureId     m_textureRegionFeatureId;
-        unsigned int       m_nbPointsDrawn;
-
-    private:
-
-        struct UserDataDuringDTMDataLoad
-            {
-            ViewContextP m_viewContextP;
-            unsigned int* m_nbPointsDrawnP;
-            };
-
-        //=======================================================================================
-        // @bsimethod                                                   Daryl.Holmwood 07/08
-        //=======================================================================================
-        static int LoadFuncTexturing (DTMFeatureType dtmFeatureType, DTMUserTag userTag, DTMFeatureId id, DPoint3d *featurePtsP, long numFeaturePts,void *userP);
-
-        static int LoadFunc (DTMFeatureType dtmFeatureType, DTMUserTag userTag, DTMFeatureId id, DPoint3d *featurePtsP, size_t numFeaturePts,void *userP);
-        //=======================================================================================
-        // @bsimethod                                                   Daryl.Holmwood 07/08
-        //=======================================================================================
-        static int draw(DTMFeatureType dtmFeatureType, int numTriangles, int numMeshPts,DPoint3d *meshPtsP,DPoint3d *meshVectorsP,int numMeshFaces, long *meshFacesP,void *userP);
-
-        static int drawForTexturing(DTMFeatureType dtmFeatureType, int numTriangles, int numMeshPts,DPoint3d *meshPtsP,DPoint3d *meshVectorsP, int numMeshFaces, long *meshFacesP,void *userP);
-
-    protected:
-        //=======================================================================================
-        // @bsimethod                                                   Daryl.Holmwood 07/08
-        //=======================================================================================
-        int Load (DTMFeatureType dtmFeatureType, DTMUserTag userTag, DTMFeatureId id, DPoint3d *featurePtsP, size_t numFeaturePts);
-        //=======================================================================================
-        // @bsimethod                                                   Daryl.Holmwood 07/08
-        //=======================================================================================
-        void DisplayRegions(DTMUserTag userTag, DTMFeatureId id);
-
-    public:
-
-        //=======================================================================================
-        // @bsimethod                                                   Daryl.Holmwood 07/08
-        //=======================================================================================
-        DTMStrokeForCacheShadedTriangles(BcDTMP        DTMDataRefXAttribute,
-                                         DTMDrawingInfo& drawingInfo,
-                                         DPoint3d*           fencePts = 0,
-                                         int            nbFencePt = 0
-                                         ) : m_drawingInfo(drawingInfo)
-
-            {
-            m_dtmElement             = DTMDataRefXAttribute;
-            m_textureRegionFeatureId = DTMDataRefXAttribute->GetTinHandle()->nullFeatureId;
-            m_doRegions              = false;
-            m_fencePtsP              = (DPoint3d*)fencePts;
-            m_nbFencePts             = nbFencePt;
-            m_forTiling              = false;
-            m_nbPointsDrawn          = 0;
-            }
-
-        //=======================================================================================
-        // @bsimethod                                                   Daryl.Holmwood 07/08
-        //=======================================================================================
-        DTMStrokeForCacheShadedTriangles(BcDTMP DTMDataRefXAttribute, DTMUserTag tag, DTMDrawingInfo& drawingInfo) : m_drawingInfo(drawingInfo)
-            {
-            m_dtmElement = DTMDataRefXAttribute;
-            m_doRegions = true;
-            m_forTiling = false;
-            m_fencePtsP = nullptr;
-            m_nbFencePts = 0;
-            m_tag = tag;
-            m_nbPointsDrawn = 0;
-            }
-
-        virtual ~DTMStrokeForCacheShadedTriangles()
-            {
-            if (m_forTiling)
-                delete [] m_fencePtsP;
-            }
-
-        //=======================================================================================
-        // @bsimethod                                                   Daryl.Holmwood 07/08
-        //=======================================================================================
-        void SetTextureRegionFeatureId(DTMFeatureId pi_textureRegionFeatureId)
-            {
-            m_textureRegionFeatureId = pi_textureRegionFeatureId;
-            }
-
-        unsigned int GetNbPointsDrawn()
-            {
-            return m_nbPointsDrawn;
-            }
-
-        virtual bool SupportTiling() override
-            {
-            return !m_doRegions;
-            }
-
-        virtual void SetTileFence(DPoint3d& lowPt, DPoint3d& highPt) override
-            {
-            if (m_forTiling)
-                delete [] m_fencePtsP;
-            m_forTiling = true;
-            m_nbFencePts = 5;
-            m_fencePtsP = new DPoint3d[5];
-            m_fencePtsP[0] = m_fencePtsP[4] = lowPt;
-            m_fencePtsP[1].x = lowPt.x; m_fencePtsP[1].y = highPt.y; m_fencePtsP[1].z = 0;
-            m_fencePtsP[2] = highPt;
-            m_fencePtsP[3].x = highPt.x; m_fencePtsP[3].y = lowPt.y; m_fencePtsP[3].z = 0;
-            }
-
-        //=======================================================================================
-        // @bsimethod                                                   Daryl.Holmwood 07/08
-        //
-        // Strokes the DTM for the cache
-        //
-        //=======================================================================================
-        void _StrokeForCache (ElementHandleCR element, ViewContextR context, double pixelSize)
-            {
-            m_nbPointsDrawn = 0;
-
-            if (context.CheckStop())
-                return;
-
-            // Get the DTM element
-            m_context = &context;
-            m_el = &element;
-
-            if (m_dtmElement == nullptr)
-                return;
-
-            // Get the unmanaged handle....
-            BcDTMP bcDTM = m_dtmElement;
-
-            if (bcDTM->GetTinHandle()->numPoints == 0)
-                return;
-
-
-            DPoint3d fencePt[50];
-            const DPoint3d* fencePts = fencePt;
-            int nbPts;
-            DTMFenceType fenceType = DTMFenceType::Block;
-
-            bool isVisible = true;
-
-            RefCountedPtr<DTMDataRef> ref = m_drawingInfo.GetDTMDataRef();
-
-            if (!m_forTiling)
-                {
-                if (m_fencePtsP == 0)
-                    {
-                    if (ref != nullptr && ref->IsMrDTM())
-                        {
-                        ::DPoint3d*     pTempFencePts = 0;
-                        DRange3d drange;
-
-                        bcDTM->GetRange(drange);
-
-                        //Sometime the range is 0???
-                        if (memcmp(&drange.low, &drange.high, sizeof(drange.low)) != 0)
-                            {
-                            if (context.GetViewport() != 0)
-                                {
-                                isVisible = GetVisibleFencePointsFromContext(pTempFencePts, nbPts, &context, m_drawingInfo, drange);
-
-                                if (isVisible)
-                                    {
-                                    BeAssert(_isnan(pTempFencePts[0].x) == false);
-                                    memcpy(fencePt, pTempFencePts, sizeof(DPoint3d) * nbPts);
-                                    }
-                                }
-                            else
-                                {
-                                fencePt[0].x = drange.low.x;
-                                fencePt[0].y = drange.low.y;
-                                fencePt[0].z = 0;
-                                fencePt[1].x = drange.high.x;
-                                fencePt[1].y = drange.low.y;
-                                fencePt[1].z = 0;
-                                fencePt[2].x = drange.high.x;
-                                fencePt[2].y = drange.high.y;
-                                fencePt[2].z = 0;
-                                fencePt[3].x = drange.low.x;
-                                fencePt[3].y = drange.high.y;
-                                fencePt[3].z = 0;
-                                fencePt[4].x = drange.low.x;
-                                fencePt[4].y = drange.low.y;
-                                fencePt[4].z = 0;
-                                nbPts = 5;
-                                isVisible = true;
-                                }
-                            }
-                        else
-                            {
-                            isVisible = false;
-                            }
-
-                        delete [] pTempFencePts;
-                        }
-                    else
-                        {
-                        isVisible = true;
-                        fencePts = m_drawingInfo.GetFence().points;
-                        nbPts = m_drawingInfo.GetFence().numPoints;
-                        fenceType = m_drawingInfo.GetFence().fenceType;
-                        }
-                    }
-                else
-                    {
-                    isVisible = true;
-                    nbPts = m_nbFencePts;
-                    const Transform& trsf = *m_drawingInfo.GetStorageToUORTransformation();
-
-                    Transform invertTrsf;
-
-                    bool invert = bsiTransform_invertTransform(&invertTrsf, &trsf);
-
-                    BeAssert(invert != 0);
-
-                    bsiTransform_multiplyDPoint3dArray(&invertTrsf, fencePt, m_fencePtsP, nbPts);
-
-                    }
-                }
-            else
-                {
-                isVisible = true;
-                nbPts = m_nbFencePts;
-                fencePts = m_fencePtsP;
-                }
-
-            if (isVisible)
-                {
-                m_tinP = (BC_DTM_OBJ*)bcDTM->GetTinHandle();
-
-                UserDataDuringDTMDataLoad userData;
-
-                userData.m_viewContextP = &context;
-                userData.m_nbPointsDrawnP = &m_nbPointsDrawn;
-
-                // Push the transformation matrix to transform the coordinates to UORS.
-                DrawSentinel    sentinel (context, m_drawingInfo);
-
-                if ( context.GetDrawPurpose() == DrawPurpose::Measure )
-                    {
-                    bcdtmInterruptLoad_triangleShadeMeshFromDtmObject (m_tinP, 65000,2,1,&draw, fencePts != nullptr, fenceType, DTMFenceOption::Overlap, (DPoint3d*)fencePts, nbPts, &userData);
-                    }
-                else if (m_doRegions)   //Display all regions
-                    {
-                    DTMFenceParams fence(fenceType, DTMFenceOption::Overlap, (DPoint3d*)fencePts, nbPts);
-                    DTMMeshEnumeratorPtr en = DTMMeshEnumerator::Create(*bcDTM);
-                    en->SetFence(fence);
-                    en->SetMaxTriangles(126000 / 3);
-                    en->SetExcludeAllRegions();
-                    en->SetFilterRegionByUserTag(m_tag);
-                    for (PolyfaceQueryP info : *en)
-                        {
-                        context.GetIDrawGeom().DrawPolyface(*info);
-                        m_nbPointsDrawn += (int)info->GetPointCount();
-                        }
-                    }
-                else
-                    {
-                    if (m_textureRegionFeatureId == m_dtmElement->GetTinHandle()->nullFeatureId)
-                        {
-                        if (m_forTiling)
-                            {
-                            //bcdtmInterruptLoad_triangleShadeMeshForQVCacheFromDtmObject (m_tinP, 126000 / 3, 2, 1, &draw, true, fenceType, DTMFenceOption::Overlap, (DPoint3d*)fencePts, nbPts, &userData);
-                                {
-                                DTMFenceParams fence (fenceType, DTMFenceOption::Overlap, (DPoint3d*)fencePts, nbPts);
-                                DTMMeshEnumerator en (*bcDTM);
-                                en.SetFence (fence);
-                                en.SetMaxTriangles (126000 / 3);
-                                for (PolyfaceQueryP info : en)
-                                    {
-                                    context.GetIDrawGeom ().DrawPolyface (*info);
-                                    m_nbPointsDrawn += (int)info->GetPointCount ();
-                                    }
-                                }
-                            }
-                        else
-                            bcdtmInterruptLoad_triangleShadeMeshFromDtmObject(m_tinP, 65000,2,1,&draw, fencePts != nullptr, fenceType, DTMFenceOption::Overlap, (DPoint3d*)fencePts, nbPts, &userData);
-                        }
-                    else
-                        {
-<<<<<<< HEAD
-                        long maxTriangles = 65000;  // Maximum Triangles To Pass Back
-                        long vectorOption = 2;  // Averaged Triangle Surface Normals
-                        double zAxisFactor = 1.0;  // Am\ount To Exaggerate Z Axis
-                        long regionOption = 1;  // Include Internal Regions Until Fully Tested
-                        long indexOption = 2;  // Use Feature Id
-
-                        bcdtmLoad_triangleShadeMeshForRegionDtmObject(m_tinP,
-                                                                      maxTriangles,
-                                                                      vectorOption,
-                                                                      zAxisFactor,
-                                                                      regionOption,
-                                                                      indexOption,
-                                                                      m_textureRegionFeatureId,
-                                                                      &drawForTexturing,
-                                                                      &userData);
-=======
-                        fenceType = DTMFenceType::None;
-                        DTMFenceParams fence (fenceType, DTMFenceOption::Overlap, (DPoint3d*)fencePts, nbPts);
-                        DTMMeshEnumeratorPtr en = DTMMeshEnumerator::Create (*bcDTM);
-                        en->SetFence (fence);
-                        en->SetMaxTriangles (126000 / 3);
-                        en->SetFilterRegionByFeatureId (m_textureRegionFeatureId);
-                        for (PolyfaceQueryP info : *en)
-                            {
-                            context.GetIDrawGeom ().DrawPolyface (*info);
-                            m_nbPointsDrawn += (int)info->GetPointCount ();
-                            }
->>>>>>> af72fd24
-                        }
-                    }
-                }
-            }
-    };
-
-//=======================================================================================
-// @bsimethod                                                   Daryl.Holmwood 07/08
-//=======================================================================================
-int DTMStrokeForCacheShadedTriangles::draw(DTMFeatureType dtmFeatureType,int numTriangles, int numMeshPts,DPoint3d *meshPtsP,DPoint3d *meshVectorsP,int numMeshFaces, long *meshFacesP,void *userP)
-    {
-    UserDataDuringDTMDataLoad* userDataP = (UserDataDuringDTMDataLoad*)userP;
-
-    ViewContextP context = userDataP->m_viewContextP;
-    uint32_t numPerFace = 3;
-    bool   twoSided = false;
-    size_t indexCount = numMeshFaces;
-    size_t pointCount = numMeshPts;
-    DPoint3dCP pPoint = meshPtsP;
-    Int32 const* pPointIndex = (Int32*)meshFacesP;
-    size_t normalCount = numMeshPts;
-    DVec3dCP  pNormal = (DVec3dCP)meshVectorsP;
-    Int32 const* pNormalIndex = (Int32*)meshFacesP;
-
-    PolyfaceQueryCarrier polyCarrier (numPerFace, twoSided, indexCount, pointCount, pPoint, pPointIndex, normalCount, pNormal, pNormalIndex);
-    context->GetIDrawGeom().DrawPolyface (polyCarrier);
-
-    *(userDataP->m_nbPointsDrawnP) += numMeshPts;
-    return SUCCESS;
-    }
-
-int DTMStrokeForCacheShadedTriangles::drawForTexturing(DTMFeatureType dtmFeatureType,int numTriangles,int numMeshPts,DPoint3d *meshPtsP,DPoint3d *meshVectorsP,int numMeshFaces, long *meshFacesP,void *userP)
-    {
-    UserDataDuringDTMDataLoad* userDataP = (UserDataDuringDTMDataLoad*)userP;
-
-    ViewContextP context = userDataP->m_viewContextP;
-
-    uint32_t numPerFace = 3;
-    bool   twoSided = false;
-    size_t indexCount = numMeshFaces;
-    size_t pointCount = numMeshPts;
-    DPoint3dCP pPoint = (DPoint3dCP)meshPtsP;
-    Int32 const* pPointIndex = (Int32*)meshFacesP;
-    size_t normalCount = numMeshPts;
-    DVec3dCP  pNormal = (DVec3dCP)meshVectorsP;
-    Int32 const* pNormalIndex = (Int32*)meshFacesP;
-
-    PolyfaceQueryCarrier polyCarrier (numPerFace, twoSided, indexCount, pointCount, pPoint, pPointIndex, normalCount, pNormal, pNormalIndex);
-    context->GetIDrawGeom().DrawPolyface (polyCarrier);
-    *(userDataP->m_nbPointsDrawnP) += numMeshPts;
-
-    return SUCCESS;
-    }
-
-//=======================================================================================
-// @bsimethod                                                   Daryl.Holmwood 07/08
-//=======================================================================================
-int DTMStrokeForCacheShadedTriangles::LoadFunc(DTMFeatureType dtmFeatureType, DTMUserTag userTag, DTMFeatureId id, DPoint3d *featurePtsP, size_t numFeaturePts,void *userP)
-    {
-    DTMStrokeForCacheShadedTriangles* cache = (DTMStrokeForCacheShadedTriangles*)userP;
-    cache->m_nbPointsDrawn += (unsigned int)numFeaturePts;
-    return cache->Load (dtmFeatureType, userTag, id, featurePtsP, numFeaturePts);
-    }
-
-//=======================================================================================
-// @bsimethod                                                   Daryl.Holmwood 07/08
-//=======================================================================================
-int DTMStrokeForCacheShadedTriangles::Load (DTMFeatureType dtmFeatureType, DTMUserTag userTag, DTMFeatureId id, DPoint3d *featurePtsP, size_t numFeaturePts)
-    {
-
-    if (m_context->CheckStop())
-        return ERROR;
-
-    if (dtmFeatureType == DTMFeatureType::Region)
-        {
-        DisplayRegions(userTag, id);
-        }
-    else
-        {
-        int meshFacesP[3] = {1,2,3};
-        uint32_t numPerFace = 3;
-        bool   twoSided = false;
-        size_t indexCount = 3;
-        size_t pointCount = 3;
-        DPoint3dCP pPoint = featurePtsP;
-        Int32 const* pPointIndex = meshFacesP;
-
-        PolyfaceQueryCarrier polyCarrier (numPerFace, twoSided, indexCount, pointCount, pPoint, pPointIndex);
-        m_context->GetIDrawGeom().DrawPolyface (polyCarrier);
-        }
-    return SUCCESS;
-    }
-
-//=======================================================================================
-// @bsimethod                                                   Daryl.Holmwood 07/08
-//=======================================================================================
-void DTMStrokeForCacheShadedTriangles::DisplayRegions(DTMUserTag userTag, DTMFeatureId id)
-    {
-    if (userTag == m_tag)
-        {
-        bcdtmLoad_trianglesFromRegionDtmObject(m_tinP, id, LoadFunc, this);
-        }
-    }
-
-
-//=======================================================================================
-// @bsiclass                                                   Daryl.Holmwood 06/11
-//=======================================================================================
-struct PickDraw
-    {
-    ViewContextP context;
-    bool drawnSomething;
-    };
-
-//=======================================================================================
-// @bsimethod                                                   Daryl.Holmwood 06/11
-//=======================================================================================
-static int DrawPickTriangles(DTMFeatureType dtmFeatureType, DTMUserTag userTag, DTMFeatureId id, DPoint3d *featurePtsP, size_t numFeaturePts,void *userP)
-    {
-    PickDraw* pd = (PickDraw*)userP;
-    if(pd->context->GetViewFlags()->fill)
-        pd->context->GetIDrawGeom().DrawShape3d ((int)numFeaturePts, featurePtsP, true, nullptr);
-    else
-        pd->context->DrawStyledLineString3d ((int)numFeaturePts, featurePtsP, nullptr);
-    pd->drawnSomething = true;
-    return SUCCESS;
-    }
-
-//=======================================================================================
-// @bsimethod                                                           Mathieu.St-Pierre
-//=======================================================================================
-class MrDTMProgressiveStroker : public IMrDTMProgressiveStroker
-    {
-    private :
-
-        DTMStrokeForCacheShadedTriangles* m_strokeForCacheShadedTrianglesP;
-
-    protected :
-
-        virtual unsigned int _GetNbPointsStroken()
-            {
-            BeAssert(m_strokeForCacheShadedTrianglesP != 0);
-            return m_strokeForCacheShadedTrianglesP->GetNbPointsDrawn();
-            }
-
-    public :
-
-        MrDTMProgressiveStroker(DTMStrokeForCacheShadedTriangles* strokeForCacheShadedTrianglesP)
-            {
-            BeAssert(strokeForCacheShadedTrianglesP != 0);
-            m_strokeForCacheShadedTrianglesP = strokeForCacheShadedTrianglesP;
-            }
-
-        ~MrDTMProgressiveStroker()
-            {
-            BeAssert(m_strokeForCacheShadedTrianglesP != 0);
-            delete m_strokeForCacheShadedTrianglesP;
-            }
-
-        virtual void _StrokeForCache(ElementHandleCR elIter, ViewContextR context, double pixelSize = 0.0)
-            {
-            BeAssert(m_strokeForCacheShadedTrianglesP != 0);
-            m_strokeForCacheShadedTrianglesP->_StrokeForCache(elIter, context, pixelSize);
-            }
-    };
-
-
-//=======================================================================================
-// @bsimethod                                                           Mathieu.St-Pierre
-//=======================================================================================
-class MrDTMProgressiveStrokerManager : public IMrDTMProgressiveStrokerManager
-    {
-    private :
-
-        static IMrDTMProgressiveStrokerManagerPtr m_mrDTMProgressiveStrokerManager;
-
-        explicit MrDTMProgressiveStrokerManager()
-            {
-            }
-
-        ~MrDTMProgressiveStrokerManager()
-            {
-            }
-
-    protected :
-
-        virtual int _CreateStroker(IMrDTMProgressiveStrokerPtr& strokerForCache, BcDTMP dtm,  struct DTMDrawingInfo* dtmDrawingIfo, DPoint3d* strokingExtentPts, int nbStrokingExtentPts, DTMFeatureId textureRegionFeatureId)
-            {
-            DTMStrokeForCacheShadedTriangles* strokeForCacheShadedTrianglesP(new DTMStrokeForCacheShadedTriangles(dtm, *dtmDrawingIfo, strokingExtentPts, nbStrokingExtentPts));
-
-            strokeForCacheShadedTrianglesP->SetTextureRegionFeatureId(textureRegionFeatureId);
-
-            strokerForCache = new MrDTMProgressiveStroker(strokeForCacheShadedTrianglesP);
-
-            return SUCCESS;
-            }
-
-    public :
-
-        static IMrDTMProgressiveStrokerManagerPtr GetInstance()
-            {
-            if (m_mrDTMProgressiveStrokerManager == 0)
-                {
-                m_mrDTMProgressiveStrokerManager = new MrDTMProgressiveStrokerManager;
-                }
-
-            return m_mrDTMProgressiveStrokerManager;
-            }
-    };
-
-IMrDTMProgressiveStrokerManagerPtr MrDTMProgressiveStrokerManager::m_mrDTMProgressiveStrokerManager;
-
-
-
-
-//=======================================================================================
-// @bsiclass                                                   Mathieu.St-Pierre
-//=======================================================================================
-class TexturedElementPlatform : public ITexturedElement
-    {
-
-    private :
-        BC_DTM_OBJ*      m_dtmObject;
-        DRange3d         m_range3d;
-        DTMDrawingInfo&  m_drawingInfo;
-
-    protected :
-
-        virtual const DRange3d& _GetRange() const
-            {
-            return m_range3d;
-            }
-
-        virtual bool _DrapePointOnElement(DPoint3d& pointInUors) const
-            {
-            long drapeFlag;
-            int  status;
-
-            m_drawingInfo.FullUorsToStorage(pointInUors);
-
-            status = bcdtmDrape_pointDtmObject(m_dtmObject,
-                                               pointInUors.x,
-                                               pointInUors.y,
-                                               &pointInUors.z,
-                                               &drapeFlag);
-
-            m_drawingInfo.FullStorageToUors(pointInUors);
-
-            return (status == SUCCESS) && (drapeFlag == 1);
-            }
-
-    public :
-
-        TexturedElementPlatform(BcDTMP          dtm,
-                                DTMDrawingInfo& drawingInfo) : m_drawingInfo(drawingInfo)
-            {
-            m_dtmObject       = dtm->GetTinHandle();
-            dtm->GetRange(m_range3d);
-
-            m_drawingInfo.FullStorageToUors(&m_range3d.low, 2);
-            }
-
-        TexturedElementPlatform(BcDTMP         dtm,
-                                DTMDrawingInfo& drawingInfo,
-                                DRange3d&       effectiveRange)
-        : m_drawingInfo(drawingInfo)
-            {
-            m_dtmObject       = dtm->GetTinHandle();
-            dtm->GetRange(m_range3d);
-
-            m_drawingInfo.FullStorageToUors(&m_range3d.low, 2);
-
-            bool result = bsiDRange3d_intersect(&m_range3d, &effectiveRange, &m_range3d);
-
-            if (result == 0)
-                {
-                memset(&m_range3d, 0, sizeof(DRange3d));
-                }
-            }
-
-        virtual ~TexturedElementPlatform()
-            {
-            }
-        
-        void* operator new(size_t size)
-            {
-            return __super::operator new(size);
-            }
-
-        void operator delete(void *rawMemory, size_t size)
-            {
-            __super::operator delete(rawMemory, size);
-            }
-
-
-        /*
-        TexturedElementPlatform(DRange3d        stmVisibleRange,
-                        DTMDrawingInfo& drawingInfo)
-                    : m_drawingInfo(drawingInfo)
-            {
-            m_dtmObject       = dtm->GetTinHandle();
-            dtm->getRange(&m_range3d.low, &m_range3d.high);
-
-            m_drawingInfo.FullStorageToUors(&m_range3d.low, 2);
-            }
-*/
-    };
-
-//=======================================================================================
-// @bsimethod                                                   Mathieu.St-Pierre 06/10
-//=======================================================================================
-void DTMElementTrianglesDisplayHandler::DrawWithTexture(BcDTMP                           dtm,
-                                                 ElementHandleCR                      element,
-                                                 ViewContextR                     context,
-                                                 RefCountedPtr<DTMDataRef>&        DTMDataRef,
-                                                 const ElementHandle::XAttributeIter& xAttr,
-                                                 RefCountedPtr<DTMQvCacheDetails>& details,
-                                                 DTMDrawingInfo&                   drawingInfo)
-    {
-    IMultiResolutionGridMaterialManagerPtr multiResolutionGridMatPtr = 0;
-    DTMDataRefQvCache*                     qvElem;
-
-    BeAssert((DTMDataRef != 0) && DTMDataRef->IsMrDTM());
-    BeAssert(false == IsWireframeRendering(context));
-
-    multiResolutionGridMatPtr = ((MrDTMDataRef*)DTMDataRef.get())->_GetMultiResGridMaterialManager();
-
-    BeAssert(multiResolutionGridMatPtr != 0);
-
-    if (multiResolutionGridMatPtr != 0)
-        {
-        MRImageTileIdVector visibleTextureTiles;
-
-        ITexturedElementPtr texturedElementPtr;
-
-        if (context.GetDrawPurpose() == DrawPurpose::Plot)
-            {
-            ViewContext::ModelRefMark modelRefMark(context);
-
-            //During a rasterized print all draw only the tiles which are intersecting the print tile.
-
-            if (modelRefMark.m_useNpcSubRange)
-                {
-                DRange3d effectiveRange = modelRefMark.m_npcSubRange;
-
-                MRImageTileIdVector::iterator tileIdIter = visibleTextureTiles.begin();
-
-                context.NpcToView((DPoint3dP)&effectiveRange, (DPoint3dCP)&effectiveRange, 2);
-                context.ViewToLocal((DPoint3dP)&effectiveRange, (DPoint3dCP)&effectiveRange, 2);
-
-                texturedElementPtr = new TexturedElementPlatform(dtm, drawingInfo, effectiveRange);
-                }
-            else
-                {
-                texturedElementPtr = new TexturedElementPlatform(dtm, drawingInfo);
-                }
-            }
-        else
-            {
-            texturedElementPtr = new TexturedElementPlatform(dtm, drawingInfo);
-            }
-
-        double minScreenPixelsPerDrapePixel;
-
-        if ((context.GetDrawPurpose() == DrawPurpose::UpdateDynamic) &&
-            (DTMElementHandlerManager::IsDrawForAnimation() == false))
-            {
-            minScreenPixelsPerDrapePixel = MRDTM_GUI_TO_VIEW_POINT_DENSITY(20);
-            }
-        else
-            {
-            //During an animation preview there is only an DrawPurpose::UpdateDynamic draw,
-            //with no DrawPurpose::Update draw following.
-            if (MrDTMElementDisplayHandler::IsHighQualityDisplayForMrDTM() == true)
-                {
-                minScreenPixelsPerDrapePixel = MRDTM_MIN_SCREEN_PIXELS_PER_DRAPE_PIXEL_IN_HIGH_QUALITY_DISPLAY;
-                }
-            else
-                {
-                minScreenPixelsPerDrapePixel = MRDTM_MIN_SCREEN_PIXELS_PER_DRAPE_PIXEL_IN_DEFAULT_DISPLAY;
-                }
-            }
-
-        multiResolutionGridMatPtr->GetVisibleTilesInView(visibleTextureTiles,
-                                                         &context,
-                                                         minScreenPixelsPerDrapePixel,
-                                                         texturedElementPtr);
-
-        if (visibleTextureTiles.size() > 0)
-            {        
-            multiResolutionGridMatPtr->PrepareLookAhead(visibleTextureTiles, *element.GetModelRef());
-            }
-
-        MRImageTileIdVector::const_iterator tileIdIter    = visibleTextureTiles.begin();
-        MRImageTileIdVector::const_iterator tileIdIterEnd = visibleTextureTiles.end();
-        ICachedMaterialPtr cachedMaterialPtr;
-
-        //The number of different materials (i.e. : one per tile) to be drawn
-        //must be equal or greater than the maximum number of materials that
-        //can be contained in the cache because no material used during the draw
-        //should be deleted before the draw is finished. This might be a bug.
-
-        //BeAssert(visibleTiles.size() <= MAX_NB_MATERIALS_CACHED);
-
-        //TR 352273 - Prioritize STM raster draping over any override.
-        OvrMatSymb ovrMatSym(*context.GetOverrideMatSymb());
-        uint32_t flag = ovrMatSym.GetFlags();
-
-        if (flag != MATSYMB_OVERRIDE_None)
-            {
-            flag = flag & ~MATSYMB_OVERRIDE_RenderMaterial;
-            flag = flag & ~MATSYMB_OVERRIDE_FillColor;
-            flag = flag & ~MATSYMB_OVERRIDE_FillColorTransparency;
-            ovrMatSym.SetFlags(flag);
-            context.GetIDrawGeom().ActivateOverrideMatSymb(&ovrMatSym);
-            }
-
-        int textureId = 0;
-
-        while (tileIdIter != tileIdIterEnd)
-            {
-            multiResolutionGridMatPtr->SetupLookAheadForTile(*tileIdIter, *element.GetModelRef());
-
-            cachedMaterialPtr = multiResolutionGridMatPtr->GetMaterial(*tileIdIter, *element.GetModelRef());
-
-            BeAssert(cachedMaterialPtr != 0);
-
-            const DRange3d& itemRange = cachedMaterialPtr->GetMaterialEffectiveRange();
-
-            ElemMatSymb elemMatSymb;
-
-            elemMatSymb.SetMaterial(cachedMaterialPtr->GetMaterialProperties());
-            
-            context.GetIDrawGeom().ActivateMatSymb(&elemMatSymb);
-
-            DPoint3d textureExtent[5];
-
-            textureExtent[0].x = itemRange.low.x;
-            textureExtent[0].y = itemRange.low.y;
-            textureExtent[0].z = (itemRange.high.z + itemRange.low.z) / 2;
-
-            textureExtent[1].x = itemRange.low.x;
-            textureExtent[1].y = itemRange.high.y;
-            textureExtent[1].z = textureExtent[0].z;
-
-            textureExtent[2].x = itemRange.high.x;
-            textureExtent[2].y = itemRange.high.y;
-            textureExtent[2].z = textureExtent[0].z;
-
-            textureExtent[3].x = itemRange.high.x;
-            textureExtent[3].y = itemRange.low.y;
-            textureExtent[3].z = textureExtent[0].z;
-
-            textureExtent[4].x = itemRange.low.x;
-            textureExtent[4].y = itemRange.low.y;
-            textureExtent[4].z = textureExtent[0].z;
-
-            DTMFeatureId textureRegionFeatureId;
-
-            drawingInfo.FullUorsToStorage((DPoint3d*)textureExtent, 5);
-
-            int          status;
-            DTMUserTag userTag = textureId;
-            DTMFeatureId* textureRegionIdsP = 0;
-            long            numRegionTextureIds;
-
-            status = bcdtmInsert_internalDtmFeatureMrDtmObject(dtm->GetTinHandle(),
-                                                               DTMFeatureType::Region,
-                                                               1,
-                                                               2,
-                                                               userTag,
-                                                               &textureRegionIdsP,
-                                                               &numRegionTextureIds,
-                                                               textureExtent,
-                                                               5);
-
-            if ((numRegionTextureIds == 0) || (status != 0))
-                {
-                textureId++;
-                tileIdIter++;
-                continue;
-                }
-
-            //Around the border of the DTM it is possible that one texture region results
-            //in more than one DTM region.
-            for (int regionId = 0; regionId < numRegionTextureIds; regionId++)
-                {
-                textureRegionFeatureId = textureRegionIdsP[regionId];
-
-#ifdef DEBUG
-                if (s_dumpMeshLoadingInfo)
-                    {
-                    DumpDTMInTinFile(dtm,
-                                     wstring(L"E:\\MyDoc\\SS3 - Iteration 1\\MrDTM\\Draping Refactorization\\NewMeshLoadingFunction\\Bug\\DTMToClip%I64i.tin"),
-                                     &textureRegionFeatureId);
-
-                    DumpPointsInXYZfile(textureExtent,
-                                        5,
-                                        string("E:\\MyDoc\\SS3 - Iteration 1\\MrDTM\\Draping Refactorization\\NewMeshLoadingFunction\\Bug\\ClipExtent%I64i.xyz"),
-                                        &textureRegionFeatureId);
-                    }
-#endif
-
-                drawingInfo.FullStorageToUors((DPoint3d*)textureExtent, 5);
-
-                DTMStrokeForCacheShadedTriangles trianglesStroker(dtm, drawingInfo,
-                                                                  textureExtent,
-                                                                  5);
-
-                trianglesStroker.SetTextureRegionFeatureId(textureRegionFeatureId);
-
-                //qvElem = DTMDataRefCachingManager::GetCacheElem (DTMDataRef.get(), element, xAttr.GetId(), context, Triangles, 0, details.get());
-
-                qvElem = DTMDisplayCacheManager::GetCacheElem (element, xAttr.GetId(), context, Triangles, 0, details.get());
-
-                if (qvElem)
-                    {
-                    qvElem->DrawQVElem (context);
-                    }
-                else
-                    {
-                    LogTimeInfo(L"Create Cache");
-                    //qvElem = DTMDataRefCachingManager::CreateCacheElemAndDraw(DTMDataRef.get(), element, xAttr.GetId(), context, Triangles, 0, details.get(), trianglesStroker);
-                    qvElem = DTMDisplayCacheManager::CreateCacheElemAndDraw (element, xAttr.GetId(), context, Triangles, 0, details.get(), trianglesStroker);
-                    }
-
-                if (!qvElem)
-                    {
-                    trianglesStroker._StrokeForCache(element, context, context.GetViewport() ? context.GetViewport()->GetPixelSizeAtPoint (NULL) : 0.);
-                    }
-                }
-
-            if (textureRegionIdsP != 0)
-                {
-                free(textureRegionIdsP);
-                textureRegionIdsP = 0;
-                }
-
-            textureId++;
-            tileIdIter++;
-            }
-        }
-
-    }
-
-//=======================================================================================
-// @bsimethod                                                   Sylvain.Pucci
-//=======================================================================================
-bool DTMElementTrianglesDisplayHandler::_Draw (ElementHandleCR element, const ElementHandle::XAttributeIter& xAttr, DTMDrawingInfo& drawingInfo, ViewContextR context)
-    {
-    DSHandlerKeyStoragePtr ds = GetCommonHandlerKey (context.GetDisplayStyleHandlerKey ());
-
-    DrawPurpose purpose = context.GetDrawPurpose ();
-    // Draw is called with DrawPurpose::ChangedPre to erase a previously drawn object
-    // So, we should call draw with the previous state of the element, but we do not have this
-    // previous state, so we just redraw the range and it works.
-    if (purpose == DrawPurpose::ChangedPre)
-        {
-        context.DrawElementRange(element.GetElementCP());
-        }
-    else
-        {
-        //GeomPickModes pickMode =
-        //    (DrawPurpose::Pick == purpose && 1 == element.GetElementCP()->hdr.dhdr.props.b.s)
-        //    ? PICK_MODE_Cached :
-        //context.GetGeomPickModes();
-
-        // Create a DTM element from the XAttributes (this is is a very lightweight operation that
-        // just assigns the dtm internal arrays to their addresses inside the XAttributes).
-
-        if (DrawPurpose::FitView == purpose)
-            {
-            DrawScanRange (context, element, drawingInfo.GetDTMDataRef());
-            return false;
-            }
-
-        DTMElementTrianglesHandler::DisplayParams params (xAttr);
-
-        if (!SetSymbology (params, drawingInfo, context))
-            return false;
-
-        IPickGeom*  pick = context.GetIPickGeom ();
-        RefCountedPtr<DTMDataRef> DTMDataRef = drawingInfo.GetDTMDataRef();
-        if (DTMDataRef != nullptr)
-            {
-            if (DrawPurpose::Pick == context.GetDrawPurpose () || DrawPurpose::Flash == purpose)
-                {
-                if (CanDoPickFlash(DTMDataRef, purpose) == false)
-                    {
-                    return false;
-                    }
-
-                DTMPtr dtmPtr (DTMDataRef->GetDTMStorage(None, context));
-                BcDTMP dtm = 0;
-
-                if (dtmPtr != 0)
-                    dtm = dtmPtr->GetBcDTM();
-
-                if (!dtm || dtm->GetDTMState() != DTMState::Tin)
-                    return false;
-
-                DPoint3d startPt;
-                if (DrawPurpose::Flash == purpose)
-                    {
-                    // Need to do something else here as they may not be anything visible if we just flash the hull.
-                    DisplayPathCP path = context.GetSourceDisplayPath();
-                    HitPathCP hitPath = dynamic_cast<HitPathCP>(path);
-
-                    if (!hitPath)
-                        return true;
-
-                    hitPath->GetHitPoint (startPt);
-                    // point is in Root Coordinates need to convert to Local.
-                    drawingInfo.RootToStorage (startPt);
-                    }
-                else
-                    {
-                    DPoint3d endPt;
-                    if (!GetViewVectorPoints (drawingInfo, context, dtmPtr, startPt, endPt))
-                        return true;
-
-                    if (startPt.x != endPt.x || startPt.y != endPt.y)
-                        {
-                        // Non Top View
-                        DPoint3d trianglePts[4];
-                        long drapedType;
-                        BC_DTM_OBJ* bcDTM = dtm->GetTinHandle();
-                        bool voidFlag;
-                        DPoint3d point;
-
-                        if (bcdtmDrape_intersectTriangleDtmObject (bcDTM, ((DPoint3d*)&startPt), ((DPoint3d*)&endPt), &drapedType, (DPoint3d*)&point, (DPoint3d*)&trianglePts, voidFlag) != DTM_SUCCESS || drapedType == 0 || voidFlag != false)
-                            return true;
-
-                        startPt = point;
-                        }
-                    }
-
-                // TopView
-                DPoint3d trianglePts[4];
-                int drapedType;
-
-                double elevation;
-                if (dtm->DrapePoint (&elevation, nullptr, nullptr, trianglePts, drapedType, startPt) == DTM_SUCCESS)
-                    {
-                    DrawSentinel sentinel (context, drawingInfo);
-
-                    trianglePts[3] = trianglePts[0];
-                    if (drapedType == 1)
-                        {
-                         bool isWireframe = true;
-
-                        if (context.GetViewport() && !IsWireframeRendering (context))
-                            isWireframe = false;
-
-                        if (pick)
-                            {
-                            int meshFacesP[3] = {1,2,3};
-                            uint32_t numPerFace = 3;
-                            bool   twoSided = false;
-                            size_t indexCount = 3;
-                            size_t pointCount = 3;
-                            DPoint3dCP pPoint = trianglePts;
-                            Int32 const* pPointIndex = meshFacesP;
-
-                            PolyfaceQueryCarrier polyCarrier (numPerFace, twoSided, indexCount, pointCount, pPoint, pPointIndex);
-                            context.GetIDrawGeom().DrawPolyface (polyCarrier);
-                            }
-                        else
-                            {
-                            int meshFacesP[3] = {1,2,3};
-                            uint32_t numPerFace = 3;
-                            bool   twoSided = false;
-                            size_t indexCount = 3;
-                            size_t pointCount = 3;
-                            DPoint3dCP pPoint = trianglePts;
-                            Int32 const* pPointIndex = meshFacesP;
-
-                            PolyfaceQueryCarrier polyCarrier (numPerFace, twoSided, indexCount, pointCount, pPoint, pPointIndex);
-                            context.GetIDrawGeom().DrawPolyface (polyCarrier);
-                            }
-                        }
-                    else if (drapedType == 3)
-                        {
-                        // This is a fudge as I don't know if this is a point or a line.
-                        startPt.z = trianglePts[0].z;
-                        if (!trianglePts[0].isEqual(&startPt))
-                            context.DrawStyledLineString3d (2, trianglePts, nullptr);
-                        else
-                            {
-                            ::DPoint3d m_fencePt[5];
-
-                            m_fencePt[0] = trianglePts[0];
-                            m_fencePt[0].x -= 0.00011;
-                            m_fencePt[0].y -= 0.00011;
-                            m_fencePt[1] = trianglePts[0];
-                            m_fencePt[1].x += 0.00011;
-                            m_fencePt[1].y -= 0.00011;
-                            m_fencePt[2] = trianglePts[0];
-                            m_fencePt[2].x += 0.00011;
-                            m_fencePt[2].y += 0.00011;
-                            m_fencePt[3] = trianglePts[0];
-                            m_fencePt[3].x -= 0.00011;
-                            m_fencePt[3].y += 0.00011;
-                            m_fencePt[4] = m_fencePt[0];
-                            PickDraw pd;
-                            pd.context = &context;
-                            pd.drawnSomething = false;
-                            dtm->BrowseFeatures(DTMFeatureType::Triangle, DTMFenceParams(DTMFenceType::Block, DTMFenceOption::Overlap, (DPoint3d*)m_fencePt, 5), 10000, &pd, DrawPickTriangles);
-                            }
-                        }
-                    if(pick)
-                        pick->SetHitPriorityOverride (HitPriority::Highest);
-                    }
-                return true;
-                }
-
-            if (DrawPurpose::RangeCalculation != context.GetDrawPurpose ())
-                {
-                if (DoProgressiveDraw(DTMDataRef, &context) == true)
-                    {
-                    LogDebugV(L"Drawing MrDTM Triangles In Progressive Mode DTMDataRef(%x)", DTMDataRef);
-
-                    bool isWireframe = true;
-
-                    if (context.GetViewport() && (false == IsWireframeRendering(context)))
-                        isWireframe = false;
-
-                    RefCountedPtr<DTMQvCacheDetails> details = DTMDataRef->GetDTMDetails(element, !isWireframe ? DrawShadedTriangles : DrawTriangles, context, drawingInfo);
-
-                    BeAssert(MrDTMDataRef::GetMrDTMProgressiveDisplayInterface() != 0);
-
-                    Transform storageToUor;
-                    Transform uorToStorage;
-
-                    getStorageToUORMatrix(storageToUor, DTMDataRef->GetElement().GetModelRef(), DTMDataRef->GetElement(), false);
-
-                    bool isRasterDrapingRequired(this->GetSubHandlerId() == ELEMENTHANDLER_DTMELEMENTDISPLAYRASTERDRAPING);
-
-                    IMrDTMProgressiveStrokerManagerPtr strokerManagerPtr(MrDTMProgressiveStrokerManager::GetInstance());
-
-                    MrDTMDataRef::GetMrDTMProgressiveDisplayInterface()->SetMrDTMProgressiveStrokerManager(strokerManagerPtr);
-
-                    bool invert = bsiTransform_invertTransform(&uorToStorage, &storageToUor);
-
-                    BeAssert(invert != 0);
-
-                    MrDTMDataRef::GetMrDTMProgressiveDisplayInterface()->Draw(element, context, DTMDataRef, xAttr, uorToStorage, &drawingInfo, isRasterDrapingRequired);
-                    }
-                else
-                    {
-                    DTMPtr dtmPtr(DTMDataRef->GetDTMStorage(DrawShadedTriangles, context));
-                    BcDTMP dtm = 0;
-
-                    if (dtmPtr != 0)
-                        {
-                        dtm = dtmPtr->GetBcDTM();
-                        }
-
-                    bool isWireframe = true;
-
-                    if (context.GetViewport() && (false == IsWireframeRendering(context)))
-                        isWireframe = false;
-
-                    RefCountedPtr<DTMQvCacheDetails> details = DTMDataRef->GetDTMDetails (element, !isWireframe ? DrawShadedTriangles : DrawTriangles, context, drawingInfo); // GRAPHICCACHE
-
-
-                    if (!dtm || dtm->GetDTMState() != DTMState::Tin)
-                        return false;
-                    // Need to get graphics cache and details,
-                    // Is this view different then previous view?
-                    // If so then create
-                    LogDebugV(L"Drawing Triangles DTMDataRef(%x)", DTMDataRef);
-                    DTMDataRefQvCache* qvElem = DTMDisplayCacheManager::GetCacheElem (element,xAttr.GetId(), context, Triangles, ds, details.get());
-                    if (!qvElem)
-                        {
-                        if (!isWireframe)
-                            {
-                            try
-                                {
-                                if (params.HandlerId() == ELEMENTHANDLER_DTMELEMENTDISPLAYRASTERDRAPING)
-                                    {
-                                    BeAssert(DTMDataRef->CanDrapeRasterTexture() == true);
-
-                                    DrawWithTexture (dtm, element, context, DTMDataRef, xAttr, details, drawingInfo);
-                                    }
-                                else
-                                    {
-                                    DTMStrokeForCacheShadedTriangles trianglesStroker (dtm, drawingInfo);
-
-                                    LogTimeInfo(L"Create Cache");
-                                    qvElem = DTMDisplayCacheManager::CreateCacheElemAndDraw (element, xAttr.GetId(), context, Triangles, ds, details.get(), trianglesStroker);
-
-                                    if (!qvElem)
-                                        {
-                                        LogDebug(L"Failed to CreateCache");
-
-                                        trianglesStroker._StrokeForCache (element, context, context.GetViewport() ? context.GetViewport()->GetPixelSizeAtPoint (NULL) : 0.);
-                                        }
-                                    }
-                                }
-                            catch(...)
-                                {
-                                }
-                            }
-                        else
-                            {
-                            DTMStrokeForCacheShadedTriangles trianglesStroker(dtm, drawingInfo);
-
-                            LogTimeInfo(L"Create Cache");
-                            qvElem = DTMDisplayCacheManager::CreateCacheElemAndDraw (element, xAttr.GetId(), context, Triangles, ds, details.get(), trianglesStroker);
-
-                            if (!qvElem)
-                                {
-                                LogDebug(L"Failed to CreateCache");
-
-                                trianglesStroker._StrokeForCache (element, context, context.GetViewport() ? context.GetViewport()->GetPixelSizeAtPoint (NULL) : 0.);
-                                }
-                            }
-
-                        qvElem = nullptr;
-                        }
-
-                    if (qvElem)
-                        {
-                        LogTimeInfo(L"Draw QvElement");
-                        qvElem->DrawQVElem (context);
-                        }
-
-                    if (details != nullptr)
-                        details = nullptr;
-                    }
-                }
-            }
-        }
-    return true;
-    }
-
-/*=================================================================================**//**
-* @bsiclass                                                  Mathieu.St-Pierre   08/2011
-+===============+===============+===============+===============+===============+======*/
-bool DTMElementTrianglesDisplayHandler::_CanDraw(DTMDataRef* dtmDataRef, ViewContextCR context) const
-    {
-    bool canDraw = true;
-    if (dtmDataRef->IsMrDTM())
-        {
-        ElementHandle elemHandle(dtmDataRef->GetElement().GetElementRef(),
-                              dtmDataRef->GetElement().GetModelRef());
-
-        bool isDrapingOn = DTMElementRasterDrapingHandler::GetInstance()->GetVisibility(elemHandle);
-
-        if ((isDrapingOn == true) &&
-            (context.GetViewport() != 0) &&
-            (false == IsWireframeRendering(context)) &&
-            (((MrDTMDataRef*)dtmDataRef)->GetRasterTextureSource() != 0))
-            {
-            canDraw = false;
-            }
-
-
-        }
-    return canDraw;
-    }
-
-void DTMElementTrianglesDisplayHandler::_GetPathDescription
-(
-ElementHandleCR                        element,
-ElementHandle::XAttributeIter const&   xAttr,
-LazyDTMDrawingInfoProvider&         ldip,
-WStringR                            string,
-HitPathCR                           path,
-WCharCP                           levelStr,
-WCharCP                           modelStr,
-WCharCP                           groupStr,
-WCharCP                           delimiterStr
-)
-    {
-    double elev;
-    double slope;
-    double aspect;
-    DPoint3d tri[3];
-    DPoint3d pt;
-    DPoint3d globalOrigin;
-
-    path.GetHitPoint(pt);
-    _GetDescription (element, xAttr, string, 255);
-    ldip.Get().GetRootToCurrLocalTrans().multiplyAndRenormalize (&pt, &pt, 1);
-    ldip.Get().FullUorsToStorage (pt);
-    RefCountedPtr<IDTM> dtm;
-    RefCountedPtr<DTMDataRef> dtmRef = ldip.Get().GetDTMDataRef();
-
-    if (dtmRef.IsValid())
-        dtmRef->GetDTMReferenceStorage (dtm);
-
-    if (dtm == NULL)
-        { return; }
-
-    int drapeCode;
-    dtm->GetDTMDraping()->DrapePoint(&elev, &slope, &aspect, tri, drapeCode, pt);
-    WString wElevString;
-    WString wSlopeString;
-    WString wAspectString;
-
-    const wchar_t*  delim = delimiterStr ? delimiterStr : L",";
-    pt.z = elev;
-    ldip.Get().FullStorageToUors (pt);
-
-
-    dgnModel_getGlobalOrigin (path.GetRoot ()->GetDgnModelP(), &globalOrigin);
-    DistanceFormatterPtr distanceFormatter = DistanceFormatter::Create(*path.GetRoot()->GetDgnModelP());
-    distanceFormatter->SetUnitLabelFlag(true);
-    wElevString = distanceFormatter->ToString (pt.z - globalOrigin.z);        // includeUnits ??
-
-    wSlopeString.Sprintf (L"%.2f", slope);
-    wAspectString.Sprintf (L"%.2f", aspect);
-
-    WString elevationString = TerrainModelElementResources::GetString (MSG_TERRAINMODEL_Elevation);
-    WString slopeString = TerrainModelElementResources::GetString (MSG_TERRAINMODEL_Slope);
-    WString aspectString = TerrainModelElementResources::GetString (MSG_TERRAINMODEL_Aspect);
-
-    elevationString.ReplaceAll (L"{1}", wElevString.GetWCharCP());
-    slopeString.ReplaceAll (L"{1}", wSlopeString.GetWCharCP());
-    aspectString.ReplaceAll (L"{1}", wAspectString.GetWCharCP());
-
-    string.append(delim + elevationString + delim + slopeString + delim + aspectString);
-    }
-
-//=======================================================================================
-// @bsimethod                                                   Daryl.Holmwood 09/11
-//=======================================================================================
-void DTMElementTrianglesDisplayHandler::_EditProperties (EditElementHandleR element, ElementHandle::XAttributeIter xAttr, DTMSubElementId const &sid, PropertyContextR context)
-    {
-    T_Super::_EditProperties (element, xAttr, sid, context);
-    DTMElementTrianglesHandler::DisplayParams displayParams (element, sid);
-    PropsCallbackFlags propsFlag = displayParams.GetVisible() ?  PROPSCALLBACK_FLAGS_NoFlagsSet : PROPSCALLBACK_FLAGS_UndisplayedID;
-    bool changed = false;
-
-    if (0 != (ELEMENT_PROPERTY_Material & context.GetElementPropertiesMask ()))
-        {
-        MaterialId materialId (displayParams.GetMaterialElementID());
-        EachMaterialArg arg (materialId, propsFlag, context);
-
-        if (context.DoMaterialCallback (&materialId, arg))
-            {
-            changed = true;
-            displayParams.SetMaterialElementID (materialId.GetElementId ());
-            }
-        }
-
-    if (changed)
-        displayParams.SetElement (element, sid);
-    }
-
-
-
-struct RegionDisplayStyleHandler : DisplayStyleHandler
-    {
-    static RegionDisplayStyleHandler s_instance;
-    virtual XAttributeHandlerId _GetHandlerId () const override
-        {
-        return XAttributeHandlerId (TMElementMajorId, DTMElementRegionsDisplayHandler::GetInstance().GetSubHandlerId());
-        }
-    virtual WString _GetName () const override
-        {
-        return L"Region";
-        }
-    virtual bool   _DrawElement (ElementHandleCR el, ViewContextR viewContext) const override
-        {
-        return false;
-        }
-    static DisplayStyleHandlerCR GetInstance()
-        {
-        return s_instance;
-        }
-    };
-
-RegionDisplayStyleHandler RegionDisplayStyleHandler::s_instance;
-
-/*=================================================================================**//**
-* @bsiclass                                                     BrandonBohrer   06/2011
-+===============+===============+===============+===============+===============+======*/
-struct RegionDisplayHandlerKey : public DisplayStyleHandlerKey
-{
-private:
-    int64_t m_region;
-
-/*---------------------------------------------------------------------------------**//**
-* @bsimethod                                                    BrandonBohrer   06/2011
-+---------------+---------------+---------------+---------------+---------------+------*/
-    RegionDisplayHandlerKey (int64_t region) : DisplayStyleHandlerKey (RegionDisplayStyleHandler::GetInstance())
-        {
-        m_region = region;
-        }
-    virtual ~RegionDisplayHandlerKey ()
-        {
-        }
-
-    /*---------------------------------------------------------------------------------**//**
-    * @bsimethod                                                    BrandonBohrer   06/2011
-    +---------------+---------------+---------------+---------------+---------------+------*/
-    virtual bool    Matches (DisplayStyleHandlerKey const& other) const override
-        {
-        RegionDisplayHandlerKey const *     otherKey = NULL;
-
-        if (GetHandlerId() != otherKey->GetHandlerId() || NULL == (otherKey = dynamic_cast <RegionDisplayHandlerKey const *> (&other)))
-            return false;
-
-        return  m_region == otherKey->m_region;
-        }
-
-public:
-    /*---------------------------------------------------------------------------------**//**
-    * @bsimethod                                                    BrandonBohrer   07/2011
-    +---------------+---------------+---------------+---------------+---------------+------*/
-    static  DisplayStyleHandlerKeyPtr  Create (int64_t region)
-        {
-        return new RegionDisplayHandlerKey (region);
-        }
-    };
-
-//=======================================================================================
-// @bsimethod                                                   Sylvain.Pucci
-//=======================================================================================
-bool DTMElementRegionsDisplayHandler::_Draw (ElementHandleCR element, const ElementHandle::XAttributeIter& xAttr, DTMDrawingInfo& drawingInfo, ViewContextR context)
-    {
-    DrawPurpose purpose = context.GetDrawPurpose ();
-    // Draw is called with DrawPurpose::ChangedPre to erase a previously drawn object
-    // So, we should call draw with the previous state of the element, but we do not have this
-    // previous state, so we just redraw the range and it works.
-    if (purpose == DrawPurpose::ChangedPre)
-        {
-        context.DrawElementRange(element.GetElementCP());
-        }
-    else
-        {
-        // Create a DTM element from the XAttributes (this is is a very lightweight operation that
-        // just assigns the dtm internal arrays to their addresses inside the XAttributes).
-        RefCountedPtr<DTMDataRef> DTMDataRef = drawingInfo.GetDTMDataRef();
-
-        if (DrawPurpose::Flash == purpose && CanDoPickFlash(DTMDataRef, purpose))
-            // Need to do something else here as they may not be anything visible if we just flash the hull.
-            return false;
-
-        if (DrawPurpose::FitView == purpose)
-            {
-            DrawScanRange (context, element, drawingInfo.GetDTMDataRef());
-            return false;
-            }
-
-        if (DrawPurpose::RangeCalculation != purpose)
-            {
-            DTMElementRegionsHandler::DisplayParams params (xAttr);
-
-            if (!SetSymbology (params, drawingInfo, context))
-                return false;
-
-            DSHandlerKeyStoragePtr ds = GetCommonHandlerKey (RegionDisplayHandlerKey::Create (params.GetTag()));
-            BENTLEY_NAMESPACE_NAME::TerrainModel::DTMPtr dtmPtr(DTMDataRef->GetDTMStorage(DrawShadedTriangles, context));
-            BcDTMP dtm = 0;
-
-            if (dtmPtr != 0)
-                dtm = dtmPtr->GetBcDTM();
-
-            if (!dtm || dtm->GetDTMState() != DTMState::Tin)
-                return false;
-
-            bool isWireframe = true;
-
-            if (context.GetViewport() && (false == IsWireframeRendering(context)))
-                isWireframe = false;
-            LogDebugV(L"Drawing Triangles Regions DTMDataRef(%x)", DTMDataRef);
-            RefCountedPtr<DTMQvCacheDetails> details = DTMDataRef->GetDTMDetails (element, !isWireframe ? DrawShadedTriangles : DrawTriangles, context, drawingInfo); // GRAPHICCACHE
-//            UInt16 handlerId = *(UInt16*)(((byte*)xAttr.PeekData()) + 4);
-            DTMDataRefQvCache* qvElem = DTMDisplayCacheManager::GetCacheElem (element,xAttr.GetId(),context, Region, ds, details.get());
-            if (qvElem == nullptr)
-                {
-                if (false == IsWireframeRendering(context))
-                    {
-                    try
-                        {
-                        DTMStrokeForCacheShadedTriangles trianglesStroker(dtm, params.GetTag(), drawingInfo);
-                            {
-                            LogTimeInfo(L"Create Cache");
-                            qvElem = DTMDisplayCacheManager::CreateCacheElemAndDraw (element, xAttr.GetId(), context, Region, ds, details.get(), trianglesStroker);
-                            }
-                        if (!qvElem)
-                            {
-                            LogDebug(L"Failed to CreateCache");
-                            trianglesStroker._StrokeForCache(element, context, context.GetViewport() ? context.GetViewport()->GetPixelSizeAtPoint (NULL) : 0.);
-                            }
-                        qvElem = nullptr;
-                        }
-                    catch(...)
-                        {
-                        }
-                    }
-                else
-                    {
-                    DTMStrokeForCacheTriangles trianglesStroker(dtm, params.GetTag(), drawingInfo);
-                        {
-                        LogTimeInfo(L"Create Cache");
-                        qvElem = DTMDisplayCacheManager::CreateCacheElemAndDraw (element, xAttr.GetId(), context, Region, ds, details.get(), trianglesStroker);
-                        }
-
-                    if (!qvElem)
-                        {
-                        trianglesStroker._StrokeForCache(element, context, context.GetViewport() ? context.GetViewport()->GetPixelSizeAtPoint (NULL) : 0.);
-                        }
-                    qvElem = nullptr;
-                    }
-                }
-                if (qvElem)
-                    {
-                    LogTimeInfo(L"Draw QvElement");
-                    qvElem->DrawQVElem(context);
-                    }
-                if (details != nullptr)
-                    details = nullptr;
-            }
-        }
-    return true;
-    }
-
-//=======================================================================================
-// @bsimethod                                                   Daryl.Holmwood 06/11
-//=======================================================================================
-int LoadRegions (DTMFeatureType dtmFeatureType, DTMUserTag userTag, DTMFeatureId id, DPoint3d *featurePtsP, size_t numFeaturePts,void *userP)
-    {
-    bvector<DTMUserTag>& regions = *(bvector<DTMUserTag>*)userP;
-    if ( std::find ( regions.begin(), regions.end(), userTag ) != regions.end() )
-        return SUCCESS;
-    regions.push_back ( userTag );
-    return SUCCESS;
-    }
-
-//=======================================================================================
-// @bsimethod                                                   Daryl.Holmwood 01/11
-//=======================================================================================
-bool DTMElementRegionsDisplayHandler::_CreateDefaultElements(EditElementHandleR element, bool visible)
-    {
-    if (!DTMElementRegionsHandler::GetInstance()->HasSubElement (element))
-        {
-        RefCountedPtr<DTMDataRef> DTMDataRef;
-        DTMElementHandlerManager::GetDTMDataRef (DTMDataRef, element);
-
-        if (DTMDataRef.IsValid())
-            {
-            BENTLEY_NAMESPACE_NAME::TerrainModel::DTMPtr dtmPtr(DTMDataRef->GetDTMStorage(None));
-            BcDTMP dtm = nullptr;
-
-            if (dtmPtr != 0)
-                {
-                dtm = dtmPtr->GetBcDTM();
-                }
-
-            bvector<int64_t> regions;
-            if (dtm)
-                {
-                dtm->BrowseFeatures (DTMFeatureType::Region, DTMFenceParams(), 10000, &regions, LoadRegions);
-
-                for (bvector<int64_t>::const_iterator iter = regions.begin(); iter < regions.end(); iter++)
-                    {
-                    DTMSubElementId subElement = DTMElementRegionsHandler::GetInstance()->Create (element, visible);
-                    DTMElementRegionsHandler::DisplayParams params (element);
-                    params.FromElement (element, subElement);
-                    params.SetTag (*iter);
-                    params.SetDescription (L"");
-
-                    uint64_t tag = params.GetTag();
-                    char* buffer = (char*)&tag;
-
-                    bool valid = true;
-                    int length = 8;
-                    for(int i = 0; i < 8; i++)
-                        {
-                        if (!buffer[i])
-                            {
-                            length = i;
-                            break;
-                            }
-
-                        if (isalnum (buffer[i]))
-                            {
-                            valid = true;
-                            }
-                        }
-
-                    if (valid && length)
-                        {
-                        char description[9];
-                        memcpy (description, buffer, length);
-                        description[length] = 0;
-                        wchar_t wDescription[9];
-                        mbstowcs (wDescription, description, length + 1);
-
-                        params.SetDescription (wDescription);
-                        }
-                    else
-                        {
-                        params.SetDescription (L"None");
-                        }
-
-                    params.SetElement (element, subElement);
-                    }
-
-                return regions.size() != 0;
-                }
-            }
-        // There isn't any regions in this dataset
-        return false;
-        }
-    return false;
-    }
-
-//=======================================================================================
-// @bsimethod                                                   Daryl.Holmwood 09/11
-//=======================================================================================
-void DTMElementRegionsDisplayHandler::_EditProperties (EditElementHandleR element, ElementHandle::XAttributeIter xAttr, DTMSubElementId const &sid, PropertyContextR context)
-    {
-    T_Super::_EditProperties (element, xAttr, sid, context);
-
-    DTMElementRegionsHandler::DisplayParams displayParams (element, sid);
-    PropsCallbackFlags propsFlag = displayParams.GetVisible() ?  PROPSCALLBACK_FLAGS_NoFlagsSet : PROPSCALLBACK_FLAGS_UndisplayedID;
-    bool changed = false;
-
-    if (0 != (ELEMENT_PROPERTY_Material & context.GetElementPropertiesMask ()))
-        {
-        MaterialId materialId (displayParams.GetMaterialElementID());
-        EachMaterialArg arg (materialId, propsFlag, context);
-
-        if (context.DoMaterialCallback (&materialId, arg))
-            {
-            changed = true;
-            displayParams.SetMaterialElementID (materialId.GetElementId ());
-            }
-        }
-
-    if (changed)
-        displayParams.SetElement (element, sid);
-    }
-
-
-SUBDISPLAYHANDLER_DEFINE_MEMBERS (DTMElementTrianglesDisplayHandler);
-
-SUBDISPLAYHANDLER_DEFINE_MEMBERS (DTMElementRegionsDisplayHandler);
-
-
-END_BENTLEY_TERRAINMODEL_ELEMENT_NAMESPACE
+/*--------------------------------------------------------------------------------------+
+|
+|     $Source: ElementHandler/handler/DTMTriangleDisplayHandler.cpp $
+|
+|  $Copyright: (c) 2016 Bentley Systems, Incorporated. All rights reserved. $
+|
++--------------------------------------------------------------------------------------*/
+#include <stdafx.h>
+
+#include <ScalableTerrainModel/MrDTMUtilityFunctions.h>
+#include "MrDTMDataRef.h"
+#include <TerrainModel\ElementHandler\IMrDTMProgressiveDisplay.h>
+#include <TerrainModel\ElementHandler\IMultiResolutionGridMaterialManager.h>
+#include <TerrainModel\Core\DTMIterators.h>
+
+USING_NAMESPACE_RASTER
+
+BEGIN_BENTLEY_TERRAINMODEL_ELEMENT_NAMESPACE
+
+//=======================================================================================
+// @bsiclass                                            Sylvain.Pucci      08/2005
+//=======================================================================================
+struct DTMStrokeForCacheTriangles : IDTMStrokeForCache
+    {
+    private:
+        bool m_doRegions;
+        DTMUserTag m_tag;
+        BcDTMP m_dtmElement;
+        ViewContextP m_context;
+        ElementHandleCP m_el;
+        BC_DTM_OBJ* m_tinP;
+        DTMDrawingInfo& m_drawingInfo;
+
+        //=======================================================================================
+        // @bsimethod                                                   Daryl.Holmwood 07/08
+        //=======================================================================================
+        static int LoadFunc (DTMFeatureType dtmFeatureType, DTMUserTag userTag, DTMFeatureId id, DPoint3d *featurePtsP, size_t numFeaturePts,void *userP);
+    protected:
+        //=======================================================================================
+        // @bsimethod                                                   Daryl.Holmwood 07/08
+        //=======================================================================================
+        int Load (DTMFeatureType dtmFeatureType, DTMUserTag userTag, DTMFeatureId id, DPoint3d *featurePtsP, size_t numFeaturePts);
+        //=======================================================================================
+        // @bsimethod                                                   Daryl.Holmwood 07/08
+        //=======================================================================================
+        void DisplayRegions(DTMUserTag userTag, DTMFeatureId id);
+
+    public:
+
+        //=======================================================================================
+        // @bsimethod                                                   Daryl.Holmwood 07/08
+        //=======================================================================================
+        DTMStrokeForCacheTriangles(BcDTMP DTMDataRefXAttribute, DTMDrawingInfo& drawingInfo) : m_drawingInfo(drawingInfo)
+            {
+            m_dtmElement = DTMDataRefXAttribute;
+            m_doRegions = false;
+            }
+
+        //=======================================================================================
+        // @bsimethod                                                   Daryl.Holmwood 07/08
+        //=======================================================================================
+        DTMStrokeForCacheTriangles(BcDTMP DTMDataRefXAttribute, DTMUserTag tag, DTMDrawingInfo& drawingInfo) : m_drawingInfo(drawingInfo)
+            {
+            m_dtmElement = DTMDataRefXAttribute;
+            m_doRegions = true;
+            m_tag = tag;
+            }
+
+        //=======================================================================================
+        // @bsimethod                                                   Daryl.Holmwood 07/08
+        //
+        // Strokes the DTM for the cache
+        //
+        //=======================================================================================
+        void _StrokeForCache (ElementHandleCR element, ViewContextR context, double pixelSize)
+            {
+            if (context.CheckStop())
+                return;
+
+            m_context = &context;
+            m_el = &element;
+
+            // Get the DTM element
+            if (m_dtmElement == nullptr)
+                return;
+
+            // Get the unmanaged handle....
+            BcDTMP bcDTM = m_dtmElement;
+
+            m_tinP = (BC_DTM_OBJ*)bcDTM->GetTinHandle();
+
+            // Push the transformation matrix to transform the coordinates to UORS.
+            DrawSentinel    sentinel (context, m_drawingInfo);
+            bcDTM->BrowseFeatures(m_doRegions ? DTMFeatureType::Region : DTMFeatureType::Triangle, m_drawingInfo.GetFence() /* DTMFenceOption::Overlap */, 10000, this, LoadFunc);
+            }
+
+    public: static BC_DTM_OBJ* tinP;
+    };
+
+BC_DTM_OBJ* DTMStrokeForCacheTriangles::tinP = NULL;
+
+//=======================================================================================
+// @bsimethod                                                   Daryl.Holmwood 07/08
+//=======================================================================================
+int DTMStrokeForCacheTriangles::LoadFunc(DTMFeatureType dtmFeatureType, DTMUserTag userTag, DTMFeatureId id, DPoint3d *featurePtsP, size_t numFeaturePts,void *userP)
+    {
+    DTMStrokeForCacheTriangles* cache = (DTMStrokeForCacheTriangles*)userP;
+    return cache->Load(dtmFeatureType, userTag, id, featurePtsP, numFeaturePts);
+    }
+
+//=======================================================================================
+// @bsimethod                                                   Daryl.Holmwood 07/08
+//=======================================================================================
+int DTMStrokeForCacheTriangles::Load (DTMFeatureType dtmFeatureType, DTMUserTag userTag, DTMFeatureId id, DPoint3d *featurePtsP, size_t numFeaturePts)
+    {
+    if (m_context->CheckStop())
+        return ERROR;
+
+    if (dtmFeatureType == DTMFeatureType::Region)
+        {
+        DisplayRegions(userTag, id);
+        }
+    else
+        m_context->DrawStyledLineString3d ((int)numFeaturePts, (DPoint3d*)featurePtsP, nullptr);
+    return SUCCESS;
+    }
+
+//=======================================================================================
+// @bsimethod                                                   Daryl.Holmwood 07/08
+//=======================================================================================
+void DTMStrokeForCacheTriangles::DisplayRegions(DTMUserTag userTag, DTMFeatureId id)
+    {
+    if (userTag == m_tag)
+       {
+        bcdtmLoad_trianglesFromRegionDtmObject(m_tinP, id, LoadFunc, this);
+        }
+    }
+
+//=======================================================================================
+// @bsiclass                                            Sylvain.Pucci      08/2005
+//=======================================================================================
+struct DTMStrokeForCacheShadedTriangles : IDTMStrokeForCache
+    {
+    private:
+        BcDTMP        m_dtmElement;
+        ViewContextP  m_context;
+        ElementHandleCP   m_el;
+        BC_DTM_OBJ*    m_tinP;
+        bool           m_doRegions;
+        DTMUserTag   m_tag;
+        ::DPoint3d*    m_fencePtsP;
+        int            m_nbFencePts;
+        bool           m_forTiling;
+        DTMDrawingInfo& m_drawingInfo;
+        //For draping high resolution rasters
+        DTMFeatureId     m_textureRegionFeatureId;
+        unsigned int       m_nbPointsDrawn;
+
+    private:
+
+        struct UserDataDuringDTMDataLoad
+            {
+            ViewContextP m_viewContextP;
+            unsigned int* m_nbPointsDrawnP;
+            };
+
+        //=======================================================================================
+        // @bsimethod                                                   Daryl.Holmwood 07/08
+        //=======================================================================================
+        static int LoadFuncTexturing (DTMFeatureType dtmFeatureType, DTMUserTag userTag, DTMFeatureId id, DPoint3d *featurePtsP, long numFeaturePts,void *userP);
+
+        static int LoadFunc (DTMFeatureType dtmFeatureType, DTMUserTag userTag, DTMFeatureId id, DPoint3d *featurePtsP, size_t numFeaturePts,void *userP);
+        //=======================================================================================
+        // @bsimethod                                                   Daryl.Holmwood 07/08
+        //=======================================================================================
+        static int draw(DTMFeatureType dtmFeatureType, int numTriangles, int numMeshPts,DPoint3d *meshPtsP,DPoint3d *meshVectorsP,int numMeshFaces, long *meshFacesP,void *userP);
+
+        static int drawForTexturing(DTMFeatureType dtmFeatureType, int numTriangles, int numMeshPts,DPoint3d *meshPtsP,DPoint3d *meshVectorsP, int numMeshFaces, long *meshFacesP,void *userP);
+
+    protected:
+        //=======================================================================================
+        // @bsimethod                                                   Daryl.Holmwood 07/08
+        //=======================================================================================
+        int Load (DTMFeatureType dtmFeatureType, DTMUserTag userTag, DTMFeatureId id, DPoint3d *featurePtsP, size_t numFeaturePts);
+        //=======================================================================================
+        // @bsimethod                                                   Daryl.Holmwood 07/08
+        //=======================================================================================
+        void DisplayRegions(DTMUserTag userTag, DTMFeatureId id);
+
+    public:
+
+        //=======================================================================================
+        // @bsimethod                                                   Daryl.Holmwood 07/08
+        //=======================================================================================
+        DTMStrokeForCacheShadedTriangles(BcDTMP        DTMDataRefXAttribute,
+                                         DTMDrawingInfo& drawingInfo,
+                                         DPoint3d*           fencePts = 0,
+                                         int            nbFencePt = 0
+                                         ) : m_drawingInfo(drawingInfo)
+
+            {
+            m_dtmElement             = DTMDataRefXAttribute;
+            m_textureRegionFeatureId = DTMDataRefXAttribute->GetTinHandle()->nullFeatureId;
+            m_doRegions              = false;
+            m_fencePtsP              = (DPoint3d*)fencePts;
+            m_nbFencePts             = nbFencePt;
+            m_forTiling              = false;
+            m_nbPointsDrawn          = 0;
+            }
+
+        //=======================================================================================
+        // @bsimethod                                                   Daryl.Holmwood 07/08
+        //=======================================================================================
+        DTMStrokeForCacheShadedTriangles(BcDTMP DTMDataRefXAttribute, DTMUserTag tag, DTMDrawingInfo& drawingInfo) : m_drawingInfo(drawingInfo)
+            {
+            m_dtmElement = DTMDataRefXAttribute;
+            m_doRegions = true;
+            m_forTiling = false;
+            m_fencePtsP = nullptr;
+            m_nbFencePts = 0;
+            m_tag = tag;
+            m_nbPointsDrawn = 0;
+            }
+
+        virtual ~DTMStrokeForCacheShadedTriangles()
+            {
+            if (m_forTiling)
+                delete [] m_fencePtsP;
+            }
+
+        //=======================================================================================
+        // @bsimethod                                                   Daryl.Holmwood 07/08
+        //=======================================================================================
+        void SetTextureRegionFeatureId(DTMFeatureId pi_textureRegionFeatureId)
+            {
+            m_textureRegionFeatureId = pi_textureRegionFeatureId;
+            }
+
+        unsigned int GetNbPointsDrawn()
+            {
+            return m_nbPointsDrawn;
+            }
+
+        virtual bool SupportTiling() override
+            {
+            return !m_doRegions;
+            }
+
+        virtual void SetTileFence(DPoint3d& lowPt, DPoint3d& highPt) override
+            {
+            if (m_forTiling)
+                delete [] m_fencePtsP;
+            m_forTiling = true;
+            m_nbFencePts = 5;
+            m_fencePtsP = new DPoint3d[5];
+            m_fencePtsP[0] = m_fencePtsP[4] = lowPt;
+            m_fencePtsP[1].x = lowPt.x; m_fencePtsP[1].y = highPt.y; m_fencePtsP[1].z = 0;
+            m_fencePtsP[2] = highPt;
+            m_fencePtsP[3].x = highPt.x; m_fencePtsP[3].y = lowPt.y; m_fencePtsP[3].z = 0;
+            }
+
+        //=======================================================================================
+        // @bsimethod                                                   Daryl.Holmwood 07/08
+        //
+        // Strokes the DTM for the cache
+        //
+        //=======================================================================================
+        void _StrokeForCache (ElementHandleCR element, ViewContextR context, double pixelSize)
+            {
+            m_nbPointsDrawn = 0;
+
+            if (context.CheckStop())
+                return;
+
+            // Get the DTM element
+            m_context = &context;
+            m_el = &element;
+
+            if (m_dtmElement == nullptr)
+                return;
+
+            // Get the unmanaged handle....
+            BcDTMP bcDTM = m_dtmElement;
+
+            if (bcDTM->GetTinHandle()->numPoints == 0)
+                return;
+
+
+            DPoint3d fencePt[50];
+            const DPoint3d* fencePts = fencePt;
+            int nbPts;
+            DTMFenceType fenceType = DTMFenceType::Block;
+
+            bool isVisible = true;
+
+            RefCountedPtr<DTMDataRef> ref = m_drawingInfo.GetDTMDataRef();
+
+            if (!m_forTiling)
+                {
+                if (m_fencePtsP == 0)
+                    {
+                    if (ref != nullptr && ref->IsMrDTM())
+                        {
+                        ::DPoint3d*     pTempFencePts = 0;
+                        DRange3d drange;
+
+                        bcDTM->GetRange(drange);
+
+                        //Sometime the range is 0???
+                        if (memcmp(&drange.low, &drange.high, sizeof(drange.low)) != 0)
+                            {
+                            if (context.GetViewport() != 0)
+                                {
+                                isVisible = GetVisibleFencePointsFromContext(pTempFencePts, nbPts, &context, m_drawingInfo, drange);
+
+                                if (isVisible)
+                                    {
+                                    BeAssert(_isnan(pTempFencePts[0].x) == false);
+                                    memcpy(fencePt, pTempFencePts, sizeof(DPoint3d) * nbPts);
+                                    }
+                                }
+                            else
+                                {
+                                fencePt[0].x = drange.low.x;
+                                fencePt[0].y = drange.low.y;
+                                fencePt[0].z = 0;
+                                fencePt[1].x = drange.high.x;
+                                fencePt[1].y = drange.low.y;
+                                fencePt[1].z = 0;
+                                fencePt[2].x = drange.high.x;
+                                fencePt[2].y = drange.high.y;
+                                fencePt[2].z = 0;
+                                fencePt[3].x = drange.low.x;
+                                fencePt[3].y = drange.high.y;
+                                fencePt[3].z = 0;
+                                fencePt[4].x = drange.low.x;
+                                fencePt[4].y = drange.low.y;
+                                fencePt[4].z = 0;
+                                nbPts = 5;
+                                isVisible = true;
+                                }
+                            }
+                        else
+                            {
+                            isVisible = false;
+                            }
+
+                        delete [] pTempFencePts;
+                        }
+                    else
+                        {
+                        isVisible = true;
+                        fencePts = m_drawingInfo.GetFence().points;
+                        nbPts = m_drawingInfo.GetFence().numPoints;
+                        fenceType = m_drawingInfo.GetFence().fenceType;
+                        }
+                    }
+                else
+                    {
+                    isVisible = true;
+                    nbPts = m_nbFencePts;
+                    const Transform& trsf = *m_drawingInfo.GetStorageToUORTransformation();
+
+                    Transform invertTrsf;
+
+                    bool invert = bsiTransform_invertTransform(&invertTrsf, &trsf);
+
+                    BeAssert(invert != 0);
+
+                    bsiTransform_multiplyDPoint3dArray(&invertTrsf, fencePt, m_fencePtsP, nbPts);
+
+                    }
+                }
+            else
+                {
+                isVisible = true;
+                nbPts = m_nbFencePts;
+                fencePts = m_fencePtsP;
+                }
+
+            if (isVisible)
+                {
+                m_tinP = (BC_DTM_OBJ*)bcDTM->GetTinHandle();
+
+                UserDataDuringDTMDataLoad userData;
+
+                userData.m_viewContextP = &context;
+                userData.m_nbPointsDrawnP = &m_nbPointsDrawn;
+
+                // Push the transformation matrix to transform the coordinates to UORS.
+                DrawSentinel    sentinel (context, m_drawingInfo);
+
+                if ( context.GetDrawPurpose() == DrawPurpose::Measure)
+                    {
+                    DTMFenceParams fence (fenceType, DTMFenceOption::Overlap, (DPoint3d*)fencePts, nbPts);
+                    DTMMeshEnumeratorPtr en = DTMMeshEnumerator::Create (*bcDTM);
+                    en->SetFence (fence);
+                    en->SetMaxTriangles (126000 / 3);
+                    for (PolyfaceQueryP info : *en)
+                        {
+                        context.GetIDrawGeom ().DrawPolyface (*info);
+                        m_nbPointsDrawn += (int)info->GetPointCount ();
+                        }
+                    }
+                else if (m_doRegions)   //Display all regions
+                    {
+                    DTMFenceParams fence(fenceType, DTMFenceOption::Overlap, (DPoint3d*)fencePts, nbPts);
+                    DTMMeshEnumeratorPtr en = DTMMeshEnumerator::Create(*bcDTM);
+                    en->SetFence(fence);
+                    en->SetMaxTriangles(126000 / 3);
+                    en->SetExcludeAllRegions();
+                    en->SetFilterRegionByUserTag(m_tag);
+                    for (PolyfaceQueryP info : *en)
+                        {
+                        context.GetIDrawGeom().DrawPolyface(*info);
+                        m_nbPointsDrawn += (int)info->GetPointCount();
+                        }
+                    }
+                else
+                    {
+                    if (m_textureRegionFeatureId == m_dtmElement->GetTinHandle()->nullFeatureId)
+                        {
+                        DTMFenceParams fence (fenceType, DTMFenceOption::Overlap, (DPoint3d*)fencePts, nbPts);
+                        DTMMeshEnumeratorPtr en = DTMMeshEnumerator::Create(*bcDTM);
+                        en->SetFence (fence);
+                        en->SetMaxTriangles (126000 / 3);
+                        en->SetTilingMode (m_forTiling);
+                        for (PolyfaceQueryP info : *en)
+                            {
+                            context.GetIDrawGeom ().DrawPolyface (*info);
+                            m_nbPointsDrawn += (int)info->GetPointCount ();
+                            }
+                        }
+                    else
+                        {
+                        fenceType = DTMFenceType::None;
+                        DTMFenceParams fence (fenceType, DTMFenceOption::Overlap, (DPoint3d*)fencePts, nbPts);
+                        DTMMeshEnumeratorPtr en = DTMMeshEnumerator::Create (*bcDTM);
+                        en->SetFence (fence);
+                        en->SetMaxTriangles (126000 / 3);
+                        en->SetFilterRegionByFeatureId (m_textureRegionFeatureId);
+                        for (PolyfaceQueryP info : *en)
+                            {
+                            context.GetIDrawGeom ().DrawPolyface (*info);
+                            m_nbPointsDrawn += (int)info->GetPointCount ();
+                            }
+                        }
+                    }
+                }
+            }
+    };
+
+//=======================================================================================
+// @bsimethod                                                   Daryl.Holmwood 07/08
+//=======================================================================================
+int DTMStrokeForCacheShadedTriangles::draw(DTMFeatureType dtmFeatureType,int numTriangles, int numMeshPts,DPoint3d *meshPtsP,DPoint3d *meshVectorsP,int numMeshFaces, long *meshFacesP,void *userP)
+    {
+    UserDataDuringDTMDataLoad* userDataP = (UserDataDuringDTMDataLoad*)userP;
+
+    ViewContextP context = userDataP->m_viewContextP;
+    UInt32 numPerFace = 3;
+    bool   twoSided = false;
+    size_t indexCount = numMeshFaces;
+    size_t pointCount = numMeshPts;
+    DPoint3dCP pPoint = meshPtsP;
+    Int32 const* pPointIndex = (Int32*)meshFacesP;
+    size_t normalCount = numMeshPts;
+    DVec3dCP  pNormal = (DVec3dCP)meshVectorsP;
+    Int32 const* pNormalIndex = (Int32*)meshFacesP;
+
+    PolyfaceQueryCarrier polyCarrier (numPerFace, twoSided, indexCount, pointCount, pPoint, pPointIndex, normalCount, pNormal, pNormalIndex);
+    context->GetIDrawGeom().DrawPolyface (polyCarrier);
+
+    *(userDataP->m_nbPointsDrawnP) += numMeshPts;
+    return SUCCESS;
+    }
+
+int DTMStrokeForCacheShadedTriangles::drawForTexturing(DTMFeatureType dtmFeatureType,int numTriangles,int numMeshPts,DPoint3d *meshPtsP,DPoint3d *meshVectorsP,int numMeshFaces, long *meshFacesP,void *userP)
+    {
+    UserDataDuringDTMDataLoad* userDataP = (UserDataDuringDTMDataLoad*)userP;
+
+    ViewContextP context = userDataP->m_viewContextP;
+
+    UInt32 numPerFace = 3;
+    bool   twoSided = false;
+    size_t indexCount = numMeshFaces;
+    size_t pointCount = numMeshPts;
+    DPoint3dCP pPoint = (DPoint3dCP)meshPtsP;
+    Int32 const* pPointIndex = (Int32*)meshFacesP;
+    size_t normalCount = numMeshPts;
+    DVec3dCP  pNormal = (DVec3dCP)meshVectorsP;
+    Int32 const* pNormalIndex = (Int32*)meshFacesP;
+
+    PolyfaceQueryCarrier polyCarrier (numPerFace, twoSided, indexCount, pointCount, pPoint, pPointIndex, normalCount, pNormal, pNormalIndex);
+    context->GetIDrawGeom().DrawPolyface (polyCarrier);
+    *(userDataP->m_nbPointsDrawnP) += numMeshPts;
+
+    return SUCCESS;
+    }
+
+//=======================================================================================
+// @bsimethod                                                   Daryl.Holmwood 07/08
+//=======================================================================================
+int DTMStrokeForCacheShadedTriangles::LoadFunc(DTMFeatureType dtmFeatureType, DTMUserTag userTag, DTMFeatureId id, DPoint3d *featurePtsP, size_t numFeaturePts,void *userP)
+    {
+    DTMStrokeForCacheShadedTriangles* cache = (DTMStrokeForCacheShadedTriangles*)userP;
+    cache->m_nbPointsDrawn += (unsigned int)numFeaturePts;
+    return cache->Load (dtmFeatureType, userTag, id, featurePtsP, numFeaturePts);
+    }
+
+//=======================================================================================
+// @bsimethod                                                   Daryl.Holmwood 07/08
+//=======================================================================================
+int DTMStrokeForCacheShadedTriangles::Load (DTMFeatureType dtmFeatureType, DTMUserTag userTag, DTMFeatureId id, DPoint3d *featurePtsP, size_t numFeaturePts)
+    {
+
+    if (m_context->CheckStop())
+        return ERROR;
+
+    if (dtmFeatureType == DTMFeatureType::Region)
+        {
+        DisplayRegions(userTag, id);
+        }
+    else
+        {
+        int meshFacesP[3] = {1,2,3};
+        UInt32 numPerFace = 3;
+        bool   twoSided = false;
+        size_t indexCount = 3;
+        size_t pointCount = 3;
+        DPoint3dCP pPoint = featurePtsP;
+        Int32 const* pPointIndex = meshFacesP;
+
+        PolyfaceQueryCarrier polyCarrier (numPerFace, twoSided, indexCount, pointCount, pPoint, pPointIndex);
+        m_context->GetIDrawGeom().DrawPolyface (polyCarrier);
+        }
+    return SUCCESS;
+    }
+
+//=======================================================================================
+// @bsimethod                                                   Daryl.Holmwood 07/08
+//=======================================================================================
+void DTMStrokeForCacheShadedTriangles::DisplayRegions(DTMUserTag userTag, DTMFeatureId id)
+    {
+    if (userTag == m_tag)
+        {
+        bcdtmLoad_trianglesFromRegionDtmObject(m_tinP, id, LoadFunc, this);
+        }
+    }
+
+
+//=======================================================================================
+// @bsiclass                                                   Daryl.Holmwood 06/11
+//=======================================================================================
+struct PickDraw
+    {
+    ViewContextP context;
+    bool drawnSomething;
+    };
+
+//=======================================================================================
+// @bsimethod                                                   Daryl.Holmwood 06/11
+//=======================================================================================
+static int DrawPickTriangles(DTMFeatureType dtmFeatureType, DTMUserTag userTag, DTMFeatureId id, DPoint3d *featurePtsP, size_t numFeaturePts,void *userP)
+    {
+    PickDraw* pd = (PickDraw*)userP;
+    if(pd->context->GetViewFlags()->fill)
+        pd->context->GetIDrawGeom().DrawShape3d ((int)numFeaturePts, featurePtsP, true, nullptr);
+    else
+        pd->context->DrawStyledLineString3d ((int)numFeaturePts, featurePtsP, nullptr);
+    pd->drawnSomething = true;
+    return SUCCESS;
+    }
+
+//=======================================================================================
+// @bsimethod                                                           Mathieu.St-Pierre
+//=======================================================================================
+class MrDTMProgressiveStroker : public IMrDTMProgressiveStroker
+    {
+    private :
+
+        DTMStrokeForCacheShadedTriangles* m_strokeForCacheShadedTrianglesP;
+
+    protected :
+
+        virtual unsigned int _GetNbPointsStroken()
+            {
+            BeAssert(m_strokeForCacheShadedTrianglesP != 0);
+            return m_strokeForCacheShadedTrianglesP->GetNbPointsDrawn();
+            }
+
+    public :
+
+        MrDTMProgressiveStroker(DTMStrokeForCacheShadedTriangles* strokeForCacheShadedTrianglesP)
+            {
+            BeAssert(strokeForCacheShadedTrianglesP != 0);
+            m_strokeForCacheShadedTrianglesP = strokeForCacheShadedTrianglesP;
+            }
+
+        ~MrDTMProgressiveStroker()
+            {
+            BeAssert(m_strokeForCacheShadedTrianglesP != 0);
+            delete m_strokeForCacheShadedTrianglesP;
+            }
+
+        virtual void _StrokeForCache(ElementHandleCR elIter, ViewContextR context, double pixelSize = 0.0)
+            {
+            BeAssert(m_strokeForCacheShadedTrianglesP != 0);
+            m_strokeForCacheShadedTrianglesP->_StrokeForCache(elIter, context, pixelSize);
+            }
+    };
+
+
+//=======================================================================================
+// @bsimethod                                                           Mathieu.St-Pierre
+//=======================================================================================
+class MrDTMProgressiveStrokerManager : public IMrDTMProgressiveStrokerManager
+    {
+    private :
+
+        static IMrDTMProgressiveStrokerManagerPtr m_mrDTMProgressiveStrokerManager;
+
+        explicit MrDTMProgressiveStrokerManager()
+            {
+            }
+
+        ~MrDTMProgressiveStrokerManager()
+            {
+            }
+
+    protected :
+
+        virtual int _CreateStroker(IMrDTMProgressiveStrokerPtr& strokerForCache, BcDTMP dtm,  struct DTMDrawingInfo* dtmDrawingIfo, DPoint3d* strokingExtentPts, int nbStrokingExtentPts, DTMFeatureId textureRegionFeatureId)
+            {
+            DTMStrokeForCacheShadedTriangles* strokeForCacheShadedTrianglesP(new DTMStrokeForCacheShadedTriangles(dtm, *dtmDrawingIfo, strokingExtentPts, nbStrokingExtentPts));
+
+            strokeForCacheShadedTrianglesP->SetTextureRegionFeatureId(textureRegionFeatureId);
+
+            strokerForCache = new MrDTMProgressiveStroker(strokeForCacheShadedTrianglesP);
+
+            return SUCCESS;
+            }
+
+    public :
+
+        static IMrDTMProgressiveStrokerManagerPtr GetInstance()
+            {
+            if (m_mrDTMProgressiveStrokerManager == 0)
+                {
+                m_mrDTMProgressiveStrokerManager = new MrDTMProgressiveStrokerManager;
+                }
+
+            return m_mrDTMProgressiveStrokerManager;
+            }
+    };
+
+IMrDTMProgressiveStrokerManagerPtr MrDTMProgressiveStrokerManager::m_mrDTMProgressiveStrokerManager;
+
+
+
+
+//=======================================================================================
+// @bsiclass                                                   Mathieu.St-Pierre
+//=======================================================================================
+class TexturedElementPlatform : public ITexturedElement
+    {
+
+    private :
+        BC_DTM_OBJ*      m_dtmObject;
+        DRange3d         m_range3d;
+        DTMDrawingInfo&  m_drawingInfo;
+
+    protected :
+
+        virtual const DRange3d& _GetRange() const
+            {
+            return m_range3d;
+            }
+
+        virtual bool _DrapePointOnElement(DPoint3d& pointInUors) const
+            {
+            long drapeFlag;
+            int  status;
+
+            m_drawingInfo.FullUorsToStorage(pointInUors);
+
+            status = bcdtmDrape_pointDtmObject(m_dtmObject,
+                                               pointInUors.x,
+                                               pointInUors.y,
+                                               &pointInUors.z,
+                                               &drapeFlag);
+
+            m_drawingInfo.FullStorageToUors(pointInUors);
+
+            return (status == SUCCESS) && (drapeFlag == 1);
+            }
+
+    public :
+
+        TexturedElementPlatform(BcDTMP          dtm,
+                                DTMDrawingInfo& drawingInfo) : m_drawingInfo(drawingInfo)
+            {
+            m_dtmObject       = dtm->GetTinHandle();
+            dtm->GetRange(m_range3d);
+
+            m_drawingInfo.FullStorageToUors(&m_range3d.low, 2);
+            }
+
+        TexturedElementPlatform(BcDTMP         dtm,
+                                DTMDrawingInfo& drawingInfo,
+                                DRange3d&       effectiveRange)
+        : m_drawingInfo(drawingInfo)
+            {
+            m_dtmObject       = dtm->GetTinHandle();
+            dtm->GetRange(m_range3d);
+
+            m_drawingInfo.FullStorageToUors(&m_range3d.low, 2);
+
+            bool result = bsiDRange3d_intersect(&m_range3d, &effectiveRange, &m_range3d);
+
+            if (result == 0)
+                {
+                memset(&m_range3d, 0, sizeof(DRange3d));
+                }
+            }
+
+        virtual ~TexturedElementPlatform()
+            {
+            }
+        
+        void* operator new(size_t size)
+            {
+            return __super::operator new(size);
+            }
+
+        void operator delete(void *rawMemory, size_t size)
+            {
+            __super::operator delete(rawMemory, size);
+            }
+
+
+        /*
+        TexturedElementPlatform(DRange3d        stmVisibleRange,
+                        DTMDrawingInfo& drawingInfo)
+                    : m_drawingInfo(drawingInfo)
+            {
+            m_dtmObject       = dtm->GetTinHandle();
+            dtm->getRange(&m_range3d.low, &m_range3d.high);
+
+            m_drawingInfo.FullStorageToUors(&m_range3d.low, 2);
+            }
+*/
+    };
+
+//=======================================================================================
+// @bsimethod                                                   Mathieu.St-Pierre 06/10
+//=======================================================================================
+void DTMElementTrianglesDisplayHandler::DrawWithTexture(BcDTMP                           dtm,
+                                                 ElementHandleCR                      element,
+                                                 ViewContextR                     context,
+                                                 RefCountedPtr<DTMDataRef>&        DTMDataRef,
+                                                 const ElementHandle::XAttributeIter& xAttr,
+                                                 RefCountedPtr<DTMQvCacheDetails>& details,
+                                                 DTMDrawingInfo&                   drawingInfo)
+    {
+    IMultiResolutionGridMaterialManagerPtr multiResolutionGridMatPtr = 0;
+    DTMDataRefQvCache*                     qvElem;
+
+    BeAssert((DTMDataRef != 0) && DTMDataRef->IsMrDTM());
+    BeAssert(false == IsWireframeRendering(context));
+
+    multiResolutionGridMatPtr = ((MrDTMDataRef*)DTMDataRef.get())->_GetMultiResGridMaterialManager();
+
+    BeAssert(multiResolutionGridMatPtr != 0);
+
+    if (multiResolutionGridMatPtr != 0)
+        {
+        MRImageTileIdVector visibleTextureTiles;
+
+        ITexturedElementPtr texturedElementPtr;
+
+        if (context.GetDrawPurpose() == DrawPurpose::Plot)
+            {
+            ViewContext::ModelRefMark modelRefMark(context);
+
+            //During a rasterized print all draw only the tiles which are intersecting the print tile.
+
+            if (modelRefMark.m_useNpcSubRange)
+                {
+                DRange3d effectiveRange = modelRefMark.m_npcSubRange;
+
+                MRImageTileIdVector::iterator tileIdIter = visibleTextureTiles.begin();
+
+                context.NpcToView((DPoint3dP)&effectiveRange, (DPoint3dCP)&effectiveRange, 2);
+                context.ViewToLocal((DPoint3dP)&effectiveRange, (DPoint3dCP)&effectiveRange, 2);
+
+                texturedElementPtr = new TexturedElementPlatform(dtm, drawingInfo, effectiveRange);
+                }
+            else
+                {
+                texturedElementPtr = new TexturedElementPlatform(dtm, drawingInfo);
+                }
+            }
+        else
+            {
+            texturedElementPtr = new TexturedElementPlatform(dtm, drawingInfo);
+            }
+
+        double minScreenPixelsPerDrapePixel;
+
+        if ((context.GetDrawPurpose() == DrawPurpose::UpdateDynamic) &&
+            (DTMElementHandlerManager::IsDrawForAnimation() == false))
+            {
+            minScreenPixelsPerDrapePixel = MRDTM_GUI_TO_VIEW_POINT_DENSITY(20);
+            }
+        else
+            {
+            //During an animation preview there is only an DrawPurpose::UpdateDynamic draw,
+            //with no DrawPurpose::Update draw following.
+            if (MrDTMElementDisplayHandler::IsHighQualityDisplayForMrDTM() == true)
+                {
+                minScreenPixelsPerDrapePixel = MRDTM_MIN_SCREEN_PIXELS_PER_DRAPE_PIXEL_IN_HIGH_QUALITY_DISPLAY;
+                }
+            else
+                {
+                minScreenPixelsPerDrapePixel = MRDTM_MIN_SCREEN_PIXELS_PER_DRAPE_PIXEL_IN_DEFAULT_DISPLAY;
+                }
+            }
+
+        multiResolutionGridMatPtr->GetVisibleTilesInView(visibleTextureTiles,
+                                                         &context,
+                                                         minScreenPixelsPerDrapePixel,
+                                                         texturedElementPtr);
+
+        if (visibleTextureTiles.size() > 0)
+            {        
+            multiResolutionGridMatPtr->PrepareLookAhead(visibleTextureTiles, *element.GetModelRef());
+            }
+
+        MRImageTileIdVector::const_iterator tileIdIter    = visibleTextureTiles.begin();
+        MRImageTileIdVector::const_iterator tileIdIterEnd = visibleTextureTiles.end();
+        ICachedMaterialPtr cachedMaterialPtr;
+
+        //The number of different materials (i.e. : one per tile) to be drawn
+        //must be equal or greater than the maximum number of materials that
+        //can be contained in the cache because no material used during the draw
+        //should be deleted before the draw is finished. This might be a bug.
+
+        //BeAssert(visibleTiles.size() <= MAX_NB_MATERIALS_CACHED);
+
+        //TR 352273 - Prioritize STM raster draping over any override.
+        OvrMatSymb ovrMatSym(*context.GetOverrideMatSymb());
+        UInt32 flag = ovrMatSym.GetFlags();
+
+        if (flag != MATSYMB_OVERRIDE_None)
+            {
+            flag = flag & ~MATSYMB_OVERRIDE_RenderMaterial;
+            flag = flag & ~MATSYMB_OVERRIDE_FillColor;
+            flag = flag & ~MATSYMB_OVERRIDE_FillColorTransparency;
+            ovrMatSym.SetFlags(flag);
+            context.GetIDrawGeom().ActivateOverrideMatSymb(&ovrMatSym);
+            }
+
+        int textureId = 0;
+
+        while (tileIdIter != tileIdIterEnd)
+            {
+            multiResolutionGridMatPtr->SetupLookAheadForTile(*tileIdIter, *element.GetModelRef());
+
+            cachedMaterialPtr = multiResolutionGridMatPtr->GetMaterial(*tileIdIter, *element.GetModelRef());
+
+            BeAssert(cachedMaterialPtr != 0);
+
+            const DRange3d& itemRange = cachedMaterialPtr->GetMaterialEffectiveRange();
+
+            ElemMatSymb elemMatSymb;
+
+            elemMatSymb.SetMaterial(cachedMaterialPtr->GetMaterialProperties());
+            
+            context.GetIDrawGeom().ActivateMatSymb(&elemMatSymb);
+
+            DPoint3d textureExtent[5];
+
+            textureExtent[0].x = itemRange.low.x;
+            textureExtent[0].y = itemRange.low.y;
+            textureExtent[0].z = (itemRange.high.z + itemRange.low.z) / 2;
+
+            textureExtent[1].x = itemRange.low.x;
+            textureExtent[1].y = itemRange.high.y;
+            textureExtent[1].z = textureExtent[0].z;
+
+            textureExtent[2].x = itemRange.high.x;
+            textureExtent[2].y = itemRange.high.y;
+            textureExtent[2].z = textureExtent[0].z;
+
+            textureExtent[3].x = itemRange.high.x;
+            textureExtent[3].y = itemRange.low.y;
+            textureExtent[3].z = textureExtent[0].z;
+
+            textureExtent[4].x = itemRange.low.x;
+            textureExtent[4].y = itemRange.low.y;
+            textureExtent[4].z = textureExtent[0].z;
+
+            DTMFeatureId textureRegionFeatureId;
+
+            drawingInfo.FullUorsToStorage((DPoint3d*)textureExtent, 5);
+
+            int          status;
+            DTMUserTag userTag = textureId;
+            DTMFeatureId* textureRegionIdsP = 0;
+            long            numRegionTextureIds;
+
+            status = bcdtmInsert_internalDtmFeatureMrDtmObject(dtm->GetTinHandle(),
+                                                               DTMFeatureType::Region,
+                                                               1,
+                                                               2,
+                                                               userTag,
+                                                               &textureRegionIdsP,
+                                                               &numRegionTextureIds,
+                                                               textureExtent,
+                                                               5);
+
+            if ((numRegionTextureIds == 0) || (status != 0))
+                {
+                textureId++;
+                tileIdIter++;
+                continue;
+                }
+
+            //Around the border of the DTM it is possible that one texture region results
+            //in more than one DTM region.
+            for (int regionId = 0; regionId < numRegionTextureIds; regionId++)
+                {
+                textureRegionFeatureId = textureRegionIdsP[regionId];
+
+#ifdef DEBUG
+                if (s_dumpMeshLoadingInfo)
+                    {
+                    DumpDTMInTinFile(dtm,
+                                     wstring(L"E:\\MyDoc\\SS3 - Iteration 1\\MrDTM\\Draping Refactorization\\NewMeshLoadingFunction\\Bug\\DTMToClip%I64i.tin"),
+                                     &textureRegionFeatureId);
+
+                    DumpPointsInXYZfile(textureExtent,
+                                        5,
+                                        string("E:\\MyDoc\\SS3 - Iteration 1\\MrDTM\\Draping Refactorization\\NewMeshLoadingFunction\\Bug\\ClipExtent%I64i.xyz"),
+                                        &textureRegionFeatureId);
+                    }
+#endif
+
+                drawingInfo.FullStorageToUors((DPoint3d*)textureExtent, 5);
+
+                DTMStrokeForCacheShadedTriangles trianglesStroker(dtm, drawingInfo,
+                                                                  textureExtent,
+                                                                  5);
+
+                trianglesStroker.SetTextureRegionFeatureId(textureRegionFeatureId);
+
+                //qvElem = DTMDataRefCachingManager::GetCacheElem (DTMDataRef.get(), element, xAttr.GetId(), context, Triangles, 0, details.get());
+
+                qvElem = DTMDisplayCacheManager::GetCacheElem (element, xAttr.GetId(), context, Triangles, 0, details.get());
+
+                if (qvElem)
+                    {
+                    qvElem->DrawQVElem (context);
+                    }
+                else
+                    {
+                    LogTimeInfo(L"Create Cache");
+                    //qvElem = DTMDataRefCachingManager::CreateCacheElemAndDraw(DTMDataRef.get(), element, xAttr.GetId(), context, Triangles, 0, details.get(), trianglesStroker);
+                    qvElem = DTMDisplayCacheManager::CreateCacheElemAndDraw (element, xAttr.GetId(), context, Triangles, 0, details.get(), trianglesStroker);
+                    }
+
+                if (!qvElem)
+                    {
+                    trianglesStroker._StrokeForCache(element, context, context.GetViewport() ? context.GetViewport()->GetPixelSizeAtPoint (NULL) : 0.);
+                    }
+                }
+
+            if (textureRegionIdsP != 0)
+                {
+                free(textureRegionIdsP);
+                textureRegionIdsP = 0;
+                }
+
+            textureId++;
+            tileIdIter++;
+            }
+        }
+
+    }
+
+//=======================================================================================
+// @bsimethod                                                   Sylvain.Pucci
+//=======================================================================================
+bool DTMElementTrianglesDisplayHandler::_Draw (ElementHandleCR element, const ElementHandle::XAttributeIter& xAttr, DTMDrawingInfo& drawingInfo, ViewContextR context)
+    {
+    DSHandlerKeyStoragePtr ds = GetCommonHandlerKey (context.GetDisplayStyleHandlerKey ());
+
+    DrawPurpose purpose = context.GetDrawPurpose ();
+    // Draw is called with DrawPurpose::ChangedPre to erase a previously drawn object
+    // So, we should call draw with the previous state of the element, but we do not have this
+    // previous state, so we just redraw the range and it works.
+    if (purpose == DrawPurpose::ChangedPre)
+        {
+        context.DrawElementRange(element.GetElementCP());
+        }
+    else
+        {
+        //GeomPickModes pickMode =
+        //    (DrawPurpose::Pick == purpose && 1 == element.GetElementCP()->hdr.dhdr.props.b.s)
+        //    ? PICK_MODE_Cached :
+        //context.GetGeomPickModes();
+
+        // Create a DTM element from the XAttributes (this is is a very lightweight operation that
+        // just assigns the dtm internal arrays to their addresses inside the XAttributes).
+
+        if (DrawPurpose::FitView == purpose)
+            {
+            DrawScanRange (context, element, drawingInfo.GetDTMDataRef());
+            return false;
+            }
+
+        DTMElementTrianglesHandler::DisplayParams params (xAttr);
+
+        if (!SetSymbology (params, drawingInfo, context))
+            return false;
+
+        IPickGeom*  pick = context.GetIPickGeom ();
+        RefCountedPtr<DTMDataRef> DTMDataRef = drawingInfo.GetDTMDataRef();
+        if (DTMDataRef != nullptr)
+            {
+            if (DrawPurpose::Pick == context.GetDrawPurpose () || DrawPurpose::Flash == purpose)
+                {
+                if (CanDoPickFlash(DTMDataRef, purpose) == false)
+                    {
+                    return false;
+                    }
+
+                DTMPtr dtmPtr (DTMDataRef->GetDTMStorage(None, context));
+                BcDTMP dtm = 0;
+
+                if (dtmPtr != 0)
+                    dtm = dtmPtr->GetBcDTM();
+
+                if (!dtm || dtm->GetDTMState() != DTMState::Tin)
+                    return false;
+
+                DPoint3d startPt;
+                if (DrawPurpose::Flash == purpose)
+                    {
+                    // Need to do something else here as they may not be anything visible if we just flash the hull.
+                    DisplayPathCP path = context.GetSourceDisplayPath();
+                    HitPathCP hitPath = dynamic_cast<HitPathCP>(path);
+
+                    if (!hitPath)
+                        return true;
+
+                    hitPath->GetHitPoint (startPt);
+                    // point is in Root Coordinates need to convert to Local.
+                    drawingInfo.RootToStorage (startPt);
+                    }
+                else
+                    {
+                    DPoint3d endPt;
+                    if (!GetViewVectorPoints (drawingInfo, context, dtmPtr, startPt, endPt))
+                        return true;
+
+                    if (startPt.x != endPt.x || startPt.y != endPt.y)
+                        {
+                        // Non Top View
+                        DPoint3d trianglePts[4];
+                        long drapedType;
+                        BC_DTM_OBJ* bcDTM = dtm->GetTinHandle();
+                        bool voidFlag;
+                        DPoint3d point;
+
+                        if (bcdtmDrape_intersectTriangleDtmObject (bcDTM, ((DPoint3d*)&startPt), ((DPoint3d*)&endPt), &drapedType, (DPoint3d*)&point, (DPoint3d*)&trianglePts, voidFlag) != DTM_SUCCESS || drapedType == 0 || voidFlag != false)
+                            return true;
+
+                        startPt = point;
+                        }
+                    }
+
+                // TopView
+                DPoint3d trianglePts[4];
+                int drapedType;
+
+                double elevation;
+                if (dtm->DrapePoint (&elevation, nullptr, nullptr, trianglePts, drapedType, startPt) == DTM_SUCCESS)
+                    {
+                    DrawSentinel sentinel (context, drawingInfo);
+
+                    trianglePts[3] = trianglePts[0];
+                    if (drapedType == 1)
+                        {
+                         bool isWireframe = true;
+
+                        if (context.GetViewport() && !IsWireframeRendering (context))
+                            isWireframe = false;
+
+                        if (pick)
+                            {
+                            int meshFacesP[3] = {1,2,3};
+                            UInt32 numPerFace = 3;
+                            bool   twoSided = false;
+                            size_t indexCount = 3;
+                            size_t pointCount = 3;
+                            DPoint3dCP pPoint = trianglePts;
+                            Int32 const* pPointIndex = meshFacesP;
+
+                            PolyfaceQueryCarrier polyCarrier (numPerFace, twoSided, indexCount, pointCount, pPoint, pPointIndex);
+                            context.GetIDrawGeom().DrawPolyface (polyCarrier);
+                            }
+                        else
+                            {
+                            int meshFacesP[3] = {1,2,3};
+                            UInt32 numPerFace = 3;
+                            bool   twoSided = false;
+                            size_t indexCount = 3;
+                            size_t pointCount = 3;
+                            DPoint3dCP pPoint = trianglePts;
+                            Int32 const* pPointIndex = meshFacesP;
+
+                            PolyfaceQueryCarrier polyCarrier (numPerFace, twoSided, indexCount, pointCount, pPoint, pPointIndex);
+                            context.GetIDrawGeom().DrawPolyface (polyCarrier);
+                            }
+                        }
+                    else if (drapedType == 3)
+                        {
+                        // This is a fudge as I don't know if this is a point or a line.
+                        startPt.z = trianglePts[0].z;
+                        if (!trianglePts[0].isEqual(&startPt))
+                            context.DrawStyledLineString3d (2, trianglePts, nullptr);
+                        else
+                            {
+                            ::DPoint3d m_fencePt[5];
+
+                            m_fencePt[0] = trianglePts[0];
+                            m_fencePt[0].x -= 0.00011;
+                            m_fencePt[0].y -= 0.00011;
+                            m_fencePt[1] = trianglePts[0];
+                            m_fencePt[1].x += 0.00011;
+                            m_fencePt[1].y -= 0.00011;
+                            m_fencePt[2] = trianglePts[0];
+                            m_fencePt[2].x += 0.00011;
+                            m_fencePt[2].y += 0.00011;
+                            m_fencePt[3] = trianglePts[0];
+                            m_fencePt[3].x -= 0.00011;
+                            m_fencePt[3].y += 0.00011;
+                            m_fencePt[4] = m_fencePt[0];
+                            PickDraw pd;
+                            pd.context = &context;
+                            pd.drawnSomething = false;
+                            dtm->BrowseFeatures(DTMFeatureType::Triangle, DTMFenceParams(DTMFenceType::Block, DTMFenceOption::Overlap, (DPoint3d*)m_fencePt, 5), 10000, &pd, DrawPickTriangles);
+                            }
+                        }
+                    if(pick)
+                        pick->SetHitPriorityOverride (HitPriority::Highest);
+                    }
+                return true;
+                }
+
+            if (DrawPurpose::RangeCalculation != context.GetDrawPurpose ())
+                {
+                if (DoProgressiveDraw(DTMDataRef, &context) == true)
+                    {
+                    LogDebugV(L"Drawing MrDTM Triangles In Progressive Mode DTMDataRef(%x)", DTMDataRef);
+
+                    bool isWireframe = true;
+
+                    if (context.GetViewport() && (false == IsWireframeRendering(context)))
+                        isWireframe = false;
+
+                    RefCountedPtr<DTMQvCacheDetails> details = DTMDataRef->GetDTMDetails(element, !isWireframe ? DrawShadedTriangles : DrawTriangles, context, drawingInfo);
+
+                    BeAssert(MrDTMDataRef::GetMrDTMProgressiveDisplayInterface() != 0);
+
+                    Transform storageToUor;
+                    Transform uorToStorage;
+
+                    getStorageToUORMatrix(storageToUor, DTMDataRef->GetElement().GetModelRef(), DTMDataRef->GetElement(), false);
+
+                    bool isRasterDrapingRequired(this->GetSubHandlerId() == ELEMENTHANDLER_DTMELEMENTDISPLAYRASTERDRAPING);
+
+                    IMrDTMProgressiveStrokerManagerPtr strokerManagerPtr(MrDTMProgressiveStrokerManager::GetInstance());
+
+                    MrDTMDataRef::GetMrDTMProgressiveDisplayInterface()->SetMrDTMProgressiveStrokerManager(strokerManagerPtr);
+
+                    bool invert = bsiTransform_invertTransform(&uorToStorage, &storageToUor);
+
+                    BeAssert(invert != 0);
+
+                    MrDTMDataRef::GetMrDTMProgressiveDisplayInterface()->Draw(element, context, DTMDataRef, xAttr, uorToStorage, &drawingInfo, isRasterDrapingRequired);
+                    }
+                else
+                    {
+                    DTMPtr dtmPtr(DTMDataRef->GetDTMStorage(DrawShadedTriangles, context));
+                    BcDTMP dtm = 0;
+
+                    if (dtmPtr != 0)
+                        {
+                        dtm = dtmPtr->GetBcDTM();
+                        }
+
+                    bool isWireframe = true;
+
+                    if (context.GetViewport() && (false == IsWireframeRendering(context)))
+                        isWireframe = false;
+
+                    RefCountedPtr<DTMQvCacheDetails> details = DTMDataRef->GetDTMDetails (element, !isWireframe ? DrawShadedTriangles : DrawTriangles, context, drawingInfo); // GRAPHICCACHE
+
+
+                    if (!dtm || dtm->GetDTMState() != DTMState::Tin)
+                        return false;
+                    // Need to get graphics cache and details,
+                    // Is this view different then previous view?
+                    // If so then create
+                    LogDebugV(L"Drawing Triangles DTMDataRef(%x)", DTMDataRef);
+                    DTMDataRefQvCache* qvElem = DTMDisplayCacheManager::GetCacheElem (element,xAttr.GetId(), context, Triangles, ds, details.get());
+                    if (!qvElem)
+                        {
+                        if (!isWireframe)
+                            {
+                            try
+                                {
+                                if (params.HandlerId() == ELEMENTHANDLER_DTMELEMENTDISPLAYRASTERDRAPING)
+                                    {
+                                    BeAssert(DTMDataRef->CanDrapeRasterTexture() == true);
+
+                                    DrawWithTexture (dtm, element, context, DTMDataRef, xAttr, details, drawingInfo);
+                                    }
+                                else
+                                    {
+                                    DTMStrokeForCacheShadedTriangles trianglesStroker (dtm, drawingInfo);
+
+                                    LogTimeInfo(L"Create Cache");
+                                    qvElem = DTMDisplayCacheManager::CreateCacheElemAndDraw (element, xAttr.GetId(), context, Triangles, ds, details.get(), trianglesStroker);
+
+                                    if (!qvElem)
+                                        {
+                                        LogDebug(L"Failed to CreateCache");
+
+                                        trianglesStroker._StrokeForCache (element, context, context.GetViewport() ? context.GetViewport()->GetPixelSizeAtPoint (NULL) : 0.);
+                                        }
+                                    }
+                                }
+                            catch(...)
+                                {
+                                }
+                            }
+                        else
+                            {
+                            DTMStrokeForCacheShadedTriangles trianglesStroker(dtm, drawingInfo);
+
+                            LogTimeInfo(L"Create Cache");
+                            qvElem = DTMDisplayCacheManager::CreateCacheElemAndDraw (element, xAttr.GetId(), context, Triangles, ds, details.get(), trianglesStroker);
+
+                            if (!qvElem)
+                                {
+                                LogDebug(L"Failed to CreateCache");
+
+                                trianglesStroker._StrokeForCache (element, context, context.GetViewport() ? context.GetViewport()->GetPixelSizeAtPoint (NULL) : 0.);
+                                }
+                            }
+
+                        qvElem = nullptr;
+                        }
+
+                    if (qvElem)
+                        {
+                        LogTimeInfo(L"Draw QvElement");
+                        qvElem->DrawQVElem (context);
+                        }
+
+                    if (details != nullptr)
+                        details = nullptr;
+                    }
+                }
+            }
+        }
+    return true;
+    }
+
+/*=================================================================================**//**
+* @bsiclass                                                  Mathieu.St-Pierre   08/2011
++===============+===============+===============+===============+===============+======*/
+bool DTMElementTrianglesDisplayHandler::_CanDraw(DTMDataRef* dtmDataRef, ViewContextCR context) const
+    {
+    bool canDraw = true;
+    if (dtmDataRef->IsMrDTM())
+        {
+        ElementHandle elemHandle(dtmDataRef->GetElement().GetElementRef(),
+                              dtmDataRef->GetElement().GetModelRef());
+
+        bool isDrapingOn = DTMElementRasterDrapingHandler::GetInstance()->GetVisibility(elemHandle);
+
+        if ((isDrapingOn == true) &&
+            (context.GetViewport() != 0) &&
+            (false == IsWireframeRendering(context)) &&
+            (((MrDTMDataRef*)dtmDataRef)->GetRasterTextureSource() != 0))
+            {
+            canDraw = false;
+            }
+
+
+        }
+    return canDraw;
+    }
+
+void DTMElementTrianglesDisplayHandler::_GetPathDescription
+(
+ElementHandleCR                        element,
+ElementHandle::XAttributeIter const&   xAttr,
+LazyDTMDrawingInfoProvider&         ldip,
+WStringR                            string,
+HitPathCR                           path,
+WCharCP                           levelStr,
+WCharCP                           modelStr,
+WCharCP                           groupStr,
+WCharCP                           delimiterStr
+)
+    {
+    double elev;
+    double slope;
+    double aspect;
+    DPoint3d tri[3];
+    DPoint3d pt;
+    DPoint3d globalOrigin;
+
+    path.GetHitPoint(pt);
+    _GetDescription (element, xAttr, string, 255);
+    ldip.Get().GetRootToCurrLocalTrans().multiplyAndRenormalize (&pt, &pt, 1);
+    ldip.Get().FullUorsToStorage (pt);
+    RefCountedPtr<IDTM> dtm;
+    RefCountedPtr<DTMDataRef> dtmRef = ldip.Get().GetDTMDataRef();
+
+    if (dtmRef.IsValid())
+        dtmRef->GetDTMReferenceStorage (dtm);
+
+    if (dtm == NULL)
+        { return; }
+
+    int drapeCode;
+    dtm->GetDTMDraping()->DrapePoint(&elev, &slope, &aspect, tri, drapeCode, pt);
+    WString wElevString;
+    WString wSlopeString;
+    WString wAspectString;
+
+    const wchar_t*  delim = delimiterStr ? delimiterStr : L",";
+    pt.z = elev;
+    ldip.Get().FullStorageToUors (pt);
+
+
+    dgnModel_getGlobalOrigin (path.GetRoot ()->GetDgnModelP(), &globalOrigin);
+    DistanceFormatterPtr distanceFormatter = DistanceFormatter::Create(*path.GetRoot()->GetDgnModelP());
+    distanceFormatter->SetUnitLabelFlag(true);
+    wElevString = distanceFormatter->ToString (pt.z - globalOrigin.z);        // includeUnits ??
+
+    wSlopeString.Sprintf (L"%.2f", slope);
+    wAspectString.Sprintf (L"%.2f", aspect);
+
+    WString elevationString = TerrainModelElementResources::GetString (MSG_TERRAINMODEL_Elevation);
+    WString slopeString = TerrainModelElementResources::GetString (MSG_TERRAINMODEL_Slope);
+    WString aspectString = TerrainModelElementResources::GetString (MSG_TERRAINMODEL_Aspect);
+
+    elevationString.ReplaceAll (L"{1}", wElevString.GetWCharCP());
+    slopeString.ReplaceAll (L"{1}", wSlopeString.GetWCharCP());
+    aspectString.ReplaceAll (L"{1}", wAspectString.GetWCharCP());
+
+    string.append(delim + elevationString + delim + slopeString + delim + aspectString);
+    }
+
+struct RegionDisplayStyleHandler : DisplayStyleHandler
+    {
+    static RegionDisplayStyleHandler s_instance;
+    virtual XAttributeHandlerId _GetHandlerId () const override
+        {
+        return XAttributeHandlerId (TMElementMajorId, DTMElementRegionsDisplayHandler::GetInstance().GetSubHandlerId());
+        }
+    virtual WString _GetName () const override
+        {
+        return L"Region";
+        }
+    virtual bool   _DrawElement (ElementHandleCR el, ViewContextR viewContext) const override
+        {
+        return false;
+        }
+    static DisplayStyleHandlerCR GetInstance()
+        {
+        return s_instance;
+        }
+    };
+
+RegionDisplayStyleHandler RegionDisplayStyleHandler::s_instance;
+
+/*=================================================================================**//**
+* @bsiclass                                                     BrandonBohrer   06/2011
++===============+===============+===============+===============+===============+======*/
+struct RegionDisplayHandlerKey : public DisplayStyleHandlerKey
+{
+private:
+    Int64 m_region;
+
+/*---------------------------------------------------------------------------------**//**
+* @bsimethod                                                    BrandonBohrer   06/2011
++---------------+---------------+---------------+---------------+---------------+------*/
+    RegionDisplayHandlerKey (Int64 region) : DisplayStyleHandlerKey (RegionDisplayStyleHandler::GetInstance())
+        {
+        m_region = region;
+        }
+    virtual ~RegionDisplayHandlerKey ()
+        {
+        }
+
+    /*---------------------------------------------------------------------------------**//**
+    * @bsimethod                                                    BrandonBohrer   06/2011
+    +---------------+---------------+---------------+---------------+---------------+------*/
+    virtual bool    Matches (DisplayStyleHandlerKey const& other) const override
+        {
+        RegionDisplayHandlerKey const *     otherKey = nullptr;
+
+        if (nullptr == (otherKey = dynamic_cast <RegionDisplayHandlerKey const *> (&other)))
+            return false;
+
+        return  GetHandlerId () == otherKey->GetHandlerId () && m_region == otherKey->m_region;
+        }
+
+public:
+    /*---------------------------------------------------------------------------------**//**
+    * @bsimethod                                                    BrandonBohrer   07/2011
+    +---------------+---------------+---------------+---------------+---------------+------*/
+    static  DisplayStyleHandlerKeyPtr  Create (Int64 region)
+        {
+        return new RegionDisplayHandlerKey (region);
+        }
+    };
+
+//=======================================================================================
+// @bsimethod                                                   Sylvain.Pucci
+//=======================================================================================
+bool DTMElementRegionsDisplayHandler::_Draw (ElementHandleCR element, const ElementHandle::XAttributeIter& xAttr, DTMDrawingInfo& drawingInfo, ViewContextR context)
+    {
+    DrawPurpose purpose = context.GetDrawPurpose ();
+    // Draw is called with DrawPurpose::ChangedPre to erase a previously drawn object
+    // So, we should call draw with the previous state of the element, but we do not have this
+    // previous state, so we just redraw the range and it works.
+    if (purpose == DrawPurpose::ChangedPre)
+        {
+        context.DrawElementRange(element.GetElementCP());
+        }
+    else
+        {
+        // Create a DTM element from the XAttributes (this is is a very lightweight operation that
+        // just assigns the dtm internal arrays to their addresses inside the XAttributes).
+        RefCountedPtr<DTMDataRef> DTMDataRef = drawingInfo.GetDTMDataRef();
+
+        if (DrawPurpose::Flash == purpose && CanDoPickFlash(DTMDataRef, purpose))
+            // Need to do something else here as they may not be anything visible if we just flash the hull.
+            return false;
+
+        if (DrawPurpose::FitView == purpose)
+            {
+            DrawScanRange (context, element, drawingInfo.GetDTMDataRef());
+            return false;
+            }
+
+        if (DrawPurpose::RangeCalculation != purpose)
+            {
+            DTMElementRegionsHandler::DisplayParams params (xAttr);
+
+            if (!SetSymbology (params, drawingInfo, context))
+                return false;
+
+            DSHandlerKeyStoragePtr ds = GetCommonHandlerKey (RegionDisplayHandlerKey::Create (params.GetTag()));
+            Bentley::TerrainModel::DTMPtr dtmPtr(DTMDataRef->GetDTMStorage(DrawShadedTriangles, context));
+            BcDTMP dtm = 0;
+
+            if (dtmPtr != 0)
+                dtm = dtmPtr->GetBcDTM();
+
+            if (!dtm || dtm->GetDTMState() != DTMState::Tin)
+                return false;
+
+            bool isWireframe = true;
+
+            if (context.GetViewport() && (false == IsWireframeRendering(context)))
+                isWireframe = false;
+            LogDebugV(L"Drawing Triangles Regions DTMDataRef(%x)", DTMDataRef);
+            RefCountedPtr<DTMQvCacheDetails> details = DTMDataRef->GetDTMDetails (element, !isWireframe ? DrawShadedTriangles : DrawTriangles, context, drawingInfo); // GRAPHICCACHE
+//            UInt16 handlerId = *(UInt16*)(((byte*)xAttr.PeekData()) + 4);
+            DTMDataRefQvCache* qvElem = DTMDisplayCacheManager::GetCacheElem (element,xAttr.GetId(),context, Region, ds, details.get());
+            if (qvElem == nullptr)
+                {
+                if (false == IsWireframeRendering(context))
+                    {
+                    try
+                        {
+                        DTMStrokeForCacheShadedTriangles trianglesStroker(dtm, params.GetTag(), drawingInfo);
+                            {
+                            LogTimeInfo(L"Create Cache");
+                            qvElem = DTMDisplayCacheManager::CreateCacheElemAndDraw (element, xAttr.GetId(), context, Region, ds, details.get(), trianglesStroker);
+                            }
+                        if (!qvElem)
+                            {
+                            LogDebug(L"Failed to CreateCache");
+                            trianglesStroker._StrokeForCache(element, context, context.GetViewport() ? context.GetViewport()->GetPixelSizeAtPoint (NULL) : 0.);
+                            }
+                        qvElem = nullptr;
+                        }
+                    catch(...)
+                        {
+                        }
+                    }
+                else
+                    {
+                    DTMStrokeForCacheTriangles trianglesStroker(dtm, params.GetTag(), drawingInfo);
+                        {
+                        LogTimeInfo(L"Create Cache");
+                        qvElem = DTMDisplayCacheManager::CreateCacheElemAndDraw (element, xAttr.GetId(), context, Region, ds, details.get(), trianglesStroker);
+                        }
+
+                    if (!qvElem)
+                        {
+                        trianglesStroker._StrokeForCache(element, context, context.GetViewport() ? context.GetViewport()->GetPixelSizeAtPoint (NULL) : 0.);
+                        }
+                    qvElem = nullptr;
+                    }
+                }
+                if (qvElem)
+                    {
+                    LogTimeInfo(L"Draw QvElement");
+                    qvElem->DrawQVElem(context);
+                    }
+                if (details != nullptr)
+                    details = nullptr;
+            }
+        }
+    return true;
+    }
+
+//=======================================================================================
+// @bsimethod                                                   Daryl.Holmwood 06/11
+//=======================================================================================
+int LoadRegions (DTMFeatureType dtmFeatureType, DTMUserTag userTag, DTMFeatureId id, DPoint3d *featurePtsP, size_t numFeaturePts,void *userP)
+    {
+    bvector<DTMUserTag>& regions = *(bvector<DTMUserTag>*)userP;
+    if ( std::find ( regions.begin(), regions.end(), userTag ) != regions.end() )
+        return SUCCESS;
+    regions.push_back ( userTag );
+    return SUCCESS;
+    }
+
+//=======================================================================================
+// @bsimethod                                                   Daryl.Holmwood 01/11
+//=======================================================================================
+bool DTMElementRegionsDisplayHandler::_CreateDefaultElements(EditElementHandleR element, bool visible)
+    {
+    if (!DTMElementRegionsHandler::GetInstance()->HasSubElement (element))
+        {
+        RefCountedPtr<DTMDataRef> DTMDataRef;
+        DTMElementHandlerManager::GetDTMDataRef (DTMDataRef, element);
+
+        if (DTMDataRef.IsValid())
+            {
+            Bentley::TerrainModel::DTMPtr dtmPtr(DTMDataRef->GetDTMStorage(None));
+            BcDTMP dtm = nullptr;
+
+            if (dtmPtr != 0)
+                {
+                dtm = dtmPtr->GetBcDTM();
+                }
+
+            bvector<Int64> regions;
+            if (dtm)
+                {
+                dtm->BrowseFeatures (DTMFeatureType::Region, DTMFenceParams(), 10000, &regions, LoadRegions);
+
+                for (bvector<Int64>::const_iterator iter = regions.begin(); iter < regions.end(); iter++)
+                    {
+                    DTMSubElementId subElement = DTMElementRegionsHandler::GetInstance()->Create (element, visible);
+                    DTMElementRegionsHandler::DisplayParams params (element);
+                    params.FromElement (element, subElement);
+                    params.SetTag (*iter);
+                    params.SetDescription (L"");
+
+                    UInt64 tag = params.GetTag();
+                    char* buffer = (char*)&tag;
+
+                    bool valid = true;
+                    int length = 8;
+                    for(int i = 0; i < 8; i++)
+                        {
+                        if (!buffer[i])
+                            {
+                            length = i;
+                            break;
+                            }
+
+                        if (isalnum (buffer[i]))
+                            {
+                            valid = true;
+                            }
+                        }
+
+                    if (valid && length)
+                        {
+                        char description[9];
+                        memcpy (description, buffer, length);
+                        description[length] = 0;
+                        wchar_t wDescription[9];
+                        mbstowcs (wDescription, description, length + 1);
+
+                        params.SetDescription (wDescription);
+                        }
+                    else
+                        {
+                        params.SetDescription (L"None");
+                        }
+
+                    params.SetElement (element, subElement);
+                    }
+
+                return regions.size() != 0;
+                }
+            }
+        // There isn't any regions in this dataset
+        return false;
+        }
+    return false;
+    }
+
+
+SUBDISPLAYHANDLER_DEFINE_MEMBERS (DTMElementTrianglesDisplayHandler);
+
+SUBDISPLAYHANDLER_DEFINE_MEMBERS (DTMElementRegionsDisplayHandler);
+
+
+END_BENTLEY_TERRAINMODEL_ELEMENT_NAMESPACE