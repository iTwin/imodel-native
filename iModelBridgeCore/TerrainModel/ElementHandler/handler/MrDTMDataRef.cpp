--- conflicted
+++ resolved
@@ -1,3927 +1,3923 @@
-/*--------------------------------------------------------------------------------------+
-|
-|     $Source: ElementHandler/handler/MrDTMDataRef.cpp $
-|
-<<<<<<< HEAD
-|  $Copyright: (c) 2015 Bentley Systems, Incorporated. All rights reserved. $
-=======
-|  $Copyright: (c) 2016 Bentley Systems, Incorporated. All rights reserved. $
->>>>>>> af72fd24
-|
-+--------------------------------------------------------------------------------------*/
-#include "StdAfx.h"
-
-// It is important that this is the first file included
-#include <TerrainModel/ElementHandler/TerrainModelElementHandler.h>
-#include <DgnPlatform\Material.h>
-
-#include <io.h>
-#include "time.h"
-
-#include "DTMBinaryData.h"
-#include "DTMDrawingInfo.h"
-
-#include "MrDTMDataRef.h"
-#include <ScalableTerrainModel/MrDTMUtilityFunctions.h>
-
-#include <RmgrTools/Tools/DataExternalizer.h>
-
-#include <TerrainModel\ElementHandler\IRasterTextureSourceManager.h>
-      
-using namespace Bentley::GeoCoordinates;
-
-
-/*----------------------------------------------------------------------+
-| Include Rasterlib header files                                        |
-+----------------------------------------------------------------------*/
-BEGIN_BENTLEY_TERRAINMODEL_ELEMENT_NAMESPACE
-
-
-#define APPROX_NB_METERS_FOR_ONE_DEGREE 111000.62
-#define DEFAULT_MINIMUM_PIXEL_SIZE_FOR_DRAPING 0.25 //0.25 meters.
-#define DOUBLE_EPSILON 0.00001
-#define DOUBLE_EQUAL(v1,v2,precision)  ((v1 <= (v2+precision)) && (v1 >= (v2-precision)))
-#define MIN_MAX_POINTS 10000
-#define MAX_MAX_POINTS 400000
-#define MAX_NB_POINTS_MIDDLE_VALUE 100000
-#define MAX_NB_POINTS_FOR_CLIPPED_EXTENT_ESTIMATION 50000
-
-
-//Define to use with the function SetMaximumNumberOfPointsForLinear
-#define MAX_NB_POINTS_FOR_LINEAR 50000
-
-//TR 332668 : During an animation loading to few points for the breakline compared to what is shown 
-//            lead to some earthquake like effect since the breakline has no sub-resolution and 
-//            the points kept for the breaklines are always changing at each display. 
-//            A quick, albeit unperfect solution, is to increase the number of points for the breakline.
-#define MAX_NB_POINTS_FOR_LINEAR_IN_ANIMATION 500000 
-
-//Printing definition
-#define WIREFRAME_PRINTING_DPI 100
-#define MAX_NB_POINTS_DURING_SMOOTH_PRINT 1000000.0
-
-typedef vector<FPNotifyChange> ChangeListeners;
-ChangeListeners s_changeListeners;
-
-IMrDTMProgressiveDisplayPtr s_mrDtmProgressiveDisplayPtr = 0;    
-IPlotterInfo*               s_plotterInterface = 0;
-
-/*---------------------------------------------------------------------------------**//**
-* @bsiclass                                                    
-+---------------+---------------+---------------+---------------+---------------+------*/
-class DTMRWDgnCacheGuard
-    {
-    public:
-        DTMRWDgnCacheGuard(DgnModelP cacheP)
-            {
-            m_dgnCacheP = cacheP;
-            if(m_wasReadOnly = m_dgnCacheP->IsReadOnly())
-                {
-                m_dgnCacheP->SetReadOnly (false);
-                }
-            }
-
-        ~DTMRWDgnCacheGuard()
-            {
-            if(m_wasReadOnly)
-                m_dgnCacheP->SetReadOnly (true);
-            }
-    private:
-        DgnModelP   m_dgnCacheP;
-        bool        m_wasReadOnly;
-    };
-    
-//=======================================================================================
-// @bsimethod                                                   Daryl.Holmwood 04/10
-//=======================================================================================
-MrDTMViewData::MrDTMViewData(MrDTMDataRef* dtmDataRef)
-    {
-    BeAssert(dtmDataRef->GetMrDTM() != 0);
-
-    m_DTMDataRef = dtmDataRef;
-
-    if ((dtmDataRef->GetMrDTM()->GetBaseGCS() == 0) || (dtmDataRef->GetDestinationGCS() == 0))
-        {
-        m_mrDtmFullResolutionLinearQueryPtr = dtmDataRef->GetMrDTM()->GetQueryInterface(DTM_QUERY_FULL_RESOLUTION, 
-                                                                                        DTM_QUERY_DATA_LINEAR);   
-           
-        m_mrDtmViewDependentPointQueryPtr = dtmDataRef->GetMrDTM()->GetQueryInterface(DTM_QUERY_VIEW_DEPENDENT, 
-                                                                                      DTM_QUERY_DATA_POINT);
-        }
-    else
-        {
-        // Since we are reprojected, the extent of the element is expressed in the target GCS and may not fit exactly
-        // with the original source exent (due to reprojection and the actual extent computing algorithm used)
-        // we will thus provide the extent of the element as computed. This extent will be used
-        // to limit the clip shapes more preceisely than if such clipping were solely based upon the source data extent.
-        DRange3d drange;
-        m_DTMDataRef->GetExtents(drange);
-
-        Bentley::GeoCoordinates::BaseGCSPtr destinationGCS(dtmDataRef->GetDestinationGCS());
-
-        m_mrDtmFullResolutionLinearQueryPtr = dtmDataRef->GetMrDTM()->GetQueryInterface(DTM_QUERY_FULL_RESOLUTION, 
-                                                                                        DTM_QUERY_DATA_LINEAR,
-                                                                                        destinationGCS,
-                                                                                        drange);   
-
-        m_mrDtmViewDependentPointQueryPtr = dtmDataRef->GetMrDTM()->GetQueryInterface(DTM_QUERY_VIEW_DEPENDENT, 
-                                                                                      DTM_QUERY_DATA_POINT, 
-                                                                                      destinationGCS,
-                                                                                      drange);        
-           
-        }
-    
-    //The MrDTM should contain some data.
-    BeAssert((m_mrDtmFullResolutionLinearQueryPtr != 0) || (m_mrDtmViewDependentPointQueryPtr != 0));
-        
-    int status = m_DTMDataRef->AddClipOnQuery(m_mrDtmViewDependentPointQueryPtr);
-
-    BeAssert(status == 0);
-
-    status = m_DTMDataRef->AddClipOnQuery(m_mrDtmFullResolutionLinearQueryPtr);
-
-    BeAssert(status == 0);
-            
-    m_latestResolution = 0;    
-    m_previousDrawDrapingRequired = false;
-    m_latestFenceDeltaX = -1;
-    m_latestFenceDeltaY = -1;
-    m_latestFenceDeltaZ = -1;         
-    }
-
-//=======================================================================================
-// @bsimethod                                                   Daryl.Holmwood 04/10
-//=======================================================================================
-MrDTMViewData::~MrDTMViewData()
-    {    
-    }
-
-//=======================================================================================
-// @bsimethod                                                   Daryl.Holmwood 04/10
-//=======================================================================================
-DTMPtr MrDTMViewData::GetDTM(DTMDataRefPurpose purpose, ViewContextP context)
-    {
-    if (context)
-        QueryRequiredDTM(context);
-            
-    return m_dtmPtr;
-    }
-
-
-//=======================================================================================
-// @bsimethod                                                   Mathieu.St-Pierre 07/11
-//=======================================================================================
-int MrDTMViewData::GetProgressiveDataBlockManager(IMrDTMProgressiveDataBlockManagerPtr& progressiveDataBlockManagerPtr,
-                                                  BcDTMP                               dtmToLoadProgressively, 
-                                                  ViewContextP                          context, 
-                                                  bool                                  isDrapingRequired)
-    {  
-
-    bool needToCreateManager = false;    
-        
-    MrDTMDrawingInfoPtr currentMrDTMDrawingInfoPtr(new MrDTMDrawingInfo(context));
-    
-    if (m_previousMrDTMDrawingInfoForProgressiveDisplayPtr != nullptr)
-        {                                
-        if ((m_previousMrDTMDrawingInfoForProgressiveDisplayPtr->HasAppearanceChanged(currentMrDTMDrawingInfoPtr) == true) ||
-            (m_previousMrDTMDrawingInfoForProgressiveDisplayPtr->GetDrawPurpose() == DrawPurpose::UpdateDynamic) ||
-            (m_previousDrawDrapingRequired != isDrapingRequired))
-            {       
-            needToCreateManager = true;         
-            }                    
-        }
-    else
-        {        
-        if (m_dataBlockManagerPtr == 0)
-            {
-            needToCreateManager = true;
-            }
-        }
-
-    m_previousMrDTMDrawingInfoForProgressiveDisplayPtr = currentMrDTMDrawingInfoPtr;
-    m_previousDrawDrapingRequired = isDrapingRequired;
-
-    if ((needToCreateManager == true) /*|| (m_dataBlockManagerPtr2->WithRasterDraping() != isDrapingRequired)*/)
-        {    
-        int status;
-
-        DRange3d dtmExtent;
-        
-        if (m_DTMDataRef->_GetClipActivation() == true)
-            {            
-            status = m_DTMDataRef->GetClippedExtent(dtmExtent);
-
-            BeAssert(status == SUCCESS);
-
-            Transform invertTrsf;
-            Transform trsf;            
-
-            getStorageToUORMatrix(trsf, m_DTMDataRef->GetElement().GetModelRef(), m_DTMDataRef->GetElement(), false);
-                        
-            bool invert = bsiTransform_invertTransform(&invertTrsf, &trsf);
-
-            BeAssert(invert != 0);
-
-            bsiTransform_multiplyDPoint3dArrayInPlace(&invertTrsf, (DPoint3dP)&dtmExtent, 2);            
-            }
-        else
-            {
-            m_DTMDataRef->GetExtents(dtmExtent);
-            }               
-
-        DTMDrawingInfo drawingInfo;        
-        
-        DTMElementDisplayHandler::GetDTMDrawingInfo(drawingInfo, m_DTMDataRef->GetElement(), m_DTMDataRef, context);
-
-        IMrDTMProgressiveDataBlockManagerCreatorPtr progressiveDataBlockManagerCreatorPtr;
-
-        
-        status = IMrDTMDataRef::GetMrDTMProgressiveDisplayInterface()->GetMrDTMProgressiveDataBlockManagerCreator(progressiveDataBlockManagerCreatorPtr); 
-
-        BeAssert((status == SUCCESS) && (progressiveDataBlockManagerCreatorPtr != 0));
-
-        Transform storageToUOR;
-                
-        ElementHandle elementHandle(m_DTMDataRef->GetElement().GetElementRef(), m_DTMDataRef->GetElement().GetModelRef());
-        
-        getStorageToUORMatrix(storageToUOR, m_DTMDataRef->GetElement().GetModelRef(), m_DTMDataRef->GetElement(), false);
-                                           
-        if (false == isDrapingRequired)                            
-            {   
-            double screenPixelsPerPoint;
-          
-            if (false == IsWireframeRendering(*context))
-                {
-                screenPixelsPerPoint = m_DTMDataRef->_GetPointDensityForShadedView();
-                }
-            else
-                {
-                screenPixelsPerPoint = m_DTMDataRef->_GetPointDensityForWireframeView();                    
-                }
-
-            IMultiResolutionGridManagerPtr gridDtmManager(m_DTMDataRef->GetMultiResolutionGridDtmManager());
-
-            status = progressiveDataBlockManagerCreatorPtr->CreateDataBlockManagerBasedOnDTM(m_dataBlockManagerPtr,
-                                                                                             gridDtmManager,
-                                                                                             dtmExtent,
-                                                                                             storageToUOR, 
-                                                                                             context, 
-                                                                                             m_DTMDataRef, 
-                                                                                             dtmToLoadProgressively, 
-                                                                                             screenPixelsPerPoint);                        
-            }
-        else
-            {
-            double screenPixelsPerDrapedPixel;
-
-            if (MrDTMElementDisplayHandler::IsHighQualityDisplayForMrDTM() == true)
-                {
-                screenPixelsPerDrapedPixel = MRDTM_MIN_SCREEN_PIXELS_PER_DRAPE_PIXEL_IN_HIGH_QUALITY_DISPLAY;
-                }
-            else
-                {
-                screenPixelsPerDrapedPixel = MRDTM_MIN_SCREEN_PIXELS_PER_DRAPE_PIXEL_IN_DEFAULT_DISPLAY;
-                }
-
-            IMultiResolutionGridMaterialManagerPtr materialManagerPtr(m_DTMDataRef->_GetMultiResGridMaterialManager());
-                                                      
-            status = progressiveDataBlockManagerCreatorPtr->CreateDataBlockManagerBasedOnMaterial(m_dataBlockManagerPtr,
-                                                                                                  dtmToLoadProgressively,
-                                                                                                  materialManagerPtr,                                                                                                  
-                                                                                                  m_DTMDataRef->GetMrDTM(), 
-                                                                                                  dtmExtent,
-                                                                                                  storageToUOR, 
-                                                                                                  context, 
-                                                                                                  m_DTMDataRef, 
-                                                                                                  screenPixelsPerDrapedPixel);                                                        
-            }
-
-        BeAssert(status == 0 && m_dataBlockManagerPtr != 0);
-        }  
-
-    progressiveDataBlockManagerPtr = m_dataBlockManagerPtr;
-
-    return 0;
-    }
-
-
-
-#ifndef GRAPHICCACHE
-
-//=======================================================================================
-// @bsimethod                                                    Mathieu.St-Pierre  04/10
-//=======================================================================================
-DTMQvCacheDetails* MrDTMDataRef::_GetDTMDetails
-(
-ElementHandleCR        el,
-DTMDataRefPurpose   purpose,
-ViewContextR       context,
-DTMDrawingInfo&     drawingInfo
-)
-    {            
-    ViewGeomInfoCP viewGeomInfoP = 0;
-    bool isWireFrameDisplayMode = true; 
-
-    if (NULL != context.GetViewport())
-        {
-        viewGeomInfoP = &context.GetViewport()->GetViewInfoCP()->GetGeomInfo();
-        if (IsWireframeRendering(context) == false)
-            { isWireFrameDisplayMode = false; }
-        }
-
-    //ElementHiliteState hiliteState = elementRef_getHiliteState(el.GetElementRef(), el.GetModelRef());    
-    return new MrDTMQvCacheDetails(viewGeomInfoP,       
-                                   context.GetLocalToView(),
-                                   m_pointDensityForShadedView, 
-                                   m_pointDensityForWireframeView,
-                                   !isWireFrameDisplayMode && CanDrapeRasterTexture(),
-                                   context.GetDrawPurpose());
-    }
-
-#endif 
-
-
-//--------------------------------------------------------------------------------------
-//IPlotterInfo interface definition
-//--------------------------------------------------------------------------------------
-DPoint2d IPlotterInfo::GetPrinterResolutionInInches () const
-    {
-    return _GetPrinterResolutionInInches ();
-    }
-//--------------------------------------------------------------------------------------
-//IPlotterInfo interface definition - END
-//--------------------------------------------------------------------------------------
-
-//--------------------------------------------------------------------------------------
-//IMrDTMDataRef interface definition
-//--------------------------------------------------------------------------------------
-    int IMrDTMDataRef::GetOverviewDTM(BENTLEY_NAMESPACE_NAME::TerrainModel::DTMPtr& overviewDTMPtr)
-        {
-        return _GetOverviewDTM(overviewDTMPtr);
-        }   
-
-    int IMrDTMDataRef::GetProgressiveDataBlockManager(IMrDTMProgressiveDataBlockManagerPtr& progressiveDataBlockManagerPtr,
-                                                      BcDTMP                               dtmToLoadProgressively, 
-                                                      ViewContextP                          context, 
-                                                      bool                                  isDrapingRequired)
-        {
-        return _GetProgressiveDataBlockManager(progressiveDataBlockManagerPtr, dtmToLoadProgressively, context, isDrapingRequired);   
-        }
-    
-    //Creation and data source modification functions
-    int IMrDTMDataRef::GetIMrDTMCreator(Bentley::MrDTM::IMrDTMCreatorPtr& iMrDTMCreatorPtr)
-        {
-        return _GetIMrDTMCreator(iMrDTMCreatorPtr);
-        }          
-
-    int IMrDTMDataRef::SaveIMrDTMCreatorToFile()
-        {
-        return _SaveIMrDTMCreatorToFile();
-        }
-
-    //Information functions  
-     const WString& IMrDTMDataRef::GetDescription() const
-        {
-        return _GetDescription();          
-        }
-
-    int IMrDTMDataRef::SetDescription(const WString& description)
-        {
-        return _SetDescription(description);
-        }         
-    
-    const DgnDocumentPtr IMrDTMDataRef::GetMrDTMDocument() const
-        {
-        return _GetMrDTMDocument();          
-        }
-
-    int IMrDTMDataRef::SetMrDTMDocument(DgnDocumentPtr& mrdtmDocumentPtr)
-        {
-        return _SetMrDTMDocument(mrdtmDocumentPtr);
-        }         
-                   
-     const DgnDocumentMonikerPtr IMrDTMDataRef::GetFileMoniker() const
-        {
-        return _GetFileMoniker();          
-        }
-
-     bool IMrDTMDataRef::CanLocate() const
-        {
-        return _CanLocate();
-        }
-
-    int IMrDTMDataRef::SetLocate(bool canLocate)
-        {
-        return _SetLocate(canLocate);
-        }     
-
-     bool IMrDTMDataRef::IsAnchored() const
-        {
-        return _IsAnchored();
-        }
-
-    int IMrDTMDataRef::SetAnchored(bool isAnchored)
-        {
-        return _SetAnchored(isAnchored);
-        }
-
-    MrDTMStatus IMrDTMDataRef::GetIDTMFileLastLoadStatus()
-        {
-        return _GetIDTMFileLastLoadStatus();
-        }         
-             
-    bool IMrDTMDataRef::IsOpenInReadOnly()
-        {
-        return _IsOpenInReadOnly();
-        }
-
-    int IMrDTMDataRef::SetReadOnly(bool isReadOnly)
-        {
-        return _SetReadOnly(isReadOnly);
-        }
-
-     Bentley::GeoCoordinates::BaseGCSPtr IMrDTMDataRef::GetGeoCS()
-        {
-        return _GetGeoCS();         
-        }
-
-    int IMrDTMDataRef::SetGeoCS(const Bentley::GeoCoordinates::BaseGCSPtr& baseGCSPtr)
-        {
-        return _SetGeoCS(baseGCSPtr);
-        }         
-
-    int IMrDTMDataRef::GetExtentInGeoCS(DRange3d& extentInGeoCS, bool inUors)
-        {
-        return _GetExtentInGeoCS(extentInGeoCS, inUors);
-        }
-            
-    //Display control function    
-
-    int IMrDTMDataRef::GetEdgeMethod(int& edgeMethod)
-        {
-        return _GetEdgeMethod(edgeMethod);
-        }
-
-    double IMrDTMDataRef::GetEdgeMethodLengthInStorage()
-        {
-        return _GetEdgeMethodLengthInStorage();
-        }
-
-    int IMrDTMDataRef::GetEdgeMethodLength(double& edgeMethodLength)
-        {
-        return _GetEdgeMethodLength(edgeMethodLength);
-        }
-
-     bool IMrDTMDataRef::GetClipActivation() const
-        {
-        return _GetClipActivation();
-        }
-
-    int IMrDTMDataRef::SetClipActivation(bool isActivated)
-        {
-        return _SetClipActivation(isActivated);
-        }              
-
-    int IMrDTMDataRef::GetNbClips() const
-        {
-        return _GetNbClips();
-        }
-
-    int IMrDTMDataRef::GetClip(DPoint3d*& clipPointsP,
-                               int&       numberOfPoints, 
-                               bool&      isClipMask,
-                               int        clipInd) const
-        {
-        return _GetClip(clipPointsP, numberOfPoints, isClipMask, clipInd);
-        }
-
-    int IMrDTMDataRef::AddClip(DPoint3d* clipPointsP,
-                               int       numberOfPoints, 
-                               bool      isClipMask)
-        {
-        return _AddClip(clipPointsP, numberOfPoints, isClipMask);    
-        }
-
-    int IMrDTMDataRef::RemoveClip(int toRemoveClipInd)
-        {
-        return _RemoveClip(toRemoveClipInd);
-        }
-
-    int IMrDTMDataRef::RemoveAllClip()
-        {
-        return _RemoveAllClip();
-        }        
-    
-    double IMrDTMDataRef::GetPointDensityForShadedView()
-        {
-        return _GetPointDensityForShadedView();
-        }                        
-
-    int IMrDTMDataRef::SetPointDensityForShadedView(double pi_minScreenPixelsPerPoint)
-        {
-        return _SetPointDensityForShadedView(pi_minScreenPixelsPerPoint);
-        }
-    
-    double IMrDTMDataRef::GetPointDensityForWireframeView()
-        {
-        return _GetPointDensityForWireframeView();
-        }                        
-
-    int IMrDTMDataRef::SetPointDensityForWireframeView(double pi_minScreenPixelsPerPoint)
-        {
-        return _SetPointDensityForWireframeView(pi_minScreenPixelsPerPoint);
-        }
-         
-    //High resolution raster texturing     
-    int IMrDTMDataRef::ClearCachedMaterials()
-        {
-        return _ClearCachedMaterials();
-        }
-
-    int IMrDTMDataRef::GetRasterTextureCacheFilePath(WString& cacheFilePath)
-        {
-        return _GetRasterTextureCacheFilePath(cacheFilePath);
-        }
-
-    int IMrDTMDataRef::GetRasterTexturePSSFilePath(WString& pssFilePath)
-        {
-        return _GetRasterTexturePSSFilePath(pssFilePath);
-        }
-
-    IRasterTextureSourcePtr IMrDTMDataRef::GetRasterTextureSource()
-        {
-        return _GetRasterTextureSource();
-        }
-     
-    int IMrDTMDataRef::SetRasterTextureSource(IRasterTextureSourcePtr& rasterTextureSourcePtr)
-        {
-        return _SetRasterTextureSource(rasterTextureSourcePtr);
-        }
-
-    IMultiResolutionGridMaterialManagerPtr IMrDTMDataRef::GetMultiResGridMaterialManager()
-        {
-        return _GetMultiResGridMaterialManager();         
-        }
-
-
-    bool IMrDTMDataRef::IsVisibleForView(short viewNumber)
-        {
-        return _IsVisibleForView(viewNumber);
-        }
-
-    int IMrDTMDataRef::SetVisibilityForView(short viewNumber, bool isVisible)
-        {
-        return _SetVisibilityForView(viewNumber, isVisible);
-        }
-   
-    //Synchronization functions
-
-    //-	State (empty, dirty, up-to-date + time stamp)                        
-            
-    int IMrDTMDataRef::GetMrDTMState()
-        {
-        return _GetMrDTMState();
-        }                        
-
-    bool IMrDTMDataRef::GetLastUpToDateCheckTime(time_t& last)
-        {
-        return _GetLastUpToDateCheckTime(last);
-        }
-    
-    int IMrDTMDataRef::Generate()
-        {
-        return _Generate();
-        }   
-            
-    int IMrDTMDataRef::GenerateRasterTextureCache()
-        {
-        return _GenerateRasterTextureCache();
-        }   
-
-    int IMrDTMDataRef::GetRasterTextureCacheDecimationMethod(IRasterTextureSourceCacheFile::DecimationMethod& decimationMethod) const
-        {
-        return _GetRasterTextureCacheDecimationMethod(decimationMethod);
-        }
-
-    int IMrDTMDataRef::SetRasterTextureCacheDecimationMethod(IRasterTextureSourceCacheFile::DecimationMethod decimationMethod)
-        {
-        return _SetRasterTextureCacheDecimationMethod(decimationMethod);
-        }   
-
-    int IMrDTMDataRef::IsRasterTextureCacheFileUpToDate(bool& isUpToDate, Element::EditElementHandle* elmHandleP)
-        {
-        return _IsRasterTextureCacheFileUpToDate(isUpToDate, elmHandleP);
-        }  
-
-    bool IMrDTMDataRef::IsUpToDate()
-        {
-        return _IsUpToDate();
-        }       
-
-    int64_t IMrDTMDataRef::GetPointCountForResolution(int resolutionIndex)
-        {
-        return _GetPointCountForResolution(resolutionIndex);
-        }  
-
-    DgnGCSP IMrDTMDataRef::GetDestinationGCS()
-        {
-        return _GetDestinationGCS();
-        }
-
-
-//--------------------------------------------------------------------------------------
-//IMrDTMDataRef interface definition - END
-//--------------------------------------------------------------------------------------
-
-
-
-
-//=======================================================================================
-// @bsimethod                                                   Mathieu.St-Pierre 04/10
-//=======================================================================================
-void MrDTMDataRef::ScheduleFromDtmFile(EditElementHandleR elem, TransformCR trsf)
-    {
-    BeAssert(0);
-    //MrDTMDataRef::ScheduleFromDtmFile(elem, m_fileName.GetWCharCP(), false, trsf);
-    }
-
-//=======================================================================================
-// @bsimethod                                                   Mathieu.St-Pierre 04/10
-//=======================================================================================
-void MrDTMDataRef::UpdateFromDtmFile(EditElementHandleR elem)
-    {
-    MrDTMDataRef::UpdateFromDtmFileImpl(elem);
-    }
-
-//=======================================================================================
-// @bsimethod                                                   Mathieu.St-Pierre 07/11
-//=======================================================================================
-int MrDTMDataRef::GetClippedExtent(DRange3d& clippedExtent)
-    {    
-    int result = SUCCESS;
-
-    if ((m_clipContainerPtr != 0) && (m_clipContainerPtr->GetNbClips() > 0) && (m_pGetClippedExtentEstimation == 0))
-        {
-        BcDTMPtr singleResolutionDtm;
-
-        bool queryResult = GetDtmForSingleResolution(singleResolutionDtm, 
-                                                     MAX_NB_POINTS_FOR_CLIPPED_EXTENT_ESTIMATION);
-
-        if (queryResult == true)
-            {
-            BeAssert((singleResolutionDtm != 0));
-
-            m_pGetClippedExtentEstimation  = new DRange3d;
-            
-            DTMStatusInt status = singleResolutionDtm->GetRange(*m_pGetClippedExtentEstimation);
-
-            BeAssert(status == DTM_SUCCESS);
-
-            Transform trsf;
-
-            getStorageToUORMatrix(trsf, GetElement().GetModelRef(), GetElement(), false);
-            
-            bsiTransform_multiplyDPoint3dArrayInPlace(&trsf, (DPoint3dP)m_pGetClippedExtentEstimation, 2);
-            }     
-        else
-            {
-            result = ERROR;
-            }
-        }
-
-    if (result == SUCCESS)
-        {
-        if (m_pGetClippedExtentEstimation == 0)
-            {                
-            _GetExtents(clippedExtent);       
-
-            Transform trsf;
-
-            getStorageToUORMatrix(trsf, GetElement().GetModelRef(), GetElement(), false);
-            
-            bsiTransform_multiplyDPoint3dArrayInPlace(&trsf, (DPoint3dP)&clippedExtent, 2);
-            }
-        else
-            {         
-            clippedExtent = *m_pGetClippedExtentEstimation;
-            }
-        }
-  
-    return result;
-    }
-
-//=======================================================================================
-// @bsimethod                                                   Mathieu.St-Pierre 09/11
-//=======================================================================================
-int MrDTMDataRef::_GetOverviewDTM(BENTLEY_NAMESPACE_NAME::TerrainModel::DTMPtr& overviewDTMPtr)
-    {        
-    int status = ERROR;
-
-    if (m_overviewDTMPtr == 0)
-        {
-        BcDTMPtr singleResolutionDtm;
-            
-        bool status = GetDtmForSingleResolution(singleResolutionDtm, MAX_NB_POINTS_FOR_OVERVIEW);
-
-        if ((status != false) && (singleResolutionDtm != 0))
-            {
-            m_overviewDTMPtr = singleResolutionDtm;
-            }        
-        }
-
-    if (m_overviewDTMPtr != 0)
-        {
-        overviewDTMPtr = m_overviewDTMPtr;
-        status = SUCCESS;
-        }
-       
-    return status;
-    }
-
-//=======================================================================================
-// @bsimethod                                                   Mathieu.St-Pierre 07/11
-//=======================================================================================
-int MrDTMDataRef::_GetProgressiveDataBlockManager(IMrDTMProgressiveDataBlockManagerPtr& progressiveDataBlockManagerPtr,
-                                                 BcDTMP                               dtmToLoadProgressively, 
-                                                 ViewContextP                         context, 
-                                                 bool                                  isDrapingRequired)
-    {
-    BeAssert((context != 0) && (context->GetViewport() != 0));
-
-    int view = context->GetViewport()->GetViewNumber(); 
-                        
-    if (!m_viewData[view])
-        {
-        m_viewData[view] = new MrDTMViewData(this);        
-        }
-
-    int status = m_viewData[view]->GetProgressiveDataBlockManager(progressiveDataBlockManagerPtr,
-                                                                  dtmToLoadProgressively, 
-                                                                  context, 
-                                                                  isDrapingRequired);
-        
-    return status;    
-    }
-
-
-
-
-//=======================================================================================
-// @bsimethod                                                   Mathieu.St-Pierre 09/10
-//=======================================================================================
-bool MrDTMDataRef::CanDrapeRasterTexture()
-    {
-    bool canDrapeRasterTexture = false;
-
-    if (MrDTMDataRef::_GetMultiResGridMaterialManager() != 0)
-        {                
-        canDrapeRasterTexture = true;
-        }
-
-    return canDrapeRasterTexture;
-    }
-
-//=======================================================================================
-// @bsimethod                                                   Daryl.Holmwood 04/10
-//=======================================================================================
-void MrDTMDataRef::ScheduleFromDtmFile (DgnModelRefP dgnModelRefP, EditElementHandleR elem, const DgnDocumentPtr& mrdtmDocumentPtr, bool inCreation)
-    {    
-    Transform inTrfs;
-        
-    memset(&inTrfs, 0, sizeof(Transform));
-        
-    //Dummy transformation. Need to be set once the MrDTMDataRef has been created.
-    (inTrfs).form3d[0][0] = 1.0;
-    (inTrfs).form3d[1][1] = 1.0;
-    (inTrfs).form3d[2][2] = 1.0;
-       
-    DTMElementHandlerManager::CheckAndCreateElementDescr (elem, nullptr, MrDTMDefaultElementHandler::GetElemHandlerId(), inTrfs, *dgnModelRefP);    
-        
-    // Apply active settings.
-    DgnTool::GetToolAdmin()._ApplyActiveSettings(elem);
-
-    elem.SetModelRef(dgnModelRefP);
-    elem.AddToModel();            
-
-    EditElementHandle editElementHandle(elem, false);
-
-    bool scheduling = true;
-    
-    XAttributeHandlerId xAttrHandlerId(MrDTMElementMajorId, XATTRIBUTES_SUBID_MRDTM_DETAILS);
-
-    editElementHandle.ScheduleWriteXAttribute(xAttrHandlerId, MRDTM_DETAILS_SCHEDULING, (uint32_t)sizeof(scheduling), &scheduling);
-    
-    //Create the MrDTMDataRef 
-    RefCountedPtr<DTMDataRef> dtmDataRef(MrDTMDataRef::FromElemHandle(editElementHandle, mrdtmDocumentPtr, inCreation));    
-    if (0 == dtmDataRef.get()) 
-        {
-        BeAssert(!"Missing error handling! This method should consider returning a status...");
-        throw std::runtime_error("Could not access STM data ref!");
-        }
-
-    ElementHandle::XAttributeIter xAttrIter(editElementHandle, xAttrHandlerId, MRDTM_DETAILS_MRDTM_CREATED);
-    
-    if (!xAttrIter.IsValid())
-        {
-        bool isCreated = true;        
-        editElementHandle.ScheduleWriteXAttribute(xAttrHandlerId, MRDTM_DETAILS_MRDTM_CREATED, (uint32_t)sizeof(isCreated), &isCreated);
-        }
-    
-    ((MrDTMDataRef*)dtmDataRef.get())->UpdateStorageToUORMatrix(editElementHandle);
-
-    DTMElementHandlerManager::CreateDefaultDisplayElements (editElementHandle);
-               
-              
-    dtmDataRef = 0; // Release data ref in order not to hamper proper data ref loading that will follows
-  
-    UpdateFromDtmFileImpl(editElementHandle);     
-    }
-
-//=======================================================================================
-// @bsimethod                                                     Mathieu.St-Pierre 08/11
-//=======================================================================================
-int MrDTMDataRef::UpdateStorageToUORMatrix(EditElementHandleR elemHandle)
-    {
-    // We rebuild the transformation from target GCS to UOR
-    double convFactor = dgnModel_getUorPerMeter (m_element.GetModelRef()->GetDgnModelP ()); 
-
-    Bentley::GeoCoordinates::BaseGCSPtr sourceGCSPtr(_GetGeoCS());
-
-    m_destinationGCSP = GetTargetGCS();
-
-    //If the STM has no GCS it is assumed that its data are in meters. 
-    if ((m_destinationGCSP != 0) && (m_destinationGCSP->IsValid() == true) &&         
-        (sourceGCSPtr != 0) && (sourceGCSPtr->IsValid() == true))
-        {
-        // A target GCS is set ... we obtain the transformation from this
-        // GCS to meter        
-        WString tempUnit;
-        Bentley::GeoCoordinates::UnitCP theUnit = Unit::FindUnit (m_destinationGCSP->GetUnits(tempUnit));
-
-        convFactor *= theUnit->GetConversionFactor();   
-        }   
-    else if ((sourceGCSPtr != 0) && (sourceGCSPtr->IsValid() == true))
-        {
-        WString tempUnit;
-        Bentley::GeoCoordinates::UnitCP theUnit = Unit::FindUnit (sourceGCSPtr->GetUnits(tempUnit));
-
-        convFactor *= theUnit->GetConversionFactor();
-        }
-
-    Transform inTrfs;
-    
-    memset(&inTrfs, 0, sizeof(Transform));
-    
-    (inTrfs).form3d[0][0] = convFactor;
-    (inTrfs).form3d[1][1] = convFactor;
-    //MST : The same factor should not necessary be used for the Z, but currently 
-    //      we have no information to set it properly.
-    (inTrfs).form3d[2][2] = convFactor;
-    
-    const DPoint3d globalOrigin = m_element.GetModelRef()->GetDgnModelP()->GetModelInfo().GetGlobalOrigin(); 
-
-    (inTrfs).form3d[0][3] = globalOrigin.x;
-    (inTrfs).form3d[1][3] = globalOrigin.y;
-    (inTrfs).form3d[2][3] = globalOrigin.z;
-    
-    
-    Transform currentTrsf;
-    memset(&currentTrsf, 0, sizeof(Transform));
-
-    getStorageToUORMatrix(currentTrsf, elemHandle);
-
-    //TR 353153 - Don't update the storage matrix if it hasn't change so as to no change the last modified time of the 
-    //            .dgn file.
-    if (memcmp(&inTrfs, &currentTrsf, sizeof(Transform)) != 0)
-        {
-        setStorageToUORMatrix(inTrfs, elemHandle);    
-        }
-        
-    return SUCCESS;
-    }
-
-//=======================================================================================
-// @bsimethod                                                   Daryl.Holmwood 04/10
-//=======================================================================================
-void MrDTMDataRef::UpdateFromDtmFileImpl (EditElementHandleR elem)
-    {    
-    RefCountedPtr<DTMDataRef> ref;
-
-    DTMElementHandlerManager::GetDTMDataRef (ref, elem);
-
-    RefCountedPtr<MrDTMDataRef> mrRef = (MrDTMDataRef*)ref.get();
-    
-    if (elem.GetDisplayHandler ())
-        elem.GetDisplayHandler ()->ValidateElementRange (elem, true);
-    
-    //Need to call replace in model here otherwise the range is not 
-    //written correctly to the element.
-    elem.ReplaceInModel(elem.GetElementRef());      
-    }
-
-//=======================================================================================
-// @bsimethod                                                   Daryl.Holmwood 04/10
-//=======================================================================================
-MrDTMDataRef::MrDTMDataRef(ElementHandleCR el, const DgnDocumentPtr& mrdtmDocumentPtr, bool inCreation)
-    {                   
-    int status;     
-
-    for (int i = 0; i < NUMBER_OF_PP_VIEWS; i++)
-        m_viewData[i] = nullptr;
-    
-    m_xAttrMrDTMDetailsHandlerId = XAttributeHandlerId(MrDTMElementMajorId, XATTRIBUTES_SUBID_MRDTM_DETAILS);                    
-    m_iDTMFileLastLoadStatus = MRDTMSTATUS_FILE_LOADED;
-
-    //TR 322637 - Get an estimation of the clipped extent by doing the clipped query of some lower 
-    //            resolution data and taking the extent of the resulting DTM. m_pGetClippedExtentEstimation 
-    //            is only initialized if required.
-    m_pGetClippedExtentEstimation = 0;
-
-    m_element = ElementHandle(el);
-    
-    //Create an element descriptor to ensure that XAttribute are written back to the file.
-    m_element.GetElementDescrCP();
-    
-    EditElementHandle editElementHandle(m_element, false);
-
-    ElementHandle::XAttributeIter xAttrIterReadOnly(editElementHandle, m_xAttrMrDTMDetailsHandlerId, MRDTM_DETAILS_IS_READ_ONLY);
-    
-    // Verify if the dgn is read only
-    if (el.GetModelRef()->IsCacheReadonly())
-        m_isReadOnly = true;
-    else
-        {
-        //The read only flag need to be read before the file is read.
-        if (xAttrIterReadOnly.IsValid())
-            {
-            memcpy(&m_isReadOnly, (byte*)xAttrIterReadOnly.PeekData(), sizeof(m_isReadOnly));       
-            }
-        else 
-            {
-            //Default value
-            m_isReadOnly = !inCreation; 
-
-            editElementHandle.ScheduleWriteXAttribute(m_xAttrMrDTMDetailsHandlerId, MRDTM_DETAILS_IS_READ_ONLY, (uint32_t)sizeof(m_isReadOnly), &m_isReadOnly);        
-            }    
-        }    
-        
-    //Read the file moniker
-    ElementHandle::XAttributeIter xAttrIterMoniker(editElementHandle, m_xAttrMrDTMDetailsHandlerId, MRDTM_DETAILS_FILE_MONIKER);
-    if (xAttrIterMoniker.IsValid())
-        {
-        BeAssert(inCreation == false);
-        BeAssert(mrdtmDocumentPtr == 0);
-
-        status = ReadMonikerFromSerializationData((byte*)xAttrIterMoniker.PeekData(), xAttrIterMoniker.GetSize(), m_element.GetModelRef());
-
-        BeAssert(status == 0);
-        }
-    else
-        {        
-        BeAssert(mrdtmDocumentPtr != 0);
-        
-        m_mrdtmDocumentPtr = mrdtmDocumentPtr;                
-        m_mrdtmMonikerPtr = m_mrdtmDocumentPtr->GetMonikerPtr();                
-
-        DataExternalizer descriptionDataExternalizer;
-        
-        WString monikerString(m_mrdtmMonikerPtr->Externalize());
-
-        descriptionDataExternalizer.put(monikerString);
-
-        editElementHandle.ScheduleWriteXAttribute(m_xAttrMrDTMDetailsHandlerId, MRDTM_DETAILS_FILE_MONIKER, (uint32_t)descriptionDataExternalizer.getBytesWritten(), descriptionDataExternalizer.getBuf());            
-        }   
-        
-    if (inCreation == true)
-        {                    
-        WString fileName(m_mrdtmDocumentPtr->GetFileName());
-        
-        m_mrDTMCreator = IMrDTMCreator::GetFor(fileName.GetWCharCP()); 
-      
-        memset(&m_minPoint, 0, sizeof(m_minPoint));            
-        memset(&m_maxPoint, 0, sizeof(m_maxPoint));                    
-        }
-    else
-        {                       
-        //Load the file when the MrDTMDataRef is loaded.     
-        ReadFile();
-
-        BeAssert((m_mrDTM != 0) || (m_iDTMFileLastLoadStatus != MRDTMSTATUS_FILE_LOADED));                
-        }
-       
-    ElementHandle::XAttributeIter xAttrIterMinPoint(editElementHandle, m_xAttrMrDTMDetailsHandlerId, MRDTM_DETAILS_MIN_POINT);
-    
-    //TR 334171 - Currently the min points and max points are recompute each time the file is 
-    //            read if the m_mrDTM is not null (see the ReadFile function call above).
-    if (xAttrIterMinPoint.IsValid() && (m_mrDTM == 0))
-        {
-        memcpy(&m_minPoint, (byte*)xAttrIterMinPoint.PeekData(), sizeof(m_minPoint));
-        }
-    else
-        {                
-        editElementHandle.ScheduleWriteXAttribute(m_xAttrMrDTMDetailsHandlerId, MRDTM_DETAILS_MIN_POINT, (uint32_t)sizeof(m_minPoint), &m_minPoint);                   
-        }
-
-    ElementHandle::XAttributeIter xAttrIterMaxPoint(editElementHandle, m_xAttrMrDTMDetailsHandlerId, MRDTM_DETAILS_MAX_POINT);
-    
-    if (xAttrIterMaxPoint.IsValid() && (m_mrDTM == 0))
-        {
-        memcpy(&m_maxPoint, (byte*)xAttrIterMaxPoint.PeekData(), sizeof(m_maxPoint));
-        }
-    else        
-        {        
-        editElementHandle.ScheduleWriteXAttribute(m_xAttrMrDTMDetailsHandlerId, MRDTM_DETAILS_MAX_POINT, (uint32_t)sizeof(m_maxPoint), &m_maxPoint);        
-        }
-    
-    ElementHandle::XAttributeIter xAttrIterPointDensity(editElementHandle, m_xAttrMrDTMDetailsHandlerId, MRDTM_DETAILS_POINT_DENSITY);
-    if (xAttrIterPointDensity.IsValid())
-        {            
-        DataInternalizer source ((byte*)xAttrIterPointDensity.PeekData(), xAttrIterPointDensity.GetSize());       
-        source.get(&m_pointDensityForShadedView);        
-        source.get(&m_pointDensityForWireframeView);           
-        }
-    else
-        {        
-        //Default values                
-        m_pointDensityForShadedView = MRDTM_GUI_TO_VIEW_POINT_DENSITY(100);
-        m_pointDensityForWireframeView = MRDTM_GUI_TO_VIEW_POINT_DENSITY(50);                
-
-        WriteXAttributePointDensityData(false, &editElementHandle);        
-        }
-
-    //Read the description
-    ElementHandle::XAttributeIter xAttrIterDescription(editElementHandle, m_xAttrMrDTMDetailsHandlerId, MRDTM_DETAILS_DESCRIPTION);    
-    if (xAttrIterDescription.IsValid())
-        {
-        DataInternalizer source ((byte*)xAttrIterDescription.PeekData(), xAttrIterDescription.GetSize());
-
-        source.get(m_description);        
-        }
-    else
-        {
-        DataExternalizer descriptionDataExternalizer;
-
-        descriptionDataExternalizer.put(m_description);
-            
-        editElementHandle.ScheduleWriteXAttribute(m_xAttrMrDTMDetailsHandlerId, MRDTM_DETAILS_DESCRIPTION, (uint32_t)descriptionDataExternalizer.getBytesWritten(), descriptionDataExternalizer.getBuf());        
-        }
-    
-    ElementHandle::XAttributeIter xAttrIterCanLocate(editElementHandle, m_xAttrMrDTMDetailsHandlerId, MRDTM_DETAILS_CAN_LOCATE);    
-    if (xAttrIterCanLocate.IsValid())
-        {
-        memcpy(&m_canLocate, (byte*)xAttrIterCanLocate.PeekData(), sizeof(m_canLocate));       
-        }
-    else
-        {
-        //Default value
-        m_canLocate = true;
-
-        editElementHandle.ScheduleWriteXAttribute(m_xAttrMrDTMDetailsHandlerId, MRDTM_DETAILS_CAN_LOCATE, (uint32_t)sizeof(m_canLocate), &m_canLocate);        
-        }
-
-    ElementHandle::XAttributeIter xAttrIterAnchored(editElementHandle, m_xAttrMrDTMDetailsHandlerId, MRDTM_DETAILS_IS_ANCHORED);    
-    if (xAttrIterAnchored.IsValid())
-        {
-        memcpy(&m_isAnchored, (byte*)xAttrIterAnchored.PeekData(), sizeof(m_isAnchored));       
-        }
-    else
-        {
-        //Default value
-        m_isAnchored = true;
-
-        editElementHandle.ScheduleWriteXAttribute(m_xAttrMrDTMDetailsHandlerId, MRDTM_DETAILS_IS_ANCHORED, (uint32_t)sizeof(m_isAnchored), &m_isAnchored);        
-        }
-    
-    ElementHandle::XAttributeIter xAttrIterVisibilityPerView(editElementHandle, m_xAttrMrDTMDetailsHandlerId, MRDTM_DETAILS_VISIBILITY_PER_VIEW);    
-    if (xAttrIterVisibilityPerView.IsValid())
-        {
-        memcpy(&m_visibilityPerView, (byte*)xAttrIterVisibilityPerView.PeekData(), sizeof(m_visibilityPerView));       
-        }
-    else
-        {
-        //Default value
-        memset(&m_visibilityPerView, 1, sizeof(m_visibilityPerView));                                   
-        editElementHandle.ScheduleWriteXAttribute(m_xAttrMrDTMDetailsHandlerId, MRDTM_DETAILS_VISIBILITY_PER_VIEW, (uint32_t)sizeof(m_visibilityPerView), &m_visibilityPerView);        
-        }   
-    
-    ElementHandle::XAttributeIter xAttrIterClip(editElementHandle, m_xAttrMrDTMDetailsHandlerId, MRDTM_DETAILS_CLIPS);    
-    if (xAttrIterClip.IsValid())
-        {                                  
-        status = ReadClipsFromSerializationData((byte*)xAttrIterClip.PeekData(), xAttrIterClip.GetSize());    
-        }
-    else
-        {
-        //Default value.
-        m_isClipActivated = true;
-
-        status = SaveClipsInXAttribute(false, &editElementHandle);
-
-        BeAssert(status == 0);
-        }   
-
-    ElementHandle::XAttributeIter xAttrIterDrapingRasters(editElementHandle, m_xAttrMrDTMDetailsHandlerId, MRDTM_DETAILS_DRAPING_RASTERS); 
-    ElementHandle::XAttributeIter xAttrIterDrapingRastersUnicode(editElementHandle, m_xAttrMrDTMDetailsHandlerId, MRDTM_DETAILS_DRAPING_RASTERS_UNICODE); 
-    if (xAttrIterDrapingRasters.IsValid() || xAttrIterDrapingRastersUnicode.IsValid())
-        {      
-        DataInternalizer drapingRasters;
-        
-        if (xAttrIterDrapingRastersUnicode.IsValid())
-            {
-            drapingRasters.setBuffer((byte*)xAttrIterDrapingRastersUnicode.PeekData(), xAttrIterDrapingRastersUnicode.GetSize());
-            }
-        else
-            {
-            drapingRasters.setBuffer((byte*)xAttrIterDrapingRasters.PeekData(), xAttrIterDrapingRasters.GetSize());
-            }
-
-        bool    isRasterTextureSourceExist = true;
-        int     nbRasterFiles;        
-        WString persistedRasterFileName;
-   //     long   index;
-
-        drapingRasters.get(&nbRasterFiles);
-
-        //Only one raster is supported at this time.
-        BeAssert(nbRasterFiles == 1);        
-                
-        StringList* drapingRasterFileNamesP = mdlStringList_create(nbRasterFiles, 0);
-
-        for (long rasterFileInd = 0; rasterFileInd < nbRasterFiles; rasterFileInd++)
-            {              
-            if (xAttrIterDrapingRastersUnicode.IsValid())
-                {                    
-                drapingRasters.get(persistedRasterFileName);
-                }
-            else
-                {
-                persistedRasterFileName = WString(drapingRasters.getString ());
-                }                        
-            
-            if (_waccess(persistedRasterFileName.c_str(), 00) != 0)
-                {
-                isRasterTextureSourceExist = false;
-                break;
-                }
-                        
-            status = mdlStringList_setMember(drapingRasterFileNamesP,
-                                             rasterFileInd, 
-                                             persistedRasterFileName.c_str(), 
-                                             0);
-
-            BeAssert(status == SUCCESS);                       
-            }                  
-
-        if (isRasterTextureSourceExist == true)
-            {
-            LoadRasterTextureSource(drapingRasterFileNamesP);
-            
-			if ((m_rasterDrapingSrcPtr == 0) && (DTMElementHandlerManager::GetRasterTextureSourceManager() != 0))
-            	{
-                SetWarningForLoadStatus(MRDTMSTATUS_MISSING_RASTER_DRAPING_FILE);            
-                }
-            }
-        else
-            {
-            SetWarningForLoadStatus(MRDTMSTATUS_MISSING_RASTER_DRAPING_INFO);            
-            }
-
-        long destroyStatus = mdlStringList_destroy(drapingRasterFileNamesP);
-
-        BeAssert(destroyStatus == 0);
-        }
-    else
-        {
-        WString pssFileName;
-
-        int status = _GetRasterTexturePSSFilePath(pssFileName);
-
-        if (_waccess(pssFileName.GetWCharCP(), 00) == 0)
-            {            
-            StringList* drapingRasterFileNamesP = mdlStringList_create(1, 0);
-
-            string pssFileNameMultiByte;
-              
-            status = mdlStringList_setMember(drapingRasterFileNamesP,
-                                             0, 
-                                             pssFileName.c_str(), 
-                                             0);
-
-            BeAssert(status == SUCCESS);
-
-            if (LoadRasterTextureSource(drapingRasterFileNamesP) == true)
-                {
-                DataExternalizer descriptionDataExternalizerUnicode;   
-                descriptionDataExternalizerUnicode.put(1); 
-                descriptionDataExternalizerUnicode.put(pssFileName.c_str());     
-
-                editElementHandle.ScheduleWriteXAttribute(m_xAttrMrDTMDetailsHandlerId, MRDTM_DETAILS_DRAPING_RASTERS_UNICODE, (uint32_t)descriptionDataExternalizerUnicode.getBytesWritten(), descriptionDataExternalizerUnicode.getBuf());                           
-
-                char* pssFileNameMultiByte = new char[pssFileName.GetMaxLocaleCharBytes()];
-                
-                pssFileName.ConvertToLocaleChars (pssFileNameMultiByte, pssFileName.GetMaxLocaleCharBytes());                
-
-                DataExternalizer descriptionDataExternalizer;   
-                descriptionDataExternalizer.put(1); 
-                descriptionDataExternalizer.put(pssFileNameMultiByte);     
-
-                editElementHandle.ScheduleWriteXAttribute(m_xAttrMrDTMDetailsHandlerId, MRDTM_DETAILS_DRAPING_RASTERS, (uint32_t)descriptionDataExternalizer.getBytesWritten(), descriptionDataExternalizer.getBuf());                           
-
-                delete [] pssFileNameMultiByte;
-                }
-
-            long destroyStatus = mdlStringList_destroy(drapingRasterFileNamesP);
-
-            BeAssert(destroyStatus == 0);
-            }                             
-        }
-
-    ElementHandle::XAttributeIter xAttrIterRasterTextureCacheDecimationMethod(editElementHandle, m_xAttrMrDTMDetailsHandlerId, MRDTM_DETAILS_RASTER_TEXTURE_CACHE_DECIMATION_METHOD); 
-    if (xAttrIterRasterTextureCacheDecimationMethod.IsValid())
-        {   
-        memcpy(&m_rasterTextureCacheDecimationMethod, (byte*)xAttrIterRasterTextureCacheDecimationMethod.PeekData(), sizeof(m_rasterTextureCacheDecimationMethod));                           
-        }    
-    else
-        {   
-        IRasterTextureSourceCacheFilePtr rasterTextureSourceCacheFilePtr;
-
-        if (_GetRasterTextureSource() != 0)
-            {            
-            rasterTextureSourceCacheFilePtr = _GetRasterTextureSource()->GetCacheFileInterface();
-            }
-                       
-        if (rasterTextureSourceCacheFilePtr != 0)
-            {
-            //Obtained the value from the cTIFF cache file.            
-            int status = rasterTextureSourceCacheFilePtr->GetDecimationMethod(m_rasterTextureCacheDecimationMethod);        
-
-            BeAssert(status == SUCCESS);            
-            }
-        else
-            {
-            //Default value            
-            m_rasterTextureCacheDecimationMethod = IRasterTextureSourceCacheFile::NOT_SPECIFIED_DECIMATION;                
-            }
-        
-        editElementHandle.ScheduleWriteXAttribute(m_xAttrMrDTMDetailsHandlerId, MRDTM_DETAILS_RASTER_TEXTURE_CACHE_DECIMATION_METHOD, (uint32_t)sizeof(m_rasterTextureCacheDecimationMethod), &m_rasterTextureCacheDecimationMethod);
-        }
-
-
-    ElementHandle::XAttributeIter xAttrIterRasterTextureCacheState(editElementHandle, m_xAttrMrDTMDetailsHandlerId, MRDTM_DETAILS_RASTER_TEXTURE_CACHE_STATE); 
-
-    if (xAttrIterRasterTextureCacheState.IsValid())
-        {   
-        memcpy(&m_rasterTextureCacheState, (byte*)xAttrIterRasterTextureCacheState.PeekData(), sizeof(m_rasterTextureCacheState));           
-        }    
-    else
-        {        
-        bool isUpToDate;
-
-        //Both raster draping related XAttribute must be present in other to correctly state create MRDTM_DETAILS_RASTER_TEXTURE_CACHE_STATE.
-        _IsRasterTextureCacheFileUpToDate(isUpToDate, &editElementHandle);                         
-        }
-
-
-    ElementHandle::XAttributeIter xAttrIterTriangulationEdgeOptions(editElementHandle, m_xAttrMrDTMDetailsHandlerId, MRDTM_DETAILS_TRIANGULATION_EDGE_OPTIONS); 
-    if (xAttrIterTriangulationEdgeOptions.IsValid())
-        {   
-        DataInternalizer source ((byte*)xAttrIterTriangulationEdgeOptions.PeekData(), xAttrIterTriangulationEdgeOptions.GetSize());       
-            
-        source.get(&m_edgeMethod);        
-        source.get(&m_edgeMethodLength);                   
-        }    
-    else
-        {        
-        //Default value
-        m_edgeMethod = 0;                            
-        m_edgeMethodLength = 1000 * dgnModel_getUorPerMeter(editElementHandle.GetDgnModelP());                
-
-        WriteXAttributeTriangulationEdgeOptions(false, &editElementHandle);        
-        }
-                
-    m_GCSEventHandler = new GcoordGeoCoordinateEventHandler(this);
-    Bentley::GeoCoordinates::DgnGCS::SetEventHandler(m_GCSEventHandler);
-
-    m_destinationGCSP = GetTargetGCS();      
-    
-    BeAssert(status == 0);    
-    }
-
-//=======================================================================================
-// @bsimethod                                                   Daryl.Holmwood 04/10
-//=======================================================================================
-MrDTMDataRef::~MrDTMDataRef()
-    {
-    Bentley::GeoCoordinates::DgnGCS::RemoveEventHandler(m_GCSEventHandler);
-
-    FlushAllViewData();         
-
-    //Is currently cleaned up by FlushAllViewData.
-    BeAssert(m_pGetClippedExtentEstimation == 0);
-    
-    int status = -1;
-
-    //Ensure that the sources are saved to the file.
-    if (m_mrDTMCreator != 0)
-        {
-        status = _SaveIMrDTMCreatorToFile();
-
-        BeAssert(status == 0);
-        }           
-    }
-
-//=======================================================================================
-// @bsimethod                                                   Alain.Robert 10/10
-//=======================================================================================
-void MrDTMDataRef::AdviseGCSChanged()
-    {
-    m_destinationGCSP = GetTargetGCS();
-    ReloadMrDTM(m_destinationGCSP);
-    }
-
-//=======================================================================================
-// @bsimethod                                                   Alain.Robert 10/10
-//=======================================================================================
-void MrDTMDataRef::Reproject(DgnGCSP sourceGCS, DgnGCSP targetGCS)
-    {   
-    // Explanation on the weird cases implemented below.
-    // Since clips are stored as UORs in the DGNModel coordinate yet refer to data
-    // expressed using an external non-UOR based geographic coordinate system
-    // in order for clips to follow the STM upon model GCS deletion, we reproject
-    // in such case (where targetGCS is NULL) to the STM source GCS if there is one.
-    // In the case the GCS is deleted (targetGCS NULL) and the STM has no GCS then
-    // we bypass completely clip reprojection as there were none performed on the STM and 
-    // none will be afterwards.
-    m_destinationGCSP = targetGCS;
-
-    DgnGCSP effectiveTargetGCS = targetGCS;
-    DgnGCSP effectiveSourceGCS = sourceGCS;
-
-    DgnGCSPtr mrdtmGCSPtr;
-
-    // Check if there is a target GCS (If the GCS has not been deleted)
-    if (targetGCS == NULL)
-    {
-        if ((0 != m_mrDTM.get()) &&
-            (m_mrDTM->GetBaseGCS() != NULL) && 
-            m_mrDTM->GetBaseGCS()->IsValid())
-        {
-            // The target has been deleted ... We use the MRDTM file source GCS as target 
-            // This means that since now no reprojection will occur we move the clips to 
-            // the source MRDTM coordinate system
-            mrdtmGCSPtr = DgnGCS::CreateGCS(&*m_mrDTM->GetBaseGCS(), GetElement().GetModelRef());
-            effectiveTargetGCS = &*mrdtmGCSPtr;
-        }
-    }
-
-    // Check if there is a target GCS (If the GCS has not been deleted)
-    if (sourceGCS == NULL)
-    {
-        if ((0 != m_mrDTM.get()) &&
-            (m_mrDTM->GetBaseGCS() != NULL) && 
-            m_mrDTM->GetBaseGCS()->IsValid())
-        {
-            // The target has been deleted ... We use the MRDTM file source GCS as target 
-            // This means that since now no reprojection will occur we move the clips to 
-            // the source MRDTM coordinate system
-            mrdtmGCSPtr = DgnGCS::CreateGCS(&*m_mrDTM->GetBaseGCS(), GetElement().GetModelRef());
-            effectiveSourceGCS = &*mrdtmGCSPtr;
-        }
-    }
-
-    if ((effectiveTargetGCS != NULL) && (effectiveSourceGCS != NULL))
-    {
-	    // If there are clip shapes we need to reproject the clip shapes also
-        if ((m_clipContainerPtr != 0) && (m_clipContainerPtr->GetNbClips() > 0) )
-            {
-            // Create a reprojection object
-            for (size_t indexClips = 0 ; indexClips < m_clipContainerPtr->GetNbClips(); indexClips++)
-                {
-                IMrDTMClipInfoPtr clipInfoP;
-
-                int status = m_clipContainerPtr->GetClip(clipInfoP, indexClips);
-
-                assert(status == SUCCESS);
-                
-                for (size_t indexPoints = 0 ; indexPoints < clipInfoP->GetNbClipPoints(); indexPoints++)
-                    {
-                    DPoint3d newPoint;
-                    effectiveSourceGCS->ReprojectUors(&newPoint, NULL, NULL, &(clipInfoP->GetClipPoints()[indexPoints]), 1, *effectiveTargetGCS);
-                    clipInfoP->GetClipPoints()[indexPoints] = newPoint;
-                    }
-
-                }
-            int status = SaveClipsInXAttribute();
-
-            BeAssert(status == 0);
-
-            FlushAllViewData();    
-            }
-        }
-
-    ReloadMrDTM(targetGCS);
-    }
-
-//=======================================================================================
-// @bsimethod                                                   Mathieu.St-Pierre 08/11
-//=======================================================================================
-void MrDTMDataRef::FlushAllViewData()
-    {
-    for (int i = 0; i < NUMBER_OF_PP_VIEWS; i++)
-        {
-        if (m_viewData[i])
-            {
-            delete m_viewData[i];
-            m_viewData[i] = 0;
-            }
-        }      
-
-    m_overviewDTMPtr = 0;
-
-    //Remove all cached block
-    if (IMrDTMDataRef::GetMrDTMProgressiveDisplayInterface() != 0)
-        {
-        IMrDTMDataRef::GetMrDTMProgressiveDisplayInterface()->ClearCachedBlocks(this, false);
-        }
-    
-    // The next line fixes bug TFS#16393. Maybe it will be possible to delete this line when the previous one (DTMDataRefCachingManager::DeleteCacheElem) is
-    // reintegrated into the code; presently it is left out because Descartes is not ported yet.
-    if (m_element.IsPersistent())
-        {
-        DTMDisplayCacheManager::DeleteCacheElem (m_element);
-        }
-
-    //Delete the clipped extent estimation. 
-    if (m_pGetClippedExtentEstimation != 0) 
-        {
-        delete m_pGetClippedExtentEstimation;
-        m_pGetClippedExtentEstimation = 0;
-        }
-    }
-
-//=======================================================================================
-// @bsimethod                                                   Mathieu.St-Pierre 11/10
-//=======================================================================================
-bool MrDTMDataRef::CanDisplayMrDTM()
-    {                  
-    BeAssert(m_mrdtmDocumentPtr != 0 || m_mrDTM == 0);
-
-    return (m_mrDTM != 0) && 
-           (_waccess(m_mrdtmDocumentPtr->GetFileName().GetWCharCP(), 04) == 0);        
-    }
-
-//=======================================================================================
-// @bsimethod                                                   Daryl.Holmwood 04/10
-//=======================================================================================
-RefCountedPtr<DTMDataRef> MrDTMDataRef::FromElemHandle(ElementHandleCR elemHandle, const DgnDocumentPtr& mrdtmDocumentPtr, bool inCreation)
-    {
-    if (!IsValidMrDTMElement(elemHandle))
-        return NULL;
-   
-    // TR #334173. Do not cache "inCreation" STMs as it prevents further attempts to open
-    // same file in read only. As we do not cache it yet, file in create mode won't live
-    // long enough to prevent other attempts at opening the same file.
-    if (inCreation)
-        return new MrDTMDataRef(elemHandle, mrdtmDocumentPtr, inCreation);
-
-    // Do not cache non persistent element.
-    if(elemHandle.GetElementRef() == NULL)
-        return new MrDTMDataRef(elemHandle, mrdtmDocumentPtr, inCreation);
-
-    if (elemHandle.GetElementRef()->IsDeleted())
-        return NULL;
-
-    DTMDataRef* pDataRef;
-
-    // Don't cache using a DgnAttachment modelref.
-    if(elemHandle.GetModelRef()->AsDgnAttachmentCP() != NULL)
-        {
-        BeAssert(elemHandle.PeekElementDescrCP() == NULL);  // We assumed a non modify elementhandle.
-        ElementHandle eh(elemHandle.GetElementRef());
-        pDataRef = new MrDTMDataRef(eh, mrdtmDocumentPtr, inCreation);
-        DTMDataRef::AddDTMAppData (eh, pDataRef);
-        }
-    else
-        {
-        pDataRef = new MrDTMDataRef(elemHandle, mrdtmDocumentPtr, inCreation);
-        DTMDataRef::AddDTMAppData (elemHandle, pDataRef);
-        }   
-    
-    return pDataRef;
-    }
-
-
-//=======================================================================================
-// @bsimethod                                                   Daryl.Holmwood 04/10
-//=======================================================================================
-bool IMrDTMDataRef::IsValidMrDTMElement(ElementHandleCR elmHandle)
-    {
-    if (dynamic_cast<DTMElementHandler*>(&elmHandle.GetHandler()) != 0)
-        {        
-        XAttributeHandlerId handlerId (MrDTMElementMajorId, XATTRIBUTES_SUBID_MRDTM_DETAILS);
-        ElementHandle::XAttributeIter xAttrIter(elmHandle, handlerId, MRDTM_DETAILS_SCHEDULING);
-        
-        return xAttrIter.IsValid();
-        }
-
-    return false;
-    }
-
-//=======================================================================================
-// @bsimethod                                                   Mathieu.St-Pierre 05/11
-//=======================================================================================
-int MrDTMDataRef::AddClipOnQuery(IMrDTMQueryPtr& queryPtr)
-    {
-    if ((_GetClipActivation() == true) && (_GetNbClips() > 0) && (queryPtr != 0))
-        {
-        DPoint3d* clipPointsP = 0;
-        int       numberOfClipPoints;
-        bool      isClipMask;
-        Transform trsf;
-        Transform invertTrsf;
-        int       status;
-        
-        getStorageToUORMatrix(trsf, GetElement().GetModelRef(), GetElement(), false);
-
-        bool invert = bsiTransform_invertTransform(&invertTrsf, &trsf);
-
-        BeAssert(invert != 0);
-        
-        for (int clipInd = 0; clipInd < _GetNbClips(); clipInd++)
-            {
-            status = GetClip(clipPointsP, numberOfClipPoints, isClipMask, clipInd);
-            
-            BeAssert(clipPointsP != 0);        
-
-            bsiTransform_multiplyDPoint3dArrayInPlace(&invertTrsf, clipPointsP, numberOfClipPoints);
-            
-            queryPtr->AddClip(clipPointsP, numberOfClipPoints, isClipMask);    
-                                    
-            delete clipPointsP;   
-
-            clipPointsP = 0;
-            }
-        }
-
-    return 0;
-    }
-
-//=======================================================================================
-// @bsimethod                                                   Mathieu.St-Pierre 11/11
-//=======================================================================================
-void MrDTMDataRef::GetDefaultMinimumPixelSizeInUORS(DPoint2d& minimumPixelSizeInUORS,
-                                                    BaseGCSP  gcsForDefaultPixelSizeP)
-    {  
-    WString defaultMinimumPixelSizeForDraping;
-    const bool foundCfgVar = BSISUCCESS == ConfigurationManager::GetVariable (defaultMinimumPixelSizeForDraping, 
-                                                                              L"STM_DEFAULT_MINIMUM_PIXEL_SIZE_FOR_DRAPING");
-    double defaultMinimumPixelSizeInMeters;
-    if (!foundCfgVar ||
-        0 >= (defaultMinimumPixelSizeInMeters = _wtof(defaultMinimumPixelSizeForDraping.c_str())))
-        defaultMinimumPixelSizeInMeters = DEFAULT_MINIMUM_PIXEL_SIZE_FOR_DRAPING;
-    
-    const double uorPerMeters = dgnModel_getUorPerMeter(m_element.GetModelRef()->GetRoot());
-
-    //Geographic - value should be in latitude/longitude
-    if (gcsForDefaultPixelSizeP != 0)
-        {
-        //Geographic coordinate system.
-        if (gcsForDefaultPixelSizeP->GetProjectionCode() == GeoCoordinates::BaseGCS::pcvUnity)
-            {
-            minimumPixelSizeInUORS.x = defaultMinimumPixelSizeInMeters / APPROX_NB_METERS_FOR_ONE_DEGREE * uorPerMeters;
-            minimumPixelSizeInUORS.y = minimumPixelSizeInUORS.x;
-            }
-        else
-            {
-            minimumPixelSizeInUORS.x = defaultMinimumPixelSizeInMeters * uorPerMeters;                    
-            minimumPixelSizeInUORS.y = minimumPixelSizeInUORS.x;                    
-            }                
-        }
-    else
-        {
-        //The STM has no GCS, so the GCS is assumed to be in meters.
-        minimumPixelSizeInUORS.x = defaultMinimumPixelSizeInMeters * uorPerMeters;
-        minimumPixelSizeInUORS.y = defaultMinimumPixelSizeInMeters * uorPerMeters;               
-        }           
-    }
-
-
-//=======================================================================================
-// @bsimethod                                                   Mathieu.St-Pierre 04/11
-//=======================================================================================
-void MrDTMDataRef::NotifyChange()
-    {
-    ChangeListeners::iterator changeListenerIter(s_changeListeners.begin());
-    ChangeListeners::iterator changeListenerIterEnd(s_changeListeners.end());
-    
-    while (changeListenerIter != changeListenerIterEnd)
-        {
-        (*(*changeListenerIter))(GetElement());
-        changeListenerIter++;
-        }
-    }
-
-//=======================================================================================
-// @bsimethod                                                   Mathieu.St-Pierre 04/11
-//=======================================================================================
-void MrDTMDataRef::SetWarningForLoadStatus(MrDTMStatus warningStatus)
-    {
-    BeAssert((warningStatus > MRDTMSTATUS_WARNING_BEGIN) && (warningStatus < MRDTMSTATUS_WARNING_END));
-
-    if ((m_iDTMFileLastLoadStatus < MRDTMSTATUS_ERROR_BEGIN) || (m_iDTMFileLastLoadStatus > MRDTMSTATUS_ERROR_END))
-        {
-        m_iDTMFileLastLoadStatus = warningStatus;
-        }
-    }
-
-//=======================================================================================
-// @bsimethod                                                   Chantal.Poulin 06/11
-//=======================================================================================
-int64_t MrDTMDataRef::_GetPointCountForResolution(int resolutionIndex)
-    { 
-    IMrDTMFixResolutionIndexQueryParamsPtr queryParamsPtr(IMrDTMFixResolutionIndexQueryParams::CreateParams());
-    queryParamsPtr->SetResolutionIndex(resolutionIndex); 
-
-    queryParamsPtr->SetEdgeOptionTriangulationParam(m_edgeMethod);                
-    queryParamsPtr->SetMaxSideLengthTriangulationParam(_GetEdgeMethodLengthInStorage());
-
-    //Get query interface
-    IMrDTMQueryPtr fixResQueryPtr = m_mrDTM->GetQueryInterface(DTM_QUERY_FIX_RESOLUTION_VIEW, DTM_QUERY_DATA_POINT);   
-
-    BENTLEY_NAMESPACE_NAME::TerrainModel::DTMPtr dtmPtr;
-
-    fixResQueryPtr->Query(dtmPtr, 0, 0, IMrDTMQueryParametersPtr(queryParamsPtr));
-
-    BeAssert(dynamic_cast<IMrDTM*>(dtmPtr.get()) != 0);
-
-    IMrDTMPtr mrDTMsingleResolutionView = (IMrDTM*)dtmPtr.get();
-
-    return mrDTMsingleResolutionView->GetPointCount();
-    }
-
-/*===================================================================*/
-/*        VIRTUAL FUNCTIONS INHERITED FROM DTMDataRef SECTION - BEGIN*/
-/*===================================================================*/
-
-//=======================================================================================
-// @bsimethod                                                   Daryl.Holmwood 04/10
-//=======================================================================================
-IDTM* MrDTMDataRef::_GetDTMStorage(DTMDataRefPurpose purpose)
-    {
-    DTMPtr pDtm;      
-    int    view = 0; // Default View
-
-    if (purpose == GetStatistics || purpose == GetMrDtm)
-        {   
-        pDtm = (DTMPtr&)GetMrDTM();
-        }
-    else
-        {
-        IMrDTMPtr& iMrDTMPtr = GetMrDTM();
-
-        //If the state is not empty the STM should contain some points and/or breaklines.       
-        BeAssert((iMrDTMPtr->GetState() == MRDTM_STATE_EMPTY) || 
-               (iMrDTMPtr->GetBreaklineCount() != 0) || 
-               (iMrDTMPtr->GetPointCount() != 0));
-        
-        if ((iMrDTMPtr == 0) || 
-            (iMrDTMPtr->GetState() == MRDTM_STATE_EMPTY) || 
-            ((iMrDTMPtr->GetBreaklineCount() == 0) && (iMrDTMPtr->GetPointCount() == 0)))            
-            return nullptr;
-
-        if (!m_viewData[view])
-            {
-            m_viewData[view] = new MrDTMViewData(this);
-            }
-
-        pDtm = m_viewData[view]->GetDTM(purpose, nullptr);
-        }
-
-    return pDtm.get();
-    }
-
-//=======================================================================================
-// @bsimethod                                                   Daryl.Holmwood 04/10
-//=======================================================================================
-IDTM* MrDTMDataRef::_GetDTMStorage(DTMDataRefPurpose purpose, ViewContextR viewContext)
-    {
-    int   view = 0; // Default View
-    IDTM* pDTM = 0;
-
-    if (m_mrDTM != 0)
-        {
-        if (viewContext.GetViewport())
-            view = viewContext.GetViewport()->GetViewNumber();
-
-        if (!m_viewData[view])
-            {
-            m_viewData[view] = new MrDTMViewData(this);        
-            }
-
-        pDTM = m_viewData[view]->GetDTM(purpose, &viewContext).get();
-        }
-
-    return pDTM;
-    }
-
-//=======================================================================================
-// @bsimethod                                                   Daryl.Holmwood 04/10
-//=======================================================================================
-StatusInt MrDTMDataRef::_GetDTMReferenceStorage (RefCountedPtr<IDTM>& outDtm)
-    {
-    outDtm = GetDTMStorage(None);
-    return outDtm.IsValid() ? SUCCESS : ERROR;
-    }
-
-//=======================================================================================
-// @bsimethod                                                   Mathieu.St-Pierre 08/11
-//=======================================================================================
-/*
-double MrDTMDataRef::_GetLastModified() 
-    {
-    //Should represent the last time the DTM data in the STM file have been modified.
- //   BeAssert(!"Not implemented yet. Should probably be stored at the STM file level");
-    return 0;
-    }
-*/
-//=======================================================================================
-// @bsimethod                                                   Daryl.Holmwood 04/10
-//=======================================================================================
-bool MrDTMDataRef::_GetExtents (DRange3dR range)
-    {    
-   // BeAssert ((m_mrDTM != 0) || (m_iDTMFileLastLoadStatus != MRDTMSTATUS_LOADEDFILE));                
-    range.low = m_minPoint;
-    range.high = m_maxPoint;          
-    return true;
-    }
-
-/*==================================================================*/
-/*        VIRTUAL FUNCTIONS INHERITED FROM DTMDataRef SECTION - END */
-/*==================================================================*/
-
-
-/*===================================================================*/
-/*        PUBLISHED FUNCTIONS SECTION - BEGIN                        */
-/*===================================================================*/
-
-//Progressive Display
-IMrDTMProgressiveDisplayPtr IMrDTMDataRef::GetMrDTMProgressiveDisplayInterface()
-    {
-    return s_mrDtmProgressiveDisplayPtr;
-    }
-
-void IMrDTMDataRef::SetMrDTMProgressiveDisplayInterface(IMrDTMProgressiveDisplayPtr mrDtmProgressiveDisplayPtr)
-    {
-    s_mrDtmProgressiveDisplayPtr = mrDtmProgressiveDisplayPtr;
-    }
-
-//Plotter Interface
-IPlotterInfo* IMrDTMDataRef::GetPlotterInterface()
-    {
-    return s_plotterInterface;
-    }
-
-void IMrDTMDataRef::SetPlotterInterface(IPlotterInfo* plotterInterface)
-    {
-    s_plotterInterface = plotterInterface;
-    }
-
-//Notification of change 
-int IMrDTMDataRef::AddChangeListener(FPNotifyChange fpChangeListener)
-    {
-    int status = -1;
-
-    ChangeListeners::iterator changeListenerIter(s_changeListeners.begin());
-    ChangeListeners::iterator changeListenerIterEnd(s_changeListeners.end());
-
-    while (changeListenerIter != changeListenerIterEnd)
-        {        
-        if (*changeListenerIter == fpChangeListener)
-            break;
-
-        changeListenerIter++;
-        }
-
-    if (changeListenerIter == changeListenerIterEnd)
-        {
-        s_changeListeners.push_back(fpChangeListener);
-        status = 0;
-        }
-
-    return status;    
-    }
-
-int IMrDTMDataRef::RemoveChangeListener(FPNotifyChange fpChangeListener)
-    {
-    int status = -1;
-
-    ChangeListeners::iterator changeListenerIter(s_changeListeners.begin());
-    ChangeListeners::iterator changeListenerIterEnd(s_changeListeners.end());
-
-    while (changeListenerIter != changeListenerIterEnd)
-        {        
-        if (*changeListenerIter == fpChangeListener)
-            {
-            s_changeListeners.erase(changeListenerIter);
-            status = 0;
-            break;
-            }
-
-        changeListenerIter++;
-        }
-
-    return status;    
-    }
-
-int MrDTMDataRef::_GetRasterTextureCacheDecimationMethod(IRasterTextureSourceCacheFile::DecimationMethod& decimationMethod) const
-    {    
-    decimationMethod = m_rasterTextureCacheDecimationMethod;
-    return SUCCESS;   
-    }
-
-int MrDTMDataRef::_SetRasterTextureCacheDecimationMethod(IRasterTextureSourceCacheFile::DecimationMethod decimationMethod)  
-    {                      
-    if (m_rasterTextureCacheDecimationMethod != decimationMethod)
-        {
-        m_rasterTextureCacheDecimationMethod = decimationMethod;
-
-        EditElementHandle editElementHandle(m_element.GetElementRef());      
-                   
-        editElementHandle.ScheduleWriteXAttribute(m_xAttrMrDTMDetailsHandlerId, MRDTM_DETAILS_RASTER_TEXTURE_CACHE_DECIMATION_METHOD, (uint32_t)sizeof(m_rasterTextureCacheDecimationMethod), &m_rasterTextureCacheDecimationMethod);
-        
-        editElementHandle.ReplaceInModel(m_element.GetElementRef());    
-        }
-        
-    return SUCCESS;   
-    }
-
-
-
-
-bool MrDTMDataRef::_GetClipActivation() const
-    {    
-    return m_isClipActivated;   
-    }
-
-int MrDTMDataRef::_SetClipActivation(bool isActivated) 
-    {                      
-    m_isClipActivated = isActivated;
-
-    int status = SaveClipsInXAttribute();
-
-    BeAssert(status == 0);
-
-    FlushAllViewData();
-        
-    return 0;   
-    }
-
-int MrDTMDataRef::_GetNbClips() const
-    {
-    return m_clipContainerPtr == 0 ? 0 : static_cast<int>(m_clipContainerPtr->GetNbClips());   
-    }
-
-int MrDTMDataRef::_GetClip(DPoint3d*& clipPointsP,
-                           int&       numberOfPoints, 
-                           bool&      isClipMask,
-                           int        clipInd) const
-    {
-    BeAssert(m_clipContainerPtr != 0 && clipPointsP == 0);    
-    
-    IMrDTMClipInfoPtr clipInfoP;
-    
-    m_clipContainerPtr->GetClip(clipInfoP, clipInd);
-
-    numberOfPoints = static_cast<int>(clipInfoP->GetNbClipPoints());
-
-    clipPointsP = new DPoint3d[numberOfPoints];
-            
-    for (size_t pointInd = 0; pointInd < clipInfoP->GetNbClipPoints(); pointInd++)
-        {
-        clipPointsP[pointInd] =  clipInfoP->GetClipPoints()[pointInd];        
-        }
-
-    isClipMask = clipInfoP->IsClipMask();
-        
-    return 0;
-    }
-
-double MrDTMDataRef::_GetEdgeMethodLengthInStorage()
-    {
-    double    edgeMethodLengthInStorage;
-    Transform trsf;    
-    
-    getStorageToUORMatrix(trsf, GetElement().GetModelRef(), GetElement(), false);
-
-    DPoint3d directionVector;
-    DPoint3d fixedPoint;
-    double   radians;
-    double   scale;
-            
-    if (bsiTransform_isUniformScaleAndRotateAroundLine(&trsf,
-                                                       &fixedPoint,
-                                                       &directionVector,
-                                                       &radians,
-                                                       &scale) != 0)        
-        {
-        edgeMethodLengthInStorage = m_edgeMethodLength / scale;
-        }
-    else
-    if (bsiTransform_isIdentity(&trsf) != 0)
-        {        
-        edgeMethodLengthInStorage = m_edgeMethodLength;
-        }
-    else
-        {
-        BeAssert(!"Different scale");            
-        edgeMethodLengthInStorage = m_edgeMethodLength / trsf.form3d[0][0];
-        }
-
-    return edgeMethodLengthInStorage;
-    }
-
-
-int MrDTMDataRef::GenerateMrDTM()
-    {   
-    StatusInt  status = 0; 
-    bool isUpToDate;
-    bool needToReload = false;
-
-    status = IsMrDTMUpToDate(isUpToDate);
-
-    BeAssert(status == 0);
-
-    if (isUpToDate == false)
-        {    
-        // Make sure that the MRDTM is closed
-        FlushAllViewData();        
-        m_mrDTM = nullptr;
-        m_MrDTMlowestResolutionPointView = 0;  		      
-
-        m_multiResolutionGridDtmManagerPtr = 0;
-        m_multiResolutionGridMaterialManagerPtr = 0;
-
-        m_mrDTMCreator = 0;
-        
-        //The creator should have the intelligence of recreating an MrDTM even 
-        //if the file pointer is kept by an IMrDTM.        
-        WString fileName(m_mrdtmMonikerPtr->ResolveFileName(&status));
-
-        BeAssert(status == 0);
-        m_mrDTMCreator = IMrDTMCreator::GetFor(fileName.GetWCharCP());        
-
-        status = (0 != m_mrDTMCreator.get()) ? m_mrDTMCreator->Create() : BSIERROR;
-
-        //TR 330586 - If the generation failed the STM file can still be present, but empty. 
-        //            So reload the empty file, which will ensure that MrDTMDataRef 
-        //            correctly represents the empty STM.
-        if ((status == 0) || (_waccess(fileName.GetWCharCP(), 00) == 0))
-            {
-            needToReload = true;
-
-            m_mrDTMCreator = 0;  
-
-            const StatusInt reloadStatus = ReloadMrDTM(GetDestinationGCS());
-            status = (BSISUCCESS == status) ? reloadStatus : status;
-            }
-        }    
-   
-    return status ;
-    }   
-
-int MrDTMDataRef::_GenerateRasterTextureCache()
-    {
-    bool isUpToDate;
-
-    int status = _IsRasterTextureCacheFileUpToDate(isUpToDate);
-
-    BeAssert(status == 0);
-
-    if (isUpToDate == false)
-        {
-        FlushAllViewData();
-
-        BeAssert(m_rasterDrapingSrcPtr != 0);
-
-        IRasterTextureSourceCacheFilePtr cacheFilePtr(m_rasterDrapingSrcPtr->GetCacheFileInterface());
-        
-        BeAssert(cacheFilePtr != 0);
-            
-        WString cacheFilePath;
-    
-        int status = _GetRasterTextureCacheFilePath(cacheFilePath);
-
-        BeAssert(status == 0);
-               
-        status = cacheFilePtr->Create(cacheFilePath, m_rasterTextureCacheDecimationMethod);
-
-        if (status == SUCCESS)
-            {
-            bool isUpToDate;
-   
-            //Check again if everything is up-to-date.
-            status = _IsRasterTextureCacheFileUpToDate(isUpToDate);
-
-            BeAssert((status == 0) && (isUpToDate == true)); 
-            }
-        }
-
-    return status ;
-    }
-
-bool MrDTMDataRef::LoadRasterTextureSource(StringList* drapingRasterFileNamesP)
-    {        
-    IRasterTextureSourceManager* rasterTextureSourceManagerP = DTMElementHandlerManager::GetRasterTextureSourceManager();
-
-    if (rasterTextureSourceManagerP != 0)
-        {                        
-        WString cacheFilePath;
-    
-        int status = _GetRasterTextureCacheFilePath(cacheFilePath);
-
-        BeAssert(status == 0);
-
-        if (_waccess(cacheFilePath.GetWCharCP(), 00) == 0)
-            {                        
-            m_rasterDrapingSrcPtr = rasterTextureSourceManagerP->GetSource(*drapingRasterFileNamesP, 
-                                                                           cacheFilePath.GetWCharCP());         
-            }                                                          
-        else
-            {
-            m_rasterDrapingSrcPtr = rasterTextureSourceManagerP->GetSource(*drapingRasterFileNamesP);
-            }
-        }
-
-    return m_rasterDrapingSrcPtr != 0;    
-    }
-
-
-
-int MrDTMDataRef::IsMrDTMUpToDate(bool& isUpToDate)
-    {
-    isUpToDate = false;
-
-    //Need to check the status instead.        
-    if (m_mrDTM != 0)
-        {
-        IMrDTMCreatorPtr creatorPtr = m_mrDTMCreator;
-
-        if (0 == m_mrDTMCreator.get())
-            {
-            creatorPtr = IMrDTMCreator::GetFor(m_mrDTM);
-            
-            if (0 == creatorPtr.get())
-                {
-                BeAssert(!"Bad... Expect a valid creator!");
-                return true;
-                }
-            }
-
-
-        creatorPtr->UpdateLastModified();
-        creatorPtr->SaveToFile();
-
-
-        isUpToDate = m_mrDTM->InSynchWithDataSources();
-        }
-    else
-        {
-        isUpToDate = (m_mrDTMCreator == 0) && (m_iDTMFileLastLoadStatus != MRDTMSTATUS_FILE_LOADED);
-        }
-    
-    return 0;
-    }
-
-int MrDTMDataRef::_IsRasterTextureCacheFileUpToDate(bool& isUpToDate, EditElementHandle* elmHandleP)
-    {
-    isUpToDate = true;
-
-    if (m_rasterDrapingSrcPtr != 0)
-        {
-        IRasterTextureSourceCacheFilePtr cacheFilePtr(m_rasterDrapingSrcPtr->GetCacheFileInterface());
-                
-        if (cacheFilePtr != 0)
-            {
-            BeAssert(cacheFilePtr != 0);
-
-            isUpToDate = cacheFilePtr->IsUpToDate();
-
-            IRasterTextureSourceCacheFile::DecimationMethod decimationMethod;
-
-            int status = cacheFilePtr->GetDecimationMethod(decimationMethod);  
-
-            BeAssert(status == SUCCESS);
-
-            if ((isUpToDate == true) && (decimationMethod == m_rasterTextureCacheDecimationMethod))
-                {
-                m_rasterTextureCacheState = RASTER_TEXTURE_CACHE_STATE_UP_TO_DATE;
-                }
-            else
-                {
-                m_rasterTextureCacheState = RASTER_TEXTURE_CACHE_STATE_DIRTY;
-                }
-            }
-        else
-            {
-            //Cache file for given raster texture not supported, so no need to update it.
-            m_rasterTextureCacheState = RASTER_TEXTURE_CACHE_STATE_UP_TO_DATE;
-            }
-
-        if (elmHandleP != 0)
-            {
-            elmHandleP->ScheduleWriteXAttribute(m_xAttrMrDTMDetailsHandlerId, 
-                                                MRDTM_DETAILS_RASTER_TEXTURE_CACHE_STATE, 
-                                                (uint32_t)sizeof(m_rasterTextureCacheState), 
-                                                &m_rasterTextureCacheState);   
-            }
-        else
-            {
-            EditElementHandle editElementHandle(m_element.GetElementRef());   
-
-            editElementHandle.ScheduleWriteXAttribute(m_xAttrMrDTMDetailsHandlerId, 
-                                                      MRDTM_DETAILS_RASTER_TEXTURE_CACHE_STATE, 
-                                                      (uint32_t)sizeof(m_rasterTextureCacheState), 
-                                                      &m_rasterTextureCacheState);   
-
-            editElementHandle.ReplaceInModel(m_element.GetElementRef());
-            }
-        }
-
-    return 0;
-    }
-
- 
-
-int MrDTMDataRef::PushBackClip(DPoint3d* clipPointsP,
-                               int       numberOfPoints, 
-                               bool      isClipMask)
-    {
-    BeAssert(clipPointsP != 0 && numberOfPoints > 0);
-
-    if (m_clipContainerPtr == 0)
-        {
-        m_clipContainerPtr = IMrDTMClipContainer::Create();
-        }
-
-    IMrDTMClipInfoPtr clipInfoPtr(IMrDTMClipInfo::Create(clipPointsP, numberOfPoints, isClipMask));
-
-    m_clipContainerPtr->AddClip(clipInfoPtr);
-    
-    return 0;
-    }
-  
-int MrDTMDataRef::_AddClip(DPoint3d* clipPointsP,
-                          int       numberOfPoints, 
-                          bool      isClipMask)
-    {    
-    int status = SUCCESS;
-
-    if (numberOfPoints > 0)
-        {
-        status = PushBackClip(clipPointsP, numberOfPoints, isClipMask);
-
-        status = SaveClipsInXAttribute();
-
-        BeAssert(status == 0);
-
-        FlushAllViewData();
-        }
-    else
-        {
-        status = ERROR;
-        }
-
-    return status;
-    }
-
-int MrDTMDataRef::_RemoveClip(int toRemoveClipInd)
-    {
-    BeAssert((toRemoveClipInd >= 0) && (toRemoveClipInd < (int)m_clipContainerPtr->GetNbClips()));    
-    
-    m_clipContainerPtr->RemoveClip(toRemoveClipInd);
-    
-    int status = SaveClipsInXAttribute();
-
-    BeAssert(status == 0);
-
-    FlushAllViewData();
-
-    return 0;
-    }
-
-int MrDTMDataRef::_RemoveAllClip()
-    {
-    m_clipContainerPtr = 0;
-   
-    int status = SaveClipsInXAttribute();
-
-    BeAssert(status == 0);
-
-    FlushAllViewData();
-
-    return 0;
-    }
-
-int MrDTMDataRef::ReadClipsFromSerializationData(const byte* data, size_t dataSize)
-    {
-    int       status = 0;
-    DPoint3d* clipPointsP = 0;
-    int       nbOfClips;
-    bool      isClipMask;
-    int       nbClipPoints;
-
-    m_clipContainerPtr = 0;    
-
-    DataInternalizer source(data, dataSize);                           
-          
-    source.get((Int8*)&m_isClipActivated);
-    source.get(&nbOfClips);
-
-    for (int clipInd = 0; clipInd < nbOfClips; clipInd++)
-        {
-        source.get((Int8*)&isClipMask);
-        source.get(&nbClipPoints);
-
-        clipPointsP = new DPoint3d[nbClipPoints];
-
-        source.get((UInt8*)clipPointsP, sizeof(DPoint3d) * nbClipPoints);
-        
-        status = PushBackClip(clipPointsP, nbClipPoints, isClipMask);  
-        
-        BeAssert(status == 0);
-
-        delete clipPointsP;   
-        }
-
-    BeAssert(nbOfClips == _GetNbClips());
-
-    return status;    
-    }
-
-int MrDTMDataRef::ReadMonikerFromSerializationData(const byte* data, size_t dataSize, DgnModelRefP modelRefP)
-    {   
-    WString monikerString;
-
-    DataInternalizer source((byte*)data, dataSize);
-
-    source.get(monikerString);           
-
-    WString searchPath;
-    // 1- Search in dgnFile dir.
-    if(NULL != modelRefP && NULL != modelRefP->GetDgnFileP())
-        {
-        searchPath += modelRefP->GetDgnFileP()->GetFileName(); 
-        searchPath += L";";
-        }
-        
-    // 2- Search in MS_RFDIR
-    searchPath += L"MS_RFDIR";
-
-    m_mrdtmMonikerPtr = DgnDocumentMoniker::Create(monikerString.GetWCharCP(), searchPath.c_str(), false);   
-     
-    BeAssert(m_mrdtmMonikerPtr != 0);
-              
-    StatusInt statusInt;
-
-    DgnDocument::FetchMode openMode;
-
-    if (m_isReadOnly == true)
-        {
-        openMode = DgnDocument::FetchMode::Read;
-        }
-    else
-        {
-        openMode = DgnDocument::FetchMode::Write;
-        }
-
-    m_mrdtmDocumentPtr = DgnDocument::CreateFromMoniker(statusInt, *m_mrdtmMonikerPtr, DEFDGNFILE_ID, openMode);
-
-    return 0;
-    }
-
-int MrDTMDataRef::SaveClipsInXAttribute(bool replaceInModel, EditElementHandle* elmHandleP)
-    {
-    DataExternalizer d;        
-
-    d.put((Int8)m_isClipActivated);
-    d.put(_GetNbClips());
-
-    DPoint3d* clipPointsP = 0;
-    int       numberOfClipPoints;
-    bool      isClipMask;
-    int       status;
-
-    for (int clipInd = 0; clipInd < _GetNbClips(); clipInd++)
-        {
-        status = GetClip(clipPointsP, numberOfClipPoints, isClipMask, clipInd);
-
-        BeAssert(status == 0);
-
-        d.put((Int8)isClipMask);
-        d.put(numberOfClipPoints);
-        d.put((UInt8*)clipPointsP, sizeof(DPoint3d) * numberOfClipPoints);                                  
-        delete clipPointsP;   
-
-        clipPointsP = 0;
-        }                  
-
-    if (elmHandleP != NULL)
-        {
-        elmHandleP->ScheduleWriteXAttribute(m_xAttrMrDTMDetailsHandlerId, MRDTM_DETAILS_CLIPS, (uint32_t)d.getBytesWritten(), d.getBuf());
-
-        if (replaceInModel == true)
-            elmHandleP->ReplaceInModel(elmHandleP->GetElementRef());
-        }
-    else
-        {
-        EditElementHandle editElementHandle(m_element.GetElementRef());      
-
-        editElementHandle.ScheduleWriteXAttribute(m_xAttrMrDTMDetailsHandlerId, MRDTM_DETAILS_CLIPS, (uint32_t)d.getBytesWritten(), d.getBuf());
-
-        if (replaceInModel == true)
-            {
-            editElementHandle.ReplaceInModel(editElementHandle.GetElementRef());
-            }
-        }
-
-    return 0;
-    }
-
-int MrDTMDataRef::_GetIMrDTMCreator(IMrDTMCreatorPtr& iMrDTMCreatorPtr)
-    {    
-    StatusInt status = BSISUCCESS;
-
-    if ((m_mrDTMCreator == 0) && (m_mrDTM != 0))
-        {
-        //StatusInt status;
-        
-        //m_mrDTMCreator = IMrDTMCreator::GetMrDTMCreator(m_mrdtmMonikerPtr->GetFileName(status).GetWCharCP());        
-
-
-        m_mrDTMCreator = IMrDTMCreator::GetFor(m_mrDTM, status);        
-
-        //BeAssert(status == 0);
-        }
-        
-    iMrDTMCreatorPtr = m_mrDTMCreator;
-    return status;
-    }
-
-int MrDTMDataRef::_SaveIMrDTMCreatorToFile()
-    {
-    int status = -1;
-
-     if (m_mrDTMCreator != 0)
-        {
-        status = m_mrDTMCreator->SaveToFile();
-        }
-
-    return status;
-    }
-
-const WString& MrDTMDataRef::_GetDescription() const
-    {
-    return m_description;
-    }
-
-int MrDTMDataRef::_SetDescription(const WString& description)
-    {
-    EditElementHandle editElementHandle(m_element.GetElementRef());
-    
-    DataExternalizer descriptionDataExternalizer;
-
-    descriptionDataExternalizer.put(description);
-
-    m_description = description;
-
-    editElementHandle.ScheduleWriteXAttribute(m_xAttrMrDTMDetailsHandlerId, MRDTM_DETAILS_DESCRIPTION, (uint32_t)descriptionDataExternalizer.getBytesWritten(), descriptionDataExternalizer.getBuf());
-        
-    editElementHandle.ReplaceInModel(editElementHandle.GetElementRef());
-    
-    return 0;
-    }
-
-MrDTMStatus MrDTMDataRef::_GetIDTMFileLastLoadStatus()
-    {
-    return m_iDTMFileLastLoadStatus;
-    }
-    
-bool MrDTMDataRef::_IsOpenInReadOnly()
-    {    
-    return m_isReadOnly;
-    }
-
-int MrDTMDataRef::_SetReadOnly(bool isReadOnly)
-    {
-    SetReadOnly(isReadOnly, true);   
-
-    return SUCCESS;
-    }
-
-int MrDTMDataRef::SetReadOnly(bool isReadOnly, bool updateXAtt)
-    {
-    //For now MrDTM is only supported in read-only.    
-    if (m_isReadOnly != isReadOnly)
-        {
-        m_isReadOnly = isReadOnly;        
-        
-        if (updateXAtt)
-            {                
-            EditElementHandle editElementHandle(m_element.GetElementRef());
-
-            editElementHandle.ScheduleWriteXAttribute(m_xAttrMrDTMDetailsHandlerId, MRDTM_DETAILS_IS_READ_ONLY, (uint32_t)sizeof(isReadOnly), &isReadOnly);
-            
-            ReloadMrDTM(GetDestinationGCS());
-            
-            editElementHandle.ReplaceInModel (editElementHandle.GetElementRef());
-            }
-        else
-            ReloadMrDTM(GetDestinationGCS());
-        }
-
-    return SUCCESS;
-    }
-    
-bool MrDTMDataRef::_CanLocate() const
-    {
-    return m_canLocate;
-    }
-
-int MrDTMDataRef::_SetLocate(bool canLocate)
-    {        
-    EditElementHandle editElementHandle(m_element.GetElementRef());
-
-    m_canLocate = canLocate;
-
-    editElementHandle.ScheduleWriteXAttribute(m_xAttrMrDTMDetailsHandlerId, MRDTM_DETAILS_CAN_LOCATE, (uint32_t)sizeof(canLocate), &canLocate);
-
-    editElementHandle.ReplaceInModel(editElementHandle.GetElementRef());    
-
-    return 0;
-    }
-
-bool MrDTMDataRef::_IsAnchored() const
-    {
-    return m_isAnchored;
-    }
-
-int MrDTMDataRef::_SetAnchored(bool isAnchored) 
-    {
-    EditElementHandle editElementHandle(m_element.GetElementRef());
-
-    m_isAnchored = isAnchored;
-
-    editElementHandle.ScheduleWriteXAttribute(m_xAttrMrDTMDetailsHandlerId, MRDTM_DETAILS_IS_ANCHORED, (uint32_t)sizeof(isAnchored), &isAnchored);
-
-    editElementHandle.ReplaceInModel(editElementHandle.GetElementRef());    
-
-    return 0;   
-    }
-
-const DgnDocumentPtr MrDTMDataRef::_GetMrDTMDocument() const
-    {
-    return m_mrdtmDocumentPtr;
-    }
-
-int MrDTMDataRef::_SetMrDTMDocument(DgnDocumentPtr& mrdtmDocumentPtr)
-    {
-    EditElementHandle editElementHandle(m_element.GetElementRef());
-
-    m_mrdtmDocumentPtr = mrdtmDocumentPtr;                
-    m_mrdtmMonikerPtr = m_mrdtmDocumentPtr->GetMonikerPtr();                
-
-    DataExternalizer descriptionDataExternalizer;
-        
-    WString monikerString(m_mrdtmMonikerPtr->Externalize());
-
-    descriptionDataExternalizer.put(monikerString);
-       
-    editElementHandle.ScheduleWriteXAttribute(m_xAttrMrDTMDetailsHandlerId, MRDTM_DETAILS_FILE_MONIKER, (uint32_t)descriptionDataExternalizer.getBytesWritten(), descriptionDataExternalizer.getBuf());
-            
-    editElementHandle.ReplaceInModel(editElementHandle.GetElementRef()); 
-
-    return ReloadMrDTM(GetDestinationGCS());
-    }
-  
-const DgnDocumentMonikerPtr MrDTMDataRef::_GetFileMoniker() const
-    {
-    return m_mrdtmMonikerPtr;
-    }
-
-Bentley::GeoCoordinates::BaseGCSPtr MrDTMDataRef::_GetGeoCS()
-    {   
-    BaseGCSPtr baseGCSPtr;
-    
-    BeAssert((m_mrDTM != 0) || 
-           (m_mrDTMCreator != 0) || 
-           (m_iDTMFileLastLoadStatus == MRDTMSTATUS_INVALID_FILE) || 
-           (m_iDTMFileLastLoadStatus == MRDTMSTATUS_MISSING_FILE) ||
-           (m_iDTMFileLastLoadStatus == MRDTMSTATUS_UNSUPPORTED_VERSION));    
-
-    if (m_mrDTM != 0)
-        {
-        baseGCSPtr = m_mrDTM->GetBaseGCS();
-        }            
-    else
-    if (m_mrDTMCreator != 0)
-        {
-        baseGCSPtr = m_mrDTMCreator->GetBaseGCS();
-        }
-
-    return baseGCSPtr;
-    }
-
-int MrDTMDataRef::_SetGeoCS(const Bentley::GeoCoordinates::BaseGCSPtr& baseGCSPtr)
-    {     
-    return SetGeoCS(baseGCSPtr, false);
-    }    
-
-int MrDTMDataRef::_GetExtentInGeoCS(DRange3d& extentInGeoCS, bool inUors)
-    {
-    int status = ERROR;
-
-    if (m_mrDTM != 0)
-        {                    
-        BaseGCSPtr baseGCSPtr(m_mrDTM->GetBaseGCS());
-            
-        if ((baseGCSPtr != 0) && 
-            (SUCCESS == m_mrDTM->GetRangeInSpecificGCS(extentInGeoCS.low, extentInGeoCS.high, baseGCSPtr)))
-            {
-            if (inUors)
-                {
-                DgnGCSPtr dgnGcsPtr(DgnGCS::CreateGCS(baseGCSPtr.get(), m_element.GetModelRef()));
-
-                dgnGcsPtr->UorsFromCartesian(extentInGeoCS.low, extentInGeoCS.low);
-                dgnGcsPtr->UorsFromCartesian(extentInGeoCS.high, extentInGeoCS.high);
-                }
-
-            status = SUCCESS;
-            }        
-        }        
-
-    return status; 
-    }
-
-int MrDTMDataRef::_GetEdgeMethod(int& edgeMethod)
-    {
-    edgeMethod = m_edgeMethod;
-    return 0;
-    }
-
-int MrDTMDataRef::_GetEdgeMethodLength(double& edgeMethodLength)
-    {
-    edgeMethodLength = m_edgeMethodLength;
-    return 0;
-    }
-
-int MrDTMDataRef::SetEdgeMethod(int edgeMethod)
-    {
-    m_edgeMethod = edgeMethod;
-    
-    WriteXAttributeTriangulationEdgeOptions();
-
-    return 0;
-    }
-
-int MrDTMDataRef::SetEdgeMethodLength(double edgeMethodLength)
-    {
-    m_edgeMethodLength = edgeMethodLength;
-
-    WriteXAttributeTriangulationEdgeOptions();
-    return 0;
-    }
-
-int MrDTMDataRef::SetGeoCS(const Bentley::GeoCoordinates::BaseGCSPtr& baseGCSPtr, bool fromUndoRedo)
-    {
-    BeAssert((m_mrDTM != 0) || (m_mrDTMCreator != 0) || (m_iDTMFileLastLoadStatus != MRDTMSTATUS_FILE_LOADED));
-
-    int status = 0;
-              
-    if (((m_mrDTM != 0) || (m_mrDTMCreator != 0)) && (m_isReadOnly == false))
-        {       
-        BaseGCSPtr oldBaseGCSPtr(_GetGeoCS());
-
-        //Flush the multi-resolution grid managers
-        m_multiResolutionGridDtmManagerPtr = 0;
-        m_multiResolutionGridMaterialManagerPtr = 0;
-
-        if (m_mrDTM != 0)
-            {
-            status = m_mrDTM->SetBaseGCS(baseGCSPtr);
-            }
-        else
-            {
-            status = m_mrDTMCreator->SetBaseGCS(Bentley::GeoCoordinates::BaseGCSPtr(baseGCSPtr)); 
-            }
-                       
-        if (status == 0)
-            {
-
-// Disable the undo for the moment
-#if 0
-            //Should be fixed when TFS 103749 is fixed.
-            if (fromUndoRedo == false)
-                {                               
-                //Dummy element for undo/redo of GCS                       
-                MrDTMGeoCSUndoRedoData gcsUndoRedoData(m_element);
-
-                status = gcsUndoRedoData.SetOldBaseGCS(oldBaseGCSPtr);
-                
-                BeAssert(status == 0);
-
-                status = gcsUndoRedoData.SetNewBaseGCS(baseGCSPtr);
-
-                BeAssert(status == 0);
-                                
-                EditElementHandle editElementHandle(m_element.GetElementRef());
-                                 
-                if (m_mrDTM != 0)
-                    {
-                    ReloadMrDTM(GetDestinationGCS());
-                    m_element.GetDisplayHandler()->ValidateElementRange(editElementHandle, true);                       
-                    }
-                }
-#endif
-
-            FlushAllViewData();
-                 
-            NotifyChange();        
-            }
-         }
-     else
-        {
-        status = -1;
-        }
-        
-    return status;
-    }
-
-bool MrDTMDataRef::_IsVisibleForView(short viewNumber)
-    {
-    BeAssert((viewNumber >= 0) && (viewNumber < NUMBER_OF_PP_VIEWS));
-    return m_visibilityPerView[viewNumber];
-    }
- 
-int MrDTMDataRef::_SetVisibilityForView(short viewNumber, bool isVisible)
-    {
-    BeAssert((viewNumber >= 0) && (viewNumber < NUMBER_OF_PP_VIEWS));
-
-    m_visibilityPerView[viewNumber] = isVisible;
-
-    EditElementHandle editElementHandle(m_element.GetElementRef());
-          
-    editElementHandle.ScheduleWriteXAttribute(m_xAttrMrDTMDetailsHandlerId, MRDTM_DETAILS_VISIBILITY_PER_VIEW, (uint32_t)sizeof(m_visibilityPerView), &m_visibilityPerView);
-
-    editElementHandle.ReplaceInModel(editElementHandle.GetElementRef());
-
-    return 0;
-    }
-   
-int MrDTMDataRef::_GetMrDTMState()
-    {
-    MrDTMState state(MRDTM_STATE_EMPTY);
-
-    if (m_mrDTM != 0)
-        {
-        state = m_mrDTM->GetState();
-        }
-
-    if ((state == MRDTM_STATE_UP_TO_DATE) && 
-        (m_rasterDrapingSrcPtr != 0) && 
-        (m_rasterTextureCacheState == RASTER_TEXTURE_CACHE_STATE_DIRTY))
-        {
-        state = MRDTM_STATE_DIRTY;
-        }
-
-    return state;
-    }
-
-bool MrDTMDataRef::_GetLastUpToDateCheckTime(time_t& last)
-    {
-    bool lastCheckTimeAvailable = false;
-
-    if (m_mrDTM != 0)
-        {                
-        lastCheckTimeAvailable = m_mrDTM->LastSynchronizationCheck(last);        
-        }
-    
-    return lastCheckTimeAvailable;
-    }
- 
-int MrDTMDataRef::_Generate()
-    {
-    int status;
-    
-    status = GenerateMrDTM();  
-
-    if (status == 0)
-        {
-        status = _GenerateRasterTextureCache();    
-        }    
-
-    NotifyChange();
-
-    return status;
-    }
-    
-bool MrDTMDataRef::_IsUpToDate()
-    {    
-    int  status;
-    bool isMrDTMUpToDate;
-    bool isRasterTextureCacheFileUpToDate;
-
-    status = IsMrDTMUpToDate(isMrDTMUpToDate);
-    BeAssert(status == 0);
-
-    status = _IsRasterTextureCacheFileUpToDate(isRasterTextureCacheFileUpToDate);
-
-    BeAssert(status == 0);
-
-    NotifyChange();        
-
-    return (isMrDTMUpToDate == true) && (isRasterTextureCacheFileUpToDate == true);     
-    }    
-
-/*===================================================================*/
-/*        PUBLISHED FUNCTIONS SECTION - END                          */
-/*===================================================================*/
-
-
-
-/*===================================================================*/
-/*        DISPLAY CONTROL FUNCTIONS SECTION - BEGIN                  */
-/*===================================================================*/
-double MrDTMDataRef::_GetPointDensityForShadedView()
-    {       
-    return m_pointDensityForShadedView;
-    }
-
-int MrDTMDataRef::_SetPointDensityForShadedView(double pi_minScreenPixelsPerPoint)
-    {
-    BeAssert(pi_minScreenPixelsPerPoint > 0.5);
-
-    m_pointDensityForShadedView = pi_minScreenPixelsPerPoint;
-
-    WriteXAttributePointDensityData();
-
-    return 0;
-    }
-    
-double MrDTMDataRef::_GetPointDensityForWireframeView()
-    {
-    return m_pointDensityForWireframeView; 
-    }
-
-int MrDTMDataRef::_SetPointDensityForWireframeView(double pi_minScreenPixelsPerPoint)
-    {
-    BeAssert(pi_minScreenPixelsPerPoint > 0.5);
-    m_pointDensityForWireframeView = pi_minScreenPixelsPerPoint;
-
-    WriteXAttributePointDensityData();    
-      
-    return 0;
-    }
-
-int MrDTMDataRef::_ClearCachedMaterials()
-    {
-
-    if (m_multiResolutionGridMaterialManagerPtr != 0)
-        {
-        m_multiResolutionGridMaterialManagerPtr->ClearCachedMaterials(); 
-        }
-
-    if (IMrDTMDataRef::GetMrDTMProgressiveDisplayInterface() != 0)
-        {
-        IMrDTMDataRef::GetMrDTMProgressiveDisplayInterface()->ClearCachedBlocks(this, true);
-        }
-
-    FlushAllViewData();
-
-    return 0;
-    }
-
-//This function returns the default absolute raster texture cache file name. 
-//Currently the default name is the only valid name.
-int MrDTMDataRef::_GetRasterTextureCacheFilePath(WString& cacheFilePath)
-    {
-    int status;
-
-    if (m_mrdtmDocumentPtr != 0) 
-        {
-        cacheFilePath = m_mrdtmDocumentPtr->GetFileName() + L".pss" + L".ctiff";    
-        status = SUCCESS;
-        }
-    else
-    if (m_mrdtmMonikerPtr != 0)
-        {
-        WString fileName(m_mrdtmMonikerPtr->ResolveFileName(&status));
-
-        if (status == SUCCESS)
-            {
-            cacheFilePath = fileName + L".pss" + L".ctiff";    
-            }
-        }
-    
-    return status;
-    }
-
-//This function returns the default absolute raster texture PSS file name. 
-//Currently the default name is the only valid path.
-int MrDTMDataRef::_GetRasterTexturePSSFilePath(WString& pssFilePath)
-    {
-    StatusInt status;
-
-    if (m_mrdtmDocumentPtr != 0) 
-        {
-        pssFilePath = m_mrdtmDocumentPtr->GetFileName() + L".pss";    
-        status = SUCCESS;
-        }
-    else
-    if (m_mrdtmMonikerPtr != 0)
-        {
-        WString fileName(m_mrdtmMonikerPtr->ResolveFileName(&status));
-
-        if (status == SUCCESS)
-            {
-            pssFilePath = fileName + L".pss";    
-            }
-        }
-    
-    return status;
-    }
-
-IRasterTextureSourcePtr MrDTMDataRef::_GetRasterTextureSource()
-    {           
-    return m_rasterDrapingSrcPtr; 
-    }
-
-int MrDTMDataRef::_SetRasterTextureSource(IRasterTextureSourcePtr& rasterTextureSourcePtr)
-    {
-    int status;
-
-    EditElementHandle editElementHandle(m_element.GetElementRef());
-              
-    if (rasterTextureSourcePtr != 0)
-        {   
-        m_rasterDrapingSrcPtr = rasterTextureSourcePtr;
-
-        //The raster texture source has changed, recreate the material manager.
-        m_multiResolutionGridMaterialManagerPtr = 0;
-
-        const StringList* sourceFileNamesP(rasterTextureSourcePtr->GetSourceFileNames());      
-
-        int              nbFileNames = mdlStringList_size(sourceFileNamesP);    
-        WCharCP          fileNameDescP;
-        InfoField*       infoFieldP;
-        DataExternalizer d;            
-        DataExternalizer dUnicode;            
-
-        d.put(nbFileNames); 
-        dUnicode.put(nbFileNames); 
-
-        for (long fileNameInd = 0; fileNameInd < nbFileNames; fileNameInd++)
-            {      
-            status = mdlStringList_getMember(&fileNameDescP, 
-                                             &infoFieldP, 
-                                             sourceFileNamesP,
-                                             fileNameInd);
-
-            BeAssert(fileNameDescP != 0);        
-            BeAssert(status == 0);
-            
-            size_t strLength = wcslen(fileNameDescP) + 1;
-            CharP fileNameDescMultiBytes = new char[strLength];
-
-            BeStringUtilities::WCharToCurrentLocaleChar(fileNameDescMultiBytes, fileNameDescP, strLength);            
-            d.put(fileNameDescMultiBytes);              
-            dUnicode.put(fileNameDescP);
-
-            delete fileNameDescMultiBytes;
-            }    
-
-        status = editElementHandle.ScheduleWriteXAttribute(m_xAttrMrDTMDetailsHandlerId, MRDTM_DETAILS_DRAPING_RASTERS_UNICODE, (uint32_t)dUnicode.getBytesWritten(), dUnicode.getBuf());        
-                       
-        BeAssert(status == 0);
-
-        status = editElementHandle.ScheduleWriteXAttribute(m_xAttrMrDTMDetailsHandlerId, MRDTM_DETAILS_DRAPING_RASTERS, (uint32_t)d.getBytesWritten(), d.getBuf());        
-                       
-        BeAssert(status == 0);
-        }
-    else
-        {
-        wstring rasterTextureSourceFileName;
-
-        if (m_rasterDrapingSrcPtr != 0) 
-            {                               
-            const StringList* sourceFileNamesP(m_rasterDrapingSrcPtr->GetSourceFileNames());      
-
-            int        nbFileNames = mdlStringList_size(sourceFileNamesP);    
-            WCharCP    fileNameDescP;
-            InfoField* infoFieldP;
-            
-            if (nbFileNames == 1)
-                {
-                status = mdlStringList_getMember(&fileNameDescP, 
-                                                 &infoFieldP, 
-                                                 sourceFileNamesP,
-                                                 0);
-
-                BeAssert(fileNameDescP != 0);        
-                BeAssert(status == 0);     
-
-                //Currently the raster texture source if always a .PSS file generated internally that should be delete 
-                //if the raster texture source sets for the MrDTM is delete. 
-                if ((wcslen(fileNameDescP) > 4) && (wcsncmp(fileNameDescP + wcslen(fileNameDescP) - 4, L".pss", 4) == 0))
-                    {
-                    rasterTextureSourceFileName = fileNameDescP;                    
-                    }                         
-                else
-                    {
-                    //Currently only a .pss file could be set.
-                    BeAssert(0);
-                    }
-                }
-            }
-
-        FreeRasterTextureDrapingResources();
-
-        //Remove the PSS and the PSS cache file, if any.
-        if (rasterTextureSourceFileName.empty() == false)
-            {                
-#ifdef DEBUG
-            WString filePath;
-
-            _GetRasterTexturePSSFilePath(filePath);
-
-            string filePathMultiByte; 
-
-            StatusInt status = WideCharToMultiByte(filePathMultiByte, wstring(filePath.GetWCharCP()));  
-
-            //The file name should of the raster texture source is currently fixed.
-            BeAssert(status == 0 && filePathMultiByte == rasterTextureSourceFileName);            
-#endif 
-
-            status = _wremove(rasterTextureSourceFileName.c_str());
-            BeAssert(status == 0);
-            }        
-    
-        WString filePath;
-
-        _GetRasterTextureCacheFilePath(filePath);
-
-        if (_waccess(filePath.GetWCharCP(), 00) == 0)
-            {             
-            int removeFileStatus = _wremove(filePath.GetWCharCP());
-            BeAssert(removeFileStatus == 0);
-            }
-
-        status = editElementHandle.ScheduleDeleteXAttribute(m_xAttrMrDTMDetailsHandlerId, MRDTM_DETAILS_DRAPING_RASTERS);        
-                       
-        BeAssert(status == 0);
-
-        ElementHandle::XAttributeIter xAttrIterDrapingRasters(editElementHandle, m_xAttrMrDTMDetailsHandlerId, MRDTM_DETAILS_DRAPING_RASTERS_UNICODE); 
-        if (xAttrIterDrapingRasters.IsValid())
-            {
-            status = editElementHandle.ScheduleDeleteXAttribute(m_xAttrMrDTMDetailsHandlerId, MRDTM_DETAILS_DRAPING_RASTERS_UNICODE);        
-                       
-            BeAssert(status == 0);
-            }
-        }
-    
-    FlushAllViewData();
-
-    status = editElementHandle.ReplaceInModel(editElementHandle.GetElementRef());
-
-    BeAssert(status == 0);
-    
-    if (m_iDTMFileLastLoadStatus == MRDTMSTATUS_MISSING_RASTER_DRAPING_INFO)
-        m_iDTMFileLastLoadStatus = MRDTMSTATUS_FILE_LOADED;
-    
-    return status;
-    }
-
-
-
-int MrDTMDataRef::ReloadMrDTM(DgnGCSP targetGCS, bool updateRange)
-    {       
-    int status;
-    // Close the mrDTM ... this will result in the MRDTM being reloaded ...
-    // We need to change the Extent of the element (which is counter DGN element usual behavior)    
-    FlushAllViewData();
-    m_MrDTMlowestResolutionPointView = 0;  
-
-    m_multiResolutionGridDtmManagerPtr = 0;
-    m_multiResolutionGridMaterialManagerPtr = 0;
-
-    m_mrDTM = 0;
-    m_mrDTMCreator = 0;
-    
-    // Relaod right away to update the element range
-    status = ReadFile(targetGCS);
-        
-    BeAssert((m_mrDTM != 0) || (m_iDTMFileLastLoadStatus != MRDTMSTATUS_FILE_LOADED));
-  
-    if (status == 0 && updateRange)
-        {        
-        EditElementHandle editElementHandle(m_element.GetElementRef());
-
-        UpdateStorageToUORMatrix(editElementHandle);
-        
-        //TR 353153 - Don't write the min/max point if those haven't change        
-        ElementHandle::XAttributeIter xAttrIterMinPoint(editElementHandle);
-        
-        if (xAttrIterMinPoint.Search(m_xAttrMrDTMDetailsHandlerId, MRDTM_DETAILS_MIN_POINT))
-            {
-            if (memcmp(&m_minPoint, (byte*)xAttrIterMinPoint.PeekData(), sizeof(m_minPoint)) != 0)
-                {
-                editElementHandle.ScheduleWriteXAttribute(m_xAttrMrDTMDetailsHandlerId, MRDTM_DETAILS_MIN_POINT, (uint32_t)sizeof(m_minPoint), &m_minPoint);
-                }            
-            }
-        else
-            {                
-            editElementHandle.ScheduleWriteXAttribute(m_xAttrMrDTMDetailsHandlerId, MRDTM_DETAILS_MIN_POINT, (uint32_t)sizeof(m_minPoint), &m_minPoint);
-            }
-
-        ElementHandle::XAttributeIter xAttrIterMaxPoint(editElementHandle);
-    
-        if (xAttrIterMaxPoint.Search(m_xAttrMrDTMDetailsHandlerId, MRDTM_DETAILS_MAX_POINT))
-            {
-            if (memcmp(&m_maxPoint, (byte*)xAttrIterMaxPoint.PeekData(), sizeof(m_maxPoint)) != 0)
-                {
-                editElementHandle.ScheduleWriteXAttribute(m_xAttrMrDTMDetailsHandlerId, MRDTM_DETAILS_MAX_POINT, (uint32_t)sizeof(m_maxPoint), &m_maxPoint);
-                }                
-            }
-        else        
-            {        
-            editElementHandle.ScheduleWriteXAttribute(m_xAttrMrDTMDetailsHandlerId, MRDTM_DETAILS_MAX_POINT, (uint32_t)sizeof(m_maxPoint), &m_maxPoint);
-            }       
-       
-        editElementHandle.GetDisplayHandler()->ValidateElementRange(editElementHandle, true);
-
-        // Make sure cache is RW because we also want to update the georeference of raster in nested reference and R-O model.
-        DTMRWDgnCacheGuard DTMRWDgnCacheGuard(m_element.GetDgnModelP());        
-
-        editElementHandle.ReplaceInModel (editElementHandle.GetElementRef());
-        }
-
-    return status;
-    }
-
-void MrDTMDataRef::WriteXAttributePointDensityData(bool replaceInModel, EditElementHandle* elmHandleP)
-    {                
-    DataExternalizer d;        
-    d.put(m_pointDensityForShadedView);        
-    d.put(m_pointDensityForWireframeView);
-
-    if (elmHandleP != NULL)
-        {
-        elmHandleP->ScheduleWriteXAttribute(m_xAttrMrDTMDetailsHandlerId, MRDTM_DETAILS_POINT_DENSITY, (uint32_t)d.getBytesWritten(), d.getBuf());
-
-        FlushAllViewData();      
-
-        if (replaceInModel == true)
-            elmHandleP->ReplaceInModel(elmHandleP->GetElementRef());    
-        }
-    else
-        { 
-        EditElementHandle editElementHandle(m_element.GetElementRef());
-
-        editElementHandle.ScheduleWriteXAttribute(m_xAttrMrDTMDetailsHandlerId, MRDTM_DETAILS_POINT_DENSITY, (uint32_t)d.getBytesWritten(), d.getBuf());
-
-        FlushAllViewData();      
-
-        if (replaceInModel == true)
-            {
-            editElementHandle.ReplaceInModel(editElementHandle.GetElementRef());    
-            }
-        }       
-    }
-
-void MrDTMDataRef::WriteXAttributeTriangulationEdgeOptions(bool replaceInModel, EditElementHandle* elmHandleP)
-    {            
-    DataExternalizer d;    
-
-    d.put(m_edgeMethod);        
-    d.put(m_edgeMethodLength);
-
-    if (elmHandleP != NULL)
-        {
-        elmHandleP->ScheduleWriteXAttribute(m_xAttrMrDTMDetailsHandlerId, MRDTM_DETAILS_TRIANGULATION_EDGE_OPTIONS, (uint32_t)d.getBytesWritten(), d.getBuf());
-
-        FlushAllViewData();      
-
-        if (replaceInModel == true)
-            elmHandleP->ReplaceInModel(elmHandleP->GetElementRef());    
-        }
-    else
-        {
-        EditElementHandle editElementHandle(m_element.GetElementRef());
-
-        editElementHandle.ScheduleWriteXAttribute(m_xAttrMrDTMDetailsHandlerId, MRDTM_DETAILS_TRIANGULATION_EDGE_OPTIONS, (uint32_t)d.getBytesWritten(), d.getBuf());
-
-        FlushAllViewData();      
-
-        if (replaceInModel == true)
-            {
-            editElementHandle.ReplaceInModel(editElementHandle.GetElementRef());    
-            }     
-        }        
-    }
-
-IMultiResolutionGridMaterialManagerPtr MrDTMDataRef::_GetMultiResGridMaterialManager()
-    {
-
-    if ((m_multiResolutionGridMaterialManagerPtr == 0) && 
-        (DTMElementHandlerManager::GetMultiResolutionGridManagerCreator() != 0))
-        {
-        SourceID rasterTextureSourceID;
-        
-        IRasterTextureSourcePtr rasterTextureSourcePtr = _GetRasterTextureSource();
-       
-        if (rasterTextureSourcePtr != 0)
-            {   
-            BaseGCSP gcsForDefaultPixelSizeP;
-
-            if ((_GetGeoCS() != 0) &&  
-                (GetDestinationGCS() != 0) &&
-                (_GetGeoCS()->IsEquivalent(*GetDestinationGCS()) == false))
-                {
-                BaseGCSPtr sourceGCSPtr;
-                BaseGCSPtr destinationGCSPtr;
-
-                sourceGCSPtr = _GetGeoCS().get();
-                destinationGCSPtr = DgnGCS::CreateGCS(*GetDestinationGCS());
-
-                StatusInt status = rasterTextureSourcePtr->SetReprojectionGCS(sourceGCSPtr, destinationGCSPtr);
-
-                BeAssert(status == 0);
-
-                gcsForDefaultPixelSizeP = GetDestinationGCS();
-                }  
-            else
-                {
-                BaseGCSPtr nullBaseGCSPtr;
-
-                StatusInt status = rasterTextureSourcePtr->SetReprojectionGCS(nullBaseGCSPtr, nullBaseGCSPtr);
-
-                BeAssert(status == 0);
-
-                gcsForDefaultPixelSizeP = _GetGeoCS().get();
-                }
-
-            rasterTextureSourceID = rasterTextureSourcePtr->GetSourceID();
-
-            DPoint2d minimumPixelSizeInUORS; 
-
-            GetDefaultMinimumPixelSizeInUORS(minimumPixelSizeInUORS, gcsForDefaultPixelSizeP);
-            
-            DRange3d clippedExtent;
-
-            GetClippedExtent(clippedExtent);
-
-            DRange2d dtmRange;
-
-            dtmRange.low.x = clippedExtent.low.x;
-            dtmRange.low.y = clippedExtent.low.y;
-            dtmRange.high.x = clippedExtent.high.x;
-            dtmRange.high.y = clippedExtent.high.y;                   
-
-            const double uorPerMeters = dgnModel_getUorPerMeter(m_element.GetModelRef()->GetRoot());
-                       
-            m_multiResolutionGridMaterialManagerPtr = DTMElementHandlerManager::GetMultiResolutionGridManagerCreator()->CreateMaterialManager(rasterTextureSourceID,      
-                                                                                                                                              dtmRange,           
-                                                                                                                                              minimumPixelSizeInUORS, 
-                                                                                                                                              uorPerMeters);                 
-            }                    
-        }
-    
-    return m_multiResolutionGridMaterialManagerPtr;
-    }
-
-
-IMultiResolutionGridManagerPtr MrDTMDataRef::GetMultiResolutionGridDtmManager()
-    {
-    if ((m_multiResolutionGridDtmManagerPtr == 0) && 
-        (DTMElementHandlerManager::GetMultiResolutionGridManagerCreator() != 0) && 
-        (m_mrDTM != 0))
-        {            
-        DRange2d dtmRange; 
-        
-		DRange3d clippedExtent;
-
-        int status = GetClippedExtent(clippedExtent);
-		
-		BeAssert(status == SUCCESS);
-						        
-        dtmRange.low.x = clippedExtent.low.x;
-        dtmRange.low.y = clippedExtent.low.y;
-        dtmRange.high.x = clippedExtent.high.x;
-        dtmRange.high.y = clippedExtent.high.y;
-                                          
-        DRange3d mrDtmRange;
-
-        GetExtents(mrDtmRange);
-
-        Transform trsf;
-
-        getStorageToUORMatrix(trsf, GetElement().GetModelRef(), GetElement(), false);
-            
-        bsiTransform_multiplyDPoint3dArrayInPlace(&trsf, (DPoint3dP)&mrDtmRange, 2);
-
-        double maxDimension = max(mrDtmRange.high.x - mrDtmRange.low.x, mrDtmRange.high.y - mrDtmRange.low.y);        
-                
-        //Here is some heuristic to recreate a multi-resolution grid similar 
-        //(i.e. : same number of resolutions and same scaling) to the point index quadtree.
-        DPoint2d pointToPointToleranceInUors;
-
-        int nbLevel = m_mrDTM->GetNbResolutions(DTM_QUERY_DATA_POINT);
-
-        pointToPointToleranceInUors.x = maxDimension / pow(2.0, nbLevel - 1) / 257;
-        pointToPointToleranceInUors.y = pointToPointToleranceInUors.x;                                
-
-        m_multiResolutionGridDtmManagerPtr = DTMElementHandlerManager::GetMultiResolutionGridManagerCreator()->CreateSimpleManager(dtmRange, 
-                                                                                                                                   pointToPointToleranceInUors);                                          
-        }
-
-    return m_multiResolutionGridDtmManagerPtr;
-    }
-
-
-
-void MrDTMDataRef::FreeRasterTextureDrapingResources()
-    {
-    m_multiResolutionGridMaterialManagerPtr = 0;
-    m_rasterDrapingSrcPtr = 0;
-    }
-
-bool MrDTMDataRef::GetDtmForSingleResolution(BcDTMPtr& singleResolutionDtm, 
-                                             long                   maximumNumberOfPoints)
-    {
-    BeAssert(singleResolutionDtm == 0);
-
-    IMrDTMPtr& mrDTMPtr = GetMrDTM();
-            
-    if (mrDTMPtr != 0)
-        {        
-        int            status;
-        DTMPtr         dtmPtr;          
-        IMrDTMQueryPtr fullResLinearQueryPtr;
-        
-        //Query the linears 
-        if ((m_mrDTM->GetBaseGCS() == 0) || (GetDestinationGCS() == 0))
-            {            
-            //Get the query interfaces
-            fullResLinearQueryPtr = m_mrDTM->GetQueryInterface(DTM_QUERY_FULL_RESOLUTION, DTM_QUERY_DATA_LINEAR);
-            }
-        else
-            {                                        
-            DRange3d drange;
-            GetExtents(drange);
-
-            Bentley::GeoCoordinates::BaseGCSPtr destinationGCS(GetDestinationGCS());
-
-            fullResLinearQueryPtr = m_mrDTM->GetQueryInterface(DTM_QUERY_FULL_RESOLUTION, 
-                                                               DTM_QUERY_DATA_LINEAR,
-                                                               destinationGCS,
-                                                               drange);              
-            }
-
-        IMrDTMQueryPtr fixResPointQueryPtr(m_mrDTM->GetQueryInterface(DTM_QUERY_FIX_RESOLUTION_VIEW, 
-                                                                      DTM_QUERY_DATA_POINT));    
-      
-        if (fullResLinearQueryPtr != 0)
-            {                                    
-            IMrDTMFullResolutionLinearQueryParamsPtr mrDtmQueryParametersPtr(IMrDTMFullResolutionLinearQueryParams::CreateParams());
-
-            mrDtmQueryParametersPtr->SetEdgeOptionTriangulationParam(m_edgeMethod);            
-            mrDtmQueryParametersPtr->SetMaxSideLengthTriangulationParam(_GetEdgeMethodLengthInStorage());
-
-            if (fixResPointQueryPtr != 0)
-                {                        
-                mrDtmQueryParametersPtr->SetTriangulationState(false);                
-                }
-
-            //Currently the high quality display mode is not influencing the maximum number of linear 
-            //points use to obtain a single resolution representation of the MrDTM.
-            mrDtmQueryParametersPtr->SetMaximumNumberOfPointsForLinear(MAX_NB_POINTS_FOR_LINEAR);
-
-            status = AddClipOnQuery(fullResLinearQueryPtr);
-
-            BeAssert(status == SUCCESS);
-
-            status = fullResLinearQueryPtr->Query(dtmPtr, 0, 0, IMrDTMQueryParametersPtr(mrDtmQueryParametersPtr));
-
-            BeAssert(status == SUCCESS);
-            }
-                                  
-        //Query the points       
-        if (fixResPointQueryPtr != 0)
-            {
-            IMrDTMFixResolutionMaxPointsQueryParamsPtr queryParamsPtr(IMrDTMFixResolutionMaxPointsQueryParams::CreateParams());
-            
-            queryParamsPtr->SetMaximumNumberPoints(maximumNumberOfPoints);                        
-
-            queryParamsPtr->SetEdgeOptionTriangulationParam(m_edgeMethod);            
-            queryParamsPtr->SetMaxSideLengthTriangulationParam(_GetEdgeMethodLengthInStorage());
-                
-            //Query the view
-            DTMPtr singleResolutionViewDtmPtr; 
-
-            status = fixResPointQueryPtr->Query(singleResolutionViewDtmPtr, 0, 0, IMrDTMQueryParametersPtr(queryParamsPtr));
-
-            //singleResolutionViewDtmPtr might be null if the maximum number of points requested is less then the number of 
-            //points in the lowest resolution. In that case, takes the lowest resolution instead.
-            if (singleResolutionViewDtmPtr == 0)
-                {          
-                IMrDTMFixResolutionIndexQueryParamsPtr queryParamsPtr(IMrDTMFixResolutionIndexQueryParams::CreateParams());                                                           
-
-                queryParamsPtr->SetResolutionIndex(0);                            
-                queryParamsPtr->SetEdgeOptionTriangulationParam(m_edgeMethod);            
-                queryParamsPtr->SetMaxSideLengthTriangulationParam(_GetEdgeMethodLengthInStorage());                
-
-                status = fixResPointQueryPtr->Query(singleResolutionViewDtmPtr, 0, 0, IMrDTMQueryParametersPtr(queryParamsPtr));
-                }
-
-            BeAssert(singleResolutionViewDtmPtr != 0);
-                        
-            IMrDTMPtr      singleResMrDTMViewPtr = IMrDTMPtr((IMrDTM*)singleResolutionViewDtmPtr.get());
-            IMrDTMQueryPtr fullResQueryPtr;
-
-            if ((m_mrDTM->GetBaseGCS() == 0) || (GetDestinationGCS() == 0))
-                {
-                fullResQueryPtr = singleResMrDTMViewPtr->GetQueryInterface(DTM_QUERY_FULL_RESOLUTION, 
-                                                                           DTM_QUERY_DATA_POINT);                
-                }
-            else
-                {
-                DRange3d drange;
-                GetExtents(drange);
-
-                Bentley::GeoCoordinates::BaseGCSPtr destinationGCS(GetDestinationGCS());
-
-                fullResQueryPtr = singleResMrDTMViewPtr->GetQueryInterface(DTM_QUERY_FULL_RESOLUTION, 
-                                                                           DTM_QUERY_DATA_POINT, 
-                                                                           destinationGCS,
-                                                                           drange);     
-                }
-
-            BeAssert(fullResQueryPtr != 0);
-                                
-            IMrDTMQueryParametersPtr queryParam((const IMrDTMQueryParametersPtr&)IMrDTMFullResolutionQueryParams::CreateParams());
-
-            queryParam->SetEdgeOptionTriangulationParam(m_edgeMethod);            
-            queryParam->SetMaxSideLengthTriangulationParam(_GetEdgeMethodLengthInStorage());
-           
-            status = AddClipOnQuery(fullResQueryPtr);
-
-            BeAssert(status == SUCCESS);
-                    
-            status = fullResQueryPtr->Query(dtmPtr, 0, 0, queryParam);        
-
-            BeAssert(status == SUCCESS);                
-            }
-
-        if (dtmPtr != 0)
-            {
-            singleResolutionDtm = dtmPtr->GetBcDTM();
-            }
-        }
-    
-    return (singleResolutionDtm != 0);
-    }
-
-
-//=======================================================================================
-// @bsimethod                                                   Daryl.Holmwood 04/10
-//=======================================================================================
-/*
-void MrDTMViewData::GetExtents(DPoint3d& low, DPoint3d& high)
-    {
-    if (!m_mrDTM)
-        ReadFile();
-
-    if (!m_mrDTM)
-        return;
-
-    BC_DTM_OBJ* pLastSubResDTM = m_mrDTM->GetLastSubResDTM();
-
-    BeAssert(pLastSubResDTM != 0);
-
-    low = m_minPoint;
-    high = m_maxPoint;              
-    }*/
-
-//=======================================================================================
-// @bsimethod                                                   Alain.Robert 10/10
-//=======================================================================================
-DgnGCSP MrDTMDataRef::GetTargetGCS() 
-
-    // Temporary stuff ... Extracted from MstnGCS::GetReprojectedTarget()
-    {
-    DgnModelRefP    targetModelRef  = NULL;
-    DgnGCSP        tempTargetGCS       = NULL;
-    DgnModelRefP    parentModelRef  = this->GetElement().GetModelRef();
-
-    for ( ; (NULL != parentModelRef); parentModelRef = parentModelRef->GetParentModelRefP())
-        {
-        DgnGCSP    parentGCS;
-
-        if (NULL != (parentGCS = Bentley::GeoCoordinates::DgnGCS::FromModel (parentModelRef, true)))
-            {
-            targetModelRef = parentModelRef;
-            tempTargetGCS      = parentGCS;
-
-            // if this modelRef's cache is not set to reprojected, or it has a non-identity transform, then it has a transform to get back to its parent (or its the root). 
-            // (The non-identity transform happens in the case where the reference is attached as Reprojected, but we can calculate a linear transform to accomplish that).
-            // We want to reproject our data to the GCS of the parent (which targetModelRef is currently set to).
-            DgnAttachmentP  refP = parentModelRef->AsDgnAttachmentP();
-            if (NULL == refP) 
-                break;
-            DPoint3d masterOrigin;
-            refP->GetMasterOrigin(masterOrigin);
-            const DPoint3d refOrigin(refP->GetRefOrigin());
-
-            if ( (ATTACHMETHOD_GeographicProjected != refP->GetAttachMethod()) || 
-                 ( (0.0 != masterOrigin.x) || (0.0 != masterOrigin.y) || (0.0 != masterOrigin.z) ) ||
-                 ( (0.0 != refOrigin.x) || (0.0 != refOrigin.y) || (0.0 != refOrigin.z) ) ||
-                 (!refP->GetRotMatrix().isIdentity()) ||
-                 (1.0 != refP->GetDisplayScale()) )
-                break;
-            }
-        else
-            {
-            // there is no GCS associated with a parent reference. Thus it can't be attached geographically, and we don't want any
-            // of it's children attached geographically either.
-            tempTargetGCS      = NULL;
-            break;
-            }
-        }
-
-    return tempTargetGCS;    
-    }
-
-//=======================================================================================
-// @bsimethod                                                   Daryl.Holmwood 04/10
-//=======================================================================================
-int MrDTMDataRef::ReadFile()
-    {
-    return ReadFile(GetTargetGCS());
-    }
-
-//=======================================================================================
-// @bsimethod                                                   Daryl.Holmwood 04/10
-//=======================================================================================
-int MrDTMDataRef::ReadFile(DgnGCSP targetGCS)
-    {
-    StatusInt status=BSISUCCESS;
-    
-    WString fileName(m_mrdtmMonikerPtr->ResolveFileName(&status));
-    
-    //Should have some info saved in an XAttribute concerning if 
-    //the file has been generated at least once.                        
-
-    //Assume that when MSDocumentMoniker::GetFileName doesn't return success the file is not found.
-    if (status != 0)
-        {                           
-        m_iDTMFileLastLoadStatus = MRDTMSTATUS_MISSING_FILE;
-
-        WString detailedMsg = TerrainModelElementResources::GetString(MSG_TERRAINMODEL_STMFileNotExist);
-        detailedMsg.ReplaceAll (L"{1}", fileName.GetWCharCP());
-       
-        WString msg = TerrainModelElementResources::GetString(MSG_TERRAINMODEL_CannotOpenSTM);
-        NotificationManager::OutputMessage(NotifyMessageDetails(OutputMessagePriority::Warning, msg.c_str(), detailedMsg.c_str()));
-
-        return -1;
-        }
-
-    //Ensure that the file is closed.
-    m_mrDTM = 0;
-
-    m_mrDTM = IMrDTM::GetFor(fileName.GetWCharCP(), m_isReadOnly, true, status);
-    
-    // If we try to open the file in ReadWrite and we have an error, try to open the file in ReadOnly
-    if (!m_isReadOnly && (status != SUCCESS)) 
-        {
-        //Ensure that the file is closed.
-        m_mrDTM = 0;
-
-        m_isReadOnly = true;
-        m_mrDTM = IMrDTM::GetFor(fileName.GetWCharCP(), m_isReadOnly, true, status);
-        }
-    
-    if (status != SUCCESS)
-        {  
-        m_mrDTM = nullptr;
-        
-        if (status == DTMSTATUS_UNSUPPORTED_VERSION)      
-            {
-            m_iDTMFileLastLoadStatus = MRDTMSTATUS_UNSUPPORTED_VERSION;
-            WString msgW = TerrainModelElementResources::GetString(MSG_TERRAINMODEL_UnsupportedFileVersion);
-            NotificationManager::OutputMessage(NotifyMessageDetails(OutputMessagePriority::Error, msgW.c_str(), fileName.c_str()));
-            }
-        else
-            {                     
-            m_iDTMFileLastLoadStatus = MRDTMSTATUS_INVALID_FILE;     
-           
-            WString detailedMsg = TerrainModelElementResources::GetString(MSG_TERRAINMODEL_CannotOpenSTMFile);
-            detailedMsg.ReplaceAll (L"{1}", fileName.GetWCharCP());
-           
-            WString msg = TerrainModelElementResources::GetString(MSG_TERRAINMODEL_CannotOpenSTM);
-            NotificationManager::OutputMessage(NotifyMessageDetails(OutputMessagePriority::Error, msg.c_str(), detailedMsg.c_str()));
-            }
-        return status;
-        }
-    else
-        {
-        m_iDTMFileLastLoadStatus = MRDTMSTATUS_FILE_LOADED;
-        
-        if (m_mrDTM->GetState() != MRDTM_STATE_EMPTY)
-            {
-            //MS : In the  
-            //m_mrDTM->SetMinScreenPixelsPerPoint(m_minScreenPixelsPerPoint);  
-            IMrDTMQueryPtr fixResQueryPtr = m_mrDTM->GetQueryInterface(DTM_QUERY_FIX_RESOLUTION_VIEW, DTM_QUERY_DATA_POINT);                
-
-            if (fixResQueryPtr != 0)
-                {
-                IMrDTMFixResolutionIndexQueryParamsPtr queryParamsPtr(IMrDTMFixResolutionIndexQueryParams::CreateParams());
-
-                queryParamsPtr->SetResolutionIndex(1); 
-
-                //No edge removal for the lowest resolution view.
-                queryParamsPtr->SetEdgeOptionTriangulationParam(0);            
-                queryParamsPtr->SetMaxSideLengthTriangulationParam(0);
-
-                //Get the lowest resolution view.        
-                BENTLEY_NAMESPACE_NAME::TerrainModel::DTMPtr dtmPtr;
-                     
-                fixResQueryPtr->Query(dtmPtr, 0, 0, IMrDTMQueryParametersPtr(queryParamsPtr.get()));
-                    
-                BeAssert(dynamic_cast<IMrDTM*>(dtmPtr.get()) != 0);
-
-                m_MrDTMlowestResolutionPointView = (IMrDTM*)dtmPtr.get();
-                }
-            }
-        }
-
-    BeAssert(status == 0);
-
-    //When opening the DTM the last sub-resolution DTM should be the least precise 
-    //sub-resolution of the MrDTM, whose range should represent the range of the whole DTM.         
-    DRange3d initialRange;
-    status = m_mrDTM->GetRange(initialRange);      
-
-    BeAssert(status == 0);
-
-    Bentley::GeoCoordinates::BaseGCSPtr sourceGCSPtr(m_mrDTM->GetBaseGCS());        
-
-    //Reproject the range to the target GCS
-    if ((sourceGCSPtr != 0) && (targetGCS != 0) && (sourceGCSPtr->IsEquivalent(*targetGCS) == false))
-        {           
-        Bentley::GeoCoordinates::BaseGCSPtr targetGCS2(targetGCS);
-        status = m_mrDTM->GetRangeInSpecificGCS(initialRange.low, initialRange.high, targetGCS2);      
-
-        // If the status is different than SUCCESS then most likely the extent of the datasource cannot be reprojected (in any portions)
-        // to the target GCS. In this target GCS the extent is thus NULL and we fold min/max one upon the other.
-        if (status == ERROR)
-            {
-            initialRange.low.x = 0.0;
-            initialRange.low.y = 0.0;
-            initialRange.low.z = 0.0;
-            initialRange.high.x = 0.0;
-            initialRange.high.y = 0.0;
-            initialRange.high.z = 0.0;
-            }
-        }
-
-    m_minPoint.x = initialRange.low.x - ((initialRange.high.x - initialRange.low.x) / 100.0);
-    m_minPoint.y = initialRange.low.y - ((initialRange.high.y - initialRange.low.y) / 100.0);
-    m_minPoint.z = initialRange.low.z - ((initialRange.high.z - initialRange.low.z) / 100.0);
-    m_maxPoint.x = initialRange.high.x + ((initialRange.high.x - initialRange.low.x) / 100.0);
-    m_maxPoint.y = initialRange.high.y + ((initialRange.high.y - initialRange.low.y) / 100.0);
-    m_maxPoint.z = initialRange.high.z + ((initialRange.high.z - initialRange.low.z) / 100.0);
- 
-    m_maxNbPoints = MAX_NB_POINTS_MIDDLE_VALUE;            
-    
-    return 0;
-    }
-       
-
-
-    ViewContextP g_currentViewContextP = 0;
-
-    int CheckTriangulationStopCallback(DTMFeatureType dtmFeatureType)
-        {  
-        if ((DgnPlatformLib::QueryHost() != NULL) && (g_currentViewContextP != 0) && (g_currentViewContextP->CheckStop() == true))
-            {             
-            return DTM_ERROR;
-            }  
-
-        return DTM_SUCCESS;
-        }
-
- static bool isTerminationCallbackSet = false;
-
-//=======================================================================================
-// @bsimethod                                                   Daryl.Holmwood 04/10
-//=======================================================================================
-void MrDTMViewData::QueryRequiredDTM(ViewContextP context)
-    {         
-    if (DoProgressiveDraw((RefCountedPtr<DTMDataRef>&)m_DTMDataRef, context) == true)
-        {
-        if (isTerminationCallbackSet == false) 
-            {                
-            bool isSet = SetTriangulationTerminationCallback((checkTriangulationStopCallbackFP)CheckTriangulationStopCallback);
-
-            BeAssert(isSet == true);
-
-            isTerminationCallbackSet = true;                                    
-            }        
-        }
-    else
-        {
-        if (isTerminationCallbackSet == true) 
-            {
-            bool isSet = SetTriangulationTerminationCallback(0);
-
-            BeAssert(isSet == true);
-
-            isTerminationCallbackSet = false;                                    
-            }        
-        }   
-                    
-    if ((context->GetViewport() == 0) || (DTMElementHandlerManager::GetMrDTMActivationRefCount() == 0))        
-        {         
-        //Return the points from the lowest resolution. 
-        //That might not be a wise solution for all cases.               
-        //int status;       
-        if ((m_previousMrDTMDrawingInfoPtr != nullptr) || (m_dtmPtr == 0))
-            {
-            BcDTMPtr singleResolutionDtm;
-
-            bool status = m_DTMDataRef->GetDtmForSingleResolution(singleResolutionDtm, 
-                                                                  MAX_NB_POINTS_FOR_OVERVIEW);
-
-            if ((status != false) && (singleResolutionDtm != 0))
-                {
-                m_dtmPtr = singleResolutionDtm;
-                }
-                           
-            m_previousMrDTMDrawingInfoPtr = 0;         
-            }
-        }
-    else
-        {  
-        MrDTMDrawingInfoPtr currentMrDTMDrawingInfoPtr(new MrDTMDrawingInfo(context));
-        
-        if ((m_previousMrDTMDrawingInfoPtr != nullptr) && 
-            (m_previousMrDTMDrawingInfoPtr->GetDrawPurpose() != DrawPurpose::UpdateDynamic) && 
-            (m_dtmPtr != 0))
-            {            
-            //If the m_dtmPtr equals 0 it could mean that the last data request to the STM was cancelled, so start a new request even 
-            //if the view has not changed.                 
-            if (m_previousMrDTMDrawingInfoPtr->HasAppearanceChanged(currentMrDTMDrawingInfoPtr) == false)
-                return;                            
-            }
-
-        g_currentViewContextP = context;
-
-        m_previousMrDTMDrawingInfoPtr = currentMrDTMDrawingInfoPtr;
-
-        // Need to get the fence info.
-        DTMDrawingInfo drawingInfo;        
-        DTMElementDisplayHandler::GetDTMDrawingInfo(drawingInfo, m_DTMDataRef->GetElement(), m_DTMDataRef, context);
-
-        if (!drawingInfo.IsVisible ())
-            {                        
-            return;
-            }        
-                                                                                                              
-        DMatrix4d localToView(context->GetLocalToView());
-
-        Transform scaleTransform; 
-  
-        getStorageToUORMatrix(scaleTransform, m_DTMDataRef->GetElement().GetModelRef(), m_DTMDataRef->GetElement(), false);
-                                                 
-        DMatrix4d scaleMatrix;   
-        bsiDMatrix4d_initFromTransform (&scaleMatrix, &scaleTransform);
-
-        bsiDMatrix4d_multiply(&localToView, &localToView, &scaleMatrix);
-
-        double apparentPlottingDPIScaleDownFactor = 1.0;       
-
-        if (context->GetDrawPurpose() == DrawPurpose::Plot)
-            {          
-            assert(IMrDTMDataRef::GetPlotterInterface() != 0);
-                                   
-            //TR 328196 - Ensure that DPI used during a plot in wireframe is the same as some arbitrary DPI 
-            //            representing a computer screen.
-            if (true == IsWireframeRendering(*context) && IMrDTMDataRef::GetPlotterInterface() != 0)
-                {                                                                      
-                DPoint2d printerResolution(IMrDTMDataRef::GetPlotterInterface()->GetPrinterResolutionInInches ());
-                                                               
-                DMatrix4d plotterDpiToViewDpiScaleMatrix;
-
-                memset(plotterDpiToViewDpiScaleMatrix.coff, 0, sizeof(plotterDpiToViewDpiScaleMatrix.coff));
-
-                plotterDpiToViewDpiScaleMatrix.coff[0][0] = (printerResolution.x * WIREFRAME_PRINTING_DPI);
-                plotterDpiToViewDpiScaleMatrix.coff[1][1] = (printerResolution.y * WIREFRAME_PRINTING_DPI);
-                plotterDpiToViewDpiScaleMatrix.coff[3][3] = 1;
-
-                bsiDMatrix4d_multiply(&localToView, &plotterDpiToViewDpiScaleMatrix, &localToView);              
-                }       
-            else
-                {           
-                DPoint3d* tempPoints = new DPoint3d[drawingInfo.GetFence().numPoints];
-
-                memcpy(tempPoints, drawingInfo.GetFence().points, sizeof(DPoint3d) * drawingInfo.GetFence().numPoints);
-                                                                                             
-                bsiDMatrix4d_multiplyAndRenormalizeDPoint3dArray(&localToView, tempPoints, tempPoints, drawingInfo.GetFence().numPoints);
-  
-                double polygonArea = fabs(bsiGeom_getXYPolygonArea(tempPoints, drawingInfo.GetFence().numPoints));                
-                
-                delete tempPoints;
-
-                //Worst case estimation based on the assumption that the points are at the same density (e.g. : DEM raster).                                                                              
-                double nbOfReturnedPointsEstimation = polygonArea / m_DTMDataRef->_GetPointDensityForShadedView();
-
-                if (nbOfReturnedPointsEstimation > MAX_NB_POINTS_DURING_SMOOTH_PRINT) 
-                    {                    
-                    apparentPlottingDPIScaleDownFactor = sqrt(MAX_NB_POINTS_DURING_SMOOTH_PRINT / nbOfReturnedPointsEstimation);                    
-
-                    DMatrix4d plotterDpiToViewDpiScaleMatrix;
-
-                    memset(plotterDpiToViewDpiScaleMatrix.coff, 0, sizeof(plotterDpiToViewDpiScaleMatrix.coff));
-
-                    plotterDpiToViewDpiScaleMatrix.coff[0][0] = apparentPlottingDPIScaleDownFactor;
-                    plotterDpiToViewDpiScaleMatrix.coff[1][1] = apparentPlottingDPIScaleDownFactor;
-                    plotterDpiToViewDpiScaleMatrix.coff[3][3] = 1;
-
-                    bsiDMatrix4d_multiply(&localToView, &plotterDpiToViewDpiScaleMatrix, &localToView);
-                    }                                
-                }
-            }
-
-        DPoint3d viewBox[8];
-        
-        GetViewBoxFromContext(viewBox, _countof(viewBox), context, drawingInfo);
-    
-        DMatrix4d rootToStorage;    
-
-
-        //Convert the view box in storage.        
-        bool inverted = bsiDMatrix4d_invertQR(&rootToStorage, &scaleMatrix);
-      
-        BeAssert(inverted != 0);
-        
-        bsiDMatrix4d_multiplyAndRenormalizeDPoint3dArray(&rootToStorage, viewBox, viewBox, 8);                
-                                                                                                                                                                 
-        BeAssert((m_mrDtmFullResolutionLinearQueryPtr != 0) || (m_mrDtmViewDependentPointQueryPtr != 0));
-
-        int status = SUCCESS;
-        m_dtmPtr = 0;
-
-        if (m_mrDtmFullResolutionLinearQueryPtr != 0)
-            {
-            IMrDTMFullResolutionLinearQueryParamsPtr mrDtmQueryParametersPtr(IMrDTMFullResolutionLinearQueryParams::CreateParams());
-
-            mrDtmQueryParametersPtr->SetEdgeOptionTriangulationParam(m_DTMDataRef->m_edgeMethod);            
-            mrDtmQueryParametersPtr->SetMaxSideLengthTriangulationParam(m_DTMDataRef->_GetEdgeMethodLengthInStorage());
-
-            if (m_mrDtmViewDependentPointQueryPtr != 0)
-                {                        
-                mrDtmQueryParametersPtr->SetTriangulationState(false);                
-                }
-
-            if (MrDTMElementDisplayHandler::IsHighQualityDisplayForMrDTM() == false)
-                {
-                mrDtmQueryParametersPtr->SetMaximumNumberOfPointsForLinear(MAX_NB_POINTS_FOR_LINEAR);
-                }
-            else
-                {
-                mrDtmQueryParametersPtr->SetMaximumNumberOfPointsForLinear(MAX_NB_POINTS_FOR_LINEAR_IN_ANIMATION);
-                }
-
-            status = m_mrDtmFullResolutionLinearQueryPtr->Query(m_dtmPtr,                            
-                                                                drawingInfo.GetFence().points, 
-                                                                drawingInfo.GetFence().numPoints,
-                                                                IMrDTMQueryParametersPtr(mrDtmQueryParametersPtr));
-
-            if (status != SUCCESS)
-                {
-                m_dtmPtr = 0;
-                }                                                                         
-            }
-
-        if (m_mrDtmViewDependentPointQueryPtr != 0)
-            {
-            IMrDTMViewDependentQueryParamsPtr viewDependentQueryParams(IMrDTMViewDependentQueryParams::CreateParams()); 
-
-            viewDependentQueryParams->SetEdgeOptionTriangulationParam(m_DTMDataRef->m_edgeMethod);            
-            viewDependentQueryParams->SetMaxSideLengthTriangulationParam(m_DTMDataRef->_GetEdgeMethodLengthInStorage());           
-                        
-            //During an animation preview there is only an DrawPurpose::UpdateDynamic draw, 
-            //with no DrawPurpose::Update draw following.
-            if ((context->GetDrawPurpose() == DrawPurpose::UpdateDynamic) && 
-                (DTMElementHandlerManager::IsDrawForAnimation() == false))
-                {
-                viewDependentQueryParams->SetMinScreenPixelsPerPoint(MRDTM_GUI_TO_VIEW_POINT_DENSITY(20));                
-                }
-            else
-                {                    
-                if (false == IsWireframeRendering(*context))
-                    {
-                    viewDependentQueryParams->SetMinScreenPixelsPerPoint(m_DTMDataRef->_GetPointDensityForShadedView());
-                    }
-                else
-                    {
-                    viewDependentQueryParams->SetMinScreenPixelsPerPoint(m_DTMDataRef->_GetPointDensityForWireframeView());
-                    }
-                }
-                                                                                                                          
-            //Inflate the viewbox in 2D so the Z range equals the Z range of the MrDTM.           
-            if (context->Is3dView() == false)
-                {        
-
-                DRange3d range;      
-                m_DTMDataRef->_GetExtents(range);       
-
-                DRange3d viewRange;
-                bsiDRange3d_initFromArray(&viewRange, viewBox, 8);
-                
-                for (int ptInd = 0; ptInd < 8; ptInd++)
-                    {
-                    if (viewBox[ptInd].z == viewRange.low.z)
-                        {
-                        viewBox[ptInd].z = range.low.z;
-                        }   
-                    else
-                        {
-                        BeAssert(viewBox[ptInd].z == viewRange.high.z);
-                        viewBox[ptInd].z = range.high.z;
-                        }                        
-                    }
-                }            
-
-            viewDependentQueryParams->SetViewBox(viewBox);       
-            viewDependentQueryParams->SetRootToViewMatrix(localToView.coff);            
-            
-            //During a plot for a none wireframe view try to honor as closely as possible the maximum number of points 
-            //that can safely be loaded on a recent computer. To achieve that an extra query is done to obtain the 
-            //number of points returned for the calculated scale down factor, and the scale down factor is then ajusted if 
-            //it was too much conservative.
-            if (apparentPlottingDPIScaleDownFactor != 1.0)
-                {                
-                BeAssert(apparentPlottingDPIScaleDownFactor < 1.0);
-                BeAssert(context->GetDrawPurpose() == DrawPurpose::Plot);
-
-                BENTLEY_NAMESPACE_NAME::TerrainModel::DTMPtr dtmPtr;    
-
-                bool oldTriangulationState = viewDependentQueryParams->GetTriangulationState();                
-
-                viewDependentQueryParams->SetTriangulationState(false);
-                                   
-                //! @return The number of points of the DTM..                    
-                status = m_mrDtmViewDependentPointQueryPtr->Query(dtmPtr,                            
-                                                                  drawingInfo.GetFence().points, 
-                                                                  drawingInfo.GetFence().numPoints,
-                                                                  IMrDTMQueryParametersPtr(viewDependentQueryParams));               
-
-                viewDependentQueryParams->SetTriangulationState(oldTriangulationState);                
-                                
-                double ajustedApparentPlottingDPIScaleDownFactor = sqrt(pow(apparentPlottingDPIScaleDownFactor, 2) * MAX_NB_POINTS_DURING_SMOOTH_PRINT / dtmPtr->GetPointCount());
-
-                //Don't load more points than are required by the DPI specified for the print output device.
-                if (ajustedApparentPlottingDPIScaleDownFactor > 1.0)
-                    {
-                    ajustedApparentPlottingDPIScaleDownFactor = 1.0;
-                    }
-
-                DMatrix4d ajustedPlotterDpiToViewDpiScaleMatrix;
-
-                memset(ajustedPlotterDpiToViewDpiScaleMatrix.coff, 0, sizeof(ajustedPlotterDpiToViewDpiScaleMatrix.coff));
-                
-                ajustedPlotterDpiToViewDpiScaleMatrix.coff[0][0] = ajustedApparentPlottingDPIScaleDownFactor / apparentPlottingDPIScaleDownFactor;
-                ajustedPlotterDpiToViewDpiScaleMatrix.coff[1][1] = ajustedApparentPlottingDPIScaleDownFactor / apparentPlottingDPIScaleDownFactor;
-                ajustedPlotterDpiToViewDpiScaleMatrix.coff[3][3] = 1;
-
-                bsiDMatrix4d_multiply(&localToView, &ajustedPlotterDpiToViewDpiScaleMatrix, &localToView);                                                
-
-                viewDependentQueryParams->SetRootToViewMatrix(localToView.coff);            
-                }            
-
-            //! @return The number of points of the DTM..                       
-            status = m_mrDtmViewDependentPointQueryPtr->Query(m_dtmPtr,                            
-                                                              drawingInfo.GetFence().points, 
-                                                              drawingInfo.GetFence().numPoints,
-                                                              IMrDTMQueryParametersPtr(viewDependentQueryParams));
-                                                
-            if (status != SUCCESS)
-                {
-                m_dtmPtr = 0;
-                }
-            }                
-        }
-
-    g_currentViewContextP = 0;
-    }
-
-END_BENTLEY_TERRAINMODEL_ELEMENT_NAMESPACE
+/*--------------------------------------------------------------------------------------+
+|
+|     $Source: ElementHandler/handler/MrDTMDataRef.cpp $
+|
+|  $Copyright: (c) 2016 Bentley Systems, Incorporated. All rights reserved. $
+|
++--------------------------------------------------------------------------------------*/
+#include "StdAfx.h"
+
+// It is important that this is the first file included
+#include <TerrainModel/ElementHandler/TerrainModelElementHandler.h>
+#include <DgnPlatform\Material.h>
+
+#include <io.h>
+#include "time.h"
+
+#include "DTMBinaryData.h"
+#include "DTMDrawingInfo.h"
+
+#include "MrDTMDataRef.h"
+#include <ScalableTerrainModel/MrDTMUtilityFunctions.h>
+
+#include <RmgrTools/Tools/DataExternalizer.h>
+
+#include <TerrainModel\ElementHandler\IRasterTextureSourceManager.h>
+      
+using namespace Bentley::GeoCoordinates;
+
+
+/*----------------------------------------------------------------------+
+| Include Rasterlib header files                                        |
++----------------------------------------------------------------------*/
+BEGIN_BENTLEY_TERRAINMODEL_ELEMENT_NAMESPACE
+
+
+#define APPROX_NB_METERS_FOR_ONE_DEGREE 111000.62
+#define DEFAULT_MINIMUM_PIXEL_SIZE_FOR_DRAPING 0.25 //0.25 meters.
+#define DOUBLE_EPSILON 0.00001
+#define DOUBLE_EQUAL(v1,v2,precision)  ((v1 <= (v2+precision)) && (v1 >= (v2-precision)))
+#define MIN_MAX_POINTS 10000
+#define MAX_MAX_POINTS 400000
+#define MAX_NB_POINTS_MIDDLE_VALUE 100000
+#define MAX_NB_POINTS_FOR_CLIPPED_EXTENT_ESTIMATION 50000
+
+
+//Define to use with the function SetMaximumNumberOfPointsForLinear
+#define MAX_NB_POINTS_FOR_LINEAR 50000
+
+//TR 332668 : During an animation loading to few points for the breakline compared to what is shown 
+//            lead to some earthquake like effect since the breakline has no sub-resolution and 
+//            the points kept for the breaklines are always changing at each display. 
+//            A quick, albeit unperfect solution, is to increase the number of points for the breakline.
+#define MAX_NB_POINTS_FOR_LINEAR_IN_ANIMATION 500000 
+
+//Printing definition
+#define WIREFRAME_PRINTING_DPI 100
+#define MAX_NB_POINTS_DURING_SMOOTH_PRINT 1000000.0
+
+typedef vector<FPNotifyChange> ChangeListeners;
+ChangeListeners s_changeListeners;
+
+IMrDTMProgressiveDisplayPtr s_mrDtmProgressiveDisplayPtr = 0;    
+IPlotterInfo*               s_plotterInterface = 0;
+
+/*---------------------------------------------------------------------------------**//**
+* @bsiclass                                                    
++---------------+---------------+---------------+---------------+---------------+------*/
+class DTMRWDgnCacheGuard
+    {
+    public:
+        DTMRWDgnCacheGuard(DgnModelP cacheP)
+            {
+            m_dgnCacheP = cacheP;
+            if(m_wasReadOnly = m_dgnCacheP->IsReadOnly())
+                {
+                m_dgnCacheP->SetReadOnly (false);
+                }
+            }
+
+        ~DTMRWDgnCacheGuard()
+            {
+            if(m_wasReadOnly)
+                m_dgnCacheP->SetReadOnly (true);
+            }
+    private:
+        DgnModelP   m_dgnCacheP;
+        bool        m_wasReadOnly;
+    };
+    
+//=======================================================================================
+// @bsimethod                                                   Daryl.Holmwood 04/10
+//=======================================================================================
+MrDTMViewData::MrDTMViewData(MrDTMDataRef* dtmDataRef)
+    {
+    BeAssert(dtmDataRef->GetMrDTM() != 0);
+
+    m_DTMDataRef = dtmDataRef;
+
+    if ((dtmDataRef->GetMrDTM()->GetBaseGCS() == 0) || (dtmDataRef->GetDestinationGCS() == 0))
+        {
+        m_mrDtmFullResolutionLinearQueryPtr = dtmDataRef->GetMrDTM()->GetQueryInterface(DTM_QUERY_FULL_RESOLUTION, 
+                                                                                        DTM_QUERY_DATA_LINEAR);   
+           
+        m_mrDtmViewDependentPointQueryPtr = dtmDataRef->GetMrDTM()->GetQueryInterface(DTM_QUERY_VIEW_DEPENDENT, 
+                                                                                      DTM_QUERY_DATA_POINT);
+        }
+    else
+        {
+        // Since we are reprojected, the extent of the element is expressed in the target GCS and may not fit exactly
+        // with the original source exent (due to reprojection and the actual extent computing algorithm used)
+        // we will thus provide the extent of the element as computed. This extent will be used
+        // to limit the clip shapes more preceisely than if such clipping were solely based upon the source data extent.
+        DRange3d drange;
+        m_DTMDataRef->GetExtents(drange);
+
+        Bentley::GeoCoordinates::BaseGCSPtr destinationGCS(dtmDataRef->GetDestinationGCS());
+
+        m_mrDtmFullResolutionLinearQueryPtr = dtmDataRef->GetMrDTM()->GetQueryInterface(DTM_QUERY_FULL_RESOLUTION, 
+                                                                                        DTM_QUERY_DATA_LINEAR,
+                                                                                        destinationGCS,
+                                                                                        drange);   
+
+        m_mrDtmViewDependentPointQueryPtr = dtmDataRef->GetMrDTM()->GetQueryInterface(DTM_QUERY_VIEW_DEPENDENT, 
+                                                                                      DTM_QUERY_DATA_POINT, 
+                                                                                      destinationGCS,
+                                                                                      drange);        
+           
+        }
+    
+    //The MrDTM should contain some data.
+    BeAssert((m_mrDtmFullResolutionLinearQueryPtr != 0) || (m_mrDtmViewDependentPointQueryPtr != 0));
+        
+    int status = m_DTMDataRef->AddClipOnQuery(m_mrDtmViewDependentPointQueryPtr);
+
+    BeAssert(status == 0);
+
+    status = m_DTMDataRef->AddClipOnQuery(m_mrDtmFullResolutionLinearQueryPtr);
+
+    BeAssert(status == 0);
+            
+    m_latestResolution = 0;    
+    m_previousDrawDrapingRequired = false;
+    m_latestFenceDeltaX = -1;
+    m_latestFenceDeltaY = -1;
+    m_latestFenceDeltaZ = -1;         
+    }
+
+//=======================================================================================
+// @bsimethod                                                   Daryl.Holmwood 04/10
+//=======================================================================================
+MrDTMViewData::~MrDTMViewData()
+    {    
+    }
+
+//=======================================================================================
+// @bsimethod                                                   Daryl.Holmwood 04/10
+//=======================================================================================
+DTMPtr MrDTMViewData::GetDTM(DTMDataRefPurpose purpose, ViewContextP context)
+    {
+    if (context)
+        QueryRequiredDTM(context);
+            
+    return m_dtmPtr;
+    }
+
+
+//=======================================================================================
+// @bsimethod                                                   Mathieu.St-Pierre 07/11
+//=======================================================================================
+int MrDTMViewData::GetProgressiveDataBlockManager(IMrDTMProgressiveDataBlockManagerPtr& progressiveDataBlockManagerPtr,
+                                                  BcDTMP                               dtmToLoadProgressively, 
+                                                  ViewContextP                          context, 
+                                                  bool                                  isDrapingRequired)
+    {  
+
+    bool needToCreateManager = false;    
+        
+    MrDTMDrawingInfoPtr currentMrDTMDrawingInfoPtr(new MrDTMDrawingInfo(context));
+    
+    if (m_previousMrDTMDrawingInfoForProgressiveDisplayPtr != nullptr)
+        {                                
+        if ((m_previousMrDTMDrawingInfoForProgressiveDisplayPtr->HasAppearanceChanged(currentMrDTMDrawingInfoPtr) == true) ||
+            (m_previousMrDTMDrawingInfoForProgressiveDisplayPtr->GetDrawPurpose() == DrawPurpose::UpdateDynamic) ||
+            (m_previousDrawDrapingRequired != isDrapingRequired))
+            {       
+            needToCreateManager = true;         
+            }                    
+        }
+    else
+        {        
+        if (m_dataBlockManagerPtr == 0)
+            {
+            needToCreateManager = true;
+            }
+        }
+
+    m_previousMrDTMDrawingInfoForProgressiveDisplayPtr = currentMrDTMDrawingInfoPtr;
+    m_previousDrawDrapingRequired = isDrapingRequired;
+
+    if ((needToCreateManager == true) /*|| (m_dataBlockManagerPtr2->WithRasterDraping() != isDrapingRequired)*/)
+        {    
+        int status;
+
+        DRange3d dtmExtent;
+        
+        if (m_DTMDataRef->_GetClipActivation() == true)
+            {            
+            status = m_DTMDataRef->GetClippedExtent(dtmExtent);
+
+            BeAssert(status == SUCCESS);
+
+            Transform invertTrsf;
+            Transform trsf;            
+
+            getStorageToUORMatrix(trsf, m_DTMDataRef->GetElement().GetModelRef(), m_DTMDataRef->GetElement(), false);
+                        
+            bool invert = bsiTransform_invertTransform(&invertTrsf, &trsf);
+
+            BeAssert(invert != 0);
+
+            bsiTransform_multiplyDPoint3dArrayInPlace(&invertTrsf, (DPoint3dP)&dtmExtent, 2);            
+            }
+        else
+            {
+            m_DTMDataRef->GetExtents(dtmExtent);
+            }               
+
+        DTMDrawingInfo drawingInfo;        
+        
+        DTMElementDisplayHandler::GetDTMDrawingInfo(drawingInfo, m_DTMDataRef->GetElement(), m_DTMDataRef, context);
+
+        IMrDTMProgressiveDataBlockManagerCreatorPtr progressiveDataBlockManagerCreatorPtr;
+
+        
+        status = IMrDTMDataRef::GetMrDTMProgressiveDisplayInterface()->GetMrDTMProgressiveDataBlockManagerCreator(progressiveDataBlockManagerCreatorPtr); 
+
+        BeAssert((status == SUCCESS) && (progressiveDataBlockManagerCreatorPtr != 0));
+
+        Transform storageToUOR;
+                
+        ElementHandle elementHandle(m_DTMDataRef->GetElement().GetElementRef(), m_DTMDataRef->GetElement().GetModelRef());
+        
+        getStorageToUORMatrix(storageToUOR, m_DTMDataRef->GetElement().GetModelRef(), m_DTMDataRef->GetElement(), false);
+                                           
+        if (false == isDrapingRequired)                            
+            {   
+            double screenPixelsPerPoint;
+          
+            if (false == IsWireframeRendering(*context))
+                {
+                screenPixelsPerPoint = m_DTMDataRef->_GetPointDensityForShadedView();
+                }
+            else
+                {
+                screenPixelsPerPoint = m_DTMDataRef->_GetPointDensityForWireframeView();                    
+                }
+
+            IMultiResolutionGridManagerPtr gridDtmManager(m_DTMDataRef->GetMultiResolutionGridDtmManager());
+
+            status = progressiveDataBlockManagerCreatorPtr->CreateDataBlockManagerBasedOnDTM(m_dataBlockManagerPtr,
+                                                                                             gridDtmManager,
+                                                                                             dtmExtent,
+                                                                                             storageToUOR, 
+                                                                                             context, 
+                                                                                             m_DTMDataRef, 
+                                                                                             dtmToLoadProgressively, 
+                                                                                             screenPixelsPerPoint);                        
+            }
+        else
+            {
+            double screenPixelsPerDrapedPixel;
+
+            if (MrDTMElementDisplayHandler::IsHighQualityDisplayForMrDTM() == true)
+                {
+                screenPixelsPerDrapedPixel = MRDTM_MIN_SCREEN_PIXELS_PER_DRAPE_PIXEL_IN_HIGH_QUALITY_DISPLAY;
+                }
+            else
+                {
+                screenPixelsPerDrapedPixel = MRDTM_MIN_SCREEN_PIXELS_PER_DRAPE_PIXEL_IN_DEFAULT_DISPLAY;
+                }
+
+            IMultiResolutionGridMaterialManagerPtr materialManagerPtr(m_DTMDataRef->_GetMultiResGridMaterialManager());
+                                                      
+            status = progressiveDataBlockManagerCreatorPtr->CreateDataBlockManagerBasedOnMaterial(m_dataBlockManagerPtr,
+                                                                                                  dtmToLoadProgressively,
+                                                                                                  materialManagerPtr,                                                                                                  
+                                                                                                  m_DTMDataRef->GetMrDTM(), 
+                                                                                                  dtmExtent,
+                                                                                                  storageToUOR, 
+                                                                                                  context, 
+                                                                                                  m_DTMDataRef, 
+                                                                                                  screenPixelsPerDrapedPixel);                                                        
+            }
+
+        BeAssert(status == 0 && m_dataBlockManagerPtr != 0);
+        }  
+
+    progressiveDataBlockManagerPtr = m_dataBlockManagerPtr;
+
+    return 0;
+    }
+
+
+
+#ifndef GRAPHICCACHE
+
+//=======================================================================================
+// @bsimethod                                                    Mathieu.St-Pierre  04/10
+//=======================================================================================
+DTMQvCacheDetails* MrDTMDataRef::_GetDTMDetails
+(
+ElementHandleCR        el,
+DTMDataRefPurpose   purpose,
+ViewContextR       context,
+DTMDrawingInfo&     drawingInfo
+)
+    {            
+    ViewGeomInfoCP viewGeomInfoP = 0;
+    bool isWireFrameDisplayMode = true; 
+
+    if (NULL != context.GetViewport())
+        {
+        viewGeomInfoP = &context.GetViewport()->GetViewInfoCP()->GetGeomInfo();
+        if (IsWireframeRendering(context) == false)
+            { isWireFrameDisplayMode = false; }
+        }
+
+    //ElementHiliteState hiliteState = elementRef_getHiliteState(el.GetElementRef(), el.GetModelRef());    
+    return new MrDTMQvCacheDetails(viewGeomInfoP,       
+                                   context.GetLocalToView(),
+                                   m_pointDensityForShadedView, 
+                                   m_pointDensityForWireframeView,
+                                   !isWireFrameDisplayMode && CanDrapeRasterTexture(),
+                                   context.GetDrawPurpose());
+    }
+
+#endif 
+
+
+//--------------------------------------------------------------------------------------
+//IPlotterInfo interface definition
+//--------------------------------------------------------------------------------------
+DPoint2d IPlotterInfo::GetPrinterResolutionInInches () const
+    {
+    return _GetPrinterResolutionInInches ();
+    }
+//--------------------------------------------------------------------------------------
+//IPlotterInfo interface definition - END
+//--------------------------------------------------------------------------------------
+
+//--------------------------------------------------------------------------------------
+//IMrDTMDataRef interface definition
+//--------------------------------------------------------------------------------------
+    int IMrDTMDataRef::GetOverviewDTM(Bentley::TerrainModel::DTMPtr& overviewDTMPtr)
+        {
+        return _GetOverviewDTM(overviewDTMPtr);
+        }   
+
+    int IMrDTMDataRef::GetProgressiveDataBlockManager(IMrDTMProgressiveDataBlockManagerPtr& progressiveDataBlockManagerPtr,
+                                                      BcDTMP                               dtmToLoadProgressively, 
+                                                      ViewContextP                          context, 
+                                                      bool                                  isDrapingRequired)
+        {
+        return _GetProgressiveDataBlockManager(progressiveDataBlockManagerPtr, dtmToLoadProgressively, context, isDrapingRequired);   
+        }
+    
+    //Creation and data source modification functions
+    int IMrDTMDataRef::GetIMrDTMCreator(Bentley::MrDTM::IMrDTMCreatorPtr& iMrDTMCreatorPtr)
+        {
+        return _GetIMrDTMCreator(iMrDTMCreatorPtr);
+        }          
+
+    int IMrDTMDataRef::SaveIMrDTMCreatorToFile()
+        {
+        return _SaveIMrDTMCreatorToFile();
+        }
+
+    //Information functions  
+     const WString& IMrDTMDataRef::GetDescription() const
+        {
+        return _GetDescription();          
+        }
+
+    int IMrDTMDataRef::SetDescription(const WString& description)
+        {
+        return _SetDescription(description);
+        }         
+    
+    const DgnDocumentPtr IMrDTMDataRef::GetMrDTMDocument() const
+        {
+        return _GetMrDTMDocument();          
+        }
+
+    int IMrDTMDataRef::SetMrDTMDocument(DgnDocumentPtr& mrdtmDocumentPtr)
+        {
+        return _SetMrDTMDocument(mrdtmDocumentPtr);
+        }         
+                   
+     const DgnDocumentMonikerPtr IMrDTMDataRef::GetFileMoniker() const
+        {
+        return _GetFileMoniker();          
+        }
+
+     bool IMrDTMDataRef::CanLocate() const
+        {
+        return _CanLocate();
+        }
+
+    int IMrDTMDataRef::SetLocate(bool canLocate)
+        {
+        return _SetLocate(canLocate);
+        }     
+
+     bool IMrDTMDataRef::IsAnchored() const
+        {
+        return _IsAnchored();
+        }
+
+    int IMrDTMDataRef::SetAnchored(bool isAnchored)
+        {
+        return _SetAnchored(isAnchored);
+        }
+
+    MrDTMStatus IMrDTMDataRef::GetIDTMFileLastLoadStatus()
+        {
+        return _GetIDTMFileLastLoadStatus();
+        }         
+             
+    bool IMrDTMDataRef::IsOpenInReadOnly()
+        {
+        return _IsOpenInReadOnly();
+        }
+
+    int IMrDTMDataRef::SetReadOnly(bool isReadOnly)
+        {
+        return _SetReadOnly(isReadOnly);
+        }
+
+     Bentley::GeoCoordinates::BaseGCSPtr IMrDTMDataRef::GetGeoCS()
+        {
+        return _GetGeoCS();         
+        }
+
+    int IMrDTMDataRef::SetGeoCS(const Bentley::GeoCoordinates::BaseGCSPtr& baseGCSPtr)
+        {
+        return _SetGeoCS(baseGCSPtr);
+        }         
+
+    int IMrDTMDataRef::GetExtentInGeoCS(DRange3d& extentInGeoCS, bool inUors)
+        {
+        return _GetExtentInGeoCS(extentInGeoCS, inUors);
+        }
+            
+    //Display control function    
+
+    int IMrDTMDataRef::GetEdgeMethod(int& edgeMethod)
+        {
+        return _GetEdgeMethod(edgeMethod);
+        }
+
+    double IMrDTMDataRef::GetEdgeMethodLengthInStorage()
+        {
+        return _GetEdgeMethodLengthInStorage();
+        }
+
+    int IMrDTMDataRef::GetEdgeMethodLength(double& edgeMethodLength)
+        {
+        return _GetEdgeMethodLength(edgeMethodLength);
+        }
+
+     bool IMrDTMDataRef::GetClipActivation() const
+        {
+        return _GetClipActivation();
+        }
+
+    int IMrDTMDataRef::SetClipActivation(bool isActivated)
+        {
+        return _SetClipActivation(isActivated);
+        }              
+
+    int IMrDTMDataRef::GetNbClips() const
+        {
+        return _GetNbClips();
+        }
+
+    int IMrDTMDataRef::GetClip(DPoint3d*& clipPointsP,
+                               int&       numberOfPoints, 
+                               bool&      isClipMask,
+                               int        clipInd) const
+        {
+        return _GetClip(clipPointsP, numberOfPoints, isClipMask, clipInd);
+        }
+
+    int IMrDTMDataRef::AddClip(DPoint3d* clipPointsP,
+                               int       numberOfPoints, 
+                               bool      isClipMask)
+        {
+        return _AddClip(clipPointsP, numberOfPoints, isClipMask);    
+        }
+
+    int IMrDTMDataRef::RemoveClip(int toRemoveClipInd)
+        {
+        return _RemoveClip(toRemoveClipInd);
+        }
+
+    int IMrDTMDataRef::RemoveAllClip()
+        {
+        return _RemoveAllClip();
+        }        
+    
+    double IMrDTMDataRef::GetPointDensityForShadedView()
+        {
+        return _GetPointDensityForShadedView();
+        }                        
+
+    int IMrDTMDataRef::SetPointDensityForShadedView(double pi_minScreenPixelsPerPoint)
+        {
+        return _SetPointDensityForShadedView(pi_minScreenPixelsPerPoint);
+        }
+    
+    double IMrDTMDataRef::GetPointDensityForWireframeView()
+        {
+        return _GetPointDensityForWireframeView();
+        }                        
+
+    int IMrDTMDataRef::SetPointDensityForWireframeView(double pi_minScreenPixelsPerPoint)
+        {
+        return _SetPointDensityForWireframeView(pi_minScreenPixelsPerPoint);
+        }
+         
+    //High resolution raster texturing     
+    int IMrDTMDataRef::ClearCachedMaterials()
+        {
+        return _ClearCachedMaterials();
+        }
+
+    int IMrDTMDataRef::GetRasterTextureCacheFilePath(WString& cacheFilePath)
+        {
+        return _GetRasterTextureCacheFilePath(cacheFilePath);
+        }
+
+    int IMrDTMDataRef::GetRasterTexturePSSFilePath(WString& pssFilePath)
+        {
+        return _GetRasterTexturePSSFilePath(pssFilePath);
+        }
+
+    IRasterTextureSourcePtr IMrDTMDataRef::GetRasterTextureSource()
+        {
+        return _GetRasterTextureSource();
+        }
+     
+    int IMrDTMDataRef::SetRasterTextureSource(IRasterTextureSourcePtr& rasterTextureSourcePtr)
+        {
+        return _SetRasterTextureSource(rasterTextureSourcePtr);
+        }
+
+    IMultiResolutionGridMaterialManagerPtr IMrDTMDataRef::GetMultiResGridMaterialManager()
+        {
+        return _GetMultiResGridMaterialManager();         
+        }
+
+
+    bool IMrDTMDataRef::IsVisibleForView(short viewNumber)
+        {
+        return _IsVisibleForView(viewNumber);
+        }
+
+    int IMrDTMDataRef::SetVisibilityForView(short viewNumber, bool isVisible)
+        {
+        return _SetVisibilityForView(viewNumber, isVisible);
+        }
+   
+    //Synchronization functions
+
+    //-	State (empty, dirty, up-to-date + time stamp)                        
+            
+    int IMrDTMDataRef::GetMrDTMState()
+        {
+        return _GetMrDTMState();
+        }                        
+
+    bool IMrDTMDataRef::GetLastUpToDateCheckTime(time_t& last)
+        {
+        return _GetLastUpToDateCheckTime(last);
+        }
+    
+    int IMrDTMDataRef::Generate()
+        {
+        return _Generate();
+        }   
+            
+    int IMrDTMDataRef::GenerateRasterTextureCache()
+        {
+        return _GenerateRasterTextureCache();
+        }   
+
+    int IMrDTMDataRef::GetRasterTextureCacheDecimationMethod(IRasterTextureSourceCacheFile::DecimationMethod& decimationMethod) const
+        {
+        return _GetRasterTextureCacheDecimationMethod(decimationMethod);
+        }
+
+    int IMrDTMDataRef::SetRasterTextureCacheDecimationMethod(IRasterTextureSourceCacheFile::DecimationMethod decimationMethod)
+        {
+        return _SetRasterTextureCacheDecimationMethod(decimationMethod);
+        }   
+
+    int IMrDTMDataRef::IsRasterTextureCacheFileUpToDate(bool& isUpToDate, Element::EditElementHandle* elmHandleP)
+        {
+        return _IsRasterTextureCacheFileUpToDate(isUpToDate, elmHandleP);
+        }  
+
+    bool IMrDTMDataRef::IsUpToDate()
+        {
+        return _IsUpToDate();
+        }       
+
+    Int64 IMrDTMDataRef::GetPointCountForResolution(int resolutionIndex)
+        {
+        return _GetPointCountForResolution(resolutionIndex);
+        }  
+
+    DgnGCSP IMrDTMDataRef::GetDestinationGCS()
+        {
+        return _GetDestinationGCS();
+        }
+
+
+//--------------------------------------------------------------------------------------
+//IMrDTMDataRef interface definition - END
+//--------------------------------------------------------------------------------------
+
+
+
+
+//=======================================================================================
+// @bsimethod                                                   Mathieu.St-Pierre 04/10
+//=======================================================================================
+void MrDTMDataRef::ScheduleFromDtmFile(EditElementHandleR elem, TransformCR trsf)
+    {
+    BeAssert(0);
+    //MrDTMDataRef::ScheduleFromDtmFile(elem, m_fileName.GetWCharCP(), false, trsf);
+    }
+
+//=======================================================================================
+// @bsimethod                                                   Mathieu.St-Pierre 04/10
+//=======================================================================================
+void MrDTMDataRef::UpdateFromDtmFile(EditElementHandleR elem)
+    {
+    MrDTMDataRef::UpdateFromDtmFileImpl(elem);
+    }
+
+//=======================================================================================
+// @bsimethod                                                   Mathieu.St-Pierre 07/11
+//=======================================================================================
+int MrDTMDataRef::GetClippedExtent(DRange3d& clippedExtent)
+    {    
+    int result = SUCCESS;
+
+    if ((m_clipContainerPtr != 0) && (m_clipContainerPtr->GetNbClips() > 0) && (m_pGetClippedExtentEstimation == 0))
+        {
+        BcDTMPtr singleResolutionDtm;
+
+        bool queryResult = GetDtmForSingleResolution(singleResolutionDtm, 
+                                                     MAX_NB_POINTS_FOR_CLIPPED_EXTENT_ESTIMATION);
+
+        if (queryResult == true)
+            {
+            BeAssert((singleResolutionDtm != 0));
+
+            m_pGetClippedExtentEstimation  = new DRange3d;
+            
+            DTMStatusInt status = singleResolutionDtm->GetRange(*m_pGetClippedExtentEstimation);
+
+            BeAssert(status == DTM_SUCCESS);
+
+            Transform trsf;
+
+            getStorageToUORMatrix(trsf, GetElement().GetModelRef(), GetElement(), false);
+            
+            bsiTransform_multiplyDPoint3dArrayInPlace(&trsf, (DPoint3dP)m_pGetClippedExtentEstimation, 2);
+            }     
+        else
+            {
+            result = ERROR;
+            }
+        }
+
+    if (result == SUCCESS)
+        {
+        if (m_pGetClippedExtentEstimation == 0)
+            {                
+            _GetExtents(clippedExtent);       
+
+            Transform trsf;
+
+            getStorageToUORMatrix(trsf, GetElement().GetModelRef(), GetElement(), false);
+            
+            bsiTransform_multiplyDPoint3dArrayInPlace(&trsf, (DPoint3dP)&clippedExtent, 2);
+            }
+        else
+            {         
+            clippedExtent = *m_pGetClippedExtentEstimation;
+            }
+        }
+  
+    return result;
+    }
+
+//=======================================================================================
+// @bsimethod                                                   Mathieu.St-Pierre 09/11
+//=======================================================================================
+int MrDTMDataRef::_GetOverviewDTM(Bentley::TerrainModel::DTMPtr& overviewDTMPtr)
+    {        
+    int status = ERROR;
+
+    if (m_overviewDTMPtr == 0)
+        {
+        BcDTMPtr singleResolutionDtm;
+            
+        bool status = GetDtmForSingleResolution(singleResolutionDtm, MAX_NB_POINTS_FOR_OVERVIEW);
+
+        if ((status != false) && (singleResolutionDtm != 0))
+            {
+            m_overviewDTMPtr = singleResolutionDtm;
+            }        
+        }
+
+    if (m_overviewDTMPtr != 0)
+        {
+        overviewDTMPtr = m_overviewDTMPtr;
+        status = SUCCESS;
+        }
+       
+    return status;
+    }
+
+//=======================================================================================
+// @bsimethod                                                   Mathieu.St-Pierre 07/11
+//=======================================================================================
+int MrDTMDataRef::_GetProgressiveDataBlockManager(IMrDTMProgressiveDataBlockManagerPtr& progressiveDataBlockManagerPtr,
+                                                 BcDTMP                               dtmToLoadProgressively, 
+                                                 ViewContextP                         context, 
+                                                 bool                                  isDrapingRequired)
+    {
+    BeAssert((context != 0) && (context->GetViewport() != 0));
+
+    int view = context->GetViewport()->GetViewNumber(); 
+                        
+    if (!m_viewData[view])
+        {
+        m_viewData[view] = new MrDTMViewData(this);        
+        }
+
+    int status = m_viewData[view]->GetProgressiveDataBlockManager(progressiveDataBlockManagerPtr,
+                                                                  dtmToLoadProgressively, 
+                                                                  context, 
+                                                                  isDrapingRequired);
+        
+    return status;    
+    }
+
+
+
+
+//=======================================================================================
+// @bsimethod                                                   Mathieu.St-Pierre 09/10
+//=======================================================================================
+bool MrDTMDataRef::CanDrapeRasterTexture()
+    {
+    bool canDrapeRasterTexture = false;
+
+    if (MrDTMDataRef::_GetMultiResGridMaterialManager() != 0)
+        {                
+        canDrapeRasterTexture = true;
+        }
+
+    return canDrapeRasterTexture;
+    }
+
+//=======================================================================================
+// @bsimethod                                                   Daryl.Holmwood 04/10
+//=======================================================================================
+void MrDTMDataRef::ScheduleFromDtmFile (DgnModelRefP dgnModelRefP, EditElementHandleR elem, const DgnDocumentPtr& mrdtmDocumentPtr, bool inCreation)
+    {    
+    Transform inTrfs;
+        
+    memset(&inTrfs, 0, sizeof(Transform));
+        
+    //Dummy transformation. Need to be set once the MrDTMDataRef has been created.
+    (inTrfs).form3d[0][0] = 1.0;
+    (inTrfs).form3d[1][1] = 1.0;
+    (inTrfs).form3d[2][2] = 1.0;
+       
+    DTMElementHandlerManager::CheckAndCreateElementDescr (elem, nullptr, MrDTMDefaultElementHandler::GetElemHandlerId(), inTrfs, *dgnModelRefP);    
+        
+    // Apply active settings.
+    DgnTool::GetToolAdmin()._ApplyActiveSettings(elem);
+
+    elem.SetModelRef(dgnModelRefP);
+    elem.AddToModel();            
+
+    EditElementHandle editElementHandle(elem, false);
+
+    bool scheduling = true;
+    
+    XAttributeHandlerId xAttrHandlerId(MrDTMElementMajorId, XATTRIBUTES_SUBID_MRDTM_DETAILS);
+
+    editElementHandle.ScheduleWriteXAttribute(xAttrHandlerId, MRDTM_DETAILS_SCHEDULING, (UInt32)sizeof(scheduling), &scheduling);
+    
+    //Create the MrDTMDataRef 
+    RefCountedPtr<DTMDataRef> dtmDataRef(MrDTMDataRef::FromElemHandle(editElementHandle, mrdtmDocumentPtr, inCreation));    
+    if (0 == dtmDataRef.get()) 
+        {
+        BeAssert(!"Missing error handling! This method should consider returning a status...");
+        throw std::runtime_error("Could not access STM data ref!");
+        }
+
+    ElementHandle::XAttributeIter xAttrIter(editElementHandle, xAttrHandlerId, MRDTM_DETAILS_MRDTM_CREATED);
+    
+    if (!xAttrIter.IsValid())
+        {
+        bool isCreated = true;        
+        editElementHandle.ScheduleWriteXAttribute(xAttrHandlerId, MRDTM_DETAILS_MRDTM_CREATED, (UInt32)sizeof(isCreated), &isCreated);
+        }
+    
+    ((MrDTMDataRef*)dtmDataRef.get())->UpdateStorageToUORMatrix(editElementHandle);
+
+    DTMElementHandlerManager::CreateDefaultDisplayElements (editElementHandle);
+               
+              
+    dtmDataRef = 0; // Release data ref in order not to hamper proper data ref loading that will follows
+  
+    UpdateFromDtmFileImpl(editElementHandle);     
+    }
+
+//=======================================================================================
+// @bsimethod                                                     Mathieu.St-Pierre 08/11
+//=======================================================================================
+int MrDTMDataRef::UpdateStorageToUORMatrix(EditElementHandleR elemHandle)
+    {
+    // We rebuild the transformation from target GCS to UOR
+    double convFactor = dgnModel_getUorPerMeter (m_element.GetModelRef()->GetDgnModelP ()); 
+
+    Bentley::GeoCoordinates::BaseGCSPtr sourceGCSPtr(_GetGeoCS());
+
+    m_destinationGCSP = GetTargetGCS();
+
+    //If the STM has no GCS it is assumed that its data are in meters. 
+    if ((m_destinationGCSP != 0) && (m_destinationGCSP->IsValid() == true) &&         
+        (sourceGCSPtr != 0) && (sourceGCSPtr->IsValid() == true))
+        {
+        // A target GCS is set ... we obtain the transformation from this
+        // GCS to meter        
+        WString tempUnit;
+        Bentley::GeoCoordinates::UnitCP theUnit = Unit::FindUnit (m_destinationGCSP->GetUnits(tempUnit));
+
+        convFactor *= theUnit->GetConversionFactor();   
+        }   
+    else if ((sourceGCSPtr != 0) && (sourceGCSPtr->IsValid() == true))
+        {
+        WString tempUnit;
+        Bentley::GeoCoordinates::UnitCP theUnit = Unit::FindUnit (sourceGCSPtr->GetUnits(tempUnit));
+
+        convFactor *= theUnit->GetConversionFactor();
+        }
+
+    Transform inTrfs;
+    
+    memset(&inTrfs, 0, sizeof(Transform));
+    
+    (inTrfs).form3d[0][0] = convFactor;
+    (inTrfs).form3d[1][1] = convFactor;
+    //MST : The same factor should not necessary be used for the Z, but currently 
+    //      we have no information to set it properly.
+    (inTrfs).form3d[2][2] = convFactor;
+    
+    const DPoint3d globalOrigin = m_element.GetModelRef()->GetDgnModelP()->GetModelInfo().GetGlobalOrigin(); 
+
+    (inTrfs).form3d[0][3] = globalOrigin.x;
+    (inTrfs).form3d[1][3] = globalOrigin.y;
+    (inTrfs).form3d[2][3] = globalOrigin.z;
+    
+    
+    Transform currentTrsf;
+    memset(&currentTrsf, 0, sizeof(Transform));
+
+    getStorageToUORMatrix(currentTrsf, elemHandle);
+
+    //TR 353153 - Don't update the storage matrix if it hasn't change so as to no change the last modified time of the 
+    //            .dgn file.
+    if (memcmp(&inTrfs, &currentTrsf, sizeof(Transform)) != 0)
+        {
+        setStorageToUORMatrix(inTrfs, elemHandle);    
+        }
+        
+    return SUCCESS;
+    }
+
+//=======================================================================================
+// @bsimethod                                                   Daryl.Holmwood 04/10
+//=======================================================================================
+void MrDTMDataRef::UpdateFromDtmFileImpl (EditElementHandleR elem)
+    {    
+    RefCountedPtr<DTMDataRef> ref;
+
+    DTMElementHandlerManager::GetDTMDataRef (ref, elem);
+
+    RefCountedPtr<MrDTMDataRef> mrRef = (MrDTMDataRef*)ref.get();
+    
+    if (elem.GetDisplayHandler ())
+        elem.GetDisplayHandler ()->ValidateElementRange (elem, true);
+    
+    //Need to call replace in model here otherwise the range is not 
+    //written correctly to the element.
+    elem.ReplaceInModel(elem.GetElementRef());      
+    }
+
+//=======================================================================================
+// @bsimethod                                                   Daryl.Holmwood 04/10
+//=======================================================================================
+MrDTMDataRef::MrDTMDataRef(ElementHandleCR el, const DgnDocumentPtr& mrdtmDocumentPtr, bool inCreation)
+    {                   
+    int status;     
+
+    for (int i = 0; i < NUMBER_OF_PP_VIEWS; i++)
+        m_viewData[i] = nullptr;
+    
+    m_xAttrMrDTMDetailsHandlerId = XAttributeHandlerId(MrDTMElementMajorId, XATTRIBUTES_SUBID_MRDTM_DETAILS);                    
+    m_iDTMFileLastLoadStatus = MRDTMSTATUS_FILE_LOADED;
+
+    //TR 322637 - Get an estimation of the clipped extent by doing the clipped query of some lower 
+    //            resolution data and taking the extent of the resulting DTM. m_pGetClippedExtentEstimation 
+    //            is only initialized if required.
+    m_pGetClippedExtentEstimation = 0;
+
+    m_element = ElementHandle(el);
+    
+    //Create an element descriptor to ensure that XAttribute are written back to the file.
+    m_element.GetElementDescrCP();
+    
+    EditElementHandle editElementHandle(m_element, false);
+
+    ElementHandle::XAttributeIter xAttrIterReadOnly(editElementHandle, m_xAttrMrDTMDetailsHandlerId, MRDTM_DETAILS_IS_READ_ONLY);
+    
+    // Verify if the dgn is read only
+    if (el.GetModelRef()->IsCacheReadonly())
+        m_isReadOnly = true;
+    else
+        {
+        //The read only flag need to be read before the file is read.
+        if (xAttrIterReadOnly.IsValid())
+            {
+            memcpy(&m_isReadOnly, (byte*)xAttrIterReadOnly.PeekData(), sizeof(m_isReadOnly));       
+            }
+        else 
+            {
+            //Default value
+            m_isReadOnly = !inCreation; 
+
+            editElementHandle.ScheduleWriteXAttribute(m_xAttrMrDTMDetailsHandlerId, MRDTM_DETAILS_IS_READ_ONLY, (UInt32)sizeof(m_isReadOnly), &m_isReadOnly);        
+            }    
+        }    
+        
+    //Read the file moniker
+    ElementHandle::XAttributeIter xAttrIterMoniker(editElementHandle, m_xAttrMrDTMDetailsHandlerId, MRDTM_DETAILS_FILE_MONIKER);
+    if (xAttrIterMoniker.IsValid())
+        {
+        BeAssert(inCreation == false);
+        BeAssert(mrdtmDocumentPtr == 0);
+
+        status = ReadMonikerFromSerializationData((byte*)xAttrIterMoniker.PeekData(), xAttrIterMoniker.GetSize(), m_element.GetModelRef());
+
+        BeAssert(status == 0);
+        }
+    else
+        {        
+        BeAssert(mrdtmDocumentPtr != 0);
+        
+        m_mrdtmDocumentPtr = mrdtmDocumentPtr;                
+        m_mrdtmMonikerPtr = m_mrdtmDocumentPtr->GetMonikerPtr();                
+
+        DataExternalizer descriptionDataExternalizer;
+        
+        WString monikerString(m_mrdtmMonikerPtr->Externalize());
+
+        descriptionDataExternalizer.put(monikerString);
+
+        editElementHandle.ScheduleWriteXAttribute(m_xAttrMrDTMDetailsHandlerId, MRDTM_DETAILS_FILE_MONIKER, (UInt32)descriptionDataExternalizer.getBytesWritten(), descriptionDataExternalizer.getBuf());            
+        }   
+        
+    if (inCreation == true)
+        {                    
+        WString fileName(m_mrdtmDocumentPtr->GetFileName());
+        
+        m_mrDTMCreator = IMrDTMCreator::GetFor(fileName.GetWCharCP()); 
+      
+        memset(&m_minPoint, 0, sizeof(m_minPoint));            
+        memset(&m_maxPoint, 0, sizeof(m_maxPoint));                    
+        }
+    else
+        {                       
+        //Load the file when the MrDTMDataRef is loaded.     
+        ReadFile();
+
+        BeAssert((m_mrDTM != 0) || (m_iDTMFileLastLoadStatus != MRDTMSTATUS_FILE_LOADED));                
+        }
+       
+    ElementHandle::XAttributeIter xAttrIterMinPoint(editElementHandle, m_xAttrMrDTMDetailsHandlerId, MRDTM_DETAILS_MIN_POINT);
+    
+    //TR 334171 - Currently the min points and max points are recompute each time the file is 
+    //            read if the m_mrDTM is not null (see the ReadFile function call above).
+    if (xAttrIterMinPoint.IsValid() && (m_mrDTM == 0))
+        {
+        memcpy(&m_minPoint, (byte*)xAttrIterMinPoint.PeekData(), sizeof(m_minPoint));
+        }
+    else
+        {                
+        editElementHandle.ScheduleWriteXAttribute(m_xAttrMrDTMDetailsHandlerId, MRDTM_DETAILS_MIN_POINT, (UInt32)sizeof(m_minPoint), &m_minPoint);                   
+        }
+
+    ElementHandle::XAttributeIter xAttrIterMaxPoint(editElementHandle, m_xAttrMrDTMDetailsHandlerId, MRDTM_DETAILS_MAX_POINT);
+    
+    if (xAttrIterMaxPoint.IsValid() && (m_mrDTM == 0))
+        {
+        memcpy(&m_maxPoint, (byte*)xAttrIterMaxPoint.PeekData(), sizeof(m_maxPoint));
+        }
+    else        
+        {        
+        editElementHandle.ScheduleWriteXAttribute(m_xAttrMrDTMDetailsHandlerId, MRDTM_DETAILS_MAX_POINT, (UInt32)sizeof(m_maxPoint), &m_maxPoint);        
+        }
+    
+    ElementHandle::XAttributeIter xAttrIterPointDensity(editElementHandle, m_xAttrMrDTMDetailsHandlerId, MRDTM_DETAILS_POINT_DENSITY);
+    if (xAttrIterPointDensity.IsValid())
+        {            
+        DataInternalizer source ((byte*)xAttrIterPointDensity.PeekData(), xAttrIterPointDensity.GetSize());       
+        source.get(&m_pointDensityForShadedView);        
+        source.get(&m_pointDensityForWireframeView);           
+        }
+    else
+        {        
+        //Default values                
+        m_pointDensityForShadedView = MRDTM_GUI_TO_VIEW_POINT_DENSITY(100);
+        m_pointDensityForWireframeView = MRDTM_GUI_TO_VIEW_POINT_DENSITY(50);                
+
+        WriteXAttributePointDensityData(false, &editElementHandle);        
+        }
+
+    //Read the description
+    ElementHandle::XAttributeIter xAttrIterDescription(editElementHandle, m_xAttrMrDTMDetailsHandlerId, MRDTM_DETAILS_DESCRIPTION);    
+    if (xAttrIterDescription.IsValid())
+        {
+        DataInternalizer source ((byte*)xAttrIterDescription.PeekData(), xAttrIterDescription.GetSize());
+
+        source.get(m_description);        
+        }
+    else
+        {
+        DataExternalizer descriptionDataExternalizer;
+
+        descriptionDataExternalizer.put(m_description);
+            
+        editElementHandle.ScheduleWriteXAttribute(m_xAttrMrDTMDetailsHandlerId, MRDTM_DETAILS_DESCRIPTION, (UInt32)descriptionDataExternalizer.getBytesWritten(), descriptionDataExternalizer.getBuf());        
+        }
+    
+    ElementHandle::XAttributeIter xAttrIterCanLocate(editElementHandle, m_xAttrMrDTMDetailsHandlerId, MRDTM_DETAILS_CAN_LOCATE);    
+    if (xAttrIterCanLocate.IsValid())
+        {
+        memcpy(&m_canLocate, (byte*)xAttrIterCanLocate.PeekData(), sizeof(m_canLocate));       
+        }
+    else
+        {
+        //Default value
+        m_canLocate = true;
+
+        editElementHandle.ScheduleWriteXAttribute(m_xAttrMrDTMDetailsHandlerId, MRDTM_DETAILS_CAN_LOCATE, (UInt32)sizeof(m_canLocate), &m_canLocate);        
+        }
+
+    ElementHandle::XAttributeIter xAttrIterAnchored(editElementHandle, m_xAttrMrDTMDetailsHandlerId, MRDTM_DETAILS_IS_ANCHORED);    
+    if (xAttrIterAnchored.IsValid())
+        {
+        memcpy(&m_isAnchored, (byte*)xAttrIterAnchored.PeekData(), sizeof(m_isAnchored));       
+        }
+    else
+        {
+        //Default value
+        m_isAnchored = true;
+
+        editElementHandle.ScheduleWriteXAttribute(m_xAttrMrDTMDetailsHandlerId, MRDTM_DETAILS_IS_ANCHORED, (UInt32)sizeof(m_isAnchored), &m_isAnchored);        
+        }
+    
+    ElementHandle::XAttributeIter xAttrIterVisibilityPerView(editElementHandle, m_xAttrMrDTMDetailsHandlerId, MRDTM_DETAILS_VISIBILITY_PER_VIEW);    
+    if (xAttrIterVisibilityPerView.IsValid())
+        {
+        memcpy(&m_visibilityPerView, (byte*)xAttrIterVisibilityPerView.PeekData(), sizeof(m_visibilityPerView));       
+        }
+    else
+        {
+        //Default value
+        memset(&m_visibilityPerView, 1, sizeof(m_visibilityPerView));                                   
+        editElementHandle.ScheduleWriteXAttribute(m_xAttrMrDTMDetailsHandlerId, MRDTM_DETAILS_VISIBILITY_PER_VIEW, (UInt32)sizeof(m_visibilityPerView), &m_visibilityPerView);        
+        }   
+    
+    ElementHandle::XAttributeIter xAttrIterClip(editElementHandle, m_xAttrMrDTMDetailsHandlerId, MRDTM_DETAILS_CLIPS);    
+    if (xAttrIterClip.IsValid())
+        {                                  
+        status = ReadClipsFromSerializationData((byte*)xAttrIterClip.PeekData(), xAttrIterClip.GetSize());    
+        }
+    else
+        {
+        //Default value.
+        m_isClipActivated = true;
+
+        status = SaveClipsInXAttribute(false, &editElementHandle);
+
+        BeAssert(status == 0);
+        }   
+
+    ElementHandle::XAttributeIter xAttrIterDrapingRasters(editElementHandle, m_xAttrMrDTMDetailsHandlerId, MRDTM_DETAILS_DRAPING_RASTERS); 
+    ElementHandle::XAttributeIter xAttrIterDrapingRastersUnicode(editElementHandle, m_xAttrMrDTMDetailsHandlerId, MRDTM_DETAILS_DRAPING_RASTERS_UNICODE); 
+    if (xAttrIterDrapingRasters.IsValid() || xAttrIterDrapingRastersUnicode.IsValid())
+        {      
+        DataInternalizer drapingRasters;
+        
+        if (xAttrIterDrapingRastersUnicode.IsValid())
+            {
+            drapingRasters.setBuffer((byte*)xAttrIterDrapingRastersUnicode.PeekData(), xAttrIterDrapingRastersUnicode.GetSize());
+            }
+        else
+            {
+            drapingRasters.setBuffer((byte*)xAttrIterDrapingRasters.PeekData(), xAttrIterDrapingRasters.GetSize());
+            }
+
+        bool    isRasterTextureSourceExist = true;
+        int     nbRasterFiles;        
+        WString persistedRasterFileName;
+   //     long   index;
+
+        drapingRasters.get(&nbRasterFiles);
+
+        //Only one raster is supported at this time.
+        BeAssert(nbRasterFiles == 1);        
+                
+        StringList* drapingRasterFileNamesP = mdlStringList_create(nbRasterFiles, 0);
+
+        for (long rasterFileInd = 0; rasterFileInd < nbRasterFiles; rasterFileInd++)
+            {              
+            if (xAttrIterDrapingRastersUnicode.IsValid())
+                {                    
+                drapingRasters.get(persistedRasterFileName);
+                }
+            else
+                {
+                persistedRasterFileName = WString(drapingRasters.getString ());
+                }                        
+            
+            if (_waccess(persistedRasterFileName.c_str(), 00) != 0)
+                {
+                isRasterTextureSourceExist = false;
+                break;
+                }
+                        
+            status = mdlStringList_setMember(drapingRasterFileNamesP,
+                                             rasterFileInd, 
+                                             persistedRasterFileName.c_str(), 
+                                             0);
+
+            BeAssert(status == SUCCESS);                       
+            }                  
+
+        if (isRasterTextureSourceExist == true)
+            {
+            LoadRasterTextureSource(drapingRasterFileNamesP);
+            
+			if ((m_rasterDrapingSrcPtr == 0) && (DTMElementHandlerManager::GetRasterTextureSourceManager() != 0))
+            	{
+                SetWarningForLoadStatus(MRDTMSTATUS_MISSING_RASTER_DRAPING_FILE);            
+                }
+            }
+        else
+            {
+            SetWarningForLoadStatus(MRDTMSTATUS_MISSING_RASTER_DRAPING_INFO);            
+            }
+
+        long destroyStatus = mdlStringList_destroy(drapingRasterFileNamesP);
+
+        BeAssert(destroyStatus == 0);
+        }
+    else
+        {
+        WString pssFileName;
+
+        int status = _GetRasterTexturePSSFilePath(pssFileName);
+
+        if (_waccess(pssFileName.GetWCharCP(), 00) == 0)
+            {            
+            StringList* drapingRasterFileNamesP = mdlStringList_create(1, 0);
+
+            string pssFileNameMultiByte;
+              
+            status = mdlStringList_setMember(drapingRasterFileNamesP,
+                                             0, 
+                                             pssFileName.c_str(), 
+                                             0);
+
+            BeAssert(status == SUCCESS);
+
+            if (LoadRasterTextureSource(drapingRasterFileNamesP) == true)
+                {
+                DataExternalizer descriptionDataExternalizerUnicode;   
+                descriptionDataExternalizerUnicode.put(1); 
+                descriptionDataExternalizerUnicode.put(pssFileName.c_str());     
+
+                editElementHandle.ScheduleWriteXAttribute(m_xAttrMrDTMDetailsHandlerId, MRDTM_DETAILS_DRAPING_RASTERS_UNICODE, (UInt32)descriptionDataExternalizerUnicode.getBytesWritten(), descriptionDataExternalizerUnicode.getBuf());                           
+
+                char* pssFileNameMultiByte = new char[pssFileName.GetMaxLocaleCharBytes()];
+                
+                pssFileName.ConvertToLocaleChars (pssFileNameMultiByte, pssFileName.GetMaxLocaleCharBytes());                
+
+                DataExternalizer descriptionDataExternalizer;   
+                descriptionDataExternalizer.put(1); 
+                descriptionDataExternalizer.put(pssFileNameMultiByte);     
+
+                editElementHandle.ScheduleWriteXAttribute(m_xAttrMrDTMDetailsHandlerId, MRDTM_DETAILS_DRAPING_RASTERS, (UInt32)descriptionDataExternalizer.getBytesWritten(), descriptionDataExternalizer.getBuf());                           
+
+                delete [] pssFileNameMultiByte;
+                }
+
+            long destroyStatus = mdlStringList_destroy(drapingRasterFileNamesP);
+
+            BeAssert(destroyStatus == 0);
+            }                             
+        }
+
+    ElementHandle::XAttributeIter xAttrIterRasterTextureCacheDecimationMethod(editElementHandle, m_xAttrMrDTMDetailsHandlerId, MRDTM_DETAILS_RASTER_TEXTURE_CACHE_DECIMATION_METHOD); 
+    if (xAttrIterRasterTextureCacheDecimationMethod.IsValid())
+        {   
+        memcpy(&m_rasterTextureCacheDecimationMethod, (byte*)xAttrIterRasterTextureCacheDecimationMethod.PeekData(), sizeof(m_rasterTextureCacheDecimationMethod));                           
+        }    
+    else
+        {   
+        IRasterTextureSourceCacheFilePtr rasterTextureSourceCacheFilePtr;
+
+        if (_GetRasterTextureSource() != 0)
+            {            
+            rasterTextureSourceCacheFilePtr = _GetRasterTextureSource()->GetCacheFileInterface();
+            }
+                       
+        if (rasterTextureSourceCacheFilePtr != 0)
+            {
+            //Obtained the value from the cTIFF cache file.            
+            int status = rasterTextureSourceCacheFilePtr->GetDecimationMethod(m_rasterTextureCacheDecimationMethod);        
+
+            BeAssert(status == SUCCESS);            
+            }
+        else
+            {
+            //Default value            
+            m_rasterTextureCacheDecimationMethod = IRasterTextureSourceCacheFile::NOT_SPECIFIED_DECIMATION;                
+            }
+        
+        editElementHandle.ScheduleWriteXAttribute(m_xAttrMrDTMDetailsHandlerId, MRDTM_DETAILS_RASTER_TEXTURE_CACHE_DECIMATION_METHOD, (UInt32)sizeof(m_rasterTextureCacheDecimationMethod), &m_rasterTextureCacheDecimationMethod);
+        }
+
+
+    ElementHandle::XAttributeIter xAttrIterRasterTextureCacheState(editElementHandle, m_xAttrMrDTMDetailsHandlerId, MRDTM_DETAILS_RASTER_TEXTURE_CACHE_STATE); 
+
+    if (xAttrIterRasterTextureCacheState.IsValid())
+        {   
+        memcpy(&m_rasterTextureCacheState, (byte*)xAttrIterRasterTextureCacheState.PeekData(), sizeof(m_rasterTextureCacheState));           
+        }    
+    else
+        {        
+        bool isUpToDate;
+
+        //Both raster draping related XAttribute must be present in other to correctly state create MRDTM_DETAILS_RASTER_TEXTURE_CACHE_STATE.
+        _IsRasterTextureCacheFileUpToDate(isUpToDate, &editElementHandle);                         
+        }
+
+
+    ElementHandle::XAttributeIter xAttrIterTriangulationEdgeOptions(editElementHandle, m_xAttrMrDTMDetailsHandlerId, MRDTM_DETAILS_TRIANGULATION_EDGE_OPTIONS); 
+    if (xAttrIterTriangulationEdgeOptions.IsValid())
+        {   
+        DataInternalizer source ((byte*)xAttrIterTriangulationEdgeOptions.PeekData(), xAttrIterTriangulationEdgeOptions.GetSize());       
+            
+        source.get(&m_edgeMethod);        
+        source.get(&m_edgeMethodLength);                   
+        }    
+    else
+        {        
+        //Default value
+        m_edgeMethod = 0;                            
+        m_edgeMethodLength = 1000 * dgnModel_getUorPerMeter(editElementHandle.GetDgnModelP());                
+
+        WriteXAttributeTriangulationEdgeOptions(false, &editElementHandle);        
+        }
+                
+    m_GCSEventHandler = new GcoordGeoCoordinateEventHandler(this);
+    Bentley::GeoCoordinates::DgnGCS::SetEventHandler(m_GCSEventHandler);
+
+    m_destinationGCSP = GetTargetGCS();      
+    
+    BeAssert(status == 0);    
+    }
+
+//=======================================================================================
+// @bsimethod                                                   Daryl.Holmwood 04/10
+//=======================================================================================
+MrDTMDataRef::~MrDTMDataRef()
+    {
+    Bentley::GeoCoordinates::DgnGCS::RemoveEventHandler(m_GCSEventHandler);
+
+    FlushAllViewData();         
+
+    //Is currently cleaned up by FlushAllViewData.
+    BeAssert(m_pGetClippedExtentEstimation == 0);
+    
+    int status = -1;
+
+    //Ensure that the sources are saved to the file.
+    if (m_mrDTMCreator != 0)
+        {
+        status = _SaveIMrDTMCreatorToFile();
+
+        BeAssert(status == 0);
+        }           
+    }
+
+//=======================================================================================
+// @bsimethod                                                   Alain.Robert 10/10
+//=======================================================================================
+void MrDTMDataRef::AdviseGCSChanged()
+    {
+    m_destinationGCSP = GetTargetGCS();
+    ReloadMrDTM(m_destinationGCSP);
+    }
+
+//=======================================================================================
+// @bsimethod                                                   Alain.Robert 10/10
+//=======================================================================================
+void MrDTMDataRef::Reproject(DgnGCSP sourceGCS, DgnGCSP targetGCS)
+    {   
+    // Explanation on the weird cases implemented below.
+    // Since clips are stored as UORs in the DGNModel coordinate yet refer to data
+    // expressed using an external non-UOR based geographic coordinate system
+    // in order for clips to follow the STM upon model GCS deletion, we reproject
+    // in such case (where targetGCS is NULL) to the STM source GCS if there is one.
+    // In the case the GCS is deleted (targetGCS NULL) and the STM has no GCS then
+    // we bypass completely clip reprojection as there were none performed on the STM and 
+    // none will be afterwards.
+    m_destinationGCSP = targetGCS;
+
+    DgnGCSP effectiveTargetGCS = targetGCS;
+    DgnGCSP effectiveSourceGCS = sourceGCS;
+
+    DgnGCSPtr mrdtmGCSPtr;
+
+    // Check if there is a target GCS (If the GCS has not been deleted)
+    if (targetGCS == NULL)
+    {
+        if ((0 != m_mrDTM.get()) &&
+            (m_mrDTM->GetBaseGCS() != NULL) && 
+            m_mrDTM->GetBaseGCS()->IsValid())
+        {
+            // The target has been deleted ... We use the MRDTM file source GCS as target 
+            // This means that since now no reprojection will occur we move the clips to 
+            // the source MRDTM coordinate system
+            mrdtmGCSPtr = DgnGCS::CreateGCS(&*m_mrDTM->GetBaseGCS(), GetElement().GetModelRef());
+            effectiveTargetGCS = &*mrdtmGCSPtr;
+        }
+    }
+
+    // Check if there is a target GCS (If the GCS has not been deleted)
+    if (sourceGCS == NULL)
+    {
+        if ((0 != m_mrDTM.get()) &&
+            (m_mrDTM->GetBaseGCS() != NULL) && 
+            m_mrDTM->GetBaseGCS()->IsValid())
+        {
+            // The target has been deleted ... We use the MRDTM file source GCS as target 
+            // This means that since now no reprojection will occur we move the clips to 
+            // the source MRDTM coordinate system
+            mrdtmGCSPtr = DgnGCS::CreateGCS(&*m_mrDTM->GetBaseGCS(), GetElement().GetModelRef());
+            effectiveSourceGCS = &*mrdtmGCSPtr;
+        }
+    }
+
+    if ((effectiveTargetGCS != NULL) && (effectiveSourceGCS != NULL))
+    {
+	    // If there are clip shapes we need to reproject the clip shapes also
+        if ((m_clipContainerPtr != 0) && (m_clipContainerPtr->GetNbClips() > 0) )
+            {
+            // Create a reprojection object
+            for (size_t indexClips = 0 ; indexClips < m_clipContainerPtr->GetNbClips(); indexClips++)
+                {
+                IMrDTMClipInfoPtr clipInfoP;
+
+                int status = m_clipContainerPtr->GetClip(clipInfoP, indexClips);
+
+                assert(status == SUCCESS);
+                
+                for (size_t indexPoints = 0 ; indexPoints < clipInfoP->GetNbClipPoints(); indexPoints++)
+                    {
+                    DPoint3d newPoint;
+                    effectiveSourceGCS->ReprojectUors(&newPoint, NULL, NULL, &(clipInfoP->GetClipPoints()[indexPoints]), 1, *effectiveTargetGCS);
+                    clipInfoP->GetClipPoints()[indexPoints] = newPoint;
+                    }
+
+                }
+            int status = SaveClipsInXAttribute();
+
+            BeAssert(status == 0);
+
+            FlushAllViewData();    
+            }
+        }
+
+    ReloadMrDTM(targetGCS);
+    }
+
+//=======================================================================================
+// @bsimethod                                                   Mathieu.St-Pierre 08/11
+//=======================================================================================
+void MrDTMDataRef::FlushAllViewData()
+    {
+    for (int i = 0; i < NUMBER_OF_PP_VIEWS; i++)
+        {
+        if (m_viewData[i])
+            {
+            delete m_viewData[i];
+            m_viewData[i] = 0;
+            }
+        }      
+
+    m_overviewDTMPtr = 0;
+
+    //Remove all cached block
+    if (IMrDTMDataRef::GetMrDTMProgressiveDisplayInterface() != 0)
+        {
+        IMrDTMDataRef::GetMrDTMProgressiveDisplayInterface()->ClearCachedBlocks(this, false);
+        }
+    
+    // The next line fixes bug TFS#16393. Maybe it will be possible to delete this line when the previous one (DTMDataRefCachingManager::DeleteCacheElem) is
+    // reintegrated into the code; presently it is left out because Descartes is not ported yet.
+    if (m_element.IsPersistent())
+        {
+        DTMDisplayCacheManager::DeleteCacheElem (m_element);
+        }
+
+    //Delete the clipped extent estimation. 
+    if (m_pGetClippedExtentEstimation != 0) 
+        {
+        delete m_pGetClippedExtentEstimation;
+        m_pGetClippedExtentEstimation = 0;
+        }
+    }
+
+//=======================================================================================
+// @bsimethod                                                   Mathieu.St-Pierre 11/10
+//=======================================================================================
+bool MrDTMDataRef::CanDisplayMrDTM()
+    {                  
+    BeAssert(m_mrdtmDocumentPtr != 0 || m_mrDTM == 0);
+
+    return (m_mrDTM != 0) && 
+           (_waccess(m_mrdtmDocumentPtr->GetFileName().GetWCharCP(), 04) == 0);        
+    }
+
+//=======================================================================================
+// @bsimethod                                                   Daryl.Holmwood 04/10
+//=======================================================================================
+RefCountedPtr<DTMDataRef> MrDTMDataRef::FromElemHandle(ElementHandleCR elemHandle, const DgnDocumentPtr& mrdtmDocumentPtr, bool inCreation)
+    {
+    if (!IsValidMrDTMElement(elemHandle))
+        return NULL;
+   
+    // TR #334173. Do not cache "inCreation" STMs as it prevents further attempts to open
+    // same file in read only. As we do not cache it yet, file in create mode won't live
+    // long enough to prevent other attempts at opening the same file.
+    if (inCreation)
+        return new MrDTMDataRef(elemHandle, mrdtmDocumentPtr, inCreation);
+
+    // Do not cache non persistent element.
+    if(elemHandle.GetElementRef() == NULL)
+        return new MrDTMDataRef(elemHandle, mrdtmDocumentPtr, inCreation);
+
+    if (elemHandle.GetElementRef()->IsDeleted())
+        return NULL;
+
+    DTMDataRef* pDataRef;
+
+    // Don't cache using a DgnAttachment modelref.
+    if(elemHandle.GetModelRef()->AsDgnAttachmentCP() != NULL)
+        {
+        BeAssert(elemHandle.PeekElementDescrCP() == NULL);  // We assumed a non modify elementhandle.
+        ElementHandle eh(elemHandle.GetElementRef());
+        pDataRef = new MrDTMDataRef(eh, mrdtmDocumentPtr, inCreation);
+        DTMDataRef::AddDTMAppData (eh, pDataRef);
+        }
+    else
+        {
+        pDataRef = new MrDTMDataRef(elemHandle, mrdtmDocumentPtr, inCreation);
+        DTMDataRef::AddDTMAppData (elemHandle, pDataRef);
+        }   
+    
+    return pDataRef;
+    }
+
+
+//=======================================================================================
+// @bsimethod                                                   Daryl.Holmwood 04/10
+//=======================================================================================
+bool IMrDTMDataRef::IsValidMrDTMElement(ElementHandleCR elmHandle)
+    {
+    if (dynamic_cast<DTMElementHandler*>(&elmHandle.GetHandler()) != 0)
+        {        
+        XAttributeHandlerId handlerId (MrDTMElementMajorId, XATTRIBUTES_SUBID_MRDTM_DETAILS);
+        ElementHandle::XAttributeIter xAttrIter(elmHandle, handlerId, MRDTM_DETAILS_SCHEDULING);
+        
+        return xAttrIter.IsValid();
+        }
+
+    return false;
+    }
+
+//=======================================================================================
+// @bsimethod                                                   Mathieu.St-Pierre 05/11
+//=======================================================================================
+int MrDTMDataRef::AddClipOnQuery(IMrDTMQueryPtr& queryPtr)
+    {
+    if ((_GetClipActivation() == true) && (_GetNbClips() > 0) && (queryPtr != 0))
+        {
+        DPoint3d* clipPointsP = 0;
+        int       numberOfClipPoints;
+        bool      isClipMask;
+        Transform trsf;
+        Transform invertTrsf;
+        int       status;
+        
+        getStorageToUORMatrix(trsf, GetElement().GetModelRef(), GetElement(), false);
+
+        bool invert = bsiTransform_invertTransform(&invertTrsf, &trsf);
+
+        BeAssert(invert != 0);
+        
+        for (int clipInd = 0; clipInd < _GetNbClips(); clipInd++)
+            {
+            status = GetClip(clipPointsP, numberOfClipPoints, isClipMask, clipInd);
+            
+            BeAssert(clipPointsP != 0);        
+
+            bsiTransform_multiplyDPoint3dArrayInPlace(&invertTrsf, clipPointsP, numberOfClipPoints);
+            
+            queryPtr->AddClip(clipPointsP, numberOfClipPoints, isClipMask);    
+                                    
+            delete clipPointsP;   
+
+            clipPointsP = 0;
+            }
+        }
+
+    return 0;
+    }
+
+//=======================================================================================
+// @bsimethod                                                   Mathieu.St-Pierre 11/11
+//=======================================================================================
+void MrDTMDataRef::GetDefaultMinimumPixelSizeInUORS(DPoint2d& minimumPixelSizeInUORS,
+                                                    BaseGCSP  gcsForDefaultPixelSizeP)
+    {  
+    WString defaultMinimumPixelSizeForDraping;
+    const bool foundCfgVar = BSISUCCESS == ConfigurationManager::GetVariable (defaultMinimumPixelSizeForDraping, 
+                                                                              L"STM_DEFAULT_MINIMUM_PIXEL_SIZE_FOR_DRAPING");
+    double defaultMinimumPixelSizeInMeters;
+    if (!foundCfgVar ||
+        0 >= (defaultMinimumPixelSizeInMeters = _wtof(defaultMinimumPixelSizeForDraping.c_str())))
+        defaultMinimumPixelSizeInMeters = DEFAULT_MINIMUM_PIXEL_SIZE_FOR_DRAPING;
+    
+    const double uorPerMeters = dgnModel_getUorPerMeter(m_element.GetModelRef()->GetRoot());
+
+    //Geographic - value should be in latitude/longitude
+    if (gcsForDefaultPixelSizeP != 0)
+        {
+        //Geographic coordinate system.
+        if (gcsForDefaultPixelSizeP->GetProjectionCode() == GeoCoordinates::BaseGCS::pcvUnity)
+            {
+            minimumPixelSizeInUORS.x = defaultMinimumPixelSizeInMeters / APPROX_NB_METERS_FOR_ONE_DEGREE * uorPerMeters;
+            minimumPixelSizeInUORS.y = minimumPixelSizeInUORS.x;
+            }
+        else
+            {
+            minimumPixelSizeInUORS.x = defaultMinimumPixelSizeInMeters * uorPerMeters;                    
+            minimumPixelSizeInUORS.y = minimumPixelSizeInUORS.x;                    
+            }                
+        }
+    else
+        {
+        //The STM has no GCS, so the GCS is assumed to be in meters.
+        minimumPixelSizeInUORS.x = defaultMinimumPixelSizeInMeters * uorPerMeters;
+        minimumPixelSizeInUORS.y = defaultMinimumPixelSizeInMeters * uorPerMeters;               
+        }           
+    }
+
+
+//=======================================================================================
+// @bsimethod                                                   Mathieu.St-Pierre 04/11
+//=======================================================================================
+void MrDTMDataRef::NotifyChange()
+    {
+    ChangeListeners::iterator changeListenerIter(s_changeListeners.begin());
+    ChangeListeners::iterator changeListenerIterEnd(s_changeListeners.end());
+    
+    while (changeListenerIter != changeListenerIterEnd)
+        {
+        (*(*changeListenerIter))(GetElement());
+        changeListenerIter++;
+        }
+    }
+
+//=======================================================================================
+// @bsimethod                                                   Mathieu.St-Pierre 04/11
+//=======================================================================================
+void MrDTMDataRef::SetWarningForLoadStatus(MrDTMStatus warningStatus)
+    {
+    BeAssert((warningStatus > MRDTMSTATUS_WARNING_BEGIN) && (warningStatus < MRDTMSTATUS_WARNING_END));
+
+    if ((m_iDTMFileLastLoadStatus < MRDTMSTATUS_ERROR_BEGIN) || (m_iDTMFileLastLoadStatus > MRDTMSTATUS_ERROR_END))
+        {
+        m_iDTMFileLastLoadStatus = warningStatus;
+        }
+    }
+
+//=======================================================================================
+// @bsimethod                                                   Chantal.Poulin 06/11
+//=======================================================================================
+Int64 MrDTMDataRef::_GetPointCountForResolution(int resolutionIndex)
+    { 
+    IMrDTMFixResolutionIndexQueryParamsPtr queryParamsPtr(IMrDTMFixResolutionIndexQueryParams::CreateParams());
+    queryParamsPtr->SetResolutionIndex(resolutionIndex); 
+
+    queryParamsPtr->SetEdgeOptionTriangulationParam(m_edgeMethod);                
+    queryParamsPtr->SetMaxSideLengthTriangulationParam(_GetEdgeMethodLengthInStorage());
+
+    //Get query interface
+    IMrDTMQueryPtr fixResQueryPtr = m_mrDTM->GetQueryInterface(DTM_QUERY_FIX_RESOLUTION_VIEW, DTM_QUERY_DATA_POINT);   
+
+    Bentley::TerrainModel::DTMPtr dtmPtr;
+
+    fixResQueryPtr->Query(dtmPtr, 0, 0, IMrDTMQueryParametersPtr(queryParamsPtr));
+
+    BeAssert(dynamic_cast<IMrDTM*>(dtmPtr.get()) != 0);
+
+    IMrDTMPtr mrDTMsingleResolutionView = (IMrDTM*)dtmPtr.get();
+
+    return mrDTMsingleResolutionView->GetPointCount();
+    }
+
+/*===================================================================*/
+/*        VIRTUAL FUNCTIONS INHERITED FROM DTMDataRef SECTION - BEGIN*/
+/*===================================================================*/
+
+//=======================================================================================
+// @bsimethod                                                   Daryl.Holmwood 04/10
+//=======================================================================================
+IDTM* MrDTMDataRef::_GetDTMStorage(DTMDataRefPurpose purpose)
+    {
+    DTMPtr pDtm;      
+    int    view = 0; // Default View
+
+    if (purpose == GetStatistics || purpose == GetMrDtm)
+        {   
+        pDtm = (DTMPtr&)GetMrDTM();
+        }
+    else
+        {
+        IMrDTMPtr& iMrDTMPtr = GetMrDTM();
+
+        //If the state is not empty the STM should contain some points and/or breaklines.       
+        BeAssert((iMrDTMPtr->GetState() == MRDTM_STATE_EMPTY) || 
+               (iMrDTMPtr->GetBreaklineCount() != 0) || 
+               (iMrDTMPtr->GetPointCount() != 0));
+        
+        if ((iMrDTMPtr == 0) || 
+            (iMrDTMPtr->GetState() == MRDTM_STATE_EMPTY) || 
+            ((iMrDTMPtr->GetBreaklineCount() == 0) && (iMrDTMPtr->GetPointCount() == 0)))            
+            return nullptr;
+
+        if (!m_viewData[view])
+            {
+            m_viewData[view] = new MrDTMViewData(this);
+            }
+
+        pDtm = m_viewData[view]->GetDTM(purpose, nullptr);
+        }
+
+    return pDtm.get();
+    }
+
+//=======================================================================================
+// @bsimethod                                                   Daryl.Holmwood 04/10
+//=======================================================================================
+IDTM* MrDTMDataRef::_GetDTMStorage(DTMDataRefPurpose purpose, ViewContextR viewContext)
+    {
+    int   view = 0; // Default View
+    IDTM* pDTM = 0;
+
+    if (m_mrDTM != 0)
+        {
+        if (viewContext.GetViewport())
+            view = viewContext.GetViewport()->GetViewNumber();
+
+        if (!m_viewData[view])
+            {
+            m_viewData[view] = new MrDTMViewData(this);        
+            }
+
+        pDTM = m_viewData[view]->GetDTM(purpose, &viewContext).get();
+        }
+
+    return pDTM;
+    }
+
+//=======================================================================================
+// @bsimethod                                                   Daryl.Holmwood 04/10
+//=======================================================================================
+StatusInt MrDTMDataRef::_GetDTMReferenceStorage (RefCountedPtr<IDTM>& outDtm)
+    {
+    outDtm = GetDTMStorage(None);
+    return outDtm.IsValid() ? SUCCESS : ERROR;
+    }
+
+//=======================================================================================
+// @bsimethod                                                   Mathieu.St-Pierre 08/11
+//=======================================================================================
+/*
+double MrDTMDataRef::_GetLastModified() 
+    {
+    //Should represent the last time the DTM data in the STM file have been modified.
+ //   BeAssert(!"Not implemented yet. Should probably be stored at the STM file level");
+    return 0;
+    }
+*/
+//=======================================================================================
+// @bsimethod                                                   Daryl.Holmwood 04/10
+//=======================================================================================
+bool MrDTMDataRef::_GetExtents (DRange3dR range)
+    {    
+   // BeAssert ((m_mrDTM != 0) || (m_iDTMFileLastLoadStatus != MRDTMSTATUS_LOADEDFILE));                
+    range.low = m_minPoint;
+    range.high = m_maxPoint;          
+    return true;
+    }
+
+/*==================================================================*/
+/*        VIRTUAL FUNCTIONS INHERITED FROM DTMDataRef SECTION - END */
+/*==================================================================*/
+
+
+/*===================================================================*/
+/*        PUBLISHED FUNCTIONS SECTION - BEGIN                        */
+/*===================================================================*/
+
+//Progressive Display
+IMrDTMProgressiveDisplayPtr IMrDTMDataRef::GetMrDTMProgressiveDisplayInterface()
+    {
+    return s_mrDtmProgressiveDisplayPtr;
+    }
+
+void IMrDTMDataRef::SetMrDTMProgressiveDisplayInterface(IMrDTMProgressiveDisplayPtr mrDtmProgressiveDisplayPtr)
+    {
+    s_mrDtmProgressiveDisplayPtr = mrDtmProgressiveDisplayPtr;
+    }
+
+//Plotter Interface
+IPlotterInfo* IMrDTMDataRef::GetPlotterInterface()
+    {
+    return s_plotterInterface;
+    }
+
+void IMrDTMDataRef::SetPlotterInterface(IPlotterInfo* plotterInterface)
+    {
+    s_plotterInterface = plotterInterface;
+    }
+
+//Notification of change 
+int IMrDTMDataRef::AddChangeListener(FPNotifyChange fpChangeListener)
+    {
+    int status = -1;
+
+    ChangeListeners::iterator changeListenerIter(s_changeListeners.begin());
+    ChangeListeners::iterator changeListenerIterEnd(s_changeListeners.end());
+
+    while (changeListenerIter != changeListenerIterEnd)
+        {        
+        if (*changeListenerIter == fpChangeListener)
+            break;
+
+        changeListenerIter++;
+        }
+
+    if (changeListenerIter == changeListenerIterEnd)
+        {
+        s_changeListeners.push_back(fpChangeListener);
+        status = 0;
+        }
+
+    return status;    
+    }
+
+int IMrDTMDataRef::RemoveChangeListener(FPNotifyChange fpChangeListener)
+    {
+    int status = -1;
+
+    ChangeListeners::iterator changeListenerIter(s_changeListeners.begin());
+    ChangeListeners::iterator changeListenerIterEnd(s_changeListeners.end());
+
+    while (changeListenerIter != changeListenerIterEnd)
+        {        
+        if (*changeListenerIter == fpChangeListener)
+            {
+            s_changeListeners.erase(changeListenerIter);
+            status = 0;
+            break;
+            }
+
+        changeListenerIter++;
+        }
+
+    return status;    
+    }
+
+int MrDTMDataRef::_GetRasterTextureCacheDecimationMethod(IRasterTextureSourceCacheFile::DecimationMethod& decimationMethod) const
+    {    
+    decimationMethod = m_rasterTextureCacheDecimationMethod;
+    return SUCCESS;   
+    }
+
+int MrDTMDataRef::_SetRasterTextureCacheDecimationMethod(IRasterTextureSourceCacheFile::DecimationMethod decimationMethod)  
+    {                      
+    if (m_rasterTextureCacheDecimationMethod != decimationMethod)
+        {
+        m_rasterTextureCacheDecimationMethod = decimationMethod;
+
+        EditElementHandle editElementHandle(m_element.GetElementRef());      
+                   
+        editElementHandle.ScheduleWriteXAttribute(m_xAttrMrDTMDetailsHandlerId, MRDTM_DETAILS_RASTER_TEXTURE_CACHE_DECIMATION_METHOD, (UInt32)sizeof(m_rasterTextureCacheDecimationMethod), &m_rasterTextureCacheDecimationMethod);
+        
+        editElementHandle.ReplaceInModel(m_element.GetElementRef());    
+        }
+        
+    return SUCCESS;   
+    }
+
+
+
+
+bool MrDTMDataRef::_GetClipActivation() const
+    {    
+    return m_isClipActivated;   
+    }
+
+int MrDTMDataRef::_SetClipActivation(bool isActivated) 
+    {                      
+    m_isClipActivated = isActivated;
+
+    int status = SaveClipsInXAttribute();
+
+    BeAssert(status == 0);
+
+    FlushAllViewData();
+        
+    return 0;   
+    }
+
+int MrDTMDataRef::_GetNbClips() const
+    {
+    return m_clipContainerPtr == 0 ? 0 : static_cast<int>(m_clipContainerPtr->GetNbClips());   
+    }
+
+int MrDTMDataRef::_GetClip(DPoint3d*& clipPointsP,
+                           int&       numberOfPoints, 
+                           bool&      isClipMask,
+                           int        clipInd) const
+    {
+    BeAssert(m_clipContainerPtr != 0 && clipPointsP == 0);    
+    
+    IMrDTMClipInfoPtr clipInfoP;
+    
+    m_clipContainerPtr->GetClip(clipInfoP, clipInd);
+
+    numberOfPoints = static_cast<int>(clipInfoP->GetNbClipPoints());
+
+    clipPointsP = new DPoint3d[numberOfPoints];
+            
+    for (size_t pointInd = 0; pointInd < clipInfoP->GetNbClipPoints(); pointInd++)
+        {
+        clipPointsP[pointInd] =  clipInfoP->GetClipPoints()[pointInd];        
+        }
+
+    isClipMask = clipInfoP->IsClipMask();
+        
+    return 0;
+    }
+
+double MrDTMDataRef::_GetEdgeMethodLengthInStorage()
+    {
+    double    edgeMethodLengthInStorage;
+    Transform trsf;    
+    
+    getStorageToUORMatrix(trsf, GetElement().GetModelRef(), GetElement(), false);
+
+    DPoint3d directionVector;
+    DPoint3d fixedPoint;
+    double   radians;
+    double   scale;
+            
+    if (bsiTransform_isUniformScaleAndRotateAroundLine(&trsf,
+                                                       &fixedPoint,
+                                                       &directionVector,
+                                                       &radians,
+                                                       &scale) != 0)        
+        {
+        edgeMethodLengthInStorage = m_edgeMethodLength / scale;
+        }
+    else
+    if (bsiTransform_isIdentity(&trsf) != 0)
+        {        
+        edgeMethodLengthInStorage = m_edgeMethodLength;
+        }
+    else
+        {
+        BeAssert(!"Different scale");            
+        edgeMethodLengthInStorage = m_edgeMethodLength / trsf.form3d[0][0];
+        }
+
+    return edgeMethodLengthInStorage;
+    }
+
+
+int MrDTMDataRef::GenerateMrDTM()
+    {   
+    StatusInt  status = 0; 
+    bool isUpToDate;
+    bool needToReload = false;
+
+    status = IsMrDTMUpToDate(isUpToDate);
+
+    BeAssert(status == 0);
+
+    if (isUpToDate == false)
+        {    
+        // Make sure that the MRDTM is closed
+        FlushAllViewData();        
+        m_mrDTM = nullptr;
+        m_MrDTMlowestResolutionPointView = 0;  		      
+
+        m_multiResolutionGridDtmManagerPtr = 0;
+        m_multiResolutionGridMaterialManagerPtr = 0;
+
+        m_mrDTMCreator = 0;
+        
+        //The creator should have the intelligence of recreating an MrDTM even 
+        //if the file pointer is kept by an IMrDTM.        
+        WString fileName(m_mrdtmMonikerPtr->ResolveFileName(&status));
+
+        BeAssert(status == 0);
+        m_mrDTMCreator = IMrDTMCreator::GetFor(fileName.GetWCharCP());        
+
+        status = (0 != m_mrDTMCreator.get()) ? m_mrDTMCreator->Create() : BSIERROR;
+
+        //TR 330586 - If the generation failed the STM file can still be present, but empty. 
+        //            So reload the empty file, which will ensure that MrDTMDataRef 
+        //            correctly represents the empty STM.
+        if ((status == 0) || (_waccess(fileName.GetWCharCP(), 00) == 0))
+            {
+            needToReload = true;
+
+            m_mrDTMCreator = 0;  
+
+            const StatusInt reloadStatus = ReloadMrDTM(GetDestinationGCS());
+            status = (BSISUCCESS == status) ? reloadStatus : status;
+            }
+        }    
+   
+    return status ;
+    }   
+
+int MrDTMDataRef::_GenerateRasterTextureCache()
+    {
+    bool isUpToDate;
+
+    int status = _IsRasterTextureCacheFileUpToDate(isUpToDate);
+
+    BeAssert(status == 0);
+
+    if (isUpToDate == false)
+        {
+        FlushAllViewData();
+
+        BeAssert(m_rasterDrapingSrcPtr != 0);
+
+        IRasterTextureSourceCacheFilePtr cacheFilePtr(m_rasterDrapingSrcPtr->GetCacheFileInterface());
+        
+        BeAssert(cacheFilePtr != 0);
+            
+        WString cacheFilePath;
+    
+        int status = _GetRasterTextureCacheFilePath(cacheFilePath);
+
+        BeAssert(status == 0);
+               
+        status = cacheFilePtr->Create(cacheFilePath, m_rasterTextureCacheDecimationMethod);
+
+        if (status == SUCCESS)
+            {
+            bool isUpToDate;
+   
+            //Check again if everything is up-to-date.
+            status = _IsRasterTextureCacheFileUpToDate(isUpToDate);
+
+            BeAssert((status == 0) && (isUpToDate == true)); 
+            }
+        }
+
+    return status ;
+    }
+
+bool MrDTMDataRef::LoadRasterTextureSource(StringList* drapingRasterFileNamesP)
+    {        
+    IRasterTextureSourceManager* rasterTextureSourceManagerP = DTMElementHandlerManager::GetRasterTextureSourceManager();
+
+    if (rasterTextureSourceManagerP != 0)
+        {                        
+        WString cacheFilePath;
+    
+        int status = _GetRasterTextureCacheFilePath(cacheFilePath);
+
+        BeAssert(status == 0);
+
+        if (_waccess(cacheFilePath.GetWCharCP(), 00) == 0)
+            {                        
+            m_rasterDrapingSrcPtr = rasterTextureSourceManagerP->GetSource(*drapingRasterFileNamesP, 
+                                                                           cacheFilePath.GetWCharCP());         
+            }                                                          
+        else
+            {
+            m_rasterDrapingSrcPtr = rasterTextureSourceManagerP->GetSource(*drapingRasterFileNamesP);
+            }
+        }
+
+    return m_rasterDrapingSrcPtr != 0;    
+    }
+
+
+
+int MrDTMDataRef::IsMrDTMUpToDate(bool& isUpToDate)
+    {
+    isUpToDate = false;
+
+    //Need to check the status instead.        
+    if (m_mrDTM != 0)
+        {
+        IMrDTMCreatorPtr creatorPtr = m_mrDTMCreator;
+
+        if (0 == m_mrDTMCreator.get())
+            {
+            creatorPtr = IMrDTMCreator::GetFor(m_mrDTM);
+            
+            if (0 == creatorPtr.get())
+                {
+                BeAssert(!"Bad... Expect a valid creator!");
+                return true;
+                }
+            }
+
+
+        creatorPtr->UpdateLastModified();
+        creatorPtr->SaveToFile();
+
+
+        isUpToDate = m_mrDTM->InSynchWithDataSources();
+        }
+    else
+        {
+        isUpToDate = (m_mrDTMCreator == 0) && (m_iDTMFileLastLoadStatus != MRDTMSTATUS_FILE_LOADED);
+        }
+    
+    return 0;
+    }
+
+int MrDTMDataRef::_IsRasterTextureCacheFileUpToDate(bool& isUpToDate, EditElementHandle* elmHandleP)
+    {
+    isUpToDate = true;
+
+    if (m_rasterDrapingSrcPtr != 0)
+        {
+        IRasterTextureSourceCacheFilePtr cacheFilePtr(m_rasterDrapingSrcPtr->GetCacheFileInterface());
+                
+        if (cacheFilePtr != 0)
+            {
+            BeAssert(cacheFilePtr != 0);
+
+            isUpToDate = cacheFilePtr->IsUpToDate();
+
+            IRasterTextureSourceCacheFile::DecimationMethod decimationMethod;
+
+            int status = cacheFilePtr->GetDecimationMethod(decimationMethod);  
+
+            BeAssert(status == SUCCESS);
+
+            if ((isUpToDate == true) && (decimationMethod == m_rasterTextureCacheDecimationMethod))
+                {
+                m_rasterTextureCacheState = RASTER_TEXTURE_CACHE_STATE_UP_TO_DATE;
+                }
+            else
+                {
+                m_rasterTextureCacheState = RASTER_TEXTURE_CACHE_STATE_DIRTY;
+                }
+            }
+        else
+            {
+            //Cache file for given raster texture not supported, so no need to update it.
+            m_rasterTextureCacheState = RASTER_TEXTURE_CACHE_STATE_UP_TO_DATE;
+            }
+
+        if (elmHandleP != 0)
+            {
+            elmHandleP->ScheduleWriteXAttribute(m_xAttrMrDTMDetailsHandlerId, 
+                                                MRDTM_DETAILS_RASTER_TEXTURE_CACHE_STATE, 
+                                                (UInt32)sizeof(m_rasterTextureCacheState), 
+                                                &m_rasterTextureCacheState);   
+            }
+        else
+            {
+            EditElementHandle editElementHandle(m_element.GetElementRef());   
+
+            editElementHandle.ScheduleWriteXAttribute(m_xAttrMrDTMDetailsHandlerId, 
+                                                      MRDTM_DETAILS_RASTER_TEXTURE_CACHE_STATE, 
+                                                      (UInt32)sizeof(m_rasterTextureCacheState), 
+                                                      &m_rasterTextureCacheState);   
+
+            editElementHandle.ReplaceInModel(m_element.GetElementRef());
+            }
+        }
+
+    return 0;
+    }
+
+ 
+
+int MrDTMDataRef::PushBackClip(DPoint3d* clipPointsP,
+                               int       numberOfPoints, 
+                               bool      isClipMask)
+    {
+    BeAssert(clipPointsP != 0 && numberOfPoints > 0);
+
+    if (m_clipContainerPtr == 0)
+        {
+        m_clipContainerPtr = IMrDTMClipContainer::Create();
+        }
+
+    IMrDTMClipInfoPtr clipInfoPtr(IMrDTMClipInfo::Create(clipPointsP, numberOfPoints, isClipMask));
+
+    m_clipContainerPtr->AddClip(clipInfoPtr);
+    
+    return 0;
+    }
+  
+int MrDTMDataRef::_AddClip(DPoint3d* clipPointsP,
+                          int       numberOfPoints, 
+                          bool      isClipMask)
+    {    
+    int status = SUCCESS;
+
+    if (numberOfPoints > 0)
+        {
+        status = PushBackClip(clipPointsP, numberOfPoints, isClipMask);
+
+        status = SaveClipsInXAttribute();
+
+        BeAssert(status == 0);
+
+        FlushAllViewData();
+        }
+    else
+        {
+        status = ERROR;
+        }
+
+    return status;
+    }
+
+int MrDTMDataRef::_RemoveClip(int toRemoveClipInd)
+    {
+    BeAssert((toRemoveClipInd >= 0) && (toRemoveClipInd < (int)m_clipContainerPtr->GetNbClips()));    
+    
+    m_clipContainerPtr->RemoveClip(toRemoveClipInd);
+    
+    int status = SaveClipsInXAttribute();
+
+    BeAssert(status == 0);
+
+    FlushAllViewData();
+
+    return 0;
+    }
+
+int MrDTMDataRef::_RemoveAllClip()
+    {
+    m_clipContainerPtr = 0;
+   
+    int status = SaveClipsInXAttribute();
+
+    BeAssert(status == 0);
+
+    FlushAllViewData();
+
+    return 0;
+    }
+
+int MrDTMDataRef::ReadClipsFromSerializationData(const byte* data, size_t dataSize)
+    {
+    int       status = 0;
+    DPoint3d* clipPointsP = 0;
+    int       nbOfClips;
+    bool      isClipMask;
+    int       nbClipPoints;
+
+    m_clipContainerPtr = 0;    
+
+    DataInternalizer source(data, dataSize);                           
+          
+    source.get((Int8*)&m_isClipActivated);
+    source.get(&nbOfClips);
+
+    for (int clipInd = 0; clipInd < nbOfClips; clipInd++)
+        {
+        source.get((Int8*)&isClipMask);
+        source.get(&nbClipPoints);
+
+        clipPointsP = new DPoint3d[nbClipPoints];
+
+        source.get((UInt8*)clipPointsP, sizeof(DPoint3d) * nbClipPoints);
+        
+        status = PushBackClip(clipPointsP, nbClipPoints, isClipMask);  
+        
+        BeAssert(status == 0);
+
+        delete clipPointsP;   
+        }
+
+    BeAssert(nbOfClips == _GetNbClips());
+
+    return status;    
+    }
+
+int MrDTMDataRef::ReadMonikerFromSerializationData(const byte* data, size_t dataSize, DgnModelRefP modelRefP)
+    {   
+    WString monikerString;
+
+    DataInternalizer source((byte*)data, dataSize);
+
+    source.get(monikerString);           
+
+    WString searchPath;
+    // 1- Search in dgnFile dir.
+    if(NULL != modelRefP && NULL != modelRefP->GetDgnFileP())
+        {
+        searchPath += modelRefP->GetDgnFileP()->GetFileName(); 
+        searchPath += L";";
+        }
+        
+    // 2- Search in MS_RFDIR
+    searchPath += L"MS_RFDIR";
+
+    m_mrdtmMonikerPtr = DgnDocumentMoniker::Create(monikerString.GetWCharCP(), searchPath.c_str(), false);   
+     
+    BeAssert(m_mrdtmMonikerPtr != 0);
+              
+    StatusInt statusInt;
+
+    DgnDocument::FetchMode openMode;
+
+    if (m_isReadOnly == true)
+        {
+        openMode = DgnDocument::FetchMode::Read;
+        }
+    else
+        {
+        openMode = DgnDocument::FetchMode::Write;
+        }
+
+    m_mrdtmDocumentPtr = DgnDocument::CreateFromMoniker(statusInt, *m_mrdtmMonikerPtr, DEFDGNFILE_ID, openMode);
+
+    return 0;
+    }
+
+int MrDTMDataRef::SaveClipsInXAttribute(bool replaceInModel, EditElementHandle* elmHandleP)
+    {
+    DataExternalizer d;        
+
+    d.put((Int8)m_isClipActivated);
+    d.put(_GetNbClips());
+
+    DPoint3d* clipPointsP = 0;
+    int       numberOfClipPoints;
+    bool      isClipMask;
+    int       status;
+
+    for (int clipInd = 0; clipInd < _GetNbClips(); clipInd++)
+        {
+        status = GetClip(clipPointsP, numberOfClipPoints, isClipMask, clipInd);
+
+        BeAssert(status == 0);
+
+        d.put((Int8)isClipMask);
+        d.put(numberOfClipPoints);
+        d.put((UInt8*)clipPointsP, sizeof(DPoint3d) * numberOfClipPoints);                                  
+        delete clipPointsP;   
+
+        clipPointsP = 0;
+        }                  
+
+    if (elmHandleP != NULL)
+        {
+        elmHandleP->ScheduleWriteXAttribute(m_xAttrMrDTMDetailsHandlerId, MRDTM_DETAILS_CLIPS, (UInt32)d.getBytesWritten(), d.getBuf());
+
+        if (replaceInModel == true)
+            elmHandleP->ReplaceInModel(elmHandleP->GetElementRef());
+        }
+    else
+        {
+        EditElementHandle editElementHandle(m_element.GetElementRef());      
+
+        editElementHandle.ScheduleWriteXAttribute(m_xAttrMrDTMDetailsHandlerId, MRDTM_DETAILS_CLIPS, (UInt32)d.getBytesWritten(), d.getBuf());
+
+        if (replaceInModel == true)
+            {
+            editElementHandle.ReplaceInModel(editElementHandle.GetElementRef());
+            }
+        }
+
+    return 0;
+    }
+
+int MrDTMDataRef::_GetIMrDTMCreator(IMrDTMCreatorPtr& iMrDTMCreatorPtr)
+    {    
+    StatusInt status = BSISUCCESS;
+
+    if ((m_mrDTMCreator == 0) && (m_mrDTM != 0))
+        {
+        //StatusInt status;
+        
+        //m_mrDTMCreator = IMrDTMCreator::GetMrDTMCreator(m_mrdtmMonikerPtr->GetFileName(status).GetWCharCP());        
+
+
+        m_mrDTMCreator = IMrDTMCreator::GetFor(m_mrDTM, status);        
+
+        //BeAssert(status == 0);
+        }
+        
+    iMrDTMCreatorPtr = m_mrDTMCreator;
+    return status;
+    }
+
+int MrDTMDataRef::_SaveIMrDTMCreatorToFile()
+    {
+    int status = -1;
+
+     if (m_mrDTMCreator != 0)
+        {
+        status = m_mrDTMCreator->SaveToFile();
+        }
+
+    return status;
+    }
+
+const WString& MrDTMDataRef::_GetDescription() const
+    {
+    return m_description;
+    }
+
+int MrDTMDataRef::_SetDescription(const WString& description)
+    {
+    EditElementHandle editElementHandle(m_element.GetElementRef());
+    
+    DataExternalizer descriptionDataExternalizer;
+
+    descriptionDataExternalizer.put(description);
+
+    m_description = description;
+
+    editElementHandle.ScheduleWriteXAttribute(m_xAttrMrDTMDetailsHandlerId, MRDTM_DETAILS_DESCRIPTION, (UInt32)descriptionDataExternalizer.getBytesWritten(), descriptionDataExternalizer.getBuf());
+        
+    editElementHandle.ReplaceInModel(editElementHandle.GetElementRef());
+    
+    return 0;
+    }
+
+MrDTMStatus MrDTMDataRef::_GetIDTMFileLastLoadStatus()
+    {
+    return m_iDTMFileLastLoadStatus;
+    }
+    
+bool MrDTMDataRef::_IsOpenInReadOnly()
+    {    
+    return m_isReadOnly;
+    }
+
+int MrDTMDataRef::_SetReadOnly(bool isReadOnly)
+    {
+    SetReadOnly(isReadOnly, true);   
+
+    return SUCCESS;
+    }
+
+int MrDTMDataRef::SetReadOnly(bool isReadOnly, bool updateXAtt)
+    {
+    //For now MrDTM is only supported in read-only.    
+    if (m_isReadOnly != isReadOnly)
+        {
+        m_isReadOnly = isReadOnly;        
+        
+        if (updateXAtt)
+            {                
+            EditElementHandle editElementHandle(m_element.GetElementRef());
+
+            editElementHandle.ScheduleWriteXAttribute(m_xAttrMrDTMDetailsHandlerId, MRDTM_DETAILS_IS_READ_ONLY, (UInt32)sizeof(isReadOnly), &isReadOnly);
+            
+            ReloadMrDTM(GetDestinationGCS());
+            
+            editElementHandle.ReplaceInModel (editElementHandle.GetElementRef());
+            }
+        else
+            ReloadMrDTM(GetDestinationGCS());
+        }
+
+    return SUCCESS;
+    }
+    
+bool MrDTMDataRef::_CanLocate() const
+    {
+    return m_canLocate;
+    }
+
+int MrDTMDataRef::_SetLocate(bool canLocate)
+    {        
+    EditElementHandle editElementHandle(m_element.GetElementRef());
+
+    m_canLocate = canLocate;
+
+    editElementHandle.ScheduleWriteXAttribute(m_xAttrMrDTMDetailsHandlerId, MRDTM_DETAILS_CAN_LOCATE, (UInt32)sizeof(canLocate), &canLocate);
+
+    editElementHandle.ReplaceInModel(editElementHandle.GetElementRef());    
+
+    return 0;
+    }
+
+bool MrDTMDataRef::_IsAnchored() const
+    {
+    return m_isAnchored;
+    }
+
+int MrDTMDataRef::_SetAnchored(bool isAnchored) 
+    {
+    EditElementHandle editElementHandle(m_element.GetElementRef());
+
+    m_isAnchored = isAnchored;
+
+    editElementHandle.ScheduleWriteXAttribute(m_xAttrMrDTMDetailsHandlerId, MRDTM_DETAILS_IS_ANCHORED, (UInt32)sizeof(isAnchored), &isAnchored);
+
+    editElementHandle.ReplaceInModel(editElementHandle.GetElementRef());    
+
+    return 0;   
+    }
+
+const DgnDocumentPtr MrDTMDataRef::_GetMrDTMDocument() const
+    {
+    return m_mrdtmDocumentPtr;
+    }
+
+int MrDTMDataRef::_SetMrDTMDocument(DgnDocumentPtr& mrdtmDocumentPtr)
+    {
+    EditElementHandle editElementHandle(m_element.GetElementRef());
+
+    m_mrdtmDocumentPtr = mrdtmDocumentPtr;                
+    m_mrdtmMonikerPtr = m_mrdtmDocumentPtr->GetMonikerPtr();                
+
+    DataExternalizer descriptionDataExternalizer;
+        
+    WString monikerString(m_mrdtmMonikerPtr->Externalize());
+
+    descriptionDataExternalizer.put(monikerString);
+       
+    editElementHandle.ScheduleWriteXAttribute(m_xAttrMrDTMDetailsHandlerId, MRDTM_DETAILS_FILE_MONIKER, (UInt32)descriptionDataExternalizer.getBytesWritten(), descriptionDataExternalizer.getBuf());
+            
+    editElementHandle.ReplaceInModel(editElementHandle.GetElementRef()); 
+
+    return ReloadMrDTM(GetDestinationGCS());
+    }
+  
+const DgnDocumentMonikerPtr MrDTMDataRef::_GetFileMoniker() const
+    {
+    return m_mrdtmMonikerPtr;
+    }
+
+Bentley::GeoCoordinates::BaseGCSPtr MrDTMDataRef::_GetGeoCS()
+    {   
+    BaseGCSPtr baseGCSPtr;
+    
+    BeAssert((m_mrDTM != 0) || 
+           (m_mrDTMCreator != 0) || 
+           (m_iDTMFileLastLoadStatus == MRDTMSTATUS_INVALID_FILE) || 
+           (m_iDTMFileLastLoadStatus == MRDTMSTATUS_MISSING_FILE) ||
+           (m_iDTMFileLastLoadStatus == MRDTMSTATUS_UNSUPPORTED_VERSION));    
+
+    if (m_mrDTM != 0)
+        {
+        baseGCSPtr = m_mrDTM->GetBaseGCS();
+        }            
+    else
+    if (m_mrDTMCreator != 0)
+        {
+        baseGCSPtr = m_mrDTMCreator->GetBaseGCS();
+        }
+
+    return baseGCSPtr;
+    }
+
+int MrDTMDataRef::_SetGeoCS(const Bentley::GeoCoordinates::BaseGCSPtr& baseGCSPtr)
+    {     
+    return SetGeoCS(baseGCSPtr, false);
+    }    
+
+int MrDTMDataRef::_GetExtentInGeoCS(DRange3d& extentInGeoCS, bool inUors)
+    {
+    int status = ERROR;
+
+    if (m_mrDTM != 0)
+        {                    
+        BaseGCSPtr baseGCSPtr(m_mrDTM->GetBaseGCS());
+            
+        if ((baseGCSPtr != 0) && 
+            (SUCCESS == m_mrDTM->GetRangeInSpecificGCS(extentInGeoCS.low, extentInGeoCS.high, baseGCSPtr)))
+            {
+            if (inUors)
+                {
+                DgnGCSPtr dgnGcsPtr(DgnGCS::CreateGCS(baseGCSPtr.get(), m_element.GetModelRef()));
+
+                dgnGcsPtr->UorsFromCartesian(extentInGeoCS.low, extentInGeoCS.low);
+                dgnGcsPtr->UorsFromCartesian(extentInGeoCS.high, extentInGeoCS.high);
+                }
+
+            status = SUCCESS;
+            }        
+        }        
+
+    return status; 
+    }
+
+int MrDTMDataRef::_GetEdgeMethod(int& edgeMethod)
+    {
+    edgeMethod = m_edgeMethod;
+    return 0;
+    }
+
+int MrDTMDataRef::_GetEdgeMethodLength(double& edgeMethodLength)
+    {
+    edgeMethodLength = m_edgeMethodLength;
+    return 0;
+    }
+
+int MrDTMDataRef::SetEdgeMethod(int edgeMethod)
+    {
+    m_edgeMethod = edgeMethod;
+    
+    WriteXAttributeTriangulationEdgeOptions();
+
+    return 0;
+    }
+
+int MrDTMDataRef::SetEdgeMethodLength(double edgeMethodLength)
+    {
+    m_edgeMethodLength = edgeMethodLength;
+
+    WriteXAttributeTriangulationEdgeOptions();
+    return 0;
+    }
+
+int MrDTMDataRef::SetGeoCS(const Bentley::GeoCoordinates::BaseGCSPtr& baseGCSPtr, bool fromUndoRedo)
+    {
+    BeAssert((m_mrDTM != 0) || (m_mrDTMCreator != 0) || (m_iDTMFileLastLoadStatus != MRDTMSTATUS_FILE_LOADED));
+
+    int status = 0;
+              
+    if (((m_mrDTM != 0) || (m_mrDTMCreator != 0)) && (m_isReadOnly == false))
+        {       
+        BaseGCSPtr oldBaseGCSPtr(_GetGeoCS());
+
+        //Flush the multi-resolution grid managers
+        m_multiResolutionGridDtmManagerPtr = 0;
+        m_multiResolutionGridMaterialManagerPtr = 0;
+
+        if (m_mrDTM != 0)
+            {
+            status = m_mrDTM->SetBaseGCS(baseGCSPtr);
+            }
+        else
+            {
+            status = m_mrDTMCreator->SetBaseGCS(Bentley::GeoCoordinates::BaseGCSPtr(baseGCSPtr)); 
+            }
+                       
+        if (status == 0)
+            {
+
+// Disable the undo for the moment
+#if 0
+            //Should be fixed when TFS 103749 is fixed.
+            if (fromUndoRedo == false)
+                {                               
+                //Dummy element for undo/redo of GCS                       
+                MrDTMGeoCSUndoRedoData gcsUndoRedoData(m_element);
+
+                status = gcsUndoRedoData.SetOldBaseGCS(oldBaseGCSPtr);
+                
+                BeAssert(status == 0);
+
+                status = gcsUndoRedoData.SetNewBaseGCS(baseGCSPtr);
+
+                BeAssert(status == 0);
+                                
+                EditElementHandle editElementHandle(m_element.GetElementRef());
+                                 
+                if (m_mrDTM != 0)
+                    {
+                    ReloadMrDTM(GetDestinationGCS());
+                    m_element.GetDisplayHandler()->ValidateElementRange(editElementHandle, true);                       
+                    }
+                }
+#endif
+
+            FlushAllViewData();
+                 
+            NotifyChange();        
+            }
+         }
+     else
+        {
+        status = -1;
+        }
+        
+    return status;
+    }
+
+bool MrDTMDataRef::_IsVisibleForView(short viewNumber)
+    {
+    BeAssert((viewNumber >= 0) && (viewNumber < NUMBER_OF_PP_VIEWS));
+    return m_visibilityPerView[viewNumber];
+    }
+ 
+int MrDTMDataRef::_SetVisibilityForView(short viewNumber, bool isVisible)
+    {
+    BeAssert((viewNumber >= 0) && (viewNumber < NUMBER_OF_PP_VIEWS));
+
+    m_visibilityPerView[viewNumber] = isVisible;
+
+    EditElementHandle editElementHandle(m_element.GetElementRef());
+          
+    editElementHandle.ScheduleWriteXAttribute(m_xAttrMrDTMDetailsHandlerId, MRDTM_DETAILS_VISIBILITY_PER_VIEW, (UInt32)sizeof(m_visibilityPerView), &m_visibilityPerView);
+
+    editElementHandle.ReplaceInModel(editElementHandle.GetElementRef());
+
+    return 0;
+    }
+   
+int MrDTMDataRef::_GetMrDTMState()
+    {
+    MrDTMState state(MRDTM_STATE_EMPTY);
+
+    if (m_mrDTM != 0)
+        {
+        state = m_mrDTM->GetState();
+        }
+
+    if ((state == MRDTM_STATE_UP_TO_DATE) && 
+        (m_rasterDrapingSrcPtr != 0) && 
+        (m_rasterTextureCacheState == RASTER_TEXTURE_CACHE_STATE_DIRTY))
+        {
+        state = MRDTM_STATE_DIRTY;
+        }
+
+    return state;
+    }
+
+bool MrDTMDataRef::_GetLastUpToDateCheckTime(time_t& last)
+    {
+    bool lastCheckTimeAvailable = false;
+
+    if (m_mrDTM != 0)
+        {                
+        lastCheckTimeAvailable = m_mrDTM->LastSynchronizationCheck(last);        
+        }
+    
+    return lastCheckTimeAvailable;
+    }
+ 
+int MrDTMDataRef::_Generate()
+    {
+    int status;
+    
+    status = GenerateMrDTM();  
+
+    if (status == 0)
+        {
+        status = _GenerateRasterTextureCache();    
+        }    
+
+    NotifyChange();
+
+    return status;
+    }
+    
+bool MrDTMDataRef::_IsUpToDate()
+    {    
+    int  status;
+    bool isMrDTMUpToDate;
+    bool isRasterTextureCacheFileUpToDate;
+
+    status = IsMrDTMUpToDate(isMrDTMUpToDate);
+    BeAssert(status == 0);
+
+    status = _IsRasterTextureCacheFileUpToDate(isRasterTextureCacheFileUpToDate);
+
+    BeAssert(status == 0);
+
+    NotifyChange();        
+
+    return (isMrDTMUpToDate == true) && (isRasterTextureCacheFileUpToDate == true);     
+    }    
+
+/*===================================================================*/
+/*        PUBLISHED FUNCTIONS SECTION - END                          */
+/*===================================================================*/
+
+
+
+/*===================================================================*/
+/*        DISPLAY CONTROL FUNCTIONS SECTION - BEGIN                  */
+/*===================================================================*/
+double MrDTMDataRef::_GetPointDensityForShadedView()
+    {       
+    return m_pointDensityForShadedView;
+    }
+
+int MrDTMDataRef::_SetPointDensityForShadedView(double pi_minScreenPixelsPerPoint)
+    {
+    BeAssert(pi_minScreenPixelsPerPoint > 0.5);
+
+    m_pointDensityForShadedView = pi_minScreenPixelsPerPoint;
+
+    WriteXAttributePointDensityData();
+
+    return 0;
+    }
+    
+double MrDTMDataRef::_GetPointDensityForWireframeView()
+    {
+    return m_pointDensityForWireframeView; 
+    }
+
+int MrDTMDataRef::_SetPointDensityForWireframeView(double pi_minScreenPixelsPerPoint)
+    {
+    BeAssert(pi_minScreenPixelsPerPoint > 0.5);
+    m_pointDensityForWireframeView = pi_minScreenPixelsPerPoint;
+
+    WriteXAttributePointDensityData();    
+      
+    return 0;
+    }
+
+int MrDTMDataRef::_ClearCachedMaterials()
+    {
+
+    if (m_multiResolutionGridMaterialManagerPtr != 0)
+        {
+        m_multiResolutionGridMaterialManagerPtr->ClearCachedMaterials(); 
+        }
+
+    if (IMrDTMDataRef::GetMrDTMProgressiveDisplayInterface() != 0)
+        {
+        IMrDTMDataRef::GetMrDTMProgressiveDisplayInterface()->ClearCachedBlocks(this, true);
+        }
+
+    FlushAllViewData();
+
+    return 0;
+    }
+
+//This function returns the default absolute raster texture cache file name. 
+//Currently the default name is the only valid name.
+int MrDTMDataRef::_GetRasterTextureCacheFilePath(WString& cacheFilePath)
+    {
+    int status;
+
+    if (m_mrdtmDocumentPtr != 0) 
+        {
+        cacheFilePath = m_mrdtmDocumentPtr->GetFileName() + L".pss" + L".ctiff";    
+        status = SUCCESS;
+        }
+    else
+    if (m_mrdtmMonikerPtr != 0)
+        {
+        WString fileName(m_mrdtmMonikerPtr->ResolveFileName(&status));
+
+        if (status == SUCCESS)
+            {
+            cacheFilePath = fileName + L".pss" + L".ctiff";    
+            }
+        }
+    
+    return status;
+    }
+
+//This function returns the default absolute raster texture PSS file name. 
+//Currently the default name is the only valid path.
+int MrDTMDataRef::_GetRasterTexturePSSFilePath(WString& pssFilePath)
+    {
+    StatusInt status;
+
+    if (m_mrdtmDocumentPtr != 0) 
+        {
+        pssFilePath = m_mrdtmDocumentPtr->GetFileName() + L".pss";    
+        status = SUCCESS;
+        }
+    else
+    if (m_mrdtmMonikerPtr != 0)
+        {
+        WString fileName(m_mrdtmMonikerPtr->ResolveFileName(&status));
+
+        if (status == SUCCESS)
+            {
+            pssFilePath = fileName + L".pss";    
+            }
+        }
+    
+    return status;
+    }
+
+IRasterTextureSourcePtr MrDTMDataRef::_GetRasterTextureSource()
+    {           
+    return m_rasterDrapingSrcPtr; 
+    }
+
+int MrDTMDataRef::_SetRasterTextureSource(IRasterTextureSourcePtr& rasterTextureSourcePtr)
+    {
+    int status;
+
+    EditElementHandle editElementHandle(m_element.GetElementRef());
+              
+    if (rasterTextureSourcePtr != 0)
+        {   
+        m_rasterDrapingSrcPtr = rasterTextureSourcePtr;
+
+        //The raster texture source has changed, recreate the material manager.
+        m_multiResolutionGridMaterialManagerPtr = 0;
+
+        const StringList* sourceFileNamesP(rasterTextureSourcePtr->GetSourceFileNames());      
+
+        int              nbFileNames = mdlStringList_size(sourceFileNamesP);    
+        WCharCP          fileNameDescP;
+        InfoField*       infoFieldP;
+        DataExternalizer d;            
+        DataExternalizer dUnicode;            
+
+        d.put(nbFileNames); 
+        dUnicode.put(nbFileNames); 
+
+        for (long fileNameInd = 0; fileNameInd < nbFileNames; fileNameInd++)
+            {      
+            status = mdlStringList_getMember(&fileNameDescP, 
+                                             &infoFieldP, 
+                                             sourceFileNamesP,
+                                             fileNameInd);
+
+            BeAssert(fileNameDescP != 0);        
+            BeAssert(status == 0);
+            
+            size_t strLength = wcslen(fileNameDescP) + 1;
+            CharP fileNameDescMultiBytes = new char[strLength];
+
+            BeStringUtilities::WCharToCurrentLocaleChar(fileNameDescMultiBytes, fileNameDescP, strLength);            
+            d.put(fileNameDescMultiBytes);              
+            dUnicode.put(fileNameDescP);
+
+            delete fileNameDescMultiBytes;
+            }    
+
+        status = editElementHandle.ScheduleWriteXAttribute(m_xAttrMrDTMDetailsHandlerId, MRDTM_DETAILS_DRAPING_RASTERS_UNICODE, (UInt32)dUnicode.getBytesWritten(), dUnicode.getBuf());        
+                       
+        BeAssert(status == 0);
+
+        status = editElementHandle.ScheduleWriteXAttribute(m_xAttrMrDTMDetailsHandlerId, MRDTM_DETAILS_DRAPING_RASTERS, (UInt32)d.getBytesWritten(), d.getBuf());        
+                       
+        BeAssert(status == 0);
+        }
+    else
+        {
+        wstring rasterTextureSourceFileName;
+
+        if (m_rasterDrapingSrcPtr != 0) 
+            {                               
+            const StringList* sourceFileNamesP(m_rasterDrapingSrcPtr->GetSourceFileNames());      
+
+            int        nbFileNames = mdlStringList_size(sourceFileNamesP);    
+            WCharCP    fileNameDescP;
+            InfoField* infoFieldP;
+            
+            if (nbFileNames == 1)
+                {
+                status = mdlStringList_getMember(&fileNameDescP, 
+                                                 &infoFieldP, 
+                                                 sourceFileNamesP,
+                                                 0);
+
+                BeAssert(fileNameDescP != 0);        
+                BeAssert(status == 0);     
+
+                //Currently the raster texture source if always a .PSS file generated internally that should be delete 
+                //if the raster texture source sets for the MrDTM is delete. 
+                if ((wcslen(fileNameDescP) > 4) && (wcsncmp(fileNameDescP + wcslen(fileNameDescP) - 4, L".pss", 4) == 0))
+                    {
+                    rasterTextureSourceFileName = fileNameDescP;                    
+                    }                         
+                else
+                    {
+                    //Currently only a .pss file could be set.
+                    BeAssert(0);
+                    }
+                }
+            }
+
+        FreeRasterTextureDrapingResources();
+
+        //Remove the PSS and the PSS cache file, if any.
+        if (rasterTextureSourceFileName.empty() == false)
+            {                
+#ifdef DEBUG
+            WString filePath;
+
+            _GetRasterTexturePSSFilePath(filePath);
+
+            string filePathMultiByte; 
+
+            StatusInt status = WideCharToMultiByte(filePathMultiByte, wstring(filePath.GetWCharCP()));  
+
+            //The file name should of the raster texture source is currently fixed.
+            BeAssert(status == 0 && filePathMultiByte == rasterTextureSourceFileName);            
+#endif 
+
+            status = _wremove(rasterTextureSourceFileName.c_str());
+            BeAssert(status == 0);
+            }        
+    
+        WString filePath;
+
+        _GetRasterTextureCacheFilePath(filePath);
+
+        if (_waccess(filePath.GetWCharCP(), 00) == 0)
+            {             
+            int removeFileStatus = _wremove(filePath.GetWCharCP());
+            BeAssert(removeFileStatus == 0);
+            }
+
+        status = editElementHandle.ScheduleDeleteXAttribute(m_xAttrMrDTMDetailsHandlerId, MRDTM_DETAILS_DRAPING_RASTERS);        
+                       
+        BeAssert(status == 0);
+
+        ElementHandle::XAttributeIter xAttrIterDrapingRasters(editElementHandle, m_xAttrMrDTMDetailsHandlerId, MRDTM_DETAILS_DRAPING_RASTERS_UNICODE); 
+        if (xAttrIterDrapingRasters.IsValid())
+            {
+            status = editElementHandle.ScheduleDeleteXAttribute(m_xAttrMrDTMDetailsHandlerId, MRDTM_DETAILS_DRAPING_RASTERS_UNICODE);        
+                       
+            BeAssert(status == 0);
+            }
+        }
+    
+    FlushAllViewData();
+
+    status = editElementHandle.ReplaceInModel(editElementHandle.GetElementRef());
+
+    BeAssert(status == 0);
+    
+    if (m_iDTMFileLastLoadStatus == MRDTMSTATUS_MISSING_RASTER_DRAPING_INFO)
+        m_iDTMFileLastLoadStatus = MRDTMSTATUS_FILE_LOADED;
+    
+    return status;
+    }
+
+
+
+int MrDTMDataRef::ReloadMrDTM(DgnGCSP targetGCS, bool updateRange)
+    {       
+    int status;
+    // Close the mrDTM ... this will result in the MRDTM being reloaded ...
+    // We need to change the Extent of the element (which is counter DGN element usual behavior)    
+    FlushAllViewData();
+    m_MrDTMlowestResolutionPointView = 0;  
+
+    m_multiResolutionGridDtmManagerPtr = 0;
+    m_multiResolutionGridMaterialManagerPtr = 0;
+
+    m_mrDTM = 0;
+    m_mrDTMCreator = 0;
+    
+    // Relaod right away to update the element range
+    status = ReadFile(targetGCS);
+        
+    BeAssert((m_mrDTM != 0) || (m_iDTMFileLastLoadStatus != MRDTMSTATUS_FILE_LOADED));
+  
+    if (status == 0 && updateRange)
+        {        
+        EditElementHandle editElementHandle(m_element.GetElementRef());
+
+        UpdateStorageToUORMatrix(editElementHandle);
+        
+        //TR 353153 - Don't write the min/max point if those haven't change        
+        ElementHandle::XAttributeIter xAttrIterMinPoint(editElementHandle);
+        
+        if (xAttrIterMinPoint.Search(m_xAttrMrDTMDetailsHandlerId, MRDTM_DETAILS_MIN_POINT))
+            {
+            if (memcmp(&m_minPoint, (byte*)xAttrIterMinPoint.PeekData(), sizeof(m_minPoint)) != 0)
+                {
+                editElementHandle.ScheduleWriteXAttribute(m_xAttrMrDTMDetailsHandlerId, MRDTM_DETAILS_MIN_POINT, (UInt32)sizeof(m_minPoint), &m_minPoint);
+                }            
+            }
+        else
+            {                
+            editElementHandle.ScheduleWriteXAttribute(m_xAttrMrDTMDetailsHandlerId, MRDTM_DETAILS_MIN_POINT, (UInt32)sizeof(m_minPoint), &m_minPoint);
+            }
+
+        ElementHandle::XAttributeIter xAttrIterMaxPoint(editElementHandle);
+    
+        if (xAttrIterMaxPoint.Search(m_xAttrMrDTMDetailsHandlerId, MRDTM_DETAILS_MAX_POINT))
+            {
+            if (memcmp(&m_maxPoint, (byte*)xAttrIterMaxPoint.PeekData(), sizeof(m_maxPoint)) != 0)
+                {
+                editElementHandle.ScheduleWriteXAttribute(m_xAttrMrDTMDetailsHandlerId, MRDTM_DETAILS_MAX_POINT, (UInt32)sizeof(m_maxPoint), &m_maxPoint);
+                }                
+            }
+        else        
+            {        
+            editElementHandle.ScheduleWriteXAttribute(m_xAttrMrDTMDetailsHandlerId, MRDTM_DETAILS_MAX_POINT, (UInt32)sizeof(m_maxPoint), &m_maxPoint);
+            }       
+       
+        editElementHandle.GetDisplayHandler()->ValidateElementRange(editElementHandle, true);
+
+        // Make sure cache is RW because we also want to update the georeference of raster in nested reference and R-O model.
+        DTMRWDgnCacheGuard DTMRWDgnCacheGuard(m_element.GetDgnModelP());        
+
+        editElementHandle.ReplaceInModel (editElementHandle.GetElementRef());
+        }
+
+    return status;
+    }
+
+void MrDTMDataRef::WriteXAttributePointDensityData(bool replaceInModel, EditElementHandle* elmHandleP)
+    {                
+    DataExternalizer d;        
+    d.put(m_pointDensityForShadedView);        
+    d.put(m_pointDensityForWireframeView);
+
+    if (elmHandleP != NULL)
+        {
+        elmHandleP->ScheduleWriteXAttribute(m_xAttrMrDTMDetailsHandlerId, MRDTM_DETAILS_POINT_DENSITY, (UInt32)d.getBytesWritten(), d.getBuf());
+
+        FlushAllViewData();      
+
+        if (replaceInModel == true)
+            elmHandleP->ReplaceInModel(elmHandleP->GetElementRef());    
+        }
+    else
+        { 
+        EditElementHandle editElementHandle(m_element.GetElementRef());
+
+        editElementHandle.ScheduleWriteXAttribute(m_xAttrMrDTMDetailsHandlerId, MRDTM_DETAILS_POINT_DENSITY, (UInt32)d.getBytesWritten(), d.getBuf());
+
+        FlushAllViewData();      
+
+        if (replaceInModel == true)
+            {
+            editElementHandle.ReplaceInModel(editElementHandle.GetElementRef());    
+            }
+        }       
+    }
+
+void MrDTMDataRef::WriteXAttributeTriangulationEdgeOptions(bool replaceInModel, EditElementHandle* elmHandleP)
+    {            
+    DataExternalizer d;    
+
+    d.put(m_edgeMethod);        
+    d.put(m_edgeMethodLength);
+
+    if (elmHandleP != NULL)
+        {
+        elmHandleP->ScheduleWriteXAttribute(m_xAttrMrDTMDetailsHandlerId, MRDTM_DETAILS_TRIANGULATION_EDGE_OPTIONS, (UInt32)d.getBytesWritten(), d.getBuf());
+
+        FlushAllViewData();      
+
+        if (replaceInModel == true)
+            elmHandleP->ReplaceInModel(elmHandleP->GetElementRef());    
+        }
+    else
+        {
+        EditElementHandle editElementHandle(m_element.GetElementRef());
+
+        editElementHandle.ScheduleWriteXAttribute(m_xAttrMrDTMDetailsHandlerId, MRDTM_DETAILS_TRIANGULATION_EDGE_OPTIONS, (UInt32)d.getBytesWritten(), d.getBuf());
+
+        FlushAllViewData();      
+
+        if (replaceInModel == true)
+            {
+            editElementHandle.ReplaceInModel(editElementHandle.GetElementRef());    
+            }     
+        }        
+    }
+
+IMultiResolutionGridMaterialManagerPtr MrDTMDataRef::_GetMultiResGridMaterialManager()
+    {
+
+    if ((m_multiResolutionGridMaterialManagerPtr == 0) && 
+        (DTMElementHandlerManager::GetMultiResolutionGridManagerCreator() != 0))
+        {
+        SourceID rasterTextureSourceID;
+        
+        IRasterTextureSourcePtr rasterTextureSourcePtr = _GetRasterTextureSource();
+       
+        if (rasterTextureSourcePtr != 0)
+            {   
+            BaseGCSP gcsForDefaultPixelSizeP;
+
+            if ((_GetGeoCS() != 0) &&  
+                (GetDestinationGCS() != 0) &&
+                (_GetGeoCS()->IsEquivalent(*GetDestinationGCS()) == false))
+                {
+                BaseGCSPtr sourceGCSPtr;
+                BaseGCSPtr destinationGCSPtr;
+
+                sourceGCSPtr = _GetGeoCS().get();
+                destinationGCSPtr = DgnGCS::CreateGCS(*GetDestinationGCS());
+
+                StatusInt status = rasterTextureSourcePtr->SetReprojectionGCS(sourceGCSPtr, destinationGCSPtr);
+
+                BeAssert(status == 0);
+
+                gcsForDefaultPixelSizeP = GetDestinationGCS();
+                }  
+            else
+                {
+                BaseGCSPtr nullBaseGCSPtr;
+
+                StatusInt status = rasterTextureSourcePtr->SetReprojectionGCS(nullBaseGCSPtr, nullBaseGCSPtr);
+
+                BeAssert(status == 0);
+
+                gcsForDefaultPixelSizeP = _GetGeoCS().get();
+                }
+
+            rasterTextureSourceID = rasterTextureSourcePtr->GetSourceID();
+
+            DPoint2d minimumPixelSizeInUORS; 
+
+            GetDefaultMinimumPixelSizeInUORS(minimumPixelSizeInUORS, gcsForDefaultPixelSizeP);
+            
+            DRange3d clippedExtent;
+
+            GetClippedExtent(clippedExtent);
+
+            DRange2d dtmRange;
+
+            dtmRange.low.x = clippedExtent.low.x;
+            dtmRange.low.y = clippedExtent.low.y;
+            dtmRange.high.x = clippedExtent.high.x;
+            dtmRange.high.y = clippedExtent.high.y;                   
+
+            const double uorPerMeters = dgnModel_getUorPerMeter(m_element.GetModelRef()->GetRoot());
+                       
+            m_multiResolutionGridMaterialManagerPtr = DTMElementHandlerManager::GetMultiResolutionGridManagerCreator()->CreateMaterialManager(rasterTextureSourceID,      
+                                                                                                                                              dtmRange,           
+                                                                                                                                              minimumPixelSizeInUORS, 
+                                                                                                                                              uorPerMeters);                 
+            }                    
+        }
+    
+    return m_multiResolutionGridMaterialManagerPtr;
+    }
+
+
+IMultiResolutionGridManagerPtr MrDTMDataRef::GetMultiResolutionGridDtmManager()
+    {
+    if ((m_multiResolutionGridDtmManagerPtr == 0) && 
+        (DTMElementHandlerManager::GetMultiResolutionGridManagerCreator() != 0) && 
+        (m_mrDTM != 0))
+        {            
+        DRange2d dtmRange; 
+        
+		DRange3d clippedExtent;
+
+        int status = GetClippedExtent(clippedExtent);
+		
+		BeAssert(status == SUCCESS);
+						        
+        dtmRange.low.x = clippedExtent.low.x;
+        dtmRange.low.y = clippedExtent.low.y;
+        dtmRange.high.x = clippedExtent.high.x;
+        dtmRange.high.y = clippedExtent.high.y;
+                                          
+        DRange3d mrDtmRange;
+
+        GetExtents(mrDtmRange);
+
+        Transform trsf;
+
+        getStorageToUORMatrix(trsf, GetElement().GetModelRef(), GetElement(), false);
+            
+        bsiTransform_multiplyDPoint3dArrayInPlace(&trsf, (DPoint3dP)&mrDtmRange, 2);
+
+        double maxDimension = max(mrDtmRange.high.x - mrDtmRange.low.x, mrDtmRange.high.y - mrDtmRange.low.y);        
+                
+        //Here is some heuristic to recreate a multi-resolution grid similar 
+        //(i.e. : same number of resolutions and same scaling) to the point index quadtree.
+        DPoint2d pointToPointToleranceInUors;
+
+        int nbLevel = m_mrDTM->GetNbResolutions(DTM_QUERY_DATA_POINT);
+
+        pointToPointToleranceInUors.x = maxDimension / pow(2.0, nbLevel - 1) / 257;
+        pointToPointToleranceInUors.y = pointToPointToleranceInUors.x;                                
+
+        m_multiResolutionGridDtmManagerPtr = DTMElementHandlerManager::GetMultiResolutionGridManagerCreator()->CreateSimpleManager(dtmRange, 
+                                                                                                                                   pointToPointToleranceInUors);                                          
+        }
+
+    return m_multiResolutionGridDtmManagerPtr;
+    }
+
+
+
+void MrDTMDataRef::FreeRasterTextureDrapingResources()
+    {
+    m_multiResolutionGridMaterialManagerPtr = 0;
+    m_rasterDrapingSrcPtr = 0;
+    }
+
+bool MrDTMDataRef::GetDtmForSingleResolution(BcDTMPtr& singleResolutionDtm, 
+                                             long                   maximumNumberOfPoints)
+    {
+    BeAssert(singleResolutionDtm == 0);
+
+    IMrDTMPtr& mrDTMPtr = GetMrDTM();
+            
+    if (mrDTMPtr != 0)
+        {        
+        int            status;
+        DTMPtr         dtmPtr;          
+        IMrDTMQueryPtr fullResLinearQueryPtr;
+        
+        //Query the linears 
+        if ((m_mrDTM->GetBaseGCS() == 0) || (GetDestinationGCS() == 0))
+            {            
+            //Get the query interfaces
+            fullResLinearQueryPtr = m_mrDTM->GetQueryInterface(DTM_QUERY_FULL_RESOLUTION, DTM_QUERY_DATA_LINEAR);
+            }
+        else
+            {                                        
+            DRange3d drange;
+            GetExtents(drange);
+
+            Bentley::GeoCoordinates::BaseGCSPtr destinationGCS(GetDestinationGCS());
+
+            fullResLinearQueryPtr = m_mrDTM->GetQueryInterface(DTM_QUERY_FULL_RESOLUTION, 
+                                                               DTM_QUERY_DATA_LINEAR,
+                                                               destinationGCS,
+                                                               drange);              
+            }
+
+        IMrDTMQueryPtr fixResPointQueryPtr(m_mrDTM->GetQueryInterface(DTM_QUERY_FIX_RESOLUTION_VIEW, 
+                                                                      DTM_QUERY_DATA_POINT));    
+      
+        if (fullResLinearQueryPtr != 0)
+            {                                    
+            IMrDTMFullResolutionLinearQueryParamsPtr mrDtmQueryParametersPtr(IMrDTMFullResolutionLinearQueryParams::CreateParams());
+
+            mrDtmQueryParametersPtr->SetEdgeOptionTriangulationParam(m_edgeMethod);            
+            mrDtmQueryParametersPtr->SetMaxSideLengthTriangulationParam(_GetEdgeMethodLengthInStorage());
+
+            if (fixResPointQueryPtr != 0)
+                {                        
+                mrDtmQueryParametersPtr->SetTriangulationState(false);                
+                }
+
+            //Currently the high quality display mode is not influencing the maximum number of linear 
+            //points use to obtain a single resolution representation of the MrDTM.
+            mrDtmQueryParametersPtr->SetMaximumNumberOfPointsForLinear(MAX_NB_POINTS_FOR_LINEAR);
+
+            status = AddClipOnQuery(fullResLinearQueryPtr);
+
+            BeAssert(status == SUCCESS);
+
+            status = fullResLinearQueryPtr->Query(dtmPtr, 0, 0, IMrDTMQueryParametersPtr(mrDtmQueryParametersPtr));
+
+            BeAssert(status == SUCCESS);
+            }
+                                  
+        //Query the points       
+        if (fixResPointQueryPtr != 0)
+            {
+            IMrDTMFixResolutionMaxPointsQueryParamsPtr queryParamsPtr(IMrDTMFixResolutionMaxPointsQueryParams::CreateParams());
+            
+            queryParamsPtr->SetMaximumNumberPoints(maximumNumberOfPoints);                        
+
+            queryParamsPtr->SetEdgeOptionTriangulationParam(m_edgeMethod);            
+            queryParamsPtr->SetMaxSideLengthTriangulationParam(_GetEdgeMethodLengthInStorage());
+                
+            //Query the view
+            DTMPtr singleResolutionViewDtmPtr; 
+
+            status = fixResPointQueryPtr->Query(singleResolutionViewDtmPtr, 0, 0, IMrDTMQueryParametersPtr(queryParamsPtr));
+
+            //singleResolutionViewDtmPtr might be null if the maximum number of points requested is less then the number of 
+            //points in the lowest resolution. In that case, takes the lowest resolution instead.
+            if (singleResolutionViewDtmPtr == 0)
+                {          
+                IMrDTMFixResolutionIndexQueryParamsPtr queryParamsPtr(IMrDTMFixResolutionIndexQueryParams::CreateParams());                                                           
+
+                queryParamsPtr->SetResolutionIndex(0);                            
+                queryParamsPtr->SetEdgeOptionTriangulationParam(m_edgeMethod);            
+                queryParamsPtr->SetMaxSideLengthTriangulationParam(_GetEdgeMethodLengthInStorage());                
+
+                status = fixResPointQueryPtr->Query(singleResolutionViewDtmPtr, 0, 0, IMrDTMQueryParametersPtr(queryParamsPtr));
+                }
+
+            BeAssert(singleResolutionViewDtmPtr != 0);
+                        
+            IMrDTMPtr      singleResMrDTMViewPtr = IMrDTMPtr((IMrDTM*)singleResolutionViewDtmPtr.get());
+            IMrDTMQueryPtr fullResQueryPtr;
+
+            if ((m_mrDTM->GetBaseGCS() == 0) || (GetDestinationGCS() == 0))
+                {
+                fullResQueryPtr = singleResMrDTMViewPtr->GetQueryInterface(DTM_QUERY_FULL_RESOLUTION, 
+                                                                           DTM_QUERY_DATA_POINT);                
+                }
+            else
+                {
+                DRange3d drange;
+                GetExtents(drange);
+
+                Bentley::GeoCoordinates::BaseGCSPtr destinationGCS(GetDestinationGCS());
+
+                fullResQueryPtr = singleResMrDTMViewPtr->GetQueryInterface(DTM_QUERY_FULL_RESOLUTION, 
+                                                                           DTM_QUERY_DATA_POINT, 
+                                                                           destinationGCS,
+                                                                           drange);     
+                }
+
+            BeAssert(fullResQueryPtr != 0);
+                                
+            IMrDTMQueryParametersPtr queryParam((const IMrDTMQueryParametersPtr&)IMrDTMFullResolutionQueryParams::CreateParams());
+
+            queryParam->SetEdgeOptionTriangulationParam(m_edgeMethod);            
+            queryParam->SetMaxSideLengthTriangulationParam(_GetEdgeMethodLengthInStorage());
+           
+            status = AddClipOnQuery(fullResQueryPtr);
+
+            BeAssert(status == SUCCESS);
+                    
+            status = fullResQueryPtr->Query(dtmPtr, 0, 0, queryParam);        
+
+            BeAssert(status == SUCCESS);                
+            }
+
+        if (dtmPtr != 0)
+            {
+            singleResolutionDtm = dtmPtr->GetBcDTM();
+            }
+        }
+    
+    return (singleResolutionDtm != 0);
+    }
+
+
+//=======================================================================================
+// @bsimethod                                                   Daryl.Holmwood 04/10
+//=======================================================================================
+/*
+void MrDTMViewData::GetExtents(DPoint3d& low, DPoint3d& high)
+    {
+    if (!m_mrDTM)
+        ReadFile();
+
+    if (!m_mrDTM)
+        return;
+
+    BC_DTM_OBJ* pLastSubResDTM = m_mrDTM->GetLastSubResDTM();
+
+    BeAssert(pLastSubResDTM != 0);
+
+    low = m_minPoint;
+    high = m_maxPoint;              
+    }*/
+
+//=======================================================================================
+// @bsimethod                                                   Alain.Robert 10/10
+//=======================================================================================
+DgnGCSP MrDTMDataRef::GetTargetGCS() 
+
+    // Temporary stuff ... Extracted from MstnGCS::GetReprojectedTarget()
+    {
+    DgnModelRefP    targetModelRef  = NULL;
+    DgnGCSP        tempTargetGCS       = NULL;
+    DgnModelRefP    parentModelRef  = this->GetElement().GetModelRef();
+
+    for ( ; (NULL != parentModelRef); parentModelRef = parentModelRef->GetParentModelRefP())
+        {
+        DgnGCSP    parentGCS;
+
+        if (NULL != (parentGCS = Bentley::GeoCoordinates::DgnGCS::FromModel (parentModelRef, true)))
+            {
+            targetModelRef = parentModelRef;
+            tempTargetGCS      = parentGCS;
+
+            // if this modelRef's cache is not set to reprojected, or it has a non-identity transform, then it has a transform to get back to its parent (or its the root). 
+            // (The non-identity transform happens in the case where the reference is attached as Reprojected, but we can calculate a linear transform to accomplish that).
+            // We want to reproject our data to the GCS of the parent (which targetModelRef is currently set to).
+            DgnAttachmentP  refP = parentModelRef->AsDgnAttachmentP();
+            if (NULL == refP) 
+                break;
+            DPoint3d masterOrigin;
+            refP->GetMasterOrigin(masterOrigin);
+            const DPoint3d refOrigin(refP->GetRefOrigin());
+
+            if ( (ATTACHMETHOD_GeographicProjected != refP->GetAttachMethod()) || 
+                 ( (0.0 != masterOrigin.x) || (0.0 != masterOrigin.y) || (0.0 != masterOrigin.z) ) ||
+                 ( (0.0 != refOrigin.x) || (0.0 != refOrigin.y) || (0.0 != refOrigin.z) ) ||
+                 (!refP->GetRotMatrix().isIdentity()) ||
+                 (1.0 != refP->GetDisplayScale()) )
+                break;
+            }
+        else
+            {
+            // there is no GCS associated with a parent reference. Thus it can't be attached geographically, and we don't want any
+            // of it's children attached geographically either.
+            tempTargetGCS      = NULL;
+            break;
+            }
+        }
+
+    return tempTargetGCS;    
+    }
+
+//=======================================================================================
+// @bsimethod                                                   Daryl.Holmwood 04/10
+//=======================================================================================
+int MrDTMDataRef::ReadFile()
+    {
+    return ReadFile(GetTargetGCS());
+    }
+
+//=======================================================================================
+// @bsimethod                                                   Daryl.Holmwood 04/10
+//=======================================================================================
+int MrDTMDataRef::ReadFile(DgnGCSP targetGCS)
+    {
+    StatusInt status=BSISUCCESS;
+    
+    WString fileName(m_mrdtmMonikerPtr->ResolveFileName(&status));
+    
+    //Should have some info saved in an XAttribute concerning if 
+    //the file has been generated at least once.                        
+
+    //Assume that when MSDocumentMoniker::GetFileName doesn't return success the file is not found.
+    if (status != 0)
+        {                           
+        m_iDTMFileLastLoadStatus = MRDTMSTATUS_MISSING_FILE;
+
+        WString detailedMsg = TerrainModelElementResources::GetString(MSG_TERRAINMODEL_STMFileNotExist);
+        detailedMsg.ReplaceAll (L"{1}", fileName.GetWCharCP());
+       
+        WString msg = TerrainModelElementResources::GetString(MSG_TERRAINMODEL_CannotOpenSTM);
+        NotificationManager::OutputMessage(NotifyMessageDetails(OutputMessagePriority::Warning, msg.c_str(), detailedMsg.c_str()));
+
+        return -1;
+        }
+
+    //Ensure that the file is closed.
+    m_mrDTM = 0;
+
+    m_mrDTM = IMrDTM::GetFor(fileName.GetWCharCP(), m_isReadOnly, true, status);
+    
+    // If we try to open the file in ReadWrite and we have an error, try to open the file in ReadOnly
+    if (!m_isReadOnly && (status != SUCCESS)) 
+        {
+        //Ensure that the file is closed.
+        m_mrDTM = 0;
+
+        m_isReadOnly = true;
+        m_mrDTM = IMrDTM::GetFor(fileName.GetWCharCP(), m_isReadOnly, true, status);
+        }
+    
+    if (status != SUCCESS)
+        {  
+        m_mrDTM = nullptr;
+        
+        if (status == DTMSTATUS_UNSUPPORTED_VERSION)      
+            {
+            m_iDTMFileLastLoadStatus = MRDTMSTATUS_UNSUPPORTED_VERSION;
+            WString msgW = TerrainModelElementResources::GetString(MSG_TERRAINMODEL_UnsupportedFileVersion);
+            NotificationManager::OutputMessage(NotifyMessageDetails(OutputMessagePriority::Error, msgW.c_str(), fileName.c_str()));
+            }
+        else
+            {                     
+            m_iDTMFileLastLoadStatus = MRDTMSTATUS_INVALID_FILE;     
+           
+            WString detailedMsg = TerrainModelElementResources::GetString(MSG_TERRAINMODEL_CannotOpenSTMFile);
+            detailedMsg.ReplaceAll (L"{1}", fileName.GetWCharCP());
+           
+            WString msg = TerrainModelElementResources::GetString(MSG_TERRAINMODEL_CannotOpenSTM);
+            NotificationManager::OutputMessage(NotifyMessageDetails(OutputMessagePriority::Error, msg.c_str(), detailedMsg.c_str()));
+            }
+        return status;
+        }
+    else
+        {
+        m_iDTMFileLastLoadStatus = MRDTMSTATUS_FILE_LOADED;
+        
+        if (m_mrDTM->GetState() != MRDTM_STATE_EMPTY)
+            {
+            //MS : In the  
+            //m_mrDTM->SetMinScreenPixelsPerPoint(m_minScreenPixelsPerPoint);  
+            IMrDTMQueryPtr fixResQueryPtr = m_mrDTM->GetQueryInterface(DTM_QUERY_FIX_RESOLUTION_VIEW, DTM_QUERY_DATA_POINT);                
+
+            if (fixResQueryPtr != 0)
+                {
+                IMrDTMFixResolutionIndexQueryParamsPtr queryParamsPtr(IMrDTMFixResolutionIndexQueryParams::CreateParams());
+
+                queryParamsPtr->SetResolutionIndex(1); 
+
+                //No edge removal for the lowest resolution view.
+                queryParamsPtr->SetEdgeOptionTriangulationParam(0);            
+                queryParamsPtr->SetMaxSideLengthTriangulationParam(0);
+
+                //Get the lowest resolution view.        
+                Bentley::TerrainModel::DTMPtr dtmPtr;
+                     
+                fixResQueryPtr->Query(dtmPtr, 0, 0, IMrDTMQueryParametersPtr(queryParamsPtr.get()));
+                    
+                BeAssert(dynamic_cast<IMrDTM*>(dtmPtr.get()) != 0);
+
+                m_MrDTMlowestResolutionPointView = (IMrDTM*)dtmPtr.get();
+                }
+            }
+        }
+
+    BeAssert(status == 0);
+
+    //When opening the DTM the last sub-resolution DTM should be the least precise 
+    //sub-resolution of the MrDTM, whose range should represent the range of the whole DTM.         
+    DRange3d initialRange;
+    status = m_mrDTM->GetRange(initialRange);      
+
+    BeAssert(status == 0);
+
+    Bentley::GeoCoordinates::BaseGCSPtr sourceGCSPtr(m_mrDTM->GetBaseGCS());        
+
+    //Reproject the range to the target GCS
+    if ((sourceGCSPtr != 0) && (targetGCS != 0) && (sourceGCSPtr->IsEquivalent(*targetGCS) == false))
+        {           
+        Bentley::GeoCoordinates::BaseGCSPtr targetGCS2(targetGCS);
+        status = m_mrDTM->GetRangeInSpecificGCS(initialRange.low, initialRange.high, targetGCS2);      
+
+        // If the status is different than SUCCESS then most likely the extent of the datasource cannot be reprojected (in any portions)
+        // to the target GCS. In this target GCS the extent is thus NULL and we fold min/max one upon the other.
+        if (status == ERROR)
+            {
+            initialRange.low.x = 0.0;
+            initialRange.low.y = 0.0;
+            initialRange.low.z = 0.0;
+            initialRange.high.x = 0.0;
+            initialRange.high.y = 0.0;
+            initialRange.high.z = 0.0;
+            }
+        }
+
+    m_minPoint.x = initialRange.low.x - ((initialRange.high.x - initialRange.low.x) / 100.0);
+    m_minPoint.y = initialRange.low.y - ((initialRange.high.y - initialRange.low.y) / 100.0);
+    m_minPoint.z = initialRange.low.z - ((initialRange.high.z - initialRange.low.z) / 100.0);
+    m_maxPoint.x = initialRange.high.x + ((initialRange.high.x - initialRange.low.x) / 100.0);
+    m_maxPoint.y = initialRange.high.y + ((initialRange.high.y - initialRange.low.y) / 100.0);
+    m_maxPoint.z = initialRange.high.z + ((initialRange.high.z - initialRange.low.z) / 100.0);
+ 
+    m_maxNbPoints = MAX_NB_POINTS_MIDDLE_VALUE;            
+    
+    return 0;
+    }
+       
+
+
+    ViewContextP g_currentViewContextP = 0;
+
+    int CheckTriangulationStopCallback(DTMFeatureType dtmFeatureType)
+        {  
+        if ((DgnPlatformLib::QueryHost() != NULL) && (g_currentViewContextP != 0) && (g_currentViewContextP->CheckStop() == true))
+            {             
+            return DTM_ERROR;
+            }  
+
+        return DTM_SUCCESS;
+        }
+
+ static bool isTerminationCallbackSet = false;
+
+//=======================================================================================
+// @bsimethod                                                   Daryl.Holmwood 04/10
+//=======================================================================================
+void MrDTMViewData::QueryRequiredDTM(ViewContextP context)
+    {         
+    if (DoProgressiveDraw((RefCountedPtr<DTMDataRef>&)m_DTMDataRef, context) == true)
+        {
+        if (isTerminationCallbackSet == false) 
+            {                
+            bool isSet = SetTriangulationTerminationCallback((checkTriangulationStopCallbackFP)CheckTriangulationStopCallback);
+
+            BeAssert(isSet == true);
+
+            isTerminationCallbackSet = true;                                    
+            }        
+        }
+    else
+        {
+        if (isTerminationCallbackSet == true) 
+            {
+            bool isSet = SetTriangulationTerminationCallback(0);
+
+            BeAssert(isSet == true);
+
+            isTerminationCallbackSet = false;                                    
+            }        
+        }   
+                    
+    if ((context->GetViewport() == 0) || (DTMElementHandlerManager::GetMrDTMActivationRefCount() == 0))        
+        {         
+        //Return the points from the lowest resolution. 
+        //That might not be a wise solution for all cases.               
+        //int status;       
+        if ((m_previousMrDTMDrawingInfoPtr != nullptr) || (m_dtmPtr == 0))
+            {
+            BcDTMPtr singleResolutionDtm;
+
+            bool status = m_DTMDataRef->GetDtmForSingleResolution(singleResolutionDtm, 
+                                                                  MAX_NB_POINTS_FOR_OVERVIEW);
+
+            if ((status != false) && (singleResolutionDtm != 0))
+                {
+                m_dtmPtr = singleResolutionDtm;
+                }
+                           
+            m_previousMrDTMDrawingInfoPtr = 0;         
+            }
+        }
+    else
+        {  
+        MrDTMDrawingInfoPtr currentMrDTMDrawingInfoPtr(new MrDTMDrawingInfo(context));
+        
+        if ((m_previousMrDTMDrawingInfoPtr != nullptr) && 
+            (m_previousMrDTMDrawingInfoPtr->GetDrawPurpose() != DrawPurpose::UpdateDynamic) && 
+            (m_dtmPtr != 0))
+            {            
+            //If the m_dtmPtr equals 0 it could mean that the last data request to the STM was cancelled, so start a new request even 
+            //if the view has not changed.                 
+            if (m_previousMrDTMDrawingInfoPtr->HasAppearanceChanged(currentMrDTMDrawingInfoPtr) == false)
+                return;                            
+            }
+
+        g_currentViewContextP = context;
+
+        m_previousMrDTMDrawingInfoPtr = currentMrDTMDrawingInfoPtr;
+
+        // Need to get the fence info.
+        DTMDrawingInfo drawingInfo;        
+        DTMElementDisplayHandler::GetDTMDrawingInfo(drawingInfo, m_DTMDataRef->GetElement(), m_DTMDataRef, context);
+
+        if (!drawingInfo.IsVisible ())
+            {                        
+            return;
+            }        
+                                                                                                              
+        DMatrix4d localToView(context->GetLocalToView());
+
+        Transform scaleTransform; 
+  
+        getStorageToUORMatrix(scaleTransform, m_DTMDataRef->GetElement().GetModelRef(), m_DTMDataRef->GetElement(), false);
+                                                 
+        DMatrix4d scaleMatrix;   
+        bsiDMatrix4d_initFromTransform (&scaleMatrix, &scaleTransform);
+
+        bsiDMatrix4d_multiply(&localToView, &localToView, &scaleMatrix);
+
+        double apparentPlottingDPIScaleDownFactor = 1.0;       
+
+        if (context->GetDrawPurpose() == DrawPurpose::Plot)
+            {          
+            assert(IMrDTMDataRef::GetPlotterInterface() != 0);
+                                   
+            //TR 328196 - Ensure that DPI used during a plot in wireframe is the same as some arbitrary DPI 
+            //            representing a computer screen.
+            if (true == IsWireframeRendering(*context) && IMrDTMDataRef::GetPlotterInterface() != 0)
+                {                                                                      
+                DPoint2d printerResolution(IMrDTMDataRef::GetPlotterInterface()->GetPrinterResolutionInInches ());
+                                                               
+                DMatrix4d plotterDpiToViewDpiScaleMatrix;
+
+                memset(plotterDpiToViewDpiScaleMatrix.coff, 0, sizeof(plotterDpiToViewDpiScaleMatrix.coff));
+
+                plotterDpiToViewDpiScaleMatrix.coff[0][0] = (printerResolution.x * WIREFRAME_PRINTING_DPI);
+                plotterDpiToViewDpiScaleMatrix.coff[1][1] = (printerResolution.y * WIREFRAME_PRINTING_DPI);
+                plotterDpiToViewDpiScaleMatrix.coff[3][3] = 1;
+
+                bsiDMatrix4d_multiply(&localToView, &plotterDpiToViewDpiScaleMatrix, &localToView);              
+                }       
+            else
+                {           
+                DPoint3d* tempPoints = new DPoint3d[drawingInfo.GetFence().numPoints];
+
+                memcpy(tempPoints, drawingInfo.GetFence().points, sizeof(DPoint3d) * drawingInfo.GetFence().numPoints);
+                                                                                             
+                bsiDMatrix4d_multiplyAndRenormalizeDPoint3dArray(&localToView, tempPoints, tempPoints, drawingInfo.GetFence().numPoints);
+  
+                double polygonArea = fabs(bsiGeom_getXYPolygonArea(tempPoints, drawingInfo.GetFence().numPoints));                
+                
+                delete tempPoints;
+
+                //Worst case estimation based on the assumption that the points are at the same density (e.g. : DEM raster).                                                                              
+                double nbOfReturnedPointsEstimation = polygonArea / m_DTMDataRef->_GetPointDensityForShadedView();
+
+                if (nbOfReturnedPointsEstimation > MAX_NB_POINTS_DURING_SMOOTH_PRINT) 
+                    {                    
+                    apparentPlottingDPIScaleDownFactor = sqrt(MAX_NB_POINTS_DURING_SMOOTH_PRINT / nbOfReturnedPointsEstimation);                    
+
+                    DMatrix4d plotterDpiToViewDpiScaleMatrix;
+
+                    memset(plotterDpiToViewDpiScaleMatrix.coff, 0, sizeof(plotterDpiToViewDpiScaleMatrix.coff));
+
+                    plotterDpiToViewDpiScaleMatrix.coff[0][0] = apparentPlottingDPIScaleDownFactor;
+                    plotterDpiToViewDpiScaleMatrix.coff[1][1] = apparentPlottingDPIScaleDownFactor;
+                    plotterDpiToViewDpiScaleMatrix.coff[3][3] = 1;
+
+                    bsiDMatrix4d_multiply(&localToView, &plotterDpiToViewDpiScaleMatrix, &localToView);
+                    }                                
+                }
+            }
+
+        DPoint3d viewBox[8];
+        
+        GetViewBoxFromContext(viewBox, _countof(viewBox), context, drawingInfo);
+    
+        DMatrix4d rootToStorage;    
+
+
+        //Convert the view box in storage.        
+        bool inverted = bsiDMatrix4d_invertQR(&rootToStorage, &scaleMatrix);
+      
+        BeAssert(inverted != 0);
+        
+        bsiDMatrix4d_multiplyAndRenormalizeDPoint3dArray(&rootToStorage, viewBox, viewBox, 8);                
+                                                                                                                                                                 
+        BeAssert((m_mrDtmFullResolutionLinearQueryPtr != 0) || (m_mrDtmViewDependentPointQueryPtr != 0));
+
+        int status = SUCCESS;
+        m_dtmPtr = 0;
+
+        if (m_mrDtmFullResolutionLinearQueryPtr != 0)
+            {
+            IMrDTMFullResolutionLinearQueryParamsPtr mrDtmQueryParametersPtr(IMrDTMFullResolutionLinearQueryParams::CreateParams());
+
+            mrDtmQueryParametersPtr->SetEdgeOptionTriangulationParam(m_DTMDataRef->m_edgeMethod);            
+            mrDtmQueryParametersPtr->SetMaxSideLengthTriangulationParam(m_DTMDataRef->_GetEdgeMethodLengthInStorage());
+
+            if (m_mrDtmViewDependentPointQueryPtr != 0)
+                {                        
+                mrDtmQueryParametersPtr->SetTriangulationState(false);                
+                }
+
+            if (MrDTMElementDisplayHandler::IsHighQualityDisplayForMrDTM() == false)
+                {
+                mrDtmQueryParametersPtr->SetMaximumNumberOfPointsForLinear(MAX_NB_POINTS_FOR_LINEAR);
+                }
+            else
+                {
+                mrDtmQueryParametersPtr->SetMaximumNumberOfPointsForLinear(MAX_NB_POINTS_FOR_LINEAR_IN_ANIMATION);
+                }
+
+            status = m_mrDtmFullResolutionLinearQueryPtr->Query(m_dtmPtr,                            
+                                                                drawingInfo.GetFence().points, 
+                                                                drawingInfo.GetFence().numPoints,
+                                                                IMrDTMQueryParametersPtr(mrDtmQueryParametersPtr));
+
+            if (status != SUCCESS)
+                {
+                m_dtmPtr = 0;
+                }                                                                         
+            }
+
+        if (m_mrDtmViewDependentPointQueryPtr != 0)
+            {
+            IMrDTMViewDependentQueryParamsPtr viewDependentQueryParams(IMrDTMViewDependentQueryParams::CreateParams()); 
+
+            viewDependentQueryParams->SetEdgeOptionTriangulationParam(m_DTMDataRef->m_edgeMethod);            
+            viewDependentQueryParams->SetMaxSideLengthTriangulationParam(m_DTMDataRef->_GetEdgeMethodLengthInStorage());           
+                        
+            //During an animation preview there is only an DrawPurpose::UpdateDynamic draw, 
+            //with no DrawPurpose::Update draw following.
+            if ((context->GetDrawPurpose() == DrawPurpose::UpdateDynamic) && 
+                (DTMElementHandlerManager::IsDrawForAnimation() == false))
+                {
+                viewDependentQueryParams->SetMinScreenPixelsPerPoint(MRDTM_GUI_TO_VIEW_POINT_DENSITY(20));                
+                }
+            else
+                {                    
+                if (false == IsWireframeRendering(*context))
+                    {
+                    viewDependentQueryParams->SetMinScreenPixelsPerPoint(m_DTMDataRef->_GetPointDensityForShadedView());
+                    }
+                else
+                    {
+                    viewDependentQueryParams->SetMinScreenPixelsPerPoint(m_DTMDataRef->_GetPointDensityForWireframeView());
+                    }
+                }
+                                                                                                                          
+            //Inflate the viewbox in 2D so the Z range equals the Z range of the MrDTM.           
+            if (context->Is3dView() == false)
+                {        
+
+                DRange3d range;      
+                m_DTMDataRef->_GetExtents(range);       
+
+                DRange3d viewRange;
+                bsiDRange3d_initFromArray(&viewRange, viewBox, 8);
+                
+                for (int ptInd = 0; ptInd < 8; ptInd++)
+                    {
+                    if (viewBox[ptInd].z == viewRange.low.z)
+                        {
+                        viewBox[ptInd].z = range.low.z;
+                        }   
+                    else
+                        {
+                        BeAssert(viewBox[ptInd].z == viewRange.high.z);
+                        viewBox[ptInd].z = range.high.z;
+                        }                        
+                    }
+                }            
+
+            viewDependentQueryParams->SetViewBox(viewBox);       
+            viewDependentQueryParams->SetRootToViewMatrix(localToView.coff);            
+            
+            //During a plot for a none wireframe view try to honor as closely as possible the maximum number of points 
+            //that can safely be loaded on a recent computer. To achieve that an extra query is done to obtain the 
+            //number of points returned for the calculated scale down factor, and the scale down factor is then ajusted if 
+            //it was too much conservative.
+            if (apparentPlottingDPIScaleDownFactor != 1.0)
+                {                
+                BeAssert(apparentPlottingDPIScaleDownFactor < 1.0);
+                BeAssert(context->GetDrawPurpose() == DrawPurpose::Plot);
+
+                Bentley::TerrainModel::DTMPtr dtmPtr;    
+
+                bool oldTriangulationState = viewDependentQueryParams->GetTriangulationState();                
+
+                viewDependentQueryParams->SetTriangulationState(false);
+                                   
+                //! @return The number of points of the DTM..                    
+                status = m_mrDtmViewDependentPointQueryPtr->Query(dtmPtr,                            
+                                                                  drawingInfo.GetFence().points, 
+                                                                  drawingInfo.GetFence().numPoints,
+                                                                  IMrDTMQueryParametersPtr(viewDependentQueryParams));               
+
+                viewDependentQueryParams->SetTriangulationState(oldTriangulationState);                
+                                
+                double ajustedApparentPlottingDPIScaleDownFactor = sqrt(pow(apparentPlottingDPIScaleDownFactor, 2) * MAX_NB_POINTS_DURING_SMOOTH_PRINT / dtmPtr->GetPointCount());
+
+                //Don't load more points than are required by the DPI specified for the print output device.
+                if (ajustedApparentPlottingDPIScaleDownFactor > 1.0)
+                    {
+                    ajustedApparentPlottingDPIScaleDownFactor = 1.0;
+                    }
+
+                DMatrix4d ajustedPlotterDpiToViewDpiScaleMatrix;
+
+                memset(ajustedPlotterDpiToViewDpiScaleMatrix.coff, 0, sizeof(ajustedPlotterDpiToViewDpiScaleMatrix.coff));
+                
+                ajustedPlotterDpiToViewDpiScaleMatrix.coff[0][0] = ajustedApparentPlottingDPIScaleDownFactor / apparentPlottingDPIScaleDownFactor;
+                ajustedPlotterDpiToViewDpiScaleMatrix.coff[1][1] = ajustedApparentPlottingDPIScaleDownFactor / apparentPlottingDPIScaleDownFactor;
+                ajustedPlotterDpiToViewDpiScaleMatrix.coff[3][3] = 1;
+
+                bsiDMatrix4d_multiply(&localToView, &ajustedPlotterDpiToViewDpiScaleMatrix, &localToView);                                                
+
+                viewDependentQueryParams->SetRootToViewMatrix(localToView.coff);            
+                }            
+
+            //! @return The number of points of the DTM..                       
+            status = m_mrDtmViewDependentPointQueryPtr->Query(m_dtmPtr,                            
+                                                              drawingInfo.GetFence().points, 
+                                                              drawingInfo.GetFence().numPoints,
+                                                              IMrDTMQueryParametersPtr(viewDependentQueryParams));
+                                                
+            if (status != SUCCESS)
+                {
+                m_dtmPtr = 0;
+                }
+            }                
+        }
+
+    g_currentViewContextP = 0;
+    }
+
+END_BENTLEY_TERRAINMODEL_ELEMENT_NAMESPACE