<?xml version="1.0" encoding="utf-8"?>
<ECSchema schemaName="TerrainModel" nameSpacePrefix="terrain" version="1.0" xmlns="http://www.bentley.com/schemas/Bentley.ECXML.2.0">
    <ECSchemaReference name="EditorCustomAttributes" version="01.00" prefix="beca" />
    <ECSchemaReference name="Bentley_Common_Classes" version="01.01" prefix="bcc" />
    <ECSchemaReference name="Unit_Attributes" version="01.00" prefix="units_attribs" />
    <ECSchemaReference name="BaseElementSchema"      version="01.00" prefix="baseElem" />
    <ECSchemaReference name="DgnElementSchema"      version="01.00" prefix="dgnElem" />
    <ECSchemaReference name="Bentley_Standard_CustomAttributes" version="01.07" prefix="besc" />
    <ECSchemaReference name="Bentley_Standard_Classes" version="01.00" prefix="bsc" />
    <ECSchemaReference name="DgnCustomAttributes" version="01.00" prefix="dgnca" />

    <ECCustomAttributes>
        <IsDgnPlatformDeliveredSchema xmlns="DgnCustomAttributes.01.00" />
        <StoresUnitsAsUors xmlns="EditorCustomAttributes.01.05" />
        <ItemsSchemaIdentifier xmlns="Bentley_Standard_CustomAttributes.01.07">
          <IsItemsSchema>False</IsItemsSchema>
        </ItemsSchemaIdentifier>
    </ECCustomAttributes>
  
    <ECClass typeName="DTMInformation" isDomainClass="True">
        <ECCustomAttributes>
            <DontShowNullProperties xmlns="EditorCustomAttributes.01.00" />
        </ECCustomAttributes>
        <ECProperty propertyName="Name" typeName="string" displayLabel="Name">
            <ECCustomAttributes>
                <Category xmlns="EditorCustomAttributes.01.00">
                    <Standard>1</Standard>
                </Category>
                <PropertyPriority xmlns="EditorCustomAttributes.01.00">
                    <Priority>495000</Priority>
                </PropertyPriority>
            </ECCustomAttributes>
        </ECProperty>
        <ECProperty propertyName="NumTriangles" typeName="long" displayLabel="Number of Triangles" readOnly="True">
            <ECCustomAttributes>
                <Category xmlns="EditorCustomAttributes.01.00">
                    <Name>Information</Name>
                    <DisplayLabel>Information</DisplayLabel>
                    <Priority>300007</Priority>
                </Category>
                <PropertyPriority xmlns="EditorCustomAttributes.01.00">
                    <Priority>10000</Priority>
                </PropertyPriority>
                <Format xmlns="EditorCustomAttributes.01.00">
                    <FormatString>{0:N0}</FormatString>
                </Format>
            </ECCustomAttributes>
        </ECProperty>
        <ECProperty propertyName="NumBreaklines" typeName="long" displayLabel="Number of Breaklines" readOnly="True">
            <ECCustomAttributes>
                <Category xmlns="EditorCustomAttributes.01.00">
                    <Name>Information</Name>
                    <DisplayLabel>Information</DisplayLabel>
                    <Priority>300007</Priority>
                </Category>
                <PropertyPriority xmlns="EditorCustomAttributes.01.00">
                    <Priority>10010</Priority>
                </PropertyPriority>
                <Format xmlns="EditorCustomAttributes.01.00">
                    <FormatString>{0:N0}</FormatString>
                </Format>
            </ECCustomAttributes>
        </ECProperty>
        <ECProperty propertyName="NumContours" typeName="long" displayLabel="Number of Contours" readOnly="True">
            <ECCustomAttributes>
                <Category xmlns="EditorCustomAttributes.01.00">
                    <Name>Information</Name>
                    <DisplayLabel>Information</DisplayLabel>
                    <Priority>300007</Priority>
                </Category>
                <PropertyPriority xmlns="EditorCustomAttributes.01.00">
                    <Priority>10011</Priority>
                </PropertyPriority>
                <Format xmlns="EditorCustomAttributes.01.00">
                    <FormatString>{0:N0}</FormatString>
                </Format>
            </ECCustomAttributes>
        </ECProperty>
        <ECProperty propertyName="NumFeatures" typeName="long" displayLabel="Number of Features" readOnly="True">
            <ECCustomAttributes>
                <Category xmlns="EditorCustomAttributes.01.00">
                    <Name>Information</Name>
                    <DisplayLabel>Information</DisplayLabel>
                    <Priority>300007</Priority>
                </Category>
                <PropertyPriority xmlns="EditorCustomAttributes.01.00">
                    <Priority>10012</Priority>
                </PropertyPriority>
                <Format xmlns="EditorCustomAttributes.01.00">
                    <FormatString>{0:N0}</FormatString>
                </Format>
            </ECCustomAttributes>
        </ECProperty>
        <ECProperty propertyName="NumVoids" typeName="long" displayLabel="Number of Voids" readOnly="True">
            <ECCustomAttributes>
                <Category xmlns="EditorCustomAttributes.01.00">
                    <Name>Information</Name>
                    <DisplayLabel>Information</DisplayLabel>
                    <Priority>300007</Priority>
                </Category>
                <PropertyPriority xmlns="EditorCustomAttributes.01.00">
                    <Priority>10013</Priority>
                </PropertyPriority>
                <Format xmlns="EditorCustomAttributes.01.00">
                    <FormatString>{0:N0}</FormatString>
                </Format>
            </ECCustomAttributes>
        </ECProperty>
        <ECProperty propertyName="NumHoles" typeName="long" displayLabel="Number of Holes" readOnly="True">
            <ECCustomAttributes>
                <Category xmlns="EditorCustomAttributes.01.00">
                    <Name>Information</Name>
                    <DisplayLabel>Information</DisplayLabel>
                    <Priority>300007</Priority>
                </Category>
                <PropertyPriority xmlns="EditorCustomAttributes.01.00">
                    <Priority>10014</Priority>
                </PropertyPriority>
                <Format xmlns="EditorCustomAttributes.01.00">
                    <FormatString>{0:N0}</FormatString>
                </Format>
            </ECCustomAttributes>
        </ECProperty>
        <ECProperty propertyName="NumIslands" typeName="long" displayLabel="Number of Islands" readOnly="True">
            <ECCustomAttributes>
                <Category xmlns="EditorCustomAttributes.01.00">
                    <Name>Information</Name>
                    <DisplayLabel>Information</DisplayLabel>
                    <Priority>300007</Priority>
                </Category>
                <PropertyPriority xmlns="EditorCustomAttributes.01.00">
                    <Priority>10015</Priority>
                </PropertyPriority>
                <Format xmlns="EditorCustomAttributes.01.00">
                    <FormatString>{0:N0}</FormatString>
                </Format>
            </ECCustomAttributes>
        </ECProperty>
        <ECProperty propertyName="NumPointFeatures" typeName="long" displayLabel="Number of Point Features" readOnly="True">
            <ECCustomAttributes>
                <Category xmlns="EditorCustomAttributes.01.00">
                    <Name>Information</Name>
                    <DisplayLabel>Information</DisplayLabel>
                    <Priority>300007</Priority>
                </Category>
                <PropertyPriority xmlns="EditorCustomAttributes.01.00">
                    <Priority>10016</Priority>
                </PropertyPriority>
                <Format xmlns="EditorCustomAttributes.01.00">
                    <FormatString>{0:N0}</FormatString>
                </Format>
            </ECCustomAttributes>
        </ECProperty>
        <ECProperty propertyName="NumPoints" typeName="long" displayLabel="Number of Points" readOnly="True">
            <ECCustomAttributes>
                <Category xmlns="EditorCustomAttributes.01.00">
                    <Name>Information</Name>
                    <DisplayLabel>Information</DisplayLabel>
                    <Priority>300007</Priority>
                </Category>
                <PropertyPriority xmlns="EditorCustomAttributes.01.00">
                    <Priority>10020</Priority>
                </PropertyPriority>
                <Format xmlns="EditorCustomAttributes.01.00">
                    <FormatString>{0:N0}</FormatString>
                </Format>
            </ECCustomAttributes>
        </ECProperty>
        <ECProperty propertyName="RangeLow" typeName="point3d" displayLabel="Range Low" readOnly="True">
            <ECCustomAttributes>
                <ExtendType xmlns="EditorCustomAttributes.01.00">
                    <Standard>7</Standard>
                </ExtendType>
                <Category xmlns="EditorCustomAttributes.01.00">
                    <Name>Information</Name>
                    <DisplayLabel>Information</DisplayLabel>
                    <Priority>300007</Priority>
                </Category>
                <PropertyPriority xmlns="EditorCustomAttributes.01.00">
                    <Priority>10030</Priority>
                </PropertyPriority>
            </ECCustomAttributes>
        </ECProperty>
        <ECProperty propertyName="RangeHigh" typeName="point3d" displayLabel="Range High" readOnly="True">
            <ECCustomAttributes>
                <ExtendType xmlns="EditorCustomAttributes.01.00">
                    <Standard>7</Standard>
                </ExtendType>
                <Category xmlns="EditorCustomAttributes.01.00">
                    <Name>Information</Name>
                    <DisplayLabel>Information</DisplayLabel>
                    <Priority>300007</Priority>
                </Category>
                <PropertyPriority xmlns="EditorCustomAttributes.01.00">
                    <Priority>10031</Priority>
                </PropertyPriority>
            </ECCustomAttributes>
        </ECProperty>
    </ECClass>
    <ECClass typeName="DTMEdgeMethod" isDomainClass="True">
        <ECCustomAttributes>
            <DontShowNullProperties xmlns="EditorCustomAttributes.01.00" />
        </ECCustomAttributes>
        <ECProperty propertyName="EdgeMethod" typeName="int" displayLabel="Edge Method">
            <ECCustomAttributes>
                <Category xmlns="EditorCustomAttributes.01.00">
                    <Name>EdgeMethod</Name>
                    <DisplayLabel>Edge Method</DisplayLabel>
                    <Priority>300005</Priority>
                </Category>
                <PropertyPriority xmlns="EditorCustomAttributes.01.00">
                    <Priority>10120</Priority>
                </PropertyPriority>
                <ExtendType xmlns="EditorCustomAttributes.01.00">
                    <Name>TMEdgeOption</Name>
                </ExtendType>
                <RequiresReload xmlns="EditorCustomAttributes.01.00" />
            </ECCustomAttributes>
        </ECProperty>
        <ECProperty propertyName="LengthValue" typeName="double" displayLabel="Length">
            <ECCustomAttributes>
                <ExtendType xmlns="EditorCustomAttributes.01.00">
                    <Standard>8</Standard>
                </ExtendType>
                <Category xmlns="EditorCustomAttributes.01.00">
                    <Name>EdgeMethod</Name>
                    <DisplayLabel>Edge Method</DisplayLabel>
                    <Priority>300005</Priority>
                </Category>
                <PropertyPriority xmlns="EditorCustomAttributes.01.00">
                    <Priority>10110</Priority>
                </PropertyPriority>
            </ECCustomAttributes>
        </ECProperty>
    </ECClass>
    <ECClass typeName="DTMOverrideSymbology" isDomainClass="True">
        <ECCustomAttributes>
            <DontShowNullProperties xmlns="EditorCustomAttributes.01.00" />
        </ECCustomAttributes>
        <ECProperty propertyName="OverrideSymbology" typeName="boolean" displayLabel="Override Symbology">
            <ECCustomAttributes>
                <Category xmlns="EditorCustomAttributes.01.00">
                    <Name>Reference</Name>
                    <DisplayLabel>Reference</DisplayLabel>
                    <Priority>300002</Priority>
                    <Expand>True</Expand>
                </Category>
                <PropertyPriority xmlns="EditorCustomAttributes.01.00">
                    <Priority>10050</Priority>
                </PropertyPriority>
                <BooleanDisplay xmlns="EditorCustomAttributes.01.00">
                    <TrueString>Yes</TrueString>
                    <FalseString>No</FalseString>
                </BooleanDisplay>
                <RequiresReload xmlns="EditorCustomAttributes.01.00" />
            </ECCustomAttributes>
        </ECProperty>
    </ECClass>
    <ECClass typeName="DTMOSTemplate" isDomainClass="True">
        <ECCustomAttributes>
            <DontShowNullProperties xmlns="EditorCustomAttributes.01.00" />
        </ECCustomAttributes>
        <ECProperty propertyName="OSTemplate" typeName="long" displayLabel="Override Template">
            <ECCustomAttributes>
                <ExtendType xmlns="EditorCustomAttributes.01.00">
                    <Name>TMElementTemplate</Name>
                </ExtendType>
                <!--Category xmlns="EditorCustomAttributes.01.00">
                    <Standard>1</Standard>
                </Category-->
                <Category xmlns="EditorCustomAttributes.01.00">
                    <Name>Reference</Name>
                    <DisplayLabel>Reference</DisplayLabel>
                    <Priority>300002</Priority>
                    <Expand>True</Expand>
                </Category>
                <PropertyPriority xmlns="EditorCustomAttributes.01.00">
                    <Priority>10060</Priority>
                </PropertyPriority>
            </ECCustomAttributes>
            <RequiresReload xmlns="EditorCustomAttributes.01.00" />
        </ECProperty>
    </ECClass>
    <ECClass typeName="STM" isDomainClass="True">
        <ECCustomAttributes>
            <DontShowNullProperties xmlns="EditorCustomAttributes.01.00" />
        </ECCustomAttributes>
        <ECProperty propertyName="Locate" typeName="boolean">
            <ECCustomAttributes>
                <Category xmlns="EditorCustomAttributes.01.00">
                    <Name>STM</Name>
                    <DisplayLabel>Scalable Terrain Model</DisplayLabel>
                    <Priority>300006</Priority>
                </Category>
                <PropertyPriority xmlns="EditorCustomAttributes.01.00">
                    <Priority>10008</Priority>
                </PropertyPriority>
            </ECCustomAttributes>
        </ECProperty>
        <ECProperty propertyName="Clip" typeName="boolean">
            <ECCustomAttributes>
                <Category xmlns="EditorCustomAttributes.01.00">
                    <Name>STM</Name>
                    <DisplayLabel>Scalable Terrain Model</DisplayLabel>
                    <Priority>300006</Priority>
                </Category>
                <PropertyPriority xmlns="EditorCustomAttributes.01.00">
                    <Priority>10006</Priority>
                </PropertyPriority>
            </ECCustomAttributes>
        </ECProperty>
        <ECProperty propertyName="UnshadedViewPointDensity" typeName="double" displayLabel="Not Shaded View Density">
            <ECCustomAttributes>
                <Category xmlns="EditorCustomAttributes.01.00">
                    <Name>STM</Name>
                    <DisplayLabel>Scalable Terrain Model</DisplayLabel>
                    <Priority>300006</Priority>
                </Category>
                <PropertyPriority xmlns="EditorCustomAttributes.01.00">
                    <Priority>10011</Priority>
                </PropertyPriority>
                <ExtendType xmlns="EditorCustomAttributes.01.00">
                    <Name>MrDTMUnshadedViewPointDensity</Name>
                </ExtendType>
            </ECCustomAttributes>
        </ECProperty>

        <ECProperty propertyName="ShadedViewPointDensity" typeName="double" displayLabel="Shaded View Density">
            <ECCustomAttributes>
                <Category xmlns="EditorCustomAttributes.01.00">
                    <Name>STM</Name>
                    <DisplayLabel>Scalable Terrain Model</DisplayLabel>
                    <Priority>300006</Priority>
                </Category>
                <PropertyPriority xmlns="EditorCustomAttributes.01.00">
                    <Priority>10012</Priority>
                </PropertyPriority>
                <ExtendType xmlns="EditorCustomAttributes.01.00">
                    <Name>MrDTMShadedViewPointDensity</Name>
                </ExtendType>
            </ECCustomAttributes>
        </ECProperty>

        <ECArrayProperty propertyName="Views" typeName="boolean" displayLabel="Views" minOccurs="8" maxOccurs="8">
            <ECCustomAttributes>
                <Category xmlns="EditorCustomAttributes.01.00">
                    <Name>STM</Name>
                    <DisplayLabel>Scalable Terrain Model</DisplayLabel>
                    <Priority>300006</Priority>
                </Category>
                <PropertyPriority xmlns="EditorCustomAttributes.01.00">
                    <Priority>10010</Priority>
                </PropertyPriority>

                <ExtendType xmlns="EditorCustomAttributes.01.00">
                    <Name>MrDTMViewsFlags</Name>
                </ExtendType>

                <BooleanDisplay xmlns="EditorCustomAttributes.01.00">
                    <TrueString>On</TrueString>
                    <FalseString>Off</FalseString>
                </BooleanDisplay>
            </ECCustomAttributes>
        </ECArrayProperty>


    </ECClass>

  <ECClass typeName="DTMProperties" isDomainClass="True">
  </ECClass>
    <ECClass typeName="DTMContourProperties" isDomainClass="True">
<<<<<<< HEAD
        <ECCustomAttributes>
=======
      <BaseClass>DTMProperties</BaseClass>

      <ECCustomAttributes>
            <DisplayOptions xmlns="Bentley_Standard_CustomAttributes.01.00">
                <Hidden>True</Hidden>
            </DisplayOptions>
>>>>>>> af72fd24
            <DontShowNullProperties xmlns="EditorCustomAttributes.01.00" />
        </ECCustomAttributes>
        <ECProperty propertyName="WantMajorContours" typeName="boolean" displayLabel="Major Contours">
            <ECCustomAttributes>
                <Category xmlns="EditorCustomAttributes.01.00">
                    <Name>CalculatedFeaturesDisplay</Name>
                    <DisplayLabel>Calculated Features Display</DisplayLabel>
                    <Priority>300004</Priority>
                    <Expand>True</Expand>
                </Category>
                <PropertyPriority xmlns="EditorCustomAttributes.01.00">
                    <Priority>10040</Priority>
                </PropertyPriority>
                <BooleanDisplay xmlns="EditorCustomAttributes.01.00">
                    <TrueString>On</TrueString>
                    <FalseString>Off</FalseString>
                </BooleanDisplay>
                <RequiresReload xmlns="EditorCustomAttributes.01.00" />
            </ECCustomAttributes>
        </ECProperty>
        <ECProperty propertyName="WantMinorContours" typeName="boolean" displayLabel="Minor Contours">
            <ECCustomAttributes>
                <Category xmlns="EditorCustomAttributes.01.00">
                    <Name>CalculatedFeaturesDisplay</Name>
                    <DisplayLabel>Calculated Features Display</DisplayLabel>
                    <Priority>300004</Priority>
                    <Expand>True</Expand>
                </Category>
                <PropertyPriority xmlns="EditorCustomAttributes.01.00">
                    <Priority>10040</Priority>
                </PropertyPriority>
                <BooleanDisplay xmlns="EditorCustomAttributes.01.00">
                    <TrueString>On</TrueString>
                    <FalseString>Off</FalseString>
                </BooleanDisplay>
                <RequiresReload xmlns="EditorCustomAttributes.01.00" />
            </ECCustomAttributes>
        </ECProperty>
        <ECCustomAttributes>
            <CustomImageSpecification xmlns="Bentley_Standard_CustomAttributes.01.00">
                <Moniker_Default>ECLiteralImage://TMPropertiesContours</Moniker_Default>
                <Moniker_Expanded>ECLiteralImage://TMPropertiesContours</Moniker_Expanded>
                <Moniker_Collapsed>ECLiteralImage://TMPropertiesContours</Moniker_Collapsed>
            </CustomImageSpecification>
        </ECCustomAttributes>
    </ECClass>
    <ECClass typeName="DTMFeatureProperties" isDomainClass="True" displayLabel="Calculated Features">
<<<<<<< HEAD
        <ECCustomAttributes>
=======
      <BaseClass>DTMProperties</BaseClass>
      <ECCustomAttributes>
            <DisplayOptions xmlns="Bentley_Standard_CustomAttributes.01.00">
                <Hidden>True</Hidden>
            </DisplayOptions>
>>>>>>> af72fd24
            <DontShowNullProperties xmlns="EditorCustomAttributes.01.00" />
        </ECCustomAttributes>
        <ECProperty propertyName="WantTriangles" typeName="boolean" displayLabel="Triangles">
            <ECCustomAttributes>
                <Category xmlns="EditorCustomAttributes.01.00">
                    <Name>CalculatedFeaturesDisplay</Name>
                    <DisplayLabel>Calculated Features Display</DisplayLabel>
                    <Priority>300004</Priority>
                    <Expand>True</Expand>
                </Category>
                <PropertyPriority xmlns="EditorCustomAttributes.01.00">
                    <Priority>10030</Priority>
                </PropertyPriority>
                <BooleanDisplay xmlns="EditorCustomAttributes.01.00">
                    <TrueString>On</TrueString>
                    <FalseString>Off</FalseString>
                </BooleanDisplay>
            </ECCustomAttributes>
        </ECProperty>
        <ECProperty propertyName="WantRasterDraping" typeName="boolean" displayLabel="Draped Rasters">
            <ECCustomAttributes>
                <Category xmlns="EditorCustomAttributes.01.00">
                    <Name>CalculatedFeaturesDisplay</Name>
                    <DisplayLabel>Calculated Features Display</DisplayLabel>
                    <Priority>300004</Priority>
                    <Expand>True</Expand>
                </Category>
                <PropertyPriority xmlns="EditorCustomAttributes.01.00">
                    <Priority>9850</Priority>
                </PropertyPriority>
                <BooleanDisplay xmlns="EditorCustomAttributes.01.00">
                    <TrueString>On</TrueString>
                    <FalseString>Off</FalseString>
                </BooleanDisplay>
            </ECCustomAttributes>
        </ECProperty>
        <ECProperty propertyName="WantSpots" typeName="boolean" displayLabel="Spots">
            <ECCustomAttributes>
                <Category xmlns="EditorCustomAttributes.01.00">
                    <Name>CalculatedFeaturesDisplay</Name>
                    <DisplayLabel>Calculated Features Display</DisplayLabel>
                    <Priority>300004</Priority>
                    <Expand>True</Expand>
                </Category>
                <PropertyPriority xmlns="EditorCustomAttributes.01.00">
                    <Priority>10010</Priority>
                </PropertyPriority>
                <BooleanDisplay xmlns="EditorCustomAttributes.01.00">
                    <TrueString>On</TrueString>
                    <FalseString>Off</FalseString>
                </BooleanDisplay>
            </ECCustomAttributes>
        </ECProperty>
        <ECProperty propertyName="WantRegions" typeName="boolean" displayLabel="Regions">
            <ECCustomAttributes>
                <Category xmlns="EditorCustomAttributes.01.00">
                    <Name>CalculatedFeaturesDisplay</Name>
                    <DisplayLabel>Calculated Features Display</DisplayLabel>
                    <Priority>300004</Priority>
                    <Expand>True</Expand>
                </Category>
                <PropertyPriority xmlns="EditorCustomAttributes.01.00">
                    <Priority>10000</Priority>
                </PropertyPriority>
                <BooleanDisplay xmlns="EditorCustomAttributes.01.00">
                    <TrueString>On</TrueString>
                    <FalseString>Off</FalseString>
                </BooleanDisplay>
            </ECCustomAttributes>
        </ECProperty>
        <ECProperty propertyName="WantFlowArrows" typeName="boolean" displayLabel="Flow Arrows">
            <ECCustomAttributes>
                <Category xmlns="EditorCustomAttributes.01.00">
                    <Name>CalculatedFeaturesDisplay</Name>
                    <DisplayLabel>Calculated Features Display</DisplayLabel>
                    <Priority>300004</Priority>
                    <Expand>True</Expand>
                </Category>
                <PropertyPriority xmlns="EditorCustomAttributes.01.00">
                    <Priority>9980</Priority>
                </PropertyPriority>
                <BooleanDisplay xmlns="EditorCustomAttributes.01.00">
                    <TrueString>On</TrueString>
                    <FalseString>Off</FalseString>
                </BooleanDisplay>
            </ECCustomAttributes>
        </ECProperty>
        <ECProperty propertyName="WantLowPoints" typeName="boolean" displayLabel="Low Points">
            <ECCustomAttributes>
                <Category xmlns="EditorCustomAttributes.01.00">
                    <Name>CalculatedFeaturesDisplay</Name>
                    <DisplayLabel>Calculated Features Display</DisplayLabel>
                    <Priority>300004</Priority>
                    <Expand>True</Expand>
                </Category>
                <PropertyPriority xmlns="EditorCustomAttributes.01.00">
                    <Priority>9970</Priority>
                </PropertyPriority>
                <BooleanDisplay xmlns="EditorCustomAttributes.01.00">
                    <TrueString>On</TrueString>
                    <FalseString>Off</FalseString>
                </BooleanDisplay>
            </ECCustomAttributes>
        </ECProperty>
        <ECProperty propertyName="WantHighPoints" typeName="boolean" displayLabel="High Points">
            <ECCustomAttributes>
                <Category xmlns="EditorCustomAttributes.01.00">
                    <Name>CalculatedFeaturesDisplay</Name>
                    <DisplayLabel>Calculated Features Display</DisplayLabel>
                    <Priority>300004</Priority>
                    <Expand>True</Expand>
                </Category>
                <PropertyPriority xmlns="EditorCustomAttributes.01.00">
                    <Priority>9960</Priority>
                </PropertyPriority>
                <BooleanDisplay xmlns="EditorCustomAttributes.01.00">
                    <TrueString>On</TrueString>
                    <FalseString>Off</FalseString>
                </BooleanDisplay>
            </ECCustomAttributes>
        </ECProperty>
    </ECClass>
    <ECClass typeName="DTMSourceProperties" isDomainClass="True" displayLabel="Source Features">
<<<<<<< HEAD
        <ECCustomAttributes>
=======
      <BaseClass>DTMProperties</BaseClass>
      <ECCustomAttributes>
            <DisplayOptions xmlns="Bentley_Standard_CustomAttributes.01.00">
                <Hidden>True</Hidden>
            </DisplayOptions>
>>>>>>> af72fd24
            <DontShowNullProperties xmlns="EditorCustomAttributes.01.00" />
        </ECCustomAttributes>
        <ECProperty propertyName="WantBreaklineFeatures" typeName="boolean" displayLabel="Breaklines">
            <ECCustomAttributes>
                <Category xmlns="EditorCustomAttributes.01.00">
                    <Name>SourceFeaturesDisplay</Name>
                    <DisplayLabel>Source Features Display</DisplayLabel>
                    <Priority>300003</Priority>
                    <Expand>True</Expand>
                </Category>
                <PropertyPriority xmlns="EditorCustomAttributes.01.00">
                    <Priority>9920</Priority>
                </PropertyPriority>
                <BooleanDisplay xmlns="EditorCustomAttributes.01.00">
                    <TrueString>On</TrueString>
                    <FalseString>Off</FalseString>
                </BooleanDisplay>
            </ECCustomAttributes>
        </ECProperty>
        <ECProperty propertyName="WantBoundaryFeatures" typeName="boolean" displayLabel="Boundary">
            <ECCustomAttributes>
                <Category xmlns="EditorCustomAttributes.01.00">
                    <Name>SourceFeaturesDisplay</Name>
                    <DisplayLabel>Source Features Display</DisplayLabel>
                    <Priority>300003</Priority>
                    <Expand>True</Expand>
                </Category>
                <PropertyPriority xmlns="EditorCustomAttributes.01.00">
                    <Priority>9910</Priority>
                </PropertyPriority>
                <BooleanDisplay xmlns="EditorCustomAttributes.01.00">
                    <TrueString>On</TrueString>
                    <FalseString>Off</FalseString>
                </BooleanDisplay>
            </ECCustomAttributes>
        </ECProperty>
        <ECProperty propertyName="WantContourFeatures" typeName="boolean" displayLabel="Imported Contours">
            <ECCustomAttributes>
                <Category xmlns="EditorCustomAttributes.01.00">
                    <Name>SourceFeaturesDisplay</Name>
                    <DisplayLabel>Source Features Display</DisplayLabel>
                    <Priority>300003</Priority>
                    <Expand>True</Expand>
                </Category>
                <PropertyPriority xmlns="EditorCustomAttributes.01.00">
                    <Priority>9900</Priority>
                </PropertyPriority>
                <BooleanDisplay xmlns="EditorCustomAttributes.01.00">
                    <TrueString>On</TrueString>
                    <FalseString>Off</FalseString>
                </BooleanDisplay>
            </ECCustomAttributes>
        </ECProperty>
        <ECProperty propertyName="WantIslandFeatures" typeName="boolean" displayLabel="Islands">
            <ECCustomAttributes>
                <Category xmlns="EditorCustomAttributes.01.00">
                    <Name>SourceFeaturesDisplay</Name>
                    <DisplayLabel>Source Features Display</DisplayLabel>
                    <Priority>300003</Priority>
                    <Expand>True</Expand>
                </Category>
                <PropertyPriority xmlns="EditorCustomAttributes.01.00">
                    <Priority>9890</Priority>
                </PropertyPriority>
                <BooleanDisplay xmlns="EditorCustomAttributes.01.00">
                    <TrueString>On</TrueString>
                    <FalseString>Off</FalseString>
                </BooleanDisplay>
            </ECCustomAttributes>
        </ECProperty>
        <ECProperty propertyName="WantHoleFeatures" typeName="boolean" displayLabel="Holes">
            <ECCustomAttributes>
                <Category xmlns="EditorCustomAttributes.01.00">
                    <Name>SourceFeaturesDisplay</Name>
                    <DisplayLabel>Source Features Display</DisplayLabel>
                    <Priority>300003</Priority>
                    <Expand>True</Expand>
                </Category>
                <PropertyPriority xmlns="EditorCustomAttributes.01.00">
                    <Priority>9880</Priority>
                </PropertyPriority>
                <BooleanDisplay xmlns="EditorCustomAttributes.01.00">
                    <TrueString>On</TrueString>
                    <FalseString>Off</FalseString>
                </BooleanDisplay>
            </ECCustomAttributes>
        </ECProperty>
        <ECProperty propertyName="WantVoidFeatures" typeName="boolean" displayLabel="Voids">
            <ECCustomAttributes>
                <Category xmlns="EditorCustomAttributes.01.00">
                    <Name>SourceFeaturesDisplay</Name>
                    <DisplayLabel>Source Features Display</DisplayLabel>
                    <Priority>300003</Priority>
                    <Expand>True</Expand>
                </Category>
                <PropertyPriority xmlns="EditorCustomAttributes.01.00">
                    <Priority>9870</Priority>
                </PropertyPriority>
                <BooleanDisplay xmlns="EditorCustomAttributes.01.00">
                    <TrueString>On</TrueString>
                    <FalseString>Off</FalseString>
                </BooleanDisplay>
            </ECCustomAttributes>
        </ECProperty>
        <ECProperty propertyName="WantSpotFeatures" typeName="boolean" displayLabel="Feature Spots">
            <ECCustomAttributes>
                <Category xmlns="EditorCustomAttributes.01.00">
                    <Name>SourceFeaturesDisplay</Name>
                    <DisplayLabel>Source Features Display</DisplayLabel>
                    <Priority>300003</Priority>
                    <Expand>True</Expand>
                </Category>
                <PropertyPriority xmlns="EditorCustomAttributes.01.00">
                    <Priority>9860</Priority>
                </PropertyPriority>
                <BooleanDisplay xmlns="EditorCustomAttributes.01.00">
                    <TrueString>On</TrueString>
                    <FalseString>Off</FalseString>
                </BooleanDisplay>
            </ECCustomAttributes>
        </ECProperty>
        <ECCustomAttributes>
            <CustomImageSpecification xmlns="Bentley_Standard_CustomAttributes.01.00">
                <Moniker_Default>ECLiteralImage://TMPropertiesTreeSourceFeat</Moniker_Default>
                <Moniker_Expanded>ECLiteralImage://TMPropertiesTreeSourceFeat</Moniker_Expanded>
                <Moniker_Collapsed>ECLiteralImage://TMPropertiesTreeSourceFeat</Moniker_Collapsed>
            </CustomImageSpecification>
        </ECCustomAttributes>
    </ECClass>

    <ECClass typeName="DTMCalculatedProperties" isDomainClass="True" displayLabel="Calculated Features">
        <BaseClass>DTMFeatureProperties</BaseClass>
        <BaseClass>DTMContourProperties</BaseClass>
        <ECCustomAttributes>
            <CustomImageSpecification xmlns="Bentley_Standard_CustomAttributes.01.00">
                <Moniker_Default>ECLiteralImage://TMPropertiesTreeCalcFeat</Moniker_Default>
                <Moniker_Expanded>ECLiteralImage://TMPropertiesTreeCalcFeat</Moniker_Expanded>
                <Moniker_Collapsed>ECLiteralImage://TMPropertiesTreeCalcFeat</Moniker_Collapsed>
            </CustomImageSpecification>
        </ECCustomAttributes>
    </ECClass>

    <ECClass typeName="DTMElement" isDomainClass="True">
        <ECCustomAttributes>
            <DontShowNullProperties xmlns="EditorCustomAttributes.01.00" />
        </ECCustomAttributes>
<<<<<<< HEAD
        <BaseClass>baseElem:MstnGraphHeader</BaseClass>
        <BaseClass>baseElem:NamedGroupInfo</BaseClass>
        <BaseClass>baseElem:MstnLockedElement</BaseClass>
=======
        <ECProperty propertyName="Level" typeName="int" displayLabel="Level">
            <ECCustomAttributes>
                <ExtendType xmlns="EditorCustomAttributes.01.00">
                    <Standard>2</Standard>
                </ExtendType>
                <Category xmlns="EditorCustomAttributes.01.00">
                    <Standard>1</Standard>
                </Category>
                <PropertyPriority xmlns="EditorCustomAttributes.01.00">
                    <Priority>490000</Priority>
                </PropertyPriority>
                <DWGProperty xmlns="EditorCustomAttributes.01.00">
                    <Name>Layer</Name>
                </DWGProperty>
                <DisplayRulesOptions xmlns="DgnCustomAttributes.01.00">
                    <SuppressGenerateByRange>True</SuppressGenerateByRange>
                </DisplayRulesOptions>
            </ECCustomAttributes>
        </ECProperty>
        <ECProperty propertyName="Color" typeName="int" displayLabel="Color">
            <ECCustomAttributes>
                <ExtendType xmlns="EditorCustomAttributes.01.00">
                    <Standard>62</Standard>
                </ExtendType>
                <Category xmlns="EditorCustomAttributes.01.00">
                    <Standard>1</Standard>
                </Category>
                <PropertyPriority xmlns="EditorCustomAttributes.01.00">
                    <Priority>480000</Priority>
                </PropertyPriority>
                <DWGProperty xmlns="EditorCustomAttributes.01.00">
                    <Name>TrueColor</Name>
                </DWGProperty>
                <DisplayRulesOptions xmlns="DgnCustomAttributes.01.00">
                    <SuppressGenerateByRange>True</SuppressGenerateByRange>
                </DisplayRulesOptions>
            </ECCustomAttributes>
        </ECProperty>
        <ECProperty propertyName="Weight" typeName="int" displayLabel="Weight">
            <ECCustomAttributes>
                <ExtendType xmlns="EditorCustomAttributes.01.00">
                    <Standard>96</Standard>
                </ExtendType>
                <Category xmlns="EditorCustomAttributes.01.00">
                    <Standard>1</Standard>
                </Category>
                <PropertyPriority xmlns="EditorCustomAttributes.01.00">
                    <Priority>460000</Priority>
                </PropertyPriority>
                <DWGProperty xmlns="EditorCustomAttributes.01.00">
                    <Name>Lineweight</Name>
                </DWGProperty>
                <DisplayRulesOptions xmlns="DgnCustomAttributes.01.00">
                    <GenerateByRangeDefaultMin>0</GenerateByRangeDefaultMin>
                    <GenerateByRangeDefaultMax>31</GenerateByRangeDefaultMax>
                </DisplayRulesOptions>
            </ECCustomAttributes>
        </ECProperty>
        <ECProperty propertyName="Style" typeName="int" displayLabel="Line Style">
            <ECCustomAttributes>
                <ExtendType xmlns="EditorCustomAttributes.01.00">
                    <Standard>97</Standard>
                </ExtendType>
                <Category xmlns="EditorCustomAttributes.01.00">
                    <Standard>1</Standard>
                </Category>
                <PropertyPriority xmlns="EditorCustomAttributes.01.00">
                    <Priority>470000</Priority>
                </PropertyPriority>
                <DWGProperty xmlns="EditorCustomAttributes.01.00">
                    <Name>Linetype</Name>
                </DWGProperty>
                <RequiresReload xmlns="EditorCustomAttributes.01.00" />
                <DisplayRulesOptions xmlns="DgnCustomAttributes.01.00">
                    <SuppressGenerateByRange>True</SuppressGenerateByRange>
                </DisplayRulesOptions>
            </ECCustomAttributes>
        </ECProperty>

    </ECClass>
    <ECClass typeName="DTMElement" isDomainClass="True" displayLabel="Terrain Model Element">
        <BaseClass>dgnElem:GraphicalElement</BaseClass>
>>>>>>> af72fd24
        <BaseClass>DTMFeatureProperties</BaseClass>
        <BaseClass>DTMContourProperties</BaseClass>
        <BaseClass>DTMSourceProperties</BaseClass>
        <BaseClass>DTMInformation</BaseClass>
        <BaseClass>DTMEdgeMethod</BaseClass>
        <BaseClass>DTMOverrideSymbology</BaseClass>
        <BaseClass>DTMOSTemplate</BaseClass>
        <BaseClass>STM</BaseClass>
        <ECCustomAttributes>
            <CustomImageSpecification xmlns="Bentley_Standard_CustomAttributes.01.00">
                <Moniker_Default>ECLiteralImage://TM</Moniker_Default>
                <Moniker_Expanded>ECLiteralImage://TM</Moniker_Expanded>
                <Moniker_Collapsed>ECLiteralImage://TM</Moniker_Collapsed>
            </CustomImageSpecification>
        </ECCustomAttributes>
        <!--We override this property that we could hide it in Properties-->
        <ECProperty propertyName="DisplayStyle" typeName="int" displayLabel="Display Style">
            <ECCustomAttributes>
                <HideProperty xmlns="EditorCustomAttributes.01.00">
                    <If2D>True</If2D>
                    <If3D>True</If3D>
                </HideProperty>
                <ElementHeaderPropertyOverridable>
                    <DisabledByDefault>False</DisabledByDefault>
                </ElementHeaderPropertyOverridable>
                <Category xmlns="EditorCustomAttributes.01.00">
                    <Standard>2</Standard>
                </Category>
                <PropertyPriority xmlns="EditorCustomAttributes.01.00">
                    <Priority>339009</Priority>
                </PropertyPriority>
                <ExtendType xmlns="EditorCustomAttributes.01.00">
                    <Standard>68</Standard>
                </ExtendType>
                <DisplayRulesOptions xmlns="DgnCustomAttributes.01.00">
                    <SuppressGenerateByRange>True</SuppressGenerateByRange>
                </DisplayRulesOptions>
            </ECCustomAttributes>
        </ECProperty>
    </ECClass>
    <ECClass typeName="PointCell" isStruct="True" isDomainClass="True">
        <ECProperty propertyName="Type" typeName="int" displayLabel="Type">
            <ECCustomAttributes>
                <PropertyPriority xmlns="EditorCustomAttributes.01.00">
                    <Priority>10190</Priority>
                </PropertyPriority>
            </ECCustomAttributes>
        </ECProperty>
        <ECProperty propertyName="Value" typeName="string" displayLabel="Value">
            <ECCustomAttributes>
                <PropertyPriority xmlns="EditorCustomAttributes.01.00">
                    <Priority>10180</Priority>
                </PropertyPriority>
            </ECCustomAttributes>
        </ECProperty>
        <ECProperty propertyName="Criteria" typeName="string" displayLabel="Criteria">
            <ECCustomAttributes>
                <PropertyPriority xmlns="EditorCustomAttributes.01.00">
                    <Priority>10200</Priority>
                </PropertyPriority>
            </ECCustomAttributes>
        </ECProperty>
    </ECClass>
    <ECClass typeName="DTMSubElementDisplay" isDomainClass="True">
<<<<<<< HEAD
        <ECCustomAttributes>
=======
      <BaseClass>DTMProperties</BaseClass>
      <ECCustomAttributes>
            <DisplayOptions xmlns="Bentley_Standard_CustomAttributes.01.00">
                <Hidden>True</Hidden>
            </DisplayOptions>
>>>>>>> af72fd24
            <DontShowNullProperties xmlns="EditorCustomAttributes.01.00" />
        </ECCustomAttributes>
        <ECProperty propertyName="Level" typeName="int" DisplayLabel="Level">
            <ECCustomAttributes>
                <ExtendType xmlns="EditorCustomAttributes.01.00">
                    <Standard>2</Standard>
                </ExtendType>
                <Category xmlns="EditorCustomAttributes.01.00">
                    <Standard>1</Standard>
                </Category>
                <PropertyPriority xmlns="EditorCustomAttributes.01.00">
                    <Priority>490000</Priority>
                </PropertyPriority>
            </ECCustomAttributes>
        </ECProperty>
        <ECProperty propertyName="Color" typeName="int" displayLabel="Color">
            <ECCustomAttributes>
                <Category xmlns="EditorCustomAttributes.01.00">
                    <Standard>1</Standard>
                </Category>
                <PropertyPriority xmlns="EditorCustomAttributes.01.00">
                    <Priority>480000</Priority>
                </PropertyPriority>
                <ExtendType xmlns="EditorCustomAttributes.01.00">
                    <Name>TMColor</Name>
                </ExtendType>
            </ECCustomAttributes>
        </ECProperty>
        <ECProperty propertyName="Weight" typeName="int" displayLabel="Weight">
            <ECCustomAttributes>
                <Category xmlns="EditorCustomAttributes.01.00">
                    <Standard>1</Standard>
                </Category>
                <PropertyPriority xmlns="EditorCustomAttributes.01.00">
                    <Priority>460000</Priority>
                </PropertyPriority>
                <ExtendType xmlns="EditorCustomAttributes.01.00">
                    <Name>TMWeight</Name>
                </ExtendType>
            </ECCustomAttributes>
        </ECProperty>
        <ECProperty propertyName="LineStyle" typeName="int" displayLabel="Line Style">
            <ECCustomAttributes>
                <Category xmlns="EditorCustomAttributes.01.00">
                    <Standard>1</Standard>
                </Category>
                <ExtendType xmlns="EditorCustomAttributes.01.00">
                    <Name>TMStyle</Name>
                </ExtendType>
                <PropertyPriority xmlns="EditorCustomAttributes.01.00">
                    <Priority>470000</Priority>
                </PropertyPriority>
            </ECCustomAttributes>
        </ECProperty>
        <ECProperty propertyName="Transparency" typeName="double" displayLabel="Transparency">
            <ECCustomAttributes>
                <ExtendType xmlns="EditorCustomAttributes.01.00">
                    <Standard>22</Standard>
                </ExtendType>
                <Category xmlns="EditorCustomAttributes.01.00">
                    <Standard>1</Standard>
                </Category>
                <PropertyPriority xmlns="EditorCustomAttributes.01.00">
                    <Priority>410000</Priority>
                </PropertyPriority>
            </ECCustomAttributes>
        </ECProperty>
        <ECProperty propertyName="Display" typeName="boolean" displayLabel="Display">
            <ECCustomAttributes>
                <Category xmlns="EditorCustomAttributes.01.00">
                    <Standard>1</Standard>
                </Category>
                <PropertyPriority xmlns="EditorCustomAttributes.01.00">
                    <Priority>500000</Priority>
                </PropertyPriority>
                <BooleanDisplay xmlns="EditorCustomAttributes.01.00">
                    <TrueString>On</TrueString>
                    <FalseString>Off</FalseString>
                </BooleanDisplay>
            </ECCustomAttributes>
        </ECProperty>
        <ECProperty propertyName="IsDynamic" typeName="boolean">
            <ECCustomAttributes>
                <HideProperty xmlns="EditorCustomAttributes.01.00">
                    <If2D>True</If2D>
                    <If3D>True</If3D>
                </HideProperty>
            </ECCustomAttributes>
        </ECProperty>
        <ECProperty propertyName="Type" typeName="string"  readOnly="True">
            <ECCustomAttributes>
                <HideProperty xmlns="EditorCustomAttributes.01.00">
                    <If2D>True</If2D>
                    <If3D>True</If3D>
                </HideProperty>
            </ECCustomAttributes>
        </ECProperty>
    </ECClass>

    <ECClass typeName="DTMTextStyle" isDomainClass="True">
        <ECProperty propertyName="TextStyle" typeName="int" displayLabel="Text Style">
            <ECCustomAttributes>
                <ExtendType xmlns="EditorCustomAttributes.01.00">
                    <Standard>67</Standard>
                </ExtendType>
                <PropertyPriority xmlns="EditorCustomAttributes.01.00">
                    <Priority>153000</Priority>
                </PropertyPriority>
                <Category xmlns="EditorCustomAttributes.01.00">
                    <Name>ContentsCategory</Name>
                    <DisplayLabel>Contents</DisplayLabel>
                    <Priority>320000</Priority>
                    <Expand>True</Expand>
                </Category>
            </ECCustomAttributes>
        </ECProperty>
    </ECClass>
    <ECClass typeName="DTMPointSymbology" isDomainClass="True">
        <!--BaseClass>DTMTextStyle</BaseClass-->
        <ECCustomAttributes>
            <DontShowNullProperties xmlns="EditorCustomAttributes.01.00" />
        </ECCustomAttributes>
        <ECProperty propertyName="WantText" typeName="boolean" displayLabel="Display Text">
            <ECCustomAttributes>
                <Category xmlns="EditorCustomAttributes.01.00">
                    <Name>DisplayDTMFeatureSpots</Name>
                    <DisplayLabel>Point</DisplayLabel>
                    <Priority>300003</Priority>
                    <Expand>True</Expand>
                </Category>
                <PropertyPriority xmlns="EditorCustomAttributes.01.00">
                    <Priority>4030</Priority>
                </PropertyPriority>
                <BooleanDisplay xmlns="EditorCustomAttributes.01.00">
                    <TrueString>On</TrueString>
                    <FalseString>Off</FalseString>
                </BooleanDisplay>
            </ECCustomAttributes>
        </ECProperty>
        <ECProperty propertyName="PrefixText" typeName="string" displayLabel="Text Prefix">
            <ECCustomAttributes>
                <Category xmlns="EditorCustomAttributes.01.00">
                    <Name>DisplayDTMFeatureSpots</Name>
                    <DisplayLabel>Point</DisplayLabel>
                    <Priority>300003</Priority>
                    <Expand>True</Expand>
                </Category>
                <PropertyPriority xmlns="EditorCustomAttributes.01.00">
                    <Priority>4010</Priority>
                </PropertyPriority>
            </ECCustomAttributes>
        </ECProperty>
        <ECProperty propertyName="SuffixText" typeName="string" displayLabel="Text Suffix">
            <ECCustomAttributes>
                <Category xmlns="EditorCustomAttributes.01.00">
                    <Name>DisplayDTMFeatureSpots</Name>
                    <DisplayLabel>Point</DisplayLabel>
                    <Priority>300003</Priority>
                    <Expand>True</Expand>
                </Category>
                <PropertyPriority xmlns="EditorCustomAttributes.01.00">
                    <Priority>4000</Priority>
                </PropertyPriority>
            </ECCustomAttributes>
        </ECProperty>

        <ECStructProperty propertyName="Point" typeName="PointCell" displayLabel="Point Type">
            <ECCustomAttributes>
                <Category xmlns="EditorCustomAttributes.01.00">
                    <Name>DisplayDTMFeatureSpots</Name>
                    <DisplayLabel>Point</DisplayLabel>
                    <Priority>300003</Priority>
                    <Expand>True</Expand>
                </Category>
                <PropertyPriority xmlns="EditorCustomAttributes.01.00">
                    <Priority>10180</Priority>
                </PropertyPriority>
                <ExtendType xmlns="EditorCustomAttributes.01.00">
                    <Name>ElementParams_ActivePointStruct</Name>
                </ExtendType>
            </ECCustomAttributes>
        </ECStructProperty>
        <ECProperty propertyName="Scale" typeName="double" displayLabel="Cell Scale">
            <ECCustomAttributes>
                <Category xmlns="EditorCustomAttributes.01.00">
                    <Name>DisplayDTMFeatureSpots</Name>
                    <DisplayLabel>Point</DisplayLabel>
                    <Priority>300003</Priority>
                    <Expand>True</Expand>
                </Category>
                <PropertyPriority xmlns="EditorCustomAttributes.01.00">
                    <Priority>4040</Priority>
                </PropertyPriority>
            </ECCustomAttributes>
        </ECProperty>
    </ECClass>
    <ECClass typeName="DTMAttachedMaterial" isDomainClass="True">
        <ECProperty propertyName="AttachedMaterial" typeName="string" displayLabel="Attached Material">
            <ECCustomAttributes>
                <ExtendType xmlns="EditorCustomAttributes.01.00">
                    <Standard>16</Standard>
                </ExtendType>
                <PropertyPriority xmlns="EditorCustomAttributes.01.00">
                    <Priority>10000</Priority>
                </PropertyPriority>
                <Category xmlns="EditorCustomAttributes.01.00">
                    <Standard>32</Standard>
                </Category>
            </ECCustomAttributes>
        </ECProperty>
    </ECClass>

    <ECClass typeName="DTMGeneralContours" isDomainClass="True" displayLabel="Contours">
        <BaseClass>DTMContourProperties</BaseClass>
        <ECProperty propertyName="ContourSmoothingOptions" typeName="int" displayLabel="Smoothing">
            <ECCustomAttributes>
                <Category xmlns="EditorCustomAttributes.01.00">
                    <Name>DisplayDTMGeneralContours</Name>
                    <DisplayLabel>Contours</DisplayLabel>
                    <Priority>300001</Priority>
                    <Expand>True</Expand>
                </Category>
                <PropertyPriority xmlns="EditorCustomAttributes.01.00">
                    <Priority>10010</Priority>
                </PropertyPriority>
                <StandardValues xmlns="EditorCustomAttributes.01.00">
                    <ValueMap>
                        <ValueMap>
                            <Value>0</Value>
                            <DisplayString>None</DisplayString>
                        </ValueMap>
                        <ValueMap>
                            <Value>2</Value>
                            <DisplayString>Spline</DisplayString>
                        </ValueMap>
                        <ValueMap>
                            <Value>3</Value>
                            <DisplayString>Spline Without Overlap Detection</DisplayString>
                        </ValueMap>
                        <ValueMap>
                            <Value>1</Value>
                            <DisplayString>Vertex</DisplayString>
                        </ValueMap>
                    </ValueMap>
                </StandardValues>
            </ECCustomAttributes>
        </ECProperty>
        <ECProperty propertyName="ContourSmoothingFactor" typeName="int" displayLabel="Smoothing factor">
            <ECCustomAttributes>
                <Category xmlns="EditorCustomAttributes.01.00">
                    <Name>DisplayDTMGeneralContours</Name>
                    <DisplayLabel>Contours</DisplayLabel>
                    <Priority>300001</Priority>
                    <Expand>True</Expand>
                </Category>
                <PropertyPriority xmlns="EditorCustomAttributes.01.00">
                    <Priority>10020</Priority>
                </PropertyPriority>
                <StandardValues xmlns="EditorCustomAttributes.01.00">
                    <ValueMap>
                        <ValueMap>
                            <Value>1</Value>
                            <DisplayString>1</DisplayString>
                        </ValueMap>
                        <ValueMap>
                            <Value>2</Value>
                            <DisplayString>2</DisplayString>
                        </ValueMap>
                        <ValueMap>
                            <Value>3</Value>
                            <DisplayString>3</DisplayString>
                        </ValueMap>
                        <ValueMap>
                            <Value>4</Value>
                            <DisplayString>4</DisplayString>
                        </ValueMap>
                        <ValueMap>
                            <Value>5</Value>
                            <DisplayString>5</DisplayString>
                        </ValueMap>
                        <ValueMap>
                            <Value>6</Value>
                            <DisplayString>6</DisplayString>
                        </ValueMap>
                        <ValueMap>
                            <Value>7</Value>
                            <DisplayString>7</DisplayString>
                        </ValueMap>
                        <ValueMap>
                            <Value>8</Value>
                            <DisplayString>8</DisplayString>
                        </ValueMap>
                        <ValueMap>
                            <Value>9</Value>
                            <DisplayString>9</DisplayString>
                        </ValueMap>
                        <ValueMap>
                            <Value>10</Value>
                            <DisplayString>10</DisplayString>
                        </ValueMap>
                    </ValueMap>
                </StandardValues>
            </ECCustomAttributes>
        </ECProperty>
        <ECProperty propertyName="ContourMaxSlopeOptions" typeName="int" displayLabel="Max Slope Option">
            <ECCustomAttributes>
                <Category xmlns="EditorCustomAttributes.01.00">
                    <Name>DisplayDTMGeneralContours</Name>
                    <DisplayLabel>Contours</DisplayLabel>
                    <Priority>300001</Priority>
                    <Expand>True</Expand>
                </Category>
                <PropertyPriority xmlns="EditorCustomAttributes.01.00">
                    <Priority>10100</Priority>
                </PropertyPriority>
                <StandardValues xmlns="EditorCustomAttributes.01.00">
                    <ValueMap>
                        <ValueMap>
                            <Value>0</Value>
                            <DisplayString>None</DisplayString>
                        </ValueMap>
                        <ValueMap>
                            <Value>1</Value>
                            <DisplayString>Ignore Max Slopes</DisplayString>
                        </ValueMap>
                    </ValueMap>
                </StandardValues>
            </ECCustomAttributes>
        </ECProperty>
        <ECProperty propertyName="ContourMaxSlopeValue" typeName="double" displayLabel="Max Slope Value">
            <ECCustomAttributes>
                <Category xmlns="EditorCustomAttributes.01.00">
                    <Name>DisplayDTMGeneralContours</Name>
                    <DisplayLabel>Contours</DisplayLabel>
                    <Priority>300001</Priority>
                    <Expand>True</Expand>
                </Category>
                <PropertyPriority xmlns="EditorCustomAttributes.01.00">
                    <Priority>10090</Priority>
                </PropertyPriority>
            </ECCustomAttributes>
        </ECProperty>
        <ECProperty propertyName="ContourLabelPrecision" typeName="int" displayLabel="Contour Label Precision">
            <ECCustomAttributes>
                <Category xmlns="EditorCustomAttributes.01.00">
                    <Name>DisplayDTMGeneralContours</Name>
                    <DisplayLabel>Contours</DisplayLabel>
                    <Priority>300001</Priority>
                    <Expand>True</Expand>
                </Category>
                <PropertyPriority xmlns="EditorCustomAttributes.01.00">
                    <Priority>10030</Priority>
                </PropertyPriority>
                <StandardValues xmlns="EditorCustomAttributes.01.00">
                    <ValueMap>
                        <ValueMap>
                            <Value>0</Value>
                            <DisplayString>0</DisplayString>
                        </ValueMap>
                        <ValueMap>
                            <Value>1</Value>
                            <DisplayString>1</DisplayString>
                        </ValueMap>
                        <ValueMap>
                            <Value>2</Value>
                            <DisplayString>2</DisplayString>
                        </ValueMap>
                        <ValueMap>
                            <Value>3</Value>
                            <DisplayString>3</DisplayString>
                        </ValueMap>
                        <ValueMap>
                            <Value>4</Value>
                            <DisplayString>4</DisplayString>
                        </ValueMap>
                        <ValueMap>
                            <Value>5</Value>
                            <DisplayString>5</DisplayString>
                        </ValueMap>
                        <ValueMap>
                            <Value>6</Value>
                            <DisplayString>6</DisplayString>
                        </ValueMap>
                    </ValueMap>
                </StandardValues>
            </ECCustomAttributes>
        </ECProperty>
        <ECProperty propertyName="MajorContourInterval" typeName="double" displayLabel="Major Interval">
            <ECCustomAttributes>
                <ExtendType xmlns="EditorCustomAttributes.01.00">
                    <Standard>8</Standard>
                </ExtendType>
                <Category xmlns="EditorCustomAttributes.01.00">
                    <Name>DisplayDTMGeneralContours</Name>
                    <DisplayLabel>Contours</DisplayLabel>
                    <Priority>300001</Priority>
                    <Expand>True</Expand>
                </Category>
                <PropertyPriority xmlns="EditorCustomAttributes.01.00">
                    <Priority>10005</Priority>
                </PropertyPriority>
            </ECCustomAttributes>
        </ECProperty>
        <ECProperty propertyName="MinorContourInterval" typeName="double" displayLabel="Minor Interval">
            <ECCustomAttributes>
                <ExtendType xmlns="EditorCustomAttributes.01.00">
                    <Standard>8</Standard>
                </ExtendType>
                <Category xmlns="EditorCustomAttributes.01.00">
                    <Name>DisplayDTMGeneralContours</Name>
                    <DisplayLabel>Contours</DisplayLabel>
                    <Priority>300001</Priority>
                    <Expand>True</Expand>
                </Category>
                <PropertyPriority xmlns="EditorCustomAttributes.01.00">
                    <Priority>10000</Priority>
                </PropertyPriority>
            </ECCustomAttributes>
        </ECProperty>
    </ECClass>
    <ECClass typeName="DTMDepressionSymbology" isDomainClass="True">
        <ECProperty propertyName="DepressionColor" typeName="int" displayLabel="Depression Color">
            <ECCustomAttributes>
                <Category xmlns="EditorCustomAttributes.01.00">
                    <Name>DepressionContours</Name>
                    <DisplayLabel>Depression</DisplayLabel>
                    <Priority>300010</Priority>
                </Category>
                <PropertyPriority xmlns="EditorCustomAttributes.01.00">
                    <Priority>480000</Priority>
                </PropertyPriority>
                <ExtendType xmlns="EditorCustomAttributes.01.00">
                    <Name>TMColor</Name>
                </ExtendType>
            </ECCustomAttributes>
        </ECProperty>
        <ECProperty propertyName="DepressionWeight" typeName="int" displayLabel="Depression Weight">
            <ECCustomAttributes>
                <Category xmlns="EditorCustomAttributes.01.00">
                    <Name>DepressionContours</Name>
                    <DisplayLabel>Depression</DisplayLabel>
                    <Priority>300010</Priority>
                </Category>
                <PropertyPriority xmlns="EditorCustomAttributes.01.00">
                    <Priority>460000</Priority>
                </PropertyPriority>
                <ExtendType xmlns="EditorCustomAttributes.01.00">
                    <Name>TMWeight</Name>
                </ExtendType>
            </ECCustomAttributes>
        </ECProperty>
        <ECProperty propertyName="DepressionStyle" typeName="int" displayLabel="Depression Line Style">
            <ECCustomAttributes>
                <Category xmlns="EditorCustomAttributes.01.00">
                    <Name>DepressionContours</Name>
                    <DisplayLabel>Depression</DisplayLabel>
                    <Priority>300010</Priority>
                </Category>
                <PropertyPriority xmlns="EditorCustomAttributes.01.00">
                    <Priority>470000</Priority>
                </PropertyPriority>
                <ExtendType xmlns="EditorCustomAttributes.01.00">
                    <Name>TMStyle</Name>
                </ExtendType>
            </ECCustomAttributes>
        </ECProperty>
    </ECClass>

    <ECClass typeName="DTMContoursBase"  isDomainClass="True">
        <ECProperty propertyName="ContourDrawText" typeName="boolean" displayLabel="Display Text">
            <ECCustomAttributes>
                <Category xmlns="EditorCustomAttributes.01.00">
                    <Name>ContourLabels</Name>
                    <DisplayLabel>Contour Labels</DisplayLabel>
                    <Priority>300011</Priority>
                </Category>
                <PropertyPriority xmlns="EditorCustomAttributes.01.00">
                    <Priority>10080</Priority>
                </PropertyPriority>
                <BooleanDisplay xmlns="EditorCustomAttributes.01.00">
                    <TrueString>Yes</TrueString>
                    <FalseString>No</FalseString>
                </BooleanDisplay>
            </ECCustomAttributes>
        </ECProperty>
        <ECProperty propertyName="ContourTextInterval" typeName="double" displayLabel="Text Interval">
            <ECCustomAttributes>
                <ExtendType xmlns="EditorCustomAttributes.01.00">
                    <Standard>8</Standard>
                </ExtendType>
                <Category xmlns="EditorCustomAttributes.01.00">
                    <Name>ContourLabels</Name>
                    <DisplayLabel>Contour Labels</DisplayLabel>
                    <Priority>300011</Priority>
                </Category>
                <PropertyPriority xmlns="EditorCustomAttributes.01.00">
                    <Priority>10040</Priority>
                </PropertyPriority>
            </ECCustomAttributes>
        </ECProperty>
    </ECClass>
    <ECClass typeName="DTMContours" isDomainClass="True">
        <BaseClass>DTMSubElementDisplay</BaseClass>
        <BaseClass>DTMDepressionSymbology</BaseClass>
        <BaseClass>DTMContoursBase</BaseClass>
        <BaseClass>DTMTextStyle</BaseClass>
        <ECCustomAttributes>
            <CustomImageSpecification xmlns="Bentley_Standard_CustomAttributes.01.00">
                <Moniker_Default>ECLiteralImage://TMPropertiesContours</Moniker_Default>
                <Moniker_Expanded>ECLiteralImage://TMPropertiesContours</Moniker_Expanded>
                <Moniker_Collapsed>ECLiteralImage://TMPropertiesContours</Moniker_Collapsed>
            </CustomImageSpecification>
        </ECCustomAttributes>
    </ECClass>
    <ECClass typeName="DTMFeature" isDomainClass="True">
        <BaseClass>DTMSubElementDisplay</BaseClass>
        <ECCustomAttributes>
            <CustomImageSpecification xmlns="Bentley_Standard_CustomAttributes.01.00">
                <Moniker_Default>ECLiteralImage://TMPropertiesTreeSourceFeat</Moniker_Default>
                <Moniker_Expanded>ECLiteralImage://TMPropertiesTreeSourceFeat</Moniker_Expanded>
                <Moniker_Collapsed>ECLiteralImage://TMPropertiesTreeSourceFeat</Moniker_Collapsed>
            </CustomImageSpecification>
        </ECCustomAttributes>
    </ECClass>
    <ECClass typeName="DTMFeatureSpots" isDomainClass="True">
        <BaseClass>DTMSubElementDisplay</BaseClass>
        <BaseClass>DTMPointSymbology</BaseClass>
        <BaseClass>DTMTextStyle</BaseClass>
        <ECCustomAttributes>
            <CustomImageSpecification xmlns="Bentley_Standard_CustomAttributes.01.00">
                <Moniker_Default>ECLiteralImage://TMPropertiesSpots</Moniker_Default>
                <Moniker_Expanded>ECLiteralImage://TMPropertiesSpots</Moniker_Expanded>
                <Moniker_Collapsed>ECLiteralImage://TMPropertiesSpots</Moniker_Collapsed>
            </CustomImageSpecification>"
        </ECCustomAttributes>
    </ECClass>
    <ECClass typeName="DTMFlowArrows" isDomainClass="True">
        <BaseClass>DTMSubElementDisplay</BaseClass>
        <BaseClass>DTMPointSymbology</BaseClass>
        <BaseClass>DTMTextStyle</BaseClass>
        <ECCustomAttributes>
            <CustomImageSpecification xmlns="Bentley_Standard_CustomAttributes.01.00">
                <Moniker_Default>ECLiteralImage://TMPropertiesFlowArrows</Moniker_Default>
                <Moniker_Expanded>ECLiteralImage://TMPropertiesFlowArrows</Moniker_Expanded>
                <Moniker_Collapsed>ECLiteralImage://TMPropertiesFlowArrows</Moniker_Collapsed>
            </CustomImageSpecification>
        </ECCustomAttributes>
    </ECClass>
    <ECClass typeName="DTMHighPoints" isDomainClass="True">
        <BaseClass>DTMSubElementDisplay</BaseClass>
        <BaseClass>DTMPointSymbology</BaseClass>
        <BaseClass>DTMTextStyle</BaseClass>
        <ECCustomAttributes>
            <CustomImageSpecification xmlns="Bentley_Standard_CustomAttributes.01.00">
                <Moniker_Default>ECLiteralImage://TMPropertiesHighPoints</Moniker_Default>
                <Moniker_Expanded>ECLiteralImage://TMPropertiesHighPoints</Moniker_Expanded>
                <Moniker_Collapsed>ECLiteralImage://TMPropertiesHighPoints</Moniker_Collapsed>
            </CustomImageSpecification>
        </ECCustomAttributes>
    </ECClass>
    <ECClass typeName="DTMLowPointsBase" isDomainClass="True">
        <ECProperty propertyName="MinDepth" typeName="double" displayLabel="Minimum Depth">
            <ECCustomAttributes>
                <ExtendType xmlns="EditorCustomAttributes.01.00">
                    <Standard>8</Standard>
                </ExtendType>
                <Category xmlns="EditorCustomAttributes.01.00">
                    <Name>DisplayDTMLowPoints</Name>
                    <DisplayLabel>Low Points</DisplayLabel>
                    <Priority>10</Priority>
                    <Expand>True</Expand>
                </Category>
                <PropertyPriority xmlns="EditorCustomAttributes.01.00">
                    <Priority>7010</Priority>
                </PropertyPriority>
            </ECCustomAttributes>
        </ECProperty>
    </ECClass>
    <ECClass typeName="DTMLowPoints" isDomainClass="True">
        <BaseClass>DTMSubElementDisplay</BaseClass>
        <BaseClass>DTMPointSymbology</BaseClass>
        <BaseClass>DTMTextStyle</BaseClass>
        <BaseClass>DTMLowPointsBase</BaseClass>
        <ECCustomAttributes>
            <CustomImageSpecification xmlns="Bentley_Standard_CustomAttributes.01.00">
                <Moniker_Default>ECLiteralImage://TMPropertiesLowPoints</Moniker_Default>
                <Moniker_Expanded>ECLiteralImage://TMPropertiesLowPoints</Moniker_Expanded>
                <Moniker_Collapsed>ECLiteralImage://TMPropertiesLowPoints</Moniker_Collapsed>
            </CustomImageSpecification>
        </ECCustomAttributes>
    </ECClass>
    <ECClass typeName="DTMSpots" isDomainClass="True">
        <BaseClass>DTMSubElementDisplay</BaseClass>
        <BaseClass>DTMPointSymbology</BaseClass>
        <BaseClass>DTMTextStyle</BaseClass>
        <ECCustomAttributes>
            <CustomImageSpecification xmlns="Bentley_Standard_CustomAttributes.01.00">
                <Moniker_Default>ECLiteralImage://TMPropertiesVertices</Moniker_Default>
                <Moniker_Expanded>ECLiteralImage://TMPropertiesVertices</Moniker_Expanded>
                <Moniker_Collapsed>ECLiteralImage://TMPropertiesVertices</Moniker_Collapsed>
            </CustomImageSpecification>
        </ECCustomAttributes>
    </ECClass>

    <ECClass typeName="DTMTrianglesBase" isDomainClass="True">
        <ECProperty propertyName="ThematicDisplayStyle" typeName="int" displayLabel="Display Style">
            <ECCustomAttributes>
                <Category xmlns="EditorCustomAttributes.01.00">
                    <Standard>2</Standard>
                </Category>
                <PropertyPriority xmlns="EditorCustomAttributes.01.00">
                    <Priority>339009</Priority>
                </PropertyPriority>
                <ExtendType xmlns="EditorCustomAttributes.01.00">
                    <Standard>68</Standard>
                </ExtendType>
            </ECCustomAttributes>
        </ECProperty>
    </ECClass>
    <ECClass typeName="DTMTriangles" isDomainClass="True">
        <BaseClass>DTMTrianglesBase</BaseClass>
        <BaseClass>DTMSubElementDisplay</BaseClass>
        <BaseClass>DTMAttachedMaterial</BaseClass>
        <ECCustomAttributes>
            <CustomImageSpecification xmlns="Bentley_Standard_CustomAttributes.01.00">
                <Moniker_Default>ECLiteralImage://TMPropertiesTriangles</Moniker_Default>
                <Moniker_Expanded>ECLiteralImage://TMPropertiesTriangles</Moniker_Expanded>
                <Moniker_Collapsed>ECLiteralImage://TMPropertiesTriangles</Moniker_Collapsed>
            </CustomImageSpecification>
        </ECCustomAttributes>
    </ECClass>
    <ECClass typeName="DTMRasterDraping" isDomainClass="True" displayLabel="Draped Rasters">
        <BaseClass>DTMSubElementDisplay</BaseClass>
        <ECCustomAttributes>
            <DisplayOptions xmlns="Bentley_Standard_CustomAttributes.01.00">
                <Hidden>True</Hidden>
            </DisplayOptions>
            <CustomImageSpecification xmlns="Bentley_Standard_CustomAttributes.01.00">
                <Moniker_Default>ECLiteralImage://DCDraping</Moniker_Default>
                <Moniker_Expanded>ECLiteralImage://DCDraping</Moniker_Expanded>
                <Moniker_Collapsed>ECLiteralImage://DCDraping</Moniker_Collapsed>
            </CustomImageSpecification>
        </ECCustomAttributes>
    </ECClass>
    <ECClass typeName="DTMRegionsBase" isDomainClass="True">
        <ECProperty propertyName="Description" typeName="string" displayLabel="Description">
            <ECCustomAttributes>
                <ExtendType xmlns="EditorCustomAttributes.01.00">
                    <Standard>16</Standard>
                </ExtendType>
                <PropertyPriority xmlns="EditorCustomAttributes.01.00">
                    <Priority>10010</Priority>
                </PropertyPriority>
            </ECCustomAttributes>
        </ECProperty>
        <ECProperty propertyName="RegionTag" typeName="string" readOnly="True" displayLabel="Region Tag">
            <ECCustomAttributes>
                <ExtendType xmlns="EditorCustomAttributes.01.00">
                    <Standard>16</Standard>
                </ExtendType>
                <PropertyPriority xmlns="EditorCustomAttributes.01.00">
                    <Priority>10020</Priority>
                </PropertyPriority>
            </ECCustomAttributes>
        </ECProperty>
    </ECClass>

    <ECClass typeName="DTMRegions" isDomainClass="True">
        <BaseClass>DTMRegionsBase</BaseClass>
        <BaseClass>DTMAttachedMaterial</BaseClass>
        <BaseClass>DTMSubElementDisplay</BaseClass>
        <ECCustomAttributes>
            <CustomImageSpecification xmlns="Bentley_Standard_CustomAttributes.01.00">
                <Moniker_Default>ECLiteralImage://TMPropertiesRegions</Moniker_Default>
                <Moniker_Expanded>ECLiteralImage://TMPropertiesRegions</Moniker_Expanded>
                <Moniker_Collapsed>ECLiteralImage://TMPropertiesRegions</Moniker_Collapsed>
            </CustomImageSpecification>
        </ECCustomAttributes>
    </ECClass>

    <ECRelationshipClass typeName="TerrainModelChildrenRelationship" displayLabel="TerrainModel Children Relationship" isDomainClass="True" strength="embedding" strengthDirection="forward">
        <ECCustomAttributes>
            <DisplayOptions xmlns="Bentley_Standard_CustomAttributes.01.00">
                <Hidden>True</Hidden>
            </DisplayOptions>
            <SearchOptions xmlns="Bentley_Standard_CustomAttributes.01.08">
                <Hidden>True</Hidden>
            </SearchOptions>
            <RelationshipIsNotStored xmlns="DgnCustomAttributes.01.00" />
            <DgnECRelationshipAttributes xmlns="DgnCustomAttributes.01.00" >
                <SourceHostType>1</SourceHostType>
                <TargetHostType>1</TargetHostType>
            </DgnECRelationshipAttributes>
            <SearchOptions xmlns="Bentley_Standard_CustomAttributes.01.08">
                <Hidden>True</Hidden>
            </SearchOptions>
        </ECCustomAttributes>
        <Source cardinality="(0,N)" polymorphic="True">
          <Class class="DTMProperties" />
        </Source>
        <Target cardinality="(0,N)" polymorphic="True">
          <Class class="DTMProperties" />
        </Target>
    </ECRelationshipClass>

</ECSchema>
<|MERGE_RESOLUTION|>--- conflicted
+++ resolved
@@ -1,1582 +1,1777 @@
-<?xml version="1.0" encoding="utf-8"?>
-<ECSchema schemaName="TerrainModel" nameSpacePrefix="terrain" version="1.0" xmlns="http://www.bentley.com/schemas/Bentley.ECXML.2.0">
-    <ECSchemaReference name="EditorCustomAttributes" version="01.00" prefix="beca" />
-    <ECSchemaReference name="Bentley_Common_Classes" version="01.01" prefix="bcc" />
-    <ECSchemaReference name="Unit_Attributes" version="01.00" prefix="units_attribs" />
-    <ECSchemaReference name="BaseElementSchema"      version="01.00" prefix="baseElem" />
-    <ECSchemaReference name="DgnElementSchema"      version="01.00" prefix="dgnElem" />
-    <ECSchemaReference name="Bentley_Standard_CustomAttributes" version="01.07" prefix="besc" />
-    <ECSchemaReference name="Bentley_Standard_Classes" version="01.00" prefix="bsc" />
-    <ECSchemaReference name="DgnCustomAttributes" version="01.00" prefix="dgnca" />
-
-    <ECCustomAttributes>
-        <IsDgnPlatformDeliveredSchema xmlns="DgnCustomAttributes.01.00" />
-        <StoresUnitsAsUors xmlns="EditorCustomAttributes.01.05" />
-        <ItemsSchemaIdentifier xmlns="Bentley_Standard_CustomAttributes.01.07">
-          <IsItemsSchema>False</IsItemsSchema>
-        </ItemsSchemaIdentifier>
-    </ECCustomAttributes>
-  
-    <ECClass typeName="DTMInformation" isDomainClass="True">
-        <ECCustomAttributes>
-            <DontShowNullProperties xmlns="EditorCustomAttributes.01.00" />
-        </ECCustomAttributes>
-        <ECProperty propertyName="Name" typeName="string" displayLabel="Name">
-            <ECCustomAttributes>
-                <Category xmlns="EditorCustomAttributes.01.00">
-                    <Standard>1</Standard>
-                </Category>
-                <PropertyPriority xmlns="EditorCustomAttributes.01.00">
-                    <Priority>495000</Priority>
-                </PropertyPriority>
-            </ECCustomAttributes>
-        </ECProperty>
-        <ECProperty propertyName="NumTriangles" typeName="long" displayLabel="Number of Triangles" readOnly="True">
-            <ECCustomAttributes>
-                <Category xmlns="EditorCustomAttributes.01.00">
-                    <Name>Information</Name>
-                    <DisplayLabel>Information</DisplayLabel>
-                    <Priority>300007</Priority>
-                </Category>
-                <PropertyPriority xmlns="EditorCustomAttributes.01.00">
-                    <Priority>10000</Priority>
-                </PropertyPriority>
-                <Format xmlns="EditorCustomAttributes.01.00">
-                    <FormatString>{0:N0}</FormatString>
-                </Format>
-            </ECCustomAttributes>
-        </ECProperty>
-        <ECProperty propertyName="NumBreaklines" typeName="long" displayLabel="Number of Breaklines" readOnly="True">
-            <ECCustomAttributes>
-                <Category xmlns="EditorCustomAttributes.01.00">
-                    <Name>Information</Name>
-                    <DisplayLabel>Information</DisplayLabel>
-                    <Priority>300007</Priority>
-                </Category>
-                <PropertyPriority xmlns="EditorCustomAttributes.01.00">
-                    <Priority>10010</Priority>
-                </PropertyPriority>
-                <Format xmlns="EditorCustomAttributes.01.00">
-                    <FormatString>{0:N0}</FormatString>
-                </Format>
-            </ECCustomAttributes>
-        </ECProperty>
-        <ECProperty propertyName="NumContours" typeName="long" displayLabel="Number of Contours" readOnly="True">
-            <ECCustomAttributes>
-                <Category xmlns="EditorCustomAttributes.01.00">
-                    <Name>Information</Name>
-                    <DisplayLabel>Information</DisplayLabel>
-                    <Priority>300007</Priority>
-                </Category>
-                <PropertyPriority xmlns="EditorCustomAttributes.01.00">
-                    <Priority>10011</Priority>
-                </PropertyPriority>
-                <Format xmlns="EditorCustomAttributes.01.00">
-                    <FormatString>{0:N0}</FormatString>
-                </Format>
-            </ECCustomAttributes>
-        </ECProperty>
-        <ECProperty propertyName="NumFeatures" typeName="long" displayLabel="Number of Features" readOnly="True">
-            <ECCustomAttributes>
-                <Category xmlns="EditorCustomAttributes.01.00">
-                    <Name>Information</Name>
-                    <DisplayLabel>Information</DisplayLabel>
-                    <Priority>300007</Priority>
-                </Category>
-                <PropertyPriority xmlns="EditorCustomAttributes.01.00">
-                    <Priority>10012</Priority>
-                </PropertyPriority>
-                <Format xmlns="EditorCustomAttributes.01.00">
-                    <FormatString>{0:N0}</FormatString>
-                </Format>
-            </ECCustomAttributes>
-        </ECProperty>
-        <ECProperty propertyName="NumVoids" typeName="long" displayLabel="Number of Voids" readOnly="True">
-            <ECCustomAttributes>
-                <Category xmlns="EditorCustomAttributes.01.00">
-                    <Name>Information</Name>
-                    <DisplayLabel>Information</DisplayLabel>
-                    <Priority>300007</Priority>
-                </Category>
-                <PropertyPriority xmlns="EditorCustomAttributes.01.00">
-                    <Priority>10013</Priority>
-                </PropertyPriority>
-                <Format xmlns="EditorCustomAttributes.01.00">
-                    <FormatString>{0:N0}</FormatString>
-                </Format>
-            </ECCustomAttributes>
-        </ECProperty>
-        <ECProperty propertyName="NumHoles" typeName="long" displayLabel="Number of Holes" readOnly="True">
-            <ECCustomAttributes>
-                <Category xmlns="EditorCustomAttributes.01.00">
-                    <Name>Information</Name>
-                    <DisplayLabel>Information</DisplayLabel>
-                    <Priority>300007</Priority>
-                </Category>
-                <PropertyPriority xmlns="EditorCustomAttributes.01.00">
-                    <Priority>10014</Priority>
-                </PropertyPriority>
-                <Format xmlns="EditorCustomAttributes.01.00">
-                    <FormatString>{0:N0}</FormatString>
-                </Format>
-            </ECCustomAttributes>
-        </ECProperty>
-        <ECProperty propertyName="NumIslands" typeName="long" displayLabel="Number of Islands" readOnly="True">
-            <ECCustomAttributes>
-                <Category xmlns="EditorCustomAttributes.01.00">
-                    <Name>Information</Name>
-                    <DisplayLabel>Information</DisplayLabel>
-                    <Priority>300007</Priority>
-                </Category>
-                <PropertyPriority xmlns="EditorCustomAttributes.01.00">
-                    <Priority>10015</Priority>
-                </PropertyPriority>
-                <Format xmlns="EditorCustomAttributes.01.00">
-                    <FormatString>{0:N0}</FormatString>
-                </Format>
-            </ECCustomAttributes>
-        </ECProperty>
-        <ECProperty propertyName="NumPointFeatures" typeName="long" displayLabel="Number of Point Features" readOnly="True">
-            <ECCustomAttributes>
-                <Category xmlns="EditorCustomAttributes.01.00">
-                    <Name>Information</Name>
-                    <DisplayLabel>Information</DisplayLabel>
-                    <Priority>300007</Priority>
-                </Category>
-                <PropertyPriority xmlns="EditorCustomAttributes.01.00">
-                    <Priority>10016</Priority>
-                </PropertyPriority>
-                <Format xmlns="EditorCustomAttributes.01.00">
-                    <FormatString>{0:N0}</FormatString>
-                </Format>
-            </ECCustomAttributes>
-        </ECProperty>
-        <ECProperty propertyName="NumPoints" typeName="long" displayLabel="Number of Points" readOnly="True">
-            <ECCustomAttributes>
-                <Category xmlns="EditorCustomAttributes.01.00">
-                    <Name>Information</Name>
-                    <DisplayLabel>Information</DisplayLabel>
-                    <Priority>300007</Priority>
-                </Category>
-                <PropertyPriority xmlns="EditorCustomAttributes.01.00">
-                    <Priority>10020</Priority>
-                </PropertyPriority>
-                <Format xmlns="EditorCustomAttributes.01.00">
-                    <FormatString>{0:N0}</FormatString>
-                </Format>
-            </ECCustomAttributes>
-        </ECProperty>
-        <ECProperty propertyName="RangeLow" typeName="point3d" displayLabel="Range Low" readOnly="True">
-            <ECCustomAttributes>
-                <ExtendType xmlns="EditorCustomAttributes.01.00">
-                    <Standard>7</Standard>
-                </ExtendType>
-                <Category xmlns="EditorCustomAttributes.01.00">
-                    <Name>Information</Name>
-                    <DisplayLabel>Information</DisplayLabel>
-                    <Priority>300007</Priority>
-                </Category>
-                <PropertyPriority xmlns="EditorCustomAttributes.01.00">
-                    <Priority>10030</Priority>
-                </PropertyPriority>
-            </ECCustomAttributes>
-        </ECProperty>
-        <ECProperty propertyName="RangeHigh" typeName="point3d" displayLabel="Range High" readOnly="True">
-            <ECCustomAttributes>
-                <ExtendType xmlns="EditorCustomAttributes.01.00">
-                    <Standard>7</Standard>
-                </ExtendType>
-                <Category xmlns="EditorCustomAttributes.01.00">
-                    <Name>Information</Name>
-                    <DisplayLabel>Information</DisplayLabel>
-                    <Priority>300007</Priority>
-                </Category>
-                <PropertyPriority xmlns="EditorCustomAttributes.01.00">
-                    <Priority>10031</Priority>
-                </PropertyPriority>
-            </ECCustomAttributes>
-        </ECProperty>
-    </ECClass>
-    <ECClass typeName="DTMEdgeMethod" isDomainClass="True">
-        <ECCustomAttributes>
-            <DontShowNullProperties xmlns="EditorCustomAttributes.01.00" />
-        </ECCustomAttributes>
-        <ECProperty propertyName="EdgeMethod" typeName="int" displayLabel="Edge Method">
-            <ECCustomAttributes>
-                <Category xmlns="EditorCustomAttributes.01.00">
-                    <Name>EdgeMethod</Name>
-                    <DisplayLabel>Edge Method</DisplayLabel>
-                    <Priority>300005</Priority>
-                </Category>
-                <PropertyPriority xmlns="EditorCustomAttributes.01.00">
-                    <Priority>10120</Priority>
-                </PropertyPriority>
-                <ExtendType xmlns="EditorCustomAttributes.01.00">
-                    <Name>TMEdgeOption</Name>
-                </ExtendType>
-                <RequiresReload xmlns="EditorCustomAttributes.01.00" />
-            </ECCustomAttributes>
-        </ECProperty>
-        <ECProperty propertyName="LengthValue" typeName="double" displayLabel="Length">
-            <ECCustomAttributes>
-                <ExtendType xmlns="EditorCustomAttributes.01.00">
-                    <Standard>8</Standard>
-                </ExtendType>
-                <Category xmlns="EditorCustomAttributes.01.00">
-                    <Name>EdgeMethod</Name>
-                    <DisplayLabel>Edge Method</DisplayLabel>
-                    <Priority>300005</Priority>
-                </Category>
-                <PropertyPriority xmlns="EditorCustomAttributes.01.00">
-                    <Priority>10110</Priority>
-                </PropertyPriority>
-            </ECCustomAttributes>
-        </ECProperty>
-    </ECClass>
-    <ECClass typeName="DTMOverrideSymbology" isDomainClass="True">
-        <ECCustomAttributes>
-            <DontShowNullProperties xmlns="EditorCustomAttributes.01.00" />
-        </ECCustomAttributes>
-        <ECProperty propertyName="OverrideSymbology" typeName="boolean" displayLabel="Override Symbology">
-            <ECCustomAttributes>
-                <Category xmlns="EditorCustomAttributes.01.00">
-                    <Name>Reference</Name>
-                    <DisplayLabel>Reference</DisplayLabel>
-                    <Priority>300002</Priority>
-                    <Expand>True</Expand>
-                </Category>
-                <PropertyPriority xmlns="EditorCustomAttributes.01.00">
-                    <Priority>10050</Priority>
-                </PropertyPriority>
-                <BooleanDisplay xmlns="EditorCustomAttributes.01.00">
-                    <TrueString>Yes</TrueString>
-                    <FalseString>No</FalseString>
-                </BooleanDisplay>
-                <RequiresReload xmlns="EditorCustomAttributes.01.00" />
-            </ECCustomAttributes>
-        </ECProperty>
-    </ECClass>
-    <ECClass typeName="DTMOSTemplate" isDomainClass="True">
-        <ECCustomAttributes>
-            <DontShowNullProperties xmlns="EditorCustomAttributes.01.00" />
-        </ECCustomAttributes>
-        <ECProperty propertyName="OSTemplate" typeName="long" displayLabel="Override Template">
-            <ECCustomAttributes>
-                <ExtendType xmlns="EditorCustomAttributes.01.00">
-                    <Name>TMElementTemplate</Name>
-                </ExtendType>
-                <!--Category xmlns="EditorCustomAttributes.01.00">
-                    <Standard>1</Standard>
-                </Category-->
-                <Category xmlns="EditorCustomAttributes.01.00">
-                    <Name>Reference</Name>
-                    <DisplayLabel>Reference</DisplayLabel>
-                    <Priority>300002</Priority>
-                    <Expand>True</Expand>
-                </Category>
-                <PropertyPriority xmlns="EditorCustomAttributes.01.00">
-                    <Priority>10060</Priority>
-                </PropertyPriority>
-            </ECCustomAttributes>
-            <RequiresReload xmlns="EditorCustomAttributes.01.00" />
-        </ECProperty>
-    </ECClass>
-    <ECClass typeName="STM" isDomainClass="True">
-        <ECCustomAttributes>
-            <DontShowNullProperties xmlns="EditorCustomAttributes.01.00" />
-        </ECCustomAttributes>
-        <ECProperty propertyName="Locate" typeName="boolean">
-            <ECCustomAttributes>
-                <Category xmlns="EditorCustomAttributes.01.00">
-                    <Name>STM</Name>
-                    <DisplayLabel>Scalable Terrain Model</DisplayLabel>
-                    <Priority>300006</Priority>
-                </Category>
-                <PropertyPriority xmlns="EditorCustomAttributes.01.00">
-                    <Priority>10008</Priority>
-                </PropertyPriority>
-            </ECCustomAttributes>
-        </ECProperty>
-        <ECProperty propertyName="Clip" typeName="boolean">
-            <ECCustomAttributes>
-                <Category xmlns="EditorCustomAttributes.01.00">
-                    <Name>STM</Name>
-                    <DisplayLabel>Scalable Terrain Model</DisplayLabel>
-                    <Priority>300006</Priority>
-                </Category>
-                <PropertyPriority xmlns="EditorCustomAttributes.01.00">
-                    <Priority>10006</Priority>
-                </PropertyPriority>
-            </ECCustomAttributes>
-        </ECProperty>
-        <ECProperty propertyName="UnshadedViewPointDensity" typeName="double" displayLabel="Not Shaded View Density">
-            <ECCustomAttributes>
-                <Category xmlns="EditorCustomAttributes.01.00">
-                    <Name>STM</Name>
-                    <DisplayLabel>Scalable Terrain Model</DisplayLabel>
-                    <Priority>300006</Priority>
-                </Category>
-                <PropertyPriority xmlns="EditorCustomAttributes.01.00">
-                    <Priority>10011</Priority>
-                </PropertyPriority>
-                <ExtendType xmlns="EditorCustomAttributes.01.00">
-                    <Name>MrDTMUnshadedViewPointDensity</Name>
-                </ExtendType>
-            </ECCustomAttributes>
-        </ECProperty>
-
-        <ECProperty propertyName="ShadedViewPointDensity" typeName="double" displayLabel="Shaded View Density">
-            <ECCustomAttributes>
-                <Category xmlns="EditorCustomAttributes.01.00">
-                    <Name>STM</Name>
-                    <DisplayLabel>Scalable Terrain Model</DisplayLabel>
-                    <Priority>300006</Priority>
-                </Category>
-                <PropertyPriority xmlns="EditorCustomAttributes.01.00">
-                    <Priority>10012</Priority>
-                </PropertyPriority>
-                <ExtendType xmlns="EditorCustomAttributes.01.00">
-                    <Name>MrDTMShadedViewPointDensity</Name>
-                </ExtendType>
-            </ECCustomAttributes>
-        </ECProperty>
-
-        <ECArrayProperty propertyName="Views" typeName="boolean" displayLabel="Views" minOccurs="8" maxOccurs="8">
-            <ECCustomAttributes>
-                <Category xmlns="EditorCustomAttributes.01.00">
-                    <Name>STM</Name>
-                    <DisplayLabel>Scalable Terrain Model</DisplayLabel>
-                    <Priority>300006</Priority>
-                </Category>
-                <PropertyPriority xmlns="EditorCustomAttributes.01.00">
-                    <Priority>10010</Priority>
-                </PropertyPriority>
-
-                <ExtendType xmlns="EditorCustomAttributes.01.00">
-                    <Name>MrDTMViewsFlags</Name>
-                </ExtendType>
-
-                <BooleanDisplay xmlns="EditorCustomAttributes.01.00">
-                    <TrueString>On</TrueString>
-                    <FalseString>Off</FalseString>
-                </BooleanDisplay>
-            </ECCustomAttributes>
-        </ECArrayProperty>
-
-
-    </ECClass>
-
-  <ECClass typeName="DTMProperties" isDomainClass="True">
-  </ECClass>
-    <ECClass typeName="DTMContourProperties" isDomainClass="True">
-<<<<<<< HEAD
-        <ECCustomAttributes>
-=======
-      <BaseClass>DTMProperties</BaseClass>
-
-      <ECCustomAttributes>
-            <DisplayOptions xmlns="Bentley_Standard_CustomAttributes.01.00">
-                <Hidden>True</Hidden>
-            </DisplayOptions>
->>>>>>> af72fd24
-            <DontShowNullProperties xmlns="EditorCustomAttributes.01.00" />
-        </ECCustomAttributes>
-        <ECProperty propertyName="WantMajorContours" typeName="boolean" displayLabel="Major Contours">
-            <ECCustomAttributes>
-                <Category xmlns="EditorCustomAttributes.01.00">
-                    <Name>CalculatedFeaturesDisplay</Name>
-                    <DisplayLabel>Calculated Features Display</DisplayLabel>
-                    <Priority>300004</Priority>
-                    <Expand>True</Expand>
-                </Category>
-                <PropertyPriority xmlns="EditorCustomAttributes.01.00">
-                    <Priority>10040</Priority>
-                </PropertyPriority>
-                <BooleanDisplay xmlns="EditorCustomAttributes.01.00">
-                    <TrueString>On</TrueString>
-                    <FalseString>Off</FalseString>
-                </BooleanDisplay>
-                <RequiresReload xmlns="EditorCustomAttributes.01.00" />
-            </ECCustomAttributes>
-        </ECProperty>
-        <ECProperty propertyName="WantMinorContours" typeName="boolean" displayLabel="Minor Contours">
-            <ECCustomAttributes>
-                <Category xmlns="EditorCustomAttributes.01.00">
-                    <Name>CalculatedFeaturesDisplay</Name>
-                    <DisplayLabel>Calculated Features Display</DisplayLabel>
-                    <Priority>300004</Priority>
-                    <Expand>True</Expand>
-                </Category>
-                <PropertyPriority xmlns="EditorCustomAttributes.01.00">
-                    <Priority>10040</Priority>
-                </PropertyPriority>
-                <BooleanDisplay xmlns="EditorCustomAttributes.01.00">
-                    <TrueString>On</TrueString>
-                    <FalseString>Off</FalseString>
-                </BooleanDisplay>
-                <RequiresReload xmlns="EditorCustomAttributes.01.00" />
-            </ECCustomAttributes>
-        </ECProperty>
-        <ECCustomAttributes>
-            <CustomImageSpecification xmlns="Bentley_Standard_CustomAttributes.01.00">
-                <Moniker_Default>ECLiteralImage://TMPropertiesContours</Moniker_Default>
-                <Moniker_Expanded>ECLiteralImage://TMPropertiesContours</Moniker_Expanded>
-                <Moniker_Collapsed>ECLiteralImage://TMPropertiesContours</Moniker_Collapsed>
-            </CustomImageSpecification>
-        </ECCustomAttributes>
-    </ECClass>
-    <ECClass typeName="DTMFeatureProperties" isDomainClass="True" displayLabel="Calculated Features">
-<<<<<<< HEAD
-        <ECCustomAttributes>
-=======
-      <BaseClass>DTMProperties</BaseClass>
-      <ECCustomAttributes>
-            <DisplayOptions xmlns="Bentley_Standard_CustomAttributes.01.00">
-                <Hidden>True</Hidden>
-            </DisplayOptions>
->>>>>>> af72fd24
-            <DontShowNullProperties xmlns="EditorCustomAttributes.01.00" />
-        </ECCustomAttributes>
-        <ECProperty propertyName="WantTriangles" typeName="boolean" displayLabel="Triangles">
-            <ECCustomAttributes>
-                <Category xmlns="EditorCustomAttributes.01.00">
-                    <Name>CalculatedFeaturesDisplay</Name>
-                    <DisplayLabel>Calculated Features Display</DisplayLabel>
-                    <Priority>300004</Priority>
-                    <Expand>True</Expand>
-                </Category>
-                <PropertyPriority xmlns="EditorCustomAttributes.01.00">
-                    <Priority>10030</Priority>
-                </PropertyPriority>
-                <BooleanDisplay xmlns="EditorCustomAttributes.01.00">
-                    <TrueString>On</TrueString>
-                    <FalseString>Off</FalseString>
-                </BooleanDisplay>
-            </ECCustomAttributes>
-        </ECProperty>
-        <ECProperty propertyName="WantRasterDraping" typeName="boolean" displayLabel="Draped Rasters">
-            <ECCustomAttributes>
-                <Category xmlns="EditorCustomAttributes.01.00">
-                    <Name>CalculatedFeaturesDisplay</Name>
-                    <DisplayLabel>Calculated Features Display</DisplayLabel>
-                    <Priority>300004</Priority>
-                    <Expand>True</Expand>
-                </Category>
-                <PropertyPriority xmlns="EditorCustomAttributes.01.00">
-                    <Priority>9850</Priority>
-                </PropertyPriority>
-                <BooleanDisplay xmlns="EditorCustomAttributes.01.00">
-                    <TrueString>On</TrueString>
-                    <FalseString>Off</FalseString>
-                </BooleanDisplay>
-            </ECCustomAttributes>
-        </ECProperty>
-        <ECProperty propertyName="WantSpots" typeName="boolean" displayLabel="Spots">
-            <ECCustomAttributes>
-                <Category xmlns="EditorCustomAttributes.01.00">
-                    <Name>CalculatedFeaturesDisplay</Name>
-                    <DisplayLabel>Calculated Features Display</DisplayLabel>
-                    <Priority>300004</Priority>
-                    <Expand>True</Expand>
-                </Category>
-                <PropertyPriority xmlns="EditorCustomAttributes.01.00">
-                    <Priority>10010</Priority>
-                </PropertyPriority>
-                <BooleanDisplay xmlns="EditorCustomAttributes.01.00">
-                    <TrueString>On</TrueString>
-                    <FalseString>Off</FalseString>
-                </BooleanDisplay>
-            </ECCustomAttributes>
-        </ECProperty>
-        <ECProperty propertyName="WantRegions" typeName="boolean" displayLabel="Regions">
-            <ECCustomAttributes>
-                <Category xmlns="EditorCustomAttributes.01.00">
-                    <Name>CalculatedFeaturesDisplay</Name>
-                    <DisplayLabel>Calculated Features Display</DisplayLabel>
-                    <Priority>300004</Priority>
-                    <Expand>True</Expand>
-                </Category>
-                <PropertyPriority xmlns="EditorCustomAttributes.01.00">
-                    <Priority>10000</Priority>
-                </PropertyPriority>
-                <BooleanDisplay xmlns="EditorCustomAttributes.01.00">
-                    <TrueString>On</TrueString>
-                    <FalseString>Off</FalseString>
-                </BooleanDisplay>
-            </ECCustomAttributes>
-        </ECProperty>
-        <ECProperty propertyName="WantFlowArrows" typeName="boolean" displayLabel="Flow Arrows">
-            <ECCustomAttributes>
-                <Category xmlns="EditorCustomAttributes.01.00">
-                    <Name>CalculatedFeaturesDisplay</Name>
-                    <DisplayLabel>Calculated Features Display</DisplayLabel>
-                    <Priority>300004</Priority>
-                    <Expand>True</Expand>
-                </Category>
-                <PropertyPriority xmlns="EditorCustomAttributes.01.00">
-                    <Priority>9980</Priority>
-                </PropertyPriority>
-                <BooleanDisplay xmlns="EditorCustomAttributes.01.00">
-                    <TrueString>On</TrueString>
-                    <FalseString>Off</FalseString>
-                </BooleanDisplay>
-            </ECCustomAttributes>
-        </ECProperty>
-        <ECProperty propertyName="WantLowPoints" typeName="boolean" displayLabel="Low Points">
-            <ECCustomAttributes>
-                <Category xmlns="EditorCustomAttributes.01.00">
-                    <Name>CalculatedFeaturesDisplay</Name>
-                    <DisplayLabel>Calculated Features Display</DisplayLabel>
-                    <Priority>300004</Priority>
-                    <Expand>True</Expand>
-                </Category>
-                <PropertyPriority xmlns="EditorCustomAttributes.01.00">
-                    <Priority>9970</Priority>
-                </PropertyPriority>
-                <BooleanDisplay xmlns="EditorCustomAttributes.01.00">
-                    <TrueString>On</TrueString>
-                    <FalseString>Off</FalseString>
-                </BooleanDisplay>
-            </ECCustomAttributes>
-        </ECProperty>
-        <ECProperty propertyName="WantHighPoints" typeName="boolean" displayLabel="High Points">
-            <ECCustomAttributes>
-                <Category xmlns="EditorCustomAttributes.01.00">
-                    <Name>CalculatedFeaturesDisplay</Name>
-                    <DisplayLabel>Calculated Features Display</DisplayLabel>
-                    <Priority>300004</Priority>
-                    <Expand>True</Expand>
-                </Category>
-                <PropertyPriority xmlns="EditorCustomAttributes.01.00">
-                    <Priority>9960</Priority>
-                </PropertyPriority>
-                <BooleanDisplay xmlns="EditorCustomAttributes.01.00">
-                    <TrueString>On</TrueString>
-                    <FalseString>Off</FalseString>
-                </BooleanDisplay>
-            </ECCustomAttributes>
-        </ECProperty>
-    </ECClass>
-    <ECClass typeName="DTMSourceProperties" isDomainClass="True" displayLabel="Source Features">
-<<<<<<< HEAD
-        <ECCustomAttributes>
-=======
-      <BaseClass>DTMProperties</BaseClass>
-      <ECCustomAttributes>
-            <DisplayOptions xmlns="Bentley_Standard_CustomAttributes.01.00">
-                <Hidden>True</Hidden>
-            </DisplayOptions>
->>>>>>> af72fd24
-            <DontShowNullProperties xmlns="EditorCustomAttributes.01.00" />
-        </ECCustomAttributes>
-        <ECProperty propertyName="WantBreaklineFeatures" typeName="boolean" displayLabel="Breaklines">
-            <ECCustomAttributes>
-                <Category xmlns="EditorCustomAttributes.01.00">
-                    <Name>SourceFeaturesDisplay</Name>
-                    <DisplayLabel>Source Features Display</DisplayLabel>
-                    <Priority>300003</Priority>
-                    <Expand>True</Expand>
-                </Category>
-                <PropertyPriority xmlns="EditorCustomAttributes.01.00">
-                    <Priority>9920</Priority>
-                </PropertyPriority>
-                <BooleanDisplay xmlns="EditorCustomAttributes.01.00">
-                    <TrueString>On</TrueString>
-                    <FalseString>Off</FalseString>
-                </BooleanDisplay>
-            </ECCustomAttributes>
-        </ECProperty>
-        <ECProperty propertyName="WantBoundaryFeatures" typeName="boolean" displayLabel="Boundary">
-            <ECCustomAttributes>
-                <Category xmlns="EditorCustomAttributes.01.00">
-                    <Name>SourceFeaturesDisplay</Name>
-                    <DisplayLabel>Source Features Display</DisplayLabel>
-                    <Priority>300003</Priority>
-                    <Expand>True</Expand>
-                </Category>
-                <PropertyPriority xmlns="EditorCustomAttributes.01.00">
-                    <Priority>9910</Priority>
-                </PropertyPriority>
-                <BooleanDisplay xmlns="EditorCustomAttributes.01.00">
-                    <TrueString>On</TrueString>
-                    <FalseString>Off</FalseString>
-                </BooleanDisplay>
-            </ECCustomAttributes>
-        </ECProperty>
-        <ECProperty propertyName="WantContourFeatures" typeName="boolean" displayLabel="Imported Contours">
-            <ECCustomAttributes>
-                <Category xmlns="EditorCustomAttributes.01.00">
-                    <Name>SourceFeaturesDisplay</Name>
-                    <DisplayLabel>Source Features Display</DisplayLabel>
-                    <Priority>300003</Priority>
-                    <Expand>True</Expand>
-                </Category>
-                <PropertyPriority xmlns="EditorCustomAttributes.01.00">
-                    <Priority>9900</Priority>
-                </PropertyPriority>
-                <BooleanDisplay xmlns="EditorCustomAttributes.01.00">
-                    <TrueString>On</TrueString>
-                    <FalseString>Off</FalseString>
-                </BooleanDisplay>
-            </ECCustomAttributes>
-        </ECProperty>
-        <ECProperty propertyName="WantIslandFeatures" typeName="boolean" displayLabel="Islands">
-            <ECCustomAttributes>
-                <Category xmlns="EditorCustomAttributes.01.00">
-                    <Name>SourceFeaturesDisplay</Name>
-                    <DisplayLabel>Source Features Display</DisplayLabel>
-                    <Priority>300003</Priority>
-                    <Expand>True</Expand>
-                </Category>
-                <PropertyPriority xmlns="EditorCustomAttributes.01.00">
-                    <Priority>9890</Priority>
-                </PropertyPriority>
-                <BooleanDisplay xmlns="EditorCustomAttributes.01.00">
-                    <TrueString>On</TrueString>
-                    <FalseString>Off</FalseString>
-                </BooleanDisplay>
-            </ECCustomAttributes>
-        </ECProperty>
-        <ECProperty propertyName="WantHoleFeatures" typeName="boolean" displayLabel="Holes">
-            <ECCustomAttributes>
-                <Category xmlns="EditorCustomAttributes.01.00">
-                    <Name>SourceFeaturesDisplay</Name>
-                    <DisplayLabel>Source Features Display</DisplayLabel>
-                    <Priority>300003</Priority>
-                    <Expand>True</Expand>
-                </Category>
-                <PropertyPriority xmlns="EditorCustomAttributes.01.00">
-                    <Priority>9880</Priority>
-                </PropertyPriority>
-                <BooleanDisplay xmlns="EditorCustomAttributes.01.00">
-                    <TrueString>On</TrueString>
-                    <FalseString>Off</FalseString>
-                </BooleanDisplay>
-            </ECCustomAttributes>
-        </ECProperty>
-        <ECProperty propertyName="WantVoidFeatures" typeName="boolean" displayLabel="Voids">
-            <ECCustomAttributes>
-                <Category xmlns="EditorCustomAttributes.01.00">
-                    <Name>SourceFeaturesDisplay</Name>
-                    <DisplayLabel>Source Features Display</DisplayLabel>
-                    <Priority>300003</Priority>
-                    <Expand>True</Expand>
-                </Category>
-                <PropertyPriority xmlns="EditorCustomAttributes.01.00">
-                    <Priority>9870</Priority>
-                </PropertyPriority>
-                <BooleanDisplay xmlns="EditorCustomAttributes.01.00">
-                    <TrueString>On</TrueString>
-                    <FalseString>Off</FalseString>
-                </BooleanDisplay>
-            </ECCustomAttributes>
-        </ECProperty>
-        <ECProperty propertyName="WantSpotFeatures" typeName="boolean" displayLabel="Feature Spots">
-            <ECCustomAttributes>
-                <Category xmlns="EditorCustomAttributes.01.00">
-                    <Name>SourceFeaturesDisplay</Name>
-                    <DisplayLabel>Source Features Display</DisplayLabel>
-                    <Priority>300003</Priority>
-                    <Expand>True</Expand>
-                </Category>
-                <PropertyPriority xmlns="EditorCustomAttributes.01.00">
-                    <Priority>9860</Priority>
-                </PropertyPriority>
-                <BooleanDisplay xmlns="EditorCustomAttributes.01.00">
-                    <TrueString>On</TrueString>
-                    <FalseString>Off</FalseString>
-                </BooleanDisplay>
-            </ECCustomAttributes>
-        </ECProperty>
-        <ECCustomAttributes>
-            <CustomImageSpecification xmlns="Bentley_Standard_CustomAttributes.01.00">
-                <Moniker_Default>ECLiteralImage://TMPropertiesTreeSourceFeat</Moniker_Default>
-                <Moniker_Expanded>ECLiteralImage://TMPropertiesTreeSourceFeat</Moniker_Expanded>
-                <Moniker_Collapsed>ECLiteralImage://TMPropertiesTreeSourceFeat</Moniker_Collapsed>
-            </CustomImageSpecification>
-        </ECCustomAttributes>
-    </ECClass>
-
-    <ECClass typeName="DTMCalculatedProperties" isDomainClass="True" displayLabel="Calculated Features">
-        <BaseClass>DTMFeatureProperties</BaseClass>
-        <BaseClass>DTMContourProperties</BaseClass>
-        <ECCustomAttributes>
-            <CustomImageSpecification xmlns="Bentley_Standard_CustomAttributes.01.00">
-                <Moniker_Default>ECLiteralImage://TMPropertiesTreeCalcFeat</Moniker_Default>
-                <Moniker_Expanded>ECLiteralImage://TMPropertiesTreeCalcFeat</Moniker_Expanded>
-                <Moniker_Collapsed>ECLiteralImage://TMPropertiesTreeCalcFeat</Moniker_Collapsed>
-            </CustomImageSpecification>
-        </ECCustomAttributes>
-    </ECClass>
-
-    <ECClass typeName="DTMElement" isDomainClass="True">
-        <ECCustomAttributes>
-            <DontShowNullProperties xmlns="EditorCustomAttributes.01.00" />
-        </ECCustomAttributes>
-<<<<<<< HEAD
-        <BaseClass>baseElem:MstnGraphHeader</BaseClass>
-        <BaseClass>baseElem:NamedGroupInfo</BaseClass>
-        <BaseClass>baseElem:MstnLockedElement</BaseClass>
-=======
-        <ECProperty propertyName="Level" typeName="int" displayLabel="Level">
-            <ECCustomAttributes>
-                <ExtendType xmlns="EditorCustomAttributes.01.00">
-                    <Standard>2</Standard>
-                </ExtendType>
-                <Category xmlns="EditorCustomAttributes.01.00">
-                    <Standard>1</Standard>
-                </Category>
-                <PropertyPriority xmlns="EditorCustomAttributes.01.00">
-                    <Priority>490000</Priority>
-                </PropertyPriority>
-                <DWGProperty xmlns="EditorCustomAttributes.01.00">
-                    <Name>Layer</Name>
-                </DWGProperty>
-                <DisplayRulesOptions xmlns="DgnCustomAttributes.01.00">
-                    <SuppressGenerateByRange>True</SuppressGenerateByRange>
-                </DisplayRulesOptions>
-            </ECCustomAttributes>
-        </ECProperty>
-        <ECProperty propertyName="Color" typeName="int" displayLabel="Color">
-            <ECCustomAttributes>
-                <ExtendType xmlns="EditorCustomAttributes.01.00">
-                    <Standard>62</Standard>
-                </ExtendType>
-                <Category xmlns="EditorCustomAttributes.01.00">
-                    <Standard>1</Standard>
-                </Category>
-                <PropertyPriority xmlns="EditorCustomAttributes.01.00">
-                    <Priority>480000</Priority>
-                </PropertyPriority>
-                <DWGProperty xmlns="EditorCustomAttributes.01.00">
-                    <Name>TrueColor</Name>
-                </DWGProperty>
-                <DisplayRulesOptions xmlns="DgnCustomAttributes.01.00">
-                    <SuppressGenerateByRange>True</SuppressGenerateByRange>
-                </DisplayRulesOptions>
-            </ECCustomAttributes>
-        </ECProperty>
-        <ECProperty propertyName="Weight" typeName="int" displayLabel="Weight">
-            <ECCustomAttributes>
-                <ExtendType xmlns="EditorCustomAttributes.01.00">
-                    <Standard>96</Standard>
-                </ExtendType>
-                <Category xmlns="EditorCustomAttributes.01.00">
-                    <Standard>1</Standard>
-                </Category>
-                <PropertyPriority xmlns="EditorCustomAttributes.01.00">
-                    <Priority>460000</Priority>
-                </PropertyPriority>
-                <DWGProperty xmlns="EditorCustomAttributes.01.00">
-                    <Name>Lineweight</Name>
-                </DWGProperty>
-                <DisplayRulesOptions xmlns="DgnCustomAttributes.01.00">
-                    <GenerateByRangeDefaultMin>0</GenerateByRangeDefaultMin>
-                    <GenerateByRangeDefaultMax>31</GenerateByRangeDefaultMax>
-                </DisplayRulesOptions>
-            </ECCustomAttributes>
-        </ECProperty>
-        <ECProperty propertyName="Style" typeName="int" displayLabel="Line Style">
-            <ECCustomAttributes>
-                <ExtendType xmlns="EditorCustomAttributes.01.00">
-                    <Standard>97</Standard>
-                </ExtendType>
-                <Category xmlns="EditorCustomAttributes.01.00">
-                    <Standard>1</Standard>
-                </Category>
-                <PropertyPriority xmlns="EditorCustomAttributes.01.00">
-                    <Priority>470000</Priority>
-                </PropertyPriority>
-                <DWGProperty xmlns="EditorCustomAttributes.01.00">
-                    <Name>Linetype</Name>
-                </DWGProperty>
-                <RequiresReload xmlns="EditorCustomAttributes.01.00" />
-                <DisplayRulesOptions xmlns="DgnCustomAttributes.01.00">
-                    <SuppressGenerateByRange>True</SuppressGenerateByRange>
-                </DisplayRulesOptions>
-            </ECCustomAttributes>
-        </ECProperty>
-
-    </ECClass>
-    <ECClass typeName="DTMElement" isDomainClass="True" displayLabel="Terrain Model Element">
-        <BaseClass>dgnElem:GraphicalElement</BaseClass>
->>>>>>> af72fd24
-        <BaseClass>DTMFeatureProperties</BaseClass>
-        <BaseClass>DTMContourProperties</BaseClass>
-        <BaseClass>DTMSourceProperties</BaseClass>
-        <BaseClass>DTMInformation</BaseClass>
-        <BaseClass>DTMEdgeMethod</BaseClass>
-        <BaseClass>DTMOverrideSymbology</BaseClass>
-        <BaseClass>DTMOSTemplate</BaseClass>
-        <BaseClass>STM</BaseClass>
-        <ECCustomAttributes>
-            <CustomImageSpecification xmlns="Bentley_Standard_CustomAttributes.01.00">
-                <Moniker_Default>ECLiteralImage://TM</Moniker_Default>
-                <Moniker_Expanded>ECLiteralImage://TM</Moniker_Expanded>
-                <Moniker_Collapsed>ECLiteralImage://TM</Moniker_Collapsed>
-            </CustomImageSpecification>
-        </ECCustomAttributes>
-        <!--We override this property that we could hide it in Properties-->
-        <ECProperty propertyName="DisplayStyle" typeName="int" displayLabel="Display Style">
-            <ECCustomAttributes>
-                <HideProperty xmlns="EditorCustomAttributes.01.00">
-                    <If2D>True</If2D>
-                    <If3D>True</If3D>
-                </HideProperty>
-                <ElementHeaderPropertyOverridable>
-                    <DisabledByDefault>False</DisabledByDefault>
-                </ElementHeaderPropertyOverridable>
-                <Category xmlns="EditorCustomAttributes.01.00">
-                    <Standard>2</Standard>
-                </Category>
-                <PropertyPriority xmlns="EditorCustomAttributes.01.00">
-                    <Priority>339009</Priority>
-                </PropertyPriority>
-                <ExtendType xmlns="EditorCustomAttributes.01.00">
-                    <Standard>68</Standard>
-                </ExtendType>
-                <DisplayRulesOptions xmlns="DgnCustomAttributes.01.00">
-                    <SuppressGenerateByRange>True</SuppressGenerateByRange>
-                </DisplayRulesOptions>
-            </ECCustomAttributes>
-        </ECProperty>
-    </ECClass>
-    <ECClass typeName="PointCell" isStruct="True" isDomainClass="True">
-        <ECProperty propertyName="Type" typeName="int" displayLabel="Type">
-            <ECCustomAttributes>
-                <PropertyPriority xmlns="EditorCustomAttributes.01.00">
-                    <Priority>10190</Priority>
-                </PropertyPriority>
-            </ECCustomAttributes>
-        </ECProperty>
-        <ECProperty propertyName="Value" typeName="string" displayLabel="Value">
-            <ECCustomAttributes>
-                <PropertyPriority xmlns="EditorCustomAttributes.01.00">
-                    <Priority>10180</Priority>
-                </PropertyPriority>
-            </ECCustomAttributes>
-        </ECProperty>
-        <ECProperty propertyName="Criteria" typeName="string" displayLabel="Criteria">
-            <ECCustomAttributes>
-                <PropertyPriority xmlns="EditorCustomAttributes.01.00">
-                    <Priority>10200</Priority>
-                </PropertyPriority>
-            </ECCustomAttributes>
-        </ECProperty>
-    </ECClass>
-    <ECClass typeName="DTMSubElementDisplay" isDomainClass="True">
-<<<<<<< HEAD
-        <ECCustomAttributes>
-=======
-      <BaseClass>DTMProperties</BaseClass>
-      <ECCustomAttributes>
-            <DisplayOptions xmlns="Bentley_Standard_CustomAttributes.01.00">
-                <Hidden>True</Hidden>
-            </DisplayOptions>
->>>>>>> af72fd24
-            <DontShowNullProperties xmlns="EditorCustomAttributes.01.00" />
-        </ECCustomAttributes>
-        <ECProperty propertyName="Level" typeName="int" DisplayLabel="Level">
-            <ECCustomAttributes>
-                <ExtendType xmlns="EditorCustomAttributes.01.00">
-                    <Standard>2</Standard>
-                </ExtendType>
-                <Category xmlns="EditorCustomAttributes.01.00">
-                    <Standard>1</Standard>
-                </Category>
-                <PropertyPriority xmlns="EditorCustomAttributes.01.00">
-                    <Priority>490000</Priority>
-                </PropertyPriority>
-            </ECCustomAttributes>
-        </ECProperty>
-        <ECProperty propertyName="Color" typeName="int" displayLabel="Color">
-            <ECCustomAttributes>
-                <Category xmlns="EditorCustomAttributes.01.00">
-                    <Standard>1</Standard>
-                </Category>
-                <PropertyPriority xmlns="EditorCustomAttributes.01.00">
-                    <Priority>480000</Priority>
-                </PropertyPriority>
-                <ExtendType xmlns="EditorCustomAttributes.01.00">
-                    <Name>TMColor</Name>
-                </ExtendType>
-            </ECCustomAttributes>
-        </ECProperty>
-        <ECProperty propertyName="Weight" typeName="int" displayLabel="Weight">
-            <ECCustomAttributes>
-                <Category xmlns="EditorCustomAttributes.01.00">
-                    <Standard>1</Standard>
-                </Category>
-                <PropertyPriority xmlns="EditorCustomAttributes.01.00">
-                    <Priority>460000</Priority>
-                </PropertyPriority>
-                <ExtendType xmlns="EditorCustomAttributes.01.00">
-                    <Name>TMWeight</Name>
-                </ExtendType>
-            </ECCustomAttributes>
-        </ECProperty>
-        <ECProperty propertyName="LineStyle" typeName="int" displayLabel="Line Style">
-            <ECCustomAttributes>
-                <Category xmlns="EditorCustomAttributes.01.00">
-                    <Standard>1</Standard>
-                </Category>
-                <ExtendType xmlns="EditorCustomAttributes.01.00">
-                    <Name>TMStyle</Name>
-                </ExtendType>
-                <PropertyPriority xmlns="EditorCustomAttributes.01.00">
-                    <Priority>470000</Priority>
-                </PropertyPriority>
-            </ECCustomAttributes>
-        </ECProperty>
-        <ECProperty propertyName="Transparency" typeName="double" displayLabel="Transparency">
-            <ECCustomAttributes>
-                <ExtendType xmlns="EditorCustomAttributes.01.00">
-                    <Standard>22</Standard>
-                </ExtendType>
-                <Category xmlns="EditorCustomAttributes.01.00">
-                    <Standard>1</Standard>
-                </Category>
-                <PropertyPriority xmlns="EditorCustomAttributes.01.00">
-                    <Priority>410000</Priority>
-                </PropertyPriority>
-            </ECCustomAttributes>
-        </ECProperty>
-        <ECProperty propertyName="Display" typeName="boolean" displayLabel="Display">
-            <ECCustomAttributes>
-                <Category xmlns="EditorCustomAttributes.01.00">
-                    <Standard>1</Standard>
-                </Category>
-                <PropertyPriority xmlns="EditorCustomAttributes.01.00">
-                    <Priority>500000</Priority>
-                </PropertyPriority>
-                <BooleanDisplay xmlns="EditorCustomAttributes.01.00">
-                    <TrueString>On</TrueString>
-                    <FalseString>Off</FalseString>
-                </BooleanDisplay>
-            </ECCustomAttributes>
-        </ECProperty>
-        <ECProperty propertyName="IsDynamic" typeName="boolean">
-            <ECCustomAttributes>
-                <HideProperty xmlns="EditorCustomAttributes.01.00">
-                    <If2D>True</If2D>
-                    <If3D>True</If3D>
-                </HideProperty>
-            </ECCustomAttributes>
-        </ECProperty>
-        <ECProperty propertyName="Type" typeName="string"  readOnly="True">
-            <ECCustomAttributes>
-                <HideProperty xmlns="EditorCustomAttributes.01.00">
-                    <If2D>True</If2D>
-                    <If3D>True</If3D>
-                </HideProperty>
-            </ECCustomAttributes>
-        </ECProperty>
-    </ECClass>
-
-    <ECClass typeName="DTMTextStyle" isDomainClass="True">
-        <ECProperty propertyName="TextStyle" typeName="int" displayLabel="Text Style">
-            <ECCustomAttributes>
-                <ExtendType xmlns="EditorCustomAttributes.01.00">
-                    <Standard>67</Standard>
-                </ExtendType>
-                <PropertyPriority xmlns="EditorCustomAttributes.01.00">
-                    <Priority>153000</Priority>
-                </PropertyPriority>
-                <Category xmlns="EditorCustomAttributes.01.00">
-                    <Name>ContentsCategory</Name>
-                    <DisplayLabel>Contents</DisplayLabel>
-                    <Priority>320000</Priority>
-                    <Expand>True</Expand>
-                </Category>
-            </ECCustomAttributes>
-        </ECProperty>
-    </ECClass>
-    <ECClass typeName="DTMPointSymbology" isDomainClass="True">
-        <!--BaseClass>DTMTextStyle</BaseClass-->
-        <ECCustomAttributes>
-            <DontShowNullProperties xmlns="EditorCustomAttributes.01.00" />
-        </ECCustomAttributes>
-        <ECProperty propertyName="WantText" typeName="boolean" displayLabel="Display Text">
-            <ECCustomAttributes>
-                <Category xmlns="EditorCustomAttributes.01.00">
-                    <Name>DisplayDTMFeatureSpots</Name>
-                    <DisplayLabel>Point</DisplayLabel>
-                    <Priority>300003</Priority>
-                    <Expand>True</Expand>
-                </Category>
-                <PropertyPriority xmlns="EditorCustomAttributes.01.00">
-                    <Priority>4030</Priority>
-                </PropertyPriority>
-                <BooleanDisplay xmlns="EditorCustomAttributes.01.00">
-                    <TrueString>On</TrueString>
-                    <FalseString>Off</FalseString>
-                </BooleanDisplay>
-            </ECCustomAttributes>
-        </ECProperty>
-        <ECProperty propertyName="PrefixText" typeName="string" displayLabel="Text Prefix">
-            <ECCustomAttributes>
-                <Category xmlns="EditorCustomAttributes.01.00">
-                    <Name>DisplayDTMFeatureSpots</Name>
-                    <DisplayLabel>Point</DisplayLabel>
-                    <Priority>300003</Priority>
-                    <Expand>True</Expand>
-                </Category>
-                <PropertyPriority xmlns="EditorCustomAttributes.01.00">
-                    <Priority>4010</Priority>
-                </PropertyPriority>
-            </ECCustomAttributes>
-        </ECProperty>
-        <ECProperty propertyName="SuffixText" typeName="string" displayLabel="Text Suffix">
-            <ECCustomAttributes>
-                <Category xmlns="EditorCustomAttributes.01.00">
-                    <Name>DisplayDTMFeatureSpots</Name>
-                    <DisplayLabel>Point</DisplayLabel>
-                    <Priority>300003</Priority>
-                    <Expand>True</Expand>
-                </Category>
-                <PropertyPriority xmlns="EditorCustomAttributes.01.00">
-                    <Priority>4000</Priority>
-                </PropertyPriority>
-            </ECCustomAttributes>
-        </ECProperty>
-
-        <ECStructProperty propertyName="Point" typeName="PointCell" displayLabel="Point Type">
-            <ECCustomAttributes>
-                <Category xmlns="EditorCustomAttributes.01.00">
-                    <Name>DisplayDTMFeatureSpots</Name>
-                    <DisplayLabel>Point</DisplayLabel>
-                    <Priority>300003</Priority>
-                    <Expand>True</Expand>
-                </Category>
-                <PropertyPriority xmlns="EditorCustomAttributes.01.00">
-                    <Priority>10180</Priority>
-                </PropertyPriority>
-                <ExtendType xmlns="EditorCustomAttributes.01.00">
-                    <Name>ElementParams_ActivePointStruct</Name>
-                </ExtendType>
-            </ECCustomAttributes>
-        </ECStructProperty>
-        <ECProperty propertyName="Scale" typeName="double" displayLabel="Cell Scale">
-            <ECCustomAttributes>
-                <Category xmlns="EditorCustomAttributes.01.00">
-                    <Name>DisplayDTMFeatureSpots</Name>
-                    <DisplayLabel>Point</DisplayLabel>
-                    <Priority>300003</Priority>
-                    <Expand>True</Expand>
-                </Category>
-                <PropertyPriority xmlns="EditorCustomAttributes.01.00">
-                    <Priority>4040</Priority>
-                </PropertyPriority>
-            </ECCustomAttributes>
-        </ECProperty>
-    </ECClass>
-    <ECClass typeName="DTMAttachedMaterial" isDomainClass="True">
-        <ECProperty propertyName="AttachedMaterial" typeName="string" displayLabel="Attached Material">
-            <ECCustomAttributes>
-                <ExtendType xmlns="EditorCustomAttributes.01.00">
-                    <Standard>16</Standard>
-                </ExtendType>
-                <PropertyPriority xmlns="EditorCustomAttributes.01.00">
-                    <Priority>10000</Priority>
-                </PropertyPriority>
-                <Category xmlns="EditorCustomAttributes.01.00">
-                    <Standard>32</Standard>
-                </Category>
-            </ECCustomAttributes>
-        </ECProperty>
-    </ECClass>
-
-    <ECClass typeName="DTMGeneralContours" isDomainClass="True" displayLabel="Contours">
-        <BaseClass>DTMContourProperties</BaseClass>
-        <ECProperty propertyName="ContourSmoothingOptions" typeName="int" displayLabel="Smoothing">
-            <ECCustomAttributes>
-                <Category xmlns="EditorCustomAttributes.01.00">
-                    <Name>DisplayDTMGeneralContours</Name>
-                    <DisplayLabel>Contours</DisplayLabel>
-                    <Priority>300001</Priority>
-                    <Expand>True</Expand>
-                </Category>
-                <PropertyPriority xmlns="EditorCustomAttributes.01.00">
-                    <Priority>10010</Priority>
-                </PropertyPriority>
-                <StandardValues xmlns="EditorCustomAttributes.01.00">
-                    <ValueMap>
-                        <ValueMap>
-                            <Value>0</Value>
-                            <DisplayString>None</DisplayString>
-                        </ValueMap>
-                        <ValueMap>
-                            <Value>2</Value>
-                            <DisplayString>Spline</DisplayString>
-                        </ValueMap>
-                        <ValueMap>
-                            <Value>3</Value>
-                            <DisplayString>Spline Without Overlap Detection</DisplayString>
-                        </ValueMap>
-                        <ValueMap>
-                            <Value>1</Value>
-                            <DisplayString>Vertex</DisplayString>
-                        </ValueMap>
-                    </ValueMap>
-                </StandardValues>
-            </ECCustomAttributes>
-        </ECProperty>
-        <ECProperty propertyName="ContourSmoothingFactor" typeName="int" displayLabel="Smoothing factor">
-            <ECCustomAttributes>
-                <Category xmlns="EditorCustomAttributes.01.00">
-                    <Name>DisplayDTMGeneralContours</Name>
-                    <DisplayLabel>Contours</DisplayLabel>
-                    <Priority>300001</Priority>
-                    <Expand>True</Expand>
-                </Category>
-                <PropertyPriority xmlns="EditorCustomAttributes.01.00">
-                    <Priority>10020</Priority>
-                </PropertyPriority>
-                <StandardValues xmlns="EditorCustomAttributes.01.00">
-                    <ValueMap>
-                        <ValueMap>
-                            <Value>1</Value>
-                            <DisplayString>1</DisplayString>
-                        </ValueMap>
-                        <ValueMap>
-                            <Value>2</Value>
-                            <DisplayString>2</DisplayString>
-                        </ValueMap>
-                        <ValueMap>
-                            <Value>3</Value>
-                            <DisplayString>3</DisplayString>
-                        </ValueMap>
-                        <ValueMap>
-                            <Value>4</Value>
-                            <DisplayString>4</DisplayString>
-                        </ValueMap>
-                        <ValueMap>
-                            <Value>5</Value>
-                            <DisplayString>5</DisplayString>
-                        </ValueMap>
-                        <ValueMap>
-                            <Value>6</Value>
-                            <DisplayString>6</DisplayString>
-                        </ValueMap>
-                        <ValueMap>
-                            <Value>7</Value>
-                            <DisplayString>7</DisplayString>
-                        </ValueMap>
-                        <ValueMap>
-                            <Value>8</Value>
-                            <DisplayString>8</DisplayString>
-                        </ValueMap>
-                        <ValueMap>
-                            <Value>9</Value>
-                            <DisplayString>9</DisplayString>
-                        </ValueMap>
-                        <ValueMap>
-                            <Value>10</Value>
-                            <DisplayString>10</DisplayString>
-                        </ValueMap>
-                    </ValueMap>
-                </StandardValues>
-            </ECCustomAttributes>
-        </ECProperty>
-        <ECProperty propertyName="ContourMaxSlopeOptions" typeName="int" displayLabel="Max Slope Option">
-            <ECCustomAttributes>
-                <Category xmlns="EditorCustomAttributes.01.00">
-                    <Name>DisplayDTMGeneralContours</Name>
-                    <DisplayLabel>Contours</DisplayLabel>
-                    <Priority>300001</Priority>
-                    <Expand>True</Expand>
-                </Category>
-                <PropertyPriority xmlns="EditorCustomAttributes.01.00">
-                    <Priority>10100</Priority>
-                </PropertyPriority>
-                <StandardValues xmlns="EditorCustomAttributes.01.00">
-                    <ValueMap>
-                        <ValueMap>
-                            <Value>0</Value>
-                            <DisplayString>None</DisplayString>
-                        </ValueMap>
-                        <ValueMap>
-                            <Value>1</Value>
-                            <DisplayString>Ignore Max Slopes</DisplayString>
-                        </ValueMap>
-                    </ValueMap>
-                </StandardValues>
-            </ECCustomAttributes>
-        </ECProperty>
-        <ECProperty propertyName="ContourMaxSlopeValue" typeName="double" displayLabel="Max Slope Value">
-            <ECCustomAttributes>
-                <Category xmlns="EditorCustomAttributes.01.00">
-                    <Name>DisplayDTMGeneralContours</Name>
-                    <DisplayLabel>Contours</DisplayLabel>
-                    <Priority>300001</Priority>
-                    <Expand>True</Expand>
-                </Category>
-                <PropertyPriority xmlns="EditorCustomAttributes.01.00">
-                    <Priority>10090</Priority>
-                </PropertyPriority>
-            </ECCustomAttributes>
-        </ECProperty>
-        <ECProperty propertyName="ContourLabelPrecision" typeName="int" displayLabel="Contour Label Precision">
-            <ECCustomAttributes>
-                <Category xmlns="EditorCustomAttributes.01.00">
-                    <Name>DisplayDTMGeneralContours</Name>
-                    <DisplayLabel>Contours</DisplayLabel>
-                    <Priority>300001</Priority>
-                    <Expand>True</Expand>
-                </Category>
-                <PropertyPriority xmlns="EditorCustomAttributes.01.00">
-                    <Priority>10030</Priority>
-                </PropertyPriority>
-                <StandardValues xmlns="EditorCustomAttributes.01.00">
-                    <ValueMap>
-                        <ValueMap>
-                            <Value>0</Value>
-                            <DisplayString>0</DisplayString>
-                        </ValueMap>
-                        <ValueMap>
-                            <Value>1</Value>
-                            <DisplayString>1</DisplayString>
-                        </ValueMap>
-                        <ValueMap>
-                            <Value>2</Value>
-                            <DisplayString>2</DisplayString>
-                        </ValueMap>
-                        <ValueMap>
-                            <Value>3</Value>
-                            <DisplayString>3</DisplayString>
-                        </ValueMap>
-                        <ValueMap>
-                            <Value>4</Value>
-                            <DisplayString>4</DisplayString>
-                        </ValueMap>
-                        <ValueMap>
-                            <Value>5</Value>
-                            <DisplayString>5</DisplayString>
-                        </ValueMap>
-                        <ValueMap>
-                            <Value>6</Value>
-                            <DisplayString>6</DisplayString>
-                        </ValueMap>
-                    </ValueMap>
-                </StandardValues>
-            </ECCustomAttributes>
-        </ECProperty>
-        <ECProperty propertyName="MajorContourInterval" typeName="double" displayLabel="Major Interval">
-            <ECCustomAttributes>
-                <ExtendType xmlns="EditorCustomAttributes.01.00">
-                    <Standard>8</Standard>
-                </ExtendType>
-                <Category xmlns="EditorCustomAttributes.01.00">
-                    <Name>DisplayDTMGeneralContours</Name>
-                    <DisplayLabel>Contours</DisplayLabel>
-                    <Priority>300001</Priority>
-                    <Expand>True</Expand>
-                </Category>
-                <PropertyPriority xmlns="EditorCustomAttributes.01.00">
-                    <Priority>10005</Priority>
-                </PropertyPriority>
-            </ECCustomAttributes>
-        </ECProperty>
-        <ECProperty propertyName="MinorContourInterval" typeName="double" displayLabel="Minor Interval">
-            <ECCustomAttributes>
-                <ExtendType xmlns="EditorCustomAttributes.01.00">
-                    <Standard>8</Standard>
-                </ExtendType>
-                <Category xmlns="EditorCustomAttributes.01.00">
-                    <Name>DisplayDTMGeneralContours</Name>
-                    <DisplayLabel>Contours</DisplayLabel>
-                    <Priority>300001</Priority>
-                    <Expand>True</Expand>
-                </Category>
-                <PropertyPriority xmlns="EditorCustomAttributes.01.00">
-                    <Priority>10000</Priority>
-                </PropertyPriority>
-            </ECCustomAttributes>
-        </ECProperty>
-    </ECClass>
-    <ECClass typeName="DTMDepressionSymbology" isDomainClass="True">
-        <ECProperty propertyName="DepressionColor" typeName="int" displayLabel="Depression Color">
-            <ECCustomAttributes>
-                <Category xmlns="EditorCustomAttributes.01.00">
-                    <Name>DepressionContours</Name>
-                    <DisplayLabel>Depression</DisplayLabel>
-                    <Priority>300010</Priority>
-                </Category>
-                <PropertyPriority xmlns="EditorCustomAttributes.01.00">
-                    <Priority>480000</Priority>
-                </PropertyPriority>
-                <ExtendType xmlns="EditorCustomAttributes.01.00">
-                    <Name>TMColor</Name>
-                </ExtendType>
-            </ECCustomAttributes>
-        </ECProperty>
-        <ECProperty propertyName="DepressionWeight" typeName="int" displayLabel="Depression Weight">
-            <ECCustomAttributes>
-                <Category xmlns="EditorCustomAttributes.01.00">
-                    <Name>DepressionContours</Name>
-                    <DisplayLabel>Depression</DisplayLabel>
-                    <Priority>300010</Priority>
-                </Category>
-                <PropertyPriority xmlns="EditorCustomAttributes.01.00">
-                    <Priority>460000</Priority>
-                </PropertyPriority>
-                <ExtendType xmlns="EditorCustomAttributes.01.00">
-                    <Name>TMWeight</Name>
-                </ExtendType>
-            </ECCustomAttributes>
-        </ECProperty>
-        <ECProperty propertyName="DepressionStyle" typeName="int" displayLabel="Depression Line Style">
-            <ECCustomAttributes>
-                <Category xmlns="EditorCustomAttributes.01.00">
-                    <Name>DepressionContours</Name>
-                    <DisplayLabel>Depression</DisplayLabel>
-                    <Priority>300010</Priority>
-                </Category>
-                <PropertyPriority xmlns="EditorCustomAttributes.01.00">
-                    <Priority>470000</Priority>
-                </PropertyPriority>
-                <ExtendType xmlns="EditorCustomAttributes.01.00">
-                    <Name>TMStyle</Name>
-                </ExtendType>
-            </ECCustomAttributes>
-        </ECProperty>
-    </ECClass>
-
-    <ECClass typeName="DTMContoursBase"  isDomainClass="True">
-        <ECProperty propertyName="ContourDrawText" typeName="boolean" displayLabel="Display Text">
-            <ECCustomAttributes>
-                <Category xmlns="EditorCustomAttributes.01.00">
-                    <Name>ContourLabels</Name>
-                    <DisplayLabel>Contour Labels</DisplayLabel>
-                    <Priority>300011</Priority>
-                </Category>
-                <PropertyPriority xmlns="EditorCustomAttributes.01.00">
-                    <Priority>10080</Priority>
-                </PropertyPriority>
-                <BooleanDisplay xmlns="EditorCustomAttributes.01.00">
-                    <TrueString>Yes</TrueString>
-                    <FalseString>No</FalseString>
-                </BooleanDisplay>
-            </ECCustomAttributes>
-        </ECProperty>
-        <ECProperty propertyName="ContourTextInterval" typeName="double" displayLabel="Text Interval">
-            <ECCustomAttributes>
-                <ExtendType xmlns="EditorCustomAttributes.01.00">
-                    <Standard>8</Standard>
-                </ExtendType>
-                <Category xmlns="EditorCustomAttributes.01.00">
-                    <Name>ContourLabels</Name>
-                    <DisplayLabel>Contour Labels</DisplayLabel>
-                    <Priority>300011</Priority>
-                </Category>
-                <PropertyPriority xmlns="EditorCustomAttributes.01.00">
-                    <Priority>10040</Priority>
-                </PropertyPriority>
-            </ECCustomAttributes>
-        </ECProperty>
-    </ECClass>
-    <ECClass typeName="DTMContours" isDomainClass="True">
-        <BaseClass>DTMSubElementDisplay</BaseClass>
-        <BaseClass>DTMDepressionSymbology</BaseClass>
-        <BaseClass>DTMContoursBase</BaseClass>
-        <BaseClass>DTMTextStyle</BaseClass>
-        <ECCustomAttributes>
-            <CustomImageSpecification xmlns="Bentley_Standard_CustomAttributes.01.00">
-                <Moniker_Default>ECLiteralImage://TMPropertiesContours</Moniker_Default>
-                <Moniker_Expanded>ECLiteralImage://TMPropertiesContours</Moniker_Expanded>
-                <Moniker_Collapsed>ECLiteralImage://TMPropertiesContours</Moniker_Collapsed>
-            </CustomImageSpecification>
-        </ECCustomAttributes>
-    </ECClass>
-    <ECClass typeName="DTMFeature" isDomainClass="True">
-        <BaseClass>DTMSubElementDisplay</BaseClass>
-        <ECCustomAttributes>
-            <CustomImageSpecification xmlns="Bentley_Standard_CustomAttributes.01.00">
-                <Moniker_Default>ECLiteralImage://TMPropertiesTreeSourceFeat</Moniker_Default>
-                <Moniker_Expanded>ECLiteralImage://TMPropertiesTreeSourceFeat</Moniker_Expanded>
-                <Moniker_Collapsed>ECLiteralImage://TMPropertiesTreeSourceFeat</Moniker_Collapsed>
-            </CustomImageSpecification>
-        </ECCustomAttributes>
-    </ECClass>
-    <ECClass typeName="DTMFeatureSpots" isDomainClass="True">
-        <BaseClass>DTMSubElementDisplay</BaseClass>
-        <BaseClass>DTMPointSymbology</BaseClass>
-        <BaseClass>DTMTextStyle</BaseClass>
-        <ECCustomAttributes>
-            <CustomImageSpecification xmlns="Bentley_Standard_CustomAttributes.01.00">
-                <Moniker_Default>ECLiteralImage://TMPropertiesSpots</Moniker_Default>
-                <Moniker_Expanded>ECLiteralImage://TMPropertiesSpots</Moniker_Expanded>
-                <Moniker_Collapsed>ECLiteralImage://TMPropertiesSpots</Moniker_Collapsed>
-            </CustomImageSpecification>"
-        </ECCustomAttributes>
-    </ECClass>
-    <ECClass typeName="DTMFlowArrows" isDomainClass="True">
-        <BaseClass>DTMSubElementDisplay</BaseClass>
-        <BaseClass>DTMPointSymbology</BaseClass>
-        <BaseClass>DTMTextStyle</BaseClass>
-        <ECCustomAttributes>
-            <CustomImageSpecification xmlns="Bentley_Standard_CustomAttributes.01.00">
-                <Moniker_Default>ECLiteralImage://TMPropertiesFlowArrows</Moniker_Default>
-                <Moniker_Expanded>ECLiteralImage://TMPropertiesFlowArrows</Moniker_Expanded>
-                <Moniker_Collapsed>ECLiteralImage://TMPropertiesFlowArrows</Moniker_Collapsed>
-            </CustomImageSpecification>
-        </ECCustomAttributes>
-    </ECClass>
-    <ECClass typeName="DTMHighPoints" isDomainClass="True">
-        <BaseClass>DTMSubElementDisplay</BaseClass>
-        <BaseClass>DTMPointSymbology</BaseClass>
-        <BaseClass>DTMTextStyle</BaseClass>
-        <ECCustomAttributes>
-            <CustomImageSpecification xmlns="Bentley_Standard_CustomAttributes.01.00">
-                <Moniker_Default>ECLiteralImage://TMPropertiesHighPoints</Moniker_Default>
-                <Moniker_Expanded>ECLiteralImage://TMPropertiesHighPoints</Moniker_Expanded>
-                <Moniker_Collapsed>ECLiteralImage://TMPropertiesHighPoints</Moniker_Collapsed>
-            </CustomImageSpecification>
-        </ECCustomAttributes>
-    </ECClass>
-    <ECClass typeName="DTMLowPointsBase" isDomainClass="True">
-        <ECProperty propertyName="MinDepth" typeName="double" displayLabel="Minimum Depth">
-            <ECCustomAttributes>
-                <ExtendType xmlns="EditorCustomAttributes.01.00">
-                    <Standard>8</Standard>
-                </ExtendType>
-                <Category xmlns="EditorCustomAttributes.01.00">
-                    <Name>DisplayDTMLowPoints</Name>
-                    <DisplayLabel>Low Points</DisplayLabel>
-                    <Priority>10</Priority>
-                    <Expand>True</Expand>
-                </Category>
-                <PropertyPriority xmlns="EditorCustomAttributes.01.00">
-                    <Priority>7010</Priority>
-                </PropertyPriority>
-            </ECCustomAttributes>
-        </ECProperty>
-    </ECClass>
-    <ECClass typeName="DTMLowPoints" isDomainClass="True">
-        <BaseClass>DTMSubElementDisplay</BaseClass>
-        <BaseClass>DTMPointSymbology</BaseClass>
-        <BaseClass>DTMTextStyle</BaseClass>
-        <BaseClass>DTMLowPointsBase</BaseClass>
-        <ECCustomAttributes>
-            <CustomImageSpecification xmlns="Bentley_Standard_CustomAttributes.01.00">
-                <Moniker_Default>ECLiteralImage://TMPropertiesLowPoints</Moniker_Default>
-                <Moniker_Expanded>ECLiteralImage://TMPropertiesLowPoints</Moniker_Expanded>
-                <Moniker_Collapsed>ECLiteralImage://TMPropertiesLowPoints</Moniker_Collapsed>
-            </CustomImageSpecification>
-        </ECCustomAttributes>
-    </ECClass>
-    <ECClass typeName="DTMSpots" isDomainClass="True">
-        <BaseClass>DTMSubElementDisplay</BaseClass>
-        <BaseClass>DTMPointSymbology</BaseClass>
-        <BaseClass>DTMTextStyle</BaseClass>
-        <ECCustomAttributes>
-            <CustomImageSpecification xmlns="Bentley_Standard_CustomAttributes.01.00">
-                <Moniker_Default>ECLiteralImage://TMPropertiesVertices</Moniker_Default>
-                <Moniker_Expanded>ECLiteralImage://TMPropertiesVertices</Moniker_Expanded>
-                <Moniker_Collapsed>ECLiteralImage://TMPropertiesVertices</Moniker_Collapsed>
-            </CustomImageSpecification>
-        </ECCustomAttributes>
-    </ECClass>
-
-    <ECClass typeName="DTMTrianglesBase" isDomainClass="True">
-        <ECProperty propertyName="ThematicDisplayStyle" typeName="int" displayLabel="Display Style">
-            <ECCustomAttributes>
-                <Category xmlns="EditorCustomAttributes.01.00">
-                    <Standard>2</Standard>
-                </Category>
-                <PropertyPriority xmlns="EditorCustomAttributes.01.00">
-                    <Priority>339009</Priority>
-                </PropertyPriority>
-                <ExtendType xmlns="EditorCustomAttributes.01.00">
-                    <Standard>68</Standard>
-                </ExtendType>
-            </ECCustomAttributes>
-        </ECProperty>
-    </ECClass>
-    <ECClass typeName="DTMTriangles" isDomainClass="True">
-        <BaseClass>DTMTrianglesBase</BaseClass>
-        <BaseClass>DTMSubElementDisplay</BaseClass>
-        <BaseClass>DTMAttachedMaterial</BaseClass>
-        <ECCustomAttributes>
-            <CustomImageSpecification xmlns="Bentley_Standard_CustomAttributes.01.00">
-                <Moniker_Default>ECLiteralImage://TMPropertiesTriangles</Moniker_Default>
-                <Moniker_Expanded>ECLiteralImage://TMPropertiesTriangles</Moniker_Expanded>
-                <Moniker_Collapsed>ECLiteralImage://TMPropertiesTriangles</Moniker_Collapsed>
-            </CustomImageSpecification>
-        </ECCustomAttributes>
-    </ECClass>
-    <ECClass typeName="DTMRasterDraping" isDomainClass="True" displayLabel="Draped Rasters">
-        <BaseClass>DTMSubElementDisplay</BaseClass>
-        <ECCustomAttributes>
-            <DisplayOptions xmlns="Bentley_Standard_CustomAttributes.01.00">
-                <Hidden>True</Hidden>
-            </DisplayOptions>
-            <CustomImageSpecification xmlns="Bentley_Standard_CustomAttributes.01.00">
-                <Moniker_Default>ECLiteralImage://DCDraping</Moniker_Default>
-                <Moniker_Expanded>ECLiteralImage://DCDraping</Moniker_Expanded>
-                <Moniker_Collapsed>ECLiteralImage://DCDraping</Moniker_Collapsed>
-            </CustomImageSpecification>
-        </ECCustomAttributes>
-    </ECClass>
-    <ECClass typeName="DTMRegionsBase" isDomainClass="True">
-        <ECProperty propertyName="Description" typeName="string" displayLabel="Description">
-            <ECCustomAttributes>
-                <ExtendType xmlns="EditorCustomAttributes.01.00">
-                    <Standard>16</Standard>
-                </ExtendType>
-                <PropertyPriority xmlns="EditorCustomAttributes.01.00">
-                    <Priority>10010</Priority>
-                </PropertyPriority>
-            </ECCustomAttributes>
-        </ECProperty>
-        <ECProperty propertyName="RegionTag" typeName="string" readOnly="True" displayLabel="Region Tag">
-            <ECCustomAttributes>
-                <ExtendType xmlns="EditorCustomAttributes.01.00">
-                    <Standard>16</Standard>
-                </ExtendType>
-                <PropertyPriority xmlns="EditorCustomAttributes.01.00">
-                    <Priority>10020</Priority>
-                </PropertyPriority>
-            </ECCustomAttributes>
-        </ECProperty>
-    </ECClass>
-
-    <ECClass typeName="DTMRegions" isDomainClass="True">
-        <BaseClass>DTMRegionsBase</BaseClass>
-        <BaseClass>DTMAttachedMaterial</BaseClass>
-        <BaseClass>DTMSubElementDisplay</BaseClass>
-        <ECCustomAttributes>
-            <CustomImageSpecification xmlns="Bentley_Standard_CustomAttributes.01.00">
-                <Moniker_Default>ECLiteralImage://TMPropertiesRegions</Moniker_Default>
-                <Moniker_Expanded>ECLiteralImage://TMPropertiesRegions</Moniker_Expanded>
-                <Moniker_Collapsed>ECLiteralImage://TMPropertiesRegions</Moniker_Collapsed>
-            </CustomImageSpecification>
-        </ECCustomAttributes>
-    </ECClass>
-
-    <ECRelationshipClass typeName="TerrainModelChildrenRelationship" displayLabel="TerrainModel Children Relationship" isDomainClass="True" strength="embedding" strengthDirection="forward">
-        <ECCustomAttributes>
-            <DisplayOptions xmlns="Bentley_Standard_CustomAttributes.01.00">
-                <Hidden>True</Hidden>
-            </DisplayOptions>
-            <SearchOptions xmlns="Bentley_Standard_CustomAttributes.01.08">
-                <Hidden>True</Hidden>
-            </SearchOptions>
-            <RelationshipIsNotStored xmlns="DgnCustomAttributes.01.00" />
-            <DgnECRelationshipAttributes xmlns="DgnCustomAttributes.01.00" >
-                <SourceHostType>1</SourceHostType>
-                <TargetHostType>1</TargetHostType>
-            </DgnECRelationshipAttributes>
-            <SearchOptions xmlns="Bentley_Standard_CustomAttributes.01.08">
-                <Hidden>True</Hidden>
-            </SearchOptions>
-        </ECCustomAttributes>
-        <Source cardinality="(0,N)" polymorphic="True">
-          <Class class="DTMProperties" />
-        </Source>
-        <Target cardinality="(0,N)" polymorphic="True">
-          <Class class="DTMProperties" />
-        </Target>
-    </ECRelationshipClass>
-
-</ECSchema>
+<?xml version="1.0" encoding="utf-8"?>
+<ECSchema schemaName="TerrainModel" displayLabel="Terrain Model" nameSpacePrefix="terrain" version="1.0" xmlns="http://www.bentley.com/schemas/Bentley.ECXML.2.0">
+    <ECSchemaReference name="EditorCustomAttributes" version="01.00" prefix="beca" />
+    <ECSchemaReference name="Bentley_Common_Classes" version="01.01" prefix="bcc" />
+    <ECSchemaReference name="Unit_Attributes" version="01.00" prefix="units_attribs" />
+    <ECSchemaReference name="BaseElementSchema"      version="01.00" prefix="baseElem" />
+    <ECSchemaReference name="DgnElementSchema"      version="01.00" prefix="dgnElem" />
+    <ECSchemaReference name="Bentley_Standard_CustomAttributes" version="01.07" prefix="besc" />
+    <ECSchemaReference name="Bentley_Standard_Classes" version="01.00" prefix="bsc" />
+    <ECSchemaReference name="DgnCustomAttributes" version="01.00" prefix="dgnca" />
+
+    <ECCustomAttributes>
+        <IsDgnPlatformDeliveredSchema xmlns="DgnCustomAttributes.01.00" />
+        <StoresUnitsAsUors xmlns="EditorCustomAttributes.01.05" />
+        <ItemsSchemaIdentifier xmlns="Bentley_Standard_CustomAttributes.01.07">
+          <IsItemsSchema>False</IsItemsSchema>
+        </ItemsSchemaIdentifier>
+    </ECCustomAttributes>
+  
+    <ECClass typeName="DTMInformation" isDomainClass="True">
+        <ECCustomAttributes>
+            <DontShowNullProperties xmlns="EditorCustomAttributes.01.00" />
+            <DisplayOptions xmlns="Bentley_Standard_CustomAttributes.01.00">
+                <Hidden>True</Hidden>
+            </DisplayOptions>
+        </ECCustomAttributes>
+        <ECProperty propertyName="Name" typeName="string" displayLabel="Name">
+            <ECCustomAttributes>
+                <Category xmlns="EditorCustomAttributes.01.00">
+                    <Standard>1</Standard>
+                </Category>
+                <PropertyPriority xmlns="EditorCustomAttributes.01.00">
+                    <Priority>495000</Priority>
+                </PropertyPriority>
+            </ECCustomAttributes>
+        </ECProperty>
+        <ECProperty propertyName="NumTriangles" typeName="long" displayLabel="Number of Triangles" readOnly="True">
+            <ECCustomAttributes>
+                <Category xmlns="EditorCustomAttributes.01.00">
+                    <Name>Information</Name>
+                    <DisplayLabel>Information</DisplayLabel>
+                    <Priority>300007</Priority>
+                </Category>
+                <PropertyPriority xmlns="EditorCustomAttributes.01.00">
+                    <Priority>10000</Priority>
+                </PropertyPriority>
+                <Format xmlns="EditorCustomAttributes.01.00">
+                    <FormatString>{0:N0}</FormatString>
+                </Format>
+            </ECCustomAttributes>
+        </ECProperty>
+        <ECProperty propertyName="NumBreaklines" typeName="long" displayLabel="Number of Breaklines" readOnly="True">
+            <ECCustomAttributes>
+                <Category xmlns="EditorCustomAttributes.01.00">
+                    <Name>Information</Name>
+                    <DisplayLabel>Information</DisplayLabel>
+                    <Priority>300007</Priority>
+                </Category>
+                <PropertyPriority xmlns="EditorCustomAttributes.01.00">
+                    <Priority>10010</Priority>
+                </PropertyPriority>
+                <Format xmlns="EditorCustomAttributes.01.00">
+                    <FormatString>{0:N0}</FormatString>
+                </Format>
+            </ECCustomAttributes>
+        </ECProperty>
+        <ECProperty propertyName="NumContours" typeName="long" displayLabel="Number of Contours" readOnly="True">
+            <ECCustomAttributes>
+                <Category xmlns="EditorCustomAttributes.01.00">
+                    <Name>Information</Name>
+                    <DisplayLabel>Information</DisplayLabel>
+                    <Priority>300007</Priority>
+                </Category>
+                <PropertyPriority xmlns="EditorCustomAttributes.01.00">
+                    <Priority>10011</Priority>
+                </PropertyPriority>
+                <Format xmlns="EditorCustomAttributes.01.00">
+                    <FormatString>{0:N0}</FormatString>
+                </Format>
+            </ECCustomAttributes>
+        </ECProperty>
+        <ECProperty propertyName="NumFeatures" typeName="long" displayLabel="Number of Features" readOnly="True">
+            <ECCustomAttributes>
+                <Category xmlns="EditorCustomAttributes.01.00">
+                    <Name>Information</Name>
+                    <DisplayLabel>Information</DisplayLabel>
+                    <Priority>300007</Priority>
+                </Category>
+                <PropertyPriority xmlns="EditorCustomAttributes.01.00">
+                    <Priority>10012</Priority>
+                </PropertyPriority>
+                <Format xmlns="EditorCustomAttributes.01.00">
+                    <FormatString>{0:N0}</FormatString>
+                </Format>
+            </ECCustomAttributes>
+        </ECProperty>
+        <ECProperty propertyName="NumVoids" typeName="long" displayLabel="Number of Voids" readOnly="True">
+            <ECCustomAttributes>
+                <Category xmlns="EditorCustomAttributes.01.00">
+                    <Name>Information</Name>
+                    <DisplayLabel>Information</DisplayLabel>
+                    <Priority>300007</Priority>
+                </Category>
+                <PropertyPriority xmlns="EditorCustomAttributes.01.00">
+                    <Priority>10013</Priority>
+                </PropertyPriority>
+                <Format xmlns="EditorCustomAttributes.01.00">
+                    <FormatString>{0:N0}</FormatString>
+                </Format>
+            </ECCustomAttributes>
+        </ECProperty>
+        <ECProperty propertyName="NumHoles" typeName="long" displayLabel="Number of Holes" readOnly="True">
+            <ECCustomAttributes>
+                <Category xmlns="EditorCustomAttributes.01.00">
+                    <Name>Information</Name>
+                    <DisplayLabel>Information</DisplayLabel>
+                    <Priority>300007</Priority>
+                </Category>
+                <PropertyPriority xmlns="EditorCustomAttributes.01.00">
+                    <Priority>10014</Priority>
+                </PropertyPriority>
+                <Format xmlns="EditorCustomAttributes.01.00">
+                    <FormatString>{0:N0}</FormatString>
+                </Format>
+            </ECCustomAttributes>
+        </ECProperty>
+        <ECProperty propertyName="NumIslands" typeName="long" displayLabel="Number of Islands" readOnly="True">
+            <ECCustomAttributes>
+                <Category xmlns="EditorCustomAttributes.01.00">
+                    <Name>Information</Name>
+                    <DisplayLabel>Information</DisplayLabel>
+                    <Priority>300007</Priority>
+                </Category>
+                <PropertyPriority xmlns="EditorCustomAttributes.01.00">
+                    <Priority>10015</Priority>
+                </PropertyPriority>
+                <Format xmlns="EditorCustomAttributes.01.00">
+                    <FormatString>{0:N0}</FormatString>
+                </Format>
+            </ECCustomAttributes>
+        </ECProperty>
+        <ECProperty propertyName="NumPointFeatures" typeName="long" displayLabel="Number of Point Features" readOnly="True">
+            <ECCustomAttributes>
+                <Category xmlns="EditorCustomAttributes.01.00">
+                    <Name>Information</Name>
+                    <DisplayLabel>Information</DisplayLabel>
+                    <Priority>300007</Priority>
+                </Category>
+                <PropertyPriority xmlns="EditorCustomAttributes.01.00">
+                    <Priority>10016</Priority>
+                </PropertyPriority>
+                <Format xmlns="EditorCustomAttributes.01.00">
+                    <FormatString>{0:N0}</FormatString>
+                </Format>
+            </ECCustomAttributes>
+        </ECProperty>
+        <ECProperty propertyName="NumPoints" typeName="long" displayLabel="Number of Points" readOnly="True">
+            <ECCustomAttributes>
+                <Category xmlns="EditorCustomAttributes.01.00">
+                    <Name>Information</Name>
+                    <DisplayLabel>Information</DisplayLabel>
+                    <Priority>300007</Priority>
+                </Category>
+                <PropertyPriority xmlns="EditorCustomAttributes.01.00">
+                    <Priority>10020</Priority>
+                </PropertyPriority>
+                <Format xmlns="EditorCustomAttributes.01.00">
+                    <FormatString>{0:N0}</FormatString>
+                </Format>
+            </ECCustomAttributes>
+        </ECProperty>
+        <ECProperty propertyName="RangeLow" typeName="point3d" displayLabel="Range Low" readOnly="True">
+            <ECCustomAttributes>
+                <ExtendType xmlns="EditorCustomAttributes.01.00">
+                    <Standard>7</Standard>
+                </ExtendType>
+                <Category xmlns="EditorCustomAttributes.01.00">
+                    <Name>Information</Name>
+                    <DisplayLabel>Information</DisplayLabel>
+                    <Priority>300007</Priority>
+                </Category>
+                <PropertyPriority xmlns="EditorCustomAttributes.01.00">
+                    <Priority>10030</Priority>
+                </PropertyPriority>
+            </ECCustomAttributes>
+        </ECProperty>
+        <ECProperty propertyName="RangeHigh" typeName="point3d" displayLabel="Range High" readOnly="True">
+            <ECCustomAttributes>
+                <ExtendType xmlns="EditorCustomAttributes.01.00">
+                    <Standard>7</Standard>
+                </ExtendType>
+                <Category xmlns="EditorCustomAttributes.01.00">
+                    <Name>Information</Name>
+                    <DisplayLabel>Information</DisplayLabel>
+                    <Priority>300007</Priority>
+                </Category>
+                <PropertyPriority xmlns="EditorCustomAttributes.01.00">
+                    <Priority>10031</Priority>
+                </PropertyPriority>
+            </ECCustomAttributes>
+        </ECProperty>
+    </ECClass>
+    <ECClass typeName="DTMEdgeMethod" isDomainClass="True">
+        <ECCustomAttributes>
+            <DisplayOptions xmlns="Bentley_Standard_CustomAttributes.01.00">
+                <Hidden>True</Hidden>
+            </DisplayOptions>
+            <DontShowNullProperties xmlns="EditorCustomAttributes.01.00" />
+        </ECCustomAttributes>
+        <ECProperty propertyName="EdgeMethod" typeName="int" displayLabel="Edge Method">
+            <ECCustomAttributes>
+                <Category xmlns="EditorCustomAttributes.01.00">
+                    <Name>EdgeMethod</Name>
+                    <DisplayLabel>Edge Method</DisplayLabel>
+                    <Priority>300005</Priority>
+                </Category>
+                <PropertyPriority xmlns="EditorCustomAttributes.01.00">
+                    <Priority>10120</Priority>
+                </PropertyPriority>
+                <ExtendType xmlns="EditorCustomAttributes.01.00">
+                    <Name>TMEdgeOption</Name>
+                </ExtendType>
+                <RequiresReload xmlns="EditorCustomAttributes.01.00" />
+            </ECCustomAttributes>
+        </ECProperty>
+        <ECProperty propertyName="LengthValue" typeName="double" displayLabel="Length">
+            <ECCustomAttributes>
+                <ExtendType xmlns="EditorCustomAttributes.01.00">
+                    <Standard>8</Standard>
+                </ExtendType>
+                <Category xmlns="EditorCustomAttributes.01.00">
+                    <Name>EdgeMethod</Name>
+                    <DisplayLabel>Edge Method</DisplayLabel>
+                    <Priority>300005</Priority>
+                </Category>
+                <PropertyPriority xmlns="EditorCustomAttributes.01.00">
+                    <Priority>10110</Priority>
+                </PropertyPriority>
+            </ECCustomAttributes>
+        </ECProperty>
+    </ECClass>
+    <ECClass typeName="DTMOverrideSymbology" isDomainClass="True">
+        <ECCustomAttributes>
+            <DisplayOptions xmlns="Bentley_Standard_CustomAttributes.01.00">
+                <Hidden>True</Hidden>
+            </DisplayOptions>
+            <DontShowNullProperties xmlns="EditorCustomAttributes.01.00" />
+        </ECCustomAttributes>
+        <ECProperty propertyName="OverrideSymbology" typeName="boolean" displayLabel="Override Symbology">
+            <ECCustomAttributes>
+                <Category xmlns="EditorCustomAttributes.01.00">
+                    <Name>Reference</Name>
+                    <DisplayLabel>Reference</DisplayLabel>
+                    <Priority>300002</Priority>
+                    <Expand>True</Expand>
+                </Category>
+                <PropertyPriority xmlns="EditorCustomAttributes.01.00">
+                    <Priority>10050</Priority>
+                </PropertyPriority>
+                <BooleanDisplay xmlns="EditorCustomAttributes.01.00">
+                    <TrueString>Yes</TrueString>
+                    <FalseString>No</FalseString>
+                </BooleanDisplay>
+                <RequiresReload xmlns="EditorCustomAttributes.01.00" />
+            </ECCustomAttributes>
+        </ECProperty>
+    </ECClass>
+    <ECClass typeName="DTMOSTemplate" isDomainClass="True">
+        <ECCustomAttributes>
+            <DisplayOptions xmlns="Bentley_Standard_CustomAttributes.01.00">
+                <Hidden>True</Hidden>
+            </DisplayOptions>
+            <DontShowNullProperties xmlns="EditorCustomAttributes.01.00" />
+        </ECCustomAttributes>
+        <ECProperty propertyName="OSTemplate" typeName="long" displayLabel="Override Template">
+            <ECCustomAttributes>
+                <ExtendType xmlns="EditorCustomAttributes.01.00">
+                    <Name>TMElementTemplate</Name>
+                </ExtendType>
+                <!--Category xmlns="EditorCustomAttributes.01.00">
+                    <Standard>1</Standard>
+                </Category-->
+                <Category xmlns="EditorCustomAttributes.01.00">
+                    <Name>Reference</Name>
+                    <DisplayLabel>Reference</DisplayLabel>
+                    <Priority>300002</Priority>
+                    <Expand>True</Expand>
+                </Category>
+                <PropertyPriority xmlns="EditorCustomAttributes.01.00">
+                    <Priority>10060</Priority>
+                </PropertyPriority>
+            </ECCustomAttributes>
+            <RequiresReload xmlns="EditorCustomAttributes.01.00" />
+        </ECProperty>
+    </ECClass>
+    <ECClass typeName="STM" isDomainClass="True">
+        <ECCustomAttributes>
+            <DisplayOptions xmlns="Bentley_Standard_CustomAttributes.01.00">
+                <Hidden>True</Hidden>
+            </DisplayOptions>
+            <DontShowNullProperties xmlns="EditorCustomAttributes.01.00" />
+        </ECCustomAttributes>
+        <ECProperty propertyName="Locate" typeName="boolean">
+            <ECCustomAttributes>
+                <Category xmlns="EditorCustomAttributes.01.00">
+                    <Name>STM</Name>
+                    <DisplayLabel>Scalable Terrain Model</DisplayLabel>
+                    <Priority>300006</Priority>
+                </Category>
+                <PropertyPriority xmlns="EditorCustomAttributes.01.00">
+                    <Priority>10008</Priority>
+                </PropertyPriority>
+            </ECCustomAttributes>
+        </ECProperty>
+        <ECProperty propertyName="Clip" typeName="boolean">
+            <ECCustomAttributes>
+                <Category xmlns="EditorCustomAttributes.01.00">
+                    <Name>STM</Name>
+                    <DisplayLabel>Scalable Terrain Model</DisplayLabel>
+                    <Priority>300006</Priority>
+                </Category>
+                <PropertyPriority xmlns="EditorCustomAttributes.01.00">
+                    <Priority>10006</Priority>
+                </PropertyPriority>
+            </ECCustomAttributes>
+        </ECProperty>
+        <ECProperty propertyName="UnshadedViewPointDensity" typeName="double" displayLabel="Not Shaded View Density">
+            <ECCustomAttributes>
+                <Category xmlns="EditorCustomAttributes.01.00">
+                    <Name>STM</Name>
+                    <DisplayLabel>Scalable Terrain Model</DisplayLabel>
+                    <Priority>300006</Priority>
+                </Category>
+                <PropertyPriority xmlns="EditorCustomAttributes.01.00">
+                    <Priority>10011</Priority>
+                </PropertyPriority>
+                <ExtendType xmlns="EditorCustomAttributes.01.00">
+                    <Name>MrDTMUnshadedViewPointDensity</Name>
+                </ExtendType>
+            </ECCustomAttributes>
+        </ECProperty>
+
+        <ECProperty propertyName="ShadedViewPointDensity" typeName="double" displayLabel="Shaded View Density">
+            <ECCustomAttributes>
+                <Category xmlns="EditorCustomAttributes.01.00">
+                    <Name>STM</Name>
+                    <DisplayLabel>Scalable Terrain Model</DisplayLabel>
+                    <Priority>300006</Priority>
+                </Category>
+                <PropertyPriority xmlns="EditorCustomAttributes.01.00">
+                    <Priority>10012</Priority>
+                </PropertyPriority>
+                <ExtendType xmlns="EditorCustomAttributes.01.00">
+                    <Name>MrDTMShadedViewPointDensity</Name>
+                </ExtendType>
+            </ECCustomAttributes>
+        </ECProperty>
+
+        <ECArrayProperty propertyName="Views" typeName="boolean" displayLabel="Views" minOccurs="8" maxOccurs="8">
+            <ECCustomAttributes>
+                <Category xmlns="EditorCustomAttributes.01.00">
+                    <Name>STM</Name>
+                    <DisplayLabel>Scalable Terrain Model</DisplayLabel>
+                    <Priority>300006</Priority>
+                </Category>
+                <PropertyPriority xmlns="EditorCustomAttributes.01.00">
+                    <Priority>10010</Priority>
+                </PropertyPriority>
+
+                <ExtendType xmlns="EditorCustomAttributes.01.00">
+                    <Name>MrDTMViewsFlags</Name>
+                </ExtendType>
+
+                <BooleanDisplay xmlns="EditorCustomAttributes.01.00">
+                    <TrueString>On</TrueString>
+                    <FalseString>Off</FalseString>
+                </BooleanDisplay>
+            </ECCustomAttributes>
+        </ECArrayProperty>
+
+
+    </ECClass>
+
+  <ECClass typeName="DTMProperties" isDomainClass="True">
+  </ECClass>
+    <ECClass typeName="DTMContourProperties" isDomainClass="True">
+      <BaseClass>DTMProperties</BaseClass>
+
+      <ECCustomAttributes>
+            <DisplayOptions xmlns="Bentley_Standard_CustomAttributes.01.00">
+                <Hidden>True</Hidden>
+            </DisplayOptions>
+            <DontShowNullProperties xmlns="EditorCustomAttributes.01.00" />
+        </ECCustomAttributes>
+        <ECProperty propertyName="WantMajorContours" typeName="boolean" displayLabel="Major Contours">
+            <ECCustomAttributes>
+                <Category xmlns="EditorCustomAttributes.01.00">
+                    <Name>CalculatedFeaturesDisplay</Name>
+                    <DisplayLabel>Calculated Features Display</DisplayLabel>
+                    <Priority>300004</Priority>
+                    <Expand>True</Expand>
+                </Category>
+                <PropertyPriority xmlns="EditorCustomAttributes.01.00">
+                    <Priority>10040</Priority>
+                </PropertyPriority>
+                <BooleanDisplay xmlns="EditorCustomAttributes.01.00">
+                    <TrueString>On</TrueString>
+                    <FalseString>Off</FalseString>
+                </BooleanDisplay>
+                <RequiresReload xmlns="EditorCustomAttributes.01.00" />
+            </ECCustomAttributes>
+        </ECProperty>
+        <ECProperty propertyName="WantMinorContours" typeName="boolean" displayLabel="Minor Contours">
+            <ECCustomAttributes>
+                <Category xmlns="EditorCustomAttributes.01.00">
+                    <Name>CalculatedFeaturesDisplay</Name>
+                    <DisplayLabel>Calculated Features Display</DisplayLabel>
+                    <Priority>300004</Priority>
+                    <Expand>True</Expand>
+                </Category>
+                <PropertyPriority xmlns="EditorCustomAttributes.01.00">
+                    <Priority>10040</Priority>
+                </PropertyPriority>
+                <BooleanDisplay xmlns="EditorCustomAttributes.01.00">
+                    <TrueString>On</TrueString>
+                    <FalseString>Off</FalseString>
+                </BooleanDisplay>
+                <RequiresReload xmlns="EditorCustomAttributes.01.00" />
+            </ECCustomAttributes>
+        </ECProperty>
+        <ECCustomAttributes>
+            <CustomImageSpecification xmlns="Bentley_Standard_CustomAttributes.01.00">
+                <Moniker_Default>ECLiteralImage://TMPropertiesContours</Moniker_Default>
+                <Moniker_Expanded>ECLiteralImage://TMPropertiesContours</Moniker_Expanded>
+                <Moniker_Collapsed>ECLiteralImage://TMPropertiesContours</Moniker_Collapsed>
+            </CustomImageSpecification>
+        </ECCustomAttributes>
+    </ECClass>
+    <ECClass typeName="DTMFeatureProperties" isDomainClass="True" displayLabel="Calculated Features">
+      <BaseClass>DTMProperties</BaseClass>
+      <ECCustomAttributes>
+            <DisplayOptions xmlns="Bentley_Standard_CustomAttributes.01.00">
+                <Hidden>True</Hidden>
+            </DisplayOptions>
+            <DontShowNullProperties xmlns="EditorCustomAttributes.01.00" />
+        </ECCustomAttributes>
+        <ECProperty propertyName="WantTriangles" typeName="boolean" displayLabel="Triangles">
+            <ECCustomAttributes>
+                <Category xmlns="EditorCustomAttributes.01.00">
+                    <Name>CalculatedFeaturesDisplay</Name>
+                    <DisplayLabel>Calculated Features Display</DisplayLabel>
+                    <Priority>300004</Priority>
+                    <Expand>True</Expand>
+                </Category>
+                <PropertyPriority xmlns="EditorCustomAttributes.01.00">
+                    <Priority>10030</Priority>
+                </PropertyPriority>
+                <BooleanDisplay xmlns="EditorCustomAttributes.01.00">
+                    <TrueString>On</TrueString>
+                    <FalseString>Off</FalseString>
+                </BooleanDisplay>
+            </ECCustomAttributes>
+        </ECProperty>
+        <ECProperty propertyName="WantRasterDraping" typeName="boolean" displayLabel="Draped Rasters">
+            <ECCustomAttributes>
+                <Category xmlns="EditorCustomAttributes.01.00">
+                    <Name>CalculatedFeaturesDisplay</Name>
+                    <DisplayLabel>Calculated Features Display</DisplayLabel>
+                    <Priority>300004</Priority>
+                    <Expand>True</Expand>
+                </Category>
+                <PropertyPriority xmlns="EditorCustomAttributes.01.00">
+                    <Priority>9850</Priority>
+                </PropertyPriority>
+                <BooleanDisplay xmlns="EditorCustomAttributes.01.00">
+                    <TrueString>On</TrueString>
+                    <FalseString>Off</FalseString>
+                </BooleanDisplay>
+            </ECCustomAttributes>
+        </ECProperty>
+        <ECProperty propertyName="WantSpots" typeName="boolean" displayLabel="Spots">
+            <ECCustomAttributes>
+                <Category xmlns="EditorCustomAttributes.01.00">
+                    <Name>CalculatedFeaturesDisplay</Name>
+                    <DisplayLabel>Calculated Features Display</DisplayLabel>
+                    <Priority>300004</Priority>
+                    <Expand>True</Expand>
+                </Category>
+                <PropertyPriority xmlns="EditorCustomAttributes.01.00">
+                    <Priority>10010</Priority>
+                </PropertyPriority>
+                <BooleanDisplay xmlns="EditorCustomAttributes.01.00">
+                    <TrueString>On</TrueString>
+                    <FalseString>Off</FalseString>
+                </BooleanDisplay>
+            </ECCustomAttributes>
+        </ECProperty>
+        <ECProperty propertyName="WantRegions" typeName="boolean" displayLabel="Regions">
+            <ECCustomAttributes>
+                <Category xmlns="EditorCustomAttributes.01.00">
+                    <Name>CalculatedFeaturesDisplay</Name>
+                    <DisplayLabel>Calculated Features Display</DisplayLabel>
+                    <Priority>300004</Priority>
+                    <Expand>True</Expand>
+                </Category>
+                <PropertyPriority xmlns="EditorCustomAttributes.01.00">
+                    <Priority>10000</Priority>
+                </PropertyPriority>
+                <BooleanDisplay xmlns="EditorCustomAttributes.01.00">
+                    <TrueString>On</TrueString>
+                    <FalseString>Off</FalseString>
+                </BooleanDisplay>
+            </ECCustomAttributes>
+        </ECProperty>
+        <ECProperty propertyName="WantFlowArrows" typeName="boolean" displayLabel="Flow Arrows">
+            <ECCustomAttributes>
+                <Category xmlns="EditorCustomAttributes.01.00">
+                    <Name>CalculatedFeaturesDisplay</Name>
+                    <DisplayLabel>Calculated Features Display</DisplayLabel>
+                    <Priority>300004</Priority>
+                    <Expand>True</Expand>
+                </Category>
+                <PropertyPriority xmlns="EditorCustomAttributes.01.00">
+                    <Priority>9980</Priority>
+                </PropertyPriority>
+                <BooleanDisplay xmlns="EditorCustomAttributes.01.00">
+                    <TrueString>On</TrueString>
+                    <FalseString>Off</FalseString>
+                </BooleanDisplay>
+            </ECCustomAttributes>
+        </ECProperty>
+        <ECProperty propertyName="WantLowPoints" typeName="boolean" displayLabel="Low Points">
+            <ECCustomAttributes>
+                <Category xmlns="EditorCustomAttributes.01.00">
+                    <Name>CalculatedFeaturesDisplay</Name>
+                    <DisplayLabel>Calculated Features Display</DisplayLabel>
+                    <Priority>300004</Priority>
+                    <Expand>True</Expand>
+                </Category>
+                <PropertyPriority xmlns="EditorCustomAttributes.01.00">
+                    <Priority>9970</Priority>
+                </PropertyPriority>
+                <BooleanDisplay xmlns="EditorCustomAttributes.01.00">
+                    <TrueString>On</TrueString>
+                    <FalseString>Off</FalseString>
+                </BooleanDisplay>
+            </ECCustomAttributes>
+        </ECProperty>
+        <ECProperty propertyName="WantHighPoints" typeName="boolean" displayLabel="High Points">
+            <ECCustomAttributes>
+                <Category xmlns="EditorCustomAttributes.01.00">
+                    <Name>CalculatedFeaturesDisplay</Name>
+                    <DisplayLabel>Calculated Features Display</DisplayLabel>
+                    <Priority>300004</Priority>
+                    <Expand>True</Expand>
+                </Category>
+                <PropertyPriority xmlns="EditorCustomAttributes.01.00">
+                    <Priority>9960</Priority>
+                </PropertyPriority>
+                <BooleanDisplay xmlns="EditorCustomAttributes.01.00">
+                    <TrueString>On</TrueString>
+                    <FalseString>Off</FalseString>
+                </BooleanDisplay>
+            </ECCustomAttributes>
+        </ECProperty>
+    </ECClass>
+    <ECClass typeName="DTMSourceProperties" isDomainClass="True" displayLabel="Source Features">
+      <BaseClass>DTMProperties</BaseClass>
+      <ECCustomAttributes>
+            <DisplayOptions xmlns="Bentley_Standard_CustomAttributes.01.00">
+                <Hidden>True</Hidden>
+            </DisplayOptions>
+            <DontShowNullProperties xmlns="EditorCustomAttributes.01.00" />
+        </ECCustomAttributes>
+        <ECProperty propertyName="WantBreaklineFeatures" typeName="boolean" displayLabel="Breaklines">
+            <ECCustomAttributes>
+                <Category xmlns="EditorCustomAttributes.01.00">
+                    <Name>SourceFeaturesDisplay</Name>
+                    <DisplayLabel>Source Features Display</DisplayLabel>
+                    <Priority>300003</Priority>
+                    <Expand>True</Expand>
+                </Category>
+                <PropertyPriority xmlns="EditorCustomAttributes.01.00">
+                    <Priority>9920</Priority>
+                </PropertyPriority>
+                <BooleanDisplay xmlns="EditorCustomAttributes.01.00">
+                    <TrueString>On</TrueString>
+                    <FalseString>Off</FalseString>
+                </BooleanDisplay>
+            </ECCustomAttributes>
+        </ECProperty>
+        <ECProperty propertyName="WantBoundaryFeatures" typeName="boolean" displayLabel="Boundary">
+            <ECCustomAttributes>
+                <Category xmlns="EditorCustomAttributes.01.00">
+                    <Name>SourceFeaturesDisplay</Name>
+                    <DisplayLabel>Source Features Display</DisplayLabel>
+                    <Priority>300003</Priority>
+                    <Expand>True</Expand>
+                </Category>
+                <PropertyPriority xmlns="EditorCustomAttributes.01.00">
+                    <Priority>9910</Priority>
+                </PropertyPriority>
+                <BooleanDisplay xmlns="EditorCustomAttributes.01.00">
+                    <TrueString>On</TrueString>
+                    <FalseString>Off</FalseString>
+                </BooleanDisplay>
+            </ECCustomAttributes>
+        </ECProperty>
+        <ECProperty propertyName="WantContourFeatures" typeName="boolean" displayLabel="Imported Contours">
+            <ECCustomAttributes>
+                <Category xmlns="EditorCustomAttributes.01.00">
+                    <Name>SourceFeaturesDisplay</Name>
+                    <DisplayLabel>Source Features Display</DisplayLabel>
+                    <Priority>300003</Priority>
+                    <Expand>True</Expand>
+                </Category>
+                <PropertyPriority xmlns="EditorCustomAttributes.01.00">
+                    <Priority>9900</Priority>
+                </PropertyPriority>
+                <BooleanDisplay xmlns="EditorCustomAttributes.01.00">
+                    <TrueString>On</TrueString>
+                    <FalseString>Off</FalseString>
+                </BooleanDisplay>
+            </ECCustomAttributes>
+        </ECProperty>
+        <ECProperty propertyName="WantIslandFeatures" typeName="boolean" displayLabel="Islands">
+            <ECCustomAttributes>
+                <Category xmlns="EditorCustomAttributes.01.00">
+                    <Name>SourceFeaturesDisplay</Name>
+                    <DisplayLabel>Source Features Display</DisplayLabel>
+                    <Priority>300003</Priority>
+                    <Expand>True</Expand>
+                </Category>
+                <PropertyPriority xmlns="EditorCustomAttributes.01.00">
+                    <Priority>9890</Priority>
+                </PropertyPriority>
+                <BooleanDisplay xmlns="EditorCustomAttributes.01.00">
+                    <TrueString>On</TrueString>
+                    <FalseString>Off</FalseString>
+                </BooleanDisplay>
+            </ECCustomAttributes>
+        </ECProperty>
+        <ECProperty propertyName="WantHoleFeatures" typeName="boolean" displayLabel="Holes">
+            <ECCustomAttributes>
+                <Category xmlns="EditorCustomAttributes.01.00">
+                    <Name>SourceFeaturesDisplay</Name>
+                    <DisplayLabel>Source Features Display</DisplayLabel>
+                    <Priority>300003</Priority>
+                    <Expand>True</Expand>
+                </Category>
+                <PropertyPriority xmlns="EditorCustomAttributes.01.00">
+                    <Priority>9880</Priority>
+                </PropertyPriority>
+                <BooleanDisplay xmlns="EditorCustomAttributes.01.00">
+                    <TrueString>On</TrueString>
+                    <FalseString>Off</FalseString>
+                </BooleanDisplay>
+            </ECCustomAttributes>
+        </ECProperty>
+        <ECProperty propertyName="WantVoidFeatures" typeName="boolean" displayLabel="Voids">
+            <ECCustomAttributes>
+                <Category xmlns="EditorCustomAttributes.01.00">
+                    <Name>SourceFeaturesDisplay</Name>
+                    <DisplayLabel>Source Features Display</DisplayLabel>
+                    <Priority>300003</Priority>
+                    <Expand>True</Expand>
+                </Category>
+                <PropertyPriority xmlns="EditorCustomAttributes.01.00">
+                    <Priority>9870</Priority>
+                </PropertyPriority>
+                <BooleanDisplay xmlns="EditorCustomAttributes.01.00">
+                    <TrueString>On</TrueString>
+                    <FalseString>Off</FalseString>
+                </BooleanDisplay>
+            </ECCustomAttributes>
+        </ECProperty>
+        <ECProperty propertyName="WantSpotFeatures" typeName="boolean" displayLabel="Feature Spots">
+            <ECCustomAttributes>
+                <Category xmlns="EditorCustomAttributes.01.00">
+                    <Name>SourceFeaturesDisplay</Name>
+                    <DisplayLabel>Source Features Display</DisplayLabel>
+                    <Priority>300003</Priority>
+                    <Expand>True</Expand>
+                </Category>
+                <PropertyPriority xmlns="EditorCustomAttributes.01.00">
+                    <Priority>9860</Priority>
+                </PropertyPriority>
+                <BooleanDisplay xmlns="EditorCustomAttributes.01.00">
+                    <TrueString>On</TrueString>
+                    <FalseString>Off</FalseString>
+                </BooleanDisplay>
+            </ECCustomAttributes>
+        </ECProperty>
+        <ECCustomAttributes>
+            <CustomImageSpecification xmlns="Bentley_Standard_CustomAttributes.01.00">
+                <Moniker_Default>ECLiteralImage://TMPropertiesTreeSourceFeat</Moniker_Default>
+                <Moniker_Expanded>ECLiteralImage://TMPropertiesTreeSourceFeat</Moniker_Expanded>
+                <Moniker_Collapsed>ECLiteralImage://TMPropertiesTreeSourceFeat</Moniker_Collapsed>
+            </CustomImageSpecification>
+        </ECCustomAttributes>
+    </ECClass>
+
+    <ECClass typeName="DTMCalculatedProperties" isDomainClass="True" displayLabel="Calculated Features">
+        <BaseClass>DTMFeatureProperties</BaseClass>
+        <BaseClass>DTMContourProperties</BaseClass>
+        <ECCustomAttributes>
+            <DisplayOptions xmlns="Bentley_Standard_CustomAttributes.01.00">
+                <Hidden>True</Hidden>
+            </DisplayOptions>
+            <CustomImageSpecification xmlns="Bentley_Standard_CustomAttributes.01.00">
+                <Moniker_Default>ECLiteralImage://TMPropertiesTreeCalcFeat</Moniker_Default>
+                <Moniker_Expanded>ECLiteralImage://TMPropertiesTreeCalcFeat</Moniker_Expanded>
+                <Moniker_Collapsed>ECLiteralImage://TMPropertiesTreeCalcFeat</Moniker_Collapsed>
+            </CustomImageSpecification>
+        </ECCustomAttributes>
+    </ECClass>
+
+    <ECClass typeName="DTMGraphHeader" isDomainClass="True">
+        <ECCustomAttributes>
+            <DisplayOptions xmlns="Bentley_Standard_CustomAttributes.01.00">
+                <Hidden>True</Hidden>
+            </DisplayOptions>
+        </ECCustomAttributes>
+        <ECProperty propertyName="Level" typeName="int" displayLabel="Level">
+            <ECCustomAttributes>
+                <ExtendType xmlns="EditorCustomAttributes.01.00">
+                    <Standard>2</Standard>
+                </ExtendType>
+                <Category xmlns="EditorCustomAttributes.01.00">
+                    <Standard>1</Standard>
+                </Category>
+                <PropertyPriority xmlns="EditorCustomAttributes.01.00">
+                    <Priority>490000</Priority>
+                </PropertyPriority>
+                <DWGProperty xmlns="EditorCustomAttributes.01.00">
+                    <Name>Layer</Name>
+                </DWGProperty>
+                <DisplayRulesOptions xmlns="DgnCustomAttributes.01.00">
+                    <SuppressGenerateByRange>True</SuppressGenerateByRange>
+                </DisplayRulesOptions>
+            </ECCustomAttributes>
+        </ECProperty>
+        <ECProperty propertyName="Color" typeName="int" displayLabel="Color">
+            <ECCustomAttributes>
+                <ExtendType xmlns="EditorCustomAttributes.01.00">
+                    <Standard>62</Standard>
+                </ExtendType>
+                <Category xmlns="EditorCustomAttributes.01.00">
+                    <Standard>1</Standard>
+                </Category>
+                <PropertyPriority xmlns="EditorCustomAttributes.01.00">
+                    <Priority>480000</Priority>
+                </PropertyPriority>
+                <DWGProperty xmlns="EditorCustomAttributes.01.00">
+                    <Name>TrueColor</Name>
+                </DWGProperty>
+                <DisplayRulesOptions xmlns="DgnCustomAttributes.01.00">
+                    <SuppressGenerateByRange>True</SuppressGenerateByRange>
+                </DisplayRulesOptions>
+            </ECCustomAttributes>
+        </ECProperty>
+        <ECProperty propertyName="Weight" typeName="int" displayLabel="Weight">
+            <ECCustomAttributes>
+                <ExtendType xmlns="EditorCustomAttributes.01.00">
+                    <Standard>96</Standard>
+                </ExtendType>
+                <Category xmlns="EditorCustomAttributes.01.00">
+                    <Standard>1</Standard>
+                </Category>
+                <PropertyPriority xmlns="EditorCustomAttributes.01.00">
+                    <Priority>460000</Priority>
+                </PropertyPriority>
+                <DWGProperty xmlns="EditorCustomAttributes.01.00">
+                    <Name>Lineweight</Name>
+                </DWGProperty>
+                <DisplayRulesOptions xmlns="DgnCustomAttributes.01.00">
+                    <GenerateByRangeDefaultMin>0</GenerateByRangeDefaultMin>
+                    <GenerateByRangeDefaultMax>31</GenerateByRangeDefaultMax>
+                </DisplayRulesOptions>
+            </ECCustomAttributes>
+        </ECProperty>
+        <ECProperty propertyName="Style" typeName="int" displayLabel="Line Style">
+            <ECCustomAttributes>
+                <ExtendType xmlns="EditorCustomAttributes.01.00">
+                    <Standard>97</Standard>
+                </ExtendType>
+                <Category xmlns="EditorCustomAttributes.01.00">
+                    <Standard>1</Standard>
+                </Category>
+                <PropertyPriority xmlns="EditorCustomAttributes.01.00">
+                    <Priority>470000</Priority>
+                </PropertyPriority>
+                <DWGProperty xmlns="EditorCustomAttributes.01.00">
+                    <Name>Linetype</Name>
+                </DWGProperty>
+                <RequiresReload xmlns="EditorCustomAttributes.01.00" />
+                <DisplayRulesOptions xmlns="DgnCustomAttributes.01.00">
+                    <SuppressGenerateByRange>True</SuppressGenerateByRange>
+                </DisplayRulesOptions>
+            </ECCustomAttributes>
+        </ECProperty>
+
+    </ECClass>
+    <ECClass typeName="DTMElement" isDomainClass="True" displayLabel="Terrain Model Element">
+        <BaseClass>dgnElem:GraphicalElement</BaseClass>
+        <BaseClass>DTMFeatureProperties</BaseClass>
+        <BaseClass>DTMContourProperties</BaseClass>
+        <BaseClass>DTMSourceProperties</BaseClass>
+        <BaseClass>DTMInformation</BaseClass>
+        <BaseClass>DTMEdgeMethod</BaseClass>
+        <BaseClass>DTMOverrideSymbology</BaseClass>
+        <BaseClass>DTMOSTemplate</BaseClass>
+        <BaseClass>STM</BaseClass>
+        <BaseClass>DTMGraphHeader</BaseClass>
+        <ECCustomAttributes>
+            <DontShowNullProperties xmlns="EditorCustomAttributes.01.00" />
+            <DisplayOptions xmlns="Bentley_Standard_CustomAttributes.01.00">
+                <Hidden>False</Hidden>
+            </DisplayOptions>
+            <CustomImageSpecification xmlns="Bentley_Standard_CustomAttributes.01.00">
+                <Moniker_Default>ECLiteralImage://TM</Moniker_Default>
+                <Moniker_Expanded>ECLiteralImage://TM</Moniker_Expanded>
+                <Moniker_Collapsed>ECLiteralImage://TM</Moniker_Collapsed>
+            </CustomImageSpecification>
+        </ECCustomAttributes>
+        <!--We override this property that we could hide it in Properties-->
+        <ECProperty propertyName="DisplayStyle" typeName="int" displayLabel="Display Style">
+            <ECCustomAttributes>
+                <HideProperty xmlns="EditorCustomAttributes.01.00">
+                    <If2D>True</If2D>
+                    <If3D>True</If3D>
+                </HideProperty>
+                <ElementHeaderPropertyOverridable  xmlns="BaseElementSchema.01.00">
+                    <DisabledByDefault>False</DisabledByDefault>
+                </ElementHeaderPropertyOverridable>
+                <Category xmlns="EditorCustomAttributes.01.00">
+                    <Standard>2</Standard>
+                </Category>
+                <PropertyPriority xmlns="EditorCustomAttributes.01.00">
+                    <Priority>339009</Priority>
+                </PropertyPriority>
+                <ExtendType xmlns="EditorCustomAttributes.01.00">
+                    <Standard>68</Standard>
+                </ExtendType>
+                <DisplayRulesOptions xmlns="DgnCustomAttributes.01.00">
+                    <SuppressGenerateByRange>True</SuppressGenerateByRange>
+                </DisplayRulesOptions>
+            </ECCustomAttributes>
+        </ECProperty>
+    </ECClass>
+    <ECClass typeName="PointCell" isStruct="True" isDomainClass="True">
+        <ECCustomAttributes>
+            <DisplayOptions xmlns="Bentley_Standard_CustomAttributes.01.00">
+                <Hidden>True</Hidden>
+            </DisplayOptions>
+        </ECCustomAttributes>
+        <ECProperty propertyName="Type" typeName="int" displayLabel="Type">
+            <ECCustomAttributes>
+                <PropertyPriority xmlns="EditorCustomAttributes.01.00">
+                    <Priority>10190</Priority>
+                </PropertyPriority>
+            </ECCustomAttributes>
+        </ECProperty>
+        <ECProperty propertyName="Value" typeName="string" displayLabel="Value">
+            <ECCustomAttributes>
+                <PropertyPriority xmlns="EditorCustomAttributes.01.00">
+                    <Priority>10180</Priority>
+                </PropertyPriority>
+            </ECCustomAttributes>
+        </ECProperty>
+        <ECProperty propertyName="Criteria" typeName="string" displayLabel="Criteria">
+            <ECCustomAttributes>
+                <PropertyPriority xmlns="EditorCustomAttributes.01.00">
+                    <Priority>10200</Priority>
+                </PropertyPriority>
+            </ECCustomAttributes>
+        </ECProperty>
+    </ECClass>
+    <ECClass typeName="DTMSubElementDisplay" isDomainClass="True">
+      <BaseClass>DTMProperties</BaseClass>
+      <ECCustomAttributes>
+            <DisplayOptions xmlns="Bentley_Standard_CustomAttributes.01.00">
+                <Hidden>True</Hidden>
+            </DisplayOptions>
+            <DontShowNullProperties xmlns="EditorCustomAttributes.01.00" />
+        </ECCustomAttributes>
+        <ECProperty propertyName="Level" typeName="int" displayLabel="Level">
+            <ECCustomAttributes>
+                <ExtendType xmlns="EditorCustomAttributes.01.00">
+                    <Standard>2</Standard>
+                </ExtendType>
+                <Category xmlns="EditorCustomAttributes.01.00">
+                    <Standard>1</Standard>
+                </Category>
+                <PropertyPriority xmlns="EditorCustomAttributes.01.00">
+                    <Priority>490000</Priority>
+                </PropertyPriority>
+            </ECCustomAttributes>
+        </ECProperty>
+        <ECProperty propertyName="Color" typeName="int" displayLabel="Color">
+            <ECCustomAttributes>
+                <Category xmlns="EditorCustomAttributes.01.00">
+                    <Standard>1</Standard>
+                </Category>
+                <PropertyPriority xmlns="EditorCustomAttributes.01.00">
+                    <Priority>480000</Priority>
+                </PropertyPriority>
+                <ExtendType xmlns="EditorCustomAttributes.01.00">
+                    <Name>TMColor</Name>
+                </ExtendType>
+            </ECCustomAttributes>
+        </ECProperty>
+        <ECProperty propertyName="Weight" typeName="int" displayLabel="Weight">
+            <ECCustomAttributes>
+                <Category xmlns="EditorCustomAttributes.01.00">
+                    <Standard>1</Standard>
+                </Category>
+                <PropertyPriority xmlns="EditorCustomAttributes.01.00">
+                    <Priority>460000</Priority>
+                </PropertyPriority>
+                <ExtendType xmlns="EditorCustomAttributes.01.00">
+                    <Name>TMWeight</Name>
+                </ExtendType>
+            </ECCustomAttributes>
+        </ECProperty>
+        <ECProperty propertyName="LineStyle" typeName="int" displayLabel="Line Style">
+            <ECCustomAttributes>
+                <Category xmlns="EditorCustomAttributes.01.00">
+                    <Standard>1</Standard>
+                </Category>
+                <ExtendType xmlns="EditorCustomAttributes.01.00">
+                    <Name>TMStyle</Name>
+                </ExtendType>
+                <PropertyPriority xmlns="EditorCustomAttributes.01.00">
+                    <Priority>470000</Priority>
+                </PropertyPriority>
+            </ECCustomAttributes>
+        </ECProperty>
+        <ECProperty propertyName="Transparency" typeName="double" displayLabel="Transparency">
+            <ECCustomAttributes>
+                <ExtendType xmlns="EditorCustomAttributes.01.00">
+                    <Standard>22</Standard>
+                </ExtendType>
+                <Category xmlns="EditorCustomAttributes.01.00">
+                    <Standard>1</Standard>
+                </Category>
+                <PropertyPriority xmlns="EditorCustomAttributes.01.00">
+                    <Priority>410000</Priority>
+                </PropertyPriority>
+            </ECCustomAttributes>
+        </ECProperty>
+        <ECProperty propertyName="Display" typeName="boolean" displayLabel="Display">
+            <ECCustomAttributes>
+                <Category xmlns="EditorCustomAttributes.01.00">
+                    <Standard>1</Standard>
+                </Category>
+                <PropertyPriority xmlns="EditorCustomAttributes.01.00">
+                    <Priority>500000</Priority>
+                </PropertyPriority>
+                <BooleanDisplay xmlns="EditorCustomAttributes.01.00">
+                    <TrueString>On</TrueString>
+                    <FalseString>Off</FalseString>
+                </BooleanDisplay>
+            </ECCustomAttributes>
+        </ECProperty>
+    </ECClass>
+
+    <ECClass typeName="DTMTextStyle" isDomainClass="True">
+        <ECCustomAttributes>
+            <DisplayOptions xmlns="Bentley_Standard_CustomAttributes.01.00">
+                <Hidden>True</Hidden>
+            </DisplayOptions>
+        </ECCustomAttributes>
+        <ECProperty propertyName="TextStyle" typeName="int" displayLabel="Text Style">
+            <ECCustomAttributes>
+                <ExtendType xmlns="EditorCustomAttributes.01.00">
+                    <Standard>67</Standard>
+                </ExtendType>
+                <PropertyPriority xmlns="EditorCustomAttributes.01.00">
+                    <Priority>153000</Priority>
+                </PropertyPriority>
+                <Category xmlns="EditorCustomAttributes.01.00">
+                    <Name>TextStyleCategory</Name>
+                    <DisplayLabel>TextStyle</DisplayLabel>
+                    <Priority>320000</Priority>
+                    <Expand>True</Expand>
+                </Category>
+            </ECCustomAttributes>
+        </ECProperty>
+    </ECClass>
+    <ECClass typeName="DTMPointSymbology" isDomainClass="True">
+        <!--BaseClass>DTMTextStyle</BaseClass-->
+        <ECCustomAttributes>
+            <DisplayOptions xmlns="Bentley_Standard_CustomAttributes.01.00">
+                <Hidden>True</Hidden>
+            </DisplayOptions>
+            <DontShowNullProperties xmlns="EditorCustomAttributes.01.00" />
+        </ECCustomAttributes>
+        <ECProperty propertyName="WantText" typeName="boolean" displayLabel="Display Text">
+            <ECCustomAttributes>
+                <Category xmlns="EditorCustomAttributes.01.00">
+                    <Name>DisplayDTMFeatureSpots</Name>
+                    <DisplayLabel>Point</DisplayLabel>
+                    <Priority>300003</Priority>
+                    <Expand>True</Expand>
+                </Category>
+                <PropertyPriority xmlns="EditorCustomAttributes.01.00">
+                    <Priority>4030</Priority>
+                </PropertyPriority>
+                <BooleanDisplay xmlns="EditorCustomAttributes.01.00">
+                    <TrueString>On</TrueString>
+                    <FalseString>Off</FalseString>
+                </BooleanDisplay>
+            </ECCustomAttributes>
+        </ECProperty>
+        <ECProperty propertyName="PrefixText" typeName="string" displayLabel="Text Prefix">
+            <ECCustomAttributes>
+                <Category xmlns="EditorCustomAttributes.01.00">
+                    <Name>DisplayDTMFeatureSpots</Name>
+                    <DisplayLabel>Point</DisplayLabel>
+                    <Priority>300003</Priority>
+                    <Expand>True</Expand>
+                </Category>
+                <PropertyPriority xmlns="EditorCustomAttributes.01.00">
+                    <Priority>4010</Priority>
+                </PropertyPriority>
+            </ECCustomAttributes>
+        </ECProperty>
+        <ECProperty propertyName="SuffixText" typeName="string" displayLabel="Text Suffix">
+            <ECCustomAttributes>
+                <Category xmlns="EditorCustomAttributes.01.00">
+                    <Name>DisplayDTMFeatureSpots</Name>
+                    <DisplayLabel>Point</DisplayLabel>
+                    <Priority>300003</Priority>
+                    <Expand>True</Expand>
+                </Category>
+                <PropertyPriority xmlns="EditorCustomAttributes.01.00">
+                    <Priority>4000</Priority>
+                </PropertyPriority>
+            </ECCustomAttributes>
+        </ECProperty>
+
+        <ECStructProperty propertyName="Point" typeName="PointCell" displayLabel="Point Type">
+            <ECCustomAttributes>
+                <Category xmlns="EditorCustomAttributes.01.00">
+                    <Name>DisplayDTMFeatureSpots</Name>
+                    <DisplayLabel>Point</DisplayLabel>
+                    <Priority>300003</Priority>
+                    <Expand>True</Expand>
+                </Category>
+                <PropertyPriority xmlns="EditorCustomAttributes.01.00">
+                    <Priority>10180</Priority>
+                </PropertyPriority>
+                <ExtendType xmlns="EditorCustomAttributes.01.00">
+                    <Name>ElementParams_ActivePointStruct</Name>
+                </ExtendType>
+            </ECCustomAttributes>
+        </ECStructProperty>
+        <ECProperty propertyName="Scale" typeName="double" displayLabel="Cell Scale">
+            <ECCustomAttributes>
+                <Category xmlns="EditorCustomAttributes.01.00">
+                    <Name>DisplayDTMFeatureSpots</Name>
+                    <DisplayLabel>Point</DisplayLabel>
+                    <Priority>300003</Priority>
+                    <Expand>True</Expand>
+                </Category>
+                <PropertyPriority xmlns="EditorCustomAttributes.01.00">
+                    <Priority>4040</Priority>
+                </PropertyPriority>
+            </ECCustomAttributes>
+        </ECProperty>
+    </ECClass>
+    <ECClass typeName="DTMAttachedMaterial" isDomainClass="True">
+        <ECCustomAttributes>
+            <DisplayOptions xmlns="Bentley_Standard_CustomAttributes.01.00">
+                <Hidden>True</Hidden>
+            </DisplayOptions>
+        </ECCustomAttributes>
+        <ECProperty propertyName="AttachedMaterial" typeName="string" displayLabel="Attached Material">
+            <ECCustomAttributes>
+                <ExtendType xmlns="EditorCustomAttributes.01.00">
+                    <Standard>16</Standard>
+                </ExtendType>
+                <PropertyPriority xmlns="EditorCustomAttributes.01.00">
+                    <Priority>10000</Priority>
+                </PropertyPriority>
+                <Category xmlns="EditorCustomAttributes.01.00">
+                    <Standard>32</Standard>
+                </Category>
+            </ECCustomAttributes>
+        </ECProperty>
+    </ECClass>
+
+    <ECClass typeName="DTMGeneralContours" isDomainClass="True" displayLabel="Contours">
+        <ECCustomAttributes>
+            <DisplayOptions xmlns="Bentley_Standard_CustomAttributes.01.00">
+                <Hidden>True</Hidden>
+            </DisplayOptions>
+        </ECCustomAttributes>
+        <BaseClass>DTMContourProperties</BaseClass>
+        <ECProperty propertyName="ContourSmoothingOptions" typeName="int" displayLabel="Smoothing">
+            <ECCustomAttributes>
+                <Category xmlns="EditorCustomAttributes.01.00">
+                    <Name>DisplayDTMGeneralContours</Name>
+                    <DisplayLabel>Contours</DisplayLabel>
+                    <Priority>300001</Priority>
+                    <Expand>True</Expand>
+                </Category>
+                <PropertyPriority xmlns="EditorCustomAttributes.01.00">
+                    <Priority>10010</Priority>
+                </PropertyPriority>
+                <StandardValues xmlns="EditorCustomAttributes.01.00">
+                    <ValueMap>
+                        <ValueMap>
+                            <Value>0</Value>
+                            <DisplayString>None</DisplayString>
+                        </ValueMap>
+                        <ValueMap>
+                            <Value>2</Value>
+                            <DisplayString>Spline</DisplayString>
+                        </ValueMap>
+                        <ValueMap>
+                            <Value>3</Value>
+                            <DisplayString>Spline Without Overlap Detection</DisplayString>
+                        </ValueMap>
+                        <ValueMap>
+                            <Value>1</Value>
+                            <DisplayString>Vertex</DisplayString>
+                        </ValueMap>
+                    </ValueMap>
+                </StandardValues>
+            </ECCustomAttributes>
+        </ECProperty>
+        <ECProperty propertyName="ContourSmoothingFactor" typeName="int" displayLabel="Smoothing factor">
+            <ECCustomAttributes>
+                <Category xmlns="EditorCustomAttributes.01.00">
+                    <Name>DisplayDTMGeneralContours</Name>
+                    <DisplayLabel>Contours</DisplayLabel>
+                    <Priority>300001</Priority>
+                    <Expand>True</Expand>
+                </Category>
+                <PropertyPriority xmlns="EditorCustomAttributes.01.00">
+                    <Priority>10020</Priority>
+                </PropertyPriority>
+                <StandardValues xmlns="EditorCustomAttributes.01.00">
+                    <ValueMap>
+                        <ValueMap>
+                            <Value>1</Value>
+                            <DisplayString>1</DisplayString>
+                        </ValueMap>
+                        <ValueMap>
+                            <Value>2</Value>
+                            <DisplayString>2</DisplayString>
+                        </ValueMap>
+                        <ValueMap>
+                            <Value>3</Value>
+                            <DisplayString>3</DisplayString>
+                        </ValueMap>
+                        <ValueMap>
+                            <Value>4</Value>
+                            <DisplayString>4</DisplayString>
+                        </ValueMap>
+                        <ValueMap>
+                            <Value>5</Value>
+                            <DisplayString>5</DisplayString>
+                        </ValueMap>
+                        <ValueMap>
+                            <Value>6</Value>
+                            <DisplayString>6</DisplayString>
+                        </ValueMap>
+                        <ValueMap>
+                            <Value>7</Value>
+                            <DisplayString>7</DisplayString>
+                        </ValueMap>
+                        <ValueMap>
+                            <Value>8</Value>
+                            <DisplayString>8</DisplayString>
+                        </ValueMap>
+                        <ValueMap>
+                            <Value>9</Value>
+                            <DisplayString>9</DisplayString>
+                        </ValueMap>
+                        <ValueMap>
+                            <Value>10</Value>
+                            <DisplayString>10</DisplayString>
+                        </ValueMap>
+                    </ValueMap>
+                </StandardValues>
+            </ECCustomAttributes>
+        </ECProperty>
+        <ECProperty propertyName="ContourMaxSlopeOptions" typeName="int" displayLabel="Max Slope Option">
+            <ECCustomAttributes>
+                <Category xmlns="EditorCustomAttributes.01.00">
+                    <Name>DisplayDTMGeneralContours</Name>
+                    <DisplayLabel>Contours</DisplayLabel>
+                    <Priority>300001</Priority>
+                    <Expand>True</Expand>
+                </Category>
+                <PropertyPriority xmlns="EditorCustomAttributes.01.00">
+                    <Priority>10100</Priority>
+                </PropertyPriority>
+                <StandardValues xmlns="EditorCustomAttributes.01.00">
+                    <ValueMap>
+                        <ValueMap>
+                            <Value>0</Value>
+                            <DisplayString>None</DisplayString>
+                        </ValueMap>
+                        <ValueMap>
+                            <Value>1</Value>
+                            <DisplayString>Ignore Max Slopes</DisplayString>
+                        </ValueMap>
+                    </ValueMap>
+                </StandardValues>
+            </ECCustomAttributes>
+        </ECProperty>
+        <ECProperty propertyName="ContourMaxSlopeValue" typeName="double" displayLabel="Max Slope Value">
+            <ECCustomAttributes>
+                <Category xmlns="EditorCustomAttributes.01.00">
+                    <Name>DisplayDTMGeneralContours</Name>
+                    <DisplayLabel>Contours</DisplayLabel>
+                    <Priority>300001</Priority>
+                    <Expand>True</Expand>
+                </Category>
+                <PropertyPriority xmlns="EditorCustomAttributes.01.00">
+                    <Priority>10090</Priority>
+                </PropertyPriority>
+            </ECCustomAttributes>
+        </ECProperty>
+        <ECProperty propertyName="ContourLabelPrecision" typeName="int" displayLabel="Contour Label Precision">
+            <ECCustomAttributes>
+                <Category xmlns="EditorCustomAttributes.01.00">
+                    <Name>DisplayDTMGeneralContours</Name>
+                    <DisplayLabel>Contours</DisplayLabel>
+                    <Priority>300001</Priority>
+                    <Expand>True</Expand>
+                </Category>
+                <PropertyPriority xmlns="EditorCustomAttributes.01.00">
+                    <Priority>10030</Priority>
+                </PropertyPriority>
+                <StandardValues xmlns="EditorCustomAttributes.01.00">
+                    <ValueMap>
+                        <ValueMap>
+                            <Value>0</Value>
+                            <DisplayString>0</DisplayString>
+                        </ValueMap>
+                        <ValueMap>
+                            <Value>1</Value>
+                            <DisplayString>1</DisplayString>
+                        </ValueMap>
+                        <ValueMap>
+                            <Value>2</Value>
+                            <DisplayString>2</DisplayString>
+                        </ValueMap>
+                        <ValueMap>
+                            <Value>3</Value>
+                            <DisplayString>3</DisplayString>
+                        </ValueMap>
+                        <ValueMap>
+                            <Value>4</Value>
+                            <DisplayString>4</DisplayString>
+                        </ValueMap>
+                        <ValueMap>
+                            <Value>5</Value>
+                            <DisplayString>5</DisplayString>
+                        </ValueMap>
+                        <ValueMap>
+                            <Value>6</Value>
+                            <DisplayString>6</DisplayString>
+                        </ValueMap>
+                    </ValueMap>
+                </StandardValues>
+            </ECCustomAttributes>
+        </ECProperty>
+        <ECProperty propertyName="MajorContourInterval" typeName="double" displayLabel="Major Interval">
+            <ECCustomAttributes>
+                <ExtendType xmlns="EditorCustomAttributes.01.00">
+                    <Standard>8</Standard>
+                </ExtendType>
+                <Category xmlns="EditorCustomAttributes.01.00">
+                    <Name>DisplayDTMGeneralContours</Name>
+                    <DisplayLabel>Contours</DisplayLabel>
+                    <Priority>300001</Priority>
+                    <Expand>True</Expand>
+                </Category>
+                <PropertyPriority xmlns="EditorCustomAttributes.01.00">
+                    <Priority>10005</Priority>
+                </PropertyPriority>
+            </ECCustomAttributes>
+        </ECProperty>
+        <ECProperty propertyName="MinorContourInterval" typeName="double" displayLabel="Minor Interval">
+            <ECCustomAttributes>
+                <ExtendType xmlns="EditorCustomAttributes.01.00">
+                    <Standard>8</Standard>
+                </ExtendType>
+                <Category xmlns="EditorCustomAttributes.01.00">
+                    <Name>DisplayDTMGeneralContours</Name>
+                    <DisplayLabel>Contours</DisplayLabel>
+                    <Priority>300001</Priority>
+                    <Expand>True</Expand>
+                </Category>
+                <PropertyPriority xmlns="EditorCustomAttributes.01.00">
+                    <Priority>10000</Priority>
+                </PropertyPriority>
+            </ECCustomAttributes>
+        </ECProperty>
+    </ECClass>
+    <ECClass typeName="DTMDepressionSymbology" isDomainClass="True">
+        <ECCustomAttributes>
+            <DisplayOptions xmlns="Bentley_Standard_CustomAttributes.01.00">
+                <Hidden>True</Hidden>
+            </DisplayOptions>
+        </ECCustomAttributes>
+        <ECProperty propertyName="DepressionColor" typeName="int" displayLabel="Depression Color">
+            <ECCustomAttributes>
+                <Category xmlns="EditorCustomAttributes.01.00">
+                    <Name>DepressionContours</Name>
+                    <DisplayLabel>Depression</DisplayLabel>
+                    <Priority>300010</Priority>
+                </Category>
+                <PropertyPriority xmlns="EditorCustomAttributes.01.00">
+                    <Priority>480000</Priority>
+                </PropertyPriority>
+                <ExtendType xmlns="EditorCustomAttributes.01.00">
+                    <Name>TMColor</Name>
+                </ExtendType>
+            </ECCustomAttributes>
+        </ECProperty>
+        <ECProperty propertyName="DepressionWeight" typeName="int" displayLabel="Depression Weight">
+            <ECCustomAttributes>
+                <Category xmlns="EditorCustomAttributes.01.00">
+                    <Name>DepressionContours</Name>
+                    <DisplayLabel>Depression</DisplayLabel>
+                    <Priority>300010</Priority>
+                </Category>
+                <PropertyPriority xmlns="EditorCustomAttributes.01.00">
+                    <Priority>460000</Priority>
+                </PropertyPriority>
+                <ExtendType xmlns="EditorCustomAttributes.01.00">
+                    <Name>TMWeight</Name>
+                </ExtendType>
+            </ECCustomAttributes>
+        </ECProperty>
+        <ECProperty propertyName="DepressionStyle" typeName="int" displayLabel="Depression Line Style">
+            <ECCustomAttributes>
+                <Category xmlns="EditorCustomAttributes.01.00">
+                    <Name>DepressionContours</Name>
+                    <DisplayLabel>Depression</DisplayLabel>
+                    <Priority>300010</Priority>
+                </Category>
+                <PropertyPriority xmlns="EditorCustomAttributes.01.00">
+                    <Priority>470000</Priority>
+                </PropertyPriority>
+                <ExtendType xmlns="EditorCustomAttributes.01.00">
+                    <Name>TMStyle</Name>
+                </ExtendType>
+            </ECCustomAttributes>
+        </ECProperty>
+    </ECClass>
+
+    <ECClass typeName="DTMContoursBase"  isDomainClass="True">
+        <ECCustomAttributes>
+            <DisplayOptions xmlns="Bentley_Standard_CustomAttributes.01.00">
+                <Hidden>True</Hidden>
+            </DisplayOptions>
+        </ECCustomAttributes>
+        <ECProperty propertyName="ContourDrawText" typeName="boolean" displayLabel="Display Text">
+            <ECCustomAttributes>
+                <Category xmlns="EditorCustomAttributes.01.00">
+                    <Name>ContourLabels</Name>
+                    <DisplayLabel>Contour Labels</DisplayLabel>
+                    <Priority>300011</Priority>
+                </Category>
+                <PropertyPriority xmlns="EditorCustomAttributes.01.00">
+                    <Priority>10080</Priority>
+                </PropertyPriority>
+                <BooleanDisplay xmlns="EditorCustomAttributes.01.00">
+                    <TrueString>Yes</TrueString>
+                    <FalseString>No</FalseString>
+                </BooleanDisplay>
+            </ECCustomAttributes>
+        </ECProperty>
+        <ECProperty propertyName="ContourTextInterval" typeName="double" displayLabel="Text Interval">
+            <ECCustomAttributes>
+                <ExtendType xmlns="EditorCustomAttributes.01.00">
+                    <Standard>8</Standard>
+                </ExtendType>
+                <Category xmlns="EditorCustomAttributes.01.00">
+                    <Name>ContourLabels</Name>
+                    <DisplayLabel>Contour Labels</DisplayLabel>
+                    <Priority>300011</Priority>
+                </Category>
+                <PropertyPriority xmlns="EditorCustomAttributes.01.00">
+                    <Priority>10040</Priority>
+                </PropertyPriority>
+            </ECCustomAttributes>
+        </ECProperty>
+        <ECProperty propertyName="ContourTextLevel" typeName="int" displayLabel="Text Level">
+            <ECCustomAttributes>
+                <ExtendType xmlns="EditorCustomAttributes.01.00">
+                    <Standard>2</Standard>
+                </ExtendType>
+                <Category xmlns="EditorCustomAttributes.01.00">
+                    <Name>ContourLabels</Name>
+                    <DisplayLabel>Contour Labels</DisplayLabel>
+                    <Priority>300011</Priority>
+                </Category>
+                <PropertyPriority xmlns="EditorCustomAttributes.01.00">
+                    <Priority>490000</Priority>
+                </PropertyPriority>
+            </ECCustomAttributes>
+        </ECProperty>
+        
+    </ECClass>
+    <ECClass typeName="DTMContours" isDomainClass="True">
+        <BaseClass>DTMSubElementDisplay</BaseClass>
+        <BaseClass>DTMDepressionSymbology</BaseClass>
+        <BaseClass>DTMContoursBase</BaseClass>
+        <BaseClass>DTMTextStyle</BaseClass>
+        <ECCustomAttributes>
+            <DisplayOptions xmlns="Bentley_Standard_CustomAttributes.01.00">
+                <Hidden>True</Hidden>
+            </DisplayOptions>
+            <CustomImageSpecification xmlns="Bentley_Standard_CustomAttributes.01.00">
+                <Moniker_Default>ECLiteralImage://TMPropertiesContours</Moniker_Default>
+                <Moniker_Expanded>ECLiteralImage://TMPropertiesContours</Moniker_Expanded>
+                <Moniker_Collapsed>ECLiteralImage://TMPropertiesContours</Moniker_Collapsed>
+            </CustomImageSpecification>
+        </ECCustomAttributes>
+    </ECClass>
+    <ECClass typeName="DTMFeature" isDomainClass="True">
+        <BaseClass>DTMSubElementDisplay</BaseClass>
+        <ECCustomAttributes>
+            <DisplayOptions xmlns="Bentley_Standard_CustomAttributes.01.00">
+                <Hidden>True</Hidden>
+            </DisplayOptions>
+            <CustomImageSpecification xmlns="Bentley_Standard_CustomAttributes.01.00">
+                <Moniker_Default>ECLiteralImage://TMPropertiesTreeSourceFeat</Moniker_Default>
+                <Moniker_Expanded>ECLiteralImage://TMPropertiesTreeSourceFeat</Moniker_Expanded>
+                <Moniker_Collapsed>ECLiteralImage://TMPropertiesTreeSourceFeat</Moniker_Collapsed>
+            </CustomImageSpecification>
+        </ECCustomAttributes>
+    </ECClass>
+    <ECClass typeName="DTMFeatureSpots" isDomainClass="True" displayLabel="Feature Spots">
+        <BaseClass>DTMSubElementDisplay</BaseClass>
+        <BaseClass>DTMPointSymbology</BaseClass>
+        <BaseClass>DTMTextStyle</BaseClass>
+        <ECCustomAttributes>
+            <DisplayOptions xmlns="Bentley_Standard_CustomAttributes.01.00">
+                <Hidden>True</Hidden>
+            </DisplayOptions>
+            <CustomImageSpecification xmlns="Bentley_Standard_CustomAttributes.01.00">
+                <Moniker_Default>ECLiteralImage://TMPropertiesSpots</Moniker_Default>
+                <Moniker_Expanded>ECLiteralImage://TMPropertiesSpots</Moniker_Expanded>
+                <Moniker_Collapsed>ECLiteralImage://TMPropertiesSpots</Moniker_Collapsed>
+            </CustomImageSpecification>"
+        </ECCustomAttributes>
+    </ECClass>
+
+    <ECClass typeName="DTMFlowArrows" isDomainClass="True" displayLabel="Flow Arrows">
+        <BaseClass>DTMSubElementDisplay</BaseClass>
+        <BaseClass>DTMPointSymbology</BaseClass>
+        <BaseClass>DTMTextStyle</BaseClass>
+        <ECCustomAttributes>
+            <DisplayOptions xmlns="Bentley_Standard_CustomAttributes.01.00">
+                <Hidden>True</Hidden>
+            </DisplayOptions>
+            <CustomImageSpecification xmlns="Bentley_Standard_CustomAttributes.01.00">
+                <Moniker_Default>ECLiteralImage://TMPropertiesFlowArrows</Moniker_Default>
+                <Moniker_Expanded>ECLiteralImage://TMPropertiesFlowArrows</Moniker_Expanded>
+                <Moniker_Collapsed>ECLiteralImage://TMPropertiesFlowArrows</Moniker_Collapsed>
+            </CustomImageSpecification>
+        </ECCustomAttributes>
+    </ECClass>
+    <ECClass typeName="DTMHighPoints" isDomainClass="True" displayLabel="High Points">
+        <BaseClass>DTMSubElementDisplay</BaseClass>
+        <BaseClass>DTMPointSymbology</BaseClass>
+        <BaseClass>DTMTextStyle</BaseClass>
+        <ECCustomAttributes>
+            <DisplayOptions xmlns="Bentley_Standard_CustomAttributes.01.00">
+                <Hidden>True</Hidden>
+            </DisplayOptions>
+            <CustomImageSpecification xmlns="Bentley_Standard_CustomAttributes.01.00">
+                <Moniker_Default>ECLiteralImage://TMPropertiesHighPoints</Moniker_Default>
+                <Moniker_Expanded>ECLiteralImage://TMPropertiesHighPoints</Moniker_Expanded>
+                <Moniker_Collapsed>ECLiteralImage://TMPropertiesHighPoints</Moniker_Collapsed>
+            </CustomImageSpecification>
+        </ECCustomAttributes>
+    </ECClass>
+    <ECClass typeName="DTMLowPointsBase" isDomainClass="True">
+        <ECCustomAttributes>
+            <DisplayOptions xmlns="Bentley_Standard_CustomAttributes.01.00">
+                <Hidden>True</Hidden>
+            </DisplayOptions>
+        </ECCustomAttributes>
+        <ECProperty propertyName="MinDepth" typeName="double" displayLabel="Minimum Depth">
+            <ECCustomAttributes>
+                <ExtendType xmlns="EditorCustomAttributes.01.00">
+                    <Standard>8</Standard>
+                </ExtendType>
+                <Category xmlns="EditorCustomAttributes.01.00">
+                    <Name>DisplayDTMLowPoints</Name>
+                    <DisplayLabel>Low Points</DisplayLabel>
+                    <Priority>10</Priority>
+                    <Expand>True</Expand>
+                </Category>
+                <PropertyPriority xmlns="EditorCustomAttributes.01.00">
+                    <Priority>7010</Priority>
+                </PropertyPriority>
+            </ECCustomAttributes>
+        </ECProperty>
+    </ECClass>
+    <ECClass typeName="DTMLowPoints" isDomainClass="True" displayLabel="Low Points">
+        <BaseClass>DTMSubElementDisplay</BaseClass>
+        <BaseClass>DTMPointSymbology</BaseClass>
+        <BaseClass>DTMTextStyle</BaseClass>
+        <BaseClass>DTMLowPointsBase</BaseClass>
+        <ECCustomAttributes>
+            <DisplayOptions xmlns="Bentley_Standard_CustomAttributes.01.00">
+                <Hidden>True</Hidden>
+            </DisplayOptions>
+            <CustomImageSpecification xmlns="Bentley_Standard_CustomAttributes.01.00">
+                <Moniker_Default>ECLiteralImage://TMPropertiesLowPoints</Moniker_Default>
+                <Moniker_Expanded>ECLiteralImage://TMPropertiesLowPoints</Moniker_Expanded>
+                <Moniker_Collapsed>ECLiteralImage://TMPropertiesLowPoints</Moniker_Collapsed>
+            </CustomImageSpecification>
+        </ECCustomAttributes>
+    </ECClass>
+    <ECClass typeName="DTMSpots" isDomainClass="True" displayLabel="Spots">
+        <BaseClass>DTMSubElementDisplay</BaseClass>
+        <BaseClass>DTMPointSymbology</BaseClass>
+        <BaseClass>DTMTextStyle</BaseClass>
+        <ECCustomAttributes>
+            <DisplayOptions xmlns="Bentley_Standard_CustomAttributes.01.00">
+                <Hidden>True</Hidden>
+            </DisplayOptions>
+            <CustomImageSpecification xmlns="Bentley_Standard_CustomAttributes.01.00">
+                <Moniker_Default>ECLiteralImage://TMPropertiesVertices</Moniker_Default>
+                <Moniker_Expanded>ECLiteralImage://TMPropertiesVertices</Moniker_Expanded>
+                <Moniker_Collapsed>ECLiteralImage://TMPropertiesVertices</Moniker_Collapsed>
+            </CustomImageSpecification>
+        </ECCustomAttributes>
+    </ECClass>
+
+    <ECClass typeName="DTMTrianglesBase" isDomainClass="True">
+        <ECCustomAttributes>
+            <DisplayOptions xmlns="Bentley_Standard_CustomAttributes.01.00">
+                <Hidden>True</Hidden>
+            </DisplayOptions>
+        </ECCustomAttributes>
+        <ECProperty propertyName="ThematicDisplayStyle" typeName="int" displayLabel="Display Style">
+            <ECCustomAttributes>
+                <Category xmlns="EditorCustomAttributes.01.00">
+                    <Standard>2</Standard>
+                </Category>
+                <PropertyPriority xmlns="EditorCustomAttributes.01.00">
+                    <Priority>339009</Priority>
+                </PropertyPriority>
+                <ExtendType xmlns="EditorCustomAttributes.01.00">
+                    <Standard>68</Standard>
+                </ExtendType>
+            </ECCustomAttributes>
+        </ECProperty>
+    </ECClass>
+    <ECClass typeName="DTMTriangles" isDomainClass="True" displayLabel="Triangles">
+        <BaseClass>DTMTrianglesBase</BaseClass>
+        <BaseClass>DTMSubElementDisplay</BaseClass>
+        <BaseClass>DTMAttachedMaterial</BaseClass>
+        <ECCustomAttributes>
+            <DisplayOptions xmlns="Bentley_Standard_CustomAttributes.01.00">
+                <Hidden>True</Hidden>
+            </DisplayOptions>
+            <CustomImageSpecification xmlns="Bentley_Standard_CustomAttributes.01.00">
+                <Moniker_Default>ECLiteralImage://TMPropertiesTriangles</Moniker_Default>
+                <Moniker_Expanded>ECLiteralImage://TMPropertiesTriangles</Moniker_Expanded>
+                <Moniker_Collapsed>ECLiteralImage://TMPropertiesTriangles</Moniker_Collapsed>
+            </CustomImageSpecification>
+        </ECCustomAttributes>
+    </ECClass>
+    <ECClass typeName="DTMRasterDraping" isDomainClass="True" displayLabel="Draped Rasters">
+        <BaseClass>DTMSubElementDisplay</BaseClass>
+        <ECCustomAttributes>
+            <DisplayOptions xmlns="Bentley_Standard_CustomAttributes.01.00">
+                <Hidden>True</Hidden>
+            </DisplayOptions>
+            <CustomImageSpecification xmlns="Bentley_Standard_CustomAttributes.01.00">
+                <Moniker_Default>ECLiteralImage://DCDraping</Moniker_Default>
+                <Moniker_Expanded>ECLiteralImage://DCDraping</Moniker_Expanded>
+                <Moniker_Collapsed>ECLiteralImage://DCDraping</Moniker_Collapsed>
+            </CustomImageSpecification>
+        </ECCustomAttributes>
+    </ECClass>
+    <ECClass typeName="DTMRegionsBase" isDomainClass="True">
+        <ECCustomAttributes>
+            <DisplayOptions xmlns="Bentley_Standard_CustomAttributes.01.00">
+                <Hidden>True</Hidden>
+            </DisplayOptions>
+        </ECCustomAttributes>
+        <ECProperty propertyName="Description" typeName="string" displayLabel="Description">
+            <ECCustomAttributes>
+                <ExtendType xmlns="EditorCustomAttributes.01.00">
+                    <Standard>16</Standard>
+                </ExtendType>
+                <PropertyPriority xmlns="EditorCustomAttributes.01.00">
+                    <Priority>10010</Priority>
+                </PropertyPriority>
+            </ECCustomAttributes>
+        </ECProperty>
+        <ECProperty propertyName="RegionTag" typeName="string" readOnly="True" displayLabel="Region Tag">
+            <ECCustomAttributes>
+                <ExtendType xmlns="EditorCustomAttributes.01.00">
+                    <Standard>16</Standard>
+                </ExtendType>
+                <PropertyPriority xmlns="EditorCustomAttributes.01.00">
+                    <Priority>10020</Priority>
+                </PropertyPriority>
+            </ECCustomAttributes>
+        </ECProperty>
+    </ECClass>
+
+    <ECClass typeName="DTMRegions" isDomainClass="True" displayLabel="Regions">
+        <BaseClass>DTMRegionsBase</BaseClass>
+        <BaseClass>DTMAttachedMaterial</BaseClass>
+        <BaseClass>DTMSubElementDisplay</BaseClass>
+        <ECCustomAttributes>
+            <DisplayOptions xmlns="Bentley_Standard_CustomAttributes.01.00">
+                <Hidden>True</Hidden>
+            </DisplayOptions>
+            <CustomImageSpecification xmlns="Bentley_Standard_CustomAttributes.01.00">
+                <Moniker_Default>ECLiteralImage://TMPropertiesRegions</Moniker_Default>
+                <Moniker_Expanded>ECLiteralImage://TMPropertiesRegions</Moniker_Expanded>
+                <Moniker_Collapsed>ECLiteralImage://TMPropertiesRegions</Moniker_Collapsed>
+            </CustomImageSpecification>
+        </ECCustomAttributes>
+    </ECClass>
+
+
+
+
+    <ECClass typeName="DTMFeatureImportedContours" isDomainClass="True" displayLabel="Imported Contours">
+        <BaseClass>DTMFeature</BaseClass>
+        <ECCustomAttributes>
+            <DisplayOptions xmlns="Bentley_Standard_CustomAttributes.01.00">
+                <Hidden>True</Hidden>
+            </DisplayOptions>
+            <CustomImageSpecification xmlns="Bentley_Standard_CustomAttributes.01.00">
+                <Moniker_Default>ECLiteralImage://TMPropertiesImportedContours</Moniker_Default>
+                <Moniker_Expanded>ECLiteralImage://TMPropertiesImportedContours</Moniker_Expanded>
+                <Moniker_Collapsed>ECLiteralImage://TMPropertiesImportedContours</Moniker_Collapsed>
+            </CustomImageSpecification>
+        </ECCustomAttributes>
+    </ECClass>
+
+    <ECClass typeName="DTMFeatureBoundary" isDomainClass="True" displayLabel="Boundary">
+        <BaseClass>DTMFeature</BaseClass>
+        <ECCustomAttributes>
+            <DisplayOptions xmlns="Bentley_Standard_CustomAttributes.01.00">
+                <Hidden>True</Hidden>
+            </DisplayOptions>
+            <CustomImageSpecification xmlns="Bentley_Standard_CustomAttributes.01.00">
+                <Moniker_Default>ECLiteralImage://TMPropertiesBoundary</Moniker_Default>
+                <Moniker_Expanded>ECLiteralImage://TMPropertiesBoundary</Moniker_Expanded>
+                <Moniker_Collapsed>ECLiteralImage://TMPropertiesBoundary</Moniker_Collapsed>
+            </CustomImageSpecification>
+        </ECCustomAttributes>
+    </ECClass>
+
+    <ECClass typeName="DTMFeatureBreaklines" isDomainClass="True" displayLabel="Breaklines">
+        <BaseClass>DTMFeature</BaseClass>
+        <ECCustomAttributes>
+            <DisplayOptions xmlns="Bentley_Standard_CustomAttributes.01.00">
+                <Hidden>True</Hidden>
+            </DisplayOptions>
+            <CustomImageSpecification xmlns="Bentley_Standard_CustomAttributes.01.00">
+                <Moniker_Default>ECLiteralImage://TMPropertiesBreaklines</Moniker_Default>
+                <Moniker_Expanded>ECLiteralImage://TMPropertiesBreaklines</Moniker_Expanded>
+                <Moniker_Collapsed>ECLiteralImage://TMPropertiesBreaklines</Moniker_Collapsed>
+            </CustomImageSpecification>
+        </ECCustomAttributes>
+    </ECClass>
+
+    <ECClass typeName="DTMFeatureHoles" isDomainClass="True" displayLabel="Holes">
+        <BaseClass>DTMFeature</BaseClass>
+        <ECCustomAttributes>
+            <DisplayOptions xmlns="Bentley_Standard_CustomAttributes.01.00">
+                <Hidden>True</Hidden>
+            </DisplayOptions>
+            <CustomImageSpecification xmlns="Bentley_Standard_CustomAttributes.01.00">
+                <Moniker_Default>ECLiteralImage://TMPropertiesHole</Moniker_Default>
+                <Moniker_Expanded>ECLiteralImage://TMPropertiesHole</Moniker_Expanded>
+                <Moniker_Collapsed>ECLiteralImage://TMPropertiesHole</Moniker_Collapsed>
+            </CustomImageSpecification>
+        </ECCustomAttributes>
+    </ECClass>
+
+    <ECClass typeName="DTMFeatureIslands" isDomainClass="True" displayLabel="Islands">
+        <BaseClass>DTMFeature</BaseClass>
+        <ECCustomAttributes>
+            <DisplayOptions xmlns="Bentley_Standard_CustomAttributes.01.00">
+                <Hidden>True</Hidden>
+            </DisplayOptions>
+            <CustomImageSpecification xmlns="Bentley_Standard_CustomAttributes.01.00">
+                <Moniker_Default>ECLiteralImage://TMPropertiesIsland</Moniker_Default>
+                <Moniker_Expanded>ECLiteralImage://TMPropertiesIsland</Moniker_Expanded>
+                <Moniker_Collapsed>ECLiteralImage://TMPropertiesIsland</Moniker_Collapsed>
+            </CustomImageSpecification>
+        </ECCustomAttributes>
+    </ECClass>
+
+    <ECClass typeName="DTMFeatureVoids" isDomainClass="True" displayLabel="Voids">
+        <BaseClass>DTMFeature</BaseClass>
+        <ECCustomAttributes>
+            <DisplayOptions xmlns="Bentley_Standard_CustomAttributes.01.00">
+                <Hidden>True</Hidden>
+            </DisplayOptions>
+            <CustomImageSpecification xmlns="Bentley_Standard_CustomAttributes.01.00">
+                <Moniker_Default>ECLiteralImage://TMPropertiesVoid</Moniker_Default>
+                <Moniker_Expanded>ECLiteralImage://TMPropertiesVoid</Moniker_Expanded>
+                <Moniker_Collapsed>ECLiteralImage://TMPropertiesVoid</Moniker_Collapsed>
+            </CustomImageSpecification>
+        </ECCustomAttributes>
+    </ECClass>
+
+
+    <ECClass typeName="DTMFeatureMinorContours" isDomainClass="True" displayLabel="Minor Contours">
+        <BaseClass>DTMContours</BaseClass>
+        <ECCustomAttributes>
+            <DisplayOptions xmlns="Bentley_Standard_CustomAttributes.01.00">
+                <Hidden>True</Hidden>
+            </DisplayOptions>
+            <CustomImageSpecification xmlns="Bentley_Standard_CustomAttributes.01.00">
+                <Moniker_Default>ECLiteralImage://TMPropertiesContoursMinor</Moniker_Default>
+                <Moniker_Expanded>ECLiteralImage://TMPropertiesContoursMinor</Moniker_Expanded>
+                <Moniker_Collapsed>ECLiteralImage://TMPropertiesContoursMinor</Moniker_Collapsed>
+            </CustomImageSpecification>
+        </ECCustomAttributes>
+    </ECClass>
+
+    <ECClass typeName="DTMFeatureMajorContours" isDomainClass="True" displayLabel="Major Contours">
+        <BaseClass>DTMContours</BaseClass>
+        <ECCustomAttributes>
+            <DisplayOptions xmlns="Bentley_Standard_CustomAttributes.01.00">
+                <Hidden>True</Hidden>
+            </DisplayOptions>
+            <CustomImageSpecification xmlns="Bentley_Standard_CustomAttributes.01.00">
+                <Moniker_Default>ECLiteralImage://TMPropertiesContoursMajor</Moniker_Default>
+                <Moniker_Expanded>ECLiteralImage://TMPropertiesContoursMajor</Moniker_Expanded>
+                <Moniker_Collapsed>ECLiteralImage://TMPropertiesContoursMajor</Moniker_Collapsed>
+            </CustomImageSpecification>
+        </ECCustomAttributes>
+    </ECClass>
+
+    <ECRelationshipClass typeName="TerrainModelChildrenRelationship" displayLabel="TerrainModel Children Relationship" isDomainClass="True" strength="embedding" strengthDirection="forward">
+        <ECCustomAttributes>
+            <DisplayOptions xmlns="Bentley_Standard_CustomAttributes.01.00">
+                <Hidden>True</Hidden>
+            </DisplayOptions>
+            <SearchOptions xmlns="Bentley_Standard_CustomAttributes.01.08">
+                <Hidden>True</Hidden>
+            </SearchOptions>
+            <RelationshipIsNotStored xmlns="DgnCustomAttributes.01.00" />
+            <DgnECRelationshipAttributes xmlns="DgnCustomAttributes.01.00" >
+                <SourceHostType>1</SourceHostType>
+                <TargetHostType>1</TargetHostType>
+            </DgnECRelationshipAttributes>
+            <SearchOptions xmlns="Bentley_Standard_CustomAttributes.01.08">
+                <Hidden>True</Hidden>
+            </SearchOptions>
+        </ECCustomAttributes>
+        <Source cardinality="(0,N)" polymorphic="True">
+          <Class class="DTMProperties" />
+        </Source>
+        <Target cardinality="(0,N)" polymorphic="True">
+          <Class class="DTMProperties" />
+        </Target>
+    </ECRelationshipClass>
+
+</ECSchema>