--- conflicted
+++ resolved
@@ -1,591 +1,587 @@
-/*--------------------------------------------------------------------------------------+
-|
-|     $Source: ElementHandler/app/handlerAppManaged.cpp $
-|
-<<<<<<< HEAD
-|  $Copyright: (c) 2016 Bentley Systems, Incorporated. All rights reserved. $
-=======
-|  $Copyright: (c) 2017 Bentley Systems, Incorporated. All rights reserved. $
->>>>>>> 374609cf
-|
-+--------------------------------------------------------------------------------------*/
-#pragma unmanaged
-
-#include <TerrainModel/TerrainModel.h>
-#include <TerrainModel/Core/idtm.h>
-#include <TerrainModel/Core/bcdtmclass.h>
-#include <TerrainModel/ElementHandler/DTMElementHandlerManager.h>
-#include <TerrainModel/ElementHandler/TMElementDisplayHandler.h>
-#include <DgnPlatform/TerrainModel/TMSymbologyOverrideManager.h>
-#include <DgnPlatform\TerrainModel\TMElementHandler.h>
-#include <RmgrTools/Tools/RscFileManager.h>
-#include "handlerAppDefs.h"
-#include <Mstn\MdlApi\mdl.h>
-#include <Mstn\basetype.h>
-#include <Mstn\MdlApi\msdisplaypath.h>
-
-#include <DgnPlatform\DgnECTypeAdapters.h>
-
-USING_NAMESPACE_BENTLEY
-USING_NAMESPACE_BENTLEY_DGNPLATFORM
-USING_NAMESPACE_EC
-USING_NAMESPACE_BENTLEY_TERRAINMODEL_ELEMENT
-
-BEGIN_BENTLEY_TERRAINMODEL_ELEMENT_NAMESPACE
-
-    DTMELEMENT_EXPORT ECSchemaCP GetPresentationSchema ();
-
-END_BENTLEY_TERRAINMODEL_ELEMENT_NAMESPACE
-
-#pragma managed
-
-#using <System.dll>
-#using <System.Windows.Forms.dll>
-#using <System.Drawing.dll>
-#using <Bentley.ECSystem3.dll>
-#using <Bentley.ECObjects3.dll>
-#using <Bentley.EC.AbstractUI3.dll>
-#using <Bentley.UI.dll>
-#using <Bentley.DgnPlatformNET.dll>
-#using <Bentley.Platform.dll>
-#using <Bentley.Microstation.Winforms.Controls.dll>
-#using <bentley.microstation.winforms.ecpropertypane.dll>
-#using <ustation.dll>
-#using <bentley.terrainmodelNET.Element.dll>
-#using <bentley.microstation.templates.support.dll>
-#using <bentley.RuleDrivenPresentationECPlugin.PresentationRules.dll>
-#using <bentley.RuleDrivenPresentationECPlugin.dll>
-
-namespace   SWFD = System::Windows::Forms::Design;
-namespace   SCM = System::ComponentModel;
-namespace   ECI = Bentley::ECObjects::Instance;
-namespace   ECUI = Bentley::ECObjects::UI;
-namespace   BDPN = Bentley::DgnPlatformNET;
-namespace   BDPNDT = Bentley::DgnPlatformNET::XDataTree;
-namespace   ECXDT = Bentley::MstnPlatformNET::XDataTree;
-using namespace Bentley::MstnPlatformNET::XDataTree;
-using namespace Bentley::TerrainModelNET::Element;
-
-#include<vcclr.h>   // for PtrToStringChars()
-
-using namespace Bentley::ECObjects;
-using namespace Bentley::ECObjects::Instance;
-using namespace Bentley::ECSystem::Extensibility;
-using namespace Bentley::EC::AbstractUI;
-using namespace Bentley::DgnPlatformNET::DgnEC;
-using namespace Bentley::ECSystem::Session;
-using namespace Bentley::ECSystem::Repository;
-using namespace Bentley::Collections;
-using namespace System::Collections;
-using namespace Bentley::ECObjects::UI; 
-
-RscFileManager::DllRsc*  g_TMHandlersResources;
-
-WString          GetString (UInt stringId)
-    {
-    return g_TMHandlersResources->GetString (stringId);
-    }
-
-namespace Bentley { namespace TerrainModelNET {
-
-ref class SelectionListener : IEventHookHandler, IAUICommandManagerExtension, IAUICommandExecutorExtension
-    {
-    private: array<System::String^>^ m_applicationTypes;
-    private: static SelectionListener^ s_instance;
-    private: ECClassCP m_subDisplayClass;
-    private: ECClassCP m_dtmElementClass;
-    private: UInt32 m_displayParam;
-    private: bool m_hasHighlight;
-    private: ElementHandleP m_element;
-    private: System::String^ m_overrideSymbologyCommand;
-
-    public: static property SelectionListener^ Instance
-                {
-                SelectionListener^ get()
-                    {
-                    if (s_instance == nullptr)
-                        s_instance = gcnew SelectionListener ();
-                    return s_instance;
-                    }
-                }
-
-    protected: SelectionListener ()
-                   {
-                   m_hasHighlight = false;
-                   m_element = nullptr;
-                   m_subDisplayClass = nullptr;
-                   m_dtmElementClass = nullptr;
-                   m_overrideSymbologyCommand = "Bentley.TerrainModel.Commands.OverrideSymbology";
-                   }
-
-               virtual ~SelectionListener ()
-                   {
-                   if (m_element) delete m_element;
-                   }
-
-    public: property virtual array<System::String^>^ ApplicationTypes
-                {
-                virtual array<System::String^>^ get() //override
-                    {
-                    if (m_applicationTypes == nullptr)
-                        {
-                        m_applicationTypes = gcnew array<System::String^> (1);
-                        m_applicationTypes[0] = MultiSelectedEvent::APPLICATION;
-                        }
-                    return m_applicationTypes;
-                    }
-                }
-
-    public: virtual bool EventCallback (System::String^ application, int hookCode, System::Object^ args, int% returnCode) // override
-                {
-                if (application == MultiSelectedEvent::APPLICATION && hookCode == KeyMultiSelectedEvent::EVENTCODE)
-                    {
-                    KeyMultiSelectedEvent^ multiSelectEvent = dynamic_cast<KeyMultiSelectedEvent^>(args);
-
-                    bool highlight = false;
-                    ElementHandle element;
-                    UInt32 displayParam = 0;
-
-                    if (multiSelectEvent)
-                        {
-                        if (multiSelectEvent->IsSubSelection)
-                            {
-                            if (multiSelectEvent->SelectionControl->SelectedDisplayItemsCount == 1)
-                                {
-                                for each (AUIDisplayItem^ item in multiSelectEvent->SelectionControl->SelectedDisplayItems)
-                                    {
-                                    IDgnECInstance^ clrInst = dynamic_cast<IDgnECInstance^>(item->IECInstance);
-                                    if (clrInst && nullptr != clrInst->Element) // we only care about element-based instances...
-                                        {
-                                        // NEEDSWORK: converting between managed and native instances is expensive...if all we are doing is checking
-                                        // the instance's ECClass maybe we can do that before or instead of converting to native...
-                                        DgnECInstancePtr dgnInstance;
-                                        DgnPlatformNET::DgnEC::DgnECManager::Manager->ConvertManagedInstanceToNative (System::IntPtr(&dgnInstance), clrInst);
-                                        DgnElementECInstancePtr instance;
-                                        if (dgnInstance.IsValid() && (instance = dgnInstance->GetAsElementInstance()).IsValid())
-                                            {
-                                            if (!m_subDisplayClass)
-                                                m_subDisplayClass = Bentley::TerrainModel::Element::GetPresentationSchema()->GetClassCP (L"DTMSubElementDisplay");
-                                            if (instance->GetClass().Is (m_subDisplayClass))
-                                                {
-                                                element = instance->GetElementHandle();
-                                                displayParam = instance->GetLocalId();
-                                                highlight = true;
-                                                }
-                                            }
-                                        }
-                                    }
-                                }
-                            }
-                        }
-
-                    if (m_hasHighlight)
-                        {
-                        if (displayParam == m_displayParam && m_element->GetElementRef() == element.GetElementRef())
-                            highlight = false;
-                        else
-                            {
-                            HiliteOrDehilite (*m_element, m_displayParam, false);
-                            delete m_element;
-                            m_element = nullptr;
-                            m_hasHighlight = false;
-                            }
-                        }
-                    if (highlight)
-                        {
-                        HiliteOrDehilite (element, displayParam, true);
-                        m_hasHighlight = true;
-                        m_displayParam = displayParam;
-                        m_element = new ElementHandle (element);
-                        }
-                    return true;
-                    }
-
-                return false;
-                }
-
-    public: virtual AUICommandItemList^ GetCommandItems (ECSession^ session, AUIDisplayItem^ displayItem, IExtendedParameters^ context)
-                {
-                if (nullptr == displayItem)
-                    return nullptr;
-
-                IDgnECInstance^ clrInst = dynamic_cast<IDgnECInstance^>(displayItem->IECInstance);
-                if (nullptr == clrInst)
-                    return nullptr;
-
-                DgnECInstancePtr nativeInstance;
-                DgnPlatformNET::DgnEC::DgnECManager::Manager->ConvertManagedInstanceToNative (System::IntPtr(&nativeInstance), clrInst);
-                if (nativeInstance.IsNull())
-                    return nullptr;
-
-                DgnElementECInstancePtr instance = nativeInstance->GetAsElementInstance();
-                if (!instance.IsValid())
-                    return nullptr;
-
-                if (!m_dtmElementClass)
-                    m_dtmElementClass = Bentley::TerrainModel::Element::GetPresentationSchema()->GetClassCP (L"DTMElement");
-                if (instance->GetClass().Is (m_dtmElementClass))
-                    {
-                    ElementHandle element = instance->GetElementHandle();
-
-                    if (TMSymbologyOverrideManager::CanHaveSymbologyOverride (element))
-                        {
-                        bool hasOverride = false;
-                        ElementHandle elementHandle2;
-                        if (TMSymbologyOverrideManager::GetElementForSymbology (element, elementHandle2, mdlModelRef_getActive ()))
-                            hasOverride = elementHandle2.GetModelRef() == mdlModelRef_getActive();
-
-                        AUICommandItemList^ list = gcnew AUICommandItemList ("", "");
-                        AUICommandItem^ item;
-                        if (hasOverride)
-                            item = gcnew AUICommandItem (m_overrideSymbologyCommand, L"Remove Override Symbology", L"Removes the Override Symbology for this DTM", nullptr, false, true, true);
-                        else
-                            item = gcnew AUICommandItem (m_overrideSymbologyCommand, L"Override Symbology", L"Sets the Override Symbology for this DTM", nullptr, false, true, true);
-
-                        item->CommandArgs = Bentley::Collections::ExtendedParameters::Create ();
-                        item->CommandArgs ["ModelRefP"] = (System::IntPtr)element.GetModelRef();
-                        item->CommandArgs ["ElementRefP"] = (System::IntPtr)element.GetElementRef();
-                        item->CommandArgs ["ActiveModel"] = (System::IntPtr)ACTIVEMODEL;
-                        list->Add (item);
-
-                        return list;
-                        }
-                    }
-                return nullptr;
-                }
-
-    private: void ProcessAdd (ElementHandleCR orgEh, DgnModelRefP destModelRef)
-                 {
-                 if (SUCCESS == TMSymbologyOverrideManager::CreateSymbologyOverride (orgEh, destModelRef))
-                     {
-                     }
-                 }
-
-    private: static void ProcessDel (ElementHandleCR orgEH, DgnModelRefP destModelRef)
-                 {
-                 TMSymbologyOverrideManager::DeleteSymbologyOverride (orgEH, destModelRef);
-                 }
-
-    private: static void DispPre (ElementHandleCR eh)
-                 {
-                 DisplayPathCP displayPath = mdlDisplayPath_new (eh.GetElementRef(), eh.GetModelRef());
-                 mdlDisplayPath_drawInViews (displayPath, 0xffff, DRAW_MODE_Normal, DrawPurpose::ChangedPre);
-                 mdlDisplayPath_release (displayPath);
-                 }
-
-    public: virtual bool ExecuteCommand (RepositoryConnection^ connection,System::String^ commandID, IExtendedParameters^ parameters)
-                {
-                if (commandID == m_overrideSymbologyCommand)
-                    {
-                    ElementHandle elementHandle ((ElementRefP)((System::IntPtr)parameters ["ElementRefP"]).ToPointer(), (DgnModelRefP)((System::IntPtr)parameters ["ModelRefP"]).ToPointer());
-                    DgnModelRefP activeModel = (DgnModelRefP)((System::IntPtr)parameters ["ActiveModel"]).ToPointer();
-
-                    if (TMSymbologyOverrideManager::CanHaveSymbologyOverride (elementHandle))
-                        {
-                        ElementHandle elementHandle2;
-                        if (TMSymbologyOverrideManager::GetElementForSymbology (elementHandle, elementHandle2, activeModel))
-                            {
-                            if (elementHandle2.GetModelRef() == activeModel)
-                                ProcessDel (elementHandle, activeModel);
-                            else
-                                ProcessAdd (elementHandle, activeModel);
-                            }
-                        else
-                            ProcessAdd (elementHandle, activeModel);
-
-                        DispPre (elementHandle);
-                        }
-                    return true;
-                    }
-                return false;
-                }
-
-                private:
-                    void SetPathHiliteState (ElementHandleCR elem, int drawMode, int id)
-                        {
-                        ElementRefP elemRef = elem.GetElementRef();
-                        ElementHiliteState  newState;
-
-                        if (DRAW_MODE_Hilite == drawMode)
-                            newState = HILITED_Bold;
-                        else
-                            newState = HILITED_None;
-
-                        Bentley::TerrainModel::Element::DTMElementDisplayHandler::SetHighlight (elemRef, id, newState);
-                        }
-
-                    void HiliteOrDehilite (ElementHandle element, UInt32 displayParamId, bool hiliteIn)
-                        {
-                        //        TMSymbologyOverrideManager::GetReferencedElement (m_subElement->GetElement()->GetElemHandle(), elem);
-
-                        SetPathHiliteState (element, hiliteIn ? DRAW_MODE_Hilite : DRAW_MODE_Normal, displayParamId);
-                        DisplayPathCP    displayPath = mdlDisplayPath_new (element.GetElementRef(), element.GetModelRef());
-                        mdlDisplayPath_drawInViews (displayPath, 0xffff, hiliteIn ? DRAW_MODE_Hilite : DRAW_MODE_Normal, hiliteIn ? DrawPurpose::Hilite : DrawPurpose::Unhilite);
-                        mdlDisplayPath_release (displayPath);
-                        }
-                };
-
-public ref class SymbologyPickerOptions : Bentley::MstnPlatformNET::WinForms::Controls::SymbologyPickerOptions
-    {
-    static SymbologyPickerOptions^ s_instance;
-    System::String^ m_fromParent;
-
-    SymbologyPickerOptions()
-        {
-        m_fromParent = gcnew System::String (GetString (MESSAGE_FromParent).GetWCharCP());
-        }
-    public: property static SymbologyPickerOptions^ Instance
-        {
-        SymbologyPickerOptions^ get()
-            {
-            if (s_instance == nullptr)
-                s_instance = gcnew SymbologyPickerOptions();
-            return s_instance;
-            }
-        }
-    public: property virtual bool AllowByCell
-                {
-                virtual bool get() override
-                    {
-                    return true;
-                    }
-                }
-    public: property virtual System::String^ ByCellDisplayString
-                {
-                virtual System::String^ get() override
-                    {
-                    return m_fromParent;
-                    }
-                }
-    public: property virtual System::Drawing::Bitmap^ ByCellIcon
-                {
-                virtual System::Drawing::Bitmap^ get() override
-                    {
-                    return nullptr;
-                    }
-                }
-    };
-
-public ref class DgnECColorEditor : public Bentley::MstnPlatformNET::WinForms::ECPropertyPane::DgnECColorEditor
-    {
-    public: property Bentley::MstnPlatformNET::WinForms::Controls::SymbologyPickerOptions^ PickerOptions
-                {
-                virtual Bentley::MstnPlatformNET::WinForms::Controls::SymbologyPickerOptions^ get () override
-                    {
-                    return SymbologyPickerOptions::Instance;
-                    }
-                }
-    };
-
-public ref class LineStyleEditor : public Bentley::MstnPlatformNET::WinForms::ECPropertyPane::LineStyleEditor
-    {
-    public: property Bentley::MstnPlatformNET::WinForms::Controls::SymbologyPickerOptions^ PickerOptions
-                {
-                virtual Bentley::MstnPlatformNET::WinForms::Controls::SymbologyPickerOptions^ get () override
-                    {
-                    return SymbologyPickerOptions::Instance;
-                    }
-                }
-    };
-
-public ref class WeightEditor : public Bentley::MstnPlatformNET::WinForms::ECPropertyPane::WeightEditor
-    {
-    public: property Bentley::MstnPlatformNET::WinForms::Controls::SymbologyPickerOptions^ PickerOptions
-                {
-                virtual Bentley::MstnPlatformNET::WinForms::Controls::SymbologyPickerOptions^ get () override
-                    {
-                    return SymbologyPickerOptions::Instance;
-                    }
-                }
-    };
-
-public ref class DTMElementTemplateEditor : public Bentley::MstnPlatformNET::WinForms::ECPropertyPane::ElementTemplateEditor
-    {
-    public: virtual System::Object^ EditValue (SCM::ITypeDescriptorContext^ context, System::IServiceProvider^ provider, System::Object^ value, ECI::IECPropertyValue^ propertyValue, ECUI::ECEnumerablePropertyDescriptor^ propertyDescriptor) override 
-        {
-        // Obtain an SWFD.IWindowsFormsEditorService.
-        SWFD::IWindowsFormsEditorService^ edSvc = dynamic_cast<SWFD::IWindowsFormsEditorService^>(provider->GetService(SWFD::IWindowsFormsEditorService::typeid));
-
-        if (nullptr != edSvc)
-            {
-            System::String^ oldValue =  dynamic_cast<System::String^>(value);
-            BDPN::Elements::Element^ element = GetInstanceElement (propertyValue);
-            DTMElement^ dtmElement = dynamic_cast<DTMElement^>(element);
-            if (dtmElement != nullptr)
-                {
-                BDPN::Elements::Element^ overrideElement = dtmElement->GetSymbologyOverrideElement();
-                if (overrideElement != nullptr) element = overrideElement;
-                }
-//            BDPN::DgnFile^    file = GetInstanceDgnFile (propertyValue);
-            BDPN::DgnFile^    file = element->DgnModel->GetDgnFile();
-            bool allowImport = nullptr != file;
-        
-            Bentley::MstnPlatformNET::WinForms::ECPropertyPane::ElementTemplateEditorControl^ control = gcnew Bentley::MstnPlatformNET::WinForms::ECPropertyPane::ElementTemplateEditorControl (edSvc, oldValue, allowImport);
-            edSvc->DropDownControl (control);
-
-            value = control->SelectedElementTemplate;
-
-            // Import into the file if the selected template is from a dgnlib
-            // Do NOT import if we're editing a dummy instance for ECQueryForm
-            BDPNDT::XDataTreeNode^ node;
-            if (nullptr == file)
-                file = Bentley::MstnPlatformNET::Session::Instance->GetActiveDgnFile();
-
-            bool templateImported = false;
-            if (nullptr != file && nullptr != (node = ElementTemplateMgr::GetExistingTemplate (control->SelectedElementTemplate, file, templateImported)) && templateImported)
-                {
-                value = control->SelectedElementTemplate;
-
-                // if Element Templates dialog is open, update it.
-                XDataTreeSessionMgr::RefreshExternalData (XDataTreeSessionMgr::TemplateDataTrees->HandlerID);
-                }
-            }
-
-        return value;        
-        }
-    };
-
-
-
-
-
-/*---------------------------------------------------------------------------------**//**
-* @bsiclass                                Mathieu.St-Pierre                    02/2011
-+---------------+---------------+---------------+---------------+---------------+------*/
-public ref class MrDTMViewFlagsTypeEditor : public Bentley::MstnPlatformNET::WinForms::ECPropertyPane::ViewFlagsTypeEditor
-    {
-    };
-
-/*---------------------------------------------------------------------------------**//**
-* @bsimethod                                    Eric.Paquet                     08/2013
-+---------------+---------------+---------------+---------------+---------------+------*/
-public ref class MrDTMViewPointDensityTypeEditor : public Bentley::MstnPlatformNET::WinForms::ECPropertyPane::DropDownEditor
-    {
-    public:
-    MrDTMViewPointDensityTypeEditor () {}
-
-    virtual System::String^ GetDropDownTitle () override
-        {
-        return L"Density";
-        }
-    };
-
-ref class TMDgnElementColorStructTypeConverter : Bentley::MstnPlatformNET::Templates::Support::DgnElementColorStructTypeConverter
-    {
-    public:
-    virtual System::String^ ConvertToString
-        (
-        IECPropertyValue^                       propVal,
-        ECUI::ECEnumerablePropertyDescriptor^   propertyDescriptor,
-        int                                     unusedIndex,
-        System::Globalization::CultureInfo^     culture,
-        System::Object^                         value
-        ) override
-        {
-        IECStructValue^     structVal = safe_cast<IECStructValue^>(propVal);
-        Bentley::DgnPlatformNET::ElementColor^ elementColor = ElementTemplateMgr::LoadElementColorFromPropertyValue (structVal);
-
-        if (nullptr != elementColor)
-            {
-            if (elementColor->Source == Bentley::DgnPlatformNET::ColorSource::ByCell)
-                return gcnew System::String (GetString (MESSAGE_FromParent).GetWCharCP ());
-            return elementColor->ToString ();
-            }
-
-        return System::String::Empty;
-        }
-
-    };
-
-
-}}
-
-/*---------------------------------------------------------------------------------------
-* @bsiclass                        Andy.Farr                             07/13
-+---------------+---------------+---------------+---------------+---------------+------*/
-[ECSystem::Extensibility::ECExtensionAttribute()]
-public ref class TMPlatformResourceRuleSetLocater : RuleDrivenPresentationECPlugin::ResourceRuleSetLocater
-    {
-    public:
-        TMPlatformResourceRuleSetLocater()
-            {
-            }
-
-        /*---------------------------------------------------------------------------------------
-        * @bsimethod                        Andy.Farr                             07/13
-        +---------------+---------------+---------------+---------------+---------------+------*/
-        property System::Reflection::Assembly^ Assembly
-            {
-            virtual System::Reflection::Assembly^ get() override
-                {
-                return this->GetType()->Assembly;
-                }
-            }
-
-        /*---------------------------------------------------------------------------------------
-        * @bsimethod                        Andy.Farr                             07/13
-        +---------------+---------------+---------------+---------------+---------------+------*/
-        property int Priority
-            {
-            virtual int get() override
-                {
-                return 9999;
-                }
-            }
-    };
-
-
-using namespace Bentley::TerrainModelNET;
-
-static void dummy ()
-    {
-    ;
-    }
-
-void registerSelectionListener ()
-    {
-    BeFileName dllFileName;
-    BeGetModuleFileName (dllFileName, (void*)&dummy);
-
-#if defined (CREATE_STATIC_LIBRARIES)
-    // We need to manually feed a fake name here so the automatic lookup works.
-    // The MUIs are in the same location as you'd expect, but with a different file name base than whatever the statically linked application is.
-    WString moduleDir = BeFileName::GetDirectoryName (dllFileName);
-    dllFileName.BuildName (NULL, moduleDir.c_str (), DLL_NAME_FOR_RESOURCES, NULL);
-#endif
-
-
-    g_TMHandlersResources = new RscFileManager::DllRsc (dllFileName); // InitializeDgnCore has already called RscFileManager::StaticInitialize (<<culturename>>)
-
-    EventHookManager::RegisterEventHook (SelectionListener::Instance);
-    AUICommandManager::GetInstance ()->RegisterExtension (SelectionListener::Instance);
-    AUICommandExecutor::GetInstance ()->RegisterExtension (SelectionListener::Instance);
-
-    Bentley::ECObjects::Instance::IECInstance^ extendedType = Bentley::ECObjects::UI::ECPropertyPane::CreateExtendedType ("TMElementTemplate");
-    Bentley::ECObjects::UI::ECPropertyPane::SetExtendedTypeWinFormUIEditor (extendedType, DTMElementTemplateEditor::typeid);
-
-    extendedType = Bentley::ECObjects::UI::ECPropertyPane::CreateExtendedType ("TMColor");
-    Bentley::ECObjects::UI::ECPropertyPane::SetExtendedTypeWinFormUIEditor (extendedType, DgnECColorEditor::typeid);
-    Bentley::ECObjects::UI::ECPropertyPane::SetExtendedTypeTypeConverter (extendedType, TMDgnElementColorStructTypeConverter::typeid);
-
-    extendedType = Bentley::ECObjects::UI::ECPropertyPane::CreateExtendedType ("TMStyle");
-    Bentley::ECObjects::UI::ECPropertyPane::SetExtendedTypeWinFormUIEditor (extendedType, LineStyleEditor::typeid);
-
-    extendedType = Bentley::ECObjects::UI::ECPropertyPane::CreateExtendedType ("TMWeight");
-    Bentley::ECObjects::UI::ECPropertyPane::SetExtendedTypeWinFormUIEditor (extendedType, WeightEditor::typeid);
-
-    // Shaded View Point Density - type editor and type converter
-    extendedType = Bentley::ECObjects::UI::ECPropertyPane::CreateExtendedType ("MrDTMShadedViewPointDensity");
-    Bentley::ECObjects::UI::ECPropertyPane::SetExtendedTypeWinFormUIEditor (extendedType, MrDTMViewPointDensityTypeEditor::typeid);
-    ECPropertyPane::SetExtendedTypeTypeConverter (extendedType, Bentley::MstnPlatformNET::WinForms::ECPropertyPane::DropDownTypeConverter::typeid);
-
-    // Unshaded View Point Density - type editor and type converter
-    extendedType = Bentley::ECObjects::UI::ECPropertyPane::CreateExtendedType ("MrDTMUnshadedViewPointDensity");
-    Bentley::ECObjects::UI::ECPropertyPane::SetExtendedTypeWinFormUIEditor (extendedType, MrDTMViewPointDensityTypeEditor::typeid);
-    ECPropertyPane::SetExtendedTypeTypeConverter (extendedType, Bentley::MstnPlatformNET::WinForms::ECPropertyPane::DropDownTypeConverter::typeid);
-
-    // View flags type editor
-    extendedType = Bentley::ECObjects::UI::ECPropertyPane::CreateExtendedType ("MrDTMViewsFlags");
-    Bentley::ECObjects::UI::ECPropertyPane::SetExtendedTypeWinFormUIEditor (extendedType, MrDTMViewFlagsTypeEditor::typeid);
-    }
-
+/*--------------------------------------------------------------------------------------+
+|
+|     $Source: ElementHandler/app/handlerAppManaged.cpp $
+|
+|  $Copyright: (c) 2017 Bentley Systems, Incorporated. All rights reserved. $
+|
++--------------------------------------------------------------------------------------*/
+#pragma unmanaged
+
+#include <TerrainModel/TerrainModel.h>
+#include <TerrainModel/Core/idtm.h>
+#include <TerrainModel/Core/bcdtmclass.h>
+#include <TerrainModel/ElementHandler/DTMElementHandlerManager.h>
+#include <TerrainModel/ElementHandler/TMElementDisplayHandler.h>
+#include <DgnPlatform/TerrainModel/TMSymbologyOverrideManager.h>
+#include <DgnPlatform\TerrainModel\TMElementHandler.h>
+#include <RmgrTools/Tools/RscFileManager.h>
+#include "handlerAppDefs.h"
+#include <Mstn\MdlApi\mdl.h>
+#include <Mstn\basetype.h>
+#include <Mstn\MdlApi\msdisplaypath.h>
+
+#include <DgnPlatform\DgnECTypeAdapters.h>
+
+USING_NAMESPACE_BENTLEY
+USING_NAMESPACE_BENTLEY_DGNPLATFORM
+USING_NAMESPACE_EC
+USING_NAMESPACE_BENTLEY_TERRAINMODEL_ELEMENT
+
+BEGIN_BENTLEY_TERRAINMODEL_ELEMENT_NAMESPACE
+
+    DTMELEMENT_EXPORT ECSchemaCP GetPresentationSchema ();
+
+END_BENTLEY_TERRAINMODEL_ELEMENT_NAMESPACE
+
+#pragma managed
+
+#using <System.dll>
+#using <System.Windows.Forms.dll>
+#using <System.Drawing.dll>
+#using <Bentley.ECSystem3.dll>
+#using <Bentley.ECObjects3.dll>
+#using <Bentley.EC.AbstractUI3.dll>
+#using <Bentley.UI.dll>
+#using <Bentley.DgnPlatformNET.dll>
+#using <Bentley.Platform.dll>
+#using <Bentley.Microstation.Winforms.Controls.dll>
+#using <bentley.microstation.winforms.ecpropertypane.dll>
+#using <ustation.dll>
+#using <bentley.terrainmodelNET.Element.dll>
+#using <bentley.microstation.templates.support.dll>
+#using <bentley.RuleDrivenPresentationECPlugin.PresentationRules.dll>
+#using <bentley.RuleDrivenPresentationECPlugin.dll>
+
+namespace   SWFD = System::Windows::Forms::Design;
+namespace   SCM = System::ComponentModel;
+namespace   ECI = Bentley::ECObjects::Instance;
+namespace   ECUI = Bentley::ECObjects::UI;
+namespace   BDPN = Bentley::DgnPlatformNET;
+namespace   BDPNDT = Bentley::DgnPlatformNET::XDataTree;
+namespace   ECXDT = Bentley::MstnPlatformNET::XDataTree;
+using namespace Bentley::MstnPlatformNET::XDataTree;
+using namespace Bentley::TerrainModelNET::Element;
+
+#include<vcclr.h>   // for PtrToStringChars()
+
+using namespace Bentley::ECObjects;
+using namespace Bentley::ECObjects::Instance;
+using namespace Bentley::ECSystem::Extensibility;
+using namespace Bentley::EC::AbstractUI;
+using namespace Bentley::DgnPlatformNET::DgnEC;
+using namespace Bentley::ECSystem::Session;
+using namespace Bentley::ECSystem::Repository;
+using namespace Bentley::Collections;
+using namespace System::Collections;
+using namespace Bentley::ECObjects::UI; 
+
+RscFileManager::DllRsc*  g_TMHandlersResources;
+
+WString          GetString (UInt stringId)
+    {
+    return g_TMHandlersResources->GetString (stringId);
+    }
+
+namespace Bentley { namespace TerrainModelNET {
+
+ref class SelectionListener : IEventHookHandler, IAUICommandManagerExtension, IAUICommandExecutorExtension
+    {
+    private: array<System::String^>^ m_applicationTypes;
+    private: static SelectionListener^ s_instance;
+    private: ECClassCP m_subDisplayClass;
+    private: ECClassCP m_dtmElementClass;
+    private: UInt32 m_displayParam;
+    private: bool m_hasHighlight;
+    private: ElementHandleP m_element;
+    private: System::String^ m_overrideSymbologyCommand;
+
+    public: static property SelectionListener^ Instance
+                {
+                SelectionListener^ get()
+                    {
+                    if (s_instance == nullptr)
+                        s_instance = gcnew SelectionListener ();
+                    return s_instance;
+                    }
+                }
+
+    protected: SelectionListener ()
+                   {
+                   m_hasHighlight = false;
+                   m_element = nullptr;
+                   m_subDisplayClass = nullptr;
+                   m_dtmElementClass = nullptr;
+                   m_overrideSymbologyCommand = "Bentley.TerrainModel.Commands.OverrideSymbology";
+                   }
+
+               virtual ~SelectionListener ()
+                   {
+                   if (m_element) delete m_element;
+                   }
+
+    public: property virtual array<System::String^>^ ApplicationTypes
+                {
+                virtual array<System::String^>^ get() //override
+                    {
+                    if (m_applicationTypes == nullptr)
+                        {
+                        m_applicationTypes = gcnew array<System::String^> (1);
+                        m_applicationTypes[0] = MultiSelectedEvent::APPLICATION;
+                        }
+                    return m_applicationTypes;
+                    }
+                }
+
+    public: virtual bool EventCallback (System::String^ application, int hookCode, System::Object^ args, int% returnCode) // override
+                {
+                if (application == MultiSelectedEvent::APPLICATION && hookCode == KeyMultiSelectedEvent::EVENTCODE)
+                    {
+                    KeyMultiSelectedEvent^ multiSelectEvent = dynamic_cast<KeyMultiSelectedEvent^>(args);
+
+                    bool highlight = false;
+                    ElementHandle element;
+                    UInt32 displayParam = 0;
+
+                    if (multiSelectEvent)
+                        {
+                        if (multiSelectEvent->IsSubSelection)
+                            {
+                            if (multiSelectEvent->SelectionControl->SelectedDisplayItemsCount == 1)
+                                {
+                                for each (AUIDisplayItem^ item in multiSelectEvent->SelectionControl->SelectedDisplayItems)
+                                    {
+                                    IDgnECInstance^ clrInst = dynamic_cast<IDgnECInstance^>(item->IECInstance);
+                                    if (clrInst && nullptr != clrInst->Element) // we only care about element-based instances...
+                                        {
+                                        // NEEDSWORK: converting between managed and native instances is expensive...if all we are doing is checking
+                                        // the instance's ECClass maybe we can do that before or instead of converting to native...
+                                        DgnECInstancePtr dgnInstance;
+                                        DgnPlatformNET::DgnEC::DgnECManager::Manager->ConvertManagedInstanceToNative (System::IntPtr(&dgnInstance), clrInst);
+                                        DgnElementECInstancePtr instance;
+                                        if (dgnInstance.IsValid() && (instance = dgnInstance->GetAsElementInstance()).IsValid())
+                                            {
+                                            if (!m_subDisplayClass)
+                                                m_subDisplayClass = Bentley::TerrainModel::Element::GetPresentationSchema()->GetClassCP (L"DTMSubElementDisplay");
+                                            if (instance->GetClass().Is (m_subDisplayClass))
+                                                {
+                                                element = instance->GetElementHandle();
+                                                displayParam = instance->GetLocalId();
+                                                highlight = true;
+                                                }
+                                            }
+                                        }
+                                    }
+                                }
+                            }
+                        }
+
+                    if (m_hasHighlight)
+                        {
+                        if (displayParam == m_displayParam && m_element->GetElementRef() == element.GetElementRef())
+                            highlight = false;
+                        else
+                            {
+                            HiliteOrDehilite (*m_element, m_displayParam, false);
+                            delete m_element;
+                            m_element = nullptr;
+                            m_hasHighlight = false;
+                            }
+                        }
+                    if (highlight)
+                        {
+                        HiliteOrDehilite (element, displayParam, true);
+                        m_hasHighlight = true;
+                        m_displayParam = displayParam;
+                        m_element = new ElementHandle (element);
+                        }
+                    return true;
+                    }
+
+                return false;
+                }
+
+    public: virtual AUICommandItemList^ GetCommandItems (ECSession^ session, AUIDisplayItem^ displayItem, IExtendedParameters^ context)
+                {
+                if (nullptr == displayItem)
+                    return nullptr;
+
+                IDgnECInstance^ clrInst = dynamic_cast<IDgnECInstance^>(displayItem->IECInstance);
+                if (nullptr == clrInst)
+                    return nullptr;
+
+                DgnECInstancePtr nativeInstance;
+                DgnPlatformNET::DgnEC::DgnECManager::Manager->ConvertManagedInstanceToNative (System::IntPtr(&nativeInstance), clrInst);
+                if (nativeInstance.IsNull())
+                    return nullptr;
+
+                DgnElementECInstancePtr instance = nativeInstance->GetAsElementInstance();
+                if (!instance.IsValid())
+                    return nullptr;
+
+                if (!m_dtmElementClass)
+                    m_dtmElementClass = Bentley::TerrainModel::Element::GetPresentationSchema()->GetClassCP (L"DTMElement");
+                if (instance->GetClass().Is (m_dtmElementClass))
+                    {
+                    ElementHandle element = instance->GetElementHandle();
+
+                    if (TMSymbologyOverrideManager::CanHaveSymbologyOverride (element))
+                        {
+                        bool hasOverride = false;
+                        ElementHandle elementHandle2;
+                        if (TMSymbologyOverrideManager::GetElementForSymbology (element, elementHandle2, mdlModelRef_getActive ()))
+                            hasOverride = elementHandle2.GetModelRef() == mdlModelRef_getActive();
+
+                        AUICommandItemList^ list = gcnew AUICommandItemList ("", "");
+                        AUICommandItem^ item;
+                        if (hasOverride)
+                            item = gcnew AUICommandItem (m_overrideSymbologyCommand, L"Remove Override Symbology", L"Removes the Override Symbology for this DTM", nullptr, false, true, true);
+                        else
+                            item = gcnew AUICommandItem (m_overrideSymbologyCommand, L"Override Symbology", L"Sets the Override Symbology for this DTM", nullptr, false, true, true);
+
+                        item->CommandArgs = Bentley::Collections::ExtendedParameters::Create ();
+                        item->CommandArgs ["ModelRefP"] = (System::IntPtr)element.GetModelRef();
+                        item->CommandArgs ["ElementRefP"] = (System::IntPtr)element.GetElementRef();
+                        item->CommandArgs ["ActiveModel"] = (System::IntPtr)ACTIVEMODEL;
+                        list->Add (item);
+
+                        return list;
+                        }
+                    }
+                return nullptr;
+                }
+
+    private: void ProcessAdd (ElementHandleCR orgEh, DgnModelRefP destModelRef)
+                 {
+                 if (SUCCESS == TMSymbologyOverrideManager::CreateSymbologyOverride (orgEh, destModelRef))
+                     {
+                     }
+                 }
+
+    private: static void ProcessDel (ElementHandleCR orgEH, DgnModelRefP destModelRef)
+                 {
+                 TMSymbologyOverrideManager::DeleteSymbologyOverride (orgEH, destModelRef);
+                 }
+
+    private: static void DispPre (ElementHandleCR eh)
+                 {
+                 DisplayPathCP displayPath = mdlDisplayPath_new (eh.GetElementRef(), eh.GetModelRef());
+                 mdlDisplayPath_drawInViews (displayPath, 0xffff, DRAW_MODE_Normal, DrawPurpose::ChangedPre);
+                 mdlDisplayPath_release (displayPath);
+                 }
+
+    public: virtual bool ExecuteCommand (RepositoryConnection^ connection,System::String^ commandID, IExtendedParameters^ parameters)
+                {
+                if (commandID == m_overrideSymbologyCommand)
+                    {
+                    ElementHandle elementHandle ((ElementRefP)((System::IntPtr)parameters ["ElementRefP"]).ToPointer(), (DgnModelRefP)((System::IntPtr)parameters ["ModelRefP"]).ToPointer());
+                    DgnModelRefP activeModel = (DgnModelRefP)((System::IntPtr)parameters ["ActiveModel"]).ToPointer();
+
+                    if (TMSymbologyOverrideManager::CanHaveSymbologyOverride (elementHandle))
+                        {
+                        ElementHandle elementHandle2;
+                        if (TMSymbologyOverrideManager::GetElementForSymbology (elementHandle, elementHandle2, activeModel))
+                            {
+                            if (elementHandle2.GetModelRef() == activeModel)
+                                ProcessDel (elementHandle, activeModel);
+                            else
+                                ProcessAdd (elementHandle, activeModel);
+                            }
+                        else
+                            ProcessAdd (elementHandle, activeModel);
+
+                        DispPre (elementHandle);
+                        }
+                    return true;
+                    }
+                return false;
+                }
+
+                private:
+                    void SetPathHiliteState (ElementHandleCR elem, int drawMode, int id)
+                        {
+                        ElementRefP elemRef = elem.GetElementRef();
+                        ElementHiliteState  newState;
+
+                        if (DRAW_MODE_Hilite == drawMode)
+                            newState = HILITED_Bold;
+                        else
+                            newState = HILITED_None;
+
+                        Bentley::TerrainModel::Element::DTMElementDisplayHandler::SetHighlight (elemRef, id, newState);
+                        }
+
+                    void HiliteOrDehilite (ElementHandle element, UInt32 displayParamId, bool hiliteIn)
+                        {
+                        //        TMSymbologyOverrideManager::GetReferencedElement (m_subElement->GetElement()->GetElemHandle(), elem);
+
+                        SetPathHiliteState (element, hiliteIn ? DRAW_MODE_Hilite : DRAW_MODE_Normal, displayParamId);
+                        DisplayPathCP    displayPath = mdlDisplayPath_new (element.GetElementRef(), element.GetModelRef());
+                        mdlDisplayPath_drawInViews (displayPath, 0xffff, hiliteIn ? DRAW_MODE_Hilite : DRAW_MODE_Normal, hiliteIn ? DrawPurpose::Hilite : DrawPurpose::Unhilite);
+                        mdlDisplayPath_release (displayPath);
+                        }
+                };
+
+public ref class SymbologyPickerOptions : Bentley::MstnPlatformNET::WinForms::Controls::SymbologyPickerOptions
+    {
+    static SymbologyPickerOptions^ s_instance;
+    System::String^ m_fromParent;
+
+    SymbologyPickerOptions()
+        {
+        m_fromParent = gcnew System::String (GetString (MESSAGE_FromParent).GetWCharCP());
+        }
+    public: property static SymbologyPickerOptions^ Instance
+        {
+        SymbologyPickerOptions^ get()
+            {
+            if (s_instance == nullptr)
+                s_instance = gcnew SymbologyPickerOptions();
+            return s_instance;
+            }
+        }
+    public: property virtual bool AllowByCell
+                {
+                virtual bool get() override
+                    {
+                    return true;
+                    }
+                }
+    public: property virtual System::String^ ByCellDisplayString
+                {
+                virtual System::String^ get() override
+                    {
+                    return m_fromParent;
+                    }
+                }
+    public: property virtual System::Drawing::Bitmap^ ByCellIcon
+                {
+                virtual System::Drawing::Bitmap^ get() override
+                    {
+                    return nullptr;
+                    }
+                }
+    };
+
+public ref class DgnECColorEditor : public Bentley::MstnPlatformNET::WinForms::ECPropertyPane::DgnECColorEditor
+    {
+    public: property Bentley::MstnPlatformNET::WinForms::Controls::SymbologyPickerOptions^ PickerOptions
+                {
+                virtual Bentley::MstnPlatformNET::WinForms::Controls::SymbologyPickerOptions^ get () override
+                    {
+                    return SymbologyPickerOptions::Instance;
+                    }
+                }
+    };
+
+public ref class LineStyleEditor : public Bentley::MstnPlatformNET::WinForms::ECPropertyPane::LineStyleEditor
+    {
+    public: property Bentley::MstnPlatformNET::WinForms::Controls::SymbologyPickerOptions^ PickerOptions
+                {
+                virtual Bentley::MstnPlatformNET::WinForms::Controls::SymbologyPickerOptions^ get () override
+                    {
+                    return SymbologyPickerOptions::Instance;
+                    }
+                }
+    };
+
+public ref class WeightEditor : public Bentley::MstnPlatformNET::WinForms::ECPropertyPane::WeightEditor
+    {
+    public: property Bentley::MstnPlatformNET::WinForms::Controls::SymbologyPickerOptions^ PickerOptions
+                {
+                virtual Bentley::MstnPlatformNET::WinForms::Controls::SymbologyPickerOptions^ get () override
+                    {
+                    return SymbologyPickerOptions::Instance;
+                    }
+                }
+    };
+
+public ref class DTMElementTemplateEditor : public Bentley::MstnPlatformNET::WinForms::ECPropertyPane::ElementTemplateEditor
+    {
+    public: virtual System::Object^ EditValue (SCM::ITypeDescriptorContext^ context, System::IServiceProvider^ provider, System::Object^ value, ECI::IECPropertyValue^ propertyValue, ECUI::ECEnumerablePropertyDescriptor^ propertyDescriptor) override 
+        {
+        // Obtain an SWFD.IWindowsFormsEditorService.
+        SWFD::IWindowsFormsEditorService^ edSvc = dynamic_cast<SWFD::IWindowsFormsEditorService^>(provider->GetService(SWFD::IWindowsFormsEditorService::typeid));
+
+        if (nullptr != edSvc)
+            {
+            System::String^ oldValue =  dynamic_cast<System::String^>(value);
+            BDPN::Elements::Element^ element = GetInstanceElement (propertyValue);
+            DTMElement^ dtmElement = dynamic_cast<DTMElement^>(element);
+            if (dtmElement != nullptr)
+                {
+                BDPN::Elements::Element^ overrideElement = dtmElement->GetSymbologyOverrideElement();
+                if (overrideElement != nullptr) element = overrideElement;
+                }
+//            BDPN::DgnFile^    file = GetInstanceDgnFile (propertyValue);
+            BDPN::DgnFile^    file = element->DgnModel->GetDgnFile();
+            bool allowImport = nullptr != file;
+        
+            Bentley::MstnPlatformNET::WinForms::ECPropertyPane::ElementTemplateEditorControl^ control = gcnew Bentley::MstnPlatformNET::WinForms::ECPropertyPane::ElementTemplateEditorControl (edSvc, oldValue, allowImport);
+            edSvc->DropDownControl (control);
+
+            value = control->SelectedElementTemplate;
+
+            // Import into the file if the selected template is from a dgnlib
+            // Do NOT import if we're editing a dummy instance for ECQueryForm
+            BDPNDT::XDataTreeNode^ node;
+            if (nullptr == file)
+                file = Bentley::MstnPlatformNET::Session::Instance->GetActiveDgnFile();
+
+            bool templateImported = false;
+            if (nullptr != file && nullptr != (node = ElementTemplateMgr::GetExistingTemplate (control->SelectedElementTemplate, file, templateImported)) && templateImported)
+                {
+                value = control->SelectedElementTemplate;
+
+                // if Element Templates dialog is open, update it.
+                XDataTreeSessionMgr::RefreshExternalData (XDataTreeSessionMgr::TemplateDataTrees->HandlerID);
+                }
+            }
+
+        return value;        
+        }
+    };
+
+
+
+
+
+/*---------------------------------------------------------------------------------**//**
+* @bsiclass                                Mathieu.St-Pierre                    02/2011
++---------------+---------------+---------------+---------------+---------------+------*/
+public ref class MrDTMViewFlagsTypeEditor : public Bentley::MstnPlatformNET::WinForms::ECPropertyPane::ViewFlagsTypeEditor
+    {
+    };
+
+/*---------------------------------------------------------------------------------**//**
+* @bsimethod                                    Eric.Paquet                     08/2013
++---------------+---------------+---------------+---------------+---------------+------*/
+public ref class MrDTMViewPointDensityTypeEditor : public Bentley::MstnPlatformNET::WinForms::ECPropertyPane::DropDownEditor
+    {
+    public:
+    MrDTMViewPointDensityTypeEditor () {}
+
+    virtual System::String^ GetDropDownTitle () override
+        {
+        return L"Density";
+        }
+    };
+
+ref class TMDgnElementColorStructTypeConverter : Bentley::MstnPlatformNET::Templates::Support::DgnElementColorStructTypeConverter
+    {
+    public:
+    virtual System::String^ ConvertToString
+        (
+        IECPropertyValue^                       propVal,
+        ECUI::ECEnumerablePropertyDescriptor^   propertyDescriptor,
+        int                                     unusedIndex,
+        System::Globalization::CultureInfo^     culture,
+        System::Object^                         value
+        ) override
+        {
+        IECStructValue^     structVal = safe_cast<IECStructValue^>(propVal);
+        Bentley::DgnPlatformNET::ElementColor^ elementColor = ElementTemplateMgr::LoadElementColorFromPropertyValue (structVal);
+
+        if (nullptr != elementColor)
+            {
+            if (elementColor->Source == Bentley::DgnPlatformNET::ColorSource::ByCell)
+                return gcnew System::String (GetString (MESSAGE_FromParent).GetWCharCP ());
+            return elementColor->ToString ();
+            }
+
+        return System::String::Empty;
+        }
+
+    };
+
+
+}}
+
+/*---------------------------------------------------------------------------------------
+* @bsiclass                        Andy.Farr                             07/13
++---------------+---------------+---------------+---------------+---------------+------*/
+[ECSystem::Extensibility::ECExtensionAttribute()]
+public ref class TMPlatformResourceRuleSetLocater : RuleDrivenPresentationECPlugin::ResourceRuleSetLocater
+    {
+    public:
+        TMPlatformResourceRuleSetLocater()
+            {
+            }
+
+        /*---------------------------------------------------------------------------------------
+        * @bsimethod                        Andy.Farr                             07/13
+        +---------------+---------------+---------------+---------------+---------------+------*/
+        property System::Reflection::Assembly^ Assembly
+            {
+            virtual System::Reflection::Assembly^ get() override
+                {
+                return this->GetType()->Assembly;
+                }
+            }
+
+        /*---------------------------------------------------------------------------------------
+        * @bsimethod                        Andy.Farr                             07/13
+        +---------------+---------------+---------------+---------------+---------------+------*/
+        property int Priority
+            {
+            virtual int get() override
+                {
+                return 9999;
+                }
+            }
+    };
+
+
+using namespace Bentley::TerrainModelNET;
+
+static void dummy ()
+    {
+    ;
+    }
+
+void registerSelectionListener ()
+    {
+    BeFileName dllFileName;
+    BeGetModuleFileName (dllFileName, (void*)&dummy);
+
+#if defined (CREATE_STATIC_LIBRARIES)
+    // We need to manually feed a fake name here so the automatic lookup works.
+    // The MUIs are in the same location as you'd expect, but with a different file name base than whatever the statically linked application is.
+    WString moduleDir = BeFileName::GetDirectoryName (dllFileName);
+    dllFileName.BuildName (NULL, moduleDir.c_str (), DLL_NAME_FOR_RESOURCES, NULL);
+#endif
+
+
+    g_TMHandlersResources = new RscFileManager::DllRsc (dllFileName); // InitializeDgnCore has already called RscFileManager::StaticInitialize (<<culturename>>)
+
+    EventHookManager::RegisterEventHook (SelectionListener::Instance);
+    AUICommandManager::GetInstance ()->RegisterExtension (SelectionListener::Instance);
+    AUICommandExecutor::GetInstance ()->RegisterExtension (SelectionListener::Instance);
+
+    Bentley::ECObjects::Instance::IECInstance^ extendedType = Bentley::ECObjects::UI::ECPropertyPane::CreateExtendedType ("TMElementTemplate");
+    Bentley::ECObjects::UI::ECPropertyPane::SetExtendedTypeWinFormUIEditor (extendedType, DTMElementTemplateEditor::typeid);
+
+    extendedType = Bentley::ECObjects::UI::ECPropertyPane::CreateExtendedType ("TMColor");
+    Bentley::ECObjects::UI::ECPropertyPane::SetExtendedTypeWinFormUIEditor (extendedType, DgnECColorEditor::typeid);
+    Bentley::ECObjects::UI::ECPropertyPane::SetExtendedTypeTypeConverter (extendedType, TMDgnElementColorStructTypeConverter::typeid);
+
+    extendedType = Bentley::ECObjects::UI::ECPropertyPane::CreateExtendedType ("TMStyle");
+    Bentley::ECObjects::UI::ECPropertyPane::SetExtendedTypeWinFormUIEditor (extendedType, LineStyleEditor::typeid);
+
+    extendedType = Bentley::ECObjects::UI::ECPropertyPane::CreateExtendedType ("TMWeight");
+    Bentley::ECObjects::UI::ECPropertyPane::SetExtendedTypeWinFormUIEditor (extendedType, WeightEditor::typeid);
+
+    // Shaded View Point Density - type editor and type converter
+    extendedType = Bentley::ECObjects::UI::ECPropertyPane::CreateExtendedType ("MrDTMShadedViewPointDensity");
+    Bentley::ECObjects::UI::ECPropertyPane::SetExtendedTypeWinFormUIEditor (extendedType, MrDTMViewPointDensityTypeEditor::typeid);
+    ECPropertyPane::SetExtendedTypeTypeConverter (extendedType, Bentley::MstnPlatformNET::WinForms::ECPropertyPane::DropDownTypeConverter::typeid);
+
+    // Unshaded View Point Density - type editor and type converter
+    extendedType = Bentley::ECObjects::UI::ECPropertyPane::CreateExtendedType ("MrDTMUnshadedViewPointDensity");
+    Bentley::ECObjects::UI::ECPropertyPane::SetExtendedTypeWinFormUIEditor (extendedType, MrDTMViewPointDensityTypeEditor::typeid);
+    ECPropertyPane::SetExtendedTypeTypeConverter (extendedType, Bentley::MstnPlatformNET::WinForms::ECPropertyPane::DropDownTypeConverter::typeid);
+
+    // View flags type editor
+    extendedType = Bentley::ECObjects::UI::ECPropertyPane::CreateExtendedType ("MrDTMViewsFlags");
+    Bentley::ECObjects::UI::ECPropertyPane::SetExtendedTypeWinFormUIEditor (extendedType, MrDTMViewFlagsTypeEditor::typeid);
+    }
+