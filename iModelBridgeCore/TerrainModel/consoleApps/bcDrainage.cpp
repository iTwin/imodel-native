--- conflicted
+++ resolved
@@ -1,805 +1,796 @@
-/*--------------------------------------------------------------------------------------+
-|
-|     $Source: consoleApps/bcDrainage.cpp $
-|
-<<<<<<< HEAD
-|  $Copyright: (c) 2015 Bentley Systems, Incorporated. All rights reserved. $
-=======
-|  $Copyright: (c) 2016 Bentley Systems, Incorporated. All rights reserved. $
->>>>>>> af72fd24
-|
-+--------------------------------------------------------------------------------------*/
-//#include "stdafx.h"
-#include "bcDTMBaseDef.h"
-#include "dtmevars.h"
-#include "bcdtmInlines.h"
-#include "bcDtmClass.h"
-
-#include <TerrainModel/Drainage/Drainage.h>
-
-USING_NAMESPACE_BENTLEY
-USING_NAMESPACE_BENTLEY_TERRAINMODEL
-
-
-class DTMDrainageTables ;
-
-int bcdtmDrainage_testDrainageMethods(BENTLEY_NAMESPACE_NAME::TerrainModel::BcDTMPtr ibcDtm) ;
-int bcdtmDrainage_callBackFunction(DTMFeatureType dtmFeatureType,DTMUserTag userTag,DTMFeatureId featureId,DPoint3d *featurePtsP,size_t numFeaturePts,void *userP) ;
-
-static int numDtmFeatures = 0 ;
-
-int wmain(int argc, wchar_t *argv[])
-    {
-    int     ret=DTM_SUCCESS,dbg=DTM_TRACE_VALUE(1),cdbg=DTM_CHECK_VALUE(0) ;
-    long    startTime=bcdtmClock() ;
-    BC_DTM_OBJ *dtmP=nullptr ;
-    BcDTMPtr ibcDtm=nullptr ;
-
-    // Initialise DTM
-
-    bcdtmInitialise() ;
-    if(fpLOG != NULL) { fclose(fpLOG) ; fpLOG = NULL ; }
-    bcdtmInitialise_openLogFile(L"bcDrainage.log") ;
-    bcdtmWrite_message(0,0,0,"Number Of Processors = %2ld",DTM_NUM_PROCESSORS) ;
-
-    // Log Command Line Arguments
-
-    if(argc < 2)
-        {
-        bcdtmWrite_message(0,0,0,"Not Enough Arguements") ;
-        bcdtmWrite_message(0,0,0,"C:>bcDrainage <BcDTM File>") ;
-        goto errexit ;
-        }
-    else
-        {
-        bcdtmWrite_message(0,0,0,"BcDTM File = %ws",argv[1]) ;
-        }  
-
-    // Read DTM From File
-
-    bcdtmWrite_message(0,0,0,"Reading File = %ws",argv[1]) ;
-    if(bcdtmRead_fromFileDtmObject(&dtmP,argv[1])) goto errexit ; 
-    if(dbg == 2) bcdtmObject_reportStatisticsDtmObject(dtmP) ;
-
-    // Check Tin
-
-    if(cdbg)
-        { 
-        bcdtmWrite_message(0,0,0,"Checking DTM Tin") ;
-        if(bcdtmCheck_tinComponentDtmObject(dtmP)) 
-            {
-            bcdtmWrite_message(0,0,0,"Tin Invalid") ;
-            goto errexit ;
-            }
-        else  bcdtmWrite_message(0,0,0,"Tin Valid") ; 
-        } 
-
-    // Create IBcDTM
-
-    ibcDtm = BcDTM::CreateFromDtmHandle(*dtmP);
-    if(ibcDtm.IsNull())
-        {
-        bcdtmWrite_message(1,0,0,"Error Creating IbcDTM") ;
-        goto errexit ;
-        }
-
-    // Call Drainage Tests
-
-    if(bcdtmDrainage_testDrainageMethods(ibcDtm)) goto errexit ;
-
-    // CleanUp
-    
-cleanup :
- 
-    // Return
-    
-    return(ret) ;
-    
-    // Error Exit
-    
-errexit :
-    if(ret == DTM_SUCCESS) ret = DTM_ERROR ;
-    goto cleanup ;
-    }
-
-/*-------------------------------------------------------------------+
-|                                                                    |
-|                                                                    |
-|                                                                    |
-+-------------------------------------------------------------------*/
-int  bcdtmDrainage_callBackFunction
-    (
-    DTMFeatureType   dtmFeatureType,
-    DTMUserTag       userTag,
-    DTMFeatureId     featureId,
-    DPoint3d         *featurePtsP,
-    size_t           numFeaturePts,
-    void             *userP
-   )
-    /*
-    ** Sample DTM Interrupt Load Function
-    **
-    ** This Function Receives The Load Features From The DTM
-    ** As The DTM Reuses The Feature Points Memory Do Not Free It
-    ** If You Require The Feature Points Then Make A Copy
-    **
-    */
-    {
-    int  ret=DTM_SUCCESS,dbg=DTM_TRACE_VALUE(0) ;
-    char  dtmFeatureTypeName[100] ;
-    BC_DTM_OBJ *dtmP=NULL ;
-    DPoint3d  *p3dP ;
-    /*
-    ** Check For DTMFeatureType::CheckStop
-    */
-    // if(dtmFeatureType == DTMFeatureType::CheckStop) bcdtmWrite_message(0,0,0,"DTMFeatureType::CheckStop") ;
-    /*
-    ** Initialise
-    */
-    // if(numDtmFeatures % 1000 == 0) bcdtmWrite_message(0,0,0,"numDtmFeatures = %8ld",numDtmFeatures) ;
-    ++numDtmFeatures ;
-    /*
-    ** Write Record
-    */
-    if(dbg == 1) 
-        {
-        bcdtmData_getDtmFeatureTypeNameFromDtmFeatureType(dtmFeatureType,dtmFeatureTypeName) ;
-        bcdtmWrite_message(0,0,0,"Feature[%8ld] ** %s userTag = %10I64d featureId = %10I64d featurePtsP = %p numFeaturePts = %6ld userP = %p",numDtmFeatures,dtmFeatureTypeName,userTag,featureId,featurePtsP,numFeaturePts,userP) ;
-        } 
-    /*
-    ** Write Points
-    */
-    if(dbg == 1)
-        {
-        bcdtmWrite_message(0,0,0,"Number Of Feature Points = %6ld",numFeaturePts) ;
-        for(p3dP = featurePtsP ; p3dP < featurePtsP + numFeaturePts ; ++p3dP)
-            {
-            bcdtmWrite_message(0,0,0,"Point[%6ld] = %12.4lf %12.4lf %10.4lf",(long)(p3dP-featurePtsP),p3dP->x,p3dP->y,p3dP->z) ;
-            }
-        } 
-    /*
-    ** Store DTM Features In DTM
-    */
-//    if( userP != NULL && ( dtmFeatureType == DTMFeatureType::LowPointPond || dtmFeatureType == DTMFeatureType::DescentTrace ))
-    if( userP != NULL && dtmFeatureType != DTMFeatureType::CheckStop )
-        {
-        dtmP = (BC_DTM_OBJ *) userP ;
-        if(bcdtmObject_testForValidDtmObject(dtmP)) goto errexit ;
-
-        if( dtmFeatureType ==  DTMFeatureType::SumpLine || dtmFeatureType == DTMFeatureType::RidgeLine )
-          {
-           DPoint3d *lineP =  featurePtsP ;
-           for( lineP = featurePtsP ; lineP < featurePtsP + numFeaturePts * 2 ; lineP = lineP + 2 )
-              {
-               if( bcdtmObject_storeDtmFeatureInDtmObject(dtmP,DTMFeatureType::Breakline,dtmP->nullUserTag,1,&dtmP->nullFeatureId,lineP,2)) goto errexit ;
-              }
-          }
-        else
-          {
-           if(bcdtmObject_storeDtmFeatureInDtmObject(dtmP,DTMFeatureType::Breakline,dtmP->nullUserTag,1,&dtmP->nullFeatureId,featurePtsP,(long)numFeaturePts)) goto errexit ;
-          }
-/*
-        if(userTag == 99)
-            {
-            if(bcdtmObject_storeDtmFeatureInDtmObject(dtmP,DTMFeatureType::ContourLine,dtmP->nullUserTag,1,&dtmP->nullFeatureId,featurePtsP,(long)numFeaturePts)) goto errexit ;
-            } 
-        if(userTag == 2)
-            {
-            if(bcdtmObject_storeDtmFeatureInDtmObject(dtmP,DTMFeatureType::Breakline,dtmP->nullUserTag,1,&dtmP->nullFeatureId,featurePtsP,(long)numFeaturePts)) goto errexit ;
-            } 
-*/
-        }
-    /*
-    ** Clean Up
-    */
-cleanup :
-    /*
-    ** Job Completed
-    */
-    if(dbg && ret == DTM_SUCCESS) bcdtmWrite_message(0,0,0,"Call Back Function Completed") ;
-    if(dbg && ret != DTM_SUCCESS) bcdtmWrite_message(0,0,0,"Call Back Function Error") ;
-    return(ret) ;
-    /*
-    ** Error Exit
-    */
-errexit :
-    if(ret == DTM_SUCCESS) ret = DTM_ERROR ;
-    goto cleanup ;
-    }
-/*-------------------------------------------------------------------+
-|                                                                    |
-|                                                                    |
-|                                                                    |
-+-------------------------------------------------------------------*/
-int bcdtmDrainage_testDrainageMethods(BENTLEY_NAMESPACE_NAME::TerrainModel::BcDTMPtr ibcDtm)
-    {
-    int ret=DTM_SUCCESS,dbg=DTM_TRACE_VALUE(1) ;
-    long startTime=bcdtmClock() ;
-    BC_DTM_OBJ *dtmP=NULL,*depressionDtmP=NULL ;
-    BC_DTM_OBJ *traceDtmP=NULL ;
-    void  *userP=NULL ;
-    BENTLEY_NAMESPACE_NAME::TerrainModel::DTMFenceParams  fence ;
-    DPoint3d  fencePts[10] ;
-    DPoint3d  traceStartPoint,sumpPoint ;
-    double    maxPondDepth ;
-    BcDTMPtr refinedDtm=nullptr ;
-    bool refineOption=false,catchmentDetermined=false ;
-    bvector<DPoint3d> catchmentPoints ;
-
-
-    // Variables To Test Maximum Descent And Ascent Tracing
- 
-    int pnt1,pnt2,pnt3,clPtr,numTrianglesTraced=0 ;
-    bool voidTriangle;
-    double x,y,falseLowDepth=0.0 ;
-   
-    //  Drainage Tests
-    
-    int drainageTest=14 ;
-    DTMDrainageTables *drainageTablesP=NULL ;
-    DTMFeatureCallback callBackFunction = (DTMFeatureCallback) bcdtmDrainage_callBackFunction ;
-
-    switch (drainageTest)
-        {
-
-        //  Test1 - Create And Destroy Drainage Tables
-
-        case 1 :
-            BcDTMDrainage::CreateDrainageTables(ibcDtm.get(), drainageTablesP) ;
-            break  ;
-
-            //  Test 2 - Create And Check Drainage Tables
-
-        case 2 :
-
-            if(BcDTMDrainage::CreateAndCheckDrainageTables(ibcDtm.get()) == DTM_SUCCESS)
-                {
-                bcdtmWrite_message(0,0,0,"Drainage Tables Valid") ;
-                }
-            else
-                {
-                bcdtmWrite_message(0,0,0,"Drainage Tables Invalid") ;
-                } 
-            break ;     
-
-            //  Test 3 - Create Ponds
-
-        case 3 :
-
-            if(bcdtmObject_createDtmObject(&dtmP)) goto errexit ;
- //           BcDTMDrainage::CreateDrainageTables(ibcDtm.get(), drainageTablesP) ;
-            bcdtmWrite_message(0,0,0,"Determing Ponds") ;
-            if(BcDTMDrainage::DeterminePonds(ibcDtm.get(),drainageTablesP,(DTMFeatureCallback) bcdtmDrainage_callBackFunction,dtmP) == DTM_SUCCESS)
-                {
-                bcdtmWrite_message(0,0,0,"Determing Ponds Completed") ;
-                bcdtmWrite_message(0,0,0,"Number Of Ponds = %8ld",dtmP->numFeatures) ;
-                bcdtmWrite_message(0,0,0,"Time To Determine Ponds = %8.3lf Seconds",bcdtmClock_elapsedTime(bcdtmClock(),startTime)) ;
-                bcdtmWrite_geopakDatFileFromDtmObject(dtmP,L"ponds.dat") ;
-
-//              Analyse Ponds - Have To Set It Up And Test For The Aborted Way It Is Done In CF
-
-                bool analysePonds=true ;
-                if( analysePonds )
-                    {
-                    long dtmFeature,numFeaturePts ;
-                    double area ;
-                    DTMDirection direction ;
-                    DPoint3d *p3dP,*featurePtsP=NULL ;
-                    BC_DTM_FEATURE *dtmFeatureP ;
-                    BC_DTM_OBJ *tempDtmP=NULL ;
-                    if( bcdtmObject_createDtmObject(&tempDtmP) != DTM_SUCCESS ) goto errexit ;
-                    for( dtmFeature = 0 ; dtmFeature < dtmP->numFeatures ; ++dtmFeature )
-                        {
-                        dtmFeatureP = ftableAddrP(dtmP,dtmFeature) ;
-                        if( dtmFeatureP->dtmFeatureState == DTMFeatureState::Data && dtmFeatureP->dtmFeatureType == DTMFeatureType::Breakline )
-                            {
-                             if( bcdtmList_copyDtmFeaturePointsToPointArrayDtmObject(dtmP,dtmFeature,&featurePtsP,&numFeaturePts) != DTM_SUCCESS ) goto errexit ; 
-                             bcdtmMath_getPolygonDirectionP3D(featurePtsP,numFeaturePts,&direction,&area) ;
-                             bcdtmWrite_message(0,0,0,"Processing Pond Feature %8ld ** numPondPoints = %8ld ** Direction = %2ld Area = %15.8lf",dtmFeature,numFeaturePts,direction,area);
-                             if( dtmFeature == -99 )
-                                {
-                                 for( p3dP = featurePtsP ; p3dP < featurePtsP + numFeaturePts ; ++p3dP )
-                                    {  
-                                     bcdtmWrite_message(0,0,0,"FeaturePoint[%4ld] = %12.5lf %12.5lf %10.4lf",(long)(p3dP-featurePtsP),p3dP->x,p3dP->y,p3dP->z) ;
-                                    } 
-                                }
-                             if( numFeaturePts >= 4 )
-                                 {
-                                 tempDtmP->ppTol = tempDtmP->plTol = 0.0 ; 
-                                 if( bcdtmObject_storeDtmFeatureInDtmObject(tempDtmP,DTMFeatureType::Breakline,tempDtmP->nullUserTag,1,&tempDtmP->nullFeatureId,featurePtsP,numFeaturePts) != DTM_SUCCESS ) goto errexit ;
-                                 if( bcdtmObject_triangulateDtmObject(tempDtmP) != DTM_SUCCESS ) goto errexit ;
-                                 if( bcdtmList_removeNoneFeatureHullLinesDtmObject(tempDtmP) != DTM_SUCCESS ) goto errexit ;
-
-                                 //  Get Point For Pond Determination
-
-                                 int ap,np,sp = tempDtmP->hullPoint ;
-                                 double x_local,y_local,z ;
-                                 bool pointFound=false ; 
-                                 do
-                                     {
-                                     np = nodeAddrP(tempDtmP,sp)->hPtr ;
-                                     if( ( ap = bcdtmList_nextAntDtmObject(tempDtmP,sp,np)) < 0 ) goto errexit ;
-                                     if( nodeAddrP(tempDtmP,ap)->hPtr != sp )
-                                         {
-                                          pointFound = true ;
-                                          x_local = ( pointAddrP(tempDtmP,sp)->x + pointAddrP(tempDtmP,ap)->x ) / 2.0 ;
-                                          y_local = ( pointAddrP(tempDtmP,sp)->y + pointAddrP(tempDtmP,ap)->y ) / 2.0 ;
-                                          z = ( pointAddrP(tempDtmP,sp)->z + pointAddrP(tempDtmP,ap)->z ) / 2.0 ;
-                                         } 
-                                     sp = np ; 
-                                     }  while ( pointFound == false && sp != tempDtmP->hullPoint ) ;
-
-                                 if( ! pointFound && tempDtmP->numPoints == 3 )
-                                     {
-                                     pointFound = true ;
-                                     x_local = ( pointAddrP(tempDtmP,0)->x + pointAddrP(tempDtmP,1)->x + pointAddrP(tempDtmP,2)->x ) / 3.0 ;
-                                     y_local = ( pointAddrP(tempDtmP,0)->y + pointAddrP(tempDtmP,1)->y + pointAddrP(tempDtmP,2)->y ) / 3.0 ;
-                                     z = ( pointAddrP(tempDtmP,0)->z + pointAddrP(tempDtmP,1)->z + pointAddrP(tempDtmP,2)->z ) / 3.0 ;
-                                    } 
-
-                                 // Determine Pond
-
-                                 if( pointFound )
-                                     {
-                                      bool pondDetermined=false ; 
-                                      double pondElevation,pondDepth,pondVolume,pondArea ;
-<<<<<<< HEAD
-                                      BENTLEY_NAMESPACE_NAME::TerrainModel::DTMDynamicFeatureArray pondFeatures ;
-                                      if( BcDTMDrainage::CalculatePondForPoint(ibcDtm.get(),x,y,0.0,pondDetermined,pondElevation,pondDepth,pondArea,pondVolume,pondFeatures) == DTM_SUCCESS)
-=======
-                                      Bentley::TerrainModel::DTMDynamicFeatureArray pondFeatures ;
-                                      if( BcDTMDrainage::CalculatePondForPoint(ibcDtm.get(), x_local, y_local,0.0,pondDetermined,pondElevation,pondDepth,pondArea,pondVolume,pondFeatures) == DTM_SUCCESS)
->>>>>>> af72fd24
-                                      if( dbg && pondDetermined )
-                                         {
-                                         bcdtmWrite_message(0,0,0,"Pond Determined ** elevation = %8.3lf depth = %8.3lf volume = %12.3lf area = %15.8lf",pondElevation,pondDepth,pondVolume,pondArea) ;  
-                                         } 
-                                     }
-                                 }
-                             
-                             
-                            } 
-                         bcdtmObject_initialiseDtmObject(tempDtmP) ;
-                        }
-                    }   
-                }
-            else
-                {
-                bcdtmWrite_message(0,0,0,"Determing Ponds Error") ;
-                }  
-            break ;
-
-
-            //  Test 4 - Create Depression DTM
-
-        case 4 :
-
-            bcdtmWrite_message(0,0,0,"Creating Depression DTM") ;
-            if(BcDTMDrainage::CreateDepressionDtm(ibcDtm.get(), depressionDtmP, callBackFunction, userP) == DTM_SUCCESS)
-                {
-                bcdtmWrite_message(0,0,0,"Creating Depression DTM Completed") ;
-                bcdtmWrite_message(0,0,0,"Time To Create Depression DTM = %8.3lf Seconds",bcdtmClock_elapsedTime(bcdtmClock(),startTime)) ;
-                //          bcdtmWrite_toFileDtmObject(depressionDtmP,L"depressionDTM.bcdtm") ;
-                }
-            else
-                {
-                bcdtmWrite_message(0,0,0,"Creating Depression DTM Error") ;
-                }  
-
-            break ;
-
-            //  Test 5 - Test Maximum Descent Tracing From The Centroid Of Each None Void Triangle
-
-        case 5 :
-
-            bcdtmWrite_message(0,0,0,"Tracing Maximum Descent From Each Triangle Centroid") ;
-            if( bcdtmObject_createDtmObject(&traceDtmP)) goto errexit ;
-            numTrianglesTraced = 0 ; 
-            dtmP=ibcDtm.get()->GetTinHandle() ; 
-            for(  pnt1 = 0 ; pnt1 < dtmP->numPoints ; ++pnt1 )
-                {
-                if( ( clPtr = nodeAddrP(dtmP,pnt1)->cPtr ) != dtmP->nullPtr )
-                    {
-                     if( ( pnt2 = bcdtmList_nextAntDtmObject(dtmP,pnt1,clistAddrP(dtmP,clPtr)->pntNum )) < 0 ) goto errexit ;
-                     while( clPtr != dtmP->nullPtr )
-                         {
-                          pnt3  = clistAddrP(dtmP,clPtr)->pntNum  ;
-                          clPtr = clistAddrP(dtmP,clPtr)->nextPtr ;
-                          if( pnt2 > pnt1 && pnt3 > pnt1 )
-                              { 
-                              if( nodeAddrP(dtmP,pnt1)->hPtr != pnt2 )    // Pnt1 On Tin Hull
-                                  {
-                                  if( bcdtmList_testForVoidTriangleDtmObject(dtmP,pnt1,pnt2,pnt3,voidTriangle)) goto errexit ;
-                                  if( ! voidTriangle )
-                                      {
-                                      if( numTrianglesTraced % 1000 == 0 ) bcdtmWrite_message(0,0,0,"Triangles Traced = %8ld of %8ld",numTrianglesTraced,dtmP->numTriangles) ;
-                                      ++numTrianglesTraced ;
-                                      x = ( pointAddrP(dtmP,pnt1)->x + pointAddrP(dtmP,pnt2)->x + pointAddrP(dtmP,pnt3)->x ) / 3.0 ;
-                                      y = ( pointAddrP(dtmP,pnt1)->y + pointAddrP(dtmP,pnt2)->y + pointAddrP(dtmP,pnt3)->y ) / 3.0 ;
-                                      if( BcDTMDrainage::TraceMaximumDescent(ibcDtm.get(),nullptr,falseLowDepth,x,y,callBackFunction,(void *) traceDtmP )!= DTM_SUCCESS )
-                                          {
-                                          bcdtmWrite_message(0,0,0,"Error Tracing Maximum Descent From ** X = %12.5lf Y = %12.5lf",x,y) ;
-                                          }
-                                      } 
-                                  }
-                              }
-                          pnt2  = pnt3 ; 
-                         }    
-                    }
-                }
-            if( traceDtmP != NULL )
-                {
-                 bcdtmWrite_geopakDatFileFromDtmObject(traceDtmP,L"descentTrace.dat") ;
-                 bcdtmObject_destroyDtmObject(&traceDtmP) ; 
-                }    
-            bcdtmWrite_message(0,0,0,"Maximum Descent Traced For %8ld Triangles",numTrianglesTraced) ;
-            break ;
-
-            //  Test 6 - Test Maximum Ascent Tracing From The Centroid Of Each None Void Triangle
-
-       case 6 :
-
-            bcdtmWrite_message(0,0,0,"Tracing Maximum Ascent From Each Triangle Centroid") ;
-            if( bcdtmObject_createDtmObject(&traceDtmP)) goto errexit ;
-            numTrianglesTraced = 0 ; 
-            dtmP=ibcDtm.get()->GetTinHandle() ; 
-            for(  pnt1 = 0 ; pnt1 < dtmP->numPoints ; ++pnt1 )
-                {
-                if( ( clPtr = nodeAddrP(dtmP,pnt1)->cPtr ) != dtmP->nullPtr )
-                    {
-                     if( ( pnt2 = bcdtmList_nextAntDtmObject(dtmP,pnt1,clistAddrP(dtmP,clPtr)->pntNum )) < 0 ) goto errexit ;
-                     while( clPtr != dtmP->nullPtr )
-                         {
-                          pnt3  = clistAddrP(dtmP,clPtr)->pntNum  ;
-                          clPtr = clistAddrP(dtmP,clPtr)->nextPtr ;
-                          if( pnt2 > pnt1 && pnt3 > pnt1 )
-                              { 
-                              if( nodeAddrP(dtmP,pnt1)->hPtr != pnt2 )    // Pnt1 On Tin Hull
-                                  {
-                                  if( bcdtmList_testForVoidTriangleDtmObject(dtmP,pnt1,pnt2,pnt3,voidTriangle)) goto errexit ;
-                                  if( ! voidTriangle )
-                                      {
-                                      if( numTrianglesTraced % 1000 == 0 ) bcdtmWrite_message(0,0,0,"Triangles Traced = %8ld of %8ld",numTrianglesTraced,dtmP->numTriangles) ;
-                                      ++numTrianglesTraced ;
-                                      x = ( pointAddrP(dtmP,pnt1)->x + pointAddrP(dtmP,pnt2)->x + pointAddrP(dtmP,pnt3)->x ) / 3.0 ;
-                                      y = ( pointAddrP(dtmP,pnt1)->y + pointAddrP(dtmP,pnt2)->y + pointAddrP(dtmP,pnt3)->y ) / 3.0 ;
-                                      if( BcDTMDrainage::TraceMaximumAscent(ibcDtm.get(),nullptr,falseLowDepth,x,y,callBackFunction,(void *) traceDtmP )!= DTM_SUCCESS )
-                                          {
-                                          bcdtmWrite_message(0,0,0,"Error Tracing Maximum Ascent From ** X = %12.5lf Y = %12.5lf",x,y) ;
-                                          }
-                                      } 
-                                  }
-                              }
-                          pnt2  = pnt3 ; 
-                         }    
-                    }
-                }
-            if( traceDtmP != NULL )
-                {
-                 bcdtmWrite_geopakDatFileFromDtmObject(traceDtmP,L"ascentTrace.dat") ;
-                 bcdtmObject_destroyDtmObject(&traceDtmP) ; 
-                }    
-            bcdtmWrite_message(0,0,0,"Maximum Ascent Traced For %8ld Triangles",numTrianglesTraced) ;
-            break ;
-
-            //  Test 7 - Test Maximum Descent Tracing From Specific Point
-
-        case 7 :
-
-            x = 2501364.94744 ;
-            y = 6012558.00075 ; 
-            x = 2137516.10000 ;
-            y = 221786.94667 ;
-            x = 2138514.3763 ;
-            y = 222225.8657 ;
-            x = 2138514.0613 ;
-            y = 222225.9627 ;
-
-            x = 2138543.1043 ;
-            y = 222225.4025  ;
-
-            x = 2138544.6226 ;
-            y = 222223.6155 ;
-      
-            x = 2138541.1709 ;
-            y = 222222.3777 ;
-
-            // Create Dtm To Store Boundaries
-
-            if(bcdtmObject_createDtmObject(&dtmP)) goto errexit ;
-            bcdtmWrite_message(0,0,0,"Tracing Maximum Descent From Point ** X = %12.5lf Y = %12.5lf",x,y) ;
-  
-          if( BcDTMDrainage::TraceMaximumDescent(ibcDtm.get(),nullptr,falseLowDepth,x,y,callBackFunction,dtmP) != DTM_SUCCESS )
-                {
-                bcdtmWrite_message(0,0,0,"Tracing Maximum Descent From Point ** X = %12.5lf Y = %12.5lf Error",x,y) ;
-                }
-            else
-                {
-                bcdtmWrite_message(0,0,0,"Tracing Maximum Descent From Point ** X = %12.5lf Y = %12.5lf Completed",x,y) ;
-                if( dtmP != nullptr ) bcdtmWrite_geopakDatFileFromDtmObject(dtmP,L"downStreamTrace.dat") ;
-               } 
-            break ;
-
-
-            //  Test 8 - Test Maximum Ascent Tracing From Specific Point
-
-        case 8 :
-
-            x = 397744.32024 ;
-            y = 161667.07381 ; 
-            x = 2137516.10000 ;
-            y = 221786.94667 ;
-            bcdtmWrite_message(0,0,0,"Tracing Maximum Ascent From Point ** X = %12.5lf Y = %12.5lf",x,y) ;
-            if( BcDTMDrainage::TraceMaximumAscent(ibcDtm.get(),nullptr,falseLowDepth,x,y,callBackFunction,nullptr) != DTM_SUCCESS )
-                {
-                bcdtmWrite_message(0,0,0,"Tracing Maximum Ascent From Point ** X = %12.5lf Y = %12.5lf Error",x,y) ;
-                }
-            else
-                {
-                bcdtmWrite_message(0,0,0,"Tracing Maximum Ascent From Point ** X = %12.5lf Y = %12.5lf Completed",x,y) ;
-                } 
-            break ;
-
-            //  Test 9 - Return Low Points
-
-        case 9 :
-
-            bcdtmWrite_message(0,0,0,"**** Returning Low Points") ;
-            fencePts[0].x = 2604554.0 ; fencePts[0].y = 6160504.0 ; fencePts[0].z = 0.0 ;
-            fencePts[1].x = 2610118.0 ; fencePts[1].y = 6149810.0 ; fencePts[1].z = 0.0 ;
-            fencePts[2].x = 2604554.0 ; fencePts[2].y = 6137385.0 ; fencePts[2].z = 0.0 ;
-            fencePts[3].x = 2639418.0 ; fencePts[3].y = 6137385.0 ; fencePts[3].z = 0.0 ;
-            fencePts[4].x = 2632618.0 ; fencePts[4].y = 6149810.0 ; fencePts[4].z = 0.0 ;
-            fencePts[5].x = 2639418.0 ; fencePts[5].y = 6160504.0 ; fencePts[5].z = 0.0 ;
-            fencePts[6].x = 2604554.0 ; fencePts[6].y = 6160504.0 ; fencePts[6].z = 0.0 ;
-            fence.fenceType   = DTMFenceType::Shape ;
-            fence.fenceOption = DTMFenceOption::Inside ;  
-            fence.numPoints   = 7 ;
-            fence.points      = fencePts ; 
-             
-            if( BcDTMDrainage::ReturnLowPoints(ibcDtm.get(),callBackFunction,fence,nullptr) != DTM_SUCCESS )
-                {
-                bcdtmWrite_message(0,0,0,"**** Returning Low Points Error") ;
-                }
-            else
-                {
-                bcdtmWrite_message(0,0,0,"**** Returning Low Points Completed") ;
-                } 
-
-            bcdtmWrite_message(0,0,0,"**** Returning Low Points") ;
-            fencePts[0].x = 2604554.0 ; fencePts[0].y = 6160504.0 ; fencePts[0].z = 0.0 ;
-            fencePts[1].x = 2610118.0 ; fencePts[1].y = 6149810.0 ; fencePts[1].z = 0.0 ;
-            fencePts[2].x = 2604554.0 ; fencePts[2].y = 6137385.0 ; fencePts[2].z = 0.0 ;
-            fencePts[3].x = 2639418.0 ; fencePts[3].y = 6137385.0 ; fencePts[3].z = 0.0 ;
-            fencePts[4].x = 2632618.0 ; fencePts[4].y = 6149810.0 ; fencePts[4].z = 0.0 ;
-            fencePts[5].x = 2639418.0 ; fencePts[5].y = 6160504.0 ; fencePts[5].z = 0.0 ;
-            fencePts[6].x = 2604554.0 ; fencePts[6].y = 6160504.0 ; fencePts[6].z = 0.0 ;
-            fence.fenceType   = DTMFenceType::Shape ;
-            fence.fenceOption = DTMFenceOption::Outside ;  
-            fence.numPoints   = 7 ;
-            fence.points      = fencePts ; 
-             
-            if( BcDTMDrainage::ReturnLowPoints(ibcDtm.get(),callBackFunction,fence,nullptr) != DTM_SUCCESS )
-                {
-                bcdtmWrite_message(0,0,0,"**** Returning Low Points Error") ;
-                }
-            else
-                {
-                bcdtmWrite_message(0,0,0,"**** Returning Low Points Completed") ;
-                } 
-            break ;
-
-            //  Test 10 - Return High Points
-
-        case 10 :
-
-            bcdtmWrite_message(0,0,0,"**** Returning High Points") ;
-            fencePts[0].x = 2604554.0 ; fencePts[0].y = 6160504.0 ; fencePts[0].z = 0.0 ;
-            fencePts[1].x = 2610118.0 ; fencePts[1].y = 6149810.0 ; fencePts[1].z = 0.0 ;
-            fencePts[2].x = 2604554.0 ; fencePts[2].y = 6137385.0 ; fencePts[2].z = 0.0 ;
-            fencePts[3].x = 2639418.0 ; fencePts[3].y = 6137385.0 ; fencePts[3].z = 0.0 ;
-            fencePts[4].x = 2632618.0 ; fencePts[4].y = 6149810.0 ; fencePts[4].z = 0.0 ;
-            fencePts[5].x = 2639418.0 ; fencePts[5].y = 6160504.0 ; fencePts[5].z = 0.0 ;
-            fencePts[6].x = 2604554.0 ; fencePts[6].y = 6160504.0 ; fencePts[6].z = 0.0 ;
-            fence.fenceType   = DTMFenceType::Shape ;
-            fence.fenceOption = DTMFenceOption::Inside ;  
-            fence.numPoints   = 7 ;
-            fence.points      = fencePts ; 
-             
-            if( BcDTMDrainage::ReturnHighPoints(ibcDtm.get(),callBackFunction,fence,nullptr) != DTM_SUCCESS )
-                {
-                bcdtmWrite_message(0,0,0,"**** Returning High Points Error") ;
-                }
-            else
-                {
-                bcdtmWrite_message(0,0,0,"**** Returning High Points Completed") ;
-                } 
-
-            bcdtmWrite_message(0,0,0,"**** Returning High Points") ;
-            fencePts[0].x = 2604554.0 ; fencePts[0].y = 6160504.0 ; fencePts[0].z = 0.0 ;
-            fencePts[1].x = 2610118.0 ; fencePts[1].y = 6149810.0 ; fencePts[1].z = 0.0 ;
-            fencePts[2].x = 2604554.0 ; fencePts[2].y = 6137385.0 ; fencePts[2].z = 0.0 ;
-            fencePts[3].x = 2639418.0 ; fencePts[3].y = 6137385.0 ; fencePts[3].z = 0.0 ;
-            fencePts[4].x = 2632618.0 ; fencePts[4].y = 6149810.0 ; fencePts[4].z = 0.0 ;
-            fencePts[5].x = 2639418.0 ; fencePts[5].y = 6160504.0 ; fencePts[5].z = 0.0 ;
-            fencePts[6].x = 2604554.0 ; fencePts[6].y = 6160504.0 ; fencePts[6].z = 0.0 ;
-            fence.fenceType   = DTMFenceType::Shape ;
-            fence.fenceOption = DTMFenceOption::Outside ;  
-            fence.numPoints   = 7 ;
-            fence.points      = fencePts ; 
-             
-            if( BcDTMDrainage::ReturnHighPoints(ibcDtm.get(),callBackFunction,fence,nullptr) != DTM_SUCCESS )
-                {
-                bcdtmWrite_message(0,0,0,"**** Returning High Points Error") ;
-                }
-            else
-                {
-                bcdtmWrite_message(0,0,0,"**** Returning High Points Completed") ;
-                } 
-            break ;
-
-            //  Test 11 - Return Sump Lines
-
-        case 11 :
-
-            if(bcdtmObject_createDtmObject(&dtmP)) goto errexit ;
-            bcdtmWrite_message(0,0,0,"**** Returning Sump Lines") ;
-            fencePts[0].x = 2604554.0 ; fencePts[0].y = 6160504.0 ; fencePts[0].z = 0.0 ;
-            fencePts[1].x = 2610118.0 ; fencePts[1].y = 6149810.0 ; fencePts[1].z = 0.0 ;
-            fencePts[2].x = 2604554.0 ; fencePts[2].y = 6137385.0 ; fencePts[2].z = 0.0 ;
-            fencePts[3].x = 2639418.0 ; fencePts[3].y = 6137385.0 ; fencePts[3].z = 0.0 ;
-            fencePts[4].x = 2632618.0 ; fencePts[4].y = 6149810.0 ; fencePts[4].z = 0.0 ;
-            fencePts[5].x = 2639418.0 ; fencePts[5].y = 6160504.0 ; fencePts[5].z = 0.0 ;
-            fencePts[6].x = 2604554.0 ; fencePts[6].y = 6160504.0 ; fencePts[6].z = 0.0 ;
-            fence.fenceType   = DTMFenceType::None ;
-            fence.fenceOption = DTMFenceOption::Inside ;  
-            fence.numPoints   = 7 ;
-            fence.points      = fencePts ; 
-             
-//            if( BcDTMDrainage::ReturnSumpLines(ibcDtm.get(),callBackFunction,fence,dtmP) != DTM_SUCCESS )
-//            if( BcDTMDrainage::ReturnZeroSlopeSumpLines(ibcDtm.get(),callBackFunction,fence,dtmP) != DTM_SUCCESS )
-//            if( BcDTMDrainage::ReturnRidgeLines(ibcDtm.get(),callBackFunction,fence,dtmP) != DTM_SUCCESS )
-            if( BcDTMDrainage::ReturnZeroSlopePolygons(ibcDtm.get(),callBackFunction,fence,dtmP) != DTM_SUCCESS )
-                {
-                bcdtmWrite_message(0,0,0,"**** Returning Sump Line Errors") ;
-                }
-            else
-                {
-                bcdtmWrite_message(0,0,0,"**** Returning Sump Lines Completed") ;
-                if( dtmP != NULL )
-                    {
-                         if( dtmP->numFeatures > 0 )
-                         { 
-                         bcdtmWrite_message(0,0,0,"**** Writing %8ld Sump Lines",dtmP->numFeatures) ;
-                         bcdtmWrite_geopakDatFileFromDtmObject(dtmP,L"sumpLines.dat") ;
-                         bcdtmWrite_message(0,0,0,"**** Writing Sump Lines Completed") ;
-                         }
-                    }
-                } 
-            break ;
-
-            //  Test 12 - Create Refined Drainage Dtm
-
-        case 12 :
-
-            bcdtmWrite_message(0,0,0,"Creating Refined Drainage DTM") ;
-
-
-
-            // Fence Points For "depressionProblem00.bcdtm"
-
-            fencePts[0].x = 2604554.0 ; fencePts[0].y = 6160504.0 ; fencePts[0].z = 0.0 ;
-            fencePts[1].x = 2610118.0 ; fencePts[1].y = 6149810.0 ; fencePts[1].z = 0.0 ;
-            fencePts[2].x = 2604554.0 ; fencePts[2].y = 6137385.0 ; fencePts[2].z = 0.0 ;
-            fencePts[3].x = 2639418.0 ; fencePts[3].y = 6137385.0 ; fencePts[3].z = 0.0 ;
-            fencePts[4].x = 2632618.0 ; fencePts[4].y = 6149810.0 ; fencePts[4].z = 0.0 ;
-            fencePts[5].x = 2639418.0 ; fencePts[5].y = 6160504.0 ; fencePts[5].z = 0.0 ;
-            fencePts[6].x = 2604554.0 ; fencePts[6].y = 6160504.0 ; fencePts[6].z = 0.0 ;
-            fence.fenceType   = DTMFenceType::Shape ;
-            fence.fenceOption = DTMFenceOption::Inside ;  
-            fence.numPoints   = 7 ;
-            fence.points      = fencePts ; 
-            bcdtmWrite_message(0,0,0,"Number Of Points = %8ld",ibcDtm.get()->GetTinHandle()->numPoints) ;
-            if( BcDTMDrainage::CreateRefinedDrainageDtm(ibcDtm.get(),fence,&refinedDtm) != DTM_SUCCESS )
-                {
-                bcdtmWrite_message(0,0,0,"Creating Refined Drainage Dtm Error") ;
-                }
-            else
-                {
-                BC_DTM_OBJ *coreDtmP=refinedDtm.get()->GetTinHandle() ;
-                bcdtmWrite_message(0,0,0,"Creating Refined Drainage Completed") ;
-                bcdtmWrite_message(0,0,0,"Number Of Points = %8ld",coreDtmP->numPoints) ;
-                bcdtmWrite_toFileDtmObject(coreDtmP,L"coreDtm.tin") ;
-                } 
-            break ;
-
-
-        case 13 :
-
-            bcdtmWrite_message(0,0,0,"Returning DTM Catchments") ;
-
-            // Create Drainage Tables
- 
-            bcdtmWrite_message(0,0,0,"**** Creating Drainage Tables") ;
-            startTime = bcdtmClock() ;
-            BcDTMDrainage::CreateDrainageTables(ibcDtm.get(), drainageTablesP) ;
-            bcdtmWrite_message(0,0,0,"**** Time To Create Draiange Tables = %8.3lf seconds",bcdtmClock_elapsedTime(bcdtmClock(),startTime)) ;
-
-            // Create Dtm To Store Boundaries
-
-            if(bcdtmObject_createDtmObject(&dtmP)) goto errexit ;
-
-            // Fence Points For "depressionProblem00.bcdtm"
-            
-            fencePts[0].x = 2604554.0 ; fencePts[0].y = 6160504.0 ; fencePts[0].z = 0.0 ;
-            fencePts[1].x = 2610118.0 ; fencePts[1].y = 6149810.0 ; fencePts[1].z = 0.0 ;
-            fencePts[2].x = 2604554.0 ; fencePts[2].y = 6137385.0 ; fencePts[2].z = 0.0 ;
-            fencePts[3].x = 2639418.0 ; fencePts[3].y = 6137385.0 ; fencePts[3].z = 0.0 ;
-            fencePts[4].x = 2632618.0 ; fencePts[4].y = 6149810.0 ; fencePts[4].z = 0.0 ;
-            fencePts[5].x = 2639418.0 ; fencePts[5].y = 6160504.0 ; fencePts[5].z = 0.0 ;
-            fencePts[6].x = 2604554.0 ; fencePts[6].y = 6160504.0 ; fencePts[6].z = 0.0 ;
-            fence.fenceType   = DTMFenceType::None ;
-            fence.fenceOption = DTMFenceOption::Inside ;  
-            fence.numPoints   = 7 ;
-            fence.points      = fencePts ; 
-            bcdtmWrite_message(0,0,0,"Number Of Points = %8ld",ibcDtm.get()->GetTinHandle()->numPoints) ;
-            startTime = bcdtmClock() ;
-            falseLowDepth = 0.0 ;
-            refineOption = true ;
-            if( BcDTMDrainage::ReturnCatchments(ibcDtm.get(),drainageTablesP,falseLowDepth,refineOption,callBackFunction,fence,dtmP) != DTM_SUCCESS )
-               {
-                bcdtmWrite_message(0,0,0,"Returning DTM Catchments Error") ;
-                }
-            else
-                {
-                bcdtmWrite_message(0,0,0,"Returning DTM Catchments Completed") ;
-                bcdtmWrite_message(0,0,0,"**** Time To Determine Catchments = %8.3lf seconds",bcdtmClock_elapsedTime(bcdtmClock(),startTime)) ;
-                if( dtmP != nullptr && dtmP->numFeatures > 0 )
-                    {
-                     bcdtmWrite_message(0,0,0,"Writing DTM Catchments To Geopak Dat File") ;
-                     if( refineOption ) 
-                         bcdtmWrite_geopakDatFileFromDtmObject(dtmP,L"refinedCatchments.dat") ;
-                     else
-                         bcdtmWrite_geopakDatFileFromDtmObject(dtmP,L"unrefinedCatchments.dat") ;                        
-                    }
-                   
-                } 
-            break ;
-
-        case 14 :
-
-            bcdtmWrite_message(0,0,0,"Returning Catchment For A Point") ;
-
-            traceStartPoint.x = 2138763.0 ;
-            traceStartPoint.y = 222182.0 ;
-            traceStartPoint.z = 755.580 ;
-            maxPondDepth = 0.0 ;
-            if( BcDTMDrainage::TraceCatchmentForPoint(ibcDtm.get(),traceStartPoint,maxPondDepth,catchmentDetermined,sumpPoint,catchmentPoints)) 
-                {
-                bcdtmWrite_message(0,0,0,"Trace Catchment For Point Error") ;
-                }
- 
-            break ;
-
-        default :
-            goto errexit ;
-            break ; 
-        } ;
-    
-    // Clean Up
-    
-cleanup :
-
-    // Return
-
-    if(dbg && ret == DTM_SUCCESS) bcdtmWrite_message(0,0,0,"Drainage Test Completed") ;
-    if(dbg && ret != DTM_SUCCESS) bcdtmWrite_message(0,0,0,"Drainage Test Error") ;
-    return(ret) ;
-
-    // Error Exit
-
-errexit :
-    bcdtmWrite_message(0,0,0,"Error Exiting") ;
-    if(ret == DTM_SUCCESS) ret = DTM_ERROR ;
-    goto cleanup ;
-    }
+/*--------------------------------------------------------------------------------------+
+|
+|     $Source: consoleApps/bcDrainage.cpp $
+|
+|  $Copyright: (c) 2016 Bentley Systems, Incorporated. All rights reserved. $
+|
++--------------------------------------------------------------------------------------*/
+//#include "stdafx.h"
+#include "bcDTMBaseDef.h"
+#include "dtmevars.h"
+#include "bcdtmInlines.h"
+#include "bcDtmClass.h"
+
+#include <TerrainModel/Drainage/Drainage.h>
+
+USING_NAMESPACE_BENTLEY
+USING_NAMESPACE_BENTLEY_TERRAINMODEL
+
+
+class DTMDrainageTables ;
+
+int bcdtmDrainage_testDrainageMethods(Bentley::TerrainModel::BcDTMPtr ibcDtm) ;
+int bcdtmDrainage_callBackFunction(DTMFeatureType dtmFeatureType,DTMUserTag userTag,DTMFeatureId featureId,DPoint3d *featurePtsP,size_t numFeaturePts,void *userP) ;
+
+static int numDtmFeatures = 0 ;
+
+int wmain(int argc, wchar_t *argv[])
+    {
+    int     ret=DTM_SUCCESS,dbg=DTM_TRACE_VALUE(1),cdbg=DTM_CHECK_VALUE(0) ;
+    long    startTime=bcdtmClock() ;
+    BC_DTM_OBJ *dtmP=nullptr ;
+    BcDTMPtr ibcDtm=nullptr ;
+
+    // Initialise DTM
+
+    bcdtmInitialise() ;
+    if(fpLOG != NULL) { fclose(fpLOG) ; fpLOG = NULL ; }
+    bcdtmInitialise_openLogFile(L"bcDrainage.log") ;
+    bcdtmWrite_message(0,0,0,"Number Of Processors = %2ld",DTM_NUM_PROCESSORS) ;
+
+    // Log Command Line Arguments
+
+    if(argc < 2)
+        {
+        bcdtmWrite_message(0,0,0,"Not Enough Arguements") ;
+        bcdtmWrite_message(0,0,0,"C:>bcDrainage <BcDTM File>") ;
+        goto errexit ;
+        }
+    else
+        {
+        bcdtmWrite_message(0,0,0,"BcDTM File = %ws",argv[1]) ;
+        }  
+
+    // Read DTM From File
+
+    bcdtmWrite_message(0,0,0,"Reading File = %ws",argv[1]) ;
+    if(bcdtmRead_fromFileDtmObject(&dtmP,argv[1])) goto errexit ; 
+    if(dbg == 2) bcdtmObject_reportStatisticsDtmObject(dtmP) ;
+
+    // Check Tin
+
+    if(cdbg)
+        { 
+        bcdtmWrite_message(0,0,0,"Checking DTM Tin") ;
+        if(bcdtmCheck_tinComponentDtmObject(dtmP)) 
+            {
+            bcdtmWrite_message(0,0,0,"Tin Invalid") ;
+            goto errexit ;
+            }
+        else  bcdtmWrite_message(0,0,0,"Tin Valid") ; 
+        } 
+
+    // Create IBcDTM
+
+    ibcDtm = BcDTM::CreateFromDtmHandle(*dtmP);
+    if(ibcDtm.IsNull())
+        {
+        bcdtmWrite_message(1,0,0,"Error Creating IbcDTM") ;
+        goto errexit ;
+        }
+
+    // Call Drainage Tests
+
+    if(bcdtmDrainage_testDrainageMethods(ibcDtm)) goto errexit ;
+
+    // CleanUp
+    
+cleanup :
+ 
+    // Return
+    
+    return(ret) ;
+    
+    // Error Exit
+    
+errexit :
+    if(ret == DTM_SUCCESS) ret = DTM_ERROR ;
+    goto cleanup ;
+    }
+
+/*-------------------------------------------------------------------+
+|                                                                    |
+|                                                                    |
+|                                                                    |
++-------------------------------------------------------------------*/
+int  bcdtmDrainage_callBackFunction
+    (
+    DTMFeatureType   dtmFeatureType,
+    DTMUserTag       userTag,
+    DTMFeatureId     featureId,
+    DPoint3d         *featurePtsP,
+    size_t           numFeaturePts,
+    void             *userP
+   )
+    /*
+    ** Sample DTM Interrupt Load Function
+    **
+    ** This Function Receives The Load Features From The DTM
+    ** As The DTM Reuses The Feature Points Memory Do Not Free It
+    ** If You Require The Feature Points Then Make A Copy
+    **
+    */
+    {
+    int  ret=DTM_SUCCESS,dbg=DTM_TRACE_VALUE(0) ;
+    char  dtmFeatureTypeName[100] ;
+    BC_DTM_OBJ *dtmP=NULL ;
+    DPoint3d  *p3dP ;
+    /*
+    ** Check For DTMFeatureType::CheckStop
+    */
+    // if(dtmFeatureType == DTMFeatureType::CheckStop) bcdtmWrite_message(0,0,0,"DTMFeatureType::CheckStop") ;
+    /*
+    ** Initialise
+    */
+    // if(numDtmFeatures % 1000 == 0) bcdtmWrite_message(0,0,0,"numDtmFeatures = %8ld",numDtmFeatures) ;
+    ++numDtmFeatures ;
+    /*
+    ** Write Record
+    */
+    if(dbg == 1) 
+        {
+        bcdtmData_getDtmFeatureTypeNameFromDtmFeatureType(dtmFeatureType,dtmFeatureTypeName) ;
+        bcdtmWrite_message(0,0,0,"Feature[%8ld] ** %s userTag = %10I64d featureId = %10I64d featurePtsP = %p numFeaturePts = %6ld userP = %p",numDtmFeatures,dtmFeatureTypeName,userTag,featureId,featurePtsP,numFeaturePts,userP) ;
+        } 
+    /*
+    ** Write Points
+    */
+    if(dbg == 1)
+        {
+        bcdtmWrite_message(0,0,0,"Number Of Feature Points = %6ld",numFeaturePts) ;
+        for(p3dP = featurePtsP ; p3dP < featurePtsP + numFeaturePts ; ++p3dP)
+            {
+            bcdtmWrite_message(0,0,0,"Point[%6ld] = %12.4lf %12.4lf %10.4lf",(long)(p3dP-featurePtsP),p3dP->x,p3dP->y,p3dP->z) ;
+            }
+        } 
+    /*
+    ** Store DTM Features In DTM
+    */
+//    if( userP != NULL && ( dtmFeatureType == DTMFeatureType::LowPointPond || dtmFeatureType == DTMFeatureType::DescentTrace ))
+    if( userP != NULL && dtmFeatureType != DTMFeatureType::CheckStop )
+        {
+        dtmP = (BC_DTM_OBJ *) userP ;
+        if(bcdtmObject_testForValidDtmObject(dtmP)) goto errexit ;
+
+        if( dtmFeatureType ==  DTMFeatureType::SumpLine || dtmFeatureType == DTMFeatureType::RidgeLine )
+          {
+           DPoint3d *lineP =  featurePtsP ;
+           for( lineP = featurePtsP ; lineP < featurePtsP + numFeaturePts * 2 ; lineP = lineP + 2 )
+              {
+               if( bcdtmObject_storeDtmFeatureInDtmObject(dtmP,DTMFeatureType::Breakline,dtmP->nullUserTag,1,&dtmP->nullFeatureId,lineP,2)) goto errexit ;
+              }
+          }
+        else
+          {
+           if(bcdtmObject_storeDtmFeatureInDtmObject(dtmP,DTMFeatureType::Breakline,dtmP->nullUserTag,1,&dtmP->nullFeatureId,featurePtsP,(long)numFeaturePts)) goto errexit ;
+          }
+/*
+        if(userTag == 99)
+            {
+            if(bcdtmObject_storeDtmFeatureInDtmObject(dtmP,DTMFeatureType::ContourLine,dtmP->nullUserTag,1,&dtmP->nullFeatureId,featurePtsP,(long)numFeaturePts)) goto errexit ;
+            } 
+        if(userTag == 2)
+            {
+            if(bcdtmObject_storeDtmFeatureInDtmObject(dtmP,DTMFeatureType::Breakline,dtmP->nullUserTag,1,&dtmP->nullFeatureId,featurePtsP,(long)numFeaturePts)) goto errexit ;
+            } 
+*/
+        }
+    /*
+    ** Clean Up
+    */
+cleanup :
+    /*
+    ** Job Completed
+    */
+    if(dbg && ret == DTM_SUCCESS) bcdtmWrite_message(0,0,0,"Call Back Function Completed") ;
+    if(dbg && ret != DTM_SUCCESS) bcdtmWrite_message(0,0,0,"Call Back Function Error") ;
+    return(ret) ;
+    /*
+    ** Error Exit
+    */
+errexit :
+    if(ret == DTM_SUCCESS) ret = DTM_ERROR ;
+    goto cleanup ;
+    }
+/*-------------------------------------------------------------------+
+|                                                                    |
+|                                                                    |
+|                                                                    |
++-------------------------------------------------------------------*/
+int bcdtmDrainage_testDrainageMethods(Bentley::TerrainModel::BcDTMPtr ibcDtm)
+    {
+    int ret=DTM_SUCCESS,dbg=DTM_TRACE_VALUE(1) ;
+    long startTime=bcdtmClock() ;
+    BC_DTM_OBJ *dtmP=NULL,*depressionDtmP=NULL ;
+    BC_DTM_OBJ *traceDtmP=NULL ;
+    void  *userP=NULL ;
+    Bentley::TerrainModel::DTMFenceParams  fence ;
+    DPoint3d  fencePts[10] ;
+    DPoint3d  traceStartPoint,sumpPoint ;
+    double    maxPondDepth ;
+    BcDTMPtr refinedDtm=nullptr ;
+    bool refineOption=false,catchmentDetermined=false ;
+    bvector<DPoint3d> catchmentPoints ;
+
+
+    // Variables To Test Maximum Descent And Ascent Tracing
+ 
+    int pnt1,pnt2,pnt3,clPtr,numTrianglesTraced=0 ;
+    bool voidTriangle;
+    double x,y,falseLowDepth=0.0 ;
+   
+    //  Drainage Tests
+    
+    int drainageTest=14 ;
+    DTMDrainageTables *drainageTablesP=NULL ;
+    DTMFeatureCallback callBackFunction = (DTMFeatureCallback) bcdtmDrainage_callBackFunction ;
+
+    switch (drainageTest)
+        {
+
+        //  Test1 - Create And Destroy Drainage Tables
+
+        case 1 :
+            BcDTMDrainage::CreateDrainageTables(ibcDtm.get(), drainageTablesP) ;
+            break  ;
+
+            //  Test 2 - Create And Check Drainage Tables
+
+        case 2 :
+
+            if(BcDTMDrainage::CreateAndCheckDrainageTables(ibcDtm.get()) == DTM_SUCCESS)
+                {
+                bcdtmWrite_message(0,0,0,"Drainage Tables Valid") ;
+                }
+            else
+                {
+                bcdtmWrite_message(0,0,0,"Drainage Tables Invalid") ;
+                } 
+            break ;     
+
+            //  Test 3 - Create Ponds
+
+        case 3 :
+
+            if(bcdtmObject_createDtmObject(&dtmP)) goto errexit ;
+ //           BcDTMDrainage::CreateDrainageTables(ibcDtm.get(), drainageTablesP) ;
+            bcdtmWrite_message(0,0,0,"Determing Ponds") ;
+            if(BcDTMDrainage::DeterminePonds(ibcDtm.get(),drainageTablesP,(DTMFeatureCallback) bcdtmDrainage_callBackFunction,dtmP) == DTM_SUCCESS)
+                {
+                bcdtmWrite_message(0,0,0,"Determing Ponds Completed") ;
+                bcdtmWrite_message(0,0,0,"Number Of Ponds = %8ld",dtmP->numFeatures) ;
+                bcdtmWrite_message(0,0,0,"Time To Determine Ponds = %8.3lf Seconds",bcdtmClock_elapsedTime(bcdtmClock(),startTime)) ;
+                bcdtmWrite_geopakDatFileFromDtmObject(dtmP,L"ponds.dat") ;
+
+//              Analyse Ponds - Have To Set It Up And Test For The Aborted Way It Is Done In CF
+
+                bool analysePonds=true ;
+                if( analysePonds )
+                    {
+                    long dtmFeature,numFeaturePts ;
+                    double area ;
+                    DTMDirection direction ;
+                    DPoint3d *p3dP,*featurePtsP=NULL ;
+                    BC_DTM_FEATURE *dtmFeatureP ;
+                    BC_DTM_OBJ *tempDtmP=NULL ;
+                    if( bcdtmObject_createDtmObject(&tempDtmP) != DTM_SUCCESS ) goto errexit ;
+                    for( dtmFeature = 0 ; dtmFeature < dtmP->numFeatures ; ++dtmFeature )
+                        {
+                        dtmFeatureP = ftableAddrP(dtmP,dtmFeature) ;
+                        if( dtmFeatureP->dtmFeatureState == DTMFeatureState::Data && dtmFeatureP->dtmFeatureType == DTMFeatureType::Breakline )
+                            {
+                             if( bcdtmList_copyDtmFeaturePointsToPointArrayDtmObject(dtmP,dtmFeature,&featurePtsP,&numFeaturePts) != DTM_SUCCESS ) goto errexit ; 
+                             bcdtmMath_getPolygonDirectionP3D(featurePtsP,numFeaturePts,&direction,&area) ;
+                             bcdtmWrite_message(0,0,0,"Processing Pond Feature %8ld ** numPondPoints = %8ld ** Direction = %2ld Area = %15.8lf",dtmFeature,numFeaturePts,direction,area);
+                             if( dtmFeature == -99 )
+                                {
+                                 for( p3dP = featurePtsP ; p3dP < featurePtsP + numFeaturePts ; ++p3dP )
+                                    {  
+                                     bcdtmWrite_message(0,0,0,"FeaturePoint[%4ld] = %12.5lf %12.5lf %10.4lf",(long)(p3dP-featurePtsP),p3dP->x,p3dP->y,p3dP->z) ;
+                                    } 
+                                }
+                             if( numFeaturePts >= 4 )
+                                 {
+                                 tempDtmP->ppTol = tempDtmP->plTol = 0.0 ; 
+                                 if( bcdtmObject_storeDtmFeatureInDtmObject(tempDtmP,DTMFeatureType::Breakline,tempDtmP->nullUserTag,1,&tempDtmP->nullFeatureId,featurePtsP,numFeaturePts) != DTM_SUCCESS ) goto errexit ;
+                                 if( bcdtmObject_triangulateDtmObject(tempDtmP) != DTM_SUCCESS ) goto errexit ;
+                                 if( bcdtmList_removeNoneFeatureHullLinesDtmObject(tempDtmP) != DTM_SUCCESS ) goto errexit ;
+
+                                 //  Get Point For Pond Determination
+
+                                 int ap,np,sp = tempDtmP->hullPoint ;
+                                 double x_local,y_local,z ;
+                                 bool pointFound=false ; 
+                                 do
+                                     {
+                                     np = nodeAddrP(tempDtmP,sp)->hPtr ;
+                                     if( ( ap = bcdtmList_nextAntDtmObject(tempDtmP,sp,np)) < 0 ) goto errexit ;
+                                     if( nodeAddrP(tempDtmP,ap)->hPtr != sp )
+                                         {
+                                          pointFound = true ;
+                                          x_local = ( pointAddrP(tempDtmP,sp)->x + pointAddrP(tempDtmP,ap)->x ) / 2.0 ;
+                                          y_local = ( pointAddrP(tempDtmP,sp)->y + pointAddrP(tempDtmP,ap)->y ) / 2.0 ;
+                                          z = ( pointAddrP(tempDtmP,sp)->z + pointAddrP(tempDtmP,ap)->z ) / 2.0 ;
+                                         } 
+                                     sp = np ; 
+                                     }  while ( pointFound == false && sp != tempDtmP->hullPoint ) ;
+
+                                 if( ! pointFound && tempDtmP->numPoints == 3 )
+                                     {
+                                     pointFound = true ;
+                                     x_local = ( pointAddrP(tempDtmP,0)->x + pointAddrP(tempDtmP,1)->x + pointAddrP(tempDtmP,2)->x ) / 3.0 ;
+                                     y_local = ( pointAddrP(tempDtmP,0)->y + pointAddrP(tempDtmP,1)->y + pointAddrP(tempDtmP,2)->y ) / 3.0 ;
+                                     z = ( pointAddrP(tempDtmP,0)->z + pointAddrP(tempDtmP,1)->z + pointAddrP(tempDtmP,2)->z ) / 3.0 ;
+                                    } 
+
+                                 // Determine Pond
+
+                                 if( pointFound )
+                                     {
+                                      bool pondDetermined=false ; 
+                                      double pondElevation,pondDepth,pondVolume,pondArea ;
+                                      Bentley::TerrainModel::DTMDynamicFeatureArray pondFeatures ;
+                                      if( BcDTMDrainage::CalculatePondForPoint(ibcDtm.get(), x_local, y_local,0.0,pondDetermined,pondElevation,pondDepth,pondArea,pondVolume,pondFeatures) == DTM_SUCCESS)
+                                      if( dbg && pondDetermined )
+                                         {
+                                         bcdtmWrite_message(0,0,0,"Pond Determined ** elevation = %8.3lf depth = %8.3lf volume = %12.3lf area = %15.8lf",pondElevation,pondDepth,pondVolume,pondArea) ;  
+                                         } 
+                                     }
+                                 }
+                             
+                             
+                            } 
+                         bcdtmObject_initialiseDtmObject(tempDtmP) ;
+                        }
+                    }   
+                }
+            else
+                {
+                bcdtmWrite_message(0,0,0,"Determing Ponds Error") ;
+                }  
+            break ;
+
+
+            //  Test 4 - Create Depression DTM
+
+        case 4 :
+
+            bcdtmWrite_message(0,0,0,"Creating Depression DTM") ;
+            if(BcDTMDrainage::CreateDepressionDtm(ibcDtm.get(), depressionDtmP, callBackFunction, userP) == DTM_SUCCESS)
+                {
+                bcdtmWrite_message(0,0,0,"Creating Depression DTM Completed") ;
+                bcdtmWrite_message(0,0,0,"Time To Create Depression DTM = %8.3lf Seconds",bcdtmClock_elapsedTime(bcdtmClock(),startTime)) ;
+                //          bcdtmWrite_toFileDtmObject(depressionDtmP,L"depressionDTM.bcdtm") ;
+                }
+            else
+                {
+                bcdtmWrite_message(0,0,0,"Creating Depression DTM Error") ;
+                }  
+
+            break ;
+
+            //  Test 5 - Test Maximum Descent Tracing From The Centroid Of Each None Void Triangle
+
+        case 5 :
+
+            bcdtmWrite_message(0,0,0,"Tracing Maximum Descent From Each Triangle Centroid") ;
+            if( bcdtmObject_createDtmObject(&traceDtmP)) goto errexit ;
+            numTrianglesTraced = 0 ; 
+            dtmP=ibcDtm.get()->GetTinHandle() ; 
+            for(  pnt1 = 0 ; pnt1 < dtmP->numPoints ; ++pnt1 )
+                {
+                if( ( clPtr = nodeAddrP(dtmP,pnt1)->cPtr ) != dtmP->nullPtr )
+                    {
+                     if( ( pnt2 = bcdtmList_nextAntDtmObject(dtmP,pnt1,clistAddrP(dtmP,clPtr)->pntNum )) < 0 ) goto errexit ;
+                     while( clPtr != dtmP->nullPtr )
+                         {
+                          pnt3  = clistAddrP(dtmP,clPtr)->pntNum  ;
+                          clPtr = clistAddrP(dtmP,clPtr)->nextPtr ;
+                          if( pnt2 > pnt1 && pnt3 > pnt1 )
+                              { 
+                              if( nodeAddrP(dtmP,pnt1)->hPtr != pnt2 )    // Pnt1 On Tin Hull
+                                  {
+                                  if( bcdtmList_testForVoidTriangleDtmObject(dtmP,pnt1,pnt2,pnt3,voidTriangle)) goto errexit ;
+                                  if( ! voidTriangle )
+                                      {
+                                      if( numTrianglesTraced % 1000 == 0 ) bcdtmWrite_message(0,0,0,"Triangles Traced = %8ld of %8ld",numTrianglesTraced,dtmP->numTriangles) ;
+                                      ++numTrianglesTraced ;
+                                      x = ( pointAddrP(dtmP,pnt1)->x + pointAddrP(dtmP,pnt2)->x + pointAddrP(dtmP,pnt3)->x ) / 3.0 ;
+                                      y = ( pointAddrP(dtmP,pnt1)->y + pointAddrP(dtmP,pnt2)->y + pointAddrP(dtmP,pnt3)->y ) / 3.0 ;
+                                      if( BcDTMDrainage::TraceMaximumDescent(ibcDtm.get(),nullptr,falseLowDepth,x,y,callBackFunction,(void *) traceDtmP )!= DTM_SUCCESS )
+                                          {
+                                          bcdtmWrite_message(0,0,0,"Error Tracing Maximum Descent From ** X = %12.5lf Y = %12.5lf",x,y) ;
+                                          }
+                                      } 
+                                  }
+                              }
+                          pnt2  = pnt3 ; 
+                         }    
+                    }
+                }
+            if( traceDtmP != NULL )
+                {
+                 bcdtmWrite_geopakDatFileFromDtmObject(traceDtmP,L"descentTrace.dat") ;
+                 bcdtmObject_destroyDtmObject(&traceDtmP) ; 
+                }    
+            bcdtmWrite_message(0,0,0,"Maximum Descent Traced For %8ld Triangles",numTrianglesTraced) ;
+            break ;
+
+            //  Test 6 - Test Maximum Ascent Tracing From The Centroid Of Each None Void Triangle
+
+       case 6 :
+
+            bcdtmWrite_message(0,0,0,"Tracing Maximum Ascent From Each Triangle Centroid") ;
+            if( bcdtmObject_createDtmObject(&traceDtmP)) goto errexit ;
+            numTrianglesTraced = 0 ; 
+            dtmP=ibcDtm.get()->GetTinHandle() ; 
+            for(  pnt1 = 0 ; pnt1 < dtmP->numPoints ; ++pnt1 )
+                {
+                if( ( clPtr = nodeAddrP(dtmP,pnt1)->cPtr ) != dtmP->nullPtr )
+                    {
+                     if( ( pnt2 = bcdtmList_nextAntDtmObject(dtmP,pnt1,clistAddrP(dtmP,clPtr)->pntNum )) < 0 ) goto errexit ;
+                     while( clPtr != dtmP->nullPtr )
+                         {
+                          pnt3  = clistAddrP(dtmP,clPtr)->pntNum  ;
+                          clPtr = clistAddrP(dtmP,clPtr)->nextPtr ;
+                          if( pnt2 > pnt1 && pnt3 > pnt1 )
+                              { 
+                              if( nodeAddrP(dtmP,pnt1)->hPtr != pnt2 )    // Pnt1 On Tin Hull
+                                  {
+                                  if( bcdtmList_testForVoidTriangleDtmObject(dtmP,pnt1,pnt2,pnt3,voidTriangle)) goto errexit ;
+                                  if( ! voidTriangle )
+                                      {
+                                      if( numTrianglesTraced % 1000 == 0 ) bcdtmWrite_message(0,0,0,"Triangles Traced = %8ld of %8ld",numTrianglesTraced,dtmP->numTriangles) ;
+                                      ++numTrianglesTraced ;
+                                      x = ( pointAddrP(dtmP,pnt1)->x + pointAddrP(dtmP,pnt2)->x + pointAddrP(dtmP,pnt3)->x ) / 3.0 ;
+                                      y = ( pointAddrP(dtmP,pnt1)->y + pointAddrP(dtmP,pnt2)->y + pointAddrP(dtmP,pnt3)->y ) / 3.0 ;
+                                      if( BcDTMDrainage::TraceMaximumAscent(ibcDtm.get(),nullptr,falseLowDepth,x,y,callBackFunction,(void *) traceDtmP )!= DTM_SUCCESS )
+                                          {
+                                          bcdtmWrite_message(0,0,0,"Error Tracing Maximum Ascent From ** X = %12.5lf Y = %12.5lf",x,y) ;
+                                          }
+                                      } 
+                                  }
+                              }
+                          pnt2  = pnt3 ; 
+                         }    
+                    }
+                }
+            if( traceDtmP != NULL )
+                {
+                 bcdtmWrite_geopakDatFileFromDtmObject(traceDtmP,L"ascentTrace.dat") ;
+                 bcdtmObject_destroyDtmObject(&traceDtmP) ; 
+                }    
+            bcdtmWrite_message(0,0,0,"Maximum Ascent Traced For %8ld Triangles",numTrianglesTraced) ;
+            break ;
+
+            //  Test 7 - Test Maximum Descent Tracing From Specific Point
+
+        case 7 :
+
+            x = 2501364.94744 ;
+            y = 6012558.00075 ; 
+            x = 2137516.10000 ;
+            y = 221786.94667 ;
+            x = 2138514.3763 ;
+            y = 222225.8657 ;
+            x = 2138514.0613 ;
+            y = 222225.9627 ;
+
+            x = 2138543.1043 ;
+            y = 222225.4025  ;
+
+            x = 2138544.6226 ;
+            y = 222223.6155 ;
+      
+            x = 2138541.1709 ;
+            y = 222222.3777 ;
+
+            // Create Dtm To Store Boundaries
+
+            if(bcdtmObject_createDtmObject(&dtmP)) goto errexit ;
+            bcdtmWrite_message(0,0,0,"Tracing Maximum Descent From Point ** X = %12.5lf Y = %12.5lf",x,y) ;
+  
+          if( BcDTMDrainage::TraceMaximumDescent(ibcDtm.get(),nullptr,falseLowDepth,x,y,callBackFunction,dtmP) != DTM_SUCCESS )
+                {
+                bcdtmWrite_message(0,0,0,"Tracing Maximum Descent From Point ** X = %12.5lf Y = %12.5lf Error",x,y) ;
+                }
+            else
+                {
+                bcdtmWrite_message(0,0,0,"Tracing Maximum Descent From Point ** X = %12.5lf Y = %12.5lf Completed",x,y) ;
+                if( dtmP != nullptr ) bcdtmWrite_geopakDatFileFromDtmObject(dtmP,L"downStreamTrace.dat") ;
+               } 
+            break ;
+
+
+            //  Test 8 - Test Maximum Ascent Tracing From Specific Point
+
+        case 8 :
+
+            x = 397744.32024 ;
+            y = 161667.07381 ; 
+            x = 2137516.10000 ;
+            y = 221786.94667 ;
+            bcdtmWrite_message(0,0,0,"Tracing Maximum Ascent From Point ** X = %12.5lf Y = %12.5lf",x,y) ;
+            if( BcDTMDrainage::TraceMaximumAscent(ibcDtm.get(),nullptr,falseLowDepth,x,y,callBackFunction,nullptr) != DTM_SUCCESS )
+                {
+                bcdtmWrite_message(0,0,0,"Tracing Maximum Ascent From Point ** X = %12.5lf Y = %12.5lf Error",x,y) ;
+                }
+            else
+                {
+                bcdtmWrite_message(0,0,0,"Tracing Maximum Ascent From Point ** X = %12.5lf Y = %12.5lf Completed",x,y) ;
+                } 
+            break ;
+
+            //  Test 9 - Return Low Points
+
+        case 9 :
+
+            bcdtmWrite_message(0,0,0,"**** Returning Low Points") ;
+            fencePts[0].x = 2604554.0 ; fencePts[0].y = 6160504.0 ; fencePts[0].z = 0.0 ;
+            fencePts[1].x = 2610118.0 ; fencePts[1].y = 6149810.0 ; fencePts[1].z = 0.0 ;
+            fencePts[2].x = 2604554.0 ; fencePts[2].y = 6137385.0 ; fencePts[2].z = 0.0 ;
+            fencePts[3].x = 2639418.0 ; fencePts[3].y = 6137385.0 ; fencePts[3].z = 0.0 ;
+            fencePts[4].x = 2632618.0 ; fencePts[4].y = 6149810.0 ; fencePts[4].z = 0.0 ;
+            fencePts[5].x = 2639418.0 ; fencePts[5].y = 6160504.0 ; fencePts[5].z = 0.0 ;
+            fencePts[6].x = 2604554.0 ; fencePts[6].y = 6160504.0 ; fencePts[6].z = 0.0 ;
+            fence.fenceType   = DTMFenceType::Shape ;
+            fence.fenceOption = DTMFenceOption::Inside ;  
+            fence.numPoints   = 7 ;
+            fence.points      = fencePts ; 
+             
+            if( BcDTMDrainage::ReturnLowPoints(ibcDtm.get(),callBackFunction,fence,nullptr) != DTM_SUCCESS )
+                {
+                bcdtmWrite_message(0,0,0,"**** Returning Low Points Error") ;
+                }
+            else
+                {
+                bcdtmWrite_message(0,0,0,"**** Returning Low Points Completed") ;
+                } 
+
+            bcdtmWrite_message(0,0,0,"**** Returning Low Points") ;
+            fencePts[0].x = 2604554.0 ; fencePts[0].y = 6160504.0 ; fencePts[0].z = 0.0 ;
+            fencePts[1].x = 2610118.0 ; fencePts[1].y = 6149810.0 ; fencePts[1].z = 0.0 ;
+            fencePts[2].x = 2604554.0 ; fencePts[2].y = 6137385.0 ; fencePts[2].z = 0.0 ;
+            fencePts[3].x = 2639418.0 ; fencePts[3].y = 6137385.0 ; fencePts[3].z = 0.0 ;
+            fencePts[4].x = 2632618.0 ; fencePts[4].y = 6149810.0 ; fencePts[4].z = 0.0 ;
+            fencePts[5].x = 2639418.0 ; fencePts[5].y = 6160504.0 ; fencePts[5].z = 0.0 ;
+            fencePts[6].x = 2604554.0 ; fencePts[6].y = 6160504.0 ; fencePts[6].z = 0.0 ;
+            fence.fenceType   = DTMFenceType::Shape ;
+            fence.fenceOption = DTMFenceOption::Outside ;  
+            fence.numPoints   = 7 ;
+            fence.points      = fencePts ; 
+             
+            if( BcDTMDrainage::ReturnLowPoints(ibcDtm.get(),callBackFunction,fence,nullptr) != DTM_SUCCESS )
+                {
+                bcdtmWrite_message(0,0,0,"**** Returning Low Points Error") ;
+                }
+            else
+                {
+                bcdtmWrite_message(0,0,0,"**** Returning Low Points Completed") ;
+                } 
+            break ;
+
+            //  Test 10 - Return High Points
+
+        case 10 :
+
+            bcdtmWrite_message(0,0,0,"**** Returning High Points") ;
+            fencePts[0].x = 2604554.0 ; fencePts[0].y = 6160504.0 ; fencePts[0].z = 0.0 ;
+            fencePts[1].x = 2610118.0 ; fencePts[1].y = 6149810.0 ; fencePts[1].z = 0.0 ;
+            fencePts[2].x = 2604554.0 ; fencePts[2].y = 6137385.0 ; fencePts[2].z = 0.0 ;
+            fencePts[3].x = 2639418.0 ; fencePts[3].y = 6137385.0 ; fencePts[3].z = 0.0 ;
+            fencePts[4].x = 2632618.0 ; fencePts[4].y = 6149810.0 ; fencePts[4].z = 0.0 ;
+            fencePts[5].x = 2639418.0 ; fencePts[5].y = 6160504.0 ; fencePts[5].z = 0.0 ;
+            fencePts[6].x = 2604554.0 ; fencePts[6].y = 6160504.0 ; fencePts[6].z = 0.0 ;
+            fence.fenceType   = DTMFenceType::Shape ;
+            fence.fenceOption = DTMFenceOption::Inside ;  
+            fence.numPoints   = 7 ;
+            fence.points      = fencePts ; 
+             
+            if( BcDTMDrainage::ReturnHighPoints(ibcDtm.get(),callBackFunction,fence,nullptr) != DTM_SUCCESS )
+                {
+                bcdtmWrite_message(0,0,0,"**** Returning High Points Error") ;
+                }
+            else
+                {
+                bcdtmWrite_message(0,0,0,"**** Returning High Points Completed") ;
+                } 
+
+            bcdtmWrite_message(0,0,0,"**** Returning High Points") ;
+            fencePts[0].x = 2604554.0 ; fencePts[0].y = 6160504.0 ; fencePts[0].z = 0.0 ;
+            fencePts[1].x = 2610118.0 ; fencePts[1].y = 6149810.0 ; fencePts[1].z = 0.0 ;
+            fencePts[2].x = 2604554.0 ; fencePts[2].y = 6137385.0 ; fencePts[2].z = 0.0 ;
+            fencePts[3].x = 2639418.0 ; fencePts[3].y = 6137385.0 ; fencePts[3].z = 0.0 ;
+            fencePts[4].x = 2632618.0 ; fencePts[4].y = 6149810.0 ; fencePts[4].z = 0.0 ;
+            fencePts[5].x = 2639418.0 ; fencePts[5].y = 6160504.0 ; fencePts[5].z = 0.0 ;
+            fencePts[6].x = 2604554.0 ; fencePts[6].y = 6160504.0 ; fencePts[6].z = 0.0 ;
+            fence.fenceType   = DTMFenceType::Shape ;
+            fence.fenceOption = DTMFenceOption::Outside ;  
+            fence.numPoints   = 7 ;
+            fence.points      = fencePts ; 
+             
+            if( BcDTMDrainage::ReturnHighPoints(ibcDtm.get(),callBackFunction,fence,nullptr) != DTM_SUCCESS )
+                {
+                bcdtmWrite_message(0,0,0,"**** Returning High Points Error") ;
+                }
+            else
+                {
+                bcdtmWrite_message(0,0,0,"**** Returning High Points Completed") ;
+                } 
+            break ;
+
+            //  Test 11 - Return Sump Lines
+
+        case 11 :
+
+            if(bcdtmObject_createDtmObject(&dtmP)) goto errexit ;
+            bcdtmWrite_message(0,0,0,"**** Returning Sump Lines") ;
+            fencePts[0].x = 2604554.0 ; fencePts[0].y = 6160504.0 ; fencePts[0].z = 0.0 ;
+            fencePts[1].x = 2610118.0 ; fencePts[1].y = 6149810.0 ; fencePts[1].z = 0.0 ;
+            fencePts[2].x = 2604554.0 ; fencePts[2].y = 6137385.0 ; fencePts[2].z = 0.0 ;
+            fencePts[3].x = 2639418.0 ; fencePts[3].y = 6137385.0 ; fencePts[3].z = 0.0 ;
+            fencePts[4].x = 2632618.0 ; fencePts[4].y = 6149810.0 ; fencePts[4].z = 0.0 ;
+            fencePts[5].x = 2639418.0 ; fencePts[5].y = 6160504.0 ; fencePts[5].z = 0.0 ;
+            fencePts[6].x = 2604554.0 ; fencePts[6].y = 6160504.0 ; fencePts[6].z = 0.0 ;
+            fence.fenceType   = DTMFenceType::None ;
+            fence.fenceOption = DTMFenceOption::Inside ;  
+            fence.numPoints   = 7 ;
+            fence.points      = fencePts ; 
+             
+//            if( BcDTMDrainage::ReturnSumpLines(ibcDtm.get(),callBackFunction,fence,dtmP) != DTM_SUCCESS )
+//            if( BcDTMDrainage::ReturnZeroSlopeSumpLines(ibcDtm.get(),callBackFunction,fence,dtmP) != DTM_SUCCESS )
+//            if( BcDTMDrainage::ReturnRidgeLines(ibcDtm.get(),callBackFunction,fence,dtmP) != DTM_SUCCESS )
+            if( BcDTMDrainage::ReturnZeroSlopePolygons(ibcDtm.get(),callBackFunction,fence,dtmP) != DTM_SUCCESS )
+                {
+                bcdtmWrite_message(0,0,0,"**** Returning Sump Line Errors") ;
+                }
+            else
+                {
+                bcdtmWrite_message(0,0,0,"**** Returning Sump Lines Completed") ;
+                if( dtmP != NULL )
+                    {
+                         if( dtmP->numFeatures > 0 )
+                         { 
+                         bcdtmWrite_message(0,0,0,"**** Writing %8ld Sump Lines",dtmP->numFeatures) ;
+                         bcdtmWrite_geopakDatFileFromDtmObject(dtmP,L"sumpLines.dat") ;
+                         bcdtmWrite_message(0,0,0,"**** Writing Sump Lines Completed") ;
+                         }
+                    }
+                } 
+            break ;
+
+            //  Test 12 - Create Refined Drainage Dtm
+
+        case 12 :
+
+            bcdtmWrite_message(0,0,0,"Creating Refined Drainage DTM") ;
+
+
+
+            // Fence Points For "depressionProblem00.bcdtm"
+
+            fencePts[0].x = 2604554.0 ; fencePts[0].y = 6160504.0 ; fencePts[0].z = 0.0 ;
+            fencePts[1].x = 2610118.0 ; fencePts[1].y = 6149810.0 ; fencePts[1].z = 0.0 ;
+            fencePts[2].x = 2604554.0 ; fencePts[2].y = 6137385.0 ; fencePts[2].z = 0.0 ;
+            fencePts[3].x = 2639418.0 ; fencePts[3].y = 6137385.0 ; fencePts[3].z = 0.0 ;
+            fencePts[4].x = 2632618.0 ; fencePts[4].y = 6149810.0 ; fencePts[4].z = 0.0 ;
+            fencePts[5].x = 2639418.0 ; fencePts[5].y = 6160504.0 ; fencePts[5].z = 0.0 ;
+            fencePts[6].x = 2604554.0 ; fencePts[6].y = 6160504.0 ; fencePts[6].z = 0.0 ;
+            fence.fenceType   = DTMFenceType::Shape ;
+            fence.fenceOption = DTMFenceOption::Inside ;  
+            fence.numPoints   = 7 ;
+            fence.points      = fencePts ; 
+            bcdtmWrite_message(0,0,0,"Number Of Points = %8ld",ibcDtm.get()->GetTinHandle()->numPoints) ;
+            if( BcDTMDrainage::CreateRefinedDrainageDtm(ibcDtm.get(),fence,&refinedDtm) != DTM_SUCCESS )
+                {
+                bcdtmWrite_message(0,0,0,"Creating Refined Drainage Dtm Error") ;
+                }
+            else
+                {
+                BC_DTM_OBJ *coreDtmP=refinedDtm.get()->GetTinHandle() ;
+                bcdtmWrite_message(0,0,0,"Creating Refined Drainage Completed") ;
+                bcdtmWrite_message(0,0,0,"Number Of Points = %8ld",coreDtmP->numPoints) ;
+                bcdtmWrite_toFileDtmObject(coreDtmP,L"coreDtm.tin") ;
+                } 
+            break ;
+
+
+        case 13 :
+
+            bcdtmWrite_message(0,0,0,"Returning DTM Catchments") ;
+
+            // Create Drainage Tables
+ 
+            bcdtmWrite_message(0,0,0,"**** Creating Drainage Tables") ;
+            startTime = bcdtmClock() ;
+            BcDTMDrainage::CreateDrainageTables(ibcDtm.get(), drainageTablesP) ;
+            bcdtmWrite_message(0,0,0,"**** Time To Create Draiange Tables = %8.3lf seconds",bcdtmClock_elapsedTime(bcdtmClock(),startTime)) ;
+
+            // Create Dtm To Store Boundaries
+
+            if(bcdtmObject_createDtmObject(&dtmP)) goto errexit ;
+
+            // Fence Points For "depressionProblem00.bcdtm"
+            
+            fencePts[0].x = 2604554.0 ; fencePts[0].y = 6160504.0 ; fencePts[0].z = 0.0 ;
+            fencePts[1].x = 2610118.0 ; fencePts[1].y = 6149810.0 ; fencePts[1].z = 0.0 ;
+            fencePts[2].x = 2604554.0 ; fencePts[2].y = 6137385.0 ; fencePts[2].z = 0.0 ;
+            fencePts[3].x = 2639418.0 ; fencePts[3].y = 6137385.0 ; fencePts[3].z = 0.0 ;
+            fencePts[4].x = 2632618.0 ; fencePts[4].y = 6149810.0 ; fencePts[4].z = 0.0 ;
+            fencePts[5].x = 2639418.0 ; fencePts[5].y = 6160504.0 ; fencePts[5].z = 0.0 ;
+            fencePts[6].x = 2604554.0 ; fencePts[6].y = 6160504.0 ; fencePts[6].z = 0.0 ;
+            fence.fenceType   = DTMFenceType::None ;
+            fence.fenceOption = DTMFenceOption::Inside ;  
+            fence.numPoints   = 7 ;
+            fence.points      = fencePts ; 
+            bcdtmWrite_message(0,0,0,"Number Of Points = %8ld",ibcDtm.get()->GetTinHandle()->numPoints) ;
+            startTime = bcdtmClock() ;
+            falseLowDepth = 0.0 ;
+            refineOption = true ;
+            if( BcDTMDrainage::ReturnCatchments(ibcDtm.get(),drainageTablesP,falseLowDepth,refineOption,callBackFunction,fence,dtmP) != DTM_SUCCESS )
+               {
+                bcdtmWrite_message(0,0,0,"Returning DTM Catchments Error") ;
+                }
+            else
+                {
+                bcdtmWrite_message(0,0,0,"Returning DTM Catchments Completed") ;
+                bcdtmWrite_message(0,0,0,"**** Time To Determine Catchments = %8.3lf seconds",bcdtmClock_elapsedTime(bcdtmClock(),startTime)) ;
+                if( dtmP != nullptr && dtmP->numFeatures > 0 )
+                    {
+                     bcdtmWrite_message(0,0,0,"Writing DTM Catchments To Geopak Dat File") ;
+                     if( refineOption ) 
+                         bcdtmWrite_geopakDatFileFromDtmObject(dtmP,L"refinedCatchments.dat") ;
+                     else
+                         bcdtmWrite_geopakDatFileFromDtmObject(dtmP,L"unrefinedCatchments.dat") ;                        
+                    }
+                   
+                } 
+            break ;
+
+        case 14 :
+
+            bcdtmWrite_message(0,0,0,"Returning Catchment For A Point") ;
+
+            traceStartPoint.x = 2138763.0 ;
+            traceStartPoint.y = 222182.0 ;
+            traceStartPoint.z = 755.580 ;
+            maxPondDepth = 0.0 ;
+            if( BcDTMDrainage::TraceCatchmentForPoint(ibcDtm.get(),traceStartPoint,maxPondDepth,catchmentDetermined,sumpPoint,catchmentPoints)) 
+                {
+                bcdtmWrite_message(0,0,0,"Trace Catchment For Point Error") ;
+                }
+ 
+            break ;
+
+        default :
+            goto errexit ;
+            break ; 
+        } ;
+    
+    // Clean Up
+    
+cleanup :
+
+    // Return
+
+    if(dbg && ret == DTM_SUCCESS) bcdtmWrite_message(0,0,0,"Drainage Test Completed") ;
+    if(dbg && ret != DTM_SUCCESS) bcdtmWrite_message(0,0,0,"Drainage Test Error") ;
+    return(ret) ;
+
+    // Error Exit
+
+errexit :
+    bcdtmWrite_message(0,0,0,"Error Exiting") ;
+    if(ret == DTM_SUCCESS) ret = DTM_ERROR ;
+    goto cleanup ;
+    }