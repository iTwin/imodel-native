/*--------------------------------------------------------------------------------------+
|
|     $Source: ScalableTerrainModel/STM/MrDTMContentConfigPersistance.cpp $
|    $RCSfile: MrDTMContentConfigPersistance.cpp,v $
|   $Revision: 1.19 $
|       $Date: 2012/02/16 22:19:31 $
|     $Author: Raymond.Gauthier $
|
<<<<<<< HEAD
|  $Copyright: (c) 2015 Bentley Systems, Incorporated. All rights reserved. $
=======
|  $Copyright: (c) 2016 Bentley Systems, Incorporated. All rights reserved. $
>>>>>>> af72fd24
|
+--------------------------------------------------------------------------------------*/
#include <ScalableTerrainModelPCH.h>


#include "InternalUtilityFunctions.h"

#include "MrDTMContentConfigPersistance.h"

#include <ScalableTerrainModel/GeoCoords/GCS.h>

#include <ScalableTerrainModel/Import/ContentConfigVisitor.h>
#include <ScalableTerrainModel/Import/Config/Content/All.h>
#include <ScalableTerrainModel/Import/DataTypeDescription.h>

#include <ScalableTerrainModel/Type/IMrDTMLinear.h>
#include <ScalableTerrainModel/Type/IMrDTMPoint.h>
#include <ScalableTerrainModel/Type/IMrDTMTIN.h>
#include <ScalableTerrainModel/Type/IMrDTMMesh.h>

#include <ScalableTerrainModel/IMrDTMStream.h>

#include <ScalableTerrainModel/IMrDTMPolicy.h>

#include <STMInternal/GeoCoords/WKTUtils.h>

USING_NAMESPACE_BENTLEY_MRDTM_GEOCOORDINATES
USING_NAMESPACE_BENTLEY_MRDTM_IMPORT

    

BEGIN_BENTLEY_MRDTM_NAMESPACE

/*
 * Driver current version
 */ 
const UInt ContentConfigSerializer::FORMAT_VERSION = 0;


namespace { // Unnamed namespace

    
//IMPORTANT : Never change the ID since it is save in the STM file. 
//New ID must be added at the end of the list just before CCSID_QTY.
enum ConfigComponentSerializationID
    {
    CCSID_GCS,
    CCSID_Type,
    CCSID_Layer,
    CCSID_REMOVED_Unit,
    CCSID_GCS_ExtendedV0,
    CCSID_GCS_ExtendedV2, 
    CCSID_GCS_ExtendedV1,
    CCSID_GCS_LocalAdjustment,        
    CCSID_GCS_ExtendedV3,
    CCSID_QTY,
    };

/*---------------------------------------------------------------------------------**//**
* @description  
* @bsiclass                                                  Raymond.Gauthier   06/2011
+---------------+---------------+---------------+---------------+---------------+------*/
struct ComponentSerializerBase
    {
private:
    friend class                SerializeCommand;

    virtual bool                _Serialize                                 (const ContentConfigComponentBase&   component,
                                                                            BinaryOStream&                      stream) const = 0;

public:
    virtual                     ~ComponentSerializerBase      () = 0 {}

    virtual                     ConfigComponentSerializationID GetSerializationID() const = 0;    

    };

/*---------------------------------------------------------------------------------**//**
* @description  
* @bsiclass                                                  Raymond.Gauthier   06/2011
+---------------+---------------+---------------+---------------+---------------+------*/
template <typename ComponentT>
struct ComponentSerializerMixinBase : public ComponentSerializerBase
    {
private:
    virtual bool                _Serialize                                 (const ContentConfigComponentBase&   component,
                                                                            BinaryOStream&                      stream) const override
        {
        assert(0 != dynamic_cast<const ComponentT*>(&component));
        return _Serialize(static_cast<const ComponentT&>(component), stream);
        }
    virtual bool                _Serialize                                 (const ComponentT&                   component,
                                                                            BinaryOStream&                      stream) const = 0;    

    };

/*---------------------------------------------------------------------------------**//**
* @description  
* @bsiclass                                                  Raymond.Gauthier   07/2011
+---------------+---------------+---------------+---------------+---------------+------*/
class SerializeCommand
    {
    const ComponentSerializerBase*      m_serializerP;
    const ContentConfigComponentBase*   m_componentP;
public:
    explicit                            SerializeCommand                   (const ComponentSerializerBase&      serializer,
                                                                            const ContentConfigComponentBase&   component)
        :   m_serializerP(&serializer),
            m_componentP(&component)
        {
        }

    bool                                Run                                (BinaryOStream&                      stream) const
        {
        return m_serializerP->_Serialize(*m_componentP, stream);
        }

     const ComponentSerializerBase*     GetComponentSerializer() const 
        {
        return m_serializerP;
        }
    };


typedef vector<SerializeCommand>    SerializeCommandList;


enum TypeFamilyID
    {
    TFID_POINT,
    TFID_LINEAR,
    TFID_TIN,
    TFID_MESH,
    TFID_QTY,
    };

bool                                OutputCommandID            (BinaryOStream&                              stream,
                                                                ConfigComponentSerializationID              id)
    {
    assert(id < CCSID_QTY);
    return stream.put(static_cast<byte>(id)).good();
    }


bool                                OutputTypeFamily           (BinaryOStream&                              stream,
                                                                const DataTypeFamily&                       type)
    {
    static const DataTypeFamily POINT_TYPE_FAMILY(PointTypeFamilyCreator().Create());
    static const DataTypeFamily LINEAR_TYPE_FAMILY(LinearTypeFamilyCreator().Create());
    static const DataTypeFamily TIN_TYPE_FAMILY(TINTypeFamilyCreator().Create());
    static const DataTypeFamily MESH_TYPE_FAMILY(MeshTypeFamilyCreator().Create());


    bool success = true;

    if (POINT_TYPE_FAMILY == type)
        stream.put(static_cast<byte>(TFID_POINT));
    else if (LINEAR_TYPE_FAMILY == type)
        stream.put(static_cast<byte>(TFID_POINT));
    else if (TIN_TYPE_FAMILY == type)
        stream.put(static_cast<byte>(TFID_TIN));
    else if (MESH_TYPE_FAMILY == type)
        stream.put(static_cast<byte>(TFID_MESH));
    else
        success = false;

    return success && stream.good();
    }

bool                                OutputType                 (BinaryOStream&                              stream,
                                                                const DataType&                             type)
    {
    // Serialize type family
    if (!OutputTypeFamily(stream, type.GetFamily()))
        return false;

    // Serialize type
    const DimensionOrgGroup& orgGroup = type.GetOrgGroup();

    assert(0 < orgGroup.GetTypeSize());
    //assert(orgGroup.IsComplete());

    const uint32_t orgCountField = static_cast<uint32_t>(orgGroup.GetSize());
    if (!WriteValue(stream, orgCountField))
        return false;

    for (DimensionOrgGroup::const_iterator orgIt = orgGroup.begin(), orgsEnd = orgGroup.end(); 
         orgIt != orgsEnd;
         ++orgIt)
        {
        const uint32_t dimensionCountField = static_cast<uint32_t>(orgIt->GetSize());
        if (!WriteValue(stream, dimensionCountField))
            return false;

        for (DimensionOrg::const_iterator dimIt = orgIt->begin(), dimsEnd = orgIt->end();
             dimIt != dimsEnd;
             ++dimIt)
            {
            const DimensionType& dimType = dimIt->GetType();

            const byte dimensionTypeField = static_cast<byte>(dimType.GetID());
            const byte dimensionRoleField = static_cast<byte>(dimIt->GetRole());
            stream.put(dimensionTypeField);
            stream.put(dimensionRoleField);
            if (dimType.IsCustom())
                WriteStringW(stream, dimType.GetName());

            if (!stream.good())
                return false;
            }
        }
    return stream.good();
    }


bool                                OutputGCS                  (BinaryOStream&                              stream,
                                                                const GCS&                                  gcs)
    {
    GCS::Status status = GCS::S_SUCCESS;
    WKT gcsWKT(gcs.GetWKT(status));
    if (GCS::S_SUCCESS != status)
        return false;

    WString extendedWktStr(gcsWKT.GetCStr());
    wchar_t wktFlavor[2] = {(wchar_t)IDTMFile::WktFlavor_Autodesk, L'\0'};

    extendedWktStr += WString(wktFlavor);        

    return WriteStringW(stream, extendedWktStr.c_str());
    }

bool                                OutputLayer                (BinaryOStream&                              stream,
                                                                UInt                                        layer)
    {
    const uint32_t layerField = layer;
    return WriteValue(stream, layerField);
    }


struct GCSConfigComponentSerializer : public ComponentSerializerMixinBase<GCSConfig>
    {
private:
    virtual bool                _Serialize                                 (const GCSConfig&                    component,
                                                                            BinaryOStream&                      stream) const override
        {
        const GCS& gcs = component.GetGCS();
        return OutputCommandID(stream, GetSerializationID()) &&
               OutputGCS(stream, gcs);
        }

public:

    virtual                     ConfigComponentSerializationID GetSerializationID() const override
        {
        return CCSID_GCS;
        }

    } s_GCSConfigComponentSerializer;

struct GCSExtendedConfigComponentSerializer : public ComponentSerializerMixinBase<GCSExtendedConfig>
    {
private:
    virtual bool                _Serialize                                 (const GCSExtendedConfig&            component,
                                                                            BinaryOStream&                      stream) const override
        {
        const GCS& gcs = component.GetGCS();
        uint32_t flagsField(0);
            
        SetBitsTo(flagsField, 0x1, component.IsPrependedToExistingLocalTransform());
        SetBitsTo(flagsField, 0x2, component.IsExistingPreservedIfGeoreferenced());
        SetBitsTo(flagsField, 0x4, component.IsExistingPreservedIfLocalCS());  
                           
        return OutputCommandID(stream, GetSerializationID()) &&
               OutputGCS(stream, gcs) &&
               WriteValue(stream, flagsField);
        }

public:

    virtual                     ConfigComponentSerializationID GetSerializationID() const override
        {
        return CCSID_GCS_ExtendedV2;
        }

    } s_GCSExtendedConfigComponentSerializer;


struct GCSExtendedConfigComponentSerializer2 : public ComponentSerializerMixinBase<GCSExtendedConfig>
    {
private:
    virtual bool                _Serialize(const GCSExtendedConfig&            component,
        BinaryOStream&                      stream) const override
        {
        const GCS& gcs = component.GetGCS();
        UInt32 flagsField(0);

        SetBitsTo(flagsField, 0x1, component.IsPrependedToExistingLocalTransform());
        SetBitsTo(flagsField, 0x2, component.IsExistingPreservedIfGeoreferenced());
        SetBitsTo(flagsField, 0x4, component.IsExistingPreservedIfLocalCS());

        return OutputCommandID(stream, GetSerializationID()) &&
            OutputGCS(stream, gcs) &&
            WriteValue(stream, flagsField) && WriteStringW(stream, gcs.GetVerticalUnit().GetNameCStr()) && WriteValue(stream, gcs.GetVerticalUnit().GetRatioToBase());
        }

public:

    virtual                     ConfigComponentSerializationID GetSerializationID() const override
        {
        return CCSID_GCS_ExtendedV3;
        }

    } s_GCSExtendedConfigComponentSerializer2;

const struct GCSLocalAdjustmentConfigComponentSerializer : public ComponentSerializerMixinBase<GCSLocalAdjustmentConfig>
    {
private:
    virtual bool                _Serialize                                 (const GCSLocalAdjustmentConfig&     component,
                                                                            BinaryOStream&                      stream) const override
        {
        //Not sure what it was used for, but now that some of our software has been released with 
        //knowledge of CCSID_GCS_LocalAdjustment we cannot do anything with this (i.e. : must recreate a new config 
        //if we eventually want to persist what this serializer was meant to persist. 
        assert(!"Never implemented!"); 
        return false;
        }

public:

    virtual                     ConfigComponentSerializationID GetSerializationID() const override
        {
        return CCSID_GCS_LocalAdjustment;
        }

    } s_GCSLocalAdjustmentConfigComponentSerializer;


struct TypeConfigComponentSerializer : public ComponentSerializerMixinBase<TypeConfig>
    {
private:
    virtual bool                _Serialize                                 (const TypeConfig&                   component,
                                                                            BinaryOStream&                      stream) const override
        {
        return OutputCommandID(stream, GetSerializationID()) &&
               OutputType(stream, component.GetType());
        }

public:

    virtual                     ConfigComponentSerializationID GetSerializationID() const override
        {
        return CCSID_Type;
        }

    } s_TypeConfigComponentSerializer;


const struct LayerConfigComponentSerializer : public ComponentSerializerMixinBase<LayerConfig>
    {
private:
    virtual bool                _Serialize                                 (const LayerConfig&                  component,
                                                                            BinaryOStream&                      stream) const override;

public:

    virtual                     ConfigComponentSerializationID GetSerializationID() const override
        {
        return CCSID_Layer;
        }

    } s_LayerConfigComponentSerializer;



/*---------------------------------------------------------------------------------**//**
* @description  
* @bsiclass                                                  Raymond.Gauthier   06/2011
+---------------+---------------+---------------+---------------+---------------+------*/
class LayerCfgVisitor : public ILayerConfigVisitor
    {                         
    SerializeCommandList            m_commands;


    virtual void                    _Visit                     (const GCSConfig&                        config) override
        {
        m_commands.push_back(SerializeCommand(s_GCSConfigComponentSerializer, config));
        }

    virtual void                    _Visit                     (const GCSExtendedConfig&                config) override
        {
        const GCS& gcs = config.GetGCS();

        // Use the old Serializer if the horizontal and vertical unit are the same.  We do that because we want V8i to be able to open
        // the source of a STM generated in Vancouver when the user didn't change the vertical unit since in V8i the vertical unit was
        // equal to the horizontal unit
        if (gcs.GetHorizontalUnit().IsEquivalent(gcs.GetVerticalUnit()))
            m_commands.push_back(SerializeCommand(s_GCSExtendedConfigComponentSerializer, config));
        else
            m_commands.push_back(SerializeCommand(s_GCSExtendedConfigComponentSerializer2, config));
        }

    virtual void                    _Visit                     (const TypeConfig&                       config) override
        {
        m_commands.push_back(SerializeCommand(s_TypeConfigComponentSerializer, config));
        }

    virtual void                    _Visit                     (const GCSLocalAdjustmentConfig&         config) override
        {
        m_commands.push_back(SerializeCommand(s_GCSLocalAdjustmentConfigComponentSerializer, config));
        }

public:
    const SerializeCommandList&     GetSerializeCommands       () const { return m_commands; }

    };


/*---------------------------------------------------------------------------------**//**
* @description  
* @bsiclass                                                  Raymond.Gauthier   06/2011
+---------------+---------------+---------------+---------------+---------------+------*/
class ContentCfgVisitor : public IContentConfigVisitor
    {
    private : 
    
    SerializeCommandList            m_commands;
    
    static bool SortPredicate(SerializeCommand& command1, SerializeCommand& command2)
        {            
        assert((command1.GetComponentSerializer() != 0) && (command2.GetComponentSerializer() != 0));
    
        return (command1.GetComponentSerializer()->GetSerializationID() < command2.GetComponentSerializer()->GetSerializationID());            
        }
    
    void SortCommands()
        {
        std::sort(m_commands.begin(), m_commands.end(), ContentCfgVisitor::SortPredicate);                        
        }
    
    virtual void                    _Visit                     (const GCSConfig&                            config) override
        {
        m_commands.push_back(SerializeCommand(s_GCSConfigComponentSerializer, config));
        }

   virtual void                    _Visit                     (const GCSExtendedConfig&                     config) override
        {
        const GCS& gcs = config.GetGCS();

        // Use the old Serializer if the horizontal and vertical unit are the same.  We do that because we want V8i to be able to open
        // the source of a STM generated in Vancouver when the user didn't change the vertical unit since in V8i the vertical unit was
        // equal to the horizontal unit
        if (gcs.GetHorizontalUnit().IsEquivalent(gcs.GetVerticalUnit()))
            m_commands.push_back(SerializeCommand(s_GCSExtendedConfigComponentSerializer, config));
        else
            m_commands.push_back(SerializeCommand(s_GCSExtendedConfigComponentSerializer2, config));
        }

    virtual void                    _Visit                     (const TypeConfig&                           config) override
        {
        m_commands.push_back(SerializeCommand(s_TypeConfigComponentSerializer, config));
        }

    virtual void                    _Visit                     (const LayerConfig&                          config) override
        {
        m_commands.push_back(SerializeCommand(s_LayerConfigComponentSerializer, config));
        }

    virtual void                    _Visit                     (const GCSLocalAdjustmentConfig&             config) override
        {
        m_commands.push_back(SerializeCommand(s_GCSLocalAdjustmentConfigComponentSerializer, config));
        }

public:
    const SerializeCommandList&     GetSerializeCommands       ()  
        { 
        SortCommands();
        return m_commands; 
        }
    };




/*---------------------------------------------------------------------------------**//**
* @description  
* @bsiclass                                                  Raymond.Gauthier   07/2011
+---------------+---------------+---------------+---------------+---------------+------*/
bool                                GenericSerialize           (const SerializeCommandList&                 serializeCommands,
                                                                BinaryOStream&                              stream)
    {
    struct RunCommand
        {
        BinaryOStream& m_stream;
        explicit RunCommand (BinaryOStream& stream) : m_stream(stream) {}

        bool operator () (const SerializeCommand& command) { return !command.Run(m_stream); }
        };

    const uint32_t componentCountField = (uint32_t)serializeCommands.size();

    return WriteValue(stream, componentCountField) &&
           (serializeCommands.end() == find_if(serializeCommands.begin(), serializeCommands.end(), RunCommand(stream))) && 
           stream.good();
    }


/*---------------------------------------------------------------------------------**//**
* @description  
* @bsiclass                                                  Raymond.Gauthier   07/2011
+---------------+---------------+---------------+---------------+---------------+------*/
bool LayerConfigComponentSerializer::_Serialize    (const LayerConfig&  component,
                                                    BinaryOStream&      stream) const
    {
    LayerCfgVisitor visitor;
    component.Accept(visitor);

    return OutputCommandID(stream, GetSerializationID()) && 
           OutputLayer(stream, component.GetID()) &&
           GenericSerialize(visitor.GetSerializeCommands(), stream);
    }

} // END unnamed namespace 


/*---------------------------------------------------------------------------------**//**
* @description  
* @bsiclass                                                  Raymond.Gauthier   06/2011
+---------------+---------------+---------------+---------------+---------------+------*/
bool ContentConfigSerializer::Serialize    (const ContentConfig&    config,
                                            BinaryOStream&          stream) const
    {
    if (0 == config.GetCount())
        return true; // Generate empty packet so that it improves load performances
    
    ContentCfgVisitor visitor;
    config.Accept(visitor);

    return GenericSerialize(visitor.GetSerializeCommands(), stream);
    }






namespace { // BEGIN unnamed namespace


/*---------------------------------------------------------------------------------**//**
* @description  
* @bsiclass                                                  Raymond.Gauthier   06/2011
+---------------+---------------+---------------+---------------+---------------+------*/
struct ComponentCreator
    {
    typedef ContentConfigComponentBase
                                Component;

private:
    friend struct               ComponentFactory;
    
    virtual Component*          _Create                    (BinaryIStream&      stream) const = 0;
protected:


    virtual                     ~ComponentCreator          () = 0 {}


    static const DataTypeFamily*
                                LoadTypeFamily             (BinaryIStream&      stream)
        {
        static const DataTypeFamily POINT_TYPE_FAMILY(PointTypeFamilyCreator().Create());
        static const DataTypeFamily LINEAR_TYPE_FAMILY(LinearTypeFamilyCreator().Create());
        static const DataTypeFamily TIN_TYPE_FAMILY(TINTypeFamilyCreator().Create());
        static const DataTypeFamily MESH_TYPE_FAMILY(MeshTypeFamilyCreator().Create());

        const UInt DataTypeFamilyField = stream.get();
        switch (DataTypeFamilyField)
            {
            case TFID_POINT:
                return &POINT_TYPE_FAMILY;
            case TFID_LINEAR:
                return &LINEAR_TYPE_FAMILY;
            case TFID_TIN:
                return &TIN_TYPE_FAMILY;
            case TFID_MESH:
                return &MESH_TYPE_FAMILY;
            default:
                return 0;
            }
        }

    static UInt                 LoadLayer                  (BinaryIStream&      stream)
        {
        uint32_t layerField = INVALID_LAYER;
        ReadValue(stream, layerField);
        return layerField;
        }

    static const UInt           INVALID_LAYER;
    };

const UInt ComponentCreator::INVALID_LAYER(numeric_limits<UInt>::max());


/*---------------------------------------------------------------------------------**//**
* @description  
* @bsiclass                                                  Raymond.Gauthier   06/2011
+---------------+---------------+---------------+---------------+---------------+------*/
struct ComponentFactory
    {
private:
    typedef const ComponentCreator*   
                                CreatorItem;

    static const CreatorItem*   GetCreatorIndex            ();

public:
    ContentConfigComponentBase* Create                     (bool& isNewerSerializationID, BinaryIStream&      stream) const;
};



/*---------------------------------------------------------------------------------**//**
* @description  
* @bsiclass                                                  Raymond.Gauthier   10/2011
+---------------+---------------+---------------+---------------+---------------+------*/
const struct UnsupportedConfigCreator : public ComponentCreator
    {
    virtual Component*          _Create                    (BinaryIStream&      stream) const override
        {
        return 0;
        }
    } s_UnsupportedConfigCreator;


/*---------------------------------------------------------------------------------**//**
* @description  
* @bsiclass                                                  Raymond.Gauthier   07/2011
+---------------+---------------+---------------+---------------+---------------+------*/
bool                            CreateGCSFrom              (GCS&                gcs, 
                                                            BinaryIStream&      stream)
    {
    WString gcsWKT;
    if (!ReadStringW(stream, gcsWKT))
        return false;

    GCSFactory::Status gcsFromWKTStatus = GCSFactory::S_SUCCESS;
    gcs = GetGCSFactory().Create(gcsWKT.c_str(), gcsFromWKTStatus);

    return GCSFactory::S_SUCCESS == gcsFromWKTStatus;
    }

/*---------------------------------------------------------------------------------**//**
* @description  
* @bsiclass                                                  Raymond.Gauthier   07/2011
+---------------+---------------+---------------+---------------+---------------+------*/
const struct GCSConfigCreator : public ComponentCreator
    {
    virtual Component*          _Create                    (BinaryIStream&      stream) const override
        {
        GCS gcs(GCS::GetNull());
        if (!CreateGCSFrom(gcs, stream))
            return 0;

        return new GCSConfig(gcs);
        }
    } s_GCSConfigCreator;

/*---------------------------------------------------------------------------------**//**
* @description  
* @bsiclass                                                  Raymond.Gauthier   07/2011
+---------------+---------------+---------------+---------------+---------------+------*/
const struct GCSExtendedConfigCreatorV0 : public ComponentCreator
    {
    virtual Component*          _Create                    (BinaryIStream&      stream) const override
        {
        GCS gcs(GCS::GetNull());
        if (!CreateGCSFrom(gcs, stream))
            return 0;

        auto_ptr<GCSExtendedConfig> configP(new GCSExtendedConfig(gcs));

        configP->PrependToExistingLocalTransform(true);

        return configP.release();
        }
    } s_GCSOverrideConfigCreatorV0;


/*---------------------------------------------------------------------------------**//**
* @description  
* @bsiclass                                                  Raymond.Gauthier   07/2011
+---------------+---------------+---------------+---------------+---------------+------*/
const struct GCSExtendedConfigCreatorV1 : public ComponentCreator
    {
    virtual Component*          _Create                    (BinaryIStream&      stream) const override
        {
        GCS gcs(GCS::GetNull());
        if (!CreateGCSFrom(gcs, stream))
            return 0;

        UInt8 flagsField;
        if (!ReadValue(stream, flagsField))
            return 0;
        
        auto_ptr<GCSExtendedConfig> configP(new GCSExtendedConfig(gcs));

        configP->PrependToExistingLocalTransform(HasBitsOn(flagsField, 0x1));

        return configP.release();
        }
    } s_GCSExtendedConfigCreatorV1;


/*---------------------------------------------------------------------------------**//**
* @description  
* @bsiclass                                                  Raymond.Gauthier   07/2011
+---------------+---------------+---------------+---------------+---------------+------*/
const struct GCSExtendedConfigCreatorV2 : public ComponentCreator
    {
    virtual Component*          _Create                    (BinaryIStream&      stream) const override
        {
        WString gcsWKT;
        if (!ReadStringW(stream, gcsWKT))
            return 0;
        
        uint32_t flagsField;
        if (!ReadValue(stream, flagsField))
            return 0;
                           
        IDTMFile::WktFlavor fileWktFlavor = GetWKTFlavor(&gcsWKT, gcsWKT);        
            
        Bentley::GeoCoordinates::BaseGCS::WktFlavor baseGcsWktFlavor;

        bool result = MapWktFlavorEnum(baseGcsWktFlavor, fileWktFlavor);
        assert(result == true);
       
        GCS gcs(GCS::GetNull());

        GCSFactory::Status gcsFromWKTStatus = GCSFactory::S_SUCCESS;
        gcs = GetGCSFactory().Create(gcsWKT.c_str(), baseGcsWktFlavor, gcsFromWKTStatus);

        if (GCSFactory::S_SUCCESS != gcsFromWKTStatus)
            return 0;
        
        auto_ptr<GCSExtendedConfig> configP(new GCSExtendedConfig(gcs));

        configP->
            PrependToExistingLocalTransform(HasBitsOn(flagsField, 0x1)).
            PreserveExistingIfGeoreferenced(HasBitsOn(flagsField, 0x2)).
            PreserveExistingIfLocalCS(HasBitsOn(flagsField, 0x4));
        
        return configP.release();
        }
    } s_GCSExtendedConfigCreatorV2;


/*---------------------------------------------------------------------------------**//**
* @description
* @bsiclass                                                  Raymond.Gauthier   07/2011
+---------------+---------------+---------------+---------------+---------------+------*/
const struct GCSExtendedConfigCreatorV3 : public ComponentCreator
    {
    virtual Component*          _Create(BinaryIStream&      stream) const override
        {
        WString gcsWKT;
        if (!ReadStringW(stream, gcsWKT))
            return 0;

        UInt32 flagsField;
        if (!ReadValue(stream, flagsField))
            return 0;

        IDTMFile::WktFlavor fileWktFlavor = GetWKTFlavor(&gcsWKT, gcsWKT);

        Bentley::GeoCoordinates::BaseGCS::WktFlavor baseGcsWktFlavor;

        bool result = MapWktFlavorEnum(baseGcsWktFlavor, fileWktFlavor);
        assert(result == true);

        GCS gcs(GCS::GetNull());

        GCSFactory::Status gcsFromWKTStatus = GCSFactory::S_SUCCESS;
        gcs = GetGCSFactory().Create(gcsWKT.c_str(), baseGcsWktFlavor, gcsFromWKTStatus);

        if (GCSFactory::S_SUCCESS != gcsFromWKTStatus)
            return 0;

        WString verticalUnitName;
        if (!ReadStringW(stream, verticalUnitName))
            return 0;

        double ratioToMeter;
        if (!ReadValue(stream, ratioToMeter))
            return 0;

        Unit vertUnit(Unit::CreateLinearFrom(verticalUnitName.c_str(), ratioToMeter));
        gcs.SetVerticalUnit(vertUnit);

        auto_ptr<GCSExtendedConfig> configP(new GCSExtendedConfig(gcs));

        configP->
            PrependToExistingLocalTransform(HasBitsOn(flagsField, 0x1)).
            PreserveExistingIfGeoreferenced(HasBitsOn(flagsField, 0x2)).
            PreserveExistingIfLocalCS(HasBitsOn(flagsField, 0x4));

        return configP.release();
        }
    } s_GCSExtendedConfigCreatorV3;

/*---------------------------------------------------------------------------------**//**
* @description  
* @bsiclass                                                  Raymond.Gauthier   09/2011
+---------------+---------------+---------------+---------------+---------------+------*/
const struct GCSLocalAdjustmentConfigCreator : public ComponentCreator
    {
    virtual Component*          _Create                    (BinaryIStream&      stream) const override
        {
        assert(!"Implement!"); //TDORAY: Implement
        return 0;
        }
    } s_GCSLocalAdjustmentConfigCreator;


/*---------------------------------------------------------------------------------**//**
* @description  
* @bsiclass                                                  Raymond.Gauthier   06/2011
+---------------+---------------+---------------+---------------+---------------+------*/
const struct TypeConfigCreator : ComponentCreator
    {
    virtual Component*          _Create                    (BinaryIStream&      stream) const override
        {
        // Load type family
        const DataTypeFamily* typeFamilyP = LoadTypeFamily(stream);
        if (0 == typeFamilyP)
            return 0;

        // Load type
        uint32_t orgCountField = 0;
        if (!ReadValue(stream, orgCountField) || 0 == orgCountField)
            return 0;

        DimensionOrgGroup orgGroup(orgCountField);

        for (uint32_t orgIdx = 0; orgIdx < orgCountField; ++orgIdx)
            {
            uint32_t dimensionCountField = 0;
            if (!ReadValue(stream, dimensionCountField) || 0 == dimensionCountField)
                return 0;

            DimensionOrg org(dimensionCountField);

            for (uint32_t dimIdx = 0; dimIdx < dimensionCountField; ++dimIdx)
                {
                const UInt dimensionTypeField = stream.get();
                const UInt dimensionRoleField = stream.get();

                if (!stream.good())
                    return 0;

               if (typeFamilyP->GetRoleQty() <= dimensionRoleField)
                    return 0;

                const DimensionRole dimRole = static_cast<DimensionRole>(dimensionRoleField);

                if (DimensionType::ID_QTY > dimensionTypeField)
                    {
                    org.push_back(DimensionDef(DimensionType::GetFor(static_cast<DimensionType::ID>(dimensionTypeField)),
                                               dimRole));
                    }
                else if (DimensionType::ID_CUSTOM == dimensionTypeField)
                    {
                    WString typeName;
                    if (!ReadStringW(stream, typeName))
                        return 0;

                    org.push_back(DimensionDef(DimensionType::GetFor(typeName.c_str()),dimRole));
                    }
                else
                    {
                    return 0;
                    }
                }

            orgGroup.push_back(org);
            }
        
        if (!stream.good())
            return 0;

        static const DataTypeFactory TYPE_FACTORY;
        return new TypeConfig(TYPE_FACTORY.Create(*typeFamilyP, orgGroup));
        }
    } s_TypeConfigCreator;

/*---------------------------------------------------------------------------------**//**
* @description  
* @bsiclass                                                  Raymond.Gauthier   06/2011
+---------------+---------------+---------------+---------------+---------------+------*/
const struct LayerConfigCreator : ComponentCreator
    {
    virtual Component*          _Create                    (BinaryIStream&      stream) const override;
    } s_LayerConfigCreator;

/*---------------------------------------------------------------------------------**//**
* @description  
* @bsiclass                                                  Raymond.Gauthier   06/2011
+---------------+---------------+---------------+---------------+---------------+------*/
const ComponentFactory::CreatorItem* ComponentFactory::GetCreatorIndex ()
    {
    static const CreatorItem    CREATORS_INDEX[] = 
        {
        &s_GCSConfigCreator,
        &s_TypeConfigCreator,
        &s_LayerConfigCreator,
        &s_UnsupportedConfigCreator,
        &s_GCSOverrideConfigCreatorV0,
        &s_GCSExtendedConfigCreatorV2,
        &s_GCSExtendedConfigCreatorV1,
        &s_GCSLocalAdjustmentConfigCreator,
        &s_GCSExtendedConfigCreatorV3,
        };
    
    static_assert(CCSID_QTY == sizeof(CREATORS_INDEX)/sizeof(CREATORS_INDEX[0]), "");

    return CREATORS_INDEX;
    }


/*---------------------------------------------------------------------------------**//**
* @description  
* @bsiclass                                                  Raymond.Gauthier   06/2011
+---------------+---------------+---------------+---------------+---------------+------*/
ContentConfigComponentBase* ComponentFactory::Create (bool& isNewerSerializationID, BinaryIStream& stream) const
    {
    const UInt componentIDField = stream.get();

    if (CCSID_QTY <= componentIDField)
        {
        isNewerSerializationID = true;
        return 0;
        }

    isNewerSerializationID = false;

    ConfigComponentSerializationID componentID = static_cast<ConfigComponentSerializationID>(componentIDField);

    CreatorItem creatorP = GetCreatorIndex()[componentID];
    assert(0 != creatorP);
    
    return creatorP->_Create(stream);
    }


/*---------------------------------------------------------------------------------**//**
* @description  
* @bsiclass                                                  Raymond.Gauthier   07/2011
+---------------+---------------+---------------+---------------+---------------+------*/
template <typename ConfigT>
bool                                GenericDeserialize         (BinaryIStream&                  stream,
                                                                ConfigT&                        config)
    {
    uint32_t componentCountField = 0;
    if (!ReadValue(stream, componentCountField))
        return false;

    static const ComponentFactory COMPONENT_FACTORY;
    
    for (uint32_t i = 0; i < componentCountField; ++i)
        {
        bool isNewerSerializationID;

        RefCountedPtr<ContentConfigComponentBase> componentP(COMPONENT_FACTORY.Create(isNewerSerializationID, stream));

        //Skip unknown config
        if (isNewerSerializationID == true)
            {            
            break;
            }       

        if (0 == componentP.get())
            return false;
        if (!stream.good())
            return false;

        config.push_back(*componentP);
        }

    return true;
    }

/*---------------------------------------------------------------------------------**//**
* @description  
* @bsiclass                                                  Raymond.Gauthier   07/2011
+---------------+---------------+---------------+---------------+---------------+------*/
LayerConfigCreator::Component* LayerConfigCreator::_Create (BinaryIStream&      stream) const
    {
    const UInt layerID = LoadLayer(stream);
    if (INVALID_LAYER == layerID)
        return 0;

    auto_ptr<LayerConfig> configP(new LayerConfig(layerID));
    if (!GenericDeserialize(stream, *configP))
        return 0;

    return configP.release();
    }



} // END unnamed namespace


/*---------------------------------------------------------------------------------**//**
* @description  
* @bsiclass                                                  Raymond.Gauthier   06/2011
+---------------+---------------+---------------+---------------+---------------+------*/
bool ContentConfigSerializer::Deserialize  (BinaryIStream&      stream,
                                            ContentConfig&      config,
                                            UInt                formatVersion) const
    {
    if (ContentConfigSerializer::FORMAT_VERSION != formatVersion)
        {
        assert(!"Invalid version! Need to handle backward compatibility!");
        return false;
        }

    return GenericDeserialize(stream, config);
    }



END_BENTLEY_MRDTM_NAMESPACE<|MERGE_RESOLUTION|>--- conflicted
+++ resolved
@@ -1,1046 +1,945 @@
-/*--------------------------------------------------------------------------------------+
-|
-|     $Source: ScalableTerrainModel/STM/MrDTMContentConfigPersistance.cpp $
-|    $RCSfile: MrDTMContentConfigPersistance.cpp,v $
-|   $Revision: 1.19 $
-|       $Date: 2012/02/16 22:19:31 $
-|     $Author: Raymond.Gauthier $
-|
-<<<<<<< HEAD
-|  $Copyright: (c) 2015 Bentley Systems, Incorporated. All rights reserved. $
-=======
-|  $Copyright: (c) 2016 Bentley Systems, Incorporated. All rights reserved. $
->>>>>>> af72fd24
-|
-+--------------------------------------------------------------------------------------*/
-#include <ScalableTerrainModelPCH.h>
-
-
-#include "InternalUtilityFunctions.h"
-
-#include "MrDTMContentConfigPersistance.h"
-
-#include <ScalableTerrainModel/GeoCoords/GCS.h>
-
-#include <ScalableTerrainModel/Import/ContentConfigVisitor.h>
-#include <ScalableTerrainModel/Import/Config/Content/All.h>
-#include <ScalableTerrainModel/Import/DataTypeDescription.h>
-
-#include <ScalableTerrainModel/Type/IMrDTMLinear.h>
-#include <ScalableTerrainModel/Type/IMrDTMPoint.h>
-#include <ScalableTerrainModel/Type/IMrDTMTIN.h>
-#include <ScalableTerrainModel/Type/IMrDTMMesh.h>
-
-#include <ScalableTerrainModel/IMrDTMStream.h>
-
-#include <ScalableTerrainModel/IMrDTMPolicy.h>
-
-#include <STMInternal/GeoCoords/WKTUtils.h>
-
-USING_NAMESPACE_BENTLEY_MRDTM_GEOCOORDINATES
-USING_NAMESPACE_BENTLEY_MRDTM_IMPORT
-
-    
-
-BEGIN_BENTLEY_MRDTM_NAMESPACE
-
-/*
- * Driver current version
- */ 
-const UInt ContentConfigSerializer::FORMAT_VERSION = 0;
-
-
-namespace { // Unnamed namespace
-
-    
-//IMPORTANT : Never change the ID since it is save in the STM file. 
-//New ID must be added at the end of the list just before CCSID_QTY.
-enum ConfigComponentSerializationID
-    {
-    CCSID_GCS,
-    CCSID_Type,
-    CCSID_Layer,
-    CCSID_REMOVED_Unit,
-    CCSID_GCS_ExtendedV0,
-    CCSID_GCS_ExtendedV2, 
-    CCSID_GCS_ExtendedV1,
-    CCSID_GCS_LocalAdjustment,        
-    CCSID_GCS_ExtendedV3,
-    CCSID_QTY,
-    };
-
-/*---------------------------------------------------------------------------------**//**
-* @description  
-* @bsiclass                                                  Raymond.Gauthier   06/2011
-+---------------+---------------+---------------+---------------+---------------+------*/
-struct ComponentSerializerBase
-    {
-private:
-    friend class                SerializeCommand;
-
-    virtual bool                _Serialize                                 (const ContentConfigComponentBase&   component,
-                                                                            BinaryOStream&                      stream) const = 0;
-
-public:
-    virtual                     ~ComponentSerializerBase      () = 0 {}
-
-    virtual                     ConfigComponentSerializationID GetSerializationID() const = 0;    
-
-    };
-
-/*---------------------------------------------------------------------------------**//**
-* @description  
-* @bsiclass                                                  Raymond.Gauthier   06/2011
-+---------------+---------------+---------------+---------------+---------------+------*/
-template <typename ComponentT>
-struct ComponentSerializerMixinBase : public ComponentSerializerBase
-    {
-private:
-    virtual bool                _Serialize                                 (const ContentConfigComponentBase&   component,
-                                                                            BinaryOStream&                      stream) const override
-        {
-        assert(0 != dynamic_cast<const ComponentT*>(&component));
-        return _Serialize(static_cast<const ComponentT&>(component), stream);
-        }
-    virtual bool                _Serialize                                 (const ComponentT&                   component,
-                                                                            BinaryOStream&                      stream) const = 0;    
-
-    };
-
-/*---------------------------------------------------------------------------------**//**
-* @description  
-* @bsiclass                                                  Raymond.Gauthier   07/2011
-+---------------+---------------+---------------+---------------+---------------+------*/
-class SerializeCommand
-    {
-    const ComponentSerializerBase*      m_serializerP;
-    const ContentConfigComponentBase*   m_componentP;
-public:
-    explicit                            SerializeCommand                   (const ComponentSerializerBase&      serializer,
-                                                                            const ContentConfigComponentBase&   component)
-        :   m_serializerP(&serializer),
-            m_componentP(&component)
-        {
-        }
-
-    bool                                Run                                (BinaryOStream&                      stream) const
-        {
-        return m_serializerP->_Serialize(*m_componentP, stream);
-        }
-
-     const ComponentSerializerBase*     GetComponentSerializer() const 
-        {
-        return m_serializerP;
-        }
-    };
-
-
-typedef vector<SerializeCommand>    SerializeCommandList;
-
-
-enum TypeFamilyID
-    {
-    TFID_POINT,
-    TFID_LINEAR,
-    TFID_TIN,
-    TFID_MESH,
-    TFID_QTY,
-    };
-
-bool                                OutputCommandID            (BinaryOStream&                              stream,
-                                                                ConfigComponentSerializationID              id)
-    {
-    assert(id < CCSID_QTY);
-    return stream.put(static_cast<byte>(id)).good();
-    }
-
-
-bool                                OutputTypeFamily           (BinaryOStream&                              stream,
-                                                                const DataTypeFamily&                       type)
-    {
-    static const DataTypeFamily POINT_TYPE_FAMILY(PointTypeFamilyCreator().Create());
-    static const DataTypeFamily LINEAR_TYPE_FAMILY(LinearTypeFamilyCreator().Create());
-    static const DataTypeFamily TIN_TYPE_FAMILY(TINTypeFamilyCreator().Create());
-    static const DataTypeFamily MESH_TYPE_FAMILY(MeshTypeFamilyCreator().Create());
-
-
-    bool success = true;
-
-    if (POINT_TYPE_FAMILY == type)
-        stream.put(static_cast<byte>(TFID_POINT));
-    else if (LINEAR_TYPE_FAMILY == type)
-        stream.put(static_cast<byte>(TFID_POINT));
-    else if (TIN_TYPE_FAMILY == type)
-        stream.put(static_cast<byte>(TFID_TIN));
-    else if (MESH_TYPE_FAMILY == type)
-        stream.put(static_cast<byte>(TFID_MESH));
-    else
-        success = false;
-
-    return success && stream.good();
-    }
-
-bool                                OutputType                 (BinaryOStream&                              stream,
-                                                                const DataType&                             type)
-    {
-    // Serialize type family
-    if (!OutputTypeFamily(stream, type.GetFamily()))
-        return false;
-
-    // Serialize type
-    const DimensionOrgGroup& orgGroup = type.GetOrgGroup();
-
-    assert(0 < orgGroup.GetTypeSize());
-    //assert(orgGroup.IsComplete());
-
-    const uint32_t orgCountField = static_cast<uint32_t>(orgGroup.GetSize());
-    if (!WriteValue(stream, orgCountField))
-        return false;
-
-    for (DimensionOrgGroup::const_iterator orgIt = orgGroup.begin(), orgsEnd = orgGroup.end(); 
-         orgIt != orgsEnd;
-         ++orgIt)
-        {
-        const uint32_t dimensionCountField = static_cast<uint32_t>(orgIt->GetSize());
-        if (!WriteValue(stream, dimensionCountField))
-            return false;
-
-        for (DimensionOrg::const_iterator dimIt = orgIt->begin(), dimsEnd = orgIt->end();
-             dimIt != dimsEnd;
-             ++dimIt)
-            {
-            const DimensionType& dimType = dimIt->GetType();
-
-            const byte dimensionTypeField = static_cast<byte>(dimType.GetID());
-            const byte dimensionRoleField = static_cast<byte>(dimIt->GetRole());
-            stream.put(dimensionTypeField);
-            stream.put(dimensionRoleField);
-            if (dimType.IsCustom())
-                WriteStringW(stream, dimType.GetName());
-
-            if (!stream.good())
-                return false;
-            }
-        }
-    return stream.good();
-    }
-
-
-bool                                OutputGCS                  (BinaryOStream&                              stream,
-                                                                const GCS&                                  gcs)
-    {
-    GCS::Status status = GCS::S_SUCCESS;
-    WKT gcsWKT(gcs.GetWKT(status));
-    if (GCS::S_SUCCESS != status)
-        return false;
-
-    WString extendedWktStr(gcsWKT.GetCStr());
-    wchar_t wktFlavor[2] = {(wchar_t)IDTMFile::WktFlavor_Autodesk, L'\0'};
-
-    extendedWktStr += WString(wktFlavor);        
-
-    return WriteStringW(stream, extendedWktStr.c_str());
-    }
-
-bool                                OutputLayer                (BinaryOStream&                              stream,
-                                                                UInt                                        layer)
-    {
-    const uint32_t layerField = layer;
-    return WriteValue(stream, layerField);
-    }
-
-
-struct GCSConfigComponentSerializer : public ComponentSerializerMixinBase<GCSConfig>
-    {
-private:
-    virtual bool                _Serialize                                 (const GCSConfig&                    component,
-                                                                            BinaryOStream&                      stream) const override
-        {
-        const GCS& gcs = component.GetGCS();
-        return OutputCommandID(stream, GetSerializationID()) &&
-               OutputGCS(stream, gcs);
-        }
-
-public:
-
-    virtual                     ConfigComponentSerializationID GetSerializationID() const override
-        {
-        return CCSID_GCS;
-        }
-
-    } s_GCSConfigComponentSerializer;
-
-struct GCSExtendedConfigComponentSerializer : public ComponentSerializerMixinBase<GCSExtendedConfig>
-    {
-private:
-    virtual bool                _Serialize                                 (const GCSExtendedConfig&            component,
-                                                                            BinaryOStream&                      stream) const override
-        {
-        const GCS& gcs = component.GetGCS();
-        uint32_t flagsField(0);
-            
-        SetBitsTo(flagsField, 0x1, component.IsPrependedToExistingLocalTransform());
-        SetBitsTo(flagsField, 0x2, component.IsExistingPreservedIfGeoreferenced());
-        SetBitsTo(flagsField, 0x4, component.IsExistingPreservedIfLocalCS());  
-                           
-        return OutputCommandID(stream, GetSerializationID()) &&
-               OutputGCS(stream, gcs) &&
-               WriteValue(stream, flagsField);
-        }
-
-public:
-
-    virtual                     ConfigComponentSerializationID GetSerializationID() const override
-        {
-        return CCSID_GCS_ExtendedV2;
-        }
-
-    } s_GCSExtendedConfigComponentSerializer;
-
-
-struct GCSExtendedConfigComponentSerializer2 : public ComponentSerializerMixinBase<GCSExtendedConfig>
-    {
-private:
-    virtual bool                _Serialize(const GCSExtendedConfig&            component,
-        BinaryOStream&                      stream) const override
-        {
-        const GCS& gcs = component.GetGCS();
-        UInt32 flagsField(0);
-
-        SetBitsTo(flagsField, 0x1, component.IsPrependedToExistingLocalTransform());
-        SetBitsTo(flagsField, 0x2, component.IsExistingPreservedIfGeoreferenced());
-        SetBitsTo(flagsField, 0x4, component.IsExistingPreservedIfLocalCS());
-
-        return OutputCommandID(stream, GetSerializationID()) &&
-            OutputGCS(stream, gcs) &&
-            WriteValue(stream, flagsField) && WriteStringW(stream, gcs.GetVerticalUnit().GetNameCStr()) && WriteValue(stream, gcs.GetVerticalUnit().GetRatioToBase());
-        }
-
-public:
-
-    virtual                     ConfigComponentSerializationID GetSerializationID() const override
-        {
-        return CCSID_GCS_ExtendedV3;
-        }
-
-    } s_GCSExtendedConfigComponentSerializer2;
-
-const struct GCSLocalAdjustmentConfigComponentSerializer : public ComponentSerializerMixinBase<GCSLocalAdjustmentConfig>
-    {
-private:
-    virtual bool                _Serialize                                 (const GCSLocalAdjustmentConfig&     component,
-                                                                            BinaryOStream&                      stream) const override
-        {
-        //Not sure what it was used for, but now that some of our software has been released with 
-        //knowledge of CCSID_GCS_LocalAdjustment we cannot do anything with this (i.e. : must recreate a new config 
-        //if we eventually want to persist what this serializer was meant to persist. 
-        assert(!"Never implemented!"); 
-        return false;
-        }
-
-public:
-
-    virtual                     ConfigComponentSerializationID GetSerializationID() const override
-        {
-        return CCSID_GCS_LocalAdjustment;
-        }
-
-    } s_GCSLocalAdjustmentConfigComponentSerializer;
-
-
-struct TypeConfigComponentSerializer : public ComponentSerializerMixinBase<TypeConfig>
-    {
-private:
-    virtual bool                _Serialize                                 (const TypeConfig&                   component,
-                                                                            BinaryOStream&                      stream) const override
-        {
-        return OutputCommandID(stream, GetSerializationID()) &&
-               OutputType(stream, component.GetType());
-        }
-
-public:
-
-    virtual                     ConfigComponentSerializationID GetSerializationID() const override
-        {
-        return CCSID_Type;
-        }
-
-    } s_TypeConfigComponentSerializer;
-
-
-const struct LayerConfigComponentSerializer : public ComponentSerializerMixinBase<LayerConfig>
-    {
-private:
-    virtual bool                _Serialize                                 (const LayerConfig&                  component,
-                                                                            BinaryOStream&                      stream) const override;
-
-public:
-
-    virtual                     ConfigComponentSerializationID GetSerializationID() const override
-        {
-        return CCSID_Layer;
-        }
-
-    } s_LayerConfigComponentSerializer;
-
-
-
-/*---------------------------------------------------------------------------------**//**
-* @description  
-* @bsiclass                                                  Raymond.Gauthier   06/2011
-+---------------+---------------+---------------+---------------+---------------+------*/
-class LayerCfgVisitor : public ILayerConfigVisitor
-    {                         
-    SerializeCommandList            m_commands;
-
-
-    virtual void                    _Visit                     (const GCSConfig&                        config) override
-        {
-        m_commands.push_back(SerializeCommand(s_GCSConfigComponentSerializer, config));
-        }
-
-    virtual void                    _Visit                     (const GCSExtendedConfig&                config) override
-        {
-        const GCS& gcs = config.GetGCS();
-
-        // Use the old Serializer if the horizontal and vertical unit are the same.  We do that because we want V8i to be able to open
-        // the source of a STM generated in Vancouver when the user didn't change the vertical unit since in V8i the vertical unit was
-        // equal to the horizontal unit
-        if (gcs.GetHorizontalUnit().IsEquivalent(gcs.GetVerticalUnit()))
-            m_commands.push_back(SerializeCommand(s_GCSExtendedConfigComponentSerializer, config));
-        else
-            m_commands.push_back(SerializeCommand(s_GCSExtendedConfigComponentSerializer2, config));
-        }
-
-    virtual void                    _Visit                     (const TypeConfig&                       config) override
-        {
-        m_commands.push_back(SerializeCommand(s_TypeConfigComponentSerializer, config));
-        }
-
-    virtual void                    _Visit                     (const GCSLocalAdjustmentConfig&         config) override
-        {
-        m_commands.push_back(SerializeCommand(s_GCSLocalAdjustmentConfigComponentSerializer, config));
-        }
-
-public:
-    const SerializeCommandList&     GetSerializeCommands       () const { return m_commands; }
-
-    };
-
-
-/*---------------------------------------------------------------------------------**//**
-* @description  
-* @bsiclass                                                  Raymond.Gauthier   06/2011
-+---------------+---------------+---------------+---------------+---------------+------*/
-class ContentCfgVisitor : public IContentConfigVisitor
-    {
-    private : 
-    
-    SerializeCommandList            m_commands;
-    
-    static bool SortPredicate(SerializeCommand& command1, SerializeCommand& command2)
-        {            
-        assert((command1.GetComponentSerializer() != 0) && (command2.GetComponentSerializer() != 0));
-    
-        return (command1.GetComponentSerializer()->GetSerializationID() < command2.GetComponentSerializer()->GetSerializationID());            
-        }
-    
-    void SortCommands()
-        {
-        std::sort(m_commands.begin(), m_commands.end(), ContentCfgVisitor::SortPredicate);                        
-        }
-    
-    virtual void                    _Visit                     (const GCSConfig&                            config) override
-        {
-        m_commands.push_back(SerializeCommand(s_GCSConfigComponentSerializer, config));
-        }
-
-   virtual void                    _Visit                     (const GCSExtendedConfig&                     config) override
-        {
-        const GCS& gcs = config.GetGCS();
-
-        // Use the old Serializer if the horizontal and vertical unit are the same.  We do that because we want V8i to be able to open
-        // the source of a STM generated in Vancouver when the user didn't change the vertical unit since in V8i the vertical unit was
-        // equal to the horizontal unit
-        if (gcs.GetHorizontalUnit().IsEquivalent(gcs.GetVerticalUnit()))
-            m_commands.push_back(SerializeCommand(s_GCSExtendedConfigComponentSerializer, config));
-        else
-            m_commands.push_back(SerializeCommand(s_GCSExtendedConfigComponentSerializer2, config));
-        }
-
-    virtual void                    _Visit                     (const TypeConfig&                           config) override
-        {
-        m_commands.push_back(SerializeCommand(s_TypeConfigComponentSerializer, config));
-        }
-
-    virtual void                    _Visit                     (const LayerConfig&                          config) override
-        {
-        m_commands.push_back(SerializeCommand(s_LayerConfigComponentSerializer, config));
-        }
-
-    virtual void                    _Visit                     (const GCSLocalAdjustmentConfig&             config) override
-        {
-        m_commands.push_back(SerializeCommand(s_GCSLocalAdjustmentConfigComponentSerializer, config));
-        }
-
-public:
-    const SerializeCommandList&     GetSerializeCommands       ()  
-        { 
-        SortCommands();
-        return m_commands; 
-        }
-    };
-
-
-
-
-/*---------------------------------------------------------------------------------**//**
-* @description  
-* @bsiclass                                                  Raymond.Gauthier   07/2011
-+---------------+---------------+---------------+---------------+---------------+------*/
-bool                                GenericSerialize           (const SerializeCommandList&                 serializeCommands,
-                                                                BinaryOStream&                              stream)
-    {
-    struct RunCommand
-        {
-        BinaryOStream& m_stream;
-        explicit RunCommand (BinaryOStream& stream) : m_stream(stream) {}
-
-        bool operator () (const SerializeCommand& command) { return !command.Run(m_stream); }
-        };
-
-    const uint32_t componentCountField = (uint32_t)serializeCommands.size();
-
-    return WriteValue(stream, componentCountField) &&
-           (serializeCommands.end() == find_if(serializeCommands.begin(), serializeCommands.end(), RunCommand(stream))) && 
-           stream.good();
-    }
-
-
-/*---------------------------------------------------------------------------------**//**
-* @description  
-* @bsiclass                                                  Raymond.Gauthier   07/2011
-+---------------+---------------+---------------+---------------+---------------+------*/
-bool LayerConfigComponentSerializer::_Serialize    (const LayerConfig&  component,
-                                                    BinaryOStream&      stream) const
-    {
-    LayerCfgVisitor visitor;
-    component.Accept(visitor);
-
-    return OutputCommandID(stream, GetSerializationID()) && 
-           OutputLayer(stream, component.GetID()) &&
-           GenericSerialize(visitor.GetSerializeCommands(), stream);
-    }
-
-} // END unnamed namespace 
-
-
-/*---------------------------------------------------------------------------------**//**
-* @description  
-* @bsiclass                                                  Raymond.Gauthier   06/2011
-+---------------+---------------+---------------+---------------+---------------+------*/
-bool ContentConfigSerializer::Serialize    (const ContentConfig&    config,
-                                            BinaryOStream&          stream) const
-    {
-    if (0 == config.GetCount())
-        return true; // Generate empty packet so that it improves load performances
-    
-    ContentCfgVisitor visitor;
-    config.Accept(visitor);
-
-    return GenericSerialize(visitor.GetSerializeCommands(), stream);
-    }
-
-
-
-
-
-
-namespace { // BEGIN unnamed namespace
-
-
-/*---------------------------------------------------------------------------------**//**
-* @description  
-* @bsiclass                                                  Raymond.Gauthier   06/2011
-+---------------+---------------+---------------+---------------+---------------+------*/
-struct ComponentCreator
-    {
-    typedef ContentConfigComponentBase
-                                Component;
-
-private:
-    friend struct               ComponentFactory;
-    
-    virtual Component*          _Create                    (BinaryIStream&      stream) const = 0;
-protected:
-
-
-    virtual                     ~ComponentCreator          () = 0 {}
-
-
-    static const DataTypeFamily*
-                                LoadTypeFamily             (BinaryIStream&      stream)
-        {
-        static const DataTypeFamily POINT_TYPE_FAMILY(PointTypeFamilyCreator().Create());
-        static const DataTypeFamily LINEAR_TYPE_FAMILY(LinearTypeFamilyCreator().Create());
-        static const DataTypeFamily TIN_TYPE_FAMILY(TINTypeFamilyCreator().Create());
-        static const DataTypeFamily MESH_TYPE_FAMILY(MeshTypeFamilyCreator().Create());
-
-        const UInt DataTypeFamilyField = stream.get();
-        switch (DataTypeFamilyField)
-            {
-            case TFID_POINT:
-                return &POINT_TYPE_FAMILY;
-            case TFID_LINEAR:
-                return &LINEAR_TYPE_FAMILY;
-            case TFID_TIN:
-                return &TIN_TYPE_FAMILY;
-            case TFID_MESH:
-                return &MESH_TYPE_FAMILY;
-            default:
-                return 0;
-            }
-        }
-
-    static UInt                 LoadLayer                  (BinaryIStream&      stream)
-        {
-        uint32_t layerField = INVALID_LAYER;
-        ReadValue(stream, layerField);
-        return layerField;
-        }
-
-    static const UInt           INVALID_LAYER;
-    };
-
-const UInt ComponentCreator::INVALID_LAYER(numeric_limits<UInt>::max());
-
-
-/*---------------------------------------------------------------------------------**//**
-* @description  
-* @bsiclass                                                  Raymond.Gauthier   06/2011
-+---------------+---------------+---------------+---------------+---------------+------*/
-struct ComponentFactory
-    {
-private:
-    typedef const ComponentCreator*   
-                                CreatorItem;
-
-    static const CreatorItem*   GetCreatorIndex            ();
-
-public:
-    ContentConfigComponentBase* Create                     (bool& isNewerSerializationID, BinaryIStream&      stream) const;
-};
-
-
-
-/*---------------------------------------------------------------------------------**//**
-* @description  
-* @bsiclass                                                  Raymond.Gauthier   10/2011
-+---------------+---------------+---------------+---------------+---------------+------*/
-const struct UnsupportedConfigCreator : public ComponentCreator
-    {
-    virtual Component*          _Create                    (BinaryIStream&      stream) const override
-        {
-        return 0;
-        }
-    } s_UnsupportedConfigCreator;
-
-
-/*---------------------------------------------------------------------------------**//**
-* @description  
-* @bsiclass                                                  Raymond.Gauthier   07/2011
-+---------------+---------------+---------------+---------------+---------------+------*/
-bool                            CreateGCSFrom              (GCS&                gcs, 
-                                                            BinaryIStream&      stream)
-    {
-    WString gcsWKT;
-    if (!ReadStringW(stream, gcsWKT))
-        return false;
-
-    GCSFactory::Status gcsFromWKTStatus = GCSFactory::S_SUCCESS;
-    gcs = GetGCSFactory().Create(gcsWKT.c_str(), gcsFromWKTStatus);
-
-    return GCSFactory::S_SUCCESS == gcsFromWKTStatus;
-    }
-
-/*---------------------------------------------------------------------------------**//**
-* @description  
-* @bsiclass                                                  Raymond.Gauthier   07/2011
-+---------------+---------------+---------------+---------------+---------------+------*/
-const struct GCSConfigCreator : public ComponentCreator
-    {
-    virtual Component*          _Create                    (BinaryIStream&      stream) const override
-        {
-        GCS gcs(GCS::GetNull());
-        if (!CreateGCSFrom(gcs, stream))
-            return 0;
-
-        return new GCSConfig(gcs);
-        }
-    } s_GCSConfigCreator;
-
-/*---------------------------------------------------------------------------------**//**
-* @description  
-* @bsiclass                                                  Raymond.Gauthier   07/2011
-+---------------+---------------+---------------+---------------+---------------+------*/
-const struct GCSExtendedConfigCreatorV0 : public ComponentCreator
-    {
-    virtual Component*          _Create                    (BinaryIStream&      stream) const override
-        {
-        GCS gcs(GCS::GetNull());
-        if (!CreateGCSFrom(gcs, stream))
-            return 0;
-
-        auto_ptr<GCSExtendedConfig> configP(new GCSExtendedConfig(gcs));
-
-        configP->PrependToExistingLocalTransform(true);
-
-        return configP.release();
-        }
-    } s_GCSOverrideConfigCreatorV0;
-
-
-/*---------------------------------------------------------------------------------**//**
-* @description  
-* @bsiclass                                                  Raymond.Gauthier   07/2011
-+---------------+---------------+---------------+---------------+---------------+------*/
-const struct GCSExtendedConfigCreatorV1 : public ComponentCreator
-    {
-    virtual Component*          _Create                    (BinaryIStream&      stream) const override
-        {
-        GCS gcs(GCS::GetNull());
-        if (!CreateGCSFrom(gcs, stream))
-            return 0;
-
-        UInt8 flagsField;
-        if (!ReadValue(stream, flagsField))
-            return 0;
-        
-        auto_ptr<GCSExtendedConfig> configP(new GCSExtendedConfig(gcs));
-
-        configP->PrependToExistingLocalTransform(HasBitsOn(flagsField, 0x1));
-
-        return configP.release();
-        }
-    } s_GCSExtendedConfigCreatorV1;
-
-
-/*---------------------------------------------------------------------------------**//**
-* @description  
-* @bsiclass                                                  Raymond.Gauthier   07/2011
-+---------------+---------------+---------------+---------------+---------------+------*/
-const struct GCSExtendedConfigCreatorV2 : public ComponentCreator
-    {
-    virtual Component*          _Create                    (BinaryIStream&      stream) const override
-        {
-        WString gcsWKT;
-        if (!ReadStringW(stream, gcsWKT))
-            return 0;
-        
-        uint32_t flagsField;
-        if (!ReadValue(stream, flagsField))
-            return 0;
-                           
-        IDTMFile::WktFlavor fileWktFlavor = GetWKTFlavor(&gcsWKT, gcsWKT);        
-            
-        Bentley::GeoCoordinates::BaseGCS::WktFlavor baseGcsWktFlavor;
-
-        bool result = MapWktFlavorEnum(baseGcsWktFlavor, fileWktFlavor);
-        assert(result == true);
-       
-        GCS gcs(GCS::GetNull());
-
-        GCSFactory::Status gcsFromWKTStatus = GCSFactory::S_SUCCESS;
-        gcs = GetGCSFactory().Create(gcsWKT.c_str(), baseGcsWktFlavor, gcsFromWKTStatus);
-
-        if (GCSFactory::S_SUCCESS != gcsFromWKTStatus)
-            return 0;
-        
-        auto_ptr<GCSExtendedConfig> configP(new GCSExtendedConfig(gcs));
-
-        configP->
-            PrependToExistingLocalTransform(HasBitsOn(flagsField, 0x1)).
-            PreserveExistingIfGeoreferenced(HasBitsOn(flagsField, 0x2)).
-            PreserveExistingIfLocalCS(HasBitsOn(flagsField, 0x4));
-        
-        return configP.release();
-        }
-    } s_GCSExtendedConfigCreatorV2;
-
-
-/*---------------------------------------------------------------------------------**//**
-* @description
-* @bsiclass                                                  Raymond.Gauthier   07/2011
-+---------------+---------------+---------------+---------------+---------------+------*/
-const struct GCSExtendedConfigCreatorV3 : public ComponentCreator
-    {
-    virtual Component*          _Create(BinaryIStream&      stream) const override
-        {
-        WString gcsWKT;
-        if (!ReadStringW(stream, gcsWKT))
-            return 0;
-
-        UInt32 flagsField;
-        if (!ReadValue(stream, flagsField))
-            return 0;
-
-        IDTMFile::WktFlavor fileWktFlavor = GetWKTFlavor(&gcsWKT, gcsWKT);
-
-        Bentley::GeoCoordinates::BaseGCS::WktFlavor baseGcsWktFlavor;
-
-        bool result = MapWktFlavorEnum(baseGcsWktFlavor, fileWktFlavor);
-        assert(result == true);
-
-        GCS gcs(GCS::GetNull());
-
-        GCSFactory::Status gcsFromWKTStatus = GCSFactory::S_SUCCESS;
-        gcs = GetGCSFactory().Create(gcsWKT.c_str(), baseGcsWktFlavor, gcsFromWKTStatus);
-
-        if (GCSFactory::S_SUCCESS != gcsFromWKTStatus)
-            return 0;
-
-        WString verticalUnitName;
-        if (!ReadStringW(stream, verticalUnitName))
-            return 0;
-
-        double ratioToMeter;
-        if (!ReadValue(stream, ratioToMeter))
-            return 0;
-
-        Unit vertUnit(Unit::CreateLinearFrom(verticalUnitName.c_str(), ratioToMeter));
-        gcs.SetVerticalUnit(vertUnit);
-
-        auto_ptr<GCSExtendedConfig> configP(new GCSExtendedConfig(gcs));
-
-        configP->
-            PrependToExistingLocalTransform(HasBitsOn(flagsField, 0x1)).
-            PreserveExistingIfGeoreferenced(HasBitsOn(flagsField, 0x2)).
-            PreserveExistingIfLocalCS(HasBitsOn(flagsField, 0x4));
-
-        return configP.release();
-        }
-    } s_GCSExtendedConfigCreatorV3;
-
-/*---------------------------------------------------------------------------------**//**
-* @description  
-* @bsiclass                                                  Raymond.Gauthier   09/2011
-+---------------+---------------+---------------+---------------+---------------+------*/
-const struct GCSLocalAdjustmentConfigCreator : public ComponentCreator
-    {
-    virtual Component*          _Create                    (BinaryIStream&      stream) const override
-        {
-        assert(!"Implement!"); //TDORAY: Implement
-        return 0;
-        }
-    } s_GCSLocalAdjustmentConfigCreator;
-
-
-/*---------------------------------------------------------------------------------**//**
-* @description  
-* @bsiclass                                                  Raymond.Gauthier   06/2011
-+---------------+---------------+---------------+---------------+---------------+------*/
-const struct TypeConfigCreator : ComponentCreator
-    {
-    virtual Component*          _Create                    (BinaryIStream&      stream) const override
-        {
-        // Load type family
-        const DataTypeFamily* typeFamilyP = LoadTypeFamily(stream);
-        if (0 == typeFamilyP)
-            return 0;
-
-        // Load type
-        uint32_t orgCountField = 0;
-        if (!ReadValue(stream, orgCountField) || 0 == orgCountField)
-            return 0;
-
-        DimensionOrgGroup orgGroup(orgCountField);
-
-        for (uint32_t orgIdx = 0; orgIdx < orgCountField; ++orgIdx)
-            {
-            uint32_t dimensionCountField = 0;
-            if (!ReadValue(stream, dimensionCountField) || 0 == dimensionCountField)
-                return 0;
-
-            DimensionOrg org(dimensionCountField);
-
-            for (uint32_t dimIdx = 0; dimIdx < dimensionCountField; ++dimIdx)
-                {
-                const UInt dimensionTypeField = stream.get();
-                const UInt dimensionRoleField = stream.get();
-
-                if (!stream.good())
-                    return 0;
-
-               if (typeFamilyP->GetRoleQty() <= dimensionRoleField)
-                    return 0;
-
-                const DimensionRole dimRole = static_cast<DimensionRole>(dimensionRoleField);
-
-                if (DimensionType::ID_QTY > dimensionTypeField)
-                    {
-                    org.push_back(DimensionDef(DimensionType::GetFor(static_cast<DimensionType::ID>(dimensionTypeField)),
-                                               dimRole));
-                    }
-                else if (DimensionType::ID_CUSTOM == dimensionTypeField)
-                    {
-                    WString typeName;
-                    if (!ReadStringW(stream, typeName))
-                        return 0;
-
-                    org.push_back(DimensionDef(DimensionType::GetFor(typeName.c_str()),dimRole));
-                    }
-                else
-                    {
-                    return 0;
-                    }
-                }
-
-            orgGroup.push_back(org);
-            }
-        
-        if (!stream.good())
-            return 0;
-
-        static const DataTypeFactory TYPE_FACTORY;
-        return new TypeConfig(TYPE_FACTORY.Create(*typeFamilyP, orgGroup));
-        }
-    } s_TypeConfigCreator;
-
-/*---------------------------------------------------------------------------------**//**
-* @description  
-* @bsiclass                                                  Raymond.Gauthier   06/2011
-+---------------+---------------+---------------+---------------+---------------+------*/
-const struct LayerConfigCreator : ComponentCreator
-    {
-    virtual Component*          _Create                    (BinaryIStream&      stream) const override;
-    } s_LayerConfigCreator;
-
-/*---------------------------------------------------------------------------------**//**
-* @description  
-* @bsiclass                                                  Raymond.Gauthier   06/2011
-+---------------+---------------+---------------+---------------+---------------+------*/
-const ComponentFactory::CreatorItem* ComponentFactory::GetCreatorIndex ()
-    {
-    static const CreatorItem    CREATORS_INDEX[] = 
-        {
-        &s_GCSConfigCreator,
-        &s_TypeConfigCreator,
-        &s_LayerConfigCreator,
-        &s_UnsupportedConfigCreator,
-        &s_GCSOverrideConfigCreatorV0,
-        &s_GCSExtendedConfigCreatorV2,
-        &s_GCSExtendedConfigCreatorV1,
-        &s_GCSLocalAdjustmentConfigCreator,
-        &s_GCSExtendedConfigCreatorV3,
-        };
-    
-    static_assert(CCSID_QTY == sizeof(CREATORS_INDEX)/sizeof(CREATORS_INDEX[0]), "");
-
-    return CREATORS_INDEX;
-    }
-
-
-/*---------------------------------------------------------------------------------**//**
-* @description  
-* @bsiclass                                                  Raymond.Gauthier   06/2011
-+---------------+---------------+---------------+---------------+---------------+------*/
-ContentConfigComponentBase* ComponentFactory::Create (bool& isNewerSerializationID, BinaryIStream& stream) const
-    {
-    const UInt componentIDField = stream.get();
-
-    if (CCSID_QTY <= componentIDField)
-        {
-        isNewerSerializationID = true;
-        return 0;
-        }
-
-    isNewerSerializationID = false;
-
-    ConfigComponentSerializationID componentID = static_cast<ConfigComponentSerializationID>(componentIDField);
-
-    CreatorItem creatorP = GetCreatorIndex()[componentID];
-    assert(0 != creatorP);
-    
-    return creatorP->_Create(stream);
-    }
-
-
-/*---------------------------------------------------------------------------------**//**
-* @description  
-* @bsiclass                                                  Raymond.Gauthier   07/2011
-+---------------+---------------+---------------+---------------+---------------+------*/
-template <typename ConfigT>
-bool                                GenericDeserialize         (BinaryIStream&                  stream,
-                                                                ConfigT&                        config)
-    {
-    uint32_t componentCountField = 0;
-    if (!ReadValue(stream, componentCountField))
-        return false;
-
-    static const ComponentFactory COMPONENT_FACTORY;
-    
-    for (uint32_t i = 0; i < componentCountField; ++i)
-        {
-        bool isNewerSerializationID;
-
-        RefCountedPtr<ContentConfigComponentBase> componentP(COMPONENT_FACTORY.Create(isNewerSerializationID, stream));
-
-        //Skip unknown config
-        if (isNewerSerializationID == true)
-            {            
-            break;
-            }       
-
-        if (0 == componentP.get())
-            return false;
-        if (!stream.good())
-            return false;
-
-        config.push_back(*componentP);
-        }
-
-    return true;
-    }
-
-/*---------------------------------------------------------------------------------**//**
-* @description  
-* @bsiclass                                                  Raymond.Gauthier   07/2011
-+---------------+---------------+---------------+---------------+---------------+------*/
-LayerConfigCreator::Component* LayerConfigCreator::_Create (BinaryIStream&      stream) const
-    {
-    const UInt layerID = LoadLayer(stream);
-    if (INVALID_LAYER == layerID)
-        return 0;
-
-    auto_ptr<LayerConfig> configP(new LayerConfig(layerID));
-    if (!GenericDeserialize(stream, *configP))
-        return 0;
-
-    return configP.release();
-    }
-
-
-
-} // END unnamed namespace
-
-
-/*---------------------------------------------------------------------------------**//**
-* @description  
-* @bsiclass                                                  Raymond.Gauthier   06/2011
-+---------------+---------------+---------------+---------------+---------------+------*/
-bool ContentConfigSerializer::Deserialize  (BinaryIStream&      stream,
-                                            ContentConfig&      config,
-                                            UInt                formatVersion) const
-    {
-    if (ContentConfigSerializer::FORMAT_VERSION != formatVersion)
-        {
-        assert(!"Invalid version! Need to handle backward compatibility!");
-        return false;
-        }
-
-    return GenericDeserialize(stream, config);
-    }
-
-
-
+/*--------------------------------------------------------------------------------------+
+|
+|     $Source: ScalableTerrainModel/STM/MrDTMContentConfigPersistance.cpp $
+|    $RCSfile: MrDTMContentConfigPersistance.cpp,v $
+|   $Revision: 1.19 $
+|       $Date: 2012/02/16 22:19:31 $
+|     $Author: Raymond.Gauthier $
+|
+|  $Copyright: (c) 2016 Bentley Systems, Incorporated. All rights reserved. $
+|
++--------------------------------------------------------------------------------------*/
+#include <ScalableTerrainModelPCH.h>
+
+
+#include "InternalUtilityFunctions.h"
+
+#include "MrDTMContentConfigPersistance.h"
+
+#include <ScalableTerrainModel/GeoCoords/GCS.h>
+
+#include <ScalableTerrainModel/Import/ContentConfigVisitor.h>
+#include <ScalableTerrainModel/Import/Config/Content/All.h>
+#include <ScalableTerrainModel/Import/DataTypeDescription.h>
+
+#include <ScalableTerrainModel/Type/IMrDTMLinear.h>
+#include <ScalableTerrainModel/Type/IMrDTMPoint.h>
+#include <ScalableTerrainModel/Type/IMrDTMTIN.h>
+#include <ScalableTerrainModel/Type/IMrDTMMesh.h>
+
+#include <ScalableTerrainModel/IMrDTMStream.h>
+
+#include <ScalableTerrainModel/IMrDTMPolicy.h>
+
+#include <STMInternal/GeoCoords/WKTUtils.h>
+
+USING_NAMESPACE_BENTLEY_MRDTM_GEOCOORDINATES
+USING_NAMESPACE_BENTLEY_MRDTM_IMPORT
+
+    
+
+BEGIN_BENTLEY_MRDTM_NAMESPACE
+
+/*
+ * Driver current version
+ */ 
+const UInt ContentConfigSerializer::FORMAT_VERSION = 0;
+
+
+namespace { // Unnamed namespace
+
+    
+//IMPORTANT : Never change the ID since it is save in the STM file. 
+//New ID must be added at the end of the list just before CCSID_QTY.
+enum ConfigComponentSerializationID
+    {
+    CCSID_GCS,
+    CCSID_Type,
+    CCSID_Layer,
+    CCSID_REMOVED_Unit,
+    CCSID_GCS_ExtendedV0,
+    CCSID_GCS_ExtendedV2, 
+    CCSID_GCS_ExtendedV1,
+    CCSID_GCS_LocalAdjustment,        
+    CCSID_QTY,
+    };
+
+/*---------------------------------------------------------------------------------**//**
+* @description  
+* @bsiclass                                                  Raymond.Gauthier   06/2011
++---------------+---------------+---------------+---------------+---------------+------*/
+struct ComponentSerializerBase
+    {
+private:
+    friend class                SerializeCommand;
+
+    virtual bool                _Serialize                                 (const ContentConfigComponentBase&   component,
+                                                                            BinaryOStream&                      stream) const = 0;
+
+public:
+    virtual                     ~ComponentSerializerBase      () = 0 {}
+
+    virtual                     ConfigComponentSerializationID GetSerializationID() const = 0;    
+
+    };
+
+/*---------------------------------------------------------------------------------**//**
+* @description  
+* @bsiclass                                                  Raymond.Gauthier   06/2011
++---------------+---------------+---------------+---------------+---------------+------*/
+template <typename ComponentT>
+struct ComponentSerializerMixinBase : public ComponentSerializerBase
+    {
+private:
+    virtual bool                _Serialize                                 (const ContentConfigComponentBase&   component,
+                                                                            BinaryOStream&                      stream) const override
+        {
+        assert(0 != dynamic_cast<const ComponentT*>(&component));
+        return _Serialize(static_cast<const ComponentT&>(component), stream);
+        }
+    virtual bool                _Serialize                                 (const ComponentT&                   component,
+                                                                            BinaryOStream&                      stream) const = 0;    
+
+    };
+
+/*---------------------------------------------------------------------------------**//**
+* @description  
+* @bsiclass                                                  Raymond.Gauthier   07/2011
++---------------+---------------+---------------+---------------+---------------+------*/
+class SerializeCommand
+    {
+    const ComponentSerializerBase*      m_serializerP;
+    const ContentConfigComponentBase*   m_componentP;
+public:
+    explicit                            SerializeCommand                   (const ComponentSerializerBase&      serializer,
+                                                                            const ContentConfigComponentBase&   component)
+        :   m_serializerP(&serializer),
+            m_componentP(&component)
+        {
+        }
+
+    bool                                Run                                (BinaryOStream&                      stream) const
+        {
+        return m_serializerP->_Serialize(*m_componentP, stream);
+        }
+
+     const ComponentSerializerBase*     GetComponentSerializer() const 
+        {
+        return m_serializerP;
+        }
+    };
+
+
+typedef vector<SerializeCommand>    SerializeCommandList;
+
+
+enum TypeFamilyID
+    {
+    TFID_POINT,
+    TFID_LINEAR,
+    TFID_TIN,
+    TFID_MESH,
+    TFID_QTY,
+    };
+
+bool                                OutputCommandID            (BinaryOStream&                              stream,
+                                                                ConfigComponentSerializationID              id)
+    {
+    assert(id < CCSID_QTY);
+    return stream.put(static_cast<byte>(id)).good();
+    }
+
+
+bool                                OutputTypeFamily           (BinaryOStream&                              stream,
+                                                                const DataTypeFamily&                       type)
+    {
+    static const DataTypeFamily POINT_TYPE_FAMILY(PointTypeFamilyCreator().Create());
+    static const DataTypeFamily LINEAR_TYPE_FAMILY(LinearTypeFamilyCreator().Create());
+    static const DataTypeFamily TIN_TYPE_FAMILY(TINTypeFamilyCreator().Create());
+    static const DataTypeFamily MESH_TYPE_FAMILY(MeshTypeFamilyCreator().Create());
+
+
+    bool success = true;
+
+    if (POINT_TYPE_FAMILY == type)
+        stream.put(static_cast<byte>(TFID_POINT));
+    else if (LINEAR_TYPE_FAMILY == type)
+        stream.put(static_cast<byte>(TFID_POINT));
+    else if (TIN_TYPE_FAMILY == type)
+        stream.put(static_cast<byte>(TFID_TIN));
+    else if (MESH_TYPE_FAMILY == type)
+        stream.put(static_cast<byte>(TFID_MESH));
+    else
+        success = false;
+
+    return success && stream.good();
+    }
+
+bool                                OutputType                 (BinaryOStream&                              stream,
+                                                                const DataType&                             type)
+    {
+    // Serialize type family
+    if (!OutputTypeFamily(stream, type.GetFamily()))
+        return false;
+
+    // Serialize type
+    const DimensionOrgGroup& orgGroup = type.GetOrgGroup();
+
+    assert(0 < orgGroup.GetTypeSize());
+    //assert(orgGroup.IsComplete());
+
+    const uint32_t orgCountField = static_cast<uint32_t>(orgGroup.GetSize());
+    if (!WriteValue(stream, orgCountField))
+        return false;
+
+    for (DimensionOrgGroup::const_iterator orgIt = orgGroup.begin(), orgsEnd = orgGroup.end(); 
+         orgIt != orgsEnd;
+         ++orgIt)
+        {
+        const uint32_t dimensionCountField = static_cast<uint32_t>(orgIt->GetSize());
+        if (!WriteValue(stream, dimensionCountField))
+            return false;
+
+        for (DimensionOrg::const_iterator dimIt = orgIt->begin(), dimsEnd = orgIt->end();
+             dimIt != dimsEnd;
+             ++dimIt)
+            {
+            const DimensionType& dimType = dimIt->GetType();
+
+            const byte dimensionTypeField = static_cast<byte>(dimType.GetID());
+            const byte dimensionRoleField = static_cast<byte>(dimIt->GetRole());
+            stream.put(dimensionTypeField);
+            stream.put(dimensionRoleField);
+            if (dimType.IsCustom())
+                WriteStringW(stream, dimType.GetName());
+
+            if (!stream.good())
+                return false;
+            }
+        }
+    return stream.good();
+    }
+
+
+bool                                OutputGCS                  (BinaryOStream&                              stream,
+                                                                const GCS&                                  gcs)
+    {
+    GCS::Status status = GCS::S_SUCCESS;
+    WKT gcsWKT(gcs.GetWKT(status));
+    if (GCS::S_SUCCESS != status)
+        return false;
+
+    WString extendedWktStr(gcsWKT.GetCStr());
+    wchar_t wktFlavor[2] = {(wchar_t)IDTMFile::WktFlavor_Autodesk, L'\0'};
+
+    extendedWktStr += WString(wktFlavor);        
+
+    return WriteStringW(stream, extendedWktStr.c_str());
+    }
+
+bool                                OutputLayer                (BinaryOStream&                              stream,
+                                                                UInt                                        layer)
+    {
+    const uint32_t layerField = layer;
+    return WriteValue(stream, layerField);
+    }
+
+
+struct GCSConfigComponentSerializer : public ComponentSerializerMixinBase<GCSConfig>
+    {
+private:
+    virtual bool                _Serialize                                 (const GCSConfig&                    component,
+                                                                            BinaryOStream&                      stream) const override
+        {
+        const GCS& gcs = component.GetGCS();
+        return OutputCommandID(stream, GetSerializationID()) &&
+               OutputGCS(stream, gcs);
+        }
+
+public:
+
+    virtual                     ConfigComponentSerializationID GetSerializationID() const override
+        {
+        return CCSID_GCS;
+        }
+
+    } s_GCSConfigComponentSerializer;
+
+struct GCSExtendedConfigComponentSerializer : public ComponentSerializerMixinBase<GCSExtendedConfig>
+    {
+private:
+    virtual bool                _Serialize                                 (const GCSExtendedConfig&            component,
+                                                                            BinaryOStream&                      stream) const override
+        {
+        const GCS& gcs = component.GetGCS();
+        uint32_t flagsField(0);
+            
+        SetBitsTo(flagsField, 0x1, component.IsPrependedToExistingLocalTransform());
+        SetBitsTo(flagsField, 0x2, component.IsExistingPreservedIfGeoreferenced());
+        SetBitsTo(flagsField, 0x4, component.IsExistingPreservedIfLocalCS());  
+                           
+        return OutputCommandID(stream, GetSerializationID()) &&
+               OutputGCS(stream, gcs) &&
+               WriteValue(stream, flagsField);
+        }
+
+public:
+
+    virtual                     ConfigComponentSerializationID GetSerializationID() const override
+        {
+        return CCSID_GCS_ExtendedV2;
+        }
+
+    } s_GCSExtendedConfigComponentSerializer;
+
+
+
+const struct GCSLocalAdjustmentConfigComponentSerializer : public ComponentSerializerMixinBase<GCSLocalAdjustmentConfig>
+    {
+private:
+    virtual bool                _Serialize                                 (const GCSLocalAdjustmentConfig&     component,
+                                                                            BinaryOStream&                      stream) const override
+        {
+        //Not sure what it was used for, but now that some of our software has been released with 
+        //knowledge of CCSID_GCS_LocalAdjustment we cannot do anything with this (i.e. : must recreate a new config 
+        //if we eventually want to persist what this serializer was meant to persist. 
+        assert(!"Never implemented!"); 
+        return false;
+        }
+
+public:
+
+    virtual                     ConfigComponentSerializationID GetSerializationID() const override
+        {
+        return CCSID_GCS_LocalAdjustment;
+        }
+
+    } s_GCSLocalAdjustmentConfigComponentSerializer;
+
+
+struct TypeConfigComponentSerializer : public ComponentSerializerMixinBase<TypeConfig>
+    {
+private:
+    virtual bool                _Serialize                                 (const TypeConfig&                   component,
+                                                                            BinaryOStream&                      stream) const override
+        {
+        return OutputCommandID(stream, GetSerializationID()) &&
+               OutputType(stream, component.GetType());
+        }
+
+public:
+
+    virtual                     ConfigComponentSerializationID GetSerializationID() const override
+        {
+        return CCSID_Type;
+        }
+
+    } s_TypeConfigComponentSerializer;
+
+
+const struct LayerConfigComponentSerializer : public ComponentSerializerMixinBase<LayerConfig>
+    {
+private:
+    virtual bool                _Serialize                                 (const LayerConfig&                  component,
+                                                                            BinaryOStream&                      stream) const override;
+
+public:
+
+    virtual                     ConfigComponentSerializationID GetSerializationID() const override
+        {
+        return CCSID_Layer;
+        }
+
+    } s_LayerConfigComponentSerializer;
+
+
+
+/*---------------------------------------------------------------------------------**//**
+* @description  
+* @bsiclass                                                  Raymond.Gauthier   06/2011
++---------------+---------------+---------------+---------------+---------------+------*/
+class LayerCfgVisitor : public ILayerConfigVisitor
+    {                         
+    SerializeCommandList            m_commands;
+
+
+    virtual void                    _Visit                     (const GCSConfig&                        config) override
+        {
+        m_commands.push_back(SerializeCommand(s_GCSConfigComponentSerializer, config));
+        }
+
+    virtual void                    _Visit                     (const GCSExtendedConfig&                config) override
+        {
+        m_commands.push_back(SerializeCommand(s_GCSExtendedConfigComponentSerializer, config));
+        }
+
+    virtual void                    _Visit                     (const TypeConfig&                       config) override
+        {
+        m_commands.push_back(SerializeCommand(s_TypeConfigComponentSerializer, config));
+        }
+
+    virtual void                    _Visit                     (const GCSLocalAdjustmentConfig&         config) override
+        {
+        m_commands.push_back(SerializeCommand(s_GCSLocalAdjustmentConfigComponentSerializer, config));
+        }
+
+public:
+    const SerializeCommandList&     GetSerializeCommands       () const { return m_commands; }
+
+    };
+
+
+/*---------------------------------------------------------------------------------**//**
+* @description  
+* @bsiclass                                                  Raymond.Gauthier   06/2011
++---------------+---------------+---------------+---------------+---------------+------*/
+class ContentCfgVisitor : public IContentConfigVisitor
+    {
+    private : 
+    
+    SerializeCommandList            m_commands;
+    
+    static bool SortPredicate(SerializeCommand& command1, SerializeCommand& command2)
+        {            
+        assert((command1.GetComponentSerializer() != 0) && (command2.GetComponentSerializer() != 0));
+    
+        return (command1.GetComponentSerializer()->GetSerializationID() < command2.GetComponentSerializer()->GetSerializationID());            
+        }
+    
+    void SortCommands()
+        {
+        std::sort(m_commands.begin(), m_commands.end(), ContentCfgVisitor::SortPredicate);                        
+        }
+    
+    virtual void                    _Visit                     (const GCSConfig&                            config) override
+        {
+        m_commands.push_back(SerializeCommand(s_GCSConfigComponentSerializer, config));
+        }
+
+   virtual void                    _Visit                     (const GCSExtendedConfig&                     config) override
+        {
+        m_commands.push_back(SerializeCommand(s_GCSExtendedConfigComponentSerializer, config));
+        }
+
+    virtual void                    _Visit                     (const TypeConfig&                           config) override
+        {
+        m_commands.push_back(SerializeCommand(s_TypeConfigComponentSerializer, config));
+        }
+
+    virtual void                    _Visit                     (const LayerConfig&                          config) override
+        {
+        m_commands.push_back(SerializeCommand(s_LayerConfigComponentSerializer, config));
+        }
+
+    virtual void                    _Visit                     (const GCSLocalAdjustmentConfig&             config) override
+        {
+        m_commands.push_back(SerializeCommand(s_GCSLocalAdjustmentConfigComponentSerializer, config));
+        }
+
+public:
+    const SerializeCommandList&     GetSerializeCommands       ()  
+        { 
+        SortCommands();
+        return m_commands; 
+        }
+    };
+
+
+
+
+/*---------------------------------------------------------------------------------**//**
+* @description  
+* @bsiclass                                                  Raymond.Gauthier   07/2011
++---------------+---------------+---------------+---------------+---------------+------*/
+bool                                GenericSerialize           (const SerializeCommandList&                 serializeCommands,
+                                                                BinaryOStream&                              stream)
+    {
+    struct RunCommand
+        {
+        BinaryOStream& m_stream;
+        explicit RunCommand (BinaryOStream& stream) : m_stream(stream) {}
+
+        bool operator () (const SerializeCommand& command) { return !command.Run(m_stream); }
+        };
+
+    const uint32_t componentCountField = (uint32_t)serializeCommands.size();
+
+    return WriteValue(stream, componentCountField) &&
+           (serializeCommands.end() == find_if(serializeCommands.begin(), serializeCommands.end(), RunCommand(stream))) && 
+           stream.good();
+    }
+
+
+/*---------------------------------------------------------------------------------**//**
+* @description  
+* @bsiclass                                                  Raymond.Gauthier   07/2011
++---------------+---------------+---------------+---------------+---------------+------*/
+bool LayerConfigComponentSerializer::_Serialize    (const LayerConfig&  component,
+                                                    BinaryOStream&      stream) const
+    {
+    LayerCfgVisitor visitor;
+    component.Accept(visitor);
+
+    return OutputCommandID(stream, GetSerializationID()) && 
+           OutputLayer(stream, component.GetID()) &&
+           GenericSerialize(visitor.GetSerializeCommands(), stream);
+    }
+
+} // END unnamed namespace 
+
+
+/*---------------------------------------------------------------------------------**//**
+* @description  
+* @bsiclass                                                  Raymond.Gauthier   06/2011
++---------------+---------------+---------------+---------------+---------------+------*/
+bool ContentConfigSerializer::Serialize    (const ContentConfig&    config,
+                                            BinaryOStream&          stream) const
+    {
+    if (0 == config.GetCount())
+        return true; // Generate empty packet so that it improves load performances
+    
+    ContentCfgVisitor visitor;
+    config.Accept(visitor);
+
+    return GenericSerialize(visitor.GetSerializeCommands(), stream);
+    }
+
+
+
+
+
+
+namespace { // BEGIN unnamed namespace
+
+
+/*---------------------------------------------------------------------------------**//**
+* @description  
+* @bsiclass                                                  Raymond.Gauthier   06/2011
++---------------+---------------+---------------+---------------+---------------+------*/
+struct ComponentCreator
+    {
+    typedef ContentConfigComponentBase
+                                Component;
+
+private:
+    friend struct               ComponentFactory;
+    
+    virtual Component*          _Create                    (BinaryIStream&      stream) const = 0;
+protected:
+
+
+    virtual                     ~ComponentCreator          () = 0 {}
+
+
+    static const DataTypeFamily*
+                                LoadTypeFamily             (BinaryIStream&      stream)
+        {
+        static const DataTypeFamily POINT_TYPE_FAMILY(PointTypeFamilyCreator().Create());
+        static const DataTypeFamily LINEAR_TYPE_FAMILY(LinearTypeFamilyCreator().Create());
+        static const DataTypeFamily TIN_TYPE_FAMILY(TINTypeFamilyCreator().Create());
+        static const DataTypeFamily MESH_TYPE_FAMILY(MeshTypeFamilyCreator().Create());
+
+        const UInt DataTypeFamilyField = stream.get();
+        switch (DataTypeFamilyField)
+            {
+            case TFID_POINT:
+                return &POINT_TYPE_FAMILY;
+            case TFID_LINEAR:
+                return &LINEAR_TYPE_FAMILY;
+            case TFID_TIN:
+                return &TIN_TYPE_FAMILY;
+            case TFID_MESH:
+                return &MESH_TYPE_FAMILY;
+            default:
+                return 0;
+            }
+        }
+
+    static UInt                 LoadLayer                  (BinaryIStream&      stream)
+        {
+        uint32_t layerField = INVALID_LAYER;
+        ReadValue(stream, layerField);
+        return layerField;
+        }
+
+    static const UInt           INVALID_LAYER;
+    };
+
+const UInt ComponentCreator::INVALID_LAYER(numeric_limits<UInt>::max());
+
+
+/*---------------------------------------------------------------------------------**//**
+* @description  
+* @bsiclass                                                  Raymond.Gauthier   06/2011
++---------------+---------------+---------------+---------------+---------------+------*/
+struct ComponentFactory
+    {
+private:
+    typedef const ComponentCreator*   
+                                CreatorItem;
+
+    static const CreatorItem*   GetCreatorIndex            ();
+
+public:
+    ContentConfigComponentBase* Create                     (bool& isNewerSerializationID, BinaryIStream&      stream) const;
+};
+
+
+
+/*---------------------------------------------------------------------------------**//**
+* @description  
+* @bsiclass                                                  Raymond.Gauthier   10/2011
++---------------+---------------+---------------+---------------+---------------+------*/
+const struct UnsupportedConfigCreator : public ComponentCreator
+    {
+    virtual Component*          _Create                    (BinaryIStream&      stream) const override
+        {
+        return 0;
+        }
+    } s_UnsupportedConfigCreator;
+
+
+/*---------------------------------------------------------------------------------**//**
+* @description  
+* @bsiclass                                                  Raymond.Gauthier   07/2011
++---------------+---------------+---------------+---------------+---------------+------*/
+bool                            CreateGCSFrom              (GCS&                gcs, 
+                                                            BinaryIStream&      stream)
+    {
+    WString gcsWKT;
+    if (!ReadStringW(stream, gcsWKT))
+        return false;
+
+    GCSFactory::Status gcsFromWKTStatus = GCSFactory::S_SUCCESS;
+    gcs = GetGCSFactory().Create(gcsWKT.c_str(), gcsFromWKTStatus);
+
+    return GCSFactory::S_SUCCESS == gcsFromWKTStatus;
+    }
+
+/*---------------------------------------------------------------------------------**//**
+* @description  
+* @bsiclass                                                  Raymond.Gauthier   07/2011
++---------------+---------------+---------------+---------------+---------------+------*/
+const struct GCSConfigCreator : public ComponentCreator
+    {
+    virtual Component*          _Create                    (BinaryIStream&      stream) const override
+        {
+        GCS gcs(GCS::GetNull());
+        if (!CreateGCSFrom(gcs, stream))
+            return 0;
+
+        return new GCSConfig(gcs);
+        }
+    } s_GCSConfigCreator;
+
+/*---------------------------------------------------------------------------------**//**
+* @description  
+* @bsiclass                                                  Raymond.Gauthier   07/2011
++---------------+---------------+---------------+---------------+---------------+------*/
+const struct GCSExtendedConfigCreatorV0 : public ComponentCreator
+    {
+    virtual Component*          _Create                    (BinaryIStream&      stream) const override
+        {
+        GCS gcs(GCS::GetNull());
+        if (!CreateGCSFrom(gcs, stream))
+            return 0;
+
+        auto_ptr<GCSExtendedConfig> configP(new GCSExtendedConfig(gcs));
+
+        configP->PrependToExistingLocalTransform(true);
+
+        return configP.release();
+        }
+    } s_GCSOverrideConfigCreatorV0;
+
+
+/*---------------------------------------------------------------------------------**//**
+* @description  
+* @bsiclass                                                  Raymond.Gauthier   07/2011
++---------------+---------------+---------------+---------------+---------------+------*/
+const struct GCSExtendedConfigCreatorV1 : public ComponentCreator
+    {
+    virtual Component*          _Create                    (BinaryIStream&      stream) const override
+        {
+        GCS gcs(GCS::GetNull());
+        if (!CreateGCSFrom(gcs, stream))
+            return 0;
+
+        UInt8 flagsField;
+        if (!ReadValue(stream, flagsField))
+            return 0;
+        
+        auto_ptr<GCSExtendedConfig> configP(new GCSExtendedConfig(gcs));
+
+        configP->PrependToExistingLocalTransform(HasBitsOn(flagsField, 0x1));
+
+        return configP.release();
+        }
+    } s_GCSExtendedConfigCreatorV1;
+
+
+/*---------------------------------------------------------------------------------**//**
+* @description  
+* @bsiclass                                                  Raymond.Gauthier   07/2011
++---------------+---------------+---------------+---------------+---------------+------*/
+const struct GCSExtendedConfigCreatorV2 : public ComponentCreator
+    {
+    virtual Component*          _Create                    (BinaryIStream&      stream) const override
+        {
+        WString gcsWKT;
+        if (!ReadStringW(stream, gcsWKT))
+            return 0;
+        
+        uint32_t flagsField;
+        if (!ReadValue(stream, flagsField))
+            return 0;
+                           
+        IDTMFile::WktFlavor fileWktFlavor = GetWKTFlavor(&gcsWKT, gcsWKT);        
+            
+        Bentley::GeoCoordinates::BaseGCS::WktFlavor baseGcsWktFlavor;
+
+        bool result = MapWktFlavorEnum(baseGcsWktFlavor, fileWktFlavor);
+        assert(result == true);
+       
+        GCS gcs(GCS::GetNull());
+
+        GCSFactory::Status gcsFromWKTStatus = GCSFactory::S_SUCCESS;
+        gcs = GetGCSFactory().Create(gcsWKT.c_str(), baseGcsWktFlavor, gcsFromWKTStatus);
+
+        if (GCSFactory::S_SUCCESS != gcsFromWKTStatus)
+            return 0;
+        
+        auto_ptr<GCSExtendedConfig> configP(new GCSExtendedConfig(gcs));
+
+        configP->
+            PrependToExistingLocalTransform(HasBitsOn(flagsField, 0x1)).
+            PreserveExistingIfGeoreferenced(HasBitsOn(flagsField, 0x2)).
+            PreserveExistingIfLocalCS(HasBitsOn(flagsField, 0x4));
+        
+        return configP.release();
+        }
+    } s_GCSExtendedConfigCreatorV2;
+
+
+/*---------------------------------------------------------------------------------**//**
+* @description  
+* @bsiclass                                                  Raymond.Gauthier   09/2011
++---------------+---------------+---------------+---------------+---------------+------*/
+const struct GCSLocalAdjustmentConfigCreator : public ComponentCreator
+    {
+    virtual Component*          _Create                    (BinaryIStream&      stream) const override
+        {
+        assert(!"Implement!"); //TDORAY: Implement
+        return 0;
+        }
+    } s_GCSLocalAdjustmentConfigCreator;
+
+
+/*---------------------------------------------------------------------------------**//**
+* @description  
+* @bsiclass                                                  Raymond.Gauthier   06/2011
++---------------+---------------+---------------+---------------+---------------+------*/
+const struct TypeConfigCreator : ComponentCreator
+    {
+    virtual Component*          _Create                    (BinaryIStream&      stream) const override
+        {
+        // Load type family
+        const DataTypeFamily* typeFamilyP = LoadTypeFamily(stream);
+        if (0 == typeFamilyP)
+            return 0;
+
+        // Load type
+        uint32_t orgCountField = 0;
+        if (!ReadValue(stream, orgCountField) || 0 == orgCountField)
+            return 0;
+
+        DimensionOrgGroup orgGroup(orgCountField);
+
+        for (uint32_t orgIdx = 0; orgIdx < orgCountField; ++orgIdx)
+            {
+            uint32_t dimensionCountField = 0;
+            if (!ReadValue(stream, dimensionCountField) || 0 == dimensionCountField)
+                return 0;
+
+            DimensionOrg org(dimensionCountField);
+
+            for (uint32_t dimIdx = 0; dimIdx < dimensionCountField; ++dimIdx)
+                {
+                const UInt dimensionTypeField = stream.get();
+                const UInt dimensionRoleField = stream.get();
+
+                if (!stream.good())
+                    return 0;
+
+               if (typeFamilyP->GetRoleQty() <= dimensionRoleField)
+                    return 0;
+
+                const DimensionRole dimRole = static_cast<DimensionRole>(dimensionRoleField);
+
+                if (DimensionType::ID_QTY > dimensionTypeField)
+                    {
+                    org.push_back(DimensionDef(DimensionType::GetFor(static_cast<DimensionType::ID>(dimensionTypeField)),
+                                               dimRole));
+                    }
+                else if (DimensionType::ID_CUSTOM == dimensionTypeField)
+                    {
+                    WString typeName;
+                    if (!ReadStringW(stream, typeName))
+                        return 0;
+
+                    org.push_back(DimensionDef(DimensionType::GetFor(typeName.c_str()),dimRole));
+                    }
+                else
+                    {
+                    return 0;
+                    }
+                }
+
+            orgGroup.push_back(org);
+            }
+        
+        if (!stream.good())
+            return 0;
+
+        static const DataTypeFactory TYPE_FACTORY;
+        return new TypeConfig(TYPE_FACTORY.Create(*typeFamilyP, orgGroup));
+        }
+    } s_TypeConfigCreator;
+
+/*---------------------------------------------------------------------------------**//**
+* @description  
+* @bsiclass                                                  Raymond.Gauthier   06/2011
++---------------+---------------+---------------+---------------+---------------+------*/
+const struct LayerConfigCreator : ComponentCreator
+    {
+    virtual Component*          _Create                    (BinaryIStream&      stream) const override;
+    } s_LayerConfigCreator;
+
+/*---------------------------------------------------------------------------------**//**
+* @description  
+* @bsiclass                                                  Raymond.Gauthier   06/2011
++---------------+---------------+---------------+---------------+---------------+------*/
+const ComponentFactory::CreatorItem* ComponentFactory::GetCreatorIndex ()
+    {
+    static const CreatorItem    CREATORS_INDEX[] = 
+        {
+        &s_GCSConfigCreator,
+        &s_TypeConfigCreator,
+        &s_LayerConfigCreator,
+        &s_UnsupportedConfigCreator,
+        &s_GCSOverrideConfigCreatorV0,
+        &s_GCSExtendedConfigCreatorV2,
+        &s_GCSExtendedConfigCreatorV1,
+        &s_GCSLocalAdjustmentConfigCreator,
+        };
+    
+    static_assert(CCSID_QTY == sizeof(CREATORS_INDEX)/sizeof(CREATORS_INDEX[0]), "");
+
+    return CREATORS_INDEX;
+    }
+
+
+/*---------------------------------------------------------------------------------**//**
+* @description  
+* @bsiclass                                                  Raymond.Gauthier   06/2011
++---------------+---------------+---------------+---------------+---------------+------*/
+ContentConfigComponentBase* ComponentFactory::Create (bool& isNewerSerializationID, BinaryIStream& stream) const
+    {
+    const UInt componentIDField = stream.get();
+
+    if (CCSID_QTY <= componentIDField)
+        {
+        isNewerSerializationID = true;
+        return 0;
+        }
+
+    isNewerSerializationID = false;
+
+    ConfigComponentSerializationID componentID = static_cast<ConfigComponentSerializationID>(componentIDField);
+
+    CreatorItem creatorP = GetCreatorIndex()[componentID];
+    assert(0 != creatorP);
+    
+    return creatorP->_Create(stream);
+    }
+
+
+/*---------------------------------------------------------------------------------**//**
+* @description  
+* @bsiclass                                                  Raymond.Gauthier   07/2011
++---------------+---------------+---------------+---------------+---------------+------*/
+template <typename ConfigT>
+bool                                GenericDeserialize         (BinaryIStream&                  stream,
+                                                                ConfigT&                        config)
+    {
+    uint32_t componentCountField = 0;
+    if (!ReadValue(stream, componentCountField))
+        return false;
+
+    static const ComponentFactory COMPONENT_FACTORY;
+    
+    for (uint32_t i = 0; i < componentCountField; ++i)
+        {
+        bool isNewerSerializationID;
+
+        RefCountedPtr<ContentConfigComponentBase> componentP(COMPONENT_FACTORY.Create(isNewerSerializationID, stream));
+
+        //Skip unknown config
+        if (isNewerSerializationID == true)
+            {            
+            break;
+            }       
+
+        if (0 == componentP.get())
+            return false;
+        if (!stream.good())
+            return false;
+
+        config.push_back(*componentP);
+        }
+
+    return true;
+    }
+
+/*---------------------------------------------------------------------------------**//**
+* @description  
+* @bsiclass                                                  Raymond.Gauthier   07/2011
++---------------+---------------+---------------+---------------+---------------+------*/
+LayerConfigCreator::Component* LayerConfigCreator::_Create (BinaryIStream&      stream) const
+    {
+    const UInt layerID = LoadLayer(stream);
+    if (INVALID_LAYER == layerID)
+        return 0;
+
+    auto_ptr<LayerConfig> configP(new LayerConfig(layerID));
+    if (!GenericDeserialize(stream, *configP))
+        return 0;
+
+    return configP.release();
+    }
+
+
+
+} // END unnamed namespace
+
+
+/*---------------------------------------------------------------------------------**//**
+* @description  
+* @bsiclass                                                  Raymond.Gauthier   06/2011
++---------------+---------------+---------------+---------------+---------------+------*/
+bool ContentConfigSerializer::Deserialize  (BinaryIStream&      stream,
+                                            ContentConfig&      config,
+                                            UInt                formatVersion) const
+    {
+    if (ContentConfigSerializer::FORMAT_VERSION != formatVersion)
+        {
+        assert(!"Invalid version! Need to handle backward compatibility!");
+        return false;
+        }
+
+    return GenericDeserialize(stream, config);
+    }
+
+
+
 END_BENTLEY_MRDTM_NAMESPACE