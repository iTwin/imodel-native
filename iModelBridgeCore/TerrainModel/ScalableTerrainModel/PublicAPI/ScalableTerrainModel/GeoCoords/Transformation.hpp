--- conflicted
+++ resolved
@@ -1,97 +1,93 @@
-/*--------------------------------------------------------------------------------------+
-|    $RCSfile: Transformation.hpp,v $
-|   $Revision: 1.4 $
-|       $Date: 2011/10/20 18:47:45 $
-|     $Author: Raymond.Gauthier $
-|
-<<<<<<< HEAD
-|  $Copyright: (c) 2019 Bentley Systems, Incorporated. All rights reserved. $
-=======
-|  Copyright (c) Bentley Systems, Incorporated. All rights reserved.
->>>>>>> 1eb553cd
-|
-+--------------------------------------------------------------------------------------*/
-
-/*__PUBLISH_SECTION_START__*/
-
-
-/*---------------------------------------------------------------------------------**//**
-* @description     
-* @bsiclass                                                  Raymond.Gauthier   08/2011
-+---------------+---------------+---------------+---------------+---------------+------*/
-struct TransfoMatrix::RowProxy
-    {
-private:
-    friend struct                       TransfoMatrix;
-    double*                             m_rowP;
-    explicit                            RowProxy                           (double*                     rowP)
-        :   m_rowP(rowP) 
-        {
-        }
-
-public:
-    double                              operator[]                         (size_t                      idx) const
-        { 
-        assert(idx < 4); 
-        return m_rowP[idx];
-        }
-    double&                             operator[]                         (size_t                      idx)
-        { 
-        assert(idx < 4); 
-        return m_rowP[idx];
-        }
-    };
-
-inline const TransfoMatrix& TransfoMatrix::GetIdentity ()
-    {
-    static const double IDENTITY_PARAMS[3][4] = {{1.0, 0.0, 0.0, 0.0},
-                                                 {0.0, 1.0, 0.0, 0.0},
-                                                 {0.0, 0.0, 1.0, 0.0}};
-    static const TransfoMatrix IDENTITY(IDENTITY_PARAMS);
-    return IDENTITY;
-    }
-
-inline TransfoMatrix::TransfoMatrix ()
-    {
-    memcpy(m_parameters, GetIdentity().m_parameters, 12 * sizeof(double));
-    }
-
-inline TransfoMatrix::TransfoMatrix (const double parameters[][4])
-    {
-    memcpy(m_parameters, parameters, 12 * sizeof(double));
-    }
-
-
-inline TransfoMatrix::TransfoMatrix    (double r0c0, double r0c1, double r0c2, double r0c3,
-                                        double r1c0, double r1c1, double r1c2, double r1c3,
-                                        double r2c0, double r2c1, double r2c2, double r2c3)
-    {
-        const double parameters[3][4] = {{r0c0, r0c1, r0c2, r0c3},
-                                         {r1c0, r1c1, r1c2, r1c3},
-                                         {r2c0, r2c1, r2c2, r2c3}};
-    memcpy(m_parameters, parameters, 12 * sizeof(double));
-    }
-
-inline TransfoMatrix::CRowProxy TransfoMatrix::operator[] (size_t idx) const
-    {
-    assert(idx < 3);
-    return m_parameters[idx];
-    }
-
-inline TransfoMatrix::RowProxy TransfoMatrix::operator[] (size_t idx)
-    {
-    assert(idx < 3);
-    return RowProxy(m_parameters[idx]);
-    }
-
-
-inline DPoint3d    operator*   (const TransfoMatrix&    lhs,
-                                const DPoint3d&         rhs)
-    {
-    DPoint3d result =  {lhs[0][0]*rhs.x + lhs[0][1]*rhs.y + lhs[0][2]*rhs.z + lhs[0][3],
-                        lhs[1][0]*rhs.x + lhs[1][1]*rhs.y + lhs[1][2]*rhs.z + lhs[1][3], 
-                        lhs[2][0]*rhs.x + lhs[2][1]*rhs.y + lhs[2][2]*rhs.z + lhs[2][3]};
-
-    return result;
-    }
-
+/*--------------------------------------------------------------------------------------+
+|    $RCSfile: Transformation.hpp,v $
+|   $Revision: 1.4 $
+|       $Date: 2011/10/20 18:47:45 $
+|     $Author: Raymond.Gauthier $
+|
+|  Copyright (c) Bentley Systems, Incorporated. All rights reserved.
+|
++--------------------------------------------------------------------------------------*/
+
+/*__PUBLISH_SECTION_START__*/
+
+
+/*---------------------------------------------------------------------------------**//**
+* @description     
+* @bsiclass                                                  Raymond.Gauthier   08/2011
++---------------+---------------+---------------+---------------+---------------+------*/
+struct TransfoMatrix::RowProxy
+    {
+private:
+    friend struct                       TransfoMatrix;
+    double*                             m_rowP;
+    explicit                            RowProxy                           (double*                     rowP)
+        :   m_rowP(rowP) 
+        {
+        }
+
+public:
+    double                              operator[]                         (size_t                      idx) const
+        { 
+        assert(idx < 4); 
+        return m_rowP[idx];
+        }
+    double&                             operator[]                         (size_t                      idx)
+        { 
+        assert(idx < 4); 
+        return m_rowP[idx];
+        }
+    };
+
+inline const TransfoMatrix& TransfoMatrix::GetIdentity ()
+    {
+    static const double IDENTITY_PARAMS[3][4] = {{1.0, 0.0, 0.0, 0.0},
+                                                 {0.0, 1.0, 0.0, 0.0},
+                                                 {0.0, 0.0, 1.0, 0.0}};
+    static const TransfoMatrix IDENTITY(IDENTITY_PARAMS);
+    return IDENTITY;
+    }
+
+inline TransfoMatrix::TransfoMatrix ()
+    {
+    memcpy(m_parameters, GetIdentity().m_parameters, 12 * sizeof(double));
+    }
+
+inline TransfoMatrix::TransfoMatrix (const double parameters[][4])
+    {
+    memcpy(m_parameters, parameters, 12 * sizeof(double));
+    }
+
+
+inline TransfoMatrix::TransfoMatrix    (double r0c0, double r0c1, double r0c2, double r0c3,
+                                        double r1c0, double r1c1, double r1c2, double r1c3,
+                                        double r2c0, double r2c1, double r2c2, double r2c3)
+    {
+        const double parameters[3][4] = {{r0c0, r0c1, r0c2, r0c3},
+                                         {r1c0, r1c1, r1c2, r1c3},
+                                         {r2c0, r2c1, r2c2, r2c3}};
+    memcpy(m_parameters, parameters, 12 * sizeof(double));
+    }
+
+inline TransfoMatrix::CRowProxy TransfoMatrix::operator[] (size_t idx) const
+    {
+    assert(idx < 3);
+    return m_parameters[idx];
+    }
+
+inline TransfoMatrix::RowProxy TransfoMatrix::operator[] (size_t idx)
+    {
+    assert(idx < 3);
+    return RowProxy(m_parameters[idx]);
+    }
+
+
+inline DPoint3d    operator*   (const TransfoMatrix&    lhs,
+                                const DPoint3d&         rhs)
+    {
+    DPoint3d result =  {lhs[0][0]*rhs.x + lhs[0][1]*rhs.y + lhs[0][2]*rhs.z + lhs[0][3],
+                        lhs[1][0]*rhs.x + lhs[1][1]*rhs.y + lhs[1][2]*rhs.z + lhs[1][3], 
+                        lhs[2][0]*rhs.x + lhs[2][1]*rhs.y + lhs[2][2]*rhs.z + lhs[2][3]};
+
+    return result;
+    }
+