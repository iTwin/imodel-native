--- conflicted
+++ resolved
@@ -1,2586 +1,2549 @@
-/*--------------------------------------------------------------------------------------+
-|
-|     $Source: formats/bcdtmEsri.cpp $
-|
-<<<<<<< HEAD
-|  $Copyright: (c) 2015 Bentley Systems, Incorporated. All rights reserved. $
-=======
-|  $Copyright: (c) 2016 Bentley Systems, Incorporated. All rights reserved. $
->>>>>>> a28e0308
-|
-+--------------------------------------------------------------------------------------*/
-#include "TerrainModel/Formats/Formats.h"
-#include "TerrainModel/Core/bcDTMBaseDef.h"
-#include "TerrainModel/Core/dtmdefs.h"
-#include "TerrainModel/Formats/Esri.h"
-//#include "dtmevars.h"
-#include <TerrainModel/Core/bcdtmInlines.h>
-
-#include <io.h>
-#include <fcntl.h>
-#include <stdlib.h>
-#include <stdio.h>
-#include <share.h>
-#include <math.h>
-#include <sys/types.h>
-#include <sys/stat.h>
-
-#pragma pack(2)
-typedef struct
-{
- long fileCode ;
- long unUsed1 ;
- long unUsed2 ;
- long unUsed3 ;
- long unUsed4 ;
- long unUsed5 ;
- long fileLength ;
- long version ;
- long shapeType ;
- double xMin ;
- double yMin ;
- double xMax ;
- double yMax ;
- double zMin ;
- double zMax ;
- double mMin ;
- double mMax ;
-} EsriFileHeader ;
-
-typedef struct
-{
- FILE *esriShapeFP ;
- FILE *esriIndexFP ;
- long filePosition ;
- long indexFilePosition ;
- long shapeType ;
- long recordNumber ;
- wchar_t  filePrefix[256];
- double xMin,xMax,yMin,yMax,zMin,zMax ;
-} EsriFileIo ;
-
-
-typedef struct _EsriFileInfo
-{
- int shp ;
- int shx ;
- int dbf ;
- long recordNumber ;
- long fileLength ;
- wchar_t esriFilePrefix[256] ;
- double xMin ;
- double yMin ;
- double zMin ;
- double xMax ;
- double yMax ;
- double zMax ;
-} EsriFileInfo ;
-
-#ifdef NOTNEEDED
-BENTLEYDTM_Private int bcdtmFormatEsri_initialiseEsriFileStructureDtmObject(EsriFileIo *esriFileIoP,wchar_t *esriShapeFilePrefixP) ;
-BENTLEYDTM_Private int bcdtmFormatEsri_finaliseEsriFileStructureDtmObject(EsriFileIo *esriFileIoP) ;
-#endif
-
-int fc_zero = 0 ;
-
-typedef unsigned short   UInt16 ;
-typedef unsigned int     uint32_t ;
-
-typedef struct _Dvector3D
-{
- DPoint3d org ;
- DPoint3d end ;
-} DVector3d ;
-
-#define ESRI_POINT_FILE                  1
-#define ESRI_TEXT_FILE                   2
-#define ESRI_POLYLINE_FILE               3
-#define ESRI_POLYGON_FILE                5
-#define ESRI_MULTIPOINT_FILE             8
-#define NUM_ESRI_FILE_TYPES              10
-#define NUM_DBF_FIELDS                   11
-#define NUM_DBF_TEXT_FIELDS              15
-
-#define ESRI_HDR_ADDR_SIGNATURE          0x00
-#define ESRI_HDR_ADDR_FILE_LENGTH        0x18
-#define ESRI_HDR_ADDR_FILE_VERSION       0x1C
-#define ESRI_HDR_ADDR_SHAPE_TYPE         0x20
-#define ESRI_HDR_ADDR_BOUNDING_BOX       0x24
-
-#define ESRI_HDR_MASK_SIGNATURE          0x01
-#define ESRI_HDR_MASK_FILE_LENGTH        0x02
-#define ESRI_HDR_MASK_FILE_VERSION       0x04
-#define ESRI_HDR_MASK_SHAPE_TYPE         0x08
-#define ESRI_HDR_MASK_BOUNDING_BOX       0x10
-#define ESRI_HDR_MASK_UPDATE_ALL         (ESRI_HDR_MASK_SIGNATURE | ESRI_HDR_MASK_FILE_LENGTH | ESRI_HDR_MASK_FILE_VERSION | ESRI_HDR_MASK_SHAPE_TYPE | ESRI_HDR_MASK_BOUNDING_BOX)
-
-#define ESRI_HDR_SIZE_SIGNATURE          0x18
-#define ESRI_HDR_SIZE_FILE_LENGTH        0x04
-#define ESRI_HDR_SIZE_FILE_VERSION       0x04
-#define ESRI_HDR_SIZE_SHAPE_TYPE         0x04
-#define ESRI_HDR_SIZE_BOUNDING_BOX       0x40
-#define ESRI_HDR_SIZE                    (ESRI_HDR_SIZE_SIGNATURE + ESRI_HDR_SIZE_FILE_LENGTH + ESRI_HDR_SIZE_FILE_VERSION + ESRI_HDR_SIZE_SHAPE_TYPE + ESRI_HDR_SIZE_BOUNDING_BOX)
-
-#define ESRI_RECORD_HDR_ADDR_OFFSET      0x00
-#define ESRI_RECORD_HDR_ADDR_LENGTH      0x04
-
-#define ESRI_RECORD_HDR_SIZE_OFFSET      0x04
-#define ESRI_RECORD_HDR_SIZE_LENGTH      0x04
-#define ESRI_RECORD_HDR_SIZE             (ESRI_RECORD_HDR_SIZE_OFFSET + ESRI_RECORD_HDR_SIZE_LENGTH)
-
-// all the non-null shapes in a shapefile are required to be of the same shape type
-
-typedef enum _SHAPEFILE_TYPE_Types
-{
-       SHAPEFILE_TYPE_NullShape          = 0,
-       SHAPEFILE_TYPE_Point              = 1,
-       SHAPEFILE_TYPE_Text               = 2,
-       SHAPEFILE_TYPE_PolyLine           = 3,
-       SHAPEFILE_TYPE_Polygon            = 5,
-       SHAPEFILE_TYPE_MultiPoint         = 8,
-       SHAPEFILE_TYPE_PointZ             = 11,
-       SHAPEFILE_TYPE_TextZ              = 12,
-       SHAPEFILE_TYPE_PolyLineZ          = 13,
-       SHAPEFILE_TYPE_PolygonZ           = 15,
-       SHAPEFILE_TYPE_MultiPointZ        = 18,
-       SHAPEFILE_TYPE_PointM             = 21,
-       SHAPEFILE_TYPE_TextM              = 22,
-       SHAPEFILE_TYPE_PolyLineM          = 23,
-       SHAPEFILE_TYPE_PolygonM           = 25,
-       SHAPEFILE_TYPE_MultiPointM        = 28,
-       SHAPEFILE_TYPE_MultiPatch         = 31,
-} SHAPEFILE_TYPE_Types;
-
-typedef struct _DBASEHeader
-{
-       unsigned char                                            version;      // version number
-       unsigned char                                            year;         // year of last update since 1900
-       unsigned char                                            month;        // month of last update
-       unsigned char                                            day;          // day of last update
-       uint32_t                                          nRecords;     // number of records
-       UInt16                                          hLength;      // length of header structure
-       UInt16                                          rLength;      // length of each record
-       UInt16                                          reserved1;    // reserved
-       unsigned char                                            incomplete;   // incomplete transaction
-       unsigned char                                            encryption;   // encryption flag
-       uint32_t                                          fRecord;      // free record thread
-       uint32_t                                          multiuser1;   // reserved for multi-user
-       uint32_t                                          multiuser2;   // reserved for multi-user
-       unsigned char                                            mdx;          // mdx flag
-       unsigned char                                            language;     // language
-       UInt16                                          reserved2;    // reserved
-} DBASEHeader;                                                       // 32 unsigned char fixed length header
-
-typedef struct _DBASERecordHeader
-{
-       char                                            name[11];     // field name terminated by 00h
-       char                                            type;         // field type (ASCII)
-       uint32_t                                          data;         // field data address (in memory dBase III+)
-       unsigned char                                            length;       // field length
-       unsigned char                                            decimal;      // decimal count
-       unsigned char                                            multiuser1;   // reserved for multi-user dBase
-       unsigned char                                            multiuser2;   // reserved for multi-user dBase
-       unsigned char                                            workarea;     // work area ID
-       unsigned char                                            multiuser3;   // reserved for multi-user dBase
-       unsigned char                                            multiuser4;   // reserved for multi-user dBase
-       unsigned char                                            flag;         // flag for SET FIELDS
-       unsigned char                                            reserved1;    // reserved
-       unsigned char                                            reserved2;    // reserved
-       unsigned char                                            reserved3;    // reserved
-       unsigned char                                            reserved4;    // reserved
-       unsigned char                                            reserved5;    // reserved
-       unsigned char                                            reserved6;    // reserved
-       unsigned char                                            reserved7;    // reserved
-<<<<<<< HEAD
-       unsigned char                                            indexed;      // index field flag, 00 = no key (ignored), 01 = key exists in MDX 
-} DBASERecordHeader;                                                 // 32 unsigned char fixed length header
-
-typedef struct _DBASEHeaderEx
-{
-       DBASEHeader                                     hdr;          // 32 unsigned char fixed length header
-       uint32_t                                          nRecords;     // number of records in pRecords
-       DBASERecordHeader                               *pRecords;    // array of 32 unsigned char fixed length record headers
-} DBASEHeaderEx;                                                     // 32 unsigned char fixed length header + array of nRecord * 32 unsigned char fixed length record headers
-=======
-       unsigned char                                            indexed;      // index field flag, 00 = no key (ignored), 01 = key exists in MDX
-} DBASERecordHeader;                                                 // 32 byte fixed length header
-
-typedef struct _DBASEHeaderEx
-{
-       DBASEHeader                                     hdr;          // 32 byte fixed length header
-       uint32_t                                          nRecords;     // number of records in pRecords
-       DBASERecordHeader                               *pRecords;    // array of 32 byte fixed length record headers
-} DBASEHeaderEx;                                                     // 32 byte fixed length header + array of nRecord * 32 byte fixed length record headers
->>>>>>> a28e0308
-
-typedef struct _ESRIHeader
-{
-       uint32_t                                          code;         // big endian file code (always 9994)
-       uint32_t                                          unused1;      // unused
-       uint32_t                                          unused2;      // unused
-       uint32_t                                          unused3;      // unused
-       uint32_t                                          unused4;      // unused
-       uint32_t                                          unused5;      // unused
-       uint32_t                                          length;       // big endian file length in 16 bit words
-       uint32_t                                          version;      // big endian version number (always 1000)
-       uint32_t                                          type;         // shapefile type (point = 1, polyline = 3, polygon = 5)
-       double                                          Xmin;         // bounding box Xmin
-       double                                          Ymin;         // bounding box Ymin
-       double                                          Xmax;         // bounding box Xmax
-       double                                          Ymax;         // bounding box Ymax
-       double                                          Zmin;         // bounding box Zmin
-       double                                          Zmax;         // bounding box Zmax
-       double                                          Mmin;         // bounding box Mmin
-       double                                          Mmax;         // bounding box Mmax
-} ESRIHeader;                                                        // 100 unsigned char fixed length header
-
-typedef struct _ESRIIndexRecord
-{
-       uint32_t                                          offset;       // big endian offset to start of record in 16 bit words
-       uint32_t                                          length;       // big endian length of record in 16 bit words
-<<<<<<< HEAD
-} ESRIIndexRecord;                                                   // 8 unsigned char fixed length record
-=======
-} ESRIIndexRecord;                                                   // 8 byte fixed length record
->>>>>>> a28e0308
-
-typedef struct _ESRIRecordHeader
-{
-       uint32_t                                          id;           // big endian record number
-       uint32_t                                          length;       // big endian content length in 16 bit words
-<<<<<<< HEAD
-} ESRIRecordHeader;                                                  // 8 unsigned char fixed length record header
-=======
-} ESRIRecordHeader;                                                  // 8 byte fixed length record header
->>>>>>> a28e0308
-
-typedef struct _ESRIPoint
-{
-       uint32_t                                          type;         // shape type (always 1)
-       double                                          x;            // coordinates x
-       double                                          y;            // coordinates y
-} ESRIPoint;
-
-typedef struct _ESRIPointZ
-{
-       uint32_t                                          type;         // shape type (always 11)
-       double                                          x;            // coordinates x
-       double                                          y;            // coordinates y
-       double                                          z;            // coordinates z
-       double                                          M;            // coordinates M
-} ESRIPointZ;
-
-typedef struct _ESRIPolyLine
-{
-       uint32_t                                          type;         // shape type (always 3)
-       double                                          Xmin;         // bounding box Xmin
-       double                                          Ymin;         // bounding box Ymin
-       double                                          Xmax;         // bounding box Xmax
-       double                                          Ymax;         // bounding box Ymax
-       uint32_t                                          nParts;       // number of component parts (will usually be 1)
-       uint32_t                                          nPoints;      // total number of points in all component parts
-       uint32_t                                          *pParts;      // array of part offsets (will usually be 0)
-       DPoint2d                                        *pPoints;     // array of points (x,y)
-} ESRIPolyLine;
-
-typedef struct _ESRIPolyLineZ
-{
-       uint32_t                                          type;         // shape type (always 13)
-       double                                          Xmin;         // bounding box Xmin
-       double                                          Ymin;         // bounding box Ymin
-       double                                          Xmax;         // bounding box Xmax
-       double                                          Ymax;         // bounding box Ymax
-       uint32_t                                          nParts;       // number of component parts (will usually be 1)
-       uint32_t                                          nPoints;      // total number of points in all component parts
-       uint32_t                                          *pParts;      // array of part offsets (will usually be 0)
-       DPoint2d                                        *pPoints;     // array of points (x,y)
-       double                                          Zmin;         // bounding box Zmin
-       double                                          Zmax;         // bounding box Zmax
-       double                                          *pPointsZ;    // array of points (z only)
-} ESRIPolyLineZ;
-
-typedef struct _ESRIPolygon
-{
-       uint32_t                                          type;         // shape type (always 3)
-       double                                          Xmin;         // bounding box Xmin
-       double                                          Ymin;         // bounding box Ymin
-       double                                          Xmax;         // bounding box Xmax
-       double                                          Ymax;         // bounding box Ymax
-       uint32_t                                          nParts;       // number of component parts (will always be 1)
-       uint32_t                                          nPoints;      // total number of points in all component parts
-       uint32_t                                          *pParts;      // array of part offsets
-       DPoint2d                                        *pPoints;     // array of points (x,y)
-} ESRIPolygon;
-
-typedef struct _ESRIPolygonZ
-{
-       uint32_t                                          type;         // shape type (always 13)
-       double                                          Xmin;         // bounding box Xmin
-       double                                          Ymin;         // bounding box Ymin
-       double                                          Xmax;         // bounding box Xmax
-       double                                          Ymax;         // bounding box Ymax
-       uint32_t                                          nParts;       // number of component parts (will always be 1)
-       uint32_t                                          nPoints;      // total number of points in all component parts
-       uint32_t                                          *pParts;      // array of part offsets
-       DPoint2d                                        *pPoints;     // array of points (x,y)
-       double                                          Zmin;         // bounding box Zmin
-       double                                          Zmax;         // bounding box Zmax
-       double                                          *pPointsZ;    // array of points (z only)
-} ESRIPolygonZ;
-
-typedef struct _ESRIMultiPointZ
-{
-       uint32_t                                          type;         // shape type (always 18)
-       double                                          Xmin;         // bounding box Xmin
-       double                                          Ymin;         // bounding box Ymin
-       double                                          Xmax;         // bounding box Xmax
-       double                                          Ymax;         // bounding box Ymax
-       uint32_t                                          nPoints;      // total number of points in all component parts
-       DPoint2d                                        *pPoints;     // array of points (x,y)
-       double                                          Zmin;         // bounding box Zmin
-       double                                          Zmax;         // bounding box Zmax
-       double                                          *pPointsZ;    // array of points (z only)
-} ESRIMultiPointZ;
-
-BENTLEYDTM_Private int bcdtmFormatEsri_writeFileHeader( int fh, uint32_t shapeType, DVector3d *pRange, UInt16 mask ) ;
-BENTLEYDTM_Private int bcdtmFormatEsri_writeDBaseHeader( int fh ) ;
-BENTLEYDTM_Private int bcdtmFormatEsri_appendDBaseRecord(int dbf, char *pRecord ) ;
-BENTLEYDTM_Private int bcdtmFormatEsri_appendIndex(int shx, uint32_t offset, uint32_t length ) ;
-<<<<<<< HEAD
-//NOTNEEDED BENTLEYDTM_Private int bcdtmFormatEsri_appendPoint( int shp, int shx, int dbf, uint32_t record, DPoint3d *pPoint, char *pRecord ) ;
-//NOTNEEDED BENTLEYDTM_Private int bcdtmFormatEsri_appendPointZ( int shp, int shx, int dbf, uint32_t record, DPoint3d *pPoint, char *pRecord) ;
-//NOTNEEDED BENTLEYDTM_Private int bcdtmFormatEsri_appendPolyLine( int shp, int shx, int dbf, uint32_t record, DVector3d *pRange, uint32_t nParts, uint32_t nPoints, uint32_t *pParts, DPoint3d *pPoints, char *pRecord ) ;
-BENTLEYDTM_Private int bcdtmFormatEsri_appendPolyLineZ( int shp, int shx, int dbf, uint32_t record, DVector3d *pRange, uint32_t nParts, uint32_t nPoints, uint32_t *pParts, DPoint3d *pPoints, char *pRecord ) ;
-//NOTNEEDED BENTLEYDTM_Private int bcdtmFormatEsri_appendPolygon( int shp, int shx, int dbf, uint32_t record, DVector3d *pRange, uint32_t nParts, uint32_t nPoints, uint32_t *pParts, DPoint3d *pPoints, char *pRecord ) ;
-//NOTNEEDED BENTLEYDTM_Private int bcdtmFormatEsri_appendPolygonZ( int shp, int shx, int dbf, uint32_t record, DVector3d *pRange, uint32_t  nParts, uint32_t  nPoints, uint32_t  *pParts, DPoint3d *pPoints, char *pRecord ) ;
-=======
-//NOTNEEDED BENTLEYDTM_Private int bcdtmFormatEsri_appendPoint( int shp, int shx, int dbf, UInt32 record, DPoint3d *pPoint, char *pRecord ) ;
-//NOTNEEDED BENTLEYDTM_Private int bcdtmFormatEsri_appendPointZ( int shp, int shx, int dbf, UInt32 record, DPoint3d *pPoint, char *pRecord) ;
-//NOTNEEDED BENTLEYDTM_Private int bcdtmFormatEsri_appendPolyLine( int shp, int shx, int dbf, UInt32 record, DVector3d *pRange, UInt32 nParts, UInt32 nPoints, UInt32 *pParts, DPoint3d *pPoints, char *pRecord ) ;
-BENTLEYDTM_Private int bcdtmFormatEsri_appendPolyLineZ( int shp, int shx, int dbf, uint32_t record, DVector3d *pRange, uint32_t nParts, uint32_t nPoints, uint32_t *pParts, DPoint3d *pPoints, char *pRecord ) ;
-//NOTNEEDED BENTLEYDTM_Private int bcdtmFormatEsri_appendPolygon( int shp, int shx, int dbf, UInt32 record, DVector3d *pRange, UInt32 nParts, UInt32 nPoints, UInt32 *pParts, DPoint3d *pPoints, char *pRecord ) ;
-//NOTNEEDED BENTLEYDTM_Private int bcdtmFormatEsri_appendPolygonZ( int shp, int shx, int dbf, UInt32 record, DVector3d *pRange, UInt32  nParts, UInt32  nPoints, UInt32  *pParts, DPoint3d *pPoints, char *pRecord ) ;
->>>>>>> a28e0308
-BENTLEYDTM_Private int bcdtmFormatEsri_appendMultiPointZ( int shp,int shx,int dbf, uint32_t record, DVector3d *pRange, uint32_t nPoints, DPoint3d *pPoints, char *pRecord ) ;
-
-/*-------------------------------------------------------------------+
-|                                                                    |
-|                                                                    |
-|                                                                    |
-+-------------------------------------------------------------------*/
-BENTLEYDTM_Private void dtmCnv_swapByteArray
-(
-char *bytes, /* <> Byte array to swap */
-int   nWrds  /* => number of words (shorts) in unsigned char array */
-)
-{
-/*Description:
-  This function will swap the bytes inside of an array of
-  bytes.  It was originally coded as part of the HP 700 port.
-  It is coded to work just like mdlCnv_swapWordArray;
-*/
-  int nbytes;
-  int     ix;
-  char     t;
-
-  for (ix=0,nbytes=nWrds*2; ix<nbytes; ix=ix+2)
-  { t           = bytes[ix];
-    bytes[ix]   = bytes[ix+1];
-    bytes[ix+1] = t;
-  }
-}
-/*-------------------------------------------------------------------+
-|                                                                    |
-|                                                                    |
-|                                                                    |
-+-------------------------------------------------------------------*/
-BENTLEYDTM_Private void dtmCnv_swapWordArray
-(
-short *words, /* <> Byte array to swap */
-int    nLngs  /* => number of longs in word array */
-)
-{
-/*Description:
-  This function will swap the words inside of an array of
-  words.  It was originally coded as part of the HP 700 port.
-  It is coded to work just like mdlCnv_swapWordArray;
-*/
-  int nwords;
-  int     ix;
-  short    t;
-
-  for (ix=0,nwords=nLngs*2; ix<nwords; ix=ix+2)
-  { t           = words[ix];
-    words[ix]   = words[ix+1];
-    words[ix+1] = t;
-  }
-}
-/*-------------------------------------------------------------------+
-|                                                                    |
-|                                                                    |
-|                                                                    |
-+-------------------------------------------------------------------*/
-#ifdef NOTNEEDED
-BENTLEYDTM_Private void dtmCnv_swapLongArray
-(
-long  *longs, /* <> Byte array to swap */
-int    nLngs  /* => number of longs in word array */
-)
-{
-/*Description:
-  This function will swap the longs inside of an array of
-  words.  It was originally coded as part of the HP 700 port.
-  It is coded to work just like mdlCnv_swapWordArray;
-*/
-  int nlongs;
-  int     ix;
-  long     t;
-
-  for (ix=0,nlongs=nLngs*2; ix<nlongs; ix=ix+2)
-  { t           = longs[ix];
-    longs[ix]   = longs[ix+1];
-    longs[ix+1] = t;
-  }
-}
-/*-------------------------------------------------------------------+
-|                                                                    |
-|                                                                    |
-|                                                                    |
-+-------------------------------------------------------------------*/
-BENTLEYDTM_Private void dtmCnv_toFFLong
-(
-long   *toLong, /* <= Universal File Format for long */
-long *fromLong, /* => Machine format for long        */
-int         nL  /* => Size of toLong array           */
-)
-{
-/*Description:
-  Convert an array of longs from machine dependent format
-  to independent or universal file format.  This is the
-  same format as MicroStation vertice coordinates.
-
-
-  Return: Nothing
-*/
-
-  memcpy(toLong,fromLong,nL*4);
-#if defined (BIG_ENDIAN)
-  dtmCnv_swapByteArray((char*)toLong,nL*4);
-  dtmCnv_swapWordArray((short*)toLong,nL*2);
-#endif
-}
-/*-------------------------------------------------------------------+
-|                                                                    |
-|                                                                    |
-|                                                                    |
-+-------------------------------------------------------------------*/
-BENTLEYDTM_Private void dtmCnv_fromFFLong
-(
-long   *toLong, /* <= Machine format for long        */
-long *fromLong, /* => Universal File Format for long */
-int         nL  /* => Size of toLong array           */
-)
-{
-/*Description:
-  Convert an array of longs from independent or universal
-  file format to machine file format.  The file format
-  is the same format as MicroStation vertice coordinates.
-
-  Return: Nothing
-*/
-  memcpy(toLong,fromLong,nL*4);
-#if defined (BIG_ENDIAN)
-  dtmCnv_swapByteArray((char*)toLong,nL*4);
-  dtmCnv_swapWordArray((short*)toLong,nL*2);
-
-#endif
-}
-#endif
-/*-------------------------------------------------------------------+
-|                                                                    |
-|                                                                    |
-|                                                                    |
-+-------------------------------------------------------------------*/
-BENTLEYDTM_Private int dtmCnv_byteSwap4( int value )
-{
- dtmCnv_swapByteArray((char *)&value,2) ;
- dtmCnv_swapWordArray((short*)&value,1) ;
- return(value) ;
-}
-/*-------------------------------------------------------------------+
-|                                                                    |
-|                                                                    |
-|                                                                    |
-+-------------------------------------------------------------------*/
-BENTLEYDTMFORMATS_EXPORT int bcdtmFormatEsri_importEsriShapeFileDtmObject(BC_DTM_OBJ *dtmP,DTMFeatureType dtmFeatureType,wchar_t *esriShapeFileP)
-{
- int ret=DTM_SUCCESS,dbg=1,cdbg=0 ;
- char *cacheP=NULL ;
- long cacheSize=2000000,pointsSize=10000,numPoints,shapeType ;
- DPoint3d  *p3dP=NULL,*pointsP=NULL ;
- double *cord1P,*cord2P ;
- EsriFileHeader esriFileHeader ;
- unsigned long fileLength=0,filePos=0,startFilePos=0,numRecords=0,recordNumber=0,recordLength=0,recordOfs=0 ;
- FILE *esriShapeFP=NULL ;
- DTMFeatureId nullFeatureId=dtmP->nullFeatureId ;
-/*
-** Write Entry Message
-*/
- if( dbg )
-   {
-    bcdtmWrite_message(0,0,0,"Importing Esri Shape File") ;
-    bcdtmWrite_message(0,0,0,"dtmP           = %p",dtmP) ;
-    bcdtmWrite_message(0,0,0,"dtmFeatureType = %8ld",dtmFeatureType) ;
-    bcdtmWrite_message(0,0,0,"esriShapeFileP = %s",esriShapeFileP) ;
-   }
-/*
-** Test For Valid Dtm Object
-*/
- if( bcdtmObject_testForValidDtmObject(dtmP) ) goto errexit ;
-/*
-** Open Esri File
-*/
- esriShapeFP = bcdtmFile_open(esriShapeFileP,L"rb") ;
- if( esriShapeFP == NULL )
-   {
-    bcdtmWrite_message(1,0,0,"Failed To Open Esri Shape File %s",esriShapeFileP) ;
-    goto errexit ;
-   }
-/*
-** Read File Header
-*/
- if( fread(&esriFileHeader,sizeof(EsriFileHeader),1,esriShapeFP) != 1 )
-   {
-    bcdtmWrite_message(1,0,0,"Error Reading Esri File %s",esriShapeFileP) ;
-    goto errexit ;
-   }
-/*
-** Do Big Endian Conversions
-*/
- dtmCnv_swapByteArray((char *)&esriFileHeader.fileCode,2) ;
- dtmCnv_swapWordArray((short*)&esriFileHeader.fileCode,1) ;
- dtmCnv_swapByteArray((char *)&esriFileHeader.fileLength,2) ;
- dtmCnv_swapWordArray((short*)&esriFileHeader.fileLength,1) ;
-/*
-** Write Shape Type
-*/
- if( dbg )
-   {
-    bcdtmWrite_message(0,0,0,"File Code      = %8ld",esriFileHeader.fileCode) ;
-    bcdtmWrite_message(0,0,0,"File Length    = %8ld",esriFileHeader.fileLength*2) ;
-    bcdtmWrite_message(0,0,0,"Shape Type     = %8ld",esriFileHeader.shapeType) ;
-    bcdtmWrite_message(0,0,0,"xMin = %12.5lf yMin = %12.5lf zMin = %10.4lf",esriFileHeader.xMin,esriFileHeader.yMin,esriFileHeader.zMin ) ;
-    bcdtmWrite_message(0,0,0,"xMax = %12.5lf yMax = %12.5lf zMax = %10.4lf",esriFileHeader.xMax,esriFileHeader.yMax,esriFileHeader.zMax ) ;
-    bcdtmWrite_message(0,0,0,"mMin = %12.5lf mMax = %12.5lf",esriFileHeader.mMin,esriFileHeader.mMax) ;
-   }
-/*
-** Initialise File Positions
-*/
- fileLength = esriFileHeader.fileLength * 2 ;
- filePos    = 100 ;
-/*
-** Allocate Cache Memory
-*/
- cacheP = ( char * ) malloc( cacheSize * sizeof(char)) ;
- if( cacheP == NULL )
-   {
-    bcdtmWrite_message(1,0,0,"Memory Allocation Failure") ;
-    goto errexit ;
-   }
-/*
-** Allocate Points Memory
-*/
- pointsP = ( DPoint3d * ) malloc( pointsSize * sizeof(DPoint3d)) ;
- if( pointsP == NULL )
-   {
-    bcdtmWrite_message(1,0,0,"Memory Allocation Failure") ;
-    goto errexit ;
-   }
-/*
-** Read The File Records
-*/
- while( filePos < fileLength )
-   {
-    if( dbg == 2 ) bcdtmWrite_message(0,0,0,"filePos = %8ld ** fileLength = %8ld",filePos,fileLength) ;
-/*
-**  Read Record Number
-*/
-    if( fread(&recordNumber,4,1,esriShapeFP) != 1 )
-      {
-       bcdtmWrite_message(1,0,0,"Error Reading Esri File %s",esriShapeFileP) ;
-       goto errexit ;
-      }
-    filePos = filePos + 4 ;
-/*
-**  Read Record Length
-*/
-    if( fread(&recordLength,4,1,esriShapeFP) != 1 )
-      {
-       bcdtmWrite_message(1,0,0,"Error Reading Esri File %s",esriShapeFileP) ;
-       goto errexit ;
-      }
-    filePos = filePos + 4 ;
-/*
-**  Do Big Endian Conversions
-*/
-    dtmCnv_swapByteArray((char *)&recordNumber,2) ;
-    dtmCnv_swapWordArray((short*)&recordNumber,1) ;
-    dtmCnv_swapByteArray((char *)&recordLength,2) ;
-    dtmCnv_swapWordArray((short*)&recordLength,1) ;
-    startFilePos = filePos ;
-    if( dbg == 2 )  bcdtmWrite_message(0,0,0,"recordNumber   = %8u  recordlength = %8u filePos = %8u",recordNumber,recordLength,filePos) ;
-/*
-**  Read Record Content
-*/
-    recordLength = recordLength * 2 ;
-    if( fread(cacheP,recordLength,1,esriShapeFP) != 1 )
-      {
-       bcdtmWrite_message(1,0,0,"Error Reading Esri File %s",esriShapeFileP) ;
-       goto errexit ;
-      }
-    filePos = filePos + recordLength ;
-/*
-** Get The Feature Coordinates
-*/
-   memcpy(&shapeType,cacheP,4);
-   if( shapeType != esriFileHeader.shapeType )
-     {
-      bcdtmWrite_message(1,0,0,"Esri Record Shape Type = %2ld ** Esri File Shape Type = %2ld",shapeType,esriFileHeader.shapeType) ;
-      goto errexit ;
-     }
-   switch (  esriFileHeader.shapeType )
-     {
-      case  0  : // Null Shape
-         bcdtmWrite_message(1,0,0,"Import Of Esri Shape Type %2ld Not Yet Implemented",esriFileHeader.shapeType) ;
-      break    ;
-
-      case  1  : // Point
-         bcdtmWrite_message(1,0,0,"Import Of Esri Shape Type %2ld Not Yet Implemented",esriFileHeader.shapeType) ;
-      break    ;
-
-      case  3  :  // PolyLine
-         bcdtmWrite_message(1,0,0,"Import Of Esri Shape Type %2ld Not Yet Implemented",esriFileHeader.shapeType) ;
-      break    ;
-
-      case  5  :  // Polygon
-         bcdtmWrite_message(1,0,0,"Import Of Esri Shape Type %2ld Not Yet Implemented",esriFileHeader.shapeType) ;
-      break    ;
-
-      case  8  :  // MultiPoint
-         bcdtmWrite_message(1,0,0,"Import Of Esri Shape Type %2ld Not Yet Implemented",esriFileHeader.shapeType) ;
-      break    ;
-
-      case 11  :  // PointZ
-         bcdtmWrite_message(1,0,0,"Import Of Esri Shape Type %2ld Not Yet Implemented",esriFileHeader.shapeType) ;
-      break    ;
-
-      case 13  :  // PolyLine z
-         bcdtmWrite_message(1,0,0,"Import Of Esri Shape Type %2ld Not Yet Implemented",esriFileHeader.shapeType) ;
-      break    ;
-
-      case 15  :  // Polygon z
-         bcdtmWrite_message(1,0,0,"Import Of Esri Shape Type %2ld Not Yet Implemented",esriFileHeader.shapeType) ;
-      break    ;
-
-      case 18  :  // MultiPoint z
-         memcpy(&numPoints,cacheP+36,4);
-         if( dbg == 2 ) bcdtmWrite_message(0,0,0,"numPoints      = %8ld",numPoints) ;
-         if( dbg == 1 )  bcdtmWrite_message(0,0,0,"recordNumber   = %8u  recordlength = %8u numPoints = %8ld startFilePos = %8u filePos = %8u",recordNumber,recordLength,numPoints,startFilePos,filePos) ;
-         if( numPoints > pointsSize )
-           {
-            bcdtmWrite_message(1,0,0,"Number Of Esri Record Points Exceeds Setting") ;
-            goto errexit ;
-           }
-/*
-**       Copy Cache Points To Points Array
-*/
-         cord1P = (double *) (cacheP+40) ;
-         cord2P = (double *) (cacheP+40+16+numPoints*16) ;
-         for( p3dP = pointsP ; p3dP < pointsP + numPoints ; ++p3dP)
-           {
-            p3dP->x = *cord1P ;
-            ++cord1P ;
-            p3dP->y = *cord1P ;
-            ++cord1P ;
-            p3dP->z = *cord2P ;
-            ++cord2P ;
-            if( dbg == 2 ) bcdtmWrite_message(0,0,0,"%12.3lf %12.3lf %10.4lf",p3dP->x,p3dP->y,p3dP->z) ;
-           }
-/*
-**       Store Points Array In DTM
-*/
-         if( bcdtmObject_storeDtmFeatureInDtmObject(dtmP,dtmFeatureType,DTM_NULL_USER_TAG,1,&nullFeatureId,pointsP,numPoints)) goto errexit ;
-      break    ;
-
-      case 21  :  // Point M
-         bcdtmWrite_message(1,0,0,"Import Of Esri Shape Type %2ld Not Yet Implemented",esriFileHeader.shapeType) ;
-      break    ;
-
-      case 23  :  // Polyline M
-         bcdtmWrite_message(1,0,0,"Import Of Esri Shape Type %2ld Not Yet Implemented",esriFileHeader.shapeType) ;
-      break    ;
-
-      case 25 :  // Polygon M
-         bcdtmWrite_message(1,0,0,"Import Of Esri Shape Type %2ld Not Yet Implemented",esriFileHeader.shapeType) ;
-      break    ;
-
-      case 28 :  // Multipoint M
-         bcdtmWrite_message(1,0,0,"Import Of Esri Shape Type %2ld Not Yet Implemented",esriFileHeader.shapeType) ;
-      break    ;
-
-      case 31 :  // MultiPatch
-         bcdtmWrite_message(1,0,0,"Import Of Esri Shape Type %2ld Not Yet Implemented",esriFileHeader.shapeType) ;
-      break    ;
-
-      default  :
-         bcdtmWrite_message(1,0,0,"Unknown Esri Shape Type %2ld",esriFileHeader.shapeType) ;
-      break    ;
-    }
-/*
-**  Increment Number Of Records
-*/
-   ++numRecords ;
-  }
-/*
-** Write Number Of Records Read
-*/
- if( dbg )
-   {
-    bcdtmWrite_message(0,0,0,"Number Of Shape File Records Read = %10u",numRecords) ;
-    bcdtmWrite_message(0,0,0,"Number Of Dtm Points              = %10ld",dtmP->numPoints) ;
-   }
-/*
-** Read In Index Records
-*/
- if( cdbg )
-   {
-    if( esriShapeFP != NULL ) { fclose(esriShapeFP) ; esriShapeFP = NULL ; }
-    *(esriShapeFileP+wcslen(esriShapeFileP)-1) = L'x' ;
-/*
-**  Open Esri File
-*/
-    esriShapeFP = bcdtmFile_open(esriShapeFileP,L"rb") ;
-    if( esriShapeFP == NULL )
-      {
-       bcdtmWrite_message(1,0,0,"Failed To Open Esri Shape File %s",esriShapeFileP) ;
-       goto errexit ;
-      }
-/*
-**  Read File Header
-*/
-    if( fread(&esriFileHeader,sizeof(EsriFileHeader),1,esriShapeFP) != 1 )
-      {
-       bcdtmWrite_message(1,0,0,"Error Reading Esri File %s",esriShapeFileP) ;
-       goto errexit ;
-      }
-/*
-**  Do Big Endian Conversions
-*/
-    dtmCnv_swapByteArray((char *)&esriFileHeader.fileCode,2) ;
-    dtmCnv_swapWordArray((short*)&esriFileHeader.fileCode,1) ;
-    dtmCnv_swapByteArray((char *)&esriFileHeader.fileLength,2) ;
-    dtmCnv_swapWordArray((short*)&esriFileHeader.fileLength,1) ;
-/*
-** Write Shape Type
-*/
-    if( dbg )
-      {
-       bcdtmWrite_message(0,0,0,"File Code      = %8ld",esriFileHeader.fileCode) ;
-       bcdtmWrite_message(0,0,0,"File Length    = %8ld",esriFileHeader.fileLength*2) ;
-       bcdtmWrite_message(0,0,0,"Shape Type     = %8ld",esriFileHeader.shapeType) ;
-       bcdtmWrite_message(0,0,0,"xMin = %12.5lf yMin = %12.5lf zMin = %10.4lf",esriFileHeader.xMin,esriFileHeader.yMin,esriFileHeader.zMin ) ;
-       bcdtmWrite_message(0,0,0,"xMax = %12.5lf yMax = %12.5lf zMax = %10.4lf",esriFileHeader.xMax,esriFileHeader.yMax,esriFileHeader.zMax ) ;
-       bcdtmWrite_message(0,0,0,"mMin = %12.5lf mMax = %12.5lf",esriFileHeader.mMin,esriFileHeader.mMax) ;
-      }
-/*
-**  Read The Index Records
-*/
-    recordNumber = 1 ;
-    while( fread(cacheP,8,1,esriShapeFP) == 1 )
-      {
-       memcpy(&recordOfs,cacheP,4) ;
-       memcpy(&recordLength,cacheP+4,4) ;
-       recordOfs    = dtmCnv_byteSwap4(recordOfs) ;
-       recordLength = dtmCnv_byteSwap4(recordLength) ;
-       bcdtmWrite_message(0,0,0,"recordNumber = %8ld  recordOfs = %8ld recordLength = %8ld",recordNumber,recordOfs*2,recordLength*2) ;
-       ++recordNumber ;
-      }
-   }
-/*
-** Clean Up
-*/
- cleanup :
- if( esriShapeFP  != NULL ) { fclose(esriShapeFP) ; esriShapeFP  = NULL ; }
- if( cacheP  != NULL ) { free(cacheP)   ; cacheP  = NULL ; }
- if( pointsP != NULL ) { free(pointsP)  ; pointsP = NULL ; }
-/*
-** Job Completed
-*/
- if( dbg && ret == DTM_SUCCESS ) bcdtmWrite_message(0,0,0,"Importing Esri Shape File Completed") ;
- if( dbg && ret != DTM_SUCCESS ) bcdtmWrite_message(0,0,0,"Importing Esri Shape File Error") ;
- return(ret) ;
-/*
-** Error Exit
-*/
- errexit :
- if( ret == DTM_SUCCESS ) ret = DTM_ERROR ;
- goto cleanup ;
-}
-/*-------------------------------------------------------------------+
-|                                                                    |
-|                                                                    |
-|                                                                    |
-+-------------------------------------------------------------------*/
-BENTLEYDTM_Private int bcdtmFormatEsri_closeEsriShapeFiles(EsriFileInfo *esriFileInfoP)
-{
- int  ret=DTM_SUCCESS ;
- DVector3d  boundingCube ;
- UInt16 mask = ESRI_HDR_MASK_FILE_LENGTH | ESRI_HDR_MASK_BOUNDING_BOX ;
-/*
-** Reset File Length In Shape File Header
-*/
- if( esriFileInfoP->shp != -1 )
-   {
-/*
-**  Set Bounding Cube
-*/
-    boundingCube.org.x = esriFileInfoP->xMin ;
-    boundingCube.org.y = esriFileInfoP->yMin ;
-    boundingCube.org.z = esriFileInfoP->zMin ;
-    boundingCube.end.x = esriFileInfoP->xMax ;
-    boundingCube.end.y = esriFileInfoP->yMax ;
-    boundingCube.end.z = esriFileInfoP->zMax ;
-/*
-** Set File Length And Bounding Cube In Shape File
-*/
-    if( bcdtmFormatEsri_writeFileHeader(esriFileInfoP->shp,1,&boundingCube,mask) == -1 )
-      {
-       bcdtmWrite_message(1,0,0,"Error Writing Esri File Length In Shp Header") ;
-       goto errexit ;
-      }
-/*
-** Set File Length And Bounding Cube In Index File
-*/
-    if( bcdtmFormatEsri_writeFileHeader(esriFileInfoP->shx,1,&boundingCube,mask) == -1 )
-      {
-       bcdtmWrite_message(1,0,0,"Error Writing Esri File Length In Shx Header") ;
-       goto errexit ;
-      }
-   }
-/*
-** Close Files
-*/
- if( esriFileInfoP->shp != -1 ) _close (esriFileInfoP->shp);
- if( esriFileInfoP->shx != -1 ) _close (esriFileInfoP->shx);
- if( esriFileInfoP->dbf != -1 ) _close (esriFileInfoP->dbf);
-/*
-** Initialise Esri File Info Structure
-*/
- esriFileInfoP->shp = -1 ;
- esriFileInfoP->shx = -1 ;
- esriFileInfoP->dbf = -1 ;
- esriFileInfoP->recordNumber = 0 ;
- esriFileInfoP->fileLength = 100 ;
- esriFileInfoP->xMin = esriFileInfoP->xMax = 0.0 ;
- esriFileInfoP->yMin = esriFileInfoP->yMax = 0.0 ;
- esriFileInfoP->zMin = esriFileInfoP->zMax = 0.0 ;
-/*
-** Clean Up
-*/
- cleanup :
-/*
-** Return
-*/
- return(ret) ;
-/*
-** Error Exit
-*/
- errexit :
- if( ret == DTM_SUCCESS ) ret = DTM_ERROR ;
- goto cleanup ;
-}
-/*-------------------------------------------------------------------+
-|                                                                    |
-|                                                                    |
-|                                                                    |
-+-------------------------------------------------------------------*/
-<<<<<<< HEAD
-BENTLEYDTM_Private int bcdtmFormatEsri_openEsriShapeFilesForExport(EsriFileInfo *esriFileInfoP,wchar_t *dtmTypeP,uint32_t shapeType) 
-=======
-BENTLEYDTM_Private int bcdtmFormatEsri_openEsriShapeFilesForExport(EsriFileInfo *esriFileInfoP,wchar_t *dtmTypeP,uint32_t shapeType)
->>>>>>> a28e0308
-{
- int ret=DTM_SUCCESS,dbg=0 ;
- wchar_t fileName[256] ;
- UInt16  mask=ESRI_HDR_MASK_UPDATE_ALL ;
- DVector3d boundingCube ;
-/*
-** Write Entry Message
-*/
- if( dbg ) bcdtmWrite_message(0,0,0,"Opening Esri Shape Files For Export") ;
-/*
-** Initialise
-*/
- esriFileInfoP->shp = -1 ;
- esriFileInfoP->shx = -1 ;
- esriFileInfoP->dbf = -1 ;
- esriFileInfoP->recordNumber = 0 ;
- esriFileInfoP->fileLength = 100 ;
- esriFileInfoP->xMin = esriFileInfoP->xMax = 0.0 ;
- esriFileInfoP->yMin = esriFileInfoP->yMax = 0.0 ;
- esriFileInfoP->zMin = esriFileInfoP->zMax = 0.0 ;
-/*
-** Set Bounding Cube
-*/
- boundingCube.org.x = esriFileInfoP->xMin ;
- boundingCube.org.y = esriFileInfoP->yMin ;
- boundingCube.org.z = esriFileInfoP->zMin ;
- boundingCube.end.x = esriFileInfoP->xMax ;
- boundingCube.end.y = esriFileInfoP->yMax ;
- boundingCube.end.z = esriFileInfoP->zMax ;
-/*
-** Open Shape File And Write Header
-*/
- wcscpy(fileName,esriFileInfoP->esriFilePrefix) ;
- wcscat(fileName,dtmTypeP) ;
- wcscat(fileName,L".shp") ;
- esriFileInfoP->shp = _wopen (fileName , _O_BINARY | _O_WRONLY | _O_CREAT | _O_TRUNC , _S_IWRITE ) ;
- if( esriFileInfoP->shp == -1 )
-   {
-    bcdtmWrite_message(1,0,0,"Error Opening Esri Shape File %s",fileName) ;
-    goto errexit ;
-   }
- if( bcdtmFormatEsri_writeFileHeader(esriFileInfoP->shp,shapeType,&boundingCube,mask) == -1 )
-   {
-    bcdtmWrite_message(1,0,0,"Error Writing Esri Shape File Header %s",fileName) ;
-    goto errexit ;
-   }
-/*
-** Open Index File And Write Header
-*/
- wcscpy(fileName,esriFileInfoP->esriFilePrefix) ;
- wcscat(fileName,dtmTypeP) ;
- wcscat(fileName,L".shx") ;
- esriFileInfoP->shx = _wopen (fileName , _O_BINARY | _O_WRONLY | _O_CREAT | _O_TRUNC , _S_IWRITE ) ;
- if( esriFileInfoP->shx == -1 )
-   {
-    bcdtmWrite_message(1,0,0,"Error Opening Esri Index File %s",fileName) ;
-    goto errexit ;
-   }
- if( bcdtmFormatEsri_writeFileHeader(esriFileInfoP->shx,shapeType,&boundingCube,mask) == -1 )
-   {
-    bcdtmWrite_message(1,0,0,"Error Writing Esri Index File Header %s",fileName) ;
-    goto errexit ;
-   }
-/*
-** Open dBase File And Write Header
-*/
- wcscpy(fileName,esriFileInfoP->esriFilePrefix) ;
- wcscat(fileName,dtmTypeP) ;
- wcscat(fileName,L".dbf") ;
- esriFileInfoP->dbf = _wopen (fileName , _O_BINARY |_O_RDWR | _O_CREAT | _O_TRUNC , _S_IWRITE ) ;
- if( esriFileInfoP->dbf == -1 )
-   {
-    bcdtmWrite_message(1,0,0,"Error Opening Esri dBase File %s",fileName) ;
-    goto errexit ;
-   }
- if( bcdtmFormatEsri_writeDBaseHeader(esriFileInfoP->dbf) == -1 )
-   {
-    bcdtmWrite_message(1,0,0,"Error Writing Esri dBase File Header %s",fileName) ;
-    goto errexit ;
-   }
-/*
-** Clean Up
-*/
- cleanup :
-/*
-** Job Completed
-*/
- if( dbg && ret == DTM_SUCCESS ) bcdtmWrite_message(0,0,0,"Opening Esri Shape Files For Export Completed") ;
- if( dbg && ret != DTM_SUCCESS ) bcdtmWrite_message(0,0,0,"Opening Esri Shape Files For Export Error") ;
- return(ret) ;
-/*
-** Error Exit
-*/
- errexit :
- bcdtmFormatEsri_closeEsriShapeFiles(esriFileInfoP)  ;
- if( ret == DTM_SUCCESS ) ret = DTM_ERROR ;
- goto cleanup ;
-}
-/*-------------------------------------------------------------------+
-|                                                                    |
-|                                                                    |
-|                                                                    |
-+-------------------------------------------------------------------*/
-BENTLEYDTMFORMATS_EXPORT int bcdtmFormatEsri_exportEsriShapeFileDtmObject(BC_DTM_OBJ *dtmP,wchar_t *esriShapeFilePrefixP)
-{
- int ret=DTM_SUCCESS,dbg=0 ;
- long maxSpots=5000 ;
- EsriFileInfo esriFileInfo ;
-/*
-** Write Entry Message
-*/
- if( dbg )
-   {
-    bcdtmWrite_message(0,0,0,"Exporting To Esri Shape File") ;
-    bcdtmWrite_message(0,0,0,"dtmP                 = %p",dtmP) ;
-    bcdtmWrite_message(0,0,0,"esriShapeFilePrefixP = %s",esriShapeFilePrefixP) ;
-   }
-/*
-** Test For Valid Dtm Object
-*/
- if( bcdtmObject_testForValidDtmObject(dtmP)) goto errexit  ;
-/*
-** Initialise Esri File Info Structure
-*/
- esriFileInfo.shp = -1 ;
- esriFileInfo.shx = -1 ;
- esriFileInfo.dbf = -1 ;
- esriFileInfo.recordNumber = 0 ;
- esriFileInfo.fileLength   = 100 ;
- esriFileInfo.xMin = esriFileInfo.xMax = 0.0 ;
- esriFileInfo.yMin = esriFileInfo.yMax = 0.0 ;
- esriFileInfo.zMin = esriFileInfo.zMax = 0.0 ;
- wcscpy(esriFileInfo.esriFilePrefix,esriShapeFilePrefixP) ;
-/*
-** Export Points
-*/
- if( dbg ) bcdtmWrite_message(0,0,0,"Exporting Points") ;
- if( bcdtmInterruptLoad_dtmFeatureTypeFromDtmObject(dtmP,DTMFeatureType::RandomSpots,maxSpots,bcdtmFormatEsri_callBackFunction,FALSE,DTMFenceType::Block, DTMFenceOption::Inside,NULL,0,(void *) &esriFileInfo )) goto errexit ;
- if (bcdtmInterruptLoad_dtmFeatureTypeFromDtmObject (dtmP, DTMFeatureType::GroupSpots, maxSpots, bcdtmFormatEsri_callBackFunction, FALSE, DTMFenceType::Block, DTMFenceOption::Inside, NULL, 0, (void *)&esriFileInfo)) goto errexit;
- bcdtmFormatEsri_closeEsriShapeFiles(&esriFileInfo) ;
- /*
-** Export Break Lines
-*/
- if( dbg ) bcdtmWrite_message(0,0,0,"Exporting Break Lines") ;
- if (bcdtmInterruptLoad_dtmFeatureTypeFromDtmObject (dtmP, DTMFeatureType::Breakline, maxSpots, bcdtmFormatEsri_callBackFunction, FALSE, DTMFenceType::Block, DTMFenceOption::Inside, NULL, 0, (void *)&esriFileInfo)) goto errexit;
- bcdtmFormatEsri_closeEsriShapeFiles(&esriFileInfo) ;
-/*
-** Export Soft Break Lines
-*/
- if( dbg ) bcdtmWrite_message(0,0,0,"Exporting Soft Break Lines") ;
- if (bcdtmInterruptLoad_dtmFeatureTypeFromDtmObject (dtmP, DTMFeatureType::SoftBreakline, maxSpots, bcdtmFormatEsri_callBackFunction, FALSE, DTMFenceType::Block, DTMFenceOption::Inside, NULL, 0, (void *)&esriFileInfo)) goto errexit;
- if (bcdtmInterruptLoad_dtmFeatureTypeFromDtmObject (dtmP, DTMFeatureType::GraphicBreak, maxSpots, bcdtmFormatEsri_callBackFunction, FALSE, DTMFenceType::Block, DTMFenceOption::Inside, NULL, 0, (void *)&esriFileInfo)) goto errexit;
- bcdtmFormatEsri_closeEsriShapeFiles(&esriFileInfo) ;
-/*
-** Export Contour Lines
-*/
- if( dbg ) bcdtmWrite_message(0,0,0,"Exporting Contour Lines") ;
- if (bcdtmInterruptLoad_dtmFeatureTypeFromDtmObject (dtmP, DTMFeatureType::ContourLine, maxSpots, bcdtmFormatEsri_callBackFunction, FALSE, DTMFenceType::Block, DTMFenceOption::Inside, NULL, 0, (void *)&esriFileInfo)) goto errexit;
- bcdtmFormatEsri_closeEsriShapeFiles(&esriFileInfo) ;
-/*
-** Export Voids
-*/
- if (bcdtmInterruptLoad_dtmFeatureTypeFromDtmObject (dtmP, DTMFeatureType::Void, maxSpots, bcdtmFormatEsri_callBackFunction, FALSE, DTMFenceType::Block, DTMFenceOption::Inside, NULL, 0, (void *)&esriFileInfo)) goto errexit;
- if (bcdtmInterruptLoad_dtmFeatureTypeFromDtmObject (dtmP, DTMFeatureType::BreakVoid, maxSpots, bcdtmFormatEsri_callBackFunction, FALSE, DTMFenceType::Block, DTMFenceOption::Inside, NULL, 0, (void *)&esriFileInfo)) goto errexit;
- bcdtmFormatEsri_closeEsriShapeFiles(&esriFileInfo) ;
-/*
-** Export Islands
-*/
- if (bcdtmInterruptLoad_dtmFeatureTypeFromDtmObject (dtmP, DTMFeatureType::Island, maxSpots, bcdtmFormatEsri_callBackFunction, FALSE, DTMFenceType::Block, DTMFenceOption::Inside, NULL, 0, (void *)&esriFileInfo)) goto errexit;
- bcdtmFormatEsri_closeEsriShapeFiles(&esriFileInfo) ;
-/*
-** Clean Up
-*/
- cleanup :
- bcdtmFormatEsri_closeEsriShapeFiles(&esriFileInfo) ;
-/*
-** Job Completed
-*/
- if( dbg && ret == DTM_SUCCESS ) bcdtmWrite_message(0,0,0,"Exporting To Esri Shape File Completed") ;
- if( dbg && ret != DTM_SUCCESS ) bcdtmWrite_message(0,0,0,"Importing To Esri Shape File Error") ;
- return(ret) ;
-/*
-** Error Exit
-*/
- errexit :
- if( ret == DTM_SUCCESS ) ret = DTM_ERROR ;
- goto cleanup ;
-}
-#ifdef NOTNEEDED
-/*-------------------------------------------------------------------+
-|                                                                    |
-|                                                                    |
-|                                                                    |
-+-------------------------------------------------------------------*/
-BENTLEYDTM_Private int bcdtmFormatEsri_initialiseEsriFileStructureDtmObject(EsriFileIo *esriFileIoP,wchar_t *esriShapeFilePrefixP)
-{
- esriFileIoP->esriShapeFP  = NULL ;
- esriFileIoP->esriIndexFP  = NULL ;
- esriFileIoP->filePosition = 0 ;
- esriFileIoP->indexFilePosition = 0 ;
- esriFileIoP->shapeType    = 0 ;
- esriFileIoP->recordNumber = 1 ;
- esriFileIoP->xMin         = 0.0 ;
- esriFileIoP->xMax         = 0.0 ;
- esriFileIoP->yMin         = 0.0 ;
- esriFileIoP->xMax         = 0.0 ;
- esriFileIoP->zMin         = 0.0 ;
- esriFileIoP->zMax         = 0.0 ;
- wcscpy(esriFileIoP->filePrefix,esriShapeFilePrefixP) ;
- return(DTM_SUCCESS);
-}
-/*-------------------------------------------------------------------+
-|                                                                    |
-|                                                                    |
-|                                                                    |
-+-------------------------------------------------------------------*/
-BENTLEYDTM_Private int bcdtmFormatEsri_finaliseEsriFileStructureDtmObject(EsriFileIo *esriFileIoP)
-{
-/*
-** Finalise Shape File
-*/
- esriFileIoP->filePosition = esriFileIoP->filePosition / 2 ;
- dtmCnv_swapWordArray((short*)&esriFileIoP->filePosition,1) ;
- dtmCnv_swapByteArray((char *)&esriFileIoP->filePosition,2) ;
- fseek(esriFileIoP->esriShapeFP,24,SEEK_SET) ;
- fwrite(&esriFileIoP->filePosition,4,1,esriFileIoP->esriShapeFP) ;
- fseek(esriFileIoP->esriShapeFP,36,SEEK_SET) ;
- fwrite(&esriFileIoP->xMin,4,1,esriFileIoP->esriShapeFP) ;
- fwrite(&esriFileIoP->yMin,4,1,esriFileIoP->esriShapeFP) ;
- fwrite(&esriFileIoP->xMax,4,1,esriFileIoP->esriShapeFP) ;
- fwrite(&esriFileIoP->yMax,4,1,esriFileIoP->esriShapeFP) ;
- fwrite(&esriFileIoP->zMin,4,1,esriFileIoP->esriShapeFP) ;
- fwrite(&esriFileIoP->zMax,4,1,esriFileIoP->esriShapeFP) ;
- fclose(esriFileIoP->esriShapeFP) ;
- esriFileIoP->esriShapeFP = NULL ;
-/*
-** Finalise Index File
-*/
- esriFileIoP->indexFilePosition = esriFileIoP->indexFilePosition / 2 ;
- dtmCnv_swapWordArray((short*)&esriFileIoP->indexFilePosition,1) ;
- dtmCnv_swapByteArray((char *)&esriFileIoP->indexFilePosition,2) ;
- fseek(esriFileIoP->esriIndexFP,24,SEEK_SET) ;
- fwrite(&esriFileIoP->indexFilePosition,4,1,esriFileIoP->esriIndexFP) ;
- fseek(esriFileIoP->esriIndexFP,36,SEEK_SET) ;
- fwrite(&esriFileIoP->xMin,4,1,esriFileIoP->esriIndexFP) ;
- fwrite(&esriFileIoP->yMin,4,1,esriFileIoP->esriIndexFP) ;
- fwrite(&esriFileIoP->xMax,4,1,esriFileIoP->esriIndexFP) ;
- fwrite(&esriFileIoP->yMax,4,1,esriFileIoP->esriIndexFP) ;
- fwrite(&esriFileIoP->zMin,4,1,esriFileIoP->esriIndexFP) ;
- fwrite(&esriFileIoP->zMax,4,1,esriFileIoP->esriIndexFP) ;
- fclose(esriFileIoP->esriIndexFP) ;
- esriFileIoP->esriIndexFP = NULL ;
-/*
-** Return
-*/
- return(DTM_SUCCESS);
-}
-#endif
-/*-------------------------------------------------------------------+
-|                                                                    |
-|                                                                    |
-|                                                                    |
-+-------------------------------------------------------------------*/
-BENTLEYDTM_Private int  bcdtmFormatEsri_callBackFunction(DTMFeatureType dtmFeatureType,DTMUserTag userTag, DTMFeatureId dtmFeatureId,DPoint3d *featurePtsP,size_t numFeaturePts,void *userP)
-/*
-** Call Back Function
-*/
-{
- int  ret=DTM_SUCCESS,dbg=0 ;
- int  bytesWritten=0 ;
- EsriFileInfo  *esriFileInfoP=NULL ;
- double xMin,yMin,zMin,xMax,yMax,zMax ;
- char   dbRecord[256] ;
- DVector3d boundingCube ;
- DPoint3d  *p3dP ;
- long numParts=1;
- uint32_t parts[10] ;
-/*
-** Write Entry Message
-*/
- if( dbg ) bcdtmWrite_message(0,0,0,"Esri Call Back Function ** dtmFeatureType = %4ld numFeaturePts = %8ld",dtmFeatureType,numFeaturePts) ;
-/*
-** Write Different Features To Different Shape Files
-*/
- esriFileInfoP = ( EsriFileInfo * ) userP ;
-/*
-** Check For New DTM Feature Type
-*/
- if( esriFileInfoP->shp == -1 )
-   {
-/*
-**  Open ESRI Files
-*/
-    if( dbg ) bcdtmWrite_message(0,0,0,"Opening Esri Files") ;
-    switch(dtmFeatureType)
-      {
-       case DTMFeatureType::RandomSpots :
-       case DTMFeatureType::GroupSpots :
-         if( bcdtmFormatEsri_openEsriShapeFilesForExport(esriFileInfoP,L"_points",SHAPEFILE_TYPE_MultiPointZ)) goto errexit ;
-       break ;
-
-       case DTMFeatureType::Breakline :
-         if( bcdtmFormatEsri_openEsriShapeFilesForExport(esriFileInfoP,L"_breakLines",SHAPEFILE_TYPE_PolyLineZ)) goto errexit ;
-       break ;
-
-       case DTMFeatureType::SoftBreakline    :
-       case DTMFeatureType::GraphicBreak :
-         if( bcdtmFormatEsri_openEsriShapeFilesForExport(esriFileInfoP,L"_softBreakLines",SHAPEFILE_TYPE_PolyLineZ)) goto errexit ;
-       break ;
-
-       case DTMFeatureType::ContourLine :
-         if( bcdtmFormatEsri_openEsriShapeFilesForExport(esriFileInfoP,L"_contourLines",SHAPEFILE_TYPE_PolyLineZ)) goto errexit ;
-       break ;
-
-       case DTMFeatureType::Void  :
-       case DTMFeatureType::BreakVoid :
-         if( bcdtmFormatEsri_openEsriShapeFilesForExport(esriFileInfoP,L"_voids",SHAPEFILE_TYPE_PolygonZ)) goto errexit ;
-       break ;
-
-       case DTMFeatureType::Island :
-         if( bcdtmFormatEsri_openEsriShapeFilesForExport(esriFileInfoP,L"_islands",SHAPEFILE_TYPE_PolygonZ)) goto errexit ;
-       break ;
-
-       default :
-         bcdtmWrite_message(0,0,0,"Unexpected Dtm Feature Type") ;
-         goto errexit ;
-       break ;
-     } ;
-/*
-**  Initialise Bounding Cube
-*/
-    esriFileInfoP->xMin = esriFileInfoP->xMax = featurePtsP->x ;
-    esriFileInfoP->yMin = esriFileInfoP->yMax = featurePtsP->y ;
-    esriFileInfoP->zMin = esriFileInfoP->zMax = featurePtsP->z ;
-/*
-**  Set Record Number
-*/
-    esriFileInfoP->recordNumber = 1 ;
-  }
-/*
-** Get Bounding Cube For Feature
-*/
- if( dbg ) bcdtmWrite_message(0,0,0,"Setting Bounding Cube") ;
- xMin = xMax = featurePtsP->x ;
- yMin = yMax = featurePtsP->y ;
- zMin = zMax = featurePtsP->z ;
- for( p3dP = featurePtsP + 1 ; p3dP < featurePtsP + numFeaturePts ; ++p3dP )
-   {
-    if( p3dP->x < xMin ) xMin = p3dP->x ;
-    if( p3dP->x > xMax ) xMax = p3dP->x ;
-    if( p3dP->y < yMin ) yMin = p3dP->y ;
-    if( p3dP->y > yMax ) yMax = p3dP->y ;
-    if( p3dP->z < zMin ) zMin = p3dP->z ;
-    if( p3dP->z > zMax ) zMax = p3dP->z ;
-   }
-/*
-** Set Bounding Cube For All Features
-*/
- if( xMin < esriFileInfoP->xMin ) esriFileInfoP->xMin = xMin ;
- if( xMax > esriFileInfoP->xMax ) esriFileInfoP->xMax = xMax ;
- if( yMin < esriFileInfoP->yMin ) esriFileInfoP->yMin = yMin ;
- if( yMax > esriFileInfoP->yMax ) esriFileInfoP->yMax = yMax ;
- if( zMin < esriFileInfoP->zMin ) esriFileInfoP->zMin = zMin ;
- if( zMax > esriFileInfoP->zMax ) esriFileInfoP->zMax = zMax ;
-/*
-** Set Bounding Cube
-*/
- boundingCube.org.x = xMin ;
- boundingCube.org.y = yMin ;
- boundingCube.org.z = zMin ;
- boundingCube.end.x = xMax ;
- boundingCube.end.y = yMax ;
- boundingCube.end.z = zMax ;
-/*
-** Initialise dbRecord
-*/
- dbRecord[0] = 0 ;
-/*
-** Append Record To Esri File
-*/
- switch(dtmFeatureType)
-   {
-    case DTMFeatureType::RandomSpots :
-    case DTMFeatureType::GroupSpots :
-      sprintf(dbRecord,"Point") ;
-      if( dbg ) bcdtmWrite_message(0,0,0,"Appending MultiPointZ") ;
-      bytesWritten = bcdtmFormatEsri_appendMultiPointZ( esriFileInfoP->shp,esriFileInfoP->shx,esriFileInfoP->dbf,esriFileInfoP->recordNumber,&boundingCube,(uint32_t)numFeaturePts,( DPoint3d *) featurePtsP,dbRecord) ;
-      if( bytesWritten == -1 )
-        {
-         bcdtmWrite_message(1,0,0,"Error Appending ESRI MultiPointZ Record") ;
-         goto errexit ;
-        }
-    break ;
-
-    case DTMFeatureType::Breakline :
-      if( dbg ) bcdtmWrite_message(0,0,0,"Appending PolyLineZ") ;
-      numParts=1 ;
-      parts[0] = 0 ;
-      bytesWritten = bcdtmFormatEsri_appendPolyLineZ( esriFileInfoP->shp, esriFileInfoP->shx, esriFileInfoP->dbf, esriFileInfoP->recordNumber,&boundingCube,numParts,(uint32_t)numFeaturePts,parts,( DPoint3d *) featurePtsP,dbRecord) ;
-      if( bytesWritten == -1 )
-        {
-         bcdtmWrite_message(1,0,0,"Error Appending ESRI PolyLineZ Record") ;
-         goto errexit ;
-        }
-    break ;
-
-    case DTMFeatureType::SoftBreakline    :
-    case DTMFeatureType::GraphicBreak :
-      numParts=1 ;
-      parts[0] = 0 ;
-      bytesWritten = bcdtmFormatEsri_appendPolyLineZ( esriFileInfoP->shp, esriFileInfoP->shx, esriFileInfoP->dbf, esriFileInfoP->recordNumber,&boundingCube,numParts,(uint32_t)numFeaturePts,parts,( DPoint3d *) featurePtsP,dbRecord) ;
-      if( bytesWritten == -1 )
-        {
-         bcdtmWrite_message(1,0,0,"Error Appending ESRI PolyLineZ Record") ;
-         goto errexit ;
-        }
-    break ;
-
-    case DTMFeatureType::ContourLine :
-      numParts=1 ;
-      parts[0] = 0 ;
-      bytesWritten = bcdtmFormatEsri_appendPolyLineZ( esriFileInfoP->shp, esriFileInfoP->shx, esriFileInfoP->dbf, esriFileInfoP->recordNumber,&boundingCube,numParts,(uint32_t)numFeaturePts,parts,( DPoint3d *) featurePtsP,dbRecord) ;
-      if( bytesWritten == -1 )
-        {
-         bcdtmWrite_message(1,0,0,"Error Appending ESRI PolyLineZ Record") ;
-         goto errexit ;
-        }
-    break ;
-
-    case DTMFeatureType::Void  :
-    case DTMFeatureType::BreakVoid :
-      numParts=1 ;
-      parts[0] = 0 ;
-      bytesWritten = bcdtmFormatEsri_appendPolyLineZ( esriFileInfoP->shp, esriFileInfoP->shx, esriFileInfoP->dbf, esriFileInfoP->recordNumber,&boundingCube,numParts,(uint32_t)numFeaturePts,parts,( DPoint3d *) featurePtsP,dbRecord) ;
-      if( bytesWritten == -1 )
-        {
-         bcdtmWrite_message(1,0,0,"Error Appending ESRI PolyLineZ Record") ;
-         goto errexit ;
-        }
-    break ;
-
-    case DTMFeatureType::Island :
-      numParts=1 ;
-      parts[0] = 0 ;
-      bytesWritten = bcdtmFormatEsri_appendPolyLineZ( esriFileInfoP->shp, esriFileInfoP->shx, esriFileInfoP->dbf, esriFileInfoP->recordNumber,&boundingCube,numParts,(uint32_t)numFeaturePts,parts,( DPoint3d *) featurePtsP,dbRecord) ;
-      if( bytesWritten == -1 )
-        {
-         bcdtmWrite_message(1,0,0,"Error Appending ESRI PolyLineZ Record") ;
-         goto errexit ;
-        }
-    break ;
-
-    default :
-      bcdtmWrite_message(0,0,0,"Unexpected Dtm Feature Type") ;
-      goto errexit ;
-    break ;
-  } ;
-/*
-** Update File Stats
-*/
- if( dbg ) bcdtmWrite_message(0,0,0,"Updating File Stats") ;
- ++esriFileInfoP->recordNumber ;
- esriFileInfoP->fileLength = esriFileInfoP->fileLength + bytesWritten ;
-/*
-** Clean Up
-*/
- cleanup :
-/*
-** Job Completed
-*/
- if( dbg && ret == DTM_SUCCESS ) bcdtmWrite_message(0,0,0,"Esri Call Back Function Completed") ;
- if( dbg && ret != DTM_SUCCESS ) bcdtmWrite_message(0,0,0,"Esri Call Back  Function Error") ;
- return(ret) ;
-/*
-** Error Exit
-*/
- errexit :
- if( ret == DTM_SUCCESS ) ret = DTM_ERROR ;
- goto cleanup ;
-}
-
-#ifdef NOTNEEDED
-/*-------------------------------------------------------------------+
-|                                                                    |
-|                                                                    |
-|                                                                    |
-+-------------------------------------------------------------------*/
-BENTLEYDTM_Private int  bcdtmFormatEsri_callBackFunctionOld(DTMFeatureType dtmFeatureType,DTMUserTag userTag, DTMFeatureId dtmFeatureId,DPoint3d *featurePtsP,long numFeaturePts,void *userP)
-/*
-** Call Back Function
-*/
-{
- int  ret=DTM_SUCCESS,dbg=0 ;
- long recordSize=0,recordNumber=0,contentSize=0,indexFilePosition=0 ;
- EsriFileIo  *esriFileIoP=NULL ;
- FILE *esriShapeFP=NULL,*esriIndexFP=NULL ;
- wchar_t esriShapeFileName[256] ;
- wchar_t esriIndexFileName[256] ;
- double xMin,yMin,zMin,xMax,yMax,zMax ;
- EsriFileHeader esriFileHeader ;
- DPoint3d  *p3dP ;
-/*
-** Write Entry Message
-*/
- if( dbg ) bcdtmWrite_message(0,0,0,"Esri Call Back Function ** dtmFeatureType = %4ld numFeaturePts = %8ld",dtmFeatureType,numFeaturePts) ;
-/*
-** Write Different Features To Different Shape Files
-*/
- esriFileIoP = ( EsriFileIo * ) userP ;
- esriShapeFP =  esriFileIoP->esriShapeFP ;
- esriIndexFP =  esriFileIoP->esriIndexFP ;
-/*
-** Check For New Header Record
-*/
- if( esriFileIoP->esriShapeFP == NULL )
-   {
-/*
-**  Set Header Variables
-*/
-    esriFileHeader.fileCode   = 9994 ;
-    esriFileHeader.fileLength = 0  ;
-    esriFileHeader.unUsed1    = 0  ;
-    esriFileHeader.unUsed2    = 0 ;
-    esriFileHeader.unUsed3    = 0 ;
-    esriFileHeader.unUsed4    = 0 ;
-    esriFileHeader.unUsed5    = 0 ;
-    esriFileHeader.fileLength = 0 ;
-    esriFileHeader.version    = 1000 ;
-    esriFileHeader.shapeType  = 0 ;
-    esriFileHeader.xMin       = featurePtsP->x ;
-    esriFileHeader.yMin       = featurePtsP->y ;
-    esriFileHeader.xMax       = featurePtsP->x ;
-    esriFileHeader.yMax       = featurePtsP->y ;
-    esriFileHeader.zMin       = featurePtsP->z ;
-    esriFileHeader.zMax       = featurePtsP->z ;
-    esriFileHeader.mMin       = 0.0 ;
-    esriFileHeader.mMax       = 0.0 ;
-/*
-**  Do BIG_ENDIAN Conversions
-*/
-    dtmCnv_swapWordArray((short*)&esriFileHeader.fileCode,1) ;
-    dtmCnv_swapByteArray((char *)&esriFileHeader.fileCode,2) ;
-/*
-**  Set File Name From Feature Type
-*/
-    esriFileHeader.shapeType  = 13 ;   // ESRI PolyLineZ
-    esriFileIoP->shapeType    = 18 ;
-    wcscpy(esriShapeFileName,esriFileIoP->filePrefix) ;
-    wcscpy(esriIndexFileName,esriFileIoP->filePrefix) ;
-    switch(dtmFeatureType)
-      {
-       case DTMFeatureType::RandomSpots :
-       case DTMFeatureType::GroupSpots :
-         wcscat(esriShapeFileName,L"_points.shp") ;
-         wcscat(esriIndexFileName,L"_points.shx") ;
-         esriFileHeader.shapeType  = 18 ;  // ESRI Multipoint z
-         esriFileIoP->shapeType    = 18 ;
-       break ;
-
-       case DTMFeatureType::Breakline :
-         wcscat(esriShapeFileName,L"_hardBreakLines.shp") ;
-         wcscat(esriIndexFileName,L"_hardBreakLines.shx") ;
-       break ;
-
-       case DTMFeatureType::SoftBreakline    :
-       case DTMFeatureType::GraphicBreak :
-         wcscat(esriShapeFileName,L"_softBreakLines.shp") ;
-         wcscat(esriIndexFileName,L"_softBreakLines.shx") ;
-       break ;
-
-       case DTMFeatureType::ContourLine :
-         wcscat(esriShapeFileName,L"_contourLines.shp") ;
-         wcscat(esriIndexFileName,L"_contourLines.shx") ;
-       break ;
-
-       case DTMFeatureType::Void  :
-       case DTMFeatureType::BreakVoid :
-         wcscat(esriShapeFileName,L"_voids.shp") ;
-         wcscat(esriIndexFileName,L"_voids.shx") ;
-       break ;
-
-       case DTMFeatureType::Island :
-         wcscat(esriShapeFileName,L"_islands.shp") ;
-         wcscat(esriIndexFileName,L"_islands.shx") ;
-       break ;
-
-       default :
-         bcdtmWrite_message(0,0,0,"Unexpected Dtm Feature Type") ;
-         goto errexit ;
-       break ;
-     } ;
-/*
-**  Open Esri Shape File
-*/
-    esriFileIoP->esriShapeFP = bcdtmFile_open(esriShapeFileName,L"wb") ;
-    if( esriFileIoP->esriShapeFP == NULL )
-      {
-       bcdtmWrite_message(0,0,0,"Error Opening Esri Shape File %s",esriShapeFileName) ;
-       goto errexit ;
-      }
-    esriFileIoP->esriIndexFP = bcdtmFile_open(esriIndexFileName,L"wb") ;
-    if( esriFileIoP->esriShapeFP == NULL )
-      {
-       bcdtmWrite_message(0,0,0,"Error Opening Esri Index File %s",esriIndexFileName) ;
-       goto errexit ;
-      }
-/*
-**  Write ESRI Shape File Header
-*/
-    if( fwrite(&esriFileHeader,sizeof(EsriFileHeader),1,esriFileIoP->esriShapeFP) != 1 )
-      {
-       bcdtmWrite_message(0,0,0,"Error Writing Esri Shape File Header") ;
-       goto errexit ;
-      }
-/*
-**  Write ESRI Index File Header
-*/
-    if( fwrite(&esriFileHeader,sizeof(EsriFileHeader),1,esriFileIoP->esriIndexFP) != 1 )
-      {
-       bcdtmWrite_message(0,0,0,"Error Writing Esri Index File Header") ;
-       goto errexit ;
-      }
-/*
-**  Inc File Length
-*/
-   esriFileIoP->filePosition = esriFileIoP->filePosition + sizeof(EsriFileHeader) ;
-   esriFileIoP->indexFilePosition = sizeof(EsriFileHeader) ;
-   if( dbg ) bcdtmWrite_message(0,0,0,"**** esriFileIoP->filePosition = %8ld",esriFileIoP->filePosition) ;
-  }
-/*
-** Get Bounding Cube For Feature
-*/
- xMin = xMax = featurePtsP->x ;
- yMin = yMax = featurePtsP->y ;
- zMin = zMax = featurePtsP->z ;
- for( p3dP = featurePtsP + 1 ; p3dP < featurePtsP + numFeaturePts ; ++p3dP )
-   {
-    if( p3dP->x < xMin ) xMin = p3dP->x ;
-    if( p3dP->x > xMax ) xMax = p3dP->x ;
-    if( p3dP->y < yMin ) yMin = p3dP->y ;
-    if( p3dP->y > yMax ) yMax = p3dP->y ;
-    if( p3dP->z < zMin ) zMin = p3dP->y ;
-    if( p3dP->z > zMax ) zMax = p3dP->z ;
-   }
-/*
-** Set Bounding Cube For All Features
-*/
- if( xMin < esriFileIoP->xMin ) esriFileIoP->xMin = xMin ;
- if( xMax > esriFileIoP->xMax ) esriFileIoP->xMax = xMax ;
- if( yMin < esriFileIoP->yMin ) esriFileIoP->yMin = yMin ;
- if( yMax > esriFileIoP->yMax ) esriFileIoP->yMax = yMax ;
- if( zMin < esriFileIoP->zMin ) esriFileIoP->zMin = zMin ;
- if( zMax > esriFileIoP->zMax ) esriFileIoP->zMax = zMax ;
-/*
-**  Switch On Feature Type And Write Shape And Index Records
-*/
- switch( dtmFeatureType )
-   {
-    case DTMFeatureType::RandomSpots :      // ESRI MultiPointz Records
-    case DTMFeatureType::GroupSpots  :
-/*
-**    Set Content Size
-*/
-      contentSize  = 56 + 24 * numFeaturePts ;
-      recordSize   = contentSize / 2   ;        // Expressed In 16 Bit Words
-      indexFilePosition = esriFileIoP->filePosition / 2 ;   // Expressed In 16 Bit Words
-      recordNumber = esriFileIoP->recordNumber ;
-bcdtmWrite_message(0,0,0,"indexFilePosition = %8ld recordSize = %8ld",indexFilePosition,recordSize) ;
-/*
-**    Do Big Endian Conversions
-*/
-      dtmCnv_swapWordArray((short*)&recordSize,1) ;
-      dtmCnv_swapByteArray((char *)&recordSize,2) ;
-      dtmCnv_swapWordArray((short*)&recordNumber,1) ;
-      dtmCnv_swapByteArray((char *)&recordNumber,2) ;
-      dtmCnv_swapWordArray((short*)&indexFilePosition,1) ;
-      dtmCnv_swapByteArray((char *)&indexFilePosition,2) ;
-/*
-**    Write Index File Record
-*/
-      if( fwrite(&indexFilePosition,4,1,esriFileIoP->esriIndexFP)         != 1 ) goto errexit ;
-      if( fwrite(&recordSize,4,1,esriFileIoP->esriIndexFP)                != 1 ) goto errexit ;
-      esriFileIoP->indexFilePosition = esriFileIoP->indexFilePosition + 8 ;
-/*
-**    Write Record Header
-*/
-      if( fwrite(&recordNumber,4,1,esriFileIoP->esriShapeFP)              != 1 ) goto errexit ;
-      if( fwrite(&recordSize,4,1,esriFileIoP->esriShapeFP)                != 1 ) goto errexit ;
-      esriFileIoP->filePosition = esriFileIoP->filePosition + 8   ;
-/*
-**    Write Record Content
-*/
-      if( fwrite(&esriFileIoP->shapeType,4,1,esriFileIoP->esriShapeFP)    != 1 ) goto errexit ;
-      if( fwrite(&xMin,8,1,esriFileIoP->esriShapeFP)                      != 1 ) goto errexit ;
-      if( fwrite(&yMin,8,1,esriFileIoP->esriShapeFP)                      != 1 ) goto errexit ;
-      if( fwrite(&xMax,8,1,esriFileIoP->esriShapeFP)                      != 1 ) goto errexit ;
-      if( fwrite(&yMax,8,1,esriFileIoP->esriShapeFP)                      != 1 ) goto errexit ;
-      if( fwrite(&numFeaturePts,4,1,esriFileIoP->esriShapeFP)             != 1 ) goto errexit ;
-      for( p3dP = featurePtsP ; p3dP < featurePtsP + numFeaturePts ; ++p3dP )
-        {
-         if( fwrite(&p3dP->x,8,1,esriFileIoP->esriShapeFP)                != 1 ) goto errexit ;
-         if( fwrite(&p3dP->y,8,1,esriFileIoP->esriShapeFP)                != 1 ) goto errexit ;
-        }
-      if( fwrite(&zMin,8,1,esriFileIoP->esriShapeFP)                      != 1 ) goto errexit ;
-      if( fwrite(&zMax,8,1,esriFileIoP->esriShapeFP)                      != 1 ) goto errexit ;
-      for( p3dP = featurePtsP ; p3dP < featurePtsP + numFeaturePts ; ++p3dP )
-        {
-         if( fwrite(&p3dP->z,8,1,esriFileIoP->esriShapeFP)                != 1 ) goto errexit ;
-        }
-     ++esriFileIoP->recordNumber ;
-     esriFileIoP->filePosition = esriFileIoP->filePosition + contentSize   ;
-
-    break ;
-
-    case DTMFeatureType::Breakline    :    // ESRI PolyLineZ Records
-    case DTMFeatureType::SoftBreakline    :
-    case DTMFeatureType::GraphicBreak :
-    case DTMFeatureType::ContourLine  :
-    case DTMFeatureType::Void          :
-    case DTMFeatureType::BreakVoid    :
-    case DTMFeatureType::Island        :
-    break ;
-
-    default :
-      bcdtmWrite_message(0,0,0,"Unexpected Dtm Feature Type") ;
-      goto errexit ;
-    break ;
-   } ;
-/*
-** Clean Up
-*/
- cleanup :
-/*
-** Job Completed
-*/
- if( dbg && ret == DTM_SUCCESS ) bcdtmWrite_message(0,0,0,"Esri Call Back Function Completed") ;
- if( dbg && ret != DTM_SUCCESS ) bcdtmWrite_message(0,0,0,"Esri Call Back  Function Error") ;
- return(ret) ;
-/*
-** Error Exit
-*/
- errexit :
- if( ret == DTM_SUCCESS ) ret = DTM_ERROR ;
- if( esriFileIoP->esriShapeFP != NULL ) { fclose(esriFileIoP->esriShapeFP) ; esriFileIoP->esriShapeFP = NULL ; }
- goto cleanup ;
-}
-#endif
-/*-----------------------------------------------------------------------------
-
-function :                        bcdtmFormatEsri_appendDBaseRecord
-contents :                        Miscellaneous Functions
-description :                     Appends a dBase record to an open dbf file
-return :                          int;number of bytes written to the file or -1 if an error is encountered
-param :                           int;dbf;IN;file descriptor for open file
-param :                           char*;pRecord;IN;pointer to the record to be written
-
------------------------------------------------------------------------------*/
-BENTLEYDTM_Private int        bcdtmFormatEsri_appendDBaseRecord
-(
- int                              dbf,
- char                             *pRecord
- )
-{
-       int                        byteswritten = 0;
-       long                       pos;
-
-       // move pointer to start of file
-       if ((pos = _lseek (dbf, 0x00, SEEK_SET)) != -1)
-       {
-              int                        nRead;
-              DBASEHeader                header;
-
-
-
-              // read header and move file pointer to end of file
-              if ((nRead = _read (dbf, &header, 0x20)) > 0 && (pos = _lseek (dbf, 0L, SEEK_END)) != -1)
-              {
-                     // output record
-                    if ((byteswritten = _write (dbf, pRecord, header.rLength)) != -1)
-                     {
-                           // increment number of records in file
-                           header.nRecords++;
-
-                           // move pointer to start of file
-                           if ((pos = _lseek (dbf, 0x04, SEEK_SET)) != -1L) byteswritten = _write (dbf, &header.nRecords, 0x04);
-                           else byteswritten = -1;
-                     }
-
-              } else byteswritten = -1;
-
-       } else byteswritten = -1;
-
-       return (byteswritten);
-}
-
-/*-----------------------------------------------------------------------------
-
-function :                        bcdtmFormatEsri_appendIndex
-contents :                        Miscellaneous Functions
-description :              Appends an index record to an open shx file
-return :                          int;number of bytes written to the file or -1 if an error is encountered
-param :                                  int;shx;IN;file descriptor for open file
-param :                                  uint32_t;offset;IN;the number of 16-bit words to the record in the main file
-param :                                  uint32_t;length;IN;the length of the record in the main file in 16-bit words
-
------------------------------------------------------------------------------*/
-BENTLEYDTM_Private int        bcdtmFormatEsri_appendIndex
-(
- int                              shx,
- uint32_t                           offset,
- uint32_t                           length
- )
-{
-       int                               byteswritten = 0;
-       long                       pos;
-       ESRIIndexRecord            record =
-       {                                        // Position          Field                Value                Type          Byte Order
-              dtmCnv_byteSwap4(offset / 2),            // Byte 0*           Offset               Offset               Integer              Big
-              dtmCnv_byteSwap4(length / 2)             // Byte 4            Content Length       Content Length       Integer              Big
-       };                                       // * offset is the number of 16-bit words from the start of the file
-
-       // move file pointer to end of file
-       if ((pos = _lseek (shx, 0L, SEEK_END)) != -1)
-       {
-              // output record
-              byteswritten = _write (shx, &record, 0x08);
-       }
-       else byteswritten = -1;
-       return (byteswritten);
-}
-
-#ifdef NOTNEEDED
-/*-----------------------------------------------------------------------------
-
-function :                        bcdtmFormatEsri_appendPoint
-contents :                        Miscellaneous Functions
-description :              Append a 2d point record to an open shp file
-return :                          int;number of bytes written to the file or -1 if an error is encountered
-param :                                  int;shp;IN;file descriptor for open shp file
-param :                                  int;shx;IN;file descriptor for open shx file
-param :                                  int;dbf;IN;file descriptor for open dbf file
-param :                                  uint32_t;record;IN;pointer to the record to be written
-param :                                  DPoint3d*;pPoint;IN;pointer to the point to be appended
-param :                                  char*;pRecord;IN;pointer to the record to be written
-
------------------------------------------------------------------------------*/
-BENTLEYDTM_Private int        bcdtmFormatEsri_appendPoint
-(
- int                              shp,
- int                              shx,
- int                              dbf,
- uint32_t                                  record,
- DPoint3d                         *pPoint,
- char                             *pRecord
- )
-{
-       int                               byteswritten = 0;
-       int                               length = 4 + 8 * 2;
-       long                       pos;
-       ESRIRecordHeader     header =
-       {                                                      // Position          Field                Value                Type          Byte Order
-              dtmCnv_byteSwap4(record),                // Byte 0            Record Number Record Number Integer              Big
-              dtmCnv_byteSwap4(length / 2)             // Byte 4*           Content Length       Content Length       Integer              Big
-       };                                                     // * length of the record contents section measured in 16-bit words
-
-       ESRIPoint                  point =
-       {                                                      // Position          Field                Value                Type          Byte Order
-              SHAPEFILE_TYPE_Point,             // Byte 0            Shape Type           1                           Integer              Little
-              pPoint->x,                               // Byte 4            x                          x                           Double        Little
-              pPoint->y,                               // Byte 12           y                          y                           Double        Little
-       };
-
-       // move file pointer to end of file
-       if ((pos = _lseek (shp, 0L, SEEK_END)) != -1)
-       {
-              // output file header
-              if (byteswritten != -1) byteswritten = _write (shp, &header.id, 0x04);
-              if (byteswritten != -1) byteswritten = _write (shp, &header.length, 0x04);
-              if (byteswritten != -1) byteswritten = _write (shp, &point.type, 0x04);
-              if (byteswritten != -1) byteswritten = _write (shp, &point.x, 0x08);
-              if (byteswritten != -1) byteswritten = _write (shp, &point.y, 0x08);
-
-              // append index record
-              if (byteswritten != -1) byteswritten = bcdtmFormatEsri_appendIndex (shx, pos, length);
-              if (byteswritten != -1) byteswritten = bcdtmFormatEsri_appendDBaseRecord (dbf, pRecord);
-       }
-       else byteswritten = -1;
-       return (byteswritten);
-}
-
-/*-----------------------------------------------------------------------------
-
-function :                        bcdtmFormatEsri_appendPointZ
-contents :                        Miscellaneous Functions
-description :                     Append a 3d point record to an open shp file
-return :                          int;number of bytes written to the file or -1 if an error is encountered
-param :                                  int;shp;IN;file descriptor for open shp file
-param :                                  int;shx;IN;file descriptor for open shx file
-param :                                  int;dbf;IN;file descriptor for open dbf file
-param :                                  uint32_t;record;IN;pointer to the record to be written
-param :                                  DPoint3d*;pPoint;IN;pointer to the point to be appended
-param :                                  char*;pRecord;IN;pointer to the record to be written
-
------------------------------------------------------------------------------*/
-BENTLEYDTM_Private int        bcdtmFormatEsri_appendPointZ
-(
- int                              shp,
- int                              shx,
- int                              dbf,
- uint32_t                           record,
- DPoint3d                         *pPoint,
- char                             *pRecord
- )
-{
-       int                        byteswritten = 0;
-       int                        length = 4 + 8 * 4;
-       long                       pos;
-       ESRIRecordHeader     header =
-       {                                               // Position          Field                Value                Type          Byte Order
-              dtmCnv_byteSwap4(record),                // Byte 0            Record Number Record Number               Integer       Big
-              dtmCnv_byteSwap4(length / 2)             // Byte 4*           Content Length       Content Length       Integer       Big
-       };                                              // * length of the record contents section measured in 16-bit words
-
-       ESRIPointZ                 point =
-       {                                               // Position          Field                Value                Type          Byte Order
-              SHAPEFILE_TYPE_PointZ,                   // Byte 0            Shape Type           11                   Integer       Little
-              pPoint->x,                               // Byte 4            x                    x                    Double        Little
-              pPoint->y,                               // Byte 12           y                    y                    Double        Little
-              pPoint->z,                               // Byte 20           z                    z                    Double        Little
-              0x00                                     // Byte 28           Measure              M                    Double        Little
-       };
-
-       // move file pointer to end of file
-       if ((pos = _lseek (shp, 0L, SEEK_END)) != -1)
-       {
-              // output file header
-              if (byteswritten != -1) byteswritten = _write (shp, &header.id, 0x04);
-              if (byteswritten != -1) byteswritten = _write (shp, &header.length, 0x04);
-              if (byteswritten != -1) byteswritten = _write (shp, &point.type, 0x04);
-              if (byteswritten != -1) byteswritten = _write (shp, &point.x, 0x08);
-              if (byteswritten != -1) byteswritten = _write (shp, &point.y, 0x08);
-              if (byteswritten != -1) byteswritten = _write (shp, &point.z, 0x08);
-              if (byteswritten != -1) byteswritten = _write (shp, &point.M, 0x08);
-
-              // append index record
-              if (byteswritten != -1) byteswritten = bcdtmFormatEsri_appendIndex (shx, pos, length);
-              if (byteswritten != -1) byteswritten = bcdtmFormatEsri_appendDBaseRecord (dbf, pRecord);
-       }
-       else byteswritten = -1;
-       return (byteswritten);
-}
-
-/*-----------------------------------------------------------------------------
-
-function :                        bcdtmFormatEsri_appendPolyLine
-contents :                        Miscellaneous Functions
-description :                     Append a 2d polyline record to an open shp file
-return :                          int;number of bytes written to the file or -1 if an error is encountered
-param :                                  int;shp;IN;file descriptor for open shp file
-param :                                  int;shx;IN;file descriptor for open shx file
-param :                                  int;dbf;IN;file descriptor for open dbf file
-param :                                  uint32_t;record;IN;pointer to the record to be written
-param :                                  DVector3d*;pRange;IN;pointer to the element range
-param :                                  uint32_t;nPoints;IN;number of points in record
-param :                                  DPoint3d*;pPoints;IN;pointer to the points to be appended
-param :                                  char*;pRecord;IN;pointer to the record to be written
-
------------------------------------------------------------------------------*/
-BENTLEYDTM_Private int        bcdtmFormatEsri_appendPolyLine
-(
- int                              shp,
- int                              shx,
- int                              dbf,
- uint32_t                           record,
- DVector3d                        *pRange,
- uint32_t                           nParts,
- uint32_t                           nPoints,
- uint32_t                           *pParts,
- DPoint3d                         *pPoints,
- char                             *pRecord
- )
-{
-       int                               byteswritten = 0;
-       int                               length = 4 + 8 * 4 + 4 * 3 + nPoints * 16;
-       ESRIRecordHeader     header =
-       {                                        // Position          Field                Value                Type          Byte Order
-              dtmCnv_byteSwap4(record),                // Byte 0            Record Number Record Number Integer              Big
-              dtmCnv_byteSwap4(length / 2)             // Byte 4*           Content Length       Content Length       Integer              Big
-       };                                       // * length of the record contents section measured in 16-bit words
-
-       ESRIPolyLine         line =
-       {                                                      // Position          Field                Value                Type          Byte Order
-              SHAPEFILE_TYPE_PolyLine,   // Byte 0            Shape Type           3                           Integer              Little
-              pRange->org.x,                           // Byte 4            Xmin                 Xmin                 Double        Little
-              pRange->org.y,                           // Byte 12           Ymin                 Ymin                 Double        Little
-              pRange->end.x,                           // Byte 20           Xmax                 Xmax                 Double        Little
-              pRange->end.y,                           // Byte 28           Ymax                 Ymax                 Double        Little
-              nParts,                                         // Byte 36           NumParts             nParts               Integer              Little
-              nPoints,                                 // Byte 40           NumPoints            nPoints                     Integer              Little
-              pParts,                                         // Byte 44           Parts                pParts               Integer              Little
-              NULL,                                    // Byte x (48)       Points               pPoints(x,y)  Double        Little
-       };                                                     // x = 44 + (4 * NumParts)
-
-       // allocate memory for XY coordinates
- //      if ((line.pPoints = (DPoint2d *) calloc (line.nPoints, sizeof (DPoint2d))) != NULL)
-       if ((line.pPoints = (DPoint2d *) calloc (line.nPoints, sizeof (DPoint2d))) != NULL)
-       {
-              long                       pos;
-              uint32_t                     i;
-
-              // loop through all points
-              for (i = 0; i < line.nPoints; i++)
-              {
-                     // record coordinate values
-                     line.pPoints[i].x = pPoints[i].x;
-                     line.pPoints[i].y = pPoints[i].y;
-              }
-
-              // move file pointer to end of file
-              if ((pos = _lseek (shp, 0L, SEEK_END)) != -1)
-              {
-                     // output file header
-                     if (byteswritten != -1) byteswritten = _write (shp, &header.id, 0x04);
-                     if (byteswritten != -1) byteswritten = _write (shp, &header.length, 0x04);
-                     if (byteswritten != -1) byteswritten = _write (shp, &line.type, 0x04);
-                     if (byteswritten != -1) byteswritten = _write (shp, &line.Xmin, 0x08);
-                     if (byteswritten != -1) byteswritten = _write (shp, &line.Ymin, 0x08);
-                     if (byteswritten != -1) byteswritten = _write (shp, &line.Xmax, 0x08);
-                     if (byteswritten != -1) byteswritten = _write (shp, &line.Ymax, 0x08);
-                     if (byteswritten != -1) byteswritten = _write (shp, &line.nParts, 0x04);
-                     if (byteswritten != -1) byteswritten = _write (shp, &line.nPoints, 0x04);
-                     if (byteswritten != -1) byteswritten = _write (shp, line.pParts, 0x04 * line.nParts);
-                     if (byteswritten != -1) byteswritten = _write (shp, line.pPoints, 0x10 * line.nPoints);
-
-                     // append index record
-                     if (byteswritten != -1) byteswritten = bcdtmFormatEsri_appendIndex (shx, pos, length);
-                     if (byteswritten != -1) byteswritten = bcdtmFormatEsri_appendDBaseRecord (dbf, pRecord);
-              }
-              else byteswritten = -1;
-
-              // free allocated memory
-              free (line.pPoints);
-       }
-       else byteswritten = -1;
-       return (byteswritten);
-}
-#endif
-/*-----------------------------------------------------------------------------
-
-function :                        bcdtmFormatEsri_appendPolyLine
-contents :                        Miscellaneous Functions
-description :                     Append a 3d polyline record to an open shp file
-return :                          int;number of bytes written to the file or -1 if an error is encountered
-param :                           int;shp;IN;file descriptor for open shp file
-param :                           int;shx;IN;file descriptor for open shx file
-param :                           int;dbf;IN;file descriptor for open dbf file
-param :                           uint32_t;record;IN;pointer to the record to be written
-param :                           DVector3d*;pRange;IN;pointer to the element range
-param :                           uint32_t;nPoints;IN;number of points in record
-param :                           DPoint3d*;pPoints;IN;pointer to the points to be appended
-param :                           char*;pRecord;IN;pointer to the record to be written
-
------------------------------------------------------------------------------*/
-BENTLEYDTM_Private int        bcdtmFormatEsri_appendPolyLineZ
-(
- int                              shp,
- int                              shx,
- int                              dbf,
- uint32_t                           record,
- DVector3d                        *pRange,
- uint32_t                           nParts,
- uint32_t                           nPoints,
- uint32_t                           *pParts,
- DPoint3d                         *pPoints,
- char                             *pRecord
- )
-{
-       int                               byteswritten = 0;
-       int                               length = 4 + 8 * 4 + 4 * 3 + nPoints * 16 + 8 * 2 + nPoints * 8;
-       ESRIRecordHeader     header =
-       {                                               // Position          Field                Value                Type          Byte Order
-              dtmCnv_byteSwap4(record),                // Byte 0            Record Number        Record Number        Integer       Big
-              dtmCnv_byteSwap4(length / 2)             // Byte 4*           Content Length       Content Length       Integer       Big
-       };                                              // * length of the record contents section measured in 16-bit words
-
-       ESRIPolyLineZ        line =
-       {                                               // Position          Field                Value                Type          Byte Order
-              SHAPEFILE_TYPE_PolyLineZ,                // Byte 0            Shape Type           13                   Integer       Little
-              pRange->org.x,                           // Byte 4            Xmin                 Xmin                 Double        Little
-              pRange->org.y,                           // Byte 12           Ymin                 Ymin                 Double        Little
-              pRange->end.x,                           // Byte 20           Xmax                 Xmax                 Double        Little
-              pRange->end.y,                           // Byte 28           Ymax                 Ymax                 Double        Little
-              nParts,                                  // Byte 36           NumParts             nParts               Integer       Little
-              nPoints,                                 // Byte 40           NumPoints            nPoints              Integer       Little
-              pParts,                                  // Byte 44           Parts                pParts               Integer       Little
-              NULL,                                    // Byte x (48)       Points               pPoints(x,y)         Double        Little
-              pRange->org.z,                           // Byte y            Zmin                 Zmin                 Double        Little
-              pRange->end.z,                           // Byte y + 8        Zmax                 Zmax                 Double        Little
-              NULL                                     // Byte y + 16       Zarray               Zarray               Double        Little
-       };                                              // x = 44 + (4 * NumParts), y = x + (16 * NumPoints)
-
-       // allocate memory for XY coordinates
-       if ((line.pPoints = (DPoint2d *) calloc (line.nPoints, sizeof (DPoint2d))) != NULL)
-       {
-              // allocate memory for z coordinates
-              if ((line.pPointsZ = (double *) calloc (line.nPoints, sizeof (double))) != NULL)
-              {
-                     long                       pos;
-                     uint32_t                     i;
-
-                     // loop through all points
-                     for (i = 0; i < line.nPoints; i++)
-                     {
-                           // record coordinate values
-                           line.pPoints[i].x = pPoints[i].x;
-                           line.pPoints[i].y = pPoints[i].y;
-                           line.pPointsZ[i] = pPoints[i].z;
-                     }
-
-                     // move file pointer to end of file
-                     if ((pos = _lseek (shp, 0L, SEEK_END)) != -1)
-                     {
-                           // output file header
-                           if (byteswritten != -1) byteswritten = _write (shp, &header.id, 0x04);
-                           if (byteswritten != -1) byteswritten = _write (shp, &header.length, 0x04);
-                           if (byteswritten != -1) byteswritten = _write (shp, &line.type, 0x04);
-                           if (byteswritten != -1) byteswritten = _write (shp, &line.Xmin, 0x08);
-                           if (byteswritten != -1) byteswritten = _write (shp, &line.Ymin, 0x08);
-                           if (byteswritten != -1) byteswritten = _write (shp, &line.Xmax, 0x08);
-                           if (byteswritten != -1) byteswritten = _write (shp, &line.Ymax, 0x08);
-                           if (byteswritten != -1) byteswritten = _write (shp, &line.nParts, 0x04);
-                           if (byteswritten != -1) byteswritten = _write (shp, &line.nPoints, 0x04);
-                           if (byteswritten != -1) byteswritten = _write (shp, line.pParts, 0x04 * line.nParts);
-                           if (byteswritten != -1) byteswritten = _write (shp, line.pPoints, 0x10 * line.nPoints);
-                           if (byteswritten != -1) byteswritten = _write (shp, &line.Zmin, 0x08);
-                           if (byteswritten != -1) byteswritten = _write (shp, &line.Zmax, 0x08);
-                           if (byteswritten != -1) byteswritten = _write (shp, line.pPointsZ, 0x08 * line.nPoints);
-
-                           // append index record
-                           if (byteswritten != -1) byteswritten = bcdtmFormatEsri_appendIndex (shx, pos, length);
-                           if (byteswritten != -1) byteswritten = bcdtmFormatEsri_appendDBaseRecord (dbf, pRecord);
-                     }
-                     else byteswritten = -1;
-
-                     // free allocated memory
-                     free (line.pPointsZ);
-              }
-              else byteswritten = -1;
-
-              // free allocated memory
-              free (line.pPoints);
-       }
-       else byteswritten = -1;
-       return (byteswritten);
-}
-#ifdef NOTDEFINED
-/*-----------------------------------------------------------------------------
-
-function :                        bcdtmFormatEsri_appendPolygon
-contents :                        Miscellaneous Functions
-description :                     Append a 2d polygon record to an open shp file
-return :                           int;number of bytes written to the file or -1 if an error is encountered
-param :                                  int;shp;IN;file descriptor for open shp file
-param :                                  int;shx;IN;file descriptor for open shx file
-param :                                  int;dbf;IN;file descriptor for open dbf file
-param :                                   uint32_t;record;IN;pointer to the record to be written
-param :                                  DVector3d*;pRange;IN;pointer to the element range
-param :                                  uint32_t;nParts;IN;number of parts in record
-param :                                  uint32_t;nPoints;IN;number of points in record
-param :                                  uint32_t*;pParts;IN;pointer to the parts indexes to be appended
-param :                                  DPoint3d*;pPoints;IN;pointer to the points to be appended
-param :                                  char*;pRecord;IN;pointer to the record to be written
-
------------------------------------------------------------------------------*/
-BENTLEYDTM_Private int        bcdtmFormatEsri_appendPolygon
-(
- int                              shp,
- int                              shx,
- int                              dbf,
- uint32_t                           record,
- DVector3d                        *pRange,
- uint32_t                           nParts,
- uint32_t                           nPoints,
- uint32_t                           *pParts,
- DPoint3d                         *pPoints,
- char                             *pRecord
- )
-{
-       int                               byteswritten = 0;
-       int                               length = 4 + 8 * 4 + 4 + 4 + nParts * 4 + nPoints * 16;
-       ESRIRecordHeader     header =
-       {                                        // Position          Field                Value                Type          Byte Order
-              dtmCnv_byteSwap4(record),                // Byte 0            Record Number Record Number Integer              Big
-              dtmCnv_byteSwap4(length / 2)             // Byte 4*           Content Length       Content Length       Integer              Big
-       };                                       // * length of the record contents section measured in 16-bit words
-
-       ESRIPolygon                polygon =
-       {                                                      // Position          Field                Value                Type          Byte Order
-              SHAPEFILE_TYPE_Polygon,           // Byte 0            Shape Type           3                           Integer              Little
-              pRange->org.x,                           // Byte 4            Xmin                 Xmin                 Double        Little
-              pRange->org.y,                           // Byte 12           Ymin                 Ymin                 Double        Little
-              pRange->end.x,                           // Byte 20           Xmax                 Xmax                 Double        Little
-              pRange->end.y,                           // Byte 28           Ymax                 Ymax                 Double        Little
-              nParts,                                         // Byte 36           NumParts             nParts               Integer              Little
-              nPoints,                                 // Byte 40           NumPoints            nPoints                     Integer              Little
-              pParts,                                         // Byte 44           Parts                pParts               Integer              Little
-              NULL,                                    // Byte x            Points               pPoints(x,y)  Double        Little
-       };                                                     // x = 44 + (4 * NumParts)
-
-       // allocate memory for XY coordinates
-       if ((polygon.pPoints = (DPoint2d *) calloc (polygon.nPoints, sizeof (DPoint2d))) != NULL)
-       {
-              long                       pos;
-              uint32_t                     i;
-
-              // loop through all points
-              for (i = 0; i < polygon.nPoints; i++)
-              {
-                     // record coordinate values
-                     polygon.pPoints[i].x = pPoints[i].x;
-                     polygon.pPoints[i].y = pPoints[i].y;
-              }
-
-              // move file pointer to end of file
-              if ((pos = _lseek (shp, 0L, SEEK_END)) != -1)
-              {
-                     // output file header
-                     if (byteswritten != -1) byteswritten = _write (shp, &header.id, 0x04);
-                     if (byteswritten != -1) byteswritten = _write (shp, &header.length, 0x04);
-                     if (byteswritten != -1) byteswritten = _write (shp, &polygon.type, 0x04);
-                     if (byteswritten != -1) byteswritten = _write (shp, &polygon.Xmin, 0x08);
-                     if (byteswritten != -1) byteswritten = _write (shp, &polygon.Ymin, 0x08);
-                     if (byteswritten != -1) byteswritten = _write (shp, &polygon.Xmax, 0x08);
-                     if (byteswritten != -1) byteswritten = _write (shp, &polygon.Ymax, 0x08);
-                     if (byteswritten != -1) byteswritten = _write (shp, &polygon.nParts, 0x04);
-                     if (byteswritten != -1) byteswritten = _write (shp, &polygon.nPoints, 0x04);
-                     if (byteswritten != -1) byteswritten = _write (shp, polygon.pParts, 0x04 * polygon.nParts);
-                     if (byteswritten != -1) byteswritten = _write (shp, polygon.pPoints, 0x10 * polygon.nPoints);
-
-                     // append index record
-                     if (byteswritten != -1) byteswritten = bcdtmFormatEsri_appendIndex (shx, pos, length);
-                     if (byteswritten != -1) byteswritten = bcdtmFormatEsri_appendDBaseRecord (dbf, pRecord);
-              }
-              else byteswritten = -1;
-
-              // free allocated memory
-              free (polygon.pPoints);
-       }
-       else byteswritten = -1;
-       return (byteswritten);
-}
-
-/*-----------------------------------------------------------------------------
-
-function :                        bcdtmFormatEsri_appendPolygonZ
-contents :                        Miscellaneous Functions
-description :                     Append a 3d polygon record to an open shp file
-return :                          int;number of bytes written to the file or -1 if an error is encountered
-param :                                  int;shp;IN;file descriptor for open shp file
-param :                                  int;shx;IN;file descriptor for open shx file
-param :                                  int;dbf;IN;file descriptor for open dbf file
-param :                                  uint32_t;record;IN;pointer to the record to be written
-param :                                  DVector3d*;pRange;IN;pointer to the element range
-param :                                  uint32_t;nParts;IN;number of parts in record
-param :                                  uint32_t;nPoints;IN;number of points in record
-param :                                  uint32_t*;pParts;IN;pointer to the parts indexes to be appended
-param :                                  DPoint3d*;pPoints;IN;pointer to the points to be appended
-param :                                  char*;pRecord;IN;pointer to the record to be written
-
------------------------------------------------------------------------------*/
-BENTLEYDTM_Private int        bcdtmFormatEsri_appendPolygonZ
-(
- int                              shp,
- int                              shx,
- int                              dbf,
- uint32_t                           record,
- DVector3d                        *pRange,
- uint32_t                           nParts,
- uint32_t                           nPoints,
- uint32_t                           *pParts,
- DPoint3d                         *pPoints,
- char                             *pRecord
- )
-{
-       int                               byteswritten = 0;
-       int                               length = 4 + 8 * 4 + 4 + 4 + nParts * 4 + nPoints * 16 + 8 * 2 + nPoints * 8;
-       ESRIRecordHeader     header =
-       {                                               // Position          Field                Value                Type          Byte Order
-              dtmCnv_byteSwap4(record),                // Byte 0            Record Number Record Number Integer              Big
-              dtmCnv_byteSwap4(length / 2)             // Byte 4*           Content Length       Content Length       Integer              Big
-       };                                              // * length of the record contents section measured in 16-bit words
-
-       ESRIPolygonZ         polygon =
-       {                                               // Position          Field                Value                Type          Byte Order
-              SHAPEFILE_TYPE_PolygonZ,                 // Byte 0            Shape Type           13                   Integer       Little
-              pRange->org.x,                           // Byte 4            Xmin                 Xmin                 Double        Little
-              pRange->org.y,                           // Byte 12           Ymin                 Ymin                 Double        Little
-              pRange->end.x,                           // Byte 20           Xmax                 Xmax                 Double        Little
-              pRange->end.y,                           // Byte 28           Ymax                 Ymax                 Double        Little
-              nParts,                                  // Byte 36           NumParts             nParts               Integer       Little
-              nPoints,                                 // Byte 40           NumPoints            nPoints              Integer       Little
-              pParts,                                  // Byte 44           Parts                pParts               Integer       Little
-              NULL,                                    // Byte x            Points               pPoints(x,y)         Double        Little
-              pRange->org.z,                           // Byte y            Zmin                 Zmin                 Double        Little
-              pRange->end.z,                           // Byte y + 8        Zmax                 Zmax                 Double        Little
-              NULL                                     // Byte y + 16       Zarray               Zarray               Double        Little
-       };                                              // x = 44 + (4 * NumParts), y = x + (16 * NumPoints)
-
-       // allocate memory for XY coordinates
-       if ((polygon.pPoints = (DPoint2d *) calloc (polygon.nPoints, sizeof (DPoint2d))) != NULL)
-       {
-              // allocate memory for z coordinates
-              if ((polygon.pPointsZ = (double *) calloc (polygon.nPoints, sizeof (double))) != NULL)
-              {
-                     long                       pos;
-                     uint32_t                     i;
-
-                     // loop through all points
-                     for (i = 0; i < polygon.nPoints; i++)
-                     {
-                           // record coordinate values
-                           polygon.pPoints[i].x = pPoints[i].x;
-                           polygon.pPoints[i].y = pPoints[i].y;
-                           polygon.pPointsZ[i] = pPoints[i].z;
-                     }
-
-                     // move file pointer to end of file
-                     if ((pos = _lseek (shp, 0L, SEEK_END)) != -1)
-                     {
-                           // output file header
-                           if (byteswritten != -1) byteswritten = _write (shp, &header.id, 0x04);
-                           if (byteswritten != -1) byteswritten = _write (shp, &header.length, 0x04);
-                           if (byteswritten != -1) byteswritten = _write (shp, &polygon.type, 0x04);
-                           if (byteswritten != -1) byteswritten = _write (shp, &polygon.Xmin, 0x08);
-                           if (byteswritten != -1) byteswritten = _write (shp, &polygon.Ymin, 0x08);
-                           if (byteswritten != -1) byteswritten = _write (shp, &polygon.Xmax, 0x08);
-                           if (byteswritten != -1) byteswritten = _write (shp, &polygon.Ymax, 0x08);
-                           if (byteswritten != -1) byteswritten = _write (shp, &polygon.nParts, 0x04);
-                           if (byteswritten != -1) byteswritten = _write (shp, &polygon.nPoints, 0x04);
-                           if (byteswritten != -1) byteswritten = _write (shp, polygon.pParts, 0x04 * polygon.nParts);
-                           if (byteswritten != -1) byteswritten = _write (shp, polygon.pPoints, 0x10 * polygon.nPoints);
-                           if (byteswritten != -1) byteswritten = _write (shp, &polygon.Zmin, 0x08);
-                           if (byteswritten != -1) byteswritten = _write (shp, &polygon.Zmax, 0x08);
-                           if (byteswritten != -1) byteswritten = _write (shp, polygon.pPointsZ, 0x08 * polygon.nPoints);
-
-                           // append index and Xbase record
-                           if (byteswritten != -1) byteswritten = bcdtmFormatEsri_appendIndex (shx, pos, length);
-                           if (byteswritten != -1) byteswritten = bcdtmFormatEsri_appendDBaseRecord (dbf, pRecord);
-                     }
-                     else byteswritten = -1;
-
-                     // free allocated memory
-                     free (polygon.pPointsZ);
-              }
-              else byteswritten = -1;
-
-              // free allocated memory
-              free (polygon.pPoints);
-       }
-       else byteswritten = -1;
-       return (byteswritten);
-}
-#endif
-/*-----------------------------------------------------------------------------
-
-function :                        bcdtmFormatEsri_appendMultiPointZ
-contents :                        Miscellaneous Functions
-description :                     Appends a multi point array to an open shp file
-return :                          int;number of bytes written to the file or -1 if an error is encountered
-param :                                  int;shp;IN;file descriptor for open shp file
-param :                                  int;shx;IN;file descriptor for open shx file
-param :                                  int;dbf;IN;file descriptor for open dbf file
-param :                                  uint32_t;record;IN;pointer to the record to be written
-param :                                  DVector3d*;pRange;IN;pointer to the element range
-param :                                  uint32_t;nParts;IN;number of parts in record
-param :                                  uint32_t;nPoints;IN;number of points in record
-param :                                  uint32_t*;pParts;IN;pointer to the parts indexes to be appended
-param :                                  DPoint3d*;pPoints;IN;pointer to the points to be appended
-param :                                  char*;pRecord;IN;pointer to the record to be written
-
------------------------------------------------------------------------------*/
-BENTLEYDTM_Private int        bcdtmFormatEsri_appendMultiPointZ
-(
- int                              shp,
- int                              shx,
- int                              dbf,
- uint32_t                           record,
- DVector3d                        *pRange,
- uint32_t                           nPoints,
- DPoint3d                         *pPoints,
- char                             *pRecord
- )
-{
-       int                               byteswritten = 0;
-       int                               length = 4 + 8 * 4 + 4 + nPoints * 16 + 8 * 2 + nPoints * 8  ;
-       ESRIRecordHeader     header =
-       {                                               // Position          Field                Value                Type          Byte Order
-              dtmCnv_byteSwap4(record),                // Byte 0            Record Number        Record Number        Integer              Big
-              dtmCnv_byteSwap4(length / 2)             // Byte 4*           Content Length       Content Length       Integer              Big
-       };                                              // * length of the record contents section measured in 16-bit words
-
-       ESRIMultiPointZ        multiPoint =
-       {                                               // Position          Field                Value                Type          Byte Order
-              SHAPEFILE_TYPE_MultiPointZ,              // Byte 0            Shape Type           18                   Integer       Little
-              pRange->org.x,                           // Byte 4            Xmin                 Xmin                 Double        Little
-              pRange->org.y,                           // Byte 12           Ymin                 Ymin                 Double        Little
-              pRange->end.x,                           // Byte 20           Xmax                 Xmax                 Double        Little
-              pRange->end.y,                           // Byte 28           Ymax                 Ymax                 Double        Little
-              nPoints,                                 // Byte 36           NumPoints            nPoints              Integer       Little
-              NULL,                                    // Byte x            Points               pPoints(x,y)         Double        Little
-              pRange->org.z,                           // Byte y            Zmin                 Zmin                 Double        Little
-              pRange->end.z,                           // Byte y + 8        Zmax                 Zmax                 Double        Little
-              NULL                                     // Byte y + 16       Zarray               Zarray               Double        Little
-       };                                              // x = 44 + (4 * NumParts), y = x + (16 * NumPoints)
-
-       // allocate memory for XY coordinates
-       if (( multiPoint.pPoints = (DPoint2d *) calloc (multiPoint.nPoints, sizeof (DPoint2d))) != NULL)
-       {
-              // allocate memory for z coordinates
-              if (( multiPoint.pPointsZ = (double *) calloc (multiPoint.nPoints, sizeof (double))) != NULL)
-              {
-                     long                       pos;
-                     uint32_t                     i;
-
-                     // loop through all points
-                     for (i = 0; i < multiPoint.nPoints; i++)
-                     {
-                           // record coordinate values
-                           multiPoint.pPoints[i].x = pPoints[i].x;
-                           multiPoint.pPoints[i].y = pPoints[i].y;
-                           multiPoint.pPointsZ[i]  = pPoints[i].z;
-                     }
-
-                     // move file pointer to end of file
-                     if ((pos = _lseek (shp, 0L, SEEK_END)) != -1)
-                     {
-                           // output file header
-                           if (byteswritten != -1) byteswritten = _write (shp, &header.id, 0x04);
-                           if (byteswritten != -1) byteswritten = _write (shp, &header.length, 0x04);
-                           if (byteswritten != -1) byteswritten = _write (shp, &multiPoint.type, 0x04);
-                           if (byteswritten != -1) byteswritten = _write (shp, &multiPoint.Xmin, 0x08);
-                           if (byteswritten != -1) byteswritten = _write (shp, &multiPoint.Ymin, 0x08);
-                           if (byteswritten != -1) byteswritten = _write (shp, &multiPoint.Xmax, 0x08);
-                           if (byteswritten != -1) byteswritten = _write (shp, &multiPoint.Ymax, 0x08);
-                           if (byteswritten != -1) byteswritten = _write (shp, &multiPoint.nPoints, 0x04);
-                           if (byteswritten != -1) byteswritten = _write (shp, multiPoint.pPoints, 0x10 * multiPoint.nPoints);
-                           if (byteswritten != -1) byteswritten = _write (shp, &multiPoint.Zmin, 0x08);
-                           if (byteswritten != -1) byteswritten = _write (shp, &multiPoint.Zmax, 0x08);
-                           if (byteswritten != -1) byteswritten = _write (shp, multiPoint.pPointsZ, 0x08 * multiPoint.nPoints);
-
-                           // append index and Xbase record
-                           if (byteswritten != -1) byteswritten = bcdtmFormatEsri_appendIndex (shx, pos, length);
-                           if (byteswritten != -1) byteswritten = bcdtmFormatEsri_appendDBaseRecord (dbf, pRecord);
-                     }  else byteswritten = -1;
-
-                     // free allocated memory
-                     free (multiPoint.pPointsZ);
-              }  else byteswritten = -1;
-
-              // free allocated memory
-              free (multiPoint.pPoints);
-       }  else byteswritten = -1;
-       return (byteswritten);
-}
-
-/*-----------------------------------------------------------------------------
-
-function :                        bcdtmFormatEsri_writeDBaseHeader
-contents :                         Miscellaneous Functions
-description :              Writes the file header information for a newly created dbf file to be used with all record types except text records
-return :                          int;number of bytes written to the file or -1 if an error is encountered
-param :                                  int;fh;IN;file descriptor for open file
-
------------------------------------------------------------------------------*/
-BENTLEYDTM_Private int        bcdtmFormatEsri_writeDBaseHeader
-(
- int                              fh
- )
-{
-       int                               i;
-       int                               byteswritten = 0;
-       unsigned char                        fields[NUM_DBF_FIELDS][32] =
-       {
-              {'E','N','T','I','T','y',0,0,0,0,0,'C',0,0,0,0,0x20,0,0,0,0,0,0,0,0,0,0,0,0,0,0,0},             // element type
-              {'L','A','y','E','R',0,0,0,0,0,0,'C',0,0,0,0,0x20,0,0,0,0,0,0,0,0,0,0,0,0,0,0,0},               // level name
-              {'I','G','D','S','_','L','E','V','E','L',0,'N',0,0,0,0,0x05,0,0,0,0,0,0,0,0,0,0,0,0,0,0,0},     // level number
-              {'I','G','D','S','_','C','O','L','O','R',0,'N',0,0,0,0,0x05,0,0,0,0,0,0,0,0,0,0,0,0,0,0,0},     // color (0 - 255)
-              {'I','G','D','S','_','S','T','y','L','E',0,'C',0,0,0,0,0x20,0,0,0,0,0,0,0,0,0,0,0,0,0,0,0},     // linestyle name
-              {'W','E','I','G','H','T',0,0,0,0,0,'N',0,0,0,0,0x05,0,0,0,0,0,0,0,0,0,0,0,0,0,0,0},             // weight (0 - 31)
-              {'G','R','O','U','P',0,0,0,0,0,0,'N',0,0,0,0,0x05,0,0,0,0,0,0,0,0,0,0,0,0,0,0,0},               // graphic group (0 - 65535)
-              {'F','E','A','T','C','O','D','E',0,0,0,'C',0,0,0,0,0x20,0,0,0,0,0,0,0,0,0,0,0,0,0,0,0},         // feature code (remapped)
-              {'C','A','T','E','G','O','R','y',0,0,0,'C',0,0,0,0,0x20,0,0,0,0,0,0,0,0,0,0,0,0,0,0,0},         // feature category (original)
-              {'D','E','S','C','R','I','P','T',0,0,0,'C',0,0,0,0,0x20,0,0,0,0,0,0,0,0,0,0,0,0,0,0,0},         // feature description (original)
-              {'H','E','I','G','H','T',0,0,0,0,0,'N',0,0,0,0,0x14,0x03,0,0,0,0,0,0,0,0,0,0,0,0,0,0},          // element elevation (points and contours)
-       };
-       long                       pos;
-       UInt16                     terminator = 0x200D;
-       UInt16                     hLength = 32 + NUM_DBF_FIELDS * 32 + 1;
-       UInt16                     rLength = 0x20 + 0x20 + 0x05 + 0x05 + 0x20 + 0x05 + 0x05 + 0x20 + 0x20 + 0x20 + 0x14 + 1;
-       time_t                     current = time (NULL);
-       struct tm                  today = *localtime (&current);
-
-       DBASEHeader                header =
-       {                                               // Position          Field                Value                Type          Byte Order
-              0x03,                                    // Byte 0            Version                    3                           Byte          Little
-              (unsigned char)today.tm_year,                           // Byte 1            Year                 Year - 1900          Byte          Little
-              (unsigned char)today.tm_mon + 1,                        // Byte 2            Month                1 to 12                     Byte          Little
-              (unsigned char)today.tm_mday,                           // Byte 3            Day                        1 to 31                   Byte          Little
-              0,                                       // Byte 4            Number Records       nRecords             Integer              Little
-              hLength,                                 // Byte 8            Header Length hLength                     Short         Little
-              rLength,                                 // Byte 10           Record Length rLength                     Short         Little
-              0,                                       // Byte 12           Reserved             0                           Short         Little
-              0,                                       // Byte 14           Incomplete           0                           Byte          Little
-              0,                                       // Byte 15           Encryption           0                           Byte          Little
-              0,                                       // Byte 16           Free Record          0                           Integer              Little
-              0,                                       // Byte 20           Multi User           0                           Integer              Little
-              0,                                       // Byte 24           Multi User           0                           Integer              Little
-              0,                                       // Byte 28           MDX Flag             0                           Byte          Little
-              0,                                       // Byte 29           Language Driver      0                           Byte          Little
-              0,                                       // Byte 30           Reserved             0                           Short         Little
-       };
-
-       // output file header
-       if ((pos = _lseek (fh, 0x00, SEEK_SET)) != -1L) byteswritten = _write (fh, &header, 0x20);
-       for (i = 0; byteswritten != -1 && i < NUM_DBF_FIELDS; i++) byteswritten = _write (fh, fields[i], 0x20);
-       if (byteswritten != -1) byteswritten = _write (fh, &terminator, 0x02);
-       return (byteswritten);
-}
-
-/*-----------------------------------------------------------------------------
-
-function :                        bcdtmFormatEsri_writeDBaseTextHeader
-contents :                        Miscellaneous Functions
-description :              Writes the file header information for a newly created dbf file to be used with text records
-return :                          int;number of bytes written to the file or -1 if an error is encountered
-param :                                  int;fh;IN;file descriptor for open file
-
------------------------------------------------------------------------------*/
-#ifdef NOTNEEDED
-BENTLEYDTM_Private int        bcdtmFormatEsri_writeDBaseTextHeader
-(
- int                              fh
- )
-{
-       int                               i;
-       int                               byteswritten = 0;
-       unsigned char                       fields[NUM_DBF_TEXT_FIELDS][32] =
-       {
-              {'E','N','T','I','T','y',0,0,0,0,0,'C',0,0,0,0,0x20,0,0,0,0,0,0,0,0,0,0,0,0,0,0,0},                    // element type
-              {'L','A','y','E','R',0,0,0,0,0,0,'C',0,0,0,0,0x20,0,0,0,0,0,0,0,0,0,0,0,0,0,0,0},               // level name
-              {'I','G','D','S','_','L','E','V','E','L',0,'N',0,0,0,0,0x05,0,0,0,0,0,0,0,0,0,0,0,0,0,0,0},       // level number
-              {'I','G','D','S','_','C','O','L','O','R',0,'N',0,0,0,0,0x05,0,0,0,0,0,0,0,0,0,0,0,0,0,0,0},       // color (0 - 255)
-              {'I','G','D','S','_','S','T','y','L','E',0,'C',0,0,0,0,0x20,0,0,0,0,0,0,0,0,0,0,0,0,0,0,0},       // linestyle name
-              {'W','E','I','G','H','T',0,0,0,0,0,'N',0,0,0,0,0x05,0,0,0,0,0,0,0,0,0,0,0,0,0,0,0},                    // weight (0 - 31)
-              {'G','R','O','U','P',0,0,0,0,0,0,'N',0,0,0,0,0x05,0,0,0,0,0,0,0,0,0,0,0,0,0,0,0},               // graphic group (0 - 65535)
-              {'F','E','A','T','C','O','D','E',0,0,0,'C',0,0,0,0,0x20,0,0,0,0,0,0,0,0,0,0,0,0,0,0,0},         // feature code (remapped)
-              {'C','A','T','E','G','O','R','y',0,0,0,'C',0,0,0,0,0x20,0,0,0,0,0,0,0,0,0,0,0,0,0,0,0},         // feature category (original)
-              {'D','E','S','C','R','I','P','T',0,0,0,'C',0,0,0,0,0x20,0,0,0,0,0,0,0,0,0,0,0,0,0,0,0},         // feature description (original)
-              {'H','E','I','G','H','T',0,0,0,0,0,'N',0,0,0,0,0x14,0x03,0,0,0,0,0,0,0,0,0,0,0,0,0,0},          // element elevation (points and contours)
-              {'T','E','x','T','S','T','R','I','N','G',0,'C',0,0,0,0,0xFF,0,0,0,0,0,0,0,0,0,0,0,0,0,0,0},       // miscellaneous text
-              {'T','E','x','T','F','O','N','T',0,0,0,'C',0,0,0,0,0x20,0,0,0,0,0,0,0,0,0,0,0,0,0,0,0},         // font name
-              {'T','E','x','T','S','I','z','E',0,0,0,'N',0,0,0,0,0x14,0X03,0,0,0,0,0,0,0,0,0,0,0,0,0,0},       // text size
-              {'T','E','x','T','A','N','G','L','E',0,0,'N',0,0,0,0,0x14,0X03,0,0,0,0,0,0,0,0,0,0,0,0,0,0},// text rotation angle (degrees)
-       };
-       long                       pos;
-       UInt16                      terminator = 0x200D;
-       UInt16                     hLength = 32 + NUM_DBF_TEXT_FIELDS * 32 + 1;
-       UInt16                     rLength = 0x20 + 0x20 + 0x05 + 0x05 + 0x20 + 0x05 + 0x05 + 0x20 + 0x20 + 0x20 + 0x14 + 0xFF + 0x20 + 0x14 + 0x14 + 1;
-       time_t                     current = time (NULL);
-       struct tm                  today = *localtime (&current);
-
-       DBASEHeader                header =
-       {                                                      // Position          Field                Value                Type          Byte Order
-              0x03,                                    // Byte 0            Version                    3                           Byte          Little
-              (unsigned char)today.tm_year,                           // Byte 1            Year                 Year - 1900          Byte          Little
-              today.tm_mon + 1,                 // Byte 2            Month                1 to 12                     Byte          Little
-              (unsigned char)today.tm_mday,                           // Byte 3            Day                        1 to 31                   Byte          Little
-              0,                                              // Byte 4            Number Records       nRecords             Integer              Little
-              hLength,                                 // Byte 8            Header Length hLength                     Short         Little
-              rLength,                                 // Byte 10           Record Length rLength                     Short         Little
-              0,                                              // Byte 12           Reserved             0                           Short         Little
-              0,                                              // Byte 14           Incomplete           0                           Byte          Little
-              0,                                              // Byte 15           Encryption           0                           Byte          Little
-              0,                                              // Byte 16           Free Record          0                           Integer              Little
-              0,                                              // Byte 20           Multi User           0                           Integer              Little
-              0,                                              // Byte 24           Multi User           0                           Integer              Little
-              0,                                              // Byte 28           MDX Flag             0                           Byte          Little
-              0,                                              // Byte 29           Language Driver      0                           Byte          Little
-              0,                                              // Byte 30           Reserved             0                           Short         Little
-       };
-
-       // output file header
-       if ((pos = _lseek (fh, 0x00, SEEK_SET)) != -1L) byteswritten = _write (fh, &header, 0x20);
-       for (i = 0; byteswritten != -1 && i < NUM_DBF_TEXT_FIELDS; i++) byteswritten = _write (fh, fields[i], 0x20);
-       if (byteswritten != -1) byteswritten = _write (fh, &terminator, 0x02);
-       return (byteswritten);
-}
-#endif
-/*-----------------------------------------------------------------------------
-
-function :                        bcdtmFormatEsri_writeFileHeader
-contents :                        Miscellaneous Functions
-description :                     Writes the file header information for a newly created shp file
-return :                          int;number of bytes written to the file or -1 if an error is encountered
-param :                                  int;fh;IN;file descriptor for open file
-param :                                  uint32_t;shapeType;IN;shape file type
-param :                                  DVector3d*;pRange;IN;range of elements in file
-param :                                  UInt16;mask;IN;bitmask used to selectively write portions of the header
-
------------------------------------------------------------------------------*/
-BENTLEYDTM_Private int        bcdtmFormatEsri_writeFileHeader
-(
- int                              fh,
- uint32_t                           shapeType,
- DVector3d                        *pRange,
- UInt16                           mask
- )
-{
-       int                        byteswritten = 0;
-       long                       pos;
-       ESRIHeader                 header =
-       {                                               // Position          Field                Value                Type          Byte Order
-              dtmCnv_byteSwap4(9994),                  // Byte 0            File Code            9994                 Integer       Big
-              0,                                       // Byte 4            Unused               0                    Integer       Big
-              0,                                       // Byte 8            Unused               0                    Integer       Big
-              0,                                       // Byte 12           Unused               0                    Integer       Big
-              0,                                       // Byte 16           Unused               0                    Integer       Big
-              0,                                       // Byte 20           Unused               0                    Integer       Big
-              0,                                       // Byte 24           File Length          File Length          Integer       Big
-              1000,                                    // Byte 28           Version              1000                 Integer       Little
-              shapeType,                               // Byte 32           Shape Type           Shape Type           Integer       Little
-              fc_zero,                                 // Byte 36           Bounding Box         Xmin                 Double        Little
-              fc_zero,                                 // Byte 44           Bounding Box         Ymin                 Double        Little
-              fc_zero,                                 // Byte 52           Bounding Box         Xmax                 Double        Little
-              fc_zero,                                 // Byte 60           Bounding Box         Ymax                 Double        Little
-              fc_zero,                                 // Byte 68*          Bounding Box         Zmin                 Double        Little
-              fc_zero,                                 // Byte 76*          Bounding Box         Zmax                 Double        Little
-              fc_zero,                                 // Byte 84*          Bounding Box         Mmin                 Double        Little
-              fc_zero                                  // Byte 92*          Bounding Box         Mmax                 Double        Little
-       };                                              // * Unused, with value 0.0, if not Measured or z type
-
-       // check if range is required
-
-       if (mask & ESRI_HDR_MASK_BOUNDING_BOX && pRange != NULL)
-       {
-              // record bounding box values
-
-              header.Xmin = pRange->org.x;
-              header.Ymin = pRange->org.y;
-              header.Zmin = pRange->org.z;
-              header.Xmax = pRange->end.x;
-              header.Ymax = pRange->end.y;
-              header.Zmax = pRange->end.z;
-       }
-
-       // output file header
-
-       if (mask & ESRI_HDR_MASK_SIGNATURE    && byteswritten != -1 && (pos = _lseek (fh, ESRI_HDR_ADDR_SIGNATURE, SEEK_SET))    != -1L) byteswritten = _write (fh, &header.code, ESRI_HDR_SIZE_SIGNATURE);
-       if (mask & ESRI_HDR_MASK_FILE_LENGTH  && byteswritten != -1 && (pos = _lseek (fh, ESRI_HDR_ADDR_FILE_LENGTH, SEEK_SET))  != -1L) byteswritten = _write (fh, &header.length, ESRI_HDR_SIZE_FILE_LENGTH);
-       if (mask & ESRI_HDR_MASK_FILE_VERSION && byteswritten != -1 && (pos = _lseek (fh, ESRI_HDR_ADDR_FILE_VERSION, SEEK_SET)) != -1L) byteswritten = _write (fh, &header.version, ESRI_HDR_SIZE_FILE_VERSION);
-       if (mask & ESRI_HDR_MASK_SHAPE_TYPE   && byteswritten != -1 && (pos = _lseek (fh, ESRI_HDR_ADDR_SHAPE_TYPE, SEEK_SET))   != -1L) byteswritten = _write (fh, &header.type, ESRI_HDR_SIZE_SHAPE_TYPE);
-       if (mask & ESRI_HDR_MASK_BOUNDING_BOX && byteswritten != -1 && (pos = _lseek (fh, ESRI_HDR_ADDR_BOUNDING_BOX, SEEK_SET)) != -1L) byteswritten = _write (fh, &header.Xmin, ESRI_HDR_SIZE_BOUNDING_BOX);
-
-       // check if length is being set
-       if (mask & ESRI_HDR_MASK_FILE_LENGTH && byteswritten != -1)
-       {
-              // calculate length of file
-              header.length = dtmCnv_byteSwap4(_lseek (fh, 0L, SEEK_END) / 2);
-
-              // output length of file
-              if ((pos = _lseek (fh, ESRI_HDR_ADDR_FILE_LENGTH, SEEK_SET)) != -1L) byteswritten = _write (fh, &header.length, ESRI_HDR_SIZE_FILE_LENGTH);
-       }
-       return (byteswritten);
-}
-
+/*--------------------------------------------------------------------------------------+
+|
+|     $Source: formats/bcdtmEsri.cpp $
+|
+|  $Copyright: (c) 2016 Bentley Systems, Incorporated. All rights reserved. $
+|
++--------------------------------------------------------------------------------------*/
+#include "TerrainModel/Formats/Formats.h"
+#include "TerrainModel/Core/bcDTMBaseDef.h"
+#include "TerrainModel/Core/dtmdefs.h"
+#include "TerrainModel/Formats/Esri.h"
+//#include "dtmevars.h"
+#include <TerrainModel/Core/bcdtmInlines.h>
+
+#include <io.h>
+#include <fcntl.h>
+#include <stdlib.h>
+#include <stdio.h>
+#include <share.h>
+#include <math.h>
+#include <sys/types.h>
+#include <sys/stat.h>
+
+#pragma pack(2)
+typedef struct
+{
+ long fileCode ;
+ long unUsed1 ;
+ long unUsed2 ;
+ long unUsed3 ;
+ long unUsed4 ;
+ long unUsed5 ;
+ long fileLength ;
+ long version ;
+ long shapeType ;
+ double xMin ;
+ double yMin ;
+ double xMax ;
+ double yMax ;
+ double zMin ;
+ double zMax ;
+ double mMin ;
+ double mMax ;
+} EsriFileHeader ;
+
+typedef struct
+{
+ FILE *esriShapeFP ;
+ FILE *esriIndexFP ;
+ long filePosition ;
+ long indexFilePosition ;
+ long shapeType ;
+ long recordNumber ;
+ wchar_t  filePrefix[256];
+ double xMin,xMax,yMin,yMax,zMin,zMax ;
+} EsriFileIo ;
+
+
+typedef struct _EsriFileInfo
+{
+ int shp ;
+ int shx ;
+ int dbf ;
+ long recordNumber ;
+ long fileLength ;
+ wchar_t esriFilePrefix[256] ;
+ double xMin ;
+ double yMin ;
+ double zMin ;
+ double xMax ;
+ double yMax ;
+ double zMax ;
+} EsriFileInfo ;
+
+#ifdef NOTNEEDED
+BENTLEYDTM_Private int bcdtmFormatEsri_initialiseEsriFileStructureDtmObject(EsriFileIo *esriFileIoP,wchar_t *esriShapeFilePrefixP) ;
+BENTLEYDTM_Private int bcdtmFormatEsri_finaliseEsriFileStructureDtmObject(EsriFileIo *esriFileIoP) ;
+#endif
+
+int fc_zero = 0 ;
+
+typedef unsigned short   UInt16 ;
+typedef unsigned int     uint32_t ;
+
+typedef struct _Dvector3D
+{
+ DPoint3d org ;
+ DPoint3d end ;
+} DVector3d ;
+
+#define ESRI_POINT_FILE                  1
+#define ESRI_TEXT_FILE                   2
+#define ESRI_POLYLINE_FILE               3
+#define ESRI_POLYGON_FILE                5
+#define ESRI_MULTIPOINT_FILE             8
+#define NUM_ESRI_FILE_TYPES              10
+#define NUM_DBF_FIELDS                   11
+#define NUM_DBF_TEXT_FIELDS              15
+
+#define ESRI_HDR_ADDR_SIGNATURE          0x00
+#define ESRI_HDR_ADDR_FILE_LENGTH        0x18
+#define ESRI_HDR_ADDR_FILE_VERSION       0x1C
+#define ESRI_HDR_ADDR_SHAPE_TYPE         0x20
+#define ESRI_HDR_ADDR_BOUNDING_BOX       0x24
+
+#define ESRI_HDR_MASK_SIGNATURE          0x01
+#define ESRI_HDR_MASK_FILE_LENGTH        0x02
+#define ESRI_HDR_MASK_FILE_VERSION       0x04
+#define ESRI_HDR_MASK_SHAPE_TYPE         0x08
+#define ESRI_HDR_MASK_BOUNDING_BOX       0x10
+#define ESRI_HDR_MASK_UPDATE_ALL         (ESRI_HDR_MASK_SIGNATURE | ESRI_HDR_MASK_FILE_LENGTH | ESRI_HDR_MASK_FILE_VERSION | ESRI_HDR_MASK_SHAPE_TYPE | ESRI_HDR_MASK_BOUNDING_BOX)
+
+#define ESRI_HDR_SIZE_SIGNATURE          0x18
+#define ESRI_HDR_SIZE_FILE_LENGTH        0x04
+#define ESRI_HDR_SIZE_FILE_VERSION       0x04
+#define ESRI_HDR_SIZE_SHAPE_TYPE         0x04
+#define ESRI_HDR_SIZE_BOUNDING_BOX       0x40
+#define ESRI_HDR_SIZE                    (ESRI_HDR_SIZE_SIGNATURE + ESRI_HDR_SIZE_FILE_LENGTH + ESRI_HDR_SIZE_FILE_VERSION + ESRI_HDR_SIZE_SHAPE_TYPE + ESRI_HDR_SIZE_BOUNDING_BOX)
+
+#define ESRI_RECORD_HDR_ADDR_OFFSET      0x00
+#define ESRI_RECORD_HDR_ADDR_LENGTH      0x04
+
+#define ESRI_RECORD_HDR_SIZE_OFFSET      0x04
+#define ESRI_RECORD_HDR_SIZE_LENGTH      0x04
+#define ESRI_RECORD_HDR_SIZE             (ESRI_RECORD_HDR_SIZE_OFFSET + ESRI_RECORD_HDR_SIZE_LENGTH)
+
+// all the non-null shapes in a shapefile are required to be of the same shape type
+
+typedef enum _SHAPEFILE_TYPE_Types
+{
+       SHAPEFILE_TYPE_NullShape          = 0,
+       SHAPEFILE_TYPE_Point              = 1,
+       SHAPEFILE_TYPE_Text               = 2,
+       SHAPEFILE_TYPE_PolyLine           = 3,
+       SHAPEFILE_TYPE_Polygon            = 5,
+       SHAPEFILE_TYPE_MultiPoint         = 8,
+       SHAPEFILE_TYPE_PointZ             = 11,
+       SHAPEFILE_TYPE_TextZ              = 12,
+       SHAPEFILE_TYPE_PolyLineZ          = 13,
+       SHAPEFILE_TYPE_PolygonZ           = 15,
+       SHAPEFILE_TYPE_MultiPointZ        = 18,
+       SHAPEFILE_TYPE_PointM             = 21,
+       SHAPEFILE_TYPE_TextM              = 22,
+       SHAPEFILE_TYPE_PolyLineM          = 23,
+       SHAPEFILE_TYPE_PolygonM           = 25,
+       SHAPEFILE_TYPE_MultiPointM        = 28,
+       SHAPEFILE_TYPE_MultiPatch         = 31,
+} SHAPEFILE_TYPE_Types;
+
+typedef struct _DBASEHeader
+{
+       unsigned char                                            version;      // version number
+       unsigned char                                            year;         // year of last update since 1900
+       unsigned char                                            month;        // month of last update
+       unsigned char                                            day;          // day of last update
+       uint32_t                                          nRecords;     // number of records
+       UInt16                                          hLength;      // length of header structure
+       UInt16                                          rLength;      // length of each record
+       UInt16                                          reserved1;    // reserved
+       unsigned char                                            incomplete;   // incomplete transaction
+       unsigned char                                            encryption;   // encryption flag
+       uint32_t                                          fRecord;      // free record thread
+       uint32_t                                          multiuser1;   // reserved for multi-user
+       uint32_t                                          multiuser2;   // reserved for multi-user
+       unsigned char                                            mdx;          // mdx flag
+       unsigned char                                            language;     // language
+       UInt16                                          reserved2;    // reserved
+} DBASEHeader;                                                       // 32 unsigned char fixed length header
+
+typedef struct _DBASERecordHeader
+{
+       char                                            name[11];     // field name terminated by 00h
+       char                                            type;         // field type (ASCII)
+       uint32_t                                          data;         // field data address (in memory dBase III+)
+       unsigned char                                            length;       // field length
+       unsigned char                                            decimal;      // decimal count
+       unsigned char                                            multiuser1;   // reserved for multi-user dBase
+       unsigned char                                            multiuser2;   // reserved for multi-user dBase
+       unsigned char                                            workarea;     // work area ID
+       unsigned char                                            multiuser3;   // reserved for multi-user dBase
+       unsigned char                                            multiuser4;   // reserved for multi-user dBase
+       unsigned char                                            flag;         // flag for SET FIELDS
+       unsigned char                                            reserved1;    // reserved
+       unsigned char                                            reserved2;    // reserved
+       unsigned char                                            reserved3;    // reserved
+       unsigned char                                            reserved4;    // reserved
+       unsigned char                                            reserved5;    // reserved
+       unsigned char                                            reserved6;    // reserved
+       unsigned char                                            reserved7;    // reserved
+       unsigned char                                            indexed;      // index field flag, 00 = no key (ignored), 01 = key exists in MDX 
+} DBASERecordHeader;                                                 // 32 unsigned char fixed length header
+
+typedef struct _DBASEHeaderEx
+{
+       DBASEHeader                                     hdr;          // 32 unsigned char fixed length header
+       uint32_t                                          nRecords;     // number of records in pRecords
+       DBASERecordHeader                               *pRecords;    // array of 32 unsigned char fixed length record headers
+} DBASEHeaderEx;                                                     // 32 unsigned char fixed length header + array of nRecord * 32 unsigned char fixed length record headers
+
+typedef struct _ESRIHeader
+{
+       uint32_t                                          code;         // big endian file code (always 9994)
+       uint32_t                                          unused1;      // unused
+       uint32_t                                          unused2;      // unused
+       uint32_t                                          unused3;      // unused
+       uint32_t                                          unused4;      // unused
+       uint32_t                                          unused5;      // unused
+       uint32_t                                          length;       // big endian file length in 16 bit words
+       uint32_t                                          version;      // big endian version number (always 1000)
+       uint32_t                                          type;         // shapefile type (point = 1, polyline = 3, polygon = 5)
+       double                                          Xmin;         // bounding box Xmin
+       double                                          Ymin;         // bounding box Ymin
+       double                                          Xmax;         // bounding box Xmax
+       double                                          Ymax;         // bounding box Ymax
+       double                                          Zmin;         // bounding box Zmin
+       double                                          Zmax;         // bounding box Zmax
+       double                                          Mmin;         // bounding box Mmin
+       double                                          Mmax;         // bounding box Mmax
+} ESRIHeader;                                                        // 100 unsigned char fixed length header
+
+typedef struct _ESRIIndexRecord
+{
+       uint32_t                                          offset;       // big endian offset to start of record in 16 bit words
+       uint32_t                                          length;       // big endian length of record in 16 bit words
+} ESRIIndexRecord;                                                   // 8 unsigned char fixed length record
+
+typedef struct _ESRIRecordHeader
+{
+       uint32_t                                          id;           // big endian record number
+       uint32_t                                          length;       // big endian content length in 16 bit words
+} ESRIRecordHeader;                                                  // 8 unsigned char fixed length record header
+
+typedef struct _ESRIPoint
+{
+       uint32_t                                          type;         // shape type (always 1)
+       double                                          x;            // coordinates x
+       double                                          y;            // coordinates y
+} ESRIPoint;
+
+typedef struct _ESRIPointZ
+{
+       uint32_t                                          type;         // shape type (always 11)
+       double                                          x;            // coordinates x
+       double                                          y;            // coordinates y
+       double                                          z;            // coordinates z
+       double                                          M;            // coordinates M
+} ESRIPointZ;
+
+typedef struct _ESRIPolyLine
+{
+       uint32_t                                          type;         // shape type (always 3)
+       double                                          Xmin;         // bounding box Xmin
+       double                                          Ymin;         // bounding box Ymin
+       double                                          Xmax;         // bounding box Xmax
+       double                                          Ymax;         // bounding box Ymax
+       uint32_t                                          nParts;       // number of component parts (will usually be 1)
+       uint32_t                                          nPoints;      // total number of points in all component parts
+       uint32_t                                          *pParts;      // array of part offsets (will usually be 0)
+       DPoint2d                                        *pPoints;     // array of points (x,y)
+} ESRIPolyLine;
+
+typedef struct _ESRIPolyLineZ
+{
+       uint32_t                                          type;         // shape type (always 13)
+       double                                          Xmin;         // bounding box Xmin
+       double                                          Ymin;         // bounding box Ymin
+       double                                          Xmax;         // bounding box Xmax
+       double                                          Ymax;         // bounding box Ymax
+       uint32_t                                          nParts;       // number of component parts (will usually be 1)
+       uint32_t                                          nPoints;      // total number of points in all component parts
+       uint32_t                                          *pParts;      // array of part offsets (will usually be 0)
+       DPoint2d                                        *pPoints;     // array of points (x,y)
+       double                                          Zmin;         // bounding box Zmin
+       double                                          Zmax;         // bounding box Zmax
+       double                                          *pPointsZ;    // array of points (z only)
+} ESRIPolyLineZ;
+
+typedef struct _ESRIPolygon
+{
+       uint32_t                                          type;         // shape type (always 3)
+       double                                          Xmin;         // bounding box Xmin
+       double                                          Ymin;         // bounding box Ymin
+       double                                          Xmax;         // bounding box Xmax
+       double                                          Ymax;         // bounding box Ymax
+       uint32_t                                          nParts;       // number of component parts (will always be 1)
+       uint32_t                                          nPoints;      // total number of points in all component parts
+       uint32_t                                          *pParts;      // array of part offsets
+       DPoint2d                                        *pPoints;     // array of points (x,y)
+} ESRIPolygon;
+
+typedef struct _ESRIPolygonZ
+{
+       uint32_t                                          type;         // shape type (always 13)
+       double                                          Xmin;         // bounding box Xmin
+       double                                          Ymin;         // bounding box Ymin
+       double                                          Xmax;         // bounding box Xmax
+       double                                          Ymax;         // bounding box Ymax
+       uint32_t                                          nParts;       // number of component parts (will always be 1)
+       uint32_t                                          nPoints;      // total number of points in all component parts
+       uint32_t                                          *pParts;      // array of part offsets
+       DPoint2d                                        *pPoints;     // array of points (x,y)
+       double                                          Zmin;         // bounding box Zmin
+       double                                          Zmax;         // bounding box Zmax
+       double                                          *pPointsZ;    // array of points (z only)
+} ESRIPolygonZ;
+
+typedef struct _ESRIMultiPointZ
+{
+       uint32_t                                          type;         // shape type (always 18)
+       double                                          Xmin;         // bounding box Xmin
+       double                                          Ymin;         // bounding box Ymin
+       double                                          Xmax;         // bounding box Xmax
+       double                                          Ymax;         // bounding box Ymax
+       uint32_t                                          nPoints;      // total number of points in all component parts
+       DPoint2d                                        *pPoints;     // array of points (x,y)
+       double                                          Zmin;         // bounding box Zmin
+       double                                          Zmax;         // bounding box Zmax
+       double                                          *pPointsZ;    // array of points (z only)
+} ESRIMultiPointZ;
+
+BENTLEYDTM_Private int bcdtmFormatEsri_writeFileHeader( int fh, uint32_t shapeType, DVector3d *pRange, UInt16 mask ) ;
+BENTLEYDTM_Private int bcdtmFormatEsri_writeDBaseHeader( int fh ) ;
+BENTLEYDTM_Private int bcdtmFormatEsri_appendDBaseRecord(int dbf, char *pRecord ) ;
+BENTLEYDTM_Private int bcdtmFormatEsri_appendIndex(int shx, uint32_t offset, uint32_t length ) ;
+//NOTNEEDED BENTLEYDTM_Private int bcdtmFormatEsri_appendPoint( int shp, int shx, int dbf, uint32_t record, DPoint3d *pPoint, char *pRecord ) ;
+//NOTNEEDED BENTLEYDTM_Private int bcdtmFormatEsri_appendPointZ( int shp, int shx, int dbf, uint32_t record, DPoint3d *pPoint, char *pRecord) ;
+//NOTNEEDED BENTLEYDTM_Private int bcdtmFormatEsri_appendPolyLine( int shp, int shx, int dbf, uint32_t record, DVector3d *pRange, uint32_t nParts, uint32_t nPoints, uint32_t *pParts, DPoint3d *pPoints, char *pRecord ) ;
+BENTLEYDTM_Private int bcdtmFormatEsri_appendPolyLineZ( int shp, int shx, int dbf, uint32_t record, DVector3d *pRange, uint32_t nParts, uint32_t nPoints, uint32_t *pParts, DPoint3d *pPoints, char *pRecord ) ;
+//NOTNEEDED BENTLEYDTM_Private int bcdtmFormatEsri_appendPolygon( int shp, int shx, int dbf, uint32_t record, DVector3d *pRange, uint32_t nParts, uint32_t nPoints, uint32_t *pParts, DPoint3d *pPoints, char *pRecord ) ;
+//NOTNEEDED BENTLEYDTM_Private int bcdtmFormatEsri_appendPolygonZ( int shp, int shx, int dbf, uint32_t record, DVector3d *pRange, uint32_t  nParts, uint32_t  nPoints, uint32_t  *pParts, DPoint3d *pPoints, char *pRecord ) ;
+BENTLEYDTM_Private int bcdtmFormatEsri_appendMultiPointZ( int shp,int shx,int dbf, uint32_t record, DVector3d *pRange, uint32_t nPoints, DPoint3d *pPoints, char *pRecord ) ;
+
+/*-------------------------------------------------------------------+
+|                                                                    |
+|                                                                    |
+|                                                                    |
++-------------------------------------------------------------------*/
+BENTLEYDTM_Private void dtmCnv_swapByteArray
+(
+char *bytes, /* <> Byte array to swap */
+int   nWrds  /* => number of words (shorts) in unsigned char array */
+)
+{
+/*Description:
+  This function will swap the bytes inside of an array of
+  bytes.  It was originally coded as part of the HP 700 port.
+  It is coded to work just like mdlCnv_swapWordArray;
+*/
+  int nbytes;
+  int     ix;
+  char     t;
+
+  for (ix=0,nbytes=nWrds*2; ix<nbytes; ix=ix+2)
+  { t           = bytes[ix];
+    bytes[ix]   = bytes[ix+1];
+    bytes[ix+1] = t;
+  }
+}
+/*-------------------------------------------------------------------+
+|                                                                    |
+|                                                                    |
+|                                                                    |
++-------------------------------------------------------------------*/
+BENTLEYDTM_Private void dtmCnv_swapWordArray
+(
+short *words, /* <> Byte array to swap */
+int    nLngs  /* => number of longs in word array */
+)
+{
+/*Description:
+  This function will swap the words inside of an array of
+  words.  It was originally coded as part of the HP 700 port.
+  It is coded to work just like mdlCnv_swapWordArray;
+*/
+  int nwords;
+  int     ix;
+  short    t;
+
+  for (ix=0,nwords=nLngs*2; ix<nwords; ix=ix+2)
+  { t           = words[ix];
+    words[ix]   = words[ix+1];
+    words[ix+1] = t;
+  }
+}
+/*-------------------------------------------------------------------+
+|                                                                    |
+|                                                                    |
+|                                                                    |
++-------------------------------------------------------------------*/
+#ifdef NOTNEEDED
+BENTLEYDTM_Private void dtmCnv_swapLongArray
+(
+long  *longs, /* <> Byte array to swap */
+int    nLngs  /* => number of longs in word array */
+)
+{
+/*Description:
+  This function will swap the longs inside of an array of
+  words.  It was originally coded as part of the HP 700 port.
+  It is coded to work just like mdlCnv_swapWordArray;
+*/
+  int nlongs;
+  int     ix;
+  long     t;
+
+  for (ix=0,nlongs=nLngs*2; ix<nlongs; ix=ix+2)
+  { t           = longs[ix];
+    longs[ix]   = longs[ix+1];
+    longs[ix+1] = t;
+  }
+}
+/*-------------------------------------------------------------------+
+|                                                                    |
+|                                                                    |
+|                                                                    |
++-------------------------------------------------------------------*/
+BENTLEYDTM_Private void dtmCnv_toFFLong
+(
+long   *toLong, /* <= Universal File Format for long */
+long *fromLong, /* => Machine format for long        */
+int         nL  /* => Size of toLong array           */
+)
+{
+/*Description:
+  Convert an array of longs from machine dependent format
+  to independent or universal file format.  This is the
+  same format as MicroStation vertice coordinates.
+
+
+  Return: Nothing
+*/
+
+  memcpy(toLong,fromLong,nL*4);
+#if defined (BIG_ENDIAN)
+  dtmCnv_swapByteArray((char*)toLong,nL*4);
+  dtmCnv_swapWordArray((short*)toLong,nL*2);
+#endif
+}
+/*-------------------------------------------------------------------+
+|                                                                    |
+|                                                                    |
+|                                                                    |
++-------------------------------------------------------------------*/
+BENTLEYDTM_Private void dtmCnv_fromFFLong
+(
+long   *toLong, /* <= Machine format for long        */
+long *fromLong, /* => Universal File Format for long */
+int         nL  /* => Size of toLong array           */
+)
+{
+/*Description:
+  Convert an array of longs from independent or universal
+  file format to machine file format.  The file format
+  is the same format as MicroStation vertice coordinates.
+
+  Return: Nothing
+*/
+  memcpy(toLong,fromLong,nL*4);
+#if defined (BIG_ENDIAN)
+  dtmCnv_swapByteArray((char*)toLong,nL*4);
+  dtmCnv_swapWordArray((short*)toLong,nL*2);
+
+#endif
+}
+#endif
+/*-------------------------------------------------------------------+
+|                                                                    |
+|                                                                    |
+|                                                                    |
++-------------------------------------------------------------------*/
+BENTLEYDTM_Private int dtmCnv_byteSwap4( int value )
+{
+ dtmCnv_swapByteArray((char *)&value,2) ;
+ dtmCnv_swapWordArray((short*)&value,1) ;
+ return(value) ;
+}
+/*-------------------------------------------------------------------+
+|                                                                    |
+|                                                                    |
+|                                                                    |
++-------------------------------------------------------------------*/
+BENTLEYDTMFORMATS_EXPORT int bcdtmFormatEsri_importEsriShapeFileDtmObject(BC_DTM_OBJ *dtmP,DTMFeatureType dtmFeatureType,wchar_t *esriShapeFileP)
+{
+ int ret=DTM_SUCCESS,dbg=1,cdbg=0 ;
+ char *cacheP=NULL ;
+ long cacheSize=2000000,pointsSize=10000,numPoints,shapeType ;
+ DPoint3d  *p3dP=NULL,*pointsP=NULL ;
+ double *cord1P,*cord2P ;
+ EsriFileHeader esriFileHeader ;
+ unsigned long fileLength=0,filePos=0,startFilePos=0,numRecords=0,recordNumber=0,recordLength=0,recordOfs=0 ;
+ FILE *esriShapeFP=NULL ;
+ DTMFeatureId nullFeatureId=dtmP->nullFeatureId ;
+/*
+** Write Entry Message
+*/
+ if( dbg )
+   {
+    bcdtmWrite_message(0,0,0,"Importing Esri Shape File") ;
+    bcdtmWrite_message(0,0,0,"dtmP           = %p",dtmP) ;
+    bcdtmWrite_message(0,0,0,"dtmFeatureType = %8ld",dtmFeatureType) ;
+    bcdtmWrite_message(0,0,0,"esriShapeFileP = %s",esriShapeFileP) ;
+   }
+/*
+** Test For Valid Dtm Object
+*/
+ if( bcdtmObject_testForValidDtmObject(dtmP) ) goto errexit ;
+/*
+** Open Esri File
+*/
+ esriShapeFP = bcdtmFile_open(esriShapeFileP,L"rb") ;
+ if( esriShapeFP == NULL )
+   {
+    bcdtmWrite_message(1,0,0,"Failed To Open Esri Shape File %s",esriShapeFileP) ;
+    goto errexit ;
+   }
+/*
+** Read File Header
+*/
+ if( fread(&esriFileHeader,sizeof(EsriFileHeader),1,esriShapeFP) != 1 )
+   {
+    bcdtmWrite_message(1,0,0,"Error Reading Esri File %s",esriShapeFileP) ;
+    goto errexit ;
+   }
+/*
+** Do Big Endian Conversions
+*/
+ dtmCnv_swapByteArray((char *)&esriFileHeader.fileCode,2) ;
+ dtmCnv_swapWordArray((short*)&esriFileHeader.fileCode,1) ;
+ dtmCnv_swapByteArray((char *)&esriFileHeader.fileLength,2) ;
+ dtmCnv_swapWordArray((short*)&esriFileHeader.fileLength,1) ;
+/*
+** Write Shape Type
+*/
+ if( dbg )
+   {
+    bcdtmWrite_message(0,0,0,"File Code      = %8ld",esriFileHeader.fileCode) ;
+    bcdtmWrite_message(0,0,0,"File Length    = %8ld",esriFileHeader.fileLength*2) ;
+    bcdtmWrite_message(0,0,0,"Shape Type     = %8ld",esriFileHeader.shapeType) ;
+    bcdtmWrite_message(0,0,0,"xMin = %12.5lf yMin = %12.5lf zMin = %10.4lf",esriFileHeader.xMin,esriFileHeader.yMin,esriFileHeader.zMin ) ;
+    bcdtmWrite_message(0,0,0,"xMax = %12.5lf yMax = %12.5lf zMax = %10.4lf",esriFileHeader.xMax,esriFileHeader.yMax,esriFileHeader.zMax ) ;
+    bcdtmWrite_message(0,0,0,"mMin = %12.5lf mMax = %12.5lf",esriFileHeader.mMin,esriFileHeader.mMax) ;
+   }
+/*
+** Initialise File Positions
+*/
+ fileLength = esriFileHeader.fileLength * 2 ;
+ filePos    = 100 ;
+/*
+** Allocate Cache Memory
+*/
+ cacheP = ( char * ) malloc( cacheSize * sizeof(char)) ;
+ if( cacheP == NULL )
+   {
+    bcdtmWrite_message(1,0,0,"Memory Allocation Failure") ;
+    goto errexit ;
+   }
+/*
+** Allocate Points Memory
+*/
+ pointsP = ( DPoint3d * ) malloc( pointsSize * sizeof(DPoint3d)) ;
+ if( pointsP == NULL )
+   {
+    bcdtmWrite_message(1,0,0,"Memory Allocation Failure") ;
+    goto errexit ;
+   }
+/*
+** Read The File Records
+*/
+ while( filePos < fileLength )
+   {
+    if( dbg == 2 ) bcdtmWrite_message(0,0,0,"filePos = %8ld ** fileLength = %8ld",filePos,fileLength) ;
+/*
+**  Read Record Number
+*/
+    if( fread(&recordNumber,4,1,esriShapeFP) != 1 )
+      {
+       bcdtmWrite_message(1,0,0,"Error Reading Esri File %s",esriShapeFileP) ;
+       goto errexit ;
+      }
+    filePos = filePos + 4 ;
+/*
+**  Read Record Length
+*/
+    if( fread(&recordLength,4,1,esriShapeFP) != 1 )
+      {
+       bcdtmWrite_message(1,0,0,"Error Reading Esri File %s",esriShapeFileP) ;
+       goto errexit ;
+      }
+    filePos = filePos + 4 ;
+/*
+**  Do Big Endian Conversions
+*/
+    dtmCnv_swapByteArray((char *)&recordNumber,2) ;
+    dtmCnv_swapWordArray((short*)&recordNumber,1) ;
+    dtmCnv_swapByteArray((char *)&recordLength,2) ;
+    dtmCnv_swapWordArray((short*)&recordLength,1) ;
+    startFilePos = filePos ;
+    if( dbg == 2 )  bcdtmWrite_message(0,0,0,"recordNumber   = %8u  recordlength = %8u filePos = %8u",recordNumber,recordLength,filePos) ;
+/*
+**  Read Record Content
+*/
+    recordLength = recordLength * 2 ;
+    if( fread(cacheP,recordLength,1,esriShapeFP) != 1 )
+      {
+       bcdtmWrite_message(1,0,0,"Error Reading Esri File %s",esriShapeFileP) ;
+       goto errexit ;
+      }
+    filePos = filePos + recordLength ;
+/*
+** Get The Feature Coordinates
+*/
+   memcpy(&shapeType,cacheP,4);
+   if( shapeType != esriFileHeader.shapeType )
+     {
+      bcdtmWrite_message(1,0,0,"Esri Record Shape Type = %2ld ** Esri File Shape Type = %2ld",shapeType,esriFileHeader.shapeType) ;
+      goto errexit ;
+     }
+   switch (  esriFileHeader.shapeType )
+     {
+      case  0  : // Null Shape
+         bcdtmWrite_message(1,0,0,"Import Of Esri Shape Type %2ld Not Yet Implemented",esriFileHeader.shapeType) ;
+      break    ;
+
+      case  1  : // Point
+         bcdtmWrite_message(1,0,0,"Import Of Esri Shape Type %2ld Not Yet Implemented",esriFileHeader.shapeType) ;
+      break    ;
+
+      case  3  :  // PolyLine
+         bcdtmWrite_message(1,0,0,"Import Of Esri Shape Type %2ld Not Yet Implemented",esriFileHeader.shapeType) ;
+      break    ;
+
+      case  5  :  // Polygon
+         bcdtmWrite_message(1,0,0,"Import Of Esri Shape Type %2ld Not Yet Implemented",esriFileHeader.shapeType) ;
+      break    ;
+
+      case  8  :  // MultiPoint
+         bcdtmWrite_message(1,0,0,"Import Of Esri Shape Type %2ld Not Yet Implemented",esriFileHeader.shapeType) ;
+      break    ;
+
+      case 11  :  // PointZ
+         bcdtmWrite_message(1,0,0,"Import Of Esri Shape Type %2ld Not Yet Implemented",esriFileHeader.shapeType) ;
+      break    ;
+
+      case 13  :  // PolyLine z
+         bcdtmWrite_message(1,0,0,"Import Of Esri Shape Type %2ld Not Yet Implemented",esriFileHeader.shapeType) ;
+      break    ;
+
+      case 15  :  // Polygon z
+         bcdtmWrite_message(1,0,0,"Import Of Esri Shape Type %2ld Not Yet Implemented",esriFileHeader.shapeType) ;
+      break    ;
+
+      case 18  :  // MultiPoint z
+         memcpy(&numPoints,cacheP+36,4);
+         if( dbg == 2 ) bcdtmWrite_message(0,0,0,"numPoints      = %8ld",numPoints) ;
+         if( dbg == 1 )  bcdtmWrite_message(0,0,0,"recordNumber   = %8u  recordlength = %8u numPoints = %8ld startFilePos = %8u filePos = %8u",recordNumber,recordLength,numPoints,startFilePos,filePos) ;
+         if( numPoints > pointsSize )
+           {
+            bcdtmWrite_message(1,0,0,"Number Of Esri Record Points Exceeds Setting") ;
+            goto errexit ;
+           }
+/*
+**       Copy Cache Points To Points Array
+*/
+         cord1P = (double *) (cacheP+40) ;
+         cord2P = (double *) (cacheP+40+16+numPoints*16) ;
+         for( p3dP = pointsP ; p3dP < pointsP + numPoints ; ++p3dP)
+           {
+            p3dP->x = *cord1P ;
+            ++cord1P ;
+            p3dP->y = *cord1P ;
+            ++cord1P ;
+            p3dP->z = *cord2P ;
+            ++cord2P ;
+            if( dbg == 2 ) bcdtmWrite_message(0,0,0,"%12.3lf %12.3lf %10.4lf",p3dP->x,p3dP->y,p3dP->z) ;
+           }
+/*
+**       Store Points Array In DTM
+*/
+         if( bcdtmObject_storeDtmFeatureInDtmObject(dtmP,dtmFeatureType,DTM_NULL_USER_TAG,1,&nullFeatureId,pointsP,numPoints)) goto errexit ;
+      break    ;
+
+      case 21  :  // Point M
+         bcdtmWrite_message(1,0,0,"Import Of Esri Shape Type %2ld Not Yet Implemented",esriFileHeader.shapeType) ;
+      break    ;
+
+      case 23  :  // Polyline M
+         bcdtmWrite_message(1,0,0,"Import Of Esri Shape Type %2ld Not Yet Implemented",esriFileHeader.shapeType) ;
+      break    ;
+
+      case 25 :  // Polygon M
+         bcdtmWrite_message(1,0,0,"Import Of Esri Shape Type %2ld Not Yet Implemented",esriFileHeader.shapeType) ;
+      break    ;
+
+      case 28 :  // Multipoint M
+         bcdtmWrite_message(1,0,0,"Import Of Esri Shape Type %2ld Not Yet Implemented",esriFileHeader.shapeType) ;
+      break    ;
+
+      case 31 :  // MultiPatch
+         bcdtmWrite_message(1,0,0,"Import Of Esri Shape Type %2ld Not Yet Implemented",esriFileHeader.shapeType) ;
+      break    ;
+
+      default  :
+         bcdtmWrite_message(1,0,0,"Unknown Esri Shape Type %2ld",esriFileHeader.shapeType) ;
+      break    ;
+    }
+/*
+**  Increment Number Of Records
+*/
+   ++numRecords ;
+  }
+/*
+** Write Number Of Records Read
+*/
+ if( dbg )
+   {
+    bcdtmWrite_message(0,0,0,"Number Of Shape File Records Read = %10u",numRecords) ;
+    bcdtmWrite_message(0,0,0,"Number Of Dtm Points              = %10ld",dtmP->numPoints) ;
+   }
+/*
+** Read In Index Records
+*/
+ if( cdbg )
+   {
+    if( esriShapeFP != NULL ) { fclose(esriShapeFP) ; esriShapeFP = NULL ; }
+    *(esriShapeFileP+wcslen(esriShapeFileP)-1) = L'x' ;
+/*
+**  Open Esri File
+*/
+    esriShapeFP = bcdtmFile_open(esriShapeFileP,L"rb") ;
+    if( esriShapeFP == NULL )
+      {
+       bcdtmWrite_message(1,0,0,"Failed To Open Esri Shape File %s",esriShapeFileP) ;
+       goto errexit ;
+      }
+/*
+**  Read File Header
+*/
+    if( fread(&esriFileHeader,sizeof(EsriFileHeader),1,esriShapeFP) != 1 )
+      {
+       bcdtmWrite_message(1,0,0,"Error Reading Esri File %s",esriShapeFileP) ;
+       goto errexit ;
+      }
+/*
+**  Do Big Endian Conversions
+*/
+    dtmCnv_swapByteArray((char *)&esriFileHeader.fileCode,2) ;
+    dtmCnv_swapWordArray((short*)&esriFileHeader.fileCode,1) ;
+    dtmCnv_swapByteArray((char *)&esriFileHeader.fileLength,2) ;
+    dtmCnv_swapWordArray((short*)&esriFileHeader.fileLength,1) ;
+/*
+** Write Shape Type
+*/
+    if( dbg )
+      {
+       bcdtmWrite_message(0,0,0,"File Code      = %8ld",esriFileHeader.fileCode) ;
+       bcdtmWrite_message(0,0,0,"File Length    = %8ld",esriFileHeader.fileLength*2) ;
+       bcdtmWrite_message(0,0,0,"Shape Type     = %8ld",esriFileHeader.shapeType) ;
+       bcdtmWrite_message(0,0,0,"xMin = %12.5lf yMin = %12.5lf zMin = %10.4lf",esriFileHeader.xMin,esriFileHeader.yMin,esriFileHeader.zMin ) ;
+       bcdtmWrite_message(0,0,0,"xMax = %12.5lf yMax = %12.5lf zMax = %10.4lf",esriFileHeader.xMax,esriFileHeader.yMax,esriFileHeader.zMax ) ;
+       bcdtmWrite_message(0,0,0,"mMin = %12.5lf mMax = %12.5lf",esriFileHeader.mMin,esriFileHeader.mMax) ;
+      }
+/*
+**  Read The Index Records
+*/
+    recordNumber = 1 ;
+    while( fread(cacheP,8,1,esriShapeFP) == 1 )
+      {
+       memcpy(&recordOfs,cacheP,4) ;
+       memcpy(&recordLength,cacheP+4,4) ;
+       recordOfs    = dtmCnv_byteSwap4(recordOfs) ;
+       recordLength = dtmCnv_byteSwap4(recordLength) ;
+       bcdtmWrite_message(0,0,0,"recordNumber = %8ld  recordOfs = %8ld recordLength = %8ld",recordNumber,recordOfs*2,recordLength*2) ;
+       ++recordNumber ;
+      }
+   }
+/*
+** Clean Up
+*/
+ cleanup :
+ if( esriShapeFP  != NULL ) { fclose(esriShapeFP) ; esriShapeFP  = NULL ; }
+ if( cacheP  != NULL ) { free(cacheP)   ; cacheP  = NULL ; }
+ if( pointsP != NULL ) { free(pointsP)  ; pointsP = NULL ; }
+/*
+** Job Completed
+*/
+ if( dbg && ret == DTM_SUCCESS ) bcdtmWrite_message(0,0,0,"Importing Esri Shape File Completed") ;
+ if( dbg && ret != DTM_SUCCESS ) bcdtmWrite_message(0,0,0,"Importing Esri Shape File Error") ;
+ return(ret) ;
+/*
+** Error Exit
+*/
+ errexit :
+ if( ret == DTM_SUCCESS ) ret = DTM_ERROR ;
+ goto cleanup ;
+}
+/*-------------------------------------------------------------------+
+|                                                                    |
+|                                                                    |
+|                                                                    |
++-------------------------------------------------------------------*/
+BENTLEYDTM_Private int bcdtmFormatEsri_closeEsriShapeFiles(EsriFileInfo *esriFileInfoP)
+{
+ int  ret=DTM_SUCCESS ;
+ DVector3d  boundingCube ;
+ UInt16 mask = ESRI_HDR_MASK_FILE_LENGTH | ESRI_HDR_MASK_BOUNDING_BOX ;
+/*
+** Reset File Length In Shape File Header
+*/
+ if( esriFileInfoP->shp != -1 )
+   {
+/*
+**  Set Bounding Cube
+*/
+    boundingCube.org.x = esriFileInfoP->xMin ;
+    boundingCube.org.y = esriFileInfoP->yMin ;
+    boundingCube.org.z = esriFileInfoP->zMin ;
+    boundingCube.end.x = esriFileInfoP->xMax ;
+    boundingCube.end.y = esriFileInfoP->yMax ;
+    boundingCube.end.z = esriFileInfoP->zMax ;
+/*
+** Set File Length And Bounding Cube In Shape File
+*/
+    if( bcdtmFormatEsri_writeFileHeader(esriFileInfoP->shp,1,&boundingCube,mask) == -1 )
+      {
+       bcdtmWrite_message(1,0,0,"Error Writing Esri File Length In Shp Header") ;
+       goto errexit ;
+      }
+/*
+** Set File Length And Bounding Cube In Index File
+*/
+    if( bcdtmFormatEsri_writeFileHeader(esriFileInfoP->shx,1,&boundingCube,mask) == -1 )
+      {
+       bcdtmWrite_message(1,0,0,"Error Writing Esri File Length In Shx Header") ;
+       goto errexit ;
+      }
+   }
+/*
+** Close Files
+*/
+ if( esriFileInfoP->shp != -1 ) _close (esriFileInfoP->shp);
+ if( esriFileInfoP->shx != -1 ) _close (esriFileInfoP->shx);
+ if( esriFileInfoP->dbf != -1 ) _close (esriFileInfoP->dbf);
+/*
+** Initialise Esri File Info Structure
+*/
+ esriFileInfoP->shp = -1 ;
+ esriFileInfoP->shx = -1 ;
+ esriFileInfoP->dbf = -1 ;
+ esriFileInfoP->recordNumber = 0 ;
+ esriFileInfoP->fileLength = 100 ;
+ esriFileInfoP->xMin = esriFileInfoP->xMax = 0.0 ;
+ esriFileInfoP->yMin = esriFileInfoP->yMax = 0.0 ;
+ esriFileInfoP->zMin = esriFileInfoP->zMax = 0.0 ;
+/*
+** Clean Up
+*/
+ cleanup :
+/*
+** Return
+*/
+ return(ret) ;
+/*
+** Error Exit
+*/
+ errexit :
+ if( ret == DTM_SUCCESS ) ret = DTM_ERROR ;
+ goto cleanup ;
+}
+/*-------------------------------------------------------------------+
+|                                                                    |
+|                                                                    |
+|                                                                    |
++-------------------------------------------------------------------*/
+BENTLEYDTM_Private int bcdtmFormatEsri_openEsriShapeFilesForExport(EsriFileInfo *esriFileInfoP,wchar_t *dtmTypeP,uint32_t shapeType) 
+{
+ int ret=DTM_SUCCESS,dbg=0 ;
+ wchar_t fileName[256] ;
+ UInt16  mask=ESRI_HDR_MASK_UPDATE_ALL ;
+ DVector3d boundingCube ;
+/*
+** Write Entry Message
+*/
+ if( dbg ) bcdtmWrite_message(0,0,0,"Opening Esri Shape Files For Export") ;
+/*
+** Initialise
+*/
+ esriFileInfoP->shp = -1 ;
+ esriFileInfoP->shx = -1 ;
+ esriFileInfoP->dbf = -1 ;
+ esriFileInfoP->recordNumber = 0 ;
+ esriFileInfoP->fileLength = 100 ;
+ esriFileInfoP->xMin = esriFileInfoP->xMax = 0.0 ;
+ esriFileInfoP->yMin = esriFileInfoP->yMax = 0.0 ;
+ esriFileInfoP->zMin = esriFileInfoP->zMax = 0.0 ;
+/*
+** Set Bounding Cube
+*/
+ boundingCube.org.x = esriFileInfoP->xMin ;
+ boundingCube.org.y = esriFileInfoP->yMin ;
+ boundingCube.org.z = esriFileInfoP->zMin ;
+ boundingCube.end.x = esriFileInfoP->xMax ;
+ boundingCube.end.y = esriFileInfoP->yMax ;
+ boundingCube.end.z = esriFileInfoP->zMax ;
+/*
+** Open Shape File And Write Header
+*/
+ wcscpy(fileName,esriFileInfoP->esriFilePrefix) ;
+ wcscat(fileName,dtmTypeP) ;
+ wcscat(fileName,L".shp") ;
+ esriFileInfoP->shp = _wopen (fileName , _O_BINARY | _O_WRONLY | _O_CREAT | _O_TRUNC , _S_IWRITE ) ;
+ if( esriFileInfoP->shp == -1 )
+   {
+    bcdtmWrite_message(1,0,0,"Error Opening Esri Shape File %s",fileName) ;
+    goto errexit ;
+   }
+ if( bcdtmFormatEsri_writeFileHeader(esriFileInfoP->shp,shapeType,&boundingCube,mask) == -1 )
+   {
+    bcdtmWrite_message(1,0,0,"Error Writing Esri Shape File Header %s",fileName) ;
+    goto errexit ;
+   }
+/*
+** Open Index File And Write Header
+*/
+ wcscpy(fileName,esriFileInfoP->esriFilePrefix) ;
+ wcscat(fileName,dtmTypeP) ;
+ wcscat(fileName,L".shx") ;
+ esriFileInfoP->shx = _wopen (fileName , _O_BINARY | _O_WRONLY | _O_CREAT | _O_TRUNC , _S_IWRITE ) ;
+ if( esriFileInfoP->shx == -1 )
+   {
+    bcdtmWrite_message(1,0,0,"Error Opening Esri Index File %s",fileName) ;
+    goto errexit ;
+   }
+ if( bcdtmFormatEsri_writeFileHeader(esriFileInfoP->shx,shapeType,&boundingCube,mask) == -1 )
+   {
+    bcdtmWrite_message(1,0,0,"Error Writing Esri Index File Header %s",fileName) ;
+    goto errexit ;
+   }
+/*
+** Open dBase File And Write Header
+*/
+ wcscpy(fileName,esriFileInfoP->esriFilePrefix) ;
+ wcscat(fileName,dtmTypeP) ;
+ wcscat(fileName,L".dbf") ;
+ esriFileInfoP->dbf = _wopen (fileName , _O_BINARY |_O_RDWR | _O_CREAT | _O_TRUNC , _S_IWRITE ) ;
+ if( esriFileInfoP->dbf == -1 )
+   {
+    bcdtmWrite_message(1,0,0,"Error Opening Esri dBase File %s",fileName) ;
+    goto errexit ;
+   }
+ if( bcdtmFormatEsri_writeDBaseHeader(esriFileInfoP->dbf) == -1 )
+   {
+    bcdtmWrite_message(1,0,0,"Error Writing Esri dBase File Header %s",fileName) ;
+    goto errexit ;
+   }
+/*
+** Clean Up
+*/
+ cleanup :
+/*
+** Job Completed
+*/
+ if( dbg && ret == DTM_SUCCESS ) bcdtmWrite_message(0,0,0,"Opening Esri Shape Files For Export Completed") ;
+ if( dbg && ret != DTM_SUCCESS ) bcdtmWrite_message(0,0,0,"Opening Esri Shape Files For Export Error") ;
+ return(ret) ;
+/*
+** Error Exit
+*/
+ errexit :
+ bcdtmFormatEsri_closeEsriShapeFiles(esriFileInfoP)  ;
+ if( ret == DTM_SUCCESS ) ret = DTM_ERROR ;
+ goto cleanup ;
+}
+/*-------------------------------------------------------------------+
+|                                                                    |
+|                                                                    |
+|                                                                    |
++-------------------------------------------------------------------*/
+BENTLEYDTMFORMATS_EXPORT int bcdtmFormatEsri_exportEsriShapeFileDtmObject(BC_DTM_OBJ *dtmP,wchar_t *esriShapeFilePrefixP)
+{
+ int ret=DTM_SUCCESS,dbg=0 ;
+ long maxSpots=5000 ;
+ EsriFileInfo esriFileInfo ;
+/*
+** Write Entry Message
+*/
+ if( dbg )
+   {
+    bcdtmWrite_message(0,0,0,"Exporting To Esri Shape File") ;
+    bcdtmWrite_message(0,0,0,"dtmP                 = %p",dtmP) ;
+    bcdtmWrite_message(0,0,0,"esriShapeFilePrefixP = %s",esriShapeFilePrefixP) ;
+   }
+/*
+** Test For Valid Dtm Object
+*/
+ if( bcdtmObject_testForValidDtmObject(dtmP)) goto errexit  ;
+/*
+** Initialise Esri File Info Structure
+*/
+ esriFileInfo.shp = -1 ;
+ esriFileInfo.shx = -1 ;
+ esriFileInfo.dbf = -1 ;
+ esriFileInfo.recordNumber = 0 ;
+ esriFileInfo.fileLength   = 100 ;
+ esriFileInfo.xMin = esriFileInfo.xMax = 0.0 ;
+ esriFileInfo.yMin = esriFileInfo.yMax = 0.0 ;
+ esriFileInfo.zMin = esriFileInfo.zMax = 0.0 ;
+ wcscpy(esriFileInfo.esriFilePrefix,esriShapeFilePrefixP) ;
+/*
+** Export Points
+*/
+ if( dbg ) bcdtmWrite_message(0,0,0,"Exporting Points") ;
+ if( bcdtmInterruptLoad_dtmFeatureTypeFromDtmObject(dtmP,DTMFeatureType::RandomSpots,maxSpots,bcdtmFormatEsri_callBackFunction,FALSE,DTMFenceType::Block, DTMFenceOption::Inside,NULL,0,(void *) &esriFileInfo )) goto errexit ;
+ if (bcdtmInterruptLoad_dtmFeatureTypeFromDtmObject (dtmP, DTMFeatureType::GroupSpots, maxSpots, bcdtmFormatEsri_callBackFunction, FALSE, DTMFenceType::Block, DTMFenceOption::Inside, NULL, 0, (void *)&esriFileInfo)) goto errexit;
+ bcdtmFormatEsri_closeEsriShapeFiles(&esriFileInfo) ;
+ /*
+** Export Break Lines
+*/
+ if( dbg ) bcdtmWrite_message(0,0,0,"Exporting Break Lines") ;
+ if (bcdtmInterruptLoad_dtmFeatureTypeFromDtmObject (dtmP, DTMFeatureType::Breakline, maxSpots, bcdtmFormatEsri_callBackFunction, FALSE, DTMFenceType::Block, DTMFenceOption::Inside, NULL, 0, (void *)&esriFileInfo)) goto errexit;
+ bcdtmFormatEsri_closeEsriShapeFiles(&esriFileInfo) ;
+/*
+** Export Soft Break Lines
+*/
+ if( dbg ) bcdtmWrite_message(0,0,0,"Exporting Soft Break Lines") ;
+ if (bcdtmInterruptLoad_dtmFeatureTypeFromDtmObject (dtmP, DTMFeatureType::SoftBreakline, maxSpots, bcdtmFormatEsri_callBackFunction, FALSE, DTMFenceType::Block, DTMFenceOption::Inside, NULL, 0, (void *)&esriFileInfo)) goto errexit;
+ if (bcdtmInterruptLoad_dtmFeatureTypeFromDtmObject (dtmP, DTMFeatureType::GraphicBreak, maxSpots, bcdtmFormatEsri_callBackFunction, FALSE, DTMFenceType::Block, DTMFenceOption::Inside, NULL, 0, (void *)&esriFileInfo)) goto errexit;
+ bcdtmFormatEsri_closeEsriShapeFiles(&esriFileInfo) ;
+/*
+** Export Contour Lines
+*/
+ if( dbg ) bcdtmWrite_message(0,0,0,"Exporting Contour Lines") ;
+ if (bcdtmInterruptLoad_dtmFeatureTypeFromDtmObject (dtmP, DTMFeatureType::ContourLine, maxSpots, bcdtmFormatEsri_callBackFunction, FALSE, DTMFenceType::Block, DTMFenceOption::Inside, NULL, 0, (void *)&esriFileInfo)) goto errexit;
+ bcdtmFormatEsri_closeEsriShapeFiles(&esriFileInfo) ;
+/*
+** Export Voids
+*/
+ if (bcdtmInterruptLoad_dtmFeatureTypeFromDtmObject (dtmP, DTMFeatureType::Void, maxSpots, bcdtmFormatEsri_callBackFunction, FALSE, DTMFenceType::Block, DTMFenceOption::Inside, NULL, 0, (void *)&esriFileInfo)) goto errexit;
+ if (bcdtmInterruptLoad_dtmFeatureTypeFromDtmObject (dtmP, DTMFeatureType::BreakVoid, maxSpots, bcdtmFormatEsri_callBackFunction, FALSE, DTMFenceType::Block, DTMFenceOption::Inside, NULL, 0, (void *)&esriFileInfo)) goto errexit;
+ bcdtmFormatEsri_closeEsriShapeFiles(&esriFileInfo) ;
+/*
+** Export Islands
+*/
+ if (bcdtmInterruptLoad_dtmFeatureTypeFromDtmObject (dtmP, DTMFeatureType::Island, maxSpots, bcdtmFormatEsri_callBackFunction, FALSE, DTMFenceType::Block, DTMFenceOption::Inside, NULL, 0, (void *)&esriFileInfo)) goto errexit;
+ bcdtmFormatEsri_closeEsriShapeFiles(&esriFileInfo) ;
+/*
+** Clean Up
+*/
+ cleanup :
+ bcdtmFormatEsri_closeEsriShapeFiles(&esriFileInfo) ;
+/*
+** Job Completed
+*/
+ if( dbg && ret == DTM_SUCCESS ) bcdtmWrite_message(0,0,0,"Exporting To Esri Shape File Completed") ;
+ if( dbg && ret != DTM_SUCCESS ) bcdtmWrite_message(0,0,0,"Importing To Esri Shape File Error") ;
+ return(ret) ;
+/*
+** Error Exit
+*/
+ errexit :
+ if( ret == DTM_SUCCESS ) ret = DTM_ERROR ;
+ goto cleanup ;
+}
+#ifdef NOTNEEDED
+/*-------------------------------------------------------------------+
+|                                                                    |
+|                                                                    |
+|                                                                    |
++-------------------------------------------------------------------*/
+BENTLEYDTM_Private int bcdtmFormatEsri_initialiseEsriFileStructureDtmObject(EsriFileIo *esriFileIoP,wchar_t *esriShapeFilePrefixP)
+{
+ esriFileIoP->esriShapeFP  = NULL ;
+ esriFileIoP->esriIndexFP  = NULL ;
+ esriFileIoP->filePosition = 0 ;
+ esriFileIoP->indexFilePosition = 0 ;
+ esriFileIoP->shapeType    = 0 ;
+ esriFileIoP->recordNumber = 1 ;
+ esriFileIoP->xMin         = 0.0 ;
+ esriFileIoP->xMax         = 0.0 ;
+ esriFileIoP->yMin         = 0.0 ;
+ esriFileIoP->xMax         = 0.0 ;
+ esriFileIoP->zMin         = 0.0 ;
+ esriFileIoP->zMax         = 0.0 ;
+ wcscpy(esriFileIoP->filePrefix,esriShapeFilePrefixP) ;
+ return(DTM_SUCCESS);
+}
+/*-------------------------------------------------------------------+
+|                                                                    |
+|                                                                    |
+|                                                                    |
++-------------------------------------------------------------------*/
+BENTLEYDTM_Private int bcdtmFormatEsri_finaliseEsriFileStructureDtmObject(EsriFileIo *esriFileIoP)
+{
+/*
+** Finalise Shape File
+*/
+ esriFileIoP->filePosition = esriFileIoP->filePosition / 2 ;
+ dtmCnv_swapWordArray((short*)&esriFileIoP->filePosition,1) ;
+ dtmCnv_swapByteArray((char *)&esriFileIoP->filePosition,2) ;
+ fseek(esriFileIoP->esriShapeFP,24,SEEK_SET) ;
+ fwrite(&esriFileIoP->filePosition,4,1,esriFileIoP->esriShapeFP) ;
+ fseek(esriFileIoP->esriShapeFP,36,SEEK_SET) ;
+ fwrite(&esriFileIoP->xMin,4,1,esriFileIoP->esriShapeFP) ;
+ fwrite(&esriFileIoP->yMin,4,1,esriFileIoP->esriShapeFP) ;
+ fwrite(&esriFileIoP->xMax,4,1,esriFileIoP->esriShapeFP) ;
+ fwrite(&esriFileIoP->yMax,4,1,esriFileIoP->esriShapeFP) ;
+ fwrite(&esriFileIoP->zMin,4,1,esriFileIoP->esriShapeFP) ;
+ fwrite(&esriFileIoP->zMax,4,1,esriFileIoP->esriShapeFP) ;
+ fclose(esriFileIoP->esriShapeFP) ;
+ esriFileIoP->esriShapeFP = NULL ;
+/*
+** Finalise Index File
+*/
+ esriFileIoP->indexFilePosition = esriFileIoP->indexFilePosition / 2 ;
+ dtmCnv_swapWordArray((short*)&esriFileIoP->indexFilePosition,1) ;
+ dtmCnv_swapByteArray((char *)&esriFileIoP->indexFilePosition,2) ;
+ fseek(esriFileIoP->esriIndexFP,24,SEEK_SET) ;
+ fwrite(&esriFileIoP->indexFilePosition,4,1,esriFileIoP->esriIndexFP) ;
+ fseek(esriFileIoP->esriIndexFP,36,SEEK_SET) ;
+ fwrite(&esriFileIoP->xMin,4,1,esriFileIoP->esriIndexFP) ;
+ fwrite(&esriFileIoP->yMin,4,1,esriFileIoP->esriIndexFP) ;
+ fwrite(&esriFileIoP->xMax,4,1,esriFileIoP->esriIndexFP) ;
+ fwrite(&esriFileIoP->yMax,4,1,esriFileIoP->esriIndexFP) ;
+ fwrite(&esriFileIoP->zMin,4,1,esriFileIoP->esriIndexFP) ;
+ fwrite(&esriFileIoP->zMax,4,1,esriFileIoP->esriIndexFP) ;
+ fclose(esriFileIoP->esriIndexFP) ;
+ esriFileIoP->esriIndexFP = NULL ;
+/*
+** Return
+*/
+ return(DTM_SUCCESS);
+}
+#endif
+/*-------------------------------------------------------------------+
+|                                                                    |
+|                                                                    |
+|                                                                    |
++-------------------------------------------------------------------*/
+BENTLEYDTM_Private int  bcdtmFormatEsri_callBackFunction(DTMFeatureType dtmFeatureType,DTMUserTag userTag, DTMFeatureId dtmFeatureId,DPoint3d *featurePtsP,size_t numFeaturePts,void *userP)
+/*
+** Call Back Function
+*/
+{
+ int  ret=DTM_SUCCESS,dbg=0 ;
+ int  bytesWritten=0 ;
+ EsriFileInfo  *esriFileInfoP=NULL ;
+ double xMin,yMin,zMin,xMax,yMax,zMax ;
+ char   dbRecord[256] ;
+ DVector3d boundingCube ;
+ DPoint3d  *p3dP ;
+ long numParts=1;
+ uint32_t parts[10] ;
+/*
+** Write Entry Message
+*/
+ if( dbg ) bcdtmWrite_message(0,0,0,"Esri Call Back Function ** dtmFeatureType = %4ld numFeaturePts = %8ld",dtmFeatureType,numFeaturePts) ;
+/*
+** Write Different Features To Different Shape Files
+*/
+ esriFileInfoP = ( EsriFileInfo * ) userP ;
+/*
+** Check For New DTM Feature Type
+*/
+ if( esriFileInfoP->shp == -1 )
+   {
+/*
+**  Open ESRI Files
+*/
+    if( dbg ) bcdtmWrite_message(0,0,0,"Opening Esri Files") ;
+    switch(dtmFeatureType)
+      {
+       case DTMFeatureType::RandomSpots :
+       case DTMFeatureType::GroupSpots :
+         if( bcdtmFormatEsri_openEsriShapeFilesForExport(esriFileInfoP,L"_points",SHAPEFILE_TYPE_MultiPointZ)) goto errexit ;
+       break ;
+
+       case DTMFeatureType::Breakline :
+         if( bcdtmFormatEsri_openEsriShapeFilesForExport(esriFileInfoP,L"_breakLines",SHAPEFILE_TYPE_PolyLineZ)) goto errexit ;
+       break ;
+
+       case DTMFeatureType::SoftBreakline    :
+       case DTMFeatureType::GraphicBreak :
+         if( bcdtmFormatEsri_openEsriShapeFilesForExport(esriFileInfoP,L"_softBreakLines",SHAPEFILE_TYPE_PolyLineZ)) goto errexit ;
+       break ;
+
+       case DTMFeatureType::ContourLine :
+         if( bcdtmFormatEsri_openEsriShapeFilesForExport(esriFileInfoP,L"_contourLines",SHAPEFILE_TYPE_PolyLineZ)) goto errexit ;
+       break ;
+
+       case DTMFeatureType::Void  :
+       case DTMFeatureType::BreakVoid :
+         if( bcdtmFormatEsri_openEsriShapeFilesForExport(esriFileInfoP,L"_voids",SHAPEFILE_TYPE_PolygonZ)) goto errexit ;
+       break ;
+
+       case DTMFeatureType::Island :
+         if( bcdtmFormatEsri_openEsriShapeFilesForExport(esriFileInfoP,L"_islands",SHAPEFILE_TYPE_PolygonZ)) goto errexit ;
+       break ;
+
+       default :
+         bcdtmWrite_message(0,0,0,"Unexpected Dtm Feature Type") ;
+         goto errexit ;
+       break ;
+     } ;
+/*
+**  Initialise Bounding Cube
+*/
+    esriFileInfoP->xMin = esriFileInfoP->xMax = featurePtsP->x ;
+    esriFileInfoP->yMin = esriFileInfoP->yMax = featurePtsP->y ;
+    esriFileInfoP->zMin = esriFileInfoP->zMax = featurePtsP->z ;
+/*
+**  Set Record Number
+*/
+    esriFileInfoP->recordNumber = 1 ;
+  }
+/*
+** Get Bounding Cube For Feature
+*/
+ if( dbg ) bcdtmWrite_message(0,0,0,"Setting Bounding Cube") ;
+ xMin = xMax = featurePtsP->x ;
+ yMin = yMax = featurePtsP->y ;
+ zMin = zMax = featurePtsP->z ;
+ for( p3dP = featurePtsP + 1 ; p3dP < featurePtsP + numFeaturePts ; ++p3dP )
+   {
+    if( p3dP->x < xMin ) xMin = p3dP->x ;
+    if( p3dP->x > xMax ) xMax = p3dP->x ;
+    if( p3dP->y < yMin ) yMin = p3dP->y ;
+    if( p3dP->y > yMax ) yMax = p3dP->y ;
+    if( p3dP->z < zMin ) zMin = p3dP->z ;
+    if( p3dP->z > zMax ) zMax = p3dP->z ;
+   }
+/*
+** Set Bounding Cube For All Features
+*/
+ if( xMin < esriFileInfoP->xMin ) esriFileInfoP->xMin = xMin ;
+ if( xMax > esriFileInfoP->xMax ) esriFileInfoP->xMax = xMax ;
+ if( yMin < esriFileInfoP->yMin ) esriFileInfoP->yMin = yMin ;
+ if( yMax > esriFileInfoP->yMax ) esriFileInfoP->yMax = yMax ;
+ if( zMin < esriFileInfoP->zMin ) esriFileInfoP->zMin = zMin ;
+ if( zMax > esriFileInfoP->zMax ) esriFileInfoP->zMax = zMax ;
+/*
+** Set Bounding Cube
+*/
+ boundingCube.org.x = xMin ;
+ boundingCube.org.y = yMin ;
+ boundingCube.org.z = zMin ;
+ boundingCube.end.x = xMax ;
+ boundingCube.end.y = yMax ;
+ boundingCube.end.z = zMax ;
+/*
+** Initialise dbRecord
+*/
+ dbRecord[0] = 0 ;
+/*
+** Append Record To Esri File
+*/
+ switch(dtmFeatureType)
+   {
+    case DTMFeatureType::RandomSpots :
+    case DTMFeatureType::GroupSpots :
+      sprintf(dbRecord,"Point") ;
+      if( dbg ) bcdtmWrite_message(0,0,0,"Appending MultiPointZ") ;
+      bytesWritten = bcdtmFormatEsri_appendMultiPointZ( esriFileInfoP->shp,esriFileInfoP->shx,esriFileInfoP->dbf,esriFileInfoP->recordNumber,&boundingCube,(uint32_t)numFeaturePts,( DPoint3d *) featurePtsP,dbRecord) ;
+      if( bytesWritten == -1 )
+        {
+         bcdtmWrite_message(1,0,0,"Error Appending ESRI MultiPointZ Record") ;
+         goto errexit ;
+        }
+    break ;
+
+    case DTMFeatureType::Breakline :
+      if( dbg ) bcdtmWrite_message(0,0,0,"Appending PolyLineZ") ;
+      numParts=1 ;
+      parts[0] = 0 ;
+      bytesWritten = bcdtmFormatEsri_appendPolyLineZ( esriFileInfoP->shp, esriFileInfoP->shx, esriFileInfoP->dbf, esriFileInfoP->recordNumber,&boundingCube,numParts,(uint32_t)numFeaturePts,parts,( DPoint3d *) featurePtsP,dbRecord) ;
+      if( bytesWritten == -1 )
+        {
+         bcdtmWrite_message(1,0,0,"Error Appending ESRI PolyLineZ Record") ;
+         goto errexit ;
+        }
+    break ;
+
+    case DTMFeatureType::SoftBreakline    :
+    case DTMFeatureType::GraphicBreak :
+      numParts=1 ;
+      parts[0] = 0 ;
+      bytesWritten = bcdtmFormatEsri_appendPolyLineZ( esriFileInfoP->shp, esriFileInfoP->shx, esriFileInfoP->dbf, esriFileInfoP->recordNumber,&boundingCube,numParts,(uint32_t)numFeaturePts,parts,( DPoint3d *) featurePtsP,dbRecord) ;
+      if( bytesWritten == -1 )
+        {
+         bcdtmWrite_message(1,0,0,"Error Appending ESRI PolyLineZ Record") ;
+         goto errexit ;
+        }
+    break ;
+
+    case DTMFeatureType::ContourLine :
+      numParts=1 ;
+      parts[0] = 0 ;
+      bytesWritten = bcdtmFormatEsri_appendPolyLineZ( esriFileInfoP->shp, esriFileInfoP->shx, esriFileInfoP->dbf, esriFileInfoP->recordNumber,&boundingCube,numParts,(uint32_t)numFeaturePts,parts,( DPoint3d *) featurePtsP,dbRecord) ;
+      if( bytesWritten == -1 )
+        {
+         bcdtmWrite_message(1,0,0,"Error Appending ESRI PolyLineZ Record") ;
+         goto errexit ;
+        }
+    break ;
+
+    case DTMFeatureType::Void  :
+    case DTMFeatureType::BreakVoid :
+      numParts=1 ;
+      parts[0] = 0 ;
+      bytesWritten = bcdtmFormatEsri_appendPolyLineZ( esriFileInfoP->shp, esriFileInfoP->shx, esriFileInfoP->dbf, esriFileInfoP->recordNumber,&boundingCube,numParts,(uint32_t)numFeaturePts,parts,( DPoint3d *) featurePtsP,dbRecord) ;
+      if( bytesWritten == -1 )
+        {
+         bcdtmWrite_message(1,0,0,"Error Appending ESRI PolyLineZ Record") ;
+         goto errexit ;
+        }
+    break ;
+
+    case DTMFeatureType::Island :
+      numParts=1 ;
+      parts[0] = 0 ;
+      bytesWritten = bcdtmFormatEsri_appendPolyLineZ( esriFileInfoP->shp, esriFileInfoP->shx, esriFileInfoP->dbf, esriFileInfoP->recordNumber,&boundingCube,numParts,(uint32_t)numFeaturePts,parts,( DPoint3d *) featurePtsP,dbRecord) ;
+      if( bytesWritten == -1 )
+        {
+         bcdtmWrite_message(1,0,0,"Error Appending ESRI PolyLineZ Record") ;
+         goto errexit ;
+        }
+    break ;
+
+    default :
+      bcdtmWrite_message(0,0,0,"Unexpected Dtm Feature Type") ;
+      goto errexit ;
+    break ;
+  } ;
+/*
+** Update File Stats
+*/
+ if( dbg ) bcdtmWrite_message(0,0,0,"Updating File Stats") ;
+ ++esriFileInfoP->recordNumber ;
+ esriFileInfoP->fileLength = esriFileInfoP->fileLength + bytesWritten ;
+/*
+** Clean Up
+*/
+ cleanup :
+/*
+** Job Completed
+*/
+ if( dbg && ret == DTM_SUCCESS ) bcdtmWrite_message(0,0,0,"Esri Call Back Function Completed") ;
+ if( dbg && ret != DTM_SUCCESS ) bcdtmWrite_message(0,0,0,"Esri Call Back  Function Error") ;
+ return(ret) ;
+/*
+** Error Exit
+*/
+ errexit :
+ if( ret == DTM_SUCCESS ) ret = DTM_ERROR ;
+ goto cleanup ;
+}
+
+#ifdef NOTNEEDED
+/*-------------------------------------------------------------------+
+|                                                                    |
+|                                                                    |
+|                                                                    |
++-------------------------------------------------------------------*/
+BENTLEYDTM_Private int  bcdtmFormatEsri_callBackFunctionOld(DTMFeatureType dtmFeatureType,DTMUserTag userTag, DTMFeatureId dtmFeatureId,DPoint3d *featurePtsP,long numFeaturePts,void *userP)
+/*
+** Call Back Function
+*/
+{
+ int  ret=DTM_SUCCESS,dbg=0 ;
+ long recordSize=0,recordNumber=0,contentSize=0,indexFilePosition=0 ;
+ EsriFileIo  *esriFileIoP=NULL ;
+ FILE *esriShapeFP=NULL,*esriIndexFP=NULL ;
+ wchar_t esriShapeFileName[256] ;
+ wchar_t esriIndexFileName[256] ;
+ double xMin,yMin,zMin,xMax,yMax,zMax ;
+ EsriFileHeader esriFileHeader ;
+ DPoint3d  *p3dP ;
+/*
+** Write Entry Message
+*/
+ if( dbg ) bcdtmWrite_message(0,0,0,"Esri Call Back Function ** dtmFeatureType = %4ld numFeaturePts = %8ld",dtmFeatureType,numFeaturePts) ;
+/*
+** Write Different Features To Different Shape Files
+*/
+ esriFileIoP = ( EsriFileIo * ) userP ;
+ esriShapeFP =  esriFileIoP->esriShapeFP ;
+ esriIndexFP =  esriFileIoP->esriIndexFP ;
+/*
+** Check For New Header Record
+*/
+ if( esriFileIoP->esriShapeFP == NULL )
+   {
+/*
+**  Set Header Variables
+*/
+    esriFileHeader.fileCode   = 9994 ;
+    esriFileHeader.fileLength = 0  ;
+    esriFileHeader.unUsed1    = 0  ;
+    esriFileHeader.unUsed2    = 0 ;
+    esriFileHeader.unUsed3    = 0 ;
+    esriFileHeader.unUsed4    = 0 ;
+    esriFileHeader.unUsed5    = 0 ;
+    esriFileHeader.fileLength = 0 ;
+    esriFileHeader.version    = 1000 ;
+    esriFileHeader.shapeType  = 0 ;
+    esriFileHeader.xMin       = featurePtsP->x ;
+    esriFileHeader.yMin       = featurePtsP->y ;
+    esriFileHeader.xMax       = featurePtsP->x ;
+    esriFileHeader.yMax       = featurePtsP->y ;
+    esriFileHeader.zMin       = featurePtsP->z ;
+    esriFileHeader.zMax       = featurePtsP->z ;
+    esriFileHeader.mMin       = 0.0 ;
+    esriFileHeader.mMax       = 0.0 ;
+/*
+**  Do BIG_ENDIAN Conversions
+*/
+    dtmCnv_swapWordArray((short*)&esriFileHeader.fileCode,1) ;
+    dtmCnv_swapByteArray((char *)&esriFileHeader.fileCode,2) ;
+/*
+**  Set File Name From Feature Type
+*/
+    esriFileHeader.shapeType  = 13 ;   // ESRI PolyLineZ
+    esriFileIoP->shapeType    = 18 ;
+    wcscpy(esriShapeFileName,esriFileIoP->filePrefix) ;
+    wcscpy(esriIndexFileName,esriFileIoP->filePrefix) ;
+    switch(dtmFeatureType)
+      {
+       case DTMFeatureType::RandomSpots :
+       case DTMFeatureType::GroupSpots :
+         wcscat(esriShapeFileName,L"_points.shp") ;
+         wcscat(esriIndexFileName,L"_points.shx") ;
+         esriFileHeader.shapeType  = 18 ;  // ESRI Multipoint z
+         esriFileIoP->shapeType    = 18 ;
+       break ;
+
+       case DTMFeatureType::Breakline :
+         wcscat(esriShapeFileName,L"_hardBreakLines.shp") ;
+         wcscat(esriIndexFileName,L"_hardBreakLines.shx") ;
+       break ;
+
+       case DTMFeatureType::SoftBreakline    :
+       case DTMFeatureType::GraphicBreak :
+         wcscat(esriShapeFileName,L"_softBreakLines.shp") ;
+         wcscat(esriIndexFileName,L"_softBreakLines.shx") ;
+       break ;
+
+       case DTMFeatureType::ContourLine :
+         wcscat(esriShapeFileName,L"_contourLines.shp") ;
+         wcscat(esriIndexFileName,L"_contourLines.shx") ;
+       break ;
+
+       case DTMFeatureType::Void  :
+       case DTMFeatureType::BreakVoid :
+         wcscat(esriShapeFileName,L"_voids.shp") ;
+         wcscat(esriIndexFileName,L"_voids.shx") ;
+       break ;
+
+       case DTMFeatureType::Island :
+         wcscat(esriShapeFileName,L"_islands.shp") ;
+         wcscat(esriIndexFileName,L"_islands.shx") ;
+       break ;
+
+       default :
+         bcdtmWrite_message(0,0,0,"Unexpected Dtm Feature Type") ;
+         goto errexit ;
+       break ;
+     } ;
+/*
+**  Open Esri Shape File
+*/
+    esriFileIoP->esriShapeFP = bcdtmFile_open(esriShapeFileName,L"wb") ;
+    if( esriFileIoP->esriShapeFP == NULL )
+      {
+       bcdtmWrite_message(0,0,0,"Error Opening Esri Shape File %s",esriShapeFileName) ;
+       goto errexit ;
+      }
+    esriFileIoP->esriIndexFP = bcdtmFile_open(esriIndexFileName,L"wb") ;
+    if( esriFileIoP->esriShapeFP == NULL )
+      {
+       bcdtmWrite_message(0,0,0,"Error Opening Esri Index File %s",esriIndexFileName) ;
+       goto errexit ;
+      }
+/*
+**  Write ESRI Shape File Header
+*/
+    if( fwrite(&esriFileHeader,sizeof(EsriFileHeader),1,esriFileIoP->esriShapeFP) != 1 )
+      {
+       bcdtmWrite_message(0,0,0,"Error Writing Esri Shape File Header") ;
+       goto errexit ;
+      }
+/*
+**  Write ESRI Index File Header
+*/
+    if( fwrite(&esriFileHeader,sizeof(EsriFileHeader),1,esriFileIoP->esriIndexFP) != 1 )
+      {
+       bcdtmWrite_message(0,0,0,"Error Writing Esri Index File Header") ;
+       goto errexit ;
+      }
+/*
+**  Inc File Length
+*/
+   esriFileIoP->filePosition = esriFileIoP->filePosition + sizeof(EsriFileHeader) ;
+   esriFileIoP->indexFilePosition = sizeof(EsriFileHeader) ;
+   if( dbg ) bcdtmWrite_message(0,0,0,"**** esriFileIoP->filePosition = %8ld",esriFileIoP->filePosition) ;
+  }
+/*
+** Get Bounding Cube For Feature
+*/
+ xMin = xMax = featurePtsP->x ;
+ yMin = yMax = featurePtsP->y ;
+ zMin = zMax = featurePtsP->z ;
+ for( p3dP = featurePtsP + 1 ; p3dP < featurePtsP + numFeaturePts ; ++p3dP )
+   {
+    if( p3dP->x < xMin ) xMin = p3dP->x ;
+    if( p3dP->x > xMax ) xMax = p3dP->x ;
+    if( p3dP->y < yMin ) yMin = p3dP->y ;
+    if( p3dP->y > yMax ) yMax = p3dP->y ;
+    if( p3dP->z < zMin ) zMin = p3dP->y ;
+    if( p3dP->z > zMax ) zMax = p3dP->z ;
+   }
+/*
+** Set Bounding Cube For All Features
+*/
+ if( xMin < esriFileIoP->xMin ) esriFileIoP->xMin = xMin ;
+ if( xMax > esriFileIoP->xMax ) esriFileIoP->xMax = xMax ;
+ if( yMin < esriFileIoP->yMin ) esriFileIoP->yMin = yMin ;
+ if( yMax > esriFileIoP->yMax ) esriFileIoP->yMax = yMax ;
+ if( zMin < esriFileIoP->zMin ) esriFileIoP->zMin = zMin ;
+ if( zMax > esriFileIoP->zMax ) esriFileIoP->zMax = zMax ;
+/*
+**  Switch On Feature Type And Write Shape And Index Records
+*/
+ switch( dtmFeatureType )
+   {
+    case DTMFeatureType::RandomSpots :      // ESRI MultiPointz Records
+    case DTMFeatureType::GroupSpots  :
+/*
+**    Set Content Size
+*/
+      contentSize  = 56 + 24 * numFeaturePts ;
+      recordSize   = contentSize / 2   ;        // Expressed In 16 Bit Words
+      indexFilePosition = esriFileIoP->filePosition / 2 ;   // Expressed In 16 Bit Words
+      recordNumber = esriFileIoP->recordNumber ;
+bcdtmWrite_message(0,0,0,"indexFilePosition = %8ld recordSize = %8ld",indexFilePosition,recordSize) ;
+/*
+**    Do Big Endian Conversions
+*/
+      dtmCnv_swapWordArray((short*)&recordSize,1) ;
+      dtmCnv_swapByteArray((char *)&recordSize,2) ;
+      dtmCnv_swapWordArray((short*)&recordNumber,1) ;
+      dtmCnv_swapByteArray((char *)&recordNumber,2) ;
+      dtmCnv_swapWordArray((short*)&indexFilePosition,1) ;
+      dtmCnv_swapByteArray((char *)&indexFilePosition,2) ;
+/*
+**    Write Index File Record
+*/
+      if( fwrite(&indexFilePosition,4,1,esriFileIoP->esriIndexFP)         != 1 ) goto errexit ;
+      if( fwrite(&recordSize,4,1,esriFileIoP->esriIndexFP)                != 1 ) goto errexit ;
+      esriFileIoP->indexFilePosition = esriFileIoP->indexFilePosition + 8 ;
+/*
+**    Write Record Header
+*/
+      if( fwrite(&recordNumber,4,1,esriFileIoP->esriShapeFP)              != 1 ) goto errexit ;
+      if( fwrite(&recordSize,4,1,esriFileIoP->esriShapeFP)                != 1 ) goto errexit ;
+      esriFileIoP->filePosition = esriFileIoP->filePosition + 8   ;
+/*
+**    Write Record Content
+*/
+      if( fwrite(&esriFileIoP->shapeType,4,1,esriFileIoP->esriShapeFP)    != 1 ) goto errexit ;
+      if( fwrite(&xMin,8,1,esriFileIoP->esriShapeFP)                      != 1 ) goto errexit ;
+      if( fwrite(&yMin,8,1,esriFileIoP->esriShapeFP)                      != 1 ) goto errexit ;
+      if( fwrite(&xMax,8,1,esriFileIoP->esriShapeFP)                      != 1 ) goto errexit ;
+      if( fwrite(&yMax,8,1,esriFileIoP->esriShapeFP)                      != 1 ) goto errexit ;
+      if( fwrite(&numFeaturePts,4,1,esriFileIoP->esriShapeFP)             != 1 ) goto errexit ;
+      for( p3dP = featurePtsP ; p3dP < featurePtsP + numFeaturePts ; ++p3dP )
+        {
+         if( fwrite(&p3dP->x,8,1,esriFileIoP->esriShapeFP)                != 1 ) goto errexit ;
+         if( fwrite(&p3dP->y,8,1,esriFileIoP->esriShapeFP)                != 1 ) goto errexit ;
+        }
+      if( fwrite(&zMin,8,1,esriFileIoP->esriShapeFP)                      != 1 ) goto errexit ;
+      if( fwrite(&zMax,8,1,esriFileIoP->esriShapeFP)                      != 1 ) goto errexit ;
+      for( p3dP = featurePtsP ; p3dP < featurePtsP + numFeaturePts ; ++p3dP )
+        {
+         if( fwrite(&p3dP->z,8,1,esriFileIoP->esriShapeFP)                != 1 ) goto errexit ;
+        }
+     ++esriFileIoP->recordNumber ;
+     esriFileIoP->filePosition = esriFileIoP->filePosition + contentSize   ;
+
+    break ;
+
+    case DTMFeatureType::Breakline    :    // ESRI PolyLineZ Records
+    case DTMFeatureType::SoftBreakline    :
+    case DTMFeatureType::GraphicBreak :
+    case DTMFeatureType::ContourLine  :
+    case DTMFeatureType::Void          :
+    case DTMFeatureType::BreakVoid    :
+    case DTMFeatureType::Island        :
+    break ;
+
+    default :
+      bcdtmWrite_message(0,0,0,"Unexpected Dtm Feature Type") ;
+      goto errexit ;
+    break ;
+   } ;
+/*
+** Clean Up
+*/
+ cleanup :
+/*
+** Job Completed
+*/
+ if( dbg && ret == DTM_SUCCESS ) bcdtmWrite_message(0,0,0,"Esri Call Back Function Completed") ;
+ if( dbg && ret != DTM_SUCCESS ) bcdtmWrite_message(0,0,0,"Esri Call Back  Function Error") ;
+ return(ret) ;
+/*
+** Error Exit
+*/
+ errexit :
+ if( ret == DTM_SUCCESS ) ret = DTM_ERROR ;
+ if( esriFileIoP->esriShapeFP != NULL ) { fclose(esriFileIoP->esriShapeFP) ; esriFileIoP->esriShapeFP = NULL ; }
+ goto cleanup ;
+}
+#endif
+/*-----------------------------------------------------------------------------
+
+function :                        bcdtmFormatEsri_appendDBaseRecord
+contents :                        Miscellaneous Functions
+description :                     Appends a dBase record to an open dbf file
+return :                          int;number of bytes written to the file or -1 if an error is encountered
+param :                           int;dbf;IN;file descriptor for open file
+param :                           char*;pRecord;IN;pointer to the record to be written
+
+-----------------------------------------------------------------------------*/
+BENTLEYDTM_Private int        bcdtmFormatEsri_appendDBaseRecord
+(
+ int                              dbf,
+ char                             *pRecord
+ )
+{
+       int                        byteswritten = 0;
+       long                       pos;
+
+       // move pointer to start of file
+       if ((pos = _lseek (dbf, 0x00, SEEK_SET)) != -1)
+       {
+              int                        nRead;
+              DBASEHeader                header;
+
+
+
+              // read header and move file pointer to end of file
+              if ((nRead = _read (dbf, &header, 0x20)) > 0 && (pos = _lseek (dbf, 0L, SEEK_END)) != -1)
+              {
+                     // output record
+                    if ((byteswritten = _write (dbf, pRecord, header.rLength)) != -1)
+                     {
+                           // increment number of records in file
+                           header.nRecords++;
+
+                           // move pointer to start of file
+                           if ((pos = _lseek (dbf, 0x04, SEEK_SET)) != -1L) byteswritten = _write (dbf, &header.nRecords, 0x04);
+                           else byteswritten = -1;
+                     }
+
+              } else byteswritten = -1;
+
+       } else byteswritten = -1;
+
+       return (byteswritten);
+}
+
+/*-----------------------------------------------------------------------------
+
+function :                        bcdtmFormatEsri_appendIndex
+contents :                        Miscellaneous Functions
+description :              Appends an index record to an open shx file
+return :                          int;number of bytes written to the file or -1 if an error is encountered
+param :                                  int;shx;IN;file descriptor for open file
+param :                                  uint32_t;offset;IN;the number of 16-bit words to the record in the main file
+param :                                  uint32_t;length;IN;the length of the record in the main file in 16-bit words
+
+-----------------------------------------------------------------------------*/
+BENTLEYDTM_Private int        bcdtmFormatEsri_appendIndex
+(
+ int                              shx,
+ uint32_t                           offset,
+ uint32_t                           length
+ )
+{
+       int                               byteswritten = 0;
+       long                       pos;
+       ESRIIndexRecord            record =
+       {                                        // Position          Field                Value                Type          Byte Order
+              dtmCnv_byteSwap4(offset / 2),            // Byte 0*           Offset               Offset               Integer              Big
+              dtmCnv_byteSwap4(length / 2)             // Byte 4            Content Length       Content Length       Integer              Big
+       };                                       // * offset is the number of 16-bit words from the start of the file
+
+       // move file pointer to end of file
+       if ((pos = _lseek (shx, 0L, SEEK_END)) != -1)
+       {
+              // output record
+              byteswritten = _write (shx, &record, 0x08);
+       }
+       else byteswritten = -1;
+       return (byteswritten);
+}
+
+#ifdef NOTNEEDED
+/*-----------------------------------------------------------------------------
+
+function :                        bcdtmFormatEsri_appendPoint
+contents :                        Miscellaneous Functions
+description :              Append a 2d point record to an open shp file
+return :                          int;number of bytes written to the file or -1 if an error is encountered
+param :                                  int;shp;IN;file descriptor for open shp file
+param :                                  int;shx;IN;file descriptor for open shx file
+param :                                  int;dbf;IN;file descriptor for open dbf file
+param :                                  uint32_t;record;IN;pointer to the record to be written
+param :                                  DPoint3d*;pPoint;IN;pointer to the point to be appended
+param :                                  char*;pRecord;IN;pointer to the record to be written
+
+-----------------------------------------------------------------------------*/
+BENTLEYDTM_Private int        bcdtmFormatEsri_appendPoint
+(
+ int                              shp,
+ int                              shx,
+ int                              dbf,
+ uint32_t                                  record,
+ DPoint3d                         *pPoint,
+ char                             *pRecord
+ )
+{
+       int                               byteswritten = 0;
+       int                               length = 4 + 8 * 2;
+       long                       pos;
+       ESRIRecordHeader     header =
+       {                                                      // Position          Field                Value                Type          Byte Order
+              dtmCnv_byteSwap4(record),                // Byte 0            Record Number Record Number Integer              Big
+              dtmCnv_byteSwap4(length / 2)             // Byte 4*           Content Length       Content Length       Integer              Big
+       };                                                     // * length of the record contents section measured in 16-bit words
+
+       ESRIPoint                  point =
+       {                                                      // Position          Field                Value                Type          Byte Order
+              SHAPEFILE_TYPE_Point,             // Byte 0            Shape Type           1                           Integer              Little
+              pPoint->x,                               // Byte 4            x                          x                           Double        Little
+              pPoint->y,                               // Byte 12           y                          y                           Double        Little
+       };
+
+       // move file pointer to end of file
+       if ((pos = _lseek (shp, 0L, SEEK_END)) != -1)
+       {
+              // output file header
+              if (byteswritten != -1) byteswritten = _write (shp, &header.id, 0x04);
+              if (byteswritten != -1) byteswritten = _write (shp, &header.length, 0x04);
+              if (byteswritten != -1) byteswritten = _write (shp, &point.type, 0x04);
+              if (byteswritten != -1) byteswritten = _write (shp, &point.x, 0x08);
+              if (byteswritten != -1) byteswritten = _write (shp, &point.y, 0x08);
+
+              // append index record
+              if (byteswritten != -1) byteswritten = bcdtmFormatEsri_appendIndex (shx, pos, length);
+              if (byteswritten != -1) byteswritten = bcdtmFormatEsri_appendDBaseRecord (dbf, pRecord);
+       }
+       else byteswritten = -1;
+       return (byteswritten);
+}
+
+/*-----------------------------------------------------------------------------
+
+function :                        bcdtmFormatEsri_appendPointZ
+contents :                        Miscellaneous Functions
+description :                     Append a 3d point record to an open shp file
+return :                          int;number of bytes written to the file or -1 if an error is encountered
+param :                                  int;shp;IN;file descriptor for open shp file
+param :                                  int;shx;IN;file descriptor for open shx file
+param :                                  int;dbf;IN;file descriptor for open dbf file
+param :                                  uint32_t;record;IN;pointer to the record to be written
+param :                                  DPoint3d*;pPoint;IN;pointer to the point to be appended
+param :                                  char*;pRecord;IN;pointer to the record to be written
+
+-----------------------------------------------------------------------------*/
+BENTLEYDTM_Private int        bcdtmFormatEsri_appendPointZ
+(
+ int                              shp,
+ int                              shx,
+ int                              dbf,
+ uint32_t                           record,
+ DPoint3d                         *pPoint,
+ char                             *pRecord
+ )
+{
+       int                        byteswritten = 0;
+       int                        length = 4 + 8 * 4;
+       long                       pos;
+       ESRIRecordHeader     header =
+       {                                               // Position          Field                Value                Type          Byte Order
+              dtmCnv_byteSwap4(record),                // Byte 0            Record Number Record Number               Integer       Big
+              dtmCnv_byteSwap4(length / 2)             // Byte 4*           Content Length       Content Length       Integer       Big
+       };                                              // * length of the record contents section measured in 16-bit words
+
+       ESRIPointZ                 point =
+       {                                               // Position          Field                Value                Type          Byte Order
+              SHAPEFILE_TYPE_PointZ,                   // Byte 0            Shape Type           11                   Integer       Little
+              pPoint->x,                               // Byte 4            x                    x                    Double        Little
+              pPoint->y,                               // Byte 12           y                    y                    Double        Little
+              pPoint->z,                               // Byte 20           z                    z                    Double        Little
+              0x00                                     // Byte 28           Measure              M                    Double        Little
+       };
+
+       // move file pointer to end of file
+       if ((pos = _lseek (shp, 0L, SEEK_END)) != -1)
+       {
+              // output file header
+              if (byteswritten != -1) byteswritten = _write (shp, &header.id, 0x04);
+              if (byteswritten != -1) byteswritten = _write (shp, &header.length, 0x04);
+              if (byteswritten != -1) byteswritten = _write (shp, &point.type, 0x04);
+              if (byteswritten != -1) byteswritten = _write (shp, &point.x, 0x08);
+              if (byteswritten != -1) byteswritten = _write (shp, &point.y, 0x08);
+              if (byteswritten != -1) byteswritten = _write (shp, &point.z, 0x08);
+              if (byteswritten != -1) byteswritten = _write (shp, &point.M, 0x08);
+
+              // append index record
+              if (byteswritten != -1) byteswritten = bcdtmFormatEsri_appendIndex (shx, pos, length);
+              if (byteswritten != -1) byteswritten = bcdtmFormatEsri_appendDBaseRecord (dbf, pRecord);
+       }
+       else byteswritten = -1;
+       return (byteswritten);
+}
+
+/*-----------------------------------------------------------------------------
+
+function :                        bcdtmFormatEsri_appendPolyLine
+contents :                        Miscellaneous Functions
+description :                     Append a 2d polyline record to an open shp file
+return :                          int;number of bytes written to the file or -1 if an error is encountered
+param :                                  int;shp;IN;file descriptor for open shp file
+param :                                  int;shx;IN;file descriptor for open shx file
+param :                                  int;dbf;IN;file descriptor for open dbf file
+param :                                  uint32_t;record;IN;pointer to the record to be written
+param :                                  DVector3d*;pRange;IN;pointer to the element range
+param :                                  uint32_t;nPoints;IN;number of points in record
+param :                                  DPoint3d*;pPoints;IN;pointer to the points to be appended
+param :                                  char*;pRecord;IN;pointer to the record to be written
+
+-----------------------------------------------------------------------------*/
+BENTLEYDTM_Private int        bcdtmFormatEsri_appendPolyLine
+(
+ int                              shp,
+ int                              shx,
+ int                              dbf,
+ uint32_t                           record,
+ DVector3d                        *pRange,
+ uint32_t                           nParts,
+ uint32_t                           nPoints,
+ uint32_t                           *pParts,
+ DPoint3d                         *pPoints,
+ char                             *pRecord
+ )
+{
+       int                               byteswritten = 0;
+       int                               length = 4 + 8 * 4 + 4 * 3 + nPoints * 16;
+       ESRIRecordHeader     header =
+       {                                        // Position          Field                Value                Type          Byte Order
+              dtmCnv_byteSwap4(record),                // Byte 0            Record Number Record Number Integer              Big
+              dtmCnv_byteSwap4(length / 2)             // Byte 4*           Content Length       Content Length       Integer              Big
+       };                                       // * length of the record contents section measured in 16-bit words
+
+       ESRIPolyLine         line =
+       {                                                      // Position          Field                Value                Type          Byte Order
+              SHAPEFILE_TYPE_PolyLine,   // Byte 0            Shape Type           3                           Integer              Little
+              pRange->org.x,                           // Byte 4            Xmin                 Xmin                 Double        Little
+              pRange->org.y,                           // Byte 12           Ymin                 Ymin                 Double        Little
+              pRange->end.x,                           // Byte 20           Xmax                 Xmax                 Double        Little
+              pRange->end.y,                           // Byte 28           Ymax                 Ymax                 Double        Little
+              nParts,                                         // Byte 36           NumParts             nParts               Integer              Little
+              nPoints,                                 // Byte 40           NumPoints            nPoints                     Integer              Little
+              pParts,                                         // Byte 44           Parts                pParts               Integer              Little
+              NULL,                                    // Byte x (48)       Points               pPoints(x,y)  Double        Little
+       };                                                     // x = 44 + (4 * NumParts)
+
+       // allocate memory for XY coordinates
+ //      if ((line.pPoints = (DPoint2d *) calloc (line.nPoints, sizeof (DPoint2d))) != NULL)
+       if ((line.pPoints = (DPoint2d *) calloc (line.nPoints, sizeof (DPoint2d))) != NULL)
+       {
+              long                       pos;
+              uint32_t                     i;
+
+              // loop through all points
+              for (i = 0; i < line.nPoints; i++)
+              {
+                     // record coordinate values
+                     line.pPoints[i].x = pPoints[i].x;
+                     line.pPoints[i].y = pPoints[i].y;
+              }
+
+              // move file pointer to end of file
+              if ((pos = _lseek (shp, 0L, SEEK_END)) != -1)
+              {
+                     // output file header
+                     if (byteswritten != -1) byteswritten = _write (shp, &header.id, 0x04);
+                     if (byteswritten != -1) byteswritten = _write (shp, &header.length, 0x04);
+                     if (byteswritten != -1) byteswritten = _write (shp, &line.type, 0x04);
+                     if (byteswritten != -1) byteswritten = _write (shp, &line.Xmin, 0x08);
+                     if (byteswritten != -1) byteswritten = _write (shp, &line.Ymin, 0x08);
+                     if (byteswritten != -1) byteswritten = _write (shp, &line.Xmax, 0x08);
+                     if (byteswritten != -1) byteswritten = _write (shp, &line.Ymax, 0x08);
+                     if (byteswritten != -1) byteswritten = _write (shp, &line.nParts, 0x04);
+                     if (byteswritten != -1) byteswritten = _write (shp, &line.nPoints, 0x04);
+                     if (byteswritten != -1) byteswritten = _write (shp, line.pParts, 0x04 * line.nParts);
+                     if (byteswritten != -1) byteswritten = _write (shp, line.pPoints, 0x10 * line.nPoints);
+
+                     // append index record
+                     if (byteswritten != -1) byteswritten = bcdtmFormatEsri_appendIndex (shx, pos, length);
+                     if (byteswritten != -1) byteswritten = bcdtmFormatEsri_appendDBaseRecord (dbf, pRecord);
+              }
+              else byteswritten = -1;
+
+              // free allocated memory
+              free (line.pPoints);
+       }
+       else byteswritten = -1;
+       return (byteswritten);
+}
+#endif
+/*-----------------------------------------------------------------------------
+
+function :                        bcdtmFormatEsri_appendPolyLine
+contents :                        Miscellaneous Functions
+description :                     Append a 3d polyline record to an open shp file
+return :                          int;number of bytes written to the file or -1 if an error is encountered
+param :                           int;shp;IN;file descriptor for open shp file
+param :                           int;shx;IN;file descriptor for open shx file
+param :                           int;dbf;IN;file descriptor for open dbf file
+param :                           uint32_t;record;IN;pointer to the record to be written
+param :                           DVector3d*;pRange;IN;pointer to the element range
+param :                           uint32_t;nPoints;IN;number of points in record
+param :                           DPoint3d*;pPoints;IN;pointer to the points to be appended
+param :                           char*;pRecord;IN;pointer to the record to be written
+
+-----------------------------------------------------------------------------*/
+BENTLEYDTM_Private int        bcdtmFormatEsri_appendPolyLineZ
+(
+ int                              shp,
+ int                              shx,
+ int                              dbf,
+ uint32_t                           record,
+ DVector3d                        *pRange,
+ uint32_t                           nParts,
+ uint32_t                           nPoints,
+ uint32_t                           *pParts,
+ DPoint3d                         *pPoints,
+ char                             *pRecord
+ )
+{
+       int                               byteswritten = 0;
+       int                               length = 4 + 8 * 4 + 4 * 3 + nPoints * 16 + 8 * 2 + nPoints * 8;
+       ESRIRecordHeader     header =
+       {                                               // Position          Field                Value                Type          Byte Order
+              dtmCnv_byteSwap4(record),                // Byte 0            Record Number        Record Number        Integer       Big
+              dtmCnv_byteSwap4(length / 2)             // Byte 4*           Content Length       Content Length       Integer       Big
+       };                                              // * length of the record contents section measured in 16-bit words
+
+       ESRIPolyLineZ        line =
+       {                                               // Position          Field                Value                Type          Byte Order
+              SHAPEFILE_TYPE_PolyLineZ,                // Byte 0            Shape Type           13                   Integer       Little
+              pRange->org.x,                           // Byte 4            Xmin                 Xmin                 Double        Little
+              pRange->org.y,                           // Byte 12           Ymin                 Ymin                 Double        Little
+              pRange->end.x,                           // Byte 20           Xmax                 Xmax                 Double        Little
+              pRange->end.y,                           // Byte 28           Ymax                 Ymax                 Double        Little
+              nParts,                                  // Byte 36           NumParts             nParts               Integer       Little
+              nPoints,                                 // Byte 40           NumPoints            nPoints              Integer       Little
+              pParts,                                  // Byte 44           Parts                pParts               Integer       Little
+              NULL,                                    // Byte x (48)       Points               pPoints(x,y)         Double        Little
+              pRange->org.z,                           // Byte y            Zmin                 Zmin                 Double        Little
+              pRange->end.z,                           // Byte y + 8        Zmax                 Zmax                 Double        Little
+              NULL                                     // Byte y + 16       Zarray               Zarray               Double        Little
+       };                                              // x = 44 + (4 * NumParts), y = x + (16 * NumPoints)
+
+       // allocate memory for XY coordinates
+       if ((line.pPoints = (DPoint2d *) calloc (line.nPoints, sizeof (DPoint2d))) != NULL)
+       {
+              // allocate memory for z coordinates
+              if ((line.pPointsZ = (double *) calloc (line.nPoints, sizeof (double))) != NULL)
+              {
+                     long                       pos;
+                     uint32_t                     i;
+
+                     // loop through all points
+                     for (i = 0; i < line.nPoints; i++)
+                     {
+                           // record coordinate values
+                           line.pPoints[i].x = pPoints[i].x;
+                           line.pPoints[i].y = pPoints[i].y;
+                           line.pPointsZ[i] = pPoints[i].z;
+                     }
+
+                     // move file pointer to end of file
+                     if ((pos = _lseek (shp, 0L, SEEK_END)) != -1)
+                     {
+                           // output file header
+                           if (byteswritten != -1) byteswritten = _write (shp, &header.id, 0x04);
+                           if (byteswritten != -1) byteswritten = _write (shp, &header.length, 0x04);
+                           if (byteswritten != -1) byteswritten = _write (shp, &line.type, 0x04);
+                           if (byteswritten != -1) byteswritten = _write (shp, &line.Xmin, 0x08);
+                           if (byteswritten != -1) byteswritten = _write (shp, &line.Ymin, 0x08);
+                           if (byteswritten != -1) byteswritten = _write (shp, &line.Xmax, 0x08);
+                           if (byteswritten != -1) byteswritten = _write (shp, &line.Ymax, 0x08);
+                           if (byteswritten != -1) byteswritten = _write (shp, &line.nParts, 0x04);
+                           if (byteswritten != -1) byteswritten = _write (shp, &line.nPoints, 0x04);
+                           if (byteswritten != -1) byteswritten = _write (shp, line.pParts, 0x04 * line.nParts);
+                           if (byteswritten != -1) byteswritten = _write (shp, line.pPoints, 0x10 * line.nPoints);
+                           if (byteswritten != -1) byteswritten = _write (shp, &line.Zmin, 0x08);
+                           if (byteswritten != -1) byteswritten = _write (shp, &line.Zmax, 0x08);
+                           if (byteswritten != -1) byteswritten = _write (shp, line.pPointsZ, 0x08 * line.nPoints);
+
+                           // append index record
+                           if (byteswritten != -1) byteswritten = bcdtmFormatEsri_appendIndex (shx, pos, length);
+                           if (byteswritten != -1) byteswritten = bcdtmFormatEsri_appendDBaseRecord (dbf, pRecord);
+                     }
+                     else byteswritten = -1;
+
+                     // free allocated memory
+                     free (line.pPointsZ);
+              }
+              else byteswritten = -1;
+
+              // free allocated memory
+              free (line.pPoints);
+       }
+       else byteswritten = -1;
+       return (byteswritten);
+}
+#ifdef NOTDEFINED
+/*-----------------------------------------------------------------------------
+
+function :                        bcdtmFormatEsri_appendPolygon
+contents :                        Miscellaneous Functions
+description :                     Append a 2d polygon record to an open shp file
+return :                           int;number of bytes written to the file or -1 if an error is encountered
+param :                                  int;shp;IN;file descriptor for open shp file
+param :                                  int;shx;IN;file descriptor for open shx file
+param :                                  int;dbf;IN;file descriptor for open dbf file
+param :                                   uint32_t;record;IN;pointer to the record to be written
+param :                                  DVector3d*;pRange;IN;pointer to the element range
+param :                                  uint32_t;nParts;IN;number of parts in record
+param :                                  uint32_t;nPoints;IN;number of points in record
+param :                                  uint32_t*;pParts;IN;pointer to the parts indexes to be appended
+param :                                  DPoint3d*;pPoints;IN;pointer to the points to be appended
+param :                                  char*;pRecord;IN;pointer to the record to be written
+
+-----------------------------------------------------------------------------*/
+BENTLEYDTM_Private int        bcdtmFormatEsri_appendPolygon
+(
+ int                              shp,
+ int                              shx,
+ int                              dbf,
+ uint32_t                           record,
+ DVector3d                        *pRange,
+ uint32_t                           nParts,
+ uint32_t                           nPoints,
+ uint32_t                           *pParts,
+ DPoint3d                         *pPoints,
+ char                             *pRecord
+ )
+{
+       int                               byteswritten = 0;
+       int                               length = 4 + 8 * 4 + 4 + 4 + nParts * 4 + nPoints * 16;
+       ESRIRecordHeader     header =
+       {                                        // Position          Field                Value                Type          Byte Order
+              dtmCnv_byteSwap4(record),                // Byte 0            Record Number Record Number Integer              Big
+              dtmCnv_byteSwap4(length / 2)             // Byte 4*           Content Length       Content Length       Integer              Big
+       };                                       // * length of the record contents section measured in 16-bit words
+
+       ESRIPolygon                polygon =
+       {                                                      // Position          Field                Value                Type          Byte Order
+              SHAPEFILE_TYPE_Polygon,           // Byte 0            Shape Type           3                           Integer              Little
+              pRange->org.x,                           // Byte 4            Xmin                 Xmin                 Double        Little
+              pRange->org.y,                           // Byte 12           Ymin                 Ymin                 Double        Little
+              pRange->end.x,                           // Byte 20           Xmax                 Xmax                 Double        Little
+              pRange->end.y,                           // Byte 28           Ymax                 Ymax                 Double        Little
+              nParts,                                         // Byte 36           NumParts             nParts               Integer              Little
+              nPoints,                                 // Byte 40           NumPoints            nPoints                     Integer              Little
+              pParts,                                         // Byte 44           Parts                pParts               Integer              Little
+              NULL,                                    // Byte x            Points               pPoints(x,y)  Double        Little
+       };                                                     // x = 44 + (4 * NumParts)
+
+       // allocate memory for XY coordinates
+       if ((polygon.pPoints = (DPoint2d *) calloc (polygon.nPoints, sizeof (DPoint2d))) != NULL)
+       {
+              long                       pos;
+              uint32_t                     i;
+
+              // loop through all points
+              for (i = 0; i < polygon.nPoints; i++)
+              {
+                     // record coordinate values
+                     polygon.pPoints[i].x = pPoints[i].x;
+                     polygon.pPoints[i].y = pPoints[i].y;
+              }
+
+              // move file pointer to end of file
+              if ((pos = _lseek (shp, 0L, SEEK_END)) != -1)
+              {
+                     // output file header
+                     if (byteswritten != -1) byteswritten = _write (shp, &header.id, 0x04);
+                     if (byteswritten != -1) byteswritten = _write (shp, &header.length, 0x04);
+                     if (byteswritten != -1) byteswritten = _write (shp, &polygon.type, 0x04);
+                     if (byteswritten != -1) byteswritten = _write (shp, &polygon.Xmin, 0x08);
+                     if (byteswritten != -1) byteswritten = _write (shp, &polygon.Ymin, 0x08);
+                     if (byteswritten != -1) byteswritten = _write (shp, &polygon.Xmax, 0x08);
+                     if (byteswritten != -1) byteswritten = _write (shp, &polygon.Ymax, 0x08);
+                     if (byteswritten != -1) byteswritten = _write (shp, &polygon.nParts, 0x04);
+                     if (byteswritten != -1) byteswritten = _write (shp, &polygon.nPoints, 0x04);
+                     if (byteswritten != -1) byteswritten = _write (shp, polygon.pParts, 0x04 * polygon.nParts);
+                     if (byteswritten != -1) byteswritten = _write (shp, polygon.pPoints, 0x10 * polygon.nPoints);
+
+                     // append index record
+                     if (byteswritten != -1) byteswritten = bcdtmFormatEsri_appendIndex (shx, pos, length);
+                     if (byteswritten != -1) byteswritten = bcdtmFormatEsri_appendDBaseRecord (dbf, pRecord);
+              }
+              else byteswritten = -1;
+
+              // free allocated memory
+              free (polygon.pPoints);
+       }
+       else byteswritten = -1;
+       return (byteswritten);
+}
+
+/*-----------------------------------------------------------------------------
+
+function :                        bcdtmFormatEsri_appendPolygonZ
+contents :                        Miscellaneous Functions
+description :                     Append a 3d polygon record to an open shp file
+return :                          int;number of bytes written to the file or -1 if an error is encountered
+param :                                  int;shp;IN;file descriptor for open shp file
+param :                                  int;shx;IN;file descriptor for open shx file
+param :                                  int;dbf;IN;file descriptor for open dbf file
+param :                                  uint32_t;record;IN;pointer to the record to be written
+param :                                  DVector3d*;pRange;IN;pointer to the element range
+param :                                  uint32_t;nParts;IN;number of parts in record
+param :                                  uint32_t;nPoints;IN;number of points in record
+param :                                  uint32_t*;pParts;IN;pointer to the parts indexes to be appended
+param :                                  DPoint3d*;pPoints;IN;pointer to the points to be appended
+param :                                  char*;pRecord;IN;pointer to the record to be written
+
+-----------------------------------------------------------------------------*/
+BENTLEYDTM_Private int        bcdtmFormatEsri_appendPolygonZ
+(
+ int                              shp,
+ int                              shx,
+ int                              dbf,
+ uint32_t                           record,
+ DVector3d                        *pRange,
+ uint32_t                           nParts,
+ uint32_t                           nPoints,
+ uint32_t                           *pParts,
+ DPoint3d                         *pPoints,
+ char                             *pRecord
+ )
+{
+       int                               byteswritten = 0;
+       int                               length = 4 + 8 * 4 + 4 + 4 + nParts * 4 + nPoints * 16 + 8 * 2 + nPoints * 8;
+       ESRIRecordHeader     header =
+       {                                               // Position          Field                Value                Type          Byte Order
+              dtmCnv_byteSwap4(record),                // Byte 0            Record Number Record Number Integer              Big
+              dtmCnv_byteSwap4(length / 2)             // Byte 4*           Content Length       Content Length       Integer              Big
+       };                                              // * length of the record contents section measured in 16-bit words
+
+       ESRIPolygonZ         polygon =
+       {                                               // Position          Field                Value                Type          Byte Order
+              SHAPEFILE_TYPE_PolygonZ,                 // Byte 0            Shape Type           13                   Integer       Little
+              pRange->org.x,                           // Byte 4            Xmin                 Xmin                 Double        Little
+              pRange->org.y,                           // Byte 12           Ymin                 Ymin                 Double        Little
+              pRange->end.x,                           // Byte 20           Xmax                 Xmax                 Double        Little
+              pRange->end.y,                           // Byte 28           Ymax                 Ymax                 Double        Little
+              nParts,                                  // Byte 36           NumParts             nParts               Integer       Little
+              nPoints,                                 // Byte 40           NumPoints            nPoints              Integer       Little
+              pParts,                                  // Byte 44           Parts                pParts               Integer       Little
+              NULL,                                    // Byte x            Points               pPoints(x,y)         Double        Little
+              pRange->org.z,                           // Byte y            Zmin                 Zmin                 Double        Little
+              pRange->end.z,                           // Byte y + 8        Zmax                 Zmax                 Double        Little
+              NULL                                     // Byte y + 16       Zarray               Zarray               Double        Little
+       };                                              // x = 44 + (4 * NumParts), y = x + (16 * NumPoints)
+
+       // allocate memory for XY coordinates
+       if ((polygon.pPoints = (DPoint2d *) calloc (polygon.nPoints, sizeof (DPoint2d))) != NULL)
+       {
+              // allocate memory for z coordinates
+              if ((polygon.pPointsZ = (double *) calloc (polygon.nPoints, sizeof (double))) != NULL)
+              {
+                     long                       pos;
+                     uint32_t                     i;
+
+                     // loop through all points
+                     for (i = 0; i < polygon.nPoints; i++)
+                     {
+                           // record coordinate values
+                           polygon.pPoints[i].x = pPoints[i].x;
+                           polygon.pPoints[i].y = pPoints[i].y;
+                           polygon.pPointsZ[i] = pPoints[i].z;
+                     }
+
+                     // move file pointer to end of file
+                     if ((pos = _lseek (shp, 0L, SEEK_END)) != -1)
+                     {
+                           // output file header
+                           if (byteswritten != -1) byteswritten = _write (shp, &header.id, 0x04);
+                           if (byteswritten != -1) byteswritten = _write (shp, &header.length, 0x04);
+                           if (byteswritten != -1) byteswritten = _write (shp, &polygon.type, 0x04);
+                           if (byteswritten != -1) byteswritten = _write (shp, &polygon.Xmin, 0x08);
+                           if (byteswritten != -1) byteswritten = _write (shp, &polygon.Ymin, 0x08);
+                           if (byteswritten != -1) byteswritten = _write (shp, &polygon.Xmax, 0x08);
+                           if (byteswritten != -1) byteswritten = _write (shp, &polygon.Ymax, 0x08);
+                           if (byteswritten != -1) byteswritten = _write (shp, &polygon.nParts, 0x04);
+                           if (byteswritten != -1) byteswritten = _write (shp, &polygon.nPoints, 0x04);
+                           if (byteswritten != -1) byteswritten = _write (shp, polygon.pParts, 0x04 * polygon.nParts);
+                           if (byteswritten != -1) byteswritten = _write (shp, polygon.pPoints, 0x10 * polygon.nPoints);
+                           if (byteswritten != -1) byteswritten = _write (shp, &polygon.Zmin, 0x08);
+                           if (byteswritten != -1) byteswritten = _write (shp, &polygon.Zmax, 0x08);
+                           if (byteswritten != -1) byteswritten = _write (shp, polygon.pPointsZ, 0x08 * polygon.nPoints);
+
+                           // append index and Xbase record
+                           if (byteswritten != -1) byteswritten = bcdtmFormatEsri_appendIndex (shx, pos, length);
+                           if (byteswritten != -1) byteswritten = bcdtmFormatEsri_appendDBaseRecord (dbf, pRecord);
+                     }
+                     else byteswritten = -1;
+
+                     // free allocated memory
+                     free (polygon.pPointsZ);
+              }
+              else byteswritten = -1;
+
+              // free allocated memory
+              free (polygon.pPoints);
+       }
+       else byteswritten = -1;
+       return (byteswritten);
+}
+#endif
+/*-----------------------------------------------------------------------------
+
+function :                        bcdtmFormatEsri_appendMultiPointZ
+contents :                        Miscellaneous Functions
+description :                     Appends a multi point array to an open shp file
+return :                          int;number of bytes written to the file or -1 if an error is encountered
+param :                                  int;shp;IN;file descriptor for open shp file
+param :                                  int;shx;IN;file descriptor for open shx file
+param :                                  int;dbf;IN;file descriptor for open dbf file
+param :                                  uint32_t;record;IN;pointer to the record to be written
+param :                                  DVector3d*;pRange;IN;pointer to the element range
+param :                                  uint32_t;nParts;IN;number of parts in record
+param :                                  uint32_t;nPoints;IN;number of points in record
+param :                                  uint32_t*;pParts;IN;pointer to the parts indexes to be appended
+param :                                  DPoint3d*;pPoints;IN;pointer to the points to be appended
+param :                                  char*;pRecord;IN;pointer to the record to be written
+
+-----------------------------------------------------------------------------*/
+BENTLEYDTM_Private int        bcdtmFormatEsri_appendMultiPointZ
+(
+ int                              shp,
+ int                              shx,
+ int                              dbf,
+ uint32_t                           record,
+ DVector3d                        *pRange,
+ uint32_t                           nPoints,
+ DPoint3d                         *pPoints,
+ char                             *pRecord
+ )
+{
+       int                               byteswritten = 0;
+       int                               length = 4 + 8 * 4 + 4 + nPoints * 16 + 8 * 2 + nPoints * 8  ;
+       ESRIRecordHeader     header =
+       {                                               // Position          Field                Value                Type          Byte Order
+              dtmCnv_byteSwap4(record),                // Byte 0            Record Number        Record Number        Integer              Big
+              dtmCnv_byteSwap4(length / 2)             // Byte 4*           Content Length       Content Length       Integer              Big
+       };                                              // * length of the record contents section measured in 16-bit words
+
+       ESRIMultiPointZ        multiPoint =
+       {                                               // Position          Field                Value                Type          Byte Order
+              SHAPEFILE_TYPE_MultiPointZ,              // Byte 0            Shape Type           18                   Integer       Little
+              pRange->org.x,                           // Byte 4            Xmin                 Xmin                 Double        Little
+              pRange->org.y,                           // Byte 12           Ymin                 Ymin                 Double        Little
+              pRange->end.x,                           // Byte 20           Xmax                 Xmax                 Double        Little
+              pRange->end.y,                           // Byte 28           Ymax                 Ymax                 Double        Little
+              nPoints,                                 // Byte 36           NumPoints            nPoints              Integer       Little
+              NULL,                                    // Byte x            Points               pPoints(x,y)         Double        Little
+              pRange->org.z,                           // Byte y            Zmin                 Zmin                 Double        Little
+              pRange->end.z,                           // Byte y + 8        Zmax                 Zmax                 Double        Little
+              NULL                                     // Byte y + 16       Zarray               Zarray               Double        Little
+       };                                              // x = 44 + (4 * NumParts), y = x + (16 * NumPoints)
+
+       // allocate memory for XY coordinates
+       if (( multiPoint.pPoints = (DPoint2d *) calloc (multiPoint.nPoints, sizeof (DPoint2d))) != NULL)
+       {
+              // allocate memory for z coordinates
+              if (( multiPoint.pPointsZ = (double *) calloc (multiPoint.nPoints, sizeof (double))) != NULL)
+              {
+                     long                       pos;
+                     uint32_t                     i;
+
+                     // loop through all points
+                     for (i = 0; i < multiPoint.nPoints; i++)
+                     {
+                           // record coordinate values
+                           multiPoint.pPoints[i].x = pPoints[i].x;
+                           multiPoint.pPoints[i].y = pPoints[i].y;
+                           multiPoint.pPointsZ[i]  = pPoints[i].z;
+                     }
+
+                     // move file pointer to end of file
+                     if ((pos = _lseek (shp, 0L, SEEK_END)) != -1)
+                     {
+                           // output file header
+                           if (byteswritten != -1) byteswritten = _write (shp, &header.id, 0x04);
+                           if (byteswritten != -1) byteswritten = _write (shp, &header.length, 0x04);
+                           if (byteswritten != -1) byteswritten = _write (shp, &multiPoint.type, 0x04);
+                           if (byteswritten != -1) byteswritten = _write (shp, &multiPoint.Xmin, 0x08);
+                           if (byteswritten != -1) byteswritten = _write (shp, &multiPoint.Ymin, 0x08);
+                           if (byteswritten != -1) byteswritten = _write (shp, &multiPoint.Xmax, 0x08);
+                           if (byteswritten != -1) byteswritten = _write (shp, &multiPoint.Ymax, 0x08);
+                           if (byteswritten != -1) byteswritten = _write (shp, &multiPoint.nPoints, 0x04);
+                           if (byteswritten != -1) byteswritten = _write (shp, multiPoint.pPoints, 0x10 * multiPoint.nPoints);
+                           if (byteswritten != -1) byteswritten = _write (shp, &multiPoint.Zmin, 0x08);
+                           if (byteswritten != -1) byteswritten = _write (shp, &multiPoint.Zmax, 0x08);
+                           if (byteswritten != -1) byteswritten = _write (shp, multiPoint.pPointsZ, 0x08 * multiPoint.nPoints);
+
+                           // append index and Xbase record
+                           if (byteswritten != -1) byteswritten = bcdtmFormatEsri_appendIndex (shx, pos, length);
+                           if (byteswritten != -1) byteswritten = bcdtmFormatEsri_appendDBaseRecord (dbf, pRecord);
+                     }  else byteswritten = -1;
+
+                     // free allocated memory
+                     free (multiPoint.pPointsZ);
+              }  else byteswritten = -1;
+
+              // free allocated memory
+              free (multiPoint.pPoints);
+       }  else byteswritten = -1;
+       return (byteswritten);
+}
+
+/*-----------------------------------------------------------------------------
+
+function :                        bcdtmFormatEsri_writeDBaseHeader
+contents :                         Miscellaneous Functions
+description :              Writes the file header information for a newly created dbf file to be used with all record types except text records
+return :                          int;number of bytes written to the file or -1 if an error is encountered
+param :                                  int;fh;IN;file descriptor for open file
+
+-----------------------------------------------------------------------------*/
+BENTLEYDTM_Private int        bcdtmFormatEsri_writeDBaseHeader
+(
+ int                              fh
+ )
+{
+       int                               i;
+       int                               byteswritten = 0;
+       unsigned char                        fields[NUM_DBF_FIELDS][32] =
+       {
+              {'E','N','T','I','T','y',0,0,0,0,0,'C',0,0,0,0,0x20,0,0,0,0,0,0,0,0,0,0,0,0,0,0,0},             // element type
+              {'L','A','y','E','R',0,0,0,0,0,0,'C',0,0,0,0,0x20,0,0,0,0,0,0,0,0,0,0,0,0,0,0,0},               // level name
+              {'I','G','D','S','_','L','E','V','E','L',0,'N',0,0,0,0,0x05,0,0,0,0,0,0,0,0,0,0,0,0,0,0,0},     // level number
+              {'I','G','D','S','_','C','O','L','O','R',0,'N',0,0,0,0,0x05,0,0,0,0,0,0,0,0,0,0,0,0,0,0,0},     // color (0 - 255)
+              {'I','G','D','S','_','S','T','y','L','E',0,'C',0,0,0,0,0x20,0,0,0,0,0,0,0,0,0,0,0,0,0,0,0},     // linestyle name
+              {'W','E','I','G','H','T',0,0,0,0,0,'N',0,0,0,0,0x05,0,0,0,0,0,0,0,0,0,0,0,0,0,0,0},             // weight (0 - 31)
+              {'G','R','O','U','P',0,0,0,0,0,0,'N',0,0,0,0,0x05,0,0,0,0,0,0,0,0,0,0,0,0,0,0,0},               // graphic group (0 - 65535)
+              {'F','E','A','T','C','O','D','E',0,0,0,'C',0,0,0,0,0x20,0,0,0,0,0,0,0,0,0,0,0,0,0,0,0},         // feature code (remapped)
+              {'C','A','T','E','G','O','R','y',0,0,0,'C',0,0,0,0,0x20,0,0,0,0,0,0,0,0,0,0,0,0,0,0,0},         // feature category (original)
+              {'D','E','S','C','R','I','P','T',0,0,0,'C',0,0,0,0,0x20,0,0,0,0,0,0,0,0,0,0,0,0,0,0,0},         // feature description (original)
+              {'H','E','I','G','H','T',0,0,0,0,0,'N',0,0,0,0,0x14,0x03,0,0,0,0,0,0,0,0,0,0,0,0,0,0},          // element elevation (points and contours)
+       };
+       long                       pos;
+       UInt16                     terminator = 0x200D;
+       UInt16                     hLength = 32 + NUM_DBF_FIELDS * 32 + 1;
+       UInt16                     rLength = 0x20 + 0x20 + 0x05 + 0x05 + 0x20 + 0x05 + 0x05 + 0x20 + 0x20 + 0x20 + 0x14 + 1;
+       time_t                     current = time (NULL);
+       struct tm                  today = *localtime (&current);
+
+       DBASEHeader                header =
+       {                                               // Position          Field                Value                Type          Byte Order
+              0x03,                                    // Byte 0            Version                    3                           Byte          Little
+              (unsigned char)today.tm_year,                           // Byte 1            Year                 Year - 1900          Byte          Little
+              (unsigned char)today.tm_mon + 1,                        // Byte 2            Month                1 to 12                     Byte          Little
+              (unsigned char)today.tm_mday,                           // Byte 3            Day                        1 to 31                   Byte          Little
+              0,                                       // Byte 4            Number Records       nRecords             Integer              Little
+              hLength,                                 // Byte 8            Header Length hLength                     Short         Little
+              rLength,                                 // Byte 10           Record Length rLength                     Short         Little
+              0,                                       // Byte 12           Reserved             0                           Short         Little
+              0,                                       // Byte 14           Incomplete           0                           Byte          Little
+              0,                                       // Byte 15           Encryption           0                           Byte          Little
+              0,                                       // Byte 16           Free Record          0                           Integer              Little
+              0,                                       // Byte 20           Multi User           0                           Integer              Little
+              0,                                       // Byte 24           Multi User           0                           Integer              Little
+              0,                                       // Byte 28           MDX Flag             0                           Byte          Little
+              0,                                       // Byte 29           Language Driver      0                           Byte          Little
+              0,                                       // Byte 30           Reserved             0                           Short         Little
+       };
+
+       // output file header
+       if ((pos = _lseek (fh, 0x00, SEEK_SET)) != -1L) byteswritten = _write (fh, &header, 0x20);
+       for (i = 0; byteswritten != -1 && i < NUM_DBF_FIELDS; i++) byteswritten = _write (fh, fields[i], 0x20);
+       if (byteswritten != -1) byteswritten = _write (fh, &terminator, 0x02);
+       return (byteswritten);
+}
+
+/*-----------------------------------------------------------------------------
+
+function :                        bcdtmFormatEsri_writeDBaseTextHeader
+contents :                        Miscellaneous Functions
+description :              Writes the file header information for a newly created dbf file to be used with text records
+return :                          int;number of bytes written to the file or -1 if an error is encountered
+param :                                  int;fh;IN;file descriptor for open file
+
+-----------------------------------------------------------------------------*/
+#ifdef NOTNEEDED
+BENTLEYDTM_Private int        bcdtmFormatEsri_writeDBaseTextHeader
+(
+ int                              fh
+ )
+{
+       int                               i;
+       int                               byteswritten = 0;
+       unsigned char                       fields[NUM_DBF_TEXT_FIELDS][32] =
+       {
+              {'E','N','T','I','T','y',0,0,0,0,0,'C',0,0,0,0,0x20,0,0,0,0,0,0,0,0,0,0,0,0,0,0,0},                    // element type
+              {'L','A','y','E','R',0,0,0,0,0,0,'C',0,0,0,0,0x20,0,0,0,0,0,0,0,0,0,0,0,0,0,0,0},               // level name
+              {'I','G','D','S','_','L','E','V','E','L',0,'N',0,0,0,0,0x05,0,0,0,0,0,0,0,0,0,0,0,0,0,0,0},       // level number
+              {'I','G','D','S','_','C','O','L','O','R',0,'N',0,0,0,0,0x05,0,0,0,0,0,0,0,0,0,0,0,0,0,0,0},       // color (0 - 255)
+              {'I','G','D','S','_','S','T','y','L','E',0,'C',0,0,0,0,0x20,0,0,0,0,0,0,0,0,0,0,0,0,0,0,0},       // linestyle name
+              {'W','E','I','G','H','T',0,0,0,0,0,'N',0,0,0,0,0x05,0,0,0,0,0,0,0,0,0,0,0,0,0,0,0},                    // weight (0 - 31)
+              {'G','R','O','U','P',0,0,0,0,0,0,'N',0,0,0,0,0x05,0,0,0,0,0,0,0,0,0,0,0,0,0,0,0},               // graphic group (0 - 65535)
+              {'F','E','A','T','C','O','D','E',0,0,0,'C',0,0,0,0,0x20,0,0,0,0,0,0,0,0,0,0,0,0,0,0,0},         // feature code (remapped)
+              {'C','A','T','E','G','O','R','y',0,0,0,'C',0,0,0,0,0x20,0,0,0,0,0,0,0,0,0,0,0,0,0,0,0},         // feature category (original)
+              {'D','E','S','C','R','I','P','T',0,0,0,'C',0,0,0,0,0x20,0,0,0,0,0,0,0,0,0,0,0,0,0,0,0},         // feature description (original)
+              {'H','E','I','G','H','T',0,0,0,0,0,'N',0,0,0,0,0x14,0x03,0,0,0,0,0,0,0,0,0,0,0,0,0,0},          // element elevation (points and contours)
+              {'T','E','x','T','S','T','R','I','N','G',0,'C',0,0,0,0,0xFF,0,0,0,0,0,0,0,0,0,0,0,0,0,0,0},       // miscellaneous text
+              {'T','E','x','T','F','O','N','T',0,0,0,'C',0,0,0,0,0x20,0,0,0,0,0,0,0,0,0,0,0,0,0,0,0},         // font name
+              {'T','E','x','T','S','I','z','E',0,0,0,'N',0,0,0,0,0x14,0X03,0,0,0,0,0,0,0,0,0,0,0,0,0,0},       // text size
+              {'T','E','x','T','A','N','G','L','E',0,0,'N',0,0,0,0,0x14,0X03,0,0,0,0,0,0,0,0,0,0,0,0,0,0},// text rotation angle (degrees)
+       };
+       long                       pos;
+       UInt16                      terminator = 0x200D;
+       UInt16                     hLength = 32 + NUM_DBF_TEXT_FIELDS * 32 + 1;
+       UInt16                     rLength = 0x20 + 0x20 + 0x05 + 0x05 + 0x20 + 0x05 + 0x05 + 0x20 + 0x20 + 0x20 + 0x14 + 0xFF + 0x20 + 0x14 + 0x14 + 1;
+       time_t                     current = time (NULL);
+       struct tm                  today = *localtime (&current);
+
+       DBASEHeader                header =
+       {                                                      // Position          Field                Value                Type          Byte Order
+              0x03,                                    // Byte 0            Version                    3                           Byte          Little
+              (unsigned char)today.tm_year,                           // Byte 1            Year                 Year - 1900          Byte          Little
+              today.tm_mon + 1,                 // Byte 2            Month                1 to 12                     Byte          Little
+              (unsigned char)today.tm_mday,                           // Byte 3            Day                        1 to 31                   Byte          Little
+              0,                                              // Byte 4            Number Records       nRecords             Integer              Little
+              hLength,                                 // Byte 8            Header Length hLength                     Short         Little
+              rLength,                                 // Byte 10           Record Length rLength                     Short         Little
+              0,                                              // Byte 12           Reserved             0                           Short         Little
+              0,                                              // Byte 14           Incomplete           0                           Byte          Little
+              0,                                              // Byte 15           Encryption           0                           Byte          Little
+              0,                                              // Byte 16           Free Record          0                           Integer              Little
+              0,                                              // Byte 20           Multi User           0                           Integer              Little
+              0,                                              // Byte 24           Multi User           0                           Integer              Little
+              0,                                              // Byte 28           MDX Flag             0                           Byte          Little
+              0,                                              // Byte 29           Language Driver      0                           Byte          Little
+              0,                                              // Byte 30           Reserved             0                           Short         Little
+       };
+
+       // output file header
+       if ((pos = _lseek (fh, 0x00, SEEK_SET)) != -1L) byteswritten = _write (fh, &header, 0x20);
+       for (i = 0; byteswritten != -1 && i < NUM_DBF_TEXT_FIELDS; i++) byteswritten = _write (fh, fields[i], 0x20);
+       if (byteswritten != -1) byteswritten = _write (fh, &terminator, 0x02);
+       return (byteswritten);
+}
+#endif
+/*-----------------------------------------------------------------------------
+
+function :                        bcdtmFormatEsri_writeFileHeader
+contents :                        Miscellaneous Functions
+description :                     Writes the file header information for a newly created shp file
+return :                          int;number of bytes written to the file or -1 if an error is encountered
+param :                                  int;fh;IN;file descriptor for open file
+param :                                  uint32_t;shapeType;IN;shape file type
+param :                                  DVector3d*;pRange;IN;range of elements in file
+param :                                  UInt16;mask;IN;bitmask used to selectively write portions of the header
+
+-----------------------------------------------------------------------------*/
+BENTLEYDTM_Private int        bcdtmFormatEsri_writeFileHeader
+(
+ int                              fh,
+ uint32_t                           shapeType,
+ DVector3d                        *pRange,
+ UInt16                           mask
+ )
+{
+       int                        byteswritten = 0;
+       long                       pos;
+       ESRIHeader                 header =
+       {                                               // Position          Field                Value                Type          Byte Order
+              dtmCnv_byteSwap4(9994),                  // Byte 0            File Code            9994                 Integer       Big
+              0,                                       // Byte 4            Unused               0                    Integer       Big
+              0,                                       // Byte 8            Unused               0                    Integer       Big
+              0,                                       // Byte 12           Unused               0                    Integer       Big
+              0,                                       // Byte 16           Unused               0                    Integer       Big
+              0,                                       // Byte 20           Unused               0                    Integer       Big
+              0,                                       // Byte 24           File Length          File Length          Integer       Big
+              1000,                                    // Byte 28           Version              1000                 Integer       Little
+              shapeType,                               // Byte 32           Shape Type           Shape Type           Integer       Little
+              fc_zero,                                 // Byte 36           Bounding Box         Xmin                 Double        Little
+              fc_zero,                                 // Byte 44           Bounding Box         Ymin                 Double        Little
+              fc_zero,                                 // Byte 52           Bounding Box         Xmax                 Double        Little
+              fc_zero,                                 // Byte 60           Bounding Box         Ymax                 Double        Little
+              fc_zero,                                 // Byte 68*          Bounding Box         Zmin                 Double        Little
+              fc_zero,                                 // Byte 76*          Bounding Box         Zmax                 Double        Little
+              fc_zero,                                 // Byte 84*          Bounding Box         Mmin                 Double        Little
+              fc_zero                                  // Byte 92*          Bounding Box         Mmax                 Double        Little
+       };                                              // * Unused, with value 0.0, if not Measured or z type
+
+       // check if range is required
+
+       if (mask & ESRI_HDR_MASK_BOUNDING_BOX && pRange != NULL)
+       {
+              // record bounding box values
+
+              header.Xmin = pRange->org.x;
+              header.Ymin = pRange->org.y;
+              header.Zmin = pRange->org.z;
+              header.Xmax = pRange->end.x;
+              header.Ymax = pRange->end.y;
+              header.Zmax = pRange->end.z;
+       }
+
+       // output file header
+
+       if (mask & ESRI_HDR_MASK_SIGNATURE    && byteswritten != -1 && (pos = _lseek (fh, ESRI_HDR_ADDR_SIGNATURE, SEEK_SET))    != -1L) byteswritten = _write (fh, &header.code, ESRI_HDR_SIZE_SIGNATURE);
+       if (mask & ESRI_HDR_MASK_FILE_LENGTH  && byteswritten != -1 && (pos = _lseek (fh, ESRI_HDR_ADDR_FILE_LENGTH, SEEK_SET))  != -1L) byteswritten = _write (fh, &header.length, ESRI_HDR_SIZE_FILE_LENGTH);
+       if (mask & ESRI_HDR_MASK_FILE_VERSION && byteswritten != -1 && (pos = _lseek (fh, ESRI_HDR_ADDR_FILE_VERSION, SEEK_SET)) != -1L) byteswritten = _write (fh, &header.version, ESRI_HDR_SIZE_FILE_VERSION);
+       if (mask & ESRI_HDR_MASK_SHAPE_TYPE   && byteswritten != -1 && (pos = _lseek (fh, ESRI_HDR_ADDR_SHAPE_TYPE, SEEK_SET))   != -1L) byteswritten = _write (fh, &header.type, ESRI_HDR_SIZE_SHAPE_TYPE);
+       if (mask & ESRI_HDR_MASK_BOUNDING_BOX && byteswritten != -1 && (pos = _lseek (fh, ESRI_HDR_ADDR_BOUNDING_BOX, SEEK_SET)) != -1L) byteswritten = _write (fh, &header.Xmin, ESRI_HDR_SIZE_BOUNDING_BOX);
+
+       // check if length is being set
+       if (mask & ESRI_HDR_MASK_FILE_LENGTH && byteswritten != -1)
+       {
+              // calculate length of file
+              header.length = dtmCnv_byteSwap4(_lseek (fh, 0L, SEEK_END) / 2);
+
+              // output length of file
+              if ((pos = _lseek (fh, ESRI_HDR_ADDR_FILE_LENGTH, SEEK_SET)) != -1L) byteswritten = _write (fh, &header.length, ESRI_HDR_SIZE_FILE_LENGTH);
+       }
+       return (byteswritten);
+}
+