/*--------------------------------------------------------------------------------------+
|
<<<<<<< HEAD
|  Copyright (c) Bentley Systems, Incorporated. All rights reserved.
=======
|     $Source: formats/TriangulationPreserver.cpp $
|
|  $Copyright: (c) 2019 Bentley Systems, Incorporated. All rights reserved. $
>>>>>>> ef7f7a2a
|
+--------------------------------------------------------------------------------------*/
#include <TerrainModel/Formats/Formats.h>
#include "TriangulationPreserver.h"
#include <TerrainModel/Core/bcdtmInlines.h>
#include <TerrainModel/Core/DTMIterators.h>

USING_NAMESPACE_BENTLEY
USING_NAMESPACE_BENTLEY_TERRAINMODEL

const double MAXAREAFORVOIDORISLANDS = 0.001;

//=======================================================================================
// @bsimethod                                            Daryl.Holmwood      10/2017
//=======================================================================================
TriangulationPreserver::TriangulationPreserver (BcDTMR dtm) : m_dtm (&dtm), m_dtmObj (nullptr), m_stmDtm (nullptr)
    {
    m_useGraphicBreaks = true;
    m_numLinks = 0;
    m_numLinkErrors = 0;
    m_numLinkSwapFailed = 0;
    m_numLinksSwapped = 0;
    m_numPointsUsed = 0;
    }

//=======================================================================================
// @bsimethod                                            Daryl.Holmwood      10/2017
//=======================================================================================
void TriangulationPreserver::Initialize ()
    {
    if (m_stmDtm.IsNull ())
        m_stmDtm = BcDTM::Create ();
    }

//=======================================================================================
// @bsimethod                                            Daryl.Holmwood      10/2017
//=======================================================================================
void TriangulationPreserver::AddPoints (DPoint3dCP pts, int numPoints, int firstId)
    {
    if ((int)m_ptIdTolocalId.size () < firstId + numPoints)
        m_ptIdTolocalId.resize (firstId + numPoints, -1);

    m_pts.reserve (m_pts.size () + numPoints);

    for (int i = 0; i < numPoints; i++)
        {
        BeAssert (m_ptIdTolocalId[firstId] == -1);
        m_ptIdTolocalId[firstId++] = (int)m_pts.size ();
        m_pts.push_back (*pts++);
        }
    m_pointUsed.resize(m_pts.size());
    }

//=======================================================================================
// @bsimethod                                            Daryl.Holmwood      10/2017
//=======================================================================================
void TriangulationPreserver::AddPoint (DPoint3dCR pt, int ptId)
    {
    AddPoints (&pt, 1, ptId);
    }

//=======================================================================================
// @bsimethod                                            Daryl.Holmwood      10/2017
//=======================================================================================
void TriangulationPreserver::AddTriangle (int* ptNums, int numPoints)
    {
    Initialize ();
    if (numPoints != 3)
        return;

    DPoint3d pts[3];
    int num = GetLocalId(ptNums[0]);
    BeAssert(-1 != num);
    if (-1 == num)
        return;

    pts[0] = m_pts[num];

    num = GetLocalId(ptNums[1]);
    BeAssert(-1 != num);
    if (-1 == num)
        return;
    pts[1] = m_pts[GetLocalId (ptNums[1])];

    num = GetLocalId(ptNums[2]);
    BeAssert(-1 != num);
    if (-1 == num)
        return;
    pts[2] = m_pts[GetLocalId (ptNums[2])];

    int side = bcdtmMath_sideOf(pts[0].x, pts[0].y, pts[1].x, pts[1].y, pts[2].x, pts[2].y);

    // Make sure it is the right orientation.
    if (side > 0)
        std::swap(ptNums[2], ptNums[1]);
/*
    DTMDirection direction;
    double area;
    if (bcdtmMath_getPolygonDirectionP3D(pts, numPoints, &direction, &area) != DTM_SUCCESS)
        return;
    if (area < MAXAREAFORVOIDORISLANDS)
        return;
    long onLine;
    double X, Y;
    double d2 = bcdtmMath_distanceOfPointFromLine(&onLine, pts[0].x, pts[0].y, pts[1].x, pts[1].y, pts[2].x, pts[2].y, &X, &Y);

    if (d2 < 0.001)
        return;

    double d3 = bcdtmMath_distanceOfPointFromLine(&onLine, pts[1].x, pts[1].y, pts[2].x, pts[2].y, pts[0].x, pts[0].y, &X, &Y);

    if (d3 < 0.001)
        return;
    double d4 = bcdtmMath_distanceOfPointFromLine(&onLine, pts[2].x, pts[2].y, pts[0].x, pts[0].y, pts[1].x, pts[1].y, &X, &Y);

    if (d4 < 0.001)
        return;
*/

    for (int i = 0; i < 3; i++)
        {
        int localPtNum = GetLocalId(ptNums[i]);
        if (!m_pointUsed[localPtNum])
            {
            m_pointUsed[localPtNum] = true;
            m_numPointsUsed++;
            }
        m_pointIndex.push_back(localPtNum);
        }
    }

//=======================================================================================
// @bsistruct                                            Daryl.Holmwood      10/2017
//=======================================================================================
struct DuplicateFeatureChecker
    {
    //=======================================================================================
    // @bsistruct                                            Daryl.Holmwood      10/2017
    //=======================================================================================
    struct DuplicateFeatureCheckerFeature
        {
        //=======================================================================================
        // @bsistruct                                            Daryl.Holmwood      10/2017
        //=======================================================================================
        struct Feature
            {
            private:
                DRange3d m_range;
                bvector<DPoint3d> m_pts;

                //=======================================================================================
                // @bsimethod                                            Daryl.Holmwood      10/2017
                //=======================================================================================
                void FixLineString(bvector<DPoint3d>& featurePts)
                    {
                    size_t leftmost = -1;
                    size_t index = 0;

                    DTMDirection direction;
                    double area;
                    if (bcdtmMath_getPolygonDirectionP3D(featurePts.data(), (long)featurePts.size(), &direction, &area) != DTM_SUCCESS)
                        return;

                    if (direction == DTMDirection::AntiClockwise)
                        std::reverse(featurePts.begin(), featurePts.end() - 1);

                    for (DPoint3d& pt : featurePts)
                        {
                        if (leftmost == -1)
                            leftmost = index;
                        else if (pt.x < featurePts[leftmost].x)
                            leftmost = index;
                        else if (pt.x == featurePts[leftmost].x && pt.y < featurePts[leftmost].y)
                            leftmost = index;
                        index++;
                        }

                    if (leftmost == 0)
                        return;
                    bvector<DPoint3d> newPts;

                    newPts.insert(newPts.begin(), featurePts.begin() + leftmost, featurePts.end() - 1);
                    newPts.insert(newPts.end(), featurePts.begin(), featurePts.begin() + (leftmost - 1));
                    featurePts.swap(newPts);
                    }
            public:
                //=======================================================================================
                // @bsimethod                                            Daryl.Holmwood      10/2017
                //=======================================================================================
                Feature(bvector<DPoint3d>& pts) : m_pts(pts)
                    {
                    FixLineString(m_pts);
                    m_range.InitFrom(m_pts);
                    }

                //=======================================================================================
                // @bsimethod                                            Daryl.Holmwood      10/2017
                //=======================================================================================
                bool IsEqual(const Feature& testFeature) const
                    {
                    if (m_range.IsEqual(testFeature.m_range, 0.001) &&
                        DPoint3d::AlmostEqual(m_pts, testFeature.m_pts, 0.001))
                        return true;
                    return false;
                    }
            };
        bvector<Feature> m_features;

        //=======================================================================================
        // @bsimethod                                            Daryl.Holmwood      10/2017
        //=======================================================================================
        void Initialize(DTMFeatureType featureType, BcDTMCR dtm)
            {
            DTMFeatureEnumerator features(dtm);
            features.ExcludeAllFeatures();
            features.IncludeFeature(featureType);
            bvector<DPoint3d> pts;

            for (const auto& feature : features)
                {
                feature.GetFeaturePoints(pts);
                m_features.push_back(Feature(pts));
                }
            }

        //=======================================================================================
        // @bsimethod                                            Daryl.Holmwood      10/2017
        //=======================================================================================
        bool IsDuplicate(bvector<DPoint3d>& featurePts) const
            {
            Feature testFeature(featurePts);

            for (auto& feature : m_features)
                {
                if (feature.IsEqual(testFeature))
                    return true;
                }
            return false;
            }
        };
    bmap<DTMFeatureType, DuplicateFeatureCheckerFeature> m_featureTypes;
    BcDTMCR m_dtm;

private:
    //=======================================================================================
    // @bsimethod                                            Daryl.Holmwood      10/2017
    //=======================================================================================
    bool DoesFeatureExistInternal( DTMFeatureType featureType, bvector<DPoint3d>& featurePts)
        {
        if (m_featureTypes.find(featureType) == m_featureTypes.end())
            m_featureTypes[featureType].Initialize(featureType, m_dtm);

        return m_featureTypes[featureType].IsDuplicate(featurePts);
        }
public:
    //=======================================================================================
    // @bsimethod                                            Daryl.Holmwood      10/2017
    //=======================================================================================
    DuplicateFeatureChecker(BcDTMCR dtm) : m_dtm(dtm)
        { }

    //=======================================================================================
    // @bsimethod                                            Daryl.Holmwood      10/2017
    //=======================================================================================
    bool DoesFeatureExist(DTMFeatureType featureType, bvector<DPoint3d>& featurePts)
        {
        if (DoesFeatureExistInternal(featureType, featurePts))
            return true;

        if (featureType == DTMFeatureType::Void && DoesFeatureExistInternal(DTMFeatureType::DrapeVoid, featurePts))
            return true;

        if (featureType == DTMFeatureType::Void && DoesFeatureExistInternal(DTMFeatureType::Hole, featurePts))
            return true;

        if (featureType == DTMFeatureType::Void && DoesFeatureExistInternal(DTMFeatureType::BreakVoid, featurePts))
            return true;

        return false;
        }
    };

//=======================================================================================
// @bsimethod                                            Daryl.Holmwood      10/2017
//=======================================================================================
BcDTMPtr TriangulationPreserver::Finish ()
    {
    if (m_stmDtm.IsNull ())
        return m_dtm;

    if (m_numPointsUsed != (int)m_pts.size())
        {
        bvector<int> m_ptMapper;
        m_ptMapper.resize(m_pts.size(), -1);
        int nextNum = 0;
        for (int i = 0; i < (int)m_pts.size(); i++)
            {
            if (m_pointUsed[i])
                {
                if (nextNum != i)
                    m_pts[nextNum] = m_pts[i];

                m_ptMapper[i] = nextNum;
                nextNum++;
                }
            }
        m_pts.resize(nextNum);
        for (auto& pt : m_pointIndex)
            {
            pt = m_ptMapper[pt];
            BeAssert(-1 != pt);
            }
        }

    bcdtmObject_storeTrianglesInDtmObject(m_stmDtm->GetTinHandle(), DTMFeatureType::GraphicBreak, m_pts.data(), (int)m_pts.size(), m_pointIndex.data(), (int)m_pointIndex.size() / 3);

    // Recreate the triangulation.
    if (bcdtmObject_triangulateStmTrianglesDtmObject(m_stmDtm->GetTinHandle()) != DTM_SUCCESS)
        {
        m_dtm->AddPoints(m_pts.data(), (int)m_pts.size());
        m_dtm->Triangulate();
        return m_dtm;
        }

    if (m_dtm->GetPointCount() == 0)
        return m_stmDtm;

    DuplicateFeatureChecker duplicateFeatureChecker(*m_dtm);
    // Add the void features to the TM.
    DTMFeatureEnumerator features (*m_stmDtm);
    bvector<DPoint3d> pts;
    // Add the Voids/Holes/Islands.
    for (const auto& feature : features)
        {
        DTMFeatureId id;
        feature.GetFeaturePoints (pts);

        if (pts.size () <= 2)
            continue;
        if (pts.size () == 3)
             {
            int side = bcdtmMath_sideOf (pts[0].x, pts[0].y, pts[1].x, pts[1].y, pts[2].x, pts[2].y);
            if (side == 0)
                continue;
            }

        DTMDirection direction;
        double area;
        if (bcdtmMath_getPolygonDirectionP3D (pts.data(), (long)pts.size (), &direction, &area) != DTM_SUCCESS)
            continue;

        if (area < MAXAREAFORVOIDORISLANDS)
            continue;


        if(!duplicateFeatureChecker.DoesFeatureExist(feature.FeatureType (), pts))
            m_dtm->AddLinearFeature (feature.FeatureType (), pts.data (), (int)pts.size (), &id);
        }

    DTMPointArray boundary;
    m_stmDtm->GetBoundary (boundary);

    if (!boundary.empty ())
        {
        DTMFeatureId id;
        BcDTMPtr boundaryFixerDtm = BcDTM::Create();

        boundaryFixerDtm->AddLinearFeature (DTMFeatureType::Breakline, boundary.data (), (int)boundary.size (), &id);
        DTMFeatureEnumerator voidFeatures (*m_dtm);
        voidFeatures.ExcludeAllFeatures();
        voidFeatures.IncludeFeature(DTMFeatureType::Void);
        voidFeatures.IncludeFeature(DTMFeatureType::DrapeVoid);
        voidFeatures.IncludeFeature(DTMFeatureType::BreakVoid);
        voidFeatures.IncludeFeature(DTMFeatureType::Hull);
        voidFeatures.IncludeFeature(DTMFeatureType::Island);
        voidFeatures.IncludeFeature(DTMFeatureType::Hole);

        bvector<DPoint3d> pts;
        // Add the Voids/Holes/Islands.
        for (const auto& feature : voidFeatures)
            {
            DTMFeatureId id;
            feature.GetFeaturePoints (pts);
            boundaryFixerDtm->AddLinearFeature(DTMFeatureType::Breakline, pts.data(), (int)pts.size(), &id);
            }
        boundaryFixerDtm->Triangulate();
        boundaryFixerDtm->RemoveNoneFeatureHullLines();

        boundaryFixerDtm->GetBoundary (boundary);
        m_dtm->RemoveHull();
        m_dtm->AddLinearFeature (DTMFeatureType::Hull, boundary.data (), (int)boundary.size (), &id);
        }

    // For now we will just add the Graphic Breaks, so no need to triangulate here.
    //// Triangulate the DTM.
    if (!m_useGraphicBreaks)
        {
        // Adds the points, most should already be in the DTM, if if there isn't then the triangulation wont be the same.
        m_dtm->AddPoints (m_pts);
        m_dtm->Triangulate ();
        }
    else
        {
        m_dtm->AddPoints(m_pts);
        }

    if (0)
        {
        DTMMeshEnumeratorPtr meshEnum = DTMMeshEnumerator::Create (*m_stmDtm);

        for (auto mesh : *meshEnum)
            {
            PolyfaceVisitorPtr visitor = PolyfaceVisitor::Attach (*mesh, false);

            if (m_useGraphicBreaks)
                {
                bvector<DPoint3d> &facePoint = visitor->Point ();
                for (visitor->Reset (); visitor->AdvanceToNextFace ();)
                    {
                    DTMFeatureId id;
                    m_dtm->AddLinearFeature (DTMFeatureType::GraphicBreak, facePoint.data (), (int)facePoint.size (), &id);
                    }
                }
            else
                {
                bvector<long> ptMapper;
                // Create
                DPoint3dCP pts = mesh->GetPointCP ();
                for (int i = 0; i < (int)mesh->GetPointCount (); i++)
                    {
                    long ptNum = 0;
                    if (bcdtmFind_closestPointDtmObject (m_dtmObj, pts[i].x, pts[i].y, &ptNum) == 1)
                        ptMapper[i] = ptNum;
                    else
                        {
                        // Error....
                        BeAssert (false);
                        }
                    }
                for (visitor->Reset (); visitor->AdvanceToNextFace ();)
                    {
                    const int* ptIndexes = visitor->GetClientPointIndexCP ();
                    long ptNums[3];
                    ptNums[0] = ptMapper[ptIndexes[0]];
                    ptNums[1] = ptMapper[ptIndexes[1]];
                    ptNums[2] = ptMapper[ptIndexes[2]];
                    CheckTriangle (ptNums, 3);
                    }
                }

            }
        }

    if (m_useGraphicBreaks)
        {
        // Triangulate the DTM.
        m_dtm->Triangulate ();
        return m_dtm;
        }

    long numPoints = m_dtmObj->numPoints;
    for (int i = 0; i < 10; i++)
        {
        bool hasSwapped = false;
        m_numLinkSwapFailed = 0;
        for (MissingLink& link : m_missingLinks)
            {
            if (!link.swapped)
                {
                bcdtmInsert_swapTinLinesThatIntersectInsertLineDtmObject (m_dtmObj, link.ptNums[0], link.ptNums[1], false);
                if (numPoints != m_dtmObj->numPoints)
                    numPoints = 0;
                if (!bcdtmList_testLineDtmObject (m_dtmObj, link.ptNums[0], link.ptNums[1]))
                    {
                    // Swap Failed.
                    m_numLinkSwapFailed++;
                    }
                else
                    {
                    link.swapped = true;
                    hasSwapped = true;
                    m_numLinksSwapped++;
                    }
                }
            }
        if (m_numLinkSwapFailed == 0 || !hasSwapped)
            break;
        }

    int m_failed2 = 0;
    BcDTMPtr l = BcDTM::Create ();
    for (MissingLink& link : m_missingLinks)
        {
        if (!bcdtmList_testLineDtmObject (m_dtmObj, link.ptNums[0], link.ptNums[1]))
            {
            DPoint3d pts[2];
            pts[0] = *pointAddrP (m_dtmObj, link.ptNums[0]);
            pts[1] = *pointAddrP (m_dtmObj, link.ptNums[1]);
            DTMFeatureId id;
            l->AddLinearFeature (DTMFeatureType::SoftBreakline, pts, 2, &id);
            m_failed2++;
            }
        }
//    l->Save (L"d:\\temp\\failedToSwap.tin");
//    m_dtm->Save (L"d:\\temp\\newDTM.tin");
    return m_dtm;
    }

//=======================================================================================
// @bsimethod                                            Daryl.Holmwood      10/2017
//=======================================================================================
void TriangulationPreserver::MatchEdges()
    {
    bmap<uint64_t, bool> edgeMap;

    for (size_t i = 0; i < m_pointIndex.size(); i++)
        {
        size_t endPointIndex = i + 1;
        if (i % 3 == 2) endPointIndex -= 3;

        int p1 = m_pointIndex[i];
        int p2 = m_pointIndex[endPointIndex];

        auto it = edgeMap.find((uint64_t)p2 << 32 | p1);

        if (it != edgeMap.end())
            {
            BeAssert(!it->second);
            it->second = true;
            }
        else
            {
            it = edgeMap.find((uint64_t)p1 << 32 | p2);

            if (it != edgeMap.end())
                BeAssert(false);
            else
                {
                edgeMap[(uint64_t)p1 << 32 | p2] = false;
                }
            }
        }

    BcDTMPtr joinDTM = BcDTM::Create();

    for (auto it : edgeMap)
        {
        if (it.second)
            continue;

        DTMFeatureId featureId;
        DPoint3d pts[2];
        pts[0] = m_pts[it.first >> 32];
        pts[1] = m_pts[it.first && 0xffffffff];

        joinDTM->AddLinearFeature(DTMFeatureType::Breakline, pts, 2, &featureId);
        }
    int nFeatures, nJoinedFatures;
    joinDTM->JoinFeatures(DTMFeatureType::Breakline, &nFeatures, &nJoinedFatures, 0);

    m_stmDtm = BcDTM::Create();

    // Add the void features to the TM.
    DTMFeatureEnumerator features(*joinDTM);
    bvector<DPoint3d> pts;
    // Add the Voids/Holes/Islands.
    for (const auto& feature : features)
        {
        DTMFeatureId id;
        feature.GetFeaturePoints(pts);

        if (pts.size() <= 2)
            continue;

        DTMDirection direction;
        double area;
        if (bcdtmMath_getPolygonDirectionP3D(pts.data(), (long)pts.size(), &direction, &area) != DTM_SUCCESS)
            continue;
        if (area < MAXAREAFORVOIDORISLANDS)
            continue;

        if (direction == DTMDirection::AntiClockwise)
            m_stmDtm->AddLinearFeature(DTMFeatureType::Island, pts.data(), (int)pts.size(), &id);
        if (direction == DTMDirection::Clockwise)
            m_stmDtm->AddLinearFeature(DTMFeatureType::Void, pts.data(), (int)pts.size(), &id);
        }


    }

//=======================================================================================
// @bsimethod                                            Daryl.Holmwood      10/2017
//=======================================================================================
void TriangulationPreserver::CheckTriangle (long* ptNums, int numPts)
    {
    int firstPt = ptNums[numPts - 1];
    for (int i = 0; i < 3; i++)
        {
        int nextPt = *ptNums++;
        m_numLinks++;
        if (firstPt == -1 || nextPt == -1)
            {
            m_numLinkErrors++;
            }
        else
            {
            if (!bcdtmList_testLineDtmObject (m_dtmObj, firstPt, nextPt))
                {
                m_missingLinks.push_back (MissingLink (firstPt, nextPt));
                }
            else
                {
                // Mark this edge as done.
                }
            firstPt = nextPt;
            }
        }
    }

//=======================================================================================
// @bsimethod                                            Cecilio.Shirakawa   02/2019
//=======================================================================================
DPoint3d* TriangulationPreserver::GetPointsFromTriangleIndex(int triangleIndex)
    {
    int index3 = (triangleIndex) * 3;
    BeAssert (index3+2 < (int)m_pointIndex.size());
    DPoint3d* points = new DPoint3d[3];
    points[0] = m_pts[m_pointIndex[index3]];
    points[1] = m_pts[m_pointIndex[index3+1]];
    points[2] = m_pts[m_pointIndex[index3+2]];
    return points;
    }

//=======================================================================================
// @bsimethod                                            Cecilio.Shirakawa   02/2019
//=======================================================================================
DPoint3d* TriangulationPreserver::GetTrianglePoints (int* ptNums, int numPoints)
    {
    Initialize ();

    if (numPoints != 3)
        return NULL;

    DPoint3d* pts = new DPoint3d[4];
    int num = GetLocalId(ptNums[0]);
    BeAssert(-1 != num);
    if (-1 == num)
        return NULL;

    pts[0] = m_pts[num];
    num = GetLocalId(ptNums[1]);
    BeAssert(-1 != num);
    if (-1 == num)
        return NULL;
    pts[1] = m_pts[GetLocalId (ptNums[1])];

    num = GetLocalId(ptNums[2]);
    BeAssert(-1 != num);
    if (-1 == num)
        return NULL;
    pts[2] = m_pts[GetLocalId (ptNums[2])];

    int side = bcdtmMath_sideOf(pts[0].x, pts[0].y, pts[1].x, pts[1].y, pts[2].x, pts[2].y);

    // Make sure it is the right orientation.
    if (side > 0)
        std::swap(ptNums[2], ptNums[1]);

    pts[3] = m_pts[GetLocalId (ptNums[0])];

    return pts;
    }

<|MERGE_RESOLUTION|>--- conflicted
+++ resolved
@@ -1,682 +1,678 @@
-/*--------------------------------------------------------------------------------------+
-|
-<<<<<<< HEAD
-|  Copyright (c) Bentley Systems, Incorporated. All rights reserved.
-=======
-|     $Source: formats/TriangulationPreserver.cpp $
-|
-|  $Copyright: (c) 2019 Bentley Systems, Incorporated. All rights reserved. $
->>>>>>> ef7f7a2a
-|
-+--------------------------------------------------------------------------------------*/
-#include <TerrainModel/Formats/Formats.h>
-#include "TriangulationPreserver.h"
-#include <TerrainModel/Core/bcdtmInlines.h>
-#include <TerrainModel/Core/DTMIterators.h>
-
-USING_NAMESPACE_BENTLEY
-USING_NAMESPACE_BENTLEY_TERRAINMODEL
-
-const double MAXAREAFORVOIDORISLANDS = 0.001;
-
-//=======================================================================================
-// @bsimethod                                            Daryl.Holmwood      10/2017
-//=======================================================================================
-TriangulationPreserver::TriangulationPreserver (BcDTMR dtm) : m_dtm (&dtm), m_dtmObj (nullptr), m_stmDtm (nullptr)
-    {
-    m_useGraphicBreaks = true;
-    m_numLinks = 0;
-    m_numLinkErrors = 0;
-    m_numLinkSwapFailed = 0;
-    m_numLinksSwapped = 0;
-    m_numPointsUsed = 0;
-    }
-
-//=======================================================================================
-// @bsimethod                                            Daryl.Holmwood      10/2017
-//=======================================================================================
-void TriangulationPreserver::Initialize ()
-    {
-    if (m_stmDtm.IsNull ())
-        m_stmDtm = BcDTM::Create ();
-    }
-
-//=======================================================================================
-// @bsimethod                                            Daryl.Holmwood      10/2017
-//=======================================================================================
-void TriangulationPreserver::AddPoints (DPoint3dCP pts, int numPoints, int firstId)
-    {
-    if ((int)m_ptIdTolocalId.size () < firstId + numPoints)
-        m_ptIdTolocalId.resize (firstId + numPoints, -1);
-
-    m_pts.reserve (m_pts.size () + numPoints);
-
-    for (int i = 0; i < numPoints; i++)
-        {
-        BeAssert (m_ptIdTolocalId[firstId] == -1);
-        m_ptIdTolocalId[firstId++] = (int)m_pts.size ();
-        m_pts.push_back (*pts++);
-        }
-    m_pointUsed.resize(m_pts.size());
-    }
-
-//=======================================================================================
-// @bsimethod                                            Daryl.Holmwood      10/2017
-//=======================================================================================
-void TriangulationPreserver::AddPoint (DPoint3dCR pt, int ptId)
-    {
-    AddPoints (&pt, 1, ptId);
-    }
-
-//=======================================================================================
-// @bsimethod                                            Daryl.Holmwood      10/2017
-//=======================================================================================
-void TriangulationPreserver::AddTriangle (int* ptNums, int numPoints)
-    {
-    Initialize ();
-    if (numPoints != 3)
-        return;
-
-    DPoint3d pts[3];
-    int num = GetLocalId(ptNums[0]);
-    BeAssert(-1 != num);
-    if (-1 == num)
-        return;
-
-    pts[0] = m_pts[num];
-
-    num = GetLocalId(ptNums[1]);
-    BeAssert(-1 != num);
-    if (-1 == num)
-        return;
-    pts[1] = m_pts[GetLocalId (ptNums[1])];
-
-    num = GetLocalId(ptNums[2]);
-    BeAssert(-1 != num);
-    if (-1 == num)
-        return;
-    pts[2] = m_pts[GetLocalId (ptNums[2])];
-
-    int side = bcdtmMath_sideOf(pts[0].x, pts[0].y, pts[1].x, pts[1].y, pts[2].x, pts[2].y);
-
-    // Make sure it is the right orientation.
-    if (side > 0)
-        std::swap(ptNums[2], ptNums[1]);
-/*
-    DTMDirection direction;
-    double area;
-    if (bcdtmMath_getPolygonDirectionP3D(pts, numPoints, &direction, &area) != DTM_SUCCESS)
-        return;
-    if (area < MAXAREAFORVOIDORISLANDS)
-        return;
-    long onLine;
-    double X, Y;
-    double d2 = bcdtmMath_distanceOfPointFromLine(&onLine, pts[0].x, pts[0].y, pts[1].x, pts[1].y, pts[2].x, pts[2].y, &X, &Y);
-
-    if (d2 < 0.001)
-        return;
-
-    double d3 = bcdtmMath_distanceOfPointFromLine(&onLine, pts[1].x, pts[1].y, pts[2].x, pts[2].y, pts[0].x, pts[0].y, &X, &Y);
-
-    if (d3 < 0.001)
-        return;
-    double d4 = bcdtmMath_distanceOfPointFromLine(&onLine, pts[2].x, pts[2].y, pts[0].x, pts[0].y, pts[1].x, pts[1].y, &X, &Y);
-
-    if (d4 < 0.001)
-        return;
-*/
-
-    for (int i = 0; i < 3; i++)
-        {
-        int localPtNum = GetLocalId(ptNums[i]);
-        if (!m_pointUsed[localPtNum])
-            {
-            m_pointUsed[localPtNum] = true;
-            m_numPointsUsed++;
-            }
-        m_pointIndex.push_back(localPtNum);
-        }
-    }
-
-//=======================================================================================
-// @bsistruct                                            Daryl.Holmwood      10/2017
-//=======================================================================================
-struct DuplicateFeatureChecker
-    {
-    //=======================================================================================
-    // @bsistruct                                            Daryl.Holmwood      10/2017
-    //=======================================================================================
-    struct DuplicateFeatureCheckerFeature
-        {
-        //=======================================================================================
-        // @bsistruct                                            Daryl.Holmwood      10/2017
-        //=======================================================================================
-        struct Feature
-            {
-            private:
-                DRange3d m_range;
-                bvector<DPoint3d> m_pts;
-
-                //=======================================================================================
-                // @bsimethod                                            Daryl.Holmwood      10/2017
-                //=======================================================================================
-                void FixLineString(bvector<DPoint3d>& featurePts)
-                    {
-                    size_t leftmost = -1;
-                    size_t index = 0;
-
-                    DTMDirection direction;
-                    double area;
-                    if (bcdtmMath_getPolygonDirectionP3D(featurePts.data(), (long)featurePts.size(), &direction, &area) != DTM_SUCCESS)
-                        return;
-
-                    if (direction == DTMDirection::AntiClockwise)
-                        std::reverse(featurePts.begin(), featurePts.end() - 1);
-
-                    for (DPoint3d& pt : featurePts)
-                        {
-                        if (leftmost == -1)
-                            leftmost = index;
-                        else if (pt.x < featurePts[leftmost].x)
-                            leftmost = index;
-                        else if (pt.x == featurePts[leftmost].x && pt.y < featurePts[leftmost].y)
-                            leftmost = index;
-                        index++;
-                        }
-
-                    if (leftmost == 0)
-                        return;
-                    bvector<DPoint3d> newPts;
-
-                    newPts.insert(newPts.begin(), featurePts.begin() + leftmost, featurePts.end() - 1);
-                    newPts.insert(newPts.end(), featurePts.begin(), featurePts.begin() + (leftmost - 1));
-                    featurePts.swap(newPts);
-                    }
-            public:
-                //=======================================================================================
-                // @bsimethod                                            Daryl.Holmwood      10/2017
-                //=======================================================================================
-                Feature(bvector<DPoint3d>& pts) : m_pts(pts)
-                    {
-                    FixLineString(m_pts);
-                    m_range.InitFrom(m_pts);
-                    }
-
-                //=======================================================================================
-                // @bsimethod                                            Daryl.Holmwood      10/2017
-                //=======================================================================================
-                bool IsEqual(const Feature& testFeature) const
-                    {
-                    if (m_range.IsEqual(testFeature.m_range, 0.001) &&
-                        DPoint3d::AlmostEqual(m_pts, testFeature.m_pts, 0.001))
-                        return true;
-                    return false;
-                    }
-            };
-        bvector<Feature> m_features;
-
-        //=======================================================================================
-        // @bsimethod                                            Daryl.Holmwood      10/2017
-        //=======================================================================================
-        void Initialize(DTMFeatureType featureType, BcDTMCR dtm)
-            {
-            DTMFeatureEnumerator features(dtm);
-            features.ExcludeAllFeatures();
-            features.IncludeFeature(featureType);
-            bvector<DPoint3d> pts;
-
-            for (const auto& feature : features)
-                {
-                feature.GetFeaturePoints(pts);
-                m_features.push_back(Feature(pts));
-                }
-            }
-
-        //=======================================================================================
-        // @bsimethod                                            Daryl.Holmwood      10/2017
-        //=======================================================================================
-        bool IsDuplicate(bvector<DPoint3d>& featurePts) const
-            {
-            Feature testFeature(featurePts);
-
-            for (auto& feature : m_features)
-                {
-                if (feature.IsEqual(testFeature))
-                    return true;
-                }
-            return false;
-            }
-        };
-    bmap<DTMFeatureType, DuplicateFeatureCheckerFeature> m_featureTypes;
-    BcDTMCR m_dtm;
-
-private:
-    //=======================================================================================
-    // @bsimethod                                            Daryl.Holmwood      10/2017
-    //=======================================================================================
-    bool DoesFeatureExistInternal( DTMFeatureType featureType, bvector<DPoint3d>& featurePts)
-        {
-        if (m_featureTypes.find(featureType) == m_featureTypes.end())
-            m_featureTypes[featureType].Initialize(featureType, m_dtm);
-
-        return m_featureTypes[featureType].IsDuplicate(featurePts);
-        }
-public:
-    //=======================================================================================
-    // @bsimethod                                            Daryl.Holmwood      10/2017
-    //=======================================================================================
-    DuplicateFeatureChecker(BcDTMCR dtm) : m_dtm(dtm)
-        { }
-
-    //=======================================================================================
-    // @bsimethod                                            Daryl.Holmwood      10/2017
-    //=======================================================================================
-    bool DoesFeatureExist(DTMFeatureType featureType, bvector<DPoint3d>& featurePts)
-        {
-        if (DoesFeatureExistInternal(featureType, featurePts))
-            return true;
-
-        if (featureType == DTMFeatureType::Void && DoesFeatureExistInternal(DTMFeatureType::DrapeVoid, featurePts))
-            return true;
-
-        if (featureType == DTMFeatureType::Void && DoesFeatureExistInternal(DTMFeatureType::Hole, featurePts))
-            return true;
-
-        if (featureType == DTMFeatureType::Void && DoesFeatureExistInternal(DTMFeatureType::BreakVoid, featurePts))
-            return true;
-
-        return false;
-        }
-    };
-
-//=======================================================================================
-// @bsimethod                                            Daryl.Holmwood      10/2017
-//=======================================================================================
-BcDTMPtr TriangulationPreserver::Finish ()
-    {
-    if (m_stmDtm.IsNull ())
-        return m_dtm;
-
-    if (m_numPointsUsed != (int)m_pts.size())
-        {
-        bvector<int> m_ptMapper;
-        m_ptMapper.resize(m_pts.size(), -1);
-        int nextNum = 0;
-        for (int i = 0; i < (int)m_pts.size(); i++)
-            {
-            if (m_pointUsed[i])
-                {
-                if (nextNum != i)
-                    m_pts[nextNum] = m_pts[i];
-
-                m_ptMapper[i] = nextNum;
-                nextNum++;
-                }
-            }
-        m_pts.resize(nextNum);
-        for (auto& pt : m_pointIndex)
-            {
-            pt = m_ptMapper[pt];
-            BeAssert(-1 != pt);
-            }
-        }
-
-    bcdtmObject_storeTrianglesInDtmObject(m_stmDtm->GetTinHandle(), DTMFeatureType::GraphicBreak, m_pts.data(), (int)m_pts.size(), m_pointIndex.data(), (int)m_pointIndex.size() / 3);
-
-    // Recreate the triangulation.
-    if (bcdtmObject_triangulateStmTrianglesDtmObject(m_stmDtm->GetTinHandle()) != DTM_SUCCESS)
-        {
-        m_dtm->AddPoints(m_pts.data(), (int)m_pts.size());
-        m_dtm->Triangulate();
-        return m_dtm;
-        }
-
-    if (m_dtm->GetPointCount() == 0)
-        return m_stmDtm;
-
-    DuplicateFeatureChecker duplicateFeatureChecker(*m_dtm);
-    // Add the void features to the TM.
-    DTMFeatureEnumerator features (*m_stmDtm);
-    bvector<DPoint3d> pts;
-    // Add the Voids/Holes/Islands.
-    for (const auto& feature : features)
-        {
-        DTMFeatureId id;
-        feature.GetFeaturePoints (pts);
-
-        if (pts.size () <= 2)
-            continue;
-        if (pts.size () == 3)
-             {
-            int side = bcdtmMath_sideOf (pts[0].x, pts[0].y, pts[1].x, pts[1].y, pts[2].x, pts[2].y);
-            if (side == 0)
-                continue;
-            }
-
-        DTMDirection direction;
-        double area;
-        if (bcdtmMath_getPolygonDirectionP3D (pts.data(), (long)pts.size (), &direction, &area) != DTM_SUCCESS)
-            continue;
-
-        if (area < MAXAREAFORVOIDORISLANDS)
-            continue;
-
-
-        if(!duplicateFeatureChecker.DoesFeatureExist(feature.FeatureType (), pts))
-            m_dtm->AddLinearFeature (feature.FeatureType (), pts.data (), (int)pts.size (), &id);
-        }
-
-    DTMPointArray boundary;
-    m_stmDtm->GetBoundary (boundary);
-
-    if (!boundary.empty ())
-        {
-        DTMFeatureId id;
-        BcDTMPtr boundaryFixerDtm = BcDTM::Create();
-
-        boundaryFixerDtm->AddLinearFeature (DTMFeatureType::Breakline, boundary.data (), (int)boundary.size (), &id);
-        DTMFeatureEnumerator voidFeatures (*m_dtm);
-        voidFeatures.ExcludeAllFeatures();
-        voidFeatures.IncludeFeature(DTMFeatureType::Void);
-        voidFeatures.IncludeFeature(DTMFeatureType::DrapeVoid);
-        voidFeatures.IncludeFeature(DTMFeatureType::BreakVoid);
-        voidFeatures.IncludeFeature(DTMFeatureType::Hull);
-        voidFeatures.IncludeFeature(DTMFeatureType::Island);
-        voidFeatures.IncludeFeature(DTMFeatureType::Hole);
-
-        bvector<DPoint3d> pts;
-        // Add the Voids/Holes/Islands.
-        for (const auto& feature : voidFeatures)
-            {
-            DTMFeatureId id;
-            feature.GetFeaturePoints (pts);
-            boundaryFixerDtm->AddLinearFeature(DTMFeatureType::Breakline, pts.data(), (int)pts.size(), &id);
-            }
-        boundaryFixerDtm->Triangulate();
-        boundaryFixerDtm->RemoveNoneFeatureHullLines();
-
-        boundaryFixerDtm->GetBoundary (boundary);
-        m_dtm->RemoveHull();
-        m_dtm->AddLinearFeature (DTMFeatureType::Hull, boundary.data (), (int)boundary.size (), &id);
-        }
-
-    // For now we will just add the Graphic Breaks, so no need to triangulate here.
-    //// Triangulate the DTM.
-    if (!m_useGraphicBreaks)
-        {
-        // Adds the points, most should already be in the DTM, if if there isn't then the triangulation wont be the same.
-        m_dtm->AddPoints (m_pts);
-        m_dtm->Triangulate ();
-        }
-    else
-        {
-        m_dtm->AddPoints(m_pts);
-        }
-
-    if (0)
-        {
-        DTMMeshEnumeratorPtr meshEnum = DTMMeshEnumerator::Create (*m_stmDtm);
-
-        for (auto mesh : *meshEnum)
-            {
-            PolyfaceVisitorPtr visitor = PolyfaceVisitor::Attach (*mesh, false);
-
-            if (m_useGraphicBreaks)
-                {
-                bvector<DPoint3d> &facePoint = visitor->Point ();
-                for (visitor->Reset (); visitor->AdvanceToNextFace ();)
-                    {
-                    DTMFeatureId id;
-                    m_dtm->AddLinearFeature (DTMFeatureType::GraphicBreak, facePoint.data (), (int)facePoint.size (), &id);
-                    }
-                }
-            else
-                {
-                bvector<long> ptMapper;
-                // Create
-                DPoint3dCP pts = mesh->GetPointCP ();
-                for (int i = 0; i < (int)mesh->GetPointCount (); i++)
-                    {
-                    long ptNum = 0;
-                    if (bcdtmFind_closestPointDtmObject (m_dtmObj, pts[i].x, pts[i].y, &ptNum) == 1)
-                        ptMapper[i] = ptNum;
-                    else
-                        {
-                        // Error....
-                        BeAssert (false);
-                        }
-                    }
-                for (visitor->Reset (); visitor->AdvanceToNextFace ();)
-                    {
-                    const int* ptIndexes = visitor->GetClientPointIndexCP ();
-                    long ptNums[3];
-                    ptNums[0] = ptMapper[ptIndexes[0]];
-                    ptNums[1] = ptMapper[ptIndexes[1]];
-                    ptNums[2] = ptMapper[ptIndexes[2]];
-                    CheckTriangle (ptNums, 3);
-                    }
-                }
-
-            }
-        }
-
-    if (m_useGraphicBreaks)
-        {
-        // Triangulate the DTM.
-        m_dtm->Triangulate ();
-        return m_dtm;
-        }
-
-    long numPoints = m_dtmObj->numPoints;
-    for (int i = 0; i < 10; i++)
-        {
-        bool hasSwapped = false;
-        m_numLinkSwapFailed = 0;
-        for (MissingLink& link : m_missingLinks)
-            {
-            if (!link.swapped)
-                {
-                bcdtmInsert_swapTinLinesThatIntersectInsertLineDtmObject (m_dtmObj, link.ptNums[0], link.ptNums[1], false);
-                if (numPoints != m_dtmObj->numPoints)
-                    numPoints = 0;
-                if (!bcdtmList_testLineDtmObject (m_dtmObj, link.ptNums[0], link.ptNums[1]))
-                    {
-                    // Swap Failed.
-                    m_numLinkSwapFailed++;
-                    }
-                else
-                    {
-                    link.swapped = true;
-                    hasSwapped = true;
-                    m_numLinksSwapped++;
-                    }
-                }
-            }
-        if (m_numLinkSwapFailed == 0 || !hasSwapped)
-            break;
-        }
-
-    int m_failed2 = 0;
-    BcDTMPtr l = BcDTM::Create ();
-    for (MissingLink& link : m_missingLinks)
-        {
-        if (!bcdtmList_testLineDtmObject (m_dtmObj, link.ptNums[0], link.ptNums[1]))
-            {
-            DPoint3d pts[2];
-            pts[0] = *pointAddrP (m_dtmObj, link.ptNums[0]);
-            pts[1] = *pointAddrP (m_dtmObj, link.ptNums[1]);
-            DTMFeatureId id;
-            l->AddLinearFeature (DTMFeatureType::SoftBreakline, pts, 2, &id);
-            m_failed2++;
-            }
-        }
-//    l->Save (L"d:\\temp\\failedToSwap.tin");
-//    m_dtm->Save (L"d:\\temp\\newDTM.tin");
-    return m_dtm;
-    }
-
-//=======================================================================================
-// @bsimethod                                            Daryl.Holmwood      10/2017
-//=======================================================================================
-void TriangulationPreserver::MatchEdges()
-    {
-    bmap<uint64_t, bool> edgeMap;
-
-    for (size_t i = 0; i < m_pointIndex.size(); i++)
-        {
-        size_t endPointIndex = i + 1;
-        if (i % 3 == 2) endPointIndex -= 3;
-
-        int p1 = m_pointIndex[i];
-        int p2 = m_pointIndex[endPointIndex];
-
-        auto it = edgeMap.find((uint64_t)p2 << 32 | p1);
-
-        if (it != edgeMap.end())
-            {
-            BeAssert(!it->second);
-            it->second = true;
-            }
-        else
-            {
-            it = edgeMap.find((uint64_t)p1 << 32 | p2);
-
-            if (it != edgeMap.end())
-                BeAssert(false);
-            else
-                {
-                edgeMap[(uint64_t)p1 << 32 | p2] = false;
-                }
-            }
-        }
-
-    BcDTMPtr joinDTM = BcDTM::Create();
-
-    for (auto it : edgeMap)
-        {
-        if (it.second)
-            continue;
-
-        DTMFeatureId featureId;
-        DPoint3d pts[2];
-        pts[0] = m_pts[it.first >> 32];
-        pts[1] = m_pts[it.first && 0xffffffff];
-
-        joinDTM->AddLinearFeature(DTMFeatureType::Breakline, pts, 2, &featureId);
-        }
-    int nFeatures, nJoinedFatures;
-    joinDTM->JoinFeatures(DTMFeatureType::Breakline, &nFeatures, &nJoinedFatures, 0);
-
-    m_stmDtm = BcDTM::Create();
-
-    // Add the void features to the TM.
-    DTMFeatureEnumerator features(*joinDTM);
-    bvector<DPoint3d> pts;
-    // Add the Voids/Holes/Islands.
-    for (const auto& feature : features)
-        {
-        DTMFeatureId id;
-        feature.GetFeaturePoints(pts);
-
-        if (pts.size() <= 2)
-            continue;
-
-        DTMDirection direction;
-        double area;
-        if (bcdtmMath_getPolygonDirectionP3D(pts.data(), (long)pts.size(), &direction, &area) != DTM_SUCCESS)
-            continue;
-        if (area < MAXAREAFORVOIDORISLANDS)
-            continue;
-
-        if (direction == DTMDirection::AntiClockwise)
-            m_stmDtm->AddLinearFeature(DTMFeatureType::Island, pts.data(), (int)pts.size(), &id);
-        if (direction == DTMDirection::Clockwise)
-            m_stmDtm->AddLinearFeature(DTMFeatureType::Void, pts.data(), (int)pts.size(), &id);
-        }
-
-
-    }
-
-//=======================================================================================
-// @bsimethod                                            Daryl.Holmwood      10/2017
-//=======================================================================================
-void TriangulationPreserver::CheckTriangle (long* ptNums, int numPts)
-    {
-    int firstPt = ptNums[numPts - 1];
-    for (int i = 0; i < 3; i++)
-        {
-        int nextPt = *ptNums++;
-        m_numLinks++;
-        if (firstPt == -1 || nextPt == -1)
-            {
-            m_numLinkErrors++;
-            }
-        else
-            {
-            if (!bcdtmList_testLineDtmObject (m_dtmObj, firstPt, nextPt))
-                {
-                m_missingLinks.push_back (MissingLink (firstPt, nextPt));
-                }
-            else
-                {
-                // Mark this edge as done.
-                }
-            firstPt = nextPt;
-            }
-        }
-    }
-
-//=======================================================================================
-// @bsimethod                                            Cecilio.Shirakawa   02/2019
-//=======================================================================================
-DPoint3d* TriangulationPreserver::GetPointsFromTriangleIndex(int triangleIndex)
-    {
-    int index3 = (triangleIndex) * 3;
-    BeAssert (index3+2 < (int)m_pointIndex.size());
-    DPoint3d* points = new DPoint3d[3];
-    points[0] = m_pts[m_pointIndex[index3]];
-    points[1] = m_pts[m_pointIndex[index3+1]];
-    points[2] = m_pts[m_pointIndex[index3+2]];
-    return points;
-    }
-
-//=======================================================================================
-// @bsimethod                                            Cecilio.Shirakawa   02/2019
-//=======================================================================================
-DPoint3d* TriangulationPreserver::GetTrianglePoints (int* ptNums, int numPoints)
-    {
-    Initialize ();
-
-    if (numPoints != 3)
-        return NULL;
-
-    DPoint3d* pts = new DPoint3d[4];
-    int num = GetLocalId(ptNums[0]);
-    BeAssert(-1 != num);
-    if (-1 == num)
-        return NULL;
-
-    pts[0] = m_pts[num];
-    num = GetLocalId(ptNums[1]);
-    BeAssert(-1 != num);
-    if (-1 == num)
-        return NULL;
-    pts[1] = m_pts[GetLocalId (ptNums[1])];
-
-    num = GetLocalId(ptNums[2]);
-    BeAssert(-1 != num);
-    if (-1 == num)
-        return NULL;
-    pts[2] = m_pts[GetLocalId (ptNums[2])];
-
-    int side = bcdtmMath_sideOf(pts[0].x, pts[0].y, pts[1].x, pts[1].y, pts[2].x, pts[2].y);
-
-    // Make sure it is the right orientation.
-    if (side > 0)
-        std::swap(ptNums[2], ptNums[1]);
-
-    pts[3] = m_pts[GetLocalId (ptNums[0])];
-
-    return pts;
-    }
-
+/*--------------------------------------------------------------------------------------+
+|
+|     $Source: formats/TriangulationPreserver.cpp $
+|
+|  $Copyright: (c) 2019 Bentley Systems, Incorporated. All rights reserved. $
+|
++--------------------------------------------------------------------------------------*/
+#include <TerrainModel/Formats/Formats.h>
+#include "TriangulationPreserver.h"
+#include <TerrainModel/Core/bcdtmInlines.h>
+#include <TerrainModel/Core/DTMIterators.h>
+
+USING_NAMESPACE_BENTLEY
+USING_NAMESPACE_BENTLEY_TERRAINMODEL
+
+const double MAXAREAFORVOIDORISLANDS = 0.001;
+
+//=======================================================================================
+// @bsimethod                                            Daryl.Holmwood      10/2017
+//=======================================================================================
+TriangulationPreserver::TriangulationPreserver (BcDTMR dtm) : m_dtm (&dtm), m_dtmObj (nullptr), m_stmDtm (nullptr)
+    {
+    m_useGraphicBreaks = true;
+    m_numLinks = 0;
+    m_numLinkErrors = 0;
+    m_numLinkSwapFailed = 0;
+    m_numLinksSwapped = 0;
+    m_numPointsUsed = 0;
+    }
+
+//=======================================================================================
+// @bsimethod                                            Daryl.Holmwood      10/2017
+//=======================================================================================
+void TriangulationPreserver::Initialize ()
+    {
+    if (m_stmDtm.IsNull ())
+        m_stmDtm = BcDTM::Create ();
+    }
+
+//=======================================================================================
+// @bsimethod                                            Daryl.Holmwood      10/2017
+//=======================================================================================
+void TriangulationPreserver::AddPoints (DPoint3dCP pts, int numPoints, int firstId)
+    {
+    if ((int)m_ptIdTolocalId.size () < firstId + numPoints)
+        m_ptIdTolocalId.resize (firstId + numPoints, -1);
+
+    m_pts.reserve (m_pts.size () + numPoints);
+
+    for (int i = 0; i < numPoints; i++)
+        {
+        BeAssert (m_ptIdTolocalId[firstId] == -1);
+        m_ptIdTolocalId[firstId++] = (int)m_pts.size ();
+        m_pts.push_back (*pts++);
+        }
+    m_pointUsed.resize(m_pts.size());
+    }
+
+//=======================================================================================
+// @bsimethod                                            Daryl.Holmwood      10/2017
+//=======================================================================================
+void TriangulationPreserver::AddPoint (DPoint3dCR pt, int ptId)
+    {
+    AddPoints (&pt, 1, ptId);
+    }
+
+//=======================================================================================
+// @bsimethod                                            Daryl.Holmwood      10/2017
+//=======================================================================================
+void TriangulationPreserver::AddTriangle (int* ptNums, int numPoints)
+    {
+    Initialize ();
+    if (numPoints != 3)
+        return;
+
+    DPoint3d pts[3];
+    int num = GetLocalId(ptNums[0]);
+    BeAssert(-1 != num);
+    if (-1 == num)
+        return;
+
+    pts[0] = m_pts[num];
+
+    num = GetLocalId(ptNums[1]);
+    BeAssert(-1 != num);
+    if (-1 == num)
+        return;
+    pts[1] = m_pts[GetLocalId (ptNums[1])];
+
+    num = GetLocalId(ptNums[2]);
+    BeAssert(-1 != num);
+    if (-1 == num)
+        return;
+    pts[2] = m_pts[GetLocalId (ptNums[2])];
+
+    int side = bcdtmMath_sideOf(pts[0].x, pts[0].y, pts[1].x, pts[1].y, pts[2].x, pts[2].y);
+
+    // Make sure it is the right orientation.
+    if (side > 0)
+        std::swap(ptNums[2], ptNums[1]);
+/*
+    DTMDirection direction;
+    double area;
+    if (bcdtmMath_getPolygonDirectionP3D(pts, numPoints, &direction, &area) != DTM_SUCCESS)
+        return;
+    if (area < MAXAREAFORVOIDORISLANDS)
+        return;
+    long onLine;
+    double X, Y;
+    double d2 = bcdtmMath_distanceOfPointFromLine(&onLine, pts[0].x, pts[0].y, pts[1].x, pts[1].y, pts[2].x, pts[2].y, &X, &Y);
+
+    if (d2 < 0.001)
+        return;
+
+    double d3 = bcdtmMath_distanceOfPointFromLine(&onLine, pts[1].x, pts[1].y, pts[2].x, pts[2].y, pts[0].x, pts[0].y, &X, &Y);
+
+    if (d3 < 0.001)
+        return;
+    double d4 = bcdtmMath_distanceOfPointFromLine(&onLine, pts[2].x, pts[2].y, pts[0].x, pts[0].y, pts[1].x, pts[1].y, &X, &Y);
+
+    if (d4 < 0.001)
+        return;
+*/
+
+    for (int i = 0; i < 3; i++)
+        {
+        int localPtNum = GetLocalId(ptNums[i]);
+        if (!m_pointUsed[localPtNum])
+            {
+            m_pointUsed[localPtNum] = true;
+            m_numPointsUsed++;
+            }
+        m_pointIndex.push_back(localPtNum);
+        }
+    }
+
+//=======================================================================================
+// @bsistruct                                            Daryl.Holmwood      10/2017
+//=======================================================================================
+struct DuplicateFeatureChecker
+    {
+    //=======================================================================================
+    // @bsistruct                                            Daryl.Holmwood      10/2017
+    //=======================================================================================
+    struct DuplicateFeatureCheckerFeature
+        {
+        //=======================================================================================
+        // @bsistruct                                            Daryl.Holmwood      10/2017
+        //=======================================================================================
+        struct Feature
+            {
+            private:
+                DRange3d m_range;
+                bvector<DPoint3d> m_pts;
+
+                //=======================================================================================
+                // @bsimethod                                            Daryl.Holmwood      10/2017
+                //=======================================================================================
+                void FixLineString(bvector<DPoint3d>& featurePts)
+                    {
+                    size_t leftmost = -1;
+                    size_t index = 0;
+
+                    DTMDirection direction;
+                    double area;
+                    if (bcdtmMath_getPolygonDirectionP3D(featurePts.data(), (long)featurePts.size(), &direction, &area) != DTM_SUCCESS)
+                        return;
+
+                    if (direction == DTMDirection::AntiClockwise)
+                        std::reverse(featurePts.begin(), featurePts.end() - 1);
+
+                    for (DPoint3d& pt : featurePts)
+                        {
+                        if (leftmost == -1)
+                            leftmost = index;
+                        else if (pt.x < featurePts[leftmost].x)
+                            leftmost = index;
+                        else if (pt.x == featurePts[leftmost].x && pt.y < featurePts[leftmost].y)
+                            leftmost = index;
+                        index++;
+                        }
+
+                    if (leftmost == 0)
+                        return;
+                    bvector<DPoint3d> newPts;
+
+                    newPts.insert(newPts.begin(), featurePts.begin() + leftmost, featurePts.end() - 1);
+                    newPts.insert(newPts.end(), featurePts.begin(), featurePts.begin() + (leftmost - 1));
+                    featurePts.swap(newPts);
+                    }
+            public:
+                //=======================================================================================
+                // @bsimethod                                            Daryl.Holmwood      10/2017
+                //=======================================================================================
+                Feature(bvector<DPoint3d>& pts) : m_pts(pts)
+                    {
+                    FixLineString(m_pts);
+                    m_range.InitFrom(m_pts);
+                    }
+
+                //=======================================================================================
+                // @bsimethod                                            Daryl.Holmwood      10/2017
+                //=======================================================================================
+                bool IsEqual(const Feature& testFeature) const
+                    {
+                    if (m_range.IsEqual(testFeature.m_range, 0.001) &&
+                        DPoint3d::AlmostEqual(m_pts, testFeature.m_pts, 0.001))
+                        return true;
+                    return false;
+                    }
+            };
+        bvector<Feature> m_features;
+
+        //=======================================================================================
+        // @bsimethod                                            Daryl.Holmwood      10/2017
+        //=======================================================================================
+        void Initialize(DTMFeatureType featureType, BcDTMCR dtm)
+            {
+            DTMFeatureEnumerator features(dtm);
+            features.ExcludeAllFeatures();
+            features.IncludeFeature(featureType);
+            bvector<DPoint3d> pts;
+
+            for (const auto& feature : features)
+                {
+                feature.GetFeaturePoints(pts);
+                m_features.push_back(Feature(pts));
+                }
+            }
+
+        //=======================================================================================
+        // @bsimethod                                            Daryl.Holmwood      10/2017
+        //=======================================================================================
+        bool IsDuplicate(bvector<DPoint3d>& featurePts) const
+            {
+            Feature testFeature(featurePts);
+
+            for (auto& feature : m_features)
+                {
+                if (feature.IsEqual(testFeature))
+                    return true;
+                }
+            return false;
+            }
+        };
+    bmap<DTMFeatureType, DuplicateFeatureCheckerFeature> m_featureTypes;
+    BcDTMCR m_dtm;
+
+private:
+    //=======================================================================================
+    // @bsimethod                                            Daryl.Holmwood      10/2017
+    //=======================================================================================
+    bool DoesFeatureExistInternal( DTMFeatureType featureType, bvector<DPoint3d>& featurePts)
+        {
+        if (m_featureTypes.find(featureType) == m_featureTypes.end())
+            m_featureTypes[featureType].Initialize(featureType, m_dtm);
+
+        return m_featureTypes[featureType].IsDuplicate(featurePts);
+        }
+public:
+    //=======================================================================================
+    // @bsimethod                                            Daryl.Holmwood      10/2017
+    //=======================================================================================
+    DuplicateFeatureChecker(BcDTMCR dtm) : m_dtm(dtm)
+        { }
+
+    //=======================================================================================
+    // @bsimethod                                            Daryl.Holmwood      10/2017
+    //=======================================================================================
+    bool DoesFeatureExist(DTMFeatureType featureType, bvector<DPoint3d>& featurePts)
+        {
+        if (DoesFeatureExistInternal(featureType, featurePts))
+            return true;
+
+        if (featureType == DTMFeatureType::Void && DoesFeatureExistInternal(DTMFeatureType::DrapeVoid, featurePts))
+            return true;
+
+        if (featureType == DTMFeatureType::Void && DoesFeatureExistInternal(DTMFeatureType::Hole, featurePts))
+            return true;
+
+        if (featureType == DTMFeatureType::Void && DoesFeatureExistInternal(DTMFeatureType::BreakVoid, featurePts))
+            return true;
+
+        return false;
+        }
+    };
+
+//=======================================================================================
+// @bsimethod                                            Daryl.Holmwood      10/2017
+//=======================================================================================
+BcDTMPtr TriangulationPreserver::Finish ()
+    {
+    if (m_stmDtm.IsNull ())
+        return m_dtm;
+
+    if (m_numPointsUsed != (int)m_pts.size())
+        {
+        bvector<int> m_ptMapper;
+        m_ptMapper.resize(m_pts.size(), -1);
+        int nextNum = 0;
+        for (int i = 0; i < (int)m_pts.size(); i++)
+            {
+            if (m_pointUsed[i])
+                {
+                if (nextNum != i)
+                    m_pts[nextNum] = m_pts[i];
+
+                m_ptMapper[i] = nextNum;
+                nextNum++;
+                }
+            }
+        m_pts.resize(nextNum);
+        for (auto& pt : m_pointIndex)
+            {
+            pt = m_ptMapper[pt];
+            BeAssert(-1 != pt);
+            }
+        }
+
+    bcdtmObject_storeTrianglesInDtmObject(m_stmDtm->GetTinHandle(), DTMFeatureType::GraphicBreak, m_pts.data(), (int)m_pts.size(), m_pointIndex.data(), (int)m_pointIndex.size() / 3);
+
+    // Recreate the triangulation.
+    if (bcdtmObject_triangulateStmTrianglesDtmObject(m_stmDtm->GetTinHandle()) != DTM_SUCCESS)
+        {
+        m_dtm->AddPoints(m_pts.data(), (int)m_pts.size());
+        m_dtm->Triangulate();
+        return m_dtm;
+        }
+
+    if (m_dtm->GetPointCount() == 0)
+        return m_stmDtm;
+
+    DuplicateFeatureChecker duplicateFeatureChecker(*m_dtm);
+    // Add the void features to the TM.
+    DTMFeatureEnumerator features (*m_stmDtm);
+    bvector<DPoint3d> pts;
+    // Add the Voids/Holes/Islands.
+    for (const auto& feature : features)
+        {
+        DTMFeatureId id;
+        feature.GetFeaturePoints (pts);
+
+        if (pts.size () <= 2)
+            continue;
+        if (pts.size () == 3)
+             {
+            int side = bcdtmMath_sideOf (pts[0].x, pts[0].y, pts[1].x, pts[1].y, pts[2].x, pts[2].y);
+            if (side == 0)
+                continue;
+            }
+
+        DTMDirection direction;
+        double area;
+        if (bcdtmMath_getPolygonDirectionP3D (pts.data(), (long)pts.size (), &direction, &area) != DTM_SUCCESS)
+            continue;
+
+        if (area < MAXAREAFORVOIDORISLANDS)
+            continue;
+
+
+        if(!duplicateFeatureChecker.DoesFeatureExist(feature.FeatureType (), pts))
+            m_dtm->AddLinearFeature (feature.FeatureType (), pts.data (), (int)pts.size (), &id);
+        }
+
+    DTMPointArray boundary;
+    m_stmDtm->GetBoundary (boundary);
+
+    if (!boundary.empty ())
+        {
+        DTMFeatureId id;
+        BcDTMPtr boundaryFixerDtm = BcDTM::Create();
+
+        boundaryFixerDtm->AddLinearFeature (DTMFeatureType::Breakline, boundary.data (), (int)boundary.size (), &id);
+        DTMFeatureEnumerator voidFeatures (*m_dtm);
+        voidFeatures.ExcludeAllFeatures();
+        voidFeatures.IncludeFeature(DTMFeatureType::Void);
+        voidFeatures.IncludeFeature(DTMFeatureType::DrapeVoid);
+        voidFeatures.IncludeFeature(DTMFeatureType::BreakVoid);
+        voidFeatures.IncludeFeature(DTMFeatureType::Hull);
+        voidFeatures.IncludeFeature(DTMFeatureType::Island);
+        voidFeatures.IncludeFeature(DTMFeatureType::Hole);
+
+        bvector<DPoint3d> pts;
+        // Add the Voids/Holes/Islands.
+        for (const auto& feature : voidFeatures)
+            {
+            DTMFeatureId id;
+            feature.GetFeaturePoints (pts);
+            boundaryFixerDtm->AddLinearFeature(DTMFeatureType::Breakline, pts.data(), (int)pts.size(), &id);
+            }
+        boundaryFixerDtm->Triangulate();
+        boundaryFixerDtm->RemoveNoneFeatureHullLines();
+
+        boundaryFixerDtm->GetBoundary (boundary);
+        m_dtm->RemoveHull();
+        m_dtm->AddLinearFeature (DTMFeatureType::Hull, boundary.data (), (int)boundary.size (), &id);
+        }
+
+    // For now we will just add the Graphic Breaks, so no need to triangulate here.
+    //// Triangulate the DTM.
+    if (!m_useGraphicBreaks)
+        {
+        // Adds the points, most should already be in the DTM, if if there isn't then the triangulation wont be the same.
+        m_dtm->AddPoints (m_pts);
+        m_dtm->Triangulate ();
+        }
+    else
+        {
+        m_dtm->AddPoints(m_pts);
+        }
+
+    if (0)
+        {
+        DTMMeshEnumeratorPtr meshEnum = DTMMeshEnumerator::Create (*m_stmDtm);
+
+        for (auto mesh : *meshEnum)
+            {
+            PolyfaceVisitorPtr visitor = PolyfaceVisitor::Attach (*mesh, false);
+
+            if (m_useGraphicBreaks)
+                {
+                bvector<DPoint3d> &facePoint = visitor->Point ();
+                for (visitor->Reset (); visitor->AdvanceToNextFace ();)
+                    {
+                    DTMFeatureId id;
+                    m_dtm->AddLinearFeature (DTMFeatureType::GraphicBreak, facePoint.data (), (int)facePoint.size (), &id);
+                    }
+                }
+            else
+                {
+                bvector<long> ptMapper;
+                // Create
+                DPoint3dCP pts = mesh->GetPointCP ();
+                for (int i = 0; i < (int)mesh->GetPointCount (); i++)
+                    {
+                    long ptNum = 0;
+                    if (bcdtmFind_closestPointDtmObject (m_dtmObj, pts[i].x, pts[i].y, &ptNum) == 1)
+                        ptMapper[i] = ptNum;
+                    else
+                        {
+                        // Error....
+                        BeAssert (false);
+                        }
+                    }
+                for (visitor->Reset (); visitor->AdvanceToNextFace ();)
+                    {
+                    const int* ptIndexes = visitor->GetClientPointIndexCP ();
+                    long ptNums[3];
+                    ptNums[0] = ptMapper[ptIndexes[0]];
+                    ptNums[1] = ptMapper[ptIndexes[1]];
+                    ptNums[2] = ptMapper[ptIndexes[2]];
+                    CheckTriangle (ptNums, 3);
+                    }
+                }
+
+            }
+        }
+
+    if (m_useGraphicBreaks)
+        {
+        // Triangulate the DTM.
+        m_dtm->Triangulate ();
+        return m_dtm;
+        }
+
+    long numPoints = m_dtmObj->numPoints;
+    for (int i = 0; i < 10; i++)
+        {
+        bool hasSwapped = false;
+        m_numLinkSwapFailed = 0;
+        for (MissingLink& link : m_missingLinks)
+            {
+            if (!link.swapped)
+                {
+                bcdtmInsert_swapTinLinesThatIntersectInsertLineDtmObject (m_dtmObj, link.ptNums[0], link.ptNums[1], false);
+                if (numPoints != m_dtmObj->numPoints)
+                    numPoints = 0;
+                if (!bcdtmList_testLineDtmObject (m_dtmObj, link.ptNums[0], link.ptNums[1]))
+                    {
+                    // Swap Failed.
+                    m_numLinkSwapFailed++;
+                    }
+                else
+                    {
+                    link.swapped = true;
+                    hasSwapped = true;
+                    m_numLinksSwapped++;
+                    }
+                }
+            }
+        if (m_numLinkSwapFailed == 0 || !hasSwapped)
+            break;
+        }
+
+    int m_failed2 = 0;
+    BcDTMPtr l = BcDTM::Create ();
+    for (MissingLink& link : m_missingLinks)
+        {
+        if (!bcdtmList_testLineDtmObject (m_dtmObj, link.ptNums[0], link.ptNums[1]))
+            {
+            DPoint3d pts[2];
+            pts[0] = *pointAddrP (m_dtmObj, link.ptNums[0]);
+            pts[1] = *pointAddrP (m_dtmObj, link.ptNums[1]);
+            DTMFeatureId id;
+            l->AddLinearFeature (DTMFeatureType::SoftBreakline, pts, 2, &id);
+            m_failed2++;
+            }
+        }
+//    l->Save (L"d:\\temp\\failedToSwap.tin");
+//    m_dtm->Save (L"d:\\temp\\newDTM.tin");
+    return m_dtm;
+    }
+
+//=======================================================================================
+// @bsimethod                                            Daryl.Holmwood      10/2017
+//=======================================================================================
+void TriangulationPreserver::MatchEdges()
+    {
+    bmap<uint64_t, bool> edgeMap;
+
+    for (size_t i = 0; i < m_pointIndex.size(); i++)
+        {
+        size_t endPointIndex = i + 1;
+        if (i % 3 == 2) endPointIndex -= 3;
+
+        int p1 = m_pointIndex[i];
+        int p2 = m_pointIndex[endPointIndex];
+
+        auto it = edgeMap.find((uint64_t)p2 << 32 | p1);
+
+        if (it != edgeMap.end())
+            {
+            BeAssert(!it->second);
+            it->second = true;
+            }
+        else
+            {
+            it = edgeMap.find((uint64_t)p1 << 32 | p2);
+
+            if (it != edgeMap.end())
+                BeAssert(false);
+            else
+                {
+                edgeMap[(uint64_t)p1 << 32 | p2] = false;
+                }
+            }
+        }
+
+    BcDTMPtr joinDTM = BcDTM::Create();
+
+    for (auto it : edgeMap)
+        {
+        if (it.second)
+            continue;
+
+        DTMFeatureId featureId;
+        DPoint3d pts[2];
+        pts[0] = m_pts[it.first >> 32];
+        pts[1] = m_pts[it.first && 0xffffffff];
+
+        joinDTM->AddLinearFeature(DTMFeatureType::Breakline, pts, 2, &featureId);
+        }
+    int nFeatures, nJoinedFatures;
+    joinDTM->JoinFeatures(DTMFeatureType::Breakline, &nFeatures, &nJoinedFatures, 0);
+
+    m_stmDtm = BcDTM::Create();
+
+    // Add the void features to the TM.
+    DTMFeatureEnumerator features(*joinDTM);
+    bvector<DPoint3d> pts;
+    // Add the Voids/Holes/Islands.
+    for (const auto& feature : features)
+        {
+        DTMFeatureId id;
+        feature.GetFeaturePoints(pts);
+
+        if (pts.size() <= 2)
+            continue;
+
+        DTMDirection direction;
+        double area;
+        if (bcdtmMath_getPolygonDirectionP3D(pts.data(), (long)pts.size(), &direction, &area) != DTM_SUCCESS)
+            continue;
+        if (area < MAXAREAFORVOIDORISLANDS)
+            continue;
+
+        if (direction == DTMDirection::AntiClockwise)
+            m_stmDtm->AddLinearFeature(DTMFeatureType::Island, pts.data(), (int)pts.size(), &id);
+        if (direction == DTMDirection::Clockwise)
+            m_stmDtm->AddLinearFeature(DTMFeatureType::Void, pts.data(), (int)pts.size(), &id);
+        }
+
+
+    }
+
+//=======================================================================================
+// @bsimethod                                            Daryl.Holmwood      10/2017
+//=======================================================================================
+void TriangulationPreserver::CheckTriangle (long* ptNums, int numPts)
+    {
+    int firstPt = ptNums[numPts - 1];
+    for (int i = 0; i < 3; i++)
+        {
+        int nextPt = *ptNums++;
+        m_numLinks++;
+        if (firstPt == -1 || nextPt == -1)
+            {
+            m_numLinkErrors++;
+            }
+        else
+            {
+            if (!bcdtmList_testLineDtmObject (m_dtmObj, firstPt, nextPt))
+                {
+                m_missingLinks.push_back (MissingLink (firstPt, nextPt));
+                }
+            else
+                {
+                // Mark this edge as done.
+                }
+            firstPt = nextPt;
+            }
+        }
+    }
+
+//=======================================================================================
+// @bsimethod                                            Cecilio.Shirakawa   02/2019
+//=======================================================================================
+DPoint3d* TriangulationPreserver::GetPointsFromTriangleIndex(int triangleIndex)
+    {
+    int index3 = (triangleIndex) * 3;
+    BeAssert (index3+2 < (int)m_pointIndex.size());
+    DPoint3d* points = new DPoint3d[3];
+    points[0] = m_pts[m_pointIndex[index3]];
+    points[1] = m_pts[m_pointIndex[index3+1]];
+    points[2] = m_pts[m_pointIndex[index3+2]];
+    return points;
+    }
+
+//=======================================================================================
+// @bsimethod                                            Cecilio.Shirakawa   02/2019
+//=======================================================================================
+DPoint3d* TriangulationPreserver::GetTrianglePoints (int* ptNums, int numPoints)
+    {
+    Initialize ();
+
+    if (numPoints != 3)
+        return NULL;
+
+    DPoint3d* pts = new DPoint3d[4];
+    int num = GetLocalId(ptNums[0]);
+    BeAssert(-1 != num);
+    if (-1 == num)
+        return NULL;
+
+    pts[0] = m_pts[num];
+    num = GetLocalId(ptNums[1]);
+    BeAssert(-1 != num);
+    if (-1 == num)
+        return NULL;
+    pts[1] = m_pts[GetLocalId (ptNums[1])];
+
+    num = GetLocalId(ptNums[2]);
+    BeAssert(-1 != num);
+    if (-1 == num)
+        return NULL;
+    pts[2] = m_pts[GetLocalId (ptNums[2])];
+
+    int side = bcdtmMath_sideOf(pts[0].x, pts[0].y, pts[1].x, pts[1].y, pts[2].x, pts[2].y);
+
+    // Make sure it is the right orientation.
+    if (side > 0)
+        std::swap(ptNums[2], ptNums[1]);
+
+    pts[3] = m_pts[GetLocalId (ptNums[0])];
+
+    return pts;
+    }
+