--- conflicted
+++ resolved
@@ -1,6088 +1,6072 @@
-/*-------------------------------------------------------------------------------------+
-|
-|     $Source: Formats/MXModelFile.cpp $
-|    $RCSfile: modelfile.cpp,v $
-|   $Revision: 1.10 $
-|       $Date: 2012/08/16 16:17:17 $
-|     $Author: Daryl.Holmwood $
-|
-<<<<<<< HEAD
-|  $Copyright: (c) 2015 Bentley Systems, Incorporated. All rights reserved. $
-=======
-|  $Copyright: (c) 2016 Bentley Systems, Incorporated. All rights reserved. $
->>>>>>> af72fd24
-|
-+--------------------------------------------------------------------------------------*/
-/*
-* TR        DH  10/03/02 Fixed archiving of text strings.
-*/
-#include <Bentley\BeTimeUtilities.h>
-#include "MXModelFile.h"
-#include "mxtriangle.h"
-
-#define asLong(a) *((long*)a)
-
-static inline long ConvertStringName(const char* const stringName)
-    {
-    return (stringName[0] << 24) | (stringName[1] << 16) | (stringName[2] << 8) | stringName[3];
-    }
-static int CurTime = 1;
-
-static inline double fabs2(const double& value)
-    {
-    if(value < 0)
-        return -value;
-    return value;
-    }
-#define fabs fabs2
-
-BEGIN_BENTLEY_TERRAINMODEL_NAMESPACE
-
-
-int addModelFile(MXModelFile* modelFile);
-void removeModelFile(int number);
-int addObject(int number, ModelObject* object);
-void removeObject(int number, int objectNumber);
-
-#ifdef MXEVENTS
-ArrayClass<ModelFileEvents*> s_events;
-void AddModelFileEventHandler(ModelFileEvents* mfeh)
-    {
-    int i;
-
-    for(i = 0; i < s_events.size(); i++)
-        if(s_events[i] == mfeh)
-            return;
-    s_events.append_entry(mfeh);
-    }
-
-void RemoveModelFileEventHandler(ModelFileEvents* mfeh)
-    {
-    int i;
-
-    for(i = 0; i < s_events.size(); i++)
-        {
-        if(s_events[i] == mfeh)
-            {
-            s_events.delete_entry(i);
-            return;
-            }
-        }
-    }
-
-static void StringModified(StringTableRecord* str)
-    {
-    int i;
-
-    for(i = 0; i < s_events.size(); i++)
-        s_events[i]->StringModified(str);
-    }
-
-
-static void StringAdded(ModelTableRecord* mtr, StringTableRecord* str)
-    {
-    int i;
-
-    for(i = 0; i < s_events.size(); i++)
-        s_events[i]->StringAdded(mtr, str);
-    }
-
-static void StringErased(ModelTableRecord* mtr, StringTableRecord* str)
-    {
-    int i;
-
-    for(i = 0; i < s_events.size(); i++)
-        s_events[i]->StringErased(mtr, str);
-    }
-
-static void StringRenaming(StringTableRecord* str, char* newName)
-    {
-    int i;
-
-    for(i = 0; i < s_events.size(); i++)
-        s_events[i]->StringRenaming(str, newName);
-    }
-
-static void ModelAdded(ModelTableRecord* mtr)
-    {
-    int i;
-
-    for(i = 0; i < s_events.size(); i++)
-        s_events[i]->ModelAdded(mtr);
-    }
-
-static void ModelErased(ModelTableRecord* mtr)
-    {
-    int i;
-
-    for(i = 0; i < s_events.size(); i++)
-        s_events[i]->ModelErased(mtr);
-    }
-
-static void ModelRenaming(ModelTableRecord* mtr, char* oldName)
-    {
-    int i;
-
-    for(i = 0; i < s_events.size(); i++)
-        s_events[i]->ModelRenaming(mtr, oldName);
-    }
-#endif
-static inline bool compareTypes(int type1, int type2)
-    {
-    int dim1 = type1 % 100;
-
-    if(dim1 != type2 % 100)
-        return false;
-
-    int mod = (1 >> (dim1 % 4)) * 100;
-    if(!mod)
-        mod = 100;
-    dim1 /= 4;
-
-    for(int i = 0; i < dim1; i++)
-        mod *= 10;
-    return (type1 % mod) == (type2 % mod);
-    }
-
-static inline void trim(char* string)
-    {
-    int len = (int)strlen(string) - 1;
-
-    while(string[len] == ' ' && len >= 0)
-        {
-        string[len--] = 0;
-        }
-    }
-
-static bool isValidModelName(const char* const modelName)
-    {
-    int len = (int)strlen(modelName);
-    if(len == 0 || len > 28)
-        return false;
-    return true;
-    }
-
-static void fixModelName(char* modelName, const char* const inModelName)
-    {
-    strncpy(modelName, inModelName, 28);
-    modelName[28] = 0;
-    strupr(modelName);
-    trim(modelName);
-    }
-
-MXRunTimeObject* MXRunTimeClass::create(void)
-    {
-    if(_makeFunction)
-        return _makeFunction();
-    return NULL;
-    }
-int MXRunTimeClass::isDerivedFrom(const MXRunTimeClass* classPtr)
-    {
-    if(classPtr == this)
-        return 1;
-    if(_parent)
-        return _parent->isDerivedFrom(classPtr);
-    return 0;
-    }
-
-MXRunTimeClass* ClassList::at(const char* const className)
-    {
-    int i;
-
-    for(i = 0; i < _classes.size(); i++)
-        {
-        if(strcmp(_classes[i]._className, className) == 0)
-            {
-            return &_classes[i];
-            }
-        }
-    return NULL;
-    }
-
-MXRunTimeClass* ClassList::getType(const StringTableFileRecord* str, const long modelType) //const int type, const long name, const long subref)
-    {
-    int i;
-
-    for(i = 0; i < _classes.size(); i++)
-        {
-        if(_classes[i]._isType && _classes[i]._isType(str, modelType))
-            {
-            return &_classes[i];
-            }
-        }
-    return NULL;
-    }
-
-MXRunTimeClass* ClassList::newMXRunTimeClass(const char* const className, const char* const parentClass, IsTypeFunction isType, ClassMakeFunction makeFunction)
-    {
-    if(at(className))
-        return NULL;
-
-    MXRunTimeClass* rtClass = &_classes[_classes.size()];
-    rtClass->_className = strdup(className);
-    rtClass->_parent = at(parentClass);
-    rtClass->_isType = isType;
-    rtClass->_makeFunction = makeFunction;
-    return rtClass;
-    }
-
-void ClassList::deleteClass(MXRunTimeClass* classPtr)
-    {
-    int i;
-    for(i = 0; i < _classes.size(); i++)
-        {
-        if(classPtr == &_classes[i])
-            {
-            delete [] classPtr->_className;
-            _classes.replace_delete(i);
-            return;
-            }
-        }
-    }
-ClassList::ClassList()
-    {
-    cl_classList = this;
-    // Register Standard classes.
-    ModelTable::rtInit();
-    ModelTableRecord::rtInit();
-    StringTable::rtInit();
-    StringTableRecord::rtInit();
-    MXTriangleString::rtInit();
-    MXTextString::rtInit();
-    MXContourString::rtInit();
-#ifdef MXALLSTRINGTYPES
-    MXCadastreString::rtInit();
-    MXAreaString::rtInit();
-    MXEndAreaString::rtInit();
-    MXVolumeString::rtInit();
-    MXVisibilityString::rtInit();
-    MX3dString::rtInit();
-    MXSurveyStationString::rtInit();
-    MXSurveyObservationString::rtInit();
-    MXSectionString::rtInit();
-    MXInterfaceString::rtInit();
-    MXMasterString::rtInit();
-    MXGeometryString::rtInit();
-#endif
-    MXProxyString::rtInit();
-    }
-ClassList* ClassList::cl_classList = 0;
-
-MXRunTimeClass* newMXRunTimeClass(const char* const className, const char* const parentClass, IsTypeFunction type, ClassMakeFunction makeFunction)
-    {
-    return ClassList::Instance().newMXRunTimeClass(className, parentClass, type, makeFunction);
-    }
-
-MXRunTimeClass* MXRunTimeObject::isA() const
-    {
-    return NULL;
-    }
-
-int MXRunTimeObject::isKindOf(MXRunTimeClass* desc) const
-    {
-    MXRunTimeClass* c;
-    return ((c = isA()) == NULL) ? 1: c->isDerivedFrom(desc);
-    }
-
-MXModelFile::MXModelFile()
-    {
-#ifdef FREESPACEMAPPER
-    _noFreeSpaceMapper = false;
-#endif
-    _convertToWorld = FALSE;
-    _swapXY = FALSE;
-    _swapNeg = false;
-    _scaleFactor = 1.0;
-    _doScaleFactor = false;
-    initalize();
-    }
-
-MXModelFile::~MXModelFile()
-    {
-    Close();
-    }
-
-ErrorStatus MXModelFile::Close(void)
-    {
-#ifdef FREESPACEMAPPER
-    if(_freeSpaceMapper)
-        _freeSpaceMapper->report();
-    if(_freeSpaceMapper)
-        {
-        delete _freeSpaceMapper;
-        _freeSpaceMapper = NULL;
-        }
-#endif
-    if(_modelFileNumber)
-        {
-        removeModelFile(_modelFileNumber);
-        _modelFileNumber = 0;
-        }
-
-    if(_modelTable)
-        {
-        delete _modelTable;
-        _modelTable = NULL;
-        }
-    if(_fp)
-        {
-        fclose(_fp);
-        _fp = NULL;
-        }
-    return eOk;
-    }
-
-void MXModelFile::initalize(void)
-    {
-    _fp = NULL;
-    _modelTable = NULL;
-    _nextRecord = 0;
-    _nextDataRecord.set(0, 1);
-    _modelFileNumber = 0;
-#ifdef FREESPACEMAPPER
-    _freeSpaceMapper = NULL;
-#endif
-    _modelShiftX    = 0.0;
-    _modelShiftY    = 0.0;
-    }
-
-bool checkValidModel(ModelFileRecord& rec1, ModelFileRecord& rec2)
-    {
-//    long iflsiz = rec1.pad[0];
-    long imvuse = rec1.pad[1];
-    long ist502 = rec2.lastRecord;
-    long ist503 = rec2.pad[0];
-//    long ist504 = rec2.pad[1];
-
-    // DECODE THE MOSS VERSION AND NUMBER OF USES SINCE MODELFILE CREATE
-//    long numuse = imvuse % 100000;
-    long mver = imvuse / 100000;
-
-    //    DECODE LDATE AND LUSE.
-    long ltemp = -ist502;
-    long ntemp;
-    int i;
-    int idigs[7];
-
-    for(i = 0; i < 7; i++)
-        {
-        ntemp = ltemp / 10;
-        idigs[i] = ltemp - 10 * ntemp;
-        ltemp = ntemp;
-        }
-
-    if(ltemp != 0)
-        return false;
-
-//    long ldate = (1000 * idigs[6] + 100 * idigs[5] + 10 * idigs[0] + idigs[3]) / 3;
-    long luse = (100 * idigs[2] + 10 * idigs[1] + idigs[4]) - 121;
-
-    // DECODE LDATED AND LUSED.
-
-    ltemp = -ist503;
-    for(i = 0; i < 7; i++)
-        {
-        ntemp = ltemp / 10;
-        idigs[i] = ltemp - 10 * ntemp;
-        ltemp = ntemp;
-        }
-
-    if(ltemp != 0)
-        return false;
-
-    long ldated = (1000 * idigs[6] + 100 * idigs[5] + 10 * idigs[0] + idigs[3]);
-    if(mver < 92)
-        ldated = ldated / 3;
-
-    long lused = 100 * idigs[2] + 10 * idigs[1] + idigs[4] - 115;
-
-    if(luse < 0 || luse > 850 || ldated < 0 || lused < 0 || lused > 850)
-        return false;
-
-    return true;
-    }
-
-ErrorStatus MXModelFile::UpgradeOpen()
-    {
-    if(!_readonly)
-        return eOk;
-
-    fclose(_fp);
-
-    _fp = fopen(_filename.GetWCharCP(), "r+b");
-    return eOk;
-    }
-
-ErrorStatus MXModelFile::Open(WCharCP filename, bool readonly, bool create)
-    {
-    Close();
-
-    initalize();
-    _readonly = readonly;
-    if(readonly)
-        _fp = fopen(filename, "rb");
-    else
-        {
-        _fp = fopen(filename, "r+b");
-        if(!_fp && create)
-            {
-            _fp = fopen(filename, "w+b");
-            if(!_fp)
-                return eCantOpenFile;
-            ModelFileRecord mt;
-
-            memset((void*)&mt, 0, RecordSize);
-            mt.nextRecord = 1;
-            mt.lastRecord = 2;
-            mt.pad[0] = 0xfffb1e00;
-            mt.pad[1] = 0x01406f41;
-            fwrite((void*)&mt, RecordSize, 1, _fp);
-            memset((void*)&mt, 0, RecordSize);
-            mt.lastRecord = stringTableType;
-            mt.pad[0] = 0xffdbed2d;
-            fwrite((void*)&mt, RecordSize, 1, _fp);
-            }
-        }
-    if(!_fp)
-        return eCantOpenFile;
-
-    _filename = filename;
-    _modelFileNumber = (short)addModelFile(this);
-#ifdef FREESPACEMAPPER
-    if(!_readonly && !_noFreeSpaceMapper)
-        _freeSpaceMapper = new ModelFileFreeSpace;
-#endif
-    ModelFileRecord mt;
-    ModelFileRecord mt2;
-    readRecord(&mt, 1);
-    readRecord(&mt2, 2);
-
-    bool bIsValid = checkValidModel(mt, mt2);
-    _nextRecord = mt.lastRecord;
-    writeRecord(&mt,1);
-
-    if(mt.pad[0] <= -60000000)
-        _maxRecord = -(mt.pad[0] + 600000000);
-    else if(mt.pad[0] <= -50000000)
-        _maxRecord = -(mt.pad[0] + 50000000);
-    else if(mt.pad[0] <= -4000000)
-        _maxRecord = -(mt.pad[0] + 4000000);
-    else if(mt.pad[0] <= -300000)
-        _maxRecord = -(mt.pad[0] + 300000);
-    else
-        bIsValid = false;
-
-    _nextDataRecord.set(mt.lastRecord, 1);
-
-    // Validate that this is a valid model file.
-
-    if(_maxRecord < _nextRecord)
-        bIsValid = false;
-
-    //    
-    for(int i = 0; i < 50; i++)
-        {
-        if(mt.models[i].stringTablePos > _nextRecord || mt.models[i].stringTablePos < 0)
-            bIsValid = false;
-        }    
-
-
-    if(!bIsValid)
-        {
-        fclose(_fp);
-        return eCantOpenFile;
-        }
-
-    _modelTable = new ModelTable(this);
-    _modelTable->close();
-
-#ifdef FREESPACEMAPPER
-    if(_freeSpaceMapper)
-        {
-        ModelFilePos pos;
-        _freeSpaceMapper->getFreeData(1, pos, true);
-        if(pos.getRecordNumber() == 2)
-            AddUsedRecord(pos.getRecordNumber());
-
-        }
-#endif
-    return eOk;
-    }
-
-
-void MXModelFile::updateNextRecord(void)
-    {
-    if(!_fp)
-        return;
-    fseek(_fp, 2004,SEEK_SET);
-    fwrite(&_nextRecord, 4, 1, _fp);
-    if(_maxRecord < _nextRecord)
-        {
-        _maxRecord = 1 + (_nextRecord / 10000);
-        _maxRecord *= 10000;
-        int tmp;
-        if(_maxRecord > 9999999)
-            tmp = -(600000000 + _maxRecord);
-        else if(_maxRecord > 999999)
-            tmp = -(4000000 + _maxRecord);
-        else
-            tmp = -(300000 + _maxRecord);
-        fwrite(&tmp, 4, 1, _fp);
-        }
-
-    }
-
-int MXModelFile::readRecord2(ModelFileRecord* buffer, int recordNumber)
-    {
-    if(!_fp)
-        return 1;
-
-    __int64 pos = (recordNumber - 1);
-    pos *= RecordSize;
-    if(ftell(_fp) != pos)
-        fseek(_fp, pos, SEEK_SET);
-    fread(buffer, sizeof(ElementTriangleStringDoubles), 10, _fp);
-    return 0;
-    }
-
-int MXModelFile::readRecord(ModelFileRecord* buffer, int recordNumber)
-    {
-    if(!_fp)
-        return 1;
-
-    __int64 pos = (recordNumber - 1);
-    pos *= RecordSize;
-    if(ftell(_fp) != pos)
-        fseek(_fp, pos, SEEK_SET);
-    fread(buffer, RecordSize, 1, _fp);
-    return 0;
-    }
-
-int MXModelFile::readRecords(ModelFileRecord* buffer, int recordNumber, int numRecords)
-    {
-    if(!_fp)
-        return 1;
-
-    __int64 pos = (recordNumber - 1);
-    pos *= RecordSize;
-    if(ftell(_fp) != pos)
-        fseek(_fp, pos, SEEK_SET);
-    fread(buffer, RecordSize, numRecords, _fp);
-    return 0;
-    }
-
-int MXModelFile::readRecordOffsetAndSize(void* buffer, int recordNumber, int offset, int size)
-    {
-    if(!_fp)
-        return 1;
-
-    __int64 pos = (recordNumber - 1);
-    pos *= RecordSize;
-    pos += offset;
-    if(ftell(_fp) != pos)
-        fseek(_fp, pos, SEEK_SET);
-    fread(buffer, size, 1, _fp);
-    return 0;
-    }
-
-int MXModelFile::writeRecords(ModelFileRecord* buffer, int recordNumber, int numRecords)
-    {
-    if(!_fp)
-        return 1;
-
-    if(recordNumber == 1)
-        buffer->lastRecord = _nextRecord;
-    __int64 filePos = (recordNumber - 1);
-    filePos *= RecordSize;
-    if(ftell(_fp) != filePos)
-        fseek(_fp, filePos, SEEK_SET);
-    fwrite(buffer, RecordSize, numRecords, _fp);
-    return 0;
-    }
-
-int MXModelFile::writeRecord(ModelFileRecord* buffer, int recordNumber)
-    {
-    if(!_fp)
-        return 1;
-
-    if(recordNumber == 1)
-        buffer->lastRecord = _nextRecord;
-    __int64 filePos = (recordNumber - 1);
-    filePos *= RecordSize;
-    if(ftell(_fp) != filePos)
-        fseek(_fp, filePos, SEEK_SET);
-    fwrite(buffer, RecordSize, 1, _fp);
-    return 0;
-    }
-
-int MXModelFile::readData(void* data, const ModelFilePos& pos, const unsigned long dataSize)
-    {
-    ModelFileRecord rec;
-    char* dataP = (char*)data;
-    long recordNumber = pos.getRecordNumber();
-    long offset = (pos.getRecordPos() - 1) * 4;
-    long i = 0;
-
-    while(1)
-        {
-        readRecord(&rec, recordNumber);
-        if(dataSize - i + offset > 2000)
-            {
-            memcpy(&dataP[i], &rec.data[offset], 2000 - offset);
-            i += 2000 - offset;
-            recordNumber++;
-            offset = 0;
-            }
-        else
-            {
-            memcpy(&dataP[i], &rec.data[offset], dataSize - i);
-            break;
-            }
-        }
-    return 0;
-    }
-
-int MXModelFile::writeData(void* data, const ModelFilePos& pos, const unsigned long dataSize)
-    {
-    ModelFileRecord rec;
-    char* dataP = (char*)data;
-    long recordNumber = pos.getRecordNumber();
-    long offset = (pos.getRecordPos() - 1) * 4;
-    long i = 0;
-
-    while(1)
-        {
-        readRecord(&rec, recordNumber);
-        if(dataSize - i + offset > 2000)
-            {
-            memcpy(&rec.data[offset], &dataP[i], 2000 - offset);
-            i += 2000 - offset;
-            writeRecord(&rec, recordNumber);
-            recordNumber++;
-            offset = 0;
-            }
-        else
-            {
-            memcpy(&rec.data[offset], &dataP[i], dataSize - i);
-            writeRecord(&rec, recordNumber);
-            offset += (((dataSize - i) + 3) / 4) * 4;
-            break;
-            }
-        }
-    if(_nextRecord <= recordNumber)
-        {
-        _nextRecord = recordNumber + 1;
-        updateNextRecord();
-        }
-
-    if(_nextDataRecord.getRecordNumber() < recordNumber)
-        {
-        _nextDataRecord.set(recordNumber, (short)(1 + (offset / 4)));
-        }
-    else if(_nextDataRecord.getRecordNumber() == recordNumber && _nextDataRecord.getRecordPos() < offset)
-        {
-        _nextDataRecord.setRecordPos((short)(1 + (offset / 4)));
-        }
-    return 0;
-    }
-
-void MXModelFile::getFreeData(unsigned long dataSize, ModelFilePos& pos, bool startNewRecord)
-    {
-#ifdef FREESPACEMAPPER
-    if(_freeSpaceMapper)
-        _freeSpaceMapper->getFreeData(dataSize, pos, startNewRecord);
-    else
-#endif
-        {
-        if(startNewRecord)
-            {
-            pos.setRecordNumber(_nextRecord);
-            pos.setRecordPos(1);
-            _nextDataRecord.setRecordNumber(_nextRecord + 1);
-            _nextDataRecord.setRecordPos(1);
-            }
-        else
-            pos = _nextDataRecord;
-        }
-    }
-
-
-ErrorStatus MXModelFile::getModelTable(ModelTable*& modelTable, ModelObject::OpenStatus mode)
-    {
-    ErrorStatus ret = _modelTable->open(mode);
-
-    if(ret != eOk)
-        {
-        modelTable = NULL;
-        return ret;
-        }
-
-    modelTable = _modelTable;
-    return ret;
-    }
-
-ErrorStatus MXModelFile::getModelTable(ModelObjectId& modelTableId)
-    {
-    modelTableId = _modelTable->objectId();
-    return eOk;
-    }
-
-ErrorStatus MXModelFile::SetModelToWorld(eCoordSystems modelCoord, eCoordSystems outputCoord, double scaleFactor)
-    {
-    bool modelXY = FALSE;
-    bool outputXY = FALSE;
-
-    if(outputCoord == eNoSystem)
-        _convertToWorld = false;
-    else
-        _convertToWorld = true;
-
-    setScaleFactor(scaleFactor);
-    switch(modelCoord)
-        {
-        //        case eDane:
-        case eCzech1:
-        case eCzech2:
-            //        case eJapanese:
-            modelXY = TRUE;
-            break;
-        }
-    if(outputCoord == eNoSystem)
-        outputCoord = modelCoord;
-
-    switch(outputCoord)
-        {
-        case eYX:
-            //        case eDane:
-        case eCzech1:
-        case eCzech2:
-            //        case eJapanese:
-            outputXY = TRUE;
-            break;
-        }
-
-    if(outputXY != modelXY)
-        _swapXY = true;
-    else
-        _swapXY = false;
-
-    if(outputCoord == eCAD)
-        {
-        _swapXY = false;
-        _swapNeg = (modelCoord == eCzech2 || outputCoord == eCzech2) && (modelCoord != outputCoord);
-        //						if(_swapNeg)
-        //							_swapXY = !_swapXY;
-        }
-    // Need to sort out angles.
-    return eOk;
-    }
-
-
-// ModelObject
-ErrorStatus ModelObject::open(OpenStatus mode)
-    {
-    if(!_modelFile)
-        return eOk;
-    if(mode == Notify)
-        return eOk;
-    if(mode == Read)
-        {
-        if(opened < 0)
-            return eOpenedForWrite;
-        opened++;
-        }
-    else
-        {
-        if(_modelFile && _modelFile->isReadOnly())
-            return eReadOnly;
-        if(opened != 0)
-            return eOpenedForWrite;
-        opened = -1;
-        }
-    return eOk;
-    }
-
-ErrorStatus ModelObject::close()
-    {
-    if(!isInModelFile())
-        return eNotInModelFile;
-
-    if(isModified() || isNewRecord())
-        {
-        UpdateData();
-        if(!_delayWrite)
-            {
-            UpdateFile();
-            _fileNeedsUpdating = false;
-            }
-        else
-            _fileNeedsUpdating = true;
-        }
-
-    if(opened < 0)
-        {
-        modified = 0;
-        opened = 0;
-        }
-    else if(opened > 0)
-        opened--;
-    else
-        return eNotOpened;
-
-    if(!_id.objectNumber)
-        _id.objectNumber = addObject(_id.modelFileNumber, this);
-    _new = false;
-    return eOk;
-    }
-
-void ModelObject::assertWriteEnabled()
-    {
-    if(opened >= 0)
-        assert(1);
-    if(_pos.getRecordNumber() != 0)
-        {
-        modified = 1;
-        }
-    }
-
-ErrorStatus ModelObject::erase(int erase)
-    {
-    if(erase == erased) return eOk;
-    assertWriteEnabled();
-    if(erase)
-        erased = 1;
-    else
-        {
-        _new = true;
-        erased = 0;
-        }
-    return eOk;
-    }
-
-void ModelObject::setDelayWrite(bool val)
-    {
-    assertReadEnabled();
-    if(!val && _delayWrite == 1 && _fileNeedsUpdating)
-        {
-        UpdateFile();
-        _fileNeedsUpdating = false;
-        }
-    if(!val)
-        _delayWrite--;
-    else
-        _delayWrite++;
-    }
-
-ErrorStatus ModelObject::upgradeOpen()
-    {
-    if(_modelFile->isReadOnly())
-        return eReadOnly;
-    if(opened == 1 || opened < 0)
-        {
-        opened = -1;
-        return eOk;
-        }
-    return eNotOpened;
-    }
-
-ErrorStatus ModelObject::downgradeOpen()
-    {
-    if(opened != 0)
-        {
-        if(opened < 0)
-            opened = 1;
-        return eOk;
-        }
-    return eNotOpened;
-    }
-
-ModelObject::ModelObject()
-    {
-    opened = -1;
-    erased = 0;
-    modified = 0;
-    _modelFile = 0;
-    _delayWrite = false;
-    _fileNeedsUpdating = false;
-#ifdef _MANAGED
-    _notifyObj = new ObjectNotify;
-#endif
-    _new = true;
-    }
-
-void ModelObject::detach()
-    {
-    opened = -1;
-    erased = 0;
-    modified = 0;
-    _modelFile = 0;
-    _delayWrite = false;
-    _fileNeedsUpdating = false;
-#ifdef _MANAGED
-    getObjectNotify()->Clear();
-#endif
-    }
-
-void ModelObject::Release()
-    {
-    if(_fileNeedsUpdating)
-        {
-        opened = -1;
-        UpdateFile();
-        _fileNeedsUpdating = false;
-        opened = 0;
-        }
-    }
-
-ModelObject::~ModelObject()
-    {
-#ifdef _MANAGED
-    if(_notifyObj)
-        {
-        delete _notifyObj;
-        _notifyObj = 0;
-        }
-#endif
-
-    if(_id.objectNumber && _modelFile->getModelFileNumber() != 0)
-        removeObject(_id.modelFileNumber, _id.objectNumber);
-    }
-
-void ModelObject::UpdateFile()
-    {
-    }
-
-void ModelObject::UpdateData()
-    {
-    }
-// ModelTable
-
-
-MXRTObject_DEFINE_MEMBERS(ModelTable, ModelObject);
-
-ModelTable::ModelTable(MXModelFile* modelFile)
-    {
-    ModelFileRecord mt;
-    int firstRecord = 1;
-    int recordNumber = 1;
-    int i;
-
-    setModelFilePos(ModelFilePos(1, 1));
-    setModelFile(modelFile);
-    _modelFile->readRecord(&mt, recordNumber);
-#ifdef FREESPACEMAPPER
-    _modelFile->AddUsedRecord(recordNumber);
-#endif
-    do
-        {
-        for(i = 0; i < 50; i++)
-            {
-            ModelTableRecord* mr;
-
-            mr = new ModelTableRecord;
-            _models[_models.size()] = mr;
-            mr->set(mt.models[i]);
-            mr->setModelTable(this);
-            mr->setModelFile(modelFile);
-
-            if(!mt.models[i].stringTablePos)
-                {
-                mr->ModelObject::erase(1);
-                }
-            else
-                {
-                //  Enable This to automaticaly load in the stringTable for every MXModel
-#ifdef FREESPACEMAPPER
-                if(_modelFile->isReusingFreeSpace())
-                    {
-                    StringTable* st;
-                    if(mr->getStringTable(st, ModelObject::Write) == eOk)
-                        st->close();
-                    }
-#endif
-                }
-            mr->setModelFilePos(ModelFilePos(recordNumber, (short)i + 1));
-            mr->close();
-            }
-
-        if(mt.nextRecord == firstRecord)
-            break;
-        recordNumber = mt.nextRecord;
-        _modelFile->readRecord(&mt, mt.nextRecord);
-#ifdef FREESPACEMAPPER
-        _modelFile->AddUsedRecord(recordNumber);
-#endif
-        } while(1);
-    }
-
-ModelTable::~ModelTable()
-    {
-    Release();
-    int i;
-
-    for(i = 0; i < (int)_models.size(); i++)
-        {
-        _models[i]->Release();
-        delete _models[i];
-        }
-    _models.setLogicalLength(0);
-    }
-
-ModelTableIterator* ModelTable::newIterator()
-    {
-    return new ModelTableIterator(this);
-    }
-
-void ModelTable::DisposeU(ModelTableIterator *pModelTableIterator)
-    {
-    delete pModelTableIterator;
-    }
-
-int ModelTable::getModelIndex(const char* const modelName, bool getDeleted) const
-    {
-    int i;
-    const ModelTableRecord* const* mt = &_models[0];
-    const int numModels = (int)_models.size();
-
-    for(i = 0; i < numModels; i++)
-        {
-        if(strcmp(modelName, mt[i]->_modelName) == 0)
-            {
-            if(getDeleted || !mt[i]->isErased())
-                return i;
-            }
-        }
-    return -1;
-    }
-
-ErrorStatus ModelTable::getModel(const char* const modelName, ModelTableRecord*& modelTableRecord, ModelObject::OpenStatus mode, bool getDeleted)
-    {
-    assertReadEnabled();
-    if(strlen(modelName) == 0)
-        return eKeyNotFound;
-
-    int i = getModelIndex(modelName, getDeleted);
-    if(i != -1)
-        {
-        ModelTableRecord** mt = &_models[0];
-//        const int numModels = (int)_models.size();
-        ErrorStatus ret = mt[i]->open(mode);
-
-        if(ret != eOk)
-            modelTableRecord = NULL;
-        else
-            modelTableRecord = mt[i];
-        return ret;
-        }
-    return eKeyNotFound;
-    }
-
-ErrorStatus ModelTable::getModel(const char* const modelName, ModelObjectId& modelTableRecordId, bool getDeleted)
-    {
-    assertReadEnabled();
-    if(strlen(modelName) == 0)
-        return eKeyNotFound;
-
-    int i = getModelIndex(modelName, getDeleted);
-    if(i != -1)
-        {
-        const ModelTableRecord* const* mt = &_models[0];
-//        const int numModels = (int)_models.size();
-        modelTableRecordId = mt[i]->objectId();
-        return eOk;
-        }
-    return eKeyNotFound;
-    }
-
-ErrorStatus ModelTable::addModel(const char* const inModelName, ModelTableRecord* mr, const char* const modelType)
-    {
-    char modelName[33];
-    int i;
-    assertWriteEnabled();
-
-    if(!isValidModelName(inModelName))
-        return eInvalidData;
-
-    if(modelType)
-        {
-        if(strlen(modelType) != 4)
-            return eInvalidData;
-        }
-
-    fixModelName(modelName, inModelName);
-
-    for(i = 0; i < (int)_models.size(); i++)
-        {
-        if(strcmp(_models[i]->_modelName, modelName) == 0)
-            break;
-        }
-
-    if(i == _models.size())
-        {
-        for(i = 0; i < (int)_models.size(); i++)
-            {
-            if(_models[i]->isErased())
-                break;
-            }
-        if(i == _models.size())
-            {
-            // Need to add a new modelFile Record into the modelfile and append new entries into the _models array.
-
-            ModelFileRecord mt;
-            int newRecordNumber = mt.nextRecord = _modelFile->addRecord();
-#ifdef FREESPACEMAPPER
-            _modelFile->AddUsedRecord(newRecordNumber);
-#endif
-            int recordNumber = _models[i - 1]->getModelFilePos().getRecordNumber();
-            _modelFile->readRecord(&mt, recordNumber);
-            int firstRecord = mt.nextRecord;
-            mt.nextRecord = newRecordNumber;
-            _modelFile->writeRecord(&mt, recordNumber);
-
-            mt.nextRecord = firstRecord;
-
-            for(int j = 0; j < 50; j++)
-                {
-                memset(mt.models[j].modelName, ' ', 32);
-                mt.models[j].stringTablePos = 0;
-                mt.models[j].date = 0;
-
-<<<<<<< HEAD
-                ModelTableRecord* mr;
-                mr = new ModelTableRecord;
-                _models[_models.size()] = mr;
-                mr->set(mt.models[j]);
-                mr->setModelTable(this);
-                mr->setModelFile(_modelFile);
-                mr->ModelObject::erase(1);
-                mr->setModelFilePos(ModelFilePos(newRecordNumber, (short)j + 1));
-                mr->close();
-=======
-                ModelTableRecord* mr2;
-                mr2 = new ModelTableRecord;
-                _models[_models.size()] = mr2;
-                mr2->set(mt.models[j]);
-                mr2->setModelTable(this);
-                mr2->setModelFile(_modelFile);
-                mr2->ModelObject::erase(1);
-                mr2->setModelFilePos(ModelFilePos(newRecordNumber, j + 1));
-                mr2->close();
->>>>>>> af72fd24
-                }
-            _modelFile->writeRecord(&mt, newRecordNumber);
-            }
-        }
-    else
-        {
-        if(!_models[i]->isErased())
-            return eDuplicateName;
-        _models[i]->erase(0);
-        }
-
-    int recordNumber = _models[i]->getModelFilePos().getRecordNumber();
-    int recordEntry = _models[i]->getModelFilePos().getRecordPos() - 1;
-    /*
-    ModelFileRecord mt;
-
-    // Find Next Free MXModel Record.
-    _modelFile->readRecord(&mt, recordNumber);
-
-    memset(mt.models[recordEntry].modelName, ' ', 32);
-    strncpy(mt.models[recordEntry].modelName, modelName, strlen(modelName));
-    mt.models[recordEntry].stringTablePos = _modelFile->addRecord();
-    mt.models[recordEntry].date = 0;
-    _modelFile->writeRecord(&mt, recordNumber);
-
-    // Initalize stringTable
-    ModelFileRecord str;
-
-    memset(&str, 0, sizeof(str));
-    for(int j = 0; j < 50; j++)
-    memset(str.strings[j].stringName, ' ', 8);
-
-    str.nextRecord = mt.models[recordEntry].stringTablePos;
-    str.lastRecord = stringTableType;
-    str.pad[0] = 0xffdbed2d;
-
-    _modelFile->writeRecord(&str, mt.models[recordEntry].stringTablePos);
-    */
-    delete _models[i];
-
-    _models[i] = mr;
-    //    mr->set(/*mt.models[recordEntry].*/modelName, ModelFilePos(0/*mt.models[recordEntry].stringTablePos*/, 0), 0); //mt.models[recordEntry].date);
-    mr->setModelFilePos(ModelFilePos(recordNumber, (short)recordEntry + 1));
-    strcpy(mr->_modelName, modelName);
-    if(modelType)
-        {
-        strncpy(mr->_modelType, modelType, 4);
-        }
-    //    else
-    //        strcpy(mr->_modelType, "    ");
-
-    mr->setModelFile(_modelFile);
-    mr->setModelTable(this);
-    mr->assertWriteEnabled();
-    mr->close();
-
-    mr->open(ModelObject::Write);
-    return eOk;
-    }
-
-#ifdef MXARCHIVE
-    ErrorStatus ModelTable::Archive(char* modelName, unsigned long& size, void*& data)
-    {
-    assertReadEnabled();
-    ModelTableRecord** mt = &_models[0];
-    const int numModels = _models.size();
-    unsigned char*& dataPtr = (unsigned char*&)data;
-    long*& dataLongPtr = (long*&)data;
-    int i;
-
-    for(i = 0; i < numModels; i++)
-        {
-        if(!mt[i]->isErased() && (!modelName || stricmp(mt[i]->_modelName, modelName) == 0))
-            {
-            size += 28 + 4 + 4;
-            if(data)
-                {
-                memcpy(dataPtr, mt[i]->_modelName, 28);
-                dataPtr += 28;
-                *dataLongPtr++ = *((long*)mt[i]->_modelType);
-                *dataLongPtr++ = mt[i]->_date;
-                }
-            StringTable* st;
-
-            if(mt[i]->open(Read) == eOk)
-                {
-                if(mt[i]->getStringTable(st, Read) == eOk)
-                    {
-                    st->Archive(NULL, size, data);
-                    st->close();
-                    }
-                mt[i]->close();
-                }
-            }
-        }
-
-    size += 4;
-    if(data)
-        *dataLongPtr++ = 0;
-    return eOk;
-    }
-
-ErrorStatus ModelTable::Retrieve(void*& data)
-    {
-    assertWriteEnabled();
-    long*& dataLongPtr = (long*&)data;
-    unsigned char*& dataPtr = (unsigned char*&)data;
-    ModelTableRecord* mr;
-    char modelName[29];
-    char modelType[5];
-
-    modelName[28] = 0;
-    modelType[4] = 0;
-
-    while(*dataPtr)
-        {
-        memcpy(modelName, dataPtr, 28);
-        dataPtr += 28;
-
-        *((long*)modelType) = *dataLongPtr++;
-        long date = *dataLongPtr++;
-
-        ErrorStatus err = getModel(modelName, mr, ModelObject::Write);
-        if(err == eOk)
-            {
-            mr->erase();
-            mr->close();
-            }
-
-        mr = new ModelTableRecord;
-        addModel(modelName, mr, modelType);
-        StringTable* st;
-
-        if(mr->getStringTable(st, Read) == eOk)
-            {
-            st->Retrieve(data);
-            st->close();
-            }
-        mr->close();
-        mr->_date = date;
-        }
-    return eOk;
-    }
-#endif
-
-// ModelTableIterator
-ModelTableIterator::ModelTableIterator(ModelTable* modelTable)
-    {
-    _modelTable = modelTable;
-    _includeDeleted = false;
-    start();
-    }
-
-void ModelTableIterator::start()
-    {
-    _index = 0;
-
-    while(_index < (int)_modelTable->_models.size() && (!_includeDeleted && _modelTable->_models[_index]->isErased()))
-        _index++;
-    }
-
-void ModelTableIterator::next(void)
-    {
-    if(_index == _modelTable->_models.size())
-        return;
-
-    do
-        {
-        _index++;
-        }
-        while(_index < (int)_modelTable->_models.size() && (!_includeDeleted && _modelTable->_models[_index]->isErased()));
-    }
-
-int ModelTableIterator::done(void) const
-    {
-    return !(_index < (int)_modelTable->_models.size());
-    }
-
-ErrorStatus ModelTableIterator::getRecord(ModelTableRecord*& modelTableRecord, ModelObject::OpenStatus mode)
-    {
-    modelTableRecord = NULL;
-    if(_index >= (int)_modelTable->_models.size())
-        return eKeyNotFound;
-
-    ErrorStatus ret = _modelTable->_models[_index]->open(mode);
-
-    if(ret == eOk)
-        modelTableRecord = _modelTable->_models[_index];
-
-    return ret;
-    }
-
-ErrorStatus ModelTableIterator::getRecord(ModelObjectId& modelTableRecordId)
-    {
-    if(_index >= (int)_modelTable->_models.size())
-        return eKeyNotFound;
-
-    modelTableRecordId = _modelTable->_models[_index]->objectId();
-
-    return eOk;
-    }
-
-// ModelTableRecord
-MXRTObject_DEFINE_MEMBERS(ModelTableRecord, ModelObject);
-ModelTableRecord::ModelTableRecord()
-    {
-    _stringTable = NULL;
-    _modelTable = NULL;
-    strncpy(_modelType, "    ", 4);
-    _date = getCurrentDate();
-    }
-
-ModelTableRecord::~ModelTableRecord()
-    {
-    if(_stringTable)
-        delete _stringTable;
-    }
-
-ErrorStatus ModelTableRecord::close()
-    {
-    bool bModified = false;
-    bool bNew = false;
-    if(!isInModelFile())
-        return eOk;
-
-    if(isModified() || isNewRecord() || isNew())
-        {
-        bModified = true;
-        bNew = isNew();
-        }
-
-    ErrorStatus es = ModelObject::close();
-#ifdef MXEVENTS
-    if(bModified && !isErased())
-        {
-        if(bNew)
-            {
-            ModelAdded(this);
-            }
-        //        else
-        //            ModelModified(this);
-        }
-#endif
-    return es;
-    }
-
-ErrorStatus ModelTableRecord::erase(int erase)
-    {
-    ErrorStatus es = ModelObject::erase(erase);
-#ifdef MXEVENTS
-    if(erase)
-        ModelErased(this);
-#endif
-    return es;
-    }
-
-void ModelTableRecord::set(const ModelTableFileRecord& modelRecord)
-    {
-    assertWriteEnabled();
-    strncpy(_modelName, modelRecord.modelName, 28);
-    _modelName[28] = 0;
-    trim(_modelName);
-    strncpy(_modelType, modelRecord.modelType, 4);
-    _stringTablePos = ModelFilePos(modelRecord.stringTablePos, 1);
-    _date = modelRecord.date;
-    clearNew();
-    }
-
-ErrorStatus ModelTableRecord::getStringTable(StringTable*& stringTable, ModelObject::OpenStatus mode)
-    {
-    assertReadEnabled();
-    if(!_stringTable)
-        {
-        _stringTable = new StringTable(_stringTablePos, _modelFile, this);
-        _stringTable->close();
-        }
-    ErrorStatus ret = _stringTable->open(mode);
-    if(ret != eOk)
-        stringTable = NULL;
-    else
-        stringTable = _stringTable;
-    return ret;
-    }
-
-ErrorStatus ModelTableRecord::getStringTable(ModelObjectId& stringTableId)
-    {
-    assertReadEnabled();
-    if(!_stringTable)
-        {
-        _stringTable = new StringTable(_stringTablePos, _modelFile, this);
-        _stringTable->close();
-        }
-    stringTableId = _stringTable->objectId();
-    return eOk;
-    }
-
-void ModelTableRecord::UpdateData()
-    {
-    }
-
-void ModelTableRecord::UpdateFile()
-    {
-    // Need to write out stringTable to ModelFile ???
-    // Need to write out stringTable to ContourString ???
-    ModelFileRecord mt;
-    int recordNumber = _pos.getRecordNumber();
-    int recordEntry = _pos.getRecordPos() - 1;
-
-    // Find Next Free String Record.
-    _modelFile->readRecord(&mt, recordNumber);
-
-    memset(mt.models[recordEntry].modelName, ' ', 28);
-    strncpy(mt.models[recordEntry].modelName, _modelName, strlen(_modelName));
-    strncpy(mt.models[recordEntry].modelType, _modelType, 4);
-    if(_date < 0)
-        _date = mt.models[recordEntry].date = -ModelTableRecord::getCurrentDate();
-    else
-        _date = mt.models[recordEntry].date = ModelTableRecord::getCurrentDate();
-
-    if(_stringTablePos.getRecordNumber() == 0)
-        {
-        mt.models[recordEntry].stringTablePos = _modelFile->addRecord();
-        _stringTablePos.setRecordNumber(mt.models[recordEntry].stringTablePos);
-
-        ModelFileRecord str;
-
-        memset(&str, 0, sizeof(str));
-        for(int j = 0; j < 50; j++)
-            memset(str.strings[j].stringName, ' ', 8);
-
-        str.nextRecord = mt.models[recordEntry].stringTablePos;
-        str.lastRecord = stringTableType;
-        str.pad[0] = 0xffdbed2d;
-
-        _modelFile->writeRecord(&str, mt.models[recordEntry].stringTablePos);
-        StringTable* st;
-        if(getStringTable(st, ModelObject::Write) == eOk)
-            st->close();
-        }
-
-    if(isErased())
-        {
-        mt.models[recordEntry].stringTablePos = 0;
-        }
-    else
-        {
-        mt.models[recordEntry].stringTablePos = _stringTablePos.getRecordNumber();
-        }
-    _modelFile->writeRecord(&mt, recordNumber);
-    }
-
-ErrorStatus ModelTableRecord::setModelName(const char* const modelName)
-    {
-    if(!isValidModelName(modelName))
-        return eInvalidData;
-
-    char modelNameUpr[29];
-    fixModelName(modelNameUpr, modelName);
-
-    if(strcmp(_modelName, modelNameUpr) == 0)
-        return eOk;
-
-    if(!_modelTable)
-        {
-        strcpy(_modelName, modelNameUpr);
-        return eOk;
-        }
-    int i = _modelTable->getModelIndex(modelNameUpr, true);
-
-    if(i != -1)
-        {
-        ModelTableRecord** mt = &_modelTable->_models[0];
-        if(mt[i]->isErased())
-            {
-            if(mt[i]->open(ModelObject::Write) != eOk)
-                return eDuplicateName;
-            assertWriteEnabled();
-
-            mt[i]->assertWriteEnabled();
-            mt[i]->_modelName[0] = 0;
-            mt[i]->close();
-            }
-        else
-            return eDuplicateName;
-        }
-    assertWriteEnabled();
-    char oldName[33];
-    strcpy(oldName, _modelName);
-    strcpy(_modelName, modelNameUpr);
-#ifdef MXEVENTS
-    if(strcmp(oldName, _modelName) != 0)
-        ModelRenaming(this, oldName);
-#endif
-    return eOk;
-    }
-
-ErrorStatus ModelTableRecord::setModelType(const char* const modelType)
-    {
-    if(_stringTable)
-        {
-        StringTableIterator* iter = _stringTable->newIterator();
-
-        bool hasStrings = !iter->done();
-        delete iter;
-        if(strncmp(_modelType, modelType, 4) != 0)
-            {
-            if(hasStrings)
-                return eInvalidData;
-            assertWriteEnabled();
-            strncpy(_modelType, modelType, 4);
-            }
-        }
-    else
-        {
-        assertWriteEnabled();
-        strncpy(_modelType, modelType, 4);
-        }
-    return eOk;
-    }
-
-int ModelTableRecord::getCurrentDate(void)
-    {
-    struct tm lt;
-    BeTimeUtilities::ConvertUnixMillisToTm (lt, BeTimeUtilities::GetCurrentTimeAsUnixMillis ());
-
-    if(lt.tm_mon == 12)
-        {
-        lt.tm_mon = 0;
-        lt.tm_year++;
-        }
-
-    int time = (((lt.tm_hour * 60) + lt.tm_min) * 6) + (lt.tm_sec / 10);
-    int date = ((((lt.tm_year - 89) * 12) + lt.tm_mon + 1) * 100) + lt.tm_mday;
-    return time + (date * 10000);
-    }
-
-char* ModelTableRecord::getDate(char* retString)
-    {
-    long date = abs(_date);
-    int time = date % 10000;
-    int second = (time % 6) * 10;
-    time /= 6;
-    int minute = time % 60;
-    int hour = time / 60;
-
-    date /= 10000;
-
-    int day = date % 100;
-    date /= 100;
-    int month = date % 12;
-    int year = 1989 + ((date - 1) / 12);
-    if(month == 0)
-        month = 12;
-
-    static char string[100];
-    if(!retString)
-        retString = string;
-
-    sprintf(retString, "%2d/%2d/%2d %2d:%02d:%02d", day, month, year % 100, hour, minute, second);
-    return retString;
-    }
-
-//StringTable
-MXRTObject_DEFINE_MEMBERS(StringTable, ModelObject);
-StringTable::StringTable(ModelFilePos& stringRecordPos, MXModelFile* modelFile, ModelTableRecord* modelTableRecord)
-    {
-    setDelayWrite(true);    // Make this always delay write.
-
-//    int firstRecord = stringRecordPos.getRecordNumber();
-//    int recordNumber = firstRecord;
-
-    setModelFilePos(stringRecordPos);
-    setModelFile(modelFile);
-    _modelTableRecord = modelTableRecord;
-    DoLoad(false);
-    }
-void StringTable::DoLoad(bool reallyLoad)
-    {
-    int i;
-    _isReallyLoaded = reallyLoad;
-
-    ModelFileRecord mt;
-    int firstRecord = getModelFilePos().getRecordNumber();
-    int recordNumber = firstRecord;
-
-    if(recordNumber != 0)
-        {
-        _modelFile->readRecord(&mt, recordNumber);
-        if(!reallyLoad)
-            {
-#ifdef FREESPACEMAPPER
-            _modelFile->AddUsedRecord(recordNumber);
-#endif
-            _recordNumbers.empty();
-            }
-        do
-            {
-            if(!reallyLoad)
-                _recordNumbers.push_back(recordNumber);
-            for(i = 0; i < 50; i++)
-                {
-                if(mt.strings[i].recordNumber)
-                    {
-                    StringTableRecord* mr = NULL;
-
-                    if(mt.strings[i].recordNumber)
-                        {
-                        MXRunTimeClass* rtClass = ClassList::Instance().getType(&mt.strings[i], asLong(_modelTableRecord->_modelType)); //.type % 100, asLong(mt.strings[i].stringName));
-
-                        if(rtClass)
-                            mr = (StringTableRecord*)rtClass->create();
-                        }
-                    if(!mr)
-                        mr = new MXProxyString;
-
-                    mr->setModelFile(_modelFile);
-                    mr->setModelTableRecord(_modelTableRecord);
-                    mr->setStringTable(this);
-                    mr->set(mt.strings[i], reallyLoad);
-                    mr->setModelFilePos(ModelFilePos(recordNumber, (short)i));
-                    if(reallyLoad)
-                        {
-                        StringTableRecord** mrP;
-                        mrP = &_strings[ConvertStringName(mt.strings[i].stringName)];
-                        *mrP = mr;
-                        mr->close();
-                        }
-                    else
-                        delete mr;
-                    }
-                }
-
-            if(mt.nextRecord == firstRecord)
-                break;
-            recordNumber = mt.nextRecord;
-            _modelFile->readRecord(&mt, mt.nextRecord);
-#ifdef FREESPACEMAPPER
-            if(!reallyLoad)
-                _modelFile->AddUsedRecord(recordNumber);
-#endif
-            } while(1);
-        }
-    }
-
-StringMap::const_iterator StringTable::getStringIndex(const char* stringName) const
-    {
-    if(!_isReallyLoaded) const_cast<StringTable*>(this)->DoLoad(true);
-
-    return _strings.find(ConvertStringName(stringName));
-    }
-
-StringTable::~StringTable()
-    {
-    Release();
-    StringMap::iterator iter = _strings.begin();
-    while(iter != _strings.end())
-        {
-        (*iter).second->Release();
-        delete (*iter).second;
-        iter++;
-        }
-    }
-
-StringTableIterator* StringTable::newIterator()
-    {
-    if(!_isReallyLoaded) const_cast<StringTable*>(this)->DoLoad(true);
-    return new StringTableIterator(this);
-    }
-
-void StringTable::DisposeU(StringTableIterator *pStringTableIterator)
-    {
-    delete pStringTableIterator;
-    }
-
-ErrorStatus StringTable::getString(const char* const inStringName, StringTableRecord*& stringTableRecord, ModelObject::OpenStatus mode, bool getDeleted)
-    {
-    assertReadEnabled();
-    char stringName[5];
-
-    strncpy(stringName, inStringName, 4);
-    stringName[4] = 0;
-    if(strlen(stringName) != 4)
-        return eKeyNotFound;
-
-    strupr(stringName);
-    if(!_isReallyLoaded) const_cast<StringTable*>(this)->DoLoad(true);
-    StringMap::iterator iter = _strings.find(ConvertStringName(stringName));
-    if(iter == _strings.end())
-        return eKeyNotFound;
-
-    StringTableRecord* mr = (*iter).second;
-    if(!getDeleted && mr->isErased())
-        return eKeyNotFound;
-
-    ErrorStatus ret = mr->open(mode);
-
-    if(ret != eOk)
-        stringTableRecord = NULL;
-    else
-        stringTableRecord = mr;
-    return ret;
-    }
-
-ErrorStatus StringTable::getString(const char* const inStringName, ModelObjectId& stringTableRecordId, bool getDeleted)
-    {
-    assertReadEnabled();
-    char stringName[5];
-
-    strncpy(stringName, inStringName, 4);
-    stringName[4] = 0;
-    strupr(stringName);
-    if(strlen(stringName) != 4)
-        return eKeyNotFound;
-
-    if(!_isReallyLoaded) const_cast<StringTable*>(this)->DoLoad(true);
-    StringMap::iterator iter = _strings.find(ConvertStringName(stringName));
-    //    int j = getStringIndex(stringName);
-    if(iter == _strings.end())
-        return eKeyNotFound;
-
-    StringTableRecord* mr = (*iter).second;
-    if(!getDeleted && mr->isErased())
-        return eKeyNotFound;
-
-    stringTableRecordId = mr->objectId();
-    return eOk;
-    }
-
-inline bool isValidStringName(const char* name, bool isTextString = false)
-    {
-    int i = 0;
-    if(!name)
-        return false;
-    if(isTextString)
-        {
-        if(*name != '*')
-            return false;
-        i++;
-        name++;
-        }
-    while(*name)
-        {
-        i++;
-        if((*name >= '0' && *name <= '9') || (*name >= 'A' && *name <= 'Z'))
-            name++;
-        else
-            return false;
-        }
-    return i == 4;
-    }
-ErrorStatus StringTable::addString(const char* const inStringName, StringTableRecord* str)
-    {
-    assertWriteEnabled();
-    char stringName[6];
-    strncpy(stringName, inStringName, 5);
-    stringName[5] = 0;
-    strupr(stringName);
-    if(!isValidStringName(stringName, (bool)(MXTextString::cast(str) != 0)))
-        return eInvalidData;
-
-    if(!_isReallyLoaded) const_cast<StringTable*>(this)->DoLoad(true);
-    if(str->isInModelFile())
-        {
-        ErrorStatus es = str->open(ModelObject::Write);
-        if(es != eOk) throw eReadOnly;
-
-        if(!str->isErased())
-            {
-            if(str->_stringTable != this)
-                {
-                // Error
-                str->close();
-                throw eInvalidData;
-                }
-            return str->setStringName(inStringName);
-            }
-        else
-            {
-            if(str->_stringTable != this)
-                {
-                // Error
-                str->close();
-                throw eInvalidData;
-                }
-            es = str->setStringName(inStringName);
-            if(es == eOk)
-                str->erase(0);
-            return es;
-            }
-        }
-    assertWriteEnabled();
-
-    StringMap::iterator iter = _strings.find(ConvertStringName(stringName));
-    StringTableRecord** mrP = NULL;
-
-    if(iter != _strings.end())
-        {
-        if(!(*iter).second->isErased())
-            return eDuplicateName;
-        mrP = &(*iter).second;
-        (*mrP)->erase(0);
-        }
-    else
-        {
-        mrP = &_strings[ConvertStringName(stringName)];
-        }
-
-    if(*mrP)
-        delete *mrP;
-    *mrP = str;
-    str->setModelFilePos(ModelFilePos(0, 1));
-    str->setModelFile(_modelFile);
-    str->setModelTableRecord(_modelTableRecord);
-    str->setStringTable(this);
-    strcpy(str->_stringName, stringName);
-
-    this->close();
-    this->open(ModelObject::Write);
-    str->assertWriteEnabled();
-#ifdef MXEVENTS
-    StringAdded(str->_modelTableRecord, str);
-#endif
-    return eOk;
-    }
-
-void StringTable::UpdateData()
-    {
-    return; // This is no needed here changed to now be in the UpdateFile part.
-    /*
-    if(isModified() || isNewRecord())
-    {
-    int recNumIndex = 0;
-    int recNum = -1;
-    int recordEntry = 0;
-    int i;
-
-    StringTableRecord** stringsPtr = &_strings[0];
-    int _strings_size = _strings.size();
-
-    if(_recordNumbers.size() == 0)
-    {
-    recNum = _modelFile->addRecord();
-#ifdef FREESPACEMAPPER
-    _modelFile->AddUsedRecord(recNum);
-#endif
-    _recordNumbers.append_entry(recNum);
-    }
-    else
-    recNum = _recordNumbers[recNumIndex];
-
-    for(i = 0; i < _strings_size; i++)
-    {
-    if(!stringsPtr[i]->isErased() || stringsPtr[i]->_numPoints == 0)
-    {
-    stringsPtr[i]->_pos.setRecordNumber(recNum);
-    stringsPtr[i]->_pos.setRecordPos(recordEntry);
-    }
-    else
-    {
-    stringsPtr[i]->_pos.setRecordNumber(0);
-    stringsPtr[i]->_pos.setRecordPos(0);
-    }
-
-    recordEntry++;
-
-    if(recordEntry == 50)
-    {
-    int nextRecNum;
-    recNumIndex++;
-
-    if(_recordNumbers.size() == recNumIndex)
-    {
-    nextRecNum = _modelFile->addRecord();
-#ifdef FREESPACEMAPPER
-    _modelFile->AddUsedRecord(nextRecNum);
-#endif
-    _recordNumbers.append_entry(nextRecNum);
-    }
-    else
-    nextRecNum = _recordNumbers[recNumIndex];
-
-    recNum = nextRecNum;
-    recordEntry = 0;
-    }
-    }
-    }
-    */
-    }
-
-void StringTable::UpdateFile()
-    {
-    ModelFileRecord mt;
-    int recNumIndex = 0;
-    int recNum = -1;
-    int recordEntry = 0;
-    int i;
-
-    if(!_isReallyLoaded) const_cast<StringTable*>(this)->DoLoad(true);
-    StringMap::iterator stringsIter = _strings.begin();
-    int _strings_size = (int)_strings.size();
-
-    if(_recordNumbers.size() == 0)
-        {
-        recNum = _modelFile->addRecord();
-#ifdef FREESPACEMAPPER
-        _modelFile->AddUsedRecord(recNum);
-#endif
-        _recordNumbers.push_back(recNum);
-        }
-    else
-        recNum = _recordNumbers[recNumIndex];
-
-    recNumIndex = 0;
-    recNum = _recordNumbers[recNumIndex];
-    recordEntry = 0;
-    mt.lastRecord = stringTableType;
-    mt.pad[0] = 0xffdbed2d;
-    for(i = 0; i < _strings_size; i++)
-        {
-        StringTableRecord* stringsPtr = (*stringsIter).second;
-        stringsIter++;
-
-        if(recordEntry == 50)
-            {
-            int nextRecNum;
-            recNumIndex++;
-
-            if(_recordNumbers.size() == recNumIndex)
-                {
-                nextRecNum = _modelFile->addRecord();
-#ifdef FREESPACEMAPPER
-                _modelFile->AddUsedRecord(nextRecNum);
-#endif
-                _recordNumbers.push_back(nextRecNum);
-                }
-            else
-                nextRecNum = _recordNumbers[recNumIndex];
-
-            mt.nextRecord = nextRecNum;
-
-            _modelFile->writeRecord(&mt, recNum);
-
-            recNum = nextRecNum;
-            recordEntry = 0;
-            }
-
-        if(!stringsPtr->isErased() || stringsPtr->_numPoints == 0)
-            {
-            stringsPtr->_pos.setRecordNumber(recNum);
-            stringsPtr->_pos.setRecordPos((short)recordEntry);
-            }
-        else
-            {
-            stringsPtr->_pos.setRecordNumber(0);
-            stringsPtr->_pos.setRecordPos(0);
-            }
-
-        strncpy(mt.strings[recordEntry].stringName, stringsPtr->_stringName, 4);
-        memcpy(mt.strings[recordEntry].subReference, stringsPtr->_subReference, 4);
-        mt.strings[recordEntry].type = stringsPtr->_type;
-        mt.strings[recordEntry].numPoints = stringsPtr->_numPoints;
-        mt.strings[recordEntry].minx = stringsPtr->_minx;
-        mt.strings[recordEntry].maxx = stringsPtr->_maxx;
-        mt.strings[recordEntry].miny = stringsPtr->_miny;
-        mt.strings[recordEntry].maxy = stringsPtr->_maxy;
-
-        if(stringsPtr->isErased())
-            {
-            mt.strings[recordEntry].recordNumber = 0;
-            mt.strings[recordEntry].offset = 0;
-            }
-        else
-            {
-            mt.strings[recordEntry].recordNumber = stringsPtr->_stringTableRecordDataPos.getRecordNumber();
-            mt.strings[recordEntry].offset = stringsPtr->_stringTableRecordDataPos.getRecordPos();
-            }
-        recordEntry++;
-        }
-
-    if(recNumIndex == 0 || recordEntry != 0)
-        {
-        for(;recordEntry < 50; recordEntry++)
-            {
-            mt.strings[recordEntry].recordNumber = 0;
-            mt.strings[recordEntry].offset = 0;
-            }
-        mt.nextRecord = _recordNumbers[0];
-        _modelFile->writeRecord(&mt, recNum);
-        }
-    }
-#ifdef MXACHIVE
-ErrorStatus StringTable::Archive(char* stringMask, unsigned long& size, void*& data)
-    {
-    assertReadEnabled();
-    if(!_isReallyLoaded) const_cast<StringTable*>(this)->DoLoad(true);
-    StringMap::iterator stringsIter = _strings.begin();
-    int _strings_size = (int)_strings.size();
-    long*& dataPtr = (long*&)data;
-    int i;
-
-    for(i = 0; i < _strings_size; i++)
-        {
-        StringTableRecord* stringsPtr = (*stringsIter).second;
-        stringsIter++;
-        if(!stringsPtr->isErased() && (!stringMask || strnicmp(stringsPtr->_stringName, stringMask, strlen(stringMask)) == 0))
-            {
-            if(stringsPtr->open(Read) == eOk)
-                {
-                //                if(!MXTextString::cast(stringsPtr))
-                    {
-                    size += (9 * sizeof(long));
-                    if(data)
-                        {
-                        *dataPtr++ = *((long*)stringsPtr->_stringName);
-                        *dataPtr++ = *((long*)stringsPtr->_subReference);
-                        *dataPtr++ = stringsPtr->_type;
-                        *dataPtr++ = stringsPtr->_numPoints;
-                        *dataPtr++ = stringsPtr->_minx;
-                        *dataPtr++ = stringsPtr->_miny;
-                        *dataPtr++ = stringsPtr->_maxx;
-                        *dataPtr++ = stringsPtr->_maxy;
-                        unsigned long* DataSize = (unsigned long*)dataPtr;
-                        dataPtr++;
-                        *DataSize = 0;
-                        stringsPtr->Archive(*DataSize, data);
-                        size += *DataSize;
-                        }
-                    else
-                        stringsPtr->Archive(size, data);
-                    stringsPtr->close();
-                    }
-                }
-            }
-        }
-    if(data)
-        {
-        *dataPtr++ = 0;
-        }
-    size += 4;
-    return eOk;
-    }
-
-ErrorStatus StringTable::Retrieve(void*& data)
-    {
-    assertWriteEnabled();
-    long*& dataPtr = (long*&)data;
-    char stringName[5];
-    stringName[4] = 0;
-
-    while(*dataPtr)
-        {
-        StringTableFileRecord stringInfo;
-        StringTableRecord* mr = NULL;
-
-        *((long*)stringName) = *dataPtr;
-        memcpy(&stringInfo, dataPtr, sizeof(StringTableFileRecord) - 8);
-        dataPtr += 9;
-        stringInfo.recordNumber = 0;
-        stringInfo.offset = 0;
-
-        ErrorStatus err = getString(stringName, mr, ModelObject::Write);
-        if(err == eOk)
-            {
-            mr->erase();
-            mr->close();
-            }
-        mr = NULL;
-        if(stringInfo.numPoints)
-            {
-            MXRunTimeClass* rtClass = ClassList::Instance().getType(&stringInfo, asLong(_modelTableRecord->_modelType));
-            if(rtClass)
-                mr = (StringTableRecord*)rtClass->create();
-
-            if(!mr)
-                mr = new MXProxyString;
-
-            //        mr->set(stringInfo);
-            strncpy(mr->_stringName, stringInfo.stringName, 4);
-            mr->_stringName[4] = 0;
-            memcpy(mr->_subReference, stringInfo.subReference, 4);
-            mr->_subReference[4] = 0;
-            mr->_type = stringInfo.type;
-            mr->_numPoints = stringInfo.numPoints;
-
-            addString(stringName, mr);
-            mr->Retrieve((void*&)dataPtr);
-            mr->close();
-            mr->_minx = stringInfo.minx;
-            mr->_miny = stringInfo.miny;
-            mr->_maxx = stringInfo.maxx;
-            mr->_maxy = stringInfo.maxy;
-            }
-        }
-    dataPtr++;
-    return eOk;
-    }
-
-ErrorStatus StringTable::CreateStringFromArchiveStringHeader(StringTableRecord*& mr, void* data)
-    {
-    assertWriteEnabled();
-    long*& dataPtr = (long*&)data;
-    char stringName[5];
-    stringName[4] = 0;
-
-    StringTableFileRecord stringInfo;
-
-    *((long*)stringName) = *dataPtr;
-    memcpy(&stringInfo, dataPtr, sizeof(StringTableFileRecord) - 8);
-    dataPtr += 9;
-    stringInfo.recordNumber = 0;
-    stringInfo.offset = 0;
-
-    ErrorStatus err = getString(stringName, mr, ModelObject::Write);
-    if(err == eOk)
-        {
-        mr->erase();
-        mr->close();
-        }
-    mr = NULL;
-    if(stringInfo.numPoints)
-        {
-        MXRunTimeClass* rtClass = ClassList::Instance().getType(&stringInfo, asLong(_modelTableRecord->_modelType));
-        if(rtClass)
-            mr = (StringTableRecord*)rtClass->create();
-
-        if(!mr)
-            mr = new MXProxyString;
-
-        strncpy(mr->_stringName, stringInfo.stringName, 4);
-        mr->_stringName[4] = 0;
-        memcpy(mr->_subReference, stringInfo.subReference, 4);
-        mr->_subReference[4] = 0;
-        mr->_type = stringInfo.type;
-        mr->SetNumPoints(stringInfo.numPoints);
-        mr->_numPoints = stringInfo.numPoints;
-
-        addString(stringName, mr);
-        mr->_minx = stringInfo.minx;
-        mr->_miny = stringInfo.miny;
-        mr->_maxx = stringInfo.maxx;
-        mr->_maxy = stringInfo.maxy;
-        }
-    return eOk;
-    }
-#endif
-
-
-// StringTableIterator
-StringTableIterator::StringTableIterator(StringTable* stringTable)
-    {
-    _stringTable = stringTable;
-    _includeDeleted = false;
-    start();
-    }
-
-void StringTableIterator::start(void)
-    {
-    _index = _stringTable->_strings.begin();
-
-    while(_index != _stringTable->_strings.end() && (!_includeDeleted && (*_index).second->isErased()))
-        _index++;
-    }
-
-void StringTableIterator::next(void)
-    {
-    if(_index == _stringTable->_strings.end())
-        return;
-
-    do
-        {
-        _index++;
-        }
-        while(_index != _stringTable->_strings.end() && (!_includeDeleted && (*_index).second->isErased()));
-    }
-
-int StringTableIterator::done(void) const
-    {
-    return _index == _stringTable->_strings.end();
-    }
-
-ErrorStatus StringTableIterator::getRecord(StringTableRecord*& stringTableRecord, ModelObject::OpenStatus mode)
-    {
-    stringTableRecord = NULL;
-    if(_index == _stringTable->_strings.end())
-        return eKeyNotFound;
-    ErrorStatus ret = (*_index).second->open(mode);
-
-    if(ret == eOk)
-        stringTableRecord = (*_index).second;
-    return ret;
-    }
-
-ErrorStatus StringTableIterator::getRecord(ModelObjectId& stringTableRecordId)
-    {
-    if(_index == _stringTable->_strings.end())
-        return eKeyNotFound;
-    stringTableRecordId = (*_index).second->objectId();
-    return eOk;
-    }
-
-//StringTableRecord
-MXRTObject_DEFINE_MEMBERS(StringTableRecord, ModelObject);
-StringTableRecord::StringTableRecord()
-    {
-    _stringTable = 0;
-    strcpy(_subReference, "    ");
-    _stringName[0] = 0;
-    _originalDataSize = 0;
-    _numPoints = 0;
-    _stringData = NULL;
-    _loadedData = true;
-    _type = 0;
-    _modelTableRecord = NULL;
-    _modelTable = NULL;
-    _modelFile = NULL;
-    }
-
-StringTableRecord::~StringTableRecord()
-    {
-    }
-
-void StringTableRecord::detach()
-    {
-    if(!_loadedData)
-        {
-        loadData();
-        _loadedData = true;
-        }
-
-    _stringTable = 0;
-    _originalDataSize = 0;
-    _modelFile = 0;
-    ModelObject::detach();
-    }
-
-ErrorStatus StringTableRecord::erase(int erase)
-    {
-    ErrorStatus es = ModelObject::erase(erase);
-#ifdef MXEVENTS
-    if(erase)
-        StringErased(_modelTableRecord, this);
-#endif
-    return es;
-    }
-
-void StringTableRecord::set(
-    const StringTableFileRecord& data, bool reallyLoad)
-    {
-    assertWriteEnabled();
-    strncpy(_stringName, data.stringName, 4);
-    _stringName[4] = 0;
-    memcpy(_subReference, data.subReference, 4);
-    _subReference[4] = 0;
-    _type = data.type;
-    _numPoints = data.numPoints;
-    _minx = data.minx;
-    _miny = data.miny;
-    _maxx = data.maxx;
-    _maxy = data.maxy;
-
-    _stringTableRecordDataPos = ModelFilePos(data.recordNumber, (short)data.offset);
-
-    _originalDataSize = dataSize();
-#ifdef FREESPACEMAPPER
-    if(!reallyLoad)
-        _modelFile->AddUsedData(_stringTableRecordDataPos, _originalDataSize / 4);
-#endif
-    _loadedData = false;
-    clearNew();
-    }
-
-void StringTableRecord::UpdateFile()
-    {
-    if(_stringData)
-        _modelFile->writeData(_stringData, _stringTableRecordDataPos, dataSize());
-    }
-
-void StringTableRecord::UpdateData()
-    {
-    if(_stringTable && (isModified() || isNewRecord()))
-        {
-        unsigned long _newDataSize = recordSize() * _numPoints;
-
-        resetFilePos(_newDataSize);
-        _stringTable->setNeedsUpdating();
-        }
-    }
-
-void StringTableRecord::emptyData()
-    {
-    if(NeedsUpdating())
-        {
-        UpdateFile();
-        resetNeedsUpdating();
-        }
-    _stringData = NULL;
-    _loadedData = false;
-    }
-
-ErrorStatus StringTableRecord::close()
-    {
-    bool bModified = false;
-    bool bNew = false;
-    if(!isInModelFile())
-        return eOk;
-
-    if(isModified() || isNewRecord() || isNew())
-        {
-        bModified = true;
-        bNew = isNew();
-        }
-
-    ErrorStatus es = ModelObject::close();
-
-#ifdef MXEVENTS
-    if(bModified && !isErased())
-        {
-        if(bNew)
-            {
-            StringAdded(this->_modelTableRecord, this);
-            }
-        else
-            StringModified(this);
-        }
-#endif
-    if(es == eOk)
-        {
-        if(_loadedData && !isDelayWrite())
-            emptyData();
-        }
-    return es;
-    }
-
-#ifdef MXACHIVE
-ErrorStatus StringTableRecord::Archive(unsigned long& size, void*& data)
-    {
-    assertReadEnabled();
-    unsigned char*& dataPtr = (unsigned char*&)data;
-    size += dataSize();
-    if(data)
-        {
-        if(!_loadedData)
-            loadData();
-        memcpy(dataPtr, _stringData, dataSize());
-        dataPtr += dataSize();
-        }
-    return eOk;
-    }
-
-ErrorStatus StringTableRecord::Retrieve(void*& data)
-    {
-    assertWriteEnabled();
-    unsigned char*& dataPtr = (unsigned char*&)data;
-
-    emptyData();
-    int numPoints = _numPoints;
-    _numPoints = 0;
-    _loadedData = true;
-    setNumPoints(numPoints);
-    _numPoints = numPoints;
-
-    memcpy(_stringData, dataPtr, dataSize());
-    dataPtr += dataSize();
-    return eOk;
-    }
-#endif
-
-ErrorStatus StringTableRecord::put(__int64 offset, unsigned long size, void* data)
-    {
-    assertWriteEnabled();
-    if(!_loadedData)
-        loadData();
-
-    memcpy(((char*)_stringData) + offset, data, size);
-    return eOk;
-    }
-
-ErrorStatus StringTableRecord::get(__int64 offset, unsigned long size, void* data)
-    {
-    assertReadEnabled();
-
-    if(!_loadedData)
-        loadData();
-    memcpy(data, ((char*)_stringData) + offset, size);
-    return eOk;
-    }
-
-#ifdef MXACHIVE
-ErrorStatus StringTableRecord::getArchiveStringHeader(void* data)
-    {
-    long* dataPtr = (long*)data;
-    *dataPtr++ = *((long*)_stringName);
-    *dataPtr++ = *((long*)_subReference);
-    *dataPtr++ = _type;
-    *dataPtr++ = _numPoints;
-    *dataPtr++ = _minx;
-    *dataPtr++ = _miny;
-    *dataPtr++ = _maxx;
-    *dataPtr++ = _maxy;
-    *dataPtr++ = dataSize();
-    return eOk;
-    }
-#endif
-
-int StringTableRecord::recordSize(void) const
-    {
-    int numDoubles = 0;
-    int type = _type / 100;
-    int temp = 0;
-    int i;
-
-    for(i = 0; i < _type % 100; i++)
-        {
-        if((i % 3) == 0)
-            {
-            temp = type % 10;
-            type /= 10;
-            }
-        if(temp & 1)
-            numDoubles++;
-        temp = temp >> 1;
-        }
-    return (_type % 100) * 4 + (numDoubles * 4);
-    }
-
-
-ErrorStatus StringTableRecord::setRecord(const int i, void* data)
-    {
-    assertWriteEnabled();
-    if(i >= _numPoints || i < 0)
-        return eInvalidData;
-
-    if(!_loadedData)
-        loadData();
-
-    if(!_stringData)
-        return eInvalidData;
-
-    long recSize = recordSize();
-    memcpy(((char*)_stringData) + (i * recSize), data, recSize);
-    return eOk;
-    }
-
-ErrorStatus StringTableRecord::getRecord(const int i, const void*& data)
-    {
-    assertReadEnabled();
-    if(i >= _numPoints || i < 0)
-        return eInvalidData;
-
-    if(!_loadedData)
-        loadData();
-
-    if(!_stringData)
-        return eInvalidData;
-
-    data = ((char*)_stringData) + (i * recordSize());
-    return eOk;
-    }
-
-int StringTableRecord::addRecord(void)
-    {
-    assertWriteEnabled();
-
-    if(_numPoints)
-        {
-        if(!_loadedData)
-            loadData();
-
-        if(!_stringData)
-            return -1;
-        }
-    else
-        _loadedData = true;
-
-    _numPoints++;
-    SetNumPoints(_numPoints);
-    return _numPoints - 1;
-    }
-
-ErrorStatus StringTableRecord::removeRecord(const int i)
-    {
-    assertWriteEnabled();
-    if(i >= _numPoints || i < 0)
-        return eInvalidData;
-
-    if(!_loadedData)
-        loadData();
-
-    if(!_stringData)
-        return eInvalidData;
-
-    _numPoints--;
-    if(i != _numPoints)
-        {
-        long recSize = recordSize();
-        memcpy(((char*)_stringData) + ((i + 1) * recSize), ((char*)_stringData) + (i * recSize), recSize * (_numPoints - i + 1));
-        }
-    return eOk;
-    }
-
-ErrorStatus StringTableRecord::insertRecord(const int i)
-    {
-    assertWriteEnabled();
-    if(i > _numPoints || i < 0)
-        return eInvalidData;
-
-    if(!_loadedData)
-        loadData();
-
-    if(!_stringData)
-        return eInvalidData;
-
-    SetNumPoints(_numPoints + 1);
-    if(i != _numPoints - 1)
-        {
-        long recSize = recordSize();
-        for(int j = _numPoints - 1; j > i; j--)
-            memcpy(((char*)_stringData) + (j - 1 * recSize), ((char*)_stringData) + (j * recSize), recSize);
-        }
-    return eOk;
-    }
-
-void StringTableRecord::SetNumPoints(const int i)
-    {
-    }
-
-
-MXStringDimData* StringTableRecord::getDimData(void)
-    {
-    assertReadEnabled();
-    if(!_loadedData)
-        loadData();
-
-    if(!_stringData)
-        {
-        return new MXStringDimData(_type, 0);
-        }
-
-    unsigned char* data = new unsigned char[dataSize()];
-    memcpy(data, _stringData, dataSize());
-    MXStringDimData* dd = new MXStringDimData(data, _type, _numPoints);
-    return dd;
-    }
-
-void StringTableRecord::DisposeU(MXStringDimData *pMXStringDimData)
-    {
-    delete pMXStringDimData;
-    }
-
-ErrorStatus StringTableRecord::setDimData(const MXStringDimData* dd)
-    {
-    const unsigned char* const data = dd->data();
-    _type = dd->type();
-    _numPoints = dd->numPoints();
-
-    assertWriteEnabled();
-
-    SetNumPoints(_numPoints);
-
-    if(!_stringData)
-        return eInvalidData;
-
-    int _newDataSize = dataSize();
-
-    memcpy(_stringData, data, _newDataSize);
-    _loadedData = true;
-    return eOk;
-    }
-
-ErrorStatus StringTableRecord::setStringName(const char* const stringName)
-    {
-    assertWriteEnabled();
-    char stringNameUpr[6];
-    strncpy(stringNameUpr, stringName, 5);
-    stringNameUpr[5] = 0;
-    strupr(stringNameUpr);
-    if(!isValidStringName(stringName, MXTextString::cast(this) != 0))
-        return eInvalidData;
-    if(_stringTable)
-        {
-        StringMap::const_iterator i = _stringTable->getStringIndex(stringNameUpr);
-        StringMap::const_iterator oldJ = _stringTable->getStringIndex(_stringName);
-
-        if(asLong(stringNameUpr) == asLong(_stringName))
-            return eOk;
-
-        if(i != _stringTable->_strings.end())
-            {
-            if((*i).second->isErased())
-                {
-                if((*i).second->open(ModelObject::Write) != eOk)
-                    {
-                    return eDuplicateName;
-                    }
-                assertWriteEnabled();
-                delete (*i).second;
-                _stringTable->_strings.erase((*i).first);
-                }
-            else
-                return eDuplicateName;
-            }
-
-        if(oldJ != _stringTable->_strings.end())
-            {
-            _stringTable->_strings.erase((*oldJ).first);
-            }
-        _stringTable->_strings[ConvertStringName(stringNameUpr)] = this;
-
-#ifdef MXEVENTS
-        StringRenaming(this, stringNameUpr);
-#endif
-        }
-    strcpy(_stringName, stringNameUpr);
-    return eOk;
-    }
-
-ErrorStatus StringTableRecord::copy(StringTableRecord*& clonedString) const
-    {
-    assertReadEnabled();
-    StringTableRecord* newString = StringTableRecord::cast(this->isA()->create());
-    if(!newString)
-        newString = new StringTableRecord;
-    strcpy(newString->_stringName, "    ");
-    memcpy(newString->_subReference, _subReference, sizeof(_subReference));
-    newString->_type = _type;
-    newString->setNumPoints(_numPoints);
-    newString->_minx = _minx;
-    newString->_miny = _miny;
-    newString->_maxx = _maxx;
-    newString->_maxy = _maxy;
-
-    if(_loadedData)
-        {
-        if(MXTriangleString::cast(newString))
-            memcpy(newString->_stringData, _stringData, (sizeof(ElementTriangleString) * _numPoints));
-        else
-            memcpy(newString->_stringData, _stringData, dataSize());
-        }
-    else
-        {
-        newString->_stringTableRecordDataPos = _stringTableRecordDataPos;
-        newString->setModelFile(_modelFile);
-        newString->loadData();
-
-        newString->_stringTableRecordDataPos.setRecordNumber(0);
-        newString->_stringTableRecordDataPos.setRecordPos(0);
-        newString->_modelTableRecord = 0;
-        newString->_modelTable = 0;
-        newString->_stringTable = 0;
-        newString->_originalDataSize = 0;
-        newString->_modelFile = NULL;
-        }
-    clonedString = newString;
-    return eOk;
-    }
-
-//MXTriangleString
-MXRT_STRING_DEFINE_MEMBERS(MXTriangleString, StringTableRecord); // 9
-
-bool MXTriangleString::isType(const StringTableFileRecord* str, const long modelType) //const int type, const long name, const long subref)
-    {
-    return (str->type % 100) == 9; // && modelType == asLong("TRIA");
-    }
-
-ErrorStatus MXTriangleString::loadData(void)
-    {
-    assertReadEnabled();
-    if(_loadedData)
-        return eOk;
-    ErrorStatus es = loadData(_data);
-    if(es == eOk)
-        {
-        _loadedData = true;
-        _stringData = &_data[0];
-        }
-    return es;
-    };
-
-ErrorStatus MXTriangleString::loadData(ElementTriangleString* data)
-    {
-    int i;
-    int j = 0;
-    ModelFileRecord record;
-    ElementTriangleStringRecord& rec = (ElementTriangleStringRecord&)record;
-
-    long recordNumber = _stringTableRecordDataPos.getRecordNumber();
-    for(i = 0; i < _numPoints; i++)
-        {
-        if(i % 10 == 0)
-            {
-            _modelFile->readRecord(&record, recordNumber++);
-            j = 0;
-            }
-        data->doubles = rec.doubles[j];
-        data->ints = rec.ints[j];
-        data++;
-        j++;
-        }
-    return eOk;
-    }
-
-ErrorStatus MXTriangleString::loadData(ArrayClass<ElementTriangleString>& data)
-    {
-    data.setPhysicalLength(_numPoints);
-    data.setLogicalLength(_numPoints);
-
-    int i;
-    int j = 0;
-    ModelFileRecord record;
-    ElementTriangleStringRecord& rec = (ElementTriangleStringRecord&)record;
-
-    long recordNumber = _stringTableRecordDataPos.getRecordNumber();
-    ElementTriangleString* dataPtr = &data[0];
-    for(i = 0; i < _numPoints; i++, dataPtr++)
-        {
-        if(i % 10 == 0)
-            {
-            _modelFile->readRecord(&record, recordNumber++);
-            j = 0;
-            }
-        dataPtr->doubles = rec.doubles[j];
-        dataPtr->ints = rec.ints[j];
-        j++;
-        }
-    return eOk;
-    }
-
-
-struct MFTrianglePoints
-    {
-    double pts[3][3];
-    double a[8];
-    };
-inline int FixSide(int value)
-    {
-    if(value >= 3)
-        return value - 3;
-    return value;
-    }
-
-static int fixTriangle(
-    MXTriangle::triangle** triangles,
-    int ptNum,
-    double& curZ,
-    int triNum,
-    int fixTriNum,
-    int origTriNum)
-    {
-    int i;
-
-    do
-        {
-        MXTriangle::triangle* triangleP = triangles[fixTriNum];
-        for(i = 0; i < 3; i++)
-            {
-            if(triangleP->adjTri[i] == triNum)
-                {
-                i = FixSide(i + 1);
-                if(triangleP->ptNum[i] != -1)
-                    {
-                    // Error Probably left handed triangle.
-                    throw eLeftHandedTriangle;
-                    }
-
-                triangleP->ptNum[i] = ptNum;
-                triNum = triangleP->adjTri[i];
-
-                if(triNum == origTriNum)
-                    return 0;
-                else if(triNum == -1)
-                    return 1;
-
-                int j = fixTriNum;
-                fixTriNum = triNum;
-                triNum = j;
-                break;
-                }
-            }
-        } while(i != 3);
-        return 0;
-    }
-
-static void fixTriangleReverse(
-    MXTriangle::triangle** triangles,
-    int ptNum,
-    double& curZ,
-    int triNum,
-    int fixTriNum,
-    int origTriNum)
-    {
-    int i;
-
-    do
-        {
-        MXTriangle::triangle* triangleP = triangles[fixTriNum];
-        for(i = 0; i < 3; i++)
-            {
-            if(triangleP->adjTri[i] == triNum)
-                {
-
-                if(triangleP->ptNum[i] != -1)
-                    {
-                    // Error Probably left handed triangle.
-                    throw eLeftHandedTriangle;
-                    return;
-                    }
-                triangleP->ptNum[i] = ptNum;
-                i = FixSide(i + 2);
-                triNum = triangleP->adjTri[i];
-                if(triNum != origTriNum && triNum != -1)
-                    {
-                    int j = fixTriNum;
-                    fixTriNum = triNum;
-                    triNum = j;
-                    break;
-                    //                    fixTriangleReverse(data, triangles, ptNum, curZ, fixTriNum, triNum, origTriNum);
-                    }
-                }
-            }
-        }
-        while(i != 3);
-    }
-
-
-
-static int fixTriangle2(
-    MXTriangle::triangle** triangles,
-    int& ptNum,
-    double& curZ,
-    int triNum,
-    int fixTriNum,
-    int origTriNum,
-    ArrayBulkPtrClass<long>& reUsePointNum)
-    {
-    int i;
-
-    do
-        {
-        if(fixTriNum > triNum)
-            return 1;
-
-        MXTriangle::triangle* triangleP = triangles[fixTriNum];
-        for(i = 0; i < 3; i++)
-            {
-            if(triangleP->adjTri[i] == triNum)
-                {
-                i = FixSide(i + 1);
-                ptNum = triangleP->ptNum[i];
-                return 1;
-                }
-            }
-        } while(i != 3);
-        return 0;
-    }
-
-static void fixTriangleReverse2(
-    MXTriangle::triangle** triangles,
-    int& ptNum,
-    double& curZ,
-    int triNum,
-    int fixTriNum,
-    int origTriNum,
-    int& reUseNumber)
-    {
-    int i;
-    int lastPtNum = -1;
-
-    reUseNumber = -1;
-    do
-        {
-        if(fixTriNum > origTriNum)
-            return;
-
-        MXTriangle::triangle* triangleP = triangles[fixTriNum];
-        for(i = 0; i < 3; i++)
-            {
-            if(triangleP->adjTri[i] == triNum)
-                {
-
-                if(ptNum == -1)
-                    {
-                    ptNum = triangleP->ptNum[i];
-                    return;
-                    }
-                else if(ptNum == triangleP->ptNum[i])
-                    return;
-                else if(lastPtNum == -1)
-                    {
-                    lastPtNum = triangleP->ptNum[i];
-                    //for(int k = 0; k  <reUsePointNum.size(); k++)
-                    //    {
-                    //    if(reUsePointNum[k] == lastPtNum)
-                    //        lastPtNum = -2;
-                    //    }
-                    if(lastPtNum != -2)
-                        {
-                        reUseNumber = lastPtNum;
-                        }
-                    }
-
-                triangleP->ptNum[i] = ptNum;
-                i = FixSide(i + 2);
-                triNum = triangleP->adjTri[i];
-                if(triNum != origTriNum && triNum != -1)
-                    {
-                    int j = fixTriNum;
-                    fixTriNum = triNum;
-                    triNum = j;
-                    break;
-                    //                    fixTriangleReverse(data, triangles, ptNum, curZ, fixTriNum, triNum, origTriNum);
-                    }
-                }
-            }
-        }
-        while(i != 3);
-    }
-
-
-
-
-inline bool isRight(
-    const MXTriangle::point& pt1,
-    const MXTriangle::point& pt2,
-    const MXTriangle::point& pt3)
-    {
-    double x;
-    double y;
-    //    isRight2(pt1, pt2, pt3);
-    x = (pt1.x + pt2.x + pt3.x) / 3;
-    y = (pt1.y + pt2.y + pt3.y) / 3;
-    double a = pt2.y - pt1.y;
-    double b = pt1.x - pt2.x;
-    double offset = a * (x - pt1.x) + b * (y - pt1.y);
-    const double tola = -0.00000001L;
-    if(offset < tola)
-        {
-        //                        MessageBox(NULL, "Created a Wrong Handed Triangle", "MXMF", MB_OK);
-        return false;
-        }
-    return true;
-    }
-
-ErrorStatus MXTriangleString::loadData(MXTriangle* tri)
-    {
-    if(!tri)
-        return eInvalidData;
-
-    tri->empty();
-
-    MXTriangle::PointArray* points;
-    MXTriangle::TriangleArray* triangles;
-
-    //    tri->getPtrs(triangles2, points2);
-    tri->getPtrs(triangles, points);
-    //loadData2(tri);
-
-    //MXTriangle::PointArray pa;
-    //MXTriangle::TriangleArray ta;
-    //MXTriangle::PointArray* points = &pa;
-    //MXTriangle::TriangleArray* triangles = &ta;
-
-    MXTriangle::triangle** triangleP;
-    //    MFTrianglePoints* dataP;
-    ElementTriangleStringInts* dataIP = NULL;
-    ElementTriangleStringDoubles* dataDP = NULL;
-    MXTriangle::point* pt = nullptr;
-
-    points->setPhysicalLength(_numPoints / 2);
-    points->setBlockSize(1000);
-    triangles->setPhysicalLength(_numPoints);
-    triangles->setLogicalLength(_numPoints);
-    ArrayBulkPtrClass<long> reUsePointNum;
-    MXTriangle::triangle** trianglesPtr = triangles->getArrayPtr();
-    int pNum = 4;  // The first four are special points.
-    int numReused = 0;
-    int numNew = 0;
-    int numExisting = 0;
-
-    try
-        {
-        int i;
-        int j;
-        int k = 0;
-        //        ModelFileRecord record;
-        ModelFileRecord records[10];
-        //                        ElementTriangleStringRecord& rec = (ElementTriangleStringRecord&)record;
-
-        triangleP = triangles->getArrayPtr();
-        j = 0;
-        long recordNumber = _stringTableRecordDataPos.getRecordNumber();
-
-        for(i = 0; i < _numPoints; i++)
-            {
-            if(!j)
-                {
-                if(!k)
-                    {
-                    _modelFile->readRecords(records, recordNumber, 10);
-                    recordNumber += 10;
-                    k = 10;
-                    }
-                k--;
-                j = 10;
-                dataIP = &records[9-k].triangle.ints[0];
-                dataDP = &records[9-k].triangle.doubles[0];
-                }
-            j--;
-
-            int* tp = &(*triangleP)->ptNum[0];
-
-            *tp++ = -1; *tp++ = -1; *tp++ = -1;
-            *tp++ = dataIP->adjTri[0] - 1; *tp++ = dataIP->adjTri[1] - 1; *tp++ = dataIP->adjTri[2] - 1;
-            *tp++ = dataIP->label[0]; *tp++ = dataIP->label[1]; *tp++ = dataIP->label[2];
-            if(dataDP->pts[0][2] <= -998)
-                *tp = asLong("NULL");
-            else
-                *tp = dataIP->groupCode;
-
-            for(int j = 0; j < 3; j++)
-                {
-                int ptNum = -1;
-
-                int mix = dataDP->pts[j][0] < (_minx - 400) ? 1 : 0;
-                int max = !mix && dataDP->pts[j][0] > (_maxx + 400) ? 1 : 0;
-                int miy = dataDP->pts[j][1] < (_miny - 400) ? 1 : 0;
-                int may = !miy && dataDP->pts[j][1] > (_maxy + 400) ? 1 : 0;
-
-                if((mix + max + miy + may) > 1)
-                    {
-                    if(mix && miy)
-                        ptNum = 0;
-                    else if(mix && may)
-                        ptNum = 1;
-                    else if(max && may)
-                        ptNum = 2;
-                    else if(max && miy)
-                        ptNum = 3;
-
-                    (*triangleP)->ptNum[j] = ptNum;
-                    pt = &(*points)[ptNum];
-                    *pt = *((MXTriangle::point*)&dataDP->pts[j][0]);
-                    }
-                else
-                    {
-
-                    int triNum = (*triangleP)->adjTri[j];
-                    if(triNum != -1)
-                        {
-                        if(fixTriangle2(trianglesPtr, ptNum, pt->z, i, triNum, i, reUsePointNum))
-                            {
-                            triNum = (*triangleP)->adjTri[FixSide(j + 2)];
-                            if(triNum != -1)
-                                {
-                                int reUseNumber;
-                                fixTriangleReverse2(trianglesPtr, ptNum, pt->z, i, triNum, i, reUseNumber);
-                                if(ptNum != -1 && reUseNumber != -1)
-                                    {
-                                    reUsePointNum.append_entry(reUseNumber);
-                                    pt = &(*points)[ptNum];
-                                    if(pt->z < -998)
-                                        {
-                                        MXTriangle::point* pt2 = &(*points)[reUseNumber];
-                                        pt->z = pt2->z;
-                                        }
-                                    }
-
-                                }
-                            }
-                        }
-                    else
-                        {
-                        triNum = (*triangleP)->adjTri[FixSide(j + 2)];
-                        if(triNum != -1)
-                            {
-                            int reUseNumber;
-                            fixTriangleReverse2(trianglesPtr, ptNum, pt->z, i, triNum, i, reUseNumber);
-                            if(ptNum != -1 && reUseNumber != -1)
-                                {
-                                reUsePointNum.append_entry(reUseNumber);
-                                pt = &(*points)[ptNum];
-                                if(pt->z < -998)
-                                    {
-                                    MXTriangle::point* pt2 = &(*points)[reUseNumber];
-                                    pt->z = pt2->z;
-                                    }
-                                }
-                            }
-                        }
-
-                    // Check
-
-                    /*                   for(int t = 0; t < i; t++)
-                    {
-                    for(int j = 0; j < 3; j++)
-                    {
-                    for(int k = 0; k < reUsePointNum.size(); k++)
-                    {
-                    if(triangles->getArrayPtr()[t]->ptNum[j] == reUsePointNum[k])
-                    k = k;
-                    }
-                    }
-                    }*/
-                    if(ptNum == -1)
-                        {
-                        if(reUsePointNum.size())
-                            {
-                            numReused++;
-                            ptNum = reUsePointNum[reUsePointNum.size() - 1];
-                            reUsePointNum.delete_entry(reUsePointNum.size() - 1);
-                            }
-                        else
-                            {
-                            numNew++;
-                            ptNum = pNum++;
-                            }
-                        (*triangleP)->ptNum[j] = ptNum;
-                        pt = &(*points)[ptNum];
-                        *pt = *((MXTriangle::point*)&dataDP->pts[j][0]);
-                        }
-                    else
-                        {
-                        numExisting++;
-                        (*triangleP)->ptNum[j] = ptNum;
-                        pt = &(*points)[ptNum];
-                        if(pt->z < -998)
-                            pt->z = dataDP->pts[j][2];
-                        }
-                    }
-                }
-            triangleP++;
-            dataIP++;
-            dataDP++;
-            }
-        triangleP = triangles->getArrayPtr();
-        pNum = points->size();
-        long* ptNums = new long[pNum];
-        for(i = 0; i < pNum; i++)
-            {
-            ptNums[i] = 0;
-            }
-
-        for(i = 0; i < reUsePointNum.size(); i++)
-            {
-            ptNums[reUsePointNum[i]] = -1;
-            }
-
-        int pNum = 0;
-        for(i = 0; i < points->size(); i++)
-            {
-            if(ptNums[i] != -1)
-                {
-                ptNums[i] = pNum;
-                if(i != pNum)
-                    (*points)[pNum] = (*points)[i];
-                pNum++;
-                }
-            }
-
-        for(i = 0; i < _numPoints; i++, triangleP++)
-            {
-            for(j = 0; j < 3; j++)
-                {
-                (*triangleP)->ptNum[j] = ptNums[(*triangleP)->ptNum[j]];
-                //if((*triangleP)->ptNum[j] == -1)
-                //    j = j;
-                }
-            }
-        delete [] ptNums;
-        points->setBlockSize(0);
-        points->setLogicalLength(pNum);
-        points->setPhysicalLength(pNum);
-
-        //for(int i = 0; i < _numPoints; i++)
-        //    {
-        //    for(int j = 0; j < 3; j++)
-        //        {
-        //        if(triangles2->getArrayPtr()[i]->adjTri[j] != triangles->getArrayPtr()[i]->adjTri[j])
-        //            j = j;
-
-        //        int pt = triangles->getArrayPtr()[i]->ptNum[j];
-        //        int pt2 = triangles2->getArrayPtr()[i]->ptNum[j];
-        //        if(points->getArrayPtr()[pt]->x != points2->getArrayPtr()[pt2]->x)
-        //            j = j;
-        //        if(points->getArrayPtr()[pt]->y != points2->getArrayPtr()[pt2]->y)
-        //            j = j;
-        //        if(points->getArrayPtr()[pt]->z != points2->getArrayPtr()[pt2]->z)
-        //            j = j;
-        //        }
-        //    }
-
-        }
-    catch(ErrorStatus es)
-        {
-        return es;
-        }
-    // ToDo - Need to find the NULL triangles.
-    // It may be better to set the NULLs to be _VOD and set them to NULL if they are on the edge.
-    tri->updateLastTri();
-
-    return eOk;
-    }
-
-ErrorStatus MXTriangleString::loadData2(MXTriangle* tri)
-    {
-    if(!tri)
-        return eInvalidData;
-
-    tri->empty();
-
-    MXTriangle::PointArray* points;
-    MXTriangle::TriangleArray* triangles;
-
-    tri->getPtrs(triangles, points);
-
-    MXTriangle::triangle** triangleP;
-    MFTrianglePoints* dataP = nullptr;
-    ElementTriangleStringInts* dataIP = nullptr;
-    ElementTriangleStringDoubles* dataDP = nullptr;
-
-    points->setPhysicalLength(_numPoints / 2);
-    points->setBlockSize(1000);
-    triangles->setPhysicalLength(_numPoints);
-    triangles->setLogicalLength(_numPoints);
-
-    MXTriangle::triangle** trianglesPtr = triangles->getArrayPtr();
-
-    try
-        {
-        int i;
-        int j;
-        int k = 0;
-        ModelFileRecord record;
-        ModelFileRecord records[10];
-        //                        ElementTriangleStringRecord& rec = (ElementTriangleStringRecord&)record;
-
-        triangleP = triangles->getArrayPtr();
-        j = 0;
-        long recordNumber = _stringTableRecordDataPos.getRecordNumber();
-
-        for(i = 0; i < _numPoints; i++)
-            {
-            if(!j)
-                {
-
-
-                if(!k)
-                    {
-                    _modelFile->readRecords(records, recordNumber, 10);
-                    recordNumber += 10;
-                    k = 10;
-                    }
-                k--;
-                //                                _modelFile->readRecord(&record, recordNumber++);
-
-                j = 10;
-                dataIP = &records[9-k].triangle.ints[0];
-                dataDP = &records[9-k].triangle.doubles[0];
-                }
-            j--;
-
-            //        isRight(*(MXTriangle::point*)dataDP->pts[0], *(MXTriangle::point*)dataDP->pts[1], *(MXTriangle::point*)dataDP->pts[2]);
-            int* tp = &(*triangleP)->ptNum[0];
-
-            *tp++ = -1; *tp++ = -1; *tp++ = -1;
-            *tp++ = dataIP->adjTri[0] - 1; *tp++ = dataIP->adjTri[1] - 1; *tp++ = dataIP->adjTri[2] - 1;
-            *tp++ = dataIP->label[0]; *tp++ = dataIP->label[1]; *tp++ = dataIP->label[2];
-            if(dataDP->pts[0][2] <= -998)
-                *tp = asLong("NULL");
-            else
-                *tp = dataIP->groupCode;
-
-            triangleP++;
-            dataIP++;
-            dataDP++;
-            }
-
-        recordNumber = _stringTableRecordDataPos.getRecordNumber();
-        int triNum;
-        int pNum = 3;  // The first four are special points.
-        MXTriangle::point* pt;
-
-        triangleP = triangles->getArrayPtr();
-        int numPoints = triangles->size();
-        k = 10;
-        long loadedRecNum = -1;
-        dataP = (MFTrianglePoints*)&record.triangle.doubles[0];
-        for(i = 0; i < numPoints; i++, triangleP++, dataP++)
-            {
-            if(!k)
-                {
-                recordNumber++;
-                //                                _modelFile->readRecord(&record, recordNumber++);
-                //                                _modelFile->readRecordOffsetAndSize(&record, recordNumber++, 0, sizeof(rec.doubles));
-                dataP = (MFTrianglePoints*)&record.triangle.doubles[0];
-                k = 10;
-                }
-            k--;
-            for(j = 0; j < 3; j++)
-                {
-                int ptNum = -1;
-                if((*triangleP)->ptNum[j] == -1)
-                    {
-                    if(loadedRecNum != recordNumber)
-                        {
-                        _modelFile->readRecord2(&record, recordNumber);
-                        loadedRecNum = recordNumber;
-                        }
-
-                    int mix = dataP->pts[j][0] < (_minx - 400) ? 1 : 0;
-                    int max = !mix && dataP->pts[j][0] > (_maxx + 400) ? 1 : 0;
-                    int miy = dataP->pts[j][1] < (_miny - 400) ? 1 : 0;
-                    int may = !miy && dataP->pts[j][1] > (_maxy + 400) ? 1 : 0;
-
-                    if((mix + max + miy + may) > 1)
-                        {
-                        if(mix && miy)
-                            ptNum = 0;
-                        else if(mix && may)
-                            ptNum = 1;
-                        else if(max && may)
-                            ptNum = 2;
-                        else if(max && miy)
-                            ptNum = 3;
-                        }
-                    else
-                        {
-                        pNum++;
-                        ptNum = pNum;
-                        }
-                    pt = &(*points)[ptNum];
-                    *pt = *((MXTriangle::point*)&dataP->pts[j][0]);
-                    (*triangleP)->ptNum[j] = ptNum;
-
-                    triNum = (*triangleP)->adjTri[j];
-                    if(triNum != -1)
-                        {
-                        if(fixTriangle(trianglesPtr, ptNum, pt->z, i, triNum, i))
-                            {
-                            triNum = (*triangleP)->adjTri[FixSide(j + 2)];
-                            if(triNum != -1)
-                                {
-                                fixTriangleReverse(trianglesPtr, ptNum, pt->z, i, triNum, i);
-                                }
-                            }
-                        }
-                    else
-                        {
-                        triNum = (*triangleP)->adjTri[FixSide(j + 2)];
-                        if(triNum != -1)
-                            {
-                            fixTriangleReverse(trianglesPtr, ptNum, pt->z, i, triNum, i);
-                            }
-                        }
-                    }
-                else
-                    {
-                    int ptNum = (*triangleP)->ptNum[j];
-                    if(points->getArrayPtr()[ptNum]->z < -998)
-                        {
-                        if(loadedRecNum != recordNumber)
-                            {
-                            _modelFile->readRecord2(&record, recordNumber);
-                            loadedRecNum = recordNumber;
-                            }
-
-                        if(dataP->pts[j][2] > -998)
-                            {
-                            points->getArrayPtr()[ptNum]->z = dataP->pts[j][2];
-                            }
-                        }
-                    }
-                }
-            }
-        points->setBlockSize(0);
-        points->setPhysicalLength(points->size());
-
-        }
-    catch(ErrorStatus es)
-        {
-        return es;
-        }
-    tri->updateLastTri();
-
-    return eOk;
-    }
-
-ErrorStatus MXTriangleString::close()
-    {
-    if((isModified() || isNewRecord()) && !isErased())
-        {
-        if(_loadedData)
-            {
-            ErrorStatus ret = saveData(_data);
-            if(!isDelayWrite())
-                {
-                _loadedData = false;
-                _data.empty();
-                }
-            return ret;
-            }
-        }
-    return StringTableRecord::close();
-    }
-
-ErrorStatus MXTriangleString::saveData(ArrayClass<ElementTriangleString>& _data)
-    {
-    assertWriteEnabled();
-    if((isModified() || isNewRecord()) && !isErased() && _data.size() != 0)
-        {
-        _numPoints = (int)_data.size();
-        return saveData(&_data[0]);
-        }
-    return eOk; //StringTableRecord::close();
-    //                    return StringTableRecord::close();
-    }
-
-ErrorStatus MXTriangleString::saveData(ElementTriangleString* _data)
-    {
-    assertWriteEnabled();
-    if((isModified() || isNewRecord()) && !isErased())
-        {
-
-        flushRecords(false);
-        if(_numPoints > 0)
-            {
-            double minx,miny,maxx,maxy;
-            minx = miny = 99999999;
-            maxx = maxy = -99999999;
-            //            _data[0].doubles.pts[0][0];
-            //            _miny = _maxy = (long)_data[0].doubles.pts[0][1];
-
-            for(int i = 0; i < _numPoints; i++)
-                for(int j = 0; j < 3; j++)
-                    {
-                    double x = _data[i].doubles.pts[j][0];
-                    double y = _data[i].doubles.pts[j][1];
-
-                    if(minx > x)
-                        minx = x;
-                    else if(maxx < x)
-                        maxx = x;
-
-                    if(miny > y)
-                        miny = y;
-                    else if(maxy < y)
-                        maxy = y;
-                    }
-
-                double xs = 0;    // Triangulations don't have the negative shift.
-                double ys = 0;
-                //            _modelFile->getModelShift(xs, ys);
-                _minx = (long)floor(minx - xs) + 500;
-                _maxx = (long)ceil(maxx - xs) - 500;
-                _miny = (long)floor(miny - ys) + 500;
-                _maxy = (long)ceil(maxy - ys) - 500;
-                if(_minx == _maxx)
-                    _minx--;
-                if(_miny == _maxy)
-                    _miny--;
-
-                unsigned long _newDataSize = sizeof(ElementTriangleString) * 10 * ((_numPoints + 9) / 10);
-
-                resetFilePos(_newDataSize, true);
-
-                int recordNumber = _stringTableRecordDataPos.getRecordNumber();
-                int j = 0;
-                int i;
-                ModelFileRecord rec;
-
-                _modelFile->updateNextRecord(recordNumber + ((_numPoints + 9) / 10));
-
-                for(i = 0; i < _numPoints; i++)
-                    {
-                    rec.triangle.doubles[j] = _data[i].doubles;
-                    rec.triangle.ints[j] = _data[i].ints;
-                    j++;
-
-                    if(i % 10 == 9)
-                        {
-                        _modelFile->writeRecord(&rec, recordNumber);
-                        recordNumber++;
-                        j = 0;
-                        }
-                    }
-                _modelFile->writeRecord(&rec, recordNumber);
-            }
-        }
-
-    return eOk; //StringTableRecord::close();
-    //                    return StringTableRecord::close();
-    }
-
-
-ErrorStatus MXTriangleString::saveData(MXTriangle* tri)
-    {
-    assertWriteEnabled();
-    if((1/*isModified()*/ || isNewRecord()) && !isErased())
-        {
-        MXTriangle::triangle** triPtr = tri->getTriangles().getArrayPtr();
-        MXTriangle::point** const pointsPtr = tri->getPoints().getArrayPtr();
-        const int numTriangles = tri->getTriangles().size();
-        const int numPoints = tri->getPoints().size();
-
-        _numPoints = numTriangles;
-
-        flushRecords(false);
-        if(numPoints > 0)
-            {
-            double minx,miny,maxx,maxy;
-            minx = miny = 99999999;
-            maxx = maxy = -99999999;
-
-            for(int i = 0; i < 4; i++)
-                {
-                double& x = pointsPtr[i]->x;
-                double& y = pointsPtr[i]->y;
-
-                if(x < minx)
-                    minx = x;
-                else if(x > maxx)
-                    maxx = x;
-
-                if(y < miny)
-                    miny = y;
-                else if(y > maxy)
-                    maxy = y;
-                }
-            double xs = 0;    // MXMF Triangles don't use the negative Shift.
-            double ys = 0;
-            //            _modelFile->getModelShift(xs, ys);
-            _minx = (long)floor(minx - xs) + 500;
-            _maxx = (long)ceil(maxx - xs) - 500;
-            _miny = (long)floor(miny - ys) + 500;
-            _maxy = (long)ceil(maxy - ys) - 500;
-            if(_minx == _maxx)
-                _minx--;
-            if(_miny == _maxy)
-                _miny--;
-            unsigned long _newDataSize = sizeof(ElementTriangleString) * 10 * ((_numPoints + 9) / 10);
-
-            resetFilePos(_newDataSize, true);
-
-            int recordNumber = _stringTableRecordDataPos.getRecordNumber();
-            int j = 0;
-            //        ModelFilePos pos = _stringTableRecordDataPos;
-            ModelFileRecord rec[10] = {0};
-            int k = 0;
-
-            _modelFile->updateNextRecord(recordNumber + ((_numPoints + 9) / 10));
-
-            //            _modelFile->writeRecord(&rec[0], recordNumber + ((_numPoints + 9) / 10) - 1);
-            //            memset(&rec.triangle, 0, sizeof(rec));
-            int i;
-            for(i = 0; i < _numPoints; i++)
-                {
-                const MXTriangle::triangle* t = *triPtr++;
-                int* ptr = &rec[k].triangle.ints[j].adjTri[0];
-                const int* sptr = &t->ptNum[0];
-                double* dPtr = &rec[k].triangle.doubles[j].pts[0][0];
-                int pn1 = *sptr++;
-                int pn2 = *sptr++;
-                int pn3 = *sptr++;
-                const /*MXTriangle::point*/ double* p1 = (const double*)pointsPtr[pn1]; //t->ptNum[0]];
-                const /*MXTriangle::point*/ double* p2 = (const double*)pointsPtr[pn2]; //t->ptNum[1]];
-                const /*MXTriangle::point*/ double* p3 = (const double*)pointsPtr[pn3]; //t->ptNum[2]];
-
-                /*rec.triangle.ints[j].adjTri[0]*/ *ptr++ = *sptr++ + 1; /*t->adjTri[0] + 1;*/
-                /*rec.triangle.ints[j].adjTri[1]*/ *ptr++ = *sptr++ + 1; /*t->adjTri[1] + 1;*/
-                /*rec.triangle.ints[j].adjTri[2]*/ *ptr++ = *sptr++ + 1; /*t->adjTri[2] + 1;*/
-
-                /*rec.triangle.ints[j].pts[0]*/ *ptr++ = *sptr++ ? -(pn1 + 1) : pn1 + 1; /*t->pts[0];*/
-                /*rec.triangle.ints[j].pts[1]*/ *ptr++ = *sptr++ ? -(pn2 + 1) : pn2 + 1; /*t->pts[1];*/
-                /*rec.triangle.ints[j].pts[2]*/ *ptr++ = *sptr++ ? -(pn3 + 1) : pn3 + 1; /*t->pts[2];*/
-                ptr += 3;
-                sptr -= 3;
-                /*rec.triangle.ints[j].label[0]*/ *ptr++ = *sptr++; /*t->strings[0];*/
-                /*rec.triangle.ints[j].label[1]*/ *ptr++ = *sptr++; /*t->strings[1];*/
-                /*rec.triangle.ints[j].label[2]*/ *ptr++ = *sptr++; /*t->strings[2];*/
-                /*rec.triangle.ints[j].groupCode*/ *ptr++ = *sptr; /*t->groupCode;*/
-
-                /*rec.triangle.doubles[j].pts[0][0]*/ *dPtr++ = *p1++; //p1->x;
-                /*rec.triangle.doubles[j].pts[0][1]*/ *dPtr++ = *p1++; //p1->y;
-                dPtr++;
-                /*rec.triangle.doubles[j].pts[1][0]*/ *dPtr++ = *p2++; //p2->x;
-                /*rec.triangle.doubles[j].pts[1][1]*/ *dPtr++ = *p2++; //p2->y;
-                dPtr++;
-                /*rec.triangle.doubles[j].pts[2][0]*/ *dPtr++ = *p3++; //p3->x;
-                /*rec.triangle.doubles[j].pts[2][1]*/ *dPtr++ = *p3++; //p3->y;
-
-                dPtr -= 6;
-                if(*p1 < -998 || *p2 < -998 || *p3 < -998 || *sptr == asLong("NULL") || *sptr == asLong("_VOD"))
-                    {
-                    ptr[-1] = 0; // GroupCode
-                    /*rec.triangle.doubles[j].pts[0][2]*/ *dPtr = -999.0;
-                    dPtr += 3;
-                    /*rec.triangle.doubles[j].pts[1][2]*/ *dPtr = -999.0;
-                    dPtr += 3;
-                    /*rec.triangle.doubles[j].pts[2][2]*/ *dPtr = -999.0;
-                    }
-                else
-                    {
-                    /*rec.triangle.doubles[j].pts[0][2]*/ *dPtr = *p1; //p1->z;
-                    dPtr += 3;
-                    /*rec.triangle.doubles[j].pts[1][2]*/ *dPtr = *p2; //p2->z;
-                    dPtr += 3;
-                    /*rec.triangle.doubles[j].pts[2][2]*/ *dPtr = *p3; //p3->z;
-                    }
-
-                j++;
-
-                if(j == 10)
-                    {
-                    k++;
-                    if(k == 10)
-                        {
-                        _modelFile->writeRecords(&rec[0], recordNumber, 10);
-                        recordNumber += 10;
-                        k = 0;
-                        }
-
-                    j = 0;
-                    }
-                }
-            if(j != 0)
-                _modelFile->writeRecords(&rec[0], recordNumber, k + 1);
-            else if(k != 0)
-                _modelFile->writeRecords(&rec[0], recordNumber, k);
-            }
-        }
-        return eOk; //StringTableRecord::close();
-    }
-
-void MXTriangleString::UpdateData()
-    {
-    _stringTable->setNeedsUpdating();
-    }
-
-void MXTriangleString::UpdateFile()
-    {
-    flushRecords(true);
-    }
-
-#ifdef MXACHIVE
-ErrorStatus MXTriangleString::getArchiveStringHeader(void* data)
-    {
-    long* dataPtr = (long*)data;
-    *dataPtr++ = *((long*)_stringName);
-    *dataPtr++ = *((long*)_subReference);
-    *dataPtr++ = _type;
-    *dataPtr++ = _numPoints;
-    *dataPtr++ = _minx;
-    *dataPtr++ = _miny;
-    *dataPtr++ = _maxx;
-    *dataPtr++ = _maxy;
-    *dataPtr++ = _numPoints * sizeof(ElementTriangleString);
-    return eOk;
-    }
-
-ErrorStatus MXTriangleString::Archive(unsigned long& size, void*& data)
-    {
-    assertReadEnabled();
-    unsigned char*& dataPtr = (unsigned char*&)data;
-    size += _numPoints * sizeof(ElementTriangleString);
-    if(data)
-        {
-        if(!_loadedData)
-            loadData((ElementTriangleString*)dataPtr);
-        else
-            memcpy(dataPtr, _stringData, _numPoints * sizeof(ElementTriangleString));
-        dataPtr += _numPoints * sizeof(ElementTriangleString);
-        }
-    return eOk;
-    }
-
-ErrorStatus MXTriangleString::Retrieve(void*& data)
-    {
-    assertWriteEnabled();
-    unsigned char*& dataPtr = (unsigned char*&)data;
-
-    emptyData();
-    int numPoints = _numPoints;
-    //    _numPoints = 0;
-    //    setNumPoints(numPoints);
-    _numPoints = numPoints;
-
-    if(_stringTable)
-        {
-        saveData((ElementTriangleString*)dataPtr);
-        close();
-        open(ModelObject::Write);
-        }
-    dataPtr += _numPoints * sizeof(ElementTriangleString);
-    return eOk;
-    }
-#endif
-
-ErrorStatus MXTriangleString::put(__int64 offset, unsigned long size, void* dataP)
-    {
-    unsigned char* data = (unsigned char*)dataP;
-    long recordNumber = (long)(offset / sizeof(ElementTriangleString));
-    ElementTriangleString rec;
-
-    assertWriteEnabled();
-
-    if(offset % sizeof(ElementTriangleString))
-        {
-        int pOff = (long)(offset % sizeof(ElementTriangleString));
-        int pSize= sizeof(ElementTriangleString) - pOff;
-        // Partial Record.
-        getTriangle(recordNumber, rec);
-        memcpy(&((char*)&rec)[pOff], data, size);
-        setTriangle(recordNumber, rec);
-        data += pSize;
-        size -= pSize;
-        recordNumber++;
-        }
-    while(size >= sizeof(ElementTriangleString))
-        {
-        getTriangle(recordNumber, rec);
-        memcpy(&rec, data, sizeof(ElementTriangleString));
-        setTriangle(recordNumber, rec);
-        data += sizeof(ElementTriangleString);
-        size -= sizeof(ElementTriangleString);
-        recordNumber++;
-        }
-    if(size)
-        {
-        getTriangle(recordNumber, rec);
-        memcpy(&rec, data, size);
-        setTriangle(recordNumber, rec);
-        }
-    return eOk;
-    }
-
-ErrorStatus MXTriangleString::get(__int64 offset, unsigned long size, void* dataP)
-    {
-    unsigned char* data = (unsigned char*)dataP;
-    long recordNumber = (long)(offset / sizeof(ElementTriangleString));
-    ElementTriangleString rec;
-
-    assertReadEnabled();
-
-    if(offset % sizeof(ElementTriangleString))
-        {
-        int pOff = (long)(offset % sizeof(ElementTriangleString));
-        int pSize= sizeof(ElementTriangleString) - pOff;
-        // Partial Record.
-        getTriangle(recordNumber, rec);
-        memcpy(data, &((char*)&rec)[pOff], size);
-        data += pSize;
-        size -= pSize;
-        recordNumber++;
-        }
-    while(size >= sizeof(ElementTriangleString))
-        {
-        getTriangle(recordNumber, rec);
-        memcpy(data, &rec, sizeof(ElementTriangleString));
-        data += sizeof(ElementTriangleString);
-        size -= sizeof(ElementTriangleString);
-        recordNumber++;
-        }
-    if(size)
-        {
-        getTriangle(recordNumber, rec);
-        memcpy(data, &rec, size);
-        }
-    return eOk;
-    }
-void MXTriangleString::flushRecords(bool updateFile)
-    {
-    int i;
-
-    if(_recordNumbers)
-        {
-        if(updateFile)
-            {
-            for(i = 0; i < _numberRecords; i++)
-                {
-                if(_recordNumbers[i] < 0)
-                    {
-                    if(_autoConvert && _modelFile->ConvertToWorld() && _modelFile->swapXY())
-                        {
-                        for(int j = 0; j < 10; j++)
-                            {
-                            for(int k = 0; k < 3; k++)
-                                {
-                                double bak;
-                                bak = _records[i].triangle.doubles[j].pts[k][0];
-                                _records[i].triangle.doubles[j].pts[k][1] = _records[i].triangle.doubles[j].pts[k][0];
-                                _records[i].triangle.doubles[j].pts[k][1] = bak;
-                                }
-                            }
-                        }
-                    _modelFile->writeRecord(&_records[i], _stringTableRecordDataPos.getRecordNumber() + abs(_recordNumbers[i]));
-                    }
-                }
-            }
-        delete [] _recordMapper;
-        delete [] _timeNumbers;
-        delete [] _recordNumbers;
-        delete [] _records;
-        _recordMapper = NULL;
-        _timeNumbers = NULL;
-        _recordNumbers = NULL;
-        _records = NULL;
-        }
-    }
-
-int MXTriangleString::loadTriangle(int recordNumber)
-    {
-    int i;
-    int oldestRec = 0;
-    int oldestTime = CurTime;
-    for(i = 0; i < _numberRecords; i++)
-        {
-        if(oldestTime > _timeNumbers[i])
-            {
-            oldestTime = _timeNumbers[i];
-            oldestRec = i;
-            }
-        if(_recordNumbers[i] == 0)
-            {
-            oldestRec = i;
-            break;
-            }
-        }
-    i = oldestRec;
-    _recordMapper[abs(_recordNumbers[i])] = -1;
-    if(_recordNumbers[i] < 0)
-        {
-        if(_autoConvert && _modelFile->ConvertToWorld() && _modelFile->swapXY())
-            {
-            for(int j = 0; j < 10; j++)
-                {
-                for(int k = 0; k < 3; k++)
-                    {
-                    double bak;
-                    bak = _records[i].triangle.doubles[j].pts[k][0];
-                    _records[i].triangle.doubles[j].pts[k][1] = _records[i].triangle.doubles[j].pts[k][0];
-                    _records[i].triangle.doubles[j].pts[k][1] = bak;
-                    }
-                }
-            }
-        _modelFile->writeRecord(&_records[i], _stringTableRecordDataPos.getRecordNumber() + abs(_recordNumbers[i]) - 1);
-        }
-
-    _modelFile->readRecord(&_records[i], _stringTableRecordDataPos.getRecordNumber() + recordNumber - 1);
-    if(_autoConvert && _modelFile->ConvertToWorld() && _modelFile->swapXY())
-        {
-        for(int j = 0; j < 10; j++)
-            {
-            for(int k = 0; k < 3; k++)
-                {
-                double bak;
-                bak = _records[i].triangle.doubles[j].pts[k][0];
-                _records[i].triangle.doubles[j].pts[k][1] = _records[i].triangle.doubles[j].pts[k][0];
-                _records[i].triangle.doubles[j].pts[k][1] = bak;
-                }
-            }
-        }
-    _recordMapper[recordNumber] = i;
-    _recordNumbers[i] = recordNumber;
-
-    return i;
-    }
-ErrorStatus MXTriangleString::getTriangle(const int triangleNumber, ElementTriangleStringDoubles*& doubles, ElementTriangleStringInts*& ints, bool setWrite)
-
-    {
-    if(setWrite)
-        assertWriteEnabled();
-    else
-        assertReadEnabled();
-
-    if(triangleNumber >= _numPoints)
-        return eInvalidNumber;
-
-    if(_loadedData)
-        {
-        doubles = &_data[triangleNumber].doubles;
-        ints = &_data[triangleNumber].ints;
-        }
-    else
-        {
-        int i;
-
-        if(!_records)
-            {
-            _records = new ModelFileRecord[_numberRecords];
-            _recordNumbers = new int[_numberRecords];
-            _timeNumbers = new int[_numberRecords];
-            for(i = 0; i < _numberRecords; i++)
-                {
-                _recordNumbers[i] = 0;
-                _timeNumbers[i] = 0;
-                }
-            _recordMapper = new int[(_numPoints + 20) / 10];
-            for(i = 0; i < (_numPoints + 20) / 10; i++)
-                {
-                _recordMapper[i] = -1;
-                }
-            setDelayWrite(true);
-            }
-
-        long recordNumber = (triangleNumber / 10) + 1;
-        i = _recordMapper[recordNumber];
-
-        if(i == -1)
-            {
-            i = loadTriangle(recordNumber);
-            }
-        _timeNumbers[i] = CurTime++;
-        ElementTriangleStringRecord* rec = (ElementTriangleStringRecord*)&_records[i];
-        doubles = &rec->doubles[triangleNumber % 10];
-        ints = &rec->ints[triangleNumber % 10];
-        if(setWrite)
-            _recordNumbers[i] = -recordNumber;
-        }
-    return eOk;
-    }
-
-ErrorStatus MXTriangleString::getTriangle(const int triangleNumber, ElementTriangleString& data)
-    {
-    if(triangleNumber >= _numPoints)
-        return eInvalidNumber;
-
-    if(_loadedData)
-        {
-        data = _data[triangleNumber];
-        }
-    else
-        {
-        int i;
-
-        if(!_records)
-            {
-            _records = new ModelFileRecord[_numberRecords];
-            _recordNumbers = new int[_numberRecords];
-            _timeNumbers = new int[_numberRecords];
-            for(i = 0; i < _numberRecords; i++)
-                {
-                _recordNumbers[i] = 0;
-                _timeNumbers[i] = 0;
-                }
-            _recordMapper = new int[(_numPoints + 20) / 10];
-            for(i = 0; i < (_numPoints + 20) / 10; i++)
-                {
-                _recordMapper[i] = -1;
-                }
-            setDelayWrite(true);
-            }
-
-        long recordNumber = (triangleNumber / 10) + 1;
-        i = _recordMapper[recordNumber];
-
-        if(i == -1)
-            {
-            i = loadTriangle(recordNumber);
-            }
-        _timeNumbers[i] = CurTime++;
-        ElementTriangleStringRecord& rec = (ElementTriangleStringRecord&)_records[i];
-        data.doubles = rec.doubles[triangleNumber % 10];
-        data.ints = rec.ints[triangleNumber % 10];
-        }
-    return eOk;
-    }
-
-ErrorStatus MXTriangleString::setTriangle(const int triangleNumber, const ElementTriangleString& data)
-    {
-    assertWriteEnabled();
-    if(triangleNumber >= _numPoints)
-        return eInvalidNumber;
-
-    if(_loadedData)
-        {
-        _data[triangleNumber] = data;
-        }
-    else
-        {
-        int i;
-
-        if(!_records)
-            {
-            _records = new ModelFileRecord[_numberRecords];
-            _recordNumbers = new int[_numberRecords];
-            for(i = 0; i < _numberRecords; i++)
-                {
-                _recordNumbers[i] = 0;
-                _timeNumbers[i] = 0;
-                }
-            _recordMapper = new int[(_numPoints + 20) / 10];
-            for(i = 0; i < (_numPoints + 20) / 10; i++)
-                {
-                _recordMapper[i] = -1;
-                }
-            setDelayWrite(true);
-            }
-
-        long recordNumber = (triangleNumber / 10) + 1;
-        i = _recordMapper[recordNumber];
-
-        if(i == -1)
-            {
-            i = loadTriangle(recordNumber);
-            }
-        _timeNumbers[i] = CurTime++;
-        ElementTriangleStringRecord& rec = (ElementTriangleStringRecord&)_records[i];
-        rec.doubles[triangleNumber % 10] = data.doubles;
-        rec.ints[triangleNumber % 10] = data.ints;
-        _recordNumbers[i] = -recordNumber;
-        }
-    return eOk;
-    }
-
-ErrorStatus MXTriangleString::copy(StringTableRecord*& clonedString) const
-    {
-    return StringTableRecord::copy(clonedString);
-    }
-
-#ifdef MXALLSTRINGTYPES
-struct GetBoundaryStruct
-    {
-    double x1;
-    double y1;
-    double x2;
-    double y2;
-    };
-ErrorStatus MXTriangleString::getBoundaryString(ArrayClass<ElementContourString>& PrimaryRegion)
-    {
-    // Now Find Outer Boundary Sides
-    // 1. Search Thru looking for Null Triangles <= Null_Level
-    // 2. Ignore 0 adjacency
-    // 3. Null Triangle Found Then - Check its Adjacency Triangles
-    //    One of these triangles (eventually) will be live.
-    //    The common side (1-2 or 2-3 or 3-1) will be a boundary vector.
-    // 4. Store This Vector
-    // 5. Nose-tail joint vectors
-    int j;
-    int TriVectCount = 0;
-    ArrayPtrClass<GetBoundaryStruct> TriVect;
-
-    for(j = 0; j < _numPoints; j++)
-        {
-        ElementTriangleString MXTria;
-        getTriangle(j, MXTria);
-
-        if(MXTria.doubles.pts[0][2] <= -998)
-            {
-            // Look at adjacent triangles
-            // 1st Adj
-            ElementTriangleString MXTria2;
-            getTriangle(MXTria.ints.adjTri[0] - 1, MXTria2);
-            if(MXTria.ints.adjTri[0] > 0 && MXTria2.doubles.pts[0][2] > -999)
-                {
-                // Link is 1 - 2
-                TriVect[TriVectCount].x1 = MXTria.doubles.pts[0][0];
-                TriVect[TriVectCount].y1 = MXTria.doubles.pts[0][1];
-                TriVect[TriVectCount].x2 = MXTria.doubles.pts[1][0];
-                TriVect[TriVectCount].y2 = MXTria.doubles.pts[1][1];
-                TriVectCount++;
-                }
-            // 2nd Adj
-            getTriangle(MXTria.ints.adjTri[1] - 1, MXTria2);
-            if(MXTria.ints.adjTri[1] > 0 && MXTria2.doubles.pts[0][2] > -999)
-                {
-                // Link is 2 - 3
-                TriVect[TriVectCount].x1 = MXTria.doubles.pts[1][0];
-                TriVect[TriVectCount].y1 = MXTria.doubles.pts[1][1];
-                TriVect[TriVectCount].x2 = MXTria.doubles.pts[2][0];
-                TriVect[TriVectCount].y2 = MXTria.doubles.pts[2][1];
-                TriVectCount++;
-                }
-            // 3rd Adj
-            getTriangle(MXTria.ints.adjTri[2] - 1, MXTria2);
-            if(MXTria.ints.adjTri[2] > 0 && MXTria2.doubles.pts[0][2] > -999)
-                {
-                // Link is 3 - 1
-                TriVect[TriVectCount].x1 = MXTria.doubles.pts[2][0];
-                TriVect[TriVectCount].y1 = MXTria.doubles.pts[2][1];
-                TriVect[TriVectCount].x2 = MXTria.doubles.pts[0][0];
-                TriVect[TriVectCount].y2 = MXTria.doubles.pts[0][1];
-                TriVectCount++;
-                }
-            }
-        }
-
-    // Now Link Vectors Nose To Tail & Put into Drain Project Coords
-    // whilst making Region Number 1
-    int PrimaryCount = 2;
-    GetBoundaryStruct** TriVectArray = TriVect.getArrayPtr();
-
-    PrimaryRegion[0].x = TriVectArray[0]->x1;
-    PrimaryRegion[0].y = TriVectArray[0]->y1;
-    double NoseX = PrimaryRegion[1].x = TriVectArray[0]->x2;
-    double NoseY = PrimaryRegion[1].y = TriVectArray[0]->y2;
-    int found;
-
-    TriVect.replace_delete(0);
-    TriVectCount--;
-    do
-        {
-        found = 0;
-        // Loop Thru For As Many Vectors
-        for(j = TriVectCount - 1; j >= 0 ; j--)
-            {
-            if(fabs(NoseX - TriVectArray[j]->x1) < 0.0015 && fabs(NoseY - TriVectArray[j]->y1) < 0.0015)
-                {
-                NoseX = PrimaryRegion[PrimaryCount].x = TriVectArray[j]->x2;
-                NoseY = PrimaryRegion[PrimaryCount].y = TriVectArray[j]->y2;
-                PrimaryCount++;
-                TriVect.replace_delete(j);
-                TriVectCount--;
-                found = 1;
-                }
-            else if(fabs(NoseX - TriVect[j].x2) < 0.0015 && fabs(NoseY - TriVect[j].y2) < 0.0015)
-                {
-                NoseX = PrimaryRegion[PrimaryCount].x = TriVectArray[j]->x1;
-                NoseY = PrimaryRegion[PrimaryCount].y = TriVectArray[j]->y1;
-                PrimaryCount++;
-                TriVect.replace_delete(j);
-                TriVectCount--;
-                found = 1;
-                }
-            }
-        } while(found);
-        return eOk;
-    }
-#endif
-//MXContourString
-MXRT_STRING_DEFINE_MEMBERS(MXContourString, StringTableRecord); // 2
-
-bool MXContourString::isType(const StringTableFileRecord* str, const long modelType) //const int type, const long name, const long subref)
-    {
-    return compareTypes(str->type, 7702) && modelType == 0x20202020;
-    }
-
-ErrorStatus MXContourString::loadData()
-    {
-    assertReadEnabled();
-    _data.setPhysicalLength(_numPoints);
-    _data.setLogicalLength(_numPoints);
-
-    _modelFile->readData(&_data[0], _stringTableRecordDataPos, sizeof(ElementContourString) * _numPoints);
-    _stringData = &_data[0];
-    _loadedData = true;
-    return eOk;
-    }
-
-void MXContourString::UpdateData()
-    {
-    if((isModified() || isNewRecord()) && !isErased() && _loadedData)
-        {
-        if(_numPoints > 0)
-            {
-            double minx,miny,maxx,maxy;
-
-            ElementContourString* _dataP = &_data[0];
-            minx = maxx = fabs(_dataP->x);
-            miny = maxy = fabs(_dataP->y);
-            _dataP++;
-
-            for(int i = 1; i < _numPoints;i++, _dataP++)
-                {
-                if(minx > fabs(_dataP->x))
-                    minx = fabs(_dataP->x);
-                else if(maxx < fabs(_dataP->x))
-                    maxx = fabs(_dataP->x);
-
-                if(miny > fabs(_dataP->y))
-                    miny = fabs(_dataP->y);
-                else if(maxy < fabs(_dataP->y))
-                    maxy = fabs(_dataP->y);
-                }
-            double xs =0;
-            double ys =0;
-            if(_modelFile)
-                _modelFile->getModelShift(xs, ys);
-            _minx = (long)floor(minx - xs);
-            _maxx = (long)ceil(maxx - xs);
-            _miny = (long)floor(miny - ys);
-            _maxy = (long)ceil(maxy - ys);
-            if(_minx == _maxx)
-                _minx--;
-            if(_miny == _maxy)
-                _miny--;
-            }
-        }
-    StringTableRecord::UpdateData();
-    }
-
-ErrorStatus MXContourString::copy(StringTableRecord*& clonedString) const
-    {
-    return StringTableRecord::copy(clonedString);
-    }
-
-#ifdef MXALLSTRINGTYPES
-//MXCadastreString
-MXRT_STRING_DEFINE_MEMBERS(MXCadastreString, StringTableRecord); // 2
-
-bool MXCadastreString::isType(const StringTableFileRecord* str, const long modelType) //const int type, const long name, const long subref)
-    {
-    return compareTypes(str->type, 7710) && modelType == 0x20202020 && str->stringName[0] == 'P' && (asLong(str->subReference) == asLong("SHEE") || asLong(str->subReference) == asLong("NORT"));
-    }
-
-ErrorStatus MXCadastreString::loadData()
-    {
-    assertReadEnabled();
-    _data.setPhysicalLength(_numPoints);
-    _data.setLogicalLength(_numPoints);
-
-    _modelFile->readData(_data[0], _stringTableRecordDataPos, sizeof(ElementCadastreString) * _numPoints);
-    ElementCadastreString* _dataP = _data[0];
-    for(int i = 0; i < _numPoints;i++, _dataP++)
-        {
-        _dataP->pad1 = 0;
-        }
-    _stringData = _data[0];
-    _loadedData = true;
-    return eOk;
-    }
-
-void MXCadastreString::UpdateData()
-    {
-    if((isModified() || isNewRecord()) && !isErased() && _loadedData)
-        {
-        if(_numPoints > 0)
-            {
-            double minx,miny,maxx,maxy;
-
-            ElementCadastreString* _dataP = _data[0];
-            minx = maxx = fabs(_dataP->x);
-            miny = maxy = fabs(_dataP->y);
-            _dataP->pad1 = 0;
-            _dataP++;
-
-            for(int i = 1; i < _numPoints;i++, _dataP++)
-                {
-                if(minx > fabs(_dataP->x))
-                    minx = fabs(_dataP->x);
-                else if(maxx < fabs(_dataP->x))
-                    maxx = fabs(_dataP->x);
-
-                if(miny > fabs(_dataP->y))
-                    miny = fabs(_dataP->y);
-                else if(maxy < fabs(_dataP->y))
-                    maxy = fabs(_dataP->y);
-                _dataP->pad1 = 0;
-                }
-
-            double xs =0;
-            double ys =0;
-            if(_modelFile)
-                _modelFile->getModelShift(xs, ys);
-            _minx = (long)floor(minx - xs);
-            _maxx = (long)ceil(maxx - xs);
-            _miny = (long)floor(miny - ys);
-            _maxy = (long)ceil(maxy - ys);
-            if(_minx == _maxx)
-                _minx--;
-            if(_miny == _maxy)
-                _miny--;
-            }
-        }
-    StringTableRecord::UpdateData();
-    }
-
-ErrorStatus MXCadastreString::copy(StringTableRecord*& clonedString) const
-    {
-    return StringTableRecord::copy(clonedString);
-    }
-#endif
-//MXTextString
-MXRT_STRING_DEFINE_MEMBERS(MXTextString, StringTableRecord); // 2
-
-bool MXTextString::isType(const StringTableFileRecord* str, const long modelType) //const int type, const long name, const long subref)
-    {
-    char* stringName = (char*)&str->stringName;
-    return stringName[0] == '*' && modelType == 0x20202020;
-    }
-
-ErrorStatus MXTextString::loadData()
-    {
-    assertReadEnabled();
-    _data.setPhysicalLength(_numPoints);
-    _data.setLogicalLength(_numPoints);
-
-    ModelFilePos pos = _stringTableRecordDataPos;
-
-    int size = recordSize();
-    for(int i = 0; i < _numPoints; i++)
-        {
-        _modelFile->readData(&_data[i], pos, size);
-        pos += (size / 4);
-        }
-    _loadedData = true;
-    _stringData = &_data[0];
-
-//    int numDims = _type % 100;
-    int type = _type / 1000;
-    int mask;
-    int i;
-
-    for(i = 0; i < _numPoints; i++)
-        {
-        long* pt = (long*)_data[i].text;
-        long* pt2 = (long*)_data[i].text;
-
-        int ttype = type;
-        mask = 2;
-        for(int j = 4; j < _type % 100; j++)
-            {
-            if((ttype % 10) & mask)
-                {
-                *pt2++ = *pt++;
-                pt++;
-                }
-            else
-                *pt2++ = *pt++;
-            mask <<= 1;
-            if(mask == 8)
-                {
-                ttype /= 10;
-                mask = 1;
-                }
-            }
-        *((char*)pt2) = 0;
-        }
-    return eOk;
-    }
-
-void MXTextString::UpdateFile()
-    {
-    if(_stringData)
-        {
-        int recSize = recordSize();
-        unsigned char* _fileData = new unsigned char[dataSize()];
-        ElementTextString* _fileDataPtr;
-
-//        int numDims = _type % 100;
-        int type = _type / 1000;
-        int mask;
-        int i;
-
-        for(i = 0; i < _numPoints; i++)
-            {
-            _fileDataPtr = (ElementTextString*)(_fileData + (i * recSize));
-            _fileDataPtr->x = _data[i].x;
-            _fileDataPtr->y = _data[i].y;
-            _fileDataPtr->height = _data[i].height;
-            _fileDataPtr->angle = _data[i].angle;
-
-            long* pt = (long*)_data[i].text;
-            long* pt2 = (long*)_fileDataPtr->text;
-
-            int ttype = type;
-            mask = 2;
-            for(int j = 4; j < _type % 100; j++)
-                {
-                if((ttype % 10) & mask)
-                    {
-                    *pt2++ = *pt++;
-                    *pt2++ = asLong("    ");
-                    }
-                else
-                    *pt2++ = *pt++;
-                mask <<= 1;
-                if(mask == 8)
-                    {
-                    ttype /= 10;
-                    mask = 1;
-                    }
-                }
-            }
-
-        _modelFile->writeData(_fileData, _stringTableRecordDataPos, dataSize());
-        delete [] _fileData;
-        }
-    }
-
-void MXTextString::UpdateData()
-    {
-    if((isModified() || isNewRecord()) && !isErased() && _loadedData)
-        {
-        int maxlen = 1;
-        if(_numPoints > 0)
-            {
-            double minx, miny,maxx,maxy;
-
-            ElementTextString* _dataP = &_data[0];
-            double x = fabs(_dataP->x);
-            double y = fabs(_dataP->y);
-            minx = maxx = x;
-            miny = maxy = y;
-            maxlen = (int)strlen(_dataP->text);
-            _dataP++;
-            for(int i = 1; i < _numPoints;i++, _dataP++)
-                {
-                x = fabs(_dataP->x);
-                y = fabs(_dataP->y);
-
-                if(minx > x)
-                    minx = x;
-                else if(maxx < x)
-                    maxx = x;
-
-                if(miny > y)
-                    miny = y;
-                else if(maxy < y)
-                    maxy = y;
-
-                int len = (int)strlen(_dataP->text);
-                if(len > maxlen)
-                    maxlen = len;
-                }
-            double xs =0;
-            double ys =0;
-            if(_modelFile)
-                _modelFile->getModelShift(xs, ys);
-            _minx = (long)floor(minx - xs);
-            _maxx = (long)ceil(maxx - xs);
-            _miny = (long)floor(miny - ys);
-            _maxy = (long)ceil(maxy - ys);
-            if(_minx == _maxx)
-                _minx--;
-            if(_miny == _maxy)
-                _miny--;
-            maxlen = ((maxlen + 3) / 4) + 4;
-            if((_type % 100) < maxlen)
-                {
-                _type = ((_type / 100) * 100) + maxlen;
-                }
-            }
-        }
-    StringTableRecord::UpdateData();
-    }
-
-ErrorStatus MXTextString::copy(StringTableRecord*& clonedString) const
-    {
-    assertReadEnabled();
-    MXTextString* newString = MXTextString::cast(this->isA()->create());
-    if(!newString)
-        newString = new MXTextString;
-    strcpy(newString->_stringName, "    ");
-    memcpy(newString->_subReference, _subReference, sizeof(_subReference));
-    newString->_type = _type;
-    newString->setNumPoints(_numPoints);
-    newString->_minx = _minx;
-    newString->_miny = _miny;
-    newString->_maxx = _maxx;
-    newString->_maxy = _maxy;
-
-    if(_loadedData)
-        {
-        memcpy(newString->_stringData, _stringData, _numPoints * sizeof(ElementTextString));
-        }
-    else
-        {
-        newString->_stringTableRecordDataPos = _stringTableRecordDataPos;
-        newString->setModelFile(_modelFile);
-        newString->loadData();
-
-        newString->_stringTableRecordDataPos.setRecordNumber(0);
-        newString->_stringTableRecordDataPos.setRecordPos(0);
-        newString->_modelTableRecord = 0;
-        newString->_modelTable = 0;
-        newString->_stringTable = 0;
-        newString->_originalDataSize = 0;
-        newString->_modelFile = NULL;
-        }
-    clonedString = newString;
-    return eOk;
-    }
-
-#ifdef MXACHIVE
-ErrorStatus MXTextString::getArchiveStringHeader(void* data)
-    {
-    long* dataPtr = (long*)data;
-    *dataPtr++ = *((long*)_stringName);
-    *dataPtr++ = *((long*)_subReference);
-    *dataPtr++ = _type;
-    *dataPtr++ = _numPoints;
-    *dataPtr++ = _minx;
-    *dataPtr++ = _miny;
-    *dataPtr++ = _maxx;
-    *dataPtr++ = _maxy;
-    *dataPtr++ = sizeof(ElementTextString) * _numPoints;
-    return eOk;
-    }
-ErrorStatus MXTextString::Archive(unsigned long& size, void*& data)
-    {
-    assertReadEnabled();
-    unsigned char*& dataPtr = (unsigned char*&)data;
-    unsigned long dataSize = sizeof(ElementTextString) * _numPoints;
-    size += dataSize;
-    if(data)
-        {
-        if(!_loadedData)
-            loadData();
-        for(int i = 0; i < _data.size(); i++)
-            {
-            int len = (int)strlen(_data[i].text);
-            memset(&_data[i].text[len], 0, 56 - len);
-            }
-        memcpy(dataPtr, _stringData, dataSize);
-        dataPtr += dataSize;
-        }
-    return eOk;
-    }
-
-ErrorStatus MXTextString::Retrieve(void*& data)
-    {
-    assertWriteEnabled();
-    unsigned char*& dataPtr = (unsigned char*&)data;
-    unsigned long dataSize = sizeof(ElementTextString) * _numPoints;
-
-    emptyData();
-    int numPoints = _numPoints;
-    _numPoints = 0;
-    setNumPoints(numPoints);
-    _numPoints = numPoints;
-
-    memcpy(_stringData, dataPtr, dataSize);
-    dataPtr += dataSize;
-    return eOk;
-    }
-#endif
-
-ErrorStatus MXTextString::put(__int64 offset, unsigned long size, void* data)
-    {
-    assertWriteEnabled();
-    if(!_loadedData)
-        {
-        loadData();
-        }
-
-    memcpy(((char*)_stringData) + offset, data, size);
-    return eOk;
-    }
-
-ErrorStatus MXTextString::get(__int64 offset, unsigned long size, void* data)
-    {
-    assertReadEnabled();
-
-    if(!_loadedData)
-        {
-        loadData();
-        }
-    for(int i = 0; i < (int)_data.size(); i++)
-        {
-        int len = (int)strlen(_data[i].text);
-        memset(&_data[i].text[len], 0, 56 - len);
-        }
-    memcpy(data, ((char*)_stringData) + offset, size);
-    return eOk;
-    }
-
-#ifdef MXALLSTRINGTYPES
-//MX3dString
-MXRT_STRING_DEFINE_MEMBERS(MX3dString, StringTableRecord);  // 3
-
-bool MX3dString::isType(const StringTableFileRecord* str, const long modelType) //const int type, const long name, const long subref)
-    {
-    return compareTypes(str->type, 703) && modelType == 0x20202020;
-    }
-
-ErrorStatus MX3dString::loadData()
-    {
-    assertReadEnabled();
-    _data.setPhysicalLength(_numPoints);
-    _data.setLogicalLength(_numPoints);
-
-    _modelFile->readData(_data[0], _stringTableRecordDataPos, sizeof(Element3dString) * _numPoints);
-    _loadedData = true;
-    _stringData = _data[0];
-    return eOk;
-    }
-
-void MX3dString::UpdateData()
-    {
-    if((isModified() || isNewRecord()) && !isErased() && _loadedData)
-        {
-        if(_numPoints > 0)
-            {
-            double minx,miny,maxx,maxy;
-            Element3dString* _dataP = _data[0];
-            minx = maxx = fabs(_dataP->x);
-            miny = maxy = fabs(_dataP->y);
-            _dataP++;
-
-            for(int i = 1; i < _numPoints;i++, _dataP++)
-                {
-                if(minx > fabs(_dataP->x))
-                    minx = fabs(_dataP->x);
-                else if(maxx < fabs(_dataP->x))
-                    maxx = fabs(_dataP->x);
-
-                if(miny > fabs(_dataP->y))
-                    miny = fabs(_dataP->y);
-                else if(maxy < fabs(_dataP->y))
-                    maxy = fabs(_dataP->y);
-                }
-            double xs = 0;
-            double ys = 0;
-            if(_modelFile)
-                _modelFile->getModelShift(xs, ys);
-            _minx = (long)floor(minx - xs);
-            _maxx = (long)ceil(maxx - xs);
-            _miny = (long)floor(miny - ys);
-            _maxy = (long)ceil(maxy - ys);
-            if(_minx == _maxx)
-                _minx--;
-            if(_miny == _maxy)
-                _miny--;
-            }
-        }
-    StringTableRecord::UpdateData();
-    }
-
-ErrorStatus MX3dString::copy(StringTableRecord*& clonedString) const
-    {
-    return StringTableRecord::copy(clonedString);
-    }
-
-//MXSurveyStationString
-MXRT_STRING_DEFINE_MEMBERS(MXSurveyStationString, StringTableRecord);  // 4
-
-bool MXSurveyStationString::isType(const StringTableFileRecord* str, const long modelType) //const int type, const long name, const long subref)
-    {
-    if(str->stringName[0] == 'P' && asLong(str->subReference) == asLong("SSTA") && modelType == 0x20202020)
-        {
-        if(compareTypes(str->type, 1704))
-            return true;
-        }
-    return false;
-    }
-
-ErrorStatus MXSurveyStationString::loadData()
-    {
-    assertReadEnabled();
-    _data.setPhysicalLength(_numPoints);
-    _data.setLogicalLength(_numPoints);
-
-    _modelFile->readData(_data[0], _stringTableRecordDataPos, sizeof(ElementSurveyStationString) * _numPoints);
-    _loadedData = true;
-    _stringData = _data[0];
-    return eOk;
-    }
-
-void MXSurveyStationString::UpdateData()
-    {
-    if((isModified() || isNewRecord()) && !isErased() && _loadedData)
-        {
-        if(_numPoints > 0)
-            {
-            double minx,miny,maxx,maxy;
-            ElementSurveyStationString* _dataP = _data[0];
-            minx = maxx = fabs(_dataP->x);
-            miny = maxy = fabs(_dataP->y);
-            _dataP++;
-
-            for(int i = 1; i < _numPoints;i++, _dataP++)
-                {
-                if(minx > fabs(_dataP->x))
-                    minx = fabs(_dataP->x);
-                else if(maxx < fabs(_dataP->x))
-                    maxx = fabs(_dataP->x);
-
-                if(miny > fabs(_dataP->y))
-                    miny = fabs(_dataP->y);
-                else if(maxy < fabs(_dataP->y))
-                    maxy = fabs(_dataP->y);
-                }
-            double xs =0;
-            double ys =0;
-            if(_modelFile)
-                _modelFile->getModelShift(xs, ys);
-            _minx = (long)floor(minx - xs);
-            _maxx = (long)ceil(maxx - xs);
-            _miny = (long)floor(miny - ys);
-            _maxy = (long)ceil(maxy - ys);
-            if(_minx == _maxx)
-                _minx--;
-            if(_miny == _maxy)
-                _miny--;
-            }
-        }
-    StringTableRecord::UpdateData();
-    }
-
-ErrorStatus MXSurveyStationString::copy(StringTableRecord*& clonedString) const
-    {
-    return StringTableRecord::copy(clonedString);
-    }
-
-//MXSurveyObservationString
-MXRT_STRING_DEFINE_MEMBERS(MXSurveyObservationString, StringTableRecord);  // 4
-
-bool MXSurveyObservationString::isType(const StringTableFileRecord* str, const long modelType) //const int type, const long name, const long subref)
-    {
-    if(modelType == 0x20202020)
-        {
-        if(compareTypes(str->type, 704))
-            return true;
-        }
-    return false;
-    }
-
-ErrorStatus MXSurveyObservationString::loadData()
-    {
-    assertReadEnabled();
-    _data.setPhysicalLength(_numPoints);
-    _data.setLogicalLength(_numPoints);
-
-    _modelFile->readData(_data[0], _stringTableRecordDataPos, sizeof(ElementSurveyObservationString) * _numPoints);
-    ElementSurveyObservationString* _dataP = _data[0];
-    _loadedData = true;
-    _stringData = _data[0];
-    return eOk;
-    }
-
-void MXSurveyObservationString::UpdateData()
-    {
-    if((isModified() || isNewRecord()) && !isErased() && _loadedData)
-        {
-        if(_numPoints > 0)
-            {
-            double minx,miny,maxx,maxy;
-
-            ElementSurveyObservationString* _dataP = _data[0];
-            minx = maxx = fabs(_dataP->x);
-            miny = maxy = fabs(_dataP->y);
-            _dataP++;
-
-            for(int i = 1; i < _numPoints;i++, _dataP++)
-                {
-                if(minx > fabs(_dataP->x))
-                    minx = fabs(_dataP->x);
-                else if(maxx < fabs(_dataP->x))
-                    maxx = fabs(_dataP->x);
-
-                if(miny > fabs(_dataP->y))
-                    miny = fabs(_dataP->y);
-                else if(maxy < fabs(_dataP->y))
-                    maxy = fabs(_dataP->y);
-                }
-
-            double xs =0;
-            double ys =0;
-            if(_modelFile)
-                _modelFile->getModelShift(xs, ys);
-            _minx = (long)floor(minx - xs);
-            _maxx = (long)ceil(maxx - xs);
-            _miny = (long)floor(miny - ys);
-            _maxy = (long)ceil(maxy - ys);
-            if(_minx == _maxx)
-                _minx--;
-            if(_miny == _maxy)
-                _miny--;
-            }
-        }
-    StringTableRecord::UpdateData();
-    }
-
-ErrorStatus MXSurveyObservationString::copy(StringTableRecord*& clonedString) const
-    {
-    return StringTableRecord::copy(clonedString);
-    }
-
-//MXSectionString
-MXRT_STRING_DEFINE_MEMBERS(MXSectionString, StringTableRecord);  // 3
-
-bool MXSectionString::isType(const StringTableFileRecord* str, const long modelType) //const int type, const long name, const long subref)
-    {
-    return compareTypes(str->type, 1705) && (asLong(str->subReference) != asLong("INTC")) && (asLong(str->subReference) != asLong("INTF")) && modelType == 0x20202020;
-    }
-
-ErrorStatus MXSectionString::loadData()
-    {
-    assertReadEnabled();
-    _data.setPhysicalLength(_numPoints);
-    _data.setLogicalLength(_numPoints);
-
-    _modelFile->readData(_data[0], _stringTableRecordDataPos, sizeof(ElementSectionString) * _numPoints);
-    ElementSectionString* _dataP = _data[0];
-    for(int i = 0; i < _numPoints;i++, _dataP++)
-        {
-        _dataP->pad = 0;
-        }
-    _loadedData = true;
-    _stringData = _data[0];
-    return eOk;
-    }
-
-void MXSectionString::UpdateData()
-    {
-    if((isModified() || isNewRecord()) && !isErased() && _loadedData)
-        {
-        if(_numPoints > 0)
-            {
-            ElementSectionString* _dataP = _data[0];
-            double minx,miny,maxx,maxy;
-            minx = maxx = fabs(_dataP->x);
-            miny = maxy = fabs(_dataP->y);
-            _dataP->pad = 0;
-            _dataP++;
-
-            for(int i = 1; i < _numPoints;i++, _dataP++)
-                {
-                if(minx > fabs(_dataP->x))
-                    minx = fabs(_dataP->x);
-                else if(maxx < fabs(_dataP->x))
-                    maxx = fabs(_dataP->x);
-
-                if(miny > fabs(_dataP->y))
-                    miny = fabs(_dataP->y);
-                else if(maxy < fabs(_dataP->y))
-                    maxy = fabs(_dataP->y);
-                _dataP->pad = 0;
-                }
-            double xs =0;
-            double ys =0;
-            if(_modelFile)
-                _modelFile->getModelShift(xs, ys);
-            _minx = (long)floor(minx - xs);
-            _maxx = (long)ceil(maxx - xs);
-            _miny = (long)floor(miny - ys);
-            _maxy = (long)ceil(maxy - ys);
-            if(_minx == _maxx)
-                _minx--;
-            if(_miny == _maxy)
-                _miny--;
-            }
-        }
-    StringTableRecord::UpdateData();
-    }
-
-ErrorStatus MXSectionString::copy(StringTableRecord*& clonedString) const
-    {
-    return StringTableRecord::copy(clonedString);
-    }
-
-//MXInterfaceString
-MXRT_STRING_DEFINE_MEMBERS(MXInterfaceString, StringTableRecord);  // 3
-
-bool MXInterfaceString::isType(const StringTableFileRecord* str, const long modelType) //const int type, const long name, const long subref)
-    {
-    return compareTypes(str->type, 2705) && (asLong(str->subReference) == asLong("INTC")) || (asLong(str->subReference) == asLong("INTF")) && modelType == 0x20202020;
-    }
-
-ErrorStatus MXInterfaceString::loadData()
-    {
-    assertReadEnabled();
-    _data.setPhysicalLength(_numPoints);
-    _data.setLogicalLength(_numPoints);
-
-    _modelFile->readData(_data[0], _stringTableRecordDataPos, sizeof(ElementInterfaceString) * _numPoints);
-    _loadedData = true;
-    _stringData = _data[0];
-    return eOk;
-    }
-
-void MXInterfaceString::UpdateData()
-    {
-    if((isModified() || isNewRecord()) && !isErased() && _loadedData)
-        {
-        if(_numPoints > 0)
-            {
-            double minx,miny,maxx,maxy;
-            ElementInterfaceString* _dataP = _data[0];
-            minx = maxx = fabs(_dataP->x);
-            miny = maxy = fabs(_dataP->y);
-            _dataP++;
-
-            for(int i = 1; i < _numPoints;i++, _dataP++)
-                {
-                if(minx > fabs(_dataP->x))
-                    minx = fabs(_dataP->x);
-                else if(maxx < fabs(_dataP->x))
-                    maxx = fabs(_dataP->x);
-
-                if(miny > fabs(_dataP->y))
-                    miny = fabs(_dataP->y);
-                else if(maxy < fabs(_dataP->y))
-                    maxy = fabs(_dataP->y);
-                }
-
-            double xs =0;
-            double ys =0;
-            if(_modelFile)
-                _modelFile->getModelShift(xs, ys);
-            _minx = (long)floor(minx - xs);
-            _maxx = (long)ceil(maxx - xs);
-            _miny = (long)floor(miny - ys);
-            _maxy = (long)ceil(maxy - ys);
-            if(_minx == _maxx)
-                _minx--;
-            if(_miny == _maxy)
-                _miny--;
-            }
-        }
-    StringTableRecord::UpdateData();
-    }
-
-ErrorStatus MXInterfaceString::copy(StringTableRecord*& clonedString) const
-    {
-    return StringTableRecord::copy(clonedString);
-    }
-
-//MXMasterString
-MXRT_STRING_DEFINE_MEMBERS(MXMasterString, StringTableRecord);  // 3
-
-bool MXMasterString::isType(const StringTableFileRecord* str, const long modelType) //const int type, const long name, const long subref)
-    {
-    return compareTypes(str->type, 7706) && modelType == 0x20202020;
-    }
-
-ErrorStatus MXMasterString::loadData()
-    {
-    assertReadEnabled();
-    _data.setPhysicalLength(_numPoints);
-    _data.setLogicalLength(_numPoints);
-
-    _modelFile->readData(_data[0], _stringTableRecordDataPos, sizeof(ElementMasterString) * _numPoints);
-    _loadedData = true;
-    _stringData = _data[0];
-    return eOk;
-    }
-
-void MXMasterString::UpdateData()
-    {
-    if((isModified() || isNewRecord()) && !isErased() && _loadedData)
-        {
-        if(_numPoints > 0)
-            {
-            double minx,miny,maxx,maxy;
-            ElementMasterString* _dataP = _data[0];
-            minx = maxx = fabs(_dataP->x);
-            miny = maxy = fabs(_dataP->y);
-            _dataP++;
-
-            for(int i = 1; i < _numPoints;i++, _dataP++)
-                {
-                if(minx > fabs(_dataP->x))
-                    minx = fabs(_dataP->x);
-                else if(maxx < fabs(_dataP->x))
-                    maxx = fabs(_dataP->x);
-
-                if(miny > fabs(_dataP->y))
-                    miny = fabs(_dataP->y);
-                else if(maxy < fabs(_dataP->y))
-                    maxy = fabs(_dataP->y);
-                }
-
-            double xs =0;
-            double ys =0;
-            if(_modelFile)
-                _modelFile->getModelShift(xs, ys);
-            _minx = (long)floor(minx - xs);
-            _maxx = (long)ceil(maxx - xs);
-            _miny = (long)floor(miny - ys);
-            _maxy = (long)ceil(maxy - ys);
-            if(_minx == _maxx)
-                _minx--;
-            if(_miny == _maxy)
-                _miny--;
-            }
-        }
-    StringTableRecord::UpdateData();
-    }
-
-ErrorStatus MXMasterString::copy(StringTableRecord*& clonedString) const
-    {
-    return StringTableRecord::copy(clonedString);
-    }
-
-//MXGeometryString
-MXRT_STRING_DEFINE_MEMBERS(MXGeometryString, StringTableRecord);  // 3
-
-bool MXGeometryString::isType(const StringTableFileRecord* str, const long modelType) //const int type, const long name, const long subref)
-    {
-    return (str->type % 100) == 12 && modelType == 0x20202020;
-    }
-
-ErrorStatus MXGeometryString::loadData()
-    {
-    assertReadEnabled();
-    _data.setPhysicalLength(_numPoints);
-    _data.setLogicalLength(_numPoints);
-
-    _modelFile->readData(_data[0], _stringTableRecordDataPos, sizeof(ElementGeometryString) * _numPoints);
-    _loadedData = true;
-    _stringData = _data[0];
-    return eOk;
-    }
-
-void MXGeometryString::UpdateData()
-    {
-    if((isModified() || isNewRecord()) && !isErased() && _loadedData)
-        {
-        if(_numPoints > 0)
-            {
-            double minx,miny,maxx,maxy;
-            ElementGeometryString* _dataP = _data[0];
-            minx = maxx = fabs(_dataP->x);
-            miny = maxy = fabs(_dataP->y);
-            _dataP++;
-
-            for(int i = 1; i < _numPoints;i++, _dataP++)
-                {
-                if(minx > fabs(_dataP->x))
-                    minx = fabs(_dataP->x);
-                else if(maxx < fabs(_dataP->x))
-                    maxx = fabs(_dataP->x);
-
-                if(miny > fabs(_dataP->y))
-                    miny = fabs(_dataP->y);
-                else if(maxy < fabs(_dataP->y))
-                    maxy = fabs(_dataP->y);
-                }
-
-            double xs =0;
-            double ys =0;
-            if(_modelFile)
-                _modelFile->getModelShift(xs, ys);
-            _minx = (long)floor(minx - xs);
-            _maxx = (long)ceil(maxx - xs);
-            _miny = (long)floor(miny - ys);
-            _maxy = (long)ceil(maxy - ys);
-            if(_minx == _maxx)
-                _minx--;
-            if(_miny == _maxy)
-                _miny--;
-            }
-        }
-    StringTableRecord::UpdateData();
-    }
-
-ErrorStatus MXGeometryString::copy(StringTableRecord*& clonedString) const
-    {
-    return StringTableRecord::copy(clonedString);
-    }
-#endif
-
-
-MXStringDimData::MXStringDimData()
-    {
-    _data = NULL;
-    }
-
-MXStringDimData::MXStringDimData(unsigned char* data, const int type, const int numPoints)
-    {
-    InitArray(type, numPoints);
-    _data = data;
-    }
-
-MXStringDimData::MXStringDimData(const int type, const int numPoints)
-    {
-    _data = NULL;
-    Init(type, numPoints);
-    }
-
-void MXStringDimData::Init(const int type, const int numPoints)
-    {
-    if(_data)
-        delete [] _data;
-    InitArray(type, numPoints);
-    _data = new unsigned char[_recSize * _numPoints];
-    }
-
-void MXStringDimData::InitArray(const int type, const int numPoints)
-    {
-//    int numDoubles = 0;
-    int temp = 0;
-    int i;
-    int pos = 0;
-    int ttype = type / 100;
-
-    _dimData.empty();
-    for(i = 0; i < type % 100; i++)
-        {
-        if((i % 3) == 0)
-            {
-            temp = ttype % 10;
-            ttype /= 10;
-            }
-        _dimData[i].offset = pos;
-        if(temp & 1)
-            {
-            _dimData[i].size = 8;
-            pos += 8;
-            }
-        else
-            {
-            _dimData[i].size = 4;
-            pos += 4;
-            }
-        temp = temp >> 1;
-        }
-    _numPoints = numPoints;
-    _recSize = pos;
-    }
-
-ErrorStatus MXStringDimData::getDouble(const int pointNum, const int dim, double& value) const
-    {
-    if(pointNum > _numPoints || pointNum <= 0)
-        return eInvalidData;
-    if(dim <= 0 || dim > (int)_dimData.size())
-        return eInvalidData;
-
-    if(_dimData[dim - 1].size != 8)
-        return eInvalidData;
-
-    int pos = ((pointNum - 1) * _recSize) + _dimData[dim - 1].offset;
-    value = *((double*)(_data + pos));
-    return eOk;
-    }
-
-ErrorStatus MXStringDimData::setDouble(const int pointNum, const int dim, double value)
-    {
-    if(pointNum > _numPoints || pointNum <= 0)
-        return eInvalidData;
-    if(dim <= 0 || dim > (int)_dimData.size())
-        return eInvalidData;
-
-    if(_dimData[dim - 1].size != 8)
-        return eInvalidData;
-
-    int pos = ((pointNum - 1) * _recSize) + _dimData[dim - 1].offset;
-    *((double*)(_data + pos)) = value;
-    return eOk;
-    }
-
-ErrorStatus MXStringDimData::getInt(const int pointNum, const int dim, int& value) const
-    {
-    if(pointNum > _numPoints || pointNum <= 0)
-        return eInvalidData;
-    if(dim <= 0 || dim > (int)_dimData.size())
-        return eInvalidData;
-
-    if(_dimData[dim - 1].size != 4)
-        return eInvalidData;
-
-    int pos = ((pointNum - 1) * _recSize) + _dimData[dim - 1].offset;
-    value = *((int*)(_data + pos));
-    return eOk;
-    }
-
-ErrorStatus MXStringDimData::setInt(const int pointNum, const int dim, int value)
-    {
-    if(pointNum > _numPoints || pointNum <= 0)
-        return eInvalidData;
-    if(dim <= 0 || dim > (int)_dimData.size())
-        return eInvalidData;
-
-    if(_dimData[dim - 1].size != 4)
-        return eInvalidData;
-
-    int pos = ((pointNum - 1) * _recSize) + _dimData[dim - 1].offset;
-    *((int*)(_data + pos)) = value;
-    return eOk;
-    }
-
-ErrorStatus MXStringDimData::getText(const int pointNum, const int dim, const char* & data) const
-    {
-    if(pointNum > _numPoints || pointNum <= 0)
-        return eInvalidData;
-    if(dim <= 0 || dim > (int)_dimData.size())
-        return eInvalidData;
-
-    /*
-    if(_dimData[dim - 1].size != 4)
-    return eInvalidData;
-    */
-    int pos = ((pointNum - 1) * _recSize) + _dimData[dim - 1].offset;
-    data = (char*)(_data + pos);
-    return eOk;
-    }
-
-ErrorStatus MXStringDimData::setText(const int pointNum, const int dim, const char* const data)
-    {
-    if(pointNum > _numPoints || pointNum <= 0)
-        return eInvalidData;
-    if(dim <= 0 || dim > (int)_dimData.size())
-        return eInvalidData;
-
-    /*
-    if(_dimData[dim - 1].size != 4)
-    return eInvalidData;
-    */
-    int pos = ((pointNum - 1) * _recSize) + _dimData[dim - 1].offset;
-    strncpy((char*)(_data + pos), (char*)data, _dimData[dim - 1].size);
-    return eOk;
-    }
-
-int MXStringDimData::type(void) const
-    {
-    int type = (int)_dimData.size();
-//    int numDoubles = 0;
-    int i;
-    int multiply = 100;
-
-    for(i = 0; i < (int)_dimData.size(); i++)
-        {
-        if((i % 3) == 0)
-            {
-            multiply = (int)pow(10.0, 2.0 + (i / 3));
-            }
-
-        if(_dimData[i].size == 8)
-            {
-            type += multiply;
-            }
-        multiply *= 2;
-        }
-    return type;
-    }
-
-void MXStringDimData::setNumPoints(const int value)
-    {
-    if(value == _numPoints)
-        return;
-
-    unsigned char* data = _data;
-    int size = _recSize * _numPoints;
-
-    _numPoints = value;
-    _data = new unsigned char[_recSize * _numPoints];
-    if(size > _recSize * _numPoints)
-        size = _recSize * _numPoints;
-
-    memcpy(_data, data, size);
-    delete [] data;
-    }
-
-void MXStringDimData::getMinMax(long& minx, long& miny, long& maxx, long& maxy) const
-    {
-    if(_numPoints == 0)
-        {
-        minx = -1;
-        maxx = -1;
-        miny = -1;
-        maxy = -1;
-        return;
-        }
-    int i;
-    int pos1 = _dimData[0].offset;
-    int pos2 = _dimData[1].offset;
-
-    int dbl1= _dimData[0].size == 8;
-    int dbl2 = _dimData[1].size == 8;
-
-    if(dbl1)
-        minx = maxx = (long)*((double*)(_data + pos1));
-    else
-        minx = maxx = (long)*((int*)(_data + pos1));
-
-    if(dbl2)
-        miny = maxy = (long)*((double*)(_data + pos2));
-    else
-        miny = maxy = (long)*((int*)(_data + pos2));
-
-    long vx;
-    long vy;
-
-    for(i = 1; i < _numPoints; i++)
-        {
-        if(dbl1)
-            vx = (long)*((double*)(_data + pos1));
-        else
-            vx = (long)*((int*)(_data + pos1));
-
-        if(dbl2)
-            vy = (long)*((double*)(_data + pos2));
-        else
-            vy = (long)*((int*)(_data + pos2));
-
-        if(minx > vx)
-            minx = vx;
-        else if(maxx < vx)
-            maxx = vx;
-
-        if(miny > vy)
-            miny = vy;
-        else if(maxy < vy)
-            maxy = vy;
-
-        pos1 += _recSize;
-        pos2 += _recSize;
-        }
-    }
-
-MXRT_STRING_DEFINE_MEMBERS(MXProxyString, StringTableRecord); // 2
-
-bool MXProxyString::isType(const StringTableFileRecord* str, const long modelType) //const int type, const long name, const long subref)
-    {
-    return false;
-    }
-
-MXProxyString::~MXProxyString()
-    {
-    void* stringData = _stringData;
-    StringTableRecord::emptyData();
-    if(stringData)
-        delete [] stringData;
-    }
-
-void MXProxyString::emptyData(void)
-    {
-    if(_stringData)
-        delete [] _stringData;
-    _stringData = NULL;
-    _loadedData = false;
-    }
-
-ErrorStatus MXProxyString::loadData(void)
-    {
-    assertReadEnabled();
-    long dataSize = recordSize() * _numPoints;
-    _stringData = new unsigned char[dataSize];
-    _numPointsInData = _numPoints;
-    _modelFile->readData(_stringData, _stringTableRecordDataPos, dataSize);
-    _loadedData = true;
-    return eOk;
-    }
-
-void MXProxyString::UpdateData(void)
-    {
-    if((isModified() || isNewRecord()) && !isErased() && _loadedData)
-        {
-        if(_numPoints > 0)
-            {
-            long recSize = recordSize();
-
-            double minx,miny,maxx,maxy;
-
-            if(((_type / 100) & 3) == 0)
-                {
-                long* data = (long*)_stringData;
-                minx = maxx = abs(data[0]);
-                miny = maxy = abs(data[1]);
-                for(int i = 1; i < _numPoints; i++)
-                    {
-                    data = (long*)(((unsigned char*)_stringData) + (i * recSize));
-                    if(minx > abs(data[0]))
-                        minx = abs(data[0]);
-                    else if(maxx < abs(data[0]))
-                        maxx = abs(data[0]);
-
-                    if(miny > abs(data[1]))
-                        miny = abs(data[1]);
-                    else if(maxy < abs(data[1]))
-                        maxy = abs(data[1]);
-                    }
-                minx /= 1000;
-                maxx /= 1000;
-                miny /= 1000;
-                maxy /= 1000;
-                }
-            else
-                {
-                double* data = (double*)_stringData;
-                minx = maxx = fabs(data[0]);
-                miny = maxy = fabs(data[1]);
-                for(int i = 1; i < _numPoints; i++)
-                    {
-                    data = (double*)(((unsigned char*)_stringData) + (i * recSize));
-                    if(minx > fabs(data[0]))
-                        minx = fabs(data[0]);
-                    else if(maxx < fabs(data[0]))
-                        maxx = fabs(data[0]);
-
-                    if(miny > fabs(data[1]))
-                        miny = fabs(data[1]);
-                    else if(maxy < fabs(data[1]))
-                        maxy = fabs(data[1]);
-                    }
-                }
-            double xs =0;
-            double ys =0;
-            if(_modelFile)
-                _modelFile->getModelShift(xs, ys);
-            _minx = (long)floor(minx - xs);
-            _maxx = (long)ceil(maxx - xs);
-            _miny = (long)floor(miny - ys);
-            _maxy = (long)ceil(maxy - ys);
-            if(_minx == _maxx)
-                _minx--;
-            if(_miny == _maxy)
-                _miny--;
-            }
-        }
-    StringTableRecord::UpdateData();
-    }
-
-void MXProxyString::SetNumPoints(const int i)
-    {
-    if(!_loadedData)
-        loadData();
-    if(i <= _numPointsInData)
-        return;
-
-    long recSize = recordSize();
-    void* data = new char[recSize * i];
-
-    if(_stringData)
-        {
-        memcpy(data, _stringData, (recSize * _numPointsInData));
-        delete [] _stringData;
-        }
-    _numPointsInData = i;
-    _stringData = data;
-    }
-
-#ifdef MXALLSTRINGTYPES
-//MXAreaString
-MXRT_STRING_DEFINE_MEMBERS(MXAreaString, StringTableRecord); // 2
-
-bool MXAreaString::isType(const StringTableFileRecord* str, const long modelType) //const int type, const long name, const long subref)
-    {
-    return compareTypes(str->type, 177710) && modelType == 0x20202020 && asLong(str->subReference) == asLong("AREA");
-    }
-
-ErrorStatus MXAreaString::loadData()
-    {
-    assertReadEnabled();
-    _data.setPhysicalLength(_numPoints);
-    _data.setLogicalLength(_numPoints);
-
-    _modelFile->readData(_data[0], _stringTableRecordDataPos, sizeof(ElementAreaString) * _numPoints);
-    _stringData = _data[0];
-    _loadedData = true;
-    return eOk;
-    }
-
-void MXAreaString::UpdateData()
-    {
-    if((isModified() || isNewRecord()) && !isErased() && _loadedData)
-        {
-        if(_numPoints > 0)
-            {
-            double minx,miny,maxx,maxy;
-
-            ElementAreaString* _dataP = _data[0];
-            minx = maxx = fabs(_dataP->x);
-            miny = maxy = fabs(_dataP->y);
-            _dataP++;
-
-            for(int i = 1; i < _numPoints;i++, _dataP++)
-                {
-                if(minx > fabs(_dataP->x))
-                    minx = fabs(_dataP->x);
-                else if(maxx < fabs(_dataP->x))
-                    maxx = fabs(_dataP->x);
-
-                if(miny > fabs(_dataP->y))
-                    miny = fabs(_dataP->y);
-                else if(maxy < fabs(_dataP->y))
-                    maxy = fabs(_dataP->y);
-                }
-
-            double xs =0;
-            double ys =0;
-            if(_modelFile)
-                _modelFile->getModelShift(xs, ys);
-            _minx = (long)floor(minx - xs);
-            _maxx = (long)ceil(maxx - xs);
-            _miny = (long)floor(miny - ys);
-            _maxy = (long)ceil(maxy - ys);
-            if(_minx == _maxx)
-                _minx--;
-            if(_miny == _maxy)
-                _miny--;
-            }
-        }
-    StringTableRecord::UpdateData();
-    }
-
-ErrorStatus MXAreaString::copy(StringTableRecord*& clonedString) const
-    {
-    return StringTableRecord::copy(clonedString);
-    }
-
-//MXEndAreaString
-MXRT_STRING_DEFINE_MEMBERS(MXEndAreaString, StringTableRecord); // 2
-
-bool MXEndAreaString::isType(const StringTableFileRecord* str, const long modelType) //const int type, const long name, const long subref)
-    {
-    return compareTypes(str->type, 177710) && modelType == 0x20202020 && asLong(str->subReference) == asLong("ENDA");
-    }
-
-ErrorStatus MXEndAreaString::loadData()
-    {
-    assertReadEnabled();
-    _data.setPhysicalLength(_numPoints);
-    _data.setLogicalLength(_numPoints);
-
-    _modelFile->readData(_data[0], _stringTableRecordDataPos, sizeof(ElementEndAreaString) * _numPoints);
-    _stringData = _data[0];
-    _loadedData = true;
-    return eOk;
-    }
-
-void MXEndAreaString::UpdateData()
-    {
-    if((isModified() || isNewRecord()) && !isErased() && _loadedData)
-        {
-        if(_numPoints > 0)
-            {
-            double minx,miny,maxx,maxy;
-
-            ElementEndAreaString* _dataP = _data[0];
-            minx = maxx = fabs(_dataP->x);
-            miny = maxy = fabs(_dataP->y);
-            _dataP++;
-
-            for(int i = 1; i < _numPoints;i++, _dataP++)
-                {
-                if(minx > fabs(_dataP->x))
-                    minx = fabs(_dataP->x);
-                else if(maxx < fabs(_dataP->x))
-                    maxx = fabs(_dataP->x);
-
-                if(miny > fabs(_dataP->y))
-                    miny = fabs(_dataP->y);
-                else if(maxy < fabs(_dataP->y))
-                    maxy = fabs(_dataP->y);
-                }
-            double xs =0;
-            double ys =0;
-            if(_modelFile)
-                _modelFile->getModelShift(xs, ys);
-            _minx = (long)floor(minx - xs);
-            _maxx = (long)ceil(maxx - xs);
-            _miny = (long)floor(miny - ys);
-            _maxy = (long)ceil(maxy - ys);
-            if(_minx == _maxx)
-                _minx--;
-            if(_miny == _maxy)
-                _miny--;
-            }
-        }
-    StringTableRecord::UpdateData();
-    }
-
-ErrorStatus MXEndAreaString::copy(StringTableRecord*& clonedString) const
-    {
-    return StringTableRecord::copy(clonedString);
-    }
-
-//MXVolumeString
-MXRT_STRING_DEFINE_MEMBERS(MXVolumeString, StringTableRecord); // 2
-
-bool MXVolumeString::isType(const StringTableFileRecord* str, const long modelType) //const int type, const long name, const long subref)
-    {
-    return compareTypes(str->type, 177710) && modelType == 0x20202020 && asLong(str->subReference) == asLong("VOLM");
-    }
-
-ErrorStatus MXVolumeString::loadData()
-    {
-    assertReadEnabled();
-    _data.setPhysicalLength(_numPoints);
-    _data.setLogicalLength(_numPoints);
-
-    _modelFile->readData(_data[0], _stringTableRecordDataPos, sizeof(ElementVolumeString) * _numPoints);
-    _stringData = _data[0];
-    _loadedData = true;
-    return eOk;
-    }
-
-void MXVolumeString::UpdateData()
-    {
-    if((isModified() || isNewRecord()) && !isErased() && _loadedData)
-        {
-        if(_numPoints > 0)
-            {
-            double minx,miny,maxx,maxy;
-
-            ElementVolumeString* _dataP = _data[0];
-            minx = maxx = fabs(_dataP->x);
-            miny = maxy = fabs(_dataP->y);
-            _dataP++;
-
-            for(int i = 1; i < _numPoints;i++, _dataP++)
-                {
-                if(minx > fabs(_dataP->x))
-                    minx = fabs(_dataP->x);
-                else if(maxx < fabs(_dataP->x))
-                    maxx = fabs(_dataP->x);
-
-                if(miny > fabs(_dataP->y))
-                    miny = fabs(_dataP->y);
-                else if(maxy < fabs(_dataP->y))
-                    maxy = fabs(_dataP->y);
-                }
-
-            double xs =0;
-            double ys =0;
-            if(_modelFile)
-                _modelFile->getModelShift(xs, ys);
-            _minx = (long)floor(minx - xs);
-            _maxx = (long)ceil(maxx - xs);
-            _miny = (long)floor(miny - ys);
-            _maxy = (long)ceil(maxy - ys);
-            if(_minx == _maxx)
-                _minx--;
-            if(_miny == _maxy)
-                _miny--;
-            }
-        }
-    StringTableRecord::UpdateData();
-    }
-
-ErrorStatus MXVolumeString::copy(StringTableRecord*& clonedString) const
-    {
-    return StringTableRecord::copy(clonedString);
-    }
-
-//MXVisibilityString
-MXRT_STRING_DEFINE_MEMBERS(MXVisibilityString, StringTableRecord); // 2
-
-bool MXVisibilityString::isType(const StringTableFileRecord* str, const long modelType) //const int type, const long name, const long subref)
-    {
-    return compareTypes(str->type, 177710) && modelType == 0x20202020 && asLong(str->subReference) == asLong("VISI");
-    }
-
-ErrorStatus MXVisibilityString::loadData()
-    {
-    assertReadEnabled();
-    _data.setPhysicalLength(_numPoints);
-    _data.setLogicalLength(_numPoints);
-
-    _modelFile->readData(_data[0], _stringTableRecordDataPos, sizeof(ElementVisibilityString) * _numPoints);
-    _stringData = _data[0];
-    _loadedData = true;
-    return eOk;
-    }
-
-void MXVisibilityString::UpdateData()
-    {
-    if((isModified() || isNewRecord()) && !isErased() && _loadedData)
-        {
-        if(_numPoints > 0)
-            {
-            double minx,miny,maxx,maxy;
-
-            ElementVisibilityString* _dataP = _data[0];
-            minx = maxx = fabs(_dataP->x);
-            miny = maxy = fabs(_dataP->y);
-            _dataP++;
-
-            for(int i = 1; i < _numPoints;i++, _dataP++)
-                {
-                if(minx > fabs(_dataP->x))
-                    minx = fabs(_dataP->x);
-                else if(maxx < fabs(_dataP->x))
-                    maxx = fabs(_dataP->x);
-
-                if(miny > fabs(_dataP->y))
-                    miny = fabs(_dataP->y);
-                else if(maxy < fabs(_dataP->y))
-                    maxy = fabs(_dataP->y);
-                }
-
-            double xs =0;
-            double ys =0;
-            if(_modelFile)
-                _modelFile->getModelShift(xs, ys);
-            _minx = (long)floor(minx - xs);
-            _maxx = (long)ceil(maxx - xs);
-            _miny = (long)floor(miny - ys);
-            _maxy = (long)ceil(maxy - ys);
-            if(_minx == _maxx)
-                _minx--;
-            if(_miny == _maxy)
-                _miny--;
-            }
-        }
-    StringTableRecord::UpdateData();
-    }
-
-ErrorStatus MXVisibilityString::copy(StringTableRecord*& clonedString) const
-    {
-    return StringTableRecord::copy(clonedString);
-    }
-#endif
-
-
-// From File filemapper.cpp
-#ifdef FREESPACEMAPPER
-int ModelFileFreeSpace::findPos(ModelFilePos& start)
-    {
-    int startPos = 0;
-    int endPos = _usedSpace.size();
-    MFUsedSpace** usedSpace = _usedSpace.getArrayPtr();
-    int pos = endPos / 2;
-
-    if(endPos == 0)
-        return 0;
-    if(endPos == 1)
-        {
-        if(usedSpace[0]->end > start)
-            return 0;
-        return 1;
-        }
-    while(1)
-        {
-        if(usedSpace[pos]->end == start)
-            return pos + 1;
-        else if(usedSpace[pos]->end < start)
-            {
-            startPos = pos;
-            }
-        else
-            {
-            endPos = pos;
-            }
-        if(endPos <= startPos)
-            {
-            if(usedSpace[pos]->end <= start)
-                return pos + 1;
-            else
-                return pos;
-            }
-        pos = startPos + ((endPos - startPos) / 2);
-        if(pos == startPos)
-            {
-            if(usedSpace[pos]->end <= start)
-                return pos + 1;
-            else
-                return pos;
-            }
-        }
-    }
-
-bool ModelFileFreeSpace::addBlock(ModelFilePos& start, ModelFilePos& end)
-    {
-    int i;
-    int num = _usedSpace.size();
-
-    i = findPos(start);
-    if(i > 0)
-        {
-        if(_usedSpace[i - 1].end == start)
-            {
-            if(i < num && _usedSpace[i].start == end)
-                {
-                _usedSpace[i - 1].end = _usedSpace[i].end;
-                _usedSpace.delete_entry(i);
-                return true;
-                }
-            _usedSpace[i - 1].end = end;
-
-            return true;
-            }
-        }
-
-    if(i < num)
-        {
-        if(_usedSpace[i].start == end)
-            {
-            _usedSpace[i].start = start;
-            return true;
-            }
-        }
-
-    _usedSpace.insert_entry(i);
-    _usedSpace[i].start = start;
-    _usedSpace[i].end = end;
-    if(_usedSpace.size() <= (i + 1))
-        return true;
-    else
-        return _usedSpace[i + 1].start > end;
-    };
-
-bool ModelFileFreeSpace::getFreeData(long size, ModelFilePos& pos, bool startNewRecord) const
-    {
-    int num = _usedSpace.size();
-    for(int i = 0; i < num - 1; i++)
-        {
-        ModelFilePos startPos = _usedSpace[i].end;
-        if(startNewRecord && startPos.getRecordPos() != 1)
-            startPos += 501 - startPos.getRecordPos();
-        if(size <= (_usedSpace[i + 1].start - startPos))
-            {
-            pos = startPos;
-            return true;
-            }
-        }
-    pos = _usedSpace[num].end;
-    if(startNewRecord && pos.getRecordPos() != 1)
-        pos+= 501 - pos.getRecordPos();
-    return false;
-    }
-
-void ModelFileFreeSpace::removeBlock(ModelFilePos& start, ModelFilePos& end)
-    {
-    int i;
-    int num = _usedSpace.size();
-    if(start.getRecordNumber() == 2)
-        return;
-    i = findPos(start);
-    if(_usedSpace[i].start < start)
-        {
-        if(_usedSpace[i].end == end)
-            {
-            _usedSpace[i].end = start;
-            }
-        else
-            {
-            _usedSpace.insert_entry(i);
-            _usedSpace[i].start = _usedSpace[i + 1].start;
-            _usedSpace[i].end = start;
-            _usedSpace[i + 1].start = end;
-            }
-        }
-    else if(_usedSpace[i].start == start)
-        {
-        if(_usedSpace[i].end == end)
-            _usedSpace.delete_entry(i);
-        else
-            _usedSpace[i].start = end;
-        }
-    };
-
-void ModelFileFreeSpace::report(void) const
-    {
-    return;
-    }
-#endif
-
-// From File modelid.cpp
-class ModelFileMap
-    {
-    private:
-        long nextNum;
-        bmap<long, ModelObject*> _ObjectMapper;
-    public:
-        MXModelFile* _modelFile;
-        ModelFileMap()
-            {
-            nextNum = 1;
-            }
-
-        ModelObject* GetObject(long id)
-            {
-            ModelObject* ret = _ObjectMapper[id];
-            if(!ret)
-                _ObjectMapper.erase(id);
-            return ret;
-            }
-
-        long addObject(ModelObject* object)
-            {
-            _ObjectMapper[nextNum] = object; //.insert(nextNum, object);
-            return nextNum++;
-            }
-        void removeObject(long id)
-            {
-            _ObjectMapper.erase(id);
-            }
-    };
-
-class ModelFileMapper
-    {
-    private:
-        int modelFileNum;
-        bmap<short, ModelFileMap*> _modelMapper;
-    public:
-
-        ModelFileMapper()
-            {
-            modelFileNum = 1;
-            }
-        ~ModelFileMapper()
-            {
-            bmap<short, ModelFileMap*>::iterator it = _modelMapper.begin();
-            while(it != _modelMapper.end())
-                {
-                (*it).second->_modelFile->ReleaseModelFileNumber();
-                it++;
-                }
-            }
-        ModelFileMap* getModelFile(short modelFileNumber)
-            {
-            bmap<short, ModelFileMap*>::const_iterator it = _modelMapper.find(modelFileNumber);
-
-            if(it != _modelMapper.end())
-                return (*it).second;
-            return NULL;
-            }
-
-        int addModelFile(MXModelFile* modelFile)
-            {
-            ModelFileMap* mfm = new ModelFileMap;
-            mfm->_modelFile = modelFile;
-            while(_modelMapper[(short)modelFileNum])
-                modelFileNum++;
-            _modelMapper[(short)modelFileNum] = mfm; //.insert(modelFileNum, mfm);
-            return modelFileNum++;
-            }
-        void removeModelFile(short modelFileNumber)
-            {
-            ModelFileMap* mfm = _modelMapper[modelFileNumber];
-            delete mfm;
-            _modelMapper.erase(modelFileNumber);
-            }
-    };
-
-ModelFileMapper mapper;
-ErrorStatus MXOpenModelObject(ModelObjectId& id, ModelObject*& object, ModelObject::OpenStatus status)
-    {
-    ModelFileMap* mfm = mapper.getModelFile(id.modelFileNumber);
-    if(!mfm)
-        return eInvalidId;
-    object = mfm->GetObject(id.objectNumber);
-
-    if(!object)
-        return eInvalidId;
-
-    return object->open(status);
-    }
-
-int addModelFile(MXModelFile* modelFile)
-    {
-    return mapper.addModelFile(modelFile);
-    }
-
-void removeModelFile(int number)
-    {
-    mapper.removeModelFile((short)number);
-    }
-
-int addObject(int number, ModelObject* object)
-    {
-    ModelFileMap* mfm = mapper.getModelFile((short)number);
-    if(mfm)
-        return mfm->addObject(object);
-    return 0;
-    }
-
-void removeObject(int number, int objectNumber)
-    {
-    ModelFileMap* mfm = mapper.getModelFile((short)number);
-    if(mfm)
-        mfm->removeObject(objectNumber);
-    }
-
-
-
-
-
-
-
-
-
-
-END_BENTLEY_TERRAINMODEL_NAMESPACE
-
-
-
-
-
-
-
-
-
-
-
-
-    /*
-    ToDo
-
-    Implement an Open/Close System. For Read and Write.
-    Do all writes need to be done striaght away or on close/commit?
-
-    ModelFile
-    setData(ModelFilePos, length, buffer);
-    getData(ModelFilePos, length, buffer);
-
-    If the ModelTableRecord is closed then delete the stringTable. // ??
-    ModelTable AddModel.
-    ModelTable DeleteModel.
-
-    StringTable
-    newIterator
-
-    StringTableIterator
-    -- See ModelTableIterator
-
-    StringTableRecord
-    StringName
-    Subreference
-    Type
-    NumPoints
-    MinX
-    MinY
-    MaxX
-    MaxY
-    stringDataPos
-
-    AddModel(const char* const ModelName)
-
-    Find next free model space, Search through (recordNumber, offset) for gap.
-    Insert in modelTableRecord into the correct place. Insert a blank string Record at the end of the model file.
-    Write out the modeltablerecord include date, if(record wasn't 1 then Modify the next free record.)
-
-    GetStringData
-    This will load the stringData into data.
-
-    AddString(StringTableRecord& stringTable)
-
-
-    Should I use ArrayPtrClasses????
-    */
-
-
-
-//Change arrays and maps to use the bmap/blist etc
+/*-------------------------------------------------------------------------------------+
+|
+|     $Source: Formats/MXModelFile.cpp $
+|    $RCSfile: modelfile.cpp,v $
+|   $Revision: 1.10 $
+|       $Date: 2012/08/16 16:17:17 $
+|     $Author: Daryl.Holmwood $
+|
+|  $Copyright: (c) 2016 Bentley Systems, Incorporated. All rights reserved. $
+|
++--------------------------------------------------------------------------------------*/
+/*
+* TR        DH  10/03/02 Fixed archiving of text strings.
+*/
+#include <Bentley\BeTimeUtilities.h>
+#include "MXModelFile.h"
+#include "mxtriangle.h"
+
+#define asLong(a) *((long*)a)
+
+static inline long ConvertStringName(const char* const stringName)
+    {
+    return (stringName[0] << 24) | (stringName[1] << 16) | (stringName[2] << 8) | stringName[3];
+    }
+static int CurTime = 1;
+
+static inline double fabs2(const double& value)
+    {
+    if(value < 0)
+        return -value;
+    return value;
+    }
+#define fabs fabs2
+
+BEGIN_BENTLEY_TERRAINMODEL_NAMESPACE
+
+
+int addModelFile(MXModelFile* modelFile);
+void removeModelFile(int number);
+int addObject(int number, ModelObject* object);
+void removeObject(int number, int objectNumber);
+
+#ifdef MXEVENTS
+ArrayClass<ModelFileEvents*> s_events;
+void AddModelFileEventHandler(ModelFileEvents* mfeh)
+    {
+    int i;
+
+    for(i = 0; i < s_events.size(); i++)
+        if(s_events[i] == mfeh)
+            return;
+    s_events.append_entry(mfeh);
+    }
+
+void RemoveModelFileEventHandler(ModelFileEvents* mfeh)
+    {
+    int i;
+
+    for(i = 0; i < s_events.size(); i++)
+        {
+        if(s_events[i] == mfeh)
+            {
+            s_events.delete_entry(i);
+            return;
+            }
+        }
+    }
+
+static void StringModified(StringTableRecord* str)
+    {
+    int i;
+
+    for(i = 0; i < s_events.size(); i++)
+        s_events[i]->StringModified(str);
+    }
+
+
+static void StringAdded(ModelTableRecord* mtr, StringTableRecord* str)
+    {
+    int i;
+
+    for(i = 0; i < s_events.size(); i++)
+        s_events[i]->StringAdded(mtr, str);
+    }
+
+static void StringErased(ModelTableRecord* mtr, StringTableRecord* str)
+    {
+    int i;
+
+    for(i = 0; i < s_events.size(); i++)
+        s_events[i]->StringErased(mtr, str);
+    }
+
+static void StringRenaming(StringTableRecord* str, char* newName)
+    {
+    int i;
+
+    for(i = 0; i < s_events.size(); i++)
+        s_events[i]->StringRenaming(str, newName);
+    }
+
+static void ModelAdded(ModelTableRecord* mtr)
+    {
+    int i;
+
+    for(i = 0; i < s_events.size(); i++)
+        s_events[i]->ModelAdded(mtr);
+    }
+
+static void ModelErased(ModelTableRecord* mtr)
+    {
+    int i;
+
+    for(i = 0; i < s_events.size(); i++)
+        s_events[i]->ModelErased(mtr);
+    }
+
+static void ModelRenaming(ModelTableRecord* mtr, char* oldName)
+    {
+    int i;
+
+    for(i = 0; i < s_events.size(); i++)
+        s_events[i]->ModelRenaming(mtr, oldName);
+    }
+#endif
+static inline bool compareTypes(int type1, int type2)
+    {
+    int dim1 = type1 % 100;
+
+    if(dim1 != type2 % 100)
+        return false;
+
+    int mod = (1 >> (dim1 % 4)) * 100;
+    if(!mod)
+        mod = 100;
+    dim1 /= 4;
+
+    for(int i = 0; i < dim1; i++)
+        mod *= 10;
+    return (type1 % mod) == (type2 % mod);
+    }
+
+static inline void trim(char* string)
+    {
+    int len = (int)strlen(string) - 1;
+
+    while(string[len] == ' ' && len >= 0)
+        {
+        string[len--] = 0;
+        }
+    }
+
+static bool isValidModelName(const char* const modelName)
+    {
+    int len = (int)strlen(modelName);
+    if(len == 0 || len > 28)
+        return false;
+    return true;
+    }
+
+static void fixModelName(char* modelName, const char* const inModelName)
+    {
+    strncpy(modelName, inModelName, 28);
+    modelName[28] = 0;
+    strupr(modelName);
+    trim(modelName);
+    }
+
+MXRunTimeObject* MXRunTimeClass::create(void)
+    {
+    if(_makeFunction)
+        return _makeFunction();
+    return NULL;
+    }
+int MXRunTimeClass::isDerivedFrom(const MXRunTimeClass* classPtr)
+    {
+    if(classPtr == this)
+        return 1;
+    if(_parent)
+        return _parent->isDerivedFrom(classPtr);
+    return 0;
+    }
+
+MXRunTimeClass* ClassList::at(const char* const className)
+    {
+    int i;
+
+    for(i = 0; i < _classes.size(); i++)
+        {
+        if(strcmp(_classes[i]._className, className) == 0)
+            {
+            return &_classes[i];
+            }
+        }
+    return NULL;
+    }
+
+MXRunTimeClass* ClassList::getType(const StringTableFileRecord* str, const long modelType) //const int type, const long name, const long subref)
+    {
+    int i;
+
+    for(i = 0; i < _classes.size(); i++)
+        {
+        if(_classes[i]._isType && _classes[i]._isType(str, modelType))
+            {
+            return &_classes[i];
+            }
+        }
+    return NULL;
+    }
+
+MXRunTimeClass* ClassList::newMXRunTimeClass(const char* const className, const char* const parentClass, IsTypeFunction isType, ClassMakeFunction makeFunction)
+    {
+    if(at(className))
+        return NULL;
+
+    MXRunTimeClass* rtClass = &_classes[_classes.size()];
+    rtClass->_className = strdup(className);
+    rtClass->_parent = at(parentClass);
+    rtClass->_isType = isType;
+    rtClass->_makeFunction = makeFunction;
+    return rtClass;
+    }
+
+void ClassList::deleteClass(MXRunTimeClass* classPtr)
+    {
+    int i;
+    for(i = 0; i < _classes.size(); i++)
+        {
+        if(classPtr == &_classes[i])
+            {
+            delete [] classPtr->_className;
+            _classes.replace_delete(i);
+            return;
+            }
+        }
+    }
+ClassList::ClassList()
+    {
+    cl_classList = this;
+    // Register Standard classes.
+    ModelTable::rtInit();
+    ModelTableRecord::rtInit();
+    StringTable::rtInit();
+    StringTableRecord::rtInit();
+    MXTriangleString::rtInit();
+    MXTextString::rtInit();
+    MXContourString::rtInit();
+#ifdef MXALLSTRINGTYPES
+    MXCadastreString::rtInit();
+    MXAreaString::rtInit();
+    MXEndAreaString::rtInit();
+    MXVolumeString::rtInit();
+    MXVisibilityString::rtInit();
+    MX3dString::rtInit();
+    MXSurveyStationString::rtInit();
+    MXSurveyObservationString::rtInit();
+    MXSectionString::rtInit();
+    MXInterfaceString::rtInit();
+    MXMasterString::rtInit();
+    MXGeometryString::rtInit();
+#endif
+    MXProxyString::rtInit();
+    }
+ClassList* ClassList::cl_classList = 0;
+
+MXRunTimeClass* newMXRunTimeClass(const char* const className, const char* const parentClass, IsTypeFunction type, ClassMakeFunction makeFunction)
+    {
+    return ClassList::Instance().newMXRunTimeClass(className, parentClass, type, makeFunction);
+    }
+
+MXRunTimeClass* MXRunTimeObject::isA() const
+    {
+    return NULL;
+    }
+
+int MXRunTimeObject::isKindOf(MXRunTimeClass* desc) const
+    {
+    MXRunTimeClass* c;
+    return ((c = isA()) == NULL) ? 1: c->isDerivedFrom(desc);
+    }
+
+MXModelFile::MXModelFile()
+    {
+#ifdef FREESPACEMAPPER
+    _noFreeSpaceMapper = false;
+#endif
+    _convertToWorld = FALSE;
+    _swapXY = FALSE;
+    _swapNeg = false;
+    _scaleFactor = 1.0;
+    _doScaleFactor = false;
+    initalize();
+    }
+
+MXModelFile::~MXModelFile()
+    {
+    Close();
+    }
+
+ErrorStatus MXModelFile::Close(void)
+    {
+#ifdef FREESPACEMAPPER
+    if(_freeSpaceMapper)
+        _freeSpaceMapper->report();
+    if(_freeSpaceMapper)
+        {
+        delete _freeSpaceMapper;
+        _freeSpaceMapper = NULL;
+        }
+#endif
+    if(_modelFileNumber)
+        {
+        removeModelFile(_modelFileNumber);
+        _modelFileNumber = 0;
+        }
+
+    if(_modelTable)
+        {
+        delete _modelTable;
+        _modelTable = NULL;
+        }
+    if(_fp)
+        {
+        fclose(_fp);
+        _fp = NULL;
+        }
+    return eOk;
+    }
+
+void MXModelFile::initalize(void)
+    {
+    _fp = NULL;
+    _modelTable = NULL;
+    _nextRecord = 0;
+    _nextDataRecord.set(0, 1);
+    _modelFileNumber = 0;
+#ifdef FREESPACEMAPPER
+    _freeSpaceMapper = NULL;
+#endif
+    _modelShiftX    = 0.0;
+    _modelShiftY    = 0.0;
+    }
+
+bool checkValidModel(ModelFileRecord& rec1, ModelFileRecord& rec2)
+    {
+//    long iflsiz = rec1.pad[0];
+    long imvuse = rec1.pad[1];
+    long ist502 = rec2.lastRecord;
+    long ist503 = rec2.pad[0];
+//    long ist504 = rec2.pad[1];
+
+    // DECODE THE MOSS VERSION AND NUMBER OF USES SINCE MODELFILE CREATE
+//    long numuse = imvuse % 100000;
+    long mver = imvuse / 100000;
+
+    //    DECODE LDATE AND LUSE.
+    long ltemp = -ist502;
+    long ntemp;
+    int i;
+    int idigs[7];
+
+    for(i = 0; i < 7; i++)
+        {
+        ntemp = ltemp / 10;
+        idigs[i] = ltemp - 10 * ntemp;
+        ltemp = ntemp;
+        }
+
+    if(ltemp != 0)
+        return false;
+
+//    long ldate = (1000 * idigs[6] + 100 * idigs[5] + 10 * idigs[0] + idigs[3]) / 3;
+    long luse = (100 * idigs[2] + 10 * idigs[1] + idigs[4]) - 121;
+
+    // DECODE LDATED AND LUSED.
+
+    ltemp = -ist503;
+    for(i = 0; i < 7; i++)
+        {
+        ntemp = ltemp / 10;
+        idigs[i] = ltemp - 10 * ntemp;
+        ltemp = ntemp;
+        }
+
+    if(ltemp != 0)
+        return false;
+
+    long ldated = (1000 * idigs[6] + 100 * idigs[5] + 10 * idigs[0] + idigs[3]);
+    if(mver < 92)
+        ldated = ldated / 3;
+
+    long lused = 100 * idigs[2] + 10 * idigs[1] + idigs[4] - 115;
+
+    if(luse < 0 || luse > 850 || ldated < 0 || lused < 0 || lused > 850)
+        return false;
+
+    return true;
+    }
+
+ErrorStatus MXModelFile::UpgradeOpen()
+    {
+    if(!_readonly)
+        return eOk;
+
+    fclose(_fp);
+
+    _fp = fopen(_filename.GetWCharCP(), "r+b");
+    return eOk;
+    }
+
+ErrorStatus MXModelFile::Open(WCharCP filename, bool readonly, bool create)
+    {
+    Close();
+
+    initalize();
+    _readonly = readonly;
+    if(readonly)
+        _fp = fopen(filename, "rb");
+    else
+        {
+        _fp = fopen(filename, "r+b");
+        if(!_fp && create)
+            {
+            _fp = fopen(filename, "w+b");
+            if(!_fp)
+                return eCantOpenFile;
+            ModelFileRecord mt;
+
+            memset((void*)&mt, 0, RecordSize);
+            mt.nextRecord = 1;
+            mt.lastRecord = 2;
+            mt.pad[0] = 0xfffb1e00;
+            mt.pad[1] = 0x01406f41;
+            fwrite((void*)&mt, RecordSize, 1, _fp);
+            memset((void*)&mt, 0, RecordSize);
+            mt.lastRecord = stringTableType;
+            mt.pad[0] = 0xffdbed2d;
+            fwrite((void*)&mt, RecordSize, 1, _fp);
+            }
+        }
+    if(!_fp)
+        return eCantOpenFile;
+
+    _filename = filename;
+    _modelFileNumber = (short)addModelFile(this);
+#ifdef FREESPACEMAPPER
+    if(!_readonly && !_noFreeSpaceMapper)
+        _freeSpaceMapper = new ModelFileFreeSpace;
+#endif
+    ModelFileRecord mt;
+    ModelFileRecord mt2;
+    readRecord(&mt, 1);
+    readRecord(&mt2, 2);
+
+    bool bIsValid = checkValidModel(mt, mt2);
+    _nextRecord = mt.lastRecord;
+    writeRecord(&mt,1);
+
+    if(mt.pad[0] <= -60000000)
+        _maxRecord = -(mt.pad[0] + 600000000);
+    else if(mt.pad[0] <= -50000000)
+        _maxRecord = -(mt.pad[0] + 50000000);
+    else if(mt.pad[0] <= -4000000)
+        _maxRecord = -(mt.pad[0] + 4000000);
+    else if(mt.pad[0] <= -300000)
+        _maxRecord = -(mt.pad[0] + 300000);
+    else
+        bIsValid = false;
+
+    _nextDataRecord.set(mt.lastRecord, 1);
+
+    // Validate that this is a valid model file.
+
+    if(_maxRecord < _nextRecord)
+        bIsValid = false;
+
+    //
+    for(int i = 0; i < 50; i++)
+        {
+        if(mt.models[i].stringTablePos > _nextRecord || mt.models[i].stringTablePos < 0)
+            bIsValid = false;
+        }
+
+
+    if(!bIsValid)
+        {
+        fclose(_fp);
+        return eCantOpenFile;
+        }
+
+    _modelTable = new ModelTable(this);
+    _modelTable->close();
+
+#ifdef FREESPACEMAPPER
+    if(_freeSpaceMapper)
+        {
+        ModelFilePos pos;
+        _freeSpaceMapper->getFreeData(1, pos, true);
+        if(pos.getRecordNumber() == 2)
+            AddUsedRecord(pos.getRecordNumber());
+
+        }
+#endif
+    return eOk;
+    }
+
+
+void MXModelFile::updateNextRecord(void)
+    {
+    if(!_fp)
+        return;
+    fseek(_fp, 2004,SEEK_SET);
+    fwrite(&_nextRecord, 4, 1, _fp);
+    if(_maxRecord < _nextRecord)
+        {
+        _maxRecord = 1 + (_nextRecord / 10000);
+        _maxRecord *= 10000;
+        int tmp;
+        if(_maxRecord > 9999999)
+            tmp = -(600000000 + _maxRecord);
+        else if(_maxRecord > 999999)
+            tmp = -(4000000 + _maxRecord);
+        else
+            tmp = -(300000 + _maxRecord);
+        fwrite(&tmp, 4, 1, _fp);
+        }
+
+    }
+
+int MXModelFile::readRecord2(ModelFileRecord* buffer, int recordNumber)
+    {
+    if(!_fp)
+        return 1;
+
+    __int64 pos = (recordNumber - 1);
+    pos *= RecordSize;
+    if(ftell(_fp) != pos)
+        fseek(_fp, pos, SEEK_SET);
+    fread(buffer, sizeof(ElementTriangleStringDoubles), 10, _fp);
+    return 0;
+    }
+
+int MXModelFile::readRecord(ModelFileRecord* buffer, int recordNumber)
+    {
+    if(!_fp)
+        return 1;
+
+    __int64 pos = (recordNumber - 1);
+    pos *= RecordSize;
+    if(ftell(_fp) != pos)
+        fseek(_fp, pos, SEEK_SET);
+    fread(buffer, RecordSize, 1, _fp);
+    return 0;
+    }
+
+int MXModelFile::readRecords(ModelFileRecord* buffer, int recordNumber, int numRecords)
+    {
+    if(!_fp)
+        return 1;
+
+    __int64 pos = (recordNumber - 1);
+    pos *= RecordSize;
+    if(ftell(_fp) != pos)
+        fseek(_fp, pos, SEEK_SET);
+    fread(buffer, RecordSize, numRecords, _fp);
+    return 0;
+    }
+
+int MXModelFile::readRecordOffsetAndSize(void* buffer, int recordNumber, int offset, int size)
+    {
+    if(!_fp)
+        return 1;
+
+    __int64 pos = (recordNumber - 1);
+    pos *= RecordSize;
+    pos += offset;
+    if(ftell(_fp) != pos)
+        fseek(_fp, pos, SEEK_SET);
+    fread(buffer, size, 1, _fp);
+    return 0;
+    }
+
+int MXModelFile::writeRecords(ModelFileRecord* buffer, int recordNumber, int numRecords)
+    {
+    if(!_fp)
+        return 1;
+
+    if(recordNumber == 1)
+        buffer->lastRecord = _nextRecord;
+    __int64 filePos = (recordNumber - 1);
+    filePos *= RecordSize;
+    if(ftell(_fp) != filePos)
+        fseek(_fp, filePos, SEEK_SET);
+    fwrite(buffer, RecordSize, numRecords, _fp);
+    return 0;
+    }
+
+int MXModelFile::writeRecord(ModelFileRecord* buffer, int recordNumber)
+    {
+    if(!_fp)
+        return 1;
+
+    if(recordNumber == 1)
+        buffer->lastRecord = _nextRecord;
+    __int64 filePos = (recordNumber - 1);
+    filePos *= RecordSize;
+    if(ftell(_fp) != filePos)
+        fseek(_fp, filePos, SEEK_SET);
+    fwrite(buffer, RecordSize, 1, _fp);
+    return 0;
+    }
+
+int MXModelFile::readData(void* data, const ModelFilePos& pos, const unsigned long dataSize)
+    {
+    ModelFileRecord rec;
+    char* dataP = (char*)data;
+    long recordNumber = pos.getRecordNumber();
+    long offset = (pos.getRecordPos() - 1) * 4;
+    long i = 0;
+
+    while(1)
+        {
+        readRecord(&rec, recordNumber);
+        if(dataSize - i + offset > 2000)
+            {
+            memcpy(&dataP[i], &rec.data[offset], 2000 - offset);
+            i += 2000 - offset;
+            recordNumber++;
+            offset = 0;
+            }
+        else
+            {
+            memcpy(&dataP[i], &rec.data[offset], dataSize - i);
+            break;
+            }
+        }
+    return 0;
+    }
+
+int MXModelFile::writeData(void* data, const ModelFilePos& pos, const unsigned long dataSize)
+    {
+    ModelFileRecord rec;
+    char* dataP = (char*)data;
+    long recordNumber = pos.getRecordNumber();
+    long offset = (pos.getRecordPos() - 1) * 4;
+    long i = 0;
+
+    while(1)
+        {
+        readRecord(&rec, recordNumber);
+        if(dataSize - i + offset > 2000)
+            {
+            memcpy(&rec.data[offset], &dataP[i], 2000 - offset);
+            i += 2000 - offset;
+            writeRecord(&rec, recordNumber);
+            recordNumber++;
+            offset = 0;
+            }
+        else
+            {
+            memcpy(&rec.data[offset], &dataP[i], dataSize - i);
+            writeRecord(&rec, recordNumber);
+            offset += (((dataSize - i) + 3) / 4) * 4;
+            break;
+            }
+        }
+    if(_nextRecord <= recordNumber)
+        {
+        _nextRecord = recordNumber + 1;
+        updateNextRecord();
+        }
+
+    if(_nextDataRecord.getRecordNumber() < recordNumber)
+        {
+        _nextDataRecord.set(recordNumber, (short)(1 + (offset / 4)));
+        }
+    else if(_nextDataRecord.getRecordNumber() == recordNumber && _nextDataRecord.getRecordPos() < offset)
+        {
+        _nextDataRecord.setRecordPos((short)(1 + (offset / 4)));
+        }
+    return 0;
+    }
+
+void MXModelFile::getFreeData(unsigned long dataSize, ModelFilePos& pos, bool startNewRecord)
+    {
+#ifdef FREESPACEMAPPER
+    if(_freeSpaceMapper)
+        _freeSpaceMapper->getFreeData(dataSize, pos, startNewRecord);
+    else
+#endif
+        {
+        if(startNewRecord)
+            {
+            pos.setRecordNumber(_nextRecord);
+            pos.setRecordPos(1);
+            _nextDataRecord.setRecordNumber(_nextRecord + 1);
+            _nextDataRecord.setRecordPos(1);
+            }
+        else
+            pos = _nextDataRecord;
+        }
+    }
+
+
+ErrorStatus MXModelFile::getModelTable(ModelTable*& modelTable, ModelObject::OpenStatus mode)
+    {
+    ErrorStatus ret = _modelTable->open(mode);
+
+    if(ret != eOk)
+        {
+        modelTable = NULL;
+        return ret;
+        }
+
+    modelTable = _modelTable;
+    return ret;
+    }
+
+ErrorStatus MXModelFile::getModelTable(ModelObjectId& modelTableId)
+    {
+    modelTableId = _modelTable->objectId();
+    return eOk;
+    }
+
+ErrorStatus MXModelFile::SetModelToWorld(eCoordSystems modelCoord, eCoordSystems outputCoord, double scaleFactor)
+    {
+    bool modelXY = FALSE;
+    bool outputXY = FALSE;
+
+    if(outputCoord == eNoSystem)
+        _convertToWorld = false;
+    else
+        _convertToWorld = true;
+
+    setScaleFactor(scaleFactor);
+    switch(modelCoord)
+        {
+        //        case eDane:
+        case eCzech1:
+        case eCzech2:
+            //        case eJapanese:
+            modelXY = TRUE;
+            break;
+        }
+    if(outputCoord == eNoSystem)
+        outputCoord = modelCoord;
+
+    switch(outputCoord)
+        {
+        case eYX:
+            //        case eDane:
+        case eCzech1:
+        case eCzech2:
+            //        case eJapanese:
+            outputXY = TRUE;
+            break;
+        }
+
+    if(outputXY != modelXY)
+        _swapXY = true;
+    else
+        _swapXY = false;
+
+    if(outputCoord == eCAD)
+        {
+        _swapXY = false;
+        _swapNeg = (modelCoord == eCzech2 || outputCoord == eCzech2) && (modelCoord != outputCoord);
+        //						if(_swapNeg)
+        //							_swapXY = !_swapXY;
+        }
+    // Need to sort out angles.
+    return eOk;
+    }
+
+
+// ModelObject
+ErrorStatus ModelObject::open(OpenStatus mode)
+    {
+    if(!_modelFile)
+        return eOk;
+    if(mode == Notify)
+        return eOk;
+    if(mode == Read)
+        {
+        if(opened < 0)
+            return eOpenedForWrite;
+        opened++;
+        }
+    else
+        {
+        if(_modelFile && _modelFile->isReadOnly())
+            return eReadOnly;
+        if(opened != 0)
+            return eOpenedForWrite;
+        opened = -1;
+        }
+    return eOk;
+    }
+
+ErrorStatus ModelObject::close()
+    {
+    if(!isInModelFile())
+        return eNotInModelFile;
+
+    if(isModified() || isNewRecord())
+        {
+        UpdateData();
+        if(!_delayWrite)
+            {
+            UpdateFile();
+            _fileNeedsUpdating = false;
+            }
+        else
+            _fileNeedsUpdating = true;
+        }
+
+    if(opened < 0)
+        {
+        modified = 0;
+        opened = 0;
+        }
+    else if(opened > 0)
+        opened--;
+    else
+        return eNotOpened;
+
+    if(!_id.objectNumber)
+        _id.objectNumber = addObject(_id.modelFileNumber, this);
+    _new = false;
+    return eOk;
+    }
+
+void ModelObject::assertWriteEnabled()
+    {
+    if(opened >= 0)
+        assert(1);
+    if(_pos.getRecordNumber() != 0)
+        {
+        modified = 1;
+        }
+    }
+
+ErrorStatus ModelObject::erase(int erase)
+    {
+    if(erase == erased) return eOk;
+    assertWriteEnabled();
+    if(erase)
+        erased = 1;
+    else
+        {
+        _new = true;
+        erased = 0;
+        }
+    return eOk;
+    }
+
+void ModelObject::setDelayWrite(bool val)
+    {
+    assertReadEnabled();
+    if(!val && _delayWrite == 1 && _fileNeedsUpdating)
+        {
+        UpdateFile();
+        _fileNeedsUpdating = false;
+        }
+    if(!val)
+        _delayWrite--;
+    else
+        _delayWrite++;
+    }
+
+ErrorStatus ModelObject::upgradeOpen()
+    {
+    if(_modelFile->isReadOnly())
+        return eReadOnly;
+    if(opened == 1 || opened < 0)
+        {
+        opened = -1;
+        return eOk;
+        }
+    return eNotOpened;
+    }
+
+ErrorStatus ModelObject::downgradeOpen()
+    {
+    if(opened != 0)
+        {
+        if(opened < 0)
+            opened = 1;
+        return eOk;
+        }
+    return eNotOpened;
+    }
+
+ModelObject::ModelObject()
+    {
+    opened = -1;
+    erased = 0;
+    modified = 0;
+    _modelFile = 0;
+    _delayWrite = false;
+    _fileNeedsUpdating = false;
+#ifdef _MANAGED
+    _notifyObj = new ObjectNotify;
+#endif
+    _new = true;
+    }
+
+void ModelObject::detach()
+    {
+    opened = -1;
+    erased = 0;
+    modified = 0;
+    _modelFile = 0;
+    _delayWrite = false;
+    _fileNeedsUpdating = false;
+#ifdef _MANAGED
+    getObjectNotify()->Clear();
+#endif
+    }
+
+void ModelObject::Release()
+    {
+    if(_fileNeedsUpdating)
+        {
+        opened = -1;
+        UpdateFile();
+        _fileNeedsUpdating = false;
+        opened = 0;
+        }
+    }
+
+ModelObject::~ModelObject()
+    {
+#ifdef _MANAGED
+    if(_notifyObj)
+        {
+        delete _notifyObj;
+        _notifyObj = 0;
+        }
+#endif
+
+    if(_id.objectNumber && _modelFile->getModelFileNumber() != 0)
+        removeObject(_id.modelFileNumber, _id.objectNumber);
+    }
+
+void ModelObject::UpdateFile()
+    {
+    }
+
+void ModelObject::UpdateData()
+    {
+    }
+// ModelTable
+
+
+MXRTObject_DEFINE_MEMBERS(ModelTable, ModelObject);
+
+ModelTable::ModelTable(MXModelFile* modelFile)
+    {
+    ModelFileRecord mt;
+    int firstRecord = 1;
+    int recordNumber = 1;
+    int i;
+
+    setModelFilePos(ModelFilePos(1, 1));
+    setModelFile(modelFile);
+    _modelFile->readRecord(&mt, recordNumber);
+#ifdef FREESPACEMAPPER
+    _modelFile->AddUsedRecord(recordNumber);
+#endif
+    do
+        {
+        for(i = 0; i < 50; i++)
+            {
+            ModelTableRecord* mr;
+
+            mr = new ModelTableRecord;
+            _models[_models.size()] = mr;
+            mr->set(mt.models[i]);
+            mr->setModelTable(this);
+            mr->setModelFile(modelFile);
+
+            if(!mt.models[i].stringTablePos)
+                {
+                mr->ModelObject::erase(1);
+                }
+            else
+                {
+                //  Enable This to automaticaly load in the stringTable for every MXModel
+#ifdef FREESPACEMAPPER
+                if(_modelFile->isReusingFreeSpace())
+                    {
+                    StringTable* st;
+                    if(mr->getStringTable(st, ModelObject::Write) == eOk)
+                        st->close();
+                    }
+#endif
+                }
+            mr->setModelFilePos(ModelFilePos(recordNumber, (short)i + 1));
+            mr->close();
+            }
+
+        if(mt.nextRecord == firstRecord)
+            break;
+        recordNumber = mt.nextRecord;
+        _modelFile->readRecord(&mt, mt.nextRecord);
+#ifdef FREESPACEMAPPER
+        _modelFile->AddUsedRecord(recordNumber);
+#endif
+        } while(1);
+    }
+
+ModelTable::~ModelTable()
+    {
+    Release();
+    int i;
+
+    for(i = 0; i < (int)_models.size(); i++)
+        {
+        _models[i]->Release();
+        delete _models[i];
+        }
+    _models.setLogicalLength(0);
+    }
+
+ModelTableIterator* ModelTable::newIterator()
+    {
+    return new ModelTableIterator(this);
+    }
+
+void ModelTable::DisposeU(ModelTableIterator *pModelTableIterator)
+    {
+    delete pModelTableIterator;
+    }
+
+int ModelTable::getModelIndex(const char* const modelName, bool getDeleted) const
+    {
+    int i;
+    const ModelTableRecord* const* mt = &_models[0];
+    const int numModels = (int)_models.size();
+
+    for(i = 0; i < numModels; i++)
+        {
+        if(strcmp(modelName, mt[i]->_modelName) == 0)
+            {
+            if(getDeleted || !mt[i]->isErased())
+                return i;
+            }
+        }
+    return -1;
+    }
+
+ErrorStatus ModelTable::getModel(const char* const modelName, ModelTableRecord*& modelTableRecord, ModelObject::OpenStatus mode, bool getDeleted)
+    {
+    assertReadEnabled();
+    if(strlen(modelName) == 0)
+        return eKeyNotFound;
+
+    int i = getModelIndex(modelName, getDeleted);
+    if(i != -1)
+        {
+        ModelTableRecord** mt = &_models[0];
+//        const int numModels = (int)_models.size();
+        ErrorStatus ret = mt[i]->open(mode);
+
+        if(ret != eOk)
+            modelTableRecord = NULL;
+        else
+            modelTableRecord = mt[i];
+        return ret;
+        }
+    return eKeyNotFound;
+    }
+
+ErrorStatus ModelTable::getModel(const char* const modelName, ModelObjectId& modelTableRecordId, bool getDeleted)
+    {
+    assertReadEnabled();
+    if(strlen(modelName) == 0)
+        return eKeyNotFound;
+
+    int i = getModelIndex(modelName, getDeleted);
+    if(i != -1)
+        {
+        const ModelTableRecord* const* mt = &_models[0];
+//        const int numModels = (int)_models.size();
+        modelTableRecordId = mt[i]->objectId();
+        return eOk;
+        }
+    return eKeyNotFound;
+    }
+
+ErrorStatus ModelTable::addModel(const char* const inModelName, ModelTableRecord* mr, const char* const modelType)
+    {
+    char modelName[33];
+    int i;
+    assertWriteEnabled();
+
+    if(!isValidModelName(inModelName))
+        return eInvalidData;
+
+    if(modelType)
+        {
+        if(strlen(modelType) != 4)
+            return eInvalidData;
+        }
+
+    fixModelName(modelName, inModelName);
+
+    for(i = 0; i < (int)_models.size(); i++)
+        {
+        if(strcmp(_models[i]->_modelName, modelName) == 0)
+            break;
+        }
+
+    if(i == _models.size())
+        {
+        for(i = 0; i < (int)_models.size(); i++)
+            {
+            if(_models[i]->isErased())
+                break;
+            }
+        if(i == _models.size())
+            {
+            // Need to add a new modelFile Record into the modelfile and append new entries into the _models array.
+
+            ModelFileRecord mt;
+            int newRecordNumber = mt.nextRecord = _modelFile->addRecord();
+#ifdef FREESPACEMAPPER
+            _modelFile->AddUsedRecord(newRecordNumber);
+#endif
+            int recordNumber = _models[i - 1]->getModelFilePos().getRecordNumber();
+            _modelFile->readRecord(&mt, recordNumber);
+            int firstRecord = mt.nextRecord;
+            mt.nextRecord = newRecordNumber;
+            _modelFile->writeRecord(&mt, recordNumber);
+
+            mt.nextRecord = firstRecord;
+
+            for(int j = 0; j < 50; j++)
+                {
+                memset(mt.models[j].modelName, ' ', 32);
+                mt.models[j].stringTablePos = 0;
+                mt.models[j].date = 0;
+
+                ModelTableRecord* mr2;
+                mr2 = new ModelTableRecord;
+                _models[_models.size()] = mr2;
+                mr2->set(mt.models[j]);
+                mr2->setModelTable(this);
+                mr2->setModelFile(_modelFile);
+                mr2->ModelObject::erase(1);
+                mr2->setModelFilePos(ModelFilePos(newRecordNumber, (short)j + 1));
+                mr2->close();
+                }
+            _modelFile->writeRecord(&mt, newRecordNumber);
+            }
+        }
+    else
+        {
+        if(!_models[i]->isErased())
+            return eDuplicateName;
+        _models[i]->erase(0);
+        }
+
+    int recordNumber = _models[i]->getModelFilePos().getRecordNumber();
+    int recordEntry = _models[i]->getModelFilePos().getRecordPos() - 1;
+    /*
+    ModelFileRecord mt;
+
+    // Find Next Free MXModel Record.
+    _modelFile->readRecord(&mt, recordNumber);
+
+    memset(mt.models[recordEntry].modelName, ' ', 32);
+    strncpy(mt.models[recordEntry].modelName, modelName, strlen(modelName));
+    mt.models[recordEntry].stringTablePos = _modelFile->addRecord();
+    mt.models[recordEntry].date = 0;
+    _modelFile->writeRecord(&mt, recordNumber);
+
+    // Initalize stringTable
+    ModelFileRecord str;
+
+    memset(&str, 0, sizeof(str));
+    for(int j = 0; j < 50; j++)
+    memset(str.strings[j].stringName, ' ', 8);
+
+    str.nextRecord = mt.models[recordEntry].stringTablePos;
+    str.lastRecord = stringTableType;
+    str.pad[0] = 0xffdbed2d;
+
+    _modelFile->writeRecord(&str, mt.models[recordEntry].stringTablePos);
+    */
+    delete _models[i];
+
+    _models[i] = mr;
+    //    mr->set(/*mt.models[recordEntry].*/modelName, ModelFilePos(0/*mt.models[recordEntry].stringTablePos*/, 0), 0); //mt.models[recordEntry].date);
+    mr->setModelFilePos(ModelFilePos(recordNumber, (short)recordEntry + 1));
+    strcpy(mr->_modelName, modelName);
+    if(modelType)
+        {
+        strncpy(mr->_modelType, modelType, 4);
+        }
+    //    else
+    //        strcpy(mr->_modelType, "    ");
+
+    mr->setModelFile(_modelFile);
+    mr->setModelTable(this);
+    mr->assertWriteEnabled();
+    mr->close();
+
+    mr->open(ModelObject::Write);
+    return eOk;
+    }
+
+#ifdef MXARCHIVE
+    ErrorStatus ModelTable::Archive(char* modelName, unsigned long& size, void*& data)
+    {
+    assertReadEnabled();
+    ModelTableRecord** mt = &_models[0];
+    const int numModels = _models.size();
+    unsigned char*& dataPtr = (unsigned char*&)data;
+    long*& dataLongPtr = (long*&)data;
+    int i;
+
+    for(i = 0; i < numModels; i++)
+        {
+        if(!mt[i]->isErased() && (!modelName || stricmp(mt[i]->_modelName, modelName) == 0))
+            {
+            size += 28 + 4 + 4;
+            if(data)
+                {
+                memcpy(dataPtr, mt[i]->_modelName, 28);
+                dataPtr += 28;
+                *dataLongPtr++ = *((long*)mt[i]->_modelType);
+                *dataLongPtr++ = mt[i]->_date;
+                }
+            StringTable* st;
+
+            if(mt[i]->open(Read) == eOk)
+                {
+                if(mt[i]->getStringTable(st, Read) == eOk)
+                    {
+                    st->Archive(NULL, size, data);
+                    st->close();
+                    }
+                mt[i]->close();
+                }
+            }
+        }
+
+    size += 4;
+    if(data)
+        *dataLongPtr++ = 0;
+    return eOk;
+    }
+
+ErrorStatus ModelTable::Retrieve(void*& data)
+    {
+    assertWriteEnabled();
+    long*& dataLongPtr = (long*&)data;
+    unsigned char*& dataPtr = (unsigned char*&)data;
+    ModelTableRecord* mr;
+    char modelName[29];
+    char modelType[5];
+
+    modelName[28] = 0;
+    modelType[4] = 0;
+
+    while(*dataPtr)
+        {
+        memcpy(modelName, dataPtr, 28);
+        dataPtr += 28;
+
+        *((long*)modelType) = *dataLongPtr++;
+        long date = *dataLongPtr++;
+
+        ErrorStatus err = getModel(modelName, mr, ModelObject::Write);
+        if(err == eOk)
+            {
+            mr->erase();
+            mr->close();
+            }
+
+        mr = new ModelTableRecord;
+        addModel(modelName, mr, modelType);
+        StringTable* st;
+
+        if(mr->getStringTable(st, Read) == eOk)
+            {
+            st->Retrieve(data);
+            st->close();
+            }
+        mr->close();
+        mr->_date = date;
+        }
+    return eOk;
+    }
+#endif
+
+// ModelTableIterator
+ModelTableIterator::ModelTableIterator(ModelTable* modelTable)
+    {
+    _modelTable = modelTable;
+    _includeDeleted = false;
+    start();
+    }
+
+void ModelTableIterator::start()
+    {
+    _index = 0;
+
+    while(_index < (int)_modelTable->_models.size() && (!_includeDeleted && _modelTable->_models[_index]->isErased()))
+        _index++;
+    }
+
+void ModelTableIterator::next(void)
+    {
+    if(_index == _modelTable->_models.size())
+        return;
+
+    do
+        {
+        _index++;
+        }
+        while(_index < (int)_modelTable->_models.size() && (!_includeDeleted && _modelTable->_models[_index]->isErased()));
+    }
+
+int ModelTableIterator::done(void) const
+    {
+    return !(_index < (int)_modelTable->_models.size());
+    }
+
+ErrorStatus ModelTableIterator::getRecord(ModelTableRecord*& modelTableRecord, ModelObject::OpenStatus mode)
+    {
+    modelTableRecord = NULL;
+    if(_index >= (int)_modelTable->_models.size())
+        return eKeyNotFound;
+
+    ErrorStatus ret = _modelTable->_models[_index]->open(mode);
+
+    if(ret == eOk)
+        modelTableRecord = _modelTable->_models[_index];
+
+    return ret;
+    }
+
+ErrorStatus ModelTableIterator::getRecord(ModelObjectId& modelTableRecordId)
+    {
+    if(_index >= (int)_modelTable->_models.size())
+        return eKeyNotFound;
+
+    modelTableRecordId = _modelTable->_models[_index]->objectId();
+
+    return eOk;
+    }
+
+// ModelTableRecord
+MXRTObject_DEFINE_MEMBERS(ModelTableRecord, ModelObject);
+ModelTableRecord::ModelTableRecord()
+    {
+    _stringTable = NULL;
+    _modelTable = NULL;
+    strncpy(_modelType, "    ", 4);
+    _date = getCurrentDate();
+    }
+
+ModelTableRecord::~ModelTableRecord()
+    {
+    if(_stringTable)
+        delete _stringTable;
+    }
+
+ErrorStatus ModelTableRecord::close()
+    {
+    bool bModified = false;
+    bool bNew = false;
+    if(!isInModelFile())
+        return eOk;
+
+    if(isModified() || isNewRecord() || isNew())
+        {
+        bModified = true;
+        bNew = isNew();
+        }
+
+    ErrorStatus es = ModelObject::close();
+#ifdef MXEVENTS
+    if(bModified && !isErased())
+        {
+        if(bNew)
+            {
+            ModelAdded(this);
+            }
+        //        else
+        //            ModelModified(this);
+        }
+#endif
+    return es;
+    }
+
+ErrorStatus ModelTableRecord::erase(int erase)
+    {
+    ErrorStatus es = ModelObject::erase(erase);
+#ifdef MXEVENTS
+    if(erase)
+        ModelErased(this);
+#endif
+    return es;
+    }
+
+void ModelTableRecord::set(const ModelTableFileRecord& modelRecord)
+    {
+    assertWriteEnabled();
+    strncpy(_modelName, modelRecord.modelName, 28);
+    _modelName[28] = 0;
+    trim(_modelName);
+    strncpy(_modelType, modelRecord.modelType, 4);
+    _stringTablePos = ModelFilePos(modelRecord.stringTablePos, 1);
+    _date = modelRecord.date;
+    clearNew();
+    }
+
+ErrorStatus ModelTableRecord::getStringTable(StringTable*& stringTable, ModelObject::OpenStatus mode)
+    {
+    assertReadEnabled();
+    if(!_stringTable)
+        {
+        _stringTable = new StringTable(_stringTablePos, _modelFile, this);
+        _stringTable->close();
+        }
+    ErrorStatus ret = _stringTable->open(mode);
+    if(ret != eOk)
+        stringTable = NULL;
+    else
+        stringTable = _stringTable;
+    return ret;
+    }
+
+ErrorStatus ModelTableRecord::getStringTable(ModelObjectId& stringTableId)
+    {
+    assertReadEnabled();
+    if(!_stringTable)
+        {
+        _stringTable = new StringTable(_stringTablePos, _modelFile, this);
+        _stringTable->close();
+        }
+    stringTableId = _stringTable->objectId();
+    return eOk;
+    }
+
+void ModelTableRecord::UpdateData()
+    {
+    }
+
+void ModelTableRecord::UpdateFile()
+    {
+    // Need to write out stringTable to ModelFile ???
+    // Need to write out stringTable to ContourString ???
+    ModelFileRecord mt;
+    int recordNumber = _pos.getRecordNumber();
+    int recordEntry = _pos.getRecordPos() - 1;
+
+    // Find Next Free String Record.
+    _modelFile->readRecord(&mt, recordNumber);
+
+    memset(mt.models[recordEntry].modelName, ' ', 28);
+    strncpy(mt.models[recordEntry].modelName, _modelName, strlen(_modelName));
+    strncpy(mt.models[recordEntry].modelType, _modelType, 4);
+    if(_date < 0)
+        _date = mt.models[recordEntry].date = -ModelTableRecord::getCurrentDate();
+    else
+        _date = mt.models[recordEntry].date = ModelTableRecord::getCurrentDate();
+
+    if(_stringTablePos.getRecordNumber() == 0)
+        {
+        mt.models[recordEntry].stringTablePos = _modelFile->addRecord();
+        _stringTablePos.setRecordNumber(mt.models[recordEntry].stringTablePos);
+
+        ModelFileRecord str;
+
+        memset(&str, 0, sizeof(str));
+        for(int j = 0; j < 50; j++)
+            memset(str.strings[j].stringName, ' ', 8);
+
+        str.nextRecord = mt.models[recordEntry].stringTablePos;
+        str.lastRecord = stringTableType;
+        str.pad[0] = 0xffdbed2d;
+
+        _modelFile->writeRecord(&str, mt.models[recordEntry].stringTablePos);
+        StringTable* st;
+        if(getStringTable(st, ModelObject::Write) == eOk)
+            st->close();
+        }
+
+    if(isErased())
+        {
+        mt.models[recordEntry].stringTablePos = 0;
+        }
+    else
+        {
+        mt.models[recordEntry].stringTablePos = _stringTablePos.getRecordNumber();
+        }
+    _modelFile->writeRecord(&mt, recordNumber);
+    }
+
+ErrorStatus ModelTableRecord::setModelName(const char* const modelName)
+    {
+    if(!isValidModelName(modelName))
+        return eInvalidData;
+
+    char modelNameUpr[29];
+    fixModelName(modelNameUpr, modelName);
+
+    if(strcmp(_modelName, modelNameUpr) == 0)
+        return eOk;
+
+    if(!_modelTable)
+        {
+        strcpy(_modelName, modelNameUpr);
+        return eOk;
+        }
+    int i = _modelTable->getModelIndex(modelNameUpr, true);
+
+    if(i != -1)
+        {
+        ModelTableRecord** mt = &_modelTable->_models[0];
+        if(mt[i]->isErased())
+            {
+            if(mt[i]->open(ModelObject::Write) != eOk)
+                return eDuplicateName;
+            assertWriteEnabled();
+
+            mt[i]->assertWriteEnabled();
+            mt[i]->_modelName[0] = 0;
+            mt[i]->close();
+            }
+        else
+            return eDuplicateName;
+        }
+    assertWriteEnabled();
+    char oldName[33];
+    strcpy(oldName, _modelName);
+    strcpy(_modelName, modelNameUpr);
+#ifdef MXEVENTS
+    if(strcmp(oldName, _modelName) != 0)
+        ModelRenaming(this, oldName);
+#endif
+    return eOk;
+    }
+
+ErrorStatus ModelTableRecord::setModelType(const char* const modelType)
+    {
+    if(_stringTable)
+        {
+        StringTableIterator* iter = _stringTable->newIterator();
+
+        bool hasStrings = !iter->done();
+        delete iter;
+        if(strncmp(_modelType, modelType, 4) != 0)
+            {
+            if(hasStrings)
+                return eInvalidData;
+            assertWriteEnabled();
+            strncpy(_modelType, modelType, 4);
+            }
+        }
+    else
+        {
+        assertWriteEnabled();
+        strncpy(_modelType, modelType, 4);
+        }
+    return eOk;
+    }
+
+int ModelTableRecord::getCurrentDate(void)
+    {
+    struct tm lt;
+    BeTimeUtilities::ConvertUnixMillisToTm (lt, BeTimeUtilities::GetCurrentTimeAsUnixMillis ());
+
+    if(lt.tm_mon == 12)
+        {
+        lt.tm_mon = 0;
+        lt.tm_year++;
+        }
+
+    int time = (((lt.tm_hour * 60) + lt.tm_min) * 6) + (lt.tm_sec / 10);
+    int date = ((((lt.tm_year - 89) * 12) + lt.tm_mon + 1) * 100) + lt.tm_mday;
+    return time + (date * 10000);
+    }
+
+char* ModelTableRecord::getDate(char* retString)
+    {
+    long date = abs(_date);
+    int time = date % 10000;
+    int second = (time % 6) * 10;
+    time /= 6;
+    int minute = time % 60;
+    int hour = time / 60;
+
+    date /= 10000;
+
+    int day = date % 100;
+    date /= 100;
+    int month = date % 12;
+    int year = 1989 + ((date - 1) / 12);
+    if(month == 0)
+        month = 12;
+
+    static char string[100];
+    if(!retString)
+        retString = string;
+
+    sprintf(retString, "%2d/%2d/%2d %2d:%02d:%02d", day, month, year % 100, hour, minute, second);
+    return retString;
+    }
+
+//StringTable
+MXRTObject_DEFINE_MEMBERS(StringTable, ModelObject);
+StringTable::StringTable(ModelFilePos& stringRecordPos, MXModelFile* modelFile, ModelTableRecord* modelTableRecord)
+    {
+    setDelayWrite(true);    // Make this always delay write.
+
+//    int firstRecord = stringRecordPos.getRecordNumber();
+//    int recordNumber = firstRecord;
+
+    setModelFilePos(stringRecordPos);
+    setModelFile(modelFile);
+    _modelTableRecord = modelTableRecord;
+    DoLoad(false);
+    }
+void StringTable::DoLoad(bool reallyLoad)
+    {
+    int i;
+    _isReallyLoaded = reallyLoad;
+
+    ModelFileRecord mt;
+    int firstRecord = getModelFilePos().getRecordNumber();
+    int recordNumber = firstRecord;
+
+    if(recordNumber != 0)
+        {
+        _modelFile->readRecord(&mt, recordNumber);
+        if(!reallyLoad)
+            {
+#ifdef FREESPACEMAPPER
+            _modelFile->AddUsedRecord(recordNumber);
+#endif
+            _recordNumbers.empty();
+            }
+        do
+            {
+            if(!reallyLoad)
+                _recordNumbers.push_back(recordNumber);
+            for(i = 0; i < 50; i++)
+                {
+                if(mt.strings[i].recordNumber)
+                    {
+                    StringTableRecord* mr = NULL;
+
+                    if(mt.strings[i].recordNumber)
+                        {
+                        MXRunTimeClass* rtClass = ClassList::Instance().getType(&mt.strings[i], asLong(_modelTableRecord->_modelType)); //.type % 100, asLong(mt.strings[i].stringName));
+
+                        if(rtClass)
+                            mr = (StringTableRecord*)rtClass->create();
+                        }
+                    if(!mr)
+                        mr = new MXProxyString;
+
+                    mr->setModelFile(_modelFile);
+                    mr->setModelTableRecord(_modelTableRecord);
+                    mr->setStringTable(this);
+                    mr->set(mt.strings[i], reallyLoad);
+                    mr->setModelFilePos(ModelFilePos(recordNumber, (short)i));
+                    if(reallyLoad)
+                        {
+                        StringTableRecord** mrP;
+                        mrP = &_strings[ConvertStringName(mt.strings[i].stringName)];
+                        *mrP = mr;
+                        mr->close();
+                        }
+                    else
+                        delete mr;
+                    }
+                }
+
+            if(mt.nextRecord == firstRecord)
+                break;
+            recordNumber = mt.nextRecord;
+            _modelFile->readRecord(&mt, mt.nextRecord);
+#ifdef FREESPACEMAPPER
+            if(!reallyLoad)
+                _modelFile->AddUsedRecord(recordNumber);
+#endif
+            } while(1);
+        }
+    }
+
+StringMap::const_iterator StringTable::getStringIndex(const char* stringName) const
+    {
+    if(!_isReallyLoaded) const_cast<StringTable*>(this)->DoLoad(true);
+
+    return _strings.find(ConvertStringName(stringName));
+    }
+
+StringTable::~StringTable()
+    {
+    Release();
+    StringMap::iterator iter = _strings.begin();
+    while(iter != _strings.end())
+        {
+        (*iter).second->Release();
+        delete (*iter).second;
+        iter++;
+        }
+    }
+
+StringTableIterator* StringTable::newIterator()
+    {
+    if(!_isReallyLoaded) const_cast<StringTable*>(this)->DoLoad(true);
+    return new StringTableIterator(this);
+    }
+
+void StringTable::DisposeU(StringTableIterator *pStringTableIterator)
+    {
+    delete pStringTableIterator;
+    }
+
+ErrorStatus StringTable::getString(const char* const inStringName, StringTableRecord*& stringTableRecord, ModelObject::OpenStatus mode, bool getDeleted)
+    {
+    assertReadEnabled();
+    char stringName[5];
+
+    strncpy(stringName, inStringName, 4);
+    stringName[4] = 0;
+    if(strlen(stringName) != 4)
+        return eKeyNotFound;
+
+    strupr(stringName);
+    if(!_isReallyLoaded) const_cast<StringTable*>(this)->DoLoad(true);
+    StringMap::iterator iter = _strings.find(ConvertStringName(stringName));
+    if(iter == _strings.end())
+        return eKeyNotFound;
+
+    StringTableRecord* mr = (*iter).second;
+    if(!getDeleted && mr->isErased())
+        return eKeyNotFound;
+
+    ErrorStatus ret = mr->open(mode);
+
+    if(ret != eOk)
+        stringTableRecord = NULL;
+    else
+        stringTableRecord = mr;
+    return ret;
+    }
+
+ErrorStatus StringTable::getString(const char* const inStringName, ModelObjectId& stringTableRecordId, bool getDeleted)
+    {
+    assertReadEnabled();
+    char stringName[5];
+
+    strncpy(stringName, inStringName, 4);
+    stringName[4] = 0;
+    strupr(stringName);
+    if(strlen(stringName) != 4)
+        return eKeyNotFound;
+
+    if(!_isReallyLoaded) const_cast<StringTable*>(this)->DoLoad(true);
+    StringMap::iterator iter = _strings.find(ConvertStringName(stringName));
+    //    int j = getStringIndex(stringName);
+    if(iter == _strings.end())
+        return eKeyNotFound;
+
+    StringTableRecord* mr = (*iter).second;
+    if(!getDeleted && mr->isErased())
+        return eKeyNotFound;
+
+    stringTableRecordId = mr->objectId();
+    return eOk;
+    }
+
+inline bool isValidStringName(const char* name, bool isTextString = false)
+    {
+    int i = 0;
+    if(!name)
+        return false;
+    if(isTextString)
+        {
+        if(*name != '*')
+            return false;
+        i++;
+        name++;
+        }
+    while(*name)
+        {
+        i++;
+        if((*name >= '0' && *name <= '9') || (*name >= 'A' && *name <= 'Z'))
+            name++;
+        else
+            return false;
+        }
+    return i == 4;
+    }
+ErrorStatus StringTable::addString(const char* const inStringName, StringTableRecord* str)
+    {
+    assertWriteEnabled();
+    char stringName[6];
+    strncpy(stringName, inStringName, 5);
+    stringName[5] = 0;
+    strupr(stringName);
+    if(!isValidStringName(stringName, (bool)(MXTextString::cast(str) != 0)))
+        return eInvalidData;
+
+    if(!_isReallyLoaded) const_cast<StringTable*>(this)->DoLoad(true);
+    if(str->isInModelFile())
+        {
+        ErrorStatus es = str->open(ModelObject::Write);
+        if(es != eOk) throw eReadOnly;
+
+        if(!str->isErased())
+            {
+            if(str->_stringTable != this)
+                {
+                // Error
+                str->close();
+                throw eInvalidData;
+                }
+            return str->setStringName(inStringName);
+            }
+        else
+            {
+            if(str->_stringTable != this)
+                {
+                // Error
+                str->close();
+                throw eInvalidData;
+                }
+            es = str->setStringName(inStringName);
+            if(es == eOk)
+                str->erase(0);
+            return es;
+            }
+        }
+    assertWriteEnabled();
+
+    StringMap::iterator iter = _strings.find(ConvertStringName(stringName));
+    StringTableRecord** mrP = NULL;
+
+    if(iter != _strings.end())
+        {
+        if(!(*iter).second->isErased())
+            return eDuplicateName;
+        mrP = &(*iter).second;
+        (*mrP)->erase(0);
+        }
+    else
+        {
+        mrP = &_strings[ConvertStringName(stringName)];
+        }
+
+    if(*mrP)
+        delete *mrP;
+    *mrP = str;
+    str->setModelFilePos(ModelFilePos(0, 1));
+    str->setModelFile(_modelFile);
+    str->setModelTableRecord(_modelTableRecord);
+    str->setStringTable(this);
+    strcpy(str->_stringName, stringName);
+
+    this->close();
+    this->open(ModelObject::Write);
+    str->assertWriteEnabled();
+#ifdef MXEVENTS
+    StringAdded(str->_modelTableRecord, str);
+#endif
+    return eOk;
+    }
+
+void StringTable::UpdateData()
+    {
+    return; // This is no needed here changed to now be in the UpdateFile part.
+    /*
+    if(isModified() || isNewRecord())
+    {
+    int recNumIndex = 0;
+    int recNum = -1;
+    int recordEntry = 0;
+    int i;
+
+    StringTableRecord** stringsPtr = &_strings[0];
+    int _strings_size = _strings.size();
+
+    if(_recordNumbers.size() == 0)
+    {
+    recNum = _modelFile->addRecord();
+#ifdef FREESPACEMAPPER
+    _modelFile->AddUsedRecord(recNum);
+#endif
+    _recordNumbers.append_entry(recNum);
+    }
+    else
+    recNum = _recordNumbers[recNumIndex];
+
+    for(i = 0; i < _strings_size; i++)
+    {
+    if(!stringsPtr[i]->isErased() || stringsPtr[i]->_numPoints == 0)
+    {
+    stringsPtr[i]->_pos.setRecordNumber(recNum);
+    stringsPtr[i]->_pos.setRecordPos(recordEntry);
+    }
+    else
+    {
+    stringsPtr[i]->_pos.setRecordNumber(0);
+    stringsPtr[i]->_pos.setRecordPos(0);
+    }
+
+    recordEntry++;
+
+    if(recordEntry == 50)
+    {
+    int nextRecNum;
+    recNumIndex++;
+
+    if(_recordNumbers.size() == recNumIndex)
+    {
+    nextRecNum = _modelFile->addRecord();
+#ifdef FREESPACEMAPPER
+    _modelFile->AddUsedRecord(nextRecNum);
+#endif
+    _recordNumbers.append_entry(nextRecNum);
+    }
+    else
+    nextRecNum = _recordNumbers[recNumIndex];
+
+    recNum = nextRecNum;
+    recordEntry = 0;
+    }
+    }
+    }
+    */
+    }
+
+void StringTable::UpdateFile()
+    {
+    ModelFileRecord mt;
+    int recNumIndex = 0;
+    int recNum = -1;
+    int recordEntry = 0;
+    int i;
+
+    if(!_isReallyLoaded) const_cast<StringTable*>(this)->DoLoad(true);
+    StringMap::iterator stringsIter = _strings.begin();
+    int _strings_size = (int)_strings.size();
+
+    if(_recordNumbers.size() == 0)
+        {
+        recNum = _modelFile->addRecord();
+#ifdef FREESPACEMAPPER
+        _modelFile->AddUsedRecord(recNum);
+#endif
+        _recordNumbers.push_back(recNum);
+        }
+    else
+        recNum = _recordNumbers[recNumIndex];
+
+    recNumIndex = 0;
+    recNum = _recordNumbers[recNumIndex];
+    recordEntry = 0;
+    mt.lastRecord = stringTableType;
+    mt.pad[0] = 0xffdbed2d;
+    for(i = 0; i < _strings_size; i++)
+        {
+        StringTableRecord* stringsPtr = (*stringsIter).second;
+        stringsIter++;
+
+        if(recordEntry == 50)
+            {
+            int nextRecNum;
+            recNumIndex++;
+
+            if(_recordNumbers.size() == recNumIndex)
+                {
+                nextRecNum = _modelFile->addRecord();
+#ifdef FREESPACEMAPPER
+                _modelFile->AddUsedRecord(nextRecNum);
+#endif
+                _recordNumbers.push_back(nextRecNum);
+                }
+            else
+                nextRecNum = _recordNumbers[recNumIndex];
+
+            mt.nextRecord = nextRecNum;
+
+            _modelFile->writeRecord(&mt, recNum);
+
+            recNum = nextRecNum;
+            recordEntry = 0;
+            }
+
+        if(!stringsPtr->isErased() || stringsPtr->_numPoints == 0)
+            {
+            stringsPtr->_pos.setRecordNumber(recNum);
+            stringsPtr->_pos.setRecordPos((short)recordEntry);
+            }
+        else
+            {
+            stringsPtr->_pos.setRecordNumber(0);
+            stringsPtr->_pos.setRecordPos(0);
+            }
+
+        strncpy(mt.strings[recordEntry].stringName, stringsPtr->_stringName, 4);
+        memcpy(mt.strings[recordEntry].subReference, stringsPtr->_subReference, 4);
+        mt.strings[recordEntry].type = stringsPtr->_type;
+        mt.strings[recordEntry].numPoints = stringsPtr->_numPoints;
+        mt.strings[recordEntry].minx = stringsPtr->_minx;
+        mt.strings[recordEntry].maxx = stringsPtr->_maxx;
+        mt.strings[recordEntry].miny = stringsPtr->_miny;
+        mt.strings[recordEntry].maxy = stringsPtr->_maxy;
+
+        if(stringsPtr->isErased())
+            {
+            mt.strings[recordEntry].recordNumber = 0;
+            mt.strings[recordEntry].offset = 0;
+            }
+        else
+            {
+            mt.strings[recordEntry].recordNumber = stringsPtr->_stringTableRecordDataPos.getRecordNumber();
+            mt.strings[recordEntry].offset = stringsPtr->_stringTableRecordDataPos.getRecordPos();
+            }
+        recordEntry++;
+        }
+
+    if(recNumIndex == 0 || recordEntry != 0)
+        {
+        for(;recordEntry < 50; recordEntry++)
+            {
+            mt.strings[recordEntry].recordNumber = 0;
+            mt.strings[recordEntry].offset = 0;
+            }
+        mt.nextRecord = _recordNumbers[0];
+        _modelFile->writeRecord(&mt, recNum);
+        }
+    }
+#ifdef MXACHIVE
+ErrorStatus StringTable::Archive(char* stringMask, unsigned long& size, void*& data)
+    {
+    assertReadEnabled();
+    if(!_isReallyLoaded) const_cast<StringTable*>(this)->DoLoad(true);
+    StringMap::iterator stringsIter = _strings.begin();
+    int _strings_size = (int)_strings.size();
+    long*& dataPtr = (long*&)data;
+    int i;
+
+    for(i = 0; i < _strings_size; i++)
+        {
+        StringTableRecord* stringsPtr = (*stringsIter).second;
+        stringsIter++;
+        if(!stringsPtr->isErased() && (!stringMask || strnicmp(stringsPtr->_stringName, stringMask, strlen(stringMask)) == 0))
+            {
+            if(stringsPtr->open(Read) == eOk)
+                {
+                //                if(!MXTextString::cast(stringsPtr))
+                    {
+                    size += (9 * sizeof(long));
+                    if(data)
+                        {
+                        *dataPtr++ = *((long*)stringsPtr->_stringName);
+                        *dataPtr++ = *((long*)stringsPtr->_subReference);
+                        *dataPtr++ = stringsPtr->_type;
+                        *dataPtr++ = stringsPtr->_numPoints;
+                        *dataPtr++ = stringsPtr->_minx;
+                        *dataPtr++ = stringsPtr->_miny;
+                        *dataPtr++ = stringsPtr->_maxx;
+                        *dataPtr++ = stringsPtr->_maxy;
+                        unsigned long* DataSize = (unsigned long*)dataPtr;
+                        dataPtr++;
+                        *DataSize = 0;
+                        stringsPtr->Archive(*DataSize, data);
+                        size += *DataSize;
+                        }
+                    else
+                        stringsPtr->Archive(size, data);
+                    stringsPtr->close();
+                    }
+                }
+            }
+        }
+    if(data)
+        {
+        *dataPtr++ = 0;
+        }
+    size += 4;
+    return eOk;
+    }
+
+ErrorStatus StringTable::Retrieve(void*& data)
+    {
+    assertWriteEnabled();
+    long*& dataPtr = (long*&)data;
+    char stringName[5];
+    stringName[4] = 0;
+
+    while(*dataPtr)
+        {
+        StringTableFileRecord stringInfo;
+        StringTableRecord* mr = NULL;
+
+        *((long*)stringName) = *dataPtr;
+        memcpy(&stringInfo, dataPtr, sizeof(StringTableFileRecord) - 8);
+        dataPtr += 9;
+        stringInfo.recordNumber = 0;
+        stringInfo.offset = 0;
+
+        ErrorStatus err = getString(stringName, mr, ModelObject::Write);
+        if(err == eOk)
+            {
+            mr->erase();
+            mr->close();
+            }
+        mr = NULL;
+        if(stringInfo.numPoints)
+            {
+            MXRunTimeClass* rtClass = ClassList::Instance().getType(&stringInfo, asLong(_modelTableRecord->_modelType));
+            if(rtClass)
+                mr = (StringTableRecord*)rtClass->create();
+
+            if(!mr)
+                mr = new MXProxyString;
+
+            //        mr->set(stringInfo);
+            strncpy(mr->_stringName, stringInfo.stringName, 4);
+            mr->_stringName[4] = 0;
+            memcpy(mr->_subReference, stringInfo.subReference, 4);
+            mr->_subReference[4] = 0;
+            mr->_type = stringInfo.type;
+            mr->_numPoints = stringInfo.numPoints;
+
+            addString(stringName, mr);
+            mr->Retrieve((void*&)dataPtr);
+            mr->close();
+            mr->_minx = stringInfo.minx;
+            mr->_miny = stringInfo.miny;
+            mr->_maxx = stringInfo.maxx;
+            mr->_maxy = stringInfo.maxy;
+            }
+        }
+    dataPtr++;
+    return eOk;
+    }
+
+ErrorStatus StringTable::CreateStringFromArchiveStringHeader(StringTableRecord*& mr, void* data)
+    {
+    assertWriteEnabled();
+    long*& dataPtr = (long*&)data;
+    char stringName[5];
+    stringName[4] = 0;
+
+    StringTableFileRecord stringInfo;
+
+    *((long*)stringName) = *dataPtr;
+    memcpy(&stringInfo, dataPtr, sizeof(StringTableFileRecord) - 8);
+    dataPtr += 9;
+    stringInfo.recordNumber = 0;
+    stringInfo.offset = 0;
+
+    ErrorStatus err = getString(stringName, mr, ModelObject::Write);
+    if(err == eOk)
+        {
+        mr->erase();
+        mr->close();
+        }
+    mr = NULL;
+    if(stringInfo.numPoints)
+        {
+        MXRunTimeClass* rtClass = ClassList::Instance().getType(&stringInfo, asLong(_modelTableRecord->_modelType));
+        if(rtClass)
+            mr = (StringTableRecord*)rtClass->create();
+
+        if(!mr)
+            mr = new MXProxyString;
+
+        strncpy(mr->_stringName, stringInfo.stringName, 4);
+        mr->_stringName[4] = 0;
+        memcpy(mr->_subReference, stringInfo.subReference, 4);
+        mr->_subReference[4] = 0;
+        mr->_type = stringInfo.type;
+        mr->SetNumPoints(stringInfo.numPoints);
+        mr->_numPoints = stringInfo.numPoints;
+
+        addString(stringName, mr);
+        mr->_minx = stringInfo.minx;
+        mr->_miny = stringInfo.miny;
+        mr->_maxx = stringInfo.maxx;
+        mr->_maxy = stringInfo.maxy;
+        }
+    return eOk;
+    }
+#endif
+
+
+// StringTableIterator
+StringTableIterator::StringTableIterator(StringTable* stringTable)
+    {
+    _stringTable = stringTable;
+    _includeDeleted = false;
+    start();
+    }
+
+void StringTableIterator::start(void)
+    {
+    _index = _stringTable->_strings.begin();
+
+    while(_index != _stringTable->_strings.end() && (!_includeDeleted && (*_index).second->isErased()))
+        _index++;
+    }
+
+void StringTableIterator::next(void)
+    {
+    if(_index == _stringTable->_strings.end())
+        return;
+
+    do
+        {
+        _index++;
+        }
+        while(_index != _stringTable->_strings.end() && (!_includeDeleted && (*_index).second->isErased()));
+    }
+
+int StringTableIterator::done(void) const
+    {
+    return _index == _stringTable->_strings.end();
+    }
+
+ErrorStatus StringTableIterator::getRecord(StringTableRecord*& stringTableRecord, ModelObject::OpenStatus mode)
+    {
+    stringTableRecord = NULL;
+    if(_index == _stringTable->_strings.end())
+        return eKeyNotFound;
+    ErrorStatus ret = (*_index).second->open(mode);
+
+    if(ret == eOk)
+        stringTableRecord = (*_index).second;
+    return ret;
+    }
+
+ErrorStatus StringTableIterator::getRecord(ModelObjectId& stringTableRecordId)
+    {
+    if(_index == _stringTable->_strings.end())
+        return eKeyNotFound;
+    stringTableRecordId = (*_index).second->objectId();
+    return eOk;
+    }
+
+//StringTableRecord
+MXRTObject_DEFINE_MEMBERS(StringTableRecord, ModelObject);
+StringTableRecord::StringTableRecord()
+    {
+    _stringTable = 0;
+    strcpy(_subReference, "    ");
+    _stringName[0] = 0;
+    _originalDataSize = 0;
+    _numPoints = 0;
+    _stringData = NULL;
+    _loadedData = true;
+    _type = 0;
+    _modelTableRecord = NULL;
+    _modelTable = NULL;
+    _modelFile = NULL;
+    }
+
+StringTableRecord::~StringTableRecord()
+    {
+    }
+
+void StringTableRecord::detach()
+    {
+    if(!_loadedData)
+        {
+        loadData();
+        _loadedData = true;
+        }
+
+    _stringTable = 0;
+    _originalDataSize = 0;
+    _modelFile = 0;
+    ModelObject::detach();
+    }
+
+ErrorStatus StringTableRecord::erase(int erase)
+    {
+    ErrorStatus es = ModelObject::erase(erase);
+#ifdef MXEVENTS
+    if(erase)
+        StringErased(_modelTableRecord, this);
+#endif
+    return es;
+    }
+
+void StringTableRecord::set(
+    const StringTableFileRecord& data, bool reallyLoad)
+    {
+    assertWriteEnabled();
+    strncpy(_stringName, data.stringName, 4);
+    _stringName[4] = 0;
+    memcpy(_subReference, data.subReference, 4);
+    _subReference[4] = 0;
+    _type = data.type;
+    _numPoints = data.numPoints;
+    _minx = data.minx;
+    _miny = data.miny;
+    _maxx = data.maxx;
+    _maxy = data.maxy;
+
+    _stringTableRecordDataPos = ModelFilePos(data.recordNumber, (short)data.offset);
+
+    _originalDataSize = dataSize();
+#ifdef FREESPACEMAPPER
+    if(!reallyLoad)
+        _modelFile->AddUsedData(_stringTableRecordDataPos, _originalDataSize / 4);
+#endif
+    _loadedData = false;
+    clearNew();
+    }
+
+void StringTableRecord::UpdateFile()
+    {
+    if(_stringData)
+        _modelFile->writeData(_stringData, _stringTableRecordDataPos, dataSize());
+    }
+
+void StringTableRecord::UpdateData()
+    {
+    if(_stringTable && (isModified() || isNewRecord()))
+        {
+        unsigned long _newDataSize = recordSize() * _numPoints;
+
+        resetFilePos(_newDataSize);
+        _stringTable->setNeedsUpdating();
+        }
+    }
+
+void StringTableRecord::emptyData()
+    {
+    if(NeedsUpdating())
+        {
+        UpdateFile();
+        resetNeedsUpdating();
+        }
+    _stringData = NULL;
+    _loadedData = false;
+    }
+
+ErrorStatus StringTableRecord::close()
+    {
+    bool bModified = false;
+    bool bNew = false;
+    if(!isInModelFile())
+        return eOk;
+
+    if(isModified() || isNewRecord() || isNew())
+        {
+        bModified = true;
+        bNew = isNew();
+        }
+
+    ErrorStatus es = ModelObject::close();
+
+#ifdef MXEVENTS
+    if(bModified && !isErased())
+        {
+        if(bNew)
+            {
+            StringAdded(this->_modelTableRecord, this);
+            }
+        else
+            StringModified(this);
+        }
+#endif
+    if(es == eOk)
+        {
+        if(_loadedData && !isDelayWrite())
+            emptyData();
+        }
+    return es;
+    }
+
+#ifdef MXACHIVE
+ErrorStatus StringTableRecord::Archive(unsigned long& size, void*& data)
+    {
+    assertReadEnabled();
+    unsigned char*& dataPtr = (unsigned char*&)data;
+    size += dataSize();
+    if(data)
+        {
+        if(!_loadedData)
+            loadData();
+        memcpy(dataPtr, _stringData, dataSize());
+        dataPtr += dataSize();
+        }
+    return eOk;
+    }
+
+ErrorStatus StringTableRecord::Retrieve(void*& data)
+    {
+    assertWriteEnabled();
+    unsigned char*& dataPtr = (unsigned char*&)data;
+
+    emptyData();
+    int numPoints = _numPoints;
+    _numPoints = 0;
+    _loadedData = true;
+    setNumPoints(numPoints);
+    _numPoints = numPoints;
+
+    memcpy(_stringData, dataPtr, dataSize());
+    dataPtr += dataSize();
+    return eOk;
+    }
+#endif
+
+ErrorStatus StringTableRecord::put(__int64 offset, unsigned long size, void* data)
+    {
+    assertWriteEnabled();
+    if(!_loadedData)
+        loadData();
+
+    memcpy(((char*)_stringData) + offset, data, size);
+    return eOk;
+    }
+
+ErrorStatus StringTableRecord::get(__int64 offset, unsigned long size, void* data)
+    {
+    assertReadEnabled();
+
+    if(!_loadedData)
+        loadData();
+    memcpy(data, ((char*)_stringData) + offset, size);
+    return eOk;
+    }
+
+#ifdef MXACHIVE
+ErrorStatus StringTableRecord::getArchiveStringHeader(void* data)
+    {
+    long* dataPtr = (long*)data;
+    *dataPtr++ = *((long*)_stringName);
+    *dataPtr++ = *((long*)_subReference);
+    *dataPtr++ = _type;
+    *dataPtr++ = _numPoints;
+    *dataPtr++ = _minx;
+    *dataPtr++ = _miny;
+    *dataPtr++ = _maxx;
+    *dataPtr++ = _maxy;
+    *dataPtr++ = dataSize();
+    return eOk;
+    }
+#endif
+
+int StringTableRecord::recordSize(void) const
+    {
+    int numDoubles = 0;
+    int type = _type / 100;
+    int temp = 0;
+    int i;
+
+    for(i = 0; i < _type % 100; i++)
+        {
+        if((i % 3) == 0)
+            {
+            temp = type % 10;
+            type /= 10;
+            }
+        if(temp & 1)
+            numDoubles++;
+        temp = temp >> 1;
+        }
+    return (_type % 100) * 4 + (numDoubles * 4);
+    }
+
+
+ErrorStatus StringTableRecord::setRecord(const int i, void* data)
+    {
+    assertWriteEnabled();
+    if(i >= _numPoints || i < 0)
+        return eInvalidData;
+
+    if(!_loadedData)
+        loadData();
+
+    if(!_stringData)
+        return eInvalidData;
+
+    long recSize = recordSize();
+    memcpy(((char*)_stringData) + (i * recSize), data, recSize);
+    return eOk;
+    }
+
+ErrorStatus StringTableRecord::getRecord(const int i, const void*& data)
+    {
+    assertReadEnabled();
+    if(i >= _numPoints || i < 0)
+        return eInvalidData;
+
+    if(!_loadedData)
+        loadData();
+
+    if(!_stringData)
+        return eInvalidData;
+
+    data = ((char*)_stringData) + (i * recordSize());
+    return eOk;
+    }
+
+int StringTableRecord::addRecord(void)
+    {
+    assertWriteEnabled();
+
+    if(_numPoints)
+        {
+        if(!_loadedData)
+            loadData();
+
+        if(!_stringData)
+            return -1;
+        }
+    else
+        _loadedData = true;
+
+    _numPoints++;
+    SetNumPoints(_numPoints);
+    return _numPoints - 1;
+    }
+
+ErrorStatus StringTableRecord::removeRecord(const int i)
+    {
+    assertWriteEnabled();
+    if(i >= _numPoints || i < 0)
+        return eInvalidData;
+
+    if(!_loadedData)
+        loadData();
+
+    if(!_stringData)
+        return eInvalidData;
+
+    _numPoints--;
+    if(i != _numPoints)
+        {
+        long recSize = recordSize();
+        memcpy(((char*)_stringData) + ((i + 1) * recSize), ((char*)_stringData) + (i * recSize), recSize * (_numPoints - i + 1));
+        }
+    return eOk;
+    }
+
+ErrorStatus StringTableRecord::insertRecord(const int i)
+    {
+    assertWriteEnabled();
+    if(i > _numPoints || i < 0)
+        return eInvalidData;
+
+    if(!_loadedData)
+        loadData();
+
+    if(!_stringData)
+        return eInvalidData;
+
+    SetNumPoints(_numPoints + 1);
+    if(i != _numPoints - 1)
+        {
+        long recSize = recordSize();
+        for(int j = _numPoints - 1; j > i; j--)
+            memcpy(((char*)_stringData) + (j - 1 * recSize), ((char*)_stringData) + (j * recSize), recSize);
+        }
+    return eOk;
+    }
+
+void StringTableRecord::SetNumPoints(const int i)
+    {
+    }
+
+
+MXStringDimData* StringTableRecord::getDimData(void)
+    {
+    assertReadEnabled();
+    if(!_loadedData)
+        loadData();
+
+    if(!_stringData)
+        {
+        return new MXStringDimData(_type, 0);
+        }
+
+    unsigned char* data = new unsigned char[dataSize()];
+    memcpy(data, _stringData, dataSize());
+    MXStringDimData* dd = new MXStringDimData(data, _type, _numPoints);
+    return dd;
+    }
+
+void StringTableRecord::DisposeU(MXStringDimData *pMXStringDimData)
+    {
+    delete pMXStringDimData;
+    }
+
+ErrorStatus StringTableRecord::setDimData(const MXStringDimData* dd)
+    {
+    const unsigned char* const data = dd->data();
+    _type = dd->type();
+    _numPoints = dd->numPoints();
+
+    assertWriteEnabled();
+
+    SetNumPoints(_numPoints);
+
+    if(!_stringData)
+        return eInvalidData;
+
+    int _newDataSize = dataSize();
+
+    memcpy(_stringData, data, _newDataSize);
+    _loadedData = true;
+    return eOk;
+    }
+
+ErrorStatus StringTableRecord::setStringName(const char* const stringName)
+    {
+    assertWriteEnabled();
+    char stringNameUpr[6];
+    strncpy(stringNameUpr, stringName, 5);
+    stringNameUpr[5] = 0;
+    strupr(stringNameUpr);
+    if(!isValidStringName(stringName, MXTextString::cast(this) != 0))
+        return eInvalidData;
+    if(_stringTable)
+        {
+        StringMap::const_iterator i = _stringTable->getStringIndex(stringNameUpr);
+        StringMap::const_iterator oldJ = _stringTable->getStringIndex(_stringName);
+
+        if(asLong(stringNameUpr) == asLong(_stringName))
+            return eOk;
+
+        if(i != _stringTable->_strings.end())
+            {
+            if((*i).second->isErased())
+                {
+                if((*i).second->open(ModelObject::Write) != eOk)
+                    {
+                    return eDuplicateName;
+                    }
+                assertWriteEnabled();
+                delete (*i).second;
+                _stringTable->_strings.erase((*i).first);
+                }
+            else
+                return eDuplicateName;
+            }
+
+        if(oldJ != _stringTable->_strings.end())
+            {
+            _stringTable->_strings.erase((*oldJ).first);
+            }
+        _stringTable->_strings[ConvertStringName(stringNameUpr)] = this;
+
+#ifdef MXEVENTS
+        StringRenaming(this, stringNameUpr);
+#endif
+        }
+    strcpy(_stringName, stringNameUpr);
+    return eOk;
+    }
+
+ErrorStatus StringTableRecord::copy(StringTableRecord*& clonedString) const
+    {
+    assertReadEnabled();
+    StringTableRecord* newString = StringTableRecord::cast(this->isA()->create());
+    if(!newString)
+        newString = new StringTableRecord;
+    strcpy(newString->_stringName, "    ");
+    memcpy(newString->_subReference, _subReference, sizeof(_subReference));
+    newString->_type = _type;
+    newString->setNumPoints(_numPoints);
+    newString->_minx = _minx;
+    newString->_miny = _miny;
+    newString->_maxx = _maxx;
+    newString->_maxy = _maxy;
+
+    if(_loadedData)
+        {
+        if(MXTriangleString::cast(newString))
+            memcpy(newString->_stringData, _stringData, (sizeof(ElementTriangleString) * _numPoints));
+        else
+            memcpy(newString->_stringData, _stringData, dataSize());
+        }
+    else
+        {
+        newString->_stringTableRecordDataPos = _stringTableRecordDataPos;
+        newString->setModelFile(_modelFile);
+        newString->loadData();
+
+        newString->_stringTableRecordDataPos.setRecordNumber(0);
+        newString->_stringTableRecordDataPos.setRecordPos(0);
+        newString->_modelTableRecord = 0;
+        newString->_modelTable = 0;
+        newString->_stringTable = 0;
+        newString->_originalDataSize = 0;
+        newString->_modelFile = NULL;
+        }
+    clonedString = newString;
+    return eOk;
+    }
+
+//MXTriangleString
+MXRT_STRING_DEFINE_MEMBERS(MXTriangleString, StringTableRecord); // 9
+
+bool MXTriangleString::isType(const StringTableFileRecord* str, const long modelType) //const int type, const long name, const long subref)
+    {
+    return (str->type % 100) == 9; // && modelType == asLong("TRIA");
+    }
+
+ErrorStatus MXTriangleString::loadData(void)
+    {
+    assertReadEnabled();
+    if(_loadedData)
+        return eOk;
+    ErrorStatus es = loadData(_data);
+    if(es == eOk)
+        {
+        _loadedData = true;
+        _stringData = &_data[0];
+        }
+    return es;
+    };
+
+ErrorStatus MXTriangleString::loadData(ElementTriangleString* data)
+    {
+    int i;
+    int j = 0;
+    ModelFileRecord record;
+    ElementTriangleStringRecord& rec = (ElementTriangleStringRecord&)record;
+
+    long recordNumber = _stringTableRecordDataPos.getRecordNumber();
+    for(i = 0; i < _numPoints; i++)
+        {
+        if(i % 10 == 0)
+            {
+            _modelFile->readRecord(&record, recordNumber++);
+            j = 0;
+            }
+        data->doubles = rec.doubles[j];
+        data->ints = rec.ints[j];
+        data++;
+        j++;
+        }
+    return eOk;
+    }
+
+ErrorStatus MXTriangleString::loadData(ArrayClass<ElementTriangleString>& data)
+    {
+    data.setPhysicalLength(_numPoints);
+    data.setLogicalLength(_numPoints);
+
+    int i;
+    int j = 0;
+    ModelFileRecord record;
+    ElementTriangleStringRecord& rec = (ElementTriangleStringRecord&)record;
+
+    long recordNumber = _stringTableRecordDataPos.getRecordNumber();
+    ElementTriangleString* dataPtr = &data[0];
+    for(i = 0; i < _numPoints; i++, dataPtr++)
+        {
+        if(i % 10 == 0)
+            {
+            _modelFile->readRecord(&record, recordNumber++);
+            j = 0;
+            }
+        dataPtr->doubles = rec.doubles[j];
+        dataPtr->ints = rec.ints[j];
+        j++;
+        }
+    return eOk;
+    }
+
+
+struct MFTrianglePoints
+    {
+    double pts[3][3];
+    double a[8];
+    };
+inline int FixSide(int value)
+    {
+    if(value >= 3)
+        return value - 3;
+    return value;
+    }
+
+static int fixTriangle(
+    MXTriangle::triangle** triangles,
+    int ptNum,
+    double& curZ,
+    int triNum,
+    int fixTriNum,
+    int origTriNum)
+    {
+    int i;
+
+    do
+        {
+        MXTriangle::triangle* triangleP = triangles[fixTriNum];
+        for(i = 0; i < 3; i++)
+            {
+            if(triangleP->adjTri[i] == triNum)
+                {
+                i = FixSide(i + 1);
+                if(triangleP->ptNum[i] != -1)
+                    {
+                    // Error Probably left handed triangle.
+                    throw eLeftHandedTriangle;
+                    }
+
+                triangleP->ptNum[i] = ptNum;
+                triNum = triangleP->adjTri[i];
+
+                if(triNum == origTriNum)
+                    return 0;
+                else if(triNum == -1)
+                    return 1;
+
+                int j = fixTriNum;
+                fixTriNum = triNum;
+                triNum = j;
+                break;
+                }
+            }
+        } while(i != 3);
+        return 0;
+    }
+
+static void fixTriangleReverse(
+    MXTriangle::triangle** triangles,
+    int ptNum,
+    double& curZ,
+    int triNum,
+    int fixTriNum,
+    int origTriNum)
+    {
+    int i;
+
+    do
+        {
+        MXTriangle::triangle* triangleP = triangles[fixTriNum];
+        for(i = 0; i < 3; i++)
+            {
+            if(triangleP->adjTri[i] == triNum)
+                {
+
+                if(triangleP->ptNum[i] != -1)
+                    {
+                    // Error Probably left handed triangle.
+                    throw eLeftHandedTriangle;
+                    return;
+                    }
+                triangleP->ptNum[i] = ptNum;
+                i = FixSide(i + 2);
+                triNum = triangleP->adjTri[i];
+                if(triNum != origTriNum && triNum != -1)
+                    {
+                    int j = fixTriNum;
+                    fixTriNum = triNum;
+                    triNum = j;
+                    break;
+                    //                    fixTriangleReverse(data, triangles, ptNum, curZ, fixTriNum, triNum, origTriNum);
+                    }
+                }
+            }
+        }
+        while(i != 3);
+    }
+
+
+
+static int fixTriangle2(
+    MXTriangle::triangle** triangles,
+    int& ptNum,
+    double& curZ,
+    int triNum,
+    int fixTriNum,
+    int origTriNum,
+    ArrayBulkPtrClass<long>& reUsePointNum)
+    {
+    int i;
+
+    do
+        {
+        if(fixTriNum > triNum)
+            return 1;
+
+        MXTriangle::triangle* triangleP = triangles[fixTriNum];
+        for(i = 0; i < 3; i++)
+            {
+            if(triangleP->adjTri[i] == triNum)
+                {
+                i = FixSide(i + 1);
+                ptNum = triangleP->ptNum[i];
+                return 1;
+                }
+            }
+        } while(i != 3);
+        return 0;
+    }
+
+static void fixTriangleReverse2(
+    MXTriangle::triangle** triangles,
+    int& ptNum,
+    double& curZ,
+    int triNum,
+    int fixTriNum,
+    int origTriNum,
+    int& reUseNumber)
+    {
+    int i;
+    int lastPtNum = -1;
+
+    reUseNumber = -1;
+    do
+        {
+        if(fixTriNum > origTriNum)
+            return;
+
+        MXTriangle::triangle* triangleP = triangles[fixTriNum];
+        for(i = 0; i < 3; i++)
+            {
+            if(triangleP->adjTri[i] == triNum)
+                {
+
+                if(ptNum == -1)
+                    {
+                    ptNum = triangleP->ptNum[i];
+                    return;
+                    }
+                else if(ptNum == triangleP->ptNum[i])
+                    return;
+                else if(lastPtNum == -1)
+                    {
+                    lastPtNum = triangleP->ptNum[i];
+                    //for(int k = 0; k  <reUsePointNum.size(); k++)
+                    //    {
+                    //    if(reUsePointNum[k] == lastPtNum)
+                    //        lastPtNum = -2;
+                    //    }
+                    if(lastPtNum != -2)
+                        {
+                        reUseNumber = lastPtNum;
+                        }
+                    }
+
+                triangleP->ptNum[i] = ptNum;
+                i = FixSide(i + 2);
+                triNum = triangleP->adjTri[i];
+                if(triNum != origTriNum && triNum != -1)
+                    {
+                    int j = fixTriNum;
+                    fixTriNum = triNum;
+                    triNum = j;
+                    break;
+                    //                    fixTriangleReverse(data, triangles, ptNum, curZ, fixTriNum, triNum, origTriNum);
+                    }
+                }
+            }
+        }
+        while(i != 3);
+    }
+
+
+
+
+inline bool isRight(
+    const MXTriangle::point& pt1,
+    const MXTriangle::point& pt2,
+    const MXTriangle::point& pt3)
+    {
+    double x;
+    double y;
+    //    isRight2(pt1, pt2, pt3);
+    x = (pt1.x + pt2.x + pt3.x) / 3;
+    y = (pt1.y + pt2.y + pt3.y) / 3;
+    double a = pt2.y - pt1.y;
+    double b = pt1.x - pt2.x;
+    double offset = a * (x - pt1.x) + b * (y - pt1.y);
+    const double tola = -0.00000001L;
+    if(offset < tola)
+        {
+        //                        MessageBox(NULL, "Created a Wrong Handed Triangle", "MXMF", MB_OK);
+        return false;
+        }
+    return true;
+    }
+
+ErrorStatus MXTriangleString::loadData(MXTriangle* tri)
+    {
+    if(!tri)
+        return eInvalidData;
+
+    tri->empty();
+
+    MXTriangle::PointArray* points;
+    MXTriangle::TriangleArray* triangles;
+
+    //    tri->getPtrs(triangles2, points2);
+    tri->getPtrs(triangles, points);
+    //loadData2(tri);
+
+    //MXTriangle::PointArray pa;
+    //MXTriangle::TriangleArray ta;
+    //MXTriangle::PointArray* points = &pa;
+    //MXTriangle::TriangleArray* triangles = &ta;
+
+    MXTriangle::triangle** triangleP;
+    //    MFTrianglePoints* dataP;
+    ElementTriangleStringInts* dataIP = NULL;
+    ElementTriangleStringDoubles* dataDP = NULL;
+    MXTriangle::point* pt = nullptr;
+
+    points->setPhysicalLength(_numPoints / 2);
+    points->setBlockSize(1000);
+    triangles->setPhysicalLength(_numPoints);
+    triangles->setLogicalLength(_numPoints);
+    ArrayBulkPtrClass<long> reUsePointNum;
+    MXTriangle::triangle** trianglesPtr = triangles->getArrayPtr();
+    int pNum = 4;  // The first four are special points.
+    int numReused = 0;
+    int numNew = 0;
+    int numExisting = 0;
+
+    try
+        {
+        int i;
+        int j;
+        int k = 0;
+        //        ModelFileRecord record;
+        ModelFileRecord records[10];
+        //                        ElementTriangleStringRecord& rec = (ElementTriangleStringRecord&)record;
+
+        triangleP = triangles->getArrayPtr();
+        j = 0;
+        long recordNumber = _stringTableRecordDataPos.getRecordNumber();
+
+        for(i = 0; i < _numPoints; i++)
+            {
+            if(!j)
+                {
+                if(!k)
+                    {
+                    _modelFile->readRecords(records, recordNumber, 10);
+                    recordNumber += 10;
+                    k = 10;
+                    }
+                k--;
+                j = 10;
+                dataIP = &records[9-k].triangle.ints[0];
+                dataDP = &records[9-k].triangle.doubles[0];
+                }
+            j--;
+
+            int* tp = &(*triangleP)->ptNum[0];
+
+            *tp++ = -1; *tp++ = -1; *tp++ = -1;
+            *tp++ = dataIP->adjTri[0] - 1; *tp++ = dataIP->adjTri[1] - 1; *tp++ = dataIP->adjTri[2] - 1;
+            *tp++ = dataIP->label[0]; *tp++ = dataIP->label[1]; *tp++ = dataIP->label[2];
+            if(dataDP->pts[0][2] <= -998)
+                *tp = asLong("NULL");
+            else
+                *tp = dataIP->groupCode;
+
+            for(int j = 0; j < 3; j++)
+                {
+                int ptNum = -1;
+
+                int mix = dataDP->pts[j][0] < (_minx - 400) ? 1 : 0;
+                int max = !mix && dataDP->pts[j][0] > (_maxx + 400) ? 1 : 0;
+                int miy = dataDP->pts[j][1] < (_miny - 400) ? 1 : 0;
+                int may = !miy && dataDP->pts[j][1] > (_maxy + 400) ? 1 : 0;
+
+                if((mix + max + miy + may) > 1)
+                    {
+                    if(mix && miy)
+                        ptNum = 0;
+                    else if(mix && may)
+                        ptNum = 1;
+                    else if(max && may)
+                        ptNum = 2;
+                    else if(max && miy)
+                        ptNum = 3;
+
+                    (*triangleP)->ptNum[j] = ptNum;
+                    pt = &(*points)[ptNum];
+                    *pt = *((MXTriangle::point*)&dataDP->pts[j][0]);
+                    }
+                else
+                    {
+
+                    int triNum = (*triangleP)->adjTri[j];
+                    if(triNum != -1)
+                        {
+                        if(fixTriangle2(trianglesPtr, ptNum, pt->z, i, triNum, i, reUsePointNum))
+                            {
+                            triNum = (*triangleP)->adjTri[FixSide(j + 2)];
+                            if(triNum != -1)
+                                {
+                                int reUseNumber;
+                                fixTriangleReverse2(trianglesPtr, ptNum, pt->z, i, triNum, i, reUseNumber);
+                                if(ptNum != -1 && reUseNumber != -1)
+                                    {
+                                    reUsePointNum.append_entry(reUseNumber);
+                                    pt = &(*points)[ptNum];
+                                    if(pt->z < -998)
+                                        {
+                                        MXTriangle::point* pt2 = &(*points)[reUseNumber];
+                                        pt->z = pt2->z;
+                                        }
+                                    }
+
+                                }
+                            }
+                        }
+                    else
+                        {
+                        triNum = (*triangleP)->adjTri[FixSide(j + 2)];
+                        if(triNum != -1)
+                            {
+                            int reUseNumber;
+                            fixTriangleReverse2(trianglesPtr, ptNum, pt->z, i, triNum, i, reUseNumber);
+                            if(ptNum != -1 && reUseNumber != -1)
+                                {
+                                reUsePointNum.append_entry(reUseNumber);
+                                pt = &(*points)[ptNum];
+                                if(pt->z < -998)
+                                    {
+                                    MXTriangle::point* pt2 = &(*points)[reUseNumber];
+                                    pt->z = pt2->z;
+                                    }
+                                }
+                            }
+                        }
+
+                    // Check
+
+                    /*                   for(int t = 0; t < i; t++)
+                    {
+                    for(int j = 0; j < 3; j++)
+                    {
+                    for(int k = 0; k < reUsePointNum.size(); k++)
+                    {
+                    if(triangles->getArrayPtr()[t]->ptNum[j] == reUsePointNum[k])
+                    k = k;
+                    }
+                    }
+                    }*/
+                    if(ptNum == -1)
+                        {
+                        if(reUsePointNum.size())
+                            {
+                            numReused++;
+                            ptNum = reUsePointNum[reUsePointNum.size() - 1];
+                            reUsePointNum.delete_entry(reUsePointNum.size() - 1);
+                            }
+                        else
+                            {
+                            numNew++;
+                            ptNum = pNum++;
+                            }
+                        (*triangleP)->ptNum[j] = ptNum;
+                        pt = &(*points)[ptNum];
+                        *pt = *((MXTriangle::point*)&dataDP->pts[j][0]);
+                        }
+                    else
+                        {
+                        numExisting++;
+                        (*triangleP)->ptNum[j] = ptNum;
+                        pt = &(*points)[ptNum];
+                        if(pt->z < -998)
+                            pt->z = dataDP->pts[j][2];
+                        }
+                    }
+                }
+            triangleP++;
+            dataIP++;
+            dataDP++;
+            }
+        triangleP = triangles->getArrayPtr();
+        pNum = points->size();
+        long* ptNums = new long[pNum];
+        for(i = 0; i < pNum; i++)
+            {
+            ptNums[i] = 0;
+            }
+
+        for(i = 0; i < reUsePointNum.size(); i++)
+            {
+            ptNums[reUsePointNum[i]] = -1;
+            }
+
+        int pNum = 0;
+        for(i = 0; i < points->size(); i++)
+            {
+            if(ptNums[i] != -1)
+                {
+                ptNums[i] = pNum;
+                if(i != pNum)
+                    (*points)[pNum] = (*points)[i];
+                pNum++;
+                }
+            }
+
+        for(i = 0; i < _numPoints; i++, triangleP++)
+            {
+            for(j = 0; j < 3; j++)
+                {
+                (*triangleP)->ptNum[j] = ptNums[(*triangleP)->ptNum[j]];
+                //if((*triangleP)->ptNum[j] == -1)
+                //    j = j;
+                }
+            }
+        delete [] ptNums;
+        points->setBlockSize(0);
+        points->setLogicalLength(pNum);
+        points->setPhysicalLength(pNum);
+
+        //for(int i = 0; i < _numPoints; i++)
+        //    {
+        //    for(int j = 0; j < 3; j++)
+        //        {
+        //        if(triangles2->getArrayPtr()[i]->adjTri[j] != triangles->getArrayPtr()[i]->adjTri[j])
+        //            j = j;
+
+        //        int pt = triangles->getArrayPtr()[i]->ptNum[j];
+        //        int pt2 = triangles2->getArrayPtr()[i]->ptNum[j];
+        //        if(points->getArrayPtr()[pt]->x != points2->getArrayPtr()[pt2]->x)
+        //            j = j;
+        //        if(points->getArrayPtr()[pt]->y != points2->getArrayPtr()[pt2]->y)
+        //            j = j;
+        //        if(points->getArrayPtr()[pt]->z != points2->getArrayPtr()[pt2]->z)
+        //            j = j;
+        //        }
+        //    }
+
+        }
+    catch(ErrorStatus es)
+        {
+        return es;
+        }
+    // ToDo - Need to find the NULL triangles.
+    // It may be better to set the NULLs to be _VOD and set them to NULL if they are on the edge.
+    tri->updateLastTri();
+
+    return eOk;
+    }
+
+ErrorStatus MXTriangleString::loadData2(MXTriangle* tri)
+    {
+    if(!tri)
+        return eInvalidData;
+
+    tri->empty();
+
+    MXTriangle::PointArray* points;
+    MXTriangle::TriangleArray* triangles;
+
+    tri->getPtrs(triangles, points);
+
+    MXTriangle::triangle** triangleP;
+    MFTrianglePoints* dataP = nullptr;
+    ElementTriangleStringInts* dataIP = nullptr;
+    ElementTriangleStringDoubles* dataDP = nullptr;
+
+    points->setPhysicalLength(_numPoints / 2);
+    points->setBlockSize(1000);
+    triangles->setPhysicalLength(_numPoints);
+    triangles->setLogicalLength(_numPoints);
+
+    MXTriangle::triangle** trianglesPtr = triangles->getArrayPtr();
+
+    try
+        {
+        int i;
+        int j;
+        int k = 0;
+        ModelFileRecord record;
+        ModelFileRecord records[10];
+        //                        ElementTriangleStringRecord& rec = (ElementTriangleStringRecord&)record;
+
+        triangleP = triangles->getArrayPtr();
+        j = 0;
+        long recordNumber = _stringTableRecordDataPos.getRecordNumber();
+
+        for(i = 0; i < _numPoints; i++)
+            {
+            if(!j)
+                {
+
+
+                if(!k)
+                    {
+                    _modelFile->readRecords(records, recordNumber, 10);
+                    recordNumber += 10;
+                    k = 10;
+                    }
+                k--;
+                //                                _modelFile->readRecord(&record, recordNumber++);
+
+                j = 10;
+                dataIP = &records[9-k].triangle.ints[0];
+                dataDP = &records[9-k].triangle.doubles[0];
+                }
+            j--;
+
+            //        isRight(*(MXTriangle::point*)dataDP->pts[0], *(MXTriangle::point*)dataDP->pts[1], *(MXTriangle::point*)dataDP->pts[2]);
+            int* tp = &(*triangleP)->ptNum[0];
+
+            *tp++ = -1; *tp++ = -1; *tp++ = -1;
+            *tp++ = dataIP->adjTri[0] - 1; *tp++ = dataIP->adjTri[1] - 1; *tp++ = dataIP->adjTri[2] - 1;
+            *tp++ = dataIP->label[0]; *tp++ = dataIP->label[1]; *tp++ = dataIP->label[2];
+            if(dataDP->pts[0][2] <= -998)
+                *tp = asLong("NULL");
+            else
+                *tp = dataIP->groupCode;
+
+            triangleP++;
+            dataIP++;
+            dataDP++;
+            }
+
+        recordNumber = _stringTableRecordDataPos.getRecordNumber();
+        int triNum;
+        int pNum = 3;  // The first four are special points.
+        MXTriangle::point* pt;
+
+        triangleP = triangles->getArrayPtr();
+        int numPoints = triangles->size();
+        k = 10;
+        long loadedRecNum = -1;
+        dataP = (MFTrianglePoints*)&record.triangle.doubles[0];
+        for(i = 0; i < numPoints; i++, triangleP++, dataP++)
+            {
+            if(!k)
+                {
+                recordNumber++;
+                //                                _modelFile->readRecord(&record, recordNumber++);
+                //                                _modelFile->readRecordOffsetAndSize(&record, recordNumber++, 0, sizeof(rec.doubles));
+                dataP = (MFTrianglePoints*)&record.triangle.doubles[0];
+                k = 10;
+                }
+            k--;
+            for(j = 0; j < 3; j++)
+                {
+                int ptNum = -1;
+                if((*triangleP)->ptNum[j] == -1)
+                    {
+                    if(loadedRecNum != recordNumber)
+                        {
+                        _modelFile->readRecord2(&record, recordNumber);
+                        loadedRecNum = recordNumber;
+                        }
+
+                    int mix = dataP->pts[j][0] < (_minx - 400) ? 1 : 0;
+                    int max = !mix && dataP->pts[j][0] > (_maxx + 400) ? 1 : 0;
+                    int miy = dataP->pts[j][1] < (_miny - 400) ? 1 : 0;
+                    int may = !miy && dataP->pts[j][1] > (_maxy + 400) ? 1 : 0;
+
+                    if((mix + max + miy + may) > 1)
+                        {
+                        if(mix && miy)
+                            ptNum = 0;
+                        else if(mix && may)
+                            ptNum = 1;
+                        else if(max && may)
+                            ptNum = 2;
+                        else if(max && miy)
+                            ptNum = 3;
+                        }
+                    else
+                        {
+                        pNum++;
+                        ptNum = pNum;
+                        }
+                    pt = &(*points)[ptNum];
+                    *pt = *((MXTriangle::point*)&dataP->pts[j][0]);
+                    (*triangleP)->ptNum[j] = ptNum;
+
+                    triNum = (*triangleP)->adjTri[j];
+                    if(triNum != -1)
+                        {
+                        if(fixTriangle(trianglesPtr, ptNum, pt->z, i, triNum, i))
+                            {
+                            triNum = (*triangleP)->adjTri[FixSide(j + 2)];
+                            if(triNum != -1)
+                                {
+                                fixTriangleReverse(trianglesPtr, ptNum, pt->z, i, triNum, i);
+                                }
+                            }
+                        }
+                    else
+                        {
+                        triNum = (*triangleP)->adjTri[FixSide(j + 2)];
+                        if(triNum != -1)
+                            {
+                            fixTriangleReverse(trianglesPtr, ptNum, pt->z, i, triNum, i);
+                            }
+                        }
+                    }
+                else
+                    {
+                    int ptNum = (*triangleP)->ptNum[j];
+                    if(points->getArrayPtr()[ptNum]->z < -998)
+                        {
+                        if(loadedRecNum != recordNumber)
+                            {
+                            _modelFile->readRecord2(&record, recordNumber);
+                            loadedRecNum = recordNumber;
+                            }
+
+                        if(dataP->pts[j][2] > -998)
+                            {
+                            points->getArrayPtr()[ptNum]->z = dataP->pts[j][2];
+                            }
+                        }
+                    }
+                }
+            }
+        points->setBlockSize(0);
+        points->setPhysicalLength(points->size());
+
+        }
+    catch(ErrorStatus es)
+        {
+        return es;
+        }
+    tri->updateLastTri();
+
+    return eOk;
+    }
+
+ErrorStatus MXTriangleString::close()
+    {
+    if((isModified() || isNewRecord()) && !isErased())
+        {
+        if(_loadedData)
+            {
+            ErrorStatus ret = saveData(_data);
+            if(!isDelayWrite())
+                {
+                _loadedData = false;
+                _data.empty();
+                }
+            return ret;
+            }
+        }
+    return StringTableRecord::close();
+    }
+
+ErrorStatus MXTriangleString::saveData(ArrayClass<ElementTriangleString>& _data)
+    {
+    assertWriteEnabled();
+    if((isModified() || isNewRecord()) && !isErased() && _data.size() != 0)
+        {
+        _numPoints = (int)_data.size();
+        return saveData(&_data[0]);
+        }
+    return eOk; //StringTableRecord::close();
+    //                    return StringTableRecord::close();
+    }
+
+ErrorStatus MXTriangleString::saveData(ElementTriangleString* _data)
+    {
+    assertWriteEnabled();
+    if((isModified() || isNewRecord()) && !isErased())
+        {
+
+        flushRecords(false);
+        if(_numPoints > 0)
+            {
+            double minx,miny,maxx,maxy;
+            minx = miny = 99999999;
+            maxx = maxy = -99999999;
+            //            _data[0].doubles.pts[0][0];
+            //            _miny = _maxy = (long)_data[0].doubles.pts[0][1];
+
+            for(int i = 0; i < _numPoints; i++)
+                for(int j = 0; j < 3; j++)
+                    {
+                    double x = _data[i].doubles.pts[j][0];
+                    double y = _data[i].doubles.pts[j][1];
+
+                    if(minx > x)
+                        minx = x;
+                    else if(maxx < x)
+                        maxx = x;
+
+                    if(miny > y)
+                        miny = y;
+                    else if(maxy < y)
+                        maxy = y;
+                    }
+
+                double xs = 0;    // Triangulations don't have the negative shift.
+                double ys = 0;
+                //            _modelFile->getModelShift(xs, ys);
+                _minx = (long)floor(minx - xs) + 500;
+                _maxx = (long)ceil(maxx - xs) - 500;
+                _miny = (long)floor(miny - ys) + 500;
+                _maxy = (long)ceil(maxy - ys) - 500;
+                if(_minx == _maxx)
+                    _minx--;
+                if(_miny == _maxy)
+                    _miny--;
+
+                unsigned long _newDataSize = sizeof(ElementTriangleString) * 10 * ((_numPoints + 9) / 10);
+
+                resetFilePos(_newDataSize, true);
+
+                int recordNumber = _stringTableRecordDataPos.getRecordNumber();
+                int j = 0;
+                int i;
+                ModelFileRecord rec;
+
+                _modelFile->updateNextRecord(recordNumber + ((_numPoints + 9) / 10));
+
+                for(i = 0; i < _numPoints; i++)
+                    {
+                    rec.triangle.doubles[j] = _data[i].doubles;
+                    rec.triangle.ints[j] = _data[i].ints;
+                    j++;
+
+                    if(i % 10 == 9)
+                        {
+                        _modelFile->writeRecord(&rec, recordNumber);
+                        recordNumber++;
+                        j = 0;
+                        }
+                    }
+                _modelFile->writeRecord(&rec, recordNumber);
+            }
+        }
+
+    return eOk; //StringTableRecord::close();
+    //                    return StringTableRecord::close();
+    }
+
+
+ErrorStatus MXTriangleString::saveData(MXTriangle* tri)
+    {
+    assertWriteEnabled();
+    if((1/*isModified()*/ || isNewRecord()) && !isErased())
+        {
+        MXTriangle::triangle** triPtr = tri->getTriangles().getArrayPtr();
+        MXTriangle::point** const pointsPtr = tri->getPoints().getArrayPtr();
+        const int numTriangles = tri->getTriangles().size();
+        const int numPoints = tri->getPoints().size();
+
+        _numPoints = numTriangles;
+
+        flushRecords(false);
+        if(numPoints > 0)
+            {
+            double minx,miny,maxx,maxy;
+            minx = miny = 99999999;
+            maxx = maxy = -99999999;
+
+            for(int i = 0; i < 4; i++)
+                {
+                double& x = pointsPtr[i]->x;
+                double& y = pointsPtr[i]->y;
+
+                if(x < minx)
+                    minx = x;
+                else if(x > maxx)
+                    maxx = x;
+
+                if(y < miny)
+                    miny = y;
+                else if(y > maxy)
+                    maxy = y;
+                }
+            double xs = 0;    // MXMF Triangles don't use the negative Shift.
+            double ys = 0;
+            //            _modelFile->getModelShift(xs, ys);
+            _minx = (long)floor(minx - xs) + 500;
+            _maxx = (long)ceil(maxx - xs) - 500;
+            _miny = (long)floor(miny - ys) + 500;
+            _maxy = (long)ceil(maxy - ys) - 500;
+            if(_minx == _maxx)
+                _minx--;
+            if(_miny == _maxy)
+                _miny--;
+            unsigned long _newDataSize = sizeof(ElementTriangleString) * 10 * ((_numPoints + 9) / 10);
+
+            resetFilePos(_newDataSize, true);
+
+            int recordNumber = _stringTableRecordDataPos.getRecordNumber();
+            int j = 0;
+            //        ModelFilePos pos = _stringTableRecordDataPos;
+            ModelFileRecord rec[10] = {0};
+            int k = 0;
+
+            _modelFile->updateNextRecord(recordNumber + ((_numPoints + 9) / 10));
+
+            //            _modelFile->writeRecord(&rec[0], recordNumber + ((_numPoints + 9) / 10) - 1);
+            //            memset(&rec.triangle, 0, sizeof(rec));
+            int i;
+            for(i = 0; i < _numPoints; i++)
+                {
+                const MXTriangle::triangle* t = *triPtr++;
+                int* ptr = &rec[k].triangle.ints[j].adjTri[0];
+                const int* sptr = &t->ptNum[0];
+                double* dPtr = &rec[k].triangle.doubles[j].pts[0][0];
+                int pn1 = *sptr++;
+                int pn2 = *sptr++;
+                int pn3 = *sptr++;
+                const /*MXTriangle::point*/ double* p1 = (const double*)pointsPtr[pn1]; //t->ptNum[0]];
+                const /*MXTriangle::point*/ double* p2 = (const double*)pointsPtr[pn2]; //t->ptNum[1]];
+                const /*MXTriangle::point*/ double* p3 = (const double*)pointsPtr[pn3]; //t->ptNum[2]];
+
+                /*rec.triangle.ints[j].adjTri[0]*/ *ptr++ = *sptr++ + 1; /*t->adjTri[0] + 1;*/
+                /*rec.triangle.ints[j].adjTri[1]*/ *ptr++ = *sptr++ + 1; /*t->adjTri[1] + 1;*/
+                /*rec.triangle.ints[j].adjTri[2]*/ *ptr++ = *sptr++ + 1; /*t->adjTri[2] + 1;*/
+
+                /*rec.triangle.ints[j].pts[0]*/ *ptr++ = *sptr++ ? -(pn1 + 1) : pn1 + 1; /*t->pts[0];*/
+                /*rec.triangle.ints[j].pts[1]*/ *ptr++ = *sptr++ ? -(pn2 + 1) : pn2 + 1; /*t->pts[1];*/
+                /*rec.triangle.ints[j].pts[2]*/ *ptr++ = *sptr++ ? -(pn3 + 1) : pn3 + 1; /*t->pts[2];*/
+                ptr += 3;
+                sptr -= 3;
+                /*rec.triangle.ints[j].label[0]*/ *ptr++ = *sptr++; /*t->strings[0];*/
+                /*rec.triangle.ints[j].label[1]*/ *ptr++ = *sptr++; /*t->strings[1];*/
+                /*rec.triangle.ints[j].label[2]*/ *ptr++ = *sptr++; /*t->strings[2];*/
+                /*rec.triangle.ints[j].groupCode*/ *ptr++ = *sptr; /*t->groupCode;*/
+
+                /*rec.triangle.doubles[j].pts[0][0]*/ *dPtr++ = *p1++; //p1->x;
+                /*rec.triangle.doubles[j].pts[0][1]*/ *dPtr++ = *p1++; //p1->y;
+                dPtr++;
+                /*rec.triangle.doubles[j].pts[1][0]*/ *dPtr++ = *p2++; //p2->x;
+                /*rec.triangle.doubles[j].pts[1][1]*/ *dPtr++ = *p2++; //p2->y;
+                dPtr++;
+                /*rec.triangle.doubles[j].pts[2][0]*/ *dPtr++ = *p3++; //p3->x;
+                /*rec.triangle.doubles[j].pts[2][1]*/ *dPtr++ = *p3++; //p3->y;
+
+                dPtr -= 6;
+                if(*p1 < -998 || *p2 < -998 || *p3 < -998 || *sptr == asLong("NULL") || *sptr == asLong("_VOD"))
+                    {
+                    ptr[-1] = 0; // GroupCode
+                    /*rec.triangle.doubles[j].pts[0][2]*/ *dPtr = -999.0;
+                    dPtr += 3;
+                    /*rec.triangle.doubles[j].pts[1][2]*/ *dPtr = -999.0;
+                    dPtr += 3;
+                    /*rec.triangle.doubles[j].pts[2][2]*/ *dPtr = -999.0;
+                    }
+                else
+                    {
+                    /*rec.triangle.doubles[j].pts[0][2]*/ *dPtr = *p1; //p1->z;
+                    dPtr += 3;
+                    /*rec.triangle.doubles[j].pts[1][2]*/ *dPtr = *p2; //p2->z;
+                    dPtr += 3;
+                    /*rec.triangle.doubles[j].pts[2][2]*/ *dPtr = *p3; //p3->z;
+                    }
+
+                j++;
+
+                if(j == 10)
+                    {
+                    k++;
+                    if(k == 10)
+                        {
+                        _modelFile->writeRecords(&rec[0], recordNumber, 10);
+                        recordNumber += 10;
+                        k = 0;
+                        }
+
+                    j = 0;
+                    }
+                }
+            if(j != 0)
+                _modelFile->writeRecords(&rec[0], recordNumber, k + 1);
+            else if(k != 0)
+                _modelFile->writeRecords(&rec[0], recordNumber, k);
+            }
+        }
+        return eOk; //StringTableRecord::close();
+    }
+
+void MXTriangleString::UpdateData()
+    {
+    _stringTable->setNeedsUpdating();
+    }
+
+void MXTriangleString::UpdateFile()
+    {
+    flushRecords(true);
+    }
+
+#ifdef MXACHIVE
+ErrorStatus MXTriangleString::getArchiveStringHeader(void* data)
+    {
+    long* dataPtr = (long*)data;
+    *dataPtr++ = *((long*)_stringName);
+    *dataPtr++ = *((long*)_subReference);
+    *dataPtr++ = _type;
+    *dataPtr++ = _numPoints;
+    *dataPtr++ = _minx;
+    *dataPtr++ = _miny;
+    *dataPtr++ = _maxx;
+    *dataPtr++ = _maxy;
+    *dataPtr++ = _numPoints * sizeof(ElementTriangleString);
+    return eOk;
+    }
+
+ErrorStatus MXTriangleString::Archive(unsigned long& size, void*& data)
+    {
+    assertReadEnabled();
+    unsigned char*& dataPtr = (unsigned char*&)data;
+    size += _numPoints * sizeof(ElementTriangleString);
+    if(data)
+        {
+        if(!_loadedData)
+            loadData((ElementTriangleString*)dataPtr);
+        else
+            memcpy(dataPtr, _stringData, _numPoints * sizeof(ElementTriangleString));
+        dataPtr += _numPoints * sizeof(ElementTriangleString);
+        }
+    return eOk;
+    }
+
+ErrorStatus MXTriangleString::Retrieve(void*& data)
+    {
+    assertWriteEnabled();
+    unsigned char*& dataPtr = (unsigned char*&)data;
+
+    emptyData();
+    int numPoints = _numPoints;
+    //    _numPoints = 0;
+    //    setNumPoints(numPoints);
+    _numPoints = numPoints;
+
+    if(_stringTable)
+        {
+        saveData((ElementTriangleString*)dataPtr);
+        close();
+        open(ModelObject::Write);
+        }
+    dataPtr += _numPoints * sizeof(ElementTriangleString);
+    return eOk;
+    }
+#endif
+
+ErrorStatus MXTriangleString::put(__int64 offset, unsigned long size, void* dataP)
+    {
+    unsigned char* data = (unsigned char*)dataP;
+    long recordNumber = (long)(offset / sizeof(ElementTriangleString));
+    ElementTriangleString rec;
+
+    assertWriteEnabled();
+
+    if(offset % sizeof(ElementTriangleString))
+        {
+        int pOff = (long)(offset % sizeof(ElementTriangleString));
+        int pSize= sizeof(ElementTriangleString) - pOff;
+        // Partial Record.
+        getTriangle(recordNumber, rec);
+        memcpy(&((char*)&rec)[pOff], data, size);
+        setTriangle(recordNumber, rec);
+        data += pSize;
+        size -= pSize;
+        recordNumber++;
+        }
+    while(size >= sizeof(ElementTriangleString))
+        {
+        getTriangle(recordNumber, rec);
+        memcpy(&rec, data, sizeof(ElementTriangleString));
+        setTriangle(recordNumber, rec);
+        data += sizeof(ElementTriangleString);
+        size -= sizeof(ElementTriangleString);
+        recordNumber++;
+        }
+    if(size)
+        {
+        getTriangle(recordNumber, rec);
+        memcpy(&rec, data, size);
+        setTriangle(recordNumber, rec);
+        }
+    return eOk;
+    }
+
+ErrorStatus MXTriangleString::get(__int64 offset, unsigned long size, void* dataP)
+    {
+    unsigned char* data = (unsigned char*)dataP;
+    long recordNumber = (long)(offset / sizeof(ElementTriangleString));
+    ElementTriangleString rec;
+
+    assertReadEnabled();
+
+    if(offset % sizeof(ElementTriangleString))
+        {
+        int pOff = (long)(offset % sizeof(ElementTriangleString));
+        int pSize= sizeof(ElementTriangleString) - pOff;
+        // Partial Record.
+        getTriangle(recordNumber, rec);
+        memcpy(data, &((char*)&rec)[pOff], size);
+        data += pSize;
+        size -= pSize;
+        recordNumber++;
+        }
+    while(size >= sizeof(ElementTriangleString))
+        {
+        getTriangle(recordNumber, rec);
+        memcpy(data, &rec, sizeof(ElementTriangleString));
+        data += sizeof(ElementTriangleString);
+        size -= sizeof(ElementTriangleString);
+        recordNumber++;
+        }
+    if(size)
+        {
+        getTriangle(recordNumber, rec);
+        memcpy(data, &rec, size);
+        }
+    return eOk;
+    }
+void MXTriangleString::flushRecords(bool updateFile)
+    {
+    int i;
+
+    if(_recordNumbers)
+        {
+        if(updateFile)
+            {
+            for(i = 0; i < _numberRecords; i++)
+                {
+                if(_recordNumbers[i] < 0)
+                    {
+                    if(_autoConvert && _modelFile->ConvertToWorld() && _modelFile->swapXY())
+                        {
+                        for(int j = 0; j < 10; j++)
+                            {
+                            for(int k = 0; k < 3; k++)
+                                {
+                                double bak;
+                                bak = _records[i].triangle.doubles[j].pts[k][0];
+                                _records[i].triangle.doubles[j].pts[k][1] = _records[i].triangle.doubles[j].pts[k][0];
+                                _records[i].triangle.doubles[j].pts[k][1] = bak;
+                                }
+                            }
+                        }
+                    _modelFile->writeRecord(&_records[i], _stringTableRecordDataPos.getRecordNumber() + abs(_recordNumbers[i]));
+                    }
+                }
+            }
+        delete [] _recordMapper;
+        delete [] _timeNumbers;
+        delete [] _recordNumbers;
+        delete [] _records;
+        _recordMapper = NULL;
+        _timeNumbers = NULL;
+        _recordNumbers = NULL;
+        _records = NULL;
+        }
+    }
+
+int MXTriangleString::loadTriangle(int recordNumber)
+    {
+    int i;
+    int oldestRec = 0;
+    int oldestTime = CurTime;
+    for(i = 0; i < _numberRecords; i++)
+        {
+        if(oldestTime > _timeNumbers[i])
+            {
+            oldestTime = _timeNumbers[i];
+            oldestRec = i;
+            }
+        if(_recordNumbers[i] == 0)
+            {
+            oldestRec = i;
+            break;
+            }
+        }
+    i = oldestRec;
+    _recordMapper[abs(_recordNumbers[i])] = -1;
+    if(_recordNumbers[i] < 0)
+        {
+        if(_autoConvert && _modelFile->ConvertToWorld() && _modelFile->swapXY())
+            {
+            for(int j = 0; j < 10; j++)
+                {
+                for(int k = 0; k < 3; k++)
+                    {
+                    double bak;
+                    bak = _records[i].triangle.doubles[j].pts[k][0];
+                    _records[i].triangle.doubles[j].pts[k][1] = _records[i].triangle.doubles[j].pts[k][0];
+                    _records[i].triangle.doubles[j].pts[k][1] = bak;
+                    }
+                }
+            }
+        _modelFile->writeRecord(&_records[i], _stringTableRecordDataPos.getRecordNumber() + abs(_recordNumbers[i]) - 1);
+        }
+
+    _modelFile->readRecord(&_records[i], _stringTableRecordDataPos.getRecordNumber() + recordNumber - 1);
+    if(_autoConvert && _modelFile->ConvertToWorld() && _modelFile->swapXY())
+        {
+        for(int j = 0; j < 10; j++)
+            {
+            for(int k = 0; k < 3; k++)
+                {
+                double bak;
+                bak = _records[i].triangle.doubles[j].pts[k][0];
+                _records[i].triangle.doubles[j].pts[k][1] = _records[i].triangle.doubles[j].pts[k][0];
+                _records[i].triangle.doubles[j].pts[k][1] = bak;
+                }
+            }
+        }
+    _recordMapper[recordNumber] = i;
+    _recordNumbers[i] = recordNumber;
+
+    return i;
+    }
+ErrorStatus MXTriangleString::getTriangle(const int triangleNumber, ElementTriangleStringDoubles*& doubles, ElementTriangleStringInts*& ints, bool setWrite)
+
+    {
+    if(setWrite)
+        assertWriteEnabled();
+    else
+        assertReadEnabled();
+
+    if(triangleNumber >= _numPoints)
+        return eInvalidNumber;
+
+    if(_loadedData)
+        {
+        doubles = &_data[triangleNumber].doubles;
+        ints = &_data[triangleNumber].ints;
+        }
+    else
+        {
+        int i;
+
+        if(!_records)
+            {
+            _records = new ModelFileRecord[_numberRecords];
+            _recordNumbers = new int[_numberRecords];
+            _timeNumbers = new int[_numberRecords];
+            for(i = 0; i < _numberRecords; i++)
+                {
+                _recordNumbers[i] = 0;
+                _timeNumbers[i] = 0;
+                }
+            _recordMapper = new int[(_numPoints + 20) / 10];
+            for(i = 0; i < (_numPoints + 20) / 10; i++)
+                {
+                _recordMapper[i] = -1;
+                }
+            setDelayWrite(true);
+            }
+
+        long recordNumber = (triangleNumber / 10) + 1;
+        i = _recordMapper[recordNumber];
+
+        if(i == -1)
+            {
+            i = loadTriangle(recordNumber);
+            }
+        _timeNumbers[i] = CurTime++;
+        ElementTriangleStringRecord* rec = (ElementTriangleStringRecord*)&_records[i];
+        doubles = &rec->doubles[triangleNumber % 10];
+        ints = &rec->ints[triangleNumber % 10];
+        if(setWrite)
+            _recordNumbers[i] = -recordNumber;
+        }
+    return eOk;
+    }
+
+ErrorStatus MXTriangleString::getTriangle(const int triangleNumber, ElementTriangleString& data)
+    {
+    if(triangleNumber >= _numPoints)
+        return eInvalidNumber;
+
+    if(_loadedData)
+        {
+        data = _data[triangleNumber];
+        }
+    else
+        {
+        int i;
+
+        if(!_records)
+            {
+            _records = new ModelFileRecord[_numberRecords];
+            _recordNumbers = new int[_numberRecords];
+            _timeNumbers = new int[_numberRecords];
+            for(i = 0; i < _numberRecords; i++)
+                {
+                _recordNumbers[i] = 0;
+                _timeNumbers[i] = 0;
+                }
+            _recordMapper = new int[(_numPoints + 20) / 10];
+            for(i = 0; i < (_numPoints + 20) / 10; i++)
+                {
+                _recordMapper[i] = -1;
+                }
+            setDelayWrite(true);
+            }
+
+        long recordNumber = (triangleNumber / 10) + 1;
+        i = _recordMapper[recordNumber];
+
+        if(i == -1)
+            {
+            i = loadTriangle(recordNumber);
+            }
+        _timeNumbers[i] = CurTime++;
+        ElementTriangleStringRecord& rec = (ElementTriangleStringRecord&)_records[i];
+        data.doubles = rec.doubles[triangleNumber % 10];
+        data.ints = rec.ints[triangleNumber % 10];
+        }
+    return eOk;
+    }
+
+ErrorStatus MXTriangleString::setTriangle(const int triangleNumber, const ElementTriangleString& data)
+    {
+    assertWriteEnabled();
+    if(triangleNumber >= _numPoints)
+        return eInvalidNumber;
+
+    if(_loadedData)
+        {
+        _data[triangleNumber] = data;
+        }
+    else
+        {
+        int i;
+
+        if(!_records)
+            {
+            _records = new ModelFileRecord[_numberRecords];
+            _recordNumbers = new int[_numberRecords];
+            for(i = 0; i < _numberRecords; i++)
+                {
+                _recordNumbers[i] = 0;
+                _timeNumbers[i] = 0;
+                }
+            _recordMapper = new int[(_numPoints + 20) / 10];
+            for(i = 0; i < (_numPoints + 20) / 10; i++)
+                {
+                _recordMapper[i] = -1;
+                }
+            setDelayWrite(true);
+            }
+
+        long recordNumber = (triangleNumber / 10) + 1;
+        i = _recordMapper[recordNumber];
+
+        if(i == -1)
+            {
+            i = loadTriangle(recordNumber);
+            }
+        _timeNumbers[i] = CurTime++;
+        ElementTriangleStringRecord& rec = (ElementTriangleStringRecord&)_records[i];
+        rec.doubles[triangleNumber % 10] = data.doubles;
+        rec.ints[triangleNumber % 10] = data.ints;
+        _recordNumbers[i] = -recordNumber;
+        }
+    return eOk;
+    }
+
+ErrorStatus MXTriangleString::copy(StringTableRecord*& clonedString) const
+    {
+    return StringTableRecord::copy(clonedString);
+    }
+
+#ifdef MXALLSTRINGTYPES
+struct GetBoundaryStruct
+    {
+    double x1;
+    double y1;
+    double x2;
+    double y2;
+    };
+ErrorStatus MXTriangleString::getBoundaryString(ArrayClass<ElementContourString>& PrimaryRegion)
+    {
+    // Now Find Outer Boundary Sides
+    // 1. Search Thru looking for Null Triangles <= Null_Level
+    // 2. Ignore 0 adjacency
+    // 3. Null Triangle Found Then - Check its Adjacency Triangles
+    //    One of these triangles (eventually) will be live.
+    //    The common side (1-2 or 2-3 or 3-1) will be a boundary vector.
+    // 4. Store This Vector
+    // 5. Nose-tail joint vectors
+    int j;
+    int TriVectCount = 0;
+    ArrayPtrClass<GetBoundaryStruct> TriVect;
+
+    for(j = 0; j < _numPoints; j++)
+        {
+        ElementTriangleString MXTria;
+        getTriangle(j, MXTria);
+
+        if(MXTria.doubles.pts[0][2] <= -998)
+            {
+            // Look at adjacent triangles
+            // 1st Adj
+            ElementTriangleString MXTria2;
+            getTriangle(MXTria.ints.adjTri[0] - 1, MXTria2);
+            if(MXTria.ints.adjTri[0] > 0 && MXTria2.doubles.pts[0][2] > -999)
+                {
+                // Link is 1 - 2
+                TriVect[TriVectCount].x1 = MXTria.doubles.pts[0][0];
+                TriVect[TriVectCount].y1 = MXTria.doubles.pts[0][1];
+                TriVect[TriVectCount].x2 = MXTria.doubles.pts[1][0];
+                TriVect[TriVectCount].y2 = MXTria.doubles.pts[1][1];
+                TriVectCount++;
+                }
+            // 2nd Adj
+            getTriangle(MXTria.ints.adjTri[1] - 1, MXTria2);
+            if(MXTria.ints.adjTri[1] > 0 && MXTria2.doubles.pts[0][2] > -999)
+                {
+                // Link is 2 - 3
+                TriVect[TriVectCount].x1 = MXTria.doubles.pts[1][0];
+                TriVect[TriVectCount].y1 = MXTria.doubles.pts[1][1];
+                TriVect[TriVectCount].x2 = MXTria.doubles.pts[2][0];
+                TriVect[TriVectCount].y2 = MXTria.doubles.pts[2][1];
+                TriVectCount++;
+                }
+            // 3rd Adj
+            getTriangle(MXTria.ints.adjTri[2] - 1, MXTria2);
+            if(MXTria.ints.adjTri[2] > 0 && MXTria2.doubles.pts[0][2] > -999)
+                {
+                // Link is 3 - 1
+                TriVect[TriVectCount].x1 = MXTria.doubles.pts[2][0];
+                TriVect[TriVectCount].y1 = MXTria.doubles.pts[2][1];
+                TriVect[TriVectCount].x2 = MXTria.doubles.pts[0][0];
+                TriVect[TriVectCount].y2 = MXTria.doubles.pts[0][1];
+                TriVectCount++;
+                }
+            }
+        }
+
+    // Now Link Vectors Nose To Tail & Put into Drain Project Coords
+    // whilst making Region Number 1
+    int PrimaryCount = 2;
+    GetBoundaryStruct** TriVectArray = TriVect.getArrayPtr();
+
+    PrimaryRegion[0].x = TriVectArray[0]->x1;
+    PrimaryRegion[0].y = TriVectArray[0]->y1;
+    double NoseX = PrimaryRegion[1].x = TriVectArray[0]->x2;
+    double NoseY = PrimaryRegion[1].y = TriVectArray[0]->y2;
+    int found;
+
+    TriVect.replace_delete(0);
+    TriVectCount--;
+    do
+        {
+        found = 0;
+        // Loop Thru For As Many Vectors
+        for(j = TriVectCount - 1; j >= 0 ; j--)
+            {
+            if(fabs(NoseX - TriVectArray[j]->x1) < 0.0015 && fabs(NoseY - TriVectArray[j]->y1) < 0.0015)
+                {
+                NoseX = PrimaryRegion[PrimaryCount].x = TriVectArray[j]->x2;
+                NoseY = PrimaryRegion[PrimaryCount].y = TriVectArray[j]->y2;
+                PrimaryCount++;
+                TriVect.replace_delete(j);
+                TriVectCount--;
+                found = 1;
+                }
+            else if(fabs(NoseX - TriVect[j].x2) < 0.0015 && fabs(NoseY - TriVect[j].y2) < 0.0015)
+                {
+                NoseX = PrimaryRegion[PrimaryCount].x = TriVectArray[j]->x1;
+                NoseY = PrimaryRegion[PrimaryCount].y = TriVectArray[j]->y1;
+                PrimaryCount++;
+                TriVect.replace_delete(j);
+                TriVectCount--;
+                found = 1;
+                }
+            }
+        } while(found);
+        return eOk;
+    }
+#endif
+//MXContourString
+MXRT_STRING_DEFINE_MEMBERS(MXContourString, StringTableRecord); // 2
+
+bool MXContourString::isType(const StringTableFileRecord* str, const long modelType) //const int type, const long name, const long subref)
+    {
+    return compareTypes(str->type, 7702) && modelType == 0x20202020;
+    }
+
+ErrorStatus MXContourString::loadData()
+    {
+    assertReadEnabled();
+    _data.setPhysicalLength(_numPoints);
+    _data.setLogicalLength(_numPoints);
+
+    _modelFile->readData(&_data[0], _stringTableRecordDataPos, sizeof(ElementContourString) * _numPoints);
+    _stringData = &_data[0];
+    _loadedData = true;
+    return eOk;
+    }
+
+void MXContourString::UpdateData()
+    {
+    if((isModified() || isNewRecord()) && !isErased() && _loadedData)
+        {
+        if(_numPoints > 0)
+            {
+            double minx,miny,maxx,maxy;
+
+            ElementContourString* _dataP = &_data[0];
+            minx = maxx = fabs(_dataP->x);
+            miny = maxy = fabs(_dataP->y);
+            _dataP++;
+
+            for(int i = 1; i < _numPoints;i++, _dataP++)
+                {
+                if(minx > fabs(_dataP->x))
+                    minx = fabs(_dataP->x);
+                else if(maxx < fabs(_dataP->x))
+                    maxx = fabs(_dataP->x);
+
+                if(miny > fabs(_dataP->y))
+                    miny = fabs(_dataP->y);
+                else if(maxy < fabs(_dataP->y))
+                    maxy = fabs(_dataP->y);
+                }
+            double xs =0;
+            double ys =0;
+            if(_modelFile)
+                _modelFile->getModelShift(xs, ys);
+            _minx = (long)floor(minx - xs);
+            _maxx = (long)ceil(maxx - xs);
+            _miny = (long)floor(miny - ys);
+            _maxy = (long)ceil(maxy - ys);
+            if(_minx == _maxx)
+                _minx--;
+            if(_miny == _maxy)
+                _miny--;
+            }
+        }
+    StringTableRecord::UpdateData();
+    }
+
+ErrorStatus MXContourString::copy(StringTableRecord*& clonedString) const
+    {
+    return StringTableRecord::copy(clonedString);
+    }
+
+#ifdef MXALLSTRINGTYPES
+//MXCadastreString
+MXRT_STRING_DEFINE_MEMBERS(MXCadastreString, StringTableRecord); // 2
+
+bool MXCadastreString::isType(const StringTableFileRecord* str, const long modelType) //const int type, const long name, const long subref)
+    {
+    return compareTypes(str->type, 7710) && modelType == 0x20202020 && str->stringName[0] == 'P' && (asLong(str->subReference) == asLong("SHEE") || asLong(str->subReference) == asLong("NORT"));
+    }
+
+ErrorStatus MXCadastreString::loadData()
+    {
+    assertReadEnabled();
+    _data.setPhysicalLength(_numPoints);
+    _data.setLogicalLength(_numPoints);
+
+    _modelFile->readData(_data[0], _stringTableRecordDataPos, sizeof(ElementCadastreString) * _numPoints);
+    ElementCadastreString* _dataP = _data[0];
+    for(int i = 0; i < _numPoints;i++, _dataP++)
+        {
+        _dataP->pad1 = 0;
+        }
+    _stringData = _data[0];
+    _loadedData = true;
+    return eOk;
+    }
+
+void MXCadastreString::UpdateData()
+    {
+    if((isModified() || isNewRecord()) && !isErased() && _loadedData)
+        {
+        if(_numPoints > 0)
+            {
+            double minx,miny,maxx,maxy;
+
+            ElementCadastreString* _dataP = _data[0];
+            minx = maxx = fabs(_dataP->x);
+            miny = maxy = fabs(_dataP->y);
+            _dataP->pad1 = 0;
+            _dataP++;
+
+            for(int i = 1; i < _numPoints;i++, _dataP++)
+                {
+                if(minx > fabs(_dataP->x))
+                    minx = fabs(_dataP->x);
+                else if(maxx < fabs(_dataP->x))
+                    maxx = fabs(_dataP->x);
+
+                if(miny > fabs(_dataP->y))
+                    miny = fabs(_dataP->y);
+                else if(maxy < fabs(_dataP->y))
+                    maxy = fabs(_dataP->y);
+                _dataP->pad1 = 0;
+                }
+
+            double xs =0;
+            double ys =0;
+            if(_modelFile)
+                _modelFile->getModelShift(xs, ys);
+            _minx = (long)floor(minx - xs);
+            _maxx = (long)ceil(maxx - xs);
+            _miny = (long)floor(miny - ys);
+            _maxy = (long)ceil(maxy - ys);
+            if(_minx == _maxx)
+                _minx--;
+            if(_miny == _maxy)
+                _miny--;
+            }
+        }
+    StringTableRecord::UpdateData();
+    }
+
+ErrorStatus MXCadastreString::copy(StringTableRecord*& clonedString) const
+    {
+    return StringTableRecord::copy(clonedString);
+    }
+#endif
+//MXTextString
+MXRT_STRING_DEFINE_MEMBERS(MXTextString, StringTableRecord); // 2
+
+bool MXTextString::isType(const StringTableFileRecord* str, const long modelType) //const int type, const long name, const long subref)
+    {
+    char* stringName = (char*)&str->stringName;
+    return stringName[0] == '*' && modelType == 0x20202020;
+    }
+
+ErrorStatus MXTextString::loadData()
+    {
+    assertReadEnabled();
+    _data.setPhysicalLength(_numPoints);
+    _data.setLogicalLength(_numPoints);
+
+    ModelFilePos pos = _stringTableRecordDataPos;
+
+    int size = recordSize();
+    for(int i = 0; i < _numPoints; i++)
+        {
+        _modelFile->readData(&_data[i], pos, size);
+        pos += (size / 4);
+        }
+    _loadedData = true;
+    _stringData = &_data[0];
+
+//    int numDims = _type % 100;
+    int type = _type / 1000;
+    int mask;
+    int i;
+
+    for(i = 0; i < _numPoints; i++)
+        {
+        long* pt = (long*)_data[i].text;
+        long* pt2 = (long*)_data[i].text;
+
+        int ttype = type;
+        mask = 2;
+        for(int j = 4; j < _type % 100; j++)
+            {
+            if((ttype % 10) & mask)
+                {
+                *pt2++ = *pt++;
+                pt++;
+                }
+            else
+                *pt2++ = *pt++;
+            mask <<= 1;
+            if(mask == 8)
+                {
+                ttype /= 10;
+                mask = 1;
+                }
+            }
+        *((char*)pt2) = 0;
+        }
+    return eOk;
+    }
+
+void MXTextString::UpdateFile()
+    {
+    if(_stringData)
+        {
+        int recSize = recordSize();
+        unsigned char* _fileData = new unsigned char[dataSize()];
+        ElementTextString* _fileDataPtr;
+
+//        int numDims = _type % 100;
+        int type = _type / 1000;
+        int mask;
+        int i;
+
+        for(i = 0; i < _numPoints; i++)
+            {
+            _fileDataPtr = (ElementTextString*)(_fileData + (i * recSize));
+            _fileDataPtr->x = _data[i].x;
+            _fileDataPtr->y = _data[i].y;
+            _fileDataPtr->height = _data[i].height;
+            _fileDataPtr->angle = _data[i].angle;
+
+            long* pt = (long*)_data[i].text;
+            long* pt2 = (long*)_fileDataPtr->text;
+
+            int ttype = type;
+            mask = 2;
+            for(int j = 4; j < _type % 100; j++)
+                {
+                if((ttype % 10) & mask)
+                    {
+                    *pt2++ = *pt++;
+                    *pt2++ = asLong("    ");
+                    }
+                else
+                    *pt2++ = *pt++;
+                mask <<= 1;
+                if(mask == 8)
+                    {
+                    ttype /= 10;
+                    mask = 1;
+                    }
+                }
+            }
+
+        _modelFile->writeData(_fileData, _stringTableRecordDataPos, dataSize());
+        delete [] _fileData;
+        }
+    }
+
+void MXTextString::UpdateData()
+    {
+    if((isModified() || isNewRecord()) && !isErased() && _loadedData)
+        {
+        int maxlen = 1;
+        if(_numPoints > 0)
+            {
+            double minx, miny,maxx,maxy;
+
+            ElementTextString* _dataP = &_data[0];
+            double x = fabs(_dataP->x);
+            double y = fabs(_dataP->y);
+            minx = maxx = x;
+            miny = maxy = y;
+            maxlen = (int)strlen(_dataP->text);
+            _dataP++;
+            for(int i = 1; i < _numPoints;i++, _dataP++)
+                {
+                x = fabs(_dataP->x);
+                y = fabs(_dataP->y);
+
+                if(minx > x)
+                    minx = x;
+                else if(maxx < x)
+                    maxx = x;
+
+                if(miny > y)
+                    miny = y;
+                else if(maxy < y)
+                    maxy = y;
+
+                int len = (int)strlen(_dataP->text);
+                if(len > maxlen)
+                    maxlen = len;
+                }
+            double xs =0;
+            double ys =0;
+            if(_modelFile)
+                _modelFile->getModelShift(xs, ys);
+            _minx = (long)floor(minx - xs);
+            _maxx = (long)ceil(maxx - xs);
+            _miny = (long)floor(miny - ys);
+            _maxy = (long)ceil(maxy - ys);
+            if(_minx == _maxx)
+                _minx--;
+            if(_miny == _maxy)
+                _miny--;
+            maxlen = ((maxlen + 3) / 4) + 4;
+            if((_type % 100) < maxlen)
+                {
+                _type = ((_type / 100) * 100) + maxlen;
+                }
+            }
+        }
+    StringTableRecord::UpdateData();
+    }
+
+ErrorStatus MXTextString::copy(StringTableRecord*& clonedString) const
+    {
+    assertReadEnabled();
+    MXTextString* newString = MXTextString::cast(this->isA()->create());
+    if(!newString)
+        newString = new MXTextString;
+    strcpy(newString->_stringName, "    ");
+    memcpy(newString->_subReference, _subReference, sizeof(_subReference));
+    newString->_type = _type;
+    newString->setNumPoints(_numPoints);
+    newString->_minx = _minx;
+    newString->_miny = _miny;
+    newString->_maxx = _maxx;
+    newString->_maxy = _maxy;
+
+    if(_loadedData)
+        {
+        memcpy(newString->_stringData, _stringData, _numPoints * sizeof(ElementTextString));
+        }
+    else
+        {
+        newString->_stringTableRecordDataPos = _stringTableRecordDataPos;
+        newString->setModelFile(_modelFile);
+        newString->loadData();
+
+        newString->_stringTableRecordDataPos.setRecordNumber(0);
+        newString->_stringTableRecordDataPos.setRecordPos(0);
+        newString->_modelTableRecord = 0;
+        newString->_modelTable = 0;
+        newString->_stringTable = 0;
+        newString->_originalDataSize = 0;
+        newString->_modelFile = NULL;
+        }
+    clonedString = newString;
+    return eOk;
+    }
+
+#ifdef MXACHIVE
+ErrorStatus MXTextString::getArchiveStringHeader(void* data)
+    {
+    long* dataPtr = (long*)data;
+    *dataPtr++ = *((long*)_stringName);
+    *dataPtr++ = *((long*)_subReference);
+    *dataPtr++ = _type;
+    *dataPtr++ = _numPoints;
+    *dataPtr++ = _minx;
+    *dataPtr++ = _miny;
+    *dataPtr++ = _maxx;
+    *dataPtr++ = _maxy;
+    *dataPtr++ = sizeof(ElementTextString) * _numPoints;
+    return eOk;
+    }
+ErrorStatus MXTextString::Archive(unsigned long& size, void*& data)
+    {
+    assertReadEnabled();
+    unsigned char*& dataPtr = (unsigned char*&)data;
+    unsigned long dataSize = sizeof(ElementTextString) * _numPoints;
+    size += dataSize;
+    if(data)
+        {
+        if(!_loadedData)
+            loadData();
+        for(int i = 0; i < _data.size(); i++)
+            {
+            int len = (int)strlen(_data[i].text);
+            memset(&_data[i].text[len], 0, 56 - len);
+            }
+        memcpy(dataPtr, _stringData, dataSize);
+        dataPtr += dataSize;
+        }
+    return eOk;
+    }
+
+ErrorStatus MXTextString::Retrieve(void*& data)
+    {
+    assertWriteEnabled();
+    unsigned char*& dataPtr = (unsigned char*&)data;
+    unsigned long dataSize = sizeof(ElementTextString) * _numPoints;
+
+    emptyData();
+    int numPoints = _numPoints;
+    _numPoints = 0;
+    setNumPoints(numPoints);
+    _numPoints = numPoints;
+
+    memcpy(_stringData, dataPtr, dataSize);
+    dataPtr += dataSize;
+    return eOk;
+    }
+#endif
+
+ErrorStatus MXTextString::put(__int64 offset, unsigned long size, void* data)
+    {
+    assertWriteEnabled();
+    if(!_loadedData)
+        {
+        loadData();
+        }
+
+    memcpy(((char*)_stringData) + offset, data, size);
+    return eOk;
+    }
+
+ErrorStatus MXTextString::get(__int64 offset, unsigned long size, void* data)
+    {
+    assertReadEnabled();
+
+    if(!_loadedData)
+        {
+        loadData();
+        }
+    for(int i = 0; i < (int)_data.size(); i++)
+        {
+        int len = (int)strlen(_data[i].text);
+        memset(&_data[i].text[len], 0, 56 - len);
+        }
+    memcpy(data, ((char*)_stringData) + offset, size);
+    return eOk;
+    }
+
+#ifdef MXALLSTRINGTYPES
+//MX3dString
+MXRT_STRING_DEFINE_MEMBERS(MX3dString, StringTableRecord);  // 3
+
+bool MX3dString::isType(const StringTableFileRecord* str, const long modelType) //const int type, const long name, const long subref)
+    {
+    return compareTypes(str->type, 703) && modelType == 0x20202020;
+    }
+
+ErrorStatus MX3dString::loadData()
+    {
+    assertReadEnabled();
+    _data.setPhysicalLength(_numPoints);
+    _data.setLogicalLength(_numPoints);
+
+    _modelFile->readData(_data[0], _stringTableRecordDataPos, sizeof(Element3dString) * _numPoints);
+    _loadedData = true;
+    _stringData = _data[0];
+    return eOk;
+    }
+
+void MX3dString::UpdateData()
+    {
+    if((isModified() || isNewRecord()) && !isErased() && _loadedData)
+        {
+        if(_numPoints > 0)
+            {
+            double minx,miny,maxx,maxy;
+            Element3dString* _dataP = _data[0];
+            minx = maxx = fabs(_dataP->x);
+            miny = maxy = fabs(_dataP->y);
+            _dataP++;
+
+            for(int i = 1; i < _numPoints;i++, _dataP++)
+                {
+                if(minx > fabs(_dataP->x))
+                    minx = fabs(_dataP->x);
+                else if(maxx < fabs(_dataP->x))
+                    maxx = fabs(_dataP->x);
+
+                if(miny > fabs(_dataP->y))
+                    miny = fabs(_dataP->y);
+                else if(maxy < fabs(_dataP->y))
+                    maxy = fabs(_dataP->y);
+                }
+            double xs = 0;
+            double ys = 0;
+            if(_modelFile)
+                _modelFile->getModelShift(xs, ys);
+            _minx = (long)floor(minx - xs);
+            _maxx = (long)ceil(maxx - xs);
+            _miny = (long)floor(miny - ys);
+            _maxy = (long)ceil(maxy - ys);
+            if(_minx == _maxx)
+                _minx--;
+            if(_miny == _maxy)
+                _miny--;
+            }
+        }
+    StringTableRecord::UpdateData();
+    }
+
+ErrorStatus MX3dString::copy(StringTableRecord*& clonedString) const
+    {
+    return StringTableRecord::copy(clonedString);
+    }
+
+//MXSurveyStationString
+MXRT_STRING_DEFINE_MEMBERS(MXSurveyStationString, StringTableRecord);  // 4
+
+bool MXSurveyStationString::isType(const StringTableFileRecord* str, const long modelType) //const int type, const long name, const long subref)
+    {
+    if(str->stringName[0] == 'P' && asLong(str->subReference) == asLong("SSTA") && modelType == 0x20202020)
+        {
+        if(compareTypes(str->type, 1704))
+            return true;
+        }
+    return false;
+    }
+
+ErrorStatus MXSurveyStationString::loadData()
+    {
+    assertReadEnabled();
+    _data.setPhysicalLength(_numPoints);
+    _data.setLogicalLength(_numPoints);
+
+    _modelFile->readData(_data[0], _stringTableRecordDataPos, sizeof(ElementSurveyStationString) * _numPoints);
+    _loadedData = true;
+    _stringData = _data[0];
+    return eOk;
+    }
+
+void MXSurveyStationString::UpdateData()
+    {
+    if((isModified() || isNewRecord()) && !isErased() && _loadedData)
+        {
+        if(_numPoints > 0)
+            {
+            double minx,miny,maxx,maxy;
+            ElementSurveyStationString* _dataP = _data[0];
+            minx = maxx = fabs(_dataP->x);
+            miny = maxy = fabs(_dataP->y);
+            _dataP++;
+
+            for(int i = 1; i < _numPoints;i++, _dataP++)
+                {
+                if(minx > fabs(_dataP->x))
+                    minx = fabs(_dataP->x);
+                else if(maxx < fabs(_dataP->x))
+                    maxx = fabs(_dataP->x);
+
+                if(miny > fabs(_dataP->y))
+                    miny = fabs(_dataP->y);
+                else if(maxy < fabs(_dataP->y))
+                    maxy = fabs(_dataP->y);
+                }
+            double xs =0;
+            double ys =0;
+            if(_modelFile)
+                _modelFile->getModelShift(xs, ys);
+            _minx = (long)floor(minx - xs);
+            _maxx = (long)ceil(maxx - xs);
+            _miny = (long)floor(miny - ys);
+            _maxy = (long)ceil(maxy - ys);
+            if(_minx == _maxx)
+                _minx--;
+            if(_miny == _maxy)
+                _miny--;
+            }
+        }
+    StringTableRecord::UpdateData();
+    }
+
+ErrorStatus MXSurveyStationString::copy(StringTableRecord*& clonedString) const
+    {
+    return StringTableRecord::copy(clonedString);
+    }
+
+//MXSurveyObservationString
+MXRT_STRING_DEFINE_MEMBERS(MXSurveyObservationString, StringTableRecord);  // 4
+
+bool MXSurveyObservationString::isType(const StringTableFileRecord* str, const long modelType) //const int type, const long name, const long subref)
+    {
+    if(modelType == 0x20202020)
+        {
+        if(compareTypes(str->type, 704))
+            return true;
+        }
+    return false;
+    }
+
+ErrorStatus MXSurveyObservationString::loadData()
+    {
+    assertReadEnabled();
+    _data.setPhysicalLength(_numPoints);
+    _data.setLogicalLength(_numPoints);
+
+    _modelFile->readData(_data[0], _stringTableRecordDataPos, sizeof(ElementSurveyObservationString) * _numPoints);
+    ElementSurveyObservationString* _dataP = _data[0];
+    _loadedData = true;
+    _stringData = _data[0];
+    return eOk;
+    }
+
+void MXSurveyObservationString::UpdateData()
+    {
+    if((isModified() || isNewRecord()) && !isErased() && _loadedData)
+        {
+        if(_numPoints > 0)
+            {
+            double minx,miny,maxx,maxy;
+
+            ElementSurveyObservationString* _dataP = _data[0];
+            minx = maxx = fabs(_dataP->x);
+            miny = maxy = fabs(_dataP->y);
+            _dataP++;
+
+            for(int i = 1; i < _numPoints;i++, _dataP++)
+                {
+                if(minx > fabs(_dataP->x))
+                    minx = fabs(_dataP->x);
+                else if(maxx < fabs(_dataP->x))
+                    maxx = fabs(_dataP->x);
+
+                if(miny > fabs(_dataP->y))
+                    miny = fabs(_dataP->y);
+                else if(maxy < fabs(_dataP->y))
+                    maxy = fabs(_dataP->y);
+                }
+
+            double xs =0;
+            double ys =0;
+            if(_modelFile)
+                _modelFile->getModelShift(xs, ys);
+            _minx = (long)floor(minx - xs);
+            _maxx = (long)ceil(maxx - xs);
+            _miny = (long)floor(miny - ys);
+            _maxy = (long)ceil(maxy - ys);
+            if(_minx == _maxx)
+                _minx--;
+            if(_miny == _maxy)
+                _miny--;
+            }
+        }
+    StringTableRecord::UpdateData();
+    }
+
+ErrorStatus MXSurveyObservationString::copy(StringTableRecord*& clonedString) const
+    {
+    return StringTableRecord::copy(clonedString);
+    }
+
+//MXSectionString
+MXRT_STRING_DEFINE_MEMBERS(MXSectionString, StringTableRecord);  // 3
+
+bool MXSectionString::isType(const StringTableFileRecord* str, const long modelType) //const int type, const long name, const long subref)
+    {
+    return compareTypes(str->type, 1705) && (asLong(str->subReference) != asLong("INTC")) && (asLong(str->subReference) != asLong("INTF")) && modelType == 0x20202020;
+    }
+
+ErrorStatus MXSectionString::loadData()
+    {
+    assertReadEnabled();
+    _data.setPhysicalLength(_numPoints);
+    _data.setLogicalLength(_numPoints);
+
+    _modelFile->readData(_data[0], _stringTableRecordDataPos, sizeof(ElementSectionString) * _numPoints);
+    ElementSectionString* _dataP = _data[0];
+    for(int i = 0; i < _numPoints;i++, _dataP++)
+        {
+        _dataP->pad = 0;
+        }
+    _loadedData = true;
+    _stringData = _data[0];
+    return eOk;
+    }
+
+void MXSectionString::UpdateData()
+    {
+    if((isModified() || isNewRecord()) && !isErased() && _loadedData)
+        {
+        if(_numPoints > 0)
+            {
+            ElementSectionString* _dataP = _data[0];
+            double minx,miny,maxx,maxy;
+            minx = maxx = fabs(_dataP->x);
+            miny = maxy = fabs(_dataP->y);
+            _dataP->pad = 0;
+            _dataP++;
+
+            for(int i = 1; i < _numPoints;i++, _dataP++)
+                {
+                if(minx > fabs(_dataP->x))
+                    minx = fabs(_dataP->x);
+                else if(maxx < fabs(_dataP->x))
+                    maxx = fabs(_dataP->x);
+
+                if(miny > fabs(_dataP->y))
+                    miny = fabs(_dataP->y);
+                else if(maxy < fabs(_dataP->y))
+                    maxy = fabs(_dataP->y);
+                _dataP->pad = 0;
+                }
+            double xs =0;
+            double ys =0;
+            if(_modelFile)
+                _modelFile->getModelShift(xs, ys);
+            _minx = (long)floor(minx - xs);
+            _maxx = (long)ceil(maxx - xs);
+            _miny = (long)floor(miny - ys);
+            _maxy = (long)ceil(maxy - ys);
+            if(_minx == _maxx)
+                _minx--;
+            if(_miny == _maxy)
+                _miny--;
+            }
+        }
+    StringTableRecord::UpdateData();
+    }
+
+ErrorStatus MXSectionString::copy(StringTableRecord*& clonedString) const
+    {
+    return StringTableRecord::copy(clonedString);
+    }
+
+//MXInterfaceString
+MXRT_STRING_DEFINE_MEMBERS(MXInterfaceString, StringTableRecord);  // 3
+
+bool MXInterfaceString::isType(const StringTableFileRecord* str, const long modelType) //const int type, const long name, const long subref)
+    {
+    return compareTypes(str->type, 2705) && (asLong(str->subReference) == asLong("INTC")) || (asLong(str->subReference) == asLong("INTF")) && modelType == 0x20202020;
+    }
+
+ErrorStatus MXInterfaceString::loadData()
+    {
+    assertReadEnabled();
+    _data.setPhysicalLength(_numPoints);
+    _data.setLogicalLength(_numPoints);
+
+    _modelFile->readData(_data[0], _stringTableRecordDataPos, sizeof(ElementInterfaceString) * _numPoints);
+    _loadedData = true;
+    _stringData = _data[0];
+    return eOk;
+    }
+
+void MXInterfaceString::UpdateData()
+    {
+    if((isModified() || isNewRecord()) && !isErased() && _loadedData)
+        {
+        if(_numPoints > 0)
+            {
+            double minx,miny,maxx,maxy;
+            ElementInterfaceString* _dataP = _data[0];
+            minx = maxx = fabs(_dataP->x);
+            miny = maxy = fabs(_dataP->y);
+            _dataP++;
+
+            for(int i = 1; i < _numPoints;i++, _dataP++)
+                {
+                if(minx > fabs(_dataP->x))
+                    minx = fabs(_dataP->x);
+                else if(maxx < fabs(_dataP->x))
+                    maxx = fabs(_dataP->x);
+
+                if(miny > fabs(_dataP->y))
+                    miny = fabs(_dataP->y);
+                else if(maxy < fabs(_dataP->y))
+                    maxy = fabs(_dataP->y);
+                }
+
+            double xs =0;
+            double ys =0;
+            if(_modelFile)
+                _modelFile->getModelShift(xs, ys);
+            _minx = (long)floor(minx - xs);
+            _maxx = (long)ceil(maxx - xs);
+            _miny = (long)floor(miny - ys);
+            _maxy = (long)ceil(maxy - ys);
+            if(_minx == _maxx)
+                _minx--;
+            if(_miny == _maxy)
+                _miny--;
+            }
+        }
+    StringTableRecord::UpdateData();
+    }
+
+ErrorStatus MXInterfaceString::copy(StringTableRecord*& clonedString) const
+    {
+    return StringTableRecord::copy(clonedString);
+    }
+
+//MXMasterString
+MXRT_STRING_DEFINE_MEMBERS(MXMasterString, StringTableRecord);  // 3
+
+bool MXMasterString::isType(const StringTableFileRecord* str, const long modelType) //const int type, const long name, const long subref)
+    {
+    return compareTypes(str->type, 7706) && modelType == 0x20202020;
+    }
+
+ErrorStatus MXMasterString::loadData()
+    {
+    assertReadEnabled();
+    _data.setPhysicalLength(_numPoints);
+    _data.setLogicalLength(_numPoints);
+
+    _modelFile->readData(_data[0], _stringTableRecordDataPos, sizeof(ElementMasterString) * _numPoints);
+    _loadedData = true;
+    _stringData = _data[0];
+    return eOk;
+    }
+
+void MXMasterString::UpdateData()
+    {
+    if((isModified() || isNewRecord()) && !isErased() && _loadedData)
+        {
+        if(_numPoints > 0)
+            {
+            double minx,miny,maxx,maxy;
+            ElementMasterString* _dataP = _data[0];
+            minx = maxx = fabs(_dataP->x);
+            miny = maxy = fabs(_dataP->y);
+            _dataP++;
+
+            for(int i = 1; i < _numPoints;i++, _dataP++)
+                {
+                if(minx > fabs(_dataP->x))
+                    minx = fabs(_dataP->x);
+                else if(maxx < fabs(_dataP->x))
+                    maxx = fabs(_dataP->x);
+
+                if(miny > fabs(_dataP->y))
+                    miny = fabs(_dataP->y);
+                else if(maxy < fabs(_dataP->y))
+                    maxy = fabs(_dataP->y);
+                }
+
+            double xs =0;
+            double ys =0;
+            if(_modelFile)
+                _modelFile->getModelShift(xs, ys);
+            _minx = (long)floor(minx - xs);
+            _maxx = (long)ceil(maxx - xs);
+            _miny = (long)floor(miny - ys);
+            _maxy = (long)ceil(maxy - ys);
+            if(_minx == _maxx)
+                _minx--;
+            if(_miny == _maxy)
+                _miny--;
+            }
+        }
+    StringTableRecord::UpdateData();
+    }
+
+ErrorStatus MXMasterString::copy(StringTableRecord*& clonedString) const
+    {
+    return StringTableRecord::copy(clonedString);
+    }
+
+//MXGeometryString
+MXRT_STRING_DEFINE_MEMBERS(MXGeometryString, StringTableRecord);  // 3
+
+bool MXGeometryString::isType(const StringTableFileRecord* str, const long modelType) //const int type, const long name, const long subref)
+    {
+    return (str->type % 100) == 12 && modelType == 0x20202020;
+    }
+
+ErrorStatus MXGeometryString::loadData()
+    {
+    assertReadEnabled();
+    _data.setPhysicalLength(_numPoints);
+    _data.setLogicalLength(_numPoints);
+
+    _modelFile->readData(_data[0], _stringTableRecordDataPos, sizeof(ElementGeometryString) * _numPoints);
+    _loadedData = true;
+    _stringData = _data[0];
+    return eOk;
+    }
+
+void MXGeometryString::UpdateData()
+    {
+    if((isModified() || isNewRecord()) && !isErased() && _loadedData)
+        {
+        if(_numPoints > 0)
+            {
+            double minx,miny,maxx,maxy;
+            ElementGeometryString* _dataP = _data[0];
+            minx = maxx = fabs(_dataP->x);
+            miny = maxy = fabs(_dataP->y);
+            _dataP++;
+
+            for(int i = 1; i < _numPoints;i++, _dataP++)
+                {
+                if(minx > fabs(_dataP->x))
+                    minx = fabs(_dataP->x);
+                else if(maxx < fabs(_dataP->x))
+                    maxx = fabs(_dataP->x);
+
+                if(miny > fabs(_dataP->y))
+                    miny = fabs(_dataP->y);
+                else if(maxy < fabs(_dataP->y))
+                    maxy = fabs(_dataP->y);
+                }
+
+            double xs =0;
+            double ys =0;
+            if(_modelFile)
+                _modelFile->getModelShift(xs, ys);
+            _minx = (long)floor(minx - xs);
+            _maxx = (long)ceil(maxx - xs);
+            _miny = (long)floor(miny - ys);
+            _maxy = (long)ceil(maxy - ys);
+            if(_minx == _maxx)
+                _minx--;
+            if(_miny == _maxy)
+                _miny--;
+            }
+        }
+    StringTableRecord::UpdateData();
+    }
+
+ErrorStatus MXGeometryString::copy(StringTableRecord*& clonedString) const
+    {
+    return StringTableRecord::copy(clonedString);
+    }
+#endif
+
+
+MXStringDimData::MXStringDimData()
+    {
+    _data = NULL;
+    }
+
+MXStringDimData::MXStringDimData(unsigned char* data, const int type, const int numPoints)
+    {
+    InitArray(type, numPoints);
+    _data = data;
+    }
+
+MXStringDimData::MXStringDimData(const int type, const int numPoints)
+    {
+    _data = NULL;
+    Init(type, numPoints);
+    }
+
+void MXStringDimData::Init(const int type, const int numPoints)
+    {
+    if(_data)
+        delete [] _data;
+    InitArray(type, numPoints);
+    _data = new unsigned char[_recSize * _numPoints];
+    }
+
+void MXStringDimData::InitArray(const int type, const int numPoints)
+    {
+//    int numDoubles = 0;
+    int temp = 0;
+    int i;
+    int pos = 0;
+    int ttype = type / 100;
+
+    _dimData.empty();
+    for(i = 0; i < type % 100; i++)
+        {
+        if((i % 3) == 0)
+            {
+            temp = ttype % 10;
+            ttype /= 10;
+            }
+        _dimData[i].offset = pos;
+        if(temp & 1)
+            {
+            _dimData[i].size = 8;
+            pos += 8;
+            }
+        else
+            {
+            _dimData[i].size = 4;
+            pos += 4;
+            }
+        temp = temp >> 1;
+        }
+    _numPoints = numPoints;
+    _recSize = pos;
+    }
+
+ErrorStatus MXStringDimData::getDouble(const int pointNum, const int dim, double& value) const
+    {
+    if(pointNum > _numPoints || pointNum <= 0)
+        return eInvalidData;
+    if(dim <= 0 || dim > (int)_dimData.size())
+        return eInvalidData;
+
+    if(_dimData[dim - 1].size != 8)
+        return eInvalidData;
+
+    int pos = ((pointNum - 1) * _recSize) + _dimData[dim - 1].offset;
+    value = *((double*)(_data + pos));
+    return eOk;
+    }
+
+ErrorStatus MXStringDimData::setDouble(const int pointNum, const int dim, double value)
+    {
+    if(pointNum > _numPoints || pointNum <= 0)
+        return eInvalidData;
+    if(dim <= 0 || dim > (int)_dimData.size())
+        return eInvalidData;
+
+    if(_dimData[dim - 1].size != 8)
+        return eInvalidData;
+
+    int pos = ((pointNum - 1) * _recSize) + _dimData[dim - 1].offset;
+    *((double*)(_data + pos)) = value;
+    return eOk;
+    }
+
+ErrorStatus MXStringDimData::getInt(const int pointNum, const int dim, int& value) const
+    {
+    if(pointNum > _numPoints || pointNum <= 0)
+        return eInvalidData;
+    if(dim <= 0 || dim > (int)_dimData.size())
+        return eInvalidData;
+
+    if(_dimData[dim - 1].size != 4)
+        return eInvalidData;
+
+    int pos = ((pointNum - 1) * _recSize) + _dimData[dim - 1].offset;
+    value = *((int*)(_data + pos));
+    return eOk;
+    }
+
+ErrorStatus MXStringDimData::setInt(const int pointNum, const int dim, int value)
+    {
+    if(pointNum > _numPoints || pointNum <= 0)
+        return eInvalidData;
+    if(dim <= 0 || dim > (int)_dimData.size())
+        return eInvalidData;
+
+    if(_dimData[dim - 1].size != 4)
+        return eInvalidData;
+
+    int pos = ((pointNum - 1) * _recSize) + _dimData[dim - 1].offset;
+    *((int*)(_data + pos)) = value;
+    return eOk;
+    }
+
+ErrorStatus MXStringDimData::getText(const int pointNum, const int dim, const char* & data) const
+    {
+    if(pointNum > _numPoints || pointNum <= 0)
+        return eInvalidData;
+    if(dim <= 0 || dim > (int)_dimData.size())
+        return eInvalidData;
+
+    /*
+    if(_dimData[dim - 1].size != 4)
+    return eInvalidData;
+    */
+    int pos = ((pointNum - 1) * _recSize) + _dimData[dim - 1].offset;
+    data = (char*)(_data + pos);
+    return eOk;
+    }
+
+ErrorStatus MXStringDimData::setText(const int pointNum, const int dim, const char* const data)
+    {
+    if(pointNum > _numPoints || pointNum <= 0)
+        return eInvalidData;
+    if(dim <= 0 || dim > (int)_dimData.size())
+        return eInvalidData;
+
+    /*
+    if(_dimData[dim - 1].size != 4)
+    return eInvalidData;
+    */
+    int pos = ((pointNum - 1) * _recSize) + _dimData[dim - 1].offset;
+    strncpy((char*)(_data + pos), (char*)data, _dimData[dim - 1].size);
+    return eOk;
+    }
+
+int MXStringDimData::type(void) const
+    {
+    int type = (int)_dimData.size();
+//    int numDoubles = 0;
+    int i;
+    int multiply = 100;
+
+    for(i = 0; i < (int)_dimData.size(); i++)
+        {
+        if((i % 3) == 0)
+            {
+            multiply = (int)pow(10.0, 2.0 + (i / 3));
+            }
+
+        if(_dimData[i].size == 8)
+            {
+            type += multiply;
+            }
+        multiply *= 2;
+        }
+    return type;
+    }
+
+void MXStringDimData::setNumPoints(const int value)
+    {
+    if(value == _numPoints)
+        return;
+
+    unsigned char* data = _data;
+    int size = _recSize * _numPoints;
+
+    _numPoints = value;
+    _data = new unsigned char[_recSize * _numPoints];
+    if(size > _recSize * _numPoints)
+        size = _recSize * _numPoints;
+
+    memcpy(_data, data, size);
+    delete [] data;
+    }
+
+void MXStringDimData::getMinMax(long& minx, long& miny, long& maxx, long& maxy) const
+    {
+    if(_numPoints == 0)
+        {
+        minx = -1;
+        maxx = -1;
+        miny = -1;
+        maxy = -1;
+        return;
+        }
+    int i;
+    int pos1 = _dimData[0].offset;
+    int pos2 = _dimData[1].offset;
+
+    int dbl1= _dimData[0].size == 8;
+    int dbl2 = _dimData[1].size == 8;
+
+    if(dbl1)
+        minx = maxx = (long)*((double*)(_data + pos1));
+    else
+        minx = maxx = (long)*((int*)(_data + pos1));
+
+    if(dbl2)
+        miny = maxy = (long)*((double*)(_data + pos2));
+    else
+        miny = maxy = (long)*((int*)(_data + pos2));
+
+    long vx;
+    long vy;
+
+    for(i = 1; i < _numPoints; i++)
+        {
+        if(dbl1)
+            vx = (long)*((double*)(_data + pos1));
+        else
+            vx = (long)*((int*)(_data + pos1));
+
+        if(dbl2)
+            vy = (long)*((double*)(_data + pos2));
+        else
+            vy = (long)*((int*)(_data + pos2));
+
+        if(minx > vx)
+            minx = vx;
+        else if(maxx < vx)
+            maxx = vx;
+
+        if(miny > vy)
+            miny = vy;
+        else if(maxy < vy)
+            maxy = vy;
+
+        pos1 += _recSize;
+        pos2 += _recSize;
+        }
+    }
+
+MXRT_STRING_DEFINE_MEMBERS(MXProxyString, StringTableRecord); // 2
+
+bool MXProxyString::isType(const StringTableFileRecord* str, const long modelType) //const int type, const long name, const long subref)
+    {
+    return false;
+    }
+
+MXProxyString::~MXProxyString()
+    {
+    void* stringData = _stringData;
+    StringTableRecord::emptyData();
+    if(stringData)
+        delete [] stringData;
+    }
+
+void MXProxyString::emptyData(void)
+    {
+    if(_stringData)
+        delete [] _stringData;
+    _stringData = NULL;
+    _loadedData = false;
+    }
+
+ErrorStatus MXProxyString::loadData(void)
+    {
+    assertReadEnabled();
+    long dataSize = recordSize() * _numPoints;
+    _stringData = new unsigned char[dataSize];
+    _numPointsInData = _numPoints;
+    _modelFile->readData(_stringData, _stringTableRecordDataPos, dataSize);
+    _loadedData = true;
+    return eOk;
+    }
+
+void MXProxyString::UpdateData(void)
+    {
+    if((isModified() || isNewRecord()) && !isErased() && _loadedData)
+        {
+        if(_numPoints > 0)
+            {
+            long recSize = recordSize();
+
+            double minx,miny,maxx,maxy;
+
+            if(((_type / 100) & 3) == 0)
+                {
+                long* data = (long*)_stringData;
+                minx = maxx = abs(data[0]);
+                miny = maxy = abs(data[1]);
+                for(int i = 1; i < _numPoints; i++)
+                    {
+                    data = (long*)(((unsigned char*)_stringData) + (i * recSize));
+                    if(minx > abs(data[0]))
+                        minx = abs(data[0]);
+                    else if(maxx < abs(data[0]))
+                        maxx = abs(data[0]);
+
+                    if(miny > abs(data[1]))
+                        miny = abs(data[1]);
+                    else if(maxy < abs(data[1]))
+                        maxy = abs(data[1]);
+                    }
+                minx /= 1000;
+                maxx /= 1000;
+                miny /= 1000;
+                maxy /= 1000;
+                }
+            else
+                {
+                double* data = (double*)_stringData;
+                minx = maxx = fabs(data[0]);
+                miny = maxy = fabs(data[1]);
+                for(int i = 1; i < _numPoints; i++)
+                    {
+                    data = (double*)(((unsigned char*)_stringData) + (i * recSize));
+                    if(minx > fabs(data[0]))
+                        minx = fabs(data[0]);
+                    else if(maxx < fabs(data[0]))
+                        maxx = fabs(data[0]);
+
+                    if(miny > fabs(data[1]))
+                        miny = fabs(data[1]);
+                    else if(maxy < fabs(data[1]))
+                        maxy = fabs(data[1]);
+                    }
+                }
+            double xs =0;
+            double ys =0;
+            if(_modelFile)
+                _modelFile->getModelShift(xs, ys);
+            _minx = (long)floor(minx - xs);
+            _maxx = (long)ceil(maxx - xs);
+            _miny = (long)floor(miny - ys);
+            _maxy = (long)ceil(maxy - ys);
+            if(_minx == _maxx)
+                _minx--;
+            if(_miny == _maxy)
+                _miny--;
+            }
+        }
+    StringTableRecord::UpdateData();
+    }
+
+void MXProxyString::SetNumPoints(const int i)
+    {
+    if(!_loadedData)
+        loadData();
+    if(i <= _numPointsInData)
+        return;
+
+    long recSize = recordSize();
+    void* data = new char[recSize * i];
+
+    if(_stringData)
+        {
+        memcpy(data, _stringData, (recSize * _numPointsInData));
+        delete [] _stringData;
+        }
+    _numPointsInData = i;
+    _stringData = data;
+    }
+
+#ifdef MXALLSTRINGTYPES
+//MXAreaString
+MXRT_STRING_DEFINE_MEMBERS(MXAreaString, StringTableRecord); // 2
+
+bool MXAreaString::isType(const StringTableFileRecord* str, const long modelType) //const int type, const long name, const long subref)
+    {
+    return compareTypes(str->type, 177710) && modelType == 0x20202020 && asLong(str->subReference) == asLong("AREA");
+    }
+
+ErrorStatus MXAreaString::loadData()
+    {
+    assertReadEnabled();
+    _data.setPhysicalLength(_numPoints);
+    _data.setLogicalLength(_numPoints);
+
+    _modelFile->readData(_data[0], _stringTableRecordDataPos, sizeof(ElementAreaString) * _numPoints);
+    _stringData = _data[0];
+    _loadedData = true;
+    return eOk;
+    }
+
+void MXAreaString::UpdateData()
+    {
+    if((isModified() || isNewRecord()) && !isErased() && _loadedData)
+        {
+        if(_numPoints > 0)
+            {
+            double minx,miny,maxx,maxy;
+
+            ElementAreaString* _dataP = _data[0];
+            minx = maxx = fabs(_dataP->x);
+            miny = maxy = fabs(_dataP->y);
+            _dataP++;
+
+            for(int i = 1; i < _numPoints;i++, _dataP++)
+                {
+                if(minx > fabs(_dataP->x))
+                    minx = fabs(_dataP->x);
+                else if(maxx < fabs(_dataP->x))
+                    maxx = fabs(_dataP->x);
+
+                if(miny > fabs(_dataP->y))
+                    miny = fabs(_dataP->y);
+                else if(maxy < fabs(_dataP->y))
+                    maxy = fabs(_dataP->y);
+                }
+
+            double xs =0;
+            double ys =0;
+            if(_modelFile)
+                _modelFile->getModelShift(xs, ys);
+            _minx = (long)floor(minx - xs);
+            _maxx = (long)ceil(maxx - xs);
+            _miny = (long)floor(miny - ys);
+            _maxy = (long)ceil(maxy - ys);
+            if(_minx == _maxx)
+                _minx--;
+            if(_miny == _maxy)
+                _miny--;
+            }
+        }
+    StringTableRecord::UpdateData();
+    }
+
+ErrorStatus MXAreaString::copy(StringTableRecord*& clonedString) const
+    {
+    return StringTableRecord::copy(clonedString);
+    }
+
+//MXEndAreaString
+MXRT_STRING_DEFINE_MEMBERS(MXEndAreaString, StringTableRecord); // 2
+
+bool MXEndAreaString::isType(const StringTableFileRecord* str, const long modelType) //const int type, const long name, const long subref)
+    {
+    return compareTypes(str->type, 177710) && modelType == 0x20202020 && asLong(str->subReference) == asLong("ENDA");
+    }
+
+ErrorStatus MXEndAreaString::loadData()
+    {
+    assertReadEnabled();
+    _data.setPhysicalLength(_numPoints);
+    _data.setLogicalLength(_numPoints);
+
+    _modelFile->readData(_data[0], _stringTableRecordDataPos, sizeof(ElementEndAreaString) * _numPoints);
+    _stringData = _data[0];
+    _loadedData = true;
+    return eOk;
+    }
+
+void MXEndAreaString::UpdateData()
+    {
+    if((isModified() || isNewRecord()) && !isErased() && _loadedData)
+        {
+        if(_numPoints > 0)
+            {
+            double minx,miny,maxx,maxy;
+
+            ElementEndAreaString* _dataP = _data[0];
+            minx = maxx = fabs(_dataP->x);
+            miny = maxy = fabs(_dataP->y);
+            _dataP++;
+
+            for(int i = 1; i < _numPoints;i++, _dataP++)
+                {
+                if(minx > fabs(_dataP->x))
+                    minx = fabs(_dataP->x);
+                else if(maxx < fabs(_dataP->x))
+                    maxx = fabs(_dataP->x);
+
+                if(miny > fabs(_dataP->y))
+                    miny = fabs(_dataP->y);
+                else if(maxy < fabs(_dataP->y))
+                    maxy = fabs(_dataP->y);
+                }
+            double xs =0;
+            double ys =0;
+            if(_modelFile)
+                _modelFile->getModelShift(xs, ys);
+            _minx = (long)floor(minx - xs);
+            _maxx = (long)ceil(maxx - xs);
+            _miny = (long)floor(miny - ys);
+            _maxy = (long)ceil(maxy - ys);
+            if(_minx == _maxx)
+                _minx--;
+            if(_miny == _maxy)
+                _miny--;
+            }
+        }
+    StringTableRecord::UpdateData();
+    }
+
+ErrorStatus MXEndAreaString::copy(StringTableRecord*& clonedString) const
+    {
+    return StringTableRecord::copy(clonedString);
+    }
+
+//MXVolumeString
+MXRT_STRING_DEFINE_MEMBERS(MXVolumeString, StringTableRecord); // 2
+
+bool MXVolumeString::isType(const StringTableFileRecord* str, const long modelType) //const int type, const long name, const long subref)
+    {
+    return compareTypes(str->type, 177710) && modelType == 0x20202020 && asLong(str->subReference) == asLong("VOLM");
+    }
+
+ErrorStatus MXVolumeString::loadData()
+    {
+    assertReadEnabled();
+    _data.setPhysicalLength(_numPoints);
+    _data.setLogicalLength(_numPoints);
+
+    _modelFile->readData(_data[0], _stringTableRecordDataPos, sizeof(ElementVolumeString) * _numPoints);
+    _stringData = _data[0];
+    _loadedData = true;
+    return eOk;
+    }
+
+void MXVolumeString::UpdateData()
+    {
+    if((isModified() || isNewRecord()) && !isErased() && _loadedData)
+        {
+        if(_numPoints > 0)
+            {
+            double minx,miny,maxx,maxy;
+
+            ElementVolumeString* _dataP = _data[0];
+            minx = maxx = fabs(_dataP->x);
+            miny = maxy = fabs(_dataP->y);
+            _dataP++;
+
+            for(int i = 1; i < _numPoints;i++, _dataP++)
+                {
+                if(minx > fabs(_dataP->x))
+                    minx = fabs(_dataP->x);
+                else if(maxx < fabs(_dataP->x))
+                    maxx = fabs(_dataP->x);
+
+                if(miny > fabs(_dataP->y))
+                    miny = fabs(_dataP->y);
+                else if(maxy < fabs(_dataP->y))
+                    maxy = fabs(_dataP->y);
+                }
+
+            double xs =0;
+            double ys =0;
+            if(_modelFile)
+                _modelFile->getModelShift(xs, ys);
+            _minx = (long)floor(minx - xs);
+            _maxx = (long)ceil(maxx - xs);
+            _miny = (long)floor(miny - ys);
+            _maxy = (long)ceil(maxy - ys);
+            if(_minx == _maxx)
+                _minx--;
+            if(_miny == _maxy)
+                _miny--;
+            }
+        }
+    StringTableRecord::UpdateData();
+    }
+
+ErrorStatus MXVolumeString::copy(StringTableRecord*& clonedString) const
+    {
+    return StringTableRecord::copy(clonedString);
+    }
+
+//MXVisibilityString
+MXRT_STRING_DEFINE_MEMBERS(MXVisibilityString, StringTableRecord); // 2
+
+bool MXVisibilityString::isType(const StringTableFileRecord* str, const long modelType) //const int type, const long name, const long subref)
+    {
+    return compareTypes(str->type, 177710) && modelType == 0x20202020 && asLong(str->subReference) == asLong("VISI");
+    }
+
+ErrorStatus MXVisibilityString::loadData()
+    {
+    assertReadEnabled();
+    _data.setPhysicalLength(_numPoints);
+    _data.setLogicalLength(_numPoints);
+
+    _modelFile->readData(_data[0], _stringTableRecordDataPos, sizeof(ElementVisibilityString) * _numPoints);
+    _stringData = _data[0];
+    _loadedData = true;
+    return eOk;
+    }
+
+void MXVisibilityString::UpdateData()
+    {
+    if((isModified() || isNewRecord()) && !isErased() && _loadedData)
+        {
+        if(_numPoints > 0)
+            {
+            double minx,miny,maxx,maxy;
+
+            ElementVisibilityString* _dataP = _data[0];
+            minx = maxx = fabs(_dataP->x);
+            miny = maxy = fabs(_dataP->y);
+            _dataP++;
+
+            for(int i = 1; i < _numPoints;i++, _dataP++)
+                {
+                if(minx > fabs(_dataP->x))
+                    minx = fabs(_dataP->x);
+                else if(maxx < fabs(_dataP->x))
+                    maxx = fabs(_dataP->x);
+
+                if(miny > fabs(_dataP->y))
+                    miny = fabs(_dataP->y);
+                else if(maxy < fabs(_dataP->y))
+                    maxy = fabs(_dataP->y);
+                }
+
+            double xs =0;
+            double ys =0;
+            if(_modelFile)
+                _modelFile->getModelShift(xs, ys);
+            _minx = (long)floor(minx - xs);
+            _maxx = (long)ceil(maxx - xs);
+            _miny = (long)floor(miny - ys);
+            _maxy = (long)ceil(maxy - ys);
+            if(_minx == _maxx)
+                _minx--;
+            if(_miny == _maxy)
+                _miny--;
+            }
+        }
+    StringTableRecord::UpdateData();
+    }
+
+ErrorStatus MXVisibilityString::copy(StringTableRecord*& clonedString) const
+    {
+    return StringTableRecord::copy(clonedString);
+    }
+#endif
+
+
+// From File filemapper.cpp
+#ifdef FREESPACEMAPPER
+int ModelFileFreeSpace::findPos(ModelFilePos& start)
+    {
+    int startPos = 0;
+    int endPos = _usedSpace.size();
+    MFUsedSpace** usedSpace = _usedSpace.getArrayPtr();
+    int pos = endPos / 2;
+
+    if(endPos == 0)
+        return 0;
+    if(endPos == 1)
+        {
+        if(usedSpace[0]->end > start)
+            return 0;
+        return 1;
+        }
+    while(1)
+        {
+        if(usedSpace[pos]->end == start)
+            return pos + 1;
+        else if(usedSpace[pos]->end < start)
+            {
+            startPos = pos;
+            }
+        else
+            {
+            endPos = pos;
+            }
+        if(endPos <= startPos)
+            {
+            if(usedSpace[pos]->end <= start)
+                return pos + 1;
+            else
+                return pos;
+            }
+        pos = startPos + ((endPos - startPos) / 2);
+        if(pos == startPos)
+            {
+            if(usedSpace[pos]->end <= start)
+                return pos + 1;
+            else
+                return pos;
+            }
+        }
+    }
+
+bool ModelFileFreeSpace::addBlock(ModelFilePos& start, ModelFilePos& end)
+    {
+    int i;
+    int num = _usedSpace.size();
+
+    i = findPos(start);
+    if(i > 0)
+        {
+        if(_usedSpace[i - 1].end == start)
+            {
+            if(i < num && _usedSpace[i].start == end)
+                {
+                _usedSpace[i - 1].end = _usedSpace[i].end;
+                _usedSpace.delete_entry(i);
+                return true;
+                }
+            _usedSpace[i - 1].end = end;
+
+            return true;
+            }
+        }
+
+    if(i < num)
+        {
+        if(_usedSpace[i].start == end)
+            {
+            _usedSpace[i].start = start;
+            return true;
+            }
+        }
+
+    _usedSpace.insert_entry(i);
+    _usedSpace[i].start = start;
+    _usedSpace[i].end = end;
+    if(_usedSpace.size() <= (i + 1))
+        return true;
+    else
+        return _usedSpace[i + 1].start > end;
+    };
+
+bool ModelFileFreeSpace::getFreeData(long size, ModelFilePos& pos, bool startNewRecord) const
+    {
+    int num = _usedSpace.size();
+    for(int i = 0; i < num - 1; i++)
+        {
+        ModelFilePos startPos = _usedSpace[i].end;
+        if(startNewRecord && startPos.getRecordPos() != 1)
+            startPos += 501 - startPos.getRecordPos();
+        if(size <= (_usedSpace[i + 1].start - startPos))
+            {
+            pos = startPos;
+            return true;
+            }
+        }
+    pos = _usedSpace[num].end;
+    if(startNewRecord && pos.getRecordPos() != 1)
+        pos+= 501 - pos.getRecordPos();
+    return false;
+    }
+
+void ModelFileFreeSpace::removeBlock(ModelFilePos& start, ModelFilePos& end)
+    {
+    int i;
+    int num = _usedSpace.size();
+    if(start.getRecordNumber() == 2)
+        return;
+    i = findPos(start);
+    if(_usedSpace[i].start < start)
+        {
+        if(_usedSpace[i].end == end)
+            {
+            _usedSpace[i].end = start;
+            }
+        else
+            {
+            _usedSpace.insert_entry(i);
+            _usedSpace[i].start = _usedSpace[i + 1].start;
+            _usedSpace[i].end = start;
+            _usedSpace[i + 1].start = end;
+            }
+        }
+    else if(_usedSpace[i].start == start)
+        {
+        if(_usedSpace[i].end == end)
+            _usedSpace.delete_entry(i);
+        else
+            _usedSpace[i].start = end;
+        }
+    };
+
+void ModelFileFreeSpace::report(void) const
+    {
+    return;
+    }
+#endif
+
+// From File modelid.cpp
+class ModelFileMap
+    {
+    private:
+        long nextNum;
+        bmap<long, ModelObject*> _ObjectMapper;
+    public:
+        MXModelFile* _modelFile;
+        ModelFileMap()
+            {
+            nextNum = 1;
+            }
+
+        ModelObject* GetObject(long id)
+            {
+            ModelObject* ret = _ObjectMapper[id];
+            if(!ret)
+                _ObjectMapper.erase(id);
+            return ret;
+            }
+
+        long addObject(ModelObject* object)
+            {
+            _ObjectMapper[nextNum] = object; //.insert(nextNum, object);
+            return nextNum++;
+            }
+        void removeObject(long id)
+            {
+            _ObjectMapper.erase(id);
+            }
+    };
+
+class ModelFileMapper
+    {
+    private:
+        int modelFileNum;
+        bmap<short, ModelFileMap*> _modelMapper;
+    public:
+
+        ModelFileMapper()
+            {
+            modelFileNum = 1;
+            }
+        ~ModelFileMapper()
+            {
+            bmap<short, ModelFileMap*>::iterator it = _modelMapper.begin();
+            while(it != _modelMapper.end())
+                {
+                (*it).second->_modelFile->ReleaseModelFileNumber();
+                it++;
+                }
+            }
+        ModelFileMap* getModelFile(short modelFileNumber)
+            {
+            bmap<short, ModelFileMap*>::const_iterator it = _modelMapper.find(modelFileNumber);
+
+            if(it != _modelMapper.end())
+                return (*it).second;
+            return NULL;
+            }
+
+        int addModelFile(MXModelFile* modelFile)
+            {
+            ModelFileMap* mfm = new ModelFileMap;
+            mfm->_modelFile = modelFile;
+            while(_modelMapper[(short)modelFileNum])
+                modelFileNum++;
+            _modelMapper[(short)modelFileNum] = mfm; //.insert(modelFileNum, mfm);
+            return modelFileNum++;
+            }
+        void removeModelFile(short modelFileNumber)
+            {
+            ModelFileMap* mfm = _modelMapper[modelFileNumber];
+            delete mfm;
+            _modelMapper.erase(modelFileNumber);
+            }
+    };
+
+ModelFileMapper mapper;
+ErrorStatus MXOpenModelObject(ModelObjectId& id, ModelObject*& object, ModelObject::OpenStatus status)
+    {
+    ModelFileMap* mfm = mapper.getModelFile(id.modelFileNumber);
+    if(!mfm)
+        return eInvalidId;
+    object = mfm->GetObject(id.objectNumber);
+
+    if(!object)
+        return eInvalidId;
+
+    return object->open(status);
+    }
+
+int addModelFile(MXModelFile* modelFile)
+    {
+    return mapper.addModelFile(modelFile);
+    }
+
+void removeModelFile(int number)
+    {
+    mapper.removeModelFile((short)number);
+    }
+
+int addObject(int number, ModelObject* object)
+    {
+    ModelFileMap* mfm = mapper.getModelFile((short)number);
+    if(mfm)
+        return mfm->addObject(object);
+    return 0;
+    }
+
+void removeObject(int number, int objectNumber)
+    {
+    ModelFileMap* mfm = mapper.getModelFile((short)number);
+    if(mfm)
+        mfm->removeObject(objectNumber);
+    }
+
+
+
+
+
+
+
+
+
+
+END_BENTLEY_TERRAINMODEL_NAMESPACE
+
+
+
+
+
+
+
+
+
+
+
+
+    /*
+    ToDo
+
+    Implement an Open/Close System. For Read and Write.
+    Do all writes need to be done striaght away or on close/commit?
+
+    ModelFile
+    setData(ModelFilePos, length, buffer);
+    getData(ModelFilePos, length, buffer);
+
+    If the ModelTableRecord is closed then delete the stringTable. // ??
+    ModelTable AddModel.
+    ModelTable DeleteModel.
+
+    StringTable
+    newIterator
+
+    StringTableIterator
+    -- See ModelTableIterator
+
+    StringTableRecord
+    StringName
+    Subreference
+    Type
+    NumPoints
+    MinX
+    MinY
+    MaxX
+    MaxY
+    stringDataPos
+
+    AddModel(const char* const ModelName)
+
+    Find next free model space, Search through (recordNumber, offset) for gap.
+    Insert in modelTableRecord into the correct place. Insert a blank string Record at the end of the model file.
+    Write out the modeltablerecord include date, if(record wasn't 1 then Modify the next free record.)
+
+    GetStringData
+    This will load the stringData into data.
+
+    AddString(StringTableRecord& stringTable)
+
+
+    Should I use ArrayPtrClasses????
+    */
+
+
+
+//Change arrays and maps to use the bmap/blist etc
 //Create unmanaged classes to get models and get files. all this is interested in is Models and triangulation strings.