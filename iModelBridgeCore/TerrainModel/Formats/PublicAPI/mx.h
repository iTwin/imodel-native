/*--------------------------------------------------------------------------------------+
|
|     $Source: Formats/PublicAPI/mx.h $
|
<<<<<<< HEAD
|  $Copyright: (c) 2015 Bentley Systems, Incorporated. All rights reserved. $
=======
|  $Copyright: (c) 2016 Bentley Systems, Incorporated. All rights reserved. $
>>>>>>> af72fd24
|
+--------------------------------------------------------------------------------------*/
//__BENTLEY_INTERNAL_ONLY__

#pragma once

/*__PUBLISH_SECTION_START__*/
#include <TerrainModel/Formats/Formats.h>
#include <TerrainModel/Formats/TerrainImporter.h>
#include <TerrainModel/Formats/TerrainExporter.h>
#include <Bentley/WString.h>
/*__PUBLISH_SECTION_END__*/
#include <BeXml/BeXml.h>
/*__PUBLISH_SECTION_START__*/
#include <list>
#include <TerrainModel/Core/IDTM.h>
#include <TerrainModel/Core/bcDTMClass.h>


/*__PUBLISH_SECTION_END__*/
///////// bcdtmMX/////////
BENTLEYDTM_Private        int bcdtmFormatMX_clipUsingIslandFeatureIdDtmObject(BC_DTM_OBJ *dtmP,DTMFeatureId dtmFeatureId) ;
BENTLEYDTM_Private        int bcdtmFormatMX_getMxTriangleNumberDtmObject(BC_DTM_OBJ *dtmP,DTM_MX_TRG_INDEX *trgIndexP,long trgPnt1,long trgPnt2,long trgPnt3,long *trgNumP ) ;
BENTLEYDTM_Private        int bcdtmFormatMX_insertRectangleAroundTinDtmObject(BC_DTM_OBJ *dtmP,double xdec,double xinc,double ydec,double yinc,DTMFeatureId *islandFeatureIdP) ;
BENTLEYDTM_Private        int bcdtmFormatMX_loadMxTrianglesFromDtmObject(BC_DTM_OBJ *dtmP,int (*loadFunctionP)() );

BENTLEYDTMFORMATS_EXPORT  int bcdtmExport_MXTriangulationFromDtmObject(BC_DTM_OBJ* dtmP, void* triPtrP, void* pointsPtrP);
BENTLEYDTMFORMATS_EXPORT  int bcdtmImport_MXTriangulationToDtmObject(BC_DTM_OBJ* dtmP, void* triPtrP, void* pointsPtrP);
/*__PUBLISH_SECTION_START__*/

<<<<<<< HEAD
TERRAINMODEL_TYPEDEFS (MXFilImporter)
=======
TERRAINMODEL_TYPEDEFS(MXFilImporter)
ADD_BENTLEY_TYPEDEFS(Bentley::TerrainModel, MXFilImporter);
TERRAINMODEL_TYPEDEFS(MXFilExporter)
ADD_BENTLEY_TYPEDEFS(Bentley::TerrainModel, MXFilExporter);
>>>>>>> af72fd24

BEGIN_BENTLEY_TERRAINMODEL_NAMESPACE

typedef RefCountedPtr<MXFilImporter> MXFilImporterPtr;
typedef RefCountedPtr<MXFilExporter> MXFilExporterPtr;

/*__PUBLISH_SECTION_END__*/
class MXModelFile;
class ModelTableRecord;
class StringTableRecord;
/*__PUBLISH_SECTION_START__*/
struct MXFilImporter : TerrainImporter
    {
    /*__PUBLISH_SECTION_END__*/
    private: WString m_filename;
    private: mutable TerrainInfoList m_surfaces;

    private: MXFilImporter (WCharCP filename);

    private: void DoImport (bmap <WString, BENTLEY_NAMESPACE_NAME::TerrainModel::BcDTMPtr>& nameDtms, bool importAll) const;
    private: BcDTMPtr ImportStringModel (ModelTableRecord* modelTableRecord) const;
    private: BcDTMPtr ImportTriangulation (StringTableRecord* stringTableRecord, WCharCP name) const;

    public: virtual const TerrainInfoList& _GetTerrains () const override;
    public: virtual ImportedTerrain _ImportTerrain (WCharCP name) const override;
    public: virtual ImportedTerrainList _ImportTerrains () const override;
    public: virtual ImportedTerrainList _ImportTerrains (bvector<WString>& names) const override;

    /*__PUBLISH_SECTION_START__*/
    public: BENTLEYDTMFORMATS_EXPORT static bool IsFileSupported (WCharCP filename);
    public: BENTLEYDTMFORMATS_EXPORT static MXFilImporterPtr Create (WCharCP filename);

    };


struct MXFilExporter : TerrainExporter
    {
    enum class MXExportError
        {
        Success,
        CantOpenFile,
        StringExists,
        Error
        };

    /*__PUBLISH_SECTION_END__*/
    protected: MXFilExporter()
        {
        }

    /*__PUBLISH_SECTION_START__*/
    public: BENTLEYDTMFORMATS_EXPORT static MXFilExporterPtr Create();

    public: BENTLEYDTMFORMATS_EXPORT MXExportError Export(WCharCP filename, WCharCP inModelName, WCharCP inStringName, NamedDTM const&  dtm, bool allowOverwrite);
    };

END_BENTLEY_TERRAINMODEL_NAMESPACE<|MERGE_RESOLUTION|>--- conflicted
+++ resolved
@@ -1,104 +1,94 @@
-/*--------------------------------------------------------------------------------------+
-|
-|     $Source: Formats/PublicAPI/mx.h $
-|
-<<<<<<< HEAD
-|  $Copyright: (c) 2015 Bentley Systems, Incorporated. All rights reserved. $
-=======
-|  $Copyright: (c) 2016 Bentley Systems, Incorporated. All rights reserved. $
->>>>>>> af72fd24
-|
-+--------------------------------------------------------------------------------------*/
-//__BENTLEY_INTERNAL_ONLY__
-
-#pragma once
-
-/*__PUBLISH_SECTION_START__*/
-#include <TerrainModel/Formats/Formats.h>
-#include <TerrainModel/Formats/TerrainImporter.h>
-#include <TerrainModel/Formats/TerrainExporter.h>
-#include <Bentley/WString.h>
-/*__PUBLISH_SECTION_END__*/
-#include <BeXml/BeXml.h>
-/*__PUBLISH_SECTION_START__*/
-#include <list>
-#include <TerrainModel/Core/IDTM.h>
-#include <TerrainModel/Core/bcDTMClass.h>
-
-
-/*__PUBLISH_SECTION_END__*/
-///////// bcdtmMX/////////
-BENTLEYDTM_Private        int bcdtmFormatMX_clipUsingIslandFeatureIdDtmObject(BC_DTM_OBJ *dtmP,DTMFeatureId dtmFeatureId) ;
-BENTLEYDTM_Private        int bcdtmFormatMX_getMxTriangleNumberDtmObject(BC_DTM_OBJ *dtmP,DTM_MX_TRG_INDEX *trgIndexP,long trgPnt1,long trgPnt2,long trgPnt3,long *trgNumP ) ;
-BENTLEYDTM_Private        int bcdtmFormatMX_insertRectangleAroundTinDtmObject(BC_DTM_OBJ *dtmP,double xdec,double xinc,double ydec,double yinc,DTMFeatureId *islandFeatureIdP) ;
-BENTLEYDTM_Private        int bcdtmFormatMX_loadMxTrianglesFromDtmObject(BC_DTM_OBJ *dtmP,int (*loadFunctionP)() );
-
-BENTLEYDTMFORMATS_EXPORT  int bcdtmExport_MXTriangulationFromDtmObject(BC_DTM_OBJ* dtmP, void* triPtrP, void* pointsPtrP);
-BENTLEYDTMFORMATS_EXPORT  int bcdtmImport_MXTriangulationToDtmObject(BC_DTM_OBJ* dtmP, void* triPtrP, void* pointsPtrP);
-/*__PUBLISH_SECTION_START__*/
-
-<<<<<<< HEAD
-TERRAINMODEL_TYPEDEFS (MXFilImporter)
-=======
-TERRAINMODEL_TYPEDEFS(MXFilImporter)
-ADD_BENTLEY_TYPEDEFS(Bentley::TerrainModel, MXFilImporter);
-TERRAINMODEL_TYPEDEFS(MXFilExporter)
-ADD_BENTLEY_TYPEDEFS(Bentley::TerrainModel, MXFilExporter);
->>>>>>> af72fd24
-
-BEGIN_BENTLEY_TERRAINMODEL_NAMESPACE
-
-typedef RefCountedPtr<MXFilImporter> MXFilImporterPtr;
-typedef RefCountedPtr<MXFilExporter> MXFilExporterPtr;
-
-/*__PUBLISH_SECTION_END__*/
-class MXModelFile;
-class ModelTableRecord;
-class StringTableRecord;
-/*__PUBLISH_SECTION_START__*/
-struct MXFilImporter : TerrainImporter
-    {
-    /*__PUBLISH_SECTION_END__*/
-    private: WString m_filename;
-    private: mutable TerrainInfoList m_surfaces;
-
-    private: MXFilImporter (WCharCP filename);
-
-    private: void DoImport (bmap <WString, BENTLEY_NAMESPACE_NAME::TerrainModel::BcDTMPtr>& nameDtms, bool importAll) const;
-    private: BcDTMPtr ImportStringModel (ModelTableRecord* modelTableRecord) const;
-    private: BcDTMPtr ImportTriangulation (StringTableRecord* stringTableRecord, WCharCP name) const;
-
-    public: virtual const TerrainInfoList& _GetTerrains () const override;
-    public: virtual ImportedTerrain _ImportTerrain (WCharCP name) const override;
-    public: virtual ImportedTerrainList _ImportTerrains () const override;
-    public: virtual ImportedTerrainList _ImportTerrains (bvector<WString>& names) const override;
-
-    /*__PUBLISH_SECTION_START__*/
-    public: BENTLEYDTMFORMATS_EXPORT static bool IsFileSupported (WCharCP filename);
-    public: BENTLEYDTMFORMATS_EXPORT static MXFilImporterPtr Create (WCharCP filename);
-
-    };
-
-
-struct MXFilExporter : TerrainExporter
-    {
-    enum class MXExportError
-        {
-        Success,
-        CantOpenFile,
-        StringExists,
-        Error
-        };
-
-    /*__PUBLISH_SECTION_END__*/
-    protected: MXFilExporter()
-        {
-        }
-
-    /*__PUBLISH_SECTION_START__*/
-    public: BENTLEYDTMFORMATS_EXPORT static MXFilExporterPtr Create();
-
-    public: BENTLEYDTMFORMATS_EXPORT MXExportError Export(WCharCP filename, WCharCP inModelName, WCharCP inStringName, NamedDTM const&  dtm, bool allowOverwrite);
-    };
-
+/*--------------------------------------------------------------------------------------+
+|
+|     $Source: Formats/PublicAPI/mx.h $
+|
+|  $Copyright: (c) 2016 Bentley Systems, Incorporated. All rights reserved. $
+|
++--------------------------------------------------------------------------------------*/
+//__BENTLEY_INTERNAL_ONLY__
+
+#pragma once
+
+/*__PUBLISH_SECTION_START__*/
+#include <TerrainModel/Formats/Formats.h>
+#include <TerrainModel/Formats/TerrainImporter.h>
+#include <TerrainModel/Formats/TerrainExporter.h>
+#include <Bentley/WString.h>
+/*__PUBLISH_SECTION_END__*/
+#include <BeXml/BeXml.h>
+/*__PUBLISH_SECTION_START__*/
+#include <list>
+#include <TerrainModel/Core/IDTM.h>
+#include <TerrainModel/Core/bcDTMClass.h>
+
+
+/*__PUBLISH_SECTION_END__*/
+///////// bcdtmMX/////////
+BENTLEYDTM_Private        int bcdtmFormatMX_clipUsingIslandFeatureIdDtmObject(BC_DTM_OBJ *dtmP,DTMFeatureId dtmFeatureId) ;
+BENTLEYDTM_Private        int bcdtmFormatMX_getMxTriangleNumberDtmObject(BC_DTM_OBJ *dtmP,DTM_MX_TRG_INDEX *trgIndexP,long trgPnt1,long trgPnt2,long trgPnt3,long *trgNumP ) ;
+BENTLEYDTM_Private        int bcdtmFormatMX_insertRectangleAroundTinDtmObject(BC_DTM_OBJ *dtmP,double xdec,double xinc,double ydec,double yinc,DTMFeatureId *islandFeatureIdP) ;
+BENTLEYDTM_Private        int bcdtmFormatMX_loadMxTrianglesFromDtmObject(BC_DTM_OBJ *dtmP,int (*loadFunctionP)() );
+
+BENTLEYDTMFORMATS_EXPORT  int bcdtmExport_MXTriangulationFromDtmObject(BC_DTM_OBJ* dtmP, void* triPtrP, void* pointsPtrP);
+BENTLEYDTMFORMATS_EXPORT  int bcdtmImport_MXTriangulationToDtmObject(BC_DTM_OBJ* dtmP, void* triPtrP, void* pointsPtrP);
+/*__PUBLISH_SECTION_START__*/
+
+TERRAINMODEL_TYPEDEFS(MXFilImporter)
+TERRAINMODEL_TYPEDEFS(MXFilExporter)
+
+BEGIN_BENTLEY_TERRAINMODEL_NAMESPACE
+
+typedef RefCountedPtr<MXFilImporter> MXFilImporterPtr;
+typedef RefCountedPtr<MXFilExporter> MXFilExporterPtr;
+
+/*__PUBLISH_SECTION_END__*/
+class MXModelFile;
+class ModelTableRecord;
+class StringTableRecord;
+/*__PUBLISH_SECTION_START__*/
+struct MXFilImporter : TerrainImporter
+    {
+    /*__PUBLISH_SECTION_END__*/
+    private: WString m_filename;
+    private: mutable TerrainInfoList m_surfaces;
+
+    private: MXFilImporter (WCharCP filename);
+
+    private: void DoImport (bmap <WString, BENTLEY_NAMESPACE_NAME::TerrainModel::BcDTMPtr>& nameDtms, bool importAll) const;
+    private: BcDTMPtr ImportStringModel (ModelTableRecord* modelTableRecord) const;
+    private: BcDTMPtr ImportTriangulation (StringTableRecord* stringTableRecord, WCharCP name) const;
+
+    public: virtual const TerrainInfoList& _GetTerrains () const override;
+    public: virtual ImportedTerrain _ImportTerrain (WCharCP name) const override;
+    public: virtual ImportedTerrainList _ImportTerrains () const override;
+    public: virtual ImportedTerrainList _ImportTerrains (bvector<WString>& names) const override;
+
+    /*__PUBLISH_SECTION_START__*/
+    public: BENTLEYDTMFORMATS_EXPORT static bool IsFileSupported (WCharCP filename);
+    public: BENTLEYDTMFORMATS_EXPORT static MXFilImporterPtr Create (WCharCP filename);
+
+    };
+
+
+struct MXFilExporter : TerrainExporter
+    {
+    enum class MXExportError
+        {
+        Success,
+        CantOpenFile,
+        StringExists,
+        Error
+        };
+
+    /*__PUBLISH_SECTION_END__*/
+    protected: MXFilExporter()
+        {
+        }
+
+    /*__PUBLISH_SECTION_START__*/
+    public: BENTLEYDTMFORMATS_EXPORT static MXFilExporterPtr Create();
+
+    public: BENTLEYDTMFORMATS_EXPORT MXExportError Export(WCharCP filename, WCharCP inModelName, WCharCP inStringName, NamedDTM const&  dtm, bool allowOverwrite);
+    };
+
 END_BENTLEY_TERRAINMODEL_NAMESPACE