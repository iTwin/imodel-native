--- conflicted
+++ resolved
@@ -1,43 +1,15 @@
-/*--------------------------------------------------------------------------------------+
-|
-|     $Source: Formats/PublicAPI/Inroads.h $
-|
-<<<<<<< HEAD
-|  $Copyright: (c) 2015 Bentley Systems, Incorporated. All rights reserved. $
-=======
-|  $Copyright: (c) 2016 Bentley Systems, Incorporated. All rights reserved. $
->>>>>>> af72fd24
-|
-+--------------------------------------------------------------------------------------*/
-//__BENTLEY_INTERNAL_ONLY__
-
-#pragma once
-
-#include <TerrainModel/Formats/Formats.h>
-#include <TerrainModel/Core/DTMDefs.h>
-
-<<<<<<< HEAD
-///////// bcdtmInroads/////////
-                         DTMStatusInt bcdtmFormatInroads_clipUsingIslandFeatureIdDtmObject (BC_DTM_OBJ *dtmP, DTMFeatureId dtmFeatureId);
-                         DTMStatusInt bcdtmFormatInroads_deletePointDtmObject (BC_DTM_OBJ *dtmP, long point);
-                                  int bcdtmFormatInroads_dtmFeaturePointsCallBackFunction (BC_DTM_OBJ *dtmP, const wchar_t* dtmFeatureName, const wchar_t* dtmFeatureDescription, const wchar_t* dtmFeatureStyle, DTMFeatureType dtmFeatureType, DPoint3d *dtmFeaturePointsP, long numDtmFeaturePoints, long excludeFromTriangulation);
-BENTLEYDTMFORMATS_EXPORT DTMStatusInt bcdtmFormatInroads_exportBclibDtmToInroadsDtmFile (BC_DTM_OBJ *dtmP, const wchar_t *dtmFileNameP, const wchar_t *nameP, const wchar_t *descriptionP);
-                         DTMStatusInt bcdtmFormatInroads_fixTopologyDtmObject (BC_DTM_OBJ *dtmP);
-                                  int bcdtmFormatInroads_geopakCircularListCallBackFunction (BC_DTM_OBJ *dtmP,long pointIndex,long *cirPointIndexP,long numCirPointIndex);
-                                  int bcdtmFormatInroads_geopakPointsCallBackFunction (BC_DTM_OBJ *dtmP, double x, double y, double z);
-                         DTMStatusInt bcdtmFormatInroads_getInroadsTriangleNumberDtmObject (BC_DTM_OBJ *dtmP, DTM_MX_TRG_INDEX *trgIndexP, long trgPnt1, long trgPnt2, long trgPnt3, long *trgNumP);
-BENTLEYDTMFORMATS_EXPORT DTMStatusInt bcdtmFormatInroads_importBclibDtmFromInroadsDtmFile (BC_DTM_OBJ **dtmPP, const wchar_t *dtmFileNameP);
-BENTLEYDTMFORMATS_EXPORT DTMStatusInt bcdtmFormatInroads_importGeopakTinFromFile (const wchar_t *tinFileNameP, int (*tinStatsCallBackFunctionP) (long numRandomPoints,long numFeaturePoints,long numTriangles,long numFeatures), int (*tinRandomPointsCallBackFunctionP) (long pntIndex,double x,double y,double z), int (*tinFeaturePointsCallBackFunctionP) (long pntIndex,double x,double y,double z), int (*tinTrianglesCallBackFunctionP) (long trgIndex,long pntIndex1,long pntIndex2,long pntIndex3,long voidTriangle,long side1TrgIndex,long side2TrgIndex,long side3TrgIndex), int (*tinFeaturesCallBackFunctionP) (DTMFeatureType dtmFeatureType,int64_t dtmUsertag,int64_t dtmFeatureId,long *pointIndicesP,long numPointIndices)); 
-BENTLEYDTMFORMATS_EXPORT DTMStatusInt bcdtmFormatInroads_importTinFromDtmObject (BC_DTM_OBJ *dtmP, int (*tinStatsCallBackFunctionP) (long numRandomPoints,long numFeaturePoints,long numTriangles,long numFeatures), int (*tinRandomPointsCallBackFunctionP) (long pntIndex,double x,double y,double z), int (*tinFeaturePointsCallBackFunctionP) (long pntIndex,double x,double y,double z), int (*tinTrianglesCallBackFunctionP) (long trgIndex,long pntIndex1,long pntIndex2,long pntIndex3,long voidTriangle,long side1TrgIndex,long side2TrgIndex,long side3TrgIndex), int (*tinFeaturesCallBackFunctionP) (DTMFeatureType dtmFeatureType,int64_t dtmUsertag,int64_t dtmFeatureId,long *pointIndicesP,long numPointIndices)); 
-                         DTMStatusInt bcdtmFormatInroads_insertLineBetweenVerticesDtmObject (BC_DTM_OBJ *dtmP, long startPnt, long endPnt);
-                         DTMStatusInt bcdtmFormatInroads_insertRectangleAroundTinDtmObject (BC_DTM_OBJ *dtmP, const double& xdec, const double& xinc, const double& ydec, const double& yinc, DTMFeatureId& islandFeatureIdP);
-                         DTMStatusInt bcdtmFormatInroads_loadFeaturesFromDtmObject (BC_DTM_OBJ *dtmP, DTMFeatureId hullFeatureId, int (*loadFunctionP) (DTMFeatureType dtmFeatureType,int64_t dtmUsertag,int64_t dtmFeatureId,long *pointIndicesP,long numPointIndices));
-                         DTMStatusInt bcdtmFormatInroads_loadTrianglesFromDtmObject (BC_DTM_OBJ *dtmP, int (*loadFunctionP) (long trgNum, long trgPnt1, long trgPnt2,long trgPnt3, long voidTriangle, long side1Trg, long side2Trg, long side3Trg)); 
-                         DTMStatusInt bcdtmFormatInroads_removeBoundingRectangleDtmObject (BC_DTM_OBJ *dtmP);
-BENTLEYDTMFORMATS_EXPORT DTMStatusInt bcdtmFormatInroads_testForConnectedPointsDtmObject (BC_DTM_OBJ *dtmP,long point1,long point2);
-                         DTMStatusInt bcdtmFormatInroads_trimToInroadsExteriorBoundaryDtmObject (BC_DTM_OBJ *dtmP);
-
-=======
-BENTLEYDTMFORMATS_EXPORT DTMStatusInt bcdtmFormatInroads_exportBclibDtmToInroadsDtmFile (BC_DTM_OBJ *dtmP, const wchar_t *dtmFileNameP, const wchar_t *nameP, const wchar_t *descriptionP);
-
->>>>>>> af72fd24
+/*--------------------------------------------------------------------------------------+
+|
+|     $Source: Formats/PublicAPI/Inroads.h $
+|
+|  $Copyright: (c) 2016 Bentley Systems, Incorporated. All rights reserved. $
+|
++--------------------------------------------------------------------------------------*/
+//__BENTLEY_INTERNAL_ONLY__
+
+#pragma once
+
+#include <TerrainModel/Formats/Formats.h>
+#include <TerrainModel/Core/DTMDefs.h>
+
+BENTLEYDTMFORMATS_EXPORT DTMStatusInt bcdtmFormatInroads_exportBclibDtmToInroadsDtmFile (BC_DTM_OBJ *dtmP, const wchar_t *dtmFileNameP, const wchar_t *nameP, const wchar_t *descriptionP);