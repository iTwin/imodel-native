/*--------------------------------------------------------------------------------------+
|
|     $Source: Formats/PublicAPI/ImagePP.h $
|
<<<<<<< HEAD
|  $Copyright: (c) 2015 Bentley Systems, Incorporated. All rights reserved. $
=======
|  $Copyright: (c) 2016 Bentley Systems, Incorporated. All rights reserved. $
>>>>>>> a28e0308
|
+--------------------------------------------------------------------------------------*/
//__BENTLEY_INTERNAL_ONLY__

#pragma once

/*__PUBLISH_SECTION_START__*/
TERRAINMODEL_TYPEDEFS (ImagePPConverter)

BEGIN_BENTLEY_TERRAINMODEL_NAMESPACE

typedef RefCountedPtr<ImagePPConverter> ImagePPConverterPtr;


struct ImagePPConverter : RefCountedBase
    {
    private:
        WString m_filename;

        bool m_hasProperties;
        uint64_t m_widthInPixels;
        uint64_t m_heightInPixels;
<<<<<<< HEAD
        BENTLEY_NAMESPACE_NAME::GeoCoordinates::BaseGCSPtr m_gcs;
=======
        Bentley::GeoCoordinates::BaseGCSPtr m_gcs;
>>>>>>> a28e0308

    private: ImagePPConverter (WCharCP filename);
    private: void GetImageProperties ();
    private: DTMStatusInt ImportAndTriangulateImageDtmObject (BcDTMPtr& dtm, double imageScaleFactor, WCharCP projectionKeyP, double unitConversionFactor, double elevationScaleFactor);

    public: BENTLEYDTMFORMATS_EXPORT BcDTMPtr ImportAndTriangulateImage (double imageScaleFactor, WCharCP projectionKeyP, double unitConversionFactor, double elevationScaleFactor);
    public: BENTLEYDTMFORMATS_EXPORT uint64_t GetWidth ();
    public: BENTLEYDTMFORMATS_EXPORT uint64_t GetHeight ();
    public: BENTLEYDTMFORMATS_EXPORT uint64_t GetNumberOfPixels ();
<<<<<<< HEAD
    public: BENTLEYDTMFORMATS_EXPORT BENTLEY_NAMESPACE_NAME::GeoCoordinates::BaseGCSPtr GetGCS ();
=======
    public: BENTLEYDTMFORMATS_EXPORT Bentley::GeoCoordinates::BaseGCSPtr GetGCS ();
>>>>>>> a28e0308
    public: BENTLEYDTMFORMATS_EXPORT static ImagePPConverterPtr Create (WCharCP filename);
    };

/*__PUBLISH_SECTION_END__*/
END_BENTLEY_TERRAINMODEL_NAMESPACE<|MERGE_RESOLUTION|>--- conflicted
+++ resolved
@@ -1,55 +1,43 @@
-/*--------------------------------------------------------------------------------------+
-|
-|     $Source: Formats/PublicAPI/ImagePP.h $
-|
-<<<<<<< HEAD
-|  $Copyright: (c) 2015 Bentley Systems, Incorporated. All rights reserved. $
-=======
-|  $Copyright: (c) 2016 Bentley Systems, Incorporated. All rights reserved. $
->>>>>>> a28e0308
-|
-+--------------------------------------------------------------------------------------*/
-//__BENTLEY_INTERNAL_ONLY__
-
-#pragma once
-
-/*__PUBLISH_SECTION_START__*/
-TERRAINMODEL_TYPEDEFS (ImagePPConverter)
-
-BEGIN_BENTLEY_TERRAINMODEL_NAMESPACE
-
-typedef RefCountedPtr<ImagePPConverter> ImagePPConverterPtr;
-
-
-struct ImagePPConverter : RefCountedBase
-    {
-    private:
-        WString m_filename;
-
-        bool m_hasProperties;
-        uint64_t m_widthInPixels;
-        uint64_t m_heightInPixels;
-<<<<<<< HEAD
-        BENTLEY_NAMESPACE_NAME::GeoCoordinates::BaseGCSPtr m_gcs;
-=======
-        Bentley::GeoCoordinates::BaseGCSPtr m_gcs;
->>>>>>> a28e0308
-
-    private: ImagePPConverter (WCharCP filename);
-    private: void GetImageProperties ();
-    private: DTMStatusInt ImportAndTriangulateImageDtmObject (BcDTMPtr& dtm, double imageScaleFactor, WCharCP projectionKeyP, double unitConversionFactor, double elevationScaleFactor);
-
-    public: BENTLEYDTMFORMATS_EXPORT BcDTMPtr ImportAndTriangulateImage (double imageScaleFactor, WCharCP projectionKeyP, double unitConversionFactor, double elevationScaleFactor);
-    public: BENTLEYDTMFORMATS_EXPORT uint64_t GetWidth ();
-    public: BENTLEYDTMFORMATS_EXPORT uint64_t GetHeight ();
-    public: BENTLEYDTMFORMATS_EXPORT uint64_t GetNumberOfPixels ();
-<<<<<<< HEAD
-    public: BENTLEYDTMFORMATS_EXPORT BENTLEY_NAMESPACE_NAME::GeoCoordinates::BaseGCSPtr GetGCS ();
-=======
-    public: BENTLEYDTMFORMATS_EXPORT Bentley::GeoCoordinates::BaseGCSPtr GetGCS ();
->>>>>>> a28e0308
-    public: BENTLEYDTMFORMATS_EXPORT static ImagePPConverterPtr Create (WCharCP filename);
-    };
-
-/*__PUBLISH_SECTION_END__*/
+/*--------------------------------------------------------------------------------------+
+|
+|     $Source: Formats/PublicAPI/ImagePP.h $
+|
+|  $Copyright: (c) 2016 Bentley Systems, Incorporated. All rights reserved. $
+|
++--------------------------------------------------------------------------------------*/
+//__BENTLEY_INTERNAL_ONLY__
+
+#pragma once
+
+/*__PUBLISH_SECTION_START__*/
+TERRAINMODEL_TYPEDEFS (ImagePPConverter)
+
+BEGIN_BENTLEY_TERRAINMODEL_NAMESPACE
+
+typedef RefCountedPtr<ImagePPConverter> ImagePPConverterPtr;
+
+
+struct ImagePPConverter : RefCountedBase
+    {
+    private:
+        WString m_filename;
+
+        bool m_hasProperties;
+        uint64_t m_widthInPixels;
+        uint64_t m_heightInPixels;
+        BENTLEY_NAMESPACE_NAME::GeoCoordinates::BaseGCSPtr m_gcs;
+
+    private: ImagePPConverter (WCharCP filename);
+    private: void GetImageProperties ();
+    private: DTMStatusInt ImportAndTriangulateImageDtmObject (BcDTMPtr& dtm, double imageScaleFactor, WCharCP projectionKeyP, double unitConversionFactor, double elevationScaleFactor);
+
+    public: BENTLEYDTMFORMATS_EXPORT BcDTMPtr ImportAndTriangulateImage (double imageScaleFactor, WCharCP projectionKeyP, double unitConversionFactor, double elevationScaleFactor);
+    public: BENTLEYDTMFORMATS_EXPORT uint64_t GetWidth ();
+    public: BENTLEYDTMFORMATS_EXPORT uint64_t GetHeight ();
+    public: BENTLEYDTMFORMATS_EXPORT uint64_t GetNumberOfPixels ();
+    public: BENTLEYDTMFORMATS_EXPORT BENTLEY_NAMESPACE_NAME::GeoCoordinates::BaseGCSPtr GetGCS ();
+    public: BENTLEYDTMFORMATS_EXPORT static ImagePPConverterPtr Create (WCharCP filename);
+    };
+
+/*__PUBLISH_SECTION_END__*/
 END_BENTLEY_TERRAINMODEL_NAMESPACE