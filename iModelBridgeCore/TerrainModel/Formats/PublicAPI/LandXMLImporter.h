--- conflicted
+++ resolved
@@ -1,137 +1,133 @@
-/*--------------------------------------------------------------------------------------+
-|
-|     $Source: Formats/PublicAPI/LandXMLImporter.h $
-|
-|  $Copyright: (c) 2016 Bentley Systems, Incorporated. All rights reserved. $
-|
-+--------------------------------------------------------------------------------------*/
-//__BENTLEY_INTERNAL_ONLY__
-
-#pragma once
-
-/*__PUBLISH_SECTION_START__*/
-#include <TerrainModel/Formats/Formats.h>
-#include <TerrainModel/Formats/TerrainImporter.h>
-#include <Bentley/WString.h>
-/*__PUBLISH_SECTION_END__*/
-#include <BeXml/BeXml.h>
-/*__PUBLISH_SECTION_START__*/
-#include <list>
-#include <TerrainModel/Core/IDTM.h>
-#include <TerrainModel/Core/bcDTMClass.h>
-
-TERRAINMODEL_TYPEDEFS (LandXMLImporter)
-
-BEGIN_BENTLEY_TERRAINMODEL_NAMESPACE
-
-typedef RefCountedPtr<LandXMLImporter> LandXMLImporterPtr;
-
-enum class LandXMLOptions
-    {
-    Source = 1 << 0,
-    Definition = 1 << 1,
-    SourceAndDefinition = Definition | Source,
-    };
-
-ENUM_IS_FLAGS (LandXMLOptions);
-
-
-struct LandXMLImporter : TerrainImporter
-    {
-    /*__PUBLISH_SECTION_END__*/
-
-    private:
-        struct FeatureAttributes
-            {
-            WString featureDefinition;
-            WString featureId;
-            WString userTag;
-            bool triangulate;
-
-            FeatureAttributes()
-                {
-                triangulate = true;
-                }
-            };
-
-        LandXMLOptions m_options = LandXMLOptions::SourceAndDefinition;
-        bool m_initialized;
-        mutable TerrainInfoList m_surfaces;
-        BeXmlReaderPtr m_reader;
-        WString m_filename;
-        //        DateTime m_fileTime;
-        WString m_linearUnit;
-        bool m_isMetric;
-        typedef bvector <DPoint3d> PointArray;
-        int m_currentPointList;
-        typedef bvector <PointArray> PointArrayList;
-        PointArrayList m_segments;
-        BENTLEY_NAMESPACE_NAME::TerrainModel::BcDTMPtr m_dtm;
-        double m_2delevation;
-        mutable bmap <WString, BENTLEY_NAMESPACE_NAME::TerrainModel::BcDTMPtr> m_namedDtms;
-        bmap <WString, DPoint3d>* m_pntRefs;
-        bool m_secondPass;  // Second pass for pntRef resolution.
-        mutable bool m_importAllDTMS;
-        bool m_isMXProject;
-<<<<<<< HEAD
-        mutable BENTLEY_NAMESPACE_NAME::GeoCoordinates::BaseGCSPtr m_gcs;
-=======
-        bool m_isGeopakProject;
-        mutable Bentley::GeoCoordinates::BaseGCSPtr m_gcs;
->>>>>>> af72fd24
-
-    private: LandXMLImporter (WCharCP filename);
-
-    private: void AddFeatureToDTM (WStringCR name, WStringCR description, DTMFeatureType type, const FeatureAttributes& featureAttribute, WStringCR DTMAttribute);
-    private: void ReadFeatureAttributes (FeatureAttributes& featureAttribute);
-    private: DTMFeatureType ConvertBoundaryFeatureType (WStringCR type);
-
-    private: void ReadFaceIndexs (WStringCR value, int& p1, int& p2, int& p3);
-
-    private: DPoint3d ReadPoint (WStringCR value, bool is3D);
-
-    private: void ReadPoints (WStringCR value, bool is3D);
-
-    private: void ReadPntList2D ();
-    private: void ReadPntList3D ();
-    private: WString GetAttribute (char* attributeName);
-    private: void ReadContour ();
-    private: void ReadContours ();
-    private: void ReadBreakLine ();
-    private: void ReadBreakLines ();
-    private: void ReadBoundary ();
-    private: void ReadBoundaries ();
-    private: void ReadDataPoints ();
-    private: void ReadSourceData ();
-    private: void ReadDefinition ();
-    private: void ReadSurface ();
-    private: void ReadCoordinateSystem ();
-    private: void ReadUnits ();
-    private: void ReadApplication ();
-    private: void ReadXML ();
-    private: void Initalize ();
-    private: void ClearPoints ()
-        {
-        m_segments.clear ();
-        m_currentPointList = 0;
-        }
-
-    protected: virtual WCharCP _GetFileUnitString () const override;
-    protected: virtual FileUnit _GetFileUnit () const override;
-
-    protected: virtual const TerrainInfoList& _GetTerrains () const override;
-    protected: virtual ImportedTerrain _ImportTerrain (WCharCP name) const override;
-    protected: virtual ImportedTerrainList _ImportTerrains () const override;
-    protected: virtual ImportedTerrainList _ImportTerrains (bvector <WString>& names) const override;
-    protected: virtual BENTLEY_NAMESPACE_NAME::GeoCoordinates::BaseGCSPtr _GetGCS () const override { return m_gcs; }
-    /*__PUBLISH_SECTION_START__*/
-
-    public: BENTLEYDTMFORMATS_EXPORT static bool IsFileSupported (WCharCP filename);
-    public: BENTLEYDTMFORMATS_EXPORT static LandXMLImporterPtr Create (WCharCP filename);
-
-    public: BENTLEYDTMFORMATS_EXPORT LandXMLOptions GetOptions ();
-    public: BENTLEYDTMFORMATS_EXPORT void SetOptions (LandXMLOptions options);
-
-    };
-
-END_BENTLEY_TERRAINMODEL_NAMESPACE
+/*--------------------------------------------------------------------------------------+
+|
+|     $Source: Formats/PublicAPI/LandXMLImporter.h $
+|
+|  $Copyright: (c) 2016 Bentley Systems, Incorporated. All rights reserved. $
+|
++--------------------------------------------------------------------------------------*/
+//__BENTLEY_INTERNAL_ONLY__
+
+#pragma once
+
+/*__PUBLISH_SECTION_START__*/
+#include <TerrainModel/Formats/Formats.h>
+#include <TerrainModel/Formats/TerrainImporter.h>
+#include <Bentley/WString.h>
+/*__PUBLISH_SECTION_END__*/
+#include <BeXml/BeXml.h>
+/*__PUBLISH_SECTION_START__*/
+#include <list>
+#include <TerrainModel/Core/IDTM.h>
+#include <TerrainModel/Core/bcDTMClass.h>
+
+TERRAINMODEL_TYPEDEFS (LandXMLImporter)
+
+BEGIN_BENTLEY_TERRAINMODEL_NAMESPACE
+
+typedef RefCountedPtr<LandXMLImporter> LandXMLImporterPtr;
+
+enum class LandXMLOptions
+    {
+    Source = 1 << 0,
+    Definition = 1 << 1,
+    SourceAndDefinition = Definition | Source,
+    };
+
+ENUM_IS_FLAGS (LandXMLOptions);
+
+
+struct LandXMLImporter : TerrainImporter
+    {
+    /*__PUBLISH_SECTION_END__*/
+
+    private:
+        struct FeatureAttributes
+            {
+            WString featureDefinition;
+            WString featureId;
+            WString userTag;
+            bool triangulate;
+
+            FeatureAttributes()
+                {
+                triangulate = true;
+                }
+            };
+
+        LandXMLOptions m_options = LandXMLOptions::SourceAndDefinition;
+        bool m_initialized;
+        mutable TerrainInfoList m_surfaces;
+        BeXmlReaderPtr m_reader;
+        WString m_filename;
+        //        DateTime m_fileTime;
+        WString m_linearUnit;
+        bool m_isMetric;
+        typedef bvector <DPoint3d> PointArray;
+        int m_currentPointList;
+        typedef bvector <PointArray> PointArrayList;
+        PointArrayList m_segments;
+        BENTLEY_NAMESPACE_NAME::TerrainModel::BcDTMPtr m_dtm;
+        double m_2delevation;
+        mutable bmap <WString, BENTLEY_NAMESPACE_NAME::TerrainModel::BcDTMPtr> m_namedDtms;
+        bmap <WString, DPoint3d>* m_pntRefs;
+        bool m_secondPass;  // Second pass for pntRef resolution.
+        mutable bool m_importAllDTMS;
+        bool m_isMXProject;
+        bool m_isGeopakProject;
+        mutable BENTLEY_NAMESPACE_NAME::GeoCoordinates::BaseGCSPtr m_gcs;
+
+    private: LandXMLImporter (WCharCP filename);
+
+    private: void AddFeatureToDTM (WStringCR name, WStringCR description, DTMFeatureType type, const FeatureAttributes& featureAttribute, WStringCR DTMAttribute);
+    private: void ReadFeatureAttributes (FeatureAttributes& featureAttribute);
+    private: DTMFeatureType ConvertBoundaryFeatureType (WStringCR type);
+
+    private: void ReadFaceIndexs (WStringCR value, int& p1, int& p2, int& p3);
+
+    private: DPoint3d ReadPoint (WStringCR value, bool is3D);
+
+    private: void ReadPoints (WStringCR value, bool is3D);
+
+    private: void ReadPntList2D ();
+    private: void ReadPntList3D ();
+    private: WString GetAttribute (char* attributeName);
+    private: void ReadContour ();
+    private: void ReadContours ();
+    private: void ReadBreakLine ();
+    private: void ReadBreakLines ();
+    private: void ReadBoundary ();
+    private: void ReadBoundaries ();
+    private: void ReadDataPoints ();
+    private: void ReadSourceData ();
+    private: void ReadDefinition ();
+    private: void ReadSurface ();
+    private: void ReadCoordinateSystem ();
+    private: void ReadUnits ();
+    private: void ReadApplication ();
+    private: void ReadXML ();
+    private: void Initalize ();
+    private: void ClearPoints ()
+        {
+        m_segments.clear ();
+        m_currentPointList = 0;
+        }
+
+    protected: virtual WCharCP _GetFileUnitString () const override;
+    protected: virtual FileUnit _GetFileUnit () const override;
+
+    protected: virtual const TerrainInfoList& _GetTerrains () const override;
+    protected: virtual ImportedTerrain _ImportTerrain (WCharCP name) const override;
+    protected: virtual ImportedTerrainList _ImportTerrains () const override;
+    protected: virtual ImportedTerrainList _ImportTerrains (bvector <WString>& names) const override;
+    protected: virtual BENTLEY_NAMESPACE_NAME::GeoCoordinates::BaseGCSPtr _GetGCS () const override { return m_gcs; }
+    /*__PUBLISH_SECTION_START__*/
+
+    public: BENTLEYDTMFORMATS_EXPORT static bool IsFileSupported (WCharCP filename);
+    public: BENTLEYDTMFORMATS_EXPORT static LandXMLImporterPtr Create (WCharCP filename);
+
+    public: BENTLEYDTMFORMATS_EXPORT LandXMLOptions GetOptions ();
+    public: BENTLEYDTMFORMATS_EXPORT void SetOptions (LandXMLOptions options);
+
+    };
+
+END_BENTLEY_TERRAINMODEL_NAMESPACE