--- conflicted
+++ resolved
@@ -1,54 +1,50 @@
-/*--------------------------------------------------------------------------------------+
-|
-|     $Source: Formats/PublicAPI/Formats.h $
-|
-<<<<<<< HEAD
-|  $Copyright: (c) 2015 Bentley Systems, Incorporated. All rights reserved. $
-=======
-|  $Copyright: (c) 2016 Bentley Systems, Incorporated. All rights reserved. $
->>>>>>> a28e0308
-|
-+--------------------------------------------------------------------------------------*/
-//__BENTLEY_INTERNAL_ONLY__
-
-#pragma once
-
-#include <TerrainModel/TerrainModel.h>
-#include <GeoCoord/BaseGeoCoord.h>
-#include <Bentley/WString.h>
-
-#if defined (CREATE_STATIC_LIBRARIES) || defined (TERRAINMODEL_STATICLIB)
-  #define BENTLEYDTMFORMATS_EXPORT
-#elif defined (__BENTLEYTMFORMATS_BUILD__)
-  #define BENTLEYDTMFORMATS_EXPORT EXPORT_ATTRIBUTE
-#else
-  #define BENTLEYDTMFORMATS_EXPORT IMPORT_ATTRIBUTE
-#endif
-
-TERRAINMODEL_TYPEDEFS (TerrainImporter)
-TERRAINMODEL_TYPEDEFS (TerrainExporter)
-
-BEGIN_BENTLEY_TERRAINMODEL_NAMESPACE
-
-typedef RefCountedPtr<TerrainImporter> TerrainImporterPtr;
-typedef RefCountedPtr<TerrainExporter> TerrainExporterPtr;
-
-/* units */
-// These numbers match the ones in the GCS units. But there is no enum for it.
-enum class FileUnit
-    {
-
-    Unknown = -1,
-
-    // Metric units
-    Millimeter = 30, Centimeter = 10, Meter = 0, Kilometer = 11,
-
-    // Imperial units
-    Inch = 2, Foot = 3, USSurveyFoot = 1, Mile = 22,
-
-    // Other
-//    Degree = 58,
-    Custom = -2,
-    };
-
-END_BENTLEY_TERRAINMODEL_NAMESPACE
+/*--------------------------------------------------------------------------------------+
+|
+|     $Source: Formats/PublicAPI/Formats.h $
+|
+|  $Copyright: (c) 2016 Bentley Systems, Incorporated. All rights reserved. $
+|
++--------------------------------------------------------------------------------------*/
+//__BENTLEY_INTERNAL_ONLY__
+
+#pragma once
+
+#include <TerrainModel/TerrainModel.h>
+#include <GeoCoord/BaseGeoCoord.h>
+#include <Bentley/WString.h>
+
+#if defined (CREATE_STATIC_LIBRARIES) || defined (TERRAINMODEL_STATICLIB)
+  #define BENTLEYDTMFORMATS_EXPORT
+#elif defined (__BENTLEYTMFORMATS_BUILD__)
+  #define BENTLEYDTMFORMATS_EXPORT EXPORT_ATTRIBUTE
+#else
+  #define BENTLEYDTMFORMATS_EXPORT IMPORT_ATTRIBUTE
+#endif
+
+TERRAINMODEL_TYPEDEFS (TerrainImporter)
+TERRAINMODEL_TYPEDEFS (TerrainExporter)
+
+BEGIN_BENTLEY_TERRAINMODEL_NAMESPACE
+
+typedef RefCountedPtr<TerrainImporter> TerrainImporterPtr;
+typedef RefCountedPtr<TerrainExporter> TerrainExporterPtr;
+
+/* units */
+// These numbers match the ones in the GCS units. But there is no enum for it.
+enum class FileUnit
+    {
+
+    Unknown = -1,
+
+    // Metric units
+    Millimeter = 30, Centimeter = 10, Meter = 0, Kilometer = 11,
+
+    // Imperial units
+    Inch = 2, Foot = 3, USSurveyFoot = 1, Mile = 22,
+
+    // Other
+//    Degree = 58,
+    Custom = -2,
+    };
+
+END_BENTLEY_TERRAINMODEL_NAMESPACE