--- conflicted
+++ resolved
@@ -1,149 +1,142 @@
-#------------------------------------------------------------------------------------
-#    $RCSfile: cppwrappers.mke,v $
-#   $Revision: 1.123.2.1 $
-<<<<<<< HEAD
-#   Copyright (c) Bentley Systems, Incorporated. All rights reserved.
-#     $Author: Daryl.Holmwood $
-#
-#   Copyright (c) Bentley Systems, Incorporated. All rights reserved.
-=======
-#   $Copyright: (c) 2019 Bentley Systems, Incorporated. All rights reserved. $
-#     $Author: Daryl.Holmwood $
-#
-#   $Copyright: (c) 2019 Bentley Systems, Incorporated. All rights reserved. $
->>>>>>> ef7f7a2a
-#
-#--------------------------------------------------------------------------------------
-#NEEDSWORK_VS2015: WIP, remove these warning suppress
-CCompOpts + -wd4456 -wd4458 -wd4838 -wd4459
-
-always:
-  bmake -dCreate_Static_Libraries=1 $(_MakeFilePath)inroadstm/inroadstm.mke 
-
-
-baseDir         = $(_MakeFilePath)
-PolicyFile      = $(SrcRoot)TerrainModel/privmki/AssertTerrainModelPolicy.mki
-SolutionPolicyMki=$(baseDir)formats.mki
-
-%include  mdl.mki
-
-DLM_OBJECT_DEST       = $(terrainModelFormatsObj)
-DLM_NAME              = TerrainModelFormats
-
-DependsOnHeadersCPP = \
-$(basedir)PublicAPI\Formats.h \
-$(basedir)PublicAPI\Esri.h \
-$(basedir)PublicAPI\Inroads.h \
-$(basedir)PublicAPI\InroadsImporter.h \
-$(basedir)PublicAPI\InroadsExporter.h \
-$(basedir)PublicAPI\LandXMLImporter.h \
-$(basedir)PublicAPI\LandXMLExporter.h \
-$(basedir)PublicAPI\Lidar.h \
-$(basedir)PublicAPI\LidarImporter.h \
-$(basedir)PublicAPI\MX.h \
-$(basedir)PublicAPI\TerrainImporter.h \
-$(basedir)PublicAPI\TerrainExporter.h \
-$(basedir)MXModelFile.h \
-$(basedir)TriangulationPreserver.h \
-$(basedir)PublicAPI\TwelvedXMLImporter.h \
-
-DependsOnHeaders = \
-
-#---------------------------------------------------------
-#  Set up for signing
-#---------------------------------------------------------
-%ifdef todo_signing
-RIGHTSCOMPLIANT = true
-%include    $(SrcTerrainModel)privmki/TerrainModelSignatureDefaults.mki
-
-%if !defined (MSJ_SKIP_SIGNRSCS) && !defined (DLM_NO_SIGN)
-    %include signrightscompliantdefs.mki
-    %include signrscsdefs.mki
-%endif
-%endif
-#----------------------------------------------------------------------
-#       Location for objects
-#----------------------------------------------------------------------
-o =% $(DLM_OBJECT_DEST)
-
-always:
-    ~mkdir $(o)
-
-#----------------------------------------------------------------------
-#       Inform user of compile options
-#----------------------------------------------------------------------
-always:
-        |  Compiler options: $(cDefs)$(cDefsPost) $(copt)
-        |  -------- --------
-
-MultiCompileDepends=$(_MakeFileSpec)
-%include MultiCppCompileRule.mki
-
-$(o)LandXMLImporter$(oext) : $(baseDir)LandXMLImporter.cpp $(DependsOnHeaders) $(DependsOnHeadersCPP) ${MultiCompileDepends}
-
-$(o)LandXMLExporter$(oext) : $(baseDir)LandXMLExporter.cpp $(DependsOnHeaders) $(DependsOnHeadersCPP) ${MultiCompileDepends}
-
-$(o)TwelvedXMLImporter$(oext) : $(baseDir)TwelvedXMLImporter.cpp $(DependsOnHeaders) $(DependsOnHeadersCPP) ${MultiCompileDepends}
-
-$(o)bcdtmMX$(oext) : $(baseDir)bcdtmMX.cpp $(DependsOnHeaders) $(DependsOnHeadersCPP) ${MultiCompileDepends}
-
-$(o)bcdtminroads$(oext) : $(baseDir)bcdtminroads.cpp $(DependsOnHeaders) $(DependsOnHeadersCPP) ${MultiCompileDepends}
-
-$(o)bcdtmEsri$(oext) : $(baseDir)bcdtmEsri.cpp $(DependsOnHeaders) $(DependsOnHeadersCPP) ${MultiCompileDepends}
-
-$(o)bcdtmLidar$(oext) : $(baseDir)bcdtmLidar.cpp $(DependsOnHeaders) $(DependsOnHeadersCPP) ${MultiCompileDepends}
-
-$(o)MXModelFile$(oext) : $(baseDir)MXModelFile.cpp $(DependsOnHeaders) $(DependsOnHeadersCPP) ${MultiCompileDepends}
-
-$(o)MX$(oext) : $(baseDir)MX.cpp $(DependsOnHeaders) $(DependsOnHeadersCPP) ${MultiCompileDepends}
-
-$(o)TerrainImporter$(oext) : $(baseDir)TerrainImporter.cpp $(DependsOnHeaders) $(DependsOnHeadersCPP) ${MultiCompileDepends}
-
-$(o)TerrainExporter$(oext) : $(baseDir)TerrainExporter.cpp $(DependsOnHeaders) $(DependsOnHeadersCPP) ${MultiCompileDepends}
-
-$(o)InroadsImporter$(oext) : $(baseDir)InroadsImporter.cpp $(DependsOnHeaders) $(DependsOnHeadersCPP) ${MultiCompileDepends}
-
-$(o)InroadsExporter$(oext) : $(baseDir)InroadsExporter.cpp $(DependsOnHeaders) $(DependsOnHeadersCPP) ${MultiCompileDepends}
-
-$(o)LidarImporter$(oext) : $(baseDir)LidarImporter.cpp $(DependsOnHeaders) $(DependsOnHeadersCPP) ${MultiCompileDepends}
-
-$(o)ImagePP$(oext) : $(baseDir)ImagePP.cpp $(DependsOnHeaders) $(DependsOnHeadersCPP) ${MultiCompileDepends}
-
-$(o)TriangulationPreserver$(oext) : $(baseDir)TriangulationPreserver.cpp $(DependsOnHeaders) $(DependsOnHeadersCPP) ${MultiCompileDepends}
-
-%include MultiCppCompileGo.mki
-
-#----------------------------------------------------------------------
-#   Link the mixed assembly
-#----------------------------------------------------------------------
-DLM_NAME                    = $(appName)
-DLM_DEST                    = $(o)
-DLM_OBJECT_FILES            = $(MultiCompileObjectList)
-DLM_EXPORT_DEST             = $(o)
-DLM_NOINITFUNC          = 1
-DLM_NOMSBUILTINS        = 1
-DLM_NO_DEF              = 1
-DLM_NO_DLS              = 1
-DLM_NOENTRY             = 1
-
-InroadsLib = $(o)/inroadstm/$(libprefix)inroadstm$(libext)
-#InroadsLib = $(BuildContext)SubParts/StaticLibs/$(libprefix)inroadstm$(libext)
-#InroadsLib = $(ContextSubpartsLibs)$(libprefix)InroadsTM$(libext)
-
-LINKER_LIBRARIES  = \
-    $(InroadsLib) \
-    $(ContextSubpartsLibs)$(libprefix)TerrainModelCore$(libext) \
-    $(ContextSubpartsLibs)$(libprefix)BeXml$(libext) \
-    $(ContextSubpartsLibs)$(libprefix)BeLibxml2$(libext) \
-    $(ContextSubpartsLibs)$(libprefix)BentleyGeom$(libext) \
-    $(ContextSubpartsLibs)$(libprefix)BaseGeoCoord$(libext)
-
-LINKER_LIBRARIES_DELAYLOADED  = \
-                                $(ContextSubpartsLibs)$(libprefix)IppGraLibs$(libext) \
-                                $(ContextSubpartsLibs)$(libprefix)IppUtlLibs$(libext) \
-
-DLM_CONTEXT_LOCATION        = $(ContextDeliveryDir)/
-DLM_LIB_CONTEXT_LOCATION    = $(ContextDeliveryDir)/
-DLM_CREATE_LIB_CONTEXT_LINK = 1
-
-%include $(sharedMki)LinkLibrary.mki
+#------------------------------------------------------------------------------------
+#    $RCSfile: cppwrappers.mke,v $
+#   $Revision: 1.123.2.1 $
+#   $Copyright: (c) 2019 Bentley Systems, Incorporated. All rights reserved. $
+#     $Author: Daryl.Holmwood $
+#
+#   $Copyright: (c) 2019 Bentley Systems, Incorporated. All rights reserved. $
+#
+#--------------------------------------------------------------------------------------
+#NEEDSWORK_VS2015: WIP, remove these warning suppress
+CCompOpts + -wd4456 -wd4458 -wd4838 -wd4459
+
+always:
+  bmake -dCreate_Static_Libraries=1 $(_MakeFilePath)inroadstm/inroadstm.mke 
+
+
+baseDir         = $(_MakeFilePath)
+PolicyFile      = $(SrcRoot)TerrainModel/privmki/AssertTerrainModelPolicy.mki
+SolutionPolicyMki=$(baseDir)formats.mki
+
+%include  mdl.mki
+
+DLM_OBJECT_DEST       = $(terrainModelFormatsObj)
+DLM_NAME              = TerrainModelFormats
+
+DependsOnHeadersCPP = \
+$(basedir)PublicAPI\Formats.h \
+$(basedir)PublicAPI\Esri.h \
+$(basedir)PublicAPI\Inroads.h \
+$(basedir)PublicAPI\InroadsImporter.h \
+$(basedir)PublicAPI\InroadsExporter.h \
+$(basedir)PublicAPI\LandXMLImporter.h \
+$(basedir)PublicAPI\LandXMLExporter.h \
+$(basedir)PublicAPI\Lidar.h \
+$(basedir)PublicAPI\LidarImporter.h \
+$(basedir)PublicAPI\MX.h \
+$(basedir)PublicAPI\TerrainImporter.h \
+$(basedir)PublicAPI\TerrainExporter.h \
+$(basedir)MXModelFile.h \
+$(basedir)TriangulationPreserver.h \
+$(basedir)PublicAPI\TwelvedXMLImporter.h \
+
+DependsOnHeaders = \
+
+#---------------------------------------------------------
+#  Set up for signing
+#---------------------------------------------------------
+%ifdef todo_signing
+RIGHTSCOMPLIANT = true
+%include    $(SrcTerrainModel)privmki/TerrainModelSignatureDefaults.mki
+
+%if !defined (MSJ_SKIP_SIGNRSCS) && !defined (DLM_NO_SIGN)
+    %include signrightscompliantdefs.mki
+    %include signrscsdefs.mki
+%endif
+%endif
+#----------------------------------------------------------------------
+#       Location for objects
+#----------------------------------------------------------------------
+o =% $(DLM_OBJECT_DEST)
+
+always:
+    ~mkdir $(o)
+
+#----------------------------------------------------------------------
+#       Inform user of compile options
+#----------------------------------------------------------------------
+always:
+        |  Compiler options: $(cDefs)$(cDefsPost) $(copt)
+        |  -------- --------
+
+MultiCompileDepends=$(_MakeFileSpec)
+%include MultiCppCompileRule.mki
+
+$(o)LandXMLImporter$(oext) : $(baseDir)LandXMLImporter.cpp $(DependsOnHeaders) $(DependsOnHeadersCPP) ${MultiCompileDepends}
+
+$(o)LandXMLExporter$(oext) : $(baseDir)LandXMLExporter.cpp $(DependsOnHeaders) $(DependsOnHeadersCPP) ${MultiCompileDepends}
+
+$(o)TwelvedXMLImporter$(oext) : $(baseDir)TwelvedXMLImporter.cpp $(DependsOnHeaders) $(DependsOnHeadersCPP) ${MultiCompileDepends}
+
+$(o)bcdtmMX$(oext) : $(baseDir)bcdtmMX.cpp $(DependsOnHeaders) $(DependsOnHeadersCPP) ${MultiCompileDepends}
+
+$(o)bcdtminroads$(oext) : $(baseDir)bcdtminroads.cpp $(DependsOnHeaders) $(DependsOnHeadersCPP) ${MultiCompileDepends}
+
+$(o)bcdtmEsri$(oext) : $(baseDir)bcdtmEsri.cpp $(DependsOnHeaders) $(DependsOnHeadersCPP) ${MultiCompileDepends}
+
+$(o)bcdtmLidar$(oext) : $(baseDir)bcdtmLidar.cpp $(DependsOnHeaders) $(DependsOnHeadersCPP) ${MultiCompileDepends}
+
+$(o)MXModelFile$(oext) : $(baseDir)MXModelFile.cpp $(DependsOnHeaders) $(DependsOnHeadersCPP) ${MultiCompileDepends}
+
+$(o)MX$(oext) : $(baseDir)MX.cpp $(DependsOnHeaders) $(DependsOnHeadersCPP) ${MultiCompileDepends}
+
+$(o)TerrainImporter$(oext) : $(baseDir)TerrainImporter.cpp $(DependsOnHeaders) $(DependsOnHeadersCPP) ${MultiCompileDepends}
+
+$(o)TerrainExporter$(oext) : $(baseDir)TerrainExporter.cpp $(DependsOnHeaders) $(DependsOnHeadersCPP) ${MultiCompileDepends}
+
+$(o)InroadsImporter$(oext) : $(baseDir)InroadsImporter.cpp $(DependsOnHeaders) $(DependsOnHeadersCPP) ${MultiCompileDepends}
+
+$(o)InroadsExporter$(oext) : $(baseDir)InroadsExporter.cpp $(DependsOnHeaders) $(DependsOnHeadersCPP) ${MultiCompileDepends}
+
+$(o)LidarImporter$(oext) : $(baseDir)LidarImporter.cpp $(DependsOnHeaders) $(DependsOnHeadersCPP) ${MultiCompileDepends}
+
+$(o)ImagePP$(oext) : $(baseDir)ImagePP.cpp $(DependsOnHeaders) $(DependsOnHeadersCPP) ${MultiCompileDepends}
+
+$(o)TriangulationPreserver$(oext) : $(baseDir)TriangulationPreserver.cpp $(DependsOnHeaders) $(DependsOnHeadersCPP) ${MultiCompileDepends}
+
+%include MultiCppCompileGo.mki
+
+#----------------------------------------------------------------------
+#   Link the mixed assembly
+#----------------------------------------------------------------------
+DLM_NAME                    = $(appName)
+DLM_DEST                    = $(o)
+DLM_OBJECT_FILES            = $(MultiCompileObjectList)
+DLM_EXPORT_DEST             = $(o)
+DLM_NOINITFUNC          = 1
+DLM_NOMSBUILTINS        = 1
+DLM_NO_DEF              = 1
+DLM_NO_DLS              = 1
+DLM_NOENTRY             = 1
+
+InroadsLib = $(o)/inroadstm/$(libprefix)inroadstm$(libext)
+#InroadsLib = $(BuildContext)SubParts/StaticLibs/$(libprefix)inroadstm$(libext)
+#InroadsLib = $(ContextSubpartsLibs)$(libprefix)InroadsTM$(libext)
+
+LINKER_LIBRARIES  = \
+    $(InroadsLib) \
+    $(ContextSubpartsLibs)$(libprefix)TerrainModelCore$(libext) \
+    $(ContextSubpartsLibs)$(libprefix)BeXml$(libext) \
+    $(ContextSubpartsLibs)$(libprefix)BeLibxml2$(libext) \
+    $(ContextSubpartsLibs)$(libprefix)BentleyGeom$(libext) \
+    $(ContextSubpartsLibs)$(libprefix)BaseGeoCoord$(libext)
+
+LINKER_LIBRARIES_DELAYLOADED  = \
+                                $(ContextSubpartsLibs)$(libprefix)IppGraLibs$(libext) \
+                                $(ContextSubpartsLibs)$(libprefix)IppUtlLibs$(libext) \
+
+DLM_CONTEXT_LOCATION        = $(ContextDeliveryDir)/
+DLM_LIB_CONTEXT_LOCATION    = $(ContextDeliveryDir)/
+DLM_CREATE_LIB_CONTEXT_LINK = 1
+
+%include $(sharedMki)LinkLibrary.mki