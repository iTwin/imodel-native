//---------------------------------------------------------------------------+
<<<<<<< HEAD
// $Copyright: (c) 2015 Bentley Systems, Incorporated. All rights reserved. $
=======
// $Copyright: (c) 2016 Bentley Systems, Incorporated. All rights reserved. $
>>>>>>> a28e0308
//---------------------------------------------------------------------------+

#include "stdafx.h"

/*----------------------------------------------------------------------------*/
/* Constants and macros                                                       */
/*----------------------------------------------------------------------------*/

#define PARlock_feature          0x400

/*----------------------------------------------------------------------------*/
/* Data structures                                                            */
/*----------------------------------------------------------------------------*/

struct PARprod { wchar_t name[CIV_MAX_FNAME]; wchar_t appNam[CIV_MAX_FNAME]; long id; };
struct PARfmtpre { long format, precision; };
struct PARcoordinate { long precisionX, precisionY, precisionZ; };
struct PARlocks { long lock; };

static struct PARprod PARproduct;
static struct PARlocks  PARlock;
static struct PARcoordinate PARcoord;
static struct PARfmtpre PARstatus;

union
    {
    unsigned char b;
    struct
        {
#if defined (BITFIELDS_REVERSED)
        unsigned fract:5;
        unsigned dec:3;
#else
        unsigned dec:3;
        unsigned fract:5;
#endif
        } u;
    } adres2;

/*%-----------------------------------------------------------------------------
FUNC: aecParams_getFeatureState
DESC: It gets the Feature lock state.
HIST: Original - mohan 01-May-1993
MISC:
KEYW: PARAMETERS FEATURE STATE GET
-----------------------------------------------------------------------------%*/

int aecParams_getFeatureState /* <= feature state                  */
    (
    int *state                           /* <= state: 0 or 1 (or NULL)          */
    )
    {
    int tmp;
    tmp = ( PARlock.lock & PARlock_feature ) ? TRUE : FALSE;
    if ( state != (int *)0 ) *state = tmp;
    return ( tmp );
    }


/*%-----------------------------------------------------------------------------
FUNC: aecParams_setStatusState
DESC: It sets the status lock state.
This is not set on the GUI anymore.  But we need to disable it internally
for the pad commands (and others for performance) mw
HIST: Original - tmi 05-Jan-1993
MISC:
KEYW: PARAMETERS STATUS STATE SET
-----------------------------------------------------------------------------%*/

void aecParams_setStatusState
    (
    int *state  // => state: 0, 1
    )
    {
    if ( state != (int *)0 )
        PARstatus.format = *state;
    }

/*%-----------------------------------------------------------------------------
FUNC: aecParams_getStatusState
DESC: It gets the status lock state.
HIST: Original - tmi 05-Jan-1993
MISC:
KEYW: PARAMETERS STATUS STATE GET
-----------------------------------------------------------------------------%*/

int aecParams_getStatusState /* <= state: 0 or 1                   */
    (
    int *state  // <= state: 0 or 1
    )
    {
    if ( state != (int *)0 )
        *state = PARstatus.format;

    return( PARstatus.format );
    }

/*%-----------------------------------------------------------------------------
FUNC: aecParams_getFileExtension
DESC: returns file extensions
HIST: Original                                       mohan    12/1992
MISC:
KEYW: PARAMETERS FILE EXTENSION GET
----------------------------------------------------------------------------%*/

LPWSTR aecParams_getFileExtension /* <= file extension              */
    (
    int  ext                             /* => file extension to get            */
    )
    {
    static wchar_t extension[CIV_MAX_EXT];
    memset(extension, '\0', sizeof( extension ));
    wcscpy( extension, L"*.dtm" );                                                 /* DO_NOT_TRANSLATE */
    return( extension );
    }



/*%-----------------------------------------------------------------------------
FUNC: aecParams_getLinearUnits
DESC: Gets the Linear Units
HIST: Original - tmi 01-Mar-1993
MISC:
KEYW: PARAMETERS LINEAR UNITS GET
-----------------------------------------------------------------------------%*/
void aecParams_getLinearUnits
    (
    int *unitsP,                         /* => unitsP (or NULL)                 */
    int *precisionP                      /* => precision (or NULL)              */
    )
    {
    if ( unitsP != (int *)0 )
        {
#ifdef DHTODO
        //UnitInfo masterUnitInfo;
        //mdlModelRef_getMasterUnit(ACTIVEMODEL, &masterUnitInfo);
        //if (UnitSystem::Metric == mdlUnits_getUnitSystem(&masterUnitInfo))
#endif
        *unitsP = 1;
#ifdef DHTODO
        //else
        //    *unitsP = 0;
#endif
        }
    if ( precisionP != (int *)0 )
        {
        *precisionP = 4;
        //if( tcb )
        //{
        //	adres2.b = (UChar)(tcb->ad1.format.adres2);

        //	if (tcb->ad1.format.ref_decfract)
        //	{
        //		/* Make a valid denominator for the fractional accuracy. 0 means a whole number. */
        //		if (ACCURACYFLAGS_FractionalZero == tcb->ad1.format.accuracyFlags)
        //			*precisionP =  1;
        //		else
        //			*precisionP = (adres2.u.fract+1)*2;
        //	}
        //	else if (ACCURACYFLAGS_Scientific == tcb->ad1.format.accuracyFlags)
        //	{
        //		*precisionP = tcb->ad1.format.adres2;
        //	}
        //	else
        //	{
        //		if (adres2.u.dec)
        //			*precisionP = adres2.u.dec -1;
        //		else
        //			*precisionP = 4;
        //	}
        //}
        }
    }



/*%-----------------------------------------------------------------------------
FUNC: aecParams_getX
DESC: It returns the X precision.
HIST: Original - tmi 05-Jan-1993
MISC:
KEYW: PARAMETERS COORDINATE X EASTING PRECISION GET
-----------------------------------------------------------------------------%*/

int aecParams_getX          /* <= precision                        */
    (
    int *precisionX                      /* <= precision                        */
    )
    {
    if ( precisionX != (int *)0 ) *precisionX = PARcoord.precisionX;
    return ( PARcoord.precisionX );
    }



/*%-----------------------------------------------------------------------------
FUNC: aecParams_getZ
DESC: It returns the Z precision.
HIST: Original - tmi 05-Jan-1993
MISC:
KEYW: PARAMETERS COORDINATE Z ELEVATION PRECISION GET
-----------------------------------------------------------------------------%*/

int aecParams_getZ          /* <= precision                        */
    (
    int *precisionZ                      /* <= precision                        */
    )
    {
    if ( precisionZ != (int *)0 ) *precisionZ = PARcoord.precisionZ;
    return ( PARcoord.precisionZ );
    }


/*%-----------------------------------------------------------------------------
FUNC: aecParams_getProductName
DESC: Use this one to get the string and id identifying a product.
HIST: Original - tmi 09-Jan-1993
HIST: Added suite name - dkh 10-7-99
MISC:
KEYW: PARAMETERS PRODUCT NAME GET
-----------------------------------------------------------------------------%*/

void aecParams_getProductNameAndID
    (
    LPWSTR nameP,                         /* => product name                     */
    LPWSTR appNameP,                      /* => application name                 */
    int  *idP                            /* => product id                       */
    )
    {
    if ( appNameP != (LPWSTR )0 )
        wcscpy ( appNameP, PARproduct.appNam );

    if ( nameP != (LPWSTR )0 )
        wcscpy ( nameP, PARproduct.name );

    if ( idP != (int *)0 )        // NO LONGER APPLIES TO THIS PRODUCT
        *idP = PARproduct.id;

    }

<|MERGE_RESOLUTION|>--- conflicted
+++ resolved
@@ -1,249 +1,245 @@
-//---------------------------------------------------------------------------+
-<<<<<<< HEAD
-// $Copyright: (c) 2015 Bentley Systems, Incorporated. All rights reserved. $
-=======
-// $Copyright: (c) 2016 Bentley Systems, Incorporated. All rights reserved. $
->>>>>>> a28e0308
-//---------------------------------------------------------------------------+
-
-#include "stdafx.h"
-
-/*----------------------------------------------------------------------------*/
-/* Constants and macros                                                       */
-/*----------------------------------------------------------------------------*/
-
-#define PARlock_feature          0x400
-
-/*----------------------------------------------------------------------------*/
-/* Data structures                                                            */
-/*----------------------------------------------------------------------------*/
-
-struct PARprod { wchar_t name[CIV_MAX_FNAME]; wchar_t appNam[CIV_MAX_FNAME]; long id; };
-struct PARfmtpre { long format, precision; };
-struct PARcoordinate { long precisionX, precisionY, precisionZ; };
-struct PARlocks { long lock; };
-
-static struct PARprod PARproduct;
-static struct PARlocks  PARlock;
-static struct PARcoordinate PARcoord;
-static struct PARfmtpre PARstatus;
-
-union
-    {
-    unsigned char b;
-    struct
-        {
-#if defined (BITFIELDS_REVERSED)
-        unsigned fract:5;
-        unsigned dec:3;
-#else
-        unsigned dec:3;
-        unsigned fract:5;
-#endif
-        } u;
-    } adres2;
-
-/*%-----------------------------------------------------------------------------
-FUNC: aecParams_getFeatureState
-DESC: It gets the Feature lock state.
-HIST: Original - mohan 01-May-1993
-MISC:
-KEYW: PARAMETERS FEATURE STATE GET
------------------------------------------------------------------------------%*/
-
-int aecParams_getFeatureState /* <= feature state                  */
-    (
-    int *state                           /* <= state: 0 or 1 (or NULL)          */
-    )
-    {
-    int tmp;
-    tmp = ( PARlock.lock & PARlock_feature ) ? TRUE : FALSE;
-    if ( state != (int *)0 ) *state = tmp;
-    return ( tmp );
-    }
-
-
-/*%-----------------------------------------------------------------------------
-FUNC: aecParams_setStatusState
-DESC: It sets the status lock state.
-This is not set on the GUI anymore.  But we need to disable it internally
-for the pad commands (and others for performance) mw
-HIST: Original - tmi 05-Jan-1993
-MISC:
-KEYW: PARAMETERS STATUS STATE SET
------------------------------------------------------------------------------%*/
-
-void aecParams_setStatusState
-    (
-    int *state  // => state: 0, 1
-    )
-    {
-    if ( state != (int *)0 )
-        PARstatus.format = *state;
-    }
-
-/*%-----------------------------------------------------------------------------
-FUNC: aecParams_getStatusState
-DESC: It gets the status lock state.
-HIST: Original - tmi 05-Jan-1993
-MISC:
-KEYW: PARAMETERS STATUS STATE GET
------------------------------------------------------------------------------%*/
-
-int aecParams_getStatusState /* <= state: 0 or 1                   */
-    (
-    int *state  // <= state: 0 or 1
-    )
-    {
-    if ( state != (int *)0 )
-        *state = PARstatus.format;
-
-    return( PARstatus.format );
-    }
-
-/*%-----------------------------------------------------------------------------
-FUNC: aecParams_getFileExtension
-DESC: returns file extensions
-HIST: Original                                       mohan    12/1992
-MISC:
-KEYW: PARAMETERS FILE EXTENSION GET
-----------------------------------------------------------------------------%*/
-
-LPWSTR aecParams_getFileExtension /* <= file extension              */
-    (
-    int  ext                             /* => file extension to get            */
-    )
-    {
-    static wchar_t extension[CIV_MAX_EXT];
-    memset(extension, '\0', sizeof( extension ));
-    wcscpy( extension, L"*.dtm" );                                                 /* DO_NOT_TRANSLATE */
-    return( extension );
-    }
-
-
+//---------------------------------------------------------------------------+
+// $Copyright: (c) 2016 Bentley Systems, Incorporated. All rights reserved. $
+//---------------------------------------------------------------------------+
+
+#include "stdafx.h"
+
+/*----------------------------------------------------------------------------*/
+/* Constants and macros                                                       */
+/*----------------------------------------------------------------------------*/
+
+#define PARlock_feature          0x400
+
+/*----------------------------------------------------------------------------*/
+/* Data structures                                                            */
+/*----------------------------------------------------------------------------*/
+
+struct PARprod { wchar_t name[CIV_MAX_FNAME]; wchar_t appNam[CIV_MAX_FNAME]; long id; };
+struct PARfmtpre { long format, precision; };
+struct PARcoordinate { long precisionX, precisionY, precisionZ; };
+struct PARlocks { long lock; };
+
+static struct PARprod PARproduct;
+static struct PARlocks  PARlock;
+static struct PARcoordinate PARcoord;
+static struct PARfmtpre PARstatus;
+
+union
+    {
+    unsigned char b;
+    struct
+        {
+#if defined (BITFIELDS_REVERSED)
+        unsigned fract:5;
+        unsigned dec:3;
+#else
+        unsigned dec:3;
+        unsigned fract:5;
+#endif
+        } u;
+    } adres2;
+
+/*%-----------------------------------------------------------------------------
+FUNC: aecParams_getFeatureState
+DESC: It gets the Feature lock state.
+HIST: Original - mohan 01-May-1993
+MISC:
+KEYW: PARAMETERS FEATURE STATE GET
+-----------------------------------------------------------------------------%*/
+
+int aecParams_getFeatureState /* <= feature state                  */
+    (
+    int *state                           /* <= state: 0 or 1 (or NULL)          */
+    )
+    {
+    int tmp;
+    tmp = ( PARlock.lock & PARlock_feature ) ? TRUE : FALSE;
+    if ( state != (int *)0 ) *state = tmp;
+    return ( tmp );
+    }
+
+
+/*%-----------------------------------------------------------------------------
+FUNC: aecParams_setStatusState
+DESC: It sets the status lock state.
+This is not set on the GUI anymore.  But we need to disable it internally
+for the pad commands (and others for performance) mw
+HIST: Original - tmi 05-Jan-1993
+MISC:
+KEYW: PARAMETERS STATUS STATE SET
+-----------------------------------------------------------------------------%*/
+
+void aecParams_setStatusState
+    (
+    int *state  // => state: 0, 1
+    )
+    {
+    if ( state != (int *)0 )
+        PARstatus.format = *state;
+    }
+
+/*%-----------------------------------------------------------------------------
+FUNC: aecParams_getStatusState
+DESC: It gets the status lock state.
+HIST: Original - tmi 05-Jan-1993
+MISC:
+KEYW: PARAMETERS STATUS STATE GET
+-----------------------------------------------------------------------------%*/
+
+int aecParams_getStatusState /* <= state: 0 or 1                   */
+    (
+    int *state  // <= state: 0 or 1
+    )
+    {
+    if ( state != (int *)0 )
+        *state = PARstatus.format;
+
+    return( PARstatus.format );
+    }
+
+/*%-----------------------------------------------------------------------------
+FUNC: aecParams_getFileExtension
+DESC: returns file extensions
+HIST: Original                                       mohan    12/1992
+MISC:
+KEYW: PARAMETERS FILE EXTENSION GET
+----------------------------------------------------------------------------%*/
+
+LPWSTR aecParams_getFileExtension /* <= file extension              */
+    (
+    int  ext                             /* => file extension to get            */
+    )
+    {
+    static wchar_t extension[CIV_MAX_EXT];
+    memset(extension, '\0', sizeof( extension ));
+    wcscpy( extension, L"*.dtm" );                                                 /* DO_NOT_TRANSLATE */
+    return( extension );
+    }
+
+
 -
-/*%-----------------------------------------------------------------------------
-FUNC: aecParams_getLinearUnits
-DESC: Gets the Linear Units
-HIST: Original - tmi 01-Mar-1993
-MISC:
-KEYW: PARAMETERS LINEAR UNITS GET
------------------------------------------------------------------------------%*/
-void aecParams_getLinearUnits
-    (
-    int *unitsP,                         /* => unitsP (or NULL)                 */
-    int *precisionP                      /* => precision (or NULL)              */
-    )
-    {
-    if ( unitsP != (int *)0 )
-        {
-#ifdef DHTODO
-        //UnitInfo masterUnitInfo;
-        //mdlModelRef_getMasterUnit(ACTIVEMODEL, &masterUnitInfo);
-        //if (UnitSystem::Metric == mdlUnits_getUnitSystem(&masterUnitInfo))
-#endif
-        *unitsP = 1;
-#ifdef DHTODO
-        //else
-        //    *unitsP = 0;
-#endif
-        }
-    if ( precisionP != (int *)0 )
-        {
-        *precisionP = 4;
-        //if( tcb )
-        //{
-        //	adres2.b = (UChar)(tcb->ad1.format.adres2);
-
-        //	if (tcb->ad1.format.ref_decfract)
-        //	{
-        //		/* Make a valid denominator for the fractional accuracy. 0 means a whole number. */
-        //		if (ACCURACYFLAGS_FractionalZero == tcb->ad1.format.accuracyFlags)
-        //			*precisionP =  1;
-        //		else
-        //			*precisionP = (adres2.u.fract+1)*2;
-        //	}
-        //	else if (ACCURACYFLAGS_Scientific == tcb->ad1.format.accuracyFlags)
-        //	{
-        //		*precisionP = tcb->ad1.format.adres2;
-        //	}
-        //	else
-        //	{
-        //		if (adres2.u.dec)
-        //			*precisionP = adres2.u.dec -1;
-        //		else
-        //			*precisionP = 4;
-        //	}
-        //}
-        }
-    }
-
-
+
+/*%-----------------------------------------------------------------------------
+FUNC: aecParams_getLinearUnits
+DESC: Gets the Linear Units
+HIST: Original - tmi 01-Mar-1993
+MISC:
+KEYW: PARAMETERS LINEAR UNITS GET
+-----------------------------------------------------------------------------%*/
+void aecParams_getLinearUnits
+    (
+    int *unitsP,                         /* => unitsP (or NULL)                 */
+    int *precisionP                      /* => precision (or NULL)              */
+    )
+    {
+    if ( unitsP != (int *)0 )
+        {
+#ifdef DHTODO
+        //UnitInfo masterUnitInfo;
+        //mdlModelRef_getMasterUnit(ACTIVEMODEL, &masterUnitInfo);
+        //if (UnitSystem::Metric == mdlUnits_getUnitSystem(&masterUnitInfo))
+#endif
+        *unitsP = 1;
+#ifdef DHTODO
+        //else
+        //    *unitsP = 0;
+#endif
+        }
+    if ( precisionP != (int *)0 )
+        {
+        *precisionP = 4;
+        //if( tcb )
+        //{
+        //	adres2.b = (UChar)(tcb->ad1.format.adres2);
+
+        //	if (tcb->ad1.format.ref_decfract)
+        //	{
+        //		/* Make a valid denominator for the fractional accuracy. 0 means a whole number. */
+        //		if (ACCURACYFLAGS_FractionalZero == tcb->ad1.format.accuracyFlags)
+        //			*precisionP =  1;
+        //		else
+        //			*precisionP = (adres2.u.fract+1)*2;
+        //	}
+        //	else if (ACCURACYFLAGS_Scientific == tcb->ad1.format.accuracyFlags)
+        //	{
+        //		*precisionP = tcb->ad1.format.adres2;
+        //	}
+        //	else
+        //	{
+        //		if (adres2.u.dec)
+        //			*precisionP = adres2.u.dec -1;
+        //		else
+        //			*precisionP = 4;
+        //	}
+        //}
+        }
+    }
+
+
 -
-/*%-----------------------------------------------------------------------------
-FUNC: aecParams_getX
-DESC: It returns the X precision.
-HIST: Original - tmi 05-Jan-1993
-MISC:
-KEYW: PARAMETERS COORDINATE X EASTING PRECISION GET
------------------------------------------------------------------------------%*/
-
-int aecParams_getX          /* <= precision                        */
-    (
-    int *precisionX                      /* <= precision                        */
-    )
-    {
-    if ( precisionX != (int *)0 ) *precisionX = PARcoord.precisionX;
-    return ( PARcoord.precisionX );
-    }
-
-
+
+/*%-----------------------------------------------------------------------------
+FUNC: aecParams_getX
+DESC: It returns the X precision.
+HIST: Original - tmi 05-Jan-1993
+MISC:
+KEYW: PARAMETERS COORDINATE X EASTING PRECISION GET
+-----------------------------------------------------------------------------%*/
+
+int aecParams_getX          /* <= precision                        */
+    (
+    int *precisionX                      /* <= precision                        */
+    )
+    {
+    if ( precisionX != (int *)0 ) *precisionX = PARcoord.precisionX;
+    return ( PARcoord.precisionX );
+    }
+
+
 -
-/*%-----------------------------------------------------------------------------
-FUNC: aecParams_getZ
-DESC: It returns the Z precision.
-HIST: Original - tmi 05-Jan-1993
-MISC:
-KEYW: PARAMETERS COORDINATE Z ELEVATION PRECISION GET
------------------------------------------------------------------------------%*/
-
-int aecParams_getZ          /* <= precision                        */
-    (
-    int *precisionZ                      /* <= precision                        */
-    )
-    {
-    if ( precisionZ != (int *)0 ) *precisionZ = PARcoord.precisionZ;
-    return ( PARcoord.precisionZ );
-    }
-
-
-/*%-----------------------------------------------------------------------------
-FUNC: aecParams_getProductName
-DESC: Use this one to get the string and id identifying a product.
-HIST: Original - tmi 09-Jan-1993
-HIST: Added suite name - dkh 10-7-99
-MISC:
-KEYW: PARAMETERS PRODUCT NAME GET
------------------------------------------------------------------------------%*/
-
-void aecParams_getProductNameAndID
-    (
-    LPWSTR nameP,                         /* => product name                     */
-    LPWSTR appNameP,                      /* => application name                 */
-    int  *idP                            /* => product id                       */
-    )
-    {
-    if ( appNameP != (LPWSTR )0 )
-        wcscpy ( appNameP, PARproduct.appNam );
-
-    if ( nameP != (LPWSTR )0 )
-        wcscpy ( nameP, PARproduct.name );
-
-    if ( idP != (int *)0 )        // NO LONGER APPLIES TO THIS PRODUCT
-        *idP = PARproduct.id;
-
-    }
-
+
+/*%-----------------------------------------------------------------------------
+FUNC: aecParams_getZ
+DESC: It returns the Z precision.
+HIST: Original - tmi 05-Jan-1993
+MISC:
+KEYW: PARAMETERS COORDINATE Z ELEVATION PRECISION GET
+-----------------------------------------------------------------------------%*/
+
+int aecParams_getZ          /* <= precision                        */
+    (
+    int *precisionZ                      /* <= precision                        */
+    )
+    {
+    if ( precisionZ != (int *)0 ) *precisionZ = PARcoord.precisionZ;
+    return ( PARcoord.precisionZ );
+    }
+
+
+/*%-----------------------------------------------------------------------------
+FUNC: aecParams_getProductName
+DESC: Use this one to get the string and id identifying a product.
+HIST: Original - tmi 09-Jan-1993
+HIST: Added suite name - dkh 10-7-99
+MISC:
+KEYW: PARAMETERS PRODUCT NAME GET
+-----------------------------------------------------------------------------%*/
+
+void aecParams_getProductNameAndID
+    (
+    LPWSTR nameP,                         /* => product name                     */
+    LPWSTR appNameP,                      /* => application name                 */
+    int  *idP                            /* => product id                       */
+    )
+    {
+    if ( appNameP != (LPWSTR )0 )
+        wcscpy ( appNameP, PARproduct.appNam );
+
+    if ( nameP != (LPWSTR )0 )
+        wcscpy ( nameP, PARproduct.name );
+
+    if ( idP != (int *)0 )        // NO LONGER APPLIES TO THIS PRODUCT
+        *idP = PARproduct.id;
+
+    }
+