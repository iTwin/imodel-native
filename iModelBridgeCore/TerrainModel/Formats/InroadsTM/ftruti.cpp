--- conflicted
+++ resolved
@@ -1,1702 +1,1698 @@
-//---------------------------------------------------------------------------+
-<<<<<<< HEAD
-// $Copyright: (c) 2015 Bentley Systems, Incorporated. All rights reserved. $
-=======
-// $Copyright: (c) 2016 Bentley Systems, Incorporated. All rights reserved. $
->>>>>>> af72fd24
-//---------------------------------------------------------------------------+
-/*----------------------------------------------------------------------------*/
-/* ftruti.c                                            twl    27-Oct-1998     */
-/*----------------------------------------------------------------------------*/
-/* Contains various feature utilities.				                 	              */
-/*----------------------------------------------------------------------------*/
-
-
-/*----------------------------------------------------------------------------*/
-/* Include files                                                              */
-/*----------------------------------------------------------------------------*/
-#include "stdafx.h"
-
-#define     PNT_SAME    0
-#define     PNT_NEW     1
-#define     PNT_MOVED   2
-
-struct CIVdtmdat
-{
-    struct CIVdtmblk *blk;
-    struct CIVdtmsrf *srf;
-};
-
-struct styleProcData
-{
-    struct CIVdtmsrf *srf;
-    long   index;
-};
-
-typedef struct
-{
-    struct CIVdtmpnt *newAddr;
-    struct CIVdtmpnt *oldAddr;
-    long pntCode;
-} MatchInfo;
-
-
-static int  aecDTM_countFeaturesProcess(void *, int, long, DPoint3d *, struct CIVdtmpnt * );
-static int  aecDTM_featuresFromPointsProcess(void *, int, long, DPoint3d *, struct CIVdtmpnt * );
-static int  aecDTM_assignFeatureStylesProc(void *, struct CIVdtmsrf *unused, int, struct CIVdtmftr * );
-static int  aecDTM_getFeaturePoints(struct CIVdtmftr *, CIVdtmpnt **, long *);
-static int  aecDTM_getFeatureStyles(struct CIVdtmftr *, CIVdtmstynam **, long *);
-static int  aecDTM_getFeaturePayItems(struct CIVdtmftr *, CIVdtmpaynam **, long *);
-static int  aecDTM_setFeaturePoints(long, struct CIVdtmftr *, struct CIVdtmsrf *, CIVdtmpnt *, long, double*, unsigned char *);
-static int  aecDTM_setFeatureStyles(struct CIVdtmftr *, struct CIVdtmsrf *, CIVdtmstynam *, long );
-static int  aecDTM_transferFeaturePoints(long, struct CIVdtmfil *, struct CIVdtmpnt *, CIVdtmpnt *, long, int);
-static int  aecDTM_preProcessMatchPnts(MatchInfo **, long, struct CIVdtmsrf *, struct CIVdtmftr *, struct CIVdtmpnt *, long, int);
-static int  aecDTM_postProcessMatchPnts(MatchInfo *, long, struct CIVdtmsrf *, struct CIVdtmfil *, struct CIVdtmftr *);
-//static void aecDTM_featurePointsHorizontalLength(double *, long, CIVdtmpnt *);
-//static void segElevation(CIVdtmpnt *, CIVdtmpnt *, CIVdtmpnt *);
-static int  aecDTM_compareMatches(const void *, const void *);
-static int  aecDTM_compareXYZmatches(const void *, const void *);
-static int  aecDTM_tinMatchProcess(void *, long, DPoint3d *, struct CIVdtmtin *, unsigned long);
-
-
-static int cnt = 0;
-static boolean FirstRegPnt;
-
-
--
-/*%-----------------------------------------------------------------------------
- FUNC: aecDTM_generateFeaturesFromPoints
- DESC: Created featurs from breakline, exterior boundary, etc points when loading
-       a type 5 or earlier.DTM file.
- HIST: Original - twl 23-Oct-1998
- MISC: static
- KEYW: DTM LOAD FEATURE FROM POINTS
------------------------------------------------------------------------------%*/
-
-int aecDTM_generateFeaturesFromPoints
-(
-    struct CIVdtmsrf *srf
-)
-{
-    struct CIVdtmblk *blk;
-    long typmsk = DTM_C_REGMSK | DTM_C_BRKMSK | DTM_C_INTMSK | DTM_C_EXTMSK | DTM_C_CTRMSK;
-    int  opt = DTM_C_NOBREK | DTM_C_DELETE | DTM_C_SNDONE;
-    int i;
-    int sts = SUCCESS;
-
-    cnt = 0;
-
-    if ( ( sts = aecDTM_sendAllPoints ( (void *)0, srf, opt, typmsk, aecDTM_countFeaturesProcess, (void *)srf ) ) == SUCCESS )
-        for ( i = 0; i < DTM_C_NMFTRF && sts == SUCCESS; i++ )
-        {
-            if ( srf->ftrf[i]->nrec )
-                sts = aecDTM_allocateBlock ( &blk, srf->ftrf[i], srf->ftrf[i]->nrec, 0 );
-        }
-
-    FirstRegPnt = TRUE;
-
-    if ( sts == SUCCESS )
-        sts = aecDTM_sendAllPoints ( (void *)0, srf, opt, typmsk, aecDTM_featuresFromPointsProcess, (void *)srf );
-
-    return ( sts );
-}
-
-
--
-/*%-----------------------------------------------------------------------------
- FUNC: aecDTM_countFeaturesProcess
- DESC: 
- HIST: Original - twl 23-Oct-1998
- MISC: static
- KEYW: DTM LOAD FEATURE FROM POINTS
------------------------------------------------------------------------------%*/
-
-static int aecDTM_countFeaturesProcess
-(
-    void *tmp,
-    int typ,
-    long,
-    DPoint3d *,
-    struct CIVdtmpnt *p
-)
-{
-    CIVdtmsrf *srf = (CIVdtmsrf *)tmp;
-    int sts = SUCCESS;
-
-    if ( typ == DTM_C_DTMREG )
-        srf->regFtrf->nrec = 1;
-    else if ( !(p->flg & DTM_C_PNTPUD) )
-    {
-        switch ( typ )
-        {
-            case ( DTM_C_DTMBRK ) :  srf->brkFtrf->nrec++;  break;
-            case ( DTM_C_DTMINT ) :  srf->intFtrf->nrec++;  break;
-            case ( DTM_C_DTMEXT ) :  srf->extFtrf->nrec++;  break;
-            case ( DTM_C_DTMCTR ) :  srf->ctrFtrf->nrec++;  break;
-        }
-
-        if ( cnt++ == 100 ) 
-        {
-            aecTicker_show();
-            cnt = 0;
-        }
-    }
-
-    return ( sts );
-}
-
-
--
-/*%-----------------------------------------------------------------------------
- FUNC: aecDTM_featuresFromPointsProcess
- DESC:
- HIST: Original - twl 23-Oct-1998
- MISC: static
- KEYW: DTM LOAD FEATURE FROM POINTS
------------------------------------------------------------------------------%*/
-
-static int aecDTM_featuresFromPointsProcess
-(
-    void *tmp,
-    int typ,
-    long,
-    DPoint3d *,
-    struct CIVdtmpnt *p
-)
-{
-    CIVdtmsrf *srf = (CIVdtmsrf *)tmp;
-    struct CIVdtmblk *blkP = NULL;
-    wchar_t baseName[DTM_C_NAMSIZ];
-    wchar_t ftrName[DTM_C_NAMSIZ];
-    long genMsg = 0;
-    long index;
-    int sts = SUCCESS;
-
-    switch ( typ )
-    {
-        case ( DTM_C_DTMREG ) :  blkP = srf->regFtrf->blk;  genMsg = DTM_M_PNTFTRNAME; break;
-        case ( DTM_C_DTMBRK ) :  blkP = srf->brkFtrf->blk;  genMsg = DTM_M_BRKFTRNAME; break;
-        case ( DTM_C_DTMINT ) :  blkP = srf->intFtrf->blk;  genMsg = DTM_M_INTFTRNAME; break;
-        case ( DTM_C_DTMEXT ) :  blkP = srf->extFtrf->blk;  genMsg = DTM_M_EXTFTRNAME; break;
-        case ( DTM_C_DTMCTR ) :  blkP = srf->ctrFtrf->blk;  genMsg = DTM_M_CTRFTRNAME; break;
-    }
-
-    if ( ( typ == DTM_C_DTMREG && FirstRegPnt ) || ( typ != DTM_C_DTMREG && !(p->flg & DTM_C_PNTPUD) ) )
-    {
-        blkP->use++;
-        index = blkP->use - 1;
-        swprintf ( baseName, L"%s%d", aecOutput_getMessageString(genMsg), (index + 1) );
-        aecGuid_generate ( &blkP->rec.ftr[index].guid );
-        wcscpy ( ftrName, baseName );
-        wcscpy ( blkP->rec.ftr[index].nam, ftrName );
-        blkP->rec.ftr[index].p1 = p;
-        blkP->rec.ftr[index].numPnts = 1;
-
-        if ( typ == DTM_C_DTMREG )
-            FirstRegPnt = FALSE;
-    }
-    else
-    {
-        index = blkP->use - 1;
-        blkP->rec.ftr[index].numPnts++;
-    }
-
-    if ( cnt++ == 100 ) 
-    {
-        aecTicker_show();
-        cnt = 0;
-    }
-
-    return ( sts );
-}
-
--
-/*%-----------------------------------------------------------------------------
- FUNC: aecDTM_generateUniqueFeatureName
- DESC: Generates a feature name which is unique within a surface.
- HIST: Original - twl 27-Mar-1998
- MISC:
- KEYW: DTM FEATURE NAME GENERATE UNIQUE
------------------------------------------------------------------------------%*/
-
-void aecDTM_generateUniqueFeatureName
-(
-    wchar_t *newNameP,                 /* <= unique name                        */
-    wchar_t *oldNameP,                 /* => name to check                      */
-    struct CIVdtmsrf *srfP             /* => DTM surface (or NULL)              */
-)
-{
-    CIVdtmftr *ftrP;
-
-    if ( newNameP != (wchar_t *)0 )
-    {
-        newNameP[0] = '\0';
-        #pragma warning(disable:4459) // NEEDSWORK_VS2015: WIP, hides previous local declaration
-        if ( oldNameP != (wchar_t *)0 )
-        {
-            wchar_t tmpOldName[DTM_C_NAMSIZ];
-            size_t idx;
-            int cnt = 1;
-
-            wcscpy ( newNameP, oldNameP );
-            wcscpy ( tmpOldName, oldNameP );
-            tmpOldName[DTM_C_NAMSIZ-1] = '\0';
-            idx = wcslen ( tmpOldName ) - 1;
-
-            while ( idx > 0 && iswdigit ( tmpOldName[idx-1] ) )
-                idx--;
-
-            if ( iswdigit( tmpOldName[idx] ) )
-            {
-                wchar_t wcDigits[DTM_C_NAMSIZ];
-                wcscpy ( wcDigits, &tmpOldName[idx] );
-                swscanf ( wcDigits, L"%ld", &cnt );
-                cnt++;
-                tmpOldName[idx] = '\0';                    
-            }
-
-            do
-            {
-                if ( aecDTM_findFeatureByName ( &ftrP, srfP, newNameP ) == SUCCESS )
-                    swprintf ( newNameP, L"%.*s%d", DTM_C_NAMSIZ-3, tmpOldName, cnt++ );     /* DO_NOT_TRANSLATE */
-                else
-                    cnt = 0;
-            } while ( cnt );
-        }
-    }
-}
-
-
--
-/*%-----------------------------------------------------------------------------
- FUNC: aecDTM_generateFeatureStyles
- DESC: Generates a default style for each feature in the feature table.
- HIST: Original - twl 23-Oct-1998
- MISC: static
- KEYW: DTM GENERATE FEATURE STYLES
------------------------------------------------------------------------------%*/
-
-int aecDTM_generateFeatureStyles
-(
-    struct CIVdtmsrf *srf
-)
-{
-    struct styleProcData dat;
-    struct CIVdtmblk *blk;
-    struct CIVdtmsty *s;
-    long typmsk = DTM_C_REGMSK | DTM_C_BRKMSK | DTM_C_INTMSK | DTM_C_EXTMSK | DTM_C_CTRMSK;
-    int  opt = DTM_C_NOBREK | DTM_C_DELETE | DTM_C_SNDONE;
-    int sts = SUCCESS;
-    int j = 0;
-    int i;
-
-    srf->styf->nrec = 0;
-
-    for ( i = 0; i < DTM_C_NMFTRF; i++ )
-        srf->styf->nrec += srf->ftrf[i]->nrec;
-
-    if ( srf->styf->nrec && ( sts = aecDTM_allocateBlock ( &blk, srf->styf, srf->styf->nrec, 0 ) ) == SUCCESS )
-    {
-        for ( s = blk->rec.sty; blk->use < srf->styf->nrec  &&  sts == SUCCESS; blk->use++ )
-        {
-            if ( j++ == 100 ) 
-            {
-                aecTicker_show();
-                j = 0;
-            }
-
-            wcsncpy ( s[blk->use].nam, DEFAULT_PREFERENCE_NAME, CIV_C_NAMSIZ-1 );
-        }
-
-        memset ( &dat, 0, sizeof ( dat ) );
-        dat.srf = srf;
-        sts = aecDTM_sendAllFeatures ( (void *)NULL, srf, opt, typmsk, aecDTM_assignFeatureStylesProc, (void *)&dat );
-    }
-
-    return ( sts );
-}
-
-
--
-/*%-----------------------------------------------------------------------------
- FUNC: aecDTM_assignFeatureStylesProc
- DESC:
- HIST: Original - twl 4-Nov-1998
- MISC: static
- KEYW: DTM LOAD ASSIGN FEATURE STYLES
------------------------------------------------------------------------------%*/
-
-static int aecDTM_assignFeatureStylesProc
-(
-    void *tmp,
-    struct CIVdtmsrf *,
-    int ftrTyp,
-    struct CIVdtmftr *ftrP
-)
-{
-    struct styleProcData *dat = (struct styleProcData *)tmp;
-    int sts = SUCCESS;
-
-
-    if ( dat->index < dat->srf->styf->blk->use )
-    {
-        ftrP->s1 = &dat->srf->styf->blk->rec.sty[dat->index];
-
-        if ( ftrTyp == DTM_C_DTMREGFTR )
-          wcsncpy ( ftrP->s1[0].nam, aecOutput_getMessageString ( DTM_M_RNDFTRSTY ), CIV_C_NAMSIZ-1 );
-        else
-          wcsncpy ( ftrP->s1[0].nam, DEFAULT_PREFERENCE_NAME, CIV_C_NAMSIZ-1 );
-
-        ftrP->numStyles = 1;
-        dat->index++;
-    }
-
-    return ( sts );
-}
-
-
--
-/*%-----------------------------------------------------------------------------
- FUNC: aecDTM_getFeatureInfo
- DESC: Extracts feature information from a feature stored in a surface.
-       pntsPP and stylesPP must be freed by the caller.
- HIST: Original - twl 4-Jan-1999
- MISC: static
- KEYW: DTM FEATURE GET INFO
------------------------------------------------------------------------------%*/
-
-int aecDTM_getFeatureInfo
-(
-    CIVdtmftr    *ftrP,                   /*  => feature                      */
-    CIVdtmsrf    *srfP,                   /*  => surface containing feature   */
-    BeSQLite::BeGuid         *guidP,                  /* <=  feature's BeSQLite::BeGuid (or NULL)     */
-    long         *typeP,                  /* <=  feature type (or NULL)       */
-    wchar_t      nameP[DTM_C_NAMSIZ],     /* <=  feature name (or NULL)       */
-    wchar_t      descP[DTM_C_NAMSIZ],     /* <=  feature description (or NULL)*/
-    wchar_t      parentP[DTM_C_NAMSIZ],   /* <=  parent feature name (or NULL)*/
-    CIVdtmpnt    **pntsPP,                /* <=  feature's points (or NULL)   */
-    long         *numPntsP,               /* <=  number of points (or NULL)   */
-    double       *pntDensityP,            /* <=  point density (or NULL)      */
-    CIVdtmstynam **stylesPP,              /* <=  feature's styles (or NULL)   */
-    long         *numStylesP,             /* <=  number of styles (or NULL)   */
-    CIVdtmpaynam **payItemsPP,            /* <=  feature's pay items (or NULL)*/
-    long         *numPayItemsP,           /* <=  number of pay items (or NULL)*/
-    unsigned char      *flagP                   /* <=  feature's flag (or NULL)     */
-)
-{
-    int sts = SUCCESS;
-
-    if ( sts == SUCCESS && pntsPP )
-        *pntsPP = NULL;
-
-    if ( sts == SUCCESS && stylesPP )
-        *stylesPP = NULL;
-
-    if ( sts == SUCCESS && payItemsPP )
-        *payItemsPP = NULL;
-
-    if ( sts == SUCCESS && guidP )
-        aecGuid_copy ( guidP, &ftrP->guid );
-
-    if ( sts == SUCCESS && typeP )
-        aecDTM_findFeatureType ( typeP, NULL, srfP, ftrP );
-
-    if ( sts == SUCCESS && nameP )
-        wcscpy ( nameP, ftrP->nam );
-
-    if ( sts == SUCCESS && descP )
-        wcscpy ( descP, ftrP->des );
-
-    if ( sts == SUCCESS && parentP )
-        wcscpy ( parentP, ftrP->par );
-
-    if ( sts == SUCCESS && ( pntsPP || numPntsP ) )
-        sts = aecDTM_getFeaturePoints ( ftrP, pntsPP, numPntsP );
-
-    if ( sts == SUCCESS && stylesPP && numStylesP )
-        sts = aecDTM_getFeatureStyles ( ftrP, stylesPP, numStylesP );
-
-    if ( sts == SUCCESS && payItemsPP && numPayItemsP )
-        sts = aecDTM_getFeaturePayItems ( ftrP, payItemsPP, numPayItemsP );
-
-    if ( sts == SUCCESS && pntDensityP )
-        *pntDensityP = ftrP->pntDensity;
-
-    if ( sts == SUCCESS && flagP )
-        *flagP = ftrP->flg;
-
-    return ( sts );
-}
-
-
--
-/*%-----------------------------------------------------------------------------
- FUNC: aecDTM_getFeaturePoints
- DESC: Extracts feature points from a feature stored in a surface.
-       pntsPP must be freed by the caller.
- HIST: Original - twl 4-Jan-1999
- MISC: static
- KEYW: DTM FEATURE GET POINTS
------------------------------------------------------------------------------%*/
-
-static int aecDTM_getFeaturePoints
-(
-    struct CIVdtmftr *ftrP,
-    CIVdtmpnt **pntsPP,
-    long *numPntsP
-)
-{
-    int i;
-    int sts = SUCCESS;
-
-    *numPntsP = 0;
-
-    for ( i = 0; i < ftrP->numPnts; i++ )
-        if ( !aecDTM_isPointDeletedFlagSet ( &ftrP->p1[i] ) && !( ftrP->p1[i].flg & DTM_C_PNTDFY ) )
-            (*numPntsP)++;
-
-    if ( pntsPP )
-    {
-        if ( !(*numPntsP) ) *numPntsP = 1;
-
-        if ( ( *pntsPP = (CIVdtmpnt * ) calloc ( *numPntsP, sizeof ( CIVdtmpnt ) ) ) != NULL )
-        {
-            *numPntsP = 0;
-
-            for ( i = 0; i < ftrP->numPnts; i++ )
-            {
-                if ( !aecDTM_isPointDeletedFlagSet ( &ftrP->p1[i] ) && !( ftrP->p1[i].flg & DTM_C_PNTDFY ) )
-                {
-                    DTMPOINTTODPOINT ( srfP, &ftrP->p1[i], (*pntsPP)[*numPntsP].cor );
-                    (*pntsPP)[*numPntsP].flg = 0;
-
-                    if ( ftrP->p1[i].flg & DTM_C_PNTPUD)
-                        (*pntsPP)[*numPntsP].flg |= DTM_C_PNTPUD;
-
-                    (*numPntsP)++;
-                }
-            }
-        }
-        else
-            sts = DTM_M_MEMALF;
-    }
-    
-    return ( sts );
-}
-
-
--
-/*%-----------------------------------------------------------------------------
- FUNC: aecDTM_getFeatureStyles
- DESC: Extracts feature styles from a feature stored in a surface.
-       stylesPP must be freed by the caller.
- HIST: Original - twl 4-Jan-1999
- MISC: static
- KEYW: DTM FEATURE GET POINTS
------------------------------------------------------------------------------%*/
-
-static int aecDTM_getFeatureStyles
-(
-    struct CIVdtmftr *ftrP,
-    CIVdtmstynam **stylesPP,
-    long *numStylesP
-)
-{
-    int i;
-    int sts = SUCCESS;
-
-    if ( ( *stylesPP = (CIVdtmstynam *) calloc ( ftrP->numStyles * CIV_C_NAMSIZ, sizeof ( wchar_t ) ) ) != NULL )
-    {
-        *numStylesP = 0;
-
-        for ( i = 0; i < ftrP->numStyles; i++ )
-        {
-            if ( !aecDTM_isStyleDeletedFlagSet ( &ftrP->s1[i] ) )
-            {
-                wcscpy ( (*stylesPP)[i], ftrP->s1[i].nam );
-                (*numStylesP)++;
-            }
-        }
-    }
-    else
-        sts = DTM_M_MEMALF;
-
-    return ( sts );
-}
-
-
--
-/*%-----------------------------------------------------------------------------
- FUNC: aecDTM_getFeaturePayItems
- DESC: Extracts feature pay items from a feature stored in a surface.
-       payItemsPP must be freed by the caller.
- HIST: Original - twl 10-Oct-2003
- MISC: static
- KEYW: DTM FEATURE GET PAY ITEMS
------------------------------------------------------------------------------%*/
-
-static int aecDTM_getFeaturePayItems
-(
-    struct CIVdtmftr *ftrP,
-    CIVdtmpaynam **payItemsPP,
-    long *numPayItemsP
-)
-{
-    int i;
-    long alloc = ftrP->numPayItems ? ftrP->numPayItems : 1;
-    int sts = SUCCESS;
-
-    if ( ( *payItemsPP = (CIVdtmpaynam *) calloc ( alloc * CIV_C_NAMSIZ, sizeof ( wchar_t ) ) ) != NULL )
-    {
-        *numPayItemsP = 0;
-
-        for ( i = 0; i < ftrP->numPayItems; i++ )
-        {
-            if ( !aecDTM_isPayItemDeletedFlagSet ( &ftrP->pay[i] ) )
-            {
-                wcscpy ( (*payItemsPP)[i], ftrP->pay[i].nam );
-                (*numPayItemsP)++;
-            }
-        }
-    }
-    else
-        sts = DTM_M_MEMALF;
-
-    return ( sts );
-}
-
-
--
-/*%-----------------------------------------------------------------------------
- FUNC: aecDTM_setFeatureInfo
- DESC: Sets a feature's guid, name, description, parent, points, point density,
-       styles, and properties.  Each is optional if a null is passed for any
-       one of these it will be left unchanged in the feature.  When an array of
-       points are passed, the feature's existing points will be replaced with
-       the points passed in.  The 'opt' parameter allows the caller to specify
-       additional information about the points that can speed up processing
-       of existing triangles.
-
-       The following values can be passed for opt:
-       DTM_C_DELONLY - If points have only been deleted.
-       DTM_C_ADDONLY - If points have only been inserted or added.
-       DTM_C_MOVONLY - If points have only been moved.
-       DTM_C_ELVONLY - If the elevations of points have only been changed.
-    
- HIST: Original - twl 4-Jan-1999
- MISC: 
- KEYW: DTM FEATURE SET INFO
------------------------------------------------------------------------------%*/
-
-int aecDTM_setFeatureInfo
-(
-    CIVdtmftr    *ftrP,                   /* <=> feature                      */
-    CIVdtmsrf    *srfP,                   /*  => surface containing feature   */
-    long         opt,                     /*  => operational information or 0 */
-    BeSQLite::BeGuid         *guidP,                  /*  => feature's BeSQLite::BeGuid (or NULL)     */
-    long         *typeP,                  /*  => feature type (or NULL)       */
-    wchar_t      nameP[DTM_C_NAMSIZ],     /*  => feature name (or NULL)       */
-    wchar_t      descP[DTM_C_NAMSIZ],     /*  => feature description (or NULL)*/
-    wchar_t      parentP[DTM_C_NAMSIZ],   /*  => parent feature name (or NULL)*/
-    CIVdtmpnt    *pntsP,                  /*  => feature's points (or NULL)   */
-    long         numPnts,                 /*  => number of points (or NULL)   */
-    double       *pntDensityP,            /*  => point density (or NULL)      */
-    CIVdtmstynam *stylesP,                /*  => feature's styles (or NULL)   */
-    long         numStyles,               /*  => number of styles (or NULL)   */
-    CIVdtmpaynam *payItemsP,              /*  => pay items (or NULL)          */
-    long         numPayItems,             /*  => # of pay items               */
-    unsigned char      *flagP,                  /*  => feature's flag (or NULL)     */
-    BOOL                                  /*  => retriangulate (usually TRUE) */
-)
-{
-    long type;
-    int sts = SUCCESS;
-
-    aecDTM_findFeatureType ( &type, NULL, srfP, ftrP );
-
-    if ( typeP && *typeP != type )
-    {
-        BeSQLite::BeGuid guid;
-        BeSQLite::BeGuid newGuid;
-        wchar_t name[DTM_C_NAMSIZ];
-        wchar_t desc[DTM_C_NAMSIZ];
-        wchar_t parent[DTM_C_NAMSIZ];
-        CIVdtmpnt *pnts = NULL;
-        long nPnts;
-        double density;
-        CIVdtmstynam *styles = NULL;
-        long nStyles;
-        CIVdtmpaynam *payItems = NULL;
-        long nPayItems;
-        unsigned char flag;
-
-        if ( ( sts = aecDTM_getFeatureInfo ( ftrP, srfP, 
-                                      &guid, NULL, name, desc, parent, &pnts, &nPnts, &density,
-                                      &styles, &nStyles, &payItems, &nPayItems, &flag ) ) == SUCCESS )
-        {
-            aecDTM_deleteFeatureByGUID ( srfP, &guid );
-
-            if ( guidP )
-                aecGuid_copy ( &guid, guidP );
-
-            if ( nameP )
-                memcpy ( name, nameP, sizeof ( name ) );
-
-            if ( descP )
-                memcpy ( desc, descP, sizeof ( desc ) );
-
-            if ( parentP )
-                memcpy ( parent, parentP, sizeof ( parent ) );
-
-            if ( pntsP )
-            {
-                if ( pnts )
-                    free ( pnts );
-
-                pnts = pntsP;
-                nPnts = numPnts;
-            }
-
-            if ( type == DTM_C_DTMREGFTR && pntsP == NULL )
-            {
-                int i;
-                pnts[0].flg &= ~DTM_C_PNTPUD;
-
-                for ( i = 1; i < nPnts; i++ )
-                    pnts[i].flg |= DTM_C_PNTPUD;
-            }
-    
-            if ( pntDensityP )
-                density = *pntDensityP;
-
-            if ( stylesP )
-            {
-                if ( styles )
-                    free ( styles );
-
-                styles = stylesP;
-                nStyles = numStyles;
-            }
-
-            if ( payItemsP )
-            {
-                if ( payItems )
-                    free ( payItems );
-
-                payItems = payItemsP;
-                nPayItems = numPayItems;
-            }
-
-            if ( flagP )
-                memcpy ( &flag, flagP, sizeof ( flag ) );
-
-            sts = aecDTM_addFeature ( &newGuid, srfP, 0,
-                                      name, desc, parent, *typeP, nPnts, pnts, NULL, NULL, density,
-                                      styles, nStyles, payItems, nPayItems, flag );
-
-            if ( sts == SUCCESS && ( sts = aecDTM_findFeatureByGUID ( &ftrP, srfP, &newGuid ) ) == SUCCESS )
-                sts = aecDTM_setFeatureInfo ( ftrP, srfP, 0, &guid, NULL, NULL, NULL, NULL,
-                                              NULL, 0, NULL, NULL, 0, NULL, 0, NULL, TRUE );
-
-            if ( pnts && pnts != pntsP )
-                free ( pnts );
-
-            if ( styles && styles != stylesP )
-                free ( styles );
-
-            if ( payItems && payItems != payItemsP )
-                free ( payItems );
-        }
-    }
-    else
-    {
-        if ( sts == SUCCESS && !aecDTM_isFeatureDeletedFlagSet ( ftrP ) )
-            aecDTM_hashDeleteFeature ( srfP, ftrP  );
-
-        if ( sts == SUCCESS && guidP )
-            aecGuid_copy ( &ftrP->guid, guidP );
-
-        if ( sts == SUCCESS && nameP )
-        {
-            if ( wcscmp ( nameP, L"" ) )
-                wcscpy ( ftrP->nam, nameP );
-            else
-                wcscpy ( ftrP->nam, aecOutput_getMessageString ( DTM_M_NOFTRNAME ) );
-        }
-
-        if ( sts == SUCCESS && descP )
-            wcscpy ( ftrP->des, descP );
-
-        if ( sts == SUCCESS && parentP )
-            wcscpy ( ftrP->par, parentP );
-
-        if ( sts == SUCCESS )
-            sts = aecDTM_setFeaturePoints ( opt, ftrP, srfP, pntsP, numPnts, pntDensityP, flagP );
-
-        if ( sts == SUCCESS && flagP )
-            aecDTM_setFeatureFlag ( ftrP, srfP, flagP );
-
-        if ( sts == SUCCESS && stylesP && numStyles )
-            sts = aecDTM_setFeatureStyles ( ftrP, srfP, stylesP, numStyles );
-
-        if ( !aecDTM_isFeatureDeletedFlagSet ( ftrP ) )
-            sts = aecDTM_hashInsertFeature ( srfP, ftrP );
-
-        aecDTM_setSurfaceModifiedFlag ( srfP );
-    }
-
-    return ( sts );
-}
-
-
--
-/*%-----------------------------------------------------------------------------
- FUNC: aecDTM_setFeaturePoints
- DESC: Replaces a feature existing set of points with a new set.
-       See aecDTM_setFeatureInfo for 'opt' values.
- HIST: Original - twl 4-Jan-1999
- MISC: static
- KEYW: DTM FEATURE SET POINTS
------------------------------------------------------------------------------%*/
-
-static int aecDTM_setFeaturePoints
-(
-    long opt,                   //  => Operational information.
-    struct CIVdtmftr *ftrP,     // <=> Feature .
-    struct CIVdtmsrf *srfP,     //  => Surface.
-    CIVdtmpnt *inputPntsP,      //  => Points to be assigned.
-    long numInputPnts,          //  => Number of points.
-    double *pntDensityP,        //  => Point density factor.
-    unsigned char *flagP              //  => Feature flag settings.
-)
-{
-    MatchInfo *matchListP = NULL;
-    struct CIVdtmblk *pntBlkP;
-    struct CIVdtmfil *pntFilP;
-    struct CIVdtmpnt *p1P;
-    boolean bFree_inputPntsP = FALSE;
-    boolean bPntsChanged = FALSE;
-    long pntType, ftrType, alcSize;
-    int closeString;
-    int sts = SUCCESS;
-    int i;
-
-    aecDTM_findFeatureType ( &ftrType, NULL, srfP, ftrP );
-
-
-    // If the point density has changed, we will have to replace the features
-    // points even if the caller did not pass any new points.
-
-    if ( pntDensityP )
-    {
-
-        // If the caller did not pass any new points he passed in 
-        // a new point density, get the existing points so we can
-        // re-densify them.
-
-        if ( *pntDensityP != ftrP->pntDensity && !inputPntsP )
-        {
-            aecDTM_getFeaturePoints ( ftrP, &inputPntsP, &numInputPnts );
-            bFree_inputPntsP = TRUE;
-        }
-
-        ftrP->pntDensity = *pntDensityP;
-    }
-
-    if ( inputPntsP && numInputPnts )
-    {
-        aecDTM_findPointType ( &pntType, NULL, &pntBlkP, srfP, ftrP->p1 );
-        aecDTM_findPointFile ( &pntFilP, srfP, ftrP->p1 );
-
-        // Check the feature type and validate the points.
-
-        if ( ( sts = aecDTM_addFeatureCheck ( srfP, ftrType, &numInputPnts, inputPntsP, &closeString, FALSE ) ) == SUCCESS )
-        {
-            // If we have a point density greater than zero, generate densified points.
-
-            if ( ftrP->pntDensity > AEC_C_TOL3 )
-            {
-                CIVdtmpnt *newPntsP = NULL;
-                long newNumPoints = 0;
-
-                aecDTM_densifyFeaturePoints ( &newNumPoints, &newPntsP, numInputPnts, inputPntsP, ftrP->pntDensity );
-
-                if ( bFree_inputPntsP && inputPntsP )
-                    free ( inputPntsP );
-
-                inputPntsP = newPntsP;
-                numInputPnts = newNumPoints;  
-                bFree_inputPntsP = TRUE;                  
-            }
-
-
-            // Replace the feature's existing points.
-
-            if ( sts == SUCCESS )
-            {
-                if ( numInputPnts + closeString == ftrP->numPnts )
-                {
-                    for ( i = 0; i < ftrP->numPnts && !bPntsChanged; i++ )
-                        if ( !VEQUAL ( ftrP->p1[i].cor, inputPntsP[i].cor, AEC_C_TOL ) )
-                            bPntsChanged = TRUE;
-                }
-                else
-                    bPntsChanged = TRUE;                    
-
-                if ( bPntsChanged )
-                    aecDTM_preProcessMatchPnts ( &matchListP, opt, srfP, ftrP, inputPntsP, numInputPnts, closeString );
-
-                if ( numInputPnts + closeString <= ftrP->numPnts )
-                {
-                    aecDTM_transferFeaturePoints ( opt, pntFilP, ftrP->p1, inputPntsP, numInputPnts, closeString );
-
-                    for ( i = numInputPnts + closeString; i < ftrP->numPnts; i++ )
-                        aecDTM_deletePoint ( srfP, pntFilP, &ftrP->p1[i] );
-
-                    ftrP->numPnts = numInputPnts;
-                }
-                else if ( ftrP->p1 == &pntBlkP->rec.pnt[0] && ftrP->numPnts == pntBlkP->use && 
-                     ( numInputPnts + closeString ) <= pntBlkP->alc )
-                {
-                    aecDTM_transferFeaturePoints ( opt, pntFilP, &pntBlkP->rec.pnt[0], inputPntsP, numInputPnts, closeString );
-
-                    for ( i = numInputPnts + closeString; i < pntBlkP->alc; i++ )
-                        memset ( &pntBlkP->rec.pnt[i], 0, sizeof ( struct CIVdtmpnt ) );
-
-                    pntFilP->nrec += ( numInputPnts + closeString - pntBlkP->use );
-                    ftrP->numPnts = pntBlkP->use = numInputPnts + closeString;
-                }
-                else
-                {
-                    alcSize = aecDTM_calcFeaturePntAllocSize( numInputPnts + closeString );
-
-                    if ( ( sts = aecDTM_addFeaturePointsToFile ( &p1P, srfP, pntFilP, pntType, closeString, numInputPnts, inputPntsP, alcSize ) ) == SUCCESS )
-                    {
-                        for ( i = 0; i < ftrP->numPnts; i++ )
-                            aecDTM_deletePoint ( srfP, pntFilP, &ftrP->p1[i] );
-
-                        ftrP->p1 = p1P;      
-                        ftrP->numPnts = numInputPnts + closeString; 
-                    }                
-                }
-
-                if ( flagP )
-                    aecDTM_setFeatureFlag ( ftrP, srfP, flagP );
-                else
-                {
-                    unsigned char tmpFlag;
-                    tmpFlag = ftrP->flg;
-                    aecDTM_setFeatureFlag ( ftrP, srfP, &tmpFlag );
-                }
-
-
-                // If the entire feature must be retriangulated, triangulate each and
-                // every new point assigned to the feature.  Adjust triangle's point
-                // addresses that point to the feature's existing points that have 
-                // not been changed but have been moved in memory.
-                // Then triangulate any additional points added to the feature.
-
-                if ( bPntsChanged )
-                    aecDTM_postProcessMatchPnts ( matchListP, opt, srfP, pntFilP, ftrP );
-            }
-        }
-    }
-    // If no points are being changed, the we only have to retriangulate the entire
-    // feature if the exclude from triangulation bit has changed.
-    else if ( flagP && ( ( *flagP & DTM_C_FTRTIN ) != ( ftrP->flg & DTM_C_FTRTIN ) ) ) 
-    {
-        aecDTM_setFeatureFlag ( ftrP, srfP, flagP );
-    }
-
-    if ( bFree_inputPntsP && inputPntsP )
-        free ( inputPntsP );
-
-    if ( bPntsChanged )
-        aecDTM_setSurfaceTinOutOfDateFlag ( srfP );
-
-    return ( sts );
-}
-
-
--
-/*%-----------------------------------------------------------------------------
- FUNC: aecDTM_transferFeaturePoints
- DESC:
- HIST: Original - twl 4-Jan-1999
- MISC: static
- KEYW: DTM FEATURE TRANSFER POINTS
------------------------------------------------------------------------------%*/
-
-static int aecDTM_transferFeaturePoints
-(
-    long,
-    struct CIVdtmfil *pntFilP,
-    struct CIVdtmpnt *pntBuf,
-    struct CIVdtmpnt *inputPntsP,
-    long numInputPnts,
-    int closeString
-)
-{
-    int sts = SUCCESS;
-    int i;
-
-    for ( i = 0; i < numInputPnts; i++ )
-    {
-        if ( aecDTM_isPointDeletedFlagSet ( &pntBuf[i] ) )
-            pntFilP->ndel--;
-
-        memcpy ( &pntBuf[i], &inputPntsP[i], sizeof ( struct CIVdtmpnt ) );
-    }
-
-    if ( closeString )
-    {
-        if ( aecDTM_isPointDeletedFlagSet ( &pntBuf[numInputPnts + closeString] ) )
-            pntFilP->ndel--;
-
-        memcpy ( &pntBuf[numInputPnts], &inputPntsP[0], sizeof ( struct CIVdtmpnt ) );
-        pntBuf[numInputPnts].flg |= DTM_C_PNTPUD;
-    }
-
-    return ( sts );
-}
-
-
--
-/*%-----------------------------------------------------------------------------
- FUNC: aecDTM_preProcessMatchPnts
- DESC: Compares a feature's existing list of points with an array of new points.
-       Returns a list of the memory address of existing points that match the
-       new points.  If points are being deleted only or moved only, non-matching
-       points will be deleted and untriangulated.
- HIST: Original - twl 03-Jul-1999
- MISC:
- KEYW: DTM PRE PROCESS MATCH POINTS
------------------------------------------------------------------------------%*/
-
-static int aecDTM_preProcessMatchPnts
-(
-    MatchInfo **matchListPP,    /* <=  List of match information (caller should free)*/
-    long opt,                   /*  => See set feature info */
-    struct CIVdtmsrf *srfP,     /*  => Surface to use */
-    struct CIVdtmftr *ftrP,     /*  => Feature to use */
-    struct CIVdtmpnt *pntsP,    /*  => Points being added to feature */
-    long numPnts,               /*  => Number of new points being added */
-    int closeString
-)
-{
-    struct CIVdtmpnt *xyzMatchHshTblP = NULL;
-    struct CIVpntedt pntdel;
-    long nTri;
-    long i, k;
-    int sts = SUCCESS;
-
-
-    // If surface has not been triangulated skip this process.
-
-    aecDTM_countSurfaceTriangle( &nTri, srfP );
-
-    if ( nTri == 0 )
-        return ( sts );
-
-    memset ( &pntdel, 0, sizeof ( pntdel ) );
-    *matchListPP = NULL;
-
-    if ( ftrP->numPnts > (numPnts + closeString) )
-        *matchListPP = (MatchInfo *) calloc ( ftrP->numPnts, sizeof ( MatchInfo ) );
-    else
-        *matchListPP = (MatchInfo *) calloc ( numPnts + closeString, sizeof ( MatchInfo ) );
-
-
-    if ( *matchListPP == NULL )
-        sts = DTM_M_MEMALF;
-    else
-    {
-        switch ( opt )
-        {
-        case DTM_C_DELONLY:
-            pntdel.state = PNTEDT_INIT;
-            pntdel.opt = PNTEDT_NOPATCH;
-            pntdel.srf = srfP;
-
-            // Initialize the point delete process.
-
-            if ( ( sts = aecDTM_pointDelete ( &pntdel ) ) == SUCCESS )
-            {
-                pntdel.state = PNTEDT_PRCD;
-
-                for ( i = 0, k = 0; i < ftrP->numPnts && sts == SUCCESS; i++ )
-                {
-                    // For each old point that matches a new point, save
-                    // the address of the old point.  If they don't match,
-                    // delete and untriangulate the old point.
-                    if( ( k < numPnts ) && (VEQUAL( ftrP->p1[i].cor, pntsP[k].cor, AEC_C_TOL )))
-                    {
-                        (*matchListPP)[k].oldAddr = &ftrP->p1[i];
-                        k++;
-                    }
-                    else
-                    {
-                        pntdel.pnt = &ftrP->p1[i];
-                        aecDTM_pointDelete ( &pntdel );
-                    }
-                }
-            }
-            break;
-
-        case DTM_C_ADDONLY:
-            for ( i = 0, k = 0; i < numPnts && sts == SUCCESS; i++ )
-            {
-                // For each old point that matches a new point, save
-                // the address of the old point.  If they don't match,
-                // mark the new point as PNT_NEW.
-                if((VEQUAL( pntsP[i].cor, ftrP->p1[k].cor, AEC_C_TOL )))
-                {
-                   (*matchListPP)[i].oldAddr = &ftrP->p1[k];
-                    k++;
-                }
-                else
-                    (*matchListPP)[i].pntCode = PNT_NEW;
-            }
-            break;
-
-        case DTM_C_MOVONLY:
-            pntdel.state = PNTEDT_INIT;
-            pntdel.opt = PNTEDT_NOPATCH;
-            pntdel.srf = srfP;
-
-            if ( ( sts = aecDTM_pointDelete ( &pntdel ) ) == SUCCESS )
-            {
-                pntdel.state = PNTEDT_PRCD;
-
-                for ( i = 0; i < ftrP->numPnts && sts == SUCCESS; i++ )
-                {
-                    // For each old point that matches a new point, save
-                    // the address of the old point.  If they don't match,
-                    // delete and untriangulate the old point and mark the new
-                    // point as PNT_MOVED.
-                    if( i < numPnts && (VEQUALXY( ftrP->p1[i].cor, pntsP[i].cor, AEC_C_TOL )) )
-                    {
-                        (*matchListPP)[i].oldAddr = &ftrP->p1[i];
-                    }
-                    else
-                    {
-                        if ( !aecDTM_isPointDeletedFlagSet ( &ftrP->p1[i] ) )
-                        {
-                            pntdel.pnt = &ftrP->p1[i];
-                            aecDTM_pointDelete ( &pntdel );
-                        }
-
-                        (*matchListPP)[i].pntCode = PNT_MOVED;
-                    }
-                }
-
-            }
-            break; 
-
-        case DTM_C_ELVONLY:
-            // Nothing has to be done.  If elevations change only, triangles will
-            // not be affected.
-            break;   
-
-        default: 
-            pntdel.state = PNTEDT_INIT;
-            pntdel.opt = PNTEDT_NOPATCH;
-            pntdel.srf = srfP;
-
-            if ( ( sts = aecHash_create ( (void **)&xyzMatchHshTblP, aecDTM_compareXYZmatches ) ) == SUCCESS )
-            {
-                for ( i = 0; i < numPnts && sts == SUCCESS; i++ )
-                    sts = aecHash_insert ( xyzMatchHshTblP, &pntsP[i] );
-            }
-            
-            pntdel.state = PNTEDT_INIT;
-            pntdel.srf = srfP;
-
-            // Initialize the point delete process.
-
-            if ( ( sts = aecDTM_pointDelete ( &pntdel ) ) == SUCCESS )
-            {
-                pntdel.state = PNTEDT_PRCD;
-
-                for ( i = 0, k = 0; i < ftrP->numPnts && sts == SUCCESS; i++ )
-                {
-                    // For each old point that matches a new point, save
-                    // the address of the old point.  If they don't match,
-                    // delete and untriangulate the old point.
-                    if( VEQUAL( ftrP->p1[i].cor, pntsP[k].cor, AEC_C_TOL ) || 
-                        aecHash_find ( xyzMatchHshTblP, &ftrP->p1[i] ) )
-                    {
-                        if ( k < numPnts - 1 )
-                            k++;
-                    }
-                    else
-                    {
-                        pntdel.pnt = &ftrP->p1[i];
-                        aecDTM_pointDelete ( &pntdel );
-                    }
-                }
-            }
-
-            aecHash_destroy ( xyzMatchHshTblP );
-
-            if ( ( sts = aecHash_create ( (void **)&xyzMatchHshTblP, aecDTM_compareXYZmatches ) ) == SUCCESS )
-            {
-                for ( i = 0; i < ftrP->numPnts && sts == SUCCESS; i++ )
-                    sts = aecHash_insert ( xyzMatchHshTblP, &ftrP->p1[i] );
-            }
-
-            for ( i = 0; i < numPnts && sts == SUCCESS; i++ )
-            {
-                struct CIVdtmpnt *matchPntP = NULL;
-
-                // For each old point that matches a new point, save
-                // the address of the old point.  If they don't match,
-                // mark the new point as PNT_NEW.
-                if ( ( matchPntP = (struct CIVdtmpnt *)aecHash_find ( xyzMatchHshTblP, &pntsP[i] ) ) != NULL ) 
-                {
-                   (*matchListPP)[i].oldAddr = matchPntP;
-                }
-                else
-                {
-                   (*matchListPP)[i].pntCode = PNT_NEW;
-                }
-            }
-
-            aecHash_destroy ( xyzMatchHshTblP );
-            break;
-        }
-    }
-   
-    return ( sts );
-}
-
-
--
-/*%-----------------------------------------------------------------------------
- FUNC: aecDTM_buildMatchTinList
- DESC: Traverses the list of point addressed created by
-       aecDTM_preProcessMatchPnts and assigns a new point address for each
-       old one.  All triangles that contain point addresses that match the old
-       point addresses are replaced with the correspoinding new point addresses.
- HIST: Original - twl 03-Jul-1999
- MISC:
- KEYW: DTM POST PROCESS MATCH POINTS
------------------------------------------------------------------------------%*/
-
-static int aecDTM_postProcessMatchPnts
-(
-    MatchInfo *matchListP,      /* <=  List of match information */
-    long opt,                   /*  => Set aecDTM_setFeatureInfo */
-    struct CIVdtmsrf *srfP,     /*  => Surface to use */
-    struct CIVdtmfil *,         /*  => Point file */
-    struct CIVdtmftr *ftrP      /*  => Feature to use */
-)
-{
-    struct MatchInfo *matchHashTblP = NULL;
-    long nTri = 0;
-    int i;
-    int sts = SUCCESS;
-
-
-    // If no triangles exist, there is no need to maintain triangles.
-
-    aecDTM_countSurfaceTriangle( &nTri, srfP );
-
-    if ( nTri == 0 )
-        return ( sts );
-
-    switch ( opt )
-    {
-    case DTM_C_DELONLY:
-    case DTM_C_ADDONLY:
-    case DTM_C_MOVONLY:
-    default:
-
-        // Create a hash table
-        if ( ( sts = aecHash_create ( (void **)&matchHashTblP, aecDTM_compareMatches ) ) == SUCCESS )
-        {
-            for ( i = 0; i < ftrP->numPnts && sts == SUCCESS; i++ )
-            {
-                // Compare each old memory address of each matching point with the new
-                // address.  If they are different add them to the hash table.
-                if ( matchListP[i].pntCode == PNT_SAME )
-                {
-                    if ( &ftrP->p1[i] != matchListP[i].oldAddr )
-                    {
-                        matchListP[i].newAddr = &ftrP->p1[i];
-                        sts = aecHash_insert ( matchHashTblP, &matchListP[i] );
-                    }
-                }
-            }
-
-            // Compare each triangle's point addresses with the old address pointers 
-            // stored in the hash table.  If a match is found, replace the trinangle's
-            // point address with the corresponding new address found in the hash
-            // table.
-            aecDTM_sendAllTriangles ( NULL, srfP, DTM_C_DELETE, aecDTM_tinMatchProcess, matchHashTblP );
-            aecHash_destroy ( matchHashTblP );
-        }
-        break;
-
-    case DTM_C_ELVONLY:
-        // Don't need to do anything.
-        break;
-    }
-
-    if ( matchListP )
-        free ( matchListP );
-
-    return ( sts );
-}
-
-
--
-/*%-----------------------------------------------------------------------------
- FUNC: aecDTM_setFeatureStyles
- DESC:
- HIST: Original - twl 4-Jan-1999
- MISC: static
- KEYW: DTM FEATURE SET STYLES
------------------------------------------------------------------------------%*/
-
-static int aecDTM_setFeatureStyles
-(
-    struct CIVdtmftr *ftrP,
-    struct CIVdtmsrf *srfP,
-    CIVdtmstynam *stylesP,                /*  => feature's styles (or NULL)   */
-    long         numStyles               /*  => number of styles (or NULL)   */
-)
-{        
-    struct CIVdtmblk *styleBlkP;
-    long allocSize;
-    int i;
-    int sts = SUCCESS;
-
-    if ( numStyles <= ftrP->numStyles )
-    {
-        for ( i = 0; i < numStyles; i++ )
-        {
-            if ( aecDTM_isStyleDeletedFlagSet ( &ftrP->s1[i] ) )
-                srfP->styf->ndel--;
-
-            memset ( &ftrP->s1[i], 0, sizeof ( CIVdtmsty ) );
-            wcscpy ( ftrP->s1[i].nam, stylesP[i] );
-        }      
-
-        for ( i = numStyles; i < ftrP->numStyles; i++ )
-            aecDTM_deleteStyle ( srfP, &ftrP->s1[i] );
-    
-        ftrP->numStyles = numStyles;         
-    }
-    else
-    {
-        aecDTM_findStyleBlock ( &styleBlkP, srfP, ftrP->s1 );
-
-        if ( ftrP->s1 == &styleBlkP->rec.sty[0] && ftrP->numStyles == styleBlkP->use && 
-             numStyles <= styleBlkP->alc )
-        {
-            for ( i = 0; i < numStyles; i++ )
-            {
-                if ( aecDTM_isStyleDeletedFlagSet ( &ftrP->s1[i] ) )
-                    srfP->styf->ndel--;
-
-                memset ( &styleBlkP->rec.sty[i], 0, sizeof ( CIVdtmsty ) );
-                wcscpy ( styleBlkP->rec.sty[i].nam, stylesP[i] );
-            }
-
-            srfP->styf->nrec += ( numStyles - styleBlkP->use );
-            styleBlkP->use = numStyles;
-            ftrP->numStyles = numStyles;
-        }
-        else
-        {
-            for ( i = 0; i < ftrP->numStyles; i++ )
-                aecDTM_deleteStyle ( srfP, &ftrP->s1[i] );
-
-            allocSize = ( numStyles > DTM_C_BLKSIZ ) ? numStyles : DTM_C_BLKSIZ;
-            sts = aecDTM_allocateBlock ( &styleBlkP, srfP->styf, allocSize, 1 );
-
-            for ( i = 0; i < numStyles; i++ )
-                wcscpy ( styleBlkP->rec.sty[styleBlkP->use++].nam, stylesP[i] );
-
-            srfP->styf->nrec += numStyles;
-            ftrP->s1 = &styleBlkP->rec.sty[0];
-            ftrP->numStyles = numStyles;
-        }
-    }
-
-    return ( sts );
-}
-
-
-/*%-----------------------------------------------------------------------------
- FUNC: aecDTM_setFeatureFlag
- DESC:
- HIST: Original - twl 4-Jan-1999
- MISC: static
- KEYW: DTM FEATURE SET FLAG
------------------------------------------------------------------------------%*/
-
-void aecDTM_setFeatureFlag
-(
-    struct CIVdtmftr *ftrP,
-    struct CIVdtmsrf *srfP,
-    unsigned char *flagP
-)
-{
-    unsigned char tmpFlag;
-    int i;
-
-    if ( ( ftrP->flg & DTM_C_FTRTIN ) != ( *flagP & DTM_C_FTRTIN ) )
-        aecDTM_setSurfaceTinOutOfDateFlag ( srfP );
-
-    tmpFlag = ftrP->flg;   
-    ftrP->flg = 0;
-
-    if ( *flagP & DTM_C_FTRTIN )    // Do not contour
-    {
-        ftrP->flg |= DTM_C_FTRTIN;
-
-        for ( i = 0; i < ftrP->numPnts; i++ )
-            ftrP->p1[i].flg |= DTM_C_PNTTIN;
-    }
-    else
-    {
-        for ( i = 0; i < ftrP->numPnts; i++ )
-            ftrP->p1[i].flg &= ~DTM_C_PNTTIN;
-    }
-
-    if ( tmpFlag & DTM_C_FTRDEL )
-        ftrP->flg |= DTM_C_FTRDEL;
-}
-
-
--
-/*%-----------------------------------------------------------------------------
- FUNC: aecDTM_calcFeaturePntAllocSize
- DESC:
- HIST: Original - twl 5-June-1999
- MISC: static
- KEYW: DTM FEATURE CALCULATE POINTS ALLOCATION
------------------------------------------------------------------------------%*/
-
-long aecDTM_calcFeaturePntAllocSize  /* <=  Number to allocate     */
-(
-    long numPnts                                /* <=  Number of points       */
-)
-{
-    long nAlloc;
-
-    if ( numPnts <= 0 )
-        nAlloc = 10;
-
-    else if ( numPnts >= 1 && numPnts <= 10 )
-        nAlloc = ( numPnts * 2 > 10 ) ? numPnts * 2 : 10;
-
-    else if ( numPnts >= 11 && numPnts <= 40 )
-        nAlloc = numPnts + 20;
-
-    else if ( numPnts >= 41 && numPnts <= 100 )
-        nAlloc = (long)((double)numPnts * 1.5);
-
-    else
-        nAlloc = numPnts + 50;
-
-    return ( nAlloc );
-}
-
-
--
-/*%-----------------------------------------------------------------------------
- FUNC: aecDTM_densifyFeaturePoints
- DESC: Adds density points to a set of dtm feature points.
- HIST: Original - twl 18-Jun-1999
- MISC:
- KEYW: DTM DENISFY FEATURE POINTS
------------------------------------------------------------------------------%*/
-
-int aecDTM_densifyFeaturePoints
-(
-  long *numOutputPntsP,                /* <= # of points in list              */
-  CIVdtmpnt **outputPntsPP,            /* <= list of computed points          */
-  long numInputPnts,                   /* => # vertices in polyline           */
-  CIVdtmpnt *inputPntsP,               /* => polyline vertices                */
-  double interval                      /* => interval to use                  */
-)
-{
-    int sts = SUCCESS;
-
-    if ( !outputPntsPP || !numOutputPntsP )
-        return sts;
-
-    if ( numInputPnts < 2 || interval <= AEC_C_TOL3 )
-    {
-        *outputPntsPP = (CIVdtmpnt *) calloc ( numInputPnts, sizeof ( CIVdtmpnt ) );
-
-        if ( *outputPntsPP )
-        {
-            memcpy ( *outputPntsPP, inputPntsP, sizeof ( CIVdtmpnt ) *  numInputPnts );
-            *numOutputPntsP = numInputPnts;
-        }
-        else
-        {
-            sts = DTM_M_MEMALF;
-        }
-    }
-    else
-    {        
-        std::vector<int> divisors;
-        *numOutputPntsP = 1;
-
-        for ( int i = 0; i < numInputPnts-1; i++ )
-        {
-            double dis = mdlVec_distanceXY ( &inputPntsP[i].cor, &inputPntsP[i+1].cor );
-            int divisor = 1;
-
-            if ( i == 0 || (inputPntsP[i+1].flg & DTM_C_PNTPUD) )
-            {
-                while ( dis > ( interval + AEC_C_TOL3 ) )
-                {
-                    dis /= 2.0;
-                    divisor *= 2;
-                };
-            }
-
-            (*numOutputPntsP) += divisor;
-            divisors.push_back ( divisor );
-        }
-        
-        *outputPntsPP = (CIVdtmpnt *) calloc ( *numOutputPntsP + 10, sizeof ( CIVdtmpnt ) );
-
-        if ( *outputPntsPP )
-        {
-            memcpy ( &(*outputPntsPP)[0], &inputPntsP[0], sizeof ( CIVdtmpnt ) );
-            *numOutputPntsP = 1;
-
-            for ( int i = 0; i < numInputPnts-1; i++ )
-            {
-                if ( i == 0 || (inputPntsP[i+1].flg & DTM_C_PNTPUD) )
-                {
-                    int divisor = divisors[i];
-
-                    if ( divisor > 1 )
-                    {
-                        CIVdtmpnt newPnt;
-                        double xDis = inputPntsP[i+1].cor.x - inputPntsP[i].cor.x;
-                        double yDis = inputPntsP[i+1].cor.y - inputPntsP[i].cor.y;
-                        double zDis = inputPntsP[i+1].cor.z - inputPntsP[i].cor.z;
-
-                        xDis /= (double)divisor;
-                        yDis /= (double)divisor;
-                        zDis /= (double)divisor;
-
-                        memset ( &newPnt, 0, sizeof ( newPnt ) );
-                        memcpy ( &newPnt.cor, &inputPntsP[i].cor, sizeof ( CIVdtmpnt ) );
-                        newPnt.flg |= (DTM_C_PNTPUD|DTM_C_PNTDFY);
-
-                        for ( int j = 0; j < divisor - 1; j++ )
-                        {
-                            newPnt.cor.x += xDis;
-                            newPnt.cor.y += yDis;
-                            newPnt.cor.z += zDis;
-
-                            memcpy ( &(*outputPntsPP)[(*numOutputPntsP)++], &newPnt, sizeof ( CIVdtmpnt ) );
-                        }
-                    }
-                }
-
-                memcpy ( &(*outputPntsPP)[(*numOutputPntsP)++], &inputPntsP[i+1], sizeof ( CIVdtmpnt ) );
-            }        
-        }
-        else
-        {
-            sts = DTM_M_MEMALF;
-        }
-    }
-
-    return sts;
-}
-
-
+//---------------------------------------------------------------------------+
+// $Copyright: (c) 2016 Bentley Systems, Incorporated. All rights reserved. $
+//---------------------------------------------------------------------------+
+/*----------------------------------------------------------------------------*/
+/* ftruti.c                                            twl    27-Oct-1998     */
+/*----------------------------------------------------------------------------*/
+/* Contains various feature utilities.				                 	              */
+/*----------------------------------------------------------------------------*/
+
+
+/*----------------------------------------------------------------------------*/
+/* Include files                                                              */
+/*----------------------------------------------------------------------------*/
+#include "stdafx.h"
+
+#define     PNT_SAME    0
+#define     PNT_NEW     1
+#define     PNT_MOVED   2
+
+struct CIVdtmdat
+{
+    struct CIVdtmblk *blk;
+    struct CIVdtmsrf *srf;
+};
+
+struct styleProcData
+{
+    struct CIVdtmsrf *srf;
+    long   index;
+};
+
+typedef struct
+{
+    struct CIVdtmpnt *newAddr;
+    struct CIVdtmpnt *oldAddr;
+    long pntCode;
+} MatchInfo;
+
+
+static int  aecDTM_countFeaturesProcess(void *, int, long, DPoint3d *, struct CIVdtmpnt * );
+static int  aecDTM_featuresFromPointsProcess(void *, int, long, DPoint3d *, struct CIVdtmpnt * );
+static int  aecDTM_assignFeatureStylesProc(void *, struct CIVdtmsrf *unused, int, struct CIVdtmftr * );
+static int  aecDTM_getFeaturePoints(struct CIVdtmftr *, CIVdtmpnt **, long *);
+static int  aecDTM_getFeatureStyles(struct CIVdtmftr *, CIVdtmstynam **, long *);
+static int  aecDTM_getFeaturePayItems(struct CIVdtmftr *, CIVdtmpaynam **, long *);
+static int  aecDTM_setFeaturePoints(long, struct CIVdtmftr *, struct CIVdtmsrf *, CIVdtmpnt *, long, double*, unsigned char *);
+static int  aecDTM_setFeatureStyles(struct CIVdtmftr *, struct CIVdtmsrf *, CIVdtmstynam *, long );
+static int  aecDTM_transferFeaturePoints(long, struct CIVdtmfil *, struct CIVdtmpnt *, CIVdtmpnt *, long, int);
+static int  aecDTM_preProcessMatchPnts(MatchInfo **, long, struct CIVdtmsrf *, struct CIVdtmftr *, struct CIVdtmpnt *, long, int);
+static int  aecDTM_postProcessMatchPnts(MatchInfo *, long, struct CIVdtmsrf *, struct CIVdtmfil *, struct CIVdtmftr *);
+//static void aecDTM_featurePointsHorizontalLength(double *, long, CIVdtmpnt *);
+//static void segElevation(CIVdtmpnt *, CIVdtmpnt *, CIVdtmpnt *);
+static int  aecDTM_compareMatches(const void *, const void *);
+static int  aecDTM_compareXYZmatches(const void *, const void *);
+static int  aecDTM_tinMatchProcess(void *, long, DPoint3d *, struct CIVdtmtin *, unsigned long);
+
+
+static int cnt = 0;
+static boolean FirstRegPnt;
+
+
++
+/*%-----------------------------------------------------------------------------
+ FUNC: aecDTM_generateFeaturesFromPoints
+ DESC: Created featurs from breakline, exterior boundary, etc points when loading
+       a type 5 or earlier.DTM file.
+ HIST: Original - twl 23-Oct-1998
+ MISC: static
+ KEYW: DTM LOAD FEATURE FROM POINTS
+-----------------------------------------------------------------------------%*/
+
+int aecDTM_generateFeaturesFromPoints
+(
+    struct CIVdtmsrf *srf
+)
+{
+    struct CIVdtmblk *blk;
+    long typmsk = DTM_C_REGMSK | DTM_C_BRKMSK | DTM_C_INTMSK | DTM_C_EXTMSK | DTM_C_CTRMSK;
+    int  opt = DTM_C_NOBREK | DTM_C_DELETE | DTM_C_SNDONE;
+    int i;
+    int sts = SUCCESS;
+
+    cnt = 0;
+
+    if ( ( sts = aecDTM_sendAllPoints ( (void *)0, srf, opt, typmsk, aecDTM_countFeaturesProcess, (void *)srf ) ) == SUCCESS )
+        for ( i = 0; i < DTM_C_NMFTRF && sts == SUCCESS; i++ )
+        {
+            if ( srf->ftrf[i]->nrec )
+                sts = aecDTM_allocateBlock ( &blk, srf->ftrf[i], srf->ftrf[i]->nrec, 0 );
+        }
+
+    FirstRegPnt = TRUE;
+
+    if ( sts == SUCCESS )
+        sts = aecDTM_sendAllPoints ( (void *)0, srf, opt, typmsk, aecDTM_featuresFromPointsProcess, (void *)srf );
+
+    return ( sts );
+}
+
+
++
+/*%-----------------------------------------------------------------------------
+ FUNC: aecDTM_countFeaturesProcess
+ DESC: 
+ HIST: Original - twl 23-Oct-1998
+ MISC: static
+ KEYW: DTM LOAD FEATURE FROM POINTS
+-----------------------------------------------------------------------------%*/
+
+static int aecDTM_countFeaturesProcess
+(
+    void *tmp,
+    int typ,
+    long,
+    DPoint3d *,
+    struct CIVdtmpnt *p
+)
+{
+    CIVdtmsrf *srf = (CIVdtmsrf *)tmp;
+    int sts = SUCCESS;
+
+    if ( typ == DTM_C_DTMREG )
+        srf->regFtrf->nrec = 1;
+    else if ( !(p->flg & DTM_C_PNTPUD) )
+    {
+        switch ( typ )
+        {
+            case ( DTM_C_DTMBRK ) :  srf->brkFtrf->nrec++;  break;
+            case ( DTM_C_DTMINT ) :  srf->intFtrf->nrec++;  break;
+            case ( DTM_C_DTMEXT ) :  srf->extFtrf->nrec++;  break;
+            case ( DTM_C_DTMCTR ) :  srf->ctrFtrf->nrec++;  break;
+        }
+
+        if ( cnt++ == 100 ) 
+        {
+            aecTicker_show();
+            cnt = 0;
+        }
+    }
+
+    return ( sts );
+}
+
+
++
+/*%-----------------------------------------------------------------------------
+ FUNC: aecDTM_featuresFromPointsProcess
+ DESC:
+ HIST: Original - twl 23-Oct-1998
+ MISC: static
+ KEYW: DTM LOAD FEATURE FROM POINTS
+-----------------------------------------------------------------------------%*/
+
+static int aecDTM_featuresFromPointsProcess
+(
+    void *tmp,
+    int typ,
+    long,
+    DPoint3d *,
+    struct CIVdtmpnt *p
+)
+{
+    CIVdtmsrf *srf = (CIVdtmsrf *)tmp;
+    struct CIVdtmblk *blkP = NULL;
+    wchar_t baseName[DTM_C_NAMSIZ];
+    wchar_t ftrName[DTM_C_NAMSIZ];
+    long genMsg = 0;
+    long index;
+    int sts = SUCCESS;
+
+    switch ( typ )
+    {
+        case ( DTM_C_DTMREG ) :  blkP = srf->regFtrf->blk;  genMsg = DTM_M_PNTFTRNAME; break;
+        case ( DTM_C_DTMBRK ) :  blkP = srf->brkFtrf->blk;  genMsg = DTM_M_BRKFTRNAME; break;
+        case ( DTM_C_DTMINT ) :  blkP = srf->intFtrf->blk;  genMsg = DTM_M_INTFTRNAME; break;
+        case ( DTM_C_DTMEXT ) :  blkP = srf->extFtrf->blk;  genMsg = DTM_M_EXTFTRNAME; break;
+        case ( DTM_C_DTMCTR ) :  blkP = srf->ctrFtrf->blk;  genMsg = DTM_M_CTRFTRNAME; break;
+    }
+
+    if ( ( typ == DTM_C_DTMREG && FirstRegPnt ) || ( typ != DTM_C_DTMREG && !(p->flg & DTM_C_PNTPUD) ) )
+    {
+        blkP->use++;
+        index = blkP->use - 1;
+        swprintf ( baseName, L"%s%d", aecOutput_getMessageString(genMsg), (index + 1) );
+        aecGuid_generate ( &blkP->rec.ftr[index].guid );
+        wcscpy ( ftrName, baseName );
+        wcscpy ( blkP->rec.ftr[index].nam, ftrName );
+        blkP->rec.ftr[index].p1 = p;
+        blkP->rec.ftr[index].numPnts = 1;
+
+        if ( typ == DTM_C_DTMREG )
+            FirstRegPnt = FALSE;
+    }
+    else
+    {
+        index = blkP->use - 1;
+        blkP->rec.ftr[index].numPnts++;
+    }
+
+    if ( cnt++ == 100 ) 
+    {
+        aecTicker_show();
+        cnt = 0;
+    }
+
+    return ( sts );
+}
+
++
+/*%-----------------------------------------------------------------------------
+ FUNC: aecDTM_generateUniqueFeatureName
+ DESC: Generates a feature name which is unique within a surface.
+ HIST: Original - twl 27-Mar-1998
+ MISC:
+ KEYW: DTM FEATURE NAME GENERATE UNIQUE
+-----------------------------------------------------------------------------%*/
+
+void aecDTM_generateUniqueFeatureName
+(
+    wchar_t *newNameP,                 /* <= unique name                        */
+    wchar_t *oldNameP,                 /* => name to check                      */
+    struct CIVdtmsrf *srfP             /* => DTM surface (or NULL)              */
+)
+{
+    CIVdtmftr *ftrP;
+
+    if ( newNameP != (wchar_t *)0 )
+    {
+        newNameP[0] = '\0';
+        #pragma warning(disable:4459) // NEEDSWORK_VS2015: WIP, hides previous local declaration
+        if ( oldNameP != (wchar_t *)0 )
+        {
+            wchar_t tmpOldName[DTM_C_NAMSIZ];
+            size_t idx;
+            int cnt = 1;
+
+            wcscpy ( newNameP, oldNameP );
+            wcscpy ( tmpOldName, oldNameP );
+            tmpOldName[DTM_C_NAMSIZ-1] = '\0';
+            idx = wcslen ( tmpOldName ) - 1;
+
+            while ( idx > 0 && iswdigit ( tmpOldName[idx-1] ) )
+                idx--;
+
+            if ( iswdigit( tmpOldName[idx] ) )
+            {
+                wchar_t wcDigits[DTM_C_NAMSIZ];
+                wcscpy ( wcDigits, &tmpOldName[idx] );
+                swscanf ( wcDigits, L"%ld", &cnt );
+                cnt++;
+                tmpOldName[idx] = '\0';                    
+            }
+
+            do
+            {
+                if ( aecDTM_findFeatureByName ( &ftrP, srfP, newNameP ) == SUCCESS )
+                    swprintf ( newNameP, L"%.*s%d", DTM_C_NAMSIZ-3, tmpOldName, cnt++ );     /* DO_NOT_TRANSLATE */
+                else
+                    cnt = 0;
+            } while ( cnt );
+        }
+    }
+}
+
+
++
+/*%-----------------------------------------------------------------------------
+ FUNC: aecDTM_generateFeatureStyles
+ DESC: Generates a default style for each feature in the feature table.
+ HIST: Original - twl 23-Oct-1998
+ MISC: static
+ KEYW: DTM GENERATE FEATURE STYLES
+-----------------------------------------------------------------------------%*/
+
+int aecDTM_generateFeatureStyles
+(
+    struct CIVdtmsrf *srf
+)
+{
+    struct styleProcData dat;
+    struct CIVdtmblk *blk;
+    struct CIVdtmsty *s;
+    long typmsk = DTM_C_REGMSK | DTM_C_BRKMSK | DTM_C_INTMSK | DTM_C_EXTMSK | DTM_C_CTRMSK;
+    int  opt = DTM_C_NOBREK | DTM_C_DELETE | DTM_C_SNDONE;
+    int sts = SUCCESS;
+    int j = 0;
+    int i;
+
+    srf->styf->nrec = 0;
+
+    for ( i = 0; i < DTM_C_NMFTRF; i++ )
+        srf->styf->nrec += srf->ftrf[i]->nrec;
+
+    if ( srf->styf->nrec && ( sts = aecDTM_allocateBlock ( &blk, srf->styf, srf->styf->nrec, 0 ) ) == SUCCESS )
+    {
+        for ( s = blk->rec.sty; blk->use < srf->styf->nrec  &&  sts == SUCCESS; blk->use++ )
+        {
+            if ( j++ == 100 ) 
+            {
+                aecTicker_show();
+                j = 0;
+            }
+
+            wcsncpy ( s[blk->use].nam, DEFAULT_PREFERENCE_NAME, CIV_C_NAMSIZ-1 );
+        }
+
+        memset ( &dat, 0, sizeof ( dat ) );
+        dat.srf = srf;
+        sts = aecDTM_sendAllFeatures ( (void *)NULL, srf, opt, typmsk, aecDTM_assignFeatureStylesProc, (void *)&dat );
+    }
+
+    return ( sts );
+}
+
+
++
+/*%-----------------------------------------------------------------------------
+ FUNC: aecDTM_assignFeatureStylesProc
+ DESC:
+ HIST: Original - twl 4-Nov-1998
+ MISC: static
+ KEYW: DTM LOAD ASSIGN FEATURE STYLES
+-----------------------------------------------------------------------------%*/
+
+static int aecDTM_assignFeatureStylesProc
+(
+    void *tmp,
+    struct CIVdtmsrf *,
+    int ftrTyp,
+    struct CIVdtmftr *ftrP
+)
+{
+    struct styleProcData *dat = (struct styleProcData *)tmp;
+    int sts = SUCCESS;
+
+
+    if ( dat->index < dat->srf->styf->blk->use )
+    {
+        ftrP->s1 = &dat->srf->styf->blk->rec.sty[dat->index];
+
+        if ( ftrTyp == DTM_C_DTMREGFTR )
+          wcsncpy ( ftrP->s1[0].nam, aecOutput_getMessageString ( DTM_M_RNDFTRSTY ), CIV_C_NAMSIZ-1 );
+        else
+          wcsncpy ( ftrP->s1[0].nam, DEFAULT_PREFERENCE_NAME, CIV_C_NAMSIZ-1 );
+
+        ftrP->numStyles = 1;
+        dat->index++;
+    }
+
+    return ( sts );
+}
+
+
++
+/*%-----------------------------------------------------------------------------
+ FUNC: aecDTM_getFeatureInfo
+ DESC: Extracts feature information from a feature stored in a surface.
+       pntsPP and stylesPP must be freed by the caller.
+ HIST: Original - twl 4-Jan-1999
+ MISC: static
+ KEYW: DTM FEATURE GET INFO
+-----------------------------------------------------------------------------%*/
+
+int aecDTM_getFeatureInfo
+(
+    CIVdtmftr    *ftrP,                   /*  => feature                      */
+    CIVdtmsrf    *srfP,                   /*  => surface containing feature   */
+    BeSQLite::BeGuid         *guidP,                  /* <=  feature's BeSQLite::BeGuid (or NULL)     */
+    long         *typeP,                  /* <=  feature type (or NULL)       */
+    wchar_t      nameP[DTM_C_NAMSIZ],     /* <=  feature name (or NULL)       */
+    wchar_t      descP[DTM_C_NAMSIZ],     /* <=  feature description (or NULL)*/
+    wchar_t      parentP[DTM_C_NAMSIZ],   /* <=  parent feature name (or NULL)*/
+    CIVdtmpnt    **pntsPP,                /* <=  feature's points (or NULL)   */
+    long         *numPntsP,               /* <=  number of points (or NULL)   */
+    double       *pntDensityP,            /* <=  point density (or NULL)      */
+    CIVdtmstynam **stylesPP,              /* <=  feature's styles (or NULL)   */
+    long         *numStylesP,             /* <=  number of styles (or NULL)   */
+    CIVdtmpaynam **payItemsPP,            /* <=  feature's pay items (or NULL)*/
+    long         *numPayItemsP,           /* <=  number of pay items (or NULL)*/
+    unsigned char      *flagP                   /* <=  feature's flag (or NULL)     */
+)
+{
+    int sts = SUCCESS;
+
+    if ( sts == SUCCESS && pntsPP )
+        *pntsPP = NULL;
+
+    if ( sts == SUCCESS && stylesPP )
+        *stylesPP = NULL;
+
+    if ( sts == SUCCESS && payItemsPP )
+        *payItemsPP = NULL;
+
+    if ( sts == SUCCESS && guidP )
+        aecGuid_copy ( guidP, &ftrP->guid );
+
+    if ( sts == SUCCESS && typeP )
+        aecDTM_findFeatureType ( typeP, NULL, srfP, ftrP );
+
+    if ( sts == SUCCESS && nameP )
+        wcscpy ( nameP, ftrP->nam );
+
+    if ( sts == SUCCESS && descP )
+        wcscpy ( descP, ftrP->des );
+
+    if ( sts == SUCCESS && parentP )
+        wcscpy ( parentP, ftrP->par );
+
+    if ( sts == SUCCESS && ( pntsPP || numPntsP ) )
+        sts = aecDTM_getFeaturePoints ( ftrP, pntsPP, numPntsP );
+
+    if ( sts == SUCCESS && stylesPP && numStylesP )
+        sts = aecDTM_getFeatureStyles ( ftrP, stylesPP, numStylesP );
+
+    if ( sts == SUCCESS && payItemsPP && numPayItemsP )
+        sts = aecDTM_getFeaturePayItems ( ftrP, payItemsPP, numPayItemsP );
+
+    if ( sts == SUCCESS && pntDensityP )
+        *pntDensityP = ftrP->pntDensity;
+
+    if ( sts == SUCCESS && flagP )
+        *flagP = ftrP->flg;
+
+    return ( sts );
+}
+
+
++
+/*%-----------------------------------------------------------------------------
+ FUNC: aecDTM_getFeaturePoints
+ DESC: Extracts feature points from a feature stored in a surface.
+       pntsPP must be freed by the caller.
+ HIST: Original - twl 4-Jan-1999
+ MISC: static
+ KEYW: DTM FEATURE GET POINTS
+-----------------------------------------------------------------------------%*/
+
+static int aecDTM_getFeaturePoints
+(
+    struct CIVdtmftr *ftrP,
+    CIVdtmpnt **pntsPP,
+    long *numPntsP
+)
+{
+    int i;
+    int sts = SUCCESS;
+
+    *numPntsP = 0;
+
+    for ( i = 0; i < ftrP->numPnts; i++ )
+        if ( !aecDTM_isPointDeletedFlagSet ( &ftrP->p1[i] ) && !( ftrP->p1[i].flg & DTM_C_PNTDFY ) )
+            (*numPntsP)++;
+
+    if ( pntsPP )
+    {
+        if ( !(*numPntsP) ) *numPntsP = 1;
+
+        if ( ( *pntsPP = (CIVdtmpnt * ) calloc ( *numPntsP, sizeof ( CIVdtmpnt ) ) ) != NULL )
+        {
+            *numPntsP = 0;
+
+            for ( i = 0; i < ftrP->numPnts; i++ )
+            {
+                if ( !aecDTM_isPointDeletedFlagSet ( &ftrP->p1[i] ) && !( ftrP->p1[i].flg & DTM_C_PNTDFY ) )
+                {
+                    DTMPOINTTODPOINT ( srfP, &ftrP->p1[i], (*pntsPP)[*numPntsP].cor );
+                    (*pntsPP)[*numPntsP].flg = 0;
+
+                    if ( ftrP->p1[i].flg & DTM_C_PNTPUD)
+                        (*pntsPP)[*numPntsP].flg |= DTM_C_PNTPUD;
+
+                    (*numPntsP)++;
+                }
+            }
+        }
+        else
+            sts = DTM_M_MEMALF;
+    }
+    
+    return ( sts );
+}
+
+
++
+/*%-----------------------------------------------------------------------------
+ FUNC: aecDTM_getFeatureStyles
+ DESC: Extracts feature styles from a feature stored in a surface.
+       stylesPP must be freed by the caller.
+ HIST: Original - twl 4-Jan-1999
+ MISC: static
+ KEYW: DTM FEATURE GET POINTS
+-----------------------------------------------------------------------------%*/
+
+static int aecDTM_getFeatureStyles
+(
+    struct CIVdtmftr *ftrP,
+    CIVdtmstynam **stylesPP,
+    long *numStylesP
+)
+{
+    int i;
+    int sts = SUCCESS;
+
+    if ( ( *stylesPP = (CIVdtmstynam *) calloc ( ftrP->numStyles * CIV_C_NAMSIZ, sizeof ( wchar_t ) ) ) != NULL )
+    {
+        *numStylesP = 0;
+
+        for ( i = 0; i < ftrP->numStyles; i++ )
+        {
+            if ( !aecDTM_isStyleDeletedFlagSet ( &ftrP->s1[i] ) )
+            {
+                wcscpy ( (*stylesPP)[i], ftrP->s1[i].nam );
+                (*numStylesP)++;
+            }
+        }
+    }
+    else
+        sts = DTM_M_MEMALF;
+
+    return ( sts );
+}
+
+
++
+/*%-----------------------------------------------------------------------------
+ FUNC: aecDTM_getFeaturePayItems
+ DESC: Extracts feature pay items from a feature stored in a surface.
+       payItemsPP must be freed by the caller.
+ HIST: Original - twl 10-Oct-2003
+ MISC: static
+ KEYW: DTM FEATURE GET PAY ITEMS
+-----------------------------------------------------------------------------%*/
+
+static int aecDTM_getFeaturePayItems
+(
+    struct CIVdtmftr *ftrP,
+    CIVdtmpaynam **payItemsPP,
+    long *numPayItemsP
+)
+{
+    int i;
+    long alloc = ftrP->numPayItems ? ftrP->numPayItems : 1;
+    int sts = SUCCESS;
+
+    if ( ( *payItemsPP = (CIVdtmpaynam *) calloc ( alloc * CIV_C_NAMSIZ, sizeof ( wchar_t ) ) ) != NULL )
+    {
+        *numPayItemsP = 0;
+
+        for ( i = 0; i < ftrP->numPayItems; i++ )
+        {
+            if ( !aecDTM_isPayItemDeletedFlagSet ( &ftrP->pay[i] ) )
+            {
+                wcscpy ( (*payItemsPP)[i], ftrP->pay[i].nam );
+                (*numPayItemsP)++;
+            }
+        }
+    }
+    else
+        sts = DTM_M_MEMALF;
+
+    return ( sts );
+}
+
+
++
+/*%-----------------------------------------------------------------------------
+ FUNC: aecDTM_setFeatureInfo
+ DESC: Sets a feature's guid, name, description, parent, points, point density,
+       styles, and properties.  Each is optional if a null is passed for any
+       one of these it will be left unchanged in the feature.  When an array of
+       points are passed, the feature's existing points will be replaced with
+       the points passed in.  The 'opt' parameter allows the caller to specify
+       additional information about the points that can speed up processing
+       of existing triangles.
+
+       The following values can be passed for opt:
+       DTM_C_DELONLY - If points have only been deleted.
+       DTM_C_ADDONLY - If points have only been inserted or added.
+       DTM_C_MOVONLY - If points have only been moved.
+       DTM_C_ELVONLY - If the elevations of points have only been changed.
+    
+ HIST: Original - twl 4-Jan-1999
+ MISC: 
+ KEYW: DTM FEATURE SET INFO
+-----------------------------------------------------------------------------%*/
+
+int aecDTM_setFeatureInfo
+(
+    CIVdtmftr    *ftrP,                   /* <=> feature                      */
+    CIVdtmsrf    *srfP,                   /*  => surface containing feature   */
+    long         opt,                     /*  => operational information or 0 */
+    BeSQLite::BeGuid         *guidP,                  /*  => feature's BeSQLite::BeGuid (or NULL)     */
+    long         *typeP,                  /*  => feature type (or NULL)       */
+    wchar_t      nameP[DTM_C_NAMSIZ],     /*  => feature name (or NULL)       */
+    wchar_t      descP[DTM_C_NAMSIZ],     /*  => feature description (or NULL)*/
+    wchar_t      parentP[DTM_C_NAMSIZ],   /*  => parent feature name (or NULL)*/
+    CIVdtmpnt    *pntsP,                  /*  => feature's points (or NULL)   */
+    long         numPnts,                 /*  => number of points (or NULL)   */
+    double       *pntDensityP,            /*  => point density (or NULL)      */
+    CIVdtmstynam *stylesP,                /*  => feature's styles (or NULL)   */
+    long         numStyles,               /*  => number of styles (or NULL)   */
+    CIVdtmpaynam *payItemsP,              /*  => pay items (or NULL)          */
+    long         numPayItems,             /*  => # of pay items               */
+    unsigned char      *flagP,                  /*  => feature's flag (or NULL)     */
+    BOOL                                  /*  => retriangulate (usually TRUE) */
+)
+{
+    long type;
+    int sts = SUCCESS;
+
+    aecDTM_findFeatureType ( &type, NULL, srfP, ftrP );
+
+    if ( typeP && *typeP != type )
+    {
+        BeSQLite::BeGuid guid;
+        BeSQLite::BeGuid newGuid;
+        wchar_t name[DTM_C_NAMSIZ];
+        wchar_t desc[DTM_C_NAMSIZ];
+        wchar_t parent[DTM_C_NAMSIZ];
+        CIVdtmpnt *pnts = NULL;
+        long nPnts;
+        double density;
+        CIVdtmstynam *styles = NULL;
+        long nStyles;
+        CIVdtmpaynam *payItems = NULL;
+        long nPayItems;
+        unsigned char flag;
+
+        if ( ( sts = aecDTM_getFeatureInfo ( ftrP, srfP, 
+                                      &guid, NULL, name, desc, parent, &pnts, &nPnts, &density,
+                                      &styles, &nStyles, &payItems, &nPayItems, &flag ) ) == SUCCESS )
+        {
+            aecDTM_deleteFeatureByGUID ( srfP, &guid );
+
+            if ( guidP )
+                aecGuid_copy ( &guid, guidP );
+
+            if ( nameP )
+                memcpy ( name, nameP, sizeof ( name ) );
+
+            if ( descP )
+                memcpy ( desc, descP, sizeof ( desc ) );
+
+            if ( parentP )
+                memcpy ( parent, parentP, sizeof ( parent ) );
+
+            if ( pntsP )
+            {
+                if ( pnts )
+                    free ( pnts );
+
+                pnts = pntsP;
+                nPnts = numPnts;
+            }
+
+            if ( type == DTM_C_DTMREGFTR && pntsP == NULL )
+            {
+                int i;
+                pnts[0].flg &= ~DTM_C_PNTPUD;
+
+                for ( i = 1; i < nPnts; i++ )
+                    pnts[i].flg |= DTM_C_PNTPUD;
+            }
+    
+            if ( pntDensityP )
+                density = *pntDensityP;
+
+            if ( stylesP )
+            {
+                if ( styles )
+                    free ( styles );
+
+                styles = stylesP;
+                nStyles = numStyles;
+            }
+
+            if ( payItemsP )
+            {
+                if ( payItems )
+                    free ( payItems );
+
+                payItems = payItemsP;
+                nPayItems = numPayItems;
+            }
+
+            if ( flagP )
+                memcpy ( &flag, flagP, sizeof ( flag ) );
+
+            sts = aecDTM_addFeature ( &newGuid, srfP, 0,
+                                      name, desc, parent, *typeP, nPnts, pnts, NULL, NULL, density,
+                                      styles, nStyles, payItems, nPayItems, flag );
+
+            if ( sts == SUCCESS && ( sts = aecDTM_findFeatureByGUID ( &ftrP, srfP, &newGuid ) ) == SUCCESS )
+                sts = aecDTM_setFeatureInfo ( ftrP, srfP, 0, &guid, NULL, NULL, NULL, NULL,
+                                              NULL, 0, NULL, NULL, 0, NULL, 0, NULL, TRUE );
+
+            if ( pnts && pnts != pntsP )
+                free ( pnts );
+
+            if ( styles && styles != stylesP )
+                free ( styles );
+
+            if ( payItems && payItems != payItemsP )
+                free ( payItems );
+        }
+    }
+    else
+    {
+        if ( sts == SUCCESS && !aecDTM_isFeatureDeletedFlagSet ( ftrP ) )
+            aecDTM_hashDeleteFeature ( srfP, ftrP  );
+
+        if ( sts == SUCCESS && guidP )
+            aecGuid_copy ( &ftrP->guid, guidP );
+
+        if ( sts == SUCCESS && nameP )
+        {
+            if ( wcscmp ( nameP, L"" ) )
+                wcscpy ( ftrP->nam, nameP );
+            else
+                wcscpy ( ftrP->nam, aecOutput_getMessageString ( DTM_M_NOFTRNAME ) );
+        }
+
+        if ( sts == SUCCESS && descP )
+            wcscpy ( ftrP->des, descP );
+
+        if ( sts == SUCCESS && parentP )
+            wcscpy ( ftrP->par, parentP );
+
+        if ( sts == SUCCESS )
+            sts = aecDTM_setFeaturePoints ( opt, ftrP, srfP, pntsP, numPnts, pntDensityP, flagP );
+
+        if ( sts == SUCCESS && flagP )
+            aecDTM_setFeatureFlag ( ftrP, srfP, flagP );
+
+        if ( sts == SUCCESS && stylesP && numStyles )
+            sts = aecDTM_setFeatureStyles ( ftrP, srfP, stylesP, numStyles );
+
+        if ( !aecDTM_isFeatureDeletedFlagSet ( ftrP ) )
+            sts = aecDTM_hashInsertFeature ( srfP, ftrP );
+
+        aecDTM_setSurfaceModifiedFlag ( srfP );
+    }
+
+    return ( sts );
+}
+
+
++
+/*%-----------------------------------------------------------------------------
+ FUNC: aecDTM_setFeaturePoints
+ DESC: Replaces a feature existing set of points with a new set.
+       See aecDTM_setFeatureInfo for 'opt' values.
+ HIST: Original - twl 4-Jan-1999
+ MISC: static
+ KEYW: DTM FEATURE SET POINTS
+-----------------------------------------------------------------------------%*/
+
+static int aecDTM_setFeaturePoints
+(
+    long opt,                   //  => Operational information.
+    struct CIVdtmftr *ftrP,     // <=> Feature .
+    struct CIVdtmsrf *srfP,     //  => Surface.
+    CIVdtmpnt *inputPntsP,      //  => Points to be assigned.
+    long numInputPnts,          //  => Number of points.
+    double *pntDensityP,        //  => Point density factor.
+    unsigned char *flagP              //  => Feature flag settings.
+)
+{
+    MatchInfo *matchListP = NULL;
+    struct CIVdtmblk *pntBlkP;
+    struct CIVdtmfil *pntFilP;
+    struct CIVdtmpnt *p1P;
+    boolean bFree_inputPntsP = FALSE;
+    boolean bPntsChanged = FALSE;
+    long pntType, ftrType, alcSize;
+    int closeString;
+    int sts = SUCCESS;
+    int i;
+
+    aecDTM_findFeatureType ( &ftrType, NULL, srfP, ftrP );
+
+
+    // If the point density has changed, we will have to replace the features
+    // points even if the caller did not pass any new points.
+
+    if ( pntDensityP )
+    {
+
+        // If the caller did not pass any new points he passed in 
+        // a new point density, get the existing points so we can
+        // re-densify them.
+
+        if ( *pntDensityP != ftrP->pntDensity && !inputPntsP )
+        {
+            aecDTM_getFeaturePoints ( ftrP, &inputPntsP, &numInputPnts );
+            bFree_inputPntsP = TRUE;
+        }
+
+        ftrP->pntDensity = *pntDensityP;
+    }
+
+    if ( inputPntsP && numInputPnts )
+    {
+        aecDTM_findPointType ( &pntType, NULL, &pntBlkP, srfP, ftrP->p1 );
+        aecDTM_findPointFile ( &pntFilP, srfP, ftrP->p1 );
+
+        // Check the feature type and validate the points.
+
+        if ( ( sts = aecDTM_addFeatureCheck ( srfP, ftrType, &numInputPnts, inputPntsP, &closeString, FALSE ) ) == SUCCESS )
+        {
+            // If we have a point density greater than zero, generate densified points.
+
+            if ( ftrP->pntDensity > AEC_C_TOL3 )
+            {
+                CIVdtmpnt *newPntsP = NULL;
+                long newNumPoints = 0;
+
+                aecDTM_densifyFeaturePoints ( &newNumPoints, &newPntsP, numInputPnts, inputPntsP, ftrP->pntDensity );
+
+                if ( bFree_inputPntsP && inputPntsP )
+                    free ( inputPntsP );
+
+                inputPntsP = newPntsP;
+                numInputPnts = newNumPoints;  
+                bFree_inputPntsP = TRUE;                  
+            }
+
+
+            // Replace the feature's existing points.
+
+            if ( sts == SUCCESS )
+            {
+                if ( numInputPnts + closeString == ftrP->numPnts )
+                {
+                    for ( i = 0; i < ftrP->numPnts && !bPntsChanged; i++ )
+                        if ( !VEQUAL ( ftrP->p1[i].cor, inputPntsP[i].cor, AEC_C_TOL ) )
+                            bPntsChanged = TRUE;
+                }
+                else
+                    bPntsChanged = TRUE;                    
+
+                if ( bPntsChanged )
+                    aecDTM_preProcessMatchPnts ( &matchListP, opt, srfP, ftrP, inputPntsP, numInputPnts, closeString );
+
+                if ( numInputPnts + closeString <= ftrP->numPnts )
+                {
+                    aecDTM_transferFeaturePoints ( opt, pntFilP, ftrP->p1, inputPntsP, numInputPnts, closeString );
+
+                    for ( i = numInputPnts + closeString; i < ftrP->numPnts; i++ )
+                        aecDTM_deletePoint ( srfP, pntFilP, &ftrP->p1[i] );
+
+                    ftrP->numPnts = numInputPnts;
+                }
+                else if ( ftrP->p1 == &pntBlkP->rec.pnt[0] && ftrP->numPnts == pntBlkP->use && 
+                     ( numInputPnts + closeString ) <= pntBlkP->alc )
+                {
+                    aecDTM_transferFeaturePoints ( opt, pntFilP, &pntBlkP->rec.pnt[0], inputPntsP, numInputPnts, closeString );
+
+                    for ( i = numInputPnts + closeString; i < pntBlkP->alc; i++ )
+                        memset ( &pntBlkP->rec.pnt[i], 0, sizeof ( struct CIVdtmpnt ) );
+
+                    pntFilP->nrec += ( numInputPnts + closeString - pntBlkP->use );
+                    ftrP->numPnts = pntBlkP->use = numInputPnts + closeString;
+                }
+                else
+                {
+                    alcSize = aecDTM_calcFeaturePntAllocSize( numInputPnts + closeString );
+
+                    if ( ( sts = aecDTM_addFeaturePointsToFile ( &p1P, srfP, pntFilP, pntType, closeString, numInputPnts, inputPntsP, alcSize ) ) == SUCCESS )
+                    {
+                        for ( i = 0; i < ftrP->numPnts; i++ )
+                            aecDTM_deletePoint ( srfP, pntFilP, &ftrP->p1[i] );
+
+                        ftrP->p1 = p1P;      
+                        ftrP->numPnts = numInputPnts + closeString; 
+                    }                
+                }
+
+                if ( flagP )
+                    aecDTM_setFeatureFlag ( ftrP, srfP, flagP );
+                else
+                {
+                    unsigned char tmpFlag;
+                    tmpFlag = ftrP->flg;
+                    aecDTM_setFeatureFlag ( ftrP, srfP, &tmpFlag );
+                }
+
+
+                // If the entire feature must be retriangulated, triangulate each and
+                // every new point assigned to the feature.  Adjust triangle's point
+                // addresses that point to the feature's existing points that have 
+                // not been changed but have been moved in memory.
+                // Then triangulate any additional points added to the feature.
+
+                if ( bPntsChanged )
+                    aecDTM_postProcessMatchPnts ( matchListP, opt, srfP, pntFilP, ftrP );
+            }
+        }
+    }
+    // If no points are being changed, the we only have to retriangulate the entire
+    // feature if the exclude from triangulation bit has changed.
+    else if ( flagP && ( ( *flagP & DTM_C_FTRTIN ) != ( ftrP->flg & DTM_C_FTRTIN ) ) ) 
+    {
+        aecDTM_setFeatureFlag ( ftrP, srfP, flagP );
+    }
+
+    if ( bFree_inputPntsP && inputPntsP )
+        free ( inputPntsP );
+
+    if ( bPntsChanged )
+        aecDTM_setSurfaceTinOutOfDateFlag ( srfP );
+
+    return ( sts );
+}
+
+
++
+/*%-----------------------------------------------------------------------------
+ FUNC: aecDTM_transferFeaturePoints
+ DESC:
+ HIST: Original - twl 4-Jan-1999
+ MISC: static
+ KEYW: DTM FEATURE TRANSFER POINTS
+-----------------------------------------------------------------------------%*/
+
+static int aecDTM_transferFeaturePoints
+(
+    long,
+    struct CIVdtmfil *pntFilP,
+    struct CIVdtmpnt *pntBuf,
+    struct CIVdtmpnt *inputPntsP,
+    long numInputPnts,
+    int closeString
+)
+{
+    int sts = SUCCESS;
+    int i;
+
+    for ( i = 0; i < numInputPnts; i++ )
+    {
+        if ( aecDTM_isPointDeletedFlagSet ( &pntBuf[i] ) )
+            pntFilP->ndel--;
+
+        memcpy ( &pntBuf[i], &inputPntsP[i], sizeof ( struct CIVdtmpnt ) );
+    }
+
+    if ( closeString )
+    {
+        if ( aecDTM_isPointDeletedFlagSet ( &pntBuf[numInputPnts + closeString] ) )
+            pntFilP->ndel--;
+
+        memcpy ( &pntBuf[numInputPnts], &inputPntsP[0], sizeof ( struct CIVdtmpnt ) );
+        pntBuf[numInputPnts].flg |= DTM_C_PNTPUD;
+    }
+
+    return ( sts );
+}
+
+
++
+/*%-----------------------------------------------------------------------------
+ FUNC: aecDTM_preProcessMatchPnts
+ DESC: Compares a feature's existing list of points with an array of new points.
+       Returns a list of the memory address of existing points that match the
+       new points.  If points are being deleted only or moved only, non-matching
+       points will be deleted and untriangulated.
+ HIST: Original - twl 03-Jul-1999
+ MISC:
+ KEYW: DTM PRE PROCESS MATCH POINTS
+-----------------------------------------------------------------------------%*/
+
+static int aecDTM_preProcessMatchPnts
+(
+    MatchInfo **matchListPP,    /* <=  List of match information (caller should free)*/
+    long opt,                   /*  => See set feature info */
+    struct CIVdtmsrf *srfP,     /*  => Surface to use */
+    struct CIVdtmftr *ftrP,     /*  => Feature to use */
+    struct CIVdtmpnt *pntsP,    /*  => Points being added to feature */
+    long numPnts,               /*  => Number of new points being added */
+    int closeString
+)
+{
+    struct CIVdtmpnt *xyzMatchHshTblP = NULL;
+    struct CIVpntedt pntdel;
+    long nTri;
+    long i, k;
+    int sts = SUCCESS;
+
+
+    // If surface has not been triangulated skip this process.
+
+    aecDTM_countSurfaceTriangle( &nTri, srfP );
+
+    if ( nTri == 0 )
+        return ( sts );
+
+    memset ( &pntdel, 0, sizeof ( pntdel ) );
+    *matchListPP = NULL;
+
+    if ( ftrP->numPnts > (numPnts + closeString) )
+        *matchListPP = (MatchInfo *) calloc ( ftrP->numPnts, sizeof ( MatchInfo ) );
+    else
+        *matchListPP = (MatchInfo *) calloc ( numPnts + closeString, sizeof ( MatchInfo ) );
+
+
+    if ( *matchListPP == NULL )
+        sts = DTM_M_MEMALF;
+    else
+    {
+        switch ( opt )
+        {
+        case DTM_C_DELONLY:
+            pntdel.state = PNTEDT_INIT;
+            pntdel.opt = PNTEDT_NOPATCH;
+            pntdel.srf = srfP;
+
+            // Initialize the point delete process.
+
+            if ( ( sts = aecDTM_pointDelete ( &pntdel ) ) == SUCCESS )
+            {
+                pntdel.state = PNTEDT_PRCD;
+
+                for ( i = 0, k = 0; i < ftrP->numPnts && sts == SUCCESS; i++ )
+                {
+                    // For each old point that matches a new point, save
+                    // the address of the old point.  If they don't match,
+                    // delete and untriangulate the old point.
+                    if( ( k < numPnts ) && (VEQUAL( ftrP->p1[i].cor, pntsP[k].cor, AEC_C_TOL )))
+                    {
+                        (*matchListPP)[k].oldAddr = &ftrP->p1[i];
+                        k++;
+                    }
+                    else
+                    {
+                        pntdel.pnt = &ftrP->p1[i];
+                        aecDTM_pointDelete ( &pntdel );
+                    }
+                }
+            }
+            break;
+
+        case DTM_C_ADDONLY:
+            for ( i = 0, k = 0; i < numPnts && sts == SUCCESS; i++ )
+            {
+                // For each old point that matches a new point, save
+                // the address of the old point.  If they don't match,
+                // mark the new point as PNT_NEW.
+                if((VEQUAL( pntsP[i].cor, ftrP->p1[k].cor, AEC_C_TOL )))
+                {
+                   (*matchListPP)[i].oldAddr = &ftrP->p1[k];
+                    k++;
+                }
+                else
+                    (*matchListPP)[i].pntCode = PNT_NEW;
+            }
+            break;
+
+        case DTM_C_MOVONLY:
+            pntdel.state = PNTEDT_INIT;
+            pntdel.opt = PNTEDT_NOPATCH;
+            pntdel.srf = srfP;
+
+            if ( ( sts = aecDTM_pointDelete ( &pntdel ) ) == SUCCESS )
+            {
+                pntdel.state = PNTEDT_PRCD;
+
+                for ( i = 0; i < ftrP->numPnts && sts == SUCCESS; i++ )
+                {
+                    // For each old point that matches a new point, save
+                    // the address of the old point.  If they don't match,
+                    // delete and untriangulate the old point and mark the new
+                    // point as PNT_MOVED.
+                    if( i < numPnts && (VEQUALXY( ftrP->p1[i].cor, pntsP[i].cor, AEC_C_TOL )) )
+                    {
+                        (*matchListPP)[i].oldAddr = &ftrP->p1[i];
+                    }
+                    else
+                    {
+                        if ( !aecDTM_isPointDeletedFlagSet ( &ftrP->p1[i] ) )
+                        {
+                            pntdel.pnt = &ftrP->p1[i];
+                            aecDTM_pointDelete ( &pntdel );
+                        }
+
+                        (*matchListPP)[i].pntCode = PNT_MOVED;
+                    }
+                }
+
+            }
+            break; 
+
+        case DTM_C_ELVONLY:
+            // Nothing has to be done.  If elevations change only, triangles will
+            // not be affected.
+            break;   
+
+        default: 
+            pntdel.state = PNTEDT_INIT;
+            pntdel.opt = PNTEDT_NOPATCH;
+            pntdel.srf = srfP;
+
+            if ( ( sts = aecHash_create ( (void **)&xyzMatchHshTblP, aecDTM_compareXYZmatches ) ) == SUCCESS )
+            {
+                for ( i = 0; i < numPnts && sts == SUCCESS; i++ )
+                    sts = aecHash_insert ( xyzMatchHshTblP, &pntsP[i] );
+            }
+            
+            pntdel.state = PNTEDT_INIT;
+            pntdel.srf = srfP;
+
+            // Initialize the point delete process.
+
+            if ( ( sts = aecDTM_pointDelete ( &pntdel ) ) == SUCCESS )
+            {
+                pntdel.state = PNTEDT_PRCD;
+
+                for ( i = 0, k = 0; i < ftrP->numPnts && sts == SUCCESS; i++ )
+                {
+                    // For each old point that matches a new point, save
+                    // the address of the old point.  If they don't match,
+                    // delete and untriangulate the old point.
+                    if( VEQUAL( ftrP->p1[i].cor, pntsP[k].cor, AEC_C_TOL ) || 
+                        aecHash_find ( xyzMatchHshTblP, &ftrP->p1[i] ) )
+                    {
+                        if ( k < numPnts - 1 )
+                            k++;
+                    }
+                    else
+                    {
+                        pntdel.pnt = &ftrP->p1[i];
+                        aecDTM_pointDelete ( &pntdel );
+                    }
+                }
+            }
+
+            aecHash_destroy ( xyzMatchHshTblP );
+
+            if ( ( sts = aecHash_create ( (void **)&xyzMatchHshTblP, aecDTM_compareXYZmatches ) ) == SUCCESS )
+            {
+                for ( i = 0; i < ftrP->numPnts && sts == SUCCESS; i++ )
+                    sts = aecHash_insert ( xyzMatchHshTblP, &ftrP->p1[i] );
+            }
+
+            for ( i = 0; i < numPnts && sts == SUCCESS; i++ )
+            {
+                struct CIVdtmpnt *matchPntP = NULL;
+
+                // For each old point that matches a new point, save
+                // the address of the old point.  If they don't match,
+                // mark the new point as PNT_NEW.
+                if ( ( matchPntP = (struct CIVdtmpnt *)aecHash_find ( xyzMatchHshTblP, &pntsP[i] ) ) != NULL ) 
+                {
+                   (*matchListPP)[i].oldAddr = matchPntP;
+                }
+                else
+                {
+                   (*matchListPP)[i].pntCode = PNT_NEW;
+                }
+            }
+
+            aecHash_destroy ( xyzMatchHshTblP );
+            break;
+        }
+    }
+   
+    return ( sts );
+}
+
+
++
+/*%-----------------------------------------------------------------------------
+ FUNC: aecDTM_buildMatchTinList
+ DESC: Traverses the list of point addressed created by
+       aecDTM_preProcessMatchPnts and assigns a new point address for each
+       old one.  All triangles that contain point addresses that match the old
+       point addresses are replaced with the correspoinding new point addresses.
+ HIST: Original - twl 03-Jul-1999
+ MISC:
+ KEYW: DTM POST PROCESS MATCH POINTS
+-----------------------------------------------------------------------------%*/
+
+static int aecDTM_postProcessMatchPnts
+(
+    MatchInfo *matchListP,      /* <=  List of match information */
+    long opt,                   /*  => Set aecDTM_setFeatureInfo */
+    struct CIVdtmsrf *srfP,     /*  => Surface to use */
+    struct CIVdtmfil *,         /*  => Point file */
+    struct CIVdtmftr *ftrP      /*  => Feature to use */
+)
+{
+    struct MatchInfo *matchHashTblP = NULL;
+    long nTri = 0;
+    int i;
+    int sts = SUCCESS;
+
+
+    // If no triangles exist, there is no need to maintain triangles.
+
+    aecDTM_countSurfaceTriangle( &nTri, srfP );
+
+    if ( nTri == 0 )
+        return ( sts );
+
+    switch ( opt )
+    {
+    case DTM_C_DELONLY:
+    case DTM_C_ADDONLY:
+    case DTM_C_MOVONLY:
+    default:
+
+        // Create a hash table
+        if ( ( sts = aecHash_create ( (void **)&matchHashTblP, aecDTM_compareMatches ) ) == SUCCESS )
+        {
+            for ( i = 0; i < ftrP->numPnts && sts == SUCCESS; i++ )
+            {
+                // Compare each old memory address of each matching point with the new
+                // address.  If they are different add them to the hash table.
+                if ( matchListP[i].pntCode == PNT_SAME )
+                {
+                    if ( &ftrP->p1[i] != matchListP[i].oldAddr )
+                    {
+                        matchListP[i].newAddr = &ftrP->p1[i];
+                        sts = aecHash_insert ( matchHashTblP, &matchListP[i] );
+                    }
+                }
+            }
+
+            // Compare each triangle's point addresses with the old address pointers 
+            // stored in the hash table.  If a match is found, replace the trinangle's
+            // point address with the corresponding new address found in the hash
+            // table.
+            aecDTM_sendAllTriangles ( NULL, srfP, DTM_C_DELETE, aecDTM_tinMatchProcess, matchHashTblP );
+            aecHash_destroy ( matchHashTblP );
+        }
+        break;
+
+    case DTM_C_ELVONLY:
+        // Don't need to do anything.
+        break;
+    }
+
+    if ( matchListP )
+        free ( matchListP );
+
+    return ( sts );
+}
+
+
++
+/*%-----------------------------------------------------------------------------
+ FUNC: aecDTM_setFeatureStyles
+ DESC:
+ HIST: Original - twl 4-Jan-1999
+ MISC: static
+ KEYW: DTM FEATURE SET STYLES
+-----------------------------------------------------------------------------%*/
+
+static int aecDTM_setFeatureStyles
+(
+    struct CIVdtmftr *ftrP,
+    struct CIVdtmsrf *srfP,
+    CIVdtmstynam *stylesP,                /*  => feature's styles (or NULL)   */
+    long         numStyles               /*  => number of styles (or NULL)   */
+)
+{        
+    struct CIVdtmblk *styleBlkP;
+    long allocSize;
+    int i;
+    int sts = SUCCESS;
+
+    if ( numStyles <= ftrP->numStyles )
+    {
+        for ( i = 0; i < numStyles; i++ )
+        {
+            if ( aecDTM_isStyleDeletedFlagSet ( &ftrP->s1[i] ) )
+                srfP->styf->ndel--;
+
+            memset ( &ftrP->s1[i], 0, sizeof ( CIVdtmsty ) );
+            wcscpy ( ftrP->s1[i].nam, stylesP[i] );
+        }      
+
+        for ( i = numStyles; i < ftrP->numStyles; i++ )
+            aecDTM_deleteStyle ( srfP, &ftrP->s1[i] );
+    
+        ftrP->numStyles = numStyles;         
+    }
+    else
+    {
+        aecDTM_findStyleBlock ( &styleBlkP, srfP, ftrP->s1 );
+
+        if ( ftrP->s1 == &styleBlkP->rec.sty[0] && ftrP->numStyles == styleBlkP->use && 
+             numStyles <= styleBlkP->alc )
+        {
+            for ( i = 0; i < numStyles; i++ )
+            {
+                if ( aecDTM_isStyleDeletedFlagSet ( &ftrP->s1[i] ) )
+                    srfP->styf->ndel--;
+
+                memset ( &styleBlkP->rec.sty[i], 0, sizeof ( CIVdtmsty ) );
+                wcscpy ( styleBlkP->rec.sty[i].nam, stylesP[i] );
+            }
+
+            srfP->styf->nrec += ( numStyles - styleBlkP->use );
+            styleBlkP->use = numStyles;
+            ftrP->numStyles = numStyles;
+        }
+        else
+        {
+            for ( i = 0; i < ftrP->numStyles; i++ )
+                aecDTM_deleteStyle ( srfP, &ftrP->s1[i] );
+
+            allocSize = ( numStyles > DTM_C_BLKSIZ ) ? numStyles : DTM_C_BLKSIZ;
+            sts = aecDTM_allocateBlock ( &styleBlkP, srfP->styf, allocSize, 1 );
+
+            for ( i = 0; i < numStyles; i++ )
+                wcscpy ( styleBlkP->rec.sty[styleBlkP->use++].nam, stylesP[i] );
+
+            srfP->styf->nrec += numStyles;
+            ftrP->s1 = &styleBlkP->rec.sty[0];
+            ftrP->numStyles = numStyles;
+        }
+    }
+
+    return ( sts );
+}
+
+
+/*%-----------------------------------------------------------------------------
+ FUNC: aecDTM_setFeatureFlag
+ DESC:
+ HIST: Original - twl 4-Jan-1999
+ MISC: static
+ KEYW: DTM FEATURE SET FLAG
+-----------------------------------------------------------------------------%*/
+
+void aecDTM_setFeatureFlag
+(
+    struct CIVdtmftr *ftrP,
+    struct CIVdtmsrf *srfP,
+    unsigned char *flagP
+)
+{
+    unsigned char tmpFlag;
+    int i;
+
+    if ( ( ftrP->flg & DTM_C_FTRTIN ) != ( *flagP & DTM_C_FTRTIN ) )
+        aecDTM_setSurfaceTinOutOfDateFlag ( srfP );
+
+    tmpFlag = ftrP->flg;   
+    ftrP->flg = 0;
+
+    if ( *flagP & DTM_C_FTRTIN )    // Do not contour
+    {
+        ftrP->flg |= DTM_C_FTRTIN;
+
+        for ( i = 0; i < ftrP->numPnts; i++ )
+            ftrP->p1[i].flg |= DTM_C_PNTTIN;
+    }
+    else
+    {
+        for ( i = 0; i < ftrP->numPnts; i++ )
+            ftrP->p1[i].flg &= ~DTM_C_PNTTIN;
+    }
+
+    if ( tmpFlag & DTM_C_FTRDEL )
+        ftrP->flg |= DTM_C_FTRDEL;
+}
+
+
++
+/*%-----------------------------------------------------------------------------
+ FUNC: aecDTM_calcFeaturePntAllocSize
+ DESC:
+ HIST: Original - twl 5-June-1999
+ MISC: static
+ KEYW: DTM FEATURE CALCULATE POINTS ALLOCATION
+-----------------------------------------------------------------------------%*/
+
+long aecDTM_calcFeaturePntAllocSize  /* <=  Number to allocate     */
+(
+    long numPnts                                /* <=  Number of points       */
+)
+{
+    long nAlloc;
+
+    if ( numPnts <= 0 )
+        nAlloc = 10;
+
+    else if ( numPnts >= 1 && numPnts <= 10 )
+        nAlloc = ( numPnts * 2 > 10 ) ? numPnts * 2 : 10;
+
+    else if ( numPnts >= 11 && numPnts <= 40 )
+        nAlloc = numPnts + 20;
+
+    else if ( numPnts >= 41 && numPnts <= 100 )
+        nAlloc = (long)((double)numPnts * 1.5);
+
+    else
+        nAlloc = numPnts + 50;
+
+    return ( nAlloc );
+}
+
+
++
+/*%-----------------------------------------------------------------------------
+ FUNC: aecDTM_densifyFeaturePoints
+ DESC: Adds density points to a set of dtm feature points.
+ HIST: Original - twl 18-Jun-1999
+ MISC:
+ KEYW: DTM DENISFY FEATURE POINTS
+-----------------------------------------------------------------------------%*/
+
+int aecDTM_densifyFeaturePoints
+(
+  long *numOutputPntsP,                /* <= # of points in list              */
+  CIVdtmpnt **outputPntsPP,            /* <= list of computed points          */
+  long numInputPnts,                   /* => # vertices in polyline           */
+  CIVdtmpnt *inputPntsP,               /* => polyline vertices                */
+  double interval                      /* => interval to use                  */
+)
+{
+    int sts = SUCCESS;
+
+    if ( !outputPntsPP || !numOutputPntsP )
+        return sts;
+
+    if ( numInputPnts < 2 || interval <= AEC_C_TOL3 )
+    {
+        *outputPntsPP = (CIVdtmpnt *) calloc ( numInputPnts, sizeof ( CIVdtmpnt ) );
+
+        if ( *outputPntsPP )
+        {
+            memcpy ( *outputPntsPP, inputPntsP, sizeof ( CIVdtmpnt ) *  numInputPnts );
+            *numOutputPntsP = numInputPnts;
+        }
+        else
+        {
+            sts = DTM_M_MEMALF;
+        }
+    }
+    else
+    {        
+        std::vector<int> divisors;
+        *numOutputPntsP = 1;
+
+        for ( int i = 0; i < numInputPnts-1; i++ )
+        {
+            double dis = mdlVec_distanceXY ( &inputPntsP[i].cor, &inputPntsP[i+1].cor );
+            int divisor = 1;
+
+            if ( i == 0 || (inputPntsP[i+1].flg & DTM_C_PNTPUD) )
+            {
+                while ( dis > ( interval + AEC_C_TOL3 ) )
+                {
+                    dis /= 2.0;
+                    divisor *= 2;
+                };
+            }
+
+            (*numOutputPntsP) += divisor;
+            divisors.push_back ( divisor );
+        }
+        
+        *outputPntsPP = (CIVdtmpnt *) calloc ( *numOutputPntsP + 10, sizeof ( CIVdtmpnt ) );
+
+        if ( *outputPntsPP )
+        {
+            memcpy ( &(*outputPntsPP)[0], &inputPntsP[0], sizeof ( CIVdtmpnt ) );
+            *numOutputPntsP = 1;
+
+            for ( int i = 0; i < numInputPnts-1; i++ )
+            {
+                if ( i == 0 || (inputPntsP[i+1].flg & DTM_C_PNTPUD) )
+                {
+                    int divisor = divisors[i];
+
+                    if ( divisor > 1 )
+                    {
+                        CIVdtmpnt newPnt;
+                        double xDis = inputPntsP[i+1].cor.x - inputPntsP[i].cor.x;
+                        double yDis = inputPntsP[i+1].cor.y - inputPntsP[i].cor.y;
+                        double zDis = inputPntsP[i+1].cor.z - inputPntsP[i].cor.z;
+
+                        xDis /= (double)divisor;
+                        yDis /= (double)divisor;
+                        zDis /= (double)divisor;
+
+                        memset ( &newPnt, 0, sizeof ( newPnt ) );
+                        memcpy ( &newPnt.cor, &inputPntsP[i].cor, sizeof ( CIVdtmpnt ) );
+                        newPnt.flg |= (DTM_C_PNTPUD|DTM_C_PNTDFY);
+
+                        for ( int j = 0; j < divisor - 1; j++ )
+                        {
+                            newPnt.cor.x += xDis;
+                            newPnt.cor.y += yDis;
+                            newPnt.cor.z += zDis;
+
+                            memcpy ( &(*outputPntsPP)[(*numOutputPntsP)++], &newPnt, sizeof ( CIVdtmpnt ) );
+                        }
+                    }
+                }
+
+                memcpy ( &(*outputPntsPP)[(*numOutputPntsP)++], &inputPntsP[i+1], sizeof ( CIVdtmpnt ) );
+            }        
+        }
+        else
+        {
+            sts = DTM_M_MEMALF;
+        }
+    }
+
+    return sts;
+}
+
+
 #ifdef NOTUSED-
-/*%-----------------------------------------------------------------------------
- FUNC: aecPolygon_horizontalLength
- DESC: Computes the length of the segments in an array (XY only).
- HIST: Original - tmi 11-Jan-1992
- MISC:
- KEYW: POLYGON POLYLINE LENGTH HORIZONTAL
------------------------------------------------------------------------------%*/
-
-static void aecDTM_featurePointsHorizontalLength
-(
-  double *lenP,                        /* <= computed hor. length             */
-  long nvrt,                           /* => # vertices in poly.              */
-  CIVdtmpnt *vrtP                       /* => polygon coordinates              */
-)
-{
-  CIVdtmpnt tmp;
-  long i;
-
-  for ( *lenP = 0., i = 1; i < nvrt; i++ )
-  {
-    VSUBXY ( vrtP[i].cor, vrtP[i-1].cor, tmp.cor );
-    *lenP += VLENXY ( tmp.cor );
-  }
-}
--
-/*%-----------------------------------------------------------------------------
- FUNC: segElevation
- DESC:
- HIST: Original - dgc
- MISC: static
- KEYW:
------------------------------------------------------------------------------%*/
-static void segElevation
-(
-  CIVdtmpnt *pntP,                     /* <>                                  */
-  CIVdtmpnt *v0,                       /* =>                                  */
-  CIVdtmpnt *v1                        /* =>                                  */
-)
-{
-  double z;
-  if( fabs( v1->cor.x - v0->cor.x ) > AEC_C_TOL )
-    z = ( pntP->cor.x - v0->cor.x ) / ( v1->cor.x - v0->cor.x ) * ( v1->cor.z - v0->cor.z ) + v0->cor.z;
-  else if( fabs( v1->cor.y - v0->cor.y ) > AEC_C_TOL )
-    z = ( pntP->cor.y - v0->cor.y ) / ( v1->cor.y - v0->cor.y ) * ( v1->cor.z - v0->cor.z ) + v0->cor.z;
-  else
-    z = v0->cor.z;
-  pntP->cor.z = z;
-}
-#endif
-
-
--
-/*%-----------------------------------------------------------------------------
- FUNC: aecDTM_compareMatches
- DESC: Match items are sorted in the hash table according to old address.
- HIST: Original - twl 8-Jul-1999
- MISC:
- KEYW: DTM HASH MATCH ITEM
------------------------------------------------------------------------------%*/
-
-static int aecDTM_compareMatches
-(
-  const void *p1,
-  const void *p2
-)
-{
-  MatchInfo *match1 = ( MatchInfo *)p1;
-  MatchInfo *match2 = ( MatchInfo *)p2;
-  int sts = 0;
-
-  if ( match1->oldAddr < match2->oldAddr )
-    sts = -1;
-  else if (  match1->oldAddr >  match2->oldAddr )
-    sts = 1;
-  else
-    sts = 0;
-
-  return ( sts );
-}
-
-
--
-/*%-----------------------------------------------------------------------------
- FUNC: aecDTM_comparePntMatches
- DESC: Match items are sorted in the hash table according to old address.
- HIST: Original - twl 8-Jul-1999
- MISC:
- KEYW: DTM HASH MATCH ITEM
------------------------------------------------------------------------------%*/
-
-static int aecDTM_compareXYZmatches
-(
-  const void *p1,
-  const void *p2
-)
-{
-  struct CIVdtmpnt *pnt1P = ( struct CIVdtmpnt *)p1;
-  struct CIVdtmpnt *pnt2P = ( struct CIVdtmpnt *)p2;
-  int sts = 0;
-
-  if ( VEQUAL( pnt1P->cor, pnt2P->cor, AEC_C_TOL ) )
-    sts = 0;
-  else if ( pnt1P->cor.x < pnt2P->cor.x )
-    sts = -1;
-  else if ( pnt1P->cor.x > pnt2P->cor.x )
-    sts = 1;
-  else if ( pnt1P->cor.y < pnt2P->cor.y )
-    sts = -1;
-  else if ( pnt1P->cor.y > pnt2P->cor.y )
-    sts = 1;
-  else if ( pnt1P->cor.z < pnt2P->cor.z )
-    sts = -1;
-  else if ( pnt1P->cor.z > pnt2P->cor.z )
-    sts = 1;
-
-  return ( sts );
-}
-
-
--
-/*%-----------------------------------------------------------------------------
- FUNC: aecDTM_tinMatchProcess
- DESC: Searches the hash table each point address contained by the triangle.  If
-       found, the triangles point address is replaced with the new address
-       returned from the hash table.
- HIST: Original - twl 8-Jul-1999
- MISC:
- KEYW: DTM HASH MATCH ITEM
------------------------------------------------------------------------------%*/
-
-static int aecDTM_tinMatchProcess
-(
-    void *dat,
-    long,
-    DPoint3d *,
-    struct CIVdtmtin *tin,
-    unsigned long
-)
-{
-    MatchInfo matchItem;
-    MatchInfo *matchItemP;
-    struct MatchInfo *matchHashTblP = (struct MatchInfo *)dat;
-
-
-    matchItem.oldAddr = tin->p1;
-    if ( ( matchItemP = (::MatchInfo *) aecHash_find ( matchHashTblP, &matchItem ) ) != NULL )
-        tin->p1 = matchItemP->newAddr;
-
-    matchItem.oldAddr = tin->p2;
-    if ( ( matchItemP = (::MatchInfo *) aecHash_find ( matchHashTblP, &matchItem ) ) != NULL )
-        tin->p2 = matchItemP->newAddr;
-
-    matchItem.oldAddr = tin->p3;
-    if ( ( matchItemP = (::MatchInfo *) aecHash_find ( matchHashTblP, &matchItem ) ) != NULL )
-        tin->p3 = matchItemP->newAddr;
-
-    return ( SUCCESS );
-}
+
+/*%-----------------------------------------------------------------------------
+ FUNC: aecPolygon_horizontalLength
+ DESC: Computes the length of the segments in an array (XY only).
+ HIST: Original - tmi 11-Jan-1992
+ MISC:
+ KEYW: POLYGON POLYLINE LENGTH HORIZONTAL
+-----------------------------------------------------------------------------%*/
+
+static void aecDTM_featurePointsHorizontalLength
+(
+  double *lenP,                        /* <= computed hor. length             */
+  long nvrt,                           /* => # vertices in poly.              */
+  CIVdtmpnt *vrtP                       /* => polygon coordinates              */
+)
+{
+  CIVdtmpnt tmp;
+  long i;
+
+  for ( *lenP = 0., i = 1; i < nvrt; i++ )
+  {
+    VSUBXY ( vrtP[i].cor, vrtP[i-1].cor, tmp.cor );
+    *lenP += VLENXY ( tmp.cor );
+  }
+}
++
+/*%-----------------------------------------------------------------------------
+ FUNC: segElevation
+ DESC:
+ HIST: Original - dgc
+ MISC: static
+ KEYW:
+-----------------------------------------------------------------------------%*/
+static void segElevation
+(
+  CIVdtmpnt *pntP,                     /* <>                                  */
+  CIVdtmpnt *v0,                       /* =>                                  */
+  CIVdtmpnt *v1                        /* =>                                  */
+)
+{
+  double z;
+  if( fabs( v1->cor.x - v0->cor.x ) > AEC_C_TOL )
+    z = ( pntP->cor.x - v0->cor.x ) / ( v1->cor.x - v0->cor.x ) * ( v1->cor.z - v0->cor.z ) + v0->cor.z;
+  else if( fabs( v1->cor.y - v0->cor.y ) > AEC_C_TOL )
+    z = ( pntP->cor.y - v0->cor.y ) / ( v1->cor.y - v0->cor.y ) * ( v1->cor.z - v0->cor.z ) + v0->cor.z;
+  else
+    z = v0->cor.z;
+  pntP->cor.z = z;
+}
+#endif
+
+
++
+/*%-----------------------------------------------------------------------------
+ FUNC: aecDTM_compareMatches
+ DESC: Match items are sorted in the hash table according to old address.
+ HIST: Original - twl 8-Jul-1999
+ MISC:
+ KEYW: DTM HASH MATCH ITEM
+-----------------------------------------------------------------------------%*/
+
+static int aecDTM_compareMatches
+(
+  const void *p1,
+  const void *p2
+)
+{
+  MatchInfo *match1 = ( MatchInfo *)p1;
+  MatchInfo *match2 = ( MatchInfo *)p2;
+  int sts = 0;
+
+  if ( match1->oldAddr < match2->oldAddr )
+    sts = -1;
+  else if (  match1->oldAddr >  match2->oldAddr )
+    sts = 1;
+  else
+    sts = 0;
+
+  return ( sts );
+}
+
+
++
+/*%-----------------------------------------------------------------------------
+ FUNC: aecDTM_comparePntMatches
+ DESC: Match items are sorted in the hash table according to old address.
+ HIST: Original - twl 8-Jul-1999
+ MISC:
+ KEYW: DTM HASH MATCH ITEM
+-----------------------------------------------------------------------------%*/
+
+static int aecDTM_compareXYZmatches
+(
+  const void *p1,
+  const void *p2
+)
+{
+  struct CIVdtmpnt *pnt1P = ( struct CIVdtmpnt *)p1;
+  struct CIVdtmpnt *pnt2P = ( struct CIVdtmpnt *)p2;
+  int sts = 0;
+
+  if ( VEQUAL( pnt1P->cor, pnt2P->cor, AEC_C_TOL ) )
+    sts = 0;
+  else if ( pnt1P->cor.x < pnt2P->cor.x )
+    sts = -1;
+  else if ( pnt1P->cor.x > pnt2P->cor.x )
+    sts = 1;
+  else if ( pnt1P->cor.y < pnt2P->cor.y )
+    sts = -1;
+  else if ( pnt1P->cor.y > pnt2P->cor.y )
+    sts = 1;
+  else if ( pnt1P->cor.z < pnt2P->cor.z )
+    sts = -1;
+  else if ( pnt1P->cor.z > pnt2P->cor.z )
+    sts = 1;
+
+  return ( sts );
+}
+
+
++
+/*%-----------------------------------------------------------------------------
+ FUNC: aecDTM_tinMatchProcess
+ DESC: Searches the hash table each point address contained by the triangle.  If
+       found, the triangles point address is replaced with the new address
+       returned from the hash table.
+ HIST: Original - twl 8-Jul-1999
+ MISC:
+ KEYW: DTM HASH MATCH ITEM
+-----------------------------------------------------------------------------%*/
+
+static int aecDTM_tinMatchProcess
+(
+    void *dat,
+    long,
+    DPoint3d *,
+    struct CIVdtmtin *tin,
+    unsigned long
+)
+{
+    MatchInfo matchItem;
+    MatchInfo *matchItemP;
+    struct MatchInfo *matchHashTblP = (struct MatchInfo *)dat;
+
+
+    matchItem.oldAddr = tin->p1;
+    if ( ( matchItemP = (::MatchInfo *) aecHash_find ( matchHashTblP, &matchItem ) ) != NULL )
+        tin->p1 = matchItemP->newAddr;
+
+    matchItem.oldAddr = tin->p2;
+    if ( ( matchItemP = (::MatchInfo *) aecHash_find ( matchHashTblP, &matchItem ) ) != NULL )
+        tin->p2 = matchItemP->newAddr;
+
+    matchItem.oldAddr = tin->p3;
+    if ( ( matchItemP = (::MatchInfo *) aecHash_find ( matchHashTblP, &matchItem ) ) != NULL )
+        tin->p3 = matchItemP->newAddr;
+
+    return ( SUCCESS );
+}