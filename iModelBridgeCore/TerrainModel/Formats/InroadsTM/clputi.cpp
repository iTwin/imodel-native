--- conflicted
+++ resolved
@@ -1,1086 +1,1082 @@
-//---------------------------------------------------------------------------+
-<<<<<<< HEAD
-// $Copyright: (c) 2015 Bentley Systems, Incorporated. All rights reserved. $
-=======
-// $Copyright: (c) 2016 Bentley Systems, Incorporated. All rights reserved. $
->>>>>>> a28e0308
-//---------------------------------------------------------------------------+
-/*----------------------------------------------------------------------------*/
-/* clputi.c                                           tmi    28-Feb-1994      */
-/*----------------------------------------------------------------------------*/
-/* Set of utility routines to provide clipping capabilities.		      */
-/*----------------------------------------------------------------------------*/
-
-#include "stdafx.h"
-
-
-/*----------------------------------------------------------------------------*/
-/* Include files                                                              */
-/*----------------------------------------------------------------------------*/
-#include <clpfnc.h>
-
-
--
-/*----------------------------------------------------------------------------*/
-/* Private data structures                                                    */
-/*----------------------------------------------------------------------------*/
-
-struct AECclipVertices
-{
-  DPoint3d v;
-  struct AECclipVertices *flnk, *blnk, *vlnk;
-};
-
-struct AECclipPolygon
-{
-  DPoint3d area;
-  struct AECclipVertices *vrts;
-  size_t nvrt;
-};
-
-struct AECclipdat
-{
-  DPoint3d *nrm;
-  struct AECclip *clp;
-#if defined (mdl)  ||  defined (hp700)  ||  defined (sparc)
-  void (*insfnc)();
-  void (*outfnc)();
-#else
-  void (*insfnc)(void *,DPoint3d *,DPoint3d *);
-  void (*outfnc)(void *,DPoint3d *,DPoint3d *);
-#endif
-  void *udat1, *udat2;
-  void *inMdlDescP;
-  void *outMdlDescP;
-};
-
-
-
-/*----------------------------------------------------------------------------*/
-/* Private static function prototypes                                         */
-/*----------------------------------------------------------------------------*/
-
-static struct AECclip *aecClip_buildPlane(DPoint3d *,DPoint3d *);
-static struct AECclipPolygon *newply(size_t,DPoint3d *);
-static struct AECclip *bldply(struct AECclipPolygon *,int,int);
-static struct AECclip *newpln(void);
-static void   oknrm(DPoint3d *,struct AECclipPolygon *);
-static void   plyare(DPoint3d *,struct AECclipPolygon *);
-static struct AECclipPolygon *hulply(struct AECclipPolygon *);
-static struct AECclipVertices *newvrt(void);
-static void   aecClip_segment(void *,DPoint3d *,DPoint3d *);
-static void   clpseg(int,DPoint3d *,DPoint3d *,void *,void *,DPoint3d *,DPoint3d *,
-                     void (*)(void *,DPoint3d *,DPoint3d *),void *,
-                     void (*)(void *,DPoint3d *,DPoint3d *),void *,int);
-static void   frepln(struct AECclip *);
-static void   freply(struct AECclipPolygon *);
-static void   frevrt(struct AECclipVertices *);
-static void   hulseg(struct AECclipPolygon *,struct AECclipVertices *,struct AECclipVertices *);
-static void   xadd(struct AECclipPolygon *);
-static void   xbck(struct AECclipVertices *);
-static void   xfwd(struct AECclipVertices *);
-static void   xrem(struct AECclipPolygon *);
-
-
-
-/*%-----------------------------------------------------------------------------
- FUNC: aecClip_create
- DESC: This function takes a polygon and compiles it into a plane
-       expression representing the projection of the polygon along its
-       normal.  A pointer to the plane expression is returned.
- DESC: The "plane expression" above is actually a nested series of convex
-       hulls. This is realized by the following algorithm:
-       [1] If the clipper is not simple, it is broken down into pieces that
-           are simple. This will almost always require shuffling the points
-           and indices.
-       [2] Then the convex hull of the simple clipper is found. Each segment
-           on the hull may not be an actual segment on the clipper. In such
-           cases the clipper will have a "nest (nst)" w/r to the hull segment.
-           Then the convex hull of the nest is found and the process repeated.
-           There could be nests within nests.
-       [3] The process of finding the convex hull of a polygon is accomplished
-           by finding (separately) the UPPER and LOWER hull, then combining.
- HIST: Original - tmi 12-Apr-1990
-       Added comments [1],[2],[3] - mah 19-Apr-2005
- MISC:
- KEYW: CLIP CREATE
------------------------------------------------------------------------------%*/
-
-struct AECclip *aecClip_create /* <= NULL if error                 */
-(
-  size_t numVrts,                        /* => number of polygon pnts           */
-  DPoint3d *vrtsP,                     /* => polygon coordinates              */
-  int dontAllowParallelSides           /* => TRUE: no par. sides              */
-)
-{
-  struct AECclip *r = (struct AECclip *)0;
-  struct AECclipPolygon *p;
-
-  if ( numVrts > 2 )
-  {
-    p = newply ( numVrts, vrtsP );
-    xrem ( p );
-    r = bldply ( p, 0, 0 );
-
-    if( r )
-    {
-      r->prvPar = r->noPar;
-      r->noPar = (unsigned char) dontAllowParallelSides;
-    }
-
-    freply ( p );
-  }
-
-  return ( r );
-}
-
-
--
-/*%-----------------------------------------------------------------------------
- FUNC: aecClip_free
- DESC: Frees the memory used to hold a single plane expression.
- HIST: Original - tmi 12-Apr-1990
- MISC:
- KEYW: CLIP FREE MEMORY
------------------------------------------------------------------------------%*/
-
-void aecClip_free
-(
-   struct AECclip *clpP                /* => clipping descriptor              */
-)
-{
-  if (clpP)
-  {
-    clpP->noPar = clpP->prvPar;
-    clpP->prvPar = 0;
-
-    while ( clpP )
-    {
-      struct AECclip *nxt = clpP->nxt;
-
-      if ( clpP->nst )
-          aecClip_free ( clpP->nst );
-      frepln ( clpP );
-      clpP = nxt;
-    }
-  }
-}
-
-
--
-/*%-----------------------------------------------------------------------------
- FUNC: aecClip_string
- DESC: This function clips a line string with the plane expression given by
-       the first argument 'clp'.
-
-       The string is specified by 'nvrt' (the number of vertices), 'vrts'
-       (an array of type 'DPoint3d'), and 'type' which is either 0,
-       indicating an open string, or 1, indicating a closed string.
-
-       The input string is cut into one or more resultant line segments
-       which are sent to the two specified output functions.  'insfnc'
-       points to the function which will be called with segments which are
-       inside the volume defined by 'clp'.  'outfnc' points to the
-       function which will be called with segments which are outside the
-       volume defined by 'clp'. If either 'insfnc' or 'outfnc' is zero, the
-       corresponding segments will be discarded.
-
-       The output functions must be of the form:
-
-           void fun ( void *dat, DPoint3d *v1, DPoint3d *v2 )
-
-       The first parameter to the output functions is a pointer to user-
-       define data passed through from 'udat1' or 'udat2'.  This provides a
-       mechanism by which level, color or other attributes may be passed
-       through.  The user data parameters can be zero if no such data is
-       required.  If the user data gives enough information to determine
-       what action is to be taken, 'insfnc' and 'outfnc' can be the same.
- HIST: Original - tmi 12-Apr-1990
- MISC:
- KEYW: CLIP STRING
------------------------------------------------------------------------------%*/
-
-void aecClip_string
-(
-  void *mdlDescP,                      /* => mdl desc. (or NULL)              */
-  struct AECclip *clpP,                /* => clipping descriptor              */
-  size_t numVrt,                         /* => # points in string               */
-  DPoint3d *vrtsP,                     /* => coordinates of string            */
-  int type,                            /* => 0: open, 1: closed               */
-  void *insideUserDataP,               /* => user data for inside             */
-  void *outsideUserDataP,              /* => user data for outside            */
-  void (*insideFunctionP)(),           /* => function for inside              */
-  void (*outsideFunctionP)()           /* => function for outside             */
-)
-{
-  struct AECclipdat dat;
-
-  dat.inMdlDescP = dat.outMdlDescP = mdlDescP;
-  dat.udat1 = insideUserDataP;
-  dat.udat2 = outsideUserDataP;
-  dat.insfnc = (void (*)(void *,DPoint3d *,DPoint3d *))insideFunctionP;
-  dat.outfnc = (void (*)(void *,DPoint3d *,DPoint3d *))outsideFunctionP;
-  dat.clp = clpP;
-
-  for ( size_t i = 1; i < numVrt; ++i )
-    aecClip_segment ( (void *)&dat, &vrtsP[i-1], &vrtsP[i] );
-
-  if ( type )
-    aecClip_segment ( (void *)&dat, &vrtsP[numVrt-1], &vrtsP[0] );
-}
-
-
--
-/*%-----------------------------------------------------------------------------
- FUNC: aecClip_copy
- DESC: Returns a copy of the input 'clp'.
- HIST: Original - tmi 12-Apr-1990
- MISC:
- KEYW: CLIP CREATE COPY
------------------------------------------------------------------------------%*/
-
-static struct AECclip *aecClip_copy /* <= copy of clip desc.              */
-(
-  struct AECclip *clpP                 /* => original clip. desc.             */
-)
-{
-  struct AECclip *p2;
-
-  if ( ! clpP )
-    p2 = 0;
-  else
-  {
-    p2 = newpln ();
-    *p2 = *clpP;
-    p2->nxt = aecClip_copy ( clpP->nxt );
-    p2->nst = aecClip_copy ( clpP->nst );
-  }
-
-  return ( p2 );
-}
-
-
-/*%-----------------------------------------------------------------------------
- FUNC: aecClip_buildPlane
- DESC: Returns an expression for the volume on the positive side of the plane.
- HIST: Original - tmi 12-Apr-1990
- MISC: static
- KEYW: CLIP PLANE BUILD
------------------------------------------------------------------------------%*/
-
-static struct AECclip *aecClip_buildPlane
-(
-  DPoint3d *pnt,
-  DPoint3d *nrm
-)
-{
-  struct AECclip *r = newpln ();
-  r->p = *pnt;
-  r->nrm = *nrm;
-  return ( r );
-}
-
-
--
-/*%-----------------------------------------------------------------------------
- FUNC: plyare
- DESC: Returns the magnitude of a polygon as the normal vector to the polygon.
- HIST: Original - tmi 12-Apr-1990
- MISC: static
- KEYW: CLIP POLYGON AREA COMPUTE
------------------------------------------------------------------------------%*/
-
-static void plyare
-(
-  DPoint3d *sumP,
-  struct AECclipPolygon *p
-)
-{
-  struct AECclipVertices *v;
-
-  VIDENTITY ( sumP[0] );
-
-  v = p->vrts;
-  do
-  {
-    DPoint3d vt;
-    struct AECclipVertices *nxt_v = v->flnk;
-    VCROSS ( v->v, nxt_v->v, vt );
-    VADD ( vt, sumP[0], sumP[0] );
-    v = nxt_v;
-  } while ( v != p->vrts );
-
-  VSCALE ( sumP[0], .5, sumP[0] );
-
-  return;
-}
-
-
--
-/*%-----------------------------------------------------------------------------
- FUNC: oknrm
- DESC: Returns vector normal to polygon -- even if the polygon has segments
-       that cross.
- HIST: Original - tmi 12-Apr-1990
- MISC: static
- KEYW: CLIP POLYGON NORMAL COMPUTE
------------------------------------------------------------------------------%*/
-
-static void oknrm
-(
-  DPoint3d *sumP,
-  struct AECclipPolygon *p
-)
-{
-  struct AECclipVertices *v;
-  double scale;
-
-  VIDENTITY ( sumP[0] );
-
-  for ( v = p->vrts->flnk; v != p->vrts; v = v->flnk )
-  {
-    DPoint3d vt, v1, v2;
-
-    VSUB ( v->v, p->vrts->v, v1 );
-    VSUB ( v->flnk->v, p->vrts->v, v2 );
-    VCROSS ( v1, v2, vt );
-
-    if ( VDOT ( sumP[0], vt ) < 0. )
-    {
-      VSUB ( sumP[0], vt, sumP[0] );
-    }
-    else
-    {
-      VADD ( sumP[0], vt, sumP[0] );
-    }
-  }
-
-  scale = VLEN ( sumP[0] );
-  if ( scale > 1e-30 )
-  {
-    scale = 1.0 / scale;
-    VSCALE ( sumP[0], scale, sumP[0] );
-  }
-
-  return;
-}
-
-
--
-/*%-----------------------------------------------------------------------------
- FUNC: bldply
- DESC: Lower level function which helps compile a polygon into a plane expression.
- HIST: Original - tmi 12-Apr-1990
- MISC: static
- KEYW: CLIP POLYGON BUILD
------------------------------------------------------------------------------%*/
-
-static struct AECclip *bldply
-(
-  struct AECclipPolygon *p,
-  int inhibit,
-  int nestLevel
-)
-{
-  struct AECclip *plst = 0;
-  struct AECclipPolygon *hul = hulply (p);
-  struct AECclipVertices *vrts = hul->vrts;
-  struct AECclipVertices *v;
-
-  if ( hul->nvrt < 3 )
-  {
-    return ( (struct AECclip *)0 );
-  }
-
-  v = vrts;
-  do
-  {
-    struct AECclipVertices *nxt_v = v->flnk;
-
-    if ( ! inhibit || v->vlnk != p->vrts )
-    {
-      struct AECclip *pp;
-      DPoint3d vt, tmp;
-      double len;
-
-      VSUB ( nxt_v->v, v->v, vt );
-      VCROSS ( p->area, vt, vt );
-      if ( ( len = VLEN ( vt ) ) != 0. ) VSCALE ( vt, (1.0/len), vt );
-
-      tmp = v->v;
-      pp = aecClip_buildPlane ( &tmp, &vt );
-      pp->nxt = plst;
-      pp->nestLevel = (short)nestLevel;
-      plst = pp;
-
-      if ( v->vlnk->flnk == nxt_v->vlnk )
-        pp->nst = 0;
-      else
-      {
-        struct AECclipVertices *savflnkf = nxt_v->vlnk->flnk;
-        struct AECclipVertices *savblnkf = v->vlnk->blnk;
-
-        v->vlnk->blnk = nxt_v->vlnk;
-        nxt_v->vlnk->flnk = v->vlnk;
-
-        hul->vrts = nxt_v->vlnk;
-        VNEG ( p->area, hul->area );
-        pp->nst = bldply ( hul, 1, (int)(!nestLevel) );
-
-        v->vlnk->blnk = savblnkf;
-        nxt_v->vlnk->flnk = savflnkf;
-      }
-    }
-    v = nxt_v;
-  } while ( v != vrts );
-
-  hul->vrts = vrts;
-  freply ( hul );
-
-  return ( plst );
-}
-
-
--
-/*%-----------------------------------------------------------------------------
- FUNC: aecClip_segment
- DESC: Higher level function to clip a line segment with the plane expression.
- HIST: Original - tmi 12-Apr-1990
- MISC: static
- KEYW: CLIP SEGMENT PROCESS
------------------------------------------------------------------------------%*/
-
-static void aecClip_segment
-(
-  void *tdat,
-  DPoint3d *v1,
-  DPoint3d *v2
-)
-{
-  struct AECclipdat *dat = (struct AECclipdat *)tdat;
-
-  if ( ! dat->clp )
-  {
-    if ( dat->insfnc )
-      (*dat->insfnc) ( dat->udat1, v1, v2 );
-  }
-  else if ( dat->clp->nst )
-  {
-    struct AECclipdat rdat, rdat2;
-
-    rdat.clp	     = dat->clp->nst;
-    rdat.udat1	     = dat->udat2;
-    rdat.insfnc      = dat->outfnc;
-    rdat.inMdlDescP  = dat->outMdlDescP;
-    rdat.udat2	     = (void *)&rdat2;
-    rdat.outfnc      = aecClip_segment;
-    rdat.outMdlDescP = (void *)0;
-
-    rdat2 = *dat;
-    rdat2.clp = dat->clp->nxt;
-    aecClip_segment ( (void *)&rdat, v1, v2 );
-  }
-  else
-  {
-    struct AECclipdat rdat2;
-
-    rdat2 = *dat;
-    rdat2.clp = dat->clp->nxt;
-    clpseg ( dat->clp->nestLevel, v1, v2, (void *)&rdat2, dat->udat2, &dat->clp->nrm, &dat->clp->p, aecClip_segment, (void *)0, dat->outfnc, dat->outMdlDescP, dat->clp->noPar );
-  }
-}
-
-
--
-/*%-----------------------------------------------------------------------------
- FUNC: clpseg
- DESC: Lower level function to clip a line segment with a plane expression.
- HIST: Original - tmi 12-Apr-1990
- MISC: static
- KEYW: CLIP SEGMENT PROCESS
------------------------------------------------------------------------------%*/
-
-static void clpseg
-(
-  int nestLevel,
-  DPoint3d *p1,
-  DPoint3d *p2,
-  void *in_dat,
-  void *out_dat,
-  DPoint3d *nrm,
-  DPoint3d *pnt,
-  void (*insfnc)(void *,DPoint3d *,DPoint3d *),
-  void *inMdlDescP,
-  void (*outfnc)(void *,DPoint3d *,DPoint3d *),
-  void *outMdlDescP,
-  int noPar
-)
-{
-  DPoint3d tmpP1 = *p1, tmpP2 = *p2;
-  double plnzer = VDOT (*nrm, *pnt);
-  double t1 = VDOT (*nrm, *p1);
-  double t2 = VDOT (*nrm, *p2);
-
-  t1 -= plnzer;
-  t2 -= plnzer;
-
-  if ( ISSMALL( t1, AEC_C_TOL1 ) ) t1 = 0.;        /*** changed from TOL2 to TOL1 tmi 5-28-92 ***/
-  if ( ISSMALL( t2, AEC_C_TOL1 ) ) t2 = 0.;        /*** changed from TOL2 to TOL1 tmi 5-28-92 ***/
-
-  if ( t1 == 0.  &&  t2 == 0. )
-  {
-    if ( ! noPar )
-    {
-      if ( nestLevel )
-      {
-        if ( outfnc )
-          (*outfnc) ( out_dat, &tmpP1, &tmpP2 );
-      }
-      else
-      {
-        if ( insfnc )
-          (*insfnc) ( in_dat, &tmpP1, &tmpP2 );
-      }
-    }
-  }
-  else if ( t1 >= 0.  &&  t2 >= 0. )
-  {
-    if ( insfnc )
-      (*insfnc) (  in_dat, &tmpP1, &tmpP2 );
-  }
-  else if ( t1 <= 0.  &&  t2 <= 0. )
-  {
-    if ( outfnc )
-      (*outfnc) ( out_dat, &tmpP1, &tmpP2 );
-  }
-  else
-  {
-    DPoint3d v;
-    double t;
-
-    double dNumer, dDenom;
-    DPoint3d deltaP1Pnt, deltaP1P2;
-
-    if ( t1 < 0. )
-    {
-      DPoint3d p = tmpP1;
-      tmpP1 = tmpP2;
-      tmpP2 = p;
-    }
-
-
-    VSUB ( *pnt, tmpP1, deltaP1Pnt );
-    dNumer = VDOT ( *nrm, deltaP1Pnt );
-
-    VSUB ( tmpP2, tmpP1, deltaP1P2 );
-    dDenom = VDOT ( *nrm, deltaP1P2 );
-
-    t = dNumer / dDenom;
-
-    VSCALE ( deltaP1P2, t, deltaP1P2 );
-    VADD ( tmpP1, deltaP1P2, v );
-
-    if ( insfnc )
-      (*insfnc) (  in_dat, &tmpP1, &v );
-
-    if ( outfnc )
-      (*outfnc) ( out_dat, &v, &tmpP2 );
-  }
-}
-
-
--
-/*%-----------------------------------------------------------------------------
- FUNC: hulply
- DESC: Returns polygon which is the convex hull of the input polygon.
- HIST: Original - tmi 12-Apr-1990
- MISC: static
- KEYW: CLIP POLYGON HULL COMPUTE
------------------------------------------------------------------------------%*/
-
-static struct AECclipPolygon *hulply
-(
-  struct AECclipPolygon *p
-)
-{
-  struct AECclipPolygon *np = (struct AECclipPolygon *) malloc (sizeof (*np));
-  struct AECclipVertices *v, *min, *max, *miny, *maxy;
-
-  v = min = max = miny = maxy = p->vrts;
-  do
-  {
-    if ( v->v.x < min->v.x ) min = v;
-    if ( v->v.x > max->v.x ) max = v;
-    if ( v->v.y < miny->v.y ) miny = v;
-    if ( v->v.y > maxy->v.y ) maxy = v;
-    v = v->flnk;
-  } while ( v != p->vrts );
-
-  if ( min == max )
-  {
-    min = miny;
-    max = maxy;
-  }
-
-  v = newvrt ();
-  v->vlnk = min;
-  v->v = min->v;
-  v->flnk = v->blnk = newvrt ();
-  v->flnk->vlnk = max;
-  v->flnk->v = max->v;
-  v->flnk->blnk = v;
-  v->flnk->flnk = v;
-
-  np->nvrt = 2;
-  np->vrts = v;
-  np->area = p->area;
-
-  v = np->vrts->flnk;
-  hulseg ( np, np->vrts, v );
-  hulseg ( np, v, np->vrts );
-
-  plyare ( &np->area, np );
-
-  return ( np );
-}
-
-
--
-/*%-----------------------------------------------------------------------------
- FUNC: hulseg
- DESC: Lower level routine which helps compute the convex hull of a polygon
- HIST: Original - tmi 12-Apr-1990
- MISC: static
- KEYW: CLIP POLYGON HULL COMPUTE PROCESS
------------------------------------------------------------------------------%*/
-
-static void hulseg
-(
-  struct AECclipPolygon *p,
-  struct AECclipVertices *v1,
-  struct AECclipVertices *v2
-)
-{
-  struct AECclipVertices *v, *maxv = 0;
-  DPoint3d n;
-  double maxdot = 0.;
-
-  VSUB ( v2->v, v1->v, n );
-  VCROSS ( n, p->area, n );
-
-  for ( v = v1->vlnk->flnk; v != v2->vlnk; v = v->flnk )
-  {
-    DPoint3d tv;
-    double dot;
-
-    VSUB ( v->v, v1->v, tv );
-    dot = VDOT ( n, tv );
-
-    if ( dot >= maxdot )
-    {
-      maxdot = dot;
-      maxv = v;
-    }
-  }
-
-  if ( maxv )
-  {
-    ++p->nvrt;
-    v = newvrt ();
-    v->flnk = v2;
-    v->blnk = v1;
-    v1->flnk = v;
-    v2->blnk = v;
-    v->v = maxv->v;
-    v->vlnk = maxv;
-    hulseg ( p, v1, v );
-    hulseg ( p, v, v2 );
-   }
-}
-
-
--
-/*%-----------------------------------------------------------------------------
- FUNC: xadd
- DESC: Used to fix-up polygons which have segments that cross-over.
- HIST: Original - tmi 12-Apr-1990
- MISC: static
- KEYW: CLIP POLYGON CROSS CLEANUP ADD
------------------------------------------------------------------------------%*/
-
-static void xadd
-(
-  struct AECclipPolygon *p
-)
-{
-  struct AECclipVertices *av, *clst = 0;
-  DPoint3d nrm;
-
-  oknrm ( &nrm, p );
-
-  av = p->vrts;
-  do
-  {
-    DPoint3d va, van;
-    double van0;
-    struct AECclipVertices *nxtav = av->flnk, *bv = nxtav;
-
-    VSUB ( av->v, nxtav->v, va );
-    VCROSS ( nrm, va, van );
-    van0 = VDOT ( van, av->v );
-
-    if ( bv != p->vrts ) bv = bv->flnk;
-
-    while ( bv != p->vrts )
-    {
-      struct AECclipVertices *nxtbv = bv->flnk;
-      double dotb0, dotb1;
-
-      dotb0  = VDOT ( van, bv->v );
-      dotb0 -= van0;
-      dotb1  = VDOT ( van, nxtbv->v );
-      dotb1 -= van0;
-      if ( ISSMALL( dotb0, AEC_C_TOL2 ) ) dotb0 = 0.;
-      if ( ISSMALL( dotb1, AEC_C_TOL2 ) ) dotb1 = 0.;
-
-      if ( ( (dotb0 < 0.) != (dotb1 < 0.) )  &&  dotb0 != 0.  &&  dotb1 != 0. )
-      {
-	DPoint3d vb, vbn;
-        double dota0, dota1, vbn0;
-
-	VSUB ( nxtbv->v, bv->v, vb );
-	VCROSS ( nrm, vb, vbn );
-	vbn0 = VDOT ( vbn, bv->v );
-
-	dota0  = VDOT ( vbn, av->v );
-	dota0 -= vbn0;
-	dota1  = VDOT ( vbn, nxtav->v );
-	dota1 -= vbn0;
-	if ( ISSMALL( dota0, AEC_C_TOL2 ) ) dota0 = 0.;
-	if ( ISSMALL( dota1, AEC_C_TOL2 ) ) dota1 = 0.;
-
-	if ( ( (dota0 < 0.) != (dota1 < 0.) )  &&  dota0 != 0.	&&  dota1 != 0. )
-	{
-      double t = dotb0 / (dotb0 - dotb1);
-	  struct AECclipVertices *vpa = newvrt (), *vpb = newvrt ();
-
-	  p->nvrt += 2;
-
-	  VSCALE ( vb, t, vpb->v );
-	  VADD ( bv->v, vpb->v, vpb->v );
-
-      vpa->v = vpb->v;
-
-	  vpb->vlnk = vpa;
-	  vpa->vlnk = clst;
-	  clst = vpb;
-
-	  vpa->flnk  = nxtav;
-	  vpa->blnk  = av;
-	  vpb->flnk  = nxtbv;
-	  vpb->blnk  = bv;
-	  vpa->flnk->blnk = vpa;
-	  vpa->blnk->flnk = vpa;
-	  vpb->flnk->blnk = vpb;
-	  vpb->blnk->flnk = vpb;
-
-	  nxtav = vpa;
-	  VSUB ( av->v, nxtav->v, va );
-	}
-      }
-      bv = nxtbv;
-    }
-    av = nxtav;
-  } while ( av != p->vrts );
-
-  while ( clst )
-  {
-    struct AECclipVertices *t, *bv, *cv;
-
-    bv = clst;
-    cv = bv->vlnk;
-    clst = cv->vlnk;
-
-    t = cv->flnk;
-    cv->flnk = bv->flnk;
-    bv->flnk = t;
-    cv->flnk->blnk = cv;
-    bv->flnk->blnk = bv;
-    cv->vlnk = bv;
-  }
-}
-
-
--
-/*%-----------------------------------------------------------------------------
- FUNC: xbck
- DESC: Helps clean up cross-over polygons.
- HIST: Original - tmi 12-Apr-1990
- MISC: static
- KEYW: CLIP POLYGON CROSS CLEANUP BACKWARDS
------------------------------------------------------------------------------%*/
-
-static void xbck
-(
-  struct AECclipVertices *vlst
-)
-{
-  struct AECclipVertices *v = vlst;
-
-  do
-  {
-    struct AECclipVertices *nxt = v->blnk;
-    v->blnk = v->flnk;
-    v->flnk = nxt;
-    v = nxt;
-  } while ( v != vlst );
-
-  do
-  {
-    struct AECclipVertices *nxt = v->flnk;
-    if ( v->vlnk )
-    {
-      v->vlnk->vlnk = 0;
-      xfwd ( v->vlnk );
-      v->flnk = v->vlnk->flnk;
-      v->vlnk->flnk = nxt;
-      v->flnk->blnk = v;
-      v->vlnk->flnk->blnk = v;
-      v->vlnk = 0;
-    }
-    v = nxt;
-  } while ( v != vlst );
-}
-
-
--
-/*%-----------------------------------------------------------------------------
- FUNC: xfwd
- DESC: Helps clean up cross-over polygons.
- HIST: Original - tmi 12-Apr-1990
- MISC: static
- KEYW: CLIP POLYGON CROSS CLEANUP FORWARD
------------------------------------------------------------------------------%*/
-
-static void xfwd
-(
-  struct AECclipVertices *vlst
-)
-{
-  struct AECclipVertices *v = vlst;
-
-  do
-  {
-    struct AECclipVertices *nxt = v->flnk;
-    if ( v->vlnk )
-    {
-      v->vlnk->vlnk = 0;
-      xbck ( v->vlnk );
-      v->flnk = v->vlnk->flnk;
-      v->vlnk->flnk = nxt;
-      v->flnk->blnk = v;
-      v->vlnk->flnk->blnk = v;
-      v->vlnk = 0;
-    }
-    v = nxt;
-  } while ( v != vlst );
-}
-
-
--
-/*%-----------------------------------------------------------------------------
- FUNC: xrem
- DESC: Helps clean up cross-over polygons.
- HIST: Original - tmi 12-Apr-1990
- MISC: static
- KEYW: CLIP POLYGON CROSS CLEANUP REMOVE
------------------------------------------------------------------------------%*/
-
-static void xrem
-(
-  struct AECclipPolygon *p
-)
-{
-  xadd ( p );
-  xfwd ( p->vrts );
-  plyare ( &p->area, p );
-}
-
-
--
-/*%-----------------------------------------------------------------------------
- FUNC: newvrt
- DESC: It allocates memory for an array of vertices.
- HIST: Original - tmi 12-Apr-1990
- MISC: static
- KEYW: CLIP VERTICES MEMORY ALLOCATE
------------------------------------------------------------------------------%*/
-
-static struct AECclipVertices *newvrt
-(
-  void
-)
-{
-  return ( (struct AECclipVertices *) malloc (sizeof (struct AECclipVertices)) );
-}
-
-
--
-/*%-----------------------------------------------------------------------------
- FUNC: newpln
- DESC: It allocates the memory for a new plane.
- HIST: Original - tmi 12-Apr-1990
- MISC: static
- KEYW: CLIP PLANE MEMORY ALLOCATE
------------------------------------------------------------------------------%*/
-
-static struct AECclip *newpln
-(
-  void
-)
-{
-  struct AECclip *p = (struct AECclip *) malloc (sizeof (struct AECclip));
-  p->nst = p->nxt = 0;
-  p->noPar = p->prvPar = (unsigned char)0;
-  return ( p );
-}
-
-
--
-/*%-----------------------------------------------------------------------------
- FUNC: newply
- DESC: It allocates the memory for another polygon.
- HIST: Original - tmi 12-Apr-1990
- MISC: static
- KEYW: CLIP POLYGON MEMORY ALLOCATE
------------------------------------------------------------------------------%*/
-
-static struct AECclipPolygon *newply
-(
-  size_t nvrt,
-  DPoint3d *vrts
-)
-{
-  struct AECclipVertices *prv_v, *v;
-
-  struct AECclipPolygon *p = (struct AECclipPolygon*) malloc (sizeof (struct AECclipPolygon));
-  p->nvrt = nvrt;
-  p->vrts = 0;
-
-  for (size_t i = 0; i < nvrt; ++i)
-  {
-    v = newvrt ();
-    v->v = vrts[i];
-    v->blnk = p->vrts;
-    v->vlnk = 0;
-    p->vrts = v;
-  }
-
-  prv_v = p->vrts;
-  if ( prv_v )
-  {
-    for ( v = prv_v->blnk; v; prv_v = v, v = prv_v->blnk )
-      v->flnk = prv_v;
-
-    p->vrts->flnk = prv_v;
-    prv_v->blnk = p->vrts;
-
-    plyare ( &p->area, p );
-  }
-
-  return ( p );
-}
-
-
--
-/*%-----------------------------------------------------------------------------
- FUNC: frevrt
- DESC: Its frees memory holding an array of vertices.
- HIST: Original - tmi 12-Apr-1990
- MISC: static
- KEYW: CLIP VERTICES MEMORY FREE DEALLOCATE
------------------------------------------------------------------------------%*/
-
-static void frevrt
-(
-  struct AECclipVertices *v
-)
-{
-  if ( v != (struct AECclipVertices *)0 ) free ( (void *)v );
-}
-
-
--
-/*%-----------------------------------------------------------------------------
- FUNC: frepln
- DESC: It frees the memory holding a plane.
- HIST: Original - tmi 12-Apr-1990
- MISC: static
- KEYW: CLIP PLANE MEMORY FREE DEALLOCATE
------------------------------------------------------------------------------%*/
-
-static void frepln
-(
-  struct AECclip *p
-)
-{
-  if ( p != (struct AECclip *)0 ) free ( (void *)p );
-}
-
-
--
-/*%-----------------------------------------------------------------------------
- FUNC: freply
- DESC: It frees the memory holding a polygon.
- HIST: Original - tmi 12-Apr-1990
- MISC: static
- KEYW: CLIP POLYGON MEMORY FREE DEALLOCATE
------------------------------------------------------------------------------%*/
-
-static void freply
-(
-  struct AECclipPolygon *p
-)
-{
-  struct AECclipVertices *v;
-
-  if ( p != (struct AECclipPolygon *)0 )
-  {
-    v = p->vrts;
-    if ( v )
-      do
-      {
-        struct AECclipVertices *nxt_v = v->flnk;
-        frevrt ( v );
-        v = nxt_v;
-       } while ( v != p->vrts) ;
-
-    free ( (void *)p );
-  }
-}
-
-
-
-
-
+//---------------------------------------------------------------------------+
+// $Copyright: (c) 2016 Bentley Systems, Incorporated. All rights reserved. $
+//---------------------------------------------------------------------------+
+/*----------------------------------------------------------------------------*/
+/* clputi.c                                           tmi    28-Feb-1994      */
+/*----------------------------------------------------------------------------*/
+/* Set of utility routines to provide clipping capabilities.		      */
+/*----------------------------------------------------------------------------*/
+
+#include "stdafx.h"
+
+
+/*----------------------------------------------------------------------------*/
+/* Include files                                                              */
+/*----------------------------------------------------------------------------*/
+#include <clpfnc.h>
+
+
++
+/*----------------------------------------------------------------------------*/
+/* Private data structures                                                    */
+/*----------------------------------------------------------------------------*/
+
+struct AECclipVertices
+{
+  DPoint3d v;
+  struct AECclipVertices *flnk, *blnk, *vlnk;
+};
+
+struct AECclipPolygon
+{
+  DPoint3d area;
+  struct AECclipVertices *vrts;
+  size_t nvrt;
+};
+
+struct AECclipdat
+{
+  DPoint3d *nrm;
+  struct AECclip *clp;
+#if defined (mdl)  ||  defined (hp700)  ||  defined (sparc)
+  void (*insfnc)();
+  void (*outfnc)();
+#else
+  void (*insfnc)(void *,DPoint3d *,DPoint3d *);
+  void (*outfnc)(void *,DPoint3d *,DPoint3d *);
+#endif
+  void *udat1, *udat2;
+  void *inMdlDescP;
+  void *outMdlDescP;
+};
+
+
+
+/*----------------------------------------------------------------------------*/
+/* Private static function prototypes                                         */
+/*----------------------------------------------------------------------------*/
+
+static struct AECclip *aecClip_buildPlane(DPoint3d *,DPoint3d *);
+static struct AECclipPolygon *newply(size_t,DPoint3d *);
+static struct AECclip *bldply(struct AECclipPolygon *,int,int);
+static struct AECclip *newpln(void);
+static void   oknrm(DPoint3d *,struct AECclipPolygon *);
+static void   plyare(DPoint3d *,struct AECclipPolygon *);
+static struct AECclipPolygon *hulply(struct AECclipPolygon *);
+static struct AECclipVertices *newvrt(void);
+static void   aecClip_segment(void *,DPoint3d *,DPoint3d *);
+static void   clpseg(int,DPoint3d *,DPoint3d *,void *,void *,DPoint3d *,DPoint3d *,
+                     void (*)(void *,DPoint3d *,DPoint3d *),void *,
+                     void (*)(void *,DPoint3d *,DPoint3d *),void *,int);
+static void   frepln(struct AECclip *);
+static void   freply(struct AECclipPolygon *);
+static void   frevrt(struct AECclipVertices *);
+static void   hulseg(struct AECclipPolygon *,struct AECclipVertices *,struct AECclipVertices *);
+static void   xadd(struct AECclipPolygon *);
+static void   xbck(struct AECclipVertices *);
+static void   xfwd(struct AECclipVertices *);
+static void   xrem(struct AECclipPolygon *);
+
+
+
+/*%-----------------------------------------------------------------------------
+ FUNC: aecClip_create
+ DESC: This function takes a polygon and compiles it into a plane
+       expression representing the projection of the polygon along its
+       normal.  A pointer to the plane expression is returned.
+ DESC: The "plane expression" above is actually a nested series of convex
+       hulls. This is realized by the following algorithm:
+       [1] If the clipper is not simple, it is broken down into pieces that
+           are simple. This will almost always require shuffling the points
+           and indices.
+       [2] Then the convex hull of the simple clipper is found. Each segment
+           on the hull may not be an actual segment on the clipper. In such
+           cases the clipper will have a "nest (nst)" w/r to the hull segment.
+           Then the convex hull of the nest is found and the process repeated.
+           There could be nests within nests.
+       [3] The process of finding the convex hull of a polygon is accomplished
+           by finding (separately) the UPPER and LOWER hull, then combining.
+ HIST: Original - tmi 12-Apr-1990
+       Added comments [1],[2],[3] - mah 19-Apr-2005
+ MISC:
+ KEYW: CLIP CREATE
+-----------------------------------------------------------------------------%*/
+
+struct AECclip *aecClip_create /* <= NULL if error                 */
+(
+  size_t numVrts,                        /* => number of polygon pnts           */
+  DPoint3d *vrtsP,                     /* => polygon coordinates              */
+  int dontAllowParallelSides           /* => TRUE: no par. sides              */
+)
+{
+  struct AECclip *r = (struct AECclip *)0;
+  struct AECclipPolygon *p;
+
+  if ( numVrts > 2 )
+  {
+    p = newply ( numVrts, vrtsP );
+    xrem ( p );
+    r = bldply ( p, 0, 0 );
+
+    if( r )
+    {
+      r->prvPar = r->noPar;
+      r->noPar = (unsigned char) dontAllowParallelSides;
+    }
+
+    freply ( p );
+  }
+
+  return ( r );
+}
+
+
++
+/*%-----------------------------------------------------------------------------
+ FUNC: aecClip_free
+ DESC: Frees the memory used to hold a single plane expression.
+ HIST: Original - tmi 12-Apr-1990
+ MISC:
+ KEYW: CLIP FREE MEMORY
+-----------------------------------------------------------------------------%*/
+
+void aecClip_free
+(
+   struct AECclip *clpP                /* => clipping descriptor              */
+)
+{
+  if (clpP)
+  {
+    clpP->noPar = clpP->prvPar;
+    clpP->prvPar = 0;
+
+    while ( clpP )
+    {
+      struct AECclip *nxt = clpP->nxt;
+
+      if ( clpP->nst )
+          aecClip_free ( clpP->nst );
+      frepln ( clpP );
+      clpP = nxt;
+    }
+  }
+}
+
+
++
+/*%-----------------------------------------------------------------------------
+ FUNC: aecClip_string
+ DESC: This function clips a line string with the plane expression given by
+       the first argument 'clp'.
+
+       The string is specified by 'nvrt' (the number of vertices), 'vrts'
+       (an array of type 'DPoint3d'), and 'type' which is either 0,
+       indicating an open string, or 1, indicating a closed string.
+
+       The input string is cut into one or more resultant line segments
+       which are sent to the two specified output functions.  'insfnc'
+       points to the function which will be called with segments which are
+       inside the volume defined by 'clp'.  'outfnc' points to the
+       function which will be called with segments which are outside the
+       volume defined by 'clp'. If either 'insfnc' or 'outfnc' is zero, the
+       corresponding segments will be discarded.
+
+       The output functions must be of the form:
+
+           void fun ( void *dat, DPoint3d *v1, DPoint3d *v2 )
+
+       The first parameter to the output functions is a pointer to user-
+       define data passed through from 'udat1' or 'udat2'.  This provides a
+       mechanism by which level, color or other attributes may be passed
+       through.  The user data parameters can be zero if no such data is
+       required.  If the user data gives enough information to determine
+       what action is to be taken, 'insfnc' and 'outfnc' can be the same.
+ HIST: Original - tmi 12-Apr-1990
+ MISC:
+ KEYW: CLIP STRING
+-----------------------------------------------------------------------------%*/
+
+void aecClip_string
+(
+  void *mdlDescP,                      /* => mdl desc. (or NULL)              */
+  struct AECclip *clpP,                /* => clipping descriptor              */
+  size_t numVrt,                         /* => # points in string               */
+  DPoint3d *vrtsP,                     /* => coordinates of string            */
+  int type,                            /* => 0: open, 1: closed               */
+  void *insideUserDataP,               /* => user data for inside             */
+  void *outsideUserDataP,              /* => user data for outside            */
+  void (*insideFunctionP)(),           /* => function for inside              */
+  void (*outsideFunctionP)()           /* => function for outside             */
+)
+{
+  struct AECclipdat dat;
+
+  dat.inMdlDescP = dat.outMdlDescP = mdlDescP;
+  dat.udat1 = insideUserDataP;
+  dat.udat2 = outsideUserDataP;
+  dat.insfnc = (void (*)(void *,DPoint3d *,DPoint3d *))insideFunctionP;
+  dat.outfnc = (void (*)(void *,DPoint3d *,DPoint3d *))outsideFunctionP;
+  dat.clp = clpP;
+
+  for ( size_t i = 1; i < numVrt; ++i )
+    aecClip_segment ( (void *)&dat, &vrtsP[i-1], &vrtsP[i] );
+
+  if ( type )
+    aecClip_segment ( (void *)&dat, &vrtsP[numVrt-1], &vrtsP[0] );
+}
+
+
++
+/*%-----------------------------------------------------------------------------
+ FUNC: aecClip_copy
+ DESC: Returns a copy of the input 'clp'.
+ HIST: Original - tmi 12-Apr-1990
+ MISC:
+ KEYW: CLIP CREATE COPY
+-----------------------------------------------------------------------------%*/
+
+static struct AECclip *aecClip_copy /* <= copy of clip desc.              */
+(
+  struct AECclip *clpP                 /* => original clip. desc.             */
+)
+{
+  struct AECclip *p2;
+
+  if ( ! clpP )
+    p2 = 0;
+  else
+  {
+    p2 = newpln ();
+    *p2 = *clpP;
+    p2->nxt = aecClip_copy ( clpP->nxt );
+    p2->nst = aecClip_copy ( clpP->nst );
+  }
+
+  return ( p2 );
+}
+
+
+/*%-----------------------------------------------------------------------------
+ FUNC: aecClip_buildPlane
+ DESC: Returns an expression for the volume on the positive side of the plane.
+ HIST: Original - tmi 12-Apr-1990
+ MISC: static
+ KEYW: CLIP PLANE BUILD
+-----------------------------------------------------------------------------%*/
+
+static struct AECclip *aecClip_buildPlane
+(
+  DPoint3d *pnt,
+  DPoint3d *nrm
+)
+{
+  struct AECclip *r = newpln ();
+  r->p = *pnt;
+  r->nrm = *nrm;
+  return ( r );
+}
+
+
++
+/*%-----------------------------------------------------------------------------
+ FUNC: plyare
+ DESC: Returns the magnitude of a polygon as the normal vector to the polygon.
+ HIST: Original - tmi 12-Apr-1990
+ MISC: static
+ KEYW: CLIP POLYGON AREA COMPUTE
+-----------------------------------------------------------------------------%*/
+
+static void plyare
+(
+  DPoint3d *sumP,
+  struct AECclipPolygon *p
+)
+{
+  struct AECclipVertices *v;
+
+  VIDENTITY ( sumP[0] );
+
+  v = p->vrts;
+  do
+  {
+    DPoint3d vt;
+    struct AECclipVertices *nxt_v = v->flnk;
+    VCROSS ( v->v, nxt_v->v, vt );
+    VADD ( vt, sumP[0], sumP[0] );
+    v = nxt_v;
+  } while ( v != p->vrts );
+
+  VSCALE ( sumP[0], .5, sumP[0] );
+
+  return;
+}
+
+
++
+/*%-----------------------------------------------------------------------------
+ FUNC: oknrm
+ DESC: Returns vector normal to polygon -- even if the polygon has segments
+       that cross.
+ HIST: Original - tmi 12-Apr-1990
+ MISC: static
+ KEYW: CLIP POLYGON NORMAL COMPUTE
+-----------------------------------------------------------------------------%*/
+
+static void oknrm
+(
+  DPoint3d *sumP,
+  struct AECclipPolygon *p
+)
+{
+  struct AECclipVertices *v;
+  double scale;
+
+  VIDENTITY ( sumP[0] );
+
+  for ( v = p->vrts->flnk; v != p->vrts; v = v->flnk )
+  {
+    DPoint3d vt, v1, v2;
+
+    VSUB ( v->v, p->vrts->v, v1 );
+    VSUB ( v->flnk->v, p->vrts->v, v2 );
+    VCROSS ( v1, v2, vt );
+
+    if ( VDOT ( sumP[0], vt ) < 0. )
+    {
+      VSUB ( sumP[0], vt, sumP[0] );
+    }
+    else
+    {
+      VADD ( sumP[0], vt, sumP[0] );
+    }
+  }
+
+  scale = VLEN ( sumP[0] );
+  if ( scale > 1e-30 )
+  {
+    scale = 1.0 / scale;
+    VSCALE ( sumP[0], scale, sumP[0] );
+  }
+
+  return;
+}
+
+
++
+/*%-----------------------------------------------------------------------------
+ FUNC: bldply
+ DESC: Lower level function which helps compile a polygon into a plane expression.
+ HIST: Original - tmi 12-Apr-1990
+ MISC: static
+ KEYW: CLIP POLYGON BUILD
+-----------------------------------------------------------------------------%*/
+
+static struct AECclip *bldply
+(
+  struct AECclipPolygon *p,
+  int inhibit,
+  int nestLevel
+)
+{
+  struct AECclip *plst = 0;
+  struct AECclipPolygon *hul = hulply (p);
+  struct AECclipVertices *vrts = hul->vrts;
+  struct AECclipVertices *v;
+
+  if ( hul->nvrt < 3 )
+  {
+    return ( (struct AECclip *)0 );
+  }
+
+  v = vrts;
+  do
+  {
+    struct AECclipVertices *nxt_v = v->flnk;
+
+    if ( ! inhibit || v->vlnk != p->vrts )
+    {
+      struct AECclip *pp;
+      DPoint3d vt, tmp;
+      double len;
+
+      VSUB ( nxt_v->v, v->v, vt );
+      VCROSS ( p->area, vt, vt );
+      if ( ( len = VLEN ( vt ) ) != 0. ) VSCALE ( vt, (1.0/len), vt );
+
+      tmp = v->v;
+      pp = aecClip_buildPlane ( &tmp, &vt );
+      pp->nxt = plst;
+      pp->nestLevel = (short)nestLevel;
+      plst = pp;
+
+      if ( v->vlnk->flnk == nxt_v->vlnk )
+        pp->nst = 0;
+      else
+      {
+        struct AECclipVertices *savflnkf = nxt_v->vlnk->flnk;
+        struct AECclipVertices *savblnkf = v->vlnk->blnk;
+
+        v->vlnk->blnk = nxt_v->vlnk;
+        nxt_v->vlnk->flnk = v->vlnk;
+
+        hul->vrts = nxt_v->vlnk;
+        VNEG ( p->area, hul->area );
+        pp->nst = bldply ( hul, 1, (int)(!nestLevel) );
+
+        v->vlnk->blnk = savblnkf;
+        nxt_v->vlnk->flnk = savflnkf;
+      }
+    }
+    v = nxt_v;
+  } while ( v != vrts );
+
+  hul->vrts = vrts;
+  freply ( hul );
+
+  return ( plst );
+}
+
+
++
+/*%-----------------------------------------------------------------------------
+ FUNC: aecClip_segment
+ DESC: Higher level function to clip a line segment with the plane expression.
+ HIST: Original - tmi 12-Apr-1990
+ MISC: static
+ KEYW: CLIP SEGMENT PROCESS
+-----------------------------------------------------------------------------%*/
+
+static void aecClip_segment
+(
+  void *tdat,
+  DPoint3d *v1,
+  DPoint3d *v2
+)
+{
+  struct AECclipdat *dat = (struct AECclipdat *)tdat;
+
+  if ( ! dat->clp )
+  {
+    if ( dat->insfnc )
+      (*dat->insfnc) ( dat->udat1, v1, v2 );
+  }
+  else if ( dat->clp->nst )
+  {
+    struct AECclipdat rdat, rdat2;
+
+    rdat.clp	     = dat->clp->nst;
+    rdat.udat1	     = dat->udat2;
+    rdat.insfnc      = dat->outfnc;
+    rdat.inMdlDescP  = dat->outMdlDescP;
+    rdat.udat2	     = (void *)&rdat2;
+    rdat.outfnc      = aecClip_segment;
+    rdat.outMdlDescP = (void *)0;
+
+    rdat2 = *dat;
+    rdat2.clp = dat->clp->nxt;
+    aecClip_segment ( (void *)&rdat, v1, v2 );
+  }
+  else
+  {
+    struct AECclipdat rdat2;
+
+    rdat2 = *dat;
+    rdat2.clp = dat->clp->nxt;
+    clpseg ( dat->clp->nestLevel, v1, v2, (void *)&rdat2, dat->udat2, &dat->clp->nrm, &dat->clp->p, aecClip_segment, (void *)0, dat->outfnc, dat->outMdlDescP, dat->clp->noPar );
+  }
+}
+
+
++
+/*%-----------------------------------------------------------------------------
+ FUNC: clpseg
+ DESC: Lower level function to clip a line segment with a plane expression.
+ HIST: Original - tmi 12-Apr-1990
+ MISC: static
+ KEYW: CLIP SEGMENT PROCESS
+-----------------------------------------------------------------------------%*/
+
+static void clpseg
+(
+  int nestLevel,
+  DPoint3d *p1,
+  DPoint3d *p2,
+  void *in_dat,
+  void *out_dat,
+  DPoint3d *nrm,
+  DPoint3d *pnt,
+  void (*insfnc)(void *,DPoint3d *,DPoint3d *),
+  void *inMdlDescP,
+  void (*outfnc)(void *,DPoint3d *,DPoint3d *),
+  void *outMdlDescP,
+  int noPar
+)
+{
+  DPoint3d tmpP1 = *p1, tmpP2 = *p2;
+  double plnzer = VDOT (*nrm, *pnt);
+  double t1 = VDOT (*nrm, *p1);
+  double t2 = VDOT (*nrm, *p2);
+
+  t1 -= plnzer;
+  t2 -= plnzer;
+
+  if ( ISSMALL( t1, AEC_C_TOL1 ) ) t1 = 0.;        /*** changed from TOL2 to TOL1 tmi 5-28-92 ***/
+  if ( ISSMALL( t2, AEC_C_TOL1 ) ) t2 = 0.;        /*** changed from TOL2 to TOL1 tmi 5-28-92 ***/
+
+  if ( t1 == 0.  &&  t2 == 0. )
+  {
+    if ( ! noPar )
+    {
+      if ( nestLevel )
+      {
+        if ( outfnc )
+          (*outfnc) ( out_dat, &tmpP1, &tmpP2 );
+      }
+      else
+      {
+        if ( insfnc )
+          (*insfnc) ( in_dat, &tmpP1, &tmpP2 );
+      }
+    }
+  }
+  else if ( t1 >= 0.  &&  t2 >= 0. )
+  {
+    if ( insfnc )
+      (*insfnc) (  in_dat, &tmpP1, &tmpP2 );
+  }
+  else if ( t1 <= 0.  &&  t2 <= 0. )
+  {
+    if ( outfnc )
+      (*outfnc) ( out_dat, &tmpP1, &tmpP2 );
+  }
+  else
+  {
+    DPoint3d v;
+    double t;
+
+    double dNumer, dDenom;
+    DPoint3d deltaP1Pnt, deltaP1P2;
+
+    if ( t1 < 0. )
+    {
+      DPoint3d p = tmpP1;
+      tmpP1 = tmpP2;
+      tmpP2 = p;
+    }
+
+
+    VSUB ( *pnt, tmpP1, deltaP1Pnt );
+    dNumer = VDOT ( *nrm, deltaP1Pnt );
+
+    VSUB ( tmpP2, tmpP1, deltaP1P2 );
+    dDenom = VDOT ( *nrm, deltaP1P2 );
+
+    t = dNumer / dDenom;
+
+    VSCALE ( deltaP1P2, t, deltaP1P2 );
+    VADD ( tmpP1, deltaP1P2, v );
+
+    if ( insfnc )
+      (*insfnc) (  in_dat, &tmpP1, &v );
+
+    if ( outfnc )
+      (*outfnc) ( out_dat, &v, &tmpP2 );
+  }
+}
+
+
++
+/*%-----------------------------------------------------------------------------
+ FUNC: hulply
+ DESC: Returns polygon which is the convex hull of the input polygon.
+ HIST: Original - tmi 12-Apr-1990
+ MISC: static
+ KEYW: CLIP POLYGON HULL COMPUTE
+-----------------------------------------------------------------------------%*/
+
+static struct AECclipPolygon *hulply
+(
+  struct AECclipPolygon *p
+)
+{
+  struct AECclipPolygon *np = (struct AECclipPolygon *) malloc (sizeof (*np));
+  struct AECclipVertices *v, *min, *max, *miny, *maxy;
+
+  v = min = max = miny = maxy = p->vrts;
+  do
+  {
+    if ( v->v.x < min->v.x ) min = v;
+    if ( v->v.x > max->v.x ) max = v;
+    if ( v->v.y < miny->v.y ) miny = v;
+    if ( v->v.y > maxy->v.y ) maxy = v;
+    v = v->flnk;
+  } while ( v != p->vrts );
+
+  if ( min == max )
+  {
+    min = miny;
+    max = maxy;
+  }
+
+  v = newvrt ();
+  v->vlnk = min;
+  v->v = min->v;
+  v->flnk = v->blnk = newvrt ();
+  v->flnk->vlnk = max;
+  v->flnk->v = max->v;
+  v->flnk->blnk = v;
+  v->flnk->flnk = v;
+
+  np->nvrt = 2;
+  np->vrts = v;
+  np->area = p->area;
+
+  v = np->vrts->flnk;
+  hulseg ( np, np->vrts, v );
+  hulseg ( np, v, np->vrts );
+
+  plyare ( &np->area, np );
+
+  return ( np );
+}
+
+
++
+/*%-----------------------------------------------------------------------------
+ FUNC: hulseg
+ DESC: Lower level routine which helps compute the convex hull of a polygon
+ HIST: Original - tmi 12-Apr-1990
+ MISC: static
+ KEYW: CLIP POLYGON HULL COMPUTE PROCESS
+-----------------------------------------------------------------------------%*/
+
+static void hulseg
+(
+  struct AECclipPolygon *p,
+  struct AECclipVertices *v1,
+  struct AECclipVertices *v2
+)
+{
+  struct AECclipVertices *v, *maxv = 0;
+  DPoint3d n;
+  double maxdot = 0.;
+
+  VSUB ( v2->v, v1->v, n );
+  VCROSS ( n, p->area, n );
+
+  for ( v = v1->vlnk->flnk; v != v2->vlnk; v = v->flnk )
+  {
+    DPoint3d tv;
+    double dot;
+
+    VSUB ( v->v, v1->v, tv );
+    dot = VDOT ( n, tv );
+
+    if ( dot >= maxdot )
+    {
+      maxdot = dot;
+      maxv = v;
+    }
+  }
+
+  if ( maxv )
+  {
+    ++p->nvrt;
+    v = newvrt ();
+    v->flnk = v2;
+    v->blnk = v1;
+    v1->flnk = v;
+    v2->blnk = v;
+    v->v = maxv->v;
+    v->vlnk = maxv;
+    hulseg ( p, v1, v );
+    hulseg ( p, v, v2 );
+   }
+}
+
+
++
+/*%-----------------------------------------------------------------------------
+ FUNC: xadd
+ DESC: Used to fix-up polygons which have segments that cross-over.
+ HIST: Original - tmi 12-Apr-1990
+ MISC: static
+ KEYW: CLIP POLYGON CROSS CLEANUP ADD
+-----------------------------------------------------------------------------%*/
+
+static void xadd
+(
+  struct AECclipPolygon *p
+)
+{
+  struct AECclipVertices *av, *clst = 0;
+  DPoint3d nrm;
+
+  oknrm ( &nrm, p );
+
+  av = p->vrts;
+  do
+  {
+    DPoint3d va, van;
+    double van0;
+    struct AECclipVertices *nxtav = av->flnk, *bv = nxtav;
+
+    VSUB ( av->v, nxtav->v, va );
+    VCROSS ( nrm, va, van );
+    van0 = VDOT ( van, av->v );
+
+    if ( bv != p->vrts ) bv = bv->flnk;
+
+    while ( bv != p->vrts )
+    {
+      struct AECclipVertices *nxtbv = bv->flnk;
+      double dotb0, dotb1;
+
+      dotb0  = VDOT ( van, bv->v );
+      dotb0 -= van0;
+      dotb1  = VDOT ( van, nxtbv->v );
+      dotb1 -= van0;
+      if ( ISSMALL( dotb0, AEC_C_TOL2 ) ) dotb0 = 0.;
+      if ( ISSMALL( dotb1, AEC_C_TOL2 ) ) dotb1 = 0.;
+
+      if ( ( (dotb0 < 0.) != (dotb1 < 0.) )  &&  dotb0 != 0.  &&  dotb1 != 0. )
+      {
+	DPoint3d vb, vbn;
+        double dota0, dota1, vbn0;
+
+	VSUB ( nxtbv->v, bv->v, vb );
+	VCROSS ( nrm, vb, vbn );
+	vbn0 = VDOT ( vbn, bv->v );
+
+	dota0  = VDOT ( vbn, av->v );
+	dota0 -= vbn0;
+	dota1  = VDOT ( vbn, nxtav->v );
+	dota1 -= vbn0;
+	if ( ISSMALL( dota0, AEC_C_TOL2 ) ) dota0 = 0.;
+	if ( ISSMALL( dota1, AEC_C_TOL2 ) ) dota1 = 0.;
+
+	if ( ( (dota0 < 0.) != (dota1 < 0.) )  &&  dota0 != 0.	&&  dota1 != 0. )
+	{
+      double t = dotb0 / (dotb0 - dotb1);
+	  struct AECclipVertices *vpa = newvrt (), *vpb = newvrt ();
+
+	  p->nvrt += 2;
+
+	  VSCALE ( vb, t, vpb->v );
+	  VADD ( bv->v, vpb->v, vpb->v );
+
+      vpa->v = vpb->v;
+
+	  vpb->vlnk = vpa;
+	  vpa->vlnk = clst;
+	  clst = vpb;
+
+	  vpa->flnk  = nxtav;
+	  vpa->blnk  = av;
+	  vpb->flnk  = nxtbv;
+	  vpb->blnk  = bv;
+	  vpa->flnk->blnk = vpa;
+	  vpa->blnk->flnk = vpa;
+	  vpb->flnk->blnk = vpb;
+	  vpb->blnk->flnk = vpb;
+
+	  nxtav = vpa;
+	  VSUB ( av->v, nxtav->v, va );
+	}
+      }
+      bv = nxtbv;
+    }
+    av = nxtav;
+  } while ( av != p->vrts );
+
+  while ( clst )
+  {
+    struct AECclipVertices *t, *bv, *cv;
+
+    bv = clst;
+    cv = bv->vlnk;
+    clst = cv->vlnk;
+
+    t = cv->flnk;
+    cv->flnk = bv->flnk;
+    bv->flnk = t;
+    cv->flnk->blnk = cv;
+    bv->flnk->blnk = bv;
+    cv->vlnk = bv;
+  }
+}
+
+
++
+/*%-----------------------------------------------------------------------------
+ FUNC: xbck
+ DESC: Helps clean up cross-over polygons.
+ HIST: Original - tmi 12-Apr-1990
+ MISC: static
+ KEYW: CLIP POLYGON CROSS CLEANUP BACKWARDS
+-----------------------------------------------------------------------------%*/
+
+static void xbck
+(
+  struct AECclipVertices *vlst
+)
+{
+  struct AECclipVertices *v = vlst;
+
+  do
+  {
+    struct AECclipVertices *nxt = v->blnk;
+    v->blnk = v->flnk;
+    v->flnk = nxt;
+    v = nxt;
+  } while ( v != vlst );
+
+  do
+  {
+    struct AECclipVertices *nxt = v->flnk;
+    if ( v->vlnk )
+    {
+      v->vlnk->vlnk = 0;
+      xfwd ( v->vlnk );
+      v->flnk = v->vlnk->flnk;
+      v->vlnk->flnk = nxt;
+      v->flnk->blnk = v;
+      v->vlnk->flnk->blnk = v;
+      v->vlnk = 0;
+    }
+    v = nxt;
+  } while ( v != vlst );
+}
+
+
++
+/*%-----------------------------------------------------------------------------
+ FUNC: xfwd
+ DESC: Helps clean up cross-over polygons.
+ HIST: Original - tmi 12-Apr-1990
+ MISC: static
+ KEYW: CLIP POLYGON CROSS CLEANUP FORWARD
+-----------------------------------------------------------------------------%*/
+
+static void xfwd
+(
+  struct AECclipVertices *vlst
+)
+{
+  struct AECclipVertices *v = vlst;
+
+  do
+  {
+    struct AECclipVertices *nxt = v->flnk;
+    if ( v->vlnk )
+    {
+      v->vlnk->vlnk = 0;
+      xbck ( v->vlnk );
+      v->flnk = v->vlnk->flnk;
+      v->vlnk->flnk = nxt;
+      v->flnk->blnk = v;
+      v->vlnk->flnk->blnk = v;
+      v->vlnk = 0;
+    }
+    v = nxt;
+  } while ( v != vlst );
+}
+
+
++
+/*%-----------------------------------------------------------------------------
+ FUNC: xrem
+ DESC: Helps clean up cross-over polygons.
+ HIST: Original - tmi 12-Apr-1990
+ MISC: static
+ KEYW: CLIP POLYGON CROSS CLEANUP REMOVE
+-----------------------------------------------------------------------------%*/
+
+static void xrem
+(
+  struct AECclipPolygon *p
+)
+{
+  xadd ( p );
+  xfwd ( p->vrts );
+  plyare ( &p->area, p );
+}
+
+
++
+/*%-----------------------------------------------------------------------------
+ FUNC: newvrt
+ DESC: It allocates memory for an array of vertices.
+ HIST: Original - tmi 12-Apr-1990
+ MISC: static
+ KEYW: CLIP VERTICES MEMORY ALLOCATE
+-----------------------------------------------------------------------------%*/
+
+static struct AECclipVertices *newvrt
+(
+  void
+)
+{
+  return ( (struct AECclipVertices *) malloc (sizeof (struct AECclipVertices)) );
+}
+
+
++
+/*%-----------------------------------------------------------------------------
+ FUNC: newpln
+ DESC: It allocates the memory for a new plane.
+ HIST: Original - tmi 12-Apr-1990
+ MISC: static
+ KEYW: CLIP PLANE MEMORY ALLOCATE
+-----------------------------------------------------------------------------%*/
+
+static struct AECclip *newpln
+(
+  void
+)
+{
+  struct AECclip *p = (struct AECclip *) malloc (sizeof (struct AECclip));
+  p->nst = p->nxt = 0;
+  p->noPar = p->prvPar = (unsigned char)0;
+  return ( p );
+}
+
+
++
+/*%-----------------------------------------------------------------------------
+ FUNC: newply
+ DESC: It allocates the memory for another polygon.
+ HIST: Original - tmi 12-Apr-1990
+ MISC: static
+ KEYW: CLIP POLYGON MEMORY ALLOCATE
+-----------------------------------------------------------------------------%*/
+
+static struct AECclipPolygon *newply
+(
+  size_t nvrt,
+  DPoint3d *vrts
+)
+{
+  struct AECclipVertices *prv_v, *v;
+
+  struct AECclipPolygon *p = (struct AECclipPolygon*) malloc (sizeof (struct AECclipPolygon));
+  p->nvrt = nvrt;
+  p->vrts = 0;
+
+  for (size_t i = 0; i < nvrt; ++i)
+  {
+    v = newvrt ();
+    v->v = vrts[i];
+    v->blnk = p->vrts;
+    v->vlnk = 0;
+    p->vrts = v;
+  }
+
+  prv_v = p->vrts;
+  if ( prv_v )
+  {
+    for ( v = prv_v->blnk; v; prv_v = v, v = prv_v->blnk )
+      v->flnk = prv_v;
+
+    p->vrts->flnk = prv_v;
+    prv_v->blnk = p->vrts;
+
+    plyare ( &p->area, p );
+  }
+
+  return ( p );
+}
+
+
++
+/*%-----------------------------------------------------------------------------
+ FUNC: frevrt
+ DESC: Its frees memory holding an array of vertices.
+ HIST: Original - tmi 12-Apr-1990
+ MISC: static
+ KEYW: CLIP VERTICES MEMORY FREE DEALLOCATE
+-----------------------------------------------------------------------------%*/
+
+static void frevrt
+(
+  struct AECclipVertices *v
+)
+{
+  if ( v != (struct AECclipVertices *)0 ) free ( (void *)v );
+}
+
+
++
+/*%-----------------------------------------------------------------------------
+ FUNC: frepln
+ DESC: It frees the memory holding a plane.
+ HIST: Original - tmi 12-Apr-1990
+ MISC: static
+ KEYW: CLIP PLANE MEMORY FREE DEALLOCATE
+-----------------------------------------------------------------------------%*/
+
+static void frepln
+(
+  struct AECclip *p
+)
+{
+  if ( p != (struct AECclip *)0 ) free ( (void *)p );
+}
+
+
++
+/*%-----------------------------------------------------------------------------
+ FUNC: freply
+ DESC: It frees the memory holding a polygon.
+ HIST: Original - tmi 12-Apr-1990
+ MISC: static
+ KEYW: CLIP POLYGON MEMORY FREE DEALLOCATE
+-----------------------------------------------------------------------------%*/
+
+static void freply
+(
+  struct AECclipPolygon *p
+)
+{
+  struct AECclipVertices *v;
+
+  if ( p != (struct AECclipPolygon *)0 )
+  {
+    v = p->vrts;
+    if ( v )
+      do
+      {
+        struct AECclipVertices *nxt_v = v->flnk;
+        frevrt ( v );
+        v = nxt_v;
+       } while ( v != p->vrts) ;
+
+    free ( (void *)p );
+  }
+}
+
+
+
+
+