//---------------------------------------------------------------------------+
<<<<<<< HEAD
// $Copyright: (c) 2015 Bentley Systems, Incorporated. All rights reserved. $
=======
// $Copyright: (c) 2016 Bentley Systems, Incorporated. All rights reserved. $
>>>>>>> a28e0308
//---------------------------------------------------------------------------+

//---------------------------------------------------------------------------
// Include files
//---------------------------------------------------------------------------
#include "stdafx.h"

//---------------------------------------------------------------------------
// DESC: Adds points to a CFeature object.
// HIST: Original - twlangha - 01/13/99
// MISC:
//---------------------------------------------------------------------------

int CFeature::AddPoints     // <=  Non-zero status code if error occurred.
(
    CFeaturePnt *pntsP,     //  => 3D points to add to feature.
    long numPnts            //  => Number of points to add.
)
{
    int sts = SUCCESS;

    if ( !PointsAreLoaded ( ) )
        sts = LoadPoints ( );

    if ( sts == SUCCESS && ( sts = CheckPointsAllocation ( numPnts ) ) == SUCCESS )
    {
        memcpy ( &m_pntsP[m_nNumPnts], pntsP, sizeof ( CFeaturePnt ) * numPnts );
        m_nNumPnts += numPnts;
    }

    return ( sts );
}


//---------------------------------------------------------------------------
// DESC: Adds points to a CFeature object.
// HIST: Original - twlangha - 01/13/99
// MISC:
//---------------------------------------------------------------------------

int CFeature::AddPoints     // <=  Non-zero status code if error occurred.
(
    DPoint3d *pntsP,        //  => 3D points to add to feature.
    unsigned char *flgsP,         //  => Point properties.
    long numPnts            //  => Number of points to add.
)
{
    CFeaturePnt *ftrPntsP = NULL;
    int sts = SUCCESS;

    if ( ( sts = aecFeature_dpnt3dsToFtrpnts ( &ftrPntsP, pntsP, flgsP, numPnts ) ) == SUCCESS )
        sts = AddPoints ( ftrPntsP, numPnts );

    if ( ftrPntsP )
        free ( ftrPntsP );

    return ( sts );
}


//---------------------------------------------------------------------------
// DESC: Deletes a set of points from the feature object's point list.
// HIST: Original - twlangha - 01/13/99
// MISC:
//---------------------------------------------------------------------------

int CFeature::RemovePoints  // <=  Non-zero status code if error occurred.
(
    long index,             //  => Index of first point to delete.
    long numPnts            //  => Number of points to delete.
)
{
    int sts = SUCCESS;

    if ( !PointsAreLoaded ( ) )
        sts = LoadPoints ( );

    if ( sts == SUCCESS && index >= 0 && index < m_nNumPnts )
    {
        if ( index + numPnts > m_nNumPnts )
            numPnts = m_nNumPnts - index;

        memcpy ( &m_pntsP[index], &m_pntsP[index + numPnts],
                 sizeof ( CFeaturePnt ) * ( m_nNumPnts - numPnts - index ) );

        m_nNumPnts -= numPnts;
    }
    else
        sts = AEC_E_IDXOUTOFRNG;

    return ( sts );
}

//---------------------------------------------------------------------------
// DESC: Returns the entire set of points from the feature object's
//       point list.
// HIST: Original - twlangha - 01/13/99
// MISC:
//---------------------------------------------------------------------------

int CFeature::GetPoints // <=  Non-zero status code if error occurred.
(
CFeaturePnt **ftrPntsPP, // <=  Feature's 3D coordinates and flags. CALLER MUST FREE.
long *numPntsP           // <=  Number of points returned.
)
{
    int sts = SUCCESS;

    if ( ftrPntsPP )
        *ftrPntsPP = NULL;

    *numPntsP = 0;

    if ( !PointsAreLoaded ( ) )
        sts = LoadPoints ( );

    if ( sts == SUCCESS )
    {
        if ( m_nNumPnts )
        {
            *ftrPntsPP = ( CFeaturePnt * ) calloc ( m_nNumPnts, sizeof ( CFeaturePnt ) );
            *numPntsP = m_nNumPnts;

            if ( !(*ftrPntsPP) )
                sts = AEC_E_MEMALF;
            else
                memcpy ( *ftrPntsPP, m_pntsP, sizeof ( CFeaturePnt ) * m_nNumPnts );
        }
    }

    return ( sts );
}

//---------------------------------------------------------------------------
// DESC: Returns the entire set of points from the feature object's
//       point list.
// HIST: Original - twlangha - 01/13/99
// MISC:
//---------------------------------------------------------------------------

int CFeature::GetPoints // <=  Non-zero status code if error occurred.
(
DPoint3d **pntsPP,       // <=  Feature's 3D coordinates. CALLER MUST FREE.
unsigned char **pntFlgsPP,     // <=  Feature's point properties.  CALLER MUST FREE
long *numPntsP           // <=  Number of points returned.
)
{
    CFeaturePnt *ftrPntsP = NULL;
    int sts = SUCCESS;

    if (pntsPP )
        *pntsPP = NULL;

    if ( pntFlgsPP )
        *pntFlgsPP = NULL;


    if ( ( sts = GetPoints ( &ftrPntsP, numPntsP ) ) == SUCCESS )
    {
        sts = aecFeature_ftrpntsToDpnt3ds ( pntsPP, pntFlgsPP, ftrPntsP, *numPntsP );
    }

    if ( ftrPntsP )
        free ( ftrPntsP );

    return ( sts );
}


//---------------------------------------------------------------------------
// DESC: Returns the number of 3D coordinates in the feature object's point
//       list.
// HIST: Original - twlangha - 01/13/99
// MISC:
//---------------------------------------------------------------------------

long CFeature::GetPointCount ( )    // <=  Number of points.
{
    if ( !PointsAreLoaded ( ) )
        LoadPoints ( );

    return ( m_nNumPnts );
}


//---------------------------------------------------------------------------
// DESC: Compares amount of free space in the feature object's point list
//       with the number of new points to be added.  Allocates new space
//       if required.
// HIST: Original - twlangha - 01/13/99
// MISC:
//---------------------------------------------------------------------------

int CFeature::CheckPointsAllocation // <=  Non-zero status code if
                                    //     error occurred.
(
    long numNewPnts                 //  => Number of new points to add.
)
{
    int sts = SUCCESS;

    if ( !PointsAreLoaded ( ) )
        sts = LoadPoints ( );

    if ( sts == SUCCESS && m_nNumPnts + numNewPnts >= m_nPntsAlc )
    {
        long nEmptyPntsAllocSize = m_nPntAllocSize;

        // If the default allocation size is zero, calculate one 10%
        // larger than the number of points to be contained.
        if ( nEmptyPntsAllocSize <= 0 )
            nEmptyPntsAllocSize = (long)((m_nPntsAlc + numNewPnts) / 10);

        // Make sure we don't come up with a negative value;
        if ( nEmptyPntsAllocSize < 0 )
            nEmptyPntsAllocSize = 0;

        // Limit the increase in allocation to 30 thousand points.
        if ( nEmptyPntsAllocSize > 30000 )
            nEmptyPntsAllocSize = 30000;

        // Make sure at least one point gets allocated to avoid corruption problems.
        if ( m_nPntsAlc + numNewPnts + nEmptyPntsAllocSize <= 0 )
            nEmptyPntsAllocSize = 1;

        m_pntsP = ( CFeaturePnt * ) realloc ( m_pntsP, ( m_nPntsAlc + numNewPnts + nEmptyPntsAllocSize ) * sizeof ( CFeaturePnt ) );
        m_nPntsAlc += numNewPnts + nEmptyPntsAllocSize;
    }

    if ( !m_pntsP )
        sts = AEC_E_MEMALF;

    return ( sts );
}


//---------------------------------------------------------------------------
// DESC: Frees all memory allocated to the feature object's point list.
// HIST: Original - twlangha - 01/13/99
// MISC:
//---------------------------------------------------------------------------

void CFeature::FreePoints ( )
{
    if ( m_pntsP )
        free ( m_pntsP );

    m_pntsP = NULL;
    m_nNumPnts = 0;
    m_nPntsAlc = 0;
}


//---------------------------------------------------------------------------
// DESC: Loads the points of the feature contained by the feature object
//       from the feature's parent DTM.
// HIST: Original - twlangha - 01/13/99
// MISC:
//---------------------------------------------------------------------------

int CFeature::LoadPoints ( )    // <=  Non-zero status code if error occurred.
{
    long nType;
    int sts = SUCCESS;

    if ( !PointsAreLoaded ( ) && m_ftrP )
    {
        sts = aecDTM_getFeatureInfo ( m_ftrP, m_srfP,
                                      NULL, &nType, NULL, NULL, NULL, &m_pntsP, &m_nNumPnts, NULL,
                                      NULL, NULL, NULL, NULL, NULL );

        m_nPntsAlc = m_nNumPnts;

        if ( sts == SUCCESS )
        {
            if ( nType == DTM_C_DTMREGFTR )
            {
                long oldType = m_nType;
                m_nType = nType;
                ValidatePoints ( );
                m_nType = oldType;
            }
            else
                ReversePointDisconFlags ( FALSE );
        }
    }

    return ( sts );
}


//---------------------------------------------------------------------------
// DESC: Checks to see if the points of the feature contained by the feature
//       object have been loaded into the feature object from the feature's
//       parent DTM.
// HIST: Original - twlangha - 01/13/99
// MISC:
//---------------------------------------------------------------------------

boolean CFeature::PointsAreLoaded ( )   // <=  TRUE or FALSE
{
    boolean bLoaded = FALSE;

    if ( m_pntsP )
        bLoaded = TRUE;

    return ( bLoaded );
}


//---------------------------------------------------------------------------
// DESC:
// HIST: Original - twlangha - 01/13/99
// MISC:
//---------------------------------------------------------------------------

void CFeature::ValidatePoints ( )
{

    if ( m_nType == DTM_C_DTMREGFTR )
    {
        for ( int i = 0; i < m_nNumPnts; i++ )
            m_pntsP[i].flg &= ~FTR_C_DISCNT;
    }
    else
    {
        // Validate discontinuity flags
        if ( m_nNumPnts > 0 )
        {
            for ( int i = GetPointCount() - 1; i >= 0; i-- )
            {
                if (
                     ( ( i == GetPointCount() - 1 || ( m_pntsP[i].flg & FTR_C_DISCNT ) ) &&
                       (m_pntsP[i-1].flg & FTR_C_DISCNT ) )
                                                                                            ||
                     ( i == 0 && ( m_pntsP[i].flg & FTR_C_DISCNT ) )
                   )
                {
                    RemovePoints ( i, 1 );
                }
            }

            if ( GetPointCount ( ) > 0 )
                m_pntsP[GetPointCount() - 1].flg &= ~FTR_C_DISCNT;
        }
    }
}


//---------------------------------------------------------------------------
// DESC:
// HIST: Original - twlangha - 01/13/99
// MISC:
//---------------------------------------------------------------------------

void CFeature::ReversePointDisconFlags ( BOOL bFeatureToDTM )
{
    if ( m_nType == DTM_C_DTMREGFTR )
    {
        ValidatePoints();
    }
    else
    {
        if ( bFeatureToDTM )
        {
            ValidatePoints();

            // Starting with next to last point, search backwards.
            // Find each discontinuity and set the subsequent PUD
            // flag to x8.
            for ( int i = m_nNumPnts - 2; i >= 0; i-- )
            {
                if ( m_pntsP[i].flg & FTR_C_DISCNT )
                    m_pntsP[i + 1].flg &= ~DTM_C_PNTPUD;
                else
                    m_pntsP[i + 1].flg |= DTM_C_PNTPUD;
            }

            // Set the first, second and last PUD flags to 0, x8, x8.
            if ( m_nNumPnts > 0 )
                m_pntsP[0].flg &= ~DTM_C_PNTPUD;

            if ( m_nNumPnts > 1 )
            {
                m_pntsP[1].flg |= DTM_C_PNTPUD;
                m_pntsP[m_nNumPnts - 1].flg |= DTM_C_PNTPUD;
            }
        }
        else
        {
            // Starting with the second point, find each PUD flag set to
            // 0 and set the previous points flag to be a discontinuity.
            for ( int i = 1; i < m_nNumPnts; i++ )
            {
                if ( m_pntsP[i].flg & DTM_C_PNTPUD )
                    m_pntsP[i - 1].flg &= ~FTR_C_DISCNT;
                else
                    m_pntsP[i - 1].flg |= FTR_C_DISCNT;
            }

            // The last point should never be a discontinuity.
            if ( m_nNumPnts > 0 )
                m_pntsP[m_nNumPnts - 1].flg &= ~FTR_C_DISCNT;

            ValidatePoints();
        }
    }
}


<|MERGE_RESOLUTION|>--- conflicted
+++ resolved
@@ -1,416 +1,412 @@
-//---------------------------------------------------------------------------+
-<<<<<<< HEAD
-// $Copyright: (c) 2015 Bentley Systems, Incorporated. All rights reserved. $
-=======
-// $Copyright: (c) 2016 Bentley Systems, Incorporated. All rights reserved. $
->>>>>>> a28e0308
-//---------------------------------------------------------------------------+
-
-//---------------------------------------------------------------------------
-// Include files
-//---------------------------------------------------------------------------
-#include "stdafx.h"
-
-//---------------------------------------------------------------------------
-// DESC: Adds points to a CFeature object.
-// HIST: Original - twlangha - 01/13/99
-// MISC:
-//---------------------------------------------------------------------------
-
-int CFeature::AddPoints     // <=  Non-zero status code if error occurred.
-(
-    CFeaturePnt *pntsP,     //  => 3D points to add to feature.
-    long numPnts            //  => Number of points to add.
-)
-{
-    int sts = SUCCESS;
-
-    if ( !PointsAreLoaded ( ) )
-        sts = LoadPoints ( );
-
-    if ( sts == SUCCESS && ( sts = CheckPointsAllocation ( numPnts ) ) == SUCCESS )
-    {
-        memcpy ( &m_pntsP[m_nNumPnts], pntsP, sizeof ( CFeaturePnt ) * numPnts );
-        m_nNumPnts += numPnts;
-    }
-
-    return ( sts );
-}
-
-
-//---------------------------------------------------------------------------
-// DESC: Adds points to a CFeature object.
-// HIST: Original - twlangha - 01/13/99
-// MISC:
-//---------------------------------------------------------------------------
-
-int CFeature::AddPoints     // <=  Non-zero status code if error occurred.
-(
-    DPoint3d *pntsP,        //  => 3D points to add to feature.
-    unsigned char *flgsP,         //  => Point properties.
-    long numPnts            //  => Number of points to add.
-)
-{
-    CFeaturePnt *ftrPntsP = NULL;
-    int sts = SUCCESS;
-
-    if ( ( sts = aecFeature_dpnt3dsToFtrpnts ( &ftrPntsP, pntsP, flgsP, numPnts ) ) == SUCCESS )
-        sts = AddPoints ( ftrPntsP, numPnts );
-
-    if ( ftrPntsP )
-        free ( ftrPntsP );
-
-    return ( sts );
-}
-
-
-//---------------------------------------------------------------------------
-// DESC: Deletes a set of points from the feature object's point list.
-// HIST: Original - twlangha - 01/13/99
-// MISC:
-//---------------------------------------------------------------------------
-
-int CFeature::RemovePoints  // <=  Non-zero status code if error occurred.
-(
-    long index,             //  => Index of first point to delete.
-    long numPnts            //  => Number of points to delete.
-)
-{
-    int sts = SUCCESS;
-
-    if ( !PointsAreLoaded ( ) )
-        sts = LoadPoints ( );
-
-    if ( sts == SUCCESS && index >= 0 && index < m_nNumPnts )
-    {
-        if ( index + numPnts > m_nNumPnts )
-            numPnts = m_nNumPnts - index;
-
-        memcpy ( &m_pntsP[index], &m_pntsP[index + numPnts],
-                 sizeof ( CFeaturePnt ) * ( m_nNumPnts - numPnts - index ) );
-
-        m_nNumPnts -= numPnts;
-    }
-    else
-        sts = AEC_E_IDXOUTOFRNG;
-
-    return ( sts );
-}
-
-//---------------------------------------------------------------------------
-// DESC: Returns the entire set of points from the feature object's
-//       point list.
-// HIST: Original - twlangha - 01/13/99
-// MISC:
-//---------------------------------------------------------------------------
-
-int CFeature::GetPoints // <=  Non-zero status code if error occurred.
-(
-CFeaturePnt **ftrPntsPP, // <=  Feature's 3D coordinates and flags. CALLER MUST FREE.
-long *numPntsP           // <=  Number of points returned.
-)
-{
-    int sts = SUCCESS;
-
-    if ( ftrPntsPP )
-        *ftrPntsPP = NULL;
-
-    *numPntsP = 0;
-
-    if ( !PointsAreLoaded ( ) )
-        sts = LoadPoints ( );
-
-    if ( sts == SUCCESS )
-    {
-        if ( m_nNumPnts )
-        {
-            *ftrPntsPP = ( CFeaturePnt * ) calloc ( m_nNumPnts, sizeof ( CFeaturePnt ) );
-            *numPntsP = m_nNumPnts;
-
-            if ( !(*ftrPntsPP) )
-                sts = AEC_E_MEMALF;
-            else
-                memcpy ( *ftrPntsPP, m_pntsP, sizeof ( CFeaturePnt ) * m_nNumPnts );
-        }
-    }
-
-    return ( sts );
-}
-
-//---------------------------------------------------------------------------
-// DESC: Returns the entire set of points from the feature object's
-//       point list.
-// HIST: Original - twlangha - 01/13/99
-// MISC:
-//---------------------------------------------------------------------------
-
-int CFeature::GetPoints // <=  Non-zero status code if error occurred.
-(
-DPoint3d **pntsPP,       // <=  Feature's 3D coordinates. CALLER MUST FREE.
-unsigned char **pntFlgsPP,     // <=  Feature's point properties.  CALLER MUST FREE
-long *numPntsP           // <=  Number of points returned.
-)
-{
-    CFeaturePnt *ftrPntsP = NULL;
-    int sts = SUCCESS;
-
-    if (pntsPP )
-        *pntsPP = NULL;
-
-    if ( pntFlgsPP )
-        *pntFlgsPP = NULL;
-
-
-    if ( ( sts = GetPoints ( &ftrPntsP, numPntsP ) ) == SUCCESS )
-    {
-        sts = aecFeature_ftrpntsToDpnt3ds ( pntsPP, pntFlgsPP, ftrPntsP, *numPntsP );
-    }
-
-    if ( ftrPntsP )
-        free ( ftrPntsP );
-
-    return ( sts );
-}
-
-
-//---------------------------------------------------------------------------
-// DESC: Returns the number of 3D coordinates in the feature object's point
-//       list.
-// HIST: Original - twlangha - 01/13/99
-// MISC:
-//---------------------------------------------------------------------------
-
-long CFeature::GetPointCount ( )    // <=  Number of points.
-{
-    if ( !PointsAreLoaded ( ) )
-        LoadPoints ( );
-
-    return ( m_nNumPnts );
-}
-
-
-//---------------------------------------------------------------------------
-// DESC: Compares amount of free space in the feature object's point list
-//       with the number of new points to be added.  Allocates new space
-//       if required.
-// HIST: Original - twlangha - 01/13/99
-// MISC:
-//---------------------------------------------------------------------------
-
-int CFeature::CheckPointsAllocation // <=  Non-zero status code if
-                                    //     error occurred.
-(
-    long numNewPnts                 //  => Number of new points to add.
-)
-{
-    int sts = SUCCESS;
-
-    if ( !PointsAreLoaded ( ) )
-        sts = LoadPoints ( );
-
-    if ( sts == SUCCESS && m_nNumPnts + numNewPnts >= m_nPntsAlc )
-    {
-        long nEmptyPntsAllocSize = m_nPntAllocSize;
-
-        // If the default allocation size is zero, calculate one 10%
-        // larger than the number of points to be contained.
-        if ( nEmptyPntsAllocSize <= 0 )
-            nEmptyPntsAllocSize = (long)((m_nPntsAlc + numNewPnts) / 10);
-
-        // Make sure we don't come up with a negative value;
-        if ( nEmptyPntsAllocSize < 0 )
-            nEmptyPntsAllocSize = 0;
-
-        // Limit the increase in allocation to 30 thousand points.
-        if ( nEmptyPntsAllocSize > 30000 )
-            nEmptyPntsAllocSize = 30000;
-
-        // Make sure at least one point gets allocated to avoid corruption problems.
-        if ( m_nPntsAlc + numNewPnts + nEmptyPntsAllocSize <= 0 )
-            nEmptyPntsAllocSize = 1;
-
-        m_pntsP = ( CFeaturePnt * ) realloc ( m_pntsP, ( m_nPntsAlc + numNewPnts + nEmptyPntsAllocSize ) * sizeof ( CFeaturePnt ) );
-        m_nPntsAlc += numNewPnts + nEmptyPntsAllocSize;
-    }
-
-    if ( !m_pntsP )
-        sts = AEC_E_MEMALF;
-
-    return ( sts );
-}
-
-
-//---------------------------------------------------------------------------
-// DESC: Frees all memory allocated to the feature object's point list.
-// HIST: Original - twlangha - 01/13/99
-// MISC:
-//---------------------------------------------------------------------------
-
-void CFeature::FreePoints ( )
-{
-    if ( m_pntsP )
-        free ( m_pntsP );
-
-    m_pntsP = NULL;
-    m_nNumPnts = 0;
-    m_nPntsAlc = 0;
-}
-
-
-//---------------------------------------------------------------------------
-// DESC: Loads the points of the feature contained by the feature object
-//       from the feature's parent DTM.
-// HIST: Original - twlangha - 01/13/99
-// MISC:
-//---------------------------------------------------------------------------
-
-int CFeature::LoadPoints ( )    // <=  Non-zero status code if error occurred.
-{
-    long nType;
-    int sts = SUCCESS;
-
-    if ( !PointsAreLoaded ( ) && m_ftrP )
-    {
-        sts = aecDTM_getFeatureInfo ( m_ftrP, m_srfP,
-                                      NULL, &nType, NULL, NULL, NULL, &m_pntsP, &m_nNumPnts, NULL,
-                                      NULL, NULL, NULL, NULL, NULL );
-
-        m_nPntsAlc = m_nNumPnts;
-
-        if ( sts == SUCCESS )
-        {
-            if ( nType == DTM_C_DTMREGFTR )
-            {
-                long oldType = m_nType;
-                m_nType = nType;
-                ValidatePoints ( );
-                m_nType = oldType;
-            }
-            else
-                ReversePointDisconFlags ( FALSE );
-        }
-    }
-
-    return ( sts );
-}
-
-
-//---------------------------------------------------------------------------
-// DESC: Checks to see if the points of the feature contained by the feature
-//       object have been loaded into the feature object from the feature's
-//       parent DTM.
-// HIST: Original - twlangha - 01/13/99
-// MISC:
-//---------------------------------------------------------------------------
-
-boolean CFeature::PointsAreLoaded ( )   // <=  TRUE or FALSE
-{
-    boolean bLoaded = FALSE;
-
-    if ( m_pntsP )
-        bLoaded = TRUE;
-
-    return ( bLoaded );
-}
-
-
-//---------------------------------------------------------------------------
-// DESC:
-// HIST: Original - twlangha - 01/13/99
-// MISC:
-//---------------------------------------------------------------------------
-
-void CFeature::ValidatePoints ( )
-{
-
-    if ( m_nType == DTM_C_DTMREGFTR )
-    {
-        for ( int i = 0; i < m_nNumPnts; i++ )
-            m_pntsP[i].flg &= ~FTR_C_DISCNT;
-    }
-    else
-    {
-        // Validate discontinuity flags
-        if ( m_nNumPnts > 0 )
-        {
-            for ( int i = GetPointCount() - 1; i >= 0; i-- )
-            {
-                if (
-                     ( ( i == GetPointCount() - 1 || ( m_pntsP[i].flg & FTR_C_DISCNT ) ) &&
-                       (m_pntsP[i-1].flg & FTR_C_DISCNT ) )
-                                                                                            ||
-                     ( i == 0 && ( m_pntsP[i].flg & FTR_C_DISCNT ) )
-                   )
-                {
-                    RemovePoints ( i, 1 );
-                }
-            }
-
-            if ( GetPointCount ( ) > 0 )
-                m_pntsP[GetPointCount() - 1].flg &= ~FTR_C_DISCNT;
-        }
-    }
-}
-
-
-//---------------------------------------------------------------------------
-// DESC:
-// HIST: Original - twlangha - 01/13/99
-// MISC:
-//---------------------------------------------------------------------------
-
-void CFeature::ReversePointDisconFlags ( BOOL bFeatureToDTM )
-{
-    if ( m_nType == DTM_C_DTMREGFTR )
-    {
-        ValidatePoints();
-    }
-    else
-    {
-        if ( bFeatureToDTM )
-        {
-            ValidatePoints();
-
-            // Starting with next to last point, search backwards.
-            // Find each discontinuity and set the subsequent PUD
-            // flag to x8.
-            for ( int i = m_nNumPnts - 2; i >= 0; i-- )
-            {
-                if ( m_pntsP[i].flg & FTR_C_DISCNT )
-                    m_pntsP[i + 1].flg &= ~DTM_C_PNTPUD;
-                else
-                    m_pntsP[i + 1].flg |= DTM_C_PNTPUD;
-            }
-
-            // Set the first, second and last PUD flags to 0, x8, x8.
-            if ( m_nNumPnts > 0 )
-                m_pntsP[0].flg &= ~DTM_C_PNTPUD;
-
-            if ( m_nNumPnts > 1 )
-            {
-                m_pntsP[1].flg |= DTM_C_PNTPUD;
-                m_pntsP[m_nNumPnts - 1].flg |= DTM_C_PNTPUD;
-            }
-        }
-        else
-        {
-            // Starting with the second point, find each PUD flag set to
-            // 0 and set the previous points flag to be a discontinuity.
-            for ( int i = 1; i < m_nNumPnts; i++ )
-            {
-                if ( m_pntsP[i].flg & DTM_C_PNTPUD )
-                    m_pntsP[i - 1].flg &= ~FTR_C_DISCNT;
-                else
-                    m_pntsP[i - 1].flg |= FTR_C_DISCNT;
-            }
-
-            // The last point should never be a discontinuity.
-            if ( m_nNumPnts > 0 )
-                m_pntsP[m_nNumPnts - 1].flg &= ~FTR_C_DISCNT;
-
-            ValidatePoints();
-        }
-    }
-}
-
-
+//---------------------------------------------------------------------------+
+// $Copyright: (c) 2016 Bentley Systems, Incorporated. All rights reserved. $
+//---------------------------------------------------------------------------+
+
+//---------------------------------------------------------------------------
+// Include files
+//---------------------------------------------------------------------------
+#include "stdafx.h"
+
+//---------------------------------------------------------------------------
+// DESC: Adds points to a CFeature object.
+// HIST: Original - twlangha - 01/13/99
+// MISC:
+//---------------------------------------------------------------------------
+
+int CFeature::AddPoints     // <=  Non-zero status code if error occurred.
+(
+    CFeaturePnt *pntsP,     //  => 3D points to add to feature.
+    long numPnts            //  => Number of points to add.
+)
+{
+    int sts = SUCCESS;
+
+    if ( !PointsAreLoaded ( ) )
+        sts = LoadPoints ( );
+
+    if ( sts == SUCCESS && ( sts = CheckPointsAllocation ( numPnts ) ) == SUCCESS )
+    {
+        memcpy ( &m_pntsP[m_nNumPnts], pntsP, sizeof ( CFeaturePnt ) * numPnts );
+        m_nNumPnts += numPnts;
+    }
+
+    return ( sts );
+}
+
+
+//---------------------------------------------------------------------------
+// DESC: Adds points to a CFeature object.
+// HIST: Original - twlangha - 01/13/99
+// MISC:
+//---------------------------------------------------------------------------
+
+int CFeature::AddPoints     // <=  Non-zero status code if error occurred.
+(
+    DPoint3d *pntsP,        //  => 3D points to add to feature.
+    unsigned char *flgsP,         //  => Point properties.
+    long numPnts            //  => Number of points to add.
+)
+{
+    CFeaturePnt *ftrPntsP = NULL;
+    int sts = SUCCESS;
+
+    if ( ( sts = aecFeature_dpnt3dsToFtrpnts ( &ftrPntsP, pntsP, flgsP, numPnts ) ) == SUCCESS )
+        sts = AddPoints ( ftrPntsP, numPnts );
+
+    if ( ftrPntsP )
+        free ( ftrPntsP );
+
+    return ( sts );
+}
+
+
+//---------------------------------------------------------------------------
+// DESC: Deletes a set of points from the feature object's point list.
+// HIST: Original - twlangha - 01/13/99
+// MISC:
+//---------------------------------------------------------------------------
+
+int CFeature::RemovePoints  // <=  Non-zero status code if error occurred.
+(
+    long index,             //  => Index of first point to delete.
+    long numPnts            //  => Number of points to delete.
+)
+{
+    int sts = SUCCESS;
+
+    if ( !PointsAreLoaded ( ) )
+        sts = LoadPoints ( );
+
+    if ( sts == SUCCESS && index >= 0 && index < m_nNumPnts )
+    {
+        if ( index + numPnts > m_nNumPnts )
+            numPnts = m_nNumPnts - index;
+
+        memcpy ( &m_pntsP[index], &m_pntsP[index + numPnts],
+                 sizeof ( CFeaturePnt ) * ( m_nNumPnts - numPnts - index ) );
+
+        m_nNumPnts -= numPnts;
+    }
+    else
+        sts = AEC_E_IDXOUTOFRNG;
+
+    return ( sts );
+}
+
+//---------------------------------------------------------------------------
+// DESC: Returns the entire set of points from the feature object's
+//       point list.
+// HIST: Original - twlangha - 01/13/99
+// MISC:
+//---------------------------------------------------------------------------
+
+int CFeature::GetPoints // <=  Non-zero status code if error occurred.
+(
+CFeaturePnt **ftrPntsPP, // <=  Feature's 3D coordinates and flags. CALLER MUST FREE.
+long *numPntsP           // <=  Number of points returned.
+)
+{
+    int sts = SUCCESS;
+
+    if ( ftrPntsPP )
+        *ftrPntsPP = NULL;
+
+    *numPntsP = 0;
+
+    if ( !PointsAreLoaded ( ) )
+        sts = LoadPoints ( );
+
+    if ( sts == SUCCESS )
+    {
+        if ( m_nNumPnts )
+        {
+            *ftrPntsPP = ( CFeaturePnt * ) calloc ( m_nNumPnts, sizeof ( CFeaturePnt ) );
+            *numPntsP = m_nNumPnts;
+
+            if ( !(*ftrPntsPP) )
+                sts = AEC_E_MEMALF;
+            else
+                memcpy ( *ftrPntsPP, m_pntsP, sizeof ( CFeaturePnt ) * m_nNumPnts );
+        }
+    }
+
+    return ( sts );
+}
+
+//---------------------------------------------------------------------------
+// DESC: Returns the entire set of points from the feature object's
+//       point list.
+// HIST: Original - twlangha - 01/13/99
+// MISC:
+//---------------------------------------------------------------------------
+
+int CFeature::GetPoints // <=  Non-zero status code if error occurred.
+(
+DPoint3d **pntsPP,       // <=  Feature's 3D coordinates. CALLER MUST FREE.
+unsigned char **pntFlgsPP,     // <=  Feature's point properties.  CALLER MUST FREE
+long *numPntsP           // <=  Number of points returned.
+)
+{
+    CFeaturePnt *ftrPntsP = NULL;
+    int sts = SUCCESS;
+
+    if (pntsPP )
+        *pntsPP = NULL;
+
+    if ( pntFlgsPP )
+        *pntFlgsPP = NULL;
+
+
+    if ( ( sts = GetPoints ( &ftrPntsP, numPntsP ) ) == SUCCESS )
+    {
+        sts = aecFeature_ftrpntsToDpnt3ds ( pntsPP, pntFlgsPP, ftrPntsP, *numPntsP );
+    }
+
+    if ( ftrPntsP )
+        free ( ftrPntsP );
+
+    return ( sts );
+}
+
+
+//---------------------------------------------------------------------------
+// DESC: Returns the number of 3D coordinates in the feature object's point
+//       list.
+// HIST: Original - twlangha - 01/13/99
+// MISC:
+//---------------------------------------------------------------------------
+
+long CFeature::GetPointCount ( )    // <=  Number of points.
+{
+    if ( !PointsAreLoaded ( ) )
+        LoadPoints ( );
+
+    return ( m_nNumPnts );
+}
+
+
+//---------------------------------------------------------------------------
+// DESC: Compares amount of free space in the feature object's point list
+//       with the number of new points to be added.  Allocates new space
+//       if required.
+// HIST: Original - twlangha - 01/13/99
+// MISC:
+//---------------------------------------------------------------------------
+
+int CFeature::CheckPointsAllocation // <=  Non-zero status code if
+                                    //     error occurred.
+(
+    long numNewPnts                 //  => Number of new points to add.
+)
+{
+    int sts = SUCCESS;
+
+    if ( !PointsAreLoaded ( ) )
+        sts = LoadPoints ( );
+
+    if ( sts == SUCCESS && m_nNumPnts + numNewPnts >= m_nPntsAlc )
+    {
+        long nEmptyPntsAllocSize = m_nPntAllocSize;
+
+        // If the default allocation size is zero, calculate one 10%
+        // larger than the number of points to be contained.
+        if ( nEmptyPntsAllocSize <= 0 )
+            nEmptyPntsAllocSize = (long)((m_nPntsAlc + numNewPnts) / 10);
+
+        // Make sure we don't come up with a negative value;
+        if ( nEmptyPntsAllocSize < 0 )
+            nEmptyPntsAllocSize = 0;
+
+        // Limit the increase in allocation to 30 thousand points.
+        if ( nEmptyPntsAllocSize > 30000 )
+            nEmptyPntsAllocSize = 30000;
+
+        // Make sure at least one point gets allocated to avoid corruption problems.
+        if ( m_nPntsAlc + numNewPnts + nEmptyPntsAllocSize <= 0 )
+            nEmptyPntsAllocSize = 1;
+
+        m_pntsP = ( CFeaturePnt * ) realloc ( m_pntsP, ( m_nPntsAlc + numNewPnts + nEmptyPntsAllocSize ) * sizeof ( CFeaturePnt ) );
+        m_nPntsAlc += numNewPnts + nEmptyPntsAllocSize;
+    }
+
+    if ( !m_pntsP )
+        sts = AEC_E_MEMALF;
+
+    return ( sts );
+}
+
+
+//---------------------------------------------------------------------------
+// DESC: Frees all memory allocated to the feature object's point list.
+// HIST: Original - twlangha - 01/13/99
+// MISC:
+//---------------------------------------------------------------------------
+
+void CFeature::FreePoints ( )
+{
+    if ( m_pntsP )
+        free ( m_pntsP );
+
+    m_pntsP = NULL;
+    m_nNumPnts = 0;
+    m_nPntsAlc = 0;
+}
+
+
+//---------------------------------------------------------------------------
+// DESC: Loads the points of the feature contained by the feature object
+//       from the feature's parent DTM.
+// HIST: Original - twlangha - 01/13/99
+// MISC:
+//---------------------------------------------------------------------------
+
+int CFeature::LoadPoints ( )    // <=  Non-zero status code if error occurred.
+{
+    long nType;
+    int sts = SUCCESS;
+
+    if ( !PointsAreLoaded ( ) && m_ftrP )
+    {
+        sts = aecDTM_getFeatureInfo ( m_ftrP, m_srfP,
+                                      NULL, &nType, NULL, NULL, NULL, &m_pntsP, &m_nNumPnts, NULL,
+                                      NULL, NULL, NULL, NULL, NULL );
+
+        m_nPntsAlc = m_nNumPnts;
+
+        if ( sts == SUCCESS )
+        {
+            if ( nType == DTM_C_DTMREGFTR )
+            {
+                long oldType = m_nType;
+                m_nType = nType;
+                ValidatePoints ( );
+                m_nType = oldType;
+            }
+            else
+                ReversePointDisconFlags ( FALSE );
+        }
+    }
+
+    return ( sts );
+}
+
+
+//---------------------------------------------------------------------------
+// DESC: Checks to see if the points of the feature contained by the feature
+//       object have been loaded into the feature object from the feature's
+//       parent DTM.
+// HIST: Original - twlangha - 01/13/99
+// MISC:
+//---------------------------------------------------------------------------
+
+boolean CFeature::PointsAreLoaded ( )   // <=  TRUE or FALSE
+{
+    boolean bLoaded = FALSE;
+
+    if ( m_pntsP )
+        bLoaded = TRUE;
+
+    return ( bLoaded );
+}
+
+
+//---------------------------------------------------------------------------
+// DESC:
+// HIST: Original - twlangha - 01/13/99
+// MISC:
+//---------------------------------------------------------------------------
+
+void CFeature::ValidatePoints ( )
+{
+
+    if ( m_nType == DTM_C_DTMREGFTR )
+    {
+        for ( int i = 0; i < m_nNumPnts; i++ )
+            m_pntsP[i].flg &= ~FTR_C_DISCNT;
+    }
+    else
+    {
+        // Validate discontinuity flags
+        if ( m_nNumPnts > 0 )
+        {
+            for ( int i = GetPointCount() - 1; i >= 0; i-- )
+            {
+                if (
+                     ( ( i == GetPointCount() - 1 || ( m_pntsP[i].flg & FTR_C_DISCNT ) ) &&
+                       (m_pntsP[i-1].flg & FTR_C_DISCNT ) )
+                                                                                            ||
+                     ( i == 0 && ( m_pntsP[i].flg & FTR_C_DISCNT ) )
+                   )
+                {
+                    RemovePoints ( i, 1 );
+                }
+            }
+
+            if ( GetPointCount ( ) > 0 )
+                m_pntsP[GetPointCount() - 1].flg &= ~FTR_C_DISCNT;
+        }
+    }
+}
+
+
+//---------------------------------------------------------------------------
+// DESC:
+// HIST: Original - twlangha - 01/13/99
+// MISC:
+//---------------------------------------------------------------------------
+
+void CFeature::ReversePointDisconFlags ( BOOL bFeatureToDTM )
+{
+    if ( m_nType == DTM_C_DTMREGFTR )
+    {
+        ValidatePoints();
+    }
+    else
+    {
+        if ( bFeatureToDTM )
+        {
+            ValidatePoints();
+
+            // Starting with next to last point, search backwards.
+            // Find each discontinuity and set the subsequent PUD
+            // flag to x8.
+            for ( int i = m_nNumPnts - 2; i >= 0; i-- )
+            {
+                if ( m_pntsP[i].flg & FTR_C_DISCNT )
+                    m_pntsP[i + 1].flg &= ~DTM_C_PNTPUD;
+                else
+                    m_pntsP[i + 1].flg |= DTM_C_PNTPUD;
+            }
+
+            // Set the first, second and last PUD flags to 0, x8, x8.
+            if ( m_nNumPnts > 0 )
+                m_pntsP[0].flg &= ~DTM_C_PNTPUD;
+
+            if ( m_nNumPnts > 1 )
+            {
+                m_pntsP[1].flg |= DTM_C_PNTPUD;
+                m_pntsP[m_nNumPnts - 1].flg |= DTM_C_PNTPUD;
+            }
+        }
+        else
+        {
+            // Starting with the second point, find each PUD flag set to
+            // 0 and set the previous points flag to be a discontinuity.
+            for ( int i = 1; i < m_nNumPnts; i++ )
+            {
+                if ( m_pntsP[i].flg & DTM_C_PNTPUD )
+                    m_pntsP[i - 1].flg &= ~FTR_C_DISCNT;
+                else
+                    m_pntsP[i - 1].flg |= FTR_C_DISCNT;
+            }
+
+            // The last point should never be a discontinuity.
+            if ( m_nNumPnts > 0 )
+                m_pntsP[m_nNumPnts - 1].flg &= ~FTR_C_DISCNT;
+
+            ValidatePoints();
+        }
+    }
+}
+
+