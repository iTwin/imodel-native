--- conflicted
+++ resolved
@@ -1,428 +1,424 @@
-//---------------------------------------------------------------------------+
-<<<<<<< HEAD
-// $Copyright: (c) 2015 Bentley Systems, Incorporated. All rights reserved. $
-=======
-// $Copyright: (c) 2016 Bentley Systems, Incorporated. All rights reserved. $
->>>>>>> a28e0308
-//---------------------------------------------------------------------------+
-/*----------------------------------------------------------------------------*/
-/* addftr.c                                     twl    16-Nov-1998            */
-/*----------------------------------------------------------------------------*/
-/* Various utilities to add features to surfaces and files.                   */
-/*----------------------------------------------------------------------------*/
-
-/*----------------------------------------------------------------------------*/
-/* Include files                                                              */
-/*----------------------------------------------------------------------------*/
-#include "stdafx.h"
-
-
-/*----------------------------------------------------------------------------*/
-/* Private static function prototypes                                         */
-/*----------------------------------------------------------------------------*/
-
-
+//---------------------------------------------------------------------------+
+// $Copyright: (c) 2016 Bentley Systems, Incorporated. All rights reserved. $
+//---------------------------------------------------------------------------+
+/*----------------------------------------------------------------------------*/
+/* addftr.c                                     twl    16-Nov-1998            */
+/*----------------------------------------------------------------------------*/
+/* Various utilities to add features to surfaces and files.                   */
+/*----------------------------------------------------------------------------*/
+
+/*----------------------------------------------------------------------------*/
+/* Include files                                                              */
+/*----------------------------------------------------------------------------*/
+#include "stdafx.h"
+
+
+/*----------------------------------------------------------------------------*/
+/* Private static function prototypes                                         */
+/*----------------------------------------------------------------------------*/
+
+
 -
-/*%-----------------------------------------------------------------------------
- FUNC: aecDTM_addFeature
- DESC: Add a feature to a surface.
-         Valid 'opt' arguments are (1st three apply only when saving a new
-         feature:
-         DTM_C_RENAME  - (default) Genereates a unique name.
-         DTM_C_APPEND  - Appends to features with the same name.
-         DTM_C_REPLACE - Replaces features with the same name.
-
- HIST: Original - twl 16-Nov-1998
- MISC:
- KEYW: DTM POINTS ADD
------------------------------------------------------------------------------%*/
-
-int aecDTM_addFeature        /* <= TRUE if error                   */
-(
-  BeSQLite::BeGuid *guidP,                          /*<=  guid of created feature         */
-  struct CIVdtmsrf *srfP,               /* => surface to add feature to       */
-  long opt,                             /* => DTM_C_APPEND, etc.              */
-  wchar_t *name,                        /* => name of feature                 */
-  wchar_t *description,                 /* => feature description (or NULL)   */
-  wchar_t *parentName,                  /* => name of parent feature (or NULL)*/
-  long featureType,                     /* => type of feature to add (or NULL)*/
-  long numPnts,                         /* => # of points being added         */
-  CIVdtmpnt *ftrPntsP,                  /* => list of feature points          */
-  DPoint3d *pntsP,                      /* => list of point coordinates       */
-  unsigned char *pntFlgsP,                    /* => list of point properties        */
-  double pntDensity,                    /* => pointDensity                    */
-  CIVdtmstynam *stylesP,                /* => feature's styles (or NULL)      */
-  long numStyles,                       /* => # of styles                     */
-  CIVdtmpaynam *payItemsP,              /* => pay items (or NULL)             */
-  long numPayItems,                     /* => # of pay items                  */
-  unsigned char flag,                          /* => feature's flags                 */
-  BOOL bRemoveDuplicates, // = TRUE     /* => should almost always be TRUE    */
-  BOOL bCloseString // = TRUE           /* => should almost always be TRUE    */
-)
-{
-  struct CIVdtmfil *ftrFilP, *styFilP, *payFilP;;
-  struct CIVdtmftr *newFtrP = NULL;
-  struct CIVdtmftr *extFtrP;
-  struct CIVdtmblk *ftrBlkP, *styBlkP, *payBlkP;
-  struct CIVdtmpnt *p1P;
-  CIVdtmstynam defaultStyle[1];
-  BOOL bFree_ftrPntsP = FALSE;
-  long ftrInd;
-  long pntInd;
-  long allocSize;
-  long ftrType = featureType;
-  long pntType;
-  int  sts = SUCCESS, closeString;
-  int  i;
-
-  if ( featureType == DTM_C_DTMREGFTR )
-    pntDensity = 0.0;
-
-  pntType = aecDTM_pointFileFromFeatureFile ( featureType );
-
-  if ( !ftrPntsP )
-  {
-    if ( ( ftrPntsP = ( CIVdtmpnt * ) calloc (  numPnts, sizeof ( CIVdtmpnt ) ) ) != NULL )
-    {
-      for ( i = 0; i < numPnts; i++ )
-      {
-        memcpy ( &ftrPntsP[i].cor, &pntsP[i], sizeof ( DPoint3d ) );
-
-        if ( pntFlgsP )
-            ftrPntsP[i].flg = pntFlgsP[i];
-        else if ( i > 0  && ( pntType == DTM_C_DTMBRK || pntType == DTM_C_DTMCTR || pntType == DTM_C_DTMINF || pntType == DTM_C_DTMINT || pntType == DTM_C_DTMEXT ) )
-            ftrPntsP[i].flg |= DTM_C_PNTPUD;
-      }
-
-      bFree_ftrPntsP = TRUE;
-    }
-    else
-      sts = DTM_M_MEMALF;
-  }
-
-  if ( opt == DTM_C_APPEND && aecDTM_findFeatureByName ( &extFtrP, srfP, name ) == SUCCESS )
-  {
-    struct CIVdtmpnt *extPnts = NULL;
-    long extTyp;
-    long nExtPnts;
-
-    if ( ( sts = aecDTM_getFeatureInfo ( extFtrP, srfP,
-                                  NULL, &extTyp, NULL, NULL, NULL, &extPnts, &nExtPnts, NULL,
-                                  NULL, NULL, NULL, NULL, NULL ) ) == SUCCESS )
-    {
-
-
-      if ( ( extPnts = ( struct CIVdtmpnt * ) realloc ( extPnts, sizeof ( struct CIVdtmpnt ) * ( nExtPnts + numPnts ) ) ) != NULL )
-      {
-        for ( i = 0; i < numPnts; i++ )
-        {
-          if ( extTyp != DTM_C_DTMREGFTR && i > 0 )
-            ftrPntsP[i].flg |= DTM_C_PNTPUD;
-          else
-            ftrPntsP[i].flg &= ~DTM_C_PNTPUD;
-
-          memcpy ( &extPnts[nExtPnts], &ftrPntsP[i], sizeof ( struct CIVdtmpnt ) );
-          nExtPnts++;
-        }
-
-        sts = aecDTM_setFeatureInfo (  extFtrP, srfP, DTM_C_ADDONLY, NULL, NULL, NULL,
-                                       NULL, NULL, extPnts, nExtPnts, NULL, NULL, 0, NULL, 0, NULL, TRUE );
-
-        newFtrP = extFtrP;
-      }
-      else
-        sts = DTM_M_MEMALF;
-    }
-
-    if ( extPnts )
-      free ( extPnts );
-  }
-  else
-  {
-    if ( sts == SUCCESS &&
-         ( sts = aecDTM_addFeatureCheck ( srfP, ftrType, &numPnts, ftrPntsP, &closeString, TRUE, bRemoveDuplicates ) ) == SUCCESS )
-    {
-      if ( bCloseString == FALSE )
-          closeString = FALSE;
-
-      if ( opt == DTM_C_REPLACE && aecDTM_findFeatureByName ( &extFtrP, srfP, name ) == SUCCESS )
-        aecDTM_deleteFeature ( srfP, NULL, NULL, extFtrP );
-
-      if ( pntDensity > AEC_C_TOL3 )
-      {
-          CIVdtmpnt *newPntsP = NULL;
-          long numNewPnts = 0;
-
-          sts = aecDTM_densifyFeaturePoints ( &numNewPnts, &newPntsP, numPnts, ftrPntsP, pntDensity );
-
-          if ( bFree_ftrPntsP && ftrPntsP )
-            free ( ftrPntsP );
-
-          ftrPntsP = newPntsP;
-          numPnts = numNewPnts;
-          bFree_ftrPntsP = TRUE;
-      }
-
-      if ( sts == SUCCESS )
-      {
-        aecDTM_getSurfaceFeatureFileIndex ( &ftrInd, featureType );
-        aecDTM_getSurfaceFileIndex ( &pntInd, pntType );
-
-        if ( ( sts = aecDTM_addFeaturePointsToFile ( &p1P, srfP, srfP->pntf[pntInd], pntType, closeString, numPnts, ftrPntsP, 0 ) ) == SUCCESS )
-        {
-          ftrFilP = srfP->ftrf[ftrInd];
-          ftrBlkP = ftrFilP->blk;
-
-          if ( !ftrBlkP || ftrBlkP->use == ftrBlkP->alc )
-            sts = aecDTM_allocateBlock ( &ftrBlkP, ftrFilP, DTM_C_BLKSIZ, 1 );
-
-          if ( sts == SUCCESS )
-          {
-	        newFtrP = &ftrBlkP->rec.ftr[ftrBlkP->use++];
-            aecGuid_generate ( &newFtrP->guid );
-
-            if ( name && !wcscmp ( name, L"" ) )
-                wcscpy ( name, aecOutput_getMessageString ( DTM_M_NOFTRNAME ) );
-
-            aecDTM_generateUniqueFeatureName ( newFtrP->nam, name, srfP );
-
-            if ( description )
-                wcscpy ( newFtrP->des, description );
-
-            if ( parentName )
-            wcscpy ( newFtrP->par, parentName );
-
-            newFtrP->p1 = p1P;
-            newFtrP->numPnts = numPnts + closeString;
-            newFtrP->pntDensity = pntDensity;
-
-            styFilP = srfP->styf;
-            styBlkP = styFilP->blk;
-
-            if ( !stylesP || numStyles == 0 )
-            {
-              if ( ftrType == DTM_C_DTMREGFTR )
-                wcscpy ( defaultStyle[0], aecOutput_getMessageString ( DTM_M_RNDFTRSTY ) );
-              else
-                wcscpy ( defaultStyle[0], DEFAULT_PREFERENCE_NAME );
-
-              stylesP = defaultStyle;
-              numStyles = 1;
-            }
-
-            if ( !styFilP->blk || numStyles > styFilP->blk->alc - styFilP->blk->use )
-            {
-              allocSize = ( numStyles > DTM_C_BLKSIZ ) ? numStyles : DTM_C_BLKSIZ;
-              sts = aecDTM_allocateBlock ( &styBlkP, styFilP, allocSize, 1 );
-            }
-
-            newFtrP->s1 = &styBlkP->rec.sty[styBlkP->use];
-
-            for ( i = 0; i < numStyles; i++ )
-              wcscpy ( styBlkP->rec.sty[styBlkP->use++].nam, stylesP[i] );
-
-            styFilP->nrec += numStyles;
-            newFtrP->numStyles = numStyles;
-
-            payFilP = srfP->payf;
-            payBlkP = payFilP->blk;
-
-            if ( !payFilP->blk || numPayItems > payFilP->blk->alc - payFilP->blk->use )
-            {
-              allocSize = ( numPayItems > DTM_C_BLKSIZ ) ? numPayItems : DTM_C_BLKSIZ;
-              sts = aecDTM_allocateBlock ( &payBlkP, payFilP, allocSize, 1 );
-            }
-
-            newFtrP->pay = &payBlkP->rec.pay[payBlkP->use];
-
-            for ( i = 0; i < numPayItems; i++ )
-              _tcscpy ( payBlkP->rec.pay[payBlkP->use++].nam, payItemsP[i] );
-
-            payFilP->nrec += numPayItems;
-            newFtrP->numPayItems = numPayItems;
-
-            ftrFilP->nrec++;
-
-            if ( sts == SUCCESS )
-            {
-              aecDTM_setFeatureFlag ( newFtrP, srfP, &flag );
-            }
-
-            if ( sts == SUCCESS )
-              aecDTM_hashInsertFeature ( srfP, newFtrP );
-          }
-        }
-      }
-    }
-  }
-
-  if ( bFree_ftrPntsP && ftrPntsP )
-    free ( ftrPntsP );
-
-  if ( sts == SUCCESS && guidP )
-  {
-      if (newFtrP)
-        *guidP = newFtrP->guid;
-  }
-
-  aecDTM_setSurfaceTinOutOfDateFlag ( srfP );
-
-  return ( sts );
-}
-
-
-/*%-----------------------------------------------------------------------------
- FUNC: aecDTM_addFeatureCheck
- DESC: Checks integrity (sp?) of feature data being added to surface.
-       duplicate points are removed from the list.
- HIST: Original - twl 16-Nov-1998
- MISC: static
- KEYW: DTM FEATURE ADD
------------------------------------------------------------------------------%*/
-
-int aecDTM_addFeatureCheck  /*  <= TRUE if error                   */
-(
-  struct CIVdtmsrf *srfP,              /*  => srf pnts are added to           */
-  long ftrTyp,                         /*  => type of feature we're adding.   */
-  long *numPntsP,                      /* <=> # coords being added            */
-  CIVdtmpnt *pntsP,                    /*  => list of coordinates             */
-  int *closeStringP,                   /* <=  TRUE: close polygons            */
-  int deallocExteriors,                /*  => TRUE or FALSE                   */
-  BOOL bRemoveDuplicates // = TRUE     /*  => should almost always be TRUE    */
-)
-{
-  struct CIVdtmftr *oldExtP = NULL;
-  long pntType;
-  int sts = SUCCESS;
-
-  *closeStringP = 0;
-
-  switch ( ftrTyp )
-  {
-  case DTM_C_DTMREGFTR :
-  case DTM_C_DTMBRKFTR :
-  case DTM_C_DTMINTFTR :
-  case DTM_C_DTMCTRFTR :
-    break;
-
-  case DTM_C_DTMEXTFTR :
-    if ( deallocExteriors && srfP->extFtrf->nrec - srfP->extFtrf->ndel > 0 )
-    {
-      if ( aecDTM_findExteriorFeature ( &oldExtP, srfP ) == SUCCESS )
-        aecDTM_hashDeleteFeature ( srfP, oldExtP );
-
-      sts = aecDTM_deallocateFile ( srfP->extFtrf );
-    }
-    break;
-
-  default :
-    sts = DTM_M_BADFTRTYP;
-  }
-
-
-  if ( sts == SUCCESS )
-  {
-
-    pntType = aecDTM_pointFileFromFeatureFile ( ftrTyp );
-
-    if ( *numPntsP > 1L && bRemoveDuplicates) aecDTM_removeDuplicateDTMPoints ( numPntsP, pntsP, AEC_C_TOL );
-
-    switch ( pntType )
-    {
-      case ( DTM_C_DTMREG ) :
-        break;
-
-      case ( DTM_C_DTMBRK ) :
-      case ( DTM_C_DTMCTR ) :
-      case ( DTM_C_DTMINF ) :
-        if ( *numPntsP < 2L ) sts = DTM_M_BADLIN;
-        break;
-
-      case ( DTM_C_DTMINT ) :
-        if ( *numPntsP < 3L )
-          sts = DTM_M_BADBND;
-        else if ( ! VEQUALXY ( pntsP[0].cor, pntsP[*numPntsP-1].cor, AEC_C_TOL ) )
-          *closeStringP = 1;
-        break;
-
-      case ( DTM_C_DTMEXT ) :
-        if ( *numPntsP < 3L )
-          sts = DTM_M_BADBND;
-        else
-        {
-          if ( deallocExteriors && srfP->extf->nrec - srfP->extf->ndel > 0 )
-          {
-            if ( aecDTM_findExteriorFeature ( &oldExtP, srfP ) == SUCCESS )
-              aecDTM_hashDeleteFeature ( srfP, oldExtP );
-
-            sts = aecDTM_deallocateFile ( srfP->extf );
-          }
-
-          if ( sts == SUCCESS )
-            if ( ! VEQUALXY ( pntsP[0].cor, pntsP[*numPntsP-1].cor, AEC_C_TOL ) )
-              *closeStringP = 1;
-        }
-        break;
-    }
-  }
-
-  return ( sts );
-}
-
-
+
+/*%-----------------------------------------------------------------------------
+ FUNC: aecDTM_addFeature
+ DESC: Add a feature to a surface.
+         Valid 'opt' arguments are (1st three apply only when saving a new
+         feature:
+         DTM_C_RENAME  - (default) Genereates a unique name.
+         DTM_C_APPEND  - Appends to features with the same name.
+         DTM_C_REPLACE - Replaces features with the same name.
+
+ HIST: Original - twl 16-Nov-1998
+ MISC:
+ KEYW: DTM POINTS ADD
+-----------------------------------------------------------------------------%*/
+
+int aecDTM_addFeature        /* <= TRUE if error                   */
+(
+  BeSQLite::BeGuid *guidP,                          /*<=  guid of created feature         */
+  struct CIVdtmsrf *srfP,               /* => surface to add feature to       */
+  long opt,                             /* => DTM_C_APPEND, etc.              */
+  wchar_t *name,                        /* => name of feature                 */
+  wchar_t *description,                 /* => feature description (or NULL)   */
+  wchar_t *parentName,                  /* => name of parent feature (or NULL)*/
+  long featureType,                     /* => type of feature to add (or NULL)*/
+  long numPnts,                         /* => # of points being added         */
+  CIVdtmpnt *ftrPntsP,                  /* => list of feature points          */
+  DPoint3d *pntsP,                      /* => list of point coordinates       */
+  unsigned char *pntFlgsP,                    /* => list of point properties        */
+  double pntDensity,                    /* => pointDensity                    */
+  CIVdtmstynam *stylesP,                /* => feature's styles (or NULL)      */
+  long numStyles,                       /* => # of styles                     */
+  CIVdtmpaynam *payItemsP,              /* => pay items (or NULL)             */
+  long numPayItems,                     /* => # of pay items                  */
+  unsigned char flag,                          /* => feature's flags                 */
+  BOOL bRemoveDuplicates, // = TRUE     /* => should almost always be TRUE    */
+  BOOL bCloseString // = TRUE           /* => should almost always be TRUE    */
+)
+{
+  struct CIVdtmfil *ftrFilP, *styFilP, *payFilP;;
+  struct CIVdtmftr *newFtrP = NULL;
+  struct CIVdtmftr *extFtrP;
+  struct CIVdtmblk *ftrBlkP, *styBlkP, *payBlkP;
+  struct CIVdtmpnt *p1P;
+  CIVdtmstynam defaultStyle[1];
+  BOOL bFree_ftrPntsP = FALSE;
+  long ftrInd;
+  long pntInd;
+  long allocSize;
+  long ftrType = featureType;
+  long pntType;
+  int  sts = SUCCESS, closeString;
+  int  i;
+
+  if ( featureType == DTM_C_DTMREGFTR )
+    pntDensity = 0.0;
+
+  pntType = aecDTM_pointFileFromFeatureFile ( featureType );
+
+  if ( !ftrPntsP )
+  {
+    if ( ( ftrPntsP = ( CIVdtmpnt * ) calloc (  numPnts, sizeof ( CIVdtmpnt ) ) ) != NULL )
+    {
+      for ( i = 0; i < numPnts; i++ )
+      {
+        memcpy ( &ftrPntsP[i].cor, &pntsP[i], sizeof ( DPoint3d ) );
+
+        if ( pntFlgsP )
+            ftrPntsP[i].flg = pntFlgsP[i];
+        else if ( i > 0  && ( pntType == DTM_C_DTMBRK || pntType == DTM_C_DTMCTR || pntType == DTM_C_DTMINF || pntType == DTM_C_DTMINT || pntType == DTM_C_DTMEXT ) )
+            ftrPntsP[i].flg |= DTM_C_PNTPUD;
+      }
+
+      bFree_ftrPntsP = TRUE;
+    }
+    else
+      sts = DTM_M_MEMALF;
+  }
+
+  if ( opt == DTM_C_APPEND && aecDTM_findFeatureByName ( &extFtrP, srfP, name ) == SUCCESS )
+  {
+    struct CIVdtmpnt *extPnts = NULL;
+    long extTyp;
+    long nExtPnts;
+
+    if ( ( sts = aecDTM_getFeatureInfo ( extFtrP, srfP,
+                                  NULL, &extTyp, NULL, NULL, NULL, &extPnts, &nExtPnts, NULL,
+                                  NULL, NULL, NULL, NULL, NULL ) ) == SUCCESS )
+    {
+
+
+      if ( ( extPnts = ( struct CIVdtmpnt * ) realloc ( extPnts, sizeof ( struct CIVdtmpnt ) * ( nExtPnts + numPnts ) ) ) != NULL )
+      {
+        for ( i = 0; i < numPnts; i++ )
+        {
+          if ( extTyp != DTM_C_DTMREGFTR && i > 0 )
+            ftrPntsP[i].flg |= DTM_C_PNTPUD;
+          else
+            ftrPntsP[i].flg &= ~DTM_C_PNTPUD;
+
+          memcpy ( &extPnts[nExtPnts], &ftrPntsP[i], sizeof ( struct CIVdtmpnt ) );
+          nExtPnts++;
+        }
+
+        sts = aecDTM_setFeatureInfo (  extFtrP, srfP, DTM_C_ADDONLY, NULL, NULL, NULL,
+                                       NULL, NULL, extPnts, nExtPnts, NULL, NULL, 0, NULL, 0, NULL, TRUE );
+
+        newFtrP = extFtrP;
+      }
+      else
+        sts = DTM_M_MEMALF;
+    }
+
+    if ( extPnts )
+      free ( extPnts );
+  }
+  else
+  {
+    if ( sts == SUCCESS &&
+         ( sts = aecDTM_addFeatureCheck ( srfP, ftrType, &numPnts, ftrPntsP, &closeString, TRUE, bRemoveDuplicates ) ) == SUCCESS )
+    {
+      if ( bCloseString == FALSE )
+          closeString = FALSE;
+
+      if ( opt == DTM_C_REPLACE && aecDTM_findFeatureByName ( &extFtrP, srfP, name ) == SUCCESS )
+        aecDTM_deleteFeature ( srfP, NULL, NULL, extFtrP );
+
+      if ( pntDensity > AEC_C_TOL3 )
+      {
+          CIVdtmpnt *newPntsP = NULL;
+          long numNewPnts = 0;
+
+          sts = aecDTM_densifyFeaturePoints ( &numNewPnts, &newPntsP, numPnts, ftrPntsP, pntDensity );
+
+          if ( bFree_ftrPntsP && ftrPntsP )
+            free ( ftrPntsP );
+
+          ftrPntsP = newPntsP;
+          numPnts = numNewPnts;
+          bFree_ftrPntsP = TRUE;
+      }
+
+      if ( sts == SUCCESS )
+      {
+        aecDTM_getSurfaceFeatureFileIndex ( &ftrInd, featureType );
+        aecDTM_getSurfaceFileIndex ( &pntInd, pntType );
+
+        if ( ( sts = aecDTM_addFeaturePointsToFile ( &p1P, srfP, srfP->pntf[pntInd], pntType, closeString, numPnts, ftrPntsP, 0 ) ) == SUCCESS )
+        {
+          ftrFilP = srfP->ftrf[ftrInd];
+          ftrBlkP = ftrFilP->blk;
+
+          if ( !ftrBlkP || ftrBlkP->use == ftrBlkP->alc )
+            sts = aecDTM_allocateBlock ( &ftrBlkP, ftrFilP, DTM_C_BLKSIZ, 1 );
+
+          if ( sts == SUCCESS )
+          {
+	        newFtrP = &ftrBlkP->rec.ftr[ftrBlkP->use++];
+            aecGuid_generate ( &newFtrP->guid );
+
+            if ( name && !wcscmp ( name, L"" ) )
+                wcscpy ( name, aecOutput_getMessageString ( DTM_M_NOFTRNAME ) );
+
+            aecDTM_generateUniqueFeatureName ( newFtrP->nam, name, srfP );
+
+            if ( description )
+                wcscpy ( newFtrP->des, description );
+
+            if ( parentName )
+            wcscpy ( newFtrP->par, parentName );
+
+            newFtrP->p1 = p1P;
+            newFtrP->numPnts = numPnts + closeString;
+            newFtrP->pntDensity = pntDensity;
+
+            styFilP = srfP->styf;
+            styBlkP = styFilP->blk;
+
+            if ( !stylesP || numStyles == 0 )
+            {
+              if ( ftrType == DTM_C_DTMREGFTR )
+                wcscpy ( defaultStyle[0], aecOutput_getMessageString ( DTM_M_RNDFTRSTY ) );
+              else
+                wcscpy ( defaultStyle[0], DEFAULT_PREFERENCE_NAME );
+
+              stylesP = defaultStyle;
+              numStyles = 1;
+            }
+
+            if ( !styFilP->blk || numStyles > styFilP->blk->alc - styFilP->blk->use )
+            {
+              allocSize = ( numStyles > DTM_C_BLKSIZ ) ? numStyles : DTM_C_BLKSIZ;
+              sts = aecDTM_allocateBlock ( &styBlkP, styFilP, allocSize, 1 );
+            }
+
+            newFtrP->s1 = &styBlkP->rec.sty[styBlkP->use];
+
+            for ( i = 0; i < numStyles; i++ )
+              wcscpy ( styBlkP->rec.sty[styBlkP->use++].nam, stylesP[i] );
+
+            styFilP->nrec += numStyles;
+            newFtrP->numStyles = numStyles;
+
+            payFilP = srfP->payf;
+            payBlkP = payFilP->blk;
+
+            if ( !payFilP->blk || numPayItems > payFilP->blk->alc - payFilP->blk->use )
+            {
+              allocSize = ( numPayItems > DTM_C_BLKSIZ ) ? numPayItems : DTM_C_BLKSIZ;
+              sts = aecDTM_allocateBlock ( &payBlkP, payFilP, allocSize, 1 );
+            }
+
+            newFtrP->pay = &payBlkP->rec.pay[payBlkP->use];
+
+            for ( i = 0; i < numPayItems; i++ )
+              _tcscpy ( payBlkP->rec.pay[payBlkP->use++].nam, payItemsP[i] );
+
+            payFilP->nrec += numPayItems;
+            newFtrP->numPayItems = numPayItems;
+
+            ftrFilP->nrec++;
+
+            if ( sts == SUCCESS )
+            {
+              aecDTM_setFeatureFlag ( newFtrP, srfP, &flag );
+            }
+
+            if ( sts == SUCCESS )
+              aecDTM_hashInsertFeature ( srfP, newFtrP );
+          }
+        }
+      }
+    }
+  }
+
+  if ( bFree_ftrPntsP && ftrPntsP )
+    free ( ftrPntsP );
+
+  if ( sts == SUCCESS && guidP )
+  {
+      if (newFtrP)
+        *guidP = newFtrP->guid;
+  }
+
+  aecDTM_setSurfaceTinOutOfDateFlag ( srfP );
+
+  return ( sts );
+}
+
+
+/*%-----------------------------------------------------------------------------
+ FUNC: aecDTM_addFeatureCheck
+ DESC: Checks integrity (sp?) of feature data being added to surface.
+       duplicate points are removed from the list.
+ HIST: Original - twl 16-Nov-1998
+ MISC: static
+ KEYW: DTM FEATURE ADD
+-----------------------------------------------------------------------------%*/
+
+int aecDTM_addFeatureCheck  /*  <= TRUE if error                   */
+(
+  struct CIVdtmsrf *srfP,              /*  => srf pnts are added to           */
+  long ftrTyp,                         /*  => type of feature we're adding.   */
+  long *numPntsP,                      /* <=> # coords being added            */
+  CIVdtmpnt *pntsP,                    /*  => list of coordinates             */
+  int *closeStringP,                   /* <=  TRUE: close polygons            */
+  int deallocExteriors,                /*  => TRUE or FALSE                   */
+  BOOL bRemoveDuplicates // = TRUE     /*  => should almost always be TRUE    */
+)
+{
+  struct CIVdtmftr *oldExtP = NULL;
+  long pntType;
+  int sts = SUCCESS;
+
+  *closeStringP = 0;
+
+  switch ( ftrTyp )
+  {
+  case DTM_C_DTMREGFTR :
+  case DTM_C_DTMBRKFTR :
+  case DTM_C_DTMINTFTR :
+  case DTM_C_DTMCTRFTR :
+    break;
+
+  case DTM_C_DTMEXTFTR :
+    if ( deallocExteriors && srfP->extFtrf->nrec - srfP->extFtrf->ndel > 0 )
+    {
+      if ( aecDTM_findExteriorFeature ( &oldExtP, srfP ) == SUCCESS )
+        aecDTM_hashDeleteFeature ( srfP, oldExtP );
+
+      sts = aecDTM_deallocateFile ( srfP->extFtrf );
+    }
+    break;
+
+  default :
+    sts = DTM_M_BADFTRTYP;
+  }
+
+
+  if ( sts == SUCCESS )
+  {
+
+    pntType = aecDTM_pointFileFromFeatureFile ( ftrTyp );
+
+    if ( *numPntsP > 1L && bRemoveDuplicates) aecDTM_removeDuplicateDTMPoints ( numPntsP, pntsP, AEC_C_TOL );
+
+    switch ( pntType )
+    {
+      case ( DTM_C_DTMREG ) :
+        break;
+
+      case ( DTM_C_DTMBRK ) :
+      case ( DTM_C_DTMCTR ) :
+      case ( DTM_C_DTMINF ) :
+        if ( *numPntsP < 2L ) sts = DTM_M_BADLIN;
+        break;
+
+      case ( DTM_C_DTMINT ) :
+        if ( *numPntsP < 3L )
+          sts = DTM_M_BADBND;
+        else if ( ! VEQUALXY ( pntsP[0].cor, pntsP[*numPntsP-1].cor, AEC_C_TOL ) )
+          *closeStringP = 1;
+        break;
+
+      case ( DTM_C_DTMEXT ) :
+        if ( *numPntsP < 3L )
+          sts = DTM_M_BADBND;
+        else
+        {
+          if ( deallocExteriors && srfP->extf->nrec - srfP->extf->ndel > 0 )
+          {
+            if ( aecDTM_findExteriorFeature ( &oldExtP, srfP ) == SUCCESS )
+              aecDTM_hashDeleteFeature ( srfP, oldExtP );
+
+            sts = aecDTM_deallocateFile ( srfP->extf );
+          }
+
+          if ( sts == SUCCESS )
+            if ( ! VEQUALXY ( pntsP[0].cor, pntsP[*numPntsP-1].cor, AEC_C_TOL ) )
+              *closeStringP = 1;
+        }
+        break;
+    }
+  }
+
+  return ( sts );
+}
+
+
 -
-/*%-----------------------------------------------------------------------------
- FUNC: aecDTM_addFeaturePointsToFile
- DESC: Add points directly to a specific point file.  Allows the size of the
-       block allocated to be specified.
- HIST: Original - tmi 24-Oct-1990
- MISC:
- KEYW: DTM POINTS ADD EX
------------------------------------------------------------------------------%*/
-
-int aecDTM_addFeaturePointsToFile /* <= TRUE if error              */
-(
-  struct CIVdtmpnt **pntPP,              /* <= ptr to 1st pnt (or NULL)       */
-  struct CIVdtmsrf *srfP,                /* => surface to add points to       */
-  struct CIVdtmfil *filP,                /* => file ptr to add pnts to        */
-  long typ,                              /* => type of pnt being added        */
-  int closeString,                       /* => TRUE: ensure closed ply.       */
-  long ncor,                             /* => # of points being added        */
-  CIVdtmpnt *corP,                       /* => list of point coords.          */
-  long nPntsAlc                          /* => # pnts to allocate             */
-)
-{
-  struct CIVdtmpnt *tmpP;
-  struct CIVdtmblk *blkP;
-  int sts = SUCCESS, frc;
-  long nrec, i;
-
-  frc  = ( typ != DTM_C_DTMREG  ||  ncor >  1L ) ? 1 : 0;
-  nrec = ( typ == DTM_C_DTMREG  &&  ncor == 1L ) ? (long)DTM_C_BLKSIZ : ncor + closeString;
-
-  if ( !nPntsAlc || nPntsAlc < nrec )
-    nPntsAlc = nrec;
-
-  if ( ( sts = aecDTM_allocateBlock ( &blkP, filP, nPntsAlc, frc ) ) == SUCCESS )
-  {
-    aecDTM_setSurfaceModifiedFlag ( srfP );
-
-    tmpP = blkP->rec.pnt + blkP->use;
-    if ( pntPP != (struct CIVdtmpnt **)0 ) *pntPP = tmpP;
-    for ( i = 0; i < ncor; i++, tmpP++ )
-      memcpy ( tmpP, &corP[i], sizeof ( CIVdtmpnt ) );
-
-    if ( closeString )
-    {
-      memcpy ( tmpP, &corP[0], sizeof ( CIVdtmpnt ) );
-      tmpP->flg |= DTM_C_PNTPUD;
-    }
-
-    filP->nrec += ncor + closeString;
-    blkP->use  += ncor + closeString;
-  }
-
-  return ( sts );
+
+/*%-----------------------------------------------------------------------------
+ FUNC: aecDTM_addFeaturePointsToFile
+ DESC: Add points directly to a specific point file.  Allows the size of the
+       block allocated to be specified.
+ HIST: Original - tmi 24-Oct-1990
+ MISC:
+ KEYW: DTM POINTS ADD EX
+-----------------------------------------------------------------------------%*/
+
+int aecDTM_addFeaturePointsToFile /* <= TRUE if error              */
+(
+  struct CIVdtmpnt **pntPP,              /* <= ptr to 1st pnt (or NULL)       */
+  struct CIVdtmsrf *srfP,                /* => surface to add points to       */
+  struct CIVdtmfil *filP,                /* => file ptr to add pnts to        */
+  long typ,                              /* => type of pnt being added        */
+  int closeString,                       /* => TRUE: ensure closed ply.       */
+  long ncor,                             /* => # of points being added        */
+  CIVdtmpnt *corP,                       /* => list of point coords.          */
+  long nPntsAlc                          /* => # pnts to allocate             */
+)
+{
+  struct CIVdtmpnt *tmpP;
+  struct CIVdtmblk *blkP;
+  int sts = SUCCESS, frc;
+  long nrec, i;
+
+  frc  = ( typ != DTM_C_DTMREG  ||  ncor >  1L ) ? 1 : 0;
+  nrec = ( typ == DTM_C_DTMREG  &&  ncor == 1L ) ? (long)DTM_C_BLKSIZ : ncor + closeString;
+
+  if ( !nPntsAlc || nPntsAlc < nrec )
+    nPntsAlc = nrec;
+
+  if ( ( sts = aecDTM_allocateBlock ( &blkP, filP, nPntsAlc, frc ) ) == SUCCESS )
+  {
+    aecDTM_setSurfaceModifiedFlag ( srfP );
+
+    tmpP = blkP->rec.pnt + blkP->use;
+    if ( pntPP != (struct CIVdtmpnt **)0 ) *pntPP = tmpP;
+    for ( i = 0; i < ncor; i++, tmpP++ )
+      memcpy ( tmpP, &corP[i], sizeof ( CIVdtmpnt ) );
+
+    if ( closeString )
+    {
+      memcpy ( tmpP, &corP[0], sizeof ( CIVdtmpnt ) );
+      tmpP->flg |= DTM_C_PNTPUD;
+    }
+
+    filP->nrec += ncor + closeString;
+    blkP->use  += ncor + closeString;
+  }
+
+  return ( sts );
 }