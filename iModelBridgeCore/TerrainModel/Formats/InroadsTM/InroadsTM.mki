--- conflicted
+++ resolved
@@ -1,45 +1,40 @@
-#----------------------------------------------------------------------
-#
-#     $Source: Formats/InroadsTM/InroadsTM.mki $
-#
-#  $Copyright: (c) 2015 Bentley Systems, Incorporated. All rights reserved. $
-#
-#----------------------------------------------------------------------
-#
-# This file is used as the SolutionPolicyMki for TerrainModelCore.dll only.
-#
-
-baseDir         = $(_MakeFilePath)
-terrainModelFormatsObj = $(terrainModelBuildDir_)TerrainModelFormats/inroadstm/
-
-OPTIMIZE_FOR_SPEED=1
-
-MultiCompileIntermediatePdbFile=$(terrainModelFormatsObj)$(CCompPDBName).pdb
-IntermediatePdbFile = $(MultiCompileIntermediatePdbFile)
-
-<<<<<<< HEAD
-=======
-ProductIncludes + -I${publishInc}
-
-dirToSearch     = $(BuildContextPublicApiDir)
-%include cincapnd.mki
-
->>>>>>> 0dd1a3be
-#dirToSearch     = $(BuildContext)
-#%include cincapnd.mki
-
-dirToSearch     = $(srcTerrainModel)Formats\inroadstm
-%include cincapnd.mki
-
-nameToDefine = UNICODE
-%include cdefapnd.mki
-
-nameToDefine = _CIVDTM
-%include cdefapnd.mki
-
-# DLM_NAME, LIB_NAME, and CCompPDBName must all be the same.
-# If we define appName and use it for DLM_NAME, MultiCppCompileRule.mki will use it for CCompPDBName, and linkLibrary.mki will use DLM_NAME for LIB_NAME.
-# PreCompiledHeader.mki uses CCompPDBName
-appName     = InRoadsTM
-DLM_NAME    = $(appName)
-CCompPDBName = $(appName)
+#----------------------------------------------------------------------
+#
+#     $Source: Formats/InroadsTM/InroadsTM.mki $
+#
+#  $Copyright: (c) 2015 Bentley Systems, Incorporated. All rights reserved. $
+#
+#----------------------------------------------------------------------
+#
+# This file is used as the SolutionPolicyMki for TerrainModelCore.dll only.
+#
+
+baseDir         = $(_MakeFilePath)
+terrainModelFormatsObj = $(terrainModelBuildDir_)TerrainModelFormats/inroadstm/
+
+OPTIMIZE_FOR_SPEED=1
+
+MultiCompileIntermediatePdbFile=$(terrainModelFormatsObj)$(CCompPDBName).pdb
+IntermediatePdbFile = $(MultiCompileIntermediatePdbFile)
+
+dirToSearch     = $(BuildContextPublicApiDir)
+%include cincapnd.mki
+
+#dirToSearch     = $(BuildContext)
+#%include cincapnd.mki
+
+dirToSearch     = $(srcTerrainModel)Formats\inroadstm
+%include cincapnd.mki
+
+nameToDefine = UNICODE
+%include cdefapnd.mki
+
+nameToDefine = _CIVDTM
+%include cdefapnd.mki
+
+# DLM_NAME, LIB_NAME, and CCompPDBName must all be the same.
+# If we define appName and use it for DLM_NAME, MultiCppCompileRule.mki will use it for CCompPDBName, and linkLibrary.mki will use DLM_NAME for LIB_NAME.
+# PreCompiledHeader.mki uses CCompPDBName
+appName     = InRoadsTM
+DLM_NAME    = $(appName)
+CCompPDBName = $(appName)