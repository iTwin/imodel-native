--- conflicted
+++ resolved
@@ -1,431 +1,427 @@
-//---------------------------------------------------------------------------+
-<<<<<<< HEAD
-// $Copyright: (c) 2015 Bentley Systems, Incorporated. All rights reserved. $
-=======
-// $Copyright: (c) 2016 Bentley Systems, Incorporated. All rights reserved. $
->>>>>>> a28e0308
-//---------------------------------------------------------------------------+
-/*----------------------------------------------------------------------------*/
-/* intsct.c                                            dgc    01-Feb-1994     */
-/*----------------------------------------------------------------------------*/
-/* General geometric intersection utility.                                    */
-/* From "Algorithms in C++", Sedgewick, Robert                                */
-/*----------------------------------------------------------------------------*/
-
-#include "stdafx.h"
-
-
-/*----------------------------------------------------------------------------*/
-/* Include files                                                              */
-/*----------------------------------------------------------------------------*/
-#include <intfnc.h>
-#include <intsct.h>
-#include <tckfnc.h>
-
-
-
-/*----------------------------------------------------------------------------*/
-/* Private data structures                                                    */
-/*----------------------------------------------------------------------------*/
-typedef struct
-{
-  double y;
-  unsigned long  end:   1;
-  unsigned long  iSeg: 31;
-} YStrip;
-
-typedef struct
-{
-  double xlo;
-  double xhi;
-  void *eleP;
-  struct Node *nodeP;
-} IElement;
-
-typedef struct Node
-{
-  IElement *eleP;
-  struct Node *nextP;
-  struct Node *prevP;
-} Node;
-
-typedef struct
-{
-  int (*intFuncP)( void *, void *, void * );
-  void *mdlDescP;
-  void *userDataP;
-
-  YStrip *yP;
-  int nY;
-
-  IElement *eleP;
-  int nEle;
-
-  int preAlcSize;
-} Intersect;
-
-
-
-/*----------------------------------------------------------------------------*/
-/* Private static function prototypes                                         */
-/*----------------------------------------------------------------------------*/
-static int  scanCompare( const void *, const void * );
-static int  intersectCheck( Intersect *, IElement *, IElement * );
-static int  eleNodeInsert( Node **, IElement * );
-static void eleNodeDelete( Node **, Node * );
-
-
--
-/*----------------------------------------------------------------------------+
- FUNC: aecIntersect_begin
- DESC:
- HIST: original						dgc	10/1994
- MISC:
- KEYW: INTERSECTION ELEMENT BEGIN
-+-----------------------------------------------------------------------------*/
-
-int aecIntersect_begin      /* <= TRUE if error                    */
-(
-  void **thisPP,                       /* <= Intersect object                 */
-  int (*intFuncP)(void*,void*,void*),  /* => Intersect function               */
-  void *mdlDescP,                      /* => MDL Descriptor                   */
-  void *userDataP,                     /* => user data pointer                */
-  int preAlcSize                       /* => pre-alloc size ( or 0 )          */
-)
-{
-  Intersect *isP = NULL;
-  int sts = SUCCESS;
-
-  *thisPP = NULL;
-
-  isP = ( Intersect * )calloc( 1, sizeof( Intersect ) );
-  if( isP == NULL )
-    sts = AEC_E_MEMALF;
-
-  if( sts == SUCCESS )
-  {
-    isP->intFuncP = intFuncP;
-    isP->mdlDescP  = mdlDescP;
-    isP->userDataP = userDataP;
-    isP->preAlcSize = preAlcSize;
-  }
-
-  if( sts == SUCCESS && preAlcSize > 0 )
-  {
-    if( sts == SUCCESS )
-    {
-      isP->yP = ( YStrip * )calloc( 2 * preAlcSize + 256, sizeof( YStrip ) );
-      if( isP->yP == NULL )
-        sts = AEC_E_MEMALF;
-    }
-
-    if( sts == SUCCESS )
-    {
-      isP->eleP = ( IElement * )calloc( preAlcSize + 256, sizeof( IElement ) );
-      if( isP->eleP == NULL )
-        sts = AEC_E_MEMALF;
-    }
-  }
-
-  if( sts == SUCCESS )
-    *thisPP = isP;
-
-  return( sts );
-}
-
--
-/*----------------------------------------------------------------------------+
- FUNC: aecIntersect_insert
- DESC:
- HIST: original						dgc	10/1994
- MISC:
- KEYW: INTERSECTION ELEMENT INSERT
-+-----------------------------------------------------------------------------*/
-
-int aecIntersect_insert     /* <= TRUE if error                    */
-(
-  void *thisP,                         /* => Intersect object                 */
-  void *eleP,                          /* => Intersect element                */
-  double xlo,                          /* => xlo of eleP                      */
-  double ylo,                          /* => ylo of eleP                      */
-  double xhi,                          /* => xhi of eleP                      */
-  double yhi                           /* => yhi of eleP                      */
-)
-{
-  Intersect *isP = ( Intersect * )thisP;
-  int sts = SUCCESS;
-
-  aecTicker_show();
-
-  if( sts == SUCCESS )
-  {
-    YStrip yVal;
-
-    yVal.y = ylo;
-    yVal.iSeg = isP->nEle;
-    yVal.end = 0;
-
-    if( ( isP->nY + 1 ) > 2 * isP->preAlcSize )
-      sts = aecTable_insert( (void**)&isP->yP, &isP->nY, &yVal, sizeof( yVal ) );
-    else
-      isP->yP[ isP->nY++ ] = yVal;
-  }
-
-  if( sts == SUCCESS )
-  {
-    YStrip yVal;
-
-    yVal.y = yhi;
-    yVal.end = 1;
-    yVal.iSeg = isP->nEle;
-
-    if( ( isP->nY + 1 ) > 2 * isP->preAlcSize )
-      sts = aecTable_insert( (void**)&isP->yP, &isP->nY, &yVal, sizeof( yVal ) );
-    else
-      isP->yP[ isP->nY++ ] = yVal;
-  }
-
-  if( sts == SUCCESS )
-  {
-    IElement ele;
-
-    memset( &ele, 0, sizeof( IElement ) );
-    ele.eleP = eleP;
-    ele.xlo = xlo;
-    ele.xhi = xhi;
-
-    if( ( isP->nEle + 1 ) > isP->preAlcSize )
-      sts = aecTable_insert( (void**)&isP->eleP, &isP->nEle, &ele, sizeof( ele ) );
-    else
-      isP->eleP[ isP->nEle++ ] = ele;
-  }
-
-  return( sts );
-}
-
-
--
-/*----------------------------------------------------------------------------+
- FUNC: aecIntersect_end
- DESC:
- HIST: original						dgc	10/1994
- MISC:
- KEYW: INTERSECTION ELEMENT END
-+-----------------------------------------------------------------------------*/
-
-int aecIntersect_end        /* <= TRUE if error                    */
-(
-  void *thisP                          /* => Intersect object                 */
-)
-{
-  Intersect *isP = ( Intersect * )thisP;
-  Node *rootP = NULL;
-  int i;
-  int sts = SUCCESS;
-
-  aecInterrupt_initialize();
-
-  if( isP->nY > 1 )
-    qsort( isP->yP, isP->nY, sizeof( YStrip ), scanCompare );
-
-  sts = aecInterrupt_check();
-
-  for( i = 0; sts == SUCCESS && i < isP->nY; i++ )
-  {
-    IElement *eleP = &isP->eleP[ isP->yP[i].iSeg ];
-
-    aecTicker_show();
-
-    if( !isP->yP[i].end )
-      sts = eleNodeInsert( &rootP, eleP );
-    else
-    {
-      Node *nodeP;
-
-      eleNodeDelete( &rootP, eleP->nodeP );
-
-      for( nodeP = rootP; sts == SUCCESS && nodeP; nodeP = nodeP->nextP )
-        sts = intersectCheck( isP, eleP, nodeP->eleP );
-    }
-
-    if( sts == SUCCESS )
-      sts = aecInterrupt_check();
-  }
-
-  if ( sts != SUCCESS )
-  {
-      Node *nextP = NULL;
-      Node *nodeP;
-
-      for( nodeP = rootP; nodeP; nodeP = nextP )
-      {
-        nextP = nodeP->nextP;
-
-        if ( nodeP )
-          free ( nodeP );
-      }
-  }
-
-  if( isP->eleP )
-    free( isP->eleP );
-
-  if( isP->yP )
-    free( isP->yP );
-
-  free( isP );
-
-  aecInterrupt_stop();
-
-  return( sts );
-}
-
-
--
-/*----------------------------------------------------------------------------+
- FUNC: scanCompare
- DESC:
- HIST: original						dgc	10/1994
- MISC: static
- KEYW: INTERSECTION ELEMENT SCAN COMPARE
-+-----------------------------------------------------------------------------*/
-
-static int scanCompare
-(
-  const void *a,
-  const void *b
-)
-{
-  YStrip *s0 = ( YStrip * )a;
-  YStrip *s1 = ( YStrip * )b;
-
-  aecTicker_show();
-
-  if( s0->y < s1->y )
-    return( -1 );
-
-  if( s0->y > s1->y )
-    return( 1 );
-
-  if( s0->end < s1->end )
-    return( -1 );
-
-  if( s0->end > s1->end )
-    return( 1 );
-
-  if( s0->iSeg < s1->iSeg )
-    return( -1 );
-
-  if( s0->iSeg > s1->iSeg )
-    return( 1 );
-
-  return( 0 );
-}
-
-
--
-/*----------------------------------------------------------------------------+
- FUNC: intersectCheck
- DESC:
- HIST: original						dgc	10/1994
- MISC: static
- KEYW: INTERSECTION ELEMENT CHECK
-+-----------------------------------------------------------------------------*/
-
-static int intersectCheck
-(
-  Intersect *isP,
-  IElement *s0,
-  IElement *s1
-)
-{
-  int sts = SUCCESS;
-
-  if( s0->xlo > s1->xhi )
-    return( sts );
-
-  if( s0->xhi < s1->xlo )
-    return( sts );
-
-  sts = (*isP->intFuncP)( s0->eleP, s1->eleP, isP->userDataP );
-
-  return( sts );
-}
-
-
--
-/*%-----------------------------------------------------------------------------
- FUNC: eleNodeInsert
- DESC:
- HIST: original						dgc	10/1994
- MISC: static
- KEYW: INTERSECTION ELEMENT NODE INSERT
- ----------------------------------------------------------------------------%*/
-
-static int eleNodeInsert
-(
-  Node **rootPP,
-  IElement *eleP
-)
-{
-  Node *nodeP = NULL;
-  int sts = SUCCESS;
-
-  nodeP = ( Node * ) calloc( 1, sizeof( Node ) );
-
-  if( nodeP )
-  {
-    eleP->nodeP = nodeP;
-
-    nodeP->eleP = eleP;
-
-    nodeP->nextP = *rootPP;
-
-    if( nodeP->nextP )
-      nodeP->nextP->prevP = nodeP;
-
-    *rootPP = nodeP;
-  }
-  else
-    sts = AEC_E_MEMALF;
-
-  return( sts );
-}
-
-
--
-/*%-----------------------------------------------------------------------------
- FUNC: eleNodeDelete
- DESC:
- HIST: original						dgc	10/1994
- MISC: static
- KEYW: INTERSECTION ELEMENT NODE DELETE
- ----------------------------------------------------------------------------%*/
-
-static void eleNodeDelete
-(
-  Node **rootPP,
-  Node *nodeP
-)
-{
-  if( rootPP && *rootPP && nodeP )
-  {
-    if( nodeP->nextP )
-      nodeP->nextP->prevP = nodeP->prevP;
-
-    if( nodeP->prevP )
-      nodeP->prevP->nextP = nodeP->nextP;
-    else
-      *rootPP = nodeP->nextP;
-
-    free( nodeP );
-  }
-}
-
-
+//---------------------------------------------------------------------------+
+// $Copyright: (c) 2016 Bentley Systems, Incorporated. All rights reserved. $
+//---------------------------------------------------------------------------+
+/*----------------------------------------------------------------------------*/
+/* intsct.c                                            dgc    01-Feb-1994     */
+/*----------------------------------------------------------------------------*/
+/* General geometric intersection utility.                                    */
+/* From "Algorithms in C++", Sedgewick, Robert                                */
+/*----------------------------------------------------------------------------*/
+
+#include "stdafx.h"
+
+
+/*----------------------------------------------------------------------------*/
+/* Include files                                                              */
+/*----------------------------------------------------------------------------*/
+#include <intfnc.h>
+#include <intsct.h>
+#include <tckfnc.h>
+
+
+
+/*----------------------------------------------------------------------------*/
+/* Private data structures                                                    */
+/*----------------------------------------------------------------------------*/
+typedef struct
+{
+  double y;
+  unsigned long  end:   1;
+  unsigned long  iSeg: 31;
+} YStrip;
+
+typedef struct
+{
+  double xlo;
+  double xhi;
+  void *eleP;
+  struct Node *nodeP;
+} IElement;
+
+typedef struct Node
+{
+  IElement *eleP;
+  struct Node *nextP;
+  struct Node *prevP;
+} Node;
+
+typedef struct
+{
+  int (*intFuncP)( void *, void *, void * );
+  void *mdlDescP;
+  void *userDataP;
+
+  YStrip *yP;
+  int nY;
+
+  IElement *eleP;
+  int nEle;
+
+  int preAlcSize;
+} Intersect;
+
+
+
+/*----------------------------------------------------------------------------*/
+/* Private static function prototypes                                         */
+/*----------------------------------------------------------------------------*/
+static int  scanCompare( const void *, const void * );
+static int  intersectCheck( Intersect *, IElement *, IElement * );
+static int  eleNodeInsert( Node **, IElement * );
+static void eleNodeDelete( Node **, Node * );
+
+
++
+/*----------------------------------------------------------------------------+
+ FUNC: aecIntersect_begin
+ DESC:
+ HIST: original						dgc	10/1994
+ MISC:
+ KEYW: INTERSECTION ELEMENT BEGIN
++-----------------------------------------------------------------------------*/
+
+int aecIntersect_begin      /* <= TRUE if error                    */
+(
+  void **thisPP,                       /* <= Intersect object                 */
+  int (*intFuncP)(void*,void*,void*),  /* => Intersect function               */
+  void *mdlDescP,                      /* => MDL Descriptor                   */
+  void *userDataP,                     /* => user data pointer                */
+  int preAlcSize                       /* => pre-alloc size ( or 0 )          */
+)
+{
+  Intersect *isP = NULL;
+  int sts = SUCCESS;
+
+  *thisPP = NULL;
+
+  isP = ( Intersect * )calloc( 1, sizeof( Intersect ) );
+  if( isP == NULL )
+    sts = AEC_E_MEMALF;
+
+  if( sts == SUCCESS )
+  {
+    isP->intFuncP = intFuncP;
+    isP->mdlDescP  = mdlDescP;
+    isP->userDataP = userDataP;
+    isP->preAlcSize = preAlcSize;
+  }
+
+  if( sts == SUCCESS && preAlcSize > 0 )
+  {
+    if( sts == SUCCESS )
+    {
+      isP->yP = ( YStrip * )calloc( 2 * preAlcSize + 256, sizeof( YStrip ) );
+      if( isP->yP == NULL )
+        sts = AEC_E_MEMALF;
+    }
+
+    if( sts == SUCCESS )
+    {
+      isP->eleP = ( IElement * )calloc( preAlcSize + 256, sizeof( IElement ) );
+      if( isP->eleP == NULL )
+        sts = AEC_E_MEMALF;
+    }
+  }
+
+  if( sts == SUCCESS )
+    *thisPP = isP;
+
+  return( sts );
+}
+
++
+/*----------------------------------------------------------------------------+
+ FUNC: aecIntersect_insert
+ DESC:
+ HIST: original						dgc	10/1994
+ MISC:
+ KEYW: INTERSECTION ELEMENT INSERT
++-----------------------------------------------------------------------------*/
+
+int aecIntersect_insert     /* <= TRUE if error                    */
+(
+  void *thisP,                         /* => Intersect object                 */
+  void *eleP,                          /* => Intersect element                */
+  double xlo,                          /* => xlo of eleP                      */
+  double ylo,                          /* => ylo of eleP                      */
+  double xhi,                          /* => xhi of eleP                      */
+  double yhi                           /* => yhi of eleP                      */
+)
+{
+  Intersect *isP = ( Intersect * )thisP;
+  int sts = SUCCESS;
+
+  aecTicker_show();
+
+  if( sts == SUCCESS )
+  {
+    YStrip yVal;
+
+    yVal.y = ylo;
+    yVal.iSeg = isP->nEle;
+    yVal.end = 0;
+
+    if( ( isP->nY + 1 ) > 2 * isP->preAlcSize )
+      sts = aecTable_insert( (void**)&isP->yP, &isP->nY, &yVal, sizeof( yVal ) );
+    else
+      isP->yP[ isP->nY++ ] = yVal;
+  }
+
+  if( sts == SUCCESS )
+  {
+    YStrip yVal;
+
+    yVal.y = yhi;
+    yVal.end = 1;
+    yVal.iSeg = isP->nEle;
+
+    if( ( isP->nY + 1 ) > 2 * isP->preAlcSize )
+      sts = aecTable_insert( (void**)&isP->yP, &isP->nY, &yVal, sizeof( yVal ) );
+    else
+      isP->yP[ isP->nY++ ] = yVal;
+  }
+
+  if( sts == SUCCESS )
+  {
+    IElement ele;
+
+    memset( &ele, 0, sizeof( IElement ) );
+    ele.eleP = eleP;
+    ele.xlo = xlo;
+    ele.xhi = xhi;
+
+    if( ( isP->nEle + 1 ) > isP->preAlcSize )
+      sts = aecTable_insert( (void**)&isP->eleP, &isP->nEle, &ele, sizeof( ele ) );
+    else
+      isP->eleP[ isP->nEle++ ] = ele;
+  }
+
+  return( sts );
+}
+
+
++
+/*----------------------------------------------------------------------------+
+ FUNC: aecIntersect_end
+ DESC:
+ HIST: original						dgc	10/1994
+ MISC:
+ KEYW: INTERSECTION ELEMENT END
++-----------------------------------------------------------------------------*/
+
+int aecIntersect_end        /* <= TRUE if error                    */
+(
+  void *thisP                          /* => Intersect object                 */
+)
+{
+  Intersect *isP = ( Intersect * )thisP;
+  Node *rootP = NULL;
+  int i;
+  int sts = SUCCESS;
+
+  aecInterrupt_initialize();
+
+  if( isP->nY > 1 )
+    qsort( isP->yP, isP->nY, sizeof( YStrip ), scanCompare );
+
+  sts = aecInterrupt_check();
+
+  for( i = 0; sts == SUCCESS && i < isP->nY; i++ )
+  {
+    IElement *eleP = &isP->eleP[ isP->yP[i].iSeg ];
+
+    aecTicker_show();
+
+    if( !isP->yP[i].end )
+      sts = eleNodeInsert( &rootP, eleP );
+    else
+    {
+      Node *nodeP;
+
+      eleNodeDelete( &rootP, eleP->nodeP );
+
+      for( nodeP = rootP; sts == SUCCESS && nodeP; nodeP = nodeP->nextP )
+        sts = intersectCheck( isP, eleP, nodeP->eleP );
+    }
+
+    if( sts == SUCCESS )
+      sts = aecInterrupt_check();
+  }
+
+  if ( sts != SUCCESS )
+  {
+      Node *nextP = NULL;
+      Node *nodeP;
+
+      for( nodeP = rootP; nodeP; nodeP = nextP )
+      {
+        nextP = nodeP->nextP;
+
+        if ( nodeP )
+          free ( nodeP );
+      }
+  }
+
+  if( isP->eleP )
+    free( isP->eleP );
+
+  if( isP->yP )
+    free( isP->yP );
+
+  free( isP );
+
+  aecInterrupt_stop();
+
+  return( sts );
+}
+
+
++
+/*----------------------------------------------------------------------------+
+ FUNC: scanCompare
+ DESC:
+ HIST: original						dgc	10/1994
+ MISC: static
+ KEYW: INTERSECTION ELEMENT SCAN COMPARE
++-----------------------------------------------------------------------------*/
+
+static int scanCompare
+(
+  const void *a,
+  const void *b
+)
+{
+  YStrip *s0 = ( YStrip * )a;
+  YStrip *s1 = ( YStrip * )b;
+
+  aecTicker_show();
+
+  if( s0->y < s1->y )
+    return( -1 );
+
+  if( s0->y > s1->y )
+    return( 1 );
+
+  if( s0->end < s1->end )
+    return( -1 );
+
+  if( s0->end > s1->end )
+    return( 1 );
+
+  if( s0->iSeg < s1->iSeg )
+    return( -1 );
+
+  if( s0->iSeg > s1->iSeg )
+    return( 1 );
+
+  return( 0 );
+}
+
+
++
+/*----------------------------------------------------------------------------+
+ FUNC: intersectCheck
+ DESC:
+ HIST: original						dgc	10/1994
+ MISC: static
+ KEYW: INTERSECTION ELEMENT CHECK
++-----------------------------------------------------------------------------*/
+
+static int intersectCheck
+(
+  Intersect *isP,
+  IElement *s0,
+  IElement *s1
+)
+{
+  int sts = SUCCESS;
+
+  if( s0->xlo > s1->xhi )
+    return( sts );
+
+  if( s0->xhi < s1->xlo )
+    return( sts );
+
+  sts = (*isP->intFuncP)( s0->eleP, s1->eleP, isP->userDataP );
+
+  return( sts );
+}
+
+
++
+/*%-----------------------------------------------------------------------------
+ FUNC: eleNodeInsert
+ DESC:
+ HIST: original						dgc	10/1994
+ MISC: static
+ KEYW: INTERSECTION ELEMENT NODE INSERT
+ ----------------------------------------------------------------------------%*/
+
+static int eleNodeInsert
+(
+  Node **rootPP,
+  IElement *eleP
+)
+{
+  Node *nodeP = NULL;
+  int sts = SUCCESS;
+
+  nodeP = ( Node * ) calloc( 1, sizeof( Node ) );
+
+  if( nodeP )
+  {
+    eleP->nodeP = nodeP;
+
+    nodeP->eleP = eleP;
+
+    nodeP->nextP = *rootPP;
+
+    if( nodeP->nextP )
+      nodeP->nextP->prevP = nodeP;
+
+    *rootPP = nodeP;
+  }
+  else
+    sts = AEC_E_MEMALF;
+
+  return( sts );
+}
+
+
++
+/*%-----------------------------------------------------------------------------
+ FUNC: eleNodeDelete
+ DESC:
+ HIST: original						dgc	10/1994
+ MISC: static
+ KEYW: INTERSECTION ELEMENT NODE DELETE
+ ----------------------------------------------------------------------------%*/
+
+static void eleNodeDelete
+(
+  Node **rootPP,
+  Node *nodeP
+)
+{
+  if( rootPP && *rootPP && nodeP )
+  {
+    if( nodeP->nextP )
+      nodeP->nextP->prevP = nodeP->prevP;
+
+    if( nodeP->prevP )
+      nodeP->prevP->nextP = nodeP->nextP;
+    else
+      *rootPP = nodeP->nextP;
+
+    free( nodeP );
+  }
+}
+
+