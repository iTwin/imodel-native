//---------------------------------------------------------------------------+
// $Copyright: (c) 2015 Bentley Systems, Incorporated. All rights reserved. $
//---------------------------------------------------------------------------+

//---------------------------------------------------------------------------
// Include files
//---------------------------------------------------------------------------
#include "stdafx.h"

//---------------------------------------------------------------------------
// Macros and constants
//---------------------------------------------------------------------------

#define ALLOC_SIZE  10

//---------------------------------------------------------------------------
// DESC: Constructor
// HIST: Original - twlangha - 01/13/99
// MISC: 
//---------------------------------------------------------------------------

CFeature::CFeature()
{
    m_ftrP = NULL;
    m_srfP = NULL;
    memset ( &m_guid, 0, sizeof ( BeSQLite::BeGuid ) );
    m_nType = DTM_C_DTMREGFTR;
    wcscpy ( m_sName, L"" );
    wcscpy ( m_sDesc, L"" );
    wcscpy ( m_sParent, L"" );
    m_pntsP = NULL;
    m_nNumPnts = 0;
    m_dPntDensity = 0.0;
    m_nPntsAlc = 0;
    m_nPntAllocSize = 0;
    m_stylesP = NULL;
    m_nNumStyles = 0;
    m_nStylesAlc = 0;
    m_payItemsP = NULL;
    m_nNumPayItems = 0;
    m_nPayItemsAlc = 0;
<<<<<<< HEAD
    memset ( &m_flag, 0, sizeof ( unsigned char ) );
    m_locateGuidsP = NULL;
    m_nNumLocateGuids = 0;
    m_nLocateGuidsAlc = 0;
    m_bLocateClosed = FALSE;
    m_bLocateClosedXY = FALSE;
    m_locatePointsP = NULL;
    m_nNumLocatePoints = 0;
    m_nLocatePointsAlc = 0;
=======
    memset ( &m_flag, 0, sizeof ( byte ) );
>>>>>>> af72fd24
    m_pStyleInfo = NULL;
}


//---------------------------------------------------------------------------
// DESC: Destructor
// HIST: Original - twlangha - 01/13/99
// MISC:
//---------------------------------------------------------------------------

CFeature::~CFeature()

{
    FreeAll ( );
}


//---------------------------------------------------------------------------
// DESC: Returns the feature's triangulation setting.  If the feature's
//       triangulation setting is enabled the feature's points will be 
//       included in triangulation.  See EnableTriangulation() for more
//       detail.
// HIST: Original - twlangha - 01/13/99
// MISC:
//---------------------------------------------------------------------------

boolean CFeature::IsTriangulationEnabled ( )    //  => TRUE or FALSE
{
    boolean sts = TRUE;

    if ( m_flag & DTM_C_FTRTIN )
        sts = FALSE;

    return ( sts );
}


//---------------------------------------------------------------------------
// DESC: Frees all memory allocated to the feature object's style list.
// HIST: Original - twlangha - 01/13/99
// MISC:
//---------------------------------------------------------------------------

void CFeature::FreeStyles ( )
{
    if ( m_stylesP )
        free ( m_stylesP );

    m_stylesP = NULL;
    m_nNumStyles = 0;
    m_nStylesAlc = 0;
}


//---------------------------------------------------------------------------
// DESC: When a feature is loaded from the DTM into a feature object.  Points
//       and styles are not loaded unless needed because of memory allocation
//       overhead.  This function searches the DTM for the feature with a
//       BeSQLite::BeGuid matching the feature object.  If found, it allocates memory for
//       and loads a feature's styles from the DTM into feature object's
//       style list.
// HIST: Original - twlangha - 01/13/99
// MISC:
//---------------------------------------------------------------------------

int CFeature::LoadStyles ( )    // <=  Non-zero status code if error occurred.
{
    int sts = SUCCESS;

    if ( !StylesAreLoaded ( ) && m_ftrP )
    {
        sts = aecDTM_getFeatureInfo ( m_ftrP, m_srfP, 
                                      NULL, NULL, NULL, NULL, NULL, NULL, NULL, NULL,
                                      &m_stylesP, &m_nNumStyles, NULL, NULL, NULL );

        m_nStylesAlc = m_nNumStyles;
    }

    return ( sts );
}


//---------------------------------------------------------------------------
// DESC: When a feature is loaded from the DTM into a feature object.  Points
//       and styles are not loaded unless needed because of memory allocation
//       overhead.  This function indicates whether or not the feature object's
//       styles have been loaded.
// HIST: Original - twlangha - 01/13/99
// MISC:
//---------------------------------------------------------------------------

boolean CFeature::StylesAreLoaded ( )   // <=  TRUE(loaded)/FALSE(not loaded)
{
    boolean bLoaded = FALSE;

    if ( m_stylesP )
        bLoaded = TRUE;

    return ( bLoaded );
}


//---------------------------------------------------------------------------
// DESC: Frees all memory allocated to the feature object's pay item list.
// HIST: Original - twl - 10/11/2003
// MISC:
//---------------------------------------------------------------------------

void CFeature::FreePayItems ( )
{
    if ( m_payItemsP )
        free ( m_payItemsP );

    m_payItemsP = NULL;
    m_nNumPayItems = 0;
    m_nPayItemsAlc = 0;
}


//---------------------------------------------------------------------------
// DESC: When a feature is loaded from the DTM into a feature object.  Points
//       and pay items are not loaded unless needed because of memory allocation
//       overhead.  This function searches the DTM for the feature with a
//       BeSQLite::BeGuid matching the feature object.  If found, it allocates memory for
//       and loads a feature's pay items from the DTM into feature object's
//       pay items list.
// HIST: Original - twl - 10/11/2003
// MISC:
//---------------------------------------------------------------------------

int CFeature::LoadPayItems ( )    // <=  Non-zero status code if error occurred.
{
    int sts = SUCCESS;

    if ( !PayItemsAreLoaded ( ) && m_ftrP )
    {
        sts = aecDTM_getFeatureInfo ( m_ftrP, m_srfP, 
                                      NULL, NULL, NULL, NULL, NULL, NULL, NULL, NULL,
                                      NULL, NULL, &m_payItemsP, &m_nNumPayItems, NULL );

        m_nPayItemsAlc = m_nNumPayItems;
    }

    return ( sts );
}


//---------------------------------------------------------------------------
// DESC: When a feature is loaded from the DTM into a feature object.  Pay Items
//       and styles are not loaded unless needed because of memory allocation
//       overhead.  This function indicates whether or not the feature object's
//       pay items have been loaded.
// HIST: Original - twlangha - 10/11/2003
// MISC:
//---------------------------------------------------------------------------

boolean CFeature::PayItemsAreLoaded ( )  // <=  TRUE(loaded)/FALSE(not loaded)
{
    boolean bLoaded = FALSE;

    if ( m_payItemsP )
        bLoaded = TRUE;

    return ( bLoaded );
}


//---------------------------------------------------------------------------
// DESC: Frees memory allocated to the feature objects located guid's list,
//       located points list, point list, and styles list.
// HIST: Original - twlangha - 01/13/99
// MISC:
//---------------------------------------------------------------------------

int CFeature::FreeAll ( )   // <=  Non-zero status code if error occurred.
{
    int sts = SUCCESS;

    Clear ( );
    
    return ( sts );
}


//---------------------------------------------------------------------------
// DESC: Frees memory allocated to feature object's point and style name lists,
//       Clears feature object's feature property member variables. Does NOT
//       Free located guid's and located points lists.
// HIST: Original - twlangha - 01/13/99
// MISC:
//---------------------------------------------------------------------------

int CFeature::Clear ( )     // <=  Non-zero status code if error occurred.
{
    int sts = SUCCESS;

    FreePoints ( );
    FreeStyles ( );
    FreePayItems ( );
    
    m_ftrP = NULL;
    m_srfP = NULL;
    memset ( &m_guid, 0, sizeof ( BeSQLite::BeGuid ) );
    m_nType = DTM_C_DTMREGFTR;
    wcscpy ( m_sName, L"" );
    wcscpy ( m_sDesc, L"" );
    wcscpy ( m_sParent, L"" );
    m_pntsP = NULL;
    m_nNumPnts = 0;
    m_dPntDensity = 0.0;
    m_nPntsAlc = 0;
    m_nPntAllocSize = 0;
    m_stylesP = NULL;
    m_nNumStyles = 0;
    m_nStylesAlc = 0;
    m_payItemsP = NULL;
    m_nNumPayItems = 0;
    m_nPayItemsAlc = 0;
    memset ( &m_flag, 0, sizeof ( unsigned char ) );
    m_pStyleInfo = NULL;
    return ( sts );
}
<|MERGE_RESOLUTION|>--- conflicted
+++ resolved
@@ -1,276 +1,264 @@
-//---------------------------------------------------------------------------+
-// $Copyright: (c) 2015 Bentley Systems, Incorporated. All rights reserved. $
-//---------------------------------------------------------------------------+
-
-//---------------------------------------------------------------------------
-// Include files
-//---------------------------------------------------------------------------
-#include "stdafx.h"
-
-//---------------------------------------------------------------------------
-// Macros and constants
-//---------------------------------------------------------------------------
-
-#define ALLOC_SIZE  10
-
-//---------------------------------------------------------------------------
-// DESC: Constructor
-// HIST: Original - twlangha - 01/13/99
-// MISC: 
-//---------------------------------------------------------------------------
-
-CFeature::CFeature()
-{
-    m_ftrP = NULL;
-    m_srfP = NULL;
-    memset ( &m_guid, 0, sizeof ( BeSQLite::BeGuid ) );
-    m_nType = DTM_C_DTMREGFTR;
-    wcscpy ( m_sName, L"" );
-    wcscpy ( m_sDesc, L"" );
-    wcscpy ( m_sParent, L"" );
-    m_pntsP = NULL;
-    m_nNumPnts = 0;
-    m_dPntDensity = 0.0;
-    m_nPntsAlc = 0;
-    m_nPntAllocSize = 0;
-    m_stylesP = NULL;
-    m_nNumStyles = 0;
-    m_nStylesAlc = 0;
-    m_payItemsP = NULL;
-    m_nNumPayItems = 0;
-    m_nPayItemsAlc = 0;
-<<<<<<< HEAD
-    memset ( &m_flag, 0, sizeof ( unsigned char ) );
-    m_locateGuidsP = NULL;
-    m_nNumLocateGuids = 0;
-    m_nLocateGuidsAlc = 0;
-    m_bLocateClosed = FALSE;
-    m_bLocateClosedXY = FALSE;
-    m_locatePointsP = NULL;
-    m_nNumLocatePoints = 0;
-    m_nLocatePointsAlc = 0;
-=======
-    memset ( &m_flag, 0, sizeof ( byte ) );
->>>>>>> af72fd24
-    m_pStyleInfo = NULL;
-}
-
-
-//---------------------------------------------------------------------------
-// DESC: Destructor
-// HIST: Original - twlangha - 01/13/99
-// MISC:
-//---------------------------------------------------------------------------
-
-CFeature::~CFeature()
-
-{
-    FreeAll ( );
-}
-
-
-//---------------------------------------------------------------------------
-// DESC: Returns the feature's triangulation setting.  If the feature's
-//       triangulation setting is enabled the feature's points will be 
-//       included in triangulation.  See EnableTriangulation() for more
-//       detail.
-// HIST: Original - twlangha - 01/13/99
-// MISC:
-//---------------------------------------------------------------------------
-
-boolean CFeature::IsTriangulationEnabled ( )    //  => TRUE or FALSE
-{
-    boolean sts = TRUE;
-
-    if ( m_flag & DTM_C_FTRTIN )
-        sts = FALSE;
-
-    return ( sts );
-}
-
-
-//---------------------------------------------------------------------------
-// DESC: Frees all memory allocated to the feature object's style list.
-// HIST: Original - twlangha - 01/13/99
-// MISC:
-//---------------------------------------------------------------------------
-
-void CFeature::FreeStyles ( )
-{
-    if ( m_stylesP )
-        free ( m_stylesP );
-
-    m_stylesP = NULL;
-    m_nNumStyles = 0;
-    m_nStylesAlc = 0;
-}
-
-
-//---------------------------------------------------------------------------
-// DESC: When a feature is loaded from the DTM into a feature object.  Points
-//       and styles are not loaded unless needed because of memory allocation
-//       overhead.  This function searches the DTM for the feature with a
-//       BeSQLite::BeGuid matching the feature object.  If found, it allocates memory for
-//       and loads a feature's styles from the DTM into feature object's
-//       style list.
-// HIST: Original - twlangha - 01/13/99
-// MISC:
-//---------------------------------------------------------------------------
-
-int CFeature::LoadStyles ( )    // <=  Non-zero status code if error occurred.
-{
-    int sts = SUCCESS;
-
-    if ( !StylesAreLoaded ( ) && m_ftrP )
-    {
-        sts = aecDTM_getFeatureInfo ( m_ftrP, m_srfP, 
-                                      NULL, NULL, NULL, NULL, NULL, NULL, NULL, NULL,
-                                      &m_stylesP, &m_nNumStyles, NULL, NULL, NULL );
-
-        m_nStylesAlc = m_nNumStyles;
-    }
-
-    return ( sts );
-}
-
-
-//---------------------------------------------------------------------------
-// DESC: When a feature is loaded from the DTM into a feature object.  Points
-//       and styles are not loaded unless needed because of memory allocation
-//       overhead.  This function indicates whether or not the feature object's
-//       styles have been loaded.
-// HIST: Original - twlangha - 01/13/99
-// MISC:
-//---------------------------------------------------------------------------
-
-boolean CFeature::StylesAreLoaded ( )   // <=  TRUE(loaded)/FALSE(not loaded)
-{
-    boolean bLoaded = FALSE;
-
-    if ( m_stylesP )
-        bLoaded = TRUE;
-
-    return ( bLoaded );
-}
-
-
-//---------------------------------------------------------------------------
-// DESC: Frees all memory allocated to the feature object's pay item list.
-// HIST: Original - twl - 10/11/2003
-// MISC:
-//---------------------------------------------------------------------------
-
-void CFeature::FreePayItems ( )
-{
-    if ( m_payItemsP )
-        free ( m_payItemsP );
-
-    m_payItemsP = NULL;
-    m_nNumPayItems = 0;
-    m_nPayItemsAlc = 0;
-}
-
-
-//---------------------------------------------------------------------------
-// DESC: When a feature is loaded from the DTM into a feature object.  Points
-//       and pay items are not loaded unless needed because of memory allocation
-//       overhead.  This function searches the DTM for the feature with a
-//       BeSQLite::BeGuid matching the feature object.  If found, it allocates memory for
-//       and loads a feature's pay items from the DTM into feature object's
-//       pay items list.
-// HIST: Original - twl - 10/11/2003
-// MISC:
-//---------------------------------------------------------------------------
-
-int CFeature::LoadPayItems ( )    // <=  Non-zero status code if error occurred.
-{
-    int sts = SUCCESS;
-
-    if ( !PayItemsAreLoaded ( ) && m_ftrP )
-    {
-        sts = aecDTM_getFeatureInfo ( m_ftrP, m_srfP, 
-                                      NULL, NULL, NULL, NULL, NULL, NULL, NULL, NULL,
-                                      NULL, NULL, &m_payItemsP, &m_nNumPayItems, NULL );
-
-        m_nPayItemsAlc = m_nNumPayItems;
-    }
-
-    return ( sts );
-}
-
-
-//---------------------------------------------------------------------------
-// DESC: When a feature is loaded from the DTM into a feature object.  Pay Items
-//       and styles are not loaded unless needed because of memory allocation
-//       overhead.  This function indicates whether or not the feature object's
-//       pay items have been loaded.
-// HIST: Original - twlangha - 10/11/2003
-// MISC:
-//---------------------------------------------------------------------------
-
-boolean CFeature::PayItemsAreLoaded ( )  // <=  TRUE(loaded)/FALSE(not loaded)
-{
-    boolean bLoaded = FALSE;
-
-    if ( m_payItemsP )
-        bLoaded = TRUE;
-
-    return ( bLoaded );
-}
-
-
-//---------------------------------------------------------------------------
-// DESC: Frees memory allocated to the feature objects located guid's list,
-//       located points list, point list, and styles list.
-// HIST: Original - twlangha - 01/13/99
-// MISC:
-//---------------------------------------------------------------------------
-
-int CFeature::FreeAll ( )   // <=  Non-zero status code if error occurred.
-{
-    int sts = SUCCESS;
-
-    Clear ( );
-    
-    return ( sts );
-}
-
-
-//---------------------------------------------------------------------------
-// DESC: Frees memory allocated to feature object's point and style name lists,
-//       Clears feature object's feature property member variables. Does NOT
-//       Free located guid's and located points lists.
-// HIST: Original - twlangha - 01/13/99
-// MISC:
-//---------------------------------------------------------------------------
-
-int CFeature::Clear ( )     // <=  Non-zero status code if error occurred.
-{
-    int sts = SUCCESS;
-
-    FreePoints ( );
-    FreeStyles ( );
-    FreePayItems ( );
-    
-    m_ftrP = NULL;
-    m_srfP = NULL;
-    memset ( &m_guid, 0, sizeof ( BeSQLite::BeGuid ) );
-    m_nType = DTM_C_DTMREGFTR;
-    wcscpy ( m_sName, L"" );
-    wcscpy ( m_sDesc, L"" );
-    wcscpy ( m_sParent, L"" );
-    m_pntsP = NULL;
-    m_nNumPnts = 0;
-    m_dPntDensity = 0.0;
-    m_nPntsAlc = 0;
-    m_nPntAllocSize = 0;
-    m_stylesP = NULL;
-    m_nNumStyles = 0;
-    m_nStylesAlc = 0;
-    m_payItemsP = NULL;
-    m_nNumPayItems = 0;
-    m_nPayItemsAlc = 0;
-    memset ( &m_flag, 0, sizeof ( unsigned char ) );
-    m_pStyleInfo = NULL;
-    return ( sts );
-}
+//---------------------------------------------------------------------------+
+// $Copyright: (c) 2016 Bentley Systems, Incorporated. All rights reserved. $
+//---------------------------------------------------------------------------+
+
+//---------------------------------------------------------------------------
+// Include files
+//---------------------------------------------------------------------------
+#include "stdafx.h"
+
+//---------------------------------------------------------------------------
+// Macros and constants
+//---------------------------------------------------------------------------
+
+#define ALLOC_SIZE  10
+
+//---------------------------------------------------------------------------
+// DESC: Constructor
+// HIST: Original - twlangha - 01/13/99
+// MISC: 
+//---------------------------------------------------------------------------
+
+CFeature::CFeature()
+{
+    m_ftrP = NULL;
+    m_srfP = NULL;
+    memset ( &m_guid, 0, sizeof ( BeSQLite::BeGuid ) );
+    m_nType = DTM_C_DTMREGFTR;
+    wcscpy ( m_sName, L"" );
+    wcscpy ( m_sDesc, L"" );
+    wcscpy ( m_sParent, L"" );
+    m_pntsP = NULL;
+    m_nNumPnts = 0;
+    m_dPntDensity = 0.0;
+    m_nPntsAlc = 0;
+    m_nPntAllocSize = 0;
+    m_stylesP = NULL;
+    m_nNumStyles = 0;
+    m_nStylesAlc = 0;
+    m_payItemsP = NULL;
+    m_nNumPayItems = 0;
+    m_nPayItemsAlc = 0;
+    memset ( &m_flag, 0, sizeof ( unsigned char ) );
+    m_pStyleInfo = NULL;
+}
+
+
+//---------------------------------------------------------------------------
+// DESC: Destructor
+// HIST: Original - twlangha - 01/13/99
+// MISC:
+//---------------------------------------------------------------------------
+
+CFeature::~CFeature()
+
+{
+    FreeAll ( );
+}
+
+
+//---------------------------------------------------------------------------
+// DESC: Returns the feature's triangulation setting.  If the feature's
+//       triangulation setting is enabled the feature's points will be 
+//       included in triangulation.  See EnableTriangulation() for more
+//       detail.
+// HIST: Original - twlangha - 01/13/99
+// MISC:
+//---------------------------------------------------------------------------
+
+boolean CFeature::IsTriangulationEnabled ( )    //  => TRUE or FALSE
+{
+    boolean sts = TRUE;
+
+    if ( m_flag & DTM_C_FTRTIN )
+        sts = FALSE;
+
+    return ( sts );
+}
+
+
+//---------------------------------------------------------------------------
+// DESC: Frees all memory allocated to the feature object's style list.
+// HIST: Original - twlangha - 01/13/99
+// MISC:
+//---------------------------------------------------------------------------
+
+void CFeature::FreeStyles ( )
+{
+    if ( m_stylesP )
+        free ( m_stylesP );
+
+    m_stylesP = NULL;
+    m_nNumStyles = 0;
+    m_nStylesAlc = 0;
+}
+
+
+//---------------------------------------------------------------------------
+// DESC: When a feature is loaded from the DTM into a feature object.  Points
+//       and styles are not loaded unless needed because of memory allocation
+//       overhead.  This function searches the DTM for the feature with a
+//       BeSQLite::BeGuid matching the feature object.  If found, it allocates memory for
+//       and loads a feature's styles from the DTM into feature object's
+//       style list.
+// HIST: Original - twlangha - 01/13/99
+// MISC:
+//---------------------------------------------------------------------------
+
+int CFeature::LoadStyles ( )    // <=  Non-zero status code if error occurred.
+{
+    int sts = SUCCESS;
+
+    if ( !StylesAreLoaded ( ) && m_ftrP )
+    {
+        sts = aecDTM_getFeatureInfo ( m_ftrP, m_srfP, 
+                                      NULL, NULL, NULL, NULL, NULL, NULL, NULL, NULL,
+                                      &m_stylesP, &m_nNumStyles, NULL, NULL, NULL );
+
+        m_nStylesAlc = m_nNumStyles;
+    }
+
+    return ( sts );
+}
+
+
+//---------------------------------------------------------------------------
+// DESC: When a feature is loaded from the DTM into a feature object.  Points
+//       and styles are not loaded unless needed because of memory allocation
+//       overhead.  This function indicates whether or not the feature object's
+//       styles have been loaded.
+// HIST: Original - twlangha - 01/13/99
+// MISC:
+//---------------------------------------------------------------------------
+
+boolean CFeature::StylesAreLoaded ( )   // <=  TRUE(loaded)/FALSE(not loaded)
+{
+    boolean bLoaded = FALSE;
+
+    if ( m_stylesP )
+        bLoaded = TRUE;
+
+    return ( bLoaded );
+}
+
+
+//---------------------------------------------------------------------------
+// DESC: Frees all memory allocated to the feature object's pay item list.
+// HIST: Original - twl - 10/11/2003
+// MISC:
+//---------------------------------------------------------------------------
+
+void CFeature::FreePayItems ( )
+{
+    if ( m_payItemsP )
+        free ( m_payItemsP );
+
+    m_payItemsP = NULL;
+    m_nNumPayItems = 0;
+    m_nPayItemsAlc = 0;
+}
+
+
+//---------------------------------------------------------------------------
+// DESC: When a feature is loaded from the DTM into a feature object.  Points
+//       and pay items are not loaded unless needed because of memory allocation
+//       overhead.  This function searches the DTM for the feature with a
+//       BeSQLite::BeGuid matching the feature object.  If found, it allocates memory for
+//       and loads a feature's pay items from the DTM into feature object's
+//       pay items list.
+// HIST: Original - twl - 10/11/2003
+// MISC:
+//---------------------------------------------------------------------------
+
+int CFeature::LoadPayItems ( )    // <=  Non-zero status code if error occurred.
+{
+    int sts = SUCCESS;
+
+    if ( !PayItemsAreLoaded ( ) && m_ftrP )
+    {
+        sts = aecDTM_getFeatureInfo ( m_ftrP, m_srfP, 
+                                      NULL, NULL, NULL, NULL, NULL, NULL, NULL, NULL,
+                                      NULL, NULL, &m_payItemsP, &m_nNumPayItems, NULL );
+
+        m_nPayItemsAlc = m_nNumPayItems;
+    }
+
+    return ( sts );
+}
+
+
+//---------------------------------------------------------------------------
+// DESC: When a feature is loaded from the DTM into a feature object.  Pay Items
+//       and styles are not loaded unless needed because of memory allocation
+//       overhead.  This function indicates whether or not the feature object's
+//       pay items have been loaded.
+// HIST: Original - twlangha - 10/11/2003
+// MISC:
+//---------------------------------------------------------------------------
+
+boolean CFeature::PayItemsAreLoaded ( )  // <=  TRUE(loaded)/FALSE(not loaded)
+{
+    boolean bLoaded = FALSE;
+
+    if ( m_payItemsP )
+        bLoaded = TRUE;
+
+    return ( bLoaded );
+}
+
+
+//---------------------------------------------------------------------------
+// DESC: Frees memory allocated to the feature objects located guid's list,
+//       located points list, point list, and styles list.
+// HIST: Original - twlangha - 01/13/99
+// MISC:
+//---------------------------------------------------------------------------
+
+int CFeature::FreeAll ( )   // <=  Non-zero status code if error occurred.
+{
+    int sts = SUCCESS;
+
+    Clear ( );
+    
+    return ( sts );
+}
+
+
+//---------------------------------------------------------------------------
+// DESC: Frees memory allocated to feature object's point and style name lists,
+//       Clears feature object's feature property member variables. Does NOT
+//       Free located guid's and located points lists.
+// HIST: Original - twlangha - 01/13/99
+// MISC:
+//---------------------------------------------------------------------------
+
+int CFeature::Clear ( )     // <=  Non-zero status code if error occurred.
+{
+    int sts = SUCCESS;
+
+    FreePoints ( );
+    FreeStyles ( );
+    FreePayItems ( );
+    
+    m_ftrP = NULL;
+    m_srfP = NULL;
+    memset ( &m_guid, 0, sizeof ( BeSQLite::BeGuid ) );
+    m_nType = DTM_C_DTMREGFTR;
+    wcscpy ( m_sName, L"" );
+    wcscpy ( m_sDesc, L"" );
+    wcscpy ( m_sParent, L"" );
+    m_pntsP = NULL;
+    m_nNumPnts = 0;
+    m_dPntDensity = 0.0;
+    m_nPntsAlc = 0;
+    m_nPntAllocSize = 0;
+    m_stylesP = NULL;
+    m_nNumStyles = 0;
+    m_nStylesAlc = 0;
+    m_payItemsP = NULL;
+    m_nNumPayItems = 0;
+    m_nPayItemsAlc = 0;
+    memset ( &m_flag, 0, sizeof ( unsigned char ) );
+    m_pStyleInfo = NULL;
+    return ( sts );
+}