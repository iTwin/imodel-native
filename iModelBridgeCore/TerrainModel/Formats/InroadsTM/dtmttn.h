--- conflicted
+++ resolved
@@ -1,925 +1,897 @@
-//---------------------------------------------------------------------------+
-<<<<<<< HEAD
-// $Copyright: (c) 2015 Bentley Systems, Incorporated. All rights reserved. $
-=======
-// $Copyright: (c) 2016 Bentley Systems, Incorporated. All rights reserved. $
->>>>>>> a28e0308
-//---------------------------------------------------------------------------+
-/*----------------------------------------------------------------------------*/
-/* dtmttn.h                                            aec    08-Feb-1994     */
-/*----------------------------------------------------------------------------*/
-/* Data structures and constants required for processing .TTN files           */
-/*----------------------------------------------------------------------------*/
-
-#pragma once
-
-/*----------------------------------------------------------------------------*/
-/* Dependent include files                                                    */
-/*----------------------------------------------------------------------------*/
-
-#define    EXTEN_CODE_SIZE        3
-
-/***    structure sizes        ***/
-#define ENV_HDR_SIZE             65
-#define TXFILE_SIZE              56   /* was (TXOFILE_SIZE) 65 */
-#define TXPARAMS_SIZE           285
-#define TXRANGE_SIZE             12   /* supposed to be 24? */
-#define TXTIN_SIZE               25
-#define TXXYZ_SIZE               16
-#define TTN_FILE_HEADER_SIZE    792
-#define TXFEATURE_SIZE           64
-#define TXOFILE_SIZE             65
-
-/***    data type sizes        ***/
-#define LONG_SIZE                 4
-#define PTR_SIZE                  4
-
-
-#ifndef BILL_LEN_LIM_TriM
-#    define BILL_LEN_LIM_TriM 40
-#endif
-#ifndef BILL_LEN_LIM
-#    define BILL_LEN_LIM BILL_LEN_LIM_TriM
-#endif
-
-#ifndef BILL_MSG_SIZE_TriM
-#    define BILL_MSG_SIZE_TriM 2*BILL_LEN_LIM_TriM+1
-#endif
-#ifndef BILL_MSG_SIZE
-#    define BILL_MSG_SIZE BILL_MSG_SIZE_TriM
-#endif
-
-
+//---------------------------------------------------------------------------+
+// $Copyright: (c) 2016 Bentley Systems, Incorporated. All rights reserved. $
+//---------------------------------------------------------------------------+
+/*----------------------------------------------------------------------------*/
+/* dtmttn.h                                            aec    08-Feb-1994     */
+/*----------------------------------------------------------------------------*/
+/* Data structures and constants required for processing .TTN files           */
+/*----------------------------------------------------------------------------*/
+
+#pragma once
+
+/*----------------------------------------------------------------------------*/
+/* Dependent include files                                                    */
+/*----------------------------------------------------------------------------*/
+
+#define    EXTEN_CODE_SIZE        3
+
+/***    structure sizes        ***/
+#define ENV_HDR_SIZE             65
+#define TXFILE_SIZE              56   /* was (TXOFILE_SIZE) 65 */
+#define TXPARAMS_SIZE           285
+#define TXRANGE_SIZE             12   /* supposed to be 24? */
+#define TXTIN_SIZE               25
+#define TXXYZ_SIZE               16
+#define TTN_FILE_HEADER_SIZE    792
+#define TXFEATURE_SIZE           64
+#define TXOFILE_SIZE             65
+
+/***    data type sizes        ***/
+#define LONG_SIZE                 4
+#define PTR_SIZE                  4
+
+
+#ifndef BILL_LEN_LIM_TriM
+#    define BILL_LEN_LIM_TriM 40
+#endif
+#ifndef BILL_LEN_LIM
+#    define BILL_LEN_LIM BILL_LEN_LIM_TriM
+#endif
+
+#ifndef BILL_MSG_SIZE_TriM
+#    define BILL_MSG_SIZE_TriM 2*BILL_LEN_LIM_TriM+1
+#endif
+#ifndef BILL_MSG_SIZE
+#    define BILL_MSG_SIZE BILL_MSG_SIZE_TriM
+#endif
+
+
 -
-/*----------------------------------------------------------------------------*/
-/* (trmdslco.h)                                                               */
-/*----------------------------------------------------------------------------*/
-
-#ifndef NULL
-#define NULL    0
-#endif
-
-#ifndef TRUE
-#define TRUE    1
-#endif
-
-#ifndef FALSE
-#define FALSE   0
-#endif
-
-/*   XYZ file types  */
-
-#define TX_REGULAR   0
-#define TX_BREAK     1
-#define TX_SPOT      2
-#define TX_OBSCURE   3
-#define TX_EDGE      4
-#define TX_FAULT     5
-#define TX_CONTOUR   6
-#define TX_INFERRED  7
-#define TX_CHECK     8
-#define TX_PLANE     9
-#define TX_RIDGE    10
-#define TX_DRAIN    11
-#define TX_PEAK     12
-#define TX_PIT      13
-#define TX_FENCE    14
-#define TX_TIN      15
-
-
-#define TX_MASK_REGULAR      (1 << TX_REGULAR)
-#define TX_MASK_BREAK        (1 << TX_BREAK)
-#define TX_MASK_SPOT         (1 << TX_SPOT)
-#define TX_MASK_OBSCURE      (1 << TX_OBSCURE)
-#define TX_MASK_EDGE         (1 << TX_EDGE)
-#define TX_MASK_FAULT        (1 << TX_FAULT)
-#define TX_MASK_CONTOUR      (1 << TX_CONTOUR)
-#define TX_MASK_INFERRED     (1 << TX_INFERRED)
-#define TX_MASK_CHECK        (1 << TX_CHECK)
-#define TX_MASK_PLANE        (1 << TX_PLANE)
-#define TX_MASK_RIDGE        (1 << TX_RIDGE)
-#define TX_MASK_DRAIN        (1 << TX_DRAIN)
-#define TX_MASK_PEAK         (1 << TX_PEAK)
-#define TX_MASK_PIT          (1 << TX_PIT)
-#define TX_MASK_FENCE        (1 << TX_FENCE)
-#define TX_MASK_TIN          (1 << TX_TIN)
-
-#define NUM_XYZ_FILES 14
-
-/*   versions  */
-
-#define TTN_VERSION 4         /*  A jump from version 1 to 4. To keep TTN */
-                  /*  and XYZ versions the same. */
-#define TTN_OLD_VERSION 1
-#define XYZ_VERSION 4
-
-/*    limits  */
-
-#ifndef VHI_TriM
-#define VHI_TriM    0x7fffffff
-#endif
-#ifndef VHI
-#define VHI    VHI_TriM
-#endif
-
-#ifndef VLO_TriM
-#define VLO_TriM    0x80000000
-#endif
-
-#ifndef FEATURE_NAME_SIZE_TriM
-#define FEATURE_NAME_SIZE_TriM 80
-#endif
-
-
-#ifndef VLO
-#define VLO    VLO_TriM
-#endif
-#ifndef NAME_SIZE_TriM
-#define NAME_SIZE_TriM 128
-#endif
-
-
-#ifndef NAME_SIZE
-#define NAME_SIZE NAME_SIZE_TriM
-#endif
-
-#ifndef PATH_SIZE_TriM
-#define PATH_SIZE_TriM 128
-#endif
-#ifndef PATH_SIZE
-#define PATH_SIZE PATH_SIZE_TriM
-#endif
-
-#ifndef DESC_SIZE_TriM
-#define DESC_SIZE_TriM 256
-#endif
-#ifndef DESC_SIZE
-#define DESC_SIZE DESC_SIZE_TriM
-#endif
-
-
-#ifndef INPUT_LENGTH_TriM
-#define INPUT_LENGTH_TriM 80
-#endif
-#ifndef INPUT_LENGTH
-#define INPUT_LENGTH INPUT_LENGTH_TriM   /*  input text length */
-#endif
-
-#ifndef MAX_ENVS_TriM
-#define MAX_ENVS_TriM 32
-#endif
-#ifndef MAX_ENVS
-#define MAX_ENVS MAX_ENVS_TriM
-#endif
-
-#ifndef UNIT_SIZE_TriM
-#define UNIT_SIZE_TriM 32
-#endif
-
-#ifndef PROJ_SIZE_TriM
-#define PROJ_SIZE_TriM 80
-#endif
-
-#ifndef DATUM_SIZE_TriM
-#define DATUM_SIZE_TriM 80
-#endif
-
-#ifndef ATTR_NAME_SIZE_TriM
-#define ATTR_NAME_SIZE_TriM 32
-#endif
-
-
-#ifndef TMVOID
-#define TMVOID     0x80000000
-#endif
-
-/* TRIMDSL supplied interpolation methods and descriptions */
-
-/*  Planar interpolation
-
-        TMIalloc_planar,
-    TMIinit_planar,
-    TMIplanar,
-    TMIfree_planar
-*/
-#ifdef HARD_CODED_STRINGS
-#ifndef PLANAR_TriM
-#define PLANAR_TriM "PLAN"                                         /* DO_NOT_TRANSLATE */
-#endif
-#ifndef PLANAR
-#define PLANAR PLANAR_TriM
-#endif
-
-#ifndef PLANAR_D_TriM
-#define PLANAR_D_TriM  "Planar Interpolation based on a triangle." /* DO_NOT_TRANSLATE */
-#endif
-#ifndef PLANAR_D
-#define PLANAR_D  PLANAR_D_TriM
-#endif
-
-/* planar aspect interpolation
-
-    TMIalloc_aspect,
-    TMIinit_aspect,
-    TMIaspect,
-    TMIfree_aspect
-*/
-
-#ifndef ASPECT_TriM
-#define ASPECT_TriM  "ASPE"                                        /* DO_NOT_TRANSLATE */
-#endif
-#ifndef ASPECT
-#define ASPECT   ASPECT_TriM
-#endif
-
-#ifndef ASPECT_D_TriM
-#define ASPECT_D_TriM "Aspect Interpolation is base on the \
-aspect of the triangle."                                           /* DO_NOT_TRANSLATE */
-#endif
-#ifndef ASPECT_D
-#define ASPECT_D ASPECT_D_TriM
-#endif
-
-/* planar slope interpolation
-
-    TMIalloc_slope,
-    TMIinit_slope,
-    TMIslope,
-    TMIfree_slope
-*/
-
-#ifndef SLOPE_TriM
-#define SLOPE_TriM "SLOP"                                          /* DO_NOT_TRANSLATE */
-#endif
-#ifndef SLOPE
-#define SLOPE SLOPE_TriM
-#endif
-
-#ifndef SLOPE_D_TriM
-#define SLOPE_D_TriM "Slope Interpolation is based on the \
-slope of the triangle."                                            /* DO_NOT_TRANSLATE */
-#endif
-#ifndef SLOPE_D
-#define SLOPE_D SLOPE_D_TriM
-#endif
-
-/* inverse distance weighting interpolation
-
-    TMIalloc_inverse,
-    TMIinit_inverse,
-    TMIinverse,
-    TMIfree_inverse
-*/
-
-#ifndef INVERSE_INTERP_TriM
-#define INVERSE_INTERP_TriM "INVE"                                 /* DO_NOT_TRANSLATE */
-#endif
-#ifndef INVERSE_INTERP
-#define INVERSE_INTERP INVERSE_INTERP_TriM
-#endif
-
-#ifndef INVERSE_D_TriM
-#define INVERSE_D_TriM "Based on inverse distance weighting \
-from triangle vertices."                                           /* DO_NOT_TRANSLATE */
-#endif
-#ifndef INVERSE_D
-#define INVERSE_D INVERSE_D_TriM
-#endif
-
-#endif /* HARD_CODED_STRINGS */
-
-/*  error codes returned by TMroutines  */
-
-
-/*   INFORMATIONAL   */
-
-#define FINISPROC     1  /* Processing Completed */
-#define ERDUPFEA      3  /* duplicate feature name */
-#define OLDVERSN      5  /* file is old version   */
-
-/*   ERRORS   */
-
-#define NOPNTINDB     2  /* No Elements Found in Data Base */
-#define NOCONPROD     4  /* No contours produced */
-#define ERRPRODET     6  /* Error creating an Elevation Table */
-#define CDNOTLOAD     8  /* A Codetable has not been defined */
-#define NOTINPROD    10  /* No .TIN file produced */
-#define NOELONLEV    12  /* No Elements Found on Specified Level */
-#define NOTMEMORY    14  /* Memory Allocation Failure */
-#define MULTOOLRG    16  /* Multiplier too large for data */
-#define INVAREA      138 /* Invalid area */
-#define NOTPLANAR    140 /* Feature is not coplanar */
-#define INVCONTOUR   142 /* Invalid contour */
-
-/*   file i/o   */
-
-#define EROPENFIL    18  /* Error opening file */
-#define ERCLOSFIL    20  /* Error closing file */
-#define ERCREAFIL    22  /* Error creating file */
-#define ERREADHDR    24  /* Error reading file header */
-#define ERREADFIL    26  /* Error reading from file */
-#define ERWRITHDR    28  /* Error writing file header */
-#define ERWRITFIL    30  /* Error writing to file */
-#define ERRRETRIV    32  /* Error Retrieving Element */
-
-/*   XYZ file status   */
-
-#define XYZTYPINV    34  /* File header contains invalid type */
-#define INVLDFILE    36  /* Invalid file format */
-#define NOXYZPROD    38  /* No .XYZ file produced */
-#define FLNOTHERE    40  /* File does not exists  */
-
-#define NOTALLTTN    42  /* not all ttn's where loaded without error  */
-#define MULTIZERO    44  /* Multiplier is zero */
-#define TOOMNYENV    46  /* Too many envs in the project */
-#define ERLOADCTB    48  /* Error loading codetable */
-#define NOENVACTV    50  /* No env is active */
-
-#define SYNTAXERR    52  /* Syntax Error */
-#define UNABLECVT    54  /* Unable to convert units */
-#define NOCHKPNTS    56  /* No checkpoints in environment */
-#define NOTINSFND    58  /* No Triangles in environment */
-#define INCELEVUN    60  /* Inconsistant elevation units */
-#define DSIGNIS2D    62  /* Design file is 2D  */
-
-#define STOPSENDG    64  /* stop sending for 'do_to_...' routins */
-
-#define    EREXERDAT        70 /* error exercising data */
-#define    ERFREEMEM        72 /* error freeing memory */
-#define    ERREMENV        74 /* error removing environment data */
-
-#define    ERLDCDTBL        80 /* error loading codetable */
-#define    ERLDEVHDR        82 /* error loading env_header */
-#define    ERLDTXENV        84 /* error loading environment structure */
-#define    ERLDTXFIL        86 /* error loading file headers */
-#define    ERLDTXINT        88 /* error loading interpolation records */
-#define    ERLDTXPAR        90 /* error loading parameters */
-#define    ERLDTXTIN        92 /* error loading triangle records */
-#define    ERLDTXXYZ        94 /* error loading point records */
-#define    ERLDXYHDR        96 /* error loading point file header */
-
-#define    ERSVCDTBL        98 /* error saving codetable */
-#define    ERSVEVHDR        100 /* error saving env_header */
-#define    ERSVTXENV        102 /* error saving environment structure */
-#define    ERSVTXFIL        104 /* error saving file headers */
-#define    ERSVTXINT        106 /* error saving interpolation records */
-#define    ERSVTXPAR        108 /* error saving parameters */
-#define    ERSVTXTIN        110 /* error saving triangle records to .ttn */
-#define    ERSVTXXYZ        112 /* error saving point records to .ttn */
-#define    ERSVERCOD        114 /* error saving version and code */
-
-#define    ERSVXYHDR        116 /* error saving point file header */
-#define    ERSVXYREC        118 /* error saving point record to .xyz */
-#define    ERSVTNHDR        120 /* error saving tin file header */
-#define    ERSVTNREC        122 /* error saving triangle record to .tin */
-
-#define ERLONGNAME              126 /* name too long */
-#define MATRIXSET               128 /* matrix is already set */
-#define ISNOTSET                130 /* the requested info is not present */
-#define INVLDMATRIX             132 /* invalid matrix */
-
-#define TOOMANYENV              134 /* too many models */
-
-#define NOMATRIX                136 /* no matrix present */
-
-
-/*----------------------------------------------------------------------------*/
-/* (trmdslst.h)                                                               */
-/*----------------------------------------------------------------------------*/
-
-typedef int (*FUNCT_PTR)();
-
-typedef struct TXxyz *TXXP;
-typedef struct TXtin  *TXTP;
-typedef struct TXfile *TXFP;
-typedef struct TXheader *TXHP;
-typedef struct TMpf *TXPF;
-
-typedef struct TXxyz TXXS;
-typedef struct TXtin  TXTS;
-typedef struct TXfile TXFS;
-typedef struct TXheader TXHS;
-
-typedef double TXmatrix[16];
-
-
-
-struct TXpoint
-{
-  long x,y,z;
-};
-
-struct TXrange
-{
-  struct TXpoint min, max;
-
-};
-
-
-struct TXsymbology
-{
-   unsigned char clr_index;
-   unsigned char red;
-   unsigned char green;
-   unsigned char blue;
-   unsigned char weight;
-   unsigned char style;
-};
-
-#if !defined (mdl)
-
-struct TXxyz      /*   XYZ record  */
-{
-#ifndef BITFIELDS_REVERSED
-  unsigned char pd :1;
-<<<<<<< HEAD
-  unsigned char rsrv :1; 
-=======
-  unsigned char rsrv :1;
->>>>>>> a28e0308
-  unsigned char type :6;  /* file type */
-  unsigned char weight;
-  unsigned char weight_flag :1;
-  unsigned char processed :1;
-  unsigned char dummy :6;
-  unsigned char r1 :7;
-  unsigned char deleted :1;    /*   point is deletd */
-#else
-  unsigned char deleted :1;    /*   point is deletd */
-  unsigned char r1 :7;
-  unsigned char dummy :6;
-  unsigned char processed :1;
-  unsigned char weight_flag :1;
-  unsigned char weight;
-  unsigned char type :6;  /* file type */
-<<<<<<< HEAD
-  unsigned char rsrv :1; 
-=======
-  unsigned char rsrv :1;
->>>>>>> a28e0308
-  unsigned char pd :1;
-#endif
-  long  x;             /*   X  coordinate   */
-  long  y;             /*   Y  coordinate   */
-  long  z;             /*   Z  coordinate   */
-} ;
-
-
-struct TXtin   /*  TIN record  */
-{
-  TXXP p1;    /*  first point  */
-  TXXP p2;    /*  second point */
-  TXXP p3;    /*  third point  */
-  TXTP n12;   /*  adjacent triangle to edge p1-p2 */
-  TXTP n23;   /*  adjacent triangle to edge p2-p3 */
-  TXTP n31;   /*  adjacent triangle to edge p3-p1 */
-#ifndef BITFIELDS_REVERSED
-  unsigned char b12 :1;        /*  p1-p2 is part of a break line */
-  unsigned char b23 :1;        /*  p2-p3 is part of a break line */
-  unsigned char b31 :1;        /*  p3-p1 is part of a break line */
-  unsigned char deleted :1;    /*  triangle is deleted  */
-  unsigned char user_bit  :1;  /*  This bit can be used as another processed bit*/
-  unsigned char removed :1;    /*  triangle is removed from network */
-  unsigned char processed :1;  /*  triangle is processed for current
-                                process  */
-  unsigned char planar :1;     /*  the terrain is planer in this area */
-<<<<<<< HEAD
-                               /*  no unsigned char alignment needed here because
-                                   of how data was written  (wbw 2/93) */
-#else
-  unsigned char planar :1;     /*  the terrain is planer in this area */
-                               /*  no unsigned char alignment needed here because
-=======
-                               /*  no byte alignment needed here because
-                                   of how data was written  (wbw 2/93) */
-#else
-  unsigned char planar :1;     /*  the terrain is planer in this area */
-                               /*  no byte alignment needed here because
->>>>>>> a28e0308
-                                   of how data was written  (wbw 2/93) */
-  unsigned char processed :1;  /*  triangle is processed for current
-                                process  */
-  unsigned char removed :1;    /*  triangle is removed from network */
-  unsigned char user_bit  :1;  /*  This bit can be used as another processed bit*/
-  unsigned char deleted :1;    /*  triangle is deleted  */
-  unsigned char b31 :1;        /*  p3-p1 is part of a break line */
-  unsigned char b23 :1;        /*  p2-p3 is part of a break line */
-  unsigned char b12 :1;        /*  p1-p2 is part of a break line */
-<<<<<<< HEAD
-#endif	
-=======
-#endif
->>>>>>> a28e0308
-} ;
-
-#endif /* mdl */
-
-
-struct TXheader /*   header of a series of TIN or XYZ records*/
-{
-  long allocated;       /*  #of TIN records allocted  */
-  long used;            /*  #of TIN records used      */
-  union
-  {
-    TXTP tins;  /*  pointer to TIN records    */
-    TXXP xyzs;  /*  pointer to XYZ records    */
-  } data;
-  TXHP next; /*  pointer to the next header in the chain of headers
-                 belonging to the same file type  */
-
-  TXHP fea_chain; /*  pointer to the next header in the chain of headers
-                      belonging to the same feature  */
-
-  struct TXfeature *fea;
-  void *app_ptr;  /* a pointer to whatever software developer wants */
-} ;
-
-
-struct TXfeature
-{
-  wchar_t *name;
-  struct TXrange range;
-  long  no_pnts;     /*  number of non deleted points  */
-  long  no_deleted;  /*  number of deleted records */
-  TXHP data;  /*  pointer to first data header  */
-  struct TXfeature *next;
-  TXFP file;
-  struct TXsymbology symb;
-  wchar_t pad1[2];/* for unsigned char alignment (wbw 2/93) */
-  void *app_ptr;  /* a pointer to whatever software developer wants */
-#ifndef BITFIELDS_REVERSED
-  unsigned long exclude :1;  /*  if set, exclude this feature
-                 from triangulation */
-  unsigned long round_ctr :1; /*  if set, the countours should be smooth */
-                              /*  even if the feature is linear/areal */
-  unsigned long exercised :1;  /*  if set, the feature has not been modified */
-                  /*  since last exercise */
-  unsigned long pad2:29;        /* for unsigned char alignment (wbw 2/93) */
-#else
-  unsigned long pad2:29;        /* for unsigned char alignment (wbw 2/93) */
-
-  unsigned long exercised :1;  /*  if set, the feature has not been modified */
-                  /*  since last exercise */
-  unsigned long round_ctr :1; /*  if set, the countours should be smooth */
-                              /*  even if the feature is linear/areal */
-
-  unsigned long exclude :1;  /*  if set, exclude this feature
-                 from triangulation */
-#endif
-};
-
-struct TXfile     /*  output file descriptor  */
-{
-  struct TXrange range;
-  long type;
-  long  no_pnts;     /*  number of non deleted points  */
-  long  no_deleted;  /*  number of deleted records */
-  TXHP data;  /*  pointer to first data header  */
-  long no_features; /* also used to store mlr in the tinfile */
-  struct TXfeature *feature;
-  void *app_ptr;  /* a pointer to whatever software developer wants */
-#ifndef BITFIELDS_REVERSED
-  unsigned long exercised :1;    /*  TRUE if the file has been exercised     */
-  unsigned long exclude :1;      /*  if set, exclude this file from triangulation */
-  unsigned long triangulate :1;  /* TRUE for immediate triangulation */
-  unsigned long pad:29;          /* for unsigned char alignment (wbw 2/93) */
-#else
-  unsigned long pad:29;          /* for unsigned char alignment (wbw 2/93) */
-  unsigned long triangulate :1;  /* TRUE for immediate triangulation */
-  unsigned long exclude :1;      /*  if set, exclude this file from triangulation */
-  unsigned long exercised :1;    /*  TRUE if the file has been exercised     */
-#endif
-};
-
-
-
-
-struct TXinterpol
-{
-  wchar_t    desc[DESC_SIZE_TriM+1];    /* description */
-  wchar_t    code[5];  /*  4 characters code  */
-  FUNCT_PTR  alloc;  /* pointer to allocate function  */
-  FUNCT_PTR  init;   /* pointer to initiate function  */
-  FUNCT_PTR  calc;   /* pointer to calculate function */
-  FUNCT_PTR  free;   /* pointer to free function */
-  struct TXinterpol *next; /* next interpolation method */
-};
-
+
+/*----------------------------------------------------------------------------*/
+/* (trmdslco.h)                                                               */
+/*----------------------------------------------------------------------------*/
+
+#ifndef NULL
+#define NULL    0
+#endif
+
+#ifndef TRUE
+#define TRUE    1
+#endif
+
+#ifndef FALSE
+#define FALSE   0
+#endif
+
+/*   XYZ file types  */
+
+#define TX_REGULAR   0
+#define TX_BREAK     1
+#define TX_SPOT      2
+#define TX_OBSCURE   3
+#define TX_EDGE      4
+#define TX_FAULT     5
+#define TX_CONTOUR   6
+#define TX_INFERRED  7
+#define TX_CHECK     8
+#define TX_PLANE     9
+#define TX_RIDGE    10
+#define TX_DRAIN    11
+#define TX_PEAK     12
+#define TX_PIT      13
+#define TX_FENCE    14
+#define TX_TIN      15
+
+
+#define TX_MASK_REGULAR      (1 << TX_REGULAR)
+#define TX_MASK_BREAK        (1 << TX_BREAK)
+#define TX_MASK_SPOT         (1 << TX_SPOT)
+#define TX_MASK_OBSCURE      (1 << TX_OBSCURE)
+#define TX_MASK_EDGE         (1 << TX_EDGE)
+#define TX_MASK_FAULT        (1 << TX_FAULT)
+#define TX_MASK_CONTOUR      (1 << TX_CONTOUR)
+#define TX_MASK_INFERRED     (1 << TX_INFERRED)
+#define TX_MASK_CHECK        (1 << TX_CHECK)
+#define TX_MASK_PLANE        (1 << TX_PLANE)
+#define TX_MASK_RIDGE        (1 << TX_RIDGE)
+#define TX_MASK_DRAIN        (1 << TX_DRAIN)
+#define TX_MASK_PEAK         (1 << TX_PEAK)
+#define TX_MASK_PIT          (1 << TX_PIT)
+#define TX_MASK_FENCE        (1 << TX_FENCE)
+#define TX_MASK_TIN          (1 << TX_TIN)
+
+#define NUM_XYZ_FILES 14
+
+/*   versions  */
+
+#define TTN_VERSION 4         /*  A jump from version 1 to 4. To keep TTN */
+                  /*  and XYZ versions the same. */
+#define TTN_OLD_VERSION 1
+#define XYZ_VERSION 4
+
+/*    limits  */
+
+#ifndef VHI_TriM
+#define VHI_TriM    0x7fffffff
+#endif
+#ifndef VHI
+#define VHI    VHI_TriM
+#endif
+
+#ifndef VLO_TriM
+#define VLO_TriM    0x80000000
+#endif
+
+#ifndef FEATURE_NAME_SIZE_TriM
+#define FEATURE_NAME_SIZE_TriM 80
+#endif
+
+
+#ifndef VLO
+#define VLO    VLO_TriM
+#endif
+#ifndef NAME_SIZE_TriM
+#define NAME_SIZE_TriM 128
+#endif
+
+
+#ifndef NAME_SIZE
+#define NAME_SIZE NAME_SIZE_TriM
+#endif
+
+#ifndef PATH_SIZE_TriM
+#define PATH_SIZE_TriM 128
+#endif
+#ifndef PATH_SIZE
+#define PATH_SIZE PATH_SIZE_TriM
+#endif
+
+#ifndef DESC_SIZE_TriM
+#define DESC_SIZE_TriM 256
+#endif
+#ifndef DESC_SIZE
+#define DESC_SIZE DESC_SIZE_TriM
+#endif
+
+
+#ifndef INPUT_LENGTH_TriM
+#define INPUT_LENGTH_TriM 80
+#endif
+#ifndef INPUT_LENGTH
+#define INPUT_LENGTH INPUT_LENGTH_TriM   /*  input text length */
+#endif
+
+#ifndef MAX_ENVS_TriM
+#define MAX_ENVS_TriM 32
+#endif
+#ifndef MAX_ENVS
+#define MAX_ENVS MAX_ENVS_TriM
+#endif
+
+#ifndef UNIT_SIZE_TriM
+#define UNIT_SIZE_TriM 32
+#endif
+
+#ifndef PROJ_SIZE_TriM
+#define PROJ_SIZE_TriM 80
+#endif
+
+#ifndef DATUM_SIZE_TriM
+#define DATUM_SIZE_TriM 80
+#endif
+
+#ifndef ATTR_NAME_SIZE_TriM
+#define ATTR_NAME_SIZE_TriM 32
+#endif
+
+
+#ifndef TMVOID
+#define TMVOID     0x80000000
+#endif
+
+/* TRIMDSL supplied interpolation methods and descriptions */
+
+/*  Planar interpolation
+
+        TMIalloc_planar,
+    TMIinit_planar,
+    TMIplanar,
+    TMIfree_planar
+*/
+#ifdef HARD_CODED_STRINGS
+#ifndef PLANAR_TriM
+#define PLANAR_TriM "PLAN"                                         /* DO_NOT_TRANSLATE */
+#endif
+#ifndef PLANAR
+#define PLANAR PLANAR_TriM
+#endif
+
+#ifndef PLANAR_D_TriM
+#define PLANAR_D_TriM  "Planar Interpolation based on a triangle." /* DO_NOT_TRANSLATE */
+#endif
+#ifndef PLANAR_D
+#define PLANAR_D  PLANAR_D_TriM
+#endif
+
+/* planar aspect interpolation
+
+    TMIalloc_aspect,
+    TMIinit_aspect,
+    TMIaspect,
+    TMIfree_aspect
+*/
+
+#ifndef ASPECT_TriM
+#define ASPECT_TriM  "ASPE"                                        /* DO_NOT_TRANSLATE */
+#endif
+#ifndef ASPECT
+#define ASPECT   ASPECT_TriM
+#endif
+
+#ifndef ASPECT_D_TriM
+#define ASPECT_D_TriM "Aspect Interpolation is base on the \
+aspect of the triangle."                                           /* DO_NOT_TRANSLATE */
+#endif
+#ifndef ASPECT_D
+#define ASPECT_D ASPECT_D_TriM
+#endif
+
+/* planar slope interpolation
+
+    TMIalloc_slope,
+    TMIinit_slope,
+    TMIslope,
+    TMIfree_slope
+*/
+
+#ifndef SLOPE_TriM
+#define SLOPE_TriM "SLOP"                                          /* DO_NOT_TRANSLATE */
+#endif
+#ifndef SLOPE
+#define SLOPE SLOPE_TriM
+#endif
+
+#ifndef SLOPE_D_TriM
+#define SLOPE_D_TriM "Slope Interpolation is based on the \
+slope of the triangle."                                            /* DO_NOT_TRANSLATE */
+#endif
+#ifndef SLOPE_D
+#define SLOPE_D SLOPE_D_TriM
+#endif
+
+/* inverse distance weighting interpolation
+
+    TMIalloc_inverse,
+    TMIinit_inverse,
+    TMIinverse,
+    TMIfree_inverse
+*/
+
+#ifndef INVERSE_INTERP_TriM
+#define INVERSE_INTERP_TriM "INVE"                                 /* DO_NOT_TRANSLATE */
+#endif
+#ifndef INVERSE_INTERP
+#define INVERSE_INTERP INVERSE_INTERP_TriM
+#endif
+
+#ifndef INVERSE_D_TriM
+#define INVERSE_D_TriM "Based on inverse distance weighting \
+from triangle vertices."                                           /* DO_NOT_TRANSLATE */
+#endif
+#ifndef INVERSE_D
+#define INVERSE_D INVERSE_D_TriM
+#endif
+
+#endif /* HARD_CODED_STRINGS */
+
+/*  error codes returned by TMroutines  */
+
+
+/*   INFORMATIONAL   */
+
+#define FINISPROC     1  /* Processing Completed */
+#define ERDUPFEA      3  /* duplicate feature name */
+#define OLDVERSN      5  /* file is old version   */
+
+/*   ERRORS   */
+
+#define NOPNTINDB     2  /* No Elements Found in Data Base */
+#define NOCONPROD     4  /* No contours produced */
+#define ERRPRODET     6  /* Error creating an Elevation Table */
+#define CDNOTLOAD     8  /* A Codetable has not been defined */
+#define NOTINPROD    10  /* No .TIN file produced */
+#define NOELONLEV    12  /* No Elements Found on Specified Level */
+#define NOTMEMORY    14  /* Memory Allocation Failure */
+#define MULTOOLRG    16  /* Multiplier too large for data */
+#define INVAREA      138 /* Invalid area */
+#define NOTPLANAR    140 /* Feature is not coplanar */
+#define INVCONTOUR   142 /* Invalid contour */
+
+/*   file i/o   */
+
+#define EROPENFIL    18  /* Error opening file */
+#define ERCLOSFIL    20  /* Error closing file */
+#define ERCREAFIL    22  /* Error creating file */
+#define ERREADHDR    24  /* Error reading file header */
+#define ERREADFIL    26  /* Error reading from file */
+#define ERWRITHDR    28  /* Error writing file header */
+#define ERWRITFIL    30  /* Error writing to file */
+#define ERRRETRIV    32  /* Error Retrieving Element */
+
+/*   XYZ file status   */
+
+#define XYZTYPINV    34  /* File header contains invalid type */
+#define INVLDFILE    36  /* Invalid file format */
+#define NOXYZPROD    38  /* No .XYZ file produced */
+#define FLNOTHERE    40  /* File does not exists  */
+
+#define NOTALLTTN    42  /* not all ttn's where loaded without error  */
+#define MULTIZERO    44  /* Multiplier is zero */
+#define TOOMNYENV    46  /* Too many envs in the project */
+#define ERLOADCTB    48  /* Error loading codetable */
+#define NOENVACTV    50  /* No env is active */
+
+#define SYNTAXERR    52  /* Syntax Error */
+#define UNABLECVT    54  /* Unable to convert units */
+#define NOCHKPNTS    56  /* No checkpoints in environment */
+#define NOTINSFND    58  /* No Triangles in environment */
+#define INCELEVUN    60  /* Inconsistant elevation units */
+#define DSIGNIS2D    62  /* Design file is 2D  */
+
+#define STOPSENDG    64  /* stop sending for 'do_to_...' routins */
+
+#define    EREXERDAT        70 /* error exercising data */
+#define    ERFREEMEM        72 /* error freeing memory */
+#define    ERREMENV        74 /* error removing environment data */
+
+#define    ERLDCDTBL        80 /* error loading codetable */
+#define    ERLDEVHDR        82 /* error loading env_header */
+#define    ERLDTXENV        84 /* error loading environment structure */
+#define    ERLDTXFIL        86 /* error loading file headers */
+#define    ERLDTXINT        88 /* error loading interpolation records */
+#define    ERLDTXPAR        90 /* error loading parameters */
+#define    ERLDTXTIN        92 /* error loading triangle records */
+#define    ERLDTXXYZ        94 /* error loading point records */
+#define    ERLDXYHDR        96 /* error loading point file header */
+
+#define    ERSVCDTBL        98 /* error saving codetable */
+#define    ERSVEVHDR        100 /* error saving env_header */
+#define    ERSVTXENV        102 /* error saving environment structure */
+#define    ERSVTXFIL        104 /* error saving file headers */
+#define    ERSVTXINT        106 /* error saving interpolation records */
+#define    ERSVTXPAR        108 /* error saving parameters */
+#define    ERSVTXTIN        110 /* error saving triangle records to .ttn */
+#define    ERSVTXXYZ        112 /* error saving point records to .ttn */
+#define    ERSVERCOD        114 /* error saving version and code */
+
+#define    ERSVXYHDR        116 /* error saving point file header */
+#define    ERSVXYREC        118 /* error saving point record to .xyz */
+#define    ERSVTNHDR        120 /* error saving tin file header */
+#define    ERSVTNREC        122 /* error saving triangle record to .tin */
+
+#define ERLONGNAME              126 /* name too long */
+#define MATRIXSET               128 /* matrix is already set */
+#define ISNOTSET                130 /* the requested info is not present */
+#define INVLDMATRIX             132 /* invalid matrix */
+
+#define TOOMANYENV              134 /* too many models */
+
+#define NOMATRIX                136 /* no matrix present */
+
+
+/*----------------------------------------------------------------------------*/
+/* (trmdslst.h)                                                               */
+/*----------------------------------------------------------------------------*/
+
+typedef int (*FUNCT_PTR)();
+
+typedef struct TXxyz *TXXP;
+typedef struct TXtin  *TXTP;
+typedef struct TXfile *TXFP;
+typedef struct TXheader *TXHP;
+typedef struct TMpf *TXPF;
+
+typedef struct TXxyz TXXS;
+typedef struct TXtin  TXTS;
+typedef struct TXfile TXFS;
+typedef struct TXheader TXHS;
+
+typedef double TXmatrix[16];
+
+
+
+struct TXpoint
+{
+  long x,y,z;
+};
+
+struct TXrange
+{
+  struct TXpoint min, max;
+
+};
+
+
+struct TXsymbology
+{
+   unsigned char clr_index;
+   unsigned char red;
+   unsigned char green;
+   unsigned char blue;
+   unsigned char weight;
+   unsigned char style;
+};
+
+#if !defined (mdl)
+
+struct TXxyz      /*   XYZ record  */
+{
+#ifndef BITFIELDS_REVERSED
+  unsigned char pd :1;
+  unsigned char rsrv :1; 
+  unsigned char type :6;  /* file type */
+  unsigned char weight;
+  unsigned char weight_flag :1;
+  unsigned char processed :1;
+  unsigned char dummy :6;
+  unsigned char r1 :7;
+  unsigned char deleted :1;    /*   point is deletd */
+#else
+  unsigned char deleted :1;    /*   point is deletd */
+  unsigned char r1 :7;
+  unsigned char dummy :6;
+  unsigned char processed :1;
+  unsigned char weight_flag :1;
+  unsigned char weight;
+  unsigned char type :6;  /* file type */
+  unsigned char rsrv :1; 
+  unsigned char pd :1;
+#endif
+  long  x;             /*   X  coordinate   */
+  long  y;             /*   Y  coordinate   */
+  long  z;             /*   Z  coordinate   */
+} ;
+
+
+struct TXtin   /*  TIN record  */
+{
+  TXXP p1;    /*  first point  */
+  TXXP p2;    /*  second point */
+  TXXP p3;    /*  third point  */
+  TXTP n12;   /*  adjacent triangle to edge p1-p2 */
+  TXTP n23;   /*  adjacent triangle to edge p2-p3 */
+  TXTP n31;   /*  adjacent triangle to edge p3-p1 */
+#ifndef BITFIELDS_REVERSED
+  unsigned char b12 :1;        /*  p1-p2 is part of a break line */
+  unsigned char b23 :1;        /*  p2-p3 is part of a break line */
+  unsigned char b31 :1;        /*  p3-p1 is part of a break line */
+  unsigned char deleted :1;    /*  triangle is deleted  */
+  unsigned char user_bit  :1;  /*  This bit can be used as another processed bit*/
+  unsigned char removed :1;    /*  triangle is removed from network */
+  unsigned char processed :1;  /*  triangle is processed for current
+                                process  */
+  unsigned char planar :1;     /*  the terrain is planer in this area */
+                               /*  no unsigned char alignment needed here because
+                                   of how data was written  (wbw 2/93) */
+#else
+  unsigned char planar :1;     /*  the terrain is planer in this area */
+                               /*  no unsigned char alignment needed here because
+                                   of how data was written  (wbw 2/93) */
+  unsigned char processed :1;  /*  triangle is processed for current
+                                process  */
+  unsigned char removed :1;    /*  triangle is removed from network */
+  unsigned char user_bit  :1;  /*  This bit can be used as another processed bit*/
+  unsigned char deleted :1;    /*  triangle is deleted  */
+  unsigned char b31 :1;        /*  p3-p1 is part of a break line */
+  unsigned char b23 :1;        /*  p2-p3 is part of a break line */
+  unsigned char b12 :1;        /*  p1-p2 is part of a break line */
+#endif
+} ;
+
+#endif /* mdl */
+
+
+struct TXheader /*   header of a series of TIN or XYZ records*/
+{
+  long allocated;       /*  #of TIN records allocted  */
+  long used;            /*  #of TIN records used      */
+  union
+  {
+    TXTP tins;  /*  pointer to TIN records    */
+    TXXP xyzs;  /*  pointer to XYZ records    */
+  } data;
+  TXHP next; /*  pointer to the next header in the chain of headers
+                 belonging to the same file type  */
+
+  TXHP fea_chain; /*  pointer to the next header in the chain of headers
+                      belonging to the same feature  */
+
+  struct TXfeature *fea;
+  void *app_ptr;  /* a pointer to whatever software developer wants */
+} ;
+
+
+struct TXfeature
+{
+  wchar_t *name;
+  struct TXrange range;
+  long  no_pnts;     /*  number of non deleted points  */
+  long  no_deleted;  /*  number of deleted records */
+  TXHP data;  /*  pointer to first data header  */
+  struct TXfeature *next;
+  TXFP file;
+  struct TXsymbology symb;
+  wchar_t pad1[2];/* for unsigned char alignment (wbw 2/93) */
+  void *app_ptr;  /* a pointer to whatever software developer wants */
+#ifndef BITFIELDS_REVERSED
+  unsigned long exclude :1;  /*  if set, exclude this feature
+                 from triangulation */
+  unsigned long round_ctr :1; /*  if set, the countours should be smooth */
+                              /*  even if the feature is linear/areal */
+  unsigned long exercised :1;  /*  if set, the feature has not been modified */
+                  /*  since last exercise */
+  unsigned long pad2:29;        /* for unsigned char alignment (wbw 2/93) */
+#else
+  unsigned long pad2:29;        /* for unsigned char alignment (wbw 2/93) */
+
+  unsigned long exercised :1;  /*  if set, the feature has not been modified */
+                  /*  since last exercise */
+  unsigned long round_ctr :1; /*  if set, the countours should be smooth */
+                              /*  even if the feature is linear/areal */
+
+  unsigned long exclude :1;  /*  if set, exclude this feature
+                 from triangulation */
+#endif
+};
+
+struct TXfile     /*  output file descriptor  */
+{
+  struct TXrange range;
+  long type;
+  long  no_pnts;     /*  number of non deleted points  */
+  long  no_deleted;  /*  number of deleted records */
+  TXHP data;  /*  pointer to first data header  */
+  long no_features; /* also used to store mlr in the tinfile */
+  struct TXfeature *feature;
+  void *app_ptr;  /* a pointer to whatever software developer wants */
+#ifndef BITFIELDS_REVERSED
+  unsigned long exercised :1;    /*  TRUE if the file has been exercised     */
+  unsigned long exclude :1;      /*  if set, exclude this file from triangulation */
+  unsigned long triangulate :1;  /* TRUE for immediate triangulation */
+  unsigned long pad:29;          /* for unsigned char alignment (wbw 2/93) */
+#else
+  unsigned long pad:29;          /* for unsigned char alignment (wbw 2/93) */
+  unsigned long triangulate :1;  /* TRUE for immediate triangulation */
+  unsigned long exclude :1;      /*  if set, exclude this file from triangulation */
+  unsigned long exercised :1;    /*  TRUE if the file has been exercised     */
+#endif
+};
+
+
+
+
+struct TXinterpol
+{
+  wchar_t    desc[DESC_SIZE_TriM+1];    /* description */
+  wchar_t    code[5];  /*  4 characters code  */
+  FUNCT_PTR  alloc;  /* pointer to allocate function  */
+  FUNCT_PTR  init;   /* pointer to initiate function  */
+  FUNCT_PTR  calc;   /* pointer to calculate function */
+  FUNCT_PTR  free;   /* pointer to free function */
+  struct TXinterpol *next; /* next interpolation method */
+};
+
 -
-/*----------------------------------------------------------------------------*/
-/* (filehdrs.h)                                                               */
-/*----------------------------------------------------------------------------*/
-
-/*   This file describes the version 2 XYZ and TTN file headers  */
-
-/* these 'MAGIC' definitions are not translatable. They are read from  */
-/* and written to TTN and XYZ binary files, and never seen by the user */
-
-#define XYZ_MAGIC L"XYZ"  /* DO_NOT_TRANSLATE */
-#define TTN_MAGIC "TTN"  /* DO_NOT_TRANSLATE */
-
-typedef struct
-{
-  unsigned char  magic[3]; // Do not convert to unicode.
-  wchar_t  version;
-} hdr_magic;
-
-typedef struct
-{
-#ifndef BITFIELDS_REVERSED
-  unsigned long   projection_set:1;
-  unsigned long   projection:1;
-  unsigned long   non_elevation:1;
-  unsigned long   continous:1;
-  unsigned long   apply_mtx:12;
-  unsigned long   resv:16;
-#else
-  unsigned long   resv:16;
-  unsigned long   apply_mtx:12;
-  unsigned long   continous:1;
-  unsigned long   non_elevation:1;
-  unsigned long   projection:1;
-  unsigned long   projection_set:1;
-#endif
-} hdr_flags;
-
-typedef struct
-{
-  wchar_t        name[PROJ_SIZE_TriM+1];
-  wchar_t        vertical[DATUM_SIZE_TriM+1];
-  wchar_t        horizontal[DATUM_SIZE_TriM+1];
-} hdr_projection;
-
-/*   XYZ file header  */
-
-typedef struct
-{
-  hdr_magic         magic;
-  wchar_t           date[26];
-  wchar_t           type;
-  wchar_t           feature[FEATURE_NAME_SIZE_TriM+1];
-  struct TXrange    range;
-  hdr_flags         flags;
-  TXmatrix          matrix;
-  long              no_points;
-  long              no_records;
-  long              no_deleted;
-  wchar_t           description[DESC_SIZE_TriM+1];
-  wchar_t           unit[UNIT_SIZE_TriM+1];
-  hdr_projection    proj;
-  wchar_t           attribute_name[ATTR_NAME_SIZE_TriM+1];
-  double            rmse;
-} xyz_file_header;
-
-
-typedef struct ttn_file_header_struct    /* structure name  (wbw 2/93) */
-{
-  hdr_magic         magic;
-  wchar_t           date[26];
-  wchar_t           pad1[2];    /* for unsigned char alignment  (wbw 2/93) */
-  struct TXrange    range;
-  hdr_flags         flags;
-  wchar_t           pad2[4];    /* for unsigned char alignment  (wbw 2/93) */
-  TXmatrix          matrix;
-  long              no_points;
-  long              no_records;
-  long              no_deleted_points;
-  long              no_triangles;
-  long              no_deleted_triangles;
-  long              no_features;
-  wchar_t           description[DESC_SIZE_TriM+1];
-  wchar_t           unit[UNIT_SIZE_TriM+1];
-  hdr_projection    proj;
-  wchar_t           attribute_name[ATTR_NAME_SIZE_TriM+1];
-  wchar_t           pad3[2];    /* for unsigned char alignment  (wbw 2/93) */
-  double            rmse;
-} ttn_file_header;
-
+
+/*----------------------------------------------------------------------------*/
+/* (filehdrs.h)                                                               */
+/*----------------------------------------------------------------------------*/
+
+/*   This file describes the version 2 XYZ and TTN file headers  */
+
+/* these 'MAGIC' definitions are not translatable. They are read from  */
+/* and written to TTN and XYZ binary files, and never seen by the user */
+
+#define XYZ_MAGIC L"XYZ"  /* DO_NOT_TRANSLATE */
+#define TTN_MAGIC "TTN"  /* DO_NOT_TRANSLATE */
+
+typedef struct
+{
+  unsigned char  magic[3]; // Do not convert to unicode.
+  wchar_t  version;
+} hdr_magic;
+
+typedef struct
+{
+#ifndef BITFIELDS_REVERSED
+  unsigned long   projection_set:1;
+  unsigned long   projection:1;
+  unsigned long   non_elevation:1;
+  unsigned long   continous:1;
+  unsigned long   apply_mtx:12;
+  unsigned long   resv:16;
+#else
+  unsigned long   resv:16;
+  unsigned long   apply_mtx:12;
+  unsigned long   continous:1;
+  unsigned long   non_elevation:1;
+  unsigned long   projection:1;
+  unsigned long   projection_set:1;
+#endif
+} hdr_flags;
+
+typedef struct
+{
+  wchar_t        name[PROJ_SIZE_TriM+1];
+  wchar_t        vertical[DATUM_SIZE_TriM+1];
+  wchar_t        horizontal[DATUM_SIZE_TriM+1];
+} hdr_projection;
+
+/*   XYZ file header  */
+
+typedef struct
+{
+  hdr_magic         magic;
+  wchar_t           date[26];
+  wchar_t           type;
+  wchar_t           feature[FEATURE_NAME_SIZE_TriM+1];
+  struct TXrange    range;
+  hdr_flags         flags;
+  TXmatrix          matrix;
+  long              no_points;
+  long              no_records;
+  long              no_deleted;
+  wchar_t           description[DESC_SIZE_TriM+1];
+  wchar_t           unit[UNIT_SIZE_TriM+1];
+  hdr_projection    proj;
+  wchar_t           attribute_name[ATTR_NAME_SIZE_TriM+1];
+  double            rmse;
+} xyz_file_header;
+
+
+typedef struct ttn_file_header_struct    /* structure name  (wbw 2/93) */
+{
+  hdr_magic         magic;
+  wchar_t           date[26];
+  wchar_t           pad1[2];    /* for unsigned char alignment  (wbw 2/93) */
+  struct TXrange    range;
+  hdr_flags         flags;
+  wchar_t           pad2[4];    /* for unsigned char alignment  (wbw 2/93) */
+  TXmatrix          matrix;
+  long              no_points;
+  long              no_records;
+  long              no_deleted_points;
+  long              no_triangles;
+  long              no_deleted_triangles;
+  long              no_features;
+  wchar_t           description[DESC_SIZE_TriM+1];
+  wchar_t           unit[UNIT_SIZE_TriM+1];
+  hdr_projection    proj;
+  wchar_t           attribute_name[ATTR_NAME_SIZE_TriM+1];
+  wchar_t           pad3[2];    /* for unsigned char alignment  (wbw 2/93) */
+  double            rmse;
+} ttn_file_header;
+
 -
-/*----------------------------------------------------------------------------*/
-/* (devstruct.h)                                                              */
-/*----------------------------------------------------------------------------*/
-
-struct TXdbgdis  /*  THIS IS ONLY FOR TriM SOFTWARE  */
-{
-  FUNCT_PTR just_wait_add;
-  FUNCT_PTR set_just_wait_add;
-  FUNCT_PTR display_triangle_dbg_add;
-  FUNCT_PTR display_point_dbg_add;
-  FUNCT_PTR set_dbg_view_add;
-  FUNCT_PTR flush_dbg_view_add;
-  FUNCT_PTR  percent_init_add;
-  FUNCT_PTR  percent_next_add;
-  FUNCT_PTR  percent_end_add;
-};
-
-
-struct FLjust_point
-{
-  long x, y, z;
-};
-
-
-struct FLtin
-{
-  struct TXtin *tin;
-  wchar_t type;             /* type = 1, 2, 3 */
-  wchar_t its_a_start;
-  wchar_t entry_index;
-  wchar_t exit_index;
-  struct FLtin *next_t;
-};
-
-
-struct FLnode
-{
-  struct FLpetal    *p;     /* first petal in a circular list
-                     of petals which orbit the node */
-  struct FLjust_point *pnt; /* geometry of node */
-  wchar_t          type;    /* type = 1,3,-1,-2,-3.  Refers to
-                   location of node on triangle.
-                   1 = vertex of type 1 tri. 3 = center
-                   of type 3 tri. -1 = exit edge of
-                   type 1 tri.  -2 = edge of type 2 tri.
-                   -3 = edge of type 3 tri. */
-  struct FLnode     *nxt_nd; /* next node in the list of node
-                    assoc. with a network */
-  wchar_t        visited;
-};
-
-struct FLpetal
-{
-  struct FLnode *nd;        /* end node of the petal */
-  struct FLtin  *start_t;
-  struct FLtin  *end_t;
-  struct FLjust_point *pnt; /* list of points from start to end of
-                   the petal */
-  double dist;            /* xy length of list of points */
-  wchar_t   trend;         /*   ?  */
-  short  no_t;            /* number of tins */
-  struct FLpetal *nxt_p;    /* next petal pointer for the circular
-                   list of pointers which orbit a
-                   start node */
-};
-
-
-struct FLnetwork
-{
-  struct FLnode    *start_nd;
-  struct FLnode    *end_nd;
-  struct FLnetwork *next_n;
-  long             no_nd;
-};
-
-
-struct FLpath
-{
-  long        no_alloc;
-  long        no_used;
-  struct FLpetal  *petal;
-  struct FLpath   *next;
-  struct FLpath   *prev;
-};
-
-
-struct FLpath_node
-{
-  struct FLnode    *node;
-  struct FLpath    *path;
-  struct FLpath_node *next;
-};
-
-struct FLnetwork *FLroot(), *FLend();
-struct FLpath_node *FLpath_root();
-
-
-struct TXparams
-{
-   ttn_file_header  hdr;
-   long multiplier;
-   long in_max_length;
-   long out_max_length;
-
-
-/*  MATRICES  */
-
-   TXmatrix env_uor;     /*  converts from model values to design file uors */
-   TXmatrix comp_env;    /*  converts from computational to model values  */
-   TXmatrix uor_env;     /*  converts from design file uors to model values */
-#ifndef BITFIELDS_REVERSED
-   unsigned long env_comp_set : 1;
-   unsigned long design_comp_set : 1;
-#else
-   unsigned long design_comp_set : 1;
-   unsigned long env_comp_set : 1;
-#endif
-};
-
-
-
-struct OUTpoint    /* Graphics point */
- {
-    long x;
-        long y;
-    long z;
- };
-struct GRApoint    /* Graphics point */
- {
-        long outx;
-    long outy;
-    long outz;
- };
-
-
-struct TM3d_dbl_vector
-{
-  double     x, y, z;
-};
-
-struct TM2d_int_vector
-{
-  long    x, y;
-};
-
-
-
+
+/*----------------------------------------------------------------------------*/
+/* (devstruct.h)                                                              */
+/*----------------------------------------------------------------------------*/
+
+struct TXdbgdis  /*  THIS IS ONLY FOR TriM SOFTWARE  */
+{
+  FUNCT_PTR just_wait_add;
+  FUNCT_PTR set_just_wait_add;
+  FUNCT_PTR display_triangle_dbg_add;
+  FUNCT_PTR display_point_dbg_add;
+  FUNCT_PTR set_dbg_view_add;
+  FUNCT_PTR flush_dbg_view_add;
+  FUNCT_PTR  percent_init_add;
+  FUNCT_PTR  percent_next_add;
+  FUNCT_PTR  percent_end_add;
+};
+
+
+struct FLjust_point
+{
+  long x, y, z;
+};
+
+
+struct FLtin
+{
+  struct TXtin *tin;
+  wchar_t type;             /* type = 1, 2, 3 */
+  wchar_t its_a_start;
+  wchar_t entry_index;
+  wchar_t exit_index;
+  struct FLtin *next_t;
+};
+
+
+struct FLnode
+{
+  struct FLpetal    *p;     /* first petal in a circular list
+                     of petals which orbit the node */
+  struct FLjust_point *pnt; /* geometry of node */
+  wchar_t          type;    /* type = 1,3,-1,-2,-3.  Refers to
+                   location of node on triangle.
+                   1 = vertex of type 1 tri. 3 = center
+                   of type 3 tri. -1 = exit edge of
+                   type 1 tri.  -2 = edge of type 2 tri.
+                   -3 = edge of type 3 tri. */
+  struct FLnode     *nxt_nd; /* next node in the list of node
+                    assoc. with a network */
+  wchar_t        visited;
+};
+
+struct FLpetal
+{
+  struct FLnode *nd;        /* end node of the petal */
+  struct FLtin  *start_t;
+  struct FLtin  *end_t;
+  struct FLjust_point *pnt; /* list of points from start to end of
+                   the petal */
+  double dist;            /* xy length of list of points */
+  wchar_t   trend;         /*   ?  */
+  short  no_t;            /* number of tins */
+  struct FLpetal *nxt_p;    /* next petal pointer for the circular
+                   list of pointers which orbit a
+                   start node */
+};
+
+
+struct FLnetwork
+{
+  struct FLnode    *start_nd;
+  struct FLnode    *end_nd;
+  struct FLnetwork *next_n;
+  long             no_nd;
+};
+
+
+struct FLpath
+{
+  long        no_alloc;
+  long        no_used;
+  struct FLpetal  *petal;
+  struct FLpath   *next;
+  struct FLpath   *prev;
+};
+
+
+struct FLpath_node
+{
+  struct FLnode    *node;
+  struct FLpath    *path;
+  struct FLpath_node *next;
+};
+
+struct FLnetwork *FLroot(), *FLend();
+struct FLpath_node *FLpath_root();
+
+
+struct TXparams
+{
+   ttn_file_header  hdr;
+   long multiplier;
+   long in_max_length;
+   long out_max_length;
+
+
+/*  MATRICES  */
+
+   TXmatrix env_uor;     /*  converts from model values to design file uors */
+   TXmatrix comp_env;    /*  converts from computational to model values  */
+   TXmatrix uor_env;     /*  converts from design file uors to model values */
+#ifndef BITFIELDS_REVERSED
+   unsigned long env_comp_set : 1;
+   unsigned long design_comp_set : 1;
+#else
+   unsigned long design_comp_set : 1;
+   unsigned long env_comp_set : 1;
+#endif
+};
+
+
+
+struct OUTpoint    /* Graphics point */
+ {
+    long x;
+        long y;
+    long z;
+ };
+struct GRApoint    /* Graphics point */
+ {
+        long outx;
+    long outy;
+    long outz;
+ };
+
+
+struct TM3d_dbl_vector
+{
+  double     x, y, z;
+};
+
+struct TM2d_int_vector
+{
+  long    x, y;
+};
+
+
+
 -
-/*----------------------------------------------------------------------------*/
-/* (v1struct.h)                                                               */
-/*----------------------------------------------------------------------------*/
-
-/* had a conflict with ustfnc.h
-  double * unconvert_double(double * double_buff );
-*/
-
-
-typedef struct TXOfile *TXOFP;
-typedef struct TXOfile TXOFS;
-
-
-#if !defined (mdl)
-
-struct TXOfile     /*  output file descriptor  */
-{
-  long  line_style;   /*  characteristics of the line which will   */
-  long  line_color;   /*  connect the points in this point file.   */
-  long  line_weight;  /*  Line_style = -1 replesents no line.      */
-  long  symbol;       /*  characteristics of the symbol which will */
-  long  symbol_color; /*  be places at each point of this file.    */
-  long  symbol_weight;
-  struct
-  {
-   long x;
-   long y;
-   long z;
-  }  min,max;
-  long type;
-  long  no_pnts;     /*  number of non deleted points  */
-  long  no_deleted;  /*  number of deleted records */
-  TXHP data;  /*  pointer to first data header  */
-#ifndef BITFIELDS_REVERSED
-  unsigned char fence_exists :1;  /* =1 if user has defined a fence */
-  unsigned char connect :1;       /* TRUE if the points should be connected  */
-  unsigned char exercised :1;     /* TRUE if the file has been exercised     */
-  unsigned char triangulate :1;   /* TRUE for immediate triangulation */
-#else
-  unsigned char triangulate :1;   /* TRUE for immediate triangulation */
-  unsigned char exercised :1;     /* TRUE if the file has been exercised     */
-  unsigned char connect :1;       /* TRUE if the points should be connected  */
-  unsigned char fence_exists :1;  /* =1 if user has defined a fence */
-<<<<<<< HEAD
-#endif	
-=======
-#endif
->>>>>>> a28e0308
-};
-
-#endif /* mdl */
-
-
-struct elev_tbl_rec
-{
-  long index;     /* relative position of rec in the table.
-                   The first record has index 0  */
-  long elev;    /* actual elevation */
-  long color;
-  long weight;
-  long style;
-  long major;    /* TRUE if this elevation is a major contour */
-};
-
-
-struct elev_tbl_hdr
-{
-  unsigned tbl_size;        /* unsigned chars allocated for elev. table */
-  long nor;            /* no of record in elevation table */
-  long minz,maxz;            /* range of z values in table      */
-  long interval;            /* contour interval after mult.    */
-  long   mult;            /* system mult when created        */
-  struct elev_tbl_rec *et_pnt;    /* pointer to first record        */
-};
-
+
+/*----------------------------------------------------------------------------*/
+/* (v1struct.h)                                                               */
+/*----------------------------------------------------------------------------*/
+
+/* had a conflict with ustfnc.h
+  double * unconvert_double(double * double_buff );
+*/
+
+
+typedef struct TXOfile *TXOFP;
+typedef struct TXOfile TXOFS;
+
+
+#if !defined (mdl)
+
+struct TXOfile     /*  output file descriptor  */
+{
+  long  line_style;   /*  characteristics of the line which will   */
+  long  line_color;   /*  connect the points in this point file.   */
+  long  line_weight;  /*  Line_style = -1 replesents no line.      */
+  long  symbol;       /*  characteristics of the symbol which will */
+  long  symbol_color; /*  be places at each point of this file.    */
+  long  symbol_weight;
+  struct
+  {
+   long x;
+   long y;
+   long z;
+  }  min,max;
+  long type;
+  long  no_pnts;     /*  number of non deleted points  */
+  long  no_deleted;  /*  number of deleted records */
+  TXHP data;  /*  pointer to first data header  */
+#ifndef BITFIELDS_REVERSED
+  unsigned char fence_exists :1;  /* =1 if user has defined a fence */
+  unsigned char connect :1;       /* TRUE if the points should be connected  */
+  unsigned char exercised :1;     /* TRUE if the file has been exercised     */
+  unsigned char triangulate :1;   /* TRUE for immediate triangulation */
+#else
+  unsigned char triangulate :1;   /* TRUE for immediate triangulation */
+  unsigned char exercised :1;     /* TRUE if the file has been exercised     */
+  unsigned char connect :1;       /* TRUE if the points should be connected  */
+  unsigned char fence_exists :1;  /* =1 if user has defined a fence */
+#endif
+};
+
+#endif /* mdl */
+
+
+struct elev_tbl_rec
+{
+  long index;     /* relative position of rec in the table.
+                   The first record has index 0  */
+  long elev;    /* actual elevation */
+  long color;
+  long weight;
+  long style;
+  long major;    /* TRUE if this elevation is a major contour */
+};
+
+
+struct elev_tbl_hdr
+{
+  unsigned tbl_size;        /* unsigned chars allocated for elev. table */
+  long nor;            /* no of record in elevation table */
+  long minz,maxz;            /* range of z values in table      */
+  long interval;            /* contour interval after mult.    */
+  long   mult;            /* system mult when created        */
+  struct elev_tbl_rec *et_pnt;    /* pointer to first record        */
+};
+