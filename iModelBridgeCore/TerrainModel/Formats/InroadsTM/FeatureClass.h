//---------------------------------------------------------------------------+
// $Copyright: (c) 2015 Bentley Systems, Incorporated. All rights reserved. $
//---------------------------------------------------------------------------+
#pragma once

#include <vector>

using namespace std;

#include "aecuti.h"
#include "dtmstr.h"
#include "FeatureDefs.h"

//---------------------------------------------------------------------------
// DESC: CFeature declaration
// HIST: Original - twlangha - 1/8/99
// MISC: Class for creating, loading, manipulating, and saving features.
//---------------------------------------------------------------------------
class CFeature
{
public:
    // Pointer to DTM feature and surface containing feature.
    struct CIVdtmftr *m_ftrP;
    struct CIVdtmsrf *m_srfP;

    // Constructor/Destructor
    CFeature();
    ~CFeature();

    // Methods for loading and saving features.
    int     LoadFromDTMByGuid ( BeSQLite::BeGuid *guidP, struct CIVdtmsrf *srfP = NULL );
    int     LoadFromDTMExteriorBoundary ( struct CIVdtmsrf *srfP = NULL );
    int     SaveToDTM ( struct CIVdtmsrf *srfP = NULL, long opt = 0, BOOL bReTin = TRUE );
    int     SaveAsNewToDTM ( struct CIVdtmsrf *srfP = NULL, long opt = 0 );
<<<<<<< HEAD
    int     SaveAsNewToDTM ( long opt );

    // Methods for locating features and feature vertexes by XYZ coordinate.
    void    LocateByDPInit ( BOOL bClosed = FALSE, BOOL bClosedXY = FALSE );
    int     LocateByDP ( DPoint3d *dpP, struct CIVdtmsrf *srfP );
    int     LocateByDP ( DPoint3d *dpP, struct CIVdtmsrf **srfsPP, int numSrfs );
    void    LocatePointByDPInit ( );
    int     LocatePointByDP ( long *indexP, CFeaturePnt *pntP, DPoint3d *dpP, BOOL bProjectToPlane = TRUE );
    int     LocatePointByDP ( long *indexP, DPoint3d *pntP, unsigned char *flg, DPoint3d *dpP );
    int     LocatePointByDP ( long *indexP, DPoint3d *pntP, DPoint3d *dpP );
=======
>>>>>>> af72fd24

    // Methods for retrieving and seting feature object's properties.
    boolean IsTriangulationEnabled ( );

    // Point manipulation methods.
    int     AddPoints ( CFeaturePnt *pntsP, long numPnts );
    int     AddPoints ( DPoint3d *pntsP, unsigned char *flgsP, long numPnts );
    int     AddPoints ( DPoint3d *pntsP, long numPnts );
<<<<<<< HEAD
    int     InsertPoints ( long index, CFeaturePnt *pntsP, long numPnts );
    int     InsertPoints ( long index, DPoint3d *pntsP, unsigned char *flgsP, long numPnts );
    int     InsertPoints ( long index, DPoint3d *pntsP, long numPnts );
    int     MovePoints ( long index, long numPnts, double deltaX, double deltaY, double deltaZ );
    int     RemovePoints ( long index, long numPnts );
    int     FindPoint( DPoint3d *pntP, long* index );
    int     GetPointAndIndex ( DPoint3d *pntP, long *index, DPoint3d *prjPntP );
    int     GetPoint ( long index, CFeaturePnt *ftrPntP );
    int     GetPoint ( long index, DPoint3d *pntP, unsigned char *flgP );
    int     GetPoint ( long index, DPoint3d *pntP );
=======
    int     RemovePoints ( long index, long numPnts );
>>>>>>> af72fd24
    int     GetPoints ( CFeaturePnt **flgPntsPP, long *numPntsP );
    int     GetPoints ( DPoint3d **pntsPP, unsigned char **pntFlgsPP, long *numPntsP );
    int     GetPoints ( DPoint3d **pntsPP, long *numPntsP );
    int     GetPoints ( std::vector<CFeaturePnt>& points );
    int     GetPoints ( std::vector<DPoint3d>& points );
<<<<<<< HEAD
    int     GetLength ( double *dLenP );
    int     Get2dLength ( double *dLenP );
    int     SetPoint ( long index, CFeaturePnt *pntP );
    int     SetPoint ( long index, DPoint3d *pntP, unsigned char *pntFlgP = NULL );
    int     SetDiscontinuity ( long index, BOOL bDiscnt );
    BOOL    IsDiscontinuity ( long index );
    BOOL    IsClosed ( BOOL bTestForClosedSections = FALSE, BOOL bTestXYonly = FALSE );
    BOOL    IsClosedXY ( BOOL bTestForClosedSections = FALSE );
=======
>>>>>>> af72fd24
    long    GetPointCount ( );
    void    ValidatePoints();
<<<<<<< HEAD
    long    GetSectionCount ( );
    int     GetSectionStart ( long sectionIndex, long *pntIndexP );
    long    GetSectionPointCount ( long index );
    int     GetSectionPoint ( long index, long pntIndex, CFeaturePnt *ftrPntP );
    int     GetSectionPoint ( long index, long pntIndex, DPoint3d *pntP, unsigned char *flgP );
    int     GetSectionPoint ( long index, long pntIndex, DPoint3d *pntP );
    int     GetSectionPoints ( long index, CFeaturePnt **flgPntsPP, long *numPntsP );
    int     GetSectionPoints ( long index, DPoint3d **pntsPP, unsigned char **pntFlgsPP, long *numPntsP );
    int     GetSectionPoints ( long index, DPoint3d **pntsPP, long *numPntsP );
    int     GetSectionPoints ( long index, std::vector<DPoint3d>& points );
    int     GetSectionLength ( double *dLenP, long index );
    int     Get2dSectionLength ( double *dLenP, long index );
    BOOL    IsSectionClosedXY ( long index );
    BOOL    IsSectionClosed ( long index, BOOL bTestXYonly = FALSE );
    int     DeletePointsAlongFeature( double startDis, double  stopDis );
    int     DistanceAtPoint ( double *distance, DPoint3d *position, DPoint3d *intPnt1, double tol, BOOL bIgnoreDiscon = FALSE, BOOL bHorzDist = FALSE );
    BOOL    FindClosestIntersection ( DPoint3d *intersection, DPoint3d *origin, DPoint3d *end, BOOL bIgnoreDiscon = FALSE );
=======
>>>>>>> af72fd24

    int     FreeAll ( );
    int     Clear ( );

    void    *m_pStyleInfo;

public: // IPlanLinearEntity implementation
    // Point allocation methods.
    int     CheckPointsAllocation( long numNewPnts );
    void    FreePoints ( );
    int     LoadPoints ( );
    boolean PointsAreLoaded ( );

    // Style allocation methods.
    void    FreeStyles ( );
    int     LoadStyles ( );
    boolean StylesAreLoaded ( );

    // PayItem allocation methods.
    void    FreePayItems ( );
    int     LoadPayItems ( );
    boolean PayItemsAreLoaded ( );

    // Point Flags Validation
    void ReversePointDisconFlags ( BOOL bFeatureToDTM );

    // Member variables to hold feature properties.
    BeSQLite::BeGuid              m_guid;
    long              m_nType;
    wchar_t           m_sName[DTM_C_NAMSIZ];
    wchar_t           m_sDesc[DTM_C_NAMSIZ];
    wchar_t           m_sParent[DTM_C_NAMSIZ];
    unsigned char              m_flag;

    // Feature points member variables.
    CFeaturePnt      *m_pntsP;
    long              m_nNumPnts;
    long              m_nPntsAlc;
    double            m_dPntDensity;
    long              m_nPntAllocSize;

    // Feature styles member variables.
    CIVdtmstynam     *m_stylesP;
    long              m_nNumStyles;
    long              m_nStylesAlc;

    // Feature pay item member variables.
    CIVdtmpaynam     *m_payItemsP;
    long              m_nNumPayItems;
    long              m_nPayItemsAlc;
<<<<<<< HEAD

    // Located guids and points lists.
    BeSQLite::BeGuid             *m_locateGuidsP;
    long              m_nNumLocateGuids;
    long              m_nLocateGuidsAlc;
    BOOL              m_bLocateClosed;
    BOOL              m_bLocateClosedXY;

    long             *m_locatePointsP;
    long              m_nNumLocatePoints;
    long              m_nLocatePointsAlc;
=======
>>>>>>> af72fd24
};

//{{AFX_INSERT_LOCATION}}
// Microsoft Developer Studio will insert additional declarations immediately before the previous line.
<|MERGE_RESOLUTION|>--- conflicted
+++ resolved
@@ -1,175 +1,105 @@
-//---------------------------------------------------------------------------+
-// $Copyright: (c) 2015 Bentley Systems, Incorporated. All rights reserved. $
-//---------------------------------------------------------------------------+
-#pragma once
-
-#include <vector>
-
-using namespace std;
-
-#include "aecuti.h"
-#include "dtmstr.h"
-#include "FeatureDefs.h"
-
-//---------------------------------------------------------------------------
-// DESC: CFeature declaration
-// HIST: Original - twlangha - 1/8/99
-// MISC: Class for creating, loading, manipulating, and saving features.
-//---------------------------------------------------------------------------
-class CFeature
-{
-public:
-    // Pointer to DTM feature and surface containing feature.
-    struct CIVdtmftr *m_ftrP;
-    struct CIVdtmsrf *m_srfP;
-
-    // Constructor/Destructor
-    CFeature();
-    ~CFeature();
-
-    // Methods for loading and saving features.
-    int     LoadFromDTMByGuid ( BeSQLite::BeGuid *guidP, struct CIVdtmsrf *srfP = NULL );
-    int     LoadFromDTMExteriorBoundary ( struct CIVdtmsrf *srfP = NULL );
-    int     SaveToDTM ( struct CIVdtmsrf *srfP = NULL, long opt = 0, BOOL bReTin = TRUE );
-    int     SaveAsNewToDTM ( struct CIVdtmsrf *srfP = NULL, long opt = 0 );
-<<<<<<< HEAD
-    int     SaveAsNewToDTM ( long opt );
-
-    // Methods for locating features and feature vertexes by XYZ coordinate.
-    void    LocateByDPInit ( BOOL bClosed = FALSE, BOOL bClosedXY = FALSE );
-    int     LocateByDP ( DPoint3d *dpP, struct CIVdtmsrf *srfP );
-    int     LocateByDP ( DPoint3d *dpP, struct CIVdtmsrf **srfsPP, int numSrfs );
-    void    LocatePointByDPInit ( );
-    int     LocatePointByDP ( long *indexP, CFeaturePnt *pntP, DPoint3d *dpP, BOOL bProjectToPlane = TRUE );
-    int     LocatePointByDP ( long *indexP, DPoint3d *pntP, unsigned char *flg, DPoint3d *dpP );
-    int     LocatePointByDP ( long *indexP, DPoint3d *pntP, DPoint3d *dpP );
-=======
->>>>>>> af72fd24
-
-    // Methods for retrieving and seting feature object's properties.
-    boolean IsTriangulationEnabled ( );
-
-    // Point manipulation methods.
-    int     AddPoints ( CFeaturePnt *pntsP, long numPnts );
-    int     AddPoints ( DPoint3d *pntsP, unsigned char *flgsP, long numPnts );
-    int     AddPoints ( DPoint3d *pntsP, long numPnts );
-<<<<<<< HEAD
-    int     InsertPoints ( long index, CFeaturePnt *pntsP, long numPnts );
-    int     InsertPoints ( long index, DPoint3d *pntsP, unsigned char *flgsP, long numPnts );
-    int     InsertPoints ( long index, DPoint3d *pntsP, long numPnts );
-    int     MovePoints ( long index, long numPnts, double deltaX, double deltaY, double deltaZ );
-    int     RemovePoints ( long index, long numPnts );
-    int     FindPoint( DPoint3d *pntP, long* index );
-    int     GetPointAndIndex ( DPoint3d *pntP, long *index, DPoint3d *prjPntP );
-    int     GetPoint ( long index, CFeaturePnt *ftrPntP );
-    int     GetPoint ( long index, DPoint3d *pntP, unsigned char *flgP );
-    int     GetPoint ( long index, DPoint3d *pntP );
-=======
-    int     RemovePoints ( long index, long numPnts );
->>>>>>> af72fd24
-    int     GetPoints ( CFeaturePnt **flgPntsPP, long *numPntsP );
-    int     GetPoints ( DPoint3d **pntsPP, unsigned char **pntFlgsPP, long *numPntsP );
-    int     GetPoints ( DPoint3d **pntsPP, long *numPntsP );
-    int     GetPoints ( std::vector<CFeaturePnt>& points );
-    int     GetPoints ( std::vector<DPoint3d>& points );
-<<<<<<< HEAD
-    int     GetLength ( double *dLenP );
-    int     Get2dLength ( double *dLenP );
-    int     SetPoint ( long index, CFeaturePnt *pntP );
-    int     SetPoint ( long index, DPoint3d *pntP, unsigned char *pntFlgP = NULL );
-    int     SetDiscontinuity ( long index, BOOL bDiscnt );
-    BOOL    IsDiscontinuity ( long index );
-    BOOL    IsClosed ( BOOL bTestForClosedSections = FALSE, BOOL bTestXYonly = FALSE );
-    BOOL    IsClosedXY ( BOOL bTestForClosedSections = FALSE );
-=======
->>>>>>> af72fd24
-    long    GetPointCount ( );
-    void    ValidatePoints();
-<<<<<<< HEAD
-    long    GetSectionCount ( );
-    int     GetSectionStart ( long sectionIndex, long *pntIndexP );
-    long    GetSectionPointCount ( long index );
-    int     GetSectionPoint ( long index, long pntIndex, CFeaturePnt *ftrPntP );
-    int     GetSectionPoint ( long index, long pntIndex, DPoint3d *pntP, unsigned char *flgP );
-    int     GetSectionPoint ( long index, long pntIndex, DPoint3d *pntP );
-    int     GetSectionPoints ( long index, CFeaturePnt **flgPntsPP, long *numPntsP );
-    int     GetSectionPoints ( long index, DPoint3d **pntsPP, unsigned char **pntFlgsPP, long *numPntsP );
-    int     GetSectionPoints ( long index, DPoint3d **pntsPP, long *numPntsP );
-    int     GetSectionPoints ( long index, std::vector<DPoint3d>& points );
-    int     GetSectionLength ( double *dLenP, long index );
-    int     Get2dSectionLength ( double *dLenP, long index );
-    BOOL    IsSectionClosedXY ( long index );
-    BOOL    IsSectionClosed ( long index, BOOL bTestXYonly = FALSE );
-    int     DeletePointsAlongFeature( double startDis, double  stopDis );
-    int     DistanceAtPoint ( double *distance, DPoint3d *position, DPoint3d *intPnt1, double tol, BOOL bIgnoreDiscon = FALSE, BOOL bHorzDist = FALSE );
-    BOOL    FindClosestIntersection ( DPoint3d *intersection, DPoint3d *origin, DPoint3d *end, BOOL bIgnoreDiscon = FALSE );
-=======
->>>>>>> af72fd24
-
-    int     FreeAll ( );
-    int     Clear ( );
-
-    void    *m_pStyleInfo;
-
-public: // IPlanLinearEntity implementation
-    // Point allocation methods.
-    int     CheckPointsAllocation( long numNewPnts );
-    void    FreePoints ( );
-    int     LoadPoints ( );
-    boolean PointsAreLoaded ( );
-
-    // Style allocation methods.
-    void    FreeStyles ( );
-    int     LoadStyles ( );
-    boolean StylesAreLoaded ( );
-
-    // PayItem allocation methods.
-    void    FreePayItems ( );
-    int     LoadPayItems ( );
-    boolean PayItemsAreLoaded ( );
-
-    // Point Flags Validation
-    void ReversePointDisconFlags ( BOOL bFeatureToDTM );
-
-    // Member variables to hold feature properties.
-    BeSQLite::BeGuid              m_guid;
-    long              m_nType;
-    wchar_t           m_sName[DTM_C_NAMSIZ];
-    wchar_t           m_sDesc[DTM_C_NAMSIZ];
-    wchar_t           m_sParent[DTM_C_NAMSIZ];
-    unsigned char              m_flag;
-
-    // Feature points member variables.
-    CFeaturePnt      *m_pntsP;
-    long              m_nNumPnts;
-    long              m_nPntsAlc;
-    double            m_dPntDensity;
-    long              m_nPntAllocSize;
-
-    // Feature styles member variables.
-    CIVdtmstynam     *m_stylesP;
-    long              m_nNumStyles;
-    long              m_nStylesAlc;
-
-    // Feature pay item member variables.
-    CIVdtmpaynam     *m_payItemsP;
-    long              m_nNumPayItems;
-    long              m_nPayItemsAlc;
-<<<<<<< HEAD
-
-    // Located guids and points lists.
-    BeSQLite::BeGuid             *m_locateGuidsP;
-    long              m_nNumLocateGuids;
-    long              m_nLocateGuidsAlc;
-    BOOL              m_bLocateClosed;
-    BOOL              m_bLocateClosedXY;
-
-    long             *m_locatePointsP;
-    long              m_nNumLocatePoints;
-    long              m_nLocatePointsAlc;
-=======
->>>>>>> af72fd24
-};
-
-//{{AFX_INSERT_LOCATION}}
-// Microsoft Developer Studio will insert additional declarations immediately before the previous line.
+//---------------------------------------------------------------------------+
+// $Copyright: (c) 2016 Bentley Systems, Incorporated. All rights reserved. $
+//---------------------------------------------------------------------------+
+#pragma once
+
+#include <vector>
+
+using namespace std;
+
+#include "aecuti.h"
+#include "dtmstr.h"
+#include "FeatureDefs.h"
+
+//---------------------------------------------------------------------------
+// DESC: CFeature declaration
+// HIST: Original - twlangha - 1/8/99
+// MISC: Class for creating, loading, manipulating, and saving features.
+//---------------------------------------------------------------------------
+class CFeature
+{
+public:
+    // Pointer to DTM feature and surface containing feature.
+    struct CIVdtmftr *m_ftrP;
+    struct CIVdtmsrf *m_srfP;
+
+    // Constructor/Destructor
+    CFeature();
+    ~CFeature();
+
+    // Methods for loading and saving features.
+    int     LoadFromDTMByGuid ( BeSQLite::BeGuid *guidP, struct CIVdtmsrf *srfP = NULL );
+    int     LoadFromDTMExteriorBoundary ( struct CIVdtmsrf *srfP = NULL );
+    int     SaveToDTM ( struct CIVdtmsrf *srfP = NULL, long opt = 0, BOOL bReTin = TRUE );
+    int     SaveAsNewToDTM ( struct CIVdtmsrf *srfP = NULL, long opt = 0 );
+
+    // Methods for retrieving and seting feature object's properties.
+    boolean IsTriangulationEnabled ( );
+
+    // Point manipulation methods.
+    int     AddPoints ( CFeaturePnt *pntsP, long numPnts );
+    int     AddPoints ( DPoint3d *pntsP, unsigned char *flgsP, long numPnts );
+    int     AddPoints ( DPoint3d *pntsP, long numPnts );
+    int     RemovePoints ( long index, long numPnts );
+    int     GetPoints ( CFeaturePnt **flgPntsPP, long *numPntsP );
+    int     GetPoints ( DPoint3d **pntsPP, unsigned char **pntFlgsPP, long *numPntsP );
+    int     GetPoints ( DPoint3d **pntsPP, long *numPntsP );
+    int     GetPoints ( std::vector<CFeaturePnt>& points );
+    int     GetPoints ( std::vector<DPoint3d>& points );
+    long    GetPointCount ( );
+    void    ValidatePoints();
+
+    int     FreeAll ( );
+    int     Clear ( );
+
+    void    *m_pStyleInfo;
+
+public: // IPlanLinearEntity implementation
+    // Point allocation methods.
+    int     CheckPointsAllocation( long numNewPnts );
+    void    FreePoints ( );
+    int     LoadPoints ( );
+    boolean PointsAreLoaded ( );
+
+    // Style allocation methods.
+    void    FreeStyles ( );
+    int     LoadStyles ( );
+    boolean StylesAreLoaded ( );
+
+    // PayItem allocation methods.
+    void    FreePayItems ( );
+    int     LoadPayItems ( );
+    boolean PayItemsAreLoaded ( );
+
+    // Point Flags Validation
+    void ReversePointDisconFlags ( BOOL bFeatureToDTM );
+
+    // Member variables to hold feature properties.
+    BeSQLite::BeGuid              m_guid;
+    long              m_nType;
+    wchar_t           m_sName[DTM_C_NAMSIZ];
+    wchar_t           m_sDesc[DTM_C_NAMSIZ];
+    wchar_t           m_sParent[DTM_C_NAMSIZ];
+    unsigned char              m_flag;
+
+    // Feature points member variables.
+    CFeaturePnt      *m_pntsP;
+    long              m_nNumPnts;
+    long              m_nPntsAlc;
+    double            m_dPntDensity;
+    long              m_nPntAllocSize;
+
+    // Feature styles member variables.
+    CIVdtmstynam     *m_stylesP;
+    long              m_nNumStyles;
+    long              m_nStylesAlc;
+
+    // Feature pay item member variables.
+    CIVdtmpaynam     *m_payItemsP;
+    long              m_nNumPayItems;
+    long              m_nPayItemsAlc;
+    GUID             *m_locateGuidsP;
+};
+
+//{{AFX_INSERT_LOCATION}}
+// Microsoft Developer Studio will insert additional declarations immediately before the previous line.