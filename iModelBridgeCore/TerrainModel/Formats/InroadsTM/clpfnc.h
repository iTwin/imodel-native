//---------------------------------------------------------------------------+
<<<<<<< HEAD
// $Copyright: (c) 2015 Bentley Systems, Incorporated. All rights reserved. $
=======
// $Copyright: (c) 2016 Bentley Systems, Incorporated. All rights reserved. $
>>>>>>> a28e0308
//---------------------------------------------------------------------------+
#pragma once

/*----------------------------------------------------------------------------*/
/* Data structures                                                            */
/*----------------------------------------------------------------------------*/

struct AECclip
    {
    DPoint3d p, nrm;
    struct AECclip *nxt, *nst;
    short nestLevel;                     /* 1: odd nest level, 0: even          */
    unsigned char prvPar;                      /* previous parallel state             */
    unsigned char noPar;                       /* no parallel sides allowed           */
    unsigned char pad[2];                      /* pad structure to 8-unsigned char boundary    */
    };

/*----------------------------------------------------------------------------*/
/* Prototypes.                                                                */
/*----------------------------------------------------------------------------*/

struct AECclip *aecClip_create /* <= NULL if error                 */
    (
    size_t numVrts,                        /* => number of polygon pnts           */
    DPoint3d *vrtsP,                     /* => polygon coordinates              */
    int dontAllowParallelSides           /* => TRUE: no par. sides              */
    );

void aecClip_free
    (
    struct AECclip *clpP                /* => clipping descriptor              */
    );

void aecClip_string
    (
    void *mdlDescP,                      /* => mdl desc. (or NULL)              */
    struct AECclip *clpP,                /* => clipping descriptor              */
    size_t numVrt,                         /* => # points in string               */
    DPoint3d *vrtsP,                     /* => coordinates of string            */
    int type,                            /* => 0: open, 1: closed               */
    void *insideUserDataP,               /* => user data for inside             */
    void *outsideUserDataP,              /* => user data for outside            */
    void (*insideFunctionP)(),           /* => function for inside              */
    void (*outsideFunctionP)()           /* => function for outside             */
    );
<|MERGE_RESOLUTION|>--- conflicted
+++ resolved
@@ -1,51 +1,47 @@
-//---------------------------------------------------------------------------+
-<<<<<<< HEAD
-// $Copyright: (c) 2015 Bentley Systems, Incorporated. All rights reserved. $
-=======
-// $Copyright: (c) 2016 Bentley Systems, Incorporated. All rights reserved. $
->>>>>>> a28e0308
-//---------------------------------------------------------------------------+
-#pragma once
-
-/*----------------------------------------------------------------------------*/
-/* Data structures                                                            */
-/*----------------------------------------------------------------------------*/
-
-struct AECclip
-    {
-    DPoint3d p, nrm;
-    struct AECclip *nxt, *nst;
-    short nestLevel;                     /* 1: odd nest level, 0: even          */
-    unsigned char prvPar;                      /* previous parallel state             */
-    unsigned char noPar;                       /* no parallel sides allowed           */
-    unsigned char pad[2];                      /* pad structure to 8-unsigned char boundary    */
-    };
-
-/*----------------------------------------------------------------------------*/
-/* Prototypes.                                                                */
-/*----------------------------------------------------------------------------*/
-
-struct AECclip *aecClip_create /* <= NULL if error                 */
-    (
-    size_t numVrts,                        /* => number of polygon pnts           */
-    DPoint3d *vrtsP,                     /* => polygon coordinates              */
-    int dontAllowParallelSides           /* => TRUE: no par. sides              */
-    );
-
-void aecClip_free
-    (
-    struct AECclip *clpP                /* => clipping descriptor              */
-    );
-
-void aecClip_string
-    (
-    void *mdlDescP,                      /* => mdl desc. (or NULL)              */
-    struct AECclip *clpP,                /* => clipping descriptor              */
-    size_t numVrt,                         /* => # points in string               */
-    DPoint3d *vrtsP,                     /* => coordinates of string            */
-    int type,                            /* => 0: open, 1: closed               */
-    void *insideUserDataP,               /* => user data for inside             */
-    void *outsideUserDataP,              /* => user data for outside            */
-    void (*insideFunctionP)(),           /* => function for inside              */
-    void (*outsideFunctionP)()           /* => function for outside             */
-    );
+//---------------------------------------------------------------------------+
+// $Copyright: (c) 2016 Bentley Systems, Incorporated. All rights reserved. $
+//---------------------------------------------------------------------------+
+#pragma once
+
+/*----------------------------------------------------------------------------*/
+/* Data structures                                                            */
+/*----------------------------------------------------------------------------*/
+
+struct AECclip
+    {
+    DPoint3d p, nrm;
+    struct AECclip *nxt, *nst;
+    short nestLevel;                     /* 1: odd nest level, 0: even          */
+    unsigned char prvPar;                      /* previous parallel state             */
+    unsigned char noPar;                       /* no parallel sides allowed           */
+    unsigned char pad[2];                      /* pad structure to 8-unsigned char boundary    */
+    };
+
+/*----------------------------------------------------------------------------*/
+/* Prototypes.                                                                */
+/*----------------------------------------------------------------------------*/
+
+struct AECclip *aecClip_create /* <= NULL if error                 */
+    (
+    size_t numVrts,                        /* => number of polygon pnts           */
+    DPoint3d *vrtsP,                     /* => polygon coordinates              */
+    int dontAllowParallelSides           /* => TRUE: no par. sides              */
+    );
+
+void aecClip_free
+    (
+    struct AECclip *clpP                /* => clipping descriptor              */
+    );
+
+void aecClip_string
+    (
+    void *mdlDescP,                      /* => mdl desc. (or NULL)              */
+    struct AECclip *clpP,                /* => clipping descriptor              */
+    size_t numVrt,                         /* => # points in string               */
+    DPoint3d *vrtsP,                     /* => coordinates of string            */
+    int type,                            /* => 0: open, 1: closed               */
+    void *insideUserDataP,               /* => user data for inside             */
+    void *outsideUserDataP,              /* => user data for outside            */
+    void (*insideFunctionP)(),           /* => function for inside              */
+    void (*outsideFunctionP)()           /* => function for outside             */
+    );