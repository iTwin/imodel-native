--- conflicted
+++ resolved
@@ -1,79 +1,75 @@
-//---------------------------------------------------------------------------+
-<<<<<<< HEAD
-// $Copyright: (c) 2015 Bentley Systems, Incorporated. All rights reserved. $
-=======
-// $Copyright: (c) 2016 Bentley Systems, Incorporated. All rights reserved. $
->>>>>>> a28e0308
-//---------------------------------------------------------------------------+
-
-#include "stdafx.h"
-#include "tckfnc.h"
-
-#define TIME_INCREMENT              1
-#define RESPONSE_TIME_INCREMENT     1
-
-static short dots, state;
-static unsigned long prvtim;
-static unsigned long responsePrvtim;
-static wchar_t processMessage[24];
-static BOOL s_bSuppress = FALSE;
-
-void aecTicker_initialize( void )
-    {
-    if( !s_bSuppress )
-        {
-        unsigned char first = TRUE;
-
-        if ( first )
-            {
-            first = FALSE;
-            aecOutput_getMessage ( processMessage, AEC_S_PROCES, 0 );
-            }
-
-        prvtim = (unsigned long) time ( NULL );
-        dots = state = 1;
-        }
-
-    responsePrvtim = (unsigned long) time ( NULL );
-    }
-
-void aecTicker_show( void )
-    {
-#ifdef DHTODO
-    if( !s_bSuppress )
-        {
-        if ( state )
-            {
-            unsigned long curtim = (unsigned long) time ( NULL );
-            if ( curtim - prvtim >= TIME_INCREMENT )
-                {
-                if ( dots > 10 )
-                    dots = 1;
-                wchar_t string[40];
-                swprintf ( string, L"%s %.*s", processMessage, dots++, L".........." ); /* DO_NOT_TRANSLATE */
-                aecOutput_status ( AEC_M_USELITERAL, string );
-                prvtim = curtim;
-                }
-            }
-        }
-
-    unsigned long curtim = (unsigned long) time ( NULL );
-    if ( curtim - responsePrvtim >= RESPONSE_TIME_INCREMENT )
-        {
-        MSG msg;
-        ::PeekMessage ( &msg, NULL, 0, 0, PM_NOREMOVE );
-        responsePrvtim = curtim;
-        }
-#endif
-    }
-
-void aecTicker_stop( void )
-    {
-    if( !s_bSuppress )
-        {
-        aecOutput_status ( AEC_M_BLANK );
-        state = 0;
-        }
-    }
-
-
+//---------------------------------------------------------------------------+
+// $Copyright: (c) 2016 Bentley Systems, Incorporated. All rights reserved. $
+//---------------------------------------------------------------------------+
+
+#include "stdafx.h"
+#include "tckfnc.h"
+
+#define TIME_INCREMENT              1
+#define RESPONSE_TIME_INCREMENT     1
+
+static short dots, state;
+static unsigned long prvtim;
+static unsigned long responsePrvtim;
+static wchar_t processMessage[24];
+static BOOL s_bSuppress = FALSE;
+
+void aecTicker_initialize( void )
+    {
+    if( !s_bSuppress )
+        {
+        unsigned char first = TRUE;
+
+        if ( first )
+            {
+            first = FALSE;
+            aecOutput_getMessage ( processMessage, AEC_S_PROCES, 0 );
+            }
+
+        prvtim = (unsigned long) time ( NULL );
+        dots = state = 1;
+        }
+
+    responsePrvtim = (unsigned long) time ( NULL );
+    }
+
+void aecTicker_show( void )
+    {
+#ifdef DHTODO
+    if( !s_bSuppress )
+        {
+        if ( state )
+            {
+            unsigned long curtim = (unsigned long) time ( NULL );
+            if ( curtim - prvtim >= TIME_INCREMENT )
+                {
+                if ( dots > 10 )
+                    dots = 1;
+                wchar_t string[40];
+                swprintf ( string, L"%s %.*s", processMessage, dots++, L".........." ); /* DO_NOT_TRANSLATE */
+                aecOutput_status ( AEC_M_USELITERAL, string );
+                prvtim = curtim;
+                }
+            }
+        }
+
+    unsigned long curtim = (unsigned long) time ( NULL );
+    if ( curtim - responsePrvtim >= RESPONSE_TIME_INCREMENT )
+        {
+        MSG msg;
+        ::PeekMessage ( &msg, NULL, 0, 0, PM_NOREMOVE );
+        responsePrvtim = curtim;
+        }
+#endif
+    }
+
+void aecTicker_stop( void )
+    {
+    if( !s_bSuppress )
+        {
+        aecOutput_status ( AEC_M_BLANK );
+        state = 0;
+        }
+    }
+
+