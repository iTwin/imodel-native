/*--------------------------------------------------------------------------------------+
|
|   $Source: PublicAPI/TerrainModel/TerrainModel.h $
|
| $Copyright: (c) 2016 Bentley Systems, Incorporated. All rights reserved. $
|
+--------------------------------------------------------------------------------------*/
#pragma once
//__BENTLEY_INTERNAL_ONLY__

#if !defined(__midl) /* During a MIDL compile, there's nothing herein that we care about. */

//__PUBLISH_SECTION_START__
#include <Bentley/Bentley.h>
#include <Bentley/RefCounted.h>
#include <Geom/GeomApi.h>
//__PUBLISH_SECTION_END__

#if defined(__cplusplus) || defined(DOCUMENTATION_GENERATOR)

//__PUBLISH_SECTION_START__
#define BEGIN_BENTLEY_TERRAINMODEL_NAMESPACE    BEGIN_BENTLEY_NAMESPACE namespace TerrainModel {
#define END_BENTLEY_TERRAINMODEL_NAMESPACE     } END_BENTLEY_NAMESPACE
#define USING_NAMESPACE_BENTLEY_TERRAINMODEL    using namespace BENTLEY_NAMESPACE_NAME::TerrainModel;

#define BEGIN_BENTLEY_MRDTM_NAMESPACE    BEGIN_BENTLEY_NAMESPACE namespace MrDTM {
#define END_BENTLEY_MRDTM_NAMESPACE     } END_BENTLEY_NAMESPACE
#define USING_NAMESPACE_BENTLEY_MRDTM    using namespace BENTLEY_NAMESPACE_NAME::MrDTM;

#ifndef BEGIN_BENTLEY_MRDTM_IMPORT_NAMESPACE
#define BEGIN_BENTLEY_MRDTM_IMPORT_NAMESPACE BEGIN_BENTLEY_MRDTM_NAMESPACE namespace Import {
#define END_BENTLEY_MRDTM_IMPORT_NAMESPACE  END_BENTLEY_MRDTM_NAMESPACE}
#define USING_NAMESPACE_BENTLEY_MRDTM_IMPORT using namespace BENTLEY_NAMESPACE_NAME::MrDTM::Import;
#endif //!BEGIN_BENTLEY_MRDTM_IMPORT_NAMESPACE

#define TERRAINMODEL_TYPEDEFS(_name_) \
    BEGIN_BENTLEY_NAMESPACE namespace TerrainModel { DEFINE_POINTER_SUFFIX_TYPEDEFS(_name_) } END_BENTLEY_NAMESPACE

#define TERRAINMODEL_ENUM(t,tEnum) \
    BEGIN_BENTLEY_TERRAINMODEL_NAMESPACE enum t; END_BENTLEY_TERRAINMODEL_NAMESPACE \
    typedef enum  BENTLEY_NAMESPACE_NAME :TerrainModel::##t  tEnum;

//__PUBLISH_SECTION_END__
#else
#define BEGIN_BENTLEY_TERRAINMODEL_NAMESPACE
#define END_BENTLEY_TERRAINMODEL_NAMESPACE

#define BEGIN_BENTLEY_MRDTM_NAMESPACE
#define END_BENTLEY_MRDTM_NAMESPACE
#define USING_NAMESPACE_BENTLEY_MRDTM   

#define BEGIN_BENTLEY_MRDTM_IMPORT_NAMESPACE 
#define END_BENTLEY_MRDTM_IMPORT_NAMESPACE  
#define USING_NAMESPACE_BENTLEY_MRDTM_IMPORT 

#define TERRAINMODEL_TYPEDEFS(_name_)   typedef struct _name_ * _name_##P; typedef struct _name_ const* _name_##CP; typedef struct _name_ & _name_##R; typedef struct _name_ const& _name_##CR;
#define TERRAINMODEL_ENUM(t,tEnum)   typedef enum  t tEnum;

#endif

//__PUBLISH_SECTION_START__
TERRAINMODEL_TYPEDEFS (BcDTM)
TERRAINMODEL_TYPEDEFS (DTMFenceParams)
TERRAINMODEL_TYPEDEFS (DTMContourParams)
TERRAINMODEL_TYPEDEFS (BcDTMDrapedLine)
TERRAINMODEL_TYPEDEFS (BcDTMDrapedLinePoint)
//__PUBLISH_SECTION_END__
TERRAINMODEL_TYPEDEFS (BcDTMMeshFace)
TERRAINMODEL_TYPEDEFS (BcDTMMesh)
TERRAINMODEL_TYPEDEFS (IBcDtmStream)
TERRAINMODEL_TYPEDEFS (BcDTMFeatureEnumerator)
TERRAINMODEL_TYPEDEFS (DTMFeatureEnumerator)
TERRAINMODEL_TYPEDEFS (DTMMeshEnumerator)

TERRAINMODEL_TYPEDEFS (BcDTMFeature)
TERRAINMODEL_TYPEDEFS (BcDTMLinearFeature)
TERRAINMODEL_TYPEDEFS (BcDTMComplexLinearFeature)
TERRAINMODEL_TYPEDEFS (BcDTMSpot)

//ADD_BENTLEY_TYPEDEFS1 (BENTLEY_NAMESPACE_NAME::TerrainModel, BcDTM, BcDTM, struct)
//ADD_BENTLEY_TYPEDEFS1 (BENTLEY_NAMESPACE_NAME::TerrainModel, IBcDTMFeatureEnumerator, BcDTMFeatureEnumerator, struct)
//ADD_BENTLEY_TYPEDEFS1 (BENTLEY_NAMESPACE_NAME::TerrainModel, BcDTMDrapedLine, BcDTMDrapedLine, struct)
//ADD_BENTLEY_TYPEDEFS1 (BENTLEY_NAMESPACE_NAME::TerrainModel, BcDTMFeature, BcDTMFeature, struct)

TERRAINMODEL_TYPEDEFS (TMTransformHelper)

//__PUBLISH_SECTION_START__
BEGIN_BENTLEY_TERRAINMODEL_NAMESPACE

typedef RefCountedPtr<BcDTM> BcDTMPtr;
typedef RefCountedPtr<BcDTMDrapedLine> BcDTMDrapedLinePtr;
typedef RefCountedPtr<BcDTMDrapedLinePoint> BcDTMDrapedLinePointPtr;
//__PUBLISH_SECTION_END__
typedef RefCountedPtr<BcDTMMeshFace> BcDTMMeshFacePtr;
typedef RefCountedPtr<BcDTMMesh> BcDTMMeshPtr;
typedef RefCountedPtr<IBcDtmStream> BcDtmStreamPtr;
typedef RefCountedPtr<BcDTMFeatureEnumerator> BcDTMFeatureEnumeratorPtr;
typedef RefCountedPtr<DTMFeatureEnumerator> DTMFeatureEnumeratorPtr;
typedef RefCountedPtr<DTMMeshEnumerator> DTMMeshEnumeratorPtr;

typedef RefCountedPtr<BcDTMFeature> BcDTMFeaturePtr;
typedef RefCountedPtr<BcDTMLinearFeature> BcDTMLinearFeaturePtr;
typedef RefCountedPtr<BcDTMComplexLinearFeature> BcDTMComplexLinearFeaturePtr;
typedef RefCountedPtr<BcDTMSpot> BcDTMSpotPtr;

struct DtmString : bvector<DPoint3d>
    {
    DtmString ()
        {
        }
    DtmString (DPoint3dCP pt, int numPts)
        {
        resize (numPts);
        memcpy (data (), pt, numPts * sizeof(DPoint3d));
        }
    };
typedef bvector<DtmString> DtmVectorString;

//__PUBLISH_SECTION_START__

END_BENTLEY_TERRAINMODEL_NAMESPACE

TERRAINMODEL_TYPEDEFS (IDTM)
TERRAINMODEL_TYPEDEFS (IDTMDrainageFeature)
TERRAINMODEL_TYPEDEFS (IDTMDrapedLine)
TERRAINMODEL_TYPEDEFS (IDTMDrapedLinePoint)
//__PUBLISH_SECTION_END__
TERRAINMODEL_TYPEDEFS (IDTMDraping)
TERRAINMODEL_TYPEDEFS (IDTMDrainage)
TERRAINMODEL_TYPEDEFS (IDTMContouring)
TERRAINMODEL_TYPEDEFS (IDTMVolume)
TERRAINMODEL_TYPEDEFS (TMTransformHelper)
//__PUBLISH_SECTION_START__

BEGIN_BENTLEY_TERRAINMODEL_NAMESPACE

typedef RefCountedPtr<IDTM>         DTMPtr;
typedef RefCountedPtr<IDTMDrainageFeature> DTMDrainageFeaturePtr;
typedef RefCountedPtr<IDTMDrapedLinePoint> DTMDrapedLinePointPtr;
typedef RefCountedPtr<IDTMDrapedLine>    DTMDrapedLinePtr;
//__PUBLISH_SECTION_END__
typedef RefCountedPtr<IDTMDraping>     DTMDrapingPtr;

typedef RefCountedPtr<TMTransformHelper> TMTransformHelperPtr;
//__PUBLISH_SECTION_START__

END_BENTLEY_TERRAINMODEL_NAMESPACE

#if (_MSC_VER == 1800)
#define thread_local __declspec(thread)
#endif

//__PUBLISH_SECTION_END__

#define BENTLEYDTM_Private static
#if defined (CREATE_STATIC_LIBRARIES) || defined (TERRAINMODEL_STATICLIB)
#define BENTLEYDTM_Public
#define BENTLEYDTM_EXPORT 
#elif defined (__BENTLEYDTM_BUILD__)
#define BENTLEYDTM_Public EXPORT_ATTRIBUTE
#define BENTLEYDTM_EXPORT EXPORT_ATTRIBUTE
#else
#define BENTLEYDTM_Public IMPORT_ATTRIBUTE
#define BENTLEYDTM_EXPORT IMPORT_ATTRIBUTE
#endif

//__PUBLISH_SECTION_START__
#ifndef BENTLEYDTM_EXPORT
#define BENTLEYDTM_EXPORT IMPORT_ATTRIBUTE
#endif

// public enums this should be put into it's own header file.
// moved from dtmdefs.h
// ToDo Replace in Code.
typedef int64_t DTMUserTag;
typedef int64_t DTMFeatureId;

//__PUBLISH_SECTION_END__

enum class DTMFenceOption : unsigned char
    {
    None = 0,
    Inside = 1,
    Overlap = 2,
    Outside = 3
    };

enum class DTMFenceType : unsigned char
    {
    None = 0,
    Block = 1,
    Shape = 2
    };

//__PUBLISH_SECTION_START__
/*
** DTM Feature Definitions
*/
enum class DTMFeatureType : uint32_t
    {
    None = 0,
    RandomSpots = 0,
    GroupSpots = 1,
    Spots = 2,
    DatPoint = 2, // Backwards Compatiability With XM
    TriangleIndex = 3,
    TriangleInfo = 4,
    FeatureSpot = 5,
    FlowArrow = 6,
    TinPoint = 15,
    TinLine = 16,
    DtmPoint = 17,
    Breakline = 10,
    SoftBreakline = 11,
    DrapeLine = 12,
    GraphicBreak = 13,
    ContourLine = 14,
    Void = 20,
    VoidLine = 30,
    Island = 21,
    Hole = 22,
    HoleLine = 32,
    BreakVoid = 25,
    DrapeVoid = 26,
    Hull = 23,
    HullLine = 24,
    TinHull = 27,
    DrapeHull = 28,
    Triangle = 101,
    TriangleEdge = 102,
    Lattice = 103,
    LatticeEdge = 104,
    LatticeXLine = 105,
    LatticeYLine = 106,
    LatticePoint = 107,
    Contour = 110,
    ZeroSlopeLine = 112,
    ZeroSlopePolygon = 113,
    ZeroSlopeTriangle = 114,
    ISOLine = 200,
    ISOCell = 201,
    Theme = 210,
    SlopeToe = 220,
    LowPoint = 400,
    HighPoint = 401,
    SumpLine = 402,
    RidgeLine = 403,
    DescentTrace = 404,
    AscentTrace = 405,
    Catchment = 406,
    CrossLine = 407,
    LowPointPond = 408,
    PondIsland = 409,
    ClkFlowLine = 410,
    FlowLine = 411,
    VisiblePoint = 415,
    InvisiblePoint = 416,
    VisibleLine = 420,
    InvisibleLine = 421,
    SlopeLine = 422,
    Polygon = 430,
    Region = 431,
    GradeSlope = 440,
    //PolyMeshCounts = 500, // Not Used
    //PolyMeshVertices = 501, // Not Used
    //PolyMeshFaces = 502, // Not Used
    TriangleMesh = 503,
    //LatticeMesh = 504, // Not Used
    CheckStop = 505,
    TriangleShadeMesh = 506,
    InroadsRectangle = 507,
    TriangleHillShadeMesh = 508,  // Should this juse be TriangleShadeMesh?
    };

//__PUBLISH_SECTION_END__

enum class DTMCleanupFlags : short
    {
    None = 0,
    Changes = 1 << 0,
    VoidsAndIslands = 1 << 1,
    All = Changes | VoidsAndIslands,
    };

ENUM_IS_FLAGS (DTMCleanupFlags)

//__PUBLISH_SECTION_START__
enum class DTMState : uint32_t
    {
    Data = 0,
    PointsSorted = 1,
    DuplicatesRemoved = 2,
    Tin = 3,
    TinError = 4,
    };


enum class DTMDrapedLineCode : char
    {
    External = 0,
    Tin = 1,
    Breakline = 2,
    BetweenBreaklines = 3,
    Void = 4,
    InVoid = 4,
    OnPoint = 5,
    Edge = 6,
    };
//__PUBLISH_SECTION_END__

// Constants that define the position of a draped point with regards to the DTMFeatureState::Tin
enum class DTMDrapePointCode
    {
    External = 0,
    Tin = 1,
    Void = 2,
    PointOrLine = 3,
    };

/*
** DTM Null Values
*/
// RobC 17-Dec-1010 Modified DTM_NULL_PNT and DTM_NULL_PTR 
// For 64 Bit . Both These Constants Have to Be A Minimum Of
// 6 Times Larger Than the Maximum Number Of Points That Can Be Triangulated
// The New Values Have Been set To Allow A Maximum Of 350 M Triangulation Points
//0x7ffffffe
//0x7ffffffd
enum DTMFeatureIdConst : DTMFeatureId
    {
    DTM_NULL_FEATURE_ID = -9898989898
    };

enum DTMUserTagConst : DTMUserTag
    {
    DTM_NULL_USER_TAG = -9898989898
    };

//__PUBLISH_SECTION_START__
enum DTMStatusInt
    {
    DTM_SUCCESS = 0,
    DTM_ERROR = 1
    };

enum class DTMContourSmoothing : short
    {
    None = 0,
    Vertex = 1,
    Spline = 2,
    SplineWithoutOverLapDetection = 3,
    };
//__PUBLISH_SECTION_END__

// Forward Create structures will need to use the TERRAINMODEL_TYPEDEFS
struct BC_DTM_OBJ;
struct BC_DTM_OBJ_EXTENDED;
struct DTM_DUPLICATE_POINT_ERROR;
struct DTM_CROSSING_FEATURE_ERROR;

//=======================================================================================
//! A unique (for this session) key to identify this AppData type. Create a static instance
//! of this class to identify each subclass of AppData.
//! @bsiclass                                                     Keith.Bentley   10/07
//=======================================================================================
struct          DTMAppDataKey
    {
    private:
        DTMAppDataKey (DTMAppDataKey const&);                  // illegal
        DTMAppDataKey const& operator= (DTMAppDataKey const&); // illegal
    public:
        DTMAppDataKey () {}
    };

//__PUBLISH_SECTION_END__
//=======================================================================================
//! @bsiclass                                                     Keith.Bentley   10/07
//=======================================================================================
template <typename APPDATA, typename KEY, typename HOST> struct DTMAppDataList
    {
    struct  AppDataEntry
        {
        KEY const*   m_key;
        APPDATA*     m_obj;

        AppDataEntry (APPDATA* entry, KEY const& key) : m_key (&key) { m_obj = entry; }
        void ChangeValue (APPDATA* obj, HOST host) { APPDATA* was = m_obj; m_obj = obj; if (was) was->_OnCleanup (host); }
        void Clear (HOST host) { ChangeValue (NULL, host); m_key = 0; }
        };

    typedef bvector<AppDataEntry> T_List;
    bool    m_locked;
    T_List  m_list;

    DTMAppDataList () { m_locked = false; }

    /*---------------------------------------------------------------------------------****
    * @bsimethod                                    Keith.Bentley                   10/07
    +---------------+---------------+---------------+---------------+---------------+------*/
    APPDATA* FindAppData (KEY const& key) const
        {
        for (AppDataEntry entry : m_list)
            {
            if (&key == entry.m_key)
                return entry.m_obj;
            }

        return  nullptr;
        }

    /*---------------------------------------------------------------------------------****
    //! It is NOT legal to call AddAppData from within a callback.
    * @bsimethod                                    Keith.Bentley                   10/07
                                                                                          +---------------+---------------+---------------+---------------+---------------+------*/
    StatusInt  AddAppData (KEY const& key, APPDATA* obj, HOST host)
        {
        if (m_locked)
            {
            BeAssert (0);
            return ERROR;
            }

        for (AppDataEntry entry : m_list)
            {
            if (&key == entry.m_key)
                {
                entry.ChangeValue (obj, host);
                return  SUCCESS;
                }
            }

        m_list.push_back (AppDataEntry (obj, key));
        return  SUCCESS;
        }

    /*---------------------------------------------------------------------------------****
                                                                                          //! It IS legal to call DropAppData from within a callback.
                                                                                          * @bsimethod                                    Keith.Bentley                   10/07
                                                                                          +---------------+---------------+---------------+---------------+---------------+------*/
    StatusInt DropAppData (KEY const& key, HOST host)
        {
        for (AppDataEntry entry : m_list)
            {
            if (&key == entry.m_key)
                {
                entry.Clear (host);        // doesn't get removed until next traversal
                return  SUCCESS;
                }
            }
        return  ERROR;
        }

    /*---------------------------------------------------------------------------------****
                                                                                          * @bsimethod                                    Keith.Bentley                   10/07
                                                                                          +---------------+---------------+---------------+---------------+---------------+------*/
    template <typename CALLER> void CallAllDroppable (CALLER const& caller, HOST host)
        {
        m_locked = true;
        for (typename T_List::iterator entry = m_list.begin (); entry != m_list.end ();)
            {
            if (NULL == entry->m_obj)      // was previously dropped
                {
                entry = m_list.erase (entry);
                }
            else if (caller.CallHandler (*entry->m_obj))
                {
                entry->ChangeValue (NULL, host);
                entry = m_list.erase (entry);
                }
            else
                ++entry;
            }
        m_locked = false;
        }

    /*---------------------------------------------------------------------------------****
                                                                                          * @bsimethod                                    Keith.Bentley                   10/07
                                                                                          +---------------+---------------+---------------+---------------+---------------+------*/
    template <typename CALLER> void CallAll (CALLER const& caller)
        {
        m_locked = true;
        for (typename T_List::iterator entry = m_list.begin (); entry != m_list.end ();)
            {
            if (NULL == entry->m_obj)   // was previously dropped
                {
                entry = m_list.erase (entry);
                }
            else
                {
                caller.CallHandler (*entry->m_obj);
                ++entry;
                }
            }
        m_locked = false;
        }
    };


// Callbacks
<<<<<<< HEAD
typedef int (*DTMFeatureCallback)(DTMFeatureType dtmFeatureType, DTMUserTag userTag, DTMFeatureId featureId, DPoint3d *points, size_t numPoints, void* userArg);
typedef std::function <void(int newPointNumber, DPoint3dCR pt, double& elevation, bool onEdge, const int existingPointsNumbers[])> DTMInsertPointCallback;
typedef int (*DTMTransformPointsCallback)(DPoint3dP points, size_t numPoints, void * userArg);
typedef int (*DTMBrowseSinglePointFeatureCallback)(DTMFeatureType featureType, DPoint3d& point, void *userP);
typedef int (*DTMBrowseSlopeIndicatorCallback)(bool major, DPoint3d& point1, DPoint3d& point2, void *userP);
typedef int (*DTMDuplicatePointsCallback)(double x, double y, DTM_DUPLICATE_POINT_ERROR *dupErrorsP, long numDupErrors, void *userP);
typedef int (*DTMCrossingFeaturesCallback)(DTM_CROSSING_FEATURE_ERROR& crossError, void *userP);
typedef int (*DTMTriangleMeshCallback)(DTMFeatureType featureType, int numTriangles, int numMeshPoints, DPoint3d *meshPointsP, int numMeshFaces, long *meshFacesP, void *userP);
typedef int (*DTMTriangleShadeMeshCallback)(DTMFeatureType featureType, int numTriangles, int numMeshPoints, DPoint3d* meshPointsP, DPoint3d*, int numMeshFaces, long* meshFacesP, void* userP);
typedef int (*DTMTriangleHillShadeMeshCallback)(DTMFeatureType featureType, int numTriangles, int numMeshPoints, DPoint3d* meshPointsP, long* meshReflectance, int numMeshFaces, long* meshFacesP, void* userP);
=======
typedef std::function <int(DTMFeatureType dtmFeatureType, DTMUserTag userTag, DTMFeatureId featureId, DPoint3d *points, size_t numPoints, void* userArg)> DTMFeatureCallback;
//typedef int(*DTMFeatureCallback)(DTMFeatureType dtmFeatureType, DTMUserTag userTag, DTMFeatureId featureId, DPoint3d *points, size_t numPoints, void* userArg);
typedef std::function <void(int newPointNumber, DPoint3dCR pt, double& elevation, bool onEdge, const int existingPointsNumbers[])> DTMInsertPointCallback;
typedef std::function <int(DPoint3dP points, size_t numPoints, void * userArg)> DTMTransformPointsCallback;
typedef std::function <int(DTMFeatureType featureType, DPoint3d& point, void *userP)> DTMBrowseSinglePointFeatureCallback;
typedef std::function <int(bool major, DPoint3d& point1, DPoint3d& point2, void *userP)> DTMBrowseSlopeIndicatorCallback;
typedef std::function <int(double x, double y, DTM_DUPLICATE_POINT_ERROR *dupErrorsP, long numDupErrors, void *userP)> DTMDuplicatePointsCallback;
typedef std::function <int(DTM_CROSSING_FEATURE_ERROR& crossError, void *userP)> DTMCrossingFeaturesCallback;
typedef std::function <int(DTMFeatureType featureType, int numTriangles, int numMeshPoints, DPoint3d *meshPointsP, int numMeshFaces, long *meshFacesP, void *userP)> DTMTriangleMeshCallback;
typedef std::function <int(DTMFeatureType featureType, int numTriangles, int numMeshPoints, DPoint3d* meshPointsP, DPoint3d*, int numMeshFaces, long* meshFacesP, void* userP)> DTMTriangleShadeMeshCallback;
typedef std::function <int(DTMFeatureType featureType, int numTriangles, int numMeshPoints, DPoint3d* meshPointsP, long* meshReflectance, int numMeshFaces, long* meshFacesP, void* userP)> DTMTriangleHillShadeMeshCallback;
>>>>>>> af72fd24

#endif /* !defined(__midl) */


<|MERGE_RESOLUTION|>--- conflicted
+++ resolved
@@ -1,527 +1,514 @@
-/*--------------------------------------------------------------------------------------+
-|
-|   $Source: PublicAPI/TerrainModel/TerrainModel.h $
-|
-| $Copyright: (c) 2016 Bentley Systems, Incorporated. All rights reserved. $
-|
-+--------------------------------------------------------------------------------------*/
-#pragma once
-//__BENTLEY_INTERNAL_ONLY__
-
-#if !defined(__midl) /* During a MIDL compile, there's nothing herein that we care about. */
-
-//__PUBLISH_SECTION_START__
-#include <Bentley/Bentley.h>
-#include <Bentley/RefCounted.h>
-#include <Geom/GeomApi.h>
-//__PUBLISH_SECTION_END__
-
-#if defined(__cplusplus) || defined(DOCUMENTATION_GENERATOR)
-
-//__PUBLISH_SECTION_START__
-#define BEGIN_BENTLEY_TERRAINMODEL_NAMESPACE    BEGIN_BENTLEY_NAMESPACE namespace TerrainModel {
-#define END_BENTLEY_TERRAINMODEL_NAMESPACE     } END_BENTLEY_NAMESPACE
-#define USING_NAMESPACE_BENTLEY_TERRAINMODEL    using namespace BENTLEY_NAMESPACE_NAME::TerrainModel;
-
-#define BEGIN_BENTLEY_MRDTM_NAMESPACE    BEGIN_BENTLEY_NAMESPACE namespace MrDTM {
-#define END_BENTLEY_MRDTM_NAMESPACE     } END_BENTLEY_NAMESPACE
-#define USING_NAMESPACE_BENTLEY_MRDTM    using namespace BENTLEY_NAMESPACE_NAME::MrDTM;
-
-#ifndef BEGIN_BENTLEY_MRDTM_IMPORT_NAMESPACE
-#define BEGIN_BENTLEY_MRDTM_IMPORT_NAMESPACE BEGIN_BENTLEY_MRDTM_NAMESPACE namespace Import {
-#define END_BENTLEY_MRDTM_IMPORT_NAMESPACE  END_BENTLEY_MRDTM_NAMESPACE}
-#define USING_NAMESPACE_BENTLEY_MRDTM_IMPORT using namespace BENTLEY_NAMESPACE_NAME::MrDTM::Import;
-#endif //!BEGIN_BENTLEY_MRDTM_IMPORT_NAMESPACE
-
-#define TERRAINMODEL_TYPEDEFS(_name_) \
-    BEGIN_BENTLEY_NAMESPACE namespace TerrainModel { DEFINE_POINTER_SUFFIX_TYPEDEFS(_name_) } END_BENTLEY_NAMESPACE
-
-#define TERRAINMODEL_ENUM(t,tEnum) \
-    BEGIN_BENTLEY_TERRAINMODEL_NAMESPACE enum t; END_BENTLEY_TERRAINMODEL_NAMESPACE \
-    typedef enum  BENTLEY_NAMESPACE_NAME :TerrainModel::##t  tEnum;
-
-//__PUBLISH_SECTION_END__
-#else
-#define BEGIN_BENTLEY_TERRAINMODEL_NAMESPACE
-#define END_BENTLEY_TERRAINMODEL_NAMESPACE
-
-#define BEGIN_BENTLEY_MRDTM_NAMESPACE
-#define END_BENTLEY_MRDTM_NAMESPACE
-#define USING_NAMESPACE_BENTLEY_MRDTM   
-
-#define BEGIN_BENTLEY_MRDTM_IMPORT_NAMESPACE 
-#define END_BENTLEY_MRDTM_IMPORT_NAMESPACE  
-#define USING_NAMESPACE_BENTLEY_MRDTM_IMPORT 
-
-#define TERRAINMODEL_TYPEDEFS(_name_)   typedef struct _name_ * _name_##P; typedef struct _name_ const* _name_##CP; typedef struct _name_ & _name_##R; typedef struct _name_ const& _name_##CR;
-#define TERRAINMODEL_ENUM(t,tEnum)   typedef enum  t tEnum;
-
-#endif
-
-//__PUBLISH_SECTION_START__
-TERRAINMODEL_TYPEDEFS (BcDTM)
-TERRAINMODEL_TYPEDEFS (DTMFenceParams)
-TERRAINMODEL_TYPEDEFS (DTMContourParams)
-TERRAINMODEL_TYPEDEFS (BcDTMDrapedLine)
-TERRAINMODEL_TYPEDEFS (BcDTMDrapedLinePoint)
-//__PUBLISH_SECTION_END__
-TERRAINMODEL_TYPEDEFS (BcDTMMeshFace)
-TERRAINMODEL_TYPEDEFS (BcDTMMesh)
-TERRAINMODEL_TYPEDEFS (IBcDtmStream)
-TERRAINMODEL_TYPEDEFS (BcDTMFeatureEnumerator)
-TERRAINMODEL_TYPEDEFS (DTMFeatureEnumerator)
-TERRAINMODEL_TYPEDEFS (DTMMeshEnumerator)
-
-TERRAINMODEL_TYPEDEFS (BcDTMFeature)
-TERRAINMODEL_TYPEDEFS (BcDTMLinearFeature)
-TERRAINMODEL_TYPEDEFS (BcDTMComplexLinearFeature)
-TERRAINMODEL_TYPEDEFS (BcDTMSpot)
-
-//ADD_BENTLEY_TYPEDEFS1 (BENTLEY_NAMESPACE_NAME::TerrainModel, BcDTM, BcDTM, struct)
-//ADD_BENTLEY_TYPEDEFS1 (BENTLEY_NAMESPACE_NAME::TerrainModel, IBcDTMFeatureEnumerator, BcDTMFeatureEnumerator, struct)
-//ADD_BENTLEY_TYPEDEFS1 (BENTLEY_NAMESPACE_NAME::TerrainModel, BcDTMDrapedLine, BcDTMDrapedLine, struct)
-//ADD_BENTLEY_TYPEDEFS1 (BENTLEY_NAMESPACE_NAME::TerrainModel, BcDTMFeature, BcDTMFeature, struct)
-
-TERRAINMODEL_TYPEDEFS (TMTransformHelper)
-
-//__PUBLISH_SECTION_START__
-BEGIN_BENTLEY_TERRAINMODEL_NAMESPACE
-
-typedef RefCountedPtr<BcDTM> BcDTMPtr;
-typedef RefCountedPtr<BcDTMDrapedLine> BcDTMDrapedLinePtr;
-typedef RefCountedPtr<BcDTMDrapedLinePoint> BcDTMDrapedLinePointPtr;
-//__PUBLISH_SECTION_END__
-typedef RefCountedPtr<BcDTMMeshFace> BcDTMMeshFacePtr;
-typedef RefCountedPtr<BcDTMMesh> BcDTMMeshPtr;
-typedef RefCountedPtr<IBcDtmStream> BcDtmStreamPtr;
-typedef RefCountedPtr<BcDTMFeatureEnumerator> BcDTMFeatureEnumeratorPtr;
-typedef RefCountedPtr<DTMFeatureEnumerator> DTMFeatureEnumeratorPtr;
-typedef RefCountedPtr<DTMMeshEnumerator> DTMMeshEnumeratorPtr;
-
-typedef RefCountedPtr<BcDTMFeature> BcDTMFeaturePtr;
-typedef RefCountedPtr<BcDTMLinearFeature> BcDTMLinearFeaturePtr;
-typedef RefCountedPtr<BcDTMComplexLinearFeature> BcDTMComplexLinearFeaturePtr;
-typedef RefCountedPtr<BcDTMSpot> BcDTMSpotPtr;
-
-struct DtmString : bvector<DPoint3d>
-    {
-    DtmString ()
-        {
-        }
-    DtmString (DPoint3dCP pt, int numPts)
-        {
-        resize (numPts);
-        memcpy (data (), pt, numPts * sizeof(DPoint3d));
-        }
-    };
-typedef bvector<DtmString> DtmVectorString;
-
-//__PUBLISH_SECTION_START__
-
-END_BENTLEY_TERRAINMODEL_NAMESPACE
-
-TERRAINMODEL_TYPEDEFS (IDTM)
-TERRAINMODEL_TYPEDEFS (IDTMDrainageFeature)
-TERRAINMODEL_TYPEDEFS (IDTMDrapedLine)
-TERRAINMODEL_TYPEDEFS (IDTMDrapedLinePoint)
-//__PUBLISH_SECTION_END__
-TERRAINMODEL_TYPEDEFS (IDTMDraping)
-TERRAINMODEL_TYPEDEFS (IDTMDrainage)
-TERRAINMODEL_TYPEDEFS (IDTMContouring)
-TERRAINMODEL_TYPEDEFS (IDTMVolume)
-TERRAINMODEL_TYPEDEFS (TMTransformHelper)
-//__PUBLISH_SECTION_START__
-
-BEGIN_BENTLEY_TERRAINMODEL_NAMESPACE
-
-typedef RefCountedPtr<IDTM>         DTMPtr;
-typedef RefCountedPtr<IDTMDrainageFeature> DTMDrainageFeaturePtr;
-typedef RefCountedPtr<IDTMDrapedLinePoint> DTMDrapedLinePointPtr;
-typedef RefCountedPtr<IDTMDrapedLine>    DTMDrapedLinePtr;
-//__PUBLISH_SECTION_END__
-typedef RefCountedPtr<IDTMDraping>     DTMDrapingPtr;
-
-typedef RefCountedPtr<TMTransformHelper> TMTransformHelperPtr;
-//__PUBLISH_SECTION_START__
-
-END_BENTLEY_TERRAINMODEL_NAMESPACE
-
-#if (_MSC_VER == 1800)
-#define thread_local __declspec(thread)
-#endif
-
-//__PUBLISH_SECTION_END__
-
-#define BENTLEYDTM_Private static
-#if defined (CREATE_STATIC_LIBRARIES) || defined (TERRAINMODEL_STATICLIB)
-#define BENTLEYDTM_Public
-#define BENTLEYDTM_EXPORT 
-#elif defined (__BENTLEYDTM_BUILD__)
-#define BENTLEYDTM_Public EXPORT_ATTRIBUTE
-#define BENTLEYDTM_EXPORT EXPORT_ATTRIBUTE
-#else
-#define BENTLEYDTM_Public IMPORT_ATTRIBUTE
-#define BENTLEYDTM_EXPORT IMPORT_ATTRIBUTE
-#endif
-
-//__PUBLISH_SECTION_START__
-#ifndef BENTLEYDTM_EXPORT
-#define BENTLEYDTM_EXPORT IMPORT_ATTRIBUTE
-#endif
-
-// public enums this should be put into it's own header file.
-// moved from dtmdefs.h
-// ToDo Replace in Code.
-typedef int64_t DTMUserTag;
-typedef int64_t DTMFeatureId;
-
-//__PUBLISH_SECTION_END__
-
-enum class DTMFenceOption : unsigned char
-    {
-    None = 0,
-    Inside = 1,
-    Overlap = 2,
-    Outside = 3
-    };
-
-enum class DTMFenceType : unsigned char
-    {
-    None = 0,
-    Block = 1,
-    Shape = 2
-    };
-
-//__PUBLISH_SECTION_START__
-/*
-** DTM Feature Definitions
-*/
-enum class DTMFeatureType : uint32_t
-    {
-    None = 0,
-    RandomSpots = 0,
-    GroupSpots = 1,
-    Spots = 2,
-    DatPoint = 2, // Backwards Compatiability With XM
-    TriangleIndex = 3,
-    TriangleInfo = 4,
-    FeatureSpot = 5,
-    FlowArrow = 6,
-    TinPoint = 15,
-    TinLine = 16,
-    DtmPoint = 17,
-    Breakline = 10,
-    SoftBreakline = 11,
-    DrapeLine = 12,
-    GraphicBreak = 13,
-    ContourLine = 14,
-    Void = 20,
-    VoidLine = 30,
-    Island = 21,
-    Hole = 22,
-    HoleLine = 32,
-    BreakVoid = 25,
-    DrapeVoid = 26,
-    Hull = 23,
-    HullLine = 24,
-    TinHull = 27,
-    DrapeHull = 28,
-    Triangle = 101,
-    TriangleEdge = 102,
-    Lattice = 103,
-    LatticeEdge = 104,
-    LatticeXLine = 105,
-    LatticeYLine = 106,
-    LatticePoint = 107,
-    Contour = 110,
-    ZeroSlopeLine = 112,
-    ZeroSlopePolygon = 113,
-    ZeroSlopeTriangle = 114,
-    ISOLine = 200,
-    ISOCell = 201,
-    Theme = 210,
-    SlopeToe = 220,
-    LowPoint = 400,
-    HighPoint = 401,
-    SumpLine = 402,
-    RidgeLine = 403,
-    DescentTrace = 404,
-    AscentTrace = 405,
-    Catchment = 406,
-    CrossLine = 407,
-    LowPointPond = 408,
-    PondIsland = 409,
-    ClkFlowLine = 410,
-    FlowLine = 411,
-    VisiblePoint = 415,
-    InvisiblePoint = 416,
-    VisibleLine = 420,
-    InvisibleLine = 421,
-    SlopeLine = 422,
-    Polygon = 430,
-    Region = 431,
-    GradeSlope = 440,
-    //PolyMeshCounts = 500, // Not Used
-    //PolyMeshVertices = 501, // Not Used
-    //PolyMeshFaces = 502, // Not Used
-    TriangleMesh = 503,
-    //LatticeMesh = 504, // Not Used
-    CheckStop = 505,
-    TriangleShadeMesh = 506,
-    InroadsRectangle = 507,
-    TriangleHillShadeMesh = 508,  // Should this juse be TriangleShadeMesh?
-    };
-
-//__PUBLISH_SECTION_END__
-
-enum class DTMCleanupFlags : short
-    {
-    None = 0,
-    Changes = 1 << 0,
-    VoidsAndIslands = 1 << 1,
-    All = Changes | VoidsAndIslands,
-    };
-
-ENUM_IS_FLAGS (DTMCleanupFlags)
-
-//__PUBLISH_SECTION_START__
-enum class DTMState : uint32_t
-    {
-    Data = 0,
-    PointsSorted = 1,
-    DuplicatesRemoved = 2,
-    Tin = 3,
-    TinError = 4,
-    };
-
-
-enum class DTMDrapedLineCode : char
-    {
-    External = 0,
-    Tin = 1,
-    Breakline = 2,
-    BetweenBreaklines = 3,
-    Void = 4,
-    InVoid = 4,
-    OnPoint = 5,
-    Edge = 6,
-    };
-//__PUBLISH_SECTION_END__
-
-// Constants that define the position of a draped point with regards to the DTMFeatureState::Tin
-enum class DTMDrapePointCode
-    {
-    External = 0,
-    Tin = 1,
-    Void = 2,
-    PointOrLine = 3,
-    };
-
-/*
-** DTM Null Values
-*/
-// RobC 17-Dec-1010 Modified DTM_NULL_PNT and DTM_NULL_PTR 
-// For 64 Bit . Both These Constants Have to Be A Minimum Of
-// 6 Times Larger Than the Maximum Number Of Points That Can Be Triangulated
-// The New Values Have Been set To Allow A Maximum Of 350 M Triangulation Points
-//0x7ffffffe
-//0x7ffffffd
-enum DTMFeatureIdConst : DTMFeatureId
-    {
-    DTM_NULL_FEATURE_ID = -9898989898
-    };
-
-enum DTMUserTagConst : DTMUserTag
-    {
-    DTM_NULL_USER_TAG = -9898989898
-    };
-
-//__PUBLISH_SECTION_START__
-enum DTMStatusInt
-    {
-    DTM_SUCCESS = 0,
-    DTM_ERROR = 1
-    };
-
-enum class DTMContourSmoothing : short
-    {
-    None = 0,
-    Vertex = 1,
-    Spline = 2,
-    SplineWithoutOverLapDetection = 3,
-    };
-//__PUBLISH_SECTION_END__
-
-// Forward Create structures will need to use the TERRAINMODEL_TYPEDEFS
-struct BC_DTM_OBJ;
-struct BC_DTM_OBJ_EXTENDED;
-struct DTM_DUPLICATE_POINT_ERROR;
-struct DTM_CROSSING_FEATURE_ERROR;
-
-//=======================================================================================
-//! A unique (for this session) key to identify this AppData type. Create a static instance
-//! of this class to identify each subclass of AppData.
-//! @bsiclass                                                     Keith.Bentley   10/07
-//=======================================================================================
-struct          DTMAppDataKey
-    {
-    private:
-        DTMAppDataKey (DTMAppDataKey const&);                  // illegal
-        DTMAppDataKey const& operator= (DTMAppDataKey const&); // illegal
-    public:
-        DTMAppDataKey () {}
-    };
-
-//__PUBLISH_SECTION_END__
-//=======================================================================================
-//! @bsiclass                                                     Keith.Bentley   10/07
-//=======================================================================================
-template <typename APPDATA, typename KEY, typename HOST> struct DTMAppDataList
-    {
-    struct  AppDataEntry
-        {
-        KEY const*   m_key;
-        APPDATA*     m_obj;
-
-        AppDataEntry (APPDATA* entry, KEY const& key) : m_key (&key) { m_obj = entry; }
-        void ChangeValue (APPDATA* obj, HOST host) { APPDATA* was = m_obj; m_obj = obj; if (was) was->_OnCleanup (host); }
-        void Clear (HOST host) { ChangeValue (NULL, host); m_key = 0; }
-        };
-
-    typedef bvector<AppDataEntry> T_List;
-    bool    m_locked;
-    T_List  m_list;
-
-    DTMAppDataList () { m_locked = false; }
-
-    /*---------------------------------------------------------------------------------****
-    * @bsimethod                                    Keith.Bentley                   10/07
-    +---------------+---------------+---------------+---------------+---------------+------*/
-    APPDATA* FindAppData (KEY const& key) const
-        {
-        for (AppDataEntry entry : m_list)
-            {
-            if (&key == entry.m_key)
-                return entry.m_obj;
-            }
-
-        return  nullptr;
-        }
-
-    /*---------------------------------------------------------------------------------****
-    //! It is NOT legal to call AddAppData from within a callback.
-    * @bsimethod                                    Keith.Bentley                   10/07
-                                                                                          +---------------+---------------+---------------+---------------+---------------+------*/
-    StatusInt  AddAppData (KEY const& key, APPDATA* obj, HOST host)
-        {
-        if (m_locked)
-            {
-            BeAssert (0);
-            return ERROR;
-            }
-
-        for (AppDataEntry entry : m_list)
-            {
-            if (&key == entry.m_key)
-                {
-                entry.ChangeValue (obj, host);
-                return  SUCCESS;
-                }
-            }
-
-        m_list.push_back (AppDataEntry (obj, key));
-        return  SUCCESS;
-        }
-
-    /*---------------------------------------------------------------------------------****
-                                                                                          //! It IS legal to call DropAppData from within a callback.
-                                                                                          * @bsimethod                                    Keith.Bentley                   10/07
-                                                                                          +---------------+---------------+---------------+---------------+---------------+------*/
-    StatusInt DropAppData (KEY const& key, HOST host)
-        {
-        for (AppDataEntry entry : m_list)
-            {
-            if (&key == entry.m_key)
-                {
-                entry.Clear (host);        // doesn't get removed until next traversal
-                return  SUCCESS;
-                }
-            }
-        return  ERROR;
-        }
-
-    /*---------------------------------------------------------------------------------****
-                                                                                          * @bsimethod                                    Keith.Bentley                   10/07
-                                                                                          +---------------+---------------+---------------+---------------+---------------+------*/
-    template <typename CALLER> void CallAllDroppable (CALLER const& caller, HOST host)
-        {
-        m_locked = true;
-        for (typename T_List::iterator entry = m_list.begin (); entry != m_list.end ();)
-            {
-            if (NULL == entry->m_obj)      // was previously dropped
-                {
-                entry = m_list.erase (entry);
-                }
-            else if (caller.CallHandler (*entry->m_obj))
-                {
-                entry->ChangeValue (NULL, host);
-                entry = m_list.erase (entry);
-                }
-            else
-                ++entry;
-            }
-        m_locked = false;
-        }
-
-    /*---------------------------------------------------------------------------------****
-                                                                                          * @bsimethod                                    Keith.Bentley                   10/07
-                                                                                          +---------------+---------------+---------------+---------------+---------------+------*/
-    template <typename CALLER> void CallAll (CALLER const& caller)
-        {
-        m_locked = true;
-        for (typename T_List::iterator entry = m_list.begin (); entry != m_list.end ();)
-            {
-            if (NULL == entry->m_obj)   // was previously dropped
-                {
-                entry = m_list.erase (entry);
-                }
-            else
-                {
-                caller.CallHandler (*entry->m_obj);
-                ++entry;
-                }
-            }
-        m_locked = false;
-        }
-    };
-
-
-// Callbacks
-<<<<<<< HEAD
-typedef int (*DTMFeatureCallback)(DTMFeatureType dtmFeatureType, DTMUserTag userTag, DTMFeatureId featureId, DPoint3d *points, size_t numPoints, void* userArg);
-typedef std::function <void(int newPointNumber, DPoint3dCR pt, double& elevation, bool onEdge, const int existingPointsNumbers[])> DTMInsertPointCallback;
-typedef int (*DTMTransformPointsCallback)(DPoint3dP points, size_t numPoints, void * userArg);
-typedef int (*DTMBrowseSinglePointFeatureCallback)(DTMFeatureType featureType, DPoint3d& point, void *userP);
-typedef int (*DTMBrowseSlopeIndicatorCallback)(bool major, DPoint3d& point1, DPoint3d& point2, void *userP);
-typedef int (*DTMDuplicatePointsCallback)(double x, double y, DTM_DUPLICATE_POINT_ERROR *dupErrorsP, long numDupErrors, void *userP);
-typedef int (*DTMCrossingFeaturesCallback)(DTM_CROSSING_FEATURE_ERROR& crossError, void *userP);
-typedef int (*DTMTriangleMeshCallback)(DTMFeatureType featureType, int numTriangles, int numMeshPoints, DPoint3d *meshPointsP, int numMeshFaces, long *meshFacesP, void *userP);
-typedef int (*DTMTriangleShadeMeshCallback)(DTMFeatureType featureType, int numTriangles, int numMeshPoints, DPoint3d* meshPointsP, DPoint3d*, int numMeshFaces, long* meshFacesP, void* userP);
-typedef int (*DTMTriangleHillShadeMeshCallback)(DTMFeatureType featureType, int numTriangles, int numMeshPoints, DPoint3d* meshPointsP, long* meshReflectance, int numMeshFaces, long* meshFacesP, void* userP);
-=======
-typedef std::function <int(DTMFeatureType dtmFeatureType, DTMUserTag userTag, DTMFeatureId featureId, DPoint3d *points, size_t numPoints, void* userArg)> DTMFeatureCallback;
-//typedef int(*DTMFeatureCallback)(DTMFeatureType dtmFeatureType, DTMUserTag userTag, DTMFeatureId featureId, DPoint3d *points, size_t numPoints, void* userArg);
-typedef std::function <void(int newPointNumber, DPoint3dCR pt, double& elevation, bool onEdge, const int existingPointsNumbers[])> DTMInsertPointCallback;
-typedef std::function <int(DPoint3dP points, size_t numPoints, void * userArg)> DTMTransformPointsCallback;
-typedef std::function <int(DTMFeatureType featureType, DPoint3d& point, void *userP)> DTMBrowseSinglePointFeatureCallback;
-typedef std::function <int(bool major, DPoint3d& point1, DPoint3d& point2, void *userP)> DTMBrowseSlopeIndicatorCallback;
-typedef std::function <int(double x, double y, DTM_DUPLICATE_POINT_ERROR *dupErrorsP, long numDupErrors, void *userP)> DTMDuplicatePointsCallback;
-typedef std::function <int(DTM_CROSSING_FEATURE_ERROR& crossError, void *userP)> DTMCrossingFeaturesCallback;
-typedef std::function <int(DTMFeatureType featureType, int numTriangles, int numMeshPoints, DPoint3d *meshPointsP, int numMeshFaces, long *meshFacesP, void *userP)> DTMTriangleMeshCallback;
-typedef std::function <int(DTMFeatureType featureType, int numTriangles, int numMeshPoints, DPoint3d* meshPointsP, DPoint3d*, int numMeshFaces, long* meshFacesP, void* userP)> DTMTriangleShadeMeshCallback;
-typedef std::function <int(DTMFeatureType featureType, int numTriangles, int numMeshPoints, DPoint3d* meshPointsP, long* meshReflectance, int numMeshFaces, long* meshFacesP, void* userP)> DTMTriangleHillShadeMeshCallback;
->>>>>>> af72fd24
-
-#endif /* !defined(__midl) */
-
-
+/*--------------------------------------------------------------------------------------+
+|
+|   $Source: PublicAPI/TerrainModel/TerrainModel.h $
+|
+| $Copyright: (c) 2016 Bentley Systems, Incorporated. All rights reserved. $
+|
++--------------------------------------------------------------------------------------*/
+#pragma once
+//__BENTLEY_INTERNAL_ONLY__
+
+#if !defined(__midl) /* During a MIDL compile, there's nothing herein that we care about. */
+
+//__PUBLISH_SECTION_START__
+#include <Bentley/Bentley.h>
+#include <Bentley/RefCounted.h>
+#include <Geom/GeomApi.h>
+//__PUBLISH_SECTION_END__
+
+#if defined(__cplusplus) || defined(DOCUMENTATION_GENERATOR)
+
+//__PUBLISH_SECTION_START__
+#define BEGIN_BENTLEY_TERRAINMODEL_NAMESPACE    BEGIN_BENTLEY_NAMESPACE namespace TerrainModel {
+#define END_BENTLEY_TERRAINMODEL_NAMESPACE     } END_BENTLEY_NAMESPACE
+#define USING_NAMESPACE_BENTLEY_TERRAINMODEL    using namespace BENTLEY_NAMESPACE_NAME::TerrainModel;
+
+#define BEGIN_BENTLEY_MRDTM_NAMESPACE    BEGIN_BENTLEY_NAMESPACE namespace MrDTM {
+#define END_BENTLEY_MRDTM_NAMESPACE     } END_BENTLEY_NAMESPACE
+#define USING_NAMESPACE_BENTLEY_MRDTM    using namespace BENTLEY_NAMESPACE_NAME::MrDTM;
+
+#ifndef BEGIN_BENTLEY_MRDTM_IMPORT_NAMESPACE
+#define BEGIN_BENTLEY_MRDTM_IMPORT_NAMESPACE BEGIN_BENTLEY_MRDTM_NAMESPACE namespace Import {
+#define END_BENTLEY_MRDTM_IMPORT_NAMESPACE  END_BENTLEY_MRDTM_NAMESPACE}
+#define USING_NAMESPACE_BENTLEY_MRDTM_IMPORT using namespace BENTLEY_NAMESPACE_NAME::MrDTM::Import;
+#endif //!BEGIN_BENTLEY_MRDTM_IMPORT_NAMESPACE
+
+#define TERRAINMODEL_TYPEDEFS(_name_) \
+    BEGIN_BENTLEY_NAMESPACE namespace TerrainModel { DEFINE_POINTER_SUFFIX_TYPEDEFS(_name_) } END_BENTLEY_NAMESPACE
+
+#define TERRAINMODEL_ENUM(t,tEnum) \
+    BEGIN_BENTLEY_TERRAINMODEL_NAMESPACE enum t; END_BENTLEY_TERRAINMODEL_NAMESPACE \
+    typedef enum  BENTLEY_NAMESPACE_NAME :TerrainModel::##t  tEnum;
+
+//__PUBLISH_SECTION_END__
+#else
+#define BEGIN_BENTLEY_TERRAINMODEL_NAMESPACE
+#define END_BENTLEY_TERRAINMODEL_NAMESPACE
+
+#define BEGIN_BENTLEY_MRDTM_NAMESPACE
+#define END_BENTLEY_MRDTM_NAMESPACE
+#define USING_NAMESPACE_BENTLEY_MRDTM   
+
+#define BEGIN_BENTLEY_MRDTM_IMPORT_NAMESPACE 
+#define END_BENTLEY_MRDTM_IMPORT_NAMESPACE  
+#define USING_NAMESPACE_BENTLEY_MRDTM_IMPORT 
+
+#define TERRAINMODEL_TYPEDEFS(_name_)   typedef struct _name_ * _name_##P; typedef struct _name_ const* _name_##CP; typedef struct _name_ & _name_##R; typedef struct _name_ const& _name_##CR;
+#define TERRAINMODEL_ENUM(t,tEnum)   typedef enum  t tEnum;
+
+#endif
+
+//__PUBLISH_SECTION_START__
+TERRAINMODEL_TYPEDEFS (BcDTM)
+TERRAINMODEL_TYPEDEFS (DTMFenceParams)
+TERRAINMODEL_TYPEDEFS (DTMContourParams)
+TERRAINMODEL_TYPEDEFS (BcDTMDrapedLine)
+TERRAINMODEL_TYPEDEFS (BcDTMDrapedLinePoint)
+//__PUBLISH_SECTION_END__
+TERRAINMODEL_TYPEDEFS (BcDTMMeshFace)
+TERRAINMODEL_TYPEDEFS (BcDTMMesh)
+TERRAINMODEL_TYPEDEFS (IBcDtmStream)
+TERRAINMODEL_TYPEDEFS (BcDTMFeatureEnumerator)
+TERRAINMODEL_TYPEDEFS (DTMFeatureEnumerator)
+TERRAINMODEL_TYPEDEFS (DTMMeshEnumerator)
+
+TERRAINMODEL_TYPEDEFS (BcDTMFeature)
+TERRAINMODEL_TYPEDEFS (BcDTMLinearFeature)
+TERRAINMODEL_TYPEDEFS (BcDTMComplexLinearFeature)
+TERRAINMODEL_TYPEDEFS (BcDTMSpot)
+
+//ADD_BENTLEY_TYPEDEFS1 (BENTLEY_NAMESPACE_NAME::TerrainModel, BcDTM, BcDTM, struct)
+//ADD_BENTLEY_TYPEDEFS1 (BENTLEY_NAMESPACE_NAME::TerrainModel, IBcDTMFeatureEnumerator, BcDTMFeatureEnumerator, struct)
+//ADD_BENTLEY_TYPEDEFS1 (BENTLEY_NAMESPACE_NAME::TerrainModel, BcDTMDrapedLine, BcDTMDrapedLine, struct)
+//ADD_BENTLEY_TYPEDEFS1 (BENTLEY_NAMESPACE_NAME::TerrainModel, BcDTMFeature, BcDTMFeature, struct)
+
+TERRAINMODEL_TYPEDEFS (TMTransformHelper)
+
+//__PUBLISH_SECTION_START__
+BEGIN_BENTLEY_TERRAINMODEL_NAMESPACE
+
+typedef RefCountedPtr<BcDTM> BcDTMPtr;
+typedef RefCountedPtr<BcDTMDrapedLine> BcDTMDrapedLinePtr;
+typedef RefCountedPtr<BcDTMDrapedLinePoint> BcDTMDrapedLinePointPtr;
+//__PUBLISH_SECTION_END__
+typedef RefCountedPtr<BcDTMMeshFace> BcDTMMeshFacePtr;
+typedef RefCountedPtr<BcDTMMesh> BcDTMMeshPtr;
+typedef RefCountedPtr<IBcDtmStream> BcDtmStreamPtr;
+typedef RefCountedPtr<BcDTMFeatureEnumerator> BcDTMFeatureEnumeratorPtr;
+typedef RefCountedPtr<DTMFeatureEnumerator> DTMFeatureEnumeratorPtr;
+typedef RefCountedPtr<DTMMeshEnumerator> DTMMeshEnumeratorPtr;
+
+typedef RefCountedPtr<BcDTMFeature> BcDTMFeaturePtr;
+typedef RefCountedPtr<BcDTMLinearFeature> BcDTMLinearFeaturePtr;
+typedef RefCountedPtr<BcDTMComplexLinearFeature> BcDTMComplexLinearFeaturePtr;
+typedef RefCountedPtr<BcDTMSpot> BcDTMSpotPtr;
+
+struct DtmString : bvector<DPoint3d>
+    {
+    DtmString ()
+        {
+        }
+    DtmString (DPoint3dCP pt, int numPts)
+        {
+        resize (numPts);
+        memcpy (data (), pt, numPts * sizeof(DPoint3d));
+        }
+    };
+typedef bvector<DtmString> DtmVectorString;
+
+//__PUBLISH_SECTION_START__
+
+END_BENTLEY_TERRAINMODEL_NAMESPACE
+
+TERRAINMODEL_TYPEDEFS (IDTM)
+TERRAINMODEL_TYPEDEFS (IDTMDrainageFeature)
+TERRAINMODEL_TYPEDEFS (IDTMDrapedLine)
+TERRAINMODEL_TYPEDEFS (IDTMDrapedLinePoint)
+//__PUBLISH_SECTION_END__
+TERRAINMODEL_TYPEDEFS (IDTMDraping)
+TERRAINMODEL_TYPEDEFS (IDTMDrainage)
+TERRAINMODEL_TYPEDEFS (IDTMContouring)
+TERRAINMODEL_TYPEDEFS (IDTMVolume)
+TERRAINMODEL_TYPEDEFS (TMTransformHelper)
+//__PUBLISH_SECTION_START__
+
+BEGIN_BENTLEY_TERRAINMODEL_NAMESPACE
+
+typedef RefCountedPtr<IDTM>         DTMPtr;
+typedef RefCountedPtr<IDTMDrainageFeature> DTMDrainageFeaturePtr;
+typedef RefCountedPtr<IDTMDrapedLinePoint> DTMDrapedLinePointPtr;
+typedef RefCountedPtr<IDTMDrapedLine>    DTMDrapedLinePtr;
+//__PUBLISH_SECTION_END__
+typedef RefCountedPtr<IDTMDraping>     DTMDrapingPtr;
+
+typedef RefCountedPtr<TMTransformHelper> TMTransformHelperPtr;
+//__PUBLISH_SECTION_START__
+
+END_BENTLEY_TERRAINMODEL_NAMESPACE
+
+#if (_MSC_VER == 1800)
+#define thread_local __declspec(thread)
+#endif
+
+//__PUBLISH_SECTION_END__
+
+#define BENTLEYDTM_Private static
+#if defined (CREATE_STATIC_LIBRARIES) || defined (TERRAINMODEL_STATICLIB)
+#define BENTLEYDTM_Public
+#define BENTLEYDTM_EXPORT 
+#elif defined (__BENTLEYDTM_BUILD__)
+#define BENTLEYDTM_Public EXPORT_ATTRIBUTE
+#define BENTLEYDTM_EXPORT EXPORT_ATTRIBUTE
+#else
+#define BENTLEYDTM_Public IMPORT_ATTRIBUTE
+#define BENTLEYDTM_EXPORT IMPORT_ATTRIBUTE
+#endif
+
+//__PUBLISH_SECTION_START__
+#ifndef BENTLEYDTM_EXPORT
+#define BENTLEYDTM_EXPORT IMPORT_ATTRIBUTE
+#endif
+
+// public enums this should be put into it's own header file.
+// moved from dtmdefs.h
+// ToDo Replace in Code.
+typedef int64_t DTMUserTag;
+typedef int64_t DTMFeatureId;
+
+//__PUBLISH_SECTION_END__
+
+enum class DTMFenceOption : unsigned char
+    {
+    None = 0,
+    Inside = 1,
+    Overlap = 2,
+    Outside = 3
+    };
+
+enum class DTMFenceType : unsigned char
+    {
+    None = 0,
+    Block = 1,
+    Shape = 2
+    };
+
+//__PUBLISH_SECTION_START__
+/*
+** DTM Feature Definitions
+*/
+enum class DTMFeatureType : uint32_t
+    {
+    None = 0,
+    RandomSpots = 0,
+    GroupSpots = 1,
+    Spots = 2,
+    DatPoint = 2, // Backwards Compatiability With XM
+    TriangleIndex = 3,
+    TriangleInfo = 4,
+    FeatureSpot = 5,
+    FlowArrow = 6,
+    TinPoint = 15,
+    TinLine = 16,
+    DtmPoint = 17,
+    Breakline = 10,
+    SoftBreakline = 11,
+    DrapeLine = 12,
+    GraphicBreak = 13,
+    ContourLine = 14,
+    Void = 20,
+    VoidLine = 30,
+    Island = 21,
+    Hole = 22,
+    HoleLine = 32,
+    BreakVoid = 25,
+    DrapeVoid = 26,
+    Hull = 23,
+    HullLine = 24,
+    TinHull = 27,
+    DrapeHull = 28,
+    Triangle = 101,
+    TriangleEdge = 102,
+    Lattice = 103,
+    LatticeEdge = 104,
+    LatticeXLine = 105,
+    LatticeYLine = 106,
+    LatticePoint = 107,
+    Contour = 110,
+    ZeroSlopeLine = 112,
+    ZeroSlopePolygon = 113,
+    ZeroSlopeTriangle = 114,
+    ISOLine = 200,
+    ISOCell = 201,
+    Theme = 210,
+    SlopeToe = 220,
+    LowPoint = 400,
+    HighPoint = 401,
+    SumpLine = 402,
+    RidgeLine = 403,
+    DescentTrace = 404,
+    AscentTrace = 405,
+    Catchment = 406,
+    CrossLine = 407,
+    LowPointPond = 408,
+    PondIsland = 409,
+    ClkFlowLine = 410,
+    FlowLine = 411,
+    VisiblePoint = 415,
+    InvisiblePoint = 416,
+    VisibleLine = 420,
+    InvisibleLine = 421,
+    SlopeLine = 422,
+    Polygon = 430,
+    Region = 431,
+    GradeSlope = 440,
+    //PolyMeshCounts = 500, // Not Used
+    //PolyMeshVertices = 501, // Not Used
+    //PolyMeshFaces = 502, // Not Used
+    TriangleMesh = 503,
+    //LatticeMesh = 504, // Not Used
+    CheckStop = 505,
+    TriangleShadeMesh = 506,
+    InroadsRectangle = 507,
+    TriangleHillShadeMesh = 508,  // Should this juse be TriangleShadeMesh?
+    };
+
+//__PUBLISH_SECTION_END__
+
+enum class DTMCleanupFlags : short
+    {
+    None = 0,
+    Changes = 1 << 0,
+    VoidsAndIslands = 1 << 1,
+    All = Changes | VoidsAndIslands,
+    };
+
+ENUM_IS_FLAGS (DTMCleanupFlags)
+
+//__PUBLISH_SECTION_START__
+enum class DTMState : uint32_t
+    {
+    Data = 0,
+    PointsSorted = 1,
+    DuplicatesRemoved = 2,
+    Tin = 3,
+    TinError = 4,
+    };
+
+
+enum class DTMDrapedLineCode : char
+    {
+    External = 0,
+    Tin = 1,
+    Breakline = 2,
+    BetweenBreaklines = 3,
+    Void = 4,
+    InVoid = 4,
+    OnPoint = 5,
+    Edge = 6,
+    };
+//__PUBLISH_SECTION_END__
+
+// Constants that define the position of a draped point with regards to the DTMFeatureState::Tin
+enum class DTMDrapePointCode
+    {
+    External = 0,
+    Tin = 1,
+    Void = 2,
+    PointOrLine = 3,
+    };
+
+/*
+** DTM Null Values
+*/
+// RobC 17-Dec-1010 Modified DTM_NULL_PNT and DTM_NULL_PTR 
+// For 64 Bit . Both These Constants Have to Be A Minimum Of
+// 6 Times Larger Than the Maximum Number Of Points That Can Be Triangulated
+// The New Values Have Been set To Allow A Maximum Of 350 M Triangulation Points
+//0x7ffffffe
+//0x7ffffffd
+enum DTMFeatureIdConst : DTMFeatureId
+    {
+    DTM_NULL_FEATURE_ID = -9898989898
+    };
+
+enum DTMUserTagConst : DTMUserTag
+    {
+    DTM_NULL_USER_TAG = -9898989898
+    };
+
+//__PUBLISH_SECTION_START__
+enum DTMStatusInt
+    {
+    DTM_SUCCESS = 0,
+    DTM_ERROR = 1
+    };
+
+enum class DTMContourSmoothing : short
+    {
+    None = 0,
+    Vertex = 1,
+    Spline = 2,
+    SplineWithoutOverLapDetection = 3,
+    };
+//__PUBLISH_SECTION_END__
+
+// Forward Create structures will need to use the TERRAINMODEL_TYPEDEFS
+struct BC_DTM_OBJ;
+struct BC_DTM_OBJ_EXTENDED;
+struct DTM_DUPLICATE_POINT_ERROR;
+struct DTM_CROSSING_FEATURE_ERROR;
+
+//=======================================================================================
+//! A unique (for this session) key to identify this AppData type. Create a static instance
+//! of this class to identify each subclass of AppData.
+//! @bsiclass                                                     Keith.Bentley   10/07
+//=======================================================================================
+struct          DTMAppDataKey
+    {
+    private:
+        DTMAppDataKey (DTMAppDataKey const&);                  // illegal
+        DTMAppDataKey const& operator= (DTMAppDataKey const&); // illegal
+    public:
+        DTMAppDataKey () {}
+    };
+
+//__PUBLISH_SECTION_END__
+//=======================================================================================
+//! @bsiclass                                                     Keith.Bentley   10/07
+//=======================================================================================
+template <typename APPDATA, typename KEY, typename HOST> struct DTMAppDataList
+    {
+    struct  AppDataEntry
+        {
+        KEY const*   m_key;
+        APPDATA*     m_obj;
+
+        AppDataEntry (APPDATA* entry, KEY const& key) : m_key (&key) { m_obj = entry; }
+        void ChangeValue (APPDATA* obj, HOST host) { APPDATA* was = m_obj; m_obj = obj; if (was) was->_OnCleanup (host); }
+        void Clear (HOST host) { ChangeValue (NULL, host); m_key = 0; }
+        };
+
+    typedef bvector<AppDataEntry> T_List;
+    bool    m_locked;
+    T_List  m_list;
+
+    DTMAppDataList () { m_locked = false; }
+
+    /*---------------------------------------------------------------------------------****
+    * @bsimethod                                    Keith.Bentley                   10/07
+    +---------------+---------------+---------------+---------------+---------------+------*/
+    APPDATA* FindAppData (KEY const& key) const
+        {
+        for (AppDataEntry entry : m_list)
+            {
+            if (&key == entry.m_key)
+                return entry.m_obj;
+            }
+
+        return  nullptr;
+        }
+
+    /*---------------------------------------------------------------------------------****
+    //! It is NOT legal to call AddAppData from within a callback.
+    * @bsimethod                                    Keith.Bentley                   10/07
+                                                                                          +---------------+---------------+---------------+---------------+---------------+------*/
+    StatusInt  AddAppData (KEY const& key, APPDATA* obj, HOST host)
+        {
+        if (m_locked)
+            {
+            BeAssert (0);
+            return ERROR;
+            }
+
+        for (AppDataEntry entry : m_list)
+            {
+            if (&key == entry.m_key)
+                {
+                entry.ChangeValue (obj, host);
+                return  SUCCESS;
+                }
+            }
+
+        m_list.push_back (AppDataEntry (obj, key));
+        return  SUCCESS;
+        }
+
+    /*---------------------------------------------------------------------------------****
+                                                                                          //! It IS legal to call DropAppData from within a callback.
+                                                                                          * @bsimethod                                    Keith.Bentley                   10/07
+                                                                                          +---------------+---------------+---------------+---------------+---------------+------*/
+    StatusInt DropAppData (KEY const& key, HOST host)
+        {
+        for (AppDataEntry entry : m_list)
+            {
+            if (&key == entry.m_key)
+                {
+                entry.Clear (host);        // doesn't get removed until next traversal
+                return  SUCCESS;
+                }
+            }
+        return  ERROR;
+        }
+
+    /*---------------------------------------------------------------------------------****
+                                                                                          * @bsimethod                                    Keith.Bentley                   10/07
+                                                                                          +---------------+---------------+---------------+---------------+---------------+------*/
+    template <typename CALLER> void CallAllDroppable (CALLER const& caller, HOST host)
+        {
+        m_locked = true;
+        for (typename T_List::iterator entry = m_list.begin (); entry != m_list.end ();)
+            {
+            if (NULL == entry->m_obj)      // was previously dropped
+                {
+                entry = m_list.erase (entry);
+                }
+            else if (caller.CallHandler (*entry->m_obj))
+                {
+                entry->ChangeValue (NULL, host);
+                entry = m_list.erase (entry);
+                }
+            else
+                ++entry;
+            }
+        m_locked = false;
+        }
+
+    /*---------------------------------------------------------------------------------****
+                                                                                          * @bsimethod                                    Keith.Bentley                   10/07
+                                                                                          +---------------+---------------+---------------+---------------+---------------+------*/
+    template <typename CALLER> void CallAll (CALLER const& caller)
+        {
+        m_locked = true;
+        for (typename T_List::iterator entry = m_list.begin (); entry != m_list.end ();)
+            {
+            if (NULL == entry->m_obj)   // was previously dropped
+                {
+                entry = m_list.erase (entry);
+                }
+            else
+                {
+                caller.CallHandler (*entry->m_obj);
+                ++entry;
+                }
+            }
+        m_locked = false;
+        }
+    };
+
+
+// Callbacks
+typedef std::function <int(DTMFeatureType dtmFeatureType, DTMUserTag userTag, DTMFeatureId featureId, DPoint3d *points, size_t numPoints, void* userArg)> DTMFeatureCallback;
+//typedef int(*DTMFeatureCallback)(DTMFeatureType dtmFeatureType, DTMUserTag userTag, DTMFeatureId featureId, DPoint3d *points, size_t numPoints, void* userArg);
+typedef std::function <void(int newPointNumber, DPoint3dCR pt, double& elevation, bool onEdge, const int existingPointsNumbers[])> DTMInsertPointCallback;
+typedef std::function <int(DPoint3dP points, size_t numPoints, void * userArg)> DTMTransformPointsCallback;
+typedef std::function <int(DTMFeatureType featureType, DPoint3d& point, void *userP)> DTMBrowseSinglePointFeatureCallback;
+typedef std::function <int(bool major, DPoint3d& point1, DPoint3d& point2, void *userP)> DTMBrowseSlopeIndicatorCallback;
+typedef std::function <int(double x, double y, DTM_DUPLICATE_POINT_ERROR *dupErrorsP, long numDupErrors, void *userP)> DTMDuplicatePointsCallback;
+typedef std::function <int(DTM_CROSSING_FEATURE_ERROR& crossError, void *userP)> DTMCrossingFeaturesCallback;
+typedef std::function <int(DTMFeatureType featureType, int numTriangles, int numMeshPoints, DPoint3d *meshPointsP, int numMeshFaces, long *meshFacesP, void *userP)> DTMTriangleMeshCallback;
+typedef std::function <int(DTMFeatureType featureType, int numTriangles, int numMeshPoints, DPoint3d* meshPointsP, DPoint3d*, int numMeshFaces, long* meshFacesP, void* userP)> DTMTriangleShadeMeshCallback;
+typedef std::function <int(DTMFeatureType featureType, int numTriangles, int numMeshPoints, DPoint3d* meshPointsP, long* meshReflectance, int numMeshFaces, long* meshFacesP, void* userP)> DTMTriangleHillShadeMeshCallback;
+
+#endif /* !defined(__midl) */
+
+