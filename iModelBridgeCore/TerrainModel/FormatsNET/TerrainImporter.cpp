/*--------------------------------------------------------------------------------------+
|
|     $Source: FormatsNET/TerrainImporter.cpp $
|
<<<<<<< HEAD
|  $Copyright: (c) 2015 Bentley Systems, Incorporated. All rights reserved. $
=======
|  $Copyright: (c) 2016 Bentley Systems, Incorporated. All rights reserved. $
>>>>>>> af72fd24
|
+--------------------------------------------------------------------------------------*/

#include "stdafx.h"
#include "LandXML.h"
#include "MX.h"
#include "Lidar.h"
#include "Inroads.h"

BEGIN_BENTLEY_TERRAINMODELNET_FORMATS_NAMESPACE

struct UnmanagedCallback : BENTLEY_NAMESPACE_NAME::TerrainModel::TerrainImporter::ICallback
    {
    private: gcroot<IImporterCallback^> m_callback;

    public: UnmanagedCallback(gcroot<IImporterCallback^> callback) : m_callback(callback)
        {
        }

    public: void SetCallback (gcroot<IImporterCallback^> callback)
        {
        m_callback = callback;
        }

    public: virtual bool StartTerrain (WCharCP name, WCharCP description, BcDTMPtr& dtm)
                {
                return m_callback->StartTerrain(gcnew System::String (name), gcnew System::String (description));
                }
    public: virtual void AddFeature (::DTMFeatureId id, WCharCP DTMAttribute, WCharCP featureDefinitionName, WCharCP featureName, WCharCP description, ::DTMFeatureType featureType, DPoint3dCP points, size_t numPoints)
                {
                array<Bentley::GeometryNET::DPoint3d>^ managedPoints = gcnew array<Bentley::GeometryNET::DPoint3d>((int)numPoints);
                pin_ptr<Bentley::GeometryNET::DPoint3d> managedPointsPinned = &managedPoints[0];
                memcpy ((void*)managedPointsPinned, points, sizeof (::DPoint3d) * numPoints);
                m_callback->AddFeature (BENTLEY_NAMESPACE_NAME::TerrainModelNET::DTMFeatureId::FromId(id), gcnew System::String (DTMAttribute), gcnew System::String (featureDefinitionName), gcnew System::String (featureName), gcnew System::String (description), (BENTLEY_NAMESPACE_NAME::TerrainModelNET::DTMFeatureType)featureType, managedPoints);
                }
    public: virtual bool EndTerrain (WCharCP name, BcDTMP dtm)
                {
                BENTLEY_NAMESPACE_NAME::TerrainModelNET::DTM^ managedDTM = dtm ? BENTLEY_NAMESPACE_NAME::TerrainModelNET::DTM::FromHandle ((System::IntPtr)dtm) : nullptr;
                return m_callback->EndTerrain (gcnew System::String (name), managedDTM);
                }
    };

TerrainImporter::TerrainImporter ()
    {
    m_unmanaged = new _TerrainImporter_Unmanaged ();
    }

TerrainImporter::TerrainImporter (TerrainImporterP importer)
    {
    m_unmanaged = new _TerrainImporter_Unmanaged();
    m_unmanaged->m_importer = importer;
    }

TerrainImporter::!TerrainImporter()
    {
    TerrainImporter::~TerrainImporter ();
    }

TerrainImporter::~TerrainImporter()
    {
    delete m_unmanaged;
    m_unmanaged = nullptr;
    }

System::String^ TerrainImporter::FileUnitString::get()
    {
    return gcnew System::String (m_unmanaged->m_importer->GetFileUnitString ());
    }

BENTLEY_NAMESPACE_NAME::TerrainModelNET::Formats::FileUnit TerrainImporter::FileUnit::get ()
    {
    return (BENTLEY_NAMESPACE_NAME::TerrainModelNET::Formats::FileUnit)m_unmanaged->m_importer->GetFileUnit ();
    }

System::Collections::Generic::IEnumerable<TerrainInfo^>^ TerrainImporter::Terrains::get ()
    {
    const BENTLEY_NAMESPACE_NAME::TerrainModel::TerrainInfoList& list = m_unmanaged->m_importer->GetTerrains ();

    System::Collections::Generic::List<TerrainInfo^>^ retList = gcnew System::Collections::Generic::List<TerrainInfo^>();

    for (BENTLEY_NAMESPACE_NAME::TerrainModel::TerrainInfoList::const_iterator iter = list.begin (); iter != list.end (); iter++)
        {
        System::String^ description = iter->GetDescription ().GetWCharCP() ? gcnew System::String (iter->GetDescription ().GetWCharCP ()) : nullptr;
        retList->Add (gcnew TerrainInfo (gcnew System::String (iter->GetName().GetWCharCP()), description, iter->HasDefinition()));
        }

    System::GC::KeepAlive(this);
    return retList;
    }

IImporterCallback^ TerrainImporter::Callback::get()
    {
    return m_callback;
    }

void TerrainImporter::Callback::set (IImporterCallback^ value)
    {
    m_callback = value;

    if (m_unmanaged->m_unmanagedCallback)
        {
        m_unmanaged->m_importer->SetCallback (nullptr);
        delete m_unmanaged->m_unmanagedCallback;
        m_unmanaged->m_unmanagedCallback = nullptr;
        }
    if (value)
        {
        m_unmanaged->m_unmanagedCallback = new UnmanagedCallback (value);
        m_unmanaged->m_importer->SetCallback (m_unmanaged->m_unmanagedCallback);
        }
    }

ImportedTerrain^ TerrainImporter::ImportTerrain (System::String^ name)
    {
    pin_ptr<const wchar_t> p = PtrToStringChars (name);
<<<<<<< HEAD

    BENTLEY_NAMESPACE_NAME::TerrainModel::ImportedTerrain surface = m_unmanaged->m_importer->ImportTerrain (p);
=======
    Bentley::TerrainModel::ImportedTerrain surface = m_unmanaged->m_importer->ImportTerrain (p);
    System::GC::KeepAlive(name);
    System::GC::KeepAlive(this);
>>>>>>> af72fd24

    BENTLEY_NAMESPACE_NAME::TerrainModelNET::DTM^ dtm = surface.GetTerrain() ? BENTLEY_NAMESPACE_NAME::TerrainModelNET::DTM::FromHandle ((System::IntPtr)surface.GetTerrain()) : nullptr;
    System::String^ description = surface.GetDescription ().GetWCharCP () ? gcnew System::String (surface.GetDescription ().GetWCharCP ()) : nullptr;
    return gcnew ImportedTerrain (dtm, gcnew System::String (surface.GetName ().GetWCharCP ()), description, surface.HasDefinition ());
    }

System::Collections::Generic::IEnumerable<ImportedTerrain^>^ TerrainImporter::ImportTerrains ()
    {
    BENTLEY_NAMESPACE_NAME::TerrainModel::ImportedTerrainList list = m_unmanaged->m_importer->ImportTerrains ();

    System::Collections::Generic::List<ImportedTerrain^>^ retList = gcnew System::Collections::Generic::List<ImportedTerrain^>();

    for (BENTLEY_NAMESPACE_NAME::TerrainModel::ImportedTerrainList::const_iterator iter = list.begin(); iter != list.end(); iter++)
        {
        BENTLEY_NAMESPACE_NAME::TerrainModelNET::DTM^ dtm = iter->GetTerrain() ? BENTLEY_NAMESPACE_NAME::TerrainModelNET::DTM::FromHandle ((System::IntPtr)iter->GetTerrain()) : nullptr;
        System::String^ description = iter->GetDescription ().GetWCharCP () ? gcnew System::String (iter->GetDescription ().GetWCharCP ()) : nullptr;
        retList->Add (gcnew ImportedTerrain (dtm, gcnew System::String (iter->GetName ().GetWCharCP ()), description, iter->HasDefinition ()));
        }
    System::GC::KeepAlive(this);
    return retList;
    }

System::Collections::Generic::IEnumerable<ImportedTerrain^>^ TerrainImporter::ImportTerrains (System::Collections::Generic::IEnumerable<System::String^>^ names)
    {
    bvector<WString> importList;

    for each (System::String^ name in names)
        {
        pin_ptr<const wchar_t> p = PtrToStringChars (name);

        importList.push_back (WString(p));
        System::GC::KeepAlive(name);
        }
    BENTLEY_NAMESPACE_NAME::TerrainModel::ImportedTerrainList list = m_unmanaged->m_importer->ImportTerrains (importList);

    System::Collections::Generic::List<ImportedTerrain^>^ retList = gcnew System::Collections::Generic::List<ImportedTerrain^>();

    for (BENTLEY_NAMESPACE_NAME::TerrainModel::ImportedTerrainList::const_iterator iter = list.begin(); iter != list.end(); iter++)
        {
        BENTLEY_NAMESPACE_NAME::TerrainModelNET::DTM^ dtm = iter->GetTerrain() ? BENTLEY_NAMESPACE_NAME::TerrainModelNET::DTM::FromHandle ((System::IntPtr)iter->GetTerrain()) : nullptr;
        System::String^ description = iter->GetDescription ().GetWCharCP () ? gcnew System::String (iter->GetDescription ().GetWCharCP ()) : nullptr;
        retList->Add (gcnew ImportedTerrain (dtm, gcnew System::String (iter->GetName ().GetWCharCP ()), description, iter->HasDefinition ()));
        }
    System::GC::KeepAlive(this);
    return retList;
    }

Bentley::GeoCoordinatesNET::BaseGCS^ TerrainImporter::GCS::get ()
    {
    Bentley::GeoCoordinates::BaseGCSPtr gcs = m_unmanaged->m_importer->GetGCS ();

    if (gcs.IsValid())
        return gcnew Bentley::GeoCoordinatesNET::BaseGCS (gcs.get());
    return nullptr;
    }

ref class UnknownImporter : TerrainImporter
    {
    public: UnknownImporter (BENTLEY_NAMESPACE_NAME::TerrainModel::TerrainImporter* importer) : TerrainImporter (importer)
                {
                }
    };

TerrainImporter^ TerrainImporter::CreateImporter (System::String^ filename)
    {
    pin_ptr<const wchar_t> p = PtrToStringChars (filename);
<<<<<<< HEAD
    TerrainImporterPtr importer = BENTLEY_NAMESPACE_NAME::TerrainModel::TerrainImporter::CreateImporter (p);
=======
    TerrainImporterPtr importer = Bentley::TerrainModel::TerrainImporter::CreateImporter (p);
    System::GC::KeepAlive(filename);
>>>>>>> af72fd24
    // ToDo work out what importer it is and create an instance of that.
    if (importer.IsValid ())
        {
        LandXMLImporterP landXMLImporter = dynamic_cast<LandXMLImporterP>(importer.get ());
        if (landXMLImporter != nullptr)
            return gcnew LandXMLImporter (landXMLImporter);

        MXFilImporterP mxFilImporter = dynamic_cast<MXFilImporterP>(importer.get ());
        if (mxFilImporter != nullptr)
            return gcnew MXFilImporter (mxFilImporter);

        LidarImporterP lidarImporter = dynamic_cast<LidarImporterP>(importer.get ());
        if (lidarImporter != nullptr)
            return gcnew LidarImporter (lidarImporter);

        InroadsImporterP inroadsImporter = dynamic_cast<InroadsImporterP>(importer.get ());
        if (inroadsImporter != nullptr)
            return gcnew InroadsImporter (inroadsImporter);

        return gcnew UnknownImporter (importer.get ());
        }
    return nullptr;
    }

END_BENTLEY_TERRAINMODELNET_FORMATS_NAMESPACE<|MERGE_RESOLUTION|>--- conflicted
+++ resolved
@@ -1,229 +1,216 @@
-/*--------------------------------------------------------------------------------------+
-|
-|     $Source: FormatsNET/TerrainImporter.cpp $
-|
-<<<<<<< HEAD
-|  $Copyright: (c) 2015 Bentley Systems, Incorporated. All rights reserved. $
-=======
-|  $Copyright: (c) 2016 Bentley Systems, Incorporated. All rights reserved. $
->>>>>>> af72fd24
-|
-+--------------------------------------------------------------------------------------*/
-
-#include "stdafx.h"
-#include "LandXML.h"
-#include "MX.h"
-#include "Lidar.h"
-#include "Inroads.h"
-
-BEGIN_BENTLEY_TERRAINMODELNET_FORMATS_NAMESPACE
-
-struct UnmanagedCallback : BENTLEY_NAMESPACE_NAME::TerrainModel::TerrainImporter::ICallback
-    {
-    private: gcroot<IImporterCallback^> m_callback;
-
-    public: UnmanagedCallback(gcroot<IImporterCallback^> callback) : m_callback(callback)
-        {
-        }
-
-    public: void SetCallback (gcroot<IImporterCallback^> callback)
-        {
-        m_callback = callback;
-        }
-
-    public: virtual bool StartTerrain (WCharCP name, WCharCP description, BcDTMPtr& dtm)
-                {
-                return m_callback->StartTerrain(gcnew System::String (name), gcnew System::String (description));
-                }
-    public: virtual void AddFeature (::DTMFeatureId id, WCharCP DTMAttribute, WCharCP featureDefinitionName, WCharCP featureName, WCharCP description, ::DTMFeatureType featureType, DPoint3dCP points, size_t numPoints)
-                {
-                array<Bentley::GeometryNET::DPoint3d>^ managedPoints = gcnew array<Bentley::GeometryNET::DPoint3d>((int)numPoints);
-                pin_ptr<Bentley::GeometryNET::DPoint3d> managedPointsPinned = &managedPoints[0];
-                memcpy ((void*)managedPointsPinned, points, sizeof (::DPoint3d) * numPoints);
-                m_callback->AddFeature (BENTLEY_NAMESPACE_NAME::TerrainModelNET::DTMFeatureId::FromId(id), gcnew System::String (DTMAttribute), gcnew System::String (featureDefinitionName), gcnew System::String (featureName), gcnew System::String (description), (BENTLEY_NAMESPACE_NAME::TerrainModelNET::DTMFeatureType)featureType, managedPoints);
-                }
-    public: virtual bool EndTerrain (WCharCP name, BcDTMP dtm)
-                {
-                BENTLEY_NAMESPACE_NAME::TerrainModelNET::DTM^ managedDTM = dtm ? BENTLEY_NAMESPACE_NAME::TerrainModelNET::DTM::FromHandle ((System::IntPtr)dtm) : nullptr;
-                return m_callback->EndTerrain (gcnew System::String (name), managedDTM);
-                }
-    };
-
-TerrainImporter::TerrainImporter ()
-    {
-    m_unmanaged = new _TerrainImporter_Unmanaged ();
-    }
-
-TerrainImporter::TerrainImporter (TerrainImporterP importer)
-    {
-    m_unmanaged = new _TerrainImporter_Unmanaged();
-    m_unmanaged->m_importer = importer;
-    }
-
-TerrainImporter::!TerrainImporter()
-    {
-    TerrainImporter::~TerrainImporter ();
-    }
-
-TerrainImporter::~TerrainImporter()
-    {
-    delete m_unmanaged;
-    m_unmanaged = nullptr;
-    }
-
-System::String^ TerrainImporter::FileUnitString::get()
-    {
-    return gcnew System::String (m_unmanaged->m_importer->GetFileUnitString ());
-    }
-
-BENTLEY_NAMESPACE_NAME::TerrainModelNET::Formats::FileUnit TerrainImporter::FileUnit::get ()
-    {
-    return (BENTLEY_NAMESPACE_NAME::TerrainModelNET::Formats::FileUnit)m_unmanaged->m_importer->GetFileUnit ();
-    }
-
-System::Collections::Generic::IEnumerable<TerrainInfo^>^ TerrainImporter::Terrains::get ()
-    {
-    const BENTLEY_NAMESPACE_NAME::TerrainModel::TerrainInfoList& list = m_unmanaged->m_importer->GetTerrains ();
-
-    System::Collections::Generic::List<TerrainInfo^>^ retList = gcnew System::Collections::Generic::List<TerrainInfo^>();
-
-    for (BENTLEY_NAMESPACE_NAME::TerrainModel::TerrainInfoList::const_iterator iter = list.begin (); iter != list.end (); iter++)
-        {
-        System::String^ description = iter->GetDescription ().GetWCharCP() ? gcnew System::String (iter->GetDescription ().GetWCharCP ()) : nullptr;
-        retList->Add (gcnew TerrainInfo (gcnew System::String (iter->GetName().GetWCharCP()), description, iter->HasDefinition()));
-        }
-
-    System::GC::KeepAlive(this);
-    return retList;
-    }
-
-IImporterCallback^ TerrainImporter::Callback::get()
-    {
-    return m_callback;
-    }
-
-void TerrainImporter::Callback::set (IImporterCallback^ value)
-    {
-    m_callback = value;
-
-    if (m_unmanaged->m_unmanagedCallback)
-        {
-        m_unmanaged->m_importer->SetCallback (nullptr);
-        delete m_unmanaged->m_unmanagedCallback;
-        m_unmanaged->m_unmanagedCallback = nullptr;
-        }
-    if (value)
-        {
-        m_unmanaged->m_unmanagedCallback = new UnmanagedCallback (value);
-        m_unmanaged->m_importer->SetCallback (m_unmanaged->m_unmanagedCallback);
-        }
-    }
-
-ImportedTerrain^ TerrainImporter::ImportTerrain (System::String^ name)
-    {
-    pin_ptr<const wchar_t> p = PtrToStringChars (name);
-<<<<<<< HEAD
-
-    BENTLEY_NAMESPACE_NAME::TerrainModel::ImportedTerrain surface = m_unmanaged->m_importer->ImportTerrain (p);
-=======
-    Bentley::TerrainModel::ImportedTerrain surface = m_unmanaged->m_importer->ImportTerrain (p);
-    System::GC::KeepAlive(name);
-    System::GC::KeepAlive(this);
->>>>>>> af72fd24
-
-    BENTLEY_NAMESPACE_NAME::TerrainModelNET::DTM^ dtm = surface.GetTerrain() ? BENTLEY_NAMESPACE_NAME::TerrainModelNET::DTM::FromHandle ((System::IntPtr)surface.GetTerrain()) : nullptr;
-    System::String^ description = surface.GetDescription ().GetWCharCP () ? gcnew System::String (surface.GetDescription ().GetWCharCP ()) : nullptr;
-    return gcnew ImportedTerrain (dtm, gcnew System::String (surface.GetName ().GetWCharCP ()), description, surface.HasDefinition ());
-    }
-
-System::Collections::Generic::IEnumerable<ImportedTerrain^>^ TerrainImporter::ImportTerrains ()
-    {
-    BENTLEY_NAMESPACE_NAME::TerrainModel::ImportedTerrainList list = m_unmanaged->m_importer->ImportTerrains ();
-
-    System::Collections::Generic::List<ImportedTerrain^>^ retList = gcnew System::Collections::Generic::List<ImportedTerrain^>();
-
-    for (BENTLEY_NAMESPACE_NAME::TerrainModel::ImportedTerrainList::const_iterator iter = list.begin(); iter != list.end(); iter++)
-        {
-        BENTLEY_NAMESPACE_NAME::TerrainModelNET::DTM^ dtm = iter->GetTerrain() ? BENTLEY_NAMESPACE_NAME::TerrainModelNET::DTM::FromHandle ((System::IntPtr)iter->GetTerrain()) : nullptr;
-        System::String^ description = iter->GetDescription ().GetWCharCP () ? gcnew System::String (iter->GetDescription ().GetWCharCP ()) : nullptr;
-        retList->Add (gcnew ImportedTerrain (dtm, gcnew System::String (iter->GetName ().GetWCharCP ()), description, iter->HasDefinition ()));
-        }
-    System::GC::KeepAlive(this);
-    return retList;
-    }
-
-System::Collections::Generic::IEnumerable<ImportedTerrain^>^ TerrainImporter::ImportTerrains (System::Collections::Generic::IEnumerable<System::String^>^ names)
-    {
-    bvector<WString> importList;
-
-    for each (System::String^ name in names)
-        {
-        pin_ptr<const wchar_t> p = PtrToStringChars (name);
-
-        importList.push_back (WString(p));
-        System::GC::KeepAlive(name);
-        }
-    BENTLEY_NAMESPACE_NAME::TerrainModel::ImportedTerrainList list = m_unmanaged->m_importer->ImportTerrains (importList);
-
-    System::Collections::Generic::List<ImportedTerrain^>^ retList = gcnew System::Collections::Generic::List<ImportedTerrain^>();
-
-    for (BENTLEY_NAMESPACE_NAME::TerrainModel::ImportedTerrainList::const_iterator iter = list.begin(); iter != list.end(); iter++)
-        {
-        BENTLEY_NAMESPACE_NAME::TerrainModelNET::DTM^ dtm = iter->GetTerrain() ? BENTLEY_NAMESPACE_NAME::TerrainModelNET::DTM::FromHandle ((System::IntPtr)iter->GetTerrain()) : nullptr;
-        System::String^ description = iter->GetDescription ().GetWCharCP () ? gcnew System::String (iter->GetDescription ().GetWCharCP ()) : nullptr;
-        retList->Add (gcnew ImportedTerrain (dtm, gcnew System::String (iter->GetName ().GetWCharCP ()), description, iter->HasDefinition ()));
-        }
-    System::GC::KeepAlive(this);
-    return retList;
-    }
-
-Bentley::GeoCoordinatesNET::BaseGCS^ TerrainImporter::GCS::get ()
-    {
-    Bentley::GeoCoordinates::BaseGCSPtr gcs = m_unmanaged->m_importer->GetGCS ();
-
-    if (gcs.IsValid())
-        return gcnew Bentley::GeoCoordinatesNET::BaseGCS (gcs.get());
-    return nullptr;
-    }
-
-ref class UnknownImporter : TerrainImporter
-    {
-    public: UnknownImporter (BENTLEY_NAMESPACE_NAME::TerrainModel::TerrainImporter* importer) : TerrainImporter (importer)
-                {
-                }
-    };
-
-TerrainImporter^ TerrainImporter::CreateImporter (System::String^ filename)
-    {
-    pin_ptr<const wchar_t> p = PtrToStringChars (filename);
-<<<<<<< HEAD
-    TerrainImporterPtr importer = BENTLEY_NAMESPACE_NAME::TerrainModel::TerrainImporter::CreateImporter (p);
-=======
-    TerrainImporterPtr importer = Bentley::TerrainModel::TerrainImporter::CreateImporter (p);
-    System::GC::KeepAlive(filename);
->>>>>>> af72fd24
-    // ToDo work out what importer it is and create an instance of that.
-    if (importer.IsValid ())
-        {
-        LandXMLImporterP landXMLImporter = dynamic_cast<LandXMLImporterP>(importer.get ());
-        if (landXMLImporter != nullptr)
-            return gcnew LandXMLImporter (landXMLImporter);
-
-        MXFilImporterP mxFilImporter = dynamic_cast<MXFilImporterP>(importer.get ());
-        if (mxFilImporter != nullptr)
-            return gcnew MXFilImporter (mxFilImporter);
-
-        LidarImporterP lidarImporter = dynamic_cast<LidarImporterP>(importer.get ());
-        if (lidarImporter != nullptr)
-            return gcnew LidarImporter (lidarImporter);
-
-        InroadsImporterP inroadsImporter = dynamic_cast<InroadsImporterP>(importer.get ());
-        if (inroadsImporter != nullptr)
-            return gcnew InroadsImporter (inroadsImporter);
-
-        return gcnew UnknownImporter (importer.get ());
-        }
-    return nullptr;
-    }
-
+/*--------------------------------------------------------------------------------------+
+|
+|     $Source: FormatsNET/TerrainImporter.cpp $
+|
+|  $Copyright: (c) 2016 Bentley Systems, Incorporated. All rights reserved. $
+|
++--------------------------------------------------------------------------------------*/
+
+#include "stdafx.h"
+#include "LandXML.h"
+#include "MX.h"
+#include "Lidar.h"
+#include "Inroads.h"
+
+BEGIN_BENTLEY_TERRAINMODELNET_FORMATS_NAMESPACE
+
+struct UnmanagedCallback : BENTLEY_NAMESPACE_NAME::TerrainModel::TerrainImporter::ICallback
+    {
+    private: gcroot<IImporterCallback^> m_callback;
+
+    public: UnmanagedCallback(gcroot<IImporterCallback^> callback) : m_callback(callback)
+        {
+        }
+
+    public: void SetCallback (gcroot<IImporterCallback^> callback)
+        {
+        m_callback = callback;
+        }
+
+    public: virtual bool StartTerrain (WCharCP name, WCharCP description, BcDTMPtr& dtm)
+                {
+                return m_callback->StartTerrain(gcnew System::String (name), gcnew System::String (description));
+                }
+    public: virtual void AddFeature (::DTMFeatureId id, WCharCP DTMAttribute, WCharCP featureDefinitionName, WCharCP featureName, WCharCP description, ::DTMFeatureType featureType, DPoint3dCP points, size_t numPoints)
+                {
+                array<Bentley::GeometryNET::DPoint3d>^ managedPoints = gcnew array<Bentley::GeometryNET::DPoint3d>((int)numPoints);
+                pin_ptr<Bentley::GeometryNET::DPoint3d> managedPointsPinned = &managedPoints[0];
+                memcpy ((void*)managedPointsPinned, points, sizeof (::DPoint3d) * numPoints);
+                m_callback->AddFeature (BENTLEY_NAMESPACE_NAME::TerrainModelNET::DTMFeatureId::FromId(id), gcnew System::String (DTMAttribute), gcnew System::String (featureDefinitionName), gcnew System::String (featureName), gcnew System::String (description), (BENTLEY_NAMESPACE_NAME::TerrainModelNET::DTMFeatureType)featureType, managedPoints);
+                }
+    public: virtual bool EndTerrain (WCharCP name, BcDTMP dtm)
+                {
+                BENTLEY_NAMESPACE_NAME::TerrainModelNET::DTM^ managedDTM = dtm ? BENTLEY_NAMESPACE_NAME::TerrainModelNET::DTM::FromHandle ((System::IntPtr)dtm) : nullptr;
+                return m_callback->EndTerrain (gcnew System::String (name), managedDTM);
+                }
+    };
+
+TerrainImporter::TerrainImporter ()
+    {
+    m_unmanaged = new _TerrainImporter_Unmanaged ();
+    }
+
+TerrainImporter::TerrainImporter (TerrainImporterP importer)
+    {
+    m_unmanaged = new _TerrainImporter_Unmanaged();
+    m_unmanaged->m_importer = importer;
+    }
+
+TerrainImporter::!TerrainImporter()
+    {
+    TerrainImporter::~TerrainImporter ();
+    }
+
+TerrainImporter::~TerrainImporter()
+    {
+    delete m_unmanaged;
+    m_unmanaged = nullptr;
+    }
+
+System::String^ TerrainImporter::FileUnitString::get()
+    {
+    return gcnew System::String (m_unmanaged->m_importer->GetFileUnitString ());
+    }
+
+BENTLEY_NAMESPACE_NAME::TerrainModelNET::Formats::FileUnit TerrainImporter::FileUnit::get ()
+    {
+    return (BENTLEY_NAMESPACE_NAME::TerrainModelNET::Formats::FileUnit)m_unmanaged->m_importer->GetFileUnit ();
+    }
+
+System::Collections::Generic::IEnumerable<TerrainInfo^>^ TerrainImporter::Terrains::get ()
+    {
+    const BENTLEY_NAMESPACE_NAME::TerrainModel::TerrainInfoList& list = m_unmanaged->m_importer->GetTerrains ();
+
+    System::Collections::Generic::List<TerrainInfo^>^ retList = gcnew System::Collections::Generic::List<TerrainInfo^>();
+
+    for (BENTLEY_NAMESPACE_NAME::TerrainModel::TerrainInfoList::const_iterator iter = list.begin (); iter != list.end (); iter++)
+        {
+        System::String^ description = iter->GetDescription ().GetWCharCP() ? gcnew System::String (iter->GetDescription ().GetWCharCP ()) : nullptr;
+        retList->Add (gcnew TerrainInfo (gcnew System::String (iter->GetName().GetWCharCP()), description, iter->HasDefinition()));
+        }
+
+    System::GC::KeepAlive(this);
+    return retList;
+    }
+
+IImporterCallback^ TerrainImporter::Callback::get()
+    {
+    return m_callback;
+    }
+
+void TerrainImporter::Callback::set (IImporterCallback^ value)
+    {
+    m_callback = value;
+
+    if (m_unmanaged->m_unmanagedCallback)
+        {
+        m_unmanaged->m_importer->SetCallback (nullptr);
+        delete m_unmanaged->m_unmanagedCallback;
+        m_unmanaged->m_unmanagedCallback = nullptr;
+        }
+    if (value)
+        {
+        m_unmanaged->m_unmanagedCallback = new UnmanagedCallback (value);
+        m_unmanaged->m_importer->SetCallback (m_unmanaged->m_unmanagedCallback);
+        }
+    }
+
+ImportedTerrain^ TerrainImporter::ImportTerrain (System::String^ name)
+    {
+    pin_ptr<const wchar_t> p = PtrToStringChars (name);
+    BENTLEY_NAMESPACE_NAME::TerrainModel::ImportedTerrain surface = m_unmanaged->m_importer->ImportTerrain (p);
+    System::GC::KeepAlive(name);
+    System::GC::KeepAlive(this);
+
+    BENTLEY_NAMESPACE_NAME::TerrainModelNET::DTM^ dtm = surface.GetTerrain() ? BENTLEY_NAMESPACE_NAME::TerrainModelNET::DTM::FromHandle ((System::IntPtr)surface.GetTerrain()) : nullptr;
+    System::String^ description = surface.GetDescription ().GetWCharCP () ? gcnew System::String (surface.GetDescription ().GetWCharCP ()) : nullptr;
+    return gcnew ImportedTerrain (dtm, gcnew System::String (surface.GetName ().GetWCharCP ()), description, surface.HasDefinition ());
+    }
+
+System::Collections::Generic::IEnumerable<ImportedTerrain^>^ TerrainImporter::ImportTerrains ()
+    {
+    BENTLEY_NAMESPACE_NAME::TerrainModel::ImportedTerrainList list = m_unmanaged->m_importer->ImportTerrains ();
+
+    System::Collections::Generic::List<ImportedTerrain^>^ retList = gcnew System::Collections::Generic::List<ImportedTerrain^>();
+
+    for (BENTLEY_NAMESPACE_NAME::TerrainModel::ImportedTerrainList::const_iterator iter = list.begin(); iter != list.end(); iter++)
+        {
+        BENTLEY_NAMESPACE_NAME::TerrainModelNET::DTM^ dtm = iter->GetTerrain() ? BENTLEY_NAMESPACE_NAME::TerrainModelNET::DTM::FromHandle ((System::IntPtr)iter->GetTerrain()) : nullptr;
+        System::String^ description = iter->GetDescription ().GetWCharCP () ? gcnew System::String (iter->GetDescription ().GetWCharCP ()) : nullptr;
+        retList->Add (gcnew ImportedTerrain (dtm, gcnew System::String (iter->GetName ().GetWCharCP ()), description, iter->HasDefinition ()));
+        }
+    System::GC::KeepAlive(this);
+    return retList;
+    }
+
+System::Collections::Generic::IEnumerable<ImportedTerrain^>^ TerrainImporter::ImportTerrains (System::Collections::Generic::IEnumerable<System::String^>^ names)
+    {
+    bvector<WString> importList;
+
+    for each (System::String^ name in names)
+        {
+        pin_ptr<const wchar_t> p = PtrToStringChars (name);
+
+        importList.push_back (WString(p));
+        System::GC::KeepAlive(name);
+        }
+    BENTLEY_NAMESPACE_NAME::TerrainModel::ImportedTerrainList list = m_unmanaged->m_importer->ImportTerrains (importList);
+
+    System::Collections::Generic::List<ImportedTerrain^>^ retList = gcnew System::Collections::Generic::List<ImportedTerrain^>();
+
+    for (BENTLEY_NAMESPACE_NAME::TerrainModel::ImportedTerrainList::const_iterator iter = list.begin(); iter != list.end(); iter++)
+        {
+        BENTLEY_NAMESPACE_NAME::TerrainModelNET::DTM^ dtm = iter->GetTerrain() ? BENTLEY_NAMESPACE_NAME::TerrainModelNET::DTM::FromHandle ((System::IntPtr)iter->GetTerrain()) : nullptr;
+        System::String^ description = iter->GetDescription ().GetWCharCP () ? gcnew System::String (iter->GetDescription ().GetWCharCP ()) : nullptr;
+        retList->Add (gcnew ImportedTerrain (dtm, gcnew System::String (iter->GetName ().GetWCharCP ()), description, iter->HasDefinition ()));
+        }
+    System::GC::KeepAlive(this);
+    return retList;
+    }
+
+Bentley::GeoCoordinatesNET::BaseGCS^ TerrainImporter::GCS::get ()
+    {
+    Bentley::GeoCoordinates::BaseGCSPtr gcs = m_unmanaged->m_importer->GetGCS ();
+
+    if (gcs.IsValid())
+        return gcnew Bentley::GeoCoordinatesNET::BaseGCS (gcs.get());
+    return nullptr;
+    }
+
+ref class UnknownImporter : TerrainImporter
+    {
+    public: UnknownImporter (BENTLEY_NAMESPACE_NAME::TerrainModel::TerrainImporter* importer) : TerrainImporter (importer)
+                {
+                }
+    };
+
+TerrainImporter^ TerrainImporter::CreateImporter (System::String^ filename)
+    {
+    pin_ptr<const wchar_t> p = PtrToStringChars (filename);
+    TerrainImporterPtr importer = BENTLEY_NAMESPACE_NAME::TerrainModel::TerrainImporter::CreateImporter (p);
+    System::GC::KeepAlive(filename);
+    // ToDo work out what importer it is and create an instance of that.
+    if (importer.IsValid ())
+        {
+        LandXMLImporterP landXMLImporter = dynamic_cast<LandXMLImporterP>(importer.get ());
+        if (landXMLImporter != nullptr)
+            return gcnew LandXMLImporter (landXMLImporter);
+
+        MXFilImporterP mxFilImporter = dynamic_cast<MXFilImporterP>(importer.get ());
+        if (mxFilImporter != nullptr)
+            return gcnew MXFilImporter (mxFilImporter);
+
+        LidarImporterP lidarImporter = dynamic_cast<LidarImporterP>(importer.get ());
+        if (lidarImporter != nullptr)
+            return gcnew LidarImporter (lidarImporter);
+
+        InroadsImporterP inroadsImporter = dynamic_cast<InroadsImporterP>(importer.get ());
+        if (inroadsImporter != nullptr)
+            return gcnew InroadsImporter (inroadsImporter);
+
+        return gcnew UnknownImporter (importer.get ());
+        }
+    return nullptr;
+    }
+
 END_BENTLEY_TERRAINMODELNET_FORMATS_NAMESPACE