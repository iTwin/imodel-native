/*--------------------------------------------------------------------------------------+
|
|     $Source: FormatsNET/MX.cpp $
|
<<<<<<< HEAD
|  $Copyright: (c) 2015 Bentley Systems, Incorporated. All rights reserved. $
=======
|  $Copyright: (c) 2016 Bentley Systems, Incorporated. All rights reserved. $
>>>>>>> af72fd24
|
+--------------------------------------------------------------------------------------*/

#include "stdafx.h"
#include "MX.h"

BEGIN_BENTLEY_TERRAINMODELNET_FORMATS_NAMESPACE

MXFilImporter^ MXFilImporter::Create (System::String^ filename)
    {
    pin_ptr<const wchar_t> p = PtrToStringChars (filename);
    MXFilImporterPtr importer = BENTLEY_NAMESPACE_NAME::TerrainModel::MXFilImporter::Create (p);
    if (importer.IsValid ())
        return gcnew MXFilImporter (importer.get ());
    return nullptr;
    }

MXFilImporter::MXFilImporter (MXFilImporterP importer) : TerrainImporter (importer)
    {
    m_importer = importer;
    }

MXFilExporter::MXFilExporter()
    {
    MXFilExporterPtr exporter = Bentley::TerrainModel::MXFilExporter::Create();
    m_exporter = exporter.get();
    SetTerrainExporter(m_exporter);
    }

MXFilExporter::MXExportError MXFilExporter::Export(System::String^ filename, System::String^ modelName, System::String^ stringName, NamedTerrain^ dtm, bool allowOverwrite)
    {
    pin_ptr<const wchar_t> nFilename = PtrToStringChars(filename);
    pin_ptr<const wchar_t> nModelName = PtrToStringChars(modelName);
    pin_ptr<const wchar_t> nStringName = PtrToStringChars(stringName);

    pin_ptr<const wchar_t> uName = PtrToStringChars(dtm->Name);
    pin_ptr<const wchar_t> uDescription = PtrToStringChars(dtm->Description);
    BcDTMP dtmP = (BcDTMP)dtm->Terrain->ExternalHandle.ToPointer();
    Bentley::TerrainModel::LandXMLExporter::NamedDTM uTerrain(dtmP, uName, uDescription);

    return (MXExportError)m_exporter->Export(nFilename, nModelName, nStringName, uTerrain, allowOverwrite);
    }

END_BENTLEY_TERRAINMODELNET_FORMATS_NAMESPACE<|MERGE_RESOLUTION|>--- conflicted
+++ resolved
@@ -1,53 +1,49 @@
-/*--------------------------------------------------------------------------------------+
-|
-|     $Source: FormatsNET/MX.cpp $
-|
-<<<<<<< HEAD
-|  $Copyright: (c) 2015 Bentley Systems, Incorporated. All rights reserved. $
-=======
-|  $Copyright: (c) 2016 Bentley Systems, Incorporated. All rights reserved. $
->>>>>>> af72fd24
-|
-+--------------------------------------------------------------------------------------*/
-
-#include "stdafx.h"
-#include "MX.h"
-
-BEGIN_BENTLEY_TERRAINMODELNET_FORMATS_NAMESPACE
-
-MXFilImporter^ MXFilImporter::Create (System::String^ filename)
-    {
-    pin_ptr<const wchar_t> p = PtrToStringChars (filename);
-    MXFilImporterPtr importer = BENTLEY_NAMESPACE_NAME::TerrainModel::MXFilImporter::Create (p);
-    if (importer.IsValid ())
-        return gcnew MXFilImporter (importer.get ());
-    return nullptr;
-    }
-
-MXFilImporter::MXFilImporter (MXFilImporterP importer) : TerrainImporter (importer)
-    {
-    m_importer = importer;
-    }
-
-MXFilExporter::MXFilExporter()
-    {
-    MXFilExporterPtr exporter = Bentley::TerrainModel::MXFilExporter::Create();
-    m_exporter = exporter.get();
-    SetTerrainExporter(m_exporter);
-    }
-
-MXFilExporter::MXExportError MXFilExporter::Export(System::String^ filename, System::String^ modelName, System::String^ stringName, NamedTerrain^ dtm, bool allowOverwrite)
-    {
-    pin_ptr<const wchar_t> nFilename = PtrToStringChars(filename);
-    pin_ptr<const wchar_t> nModelName = PtrToStringChars(modelName);
-    pin_ptr<const wchar_t> nStringName = PtrToStringChars(stringName);
-
-    pin_ptr<const wchar_t> uName = PtrToStringChars(dtm->Name);
-    pin_ptr<const wchar_t> uDescription = PtrToStringChars(dtm->Description);
-    BcDTMP dtmP = (BcDTMP)dtm->Terrain->ExternalHandle.ToPointer();
-    Bentley::TerrainModel::LandXMLExporter::NamedDTM uTerrain(dtmP, uName, uDescription);
-
-    return (MXExportError)m_exporter->Export(nFilename, nModelName, nStringName, uTerrain, allowOverwrite);
-    }
-
+/*--------------------------------------------------------------------------------------+
+|
+|     $Source: FormatsNET/MX.cpp $
+|
+|  $Copyright: (c) 2016 Bentley Systems, Incorporated. All rights reserved. $
+|
++--------------------------------------------------------------------------------------*/
+
+#include "stdafx.h"
+#include "MX.h"
+
+BEGIN_BENTLEY_TERRAINMODELNET_FORMATS_NAMESPACE
+
+MXFilImporter^ MXFilImporter::Create (System::String^ filename)
+    {
+    pin_ptr<const wchar_t> p = PtrToStringChars (filename);
+    MXFilImporterPtr importer = BENTLEY_NAMESPACE_NAME::TerrainModel::MXFilImporter::Create (p);
+    if (importer.IsValid ())
+        return gcnew MXFilImporter (importer.get ());
+    return nullptr;
+    }
+
+MXFilImporter::MXFilImporter (MXFilImporterP importer) : TerrainImporter (importer)
+    {
+    m_importer = importer;
+    }
+
+MXFilExporter::MXFilExporter()
+    {
+    MXFilExporterPtr exporter = Bentley::TerrainModel::MXFilExporter::Create();
+    m_exporter = exporter.get();
+    SetTerrainExporter(m_exporter);
+    }
+
+MXFilExporter::MXExportError MXFilExporter::Export(System::String^ filename, System::String^ modelName, System::String^ stringName, NamedTerrain^ dtm, bool allowOverwrite)
+    {
+    pin_ptr<const wchar_t> nFilename = PtrToStringChars(filename);
+    pin_ptr<const wchar_t> nModelName = PtrToStringChars(modelName);
+    pin_ptr<const wchar_t> nStringName = PtrToStringChars(stringName);
+
+    pin_ptr<const wchar_t> uName = PtrToStringChars(dtm->Name);
+    pin_ptr<const wchar_t> uDescription = PtrToStringChars(dtm->Description);
+    BcDTMP dtmP = (BcDTMP)dtm->Terrain->ExternalHandle.ToPointer();
+    Bentley::TerrainModel::LandXMLExporter::NamedDTM uTerrain(dtmP, uName, uDescription);
+
+    return (MXExportError)m_exporter->Export(nFilename, nModelName, nStringName, uTerrain, allowOverwrite);
+    }
+
 END_BENTLEY_TERRAINMODELNET_FORMATS_NAMESPACE