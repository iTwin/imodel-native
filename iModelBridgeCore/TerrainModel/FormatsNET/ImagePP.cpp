/*--------------------------------------------------------------------------------------+
|
|     $Source: FormatsNET/ImagePP.cpp $
|
<<<<<<< HEAD
|  $Copyright: (c) 2015 Bentley Systems, Incorporated. All rights reserved. $
=======
|  $Copyright: (c) 2016 Bentley Systems, Incorporated. All rights reserved. $
>>>>>>> a28e0308
|
+--------------------------------------------------------------------------------------*/

#include "stdafx.h"
#include "ImagePP.h"

BEGIN_BENTLEY_TERRAINMODELNET_FORMATS_NAMESPACE

ImagePPConverter::ImagePPConverter (System::String^ filename)
    {
    pin_ptr<const wchar_t> p = PtrToStringChars (filename);
    m_unmanaged = new _ImagePPConverter_Unmanaged ();
    m_unmanaged->m_converter = BENTLEY_NAMESPACE_NAME::TerrainModel::ImagePPConverter::Create (p);
    }

ImagePPConverter::!ImagePPConverter ()
    {
    ImagePPConverter::~ImagePPConverter ();
    }

ImagePPConverter::~ImagePPConverter ()
    {
    if (m_unmanaged)
        {
        delete m_unmanaged;
        m_unmanaged = nullptr;
        }
    }

ImagePPConverter^ ImagePPConverter::Create (System::String^ filename)
    {
    return gcnew ImagePPConverter (filename);
    }

BENTLEY_NAMESPACE_NAME::TerrainModelNET::DTM^ ImagePPConverter::ImportAndTriangulateImage (double imageScaleFactor, System::String^ projectionKey, double unitConversionFactor, double elevationScaleFactor)
    {
    pin_ptr<const wchar_t> p = PtrToStringChars (projectionKey);
    BcDTMPtr dtm = m_unmanaged->m_converter->ImportAndTriangulateImage (imageScaleFactor, p, unitConversionFactor, elevationScaleFactor);
    return dtm.IsValid () ? BENTLEY_NAMESPACE_NAME::TerrainModelNET::DTM::FromHandle ((System::IntPtr)dtm.get ()) : nullptr;
    }

uint64_t ImagePPConverter::Width::get()
    {
    return m_unmanaged->m_converter->GetWidth ();
    }

uint64_t ImagePPConverter::Height::get ()
    {
    return m_unmanaged->m_converter->GetHeight();
    }

uint64_t ImagePPConverter::NumberOfPixels::get ()
    {
    return m_unmanaged->m_converter->GetNumberOfPixels ();
    }

Bentley::GeoCoordinatesNET::BaseGCS^ ImagePPConverter::GCS::get ()
    {
    Bentley::GeoCoordinates::BaseGCSPtr gcs = m_unmanaged->m_converter->GetGCS ();

    if (gcs.IsValid ())
        return gcnew Bentley::GeoCoordinatesNET::BaseGCS (gcs.get ());
    return nullptr;
    }
END_BENTLEY_TERRAINMODELNET_FORMATS_NAMESPACE<|MERGE_RESOLUTION|>--- conflicted
+++ resolved
@@ -1,74 +1,70 @@
-/*--------------------------------------------------------------------------------------+
-|
-|     $Source: FormatsNET/ImagePP.cpp $
-|
-<<<<<<< HEAD
-|  $Copyright: (c) 2015 Bentley Systems, Incorporated. All rights reserved. $
-=======
-|  $Copyright: (c) 2016 Bentley Systems, Incorporated. All rights reserved. $
->>>>>>> a28e0308
-|
-+--------------------------------------------------------------------------------------*/
-
-#include "stdafx.h"
-#include "ImagePP.h"
-
-BEGIN_BENTLEY_TERRAINMODELNET_FORMATS_NAMESPACE
-
-ImagePPConverter::ImagePPConverter (System::String^ filename)
-    {
-    pin_ptr<const wchar_t> p = PtrToStringChars (filename);
-    m_unmanaged = new _ImagePPConverter_Unmanaged ();
-    m_unmanaged->m_converter = BENTLEY_NAMESPACE_NAME::TerrainModel::ImagePPConverter::Create (p);
-    }
-
-ImagePPConverter::!ImagePPConverter ()
-    {
-    ImagePPConverter::~ImagePPConverter ();
-    }
-
-ImagePPConverter::~ImagePPConverter ()
-    {
-    if (m_unmanaged)
-        {
-        delete m_unmanaged;
-        m_unmanaged = nullptr;
-        }
-    }
-
-ImagePPConverter^ ImagePPConverter::Create (System::String^ filename)
-    {
-    return gcnew ImagePPConverter (filename);
-    }
-
-BENTLEY_NAMESPACE_NAME::TerrainModelNET::DTM^ ImagePPConverter::ImportAndTriangulateImage (double imageScaleFactor, System::String^ projectionKey, double unitConversionFactor, double elevationScaleFactor)
-    {
-    pin_ptr<const wchar_t> p = PtrToStringChars (projectionKey);
-    BcDTMPtr dtm = m_unmanaged->m_converter->ImportAndTriangulateImage (imageScaleFactor, p, unitConversionFactor, elevationScaleFactor);
-    return dtm.IsValid () ? BENTLEY_NAMESPACE_NAME::TerrainModelNET::DTM::FromHandle ((System::IntPtr)dtm.get ()) : nullptr;
-    }
-
-uint64_t ImagePPConverter::Width::get()
-    {
-    return m_unmanaged->m_converter->GetWidth ();
-    }
-
-uint64_t ImagePPConverter::Height::get ()
-    {
-    return m_unmanaged->m_converter->GetHeight();
-    }
-
-uint64_t ImagePPConverter::NumberOfPixels::get ()
-    {
-    return m_unmanaged->m_converter->GetNumberOfPixels ();
-    }
-
-Bentley::GeoCoordinatesNET::BaseGCS^ ImagePPConverter::GCS::get ()
-    {
-    Bentley::GeoCoordinates::BaseGCSPtr gcs = m_unmanaged->m_converter->GetGCS ();
-
-    if (gcs.IsValid ())
-        return gcnew Bentley::GeoCoordinatesNET::BaseGCS (gcs.get ());
-    return nullptr;
-    }
+/*--------------------------------------------------------------------------------------+
+|
+|     $Source: FormatsNET/ImagePP.cpp $
+|
+|  $Copyright: (c) 2016 Bentley Systems, Incorporated. All rights reserved. $
+|
++--------------------------------------------------------------------------------------*/
+
+#include "stdafx.h"
+#include "ImagePP.h"
+
+BEGIN_BENTLEY_TERRAINMODELNET_FORMATS_NAMESPACE
+
+ImagePPConverter::ImagePPConverter (System::String^ filename)
+    {
+    pin_ptr<const wchar_t> p = PtrToStringChars (filename);
+    m_unmanaged = new _ImagePPConverter_Unmanaged ();
+    m_unmanaged->m_converter = BENTLEY_NAMESPACE_NAME::TerrainModel::ImagePPConverter::Create (p);
+    }
+
+ImagePPConverter::!ImagePPConverter ()
+    {
+    ImagePPConverter::~ImagePPConverter ();
+    }
+
+ImagePPConverter::~ImagePPConverter ()
+    {
+    if (m_unmanaged)
+        {
+        delete m_unmanaged;
+        m_unmanaged = nullptr;
+        }
+    }
+
+ImagePPConverter^ ImagePPConverter::Create (System::String^ filename)
+    {
+    return gcnew ImagePPConverter (filename);
+    }
+
+BENTLEY_NAMESPACE_NAME::TerrainModelNET::DTM^ ImagePPConverter::ImportAndTriangulateImage (double imageScaleFactor, System::String^ projectionKey, double unitConversionFactor, double elevationScaleFactor)
+    {
+    pin_ptr<const wchar_t> p = PtrToStringChars (projectionKey);
+    BcDTMPtr dtm = m_unmanaged->m_converter->ImportAndTriangulateImage (imageScaleFactor, p, unitConversionFactor, elevationScaleFactor);
+    return dtm.IsValid () ? BENTLEY_NAMESPACE_NAME::TerrainModelNET::DTM::FromHandle ((System::IntPtr)dtm.get ()) : nullptr;
+    }
+
+uint64_t ImagePPConverter::Width::get()
+    {
+    return m_unmanaged->m_converter->GetWidth ();
+    }
+
+uint64_t ImagePPConverter::Height::get ()
+    {
+    return m_unmanaged->m_converter->GetHeight();
+    }
+
+uint64_t ImagePPConverter::NumberOfPixels::get ()
+    {
+    return m_unmanaged->m_converter->GetNumberOfPixels ();
+    }
+
+Bentley::GeoCoordinatesNET::BaseGCS^ ImagePPConverter::GCS::get ()
+    {
+    Bentley::GeoCoordinates::BaseGCSPtr gcs = m_unmanaged->m_converter->GetGCS ();
+
+    if (gcs.IsValid ())
+        return gcnew Bentley::GeoCoordinatesNET::BaseGCS (gcs.get ());
+    return nullptr;
+    }
 END_BENTLEY_TERRAINMODELNET_FORMATS_NAMESPACE