#--------------------------------------------------------------------------------------
<<<<<<< HEAD
#   Copyright (c) Bentley Systems, Incorporated. All rights reserved.
=======
#      $Source: FormatsNET/FormatsNET.mke $
#   $Copyright: (c) 2019 Bentley Systems, Incorporated. All rights reserved. $
>>>>>>> ef7f7a2a
#--------------------------------------------------------------------------------------
#----------------------------------------------------------------------------------------------------------------------------------------------------
# 
#----------------------------------------------------------------------------------------------------------------------------------------------------
baseDir          = $(_MakeFilePath)
PolicyFile       = $(SrcRoot)TerrainModel/privmki/AssertTerrainModelPolicy.mki
SolutionPolicyMki=$(baseDir)FormatsNET.mki

%include  mdl.mki


%ifdef CREATE_STATIC_LIBRARIES
%error can't be build as a static library
%endif

#GeneratedCppDir         = $(baseDir)GeneratedCpp/
#GeneratedApiDir         = $(baseDir)GeneratedApi/
#ManagedCommonDir        = $(baseDir)Common/

#----------------------------------------------------------------------
#       Define outputs
#----------------------------------------------------------------------
o = $(BentleyFormatsNetObj)

appName               = Bentley.TerrainModelNET.Formats

#----------------------------------------------------------------------------------------------------------------------------------------------------
# 
#----------------------------------------------------------------------------------------------------------------------------------------------------
always:
    ~mkdir $(o)

#----------------------------------------------------------------------------------------------------------------------------------------------------
# 
#----------------------------------------------------------------------------------------------------------------------------------------------------
%include compileForCLRStart.mki

#....................................................................................................................................................
CCompDebugOptions = $(CCompDebugOffSwitch)

#$(o)FxCopSuppressions$(oext) : $(baseDir)FxCopSuppressions.cpp

CCompDebugOptions =% $[CCompDebugDefault]

CCompOpts + -AI$(ContextSubPartsAssembliesDir)

#....................................................................................................................................................
PchCompiland        = $(baseDir)StdAfx.cpp
PchOutputDir        = $(o)
PchExtraOptions    = -Zm150

#PchArgumentsDepends     = $(MultiCompileDepends)

PchCompileForClr        = 1
PchExtraOptions         + -AI$(ContextSubPartsAssembliesDir)

%include $(SharedMki)PreCompileHeader.mki

CCPchOpts = $(UsePrecompiledHeaderOptions)
CPchOpts  = $(UsePrecompiledHeaderOptions)
PCHHeaderDependency     = $(o)$(PCHCompilandBaseName).pch
PCHHeaderObject         = $(o)$(PCHCompilandBaseName)$(oext)

MultiCompileDepends     = $(_MakeFileSpec)

dirToSearch=$(baseDir)
%include cincapnd.mki

DependsOnHeaders = \
$(DependsOnAssemblies) \
$(basedir)Stdafx.h \
$(basedir)TerrainImporter.h \
$(basedir)TerrainExporter.h \
$(basedir)LandXML.h \
$(basedir)Lidar.h \
$(basedir)Inroads.h \
$(basedir)ImagePP.h \
$(basedir)MX.h \
$(basedir)TwelvedXML.h \
$(PCHHeaderObject)

#....................................................................................................................................................
%include MultiCppCompileRule.mki

$(o)LandXML$(oext)		: $(basedir)LandXML.cpp $(DependsOnHeaders) ${MultiCompileDepends}

$(o)Lidar$(oext)		: $(basedir)Lidar.cpp $(DependsOnHeaders) ${MultiCompileDepends}

$(o)Inroads$(oext)		: $(basedir)Inroads.cpp $(DependsOnHeaders) ${MultiCompileDepends}

$(o)ImagePP$(oext)		: $(basedir)ImagePP.cpp $(DependsOnHeaders) ${MultiCompileDepends}

$(o)MX$(oext)		: $(basedir)MX.cpp $(DependsOnHeaders) ${MultiCompileDepends}

$(o)TwelvedXML$(oext)		: $(basedir)TwelvedXML.cpp $(DependsOnHeaders) ${MultiCompileDepends}

$(o)TerrainImporter$(oext)		: $(basedir)TerrainImporter.cpp $(DependsOnHeaders) ${MultiCompileDepends}

$(o)TerrainExporter$(oext)		: $(basedir)TerrainExporter.cpp $(DependsOnHeaders) ${MultiCompileDepends}

%include MultiCppCompileGo.mki

#....................................................................................................................................................
# Auto-generated AssemblyInfo.cpp file (spawned by compileForCLRStop.mki) should not include the PCH header file.
CCPchOpts =

%include compileForCLRStop.mki

#----------------------------------------------------------------------------------------------------------------------------------------------------
# 
#----------------------------------------------------------------------------------------------------------------------------------------------------
DLM_NAME          = $(appName)
DLM_DEST          = $(o)
DLM_OBJECT_DEST   = $(o)
DLM_OBJECT_FILES  = $(MultiCompileObjectList) $(PCHHeaderObject) 
DLM_NOINITFUNC    = 1
DLM_NOENTRY       = 1
DLM_NOMSBUILTINS  = 1
DLM_NO_DEF        = 1
DLM_NO_DLS        = 1

LINKER_LIBRARIES  = $(ContextSubpartsLibs)BentleyGeom.lib
LINKER_LIBRARIES  + $(ContextSubpartsLibs)TerrainModelCore.lib
LINKER_LIBRARIES  + $(ContextSubpartsLibs)TerrainModelFormats.lib

ASSEMBLY_NO_AUTHENTICODE_SIGN = 1
%include $(SharedMki)VersionedPartSignatureDefaults.mki
ASSEMBLY_KEYFILE        =% $(ASSEMBLY_KEYFILE_DEFAULT)
ASSEMBLY_TESTKEYFILE       =% $(ASSEMBLY_TESTKEYFILE_DEFAULT)

ASSEMBLY_NAME               = $(DLM_NAME)
ASSEMBLY_STRONGNAME         = 1
ASSEMBLY_TITLE              = $(DLM_NAME)
ASSEMBLY_PRODUCT_NAME       = Bentley TerrainModel Formats NET
ASSEMBLY_DESCRIPTION        = Managed API for Bentley TerrainModel Formats
ASSEMBLY_VERSION            = 1.0.0.0
ASSEMBLY_FILE_VERSION       = 1.0.0.0
ASSEMBLY_COMPANY_NAME       = $(companyName)
ASSEMBLY_COPYRIGHT          = $(Bentley_Copyright)

ASSEMBLY_COMVISIBLE         = false
ASSEMBLY_CLSCOMPLIANT       = true

# ======================================================
# undef DLM_CREATE_LIB_CONTEXT_LINK since there is no 
# .lib file created that needs to be linked to the build 
# context directory
# ======================================================
%undef DLM_CREATE_LIB_CONTEXT_LINK
#FxCopCustomDictionaryFile=$(baseDir)fxcopDictionary.xml
#SuppressCodeAnalysis=1
%include linkMixedAssembly.mki

<|MERGE_RESOLUTION|>--- conflicted
+++ resolved
@@ -1,160 +1,156 @@
-#--------------------------------------------------------------------------------------
-<<<<<<< HEAD
-#   Copyright (c) Bentley Systems, Incorporated. All rights reserved.
-=======
-#      $Source: FormatsNET/FormatsNET.mke $
-#   $Copyright: (c) 2019 Bentley Systems, Incorporated. All rights reserved. $
->>>>>>> ef7f7a2a
-#--------------------------------------------------------------------------------------
-#----------------------------------------------------------------------------------------------------------------------------------------------------
-# 
-#----------------------------------------------------------------------------------------------------------------------------------------------------
-baseDir          = $(_MakeFilePath)
-PolicyFile       = $(SrcRoot)TerrainModel/privmki/AssertTerrainModelPolicy.mki
-SolutionPolicyMki=$(baseDir)FormatsNET.mki
-
-%include  mdl.mki
-
-
-%ifdef CREATE_STATIC_LIBRARIES
-%error can't be build as a static library
-%endif
-
-#GeneratedCppDir         = $(baseDir)GeneratedCpp/
-#GeneratedApiDir         = $(baseDir)GeneratedApi/
-#ManagedCommonDir        = $(baseDir)Common/
-
-#----------------------------------------------------------------------
-#       Define outputs
-#----------------------------------------------------------------------
-o = $(BentleyFormatsNetObj)
-
-appName               = Bentley.TerrainModelNET.Formats
-
-#----------------------------------------------------------------------------------------------------------------------------------------------------
-# 
-#----------------------------------------------------------------------------------------------------------------------------------------------------
-always:
-    ~mkdir $(o)
-
-#----------------------------------------------------------------------------------------------------------------------------------------------------
-# 
-#----------------------------------------------------------------------------------------------------------------------------------------------------
-%include compileForCLRStart.mki
-
-#....................................................................................................................................................
-CCompDebugOptions = $(CCompDebugOffSwitch)
-
-#$(o)FxCopSuppressions$(oext) : $(baseDir)FxCopSuppressions.cpp
-
-CCompDebugOptions =% $[CCompDebugDefault]
-
-CCompOpts + -AI$(ContextSubPartsAssembliesDir)
-
-#....................................................................................................................................................
-PchCompiland        = $(baseDir)StdAfx.cpp
-PchOutputDir        = $(o)
-PchExtraOptions    = -Zm150
-
-#PchArgumentsDepends     = $(MultiCompileDepends)
-
-PchCompileForClr        = 1
-PchExtraOptions         + -AI$(ContextSubPartsAssembliesDir)
-
-%include $(SharedMki)PreCompileHeader.mki
-
-CCPchOpts = $(UsePrecompiledHeaderOptions)
-CPchOpts  = $(UsePrecompiledHeaderOptions)
-PCHHeaderDependency     = $(o)$(PCHCompilandBaseName).pch
-PCHHeaderObject         = $(o)$(PCHCompilandBaseName)$(oext)
-
-MultiCompileDepends     = $(_MakeFileSpec)
-
-dirToSearch=$(baseDir)
-%include cincapnd.mki
-
-DependsOnHeaders = \
-$(DependsOnAssemblies) \
-$(basedir)Stdafx.h \
-$(basedir)TerrainImporter.h \
-$(basedir)TerrainExporter.h \
-$(basedir)LandXML.h \
-$(basedir)Lidar.h \
-$(basedir)Inroads.h \
-$(basedir)ImagePP.h \
-$(basedir)MX.h \
-$(basedir)TwelvedXML.h \
-$(PCHHeaderObject)
-
-#....................................................................................................................................................
-%include MultiCppCompileRule.mki
-
-$(o)LandXML$(oext)		: $(basedir)LandXML.cpp $(DependsOnHeaders) ${MultiCompileDepends}
-
-$(o)Lidar$(oext)		: $(basedir)Lidar.cpp $(DependsOnHeaders) ${MultiCompileDepends}
-
-$(o)Inroads$(oext)		: $(basedir)Inroads.cpp $(DependsOnHeaders) ${MultiCompileDepends}
-
-$(o)ImagePP$(oext)		: $(basedir)ImagePP.cpp $(DependsOnHeaders) ${MultiCompileDepends}
-
-$(o)MX$(oext)		: $(basedir)MX.cpp $(DependsOnHeaders) ${MultiCompileDepends}
-
-$(o)TwelvedXML$(oext)		: $(basedir)TwelvedXML.cpp $(DependsOnHeaders) ${MultiCompileDepends}
-
-$(o)TerrainImporter$(oext)		: $(basedir)TerrainImporter.cpp $(DependsOnHeaders) ${MultiCompileDepends}
-
-$(o)TerrainExporter$(oext)		: $(basedir)TerrainExporter.cpp $(DependsOnHeaders) ${MultiCompileDepends}
-
-%include MultiCppCompileGo.mki
-
-#....................................................................................................................................................
-# Auto-generated AssemblyInfo.cpp file (spawned by compileForCLRStop.mki) should not include the PCH header file.
-CCPchOpts =
-
-%include compileForCLRStop.mki
-
-#----------------------------------------------------------------------------------------------------------------------------------------------------
-# 
-#----------------------------------------------------------------------------------------------------------------------------------------------------
-DLM_NAME          = $(appName)
-DLM_DEST          = $(o)
-DLM_OBJECT_DEST   = $(o)
-DLM_OBJECT_FILES  = $(MultiCompileObjectList) $(PCHHeaderObject) 
-DLM_NOINITFUNC    = 1
-DLM_NOENTRY       = 1
-DLM_NOMSBUILTINS  = 1
-DLM_NO_DEF        = 1
-DLM_NO_DLS        = 1
-
-LINKER_LIBRARIES  = $(ContextSubpartsLibs)BentleyGeom.lib
-LINKER_LIBRARIES  + $(ContextSubpartsLibs)TerrainModelCore.lib
-LINKER_LIBRARIES  + $(ContextSubpartsLibs)TerrainModelFormats.lib
-
-ASSEMBLY_NO_AUTHENTICODE_SIGN = 1
-%include $(SharedMki)VersionedPartSignatureDefaults.mki
-ASSEMBLY_KEYFILE        =% $(ASSEMBLY_KEYFILE_DEFAULT)
-ASSEMBLY_TESTKEYFILE       =% $(ASSEMBLY_TESTKEYFILE_DEFAULT)
-
-ASSEMBLY_NAME               = $(DLM_NAME)
-ASSEMBLY_STRONGNAME         = 1
-ASSEMBLY_TITLE              = $(DLM_NAME)
-ASSEMBLY_PRODUCT_NAME       = Bentley TerrainModel Formats NET
-ASSEMBLY_DESCRIPTION        = Managed API for Bentley TerrainModel Formats
-ASSEMBLY_VERSION            = 1.0.0.0
-ASSEMBLY_FILE_VERSION       = 1.0.0.0
-ASSEMBLY_COMPANY_NAME       = $(companyName)
-ASSEMBLY_COPYRIGHT          = $(Bentley_Copyright)
-
-ASSEMBLY_COMVISIBLE         = false
-ASSEMBLY_CLSCOMPLIANT       = true
-
-# ======================================================
-# undef DLM_CREATE_LIB_CONTEXT_LINK since there is no 
-# .lib file created that needs to be linked to the build 
-# context directory
-# ======================================================
-%undef DLM_CREATE_LIB_CONTEXT_LINK
-#FxCopCustomDictionaryFile=$(baseDir)fxcopDictionary.xml
-#SuppressCodeAnalysis=1
-%include linkMixedAssembly.mki
-
+#--------------------------------------------------------------------------------------
+#      $Source: FormatsNET/FormatsNET.mke $
+#   $Copyright: (c) 2019 Bentley Systems, Incorporated. All rights reserved. $
+#--------------------------------------------------------------------------------------
+#----------------------------------------------------------------------------------------------------------------------------------------------------
+# 
+#----------------------------------------------------------------------------------------------------------------------------------------------------
+baseDir          = $(_MakeFilePath)
+PolicyFile       = $(SrcRoot)TerrainModel/privmki/AssertTerrainModelPolicy.mki
+SolutionPolicyMki=$(baseDir)FormatsNET.mki
+
+%include  mdl.mki
+
+
+%ifdef CREATE_STATIC_LIBRARIES
+%error can't be build as a static library
+%endif
+
+#GeneratedCppDir         = $(baseDir)GeneratedCpp/
+#GeneratedApiDir         = $(baseDir)GeneratedApi/
+#ManagedCommonDir        = $(baseDir)Common/
+
+#----------------------------------------------------------------------
+#       Define outputs
+#----------------------------------------------------------------------
+o = $(BentleyFormatsNetObj)
+
+appName               = Bentley.TerrainModelNET.Formats
+
+#----------------------------------------------------------------------------------------------------------------------------------------------------
+# 
+#----------------------------------------------------------------------------------------------------------------------------------------------------
+always:
+    ~mkdir $(o)
+
+#----------------------------------------------------------------------------------------------------------------------------------------------------
+# 
+#----------------------------------------------------------------------------------------------------------------------------------------------------
+%include compileForCLRStart.mki
+
+#....................................................................................................................................................
+CCompDebugOptions = $(CCompDebugOffSwitch)
+
+#$(o)FxCopSuppressions$(oext) : $(baseDir)FxCopSuppressions.cpp
+
+CCompDebugOptions =% $[CCompDebugDefault]
+
+CCompOpts + -AI$(ContextSubPartsAssembliesDir)
+
+#....................................................................................................................................................
+PchCompiland        = $(baseDir)StdAfx.cpp
+PchOutputDir        = $(o)
+PchExtraOptions    = -Zm150
+
+#PchArgumentsDepends     = $(MultiCompileDepends)
+
+PchCompileForClr        = 1
+PchExtraOptions         + -AI$(ContextSubPartsAssembliesDir)
+
+%include $(SharedMki)PreCompileHeader.mki
+
+CCPchOpts = $(UsePrecompiledHeaderOptions)
+CPchOpts  = $(UsePrecompiledHeaderOptions)
+PCHHeaderDependency     = $(o)$(PCHCompilandBaseName).pch
+PCHHeaderObject         = $(o)$(PCHCompilandBaseName)$(oext)
+
+MultiCompileDepends     = $(_MakeFileSpec)
+
+dirToSearch=$(baseDir)
+%include cincapnd.mki
+
+DependsOnHeaders = \
+$(DependsOnAssemblies) \
+$(basedir)Stdafx.h \
+$(basedir)TerrainImporter.h \
+$(basedir)TerrainExporter.h \
+$(basedir)LandXML.h \
+$(basedir)Lidar.h \
+$(basedir)Inroads.h \
+$(basedir)ImagePP.h \
+$(basedir)MX.h \
+$(basedir)TwelvedXML.h \
+$(PCHHeaderObject)
+
+#....................................................................................................................................................
+%include MultiCppCompileRule.mki
+
+$(o)LandXML$(oext)		: $(basedir)LandXML.cpp $(DependsOnHeaders) ${MultiCompileDepends}
+
+$(o)Lidar$(oext)		: $(basedir)Lidar.cpp $(DependsOnHeaders) ${MultiCompileDepends}
+
+$(o)Inroads$(oext)		: $(basedir)Inroads.cpp $(DependsOnHeaders) ${MultiCompileDepends}
+
+$(o)ImagePP$(oext)		: $(basedir)ImagePP.cpp $(DependsOnHeaders) ${MultiCompileDepends}
+
+$(o)MX$(oext)		: $(basedir)MX.cpp $(DependsOnHeaders) ${MultiCompileDepends}
+
+$(o)TwelvedXML$(oext)		: $(basedir)TwelvedXML.cpp $(DependsOnHeaders) ${MultiCompileDepends}
+
+$(o)TerrainImporter$(oext)		: $(basedir)TerrainImporter.cpp $(DependsOnHeaders) ${MultiCompileDepends}
+
+$(o)TerrainExporter$(oext)		: $(basedir)TerrainExporter.cpp $(DependsOnHeaders) ${MultiCompileDepends}
+
+%include MultiCppCompileGo.mki
+
+#....................................................................................................................................................
+# Auto-generated AssemblyInfo.cpp file (spawned by compileForCLRStop.mki) should not include the PCH header file.
+CCPchOpts =
+
+%include compileForCLRStop.mki
+
+#----------------------------------------------------------------------------------------------------------------------------------------------------
+# 
+#----------------------------------------------------------------------------------------------------------------------------------------------------
+DLM_NAME          = $(appName)
+DLM_DEST          = $(o)
+DLM_OBJECT_DEST   = $(o)
+DLM_OBJECT_FILES  = $(MultiCompileObjectList) $(PCHHeaderObject) 
+DLM_NOINITFUNC    = 1
+DLM_NOENTRY       = 1
+DLM_NOMSBUILTINS  = 1
+DLM_NO_DEF        = 1
+DLM_NO_DLS        = 1
+
+LINKER_LIBRARIES  = $(ContextSubpartsLibs)BentleyGeom.lib
+LINKER_LIBRARIES  + $(ContextSubpartsLibs)TerrainModelCore.lib
+LINKER_LIBRARIES  + $(ContextSubpartsLibs)TerrainModelFormats.lib
+
+ASSEMBLY_NO_AUTHENTICODE_SIGN = 1
+%include $(SharedMki)VersionedPartSignatureDefaults.mki
+ASSEMBLY_KEYFILE        =% $(ASSEMBLY_KEYFILE_DEFAULT)
+ASSEMBLY_TESTKEYFILE       =% $(ASSEMBLY_TESTKEYFILE_DEFAULT)
+
+ASSEMBLY_NAME               = $(DLM_NAME)
+ASSEMBLY_STRONGNAME         = 1
+ASSEMBLY_TITLE              = $(DLM_NAME)
+ASSEMBLY_PRODUCT_NAME       = Bentley TerrainModel Formats NET
+ASSEMBLY_DESCRIPTION        = Managed API for Bentley TerrainModel Formats
+ASSEMBLY_VERSION            = 1.0.0.0
+ASSEMBLY_FILE_VERSION       = 1.0.0.0
+ASSEMBLY_COMPANY_NAME       = $(companyName)
+ASSEMBLY_COPYRIGHT          = $(Bentley_Copyright)
+
+ASSEMBLY_COMVISIBLE         = false
+ASSEMBLY_CLSCOMPLIANT       = true
+
+# ======================================================
+# undef DLM_CREATE_LIB_CONTEXT_LINK since there is no 
+# .lib file created that needs to be linked to the build 
+# context directory
+# ======================================================
+%undef DLM_CREATE_LIB_CONTEXT_LINK
+#FxCopCustomDictionaryFile=$(baseDir)fxcopDictionary.xml
+#SuppressCodeAnalysis=1
+%include linkMixedAssembly.mki
+