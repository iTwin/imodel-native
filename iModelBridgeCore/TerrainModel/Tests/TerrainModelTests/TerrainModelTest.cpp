--- conflicted
+++ resolved
@@ -1,347 +1,192 @@
-/*--------------------------------------------------------------------------------------+
-|
-|     $Source: Tests/TerrainModelTests/TerrainModelTest.cpp $
-|
-<<<<<<< HEAD
-|  $Copyright: (c) 2015 Bentley Systems, Incorporated. All rights reserved. $
-=======
-|  $Copyright: (c) 2016 Bentley Systems, Incorporated. All rights reserved. $
->>>>>>> af72fd24
-|
-+--------------------------------------------------------------------------------------*/
-#pragma warning(disable:4505) // unreferenced local function has been removed [in gtest-port.h]
-
-#include "stdafx.h"
-#pragma warning(disable:4189) // unreferenced local function has been removed [in gtest-port.h]
-
-StackExaminer* g_stackExaminer = NULL;
-BSIBaseGeomExaminer* g_bsiBaseGeomExaminer = NULL;
-
-WString s_dllPath = L"";
-
-static void* getDLLInstance()
-    {
-    MEMORY_BASIC_INFORMATION    mbi;
-    if (VirtualQuery((void*)&getDLLInstance, &mbi, sizeof mbi))
-        return mbi.AllocationBase;
-
-    return 0;
-    }
-
-/*---------------------------------------------------------------------------------******
- * @bsimethod                                    Carole.MacDonald                08/2010
- +---------------+---------------+---------------+---------------+---------------+------*/
-static WString GetDllPath()
-    {
-    if (s_dllPath.empty())
-        {
-        HINSTANCE ecobjectsHInstance = (HINSTANCE)getDLLInstance();
-        wchar_t strExePath[MAX_PATH];
-        if (0 == (GetModuleFileNameW(ecobjectsHInstance, strExePath, MAX_PATH)))
-            return L"";
-
-        wchar_t executingDirectory[_MAX_DIR];
-        wchar_t executingDrive[_MAX_DRIVE];
-        _wsplitpath(strExePath, executingDrive, executingDirectory, NULL, NULL);
-        wchar_t filepath[MAX_PATH];
-        _wmakepath(filepath, executingDrive, executingDirectory, NULL, NULL);
-        s_dllPath = filepath;
-        }
-    return s_dllPath;
-    }
-/*---------------------------------------------------------------------------------**//**
-                                                                                      * @bsimethod                                                    Carole.MacDonald 02/10
-                                                                                      +---------------+---------------+---------------+---------------+---------------+------*/
-WString TMHelpers::GetTestDataPath(WCharCP dataFile)
-    {
-    WString testData(GetDllPath());
-    //testData.append(L"Data\\");
-    testData.append(dataFile);
-    return testData;
-    }
-
-USING_NAMESPACE_BENTLEY
-USING_NAMESPACE_BENTLEY_TERRAINMODEL
-
-BcDTMPtr TMHelpers::LoadTerrainModel(WCharCP filename, WCharCP name)
-    {
-    WString fullFilePath = GetTestDataPath(filename);
-
-    printf("Loading File %ls\n", filename);
-    TerrainImporterPtr reader = TerrainImporter::CreateImporter(fullFilePath.c_str());
-    WString surfaceName;
-
-    if (name == nullptr)
-        {
-        TerrainInfoList surfaceInfos = reader->GetTerrains();
-
-        if (surfaceInfos.size() == 0)
-            return nullptr;
-
-        surfaceName = surfaceInfos[0].GetName();
-        }
-    else
-        surfaceName = name;
-
-    ImportedTerrain dtm = reader->ImportTerrain(surfaceName.GetWCharCP());
-
-    return dtm.GetTerrain();
-    }
-
-bool TMHelpers::ValidateTM(BcDTMR dtm, const TMHelpers::ValidateParams& params)
-    {
-<<<<<<< HEAD
-    BENTLEY_NAMESPACE_NAME::TerrainModel::BcDTMPtr dtm = BENTLEY_NAMESPACE_NAME::TerrainModel::BcDTM::Create ();
-=======
-    if (dtm.CheckTriangulation() != SUCCESS)
-        return false;
->>>>>>> af72fd24
-
-    if (dtm.GetDTMState() != DTMState::Tin)
-        if (dtm.Triangulate() != SUCCESS)
-            return false;
-
-    int numFeatures = 0;
-    DTMFeatureEnumeratorPtr featureEnum = DTMFeatureEnumerator::Create(dtm);
-
-    for (const auto& featureInfo : *featureEnum)
-        {
-        numFeatures++;
-        }
-    featureEnum = nullptr;
-    printf("Num of features %d\n", numFeatures);
-
-    DTMMeshEnumeratorPtr meshEnum = DTMMeshEnumerator::Create(dtm);
-
-    for (auto poly : *meshEnum)
-        {
-        }
-    meshEnum = nullptr;
-
-    int numContours = 0;
-    dtm.BrowseContours(params.contourParams, params.fence, nullptr, [&numContours](DTMFeatureType dtmFeatureType, DTMUserTag userTag, DTMFeatureId featureId, DPoint3d *points, size_t numPoints, void* userArg)
-        {
-        numContours++;
-        return SUCCESS;
-        });
-    printf("Num of contours %d\n", numContours);
-
-    double flatArea = 0, slopeArea = 0;
-    dtm.CalculateSlopeArea(flatArea, slopeArea, nullptr, 0);
-    printf("Num of flatArea %f, slopeArea %f\n", flatArea, slopeArea);
-
-
-    BcDTMVolumeAreaResult result;
-    dtm.ComputePlanarPrismoidalVolume(result, 0, nullptr, 0, nullptr, 0);
-
-    printf("CutVolume %f FillVolume %f\n", result.cutVolume, result.fillVolume);
-
-    return true;
-    }
-
-int main(int argc, char **argv)
-    {
-<<<<<<< HEAD
-//    int ret = DTM_SUCCESS;
-    int dbg = DTM_TRACE_VALUE (1);
-    long startTime = bcdtmClock ();
-    BC_DTM_OBJ *dtmP = NULL;
-//    BC_DTM_OBJ* depressionDtmP = NULL;
-//    BC_DTM_OBJ *traceDtmP = NULL;
-//    void  *userP = NULL;
-//    BENTLEY_NAMESPACE_NAME::TerrainModel::DTMFenceParams  fence;
-//    DPoint3d  fencePts[10];
-//    DPoint3d  traceStartPoint, sumpPoint;
-//    double    maxPondDepth;
-//    BcDTMPtr refinedDtm = nullptr;
-//    bvector<DPoint3d> catchmentPoints;
-
-    // Variables To Test Maximum Descent And Ascent Tracing
-
-//    int pnt1, pnt2, pnt3, clPtr, voidTriangle, numTrianglesTraced = 0;
-//    double x, y, falseLowDepth = 0.0;
-
-    //  Drainage Tests
-
-    DTMDrainageTables *drainageTablesP = NULL;
-//    DTMFeatureCallback callBackFunction = (DTMFeatureCallback)bcdtmDrainage_callBackFunction;
-
-    if (bcdtmObject_createDtmObject (&dtmP)) goto errexit;
-    //           BcDTMDrainage::CreateDrainageTables(ibcDtm.get(), drainageTablesP) ;
-    bcdtmWrite_message (0, 0, 0, "Determing Ponds");
-    if (BcDTMDrainage::DeterminePonds (&iDtm, drainageTablesP, (DTMFeatureCallback)bcdtmDrainage_callBackFunction, dtmP) == DTM_SUCCESS)
-        {
-        bcdtmWrite_message (0, 0, 0, "Determing Ponds Completed");
-        bcdtmWrite_message (0, 0, 0, "Number Of Ponds = %8ld", dtmP->numFeatures);
-        bcdtmWrite_message (0, 0, 0, "Time To Determine Ponds = %8.3lf Seconds", bcdtmClock_elapsedTime (bcdtmClock (), startTime));
-        bcdtmWrite_geopakDatFileFromDtmObject (dtmP, L"ponds.dat");
-
-        //              Analyse Ponds - Have To Set It Up And Test For The Aborted Way It Is Done In CF
-
-        bool analysePonds = true;
-        if (analysePonds)
-            {
-            long dtmFeature, numFeaturePts;
-            double area;
-            DTMDirection direction;
-            DPoint3d *p3dP, *featurePtsP = NULL;
-            BC_DTM_FEATURE *dtmFeatureP;
-            BC_DTM_OBJ *tempDtmP = NULL;
-            if (bcdtmObject_createDtmObject (&tempDtmP) != DTM_SUCCESS) goto errexit;
-            for (dtmFeature = 0; dtmFeature < dtmP->numFeatures; ++dtmFeature)
-                {
-                dtmFeatureP = ftableAddrP (dtmP, dtmFeature);
-                if (dtmFeatureP->dtmFeatureState == DTMFeatureState::Data && dtmFeatureP->dtmFeatureType == DTMFeatureType::Breakline)
-                    {
-                    if (bcdtmList_copyDtmFeaturePointsToPointArrayDtmObject (dtmP, dtmFeature, &featurePtsP, &numFeaturePts) != DTM_SUCCESS) goto errexit;
-                    bcdtmMath_getPolygonDirectionP3D (featurePtsP, numFeaturePts, &direction, &area);
-                    bcdtmWrite_message (0, 0, 0, "Processing Pond Feature %8ld ** numPondPoints = %8ld ** Direction = %2ld Area = %15.8lf", dtmFeature, numFeaturePts, direction, area);
-                    if (dtmFeature == -99)
-                        {
-                        for (p3dP = featurePtsP; p3dP < featurePtsP + numFeaturePts; ++p3dP)
-                            {
-                            bcdtmWrite_message (0, 0, 0, "FeaturePoint[%4ld] = %12.5lf %12.5lf %10.4lf", (long)(p3dP - featurePtsP), p3dP->x, p3dP->y, p3dP->z);
-                            }
-                        }
-                    if (numFeaturePts >= 4)
-                        {
-                        tempDtmP->ppTol = tempDtmP->plTol = 0.0;
-                        if (bcdtmObject_storeDtmFeatureInDtmObject (tempDtmP, DTMFeatureType::Breakline, tempDtmP->nullUserTag, 1, &tempDtmP->nullFeatureId, featurePtsP, numFeaturePts) != DTM_SUCCESS) goto errexit;
-                        if (bcdtmObject_triangulateDtmObject (tempDtmP) != DTM_SUCCESS) goto errexit;
-                        if (bcdtmList_removeNoneFeatureHullLinesDtmObject (tempDtmP) != DTM_SUCCESS) goto errexit;
-
-                        //  Get Point For Pond Determination
-
-                        int ap, np, sp = tempDtmP->hullPoint;
-                        double x, y, z;
-                        bool pointFound = false;
-                        do
-                            {
-                            np = nodeAddrP (tempDtmP, sp)->hPtr;
-                            if ((ap = bcdtmList_nextAntDtmObject (tempDtmP, sp, np)) < 0) goto errexit;
-                            if (nodeAddrP (tempDtmP, ap)->hPtr != sp)
-                                {
-                                pointFound = true;
-                                x = (pointAddrP (tempDtmP, sp)->x + pointAddrP (tempDtmP, ap)->x) / 2.0;
-                                y = (pointAddrP (tempDtmP, sp)->y + pointAddrP (tempDtmP, ap)->y) / 2.0;
-                                z = (pointAddrP (tempDtmP, sp)->z + pointAddrP (tempDtmP, ap)->z) / 2.0;
-                                }
-                            sp = np;
-                            } while (pointFound == false && sp != tempDtmP->hullPoint);
-
-                        if (!pointFound && tempDtmP->numPoints == 3)
-                            {
-                            pointFound = true;
-                            x = (pointAddrP (tempDtmP, 0)->x + pointAddrP (tempDtmP, 1)->x + pointAddrP (tempDtmP, 2)->x) / 3.0;
-                            y = (pointAddrP (tempDtmP, 0)->y + pointAddrP (tempDtmP, 1)->y + pointAddrP (tempDtmP, 2)->y) / 3.0;
-                            z = (pointAddrP (tempDtmP, 0)->z + pointAddrP (tempDtmP, 1)->z + pointAddrP (tempDtmP, 2)->z) / 3.0;
-                            }
-
-                        // Determine Pond
-
-                        if (pointFound)
-                            {
-                            bool pondDetermined = false;
-                            double pondElevation, pondDepth, pondVolume, pondArea;
-                            BENTLEY_NAMESPACE_NAME::TerrainModel::DTMDynamicFeatureArray pondFeatures;
-                            if (BcDTMDrainage::CalculatePondForPoint (&iDtm, x, y, 0.0, pondDetermined, pondElevation, pondDepth, pondArea, pondVolume, pondFeatures) == DTM_SUCCESS)
-                                if (dbg && pondDetermined)
-                                    {
-                                    bcdtmWrite_message (0, 0, 0, "Pond Determined ** elevation = %8.3lf depth = %8.3lf volume = %12.3lf area = %15.8lf", pondElevation, pondDepth, pondVolume, pondArea);
-                                    }
-                            }
-                        }
-
-
-                    }
-                bcdtmObject_initialiseDtmObject (tempDtmP);
-                }
-            }
-        }
-    else
-=======
-#if defined (_DEBUG)
-    int dbgFlag = _CrtSetDbgFlag(_CRTDBG_REPORT_FLAG);
-
-    /*
-    * Set the debug-heap flag to no longer keep freed blocks in the
-    * heap's linked list and turn on Debug type allocations (CLIENT)
-    */
-    dbgFlag |= _CRTDBG_ALLOC_MEM_DF;
-    dbgFlag |= _CRTDBG_DELAY_FREE_MEM_DF;
-
-    // Clear the upper 16 bits and OR in the desired freqency
-    dbgFlag = (dbgFlag & 0x0000FFFF) | _CRTDBG_CHECK_EVERY_1024_DF;
-
-    _CrtSetDbgFlag(dbgFlag);
-#endif
-
-#ifdef argHandler
-    ArgHandlerList handlers;
-    Args arghandlers;
-    arghandlers.AddArgsToList(handlers);
-
-    CommandLineArgHandler args(handlers, argc, argv);
-
-    int status = 0;
-    if (args.ShouldRunTests())
->>>>>>> af72fd24
-        {
-        ::testing::InitGoogleTest(args.GetCountP(), args.GetArgVP());
-
-        g_stackExaminer = new StackExaminer;  // this must be alloced because gtest frees it up.
-        ::testing::TestEventListeners& listeners = ::testing::UnitTest::GetInstance()->listeners();
-        listeners.Append(g_stackExaminer);
-
-<<<<<<< HEAD
-TEST (TmTest, LoadDTM)
-    {
-    BENTLEY_NAMESPACE_NAME::TerrainModel::BcDTMPtr dtm = LoadTerrainModel (L"Data\\TerrainModelNet\\Bentley.Civil.Dtm.Light.NUnit.dll\\groupSpot.tin");
-    ASSERT_TRUE (dtm->Triangulate () == SUCCESS);
-    DoPondTest (*dtm);
-    SUCCEED ();
-    }
-=======
-        status = RUN_ALL_TESTS();
-        }
-#else
->>>>>>> af72fd24
-
-    ::testing::InitGoogleTest(&argc, argv);
-
-    g_stackExaminer = new StackExaminer;  // this must be alloced because gtest frees it up.
-    g_bsiBaseGeomExaminer = new BSIBaseGeomExaminer();  // this must be alloced because gtest frees it up.
-    ::testing::TestEventListeners& listeners = ::testing::UnitTest::GetInstance()->listeners();
-    listeners.Append(g_stackExaminer);
-    listeners.Append(g_bsiBaseGeomExaminer);
-
-<<<<<<< HEAD
-TEST (TmTest, DeterminePonds)
-    {
-    BENTLEY_NAMESPACE_NAME::TerrainModel::BcDTMPtr dtm = BENTLEY_NAMESPACE_NAME::TerrainModel::BcDTM::CreateFromTinFile (L"Data\\TerrainModelNet\\Bentley.Civil.Dtm.NUnit.dll\\DTMDrainageTests\\DTMDrainageCatchmentTests\\mine.dtm");
-    ASSERT_TRUE (dtm.IsValid ());
-    ASSERT_TRUE (dtm->Triangulate () == SUCCESS);
-=======
-#endif
-    int stat = RUN_ALL_TESTS();
-    g_stackExaminer->DumpStackInfo();
->>>>>>> af72fd24
-
-    printf(" BSIBaseGeom counters: (Malloc %lld) (Calloc %lld) (Realloc %lld) (Free %lld) (DIFF %lld)\n",
-        BSIBaseGeom::GetNumMalloc(),
-        BSIBaseGeom::GetNumCalloc(),
-        BSIBaseGeom::GetNumRealloc(),
-        BSIBaseGeom::GetNumFree(),
-        BSIBaseGeom::GetAllocationDifference());
-
-<<<<<<< HEAD
-TEST (TmTest, CreateFromXyz)
-    {
-    BENTLEY_NAMESPACE_NAME::TerrainModel::BcDTMPtr dtm = LoadTerrainModel (L"Data\\TerrainModelNet\\Bentley.Civil.Dtm.NUnit.dll\\DTMTriangulationTest\\DTMTriangulationXyzTest\\1M.xyz");
-    ASSERT_TRUE (dtm->Triangulate () == SUCCESS);
-    DoPondTest (*dtm);
-    SUCCEED ();
-=======
-    return stat;
->>>>>>> af72fd24
-    }
+/*--------------------------------------------------------------------------------------+
+|
+|     $Source: Tests/TerrainModelTests/TerrainModelTest.cpp $
+|
+|  $Copyright: (c) 2016 Bentley Systems, Incorporated. All rights reserved. $
+|
++--------------------------------------------------------------------------------------*/
+#pragma warning(disable:4505) // unreferenced local function has been removed [in gtest-port.h]
+
+#include "stdafx.h"
+#pragma warning(disable:4189) // unreferenced local function has been removed [in gtest-port.h]
+
+StackExaminer* g_stackExaminer = NULL;
+BSIBaseGeomExaminer* g_bsiBaseGeomExaminer = NULL;
+
+WString s_dllPath = L"";
+
+static void* getDLLInstance()
+    {
+    MEMORY_BASIC_INFORMATION    mbi;
+    if (VirtualQuery((void*)&getDLLInstance, &mbi, sizeof mbi))
+        return mbi.AllocationBase;
+
+    return 0;
+    }
+
+/*---------------------------------------------------------------------------------******
+ * @bsimethod                                    Carole.MacDonald                08/2010
+ +---------------+---------------+---------------+---------------+---------------+------*/
+static WString GetDllPath()
+    {
+    if (s_dllPath.empty())
+        {
+        HINSTANCE ecobjectsHInstance = (HINSTANCE)getDLLInstance();
+        wchar_t strExePath[MAX_PATH];
+        if (0 == (GetModuleFileNameW(ecobjectsHInstance, strExePath, MAX_PATH)))
+            return L"";
+
+        wchar_t executingDirectory[_MAX_DIR];
+        wchar_t executingDrive[_MAX_DRIVE];
+        _wsplitpath(strExePath, executingDrive, executingDirectory, NULL, NULL);
+        wchar_t filepath[MAX_PATH];
+        _wmakepath(filepath, executingDrive, executingDirectory, NULL, NULL);
+        s_dllPath = filepath;
+        }
+    return s_dllPath;
+    }
+/*---------------------------------------------------------------------------------**//**
+                                                                                      * @bsimethod                                                    Carole.MacDonald 02/10
+                                                                                      +---------------+---------------+---------------+---------------+---------------+------*/
+WString TMHelpers::GetTestDataPath(WCharCP dataFile)
+    {
+    WString testData(GetDllPath());
+    //testData.append(L"Data\\");
+    testData.append(dataFile);
+    return testData;
+    }
+
+USING_NAMESPACE_BENTLEY
+USING_NAMESPACE_BENTLEY_TERRAINMODEL
+
+BcDTMPtr TMHelpers::LoadTerrainModel(WCharCP filename, WCharCP name)
+    {
+    WString fullFilePath = GetTestDataPath(filename);
+
+    printf("Loading File %ls\n", filename);
+    TerrainImporterPtr reader = TerrainImporter::CreateImporter(fullFilePath.c_str());
+    WString surfaceName;
+
+    if (name == nullptr)
+        {
+        TerrainInfoList surfaceInfos = reader->GetTerrains();
+
+        if (surfaceInfos.size() == 0)
+            return nullptr;
+
+        surfaceName = surfaceInfos[0].GetName();
+        }
+    else
+        surfaceName = name;
+
+    ImportedTerrain dtm = reader->ImportTerrain(surfaceName.GetWCharCP());
+
+    return dtm.GetTerrain();
+    }
+
+bool TMHelpers::ValidateTM(BcDTMR dtm, const TMHelpers::ValidateParams& params)
+    {
+    if (dtm.CheckTriangulation() != SUCCESS)
+        return false;
+
+    if (dtm.GetDTMState() != DTMState::Tin)
+        if (dtm.Triangulate() != SUCCESS)
+            return false;
+
+    int numFeatures = 0;
+    DTMFeatureEnumeratorPtr featureEnum = DTMFeatureEnumerator::Create(dtm);
+
+    for (const auto& featureInfo : *featureEnum)
+        {
+        numFeatures++;
+        }
+    featureEnum = nullptr;
+    printf("Num of features %d\n", numFeatures);
+
+    DTMMeshEnumeratorPtr meshEnum = DTMMeshEnumerator::Create(dtm);
+
+    for (auto poly : *meshEnum)
+        {
+        }
+    meshEnum = nullptr;
+
+    int numContours = 0;
+    dtm.BrowseContours(params.contourParams, params.fence, nullptr, [&numContours](DTMFeatureType dtmFeatureType, DTMUserTag userTag, DTMFeatureId featureId, DPoint3d *points, size_t numPoints, void* userArg)
+        {
+        numContours++;
+        return SUCCESS;
+        });
+    printf("Num of contours %d\n", numContours);
+
+    double flatArea = 0, slopeArea = 0;
+    dtm.CalculateSlopeArea(flatArea, slopeArea, nullptr, 0);
+    printf("Num of flatArea %f, slopeArea %f\n", flatArea, slopeArea);
+
+
+    BcDTMVolumeAreaResult result;
+    dtm.ComputePlanarPrismoidalVolume(result, 0, nullptr, 0, nullptr, 0);
+
+    printf("CutVolume %f FillVolume %f\n", result.cutVolume, result.fillVolume);
+
+    return true;
+    }
+
+int main(int argc, char **argv)
+    {
+#if defined (_DEBUG)
+    int dbgFlag = _CrtSetDbgFlag(_CRTDBG_REPORT_FLAG);
+
+    /*
+    * Set the debug-heap flag to no longer keep freed blocks in the
+    * heap's linked list and turn on Debug type allocations (CLIENT)
+    */
+    dbgFlag |= _CRTDBG_ALLOC_MEM_DF;
+    dbgFlag |= _CRTDBG_DELAY_FREE_MEM_DF;
+
+    // Clear the upper 16 bits and OR in the desired freqency
+    dbgFlag = (dbgFlag & 0x0000FFFF) | _CRTDBG_CHECK_EVERY_1024_DF;
+
+    _CrtSetDbgFlag(dbgFlag);
+#endif
+
+#ifdef argHandler
+    ArgHandlerList handlers;
+    Args arghandlers;
+    arghandlers.AddArgsToList(handlers);
+
+    CommandLineArgHandler args(handlers, argc, argv);
+
+    int status = 0;
+    if (args.ShouldRunTests())
+        {
+        ::testing::InitGoogleTest(args.GetCountP(), args.GetArgVP());
+
+        g_stackExaminer = new StackExaminer;  // this must be alloced because gtest frees it up.
+        ::testing::TestEventListeners& listeners = ::testing::UnitTest::GetInstance()->listeners();
+        listeners.Append(g_stackExaminer);
+
+        status = RUN_ALL_TESTS();
+        }
+#else
+
+    ::testing::InitGoogleTest(&argc, argv);
+
+    g_stackExaminer = new StackExaminer;  // this must be alloced because gtest frees it up.
+    g_bsiBaseGeomExaminer = new BSIBaseGeomExaminer();  // this must be alloced because gtest frees it up.
+    ::testing::TestEventListeners& listeners = ::testing::UnitTest::GetInstance()->listeners();
+    listeners.Append(g_stackExaminer);
+    listeners.Append(g_bsiBaseGeomExaminer);
+
+#endif
+    int stat = RUN_ALL_TESTS();
+    g_stackExaminer->DumpStackInfo();
+
+    printf(" BSIBaseGeom counters: (Malloc %lld) (Calloc %lld) (Realloc %lld) (Free %lld) (DIFF %lld)\n",
+        BSIBaseGeom::GetNumMalloc(),
+        BSIBaseGeom::GetNumCalloc(),
+        BSIBaseGeom::GetNumRealloc(),
+        BSIBaseGeom::GetNumFree(),
+        BSIBaseGeom::GetAllocationDifference());
+
+    return stat;
+    }