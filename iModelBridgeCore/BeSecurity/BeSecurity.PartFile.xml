--- conflicted
+++ resolved
@@ -1,122 +1,119 @@
-<?xml version="1.0" encoding="utf-8"?>
-
-<BuildContext xmlns:xsi="http://www.w3.org/2001/XMLSchema-instance" xsi:noNamespaceSchemaLocation="../bsicommon/build/PartFile.xsd">
-
-    <Part Name="BeSecurity">
-        <SubPart PartName="PublicAPI" />
-        <SubPart PartName="PublishedAPI" />
-        <SubPart PartName="BeSecurityLibrary" />
-      <!-- 
-        Don't include anything that requires gradle in here. Do that in higher-level parts like DgnClientFxJar. We want it to be
-          possible for a developer to build all native code using the NDK only, without having to install gradle, etc.
-        <SubPart PartName="BeSecurityMavenArchive" />
-      -->
-      </Part>
-
-    <Part Name="PublicAPI" BentleyBuildMakeFile="prewire.mke" ApiNumber="B02">
-        <SubPart PartName="BeOpenSSLPublicAPI-UWP"/>
-        <SubPart PartName="BeOpenSSLPublicAPI-NonUWP"/>
-        <SubPart PartName="PublicAPI"            PartFile="BeJsonCpp"        Repository="Libsrc-JsonCpp"/>
-        <SubPart PartName="Base"                 PartFile="Bentley"          Repository="Bentley" />
-        <Bindings>
-            <PublicAPI Domain="BeSecurity" />
-        </Bindings>
-    </Part>
-
-    <Part Name="BeOpenSSLPublicAPI-UWP" OnlyPlatforms="WinRT*">
-        <SubPart PartName="PublicAPI" PartFile="BeOpenSSLUWP" Repository="Libsrc-OpenSSL-UWP"/>
-    </Part>
-
-    <Part Name="BeOpenSSLPublicAPI-NonUWP" ExcludePlatforms="WinRT*">
-        <SubPart PartName="PublicAPI" PartFile="BeOpenSSL" Repository="Libsrc-OpenSSL"/>
-    </Part>
-
-    <Part Name="BeOpenSSL-UWP" OnlyPlatforms="WinRT*">
-        <SubPart PartName="Library" PartFile="BeOpenSSLUWP" Repository="Libsrc-OpenSSL-UWP"/>
-    </Part>
-
-    <Part Name="BeOpenSSL-NonUWP" ExcludePlatforms="WinRT*">
-        <SubPart PartName="Library" PartFile="BeOpenSSL" Repository="Libsrc-OpenSSL"/>
-    </Part>
-
-    <Part Name="PublishedAPI" BentleyBuildMakeFile="${SrcRoot}bsicommon/sharedmki/PublishApi.mke" BMakeOptions="+dPUBLISHAPI_DELIVERY_DIR=Delivery/PublishedApi">
-<<<<<<< HEAD
-=======
-        <SubPart PartName="PublicAPI" PartFile="BeJsonCpp" Repository="libsrc-jsoncpp"/>
->>>>>>> 0abf21de
-        <SubPart PartName="PublicAPI" />
-        <Bindings>
-            <Directory SourceName="Delivery/PublishedApi" SubPartDirectory="PublishedApi/BeSecurity" />
-        </Bindings>
-    </Part>
-
-    <Part Name="BeSecurityLibrary" BentleyBuildMakeFile="BeSecurity.mke" ApiNumber="B02">
-        <SubPart PartName="PublicAPI" />
-        <SubPart PartName="BentleyDll"                 PartFile="Bentley"          Repository="Bentley" />
-        <SubPart PartName="BeOpenSSL-UWP"/>
-        <SubPart PartName="BeOpenSSL-NonUWP"/>
-        <SubPart PartName="BeJsonCpp"                  PartFile="BeJsonCpp"        Repository="Libsrc-JsonCpp"/>
-        <Bindings>
-            <Libs>Delivery/$(libprefix)BeSecurity$(libext)</Libs>
-            <Assemblies>Delivery/$(shlibprefix)BeSecurity$(ApiNumber)$(shlibext)</Assemblies>
-        </Bindings>
-    </Part>
-
-    <Part Name="BeSecurityMavenArchive" BentleyBuildMakeFile="nonport/android/BeSecurity/BeSecurityMavenArchive.mke" OnlyPlatforms="Android*">
-        <Bindings>
-            <Directory SourceName="Delivery/MavenArchive/com/bentley/android/BeSecurity"
-                       ProductDirectoryName="MavenDependencies" ProductSubDirectory="com/bentley/android/BeSecurity"
-                       SubPartDirectory="MavenDependencies/com/bentley/android/BeSecurity" />
-        </Bindings>
-    </Part>
-
-    <!-- ******************************** Unit Tests ************************************** -->
-    <Part Name="PrewireForUnitTests" DeferType="BuildUnitTests" BentleyBuildMakeFile="Tests/Prewire.mke"><!---->
-        <SubPart PartName="BeSecurityLibrary"/>
-        <Bindings>
-            <Files ProductDirectoryName="UnitTests-IgnoreList" ProductSubDirectory="BeSecurity" SubPartDirectory="UnitTests/BeSecurity">Delivery/UnitTests/ignore_list.txt</Files>
-        </Bindings>
-    </Part>
-
-    <Part Name="UnitTests-Published" DeferType="BuildUnitTests" BentleyBuildMakeFile="Tests/BuildTests.mke" BentleyBuildMakeOptions="-dTestDir=Published -dUsePublishedApi">
-        <SubPart PartName="PrewireForUnitTests" />
-        <SubPart PartName="PublishedAPI" />
-        <Bindings>
-            <Directory ProductDirectoryName="UnitTests-Objects" ProductSubDirectory="BeSecurity/Published" SourceName="Delivery/UnitTests/Objects/Published"/>
-        </Bindings>
-    </Part>
-
-    <!-- Define a test collection part. This is included in MobileDgn's TestsAggregate-->
-    <Part Name="Tests">
-        <SubPart PartName="UnitTests-Published"/>
-    </Part>
-
-    <!-- Define a gtest program to run the tests. The Gtest and RunGtest parts are included in MobileDgn's Gtest-Aggregator and RunGtest-MobileDgnTests parts-->
-    <Product Name="BeSecurity-Tests">
-        <SubPart Repository="BeGTest" PartFile="BeGTest" PartName="Base" />
-        <SubPart PartName="Tests"/>
-        <Directories DirectoryListName="CollectionProduct" Repository="BeGTest"  PartFile="BeGTest"/>
-    </Product>
-
-    <Part Name="Gtest" DeferType="BuildUnitTests" BentleyBuildMakeFile="${SrcRoot}BeGTest/gtest/buildGtest.mke" BentleyBuildMakeOptions="-dTEST_NAME=BeSecurityTest -dTEST_COLLECTION_PRODUCT=BeSecurity-Tests" OnlyPlatforms="x86,x64,Linux*,MacOS*,Android*">
-        <SubProduct ProductName="BeSecurity-Tests"/>
-        <SubPart PartName="Gtest-Tools" Repository="BeGTest" PartFile="BeGTest"/>
-        <Bindings>
-            <Files ProductDirectoryName="Gtest-NativeAssemblies">Delivery/Gtest/BeSecurityTest/Assemblies/*</Files>
-            <Directory ProductDirectoryName="Gtest-Assets" SourceName="Delivery/Gtest/BeSecurityTest/Assets" />
-        </Bindings>
-    </Part>
-
-    <Product Name="BeSecurity-Gtest" >
-        <SubPart PartName="Gtest"/>
-        <Directories DirectoryListName="GtestProduct" Repository="BeGTest" PartFile="BeGTest"/>
-    </Product>
-
-    <Part Name="RunGtest" DeferType="RunUnitTests" BentleyBuildMakeFile="${SrcRoot}BeGTest/gtest/RunGtest.mke" BentleyBuildMakeOptions="-dGTEST_PRODUCT=BeSecurity-Gtest -dGTEST_NAME=BeSecurityTest" OnlyPlatforms="x86,x64,MacOs*,Linux*">
-        <SubProduct ProductName="BeSecurity-Gtest" />
-        <SubPart PartName="Gtest-Tools" Repository="BeGTest" PartFile="BeGTest"/>
-        <Bindings>
-          <Files Required="false" SubPartDirectory="Gtest/Logs">Delivery/Gtest/Logs/BeSecurityTest.log</Files>
-        </Bindings>
-    </Part>
-</BuildContext>
+<?xml version="1.0" encoding="utf-8"?>
+
+<BuildContext xmlns:xsi="http://www.w3.org/2001/XMLSchema-instance" xsi:noNamespaceSchemaLocation="../bsicommon/build/PartFile.xsd">
+
+    <Part Name="BeSecurity">
+        <SubPart PartName="PublicAPI" />
+        <SubPart PartName="PublishedAPI" />
+        <SubPart PartName="BeSecurityLibrary" />
+      <!-- 
+        Don't include anything that requires gradle in here. Do that in higher-level parts like DgnClientFxJar. We want it to be
+          possible for a developer to build all native code using the NDK only, without having to install gradle, etc.
+        <SubPart PartName="BeSecurityMavenArchive" />
+      -->
+      </Part>
+
+    <Part Name="PublicAPI" BentleyBuildMakeFile="prewire.mke" ApiNumber="B02">
+        <SubPart PartName="BeOpenSSLPublicAPI-UWP"/>
+        <SubPart PartName="BeOpenSSLPublicAPI-NonUWP"/>
+        <SubPart PartName="PublicAPI"            PartFile="BeJsonCpp"        Repository="Libsrc-JsonCpp"/>
+        <SubPart PartName="Base"                 PartFile="Bentley"          Repository="Bentley" />
+        <Bindings>
+            <PublicAPI Domain="BeSecurity" />
+        </Bindings>
+    </Part>
+
+    <Part Name="BeOpenSSLPublicAPI-UWP" OnlyPlatforms="WinRT*">
+        <SubPart PartName="PublicAPI" PartFile="BeOpenSSLUWP" Repository="Libsrc-OpenSSL-UWP"/>
+    </Part>
+
+    <Part Name="BeOpenSSLPublicAPI-NonUWP" ExcludePlatforms="WinRT*">
+        <SubPart PartName="PublicAPI" PartFile="BeOpenSSL" Repository="Libsrc-OpenSSL"/>
+    </Part>
+
+    <Part Name="BeOpenSSL-UWP" OnlyPlatforms="WinRT*">
+        <SubPart PartName="Library" PartFile="BeOpenSSLUWP" Repository="Libsrc-OpenSSL-UWP"/>
+    </Part>
+
+    <Part Name="BeOpenSSL-NonUWP" ExcludePlatforms="WinRT*">
+        <SubPart PartName="Library" PartFile="BeOpenSSL" Repository="Libsrc-OpenSSL"/>
+    </Part>
+
+    <Part Name="PublishedAPI" BentleyBuildMakeFile="${SrcRoot}bsicommon/sharedmki/PublishApi.mke" BMakeOptions="+dPUBLISHAPI_DELIVERY_DIR=Delivery/PublishedApi">
+        <SubPart PartName="PublicAPI" PartFile="BeJsonCpp" Repository="libsrc-jsoncpp"/>
+        <SubPart PartName="PublicAPI" />
+        <Bindings>
+            <Directory SourceName="Delivery/PublishedApi" SubPartDirectory="PublishedApi/BeSecurity" />
+        </Bindings>
+    </Part>
+
+    <Part Name="BeSecurityLibrary" BentleyBuildMakeFile="BeSecurity.mke" ApiNumber="B02">
+        <SubPart PartName="PublicAPI" />
+        <SubPart PartName="BentleyDll"                 PartFile="Bentley"          Repository="Bentley" />
+        <SubPart PartName="BeOpenSSL-UWP"/>
+        <SubPart PartName="BeOpenSSL-NonUWP"/>
+        <SubPart PartName="BeJsonCpp"                  PartFile="BeJsonCpp"        Repository="Libsrc-JsonCpp"/>
+        <Bindings>
+            <Libs>Delivery/$(libprefix)BeSecurity$(libext)</Libs>
+            <Assemblies>Delivery/$(shlibprefix)BeSecurity$(ApiNumber)$(shlibext)</Assemblies>
+        </Bindings>
+    </Part>
+
+    <Part Name="BeSecurityMavenArchive" BentleyBuildMakeFile="nonport/android/BeSecurity/BeSecurityMavenArchive.mke" OnlyPlatforms="Android*">
+        <Bindings>
+            <Directory SourceName="Delivery/MavenArchive/com/bentley/android/BeSecurity"
+                       ProductDirectoryName="MavenDependencies" ProductSubDirectory="com/bentley/android/BeSecurity"
+                       SubPartDirectory="MavenDependencies/com/bentley/android/BeSecurity" />
+        </Bindings>
+    </Part>
+
+    <!-- ******************************** Unit Tests ************************************** -->
+    <Part Name="PrewireForUnitTests" DeferType="BuildUnitTests" BentleyBuildMakeFile="Tests/Prewire.mke"><!---->
+        <SubPart PartName="BeSecurityLibrary"/>
+        <Bindings>
+            <Files ProductDirectoryName="UnitTests-IgnoreList" ProductSubDirectory="BeSecurity" SubPartDirectory="UnitTests/BeSecurity">Delivery/UnitTests/ignore_list.txt</Files>
+        </Bindings>
+    </Part>
+
+    <Part Name="UnitTests-Published" DeferType="BuildUnitTests" BentleyBuildMakeFile="Tests/BuildTests.mke" BentleyBuildMakeOptions="-dTestDir=Published -dUsePublishedApi">
+        <SubPart PartName="PrewireForUnitTests" />
+        <SubPart PartName="PublishedAPI" />
+        <Bindings>
+            <Directory ProductDirectoryName="UnitTests-Objects" ProductSubDirectory="BeSecurity/Published" SourceName="Delivery/UnitTests/Objects/Published"/>
+        </Bindings>
+    </Part>
+
+    <!-- Define a test collection part. This is included in MobileDgn's TestsAggregate-->
+    <Part Name="Tests">
+        <SubPart PartName="UnitTests-Published"/>
+    </Part>
+
+    <!-- Define a gtest program to run the tests. The Gtest and RunGtest parts are included in MobileDgn's Gtest-Aggregator and RunGtest-MobileDgnTests parts-->
+    <Product Name="BeSecurity-Tests">
+        <SubPart Repository="BeGTest" PartFile="BeGTest" PartName="Base" />
+        <SubPart PartName="Tests"/>
+        <Directories DirectoryListName="CollectionProduct" Repository="BeGTest"  PartFile="BeGTest"/>
+    </Product>
+
+    <Part Name="Gtest" DeferType="BuildUnitTests" BentleyBuildMakeFile="${SrcRoot}BeGTest/gtest/buildGtest.mke" BentleyBuildMakeOptions="-dTEST_NAME=BeSecurityTest -dTEST_COLLECTION_PRODUCT=BeSecurity-Tests" OnlyPlatforms="x86,x64,Linux*,MacOS*,Android*">
+        <SubProduct ProductName="BeSecurity-Tests"/>
+        <SubPart PartName="Gtest-Tools" Repository="BeGTest" PartFile="BeGTest"/>
+        <Bindings>
+            <Files ProductDirectoryName="Gtest-NativeAssemblies">Delivery/Gtest/BeSecurityTest/Assemblies/*</Files>
+            <Directory ProductDirectoryName="Gtest-Assets" SourceName="Delivery/Gtest/BeSecurityTest/Assets" />
+        </Bindings>
+    </Part>
+
+    <Product Name="BeSecurity-Gtest" >
+        <SubPart PartName="Gtest"/>
+        <Directories DirectoryListName="GtestProduct" Repository="BeGTest" PartFile="BeGTest"/>
+    </Product>
+
+    <Part Name="RunGtest" DeferType="RunUnitTests" BentleyBuildMakeFile="${SrcRoot}BeGTest/gtest/RunGtest.mke" BentleyBuildMakeOptions="-dGTEST_PRODUCT=BeSecurity-Gtest -dGTEST_NAME=BeSecurityTest" OnlyPlatforms="x86,x64,MacOs*,Linux*">
+        <SubProduct ProductName="BeSecurity-Gtest" />
+        <SubPart PartName="Gtest-Tools" Repository="BeGTest" PartFile="BeGTest"/>
+        <Bindings>
+          <Files Required="false" SubPartDirectory="Gtest/Logs">Delivery/Gtest/Logs/BeSecurityTest.log</Files>
+        </Bindings>
+    </Part>
+</BuildContext>