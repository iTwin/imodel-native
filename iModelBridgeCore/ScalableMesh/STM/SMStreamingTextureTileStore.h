//:>--------------------------------------------------------------------------------------+
//:>
//:>     $Source: STM/SMStreamingTextureTileStore.h $
//:>
//:>  $Copyright: (c) 2016 Bentley Systems, Incorporated. All rights reserved. $
//:>
//:>+--------------------------------------------------------------------------------------


#pragma once

#include <ImagePP/all/h/HPMDataStore.h>
#include <ImagePP/all/h/HCDCodecIJG.h>

#include <CloudDataSource/DataSourceAccount.h>

class StreamingTextureTileStore : public IScalableMeshDataStore<uint8_t, float, float>
    {
    public:

        // Helper texture data structure
        struct Texture : public bvector<uint8_t>
            {
            public:
                Texture(){}

                Texture(const int& width, const int& height, const int& numChannels)
                    : m_Width{width}, m_Height{height}, m_NbChannels(numChannels)
                    {}
                void SetDataSource(const WString& pi_DataSource)
                    {
                    m_DataSource = pi_DataSource;
                    }
                void SavePixelDataToDisk(uint8_t* DataTypeArray, size_t countData, const HPMBlockID& blockID)
                    {
                    // First, compress the texture
                    HCDPacket pi_uncompressedPacket, pi_compressedPacket;
                    pi_uncompressedPacket.SetBuffer(DataTypeArray, countData);
                    pi_uncompressedPacket.SetDataSize(countData);

                    CompressTexture(pi_uncompressedPacket, pi_compressedPacket);

                    // Second, save to disk
                    int format = 0; // Keep an int to define the format and possible other options

                    bvector<uint8_t> texData(4 * sizeof(int) + pi_compressedPacket.GetDataSize());
                    int *pHeader = (int*)(texData.data());
                    pHeader[0] = m_Width;
                    pHeader[1] = m_Height;
                    pHeader[2] = m_NbChannels;
                    pHeader[3] = format;
                    memcpy(texData.data() + 4 * sizeof(int), pi_compressedPacket.GetBufferAddress(), pi_compressedPacket.GetDataSize());

                    BeFile file;
                    StreamingTextureTileStore::OpenOrCreateBeFile(file, m_DataSource, blockID);
                    file.Write(NULL, texData.data(), (uint32_t)(texData.size()));
                    file.Close();
                    }

<<<<<<< HEAD
                DataSource *InitializeDataSource(DataSourceAccount *dataSourceAccount, std::unique_ptr<DataSource::Buffer[]> &dest, DataSourceBuffer::BufferSize destSize) const
=======
                DataSource *initializeDataSource(DataSourceAccount *dataSourceAccount, std::unique_ptr<DataSource::Buffer[]> &dest, DataSourceBuffer::BufferSize destSize) const
>>>>>>> 4433d138
                {
                    if (dataSourceAccount == nullptr)
                        return nullptr;
                                                            // Get the thread's DataSource or create a new one
                    DataSource *dataSource = dataSourceAccount->getOrCreateThreadDataSource();
                    if (dataSource == nullptr)
                        return nullptr;
                                                            // Make sure caching is enabled for this DataSource
                    dataSource->setCachingEnabled(s_stream_enable_caching);

                    dest.reset(new unsigned char[destSize]);
                                                            // Return the DataSource
                    return dataSource;
                }
<<<<<<< HEAD

                void Load(DataSourceAccount *dataSourceAccount)
                {
                    std::unique_ptr<DataSource::Buffer[]>       dest;
                    DataSource                              *   dataSource;
                    DataSource::DataSize                        readSize;

                    assert(m_ID != -1);
                    wchar_t buffer[10000];
                    swprintf(buffer, L"%st_%llu.bin", m_DataSource.c_str(), m_ID);

                    DataSourceURL   dataSourceURL(buffer);

                    DataSourceBuffer::BufferSize    destSize = 5 * 1024 * 1024;

                    dataSource = this->InitializeDataSource(dataSourceAccount, dest, destSize);
                    if (dataSource == nullptr)
                        return;

                    if (dataSource->open(dataSourceURL, DataSourceMode_Read).isFailed())
                        return;

                    if (dataSource->read(dest.get(), destSize, readSize, 0).isFailed())
                        return;

                    dataSource->close();

                    if (readSize > 0)
                    {
                        m_Width = reinterpret_cast<int&>(dest.get()[0]);
                        m_Height = reinterpret_cast<int&>(dest.get()[sizeof(int)]);
                        m_NbChannels = reinterpret_cast<int&>(dest.get()[2 * sizeof(int)]);
                        m_Format = reinterpret_cast<int&>(dest.get()[3 * sizeof(int)]);
=======

                void Load(DataSourceAccount *dataSourceAccount)
                {
                    std::unique_ptr<DataSource::Buffer[]>        dest;
                    DataSource                                *  dataSource;
                    DataSource::DataSize                         readSize;

                    assert(m_ID != -1);
                    wchar_t buffer[10000];
                    swprintf(buffer, L"%st_%llu.bin", m_DataSource.c_str(), m_ID);

                    DataSourceURL    dataSourceURL(buffer);

                    DataSourceBuffer::BufferSize    destSize = 5 * 1024 * 1024;

                    dataSource = initializeDataSource(dataSourceAccount, dest, destSize);
                    if (dataSource == nullptr)
                        return;

                    if (dataSource->open(dataSourceURL, DataSourceMode_Read).isFailed())
                        return;

                    if (dataSource->read(dest.get(), destSize, readSize, 0).isFailed())
                        return;

                    dataSource->close();

                    if (readSize > 0)
                    {
                        m_Width = reinterpret_cast<int&>(dest.get()[0]);
                        m_Height = reinterpret_cast<int&>(dest.get()[sizeof(int)]);
                        m_NbChannels = reinterpret_cast<int&>(dest.get()[2 * sizeof(int)]);
                        m_Format = reinterpret_cast<int&>(dest.get()[3 * sizeof(int)]);

                        auto textureSize = (uint32_t)(m_Width*m_Height*m_NbChannels);
                        uint32_t compressedSize = (uint32_t)readSize - sizeof(4 * sizeof(int));

                        DecompressTexture(&(dest.get())[0] + 4 * sizeof(int), compressedSize, textureSize);
                    }

                    m_IsLoaded = true;
                }
>>>>>>> 4433d138

                        auto textureSize = (uint32_t)(m_Width*m_Height*m_NbChannels);
                        uint32_t compressedSize = (uint32_t)readSize - sizeof(4 * sizeof(int));

                        DecompressTexture(&(dest.get())[0] + 4 * sizeof(int), compressedSize, textureSize);
                    }

                    m_IsLoaded = true;
                }

                bool IsLoaded() { return m_IsLoaded; }
                bool IsLoading() { return m_IsLoading; }
                void LockAndWait()
                    {
                    unique_lock<mutex> lock(m_TextureMutex);
                    m_TextureCV.wait(lock, [this]() { return m_IsLoaded; });
                    }
                void SetLoading()
                    {
                    m_IsLoaded = false;
                    m_IsLoading = true;
                    }
                void SetLoaded()
                    {
                    m_IsLoaded = true;
                    m_IsLoading = false;
                    m_TextureCV.notify_all();
                    }
                void Unload()
                    {
                    m_IsLoaded = false;
                    m_IsLoading = false;
                    m_TextureCV.notify_all();
                    this->clear();
                    }
                void SetID(const uint64_t& pi_ID)
                    {
                    m_ID = pi_ID;
                    }
                uint64_t GetID()
                    {
                    return m_ID;
                    }
                size_t GetWidth() { return m_Width; }
                size_t GetHeight() { return m_Height; }
                size_t GetNbChannels() { return m_NbChannels; }

            private:

                void DecompressTexture(uint8_t* pi_CompressedTextureData, uint32_t pi_CompressedTextureSize, uint32_t pi_TextureSize)
                    {
                    assert(m_Width > 0 && m_Height > 0 && m_NbChannels > 0);

                    auto codec = new HCDCodecIJG(m_Width, m_Height, m_NbChannels * 8);// m_NbChannels * 8 bits per pixels
                    codec->SetQuality(70);
                    codec->SetSubsamplingMode(HCDCodecIJG::SubsamplingModes::SNONE);
                    HFCPtr<HCDCodec> pCodec = codec;
                    try {
                        this->resize(pi_TextureSize);
                        const size_t uncompressedDataSize = pCodec->DecompressSubset(pi_CompressedTextureData, pi_CompressedTextureSize, this->data(), pi_TextureSize);
                        assert(pi_TextureSize == uncompressedDataSize);
                        }
                    catch (const std::exception& e)
                        {
                        assert(!"There is an error decompressing texture");
                        std::wcout << L"Error: " << e.what() << std::endl;
                        }
                    }
                bool CompressTexture(const HCDPacket& pi_uncompressedPacket, HCDPacket& pi_compressedPacket)
                    {
                    HPRECONDITION(pi_uncompressedPacket.GetDataSize() <= (numeric_limits<uint32_t>::max) ());

                    // initialize codec
                    auto codec = new HCDCodecIJG(m_Width, m_Height, 8 * m_NbChannels);
                    codec->SetQuality(70);
                    codec->SetSubsamplingMode(HCDCodecIJG::SubsamplingModes::SNONE);
                    HFCPtr<HCDCodec> pCodec = codec;
                    pi_compressedPacket.SetBufferOwnership(true);
                    size_t compressedBufferSize = pCodec->GetSubsetMaxCompressedSize();
                    pi_compressedPacket.SetBuffer(new uint8_t[compressedBufferSize], compressedBufferSize * sizeof(uint8_t));
                    const size_t compressedDataSize = pCodec->CompressSubset(pi_uncompressedPacket.GetBufferAddress(), pi_uncompressedPacket.GetDataSize() * sizeof(uint8_t), pi_compressedPacket.GetBufferAddress(), pi_compressedPacket.GetBufferSize() * sizeof(uint8_t));
                    pi_compressedPacket.SetDataSize(compressedDataSize);

                    return true;
                    }

<<<<<<< HEAD
                void                SetDataSourceAccount    (DataSourceAccount *dataSourceAccount)      { m_dataSourceAccount = dataSourceAccount; }
                DataSourceAccount * GetDataSourceAccount    (void) const                                { return m_dataSourceAccount; }
=======
                void                setDataSourceAccount    (DataSourceAccount *dataSourceAccount)      { m_dataSourceAccount = dataSourceAccount; }
                DataSourceAccount * getDataSourceAccount    (void) const                                { return m_dataSourceAccount; }
>>>>>>> 4433d138

            private:
                uint64_t m_ID = -1;
                bool m_IsLoaded = false;
                bool m_IsLoading = false;
                int m_Width = 256;
                int m_Height = 256;
                int m_NbChannels = 3; // 3 channels by default
                int m_Format = 0;     // could be useful in the future
                WString m_DataSource;
                condition_variable m_TextureCV;
                mutex m_TextureMutex;

<<<<<<< HEAD
                DataSourceAccount * m_dataSourceAccount;
=======
                DataSourceAccount *    m_dataSourceAccount;
>>>>>>> 4433d138
            };

        static void OpenOrCreateBeFile(BeFile& file, const WString& path, HPMBlockID blockID)
            {
            wchar_t buffer[10000];
            swprintf(buffer, L"%st_%llu.bin", path.c_str(), blockID.m_integerID);
            std::wstring filename(buffer);
            auto fileOpenedOrCreated = BeFileStatus::Success == OPEN_FILE(file, filename.c_str(), BeFileAccess::Write)
                || BeFileStatus::Success == file.Create(filename.c_str());
            assert(fileOpenedOrCreated);
            }

        Texture& GetTexture(HPMBlockID blockID) const
            {
            // std::map [] operator is not thread safe while inserting new elements
            m_textureCacheLock.lock();
            Texture& texture = m_textureCache[blockID.m_integerID];
            m_textureCacheLock.unlock();
            assert((texture.GetID() != uint64_t(-1) ? texture.GetID() == blockID.m_integerID : true));
            if (!texture.IsLoaded())
                {
                if (texture.IsLoading())
                    {
                    texture.LockAndWait();
                    }
                else
                    {
                    texture.SetDataSource(m_path);
<<<<<<< HEAD
                    texture.SetID(blockID.m_integerID);
                    texture.Load(this->GetDataSourceAccount());
=======
                    texture.SetStore(m_stream_store);
                    texture.SetID(blockID.m_integerID);                    
                    texture.Load(getDataSourceAccount());
>>>>>>> 4433d138
                    }
                }
            assert(texture.IsLoaded() && !texture.empty());
            return texture;
            }

        StreamingTextureTileStore(DataSourceAccount *dataSourceAccount, const WString& directory)
            : m_path(directory)
            {
            m_path += L"textures/";
            
<<<<<<< HEAD
            this->SetDataSourceAccount(dataSourceAccount);
=======
            setDataSourceAccount(dataSourceAccount);
>>>>>>> 4433d138
            
            // NEEDS_WORK_SM_STREAMING : create only directory structure if and only if in creation mode
            if (s_stream_from_disk)
                {
                // Create base directory structure to store information if not already done
                // NEEDS_WORK_SM_STREAMING : directory/file functions are Windows only
                if (0 == CreateDirectoryW(m_path.c_str(), NULL))
                    {
                    assert(ERROR_PATH_NOT_FOUND != GetLastError());
                    }
                }
            }


        virtual ~StreamingTextureTileStore()
            {
            }

        virtual bool DestroyBlock(HPMBlockID blockID)
            {
            return false;
            }

        virtual void Close()
            {
            }

        virtual bool StoreMasterHeader(float* indexHeader, size_t headerSize)
            {
            return false;
            }

        virtual size_t LoadMasterHeader(float* indexHeader, size_t headerSize)
            {
            return 0;
            }

        virtual HPMBlockID StoreNewBlock(uint8_t* DataTypeArray, size_t countData)
            {
            assert(!"Should call StoreBlock() instead");
            int64_t id = SQLiteNodeHeader::NO_NODEID;
            return HPMBlockID(id);
            }

        virtual HPMBlockID StoreBlock(uint8_t* DataTypeArray, size_t countData, HPMBlockID blockID)
            {
            assert(blockID.IsValid());

            // The data block starts with 12 bytes of metadata (texture header), followed by pixel data
            Texture texture(((int*)DataTypeArray)[0], ((int*)DataTypeArray)[1], ((int*)DataTypeArray)[2]);
            texture.SetDataSource(m_path);
            texture.SavePixelDataToDisk(DataTypeArray + 3 * sizeof(int), countData - 3 * sizeof(int), blockID);

            return blockID;
            }

        virtual HPMBlockID StoreCompressedBlock(uint8_t* DataTypeArray, size_t countData, HPMBlockID blockID)
            {
            assert(blockID.IsValid());
            BeFile file;
            OpenOrCreateBeFile(file, m_path, blockID);
            file.Write(NULL, DataTypeArray, (uint32_t)countData);
            file.Close();
            return HPMBlockID(blockID.m_integerID);
            }

        virtual size_t GetBlockDataCount(HPMBlockID blockID) const
            {
            return this->GetTexture(blockID).size() + 3 * sizeof(int);
            }

        virtual size_t StoreNodeHeader(float* header, HPMBlockID blockID)
            {
            assert(!"Should not pass here.");
            return 0;
            }

        virtual size_t LoadNodeHeader(float* header, HPMBlockID blockID)
            {
            assert(!"Should not pass here.");
            return 0;
            }

        virtual size_t LoadBlock(uint8_t* DataTypeArray, size_t maxCountData, HPMBlockID blockID)
            {
            auto& texture = this->GetTexture(blockID);
            auto textureSize = texture.size();
            assert(textureSize + 3 * sizeof(int) == maxCountData);
            ((int*)DataTypeArray)[0] = (int)texture.GetWidth();
            ((int*)DataTypeArray)[1] = (int)texture.GetHeight();
            ((int*)DataTypeArray)[2] = (int)texture.GetNbChannels();
            memmove(DataTypeArray + 3 * sizeof(int), texture.data(), std::min(texture.size(), maxCountData));
            texture.Unload();
            return std::min(textureSize + 3 * sizeof(int), maxCountData);
            }

<<<<<<< HEAD
        void                SetDataSourceAccount    (DataSourceAccount *dataSourceAccount)  {m_dataSourceAccount = dataSourceAccount;}
        DataSourceAccount * GetDataSourceAccount    (void) const                            {return m_dataSourceAccount;}
=======
        void                    setDataSourceAccount    (DataSourceAccount *dataSourceAccount)    {m_dataSourceAccount = dataSourceAccount;}
        DataSourceAccount *     getDataSourceAccount    (void) const                              {return m_dataSourceAccount;}
>>>>>>> 4433d138

    private:
        WString m_path;
        // Use cache to avoid refetching data after a call to GetBlockDataCount(); cache is cleared when data has been received and returned by the store
        mutable map<uint32_t, Texture> m_textureCache;
        mutable std::mutex m_textureCacheLock;

<<<<<<< HEAD
        DataSourceAccount * m_dataSourceAccount;
=======
        DataSourceAccount *    m_dataSourceAccount;
>>>>>>> 4433d138
    };
<|MERGE_RESOLUTION|>--- conflicted
+++ resolved
@@ -1,435 +1,358 @@
-//:>--------------------------------------------------------------------------------------+
-//:>
-//:>     $Source: STM/SMStreamingTextureTileStore.h $
-//:>
-//:>  $Copyright: (c) 2016 Bentley Systems, Incorporated. All rights reserved. $
-//:>
-//:>+--------------------------------------------------------------------------------------
-
-
-#pragma once
-
-#include <ImagePP/all/h/HPMDataStore.h>
-#include <ImagePP/all/h/HCDCodecIJG.h>
-
-#include <CloudDataSource/DataSourceAccount.h>
-
-class StreamingTextureTileStore : public IScalableMeshDataStore<uint8_t, float, float>
-    {
-    public:
-
-        // Helper texture data structure
-        struct Texture : public bvector<uint8_t>
-            {
-            public:
-                Texture(){}
-
-                Texture(const int& width, const int& height, const int& numChannels)
-                    : m_Width{width}, m_Height{height}, m_NbChannels(numChannels)
-                    {}
-                void SetDataSource(const WString& pi_DataSource)
-                    {
-                    m_DataSource = pi_DataSource;
-                    }
-                void SavePixelDataToDisk(uint8_t* DataTypeArray, size_t countData, const HPMBlockID& blockID)
-                    {
-                    // First, compress the texture
-                    HCDPacket pi_uncompressedPacket, pi_compressedPacket;
-                    pi_uncompressedPacket.SetBuffer(DataTypeArray, countData);
-                    pi_uncompressedPacket.SetDataSize(countData);
-
-                    CompressTexture(pi_uncompressedPacket, pi_compressedPacket);
-
-                    // Second, save to disk
-                    int format = 0; // Keep an int to define the format and possible other options
-
-                    bvector<uint8_t> texData(4 * sizeof(int) + pi_compressedPacket.GetDataSize());
-                    int *pHeader = (int*)(texData.data());
-                    pHeader[0] = m_Width;
-                    pHeader[1] = m_Height;
-                    pHeader[2] = m_NbChannels;
-                    pHeader[3] = format;
-                    memcpy(texData.data() + 4 * sizeof(int), pi_compressedPacket.GetBufferAddress(), pi_compressedPacket.GetDataSize());
-
-                    BeFile file;
-                    StreamingTextureTileStore::OpenOrCreateBeFile(file, m_DataSource, blockID);
-                    file.Write(NULL, texData.data(), (uint32_t)(texData.size()));
-                    file.Close();
-                    }
-
-<<<<<<< HEAD
-                DataSource *InitializeDataSource(DataSourceAccount *dataSourceAccount, std::unique_ptr<DataSource::Buffer[]> &dest, DataSourceBuffer::BufferSize destSize) const
-=======
-                DataSource *initializeDataSource(DataSourceAccount *dataSourceAccount, std::unique_ptr<DataSource::Buffer[]> &dest, DataSourceBuffer::BufferSize destSize) const
->>>>>>> 4433d138
-                {
-                    if (dataSourceAccount == nullptr)
-                        return nullptr;
-                                                            // Get the thread's DataSource or create a new one
-                    DataSource *dataSource = dataSourceAccount->getOrCreateThreadDataSource();
-                    if (dataSource == nullptr)
-                        return nullptr;
-                                                            // Make sure caching is enabled for this DataSource
-                    dataSource->setCachingEnabled(s_stream_enable_caching);
-
-                    dest.reset(new unsigned char[destSize]);
-                                                            // Return the DataSource
-                    return dataSource;
-                }
-<<<<<<< HEAD
-
-                void Load(DataSourceAccount *dataSourceAccount)
-                {
-                    std::unique_ptr<DataSource::Buffer[]>       dest;
-                    DataSource                              *   dataSource;
-                    DataSource::DataSize                        readSize;
-
-                    assert(m_ID != -1);
-                    wchar_t buffer[10000];
-                    swprintf(buffer, L"%st_%llu.bin", m_DataSource.c_str(), m_ID);
-
-                    DataSourceURL   dataSourceURL(buffer);
-
-                    DataSourceBuffer::BufferSize    destSize = 5 * 1024 * 1024;
-
-                    dataSource = this->InitializeDataSource(dataSourceAccount, dest, destSize);
-                    if (dataSource == nullptr)
-                        return;
-
-                    if (dataSource->open(dataSourceURL, DataSourceMode_Read).isFailed())
-                        return;
-
-                    if (dataSource->read(dest.get(), destSize, readSize, 0).isFailed())
-                        return;
-
-                    dataSource->close();
-
-                    if (readSize > 0)
-                    {
-                        m_Width = reinterpret_cast<int&>(dest.get()[0]);
-                        m_Height = reinterpret_cast<int&>(dest.get()[sizeof(int)]);
-                        m_NbChannels = reinterpret_cast<int&>(dest.get()[2 * sizeof(int)]);
-                        m_Format = reinterpret_cast<int&>(dest.get()[3 * sizeof(int)]);
-=======
-
-                void Load(DataSourceAccount *dataSourceAccount)
-                {
-                    std::unique_ptr<DataSource::Buffer[]>        dest;
-                    DataSource                                *  dataSource;
-                    DataSource::DataSize                         readSize;
-
-                    assert(m_ID != -1);
-                    wchar_t buffer[10000];
-                    swprintf(buffer, L"%st_%llu.bin", m_DataSource.c_str(), m_ID);
-
-                    DataSourceURL    dataSourceURL(buffer);
-
-                    DataSourceBuffer::BufferSize    destSize = 5 * 1024 * 1024;
-
-                    dataSource = initializeDataSource(dataSourceAccount, dest, destSize);
-                    if (dataSource == nullptr)
-                        return;
-
-                    if (dataSource->open(dataSourceURL, DataSourceMode_Read).isFailed())
-                        return;
-
-                    if (dataSource->read(dest.get(), destSize, readSize, 0).isFailed())
-                        return;
-
-                    dataSource->close();
-
-                    if (readSize > 0)
-                    {
-                        m_Width = reinterpret_cast<int&>(dest.get()[0]);
-                        m_Height = reinterpret_cast<int&>(dest.get()[sizeof(int)]);
-                        m_NbChannels = reinterpret_cast<int&>(dest.get()[2 * sizeof(int)]);
-                        m_Format = reinterpret_cast<int&>(dest.get()[3 * sizeof(int)]);
-
-                        auto textureSize = (uint32_t)(m_Width*m_Height*m_NbChannels);
-                        uint32_t compressedSize = (uint32_t)readSize - sizeof(4 * sizeof(int));
-
-                        DecompressTexture(&(dest.get())[0] + 4 * sizeof(int), compressedSize, textureSize);
-                    }
-
-                    m_IsLoaded = true;
-                }
->>>>>>> 4433d138
-
-                        auto textureSize = (uint32_t)(m_Width*m_Height*m_NbChannels);
-                        uint32_t compressedSize = (uint32_t)readSize - sizeof(4 * sizeof(int));
-
-                        DecompressTexture(&(dest.get())[0] + 4 * sizeof(int), compressedSize, textureSize);
-                    }
-
-                    m_IsLoaded = true;
-                }
-
-                bool IsLoaded() { return m_IsLoaded; }
-                bool IsLoading() { return m_IsLoading; }
-                void LockAndWait()
-                    {
-                    unique_lock<mutex> lock(m_TextureMutex);
-                    m_TextureCV.wait(lock, [this]() { return m_IsLoaded; });
-                    }
-                void SetLoading()
-                    {
-                    m_IsLoaded = false;
-                    m_IsLoading = true;
-                    }
-                void SetLoaded()
-                    {
-                    m_IsLoaded = true;
-                    m_IsLoading = false;
-                    m_TextureCV.notify_all();
-                    }
-                void Unload()
-                    {
-                    m_IsLoaded = false;
-                    m_IsLoading = false;
-                    m_TextureCV.notify_all();
-                    this->clear();
-                    }
-                void SetID(const uint64_t& pi_ID)
-                    {
-                    m_ID = pi_ID;
-                    }
-                uint64_t GetID()
-                    {
-                    return m_ID;
-                    }
-                size_t GetWidth() { return m_Width; }
-                size_t GetHeight() { return m_Height; }
-                size_t GetNbChannels() { return m_NbChannels; }
-
-            private:
-
-                void DecompressTexture(uint8_t* pi_CompressedTextureData, uint32_t pi_CompressedTextureSize, uint32_t pi_TextureSize)
-                    {
-                    assert(m_Width > 0 && m_Height > 0 && m_NbChannels > 0);
-
-                    auto codec = new HCDCodecIJG(m_Width, m_Height, m_NbChannels * 8);// m_NbChannels * 8 bits per pixels
-                    codec->SetQuality(70);
-                    codec->SetSubsamplingMode(HCDCodecIJG::SubsamplingModes::SNONE);
-                    HFCPtr<HCDCodec> pCodec = codec;
-                    try {
-                        this->resize(pi_TextureSize);
-                        const size_t uncompressedDataSize = pCodec->DecompressSubset(pi_CompressedTextureData, pi_CompressedTextureSize, this->data(), pi_TextureSize);
-                        assert(pi_TextureSize == uncompressedDataSize);
-                        }
-                    catch (const std::exception& e)
-                        {
-                        assert(!"There is an error decompressing texture");
-                        std::wcout << L"Error: " << e.what() << std::endl;
-                        }
-                    }
-                bool CompressTexture(const HCDPacket& pi_uncompressedPacket, HCDPacket& pi_compressedPacket)
-                    {
-                    HPRECONDITION(pi_uncompressedPacket.GetDataSize() <= (numeric_limits<uint32_t>::max) ());
-
-                    // initialize codec
-                    auto codec = new HCDCodecIJG(m_Width, m_Height, 8 * m_NbChannels);
-                    codec->SetQuality(70);
-                    codec->SetSubsamplingMode(HCDCodecIJG::SubsamplingModes::SNONE);
-                    HFCPtr<HCDCodec> pCodec = codec;
-                    pi_compressedPacket.SetBufferOwnership(true);
-                    size_t compressedBufferSize = pCodec->GetSubsetMaxCompressedSize();
-                    pi_compressedPacket.SetBuffer(new uint8_t[compressedBufferSize], compressedBufferSize * sizeof(uint8_t));
-                    const size_t compressedDataSize = pCodec->CompressSubset(pi_uncompressedPacket.GetBufferAddress(), pi_uncompressedPacket.GetDataSize() * sizeof(uint8_t), pi_compressedPacket.GetBufferAddress(), pi_compressedPacket.GetBufferSize() * sizeof(uint8_t));
-                    pi_compressedPacket.SetDataSize(compressedDataSize);
-
-                    return true;
-                    }
-
-<<<<<<< HEAD
-                void                SetDataSourceAccount    (DataSourceAccount *dataSourceAccount)      { m_dataSourceAccount = dataSourceAccount; }
-                DataSourceAccount * GetDataSourceAccount    (void) const                                { return m_dataSourceAccount; }
-=======
-                void                setDataSourceAccount    (DataSourceAccount *dataSourceAccount)      { m_dataSourceAccount = dataSourceAccount; }
-                DataSourceAccount * getDataSourceAccount    (void) const                                { return m_dataSourceAccount; }
->>>>>>> 4433d138
-
-            private:
-                uint64_t m_ID = -1;
-                bool m_IsLoaded = false;
-                bool m_IsLoading = false;
-                int m_Width = 256;
-                int m_Height = 256;
-                int m_NbChannels = 3; // 3 channels by default
-                int m_Format = 0;     // could be useful in the future
-                WString m_DataSource;
-                condition_variable m_TextureCV;
-                mutex m_TextureMutex;
-
-<<<<<<< HEAD
-                DataSourceAccount * m_dataSourceAccount;
-=======
-                DataSourceAccount *    m_dataSourceAccount;
->>>>>>> 4433d138
-            };
-
-        static void OpenOrCreateBeFile(BeFile& file, const WString& path, HPMBlockID blockID)
-            {
-            wchar_t buffer[10000];
-            swprintf(buffer, L"%st_%llu.bin", path.c_str(), blockID.m_integerID);
-            std::wstring filename(buffer);
-            auto fileOpenedOrCreated = BeFileStatus::Success == OPEN_FILE(file, filename.c_str(), BeFileAccess::Write)
-                || BeFileStatus::Success == file.Create(filename.c_str());
-            assert(fileOpenedOrCreated);
-            }
-
-        Texture& GetTexture(HPMBlockID blockID) const
-            {
-            // std::map [] operator is not thread safe while inserting new elements
-            m_textureCacheLock.lock();
-            Texture& texture = m_textureCache[blockID.m_integerID];
-            m_textureCacheLock.unlock();
-            assert((texture.GetID() != uint64_t(-1) ? texture.GetID() == blockID.m_integerID : true));
-            if (!texture.IsLoaded())
-                {
-                if (texture.IsLoading())
-                    {
-                    texture.LockAndWait();
-                    }
-                else
-                    {
-                    texture.SetDataSource(m_path);
-<<<<<<< HEAD
-                    texture.SetID(blockID.m_integerID);
-                    texture.Load(this->GetDataSourceAccount());
-=======
-                    texture.SetStore(m_stream_store);
-                    texture.SetID(blockID.m_integerID);                    
-                    texture.Load(getDataSourceAccount());
->>>>>>> 4433d138
-                    }
-                }
-            assert(texture.IsLoaded() && !texture.empty());
-            return texture;
-            }
-
-        StreamingTextureTileStore(DataSourceAccount *dataSourceAccount, const WString& directory)
-            : m_path(directory)
-            {
-            m_path += L"textures/";
-            
-<<<<<<< HEAD
-            this->SetDataSourceAccount(dataSourceAccount);
-=======
-            setDataSourceAccount(dataSourceAccount);
->>>>>>> 4433d138
-            
-            // NEEDS_WORK_SM_STREAMING : create only directory structure if and only if in creation mode
-            if (s_stream_from_disk)
-                {
-                // Create base directory structure to store information if not already done
-                // NEEDS_WORK_SM_STREAMING : directory/file functions are Windows only
-                if (0 == CreateDirectoryW(m_path.c_str(), NULL))
-                    {
-                    assert(ERROR_PATH_NOT_FOUND != GetLastError());
-                    }
-                }
-            }
-
-
-        virtual ~StreamingTextureTileStore()
-            {
-            }
-
-        virtual bool DestroyBlock(HPMBlockID blockID)
-            {
-            return false;
-            }
-
-        virtual void Close()
-            {
-            }
-
-        virtual bool StoreMasterHeader(float* indexHeader, size_t headerSize)
-            {
-            return false;
-            }
-
-        virtual size_t LoadMasterHeader(float* indexHeader, size_t headerSize)
-            {
-            return 0;
-            }
-
-        virtual HPMBlockID StoreNewBlock(uint8_t* DataTypeArray, size_t countData)
-            {
-            assert(!"Should call StoreBlock() instead");
-            int64_t id = SQLiteNodeHeader::NO_NODEID;
-            return HPMBlockID(id);
-            }
-
-        virtual HPMBlockID StoreBlock(uint8_t* DataTypeArray, size_t countData, HPMBlockID blockID)
-            {
-            assert(blockID.IsValid());
-
-            // The data block starts with 12 bytes of metadata (texture header), followed by pixel data
-            Texture texture(((int*)DataTypeArray)[0], ((int*)DataTypeArray)[1], ((int*)DataTypeArray)[2]);
-            texture.SetDataSource(m_path);
-            texture.SavePixelDataToDisk(DataTypeArray + 3 * sizeof(int), countData - 3 * sizeof(int), blockID);
-
-            return blockID;
-            }
-
-        virtual HPMBlockID StoreCompressedBlock(uint8_t* DataTypeArray, size_t countData, HPMBlockID blockID)
-            {
-            assert(blockID.IsValid());
-            BeFile file;
-            OpenOrCreateBeFile(file, m_path, blockID);
-            file.Write(NULL, DataTypeArray, (uint32_t)countData);
-            file.Close();
-            return HPMBlockID(blockID.m_integerID);
-            }
-
-        virtual size_t GetBlockDataCount(HPMBlockID blockID) const
-            {
-            return this->GetTexture(blockID).size() + 3 * sizeof(int);
-            }
-
-        virtual size_t StoreNodeHeader(float* header, HPMBlockID blockID)
-            {
-            assert(!"Should not pass here.");
-            return 0;
-            }
-
-        virtual size_t LoadNodeHeader(float* header, HPMBlockID blockID)
-            {
-            assert(!"Should not pass here.");
-            return 0;
-            }
-
-        virtual size_t LoadBlock(uint8_t* DataTypeArray, size_t maxCountData, HPMBlockID blockID)
-            {
-            auto& texture = this->GetTexture(blockID);
-            auto textureSize = texture.size();
-            assert(textureSize + 3 * sizeof(int) == maxCountData);
-            ((int*)DataTypeArray)[0] = (int)texture.GetWidth();
-            ((int*)DataTypeArray)[1] = (int)texture.GetHeight();
-            ((int*)DataTypeArray)[2] = (int)texture.GetNbChannels();
-            memmove(DataTypeArray + 3 * sizeof(int), texture.data(), std::min(texture.size(), maxCountData));
-            texture.Unload();
-            return std::min(textureSize + 3 * sizeof(int), maxCountData);
-            }
-
-<<<<<<< HEAD
-        void                SetDataSourceAccount    (DataSourceAccount *dataSourceAccount)  {m_dataSourceAccount = dataSourceAccount;}
-        DataSourceAccount * GetDataSourceAccount    (void) const                            {return m_dataSourceAccount;}
-=======
-        void                    setDataSourceAccount    (DataSourceAccount *dataSourceAccount)    {m_dataSourceAccount = dataSourceAccount;}
-        DataSourceAccount *     getDataSourceAccount    (void) const                              {return m_dataSourceAccount;}
->>>>>>> 4433d138
-
-    private:
-        WString m_path;
-        // Use cache to avoid refetching data after a call to GetBlockDataCount(); cache is cleared when data has been received and returned by the store
-        mutable map<uint32_t, Texture> m_textureCache;
-        mutable std::mutex m_textureCacheLock;
-
-<<<<<<< HEAD
-        DataSourceAccount * m_dataSourceAccount;
-=======
-        DataSourceAccount *    m_dataSourceAccount;
->>>>>>> 4433d138
-    };
+//:>--------------------------------------------------------------------------------------+
+//:>
+//:>     $Source: STM/SMStreamingTextureTileStore.h $
+//:>
+//:>  $Copyright: (c) 2016 Bentley Systems, Incorporated. All rights reserved. $
+//:>
+//:>+--------------------------------------------------------------------------------------
+
+
+#pragma once
+
+#include <ImagePP/all/h/HPMDataStore.h>
+#include <ImagePP/all/h/HCDCodecIJG.h>
+
+#include <CloudDataSource/DataSourceAccount.h>
+
+class StreamingTextureTileStore : public IScalableMeshDataStore<uint8_t, float, float>
+    {
+    public:
+
+        // Helper texture data structure
+        struct Texture : public bvector<uint8_t>
+            {
+            public:
+                Texture(){}
+
+                Texture(const int& width, const int& height, const int& numChannels)
+                    : m_Width{width}, m_Height{height}, m_NbChannels(numChannels)
+                    {}
+                void SetDataSource(const WString& pi_DataSource)
+                    {
+                    m_DataSource = pi_DataSource;
+                    }
+                void SavePixelDataToDisk(uint8_t* DataTypeArray, size_t countData, const HPMBlockID& blockID)
+                    {
+                    // First, compress the texture
+                    HCDPacket pi_uncompressedPacket, pi_compressedPacket;
+                    pi_uncompressedPacket.SetBuffer(DataTypeArray, countData);
+                    pi_uncompressedPacket.SetDataSize(countData);
+
+                    CompressTexture(pi_uncompressedPacket, pi_compressedPacket);
+
+                    // Second, save to disk
+                    int format = 0; // Keep an int to define the format and possible other options
+
+                    bvector<uint8_t> texData(4 * sizeof(int) + pi_compressedPacket.GetDataSize());
+                    int *pHeader = (int*)(texData.data());
+                    pHeader[0] = m_Width;
+                    pHeader[1] = m_Height;
+                    pHeader[2] = m_NbChannels;
+                    pHeader[3] = format;
+                    memcpy(texData.data() + 4 * sizeof(int), pi_compressedPacket.GetBufferAddress(), pi_compressedPacket.GetDataSize());
+
+                    BeFile file;
+                    StreamingTextureTileStore::OpenOrCreateBeFile(file, m_DataSource, blockID);
+                    file.Write(NULL, texData.data(), (uint32_t)(texData.size()));
+                    file.Close();
+                    }
+
+                DataSource *InitializeDataSource(DataSourceAccount *dataSourceAccount, std::unique_ptr<DataSource::Buffer[]> &dest, DataSourceBuffer::BufferSize destSize) const
+                {
+                    if (dataSourceAccount == nullptr)
+                        return nullptr;
+                                                            // Get the thread's DataSource or create a new one
+                    DataSource *dataSource = dataSourceAccount->getOrCreateThreadDataSource();
+                    if (dataSource == nullptr)
+                        return nullptr;
+                                                            // Make sure caching is enabled for this DataSource
+                    dataSource->setCachingEnabled(s_stream_enable_caching);
+
+                    dest.reset(new unsigned char[destSize]);
+                                                            // Return the DataSource
+                    return dataSource;
+                }
+
+                void Load(DataSourceAccount *dataSourceAccount)
+                {
+					std::unique_ptr<DataSource::Buffer[]>		dest;
+					DataSource								*	dataSource;
+					DataSource::DataSize						readSize;
+
+                    assert(m_ID != -1);
+                    wchar_t buffer[10000];
+                    swprintf(buffer, L"%st_%llu.bin", m_DataSource.c_str(), m_ID);
+
+					DataSourceURL	dataSourceURL(buffer);
+
+                    DataSourceBuffer::BufferSize    destSize = 5 * 1024 * 1024;
+
+                    dataSource = this->InitializeDataSource(dataSourceAccount, dest, destSize);
+                    if (dataSource == nullptr)
+                        return;
+
+                    if (dataSource->open(dataSourceURL, DataSourceMode_Read).isFailed())
+                        return;
+
+                    if (dataSource->read(dest.get(), destSize, readSize, 0).isFailed())
+                        return;
+
+                    dataSource->close();
+
+                    if (readSize > 0)
+                    {
+                        m_Width = reinterpret_cast<int&>(dest.get()[0]);
+                        m_Height = reinterpret_cast<int&>(dest.get()[sizeof(int)]);
+                        m_NbChannels = reinterpret_cast<int&>(dest.get()[2 * sizeof(int)]);
+                        m_Format = reinterpret_cast<int&>(dest.get()[3 * sizeof(int)]);
+
+                        auto textureSize = (uint32_t)(m_Width*m_Height*m_NbChannels);
+                        uint32_t compressedSize = (uint32_t)readSize - sizeof(4 * sizeof(int));
+
+                        DecompressTexture(&(dest.get())[0] + 4 * sizeof(int), compressedSize, textureSize);
+                    }
+
+                    m_IsLoaded = true;
+                }
+
+                bool IsLoaded() { return m_IsLoaded; }
+                bool IsLoading() { return m_IsLoading; }
+                void LockAndWait()
+                    {
+                    unique_lock<mutex> lock(m_TextureMutex);
+                    m_TextureCV.wait(lock, [this]() { return m_IsLoaded; });
+                    }
+                void SetLoading()
+                    {
+                    m_IsLoaded = false;
+                    m_IsLoading = true;
+                    }
+                void SetLoaded()
+                    {
+                    m_IsLoaded = true;
+                    m_IsLoading = false;
+                    m_TextureCV.notify_all();
+                    }
+                void Unload()
+                    {
+                    m_IsLoaded = false;
+                    m_IsLoading = false;
+                    m_TextureCV.notify_all();
+                    this->clear();
+                    }
+                void SetID(const uint64_t& pi_ID)
+                    {
+                    m_ID = pi_ID;
+                    }
+                uint64_t GetID()
+                    {
+                    return m_ID;
+                    }
+                size_t GetWidth() { return m_Width; }
+                size_t GetHeight() { return m_Height; }
+                size_t GetNbChannels() { return m_NbChannels; }
+
+            private:
+
+                void DecompressTexture(uint8_t* pi_CompressedTextureData, uint32_t pi_CompressedTextureSize, uint32_t pi_TextureSize)
+                    {
+                    assert(m_Width > 0 && m_Height > 0 && m_NbChannels > 0);
+
+                    auto codec = new HCDCodecIJG(m_Width, m_Height, m_NbChannels * 8);// m_NbChannels * 8 bits per pixels
+                    codec->SetQuality(70);
+                    codec->SetSubsamplingMode(HCDCodecIJG::SubsamplingModes::SNONE);
+                    HFCPtr<HCDCodec> pCodec = codec;
+                    try {
+                        this->resize(pi_TextureSize);
+                        const size_t uncompressedDataSize = pCodec->DecompressSubset(pi_CompressedTextureData, pi_CompressedTextureSize, this->data(), pi_TextureSize);
+                        assert(pi_TextureSize == uncompressedDataSize);
+                        }
+                    catch (const std::exception& e)
+                        {
+                        assert(!"There is an error decompressing texture");
+                        std::wcout << L"Error: " << e.what() << std::endl;
+                        }
+                    }
+                bool CompressTexture(const HCDPacket& pi_uncompressedPacket, HCDPacket& pi_compressedPacket)
+                    {
+                    HPRECONDITION(pi_uncompressedPacket.GetDataSize() <= (numeric_limits<uint32_t>::max) ());
+
+                    // initialize codec
+                    auto codec = new HCDCodecIJG(m_Width, m_Height, 8 * m_NbChannels);
+                    codec->SetQuality(70);
+                    codec->SetSubsamplingMode(HCDCodecIJG::SubsamplingModes::SNONE);
+                    HFCPtr<HCDCodec> pCodec = codec;
+                    pi_compressedPacket.SetBufferOwnership(true);
+                    size_t compressedBufferSize = pCodec->GetSubsetMaxCompressedSize();
+                    pi_compressedPacket.SetBuffer(new uint8_t[compressedBufferSize], compressedBufferSize * sizeof(uint8_t));
+                    const size_t compressedDataSize = pCodec->CompressSubset(pi_uncompressedPacket.GetBufferAddress(), pi_uncompressedPacket.GetDataSize() * sizeof(uint8_t), pi_compressedPacket.GetBufferAddress(), pi_compressedPacket.GetBufferSize() * sizeof(uint8_t));
+                    pi_compressedPacket.SetDataSize(compressedDataSize);
+
+                    return true;
+                    }
+
+                void                SetDataSourceAccount    (DataSourceAccount *dataSourceAccount)      { m_dataSourceAccount = dataSourceAccount; }
+                DataSourceAccount * GetDataSourceAccount    (void) const                                { return m_dataSourceAccount; }
+
+            private:
+                uint64_t m_ID = -1;
+                bool m_IsLoaded = false;
+                bool m_IsLoading = false;
+                int m_Width = 256;
+                int m_Height = 256;
+                int m_NbChannels = 3; // 3 channels by default
+                int m_Format = 0;     // could be useful in the future
+                WString m_DataSource;
+                condition_variable m_TextureCV;
+                mutex m_TextureMutex;
+
+				DataSourceAccount *	m_dataSourceAccount;
+            };
+
+        static void OpenOrCreateBeFile(BeFile& file, const WString& path, HPMBlockID blockID)
+            {
+            wchar_t buffer[10000];
+            swprintf(buffer, L"%st_%llu.bin", path.c_str(), blockID.m_integerID);
+            std::wstring filename(buffer);
+            auto fileOpenedOrCreated = BeFileStatus::Success == OPEN_FILE(file, filename.c_str(), BeFileAccess::Write)
+                || BeFileStatus::Success == file.Create(filename.c_str());
+            assert(fileOpenedOrCreated);
+            }
+
+        Texture& GetTexture(HPMBlockID blockID) const
+            {
+            // std::map [] operator is not thread safe while inserting new elements
+            m_textureCacheLock.lock();
+            Texture& texture = m_textureCache[blockID.m_integerID];
+            m_textureCacheLock.unlock();
+            assert((texture.GetID() != uint64_t(-1) ? texture.GetID() == blockID.m_integerID : true));
+            if (!texture.IsLoaded())
+                {
+                if (texture.IsLoading())
+                    {
+                    texture.LockAndWait();
+                    }
+                else
+                    {
+                    texture.SetDataSource(m_path);
+                    texture.SetID(blockID.m_integerID);					
+                    texture.Load(this->GetDataSourceAccount());
+                    }
+                }
+            assert(texture.IsLoaded() && !texture.empty());
+            return texture;
+            }
+
+        StreamingTextureTileStore(DataSourceAccount *dataSourceAccount, const WString& directory)
+            : m_path(directory)
+            {
+            m_path += L"textures/";
+            
+            this->SetDataSourceAccount(dataSourceAccount);
+            
+            // NEEDS_WORK_SM_STREAMING : create only directory structure if and only if in creation mode
+            if (s_stream_from_disk)
+                {
+                // Create base directory structure to store information if not already done
+                // NEEDS_WORK_SM_STREAMING : directory/file functions are Windows only
+                if (0 == CreateDirectoryW(m_path.c_str(), NULL))
+                    {
+                    assert(ERROR_PATH_NOT_FOUND != GetLastError());
+                    }
+                }
+            }
+
+
+        virtual ~StreamingTextureTileStore()
+            {
+            }
+
+        virtual bool DestroyBlock(HPMBlockID blockID)
+            {
+            return false;
+            }
+
+        virtual void Close()
+            {
+            }
+
+        virtual bool StoreMasterHeader(float* indexHeader, size_t headerSize)
+            {
+            return false;
+            }
+
+        virtual size_t LoadMasterHeader(float* indexHeader, size_t headerSize)
+            {
+            return 0;
+            }
+
+        virtual HPMBlockID StoreNewBlock(uint8_t* DataTypeArray, size_t countData)
+            {
+            assert(!"Should call StoreBlock() instead");
+            int64_t id = SQLiteNodeHeader::NO_NODEID;
+            return HPMBlockID(id);
+            }
+
+        virtual HPMBlockID StoreBlock(uint8_t* DataTypeArray, size_t countData, HPMBlockID blockID)
+            {
+            assert(blockID.IsValid());
+
+            // The data block starts with 12 bytes of metadata (texture header), followed by pixel data
+            Texture texture(((int*)DataTypeArray)[0], ((int*)DataTypeArray)[1], ((int*)DataTypeArray)[2]);
+            texture.SetDataSource(m_path);
+            texture.SavePixelDataToDisk(DataTypeArray + 3 * sizeof(int), countData - 3 * sizeof(int), blockID);
+
+            return blockID;
+            }
+
+        virtual HPMBlockID StoreCompressedBlock(uint8_t* DataTypeArray, size_t countData, HPMBlockID blockID)
+            {
+            assert(blockID.IsValid());
+            BeFile file;
+            OpenOrCreateBeFile(file, m_path, blockID);
+            file.Write(NULL, DataTypeArray, (uint32_t)countData);
+            file.Close();
+            return HPMBlockID(blockID.m_integerID);
+            }
+
+        virtual size_t GetBlockDataCount(HPMBlockID blockID) const
+            {
+            return this->GetTexture(blockID).size() + 3 * sizeof(int);
+            }
+
+        virtual size_t StoreNodeHeader(float* header, HPMBlockID blockID)
+            {
+            assert(!"Should not pass here.");
+            return 0;
+            }
+
+        virtual size_t LoadNodeHeader(float* header, HPMBlockID blockID)
+            {
+            assert(!"Should not pass here.");
+            return 0;
+            }
+
+        virtual size_t LoadBlock(uint8_t* DataTypeArray, size_t maxCountData, HPMBlockID blockID)
+            {
+            auto& texture = this->GetTexture(blockID);
+            auto textureSize = texture.size();
+            assert(textureSize + 3 * sizeof(int) == maxCountData);
+            ((int*)DataTypeArray)[0] = (int)texture.GetWidth();
+            ((int*)DataTypeArray)[1] = (int)texture.GetHeight();
+            ((int*)DataTypeArray)[2] = (int)texture.GetNbChannels();
+            memmove(DataTypeArray + 3 * sizeof(int), texture.data(), std::min(texture.size(), maxCountData));
+            texture.Unload();
+            return std::min(textureSize + 3 * sizeof(int), maxCountData);
+            }
+
+        void                SetDataSourceAccount    (DataSourceAccount *dataSourceAccount)  {m_dataSourceAccount = dataSourceAccount;}
+        DataSourceAccount * GetDataSourceAccount    (void) const                            {return m_dataSourceAccount;}
+
+    private:
+        WString m_path;
+        // Use cache to avoid refetching data after a call to GetBlockDataCount(); cache is cleared when data has been received and returned by the store
+        mutable map<uint32_t, Texture> m_textureCache;
+        mutable std::mutex m_textureCacheLock;
+
+		DataSourceAccount *	m_dataSourceAccount;
+    };