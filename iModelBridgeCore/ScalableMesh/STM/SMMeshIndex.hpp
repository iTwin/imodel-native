#include <ImagePP\all\h\HRPPixelTypeV32R8G8B8A8.h>

#include <ImagePP/all/h/HFCException.h>
#include <ScalableMesh\ScalableMeshUtilityFunctions.h>
#include <ScalableMesh\IScalableMeshQuery.h>
#include <ImagePP/all/h/HCDCodecIdentity.h>
//#include <eigen\Eigen\Dense>
//#include <PCLWrapper\IDefines.h>
//#include <PCLWrapper\INormalCalculator.h>
#include "ScalableMeshQuery.h"
//#include "MeshingFunctions.h"
#include <ScalableMesh\ScalableMeshUtilityFunctions.h>
#include <Mtg/MtgStructs.h>
#include <Geom/bsp/bspbound.fdf>
#include "ScalableMesh\ScalableMeshGraph.h"
#include <string>
#include <queue>
#include <ctime>
#include <fstream>
#include "Edits/ClipUtilities.h"
#include "vuPolygonClassifier.h"
#include "LogUtils.h"
#include "Edits\Skirts.h"
#include <map>

USING_NAMESPACE_BENTLEY_SCALABLEMESH
#define SM_OUTPUT_MESHES_GRAPH 0
template <class POINT, class EXTENT> SMMeshIndexNode<POINT,EXTENT>::SMMeshIndexNode(size_t pi_SplitTreshold,
                 const EXTENT& pi_rExtent,                                  
                 SMMeshIndex<POINT, EXTENT>* meshIndex,
                 ISMPointIndexFilter<POINT, EXTENT>* filter,
                 bool balanced,
                 bool textured,
                 bool propagateDataDown,
                 ISMPointIndexMesher<POINT, EXTENT>* mesher2_5d,
                 ISMPointIndexMesher<POINT, EXTENT>* mesher3d,
                 CreatedNodeMap*                      createdNodeMap)
                 : SMPointIndexNode<POINT, EXTENT>(pi_SplitTreshold, pi_rExtent, filter, balanced, propagateDataDown, createdNodeMap),
                 m_triIndicesPoolItemId(SMMemoryPool::s_UndefinedPoolItemId),
                 m_uvCoordsPoolItemId(SMMemoryPool::s_UndefinedPoolItemId),
                 m_triUvIndicesPoolItemId(SMMemoryPool::s_UndefinedPoolItemId),
                 m_texturePoolItemId(SMMemoryPool::s_UndefinedPoolItemId),
<<<<<<< HEAD
                 m_graphPoolItemId(SMMemoryPool::s_UndefinedPoolItemId),
                 m_diffSetsItemId(SMMemoryPool::s_UndefinedPoolItemId)
=======
                 m_displayDataPoolItemId(SMMemoryPool::s_UndefinedPoolItemId),
				 m_graphPoolItemId(SMMemoryPool::s_UndefinedPoolItemId)
>>>>>>> 0d65a155
    {
    m_SMIndex = meshIndex;
    m_mesher2_5d = mesher2_5d;
    m_mesher3d = mesher3d;
//    m_isGraphLoaded = false;
//    m_graphVec.SetDirty(false);
//    m_graphVec.SetDiscarded(true);
                 
         

    m_nodeHeader.m_graphID = IDTMFile::GetNullNodeID();
    m_nodeHeader.m_ptsIndiceID.resize(1);
    m_nodeHeader.m_ptsIndiceID[0] = IDTMFile::GetNullNodeID();

    m_nodeHeader.m_uvsIndicesID.resize(1);
    m_nodeHeader.m_uvsIndicesID[0] = IDTMFile::GetNullNodeID();

    m_nodeHeader.m_uvID = IDTMFile::GetNullNodeID();
    m_nodeHeader.m_textureID.resize(1);
    m_nodeHeader.m_textureID[0] = IDTMFile::GetNullNodeID();

    m_nbClips = 0;
//    m_differenceSets.SetDirty(false);
//#ifdef SM_BESQL_FORMAT
    m_nodeHeader.m_ptsIndiceID[0] = GetBlockID();    
//    m_graphVec.SetBlockID(GetBlockID());
//    m_differenceSets.SetBlockID(GetBlockID());
//#endif
    }

template <class POINT, class EXTENT> SMMeshIndexNode<POINT, EXTENT>::SMMeshIndexNode(size_t pi_SplitTreshold,
                const EXTENT& pi_rExtent,
                const HFCPtr<SMMeshIndexNode<POINT, EXTENT> >& pi_rpParentNode)
                : SMPointIndexNode<POINT, EXTENT>(pi_SplitTreshold, pi_rExtent, dynamic_cast<SMPointIndexNode*>(pi_rpParentNode.GetPtr())),
                m_triIndicesPoolItemId(SMMemoryPool::s_UndefinedPoolItemId),                
                m_triUvIndicesPoolItemId(SMMemoryPool::s_UndefinedPoolItemId),
                m_uvCoordsPoolItemId(SMMemoryPool::s_UndefinedPoolItemId),
                m_texturePoolItemId(SMMemoryPool::s_UndefinedPoolItemId),
<<<<<<< HEAD
                m_graphPoolItemId(SMMemoryPool::s_UndefinedPoolItemId),
                m_diffSetsItemId(SMMemoryPool::s_UndefinedPoolItemId)
=======
                m_displayDataPoolItemId(SMMemoryPool::s_UndefinedPoolItemId),
				m_graphPoolItemId(SMMemoryPool::s_UndefinedPoolItemId)
>>>>>>> 0d65a155
    {
    m_SMIndex = pi_rpParentNode->m_SMIndex;
    m_mesher2_5d = pi_rpParentNode->GetMesher2_5d();
    m_mesher3d = pi_rpParentNode->GetMesher3d();
     
         
    
    m_nbClips = 0;
//    m_differenceSets.SetDirty(false);
//    m_differenceSets.SetStore(dynamic_cast<SMMeshIndex<POINT, EXTENT>*>(m_SMIndex)->GetClipStore());
//    m_differenceSets.SetPool(dynamic_cast<SMMeshIndex<POINT, EXTENT>*>(m_SMIndex)->GetClipPool());
    m_nodeHeader.m_graphID = IDTMFile::GetNullNodeID();
    m_nodeHeader.m_ptsIndiceID.resize(1);
    m_nodeHeader.m_ptsIndiceID[0] = IDTMFile::GetNullNodeID();
    m_nodeHeader.m_uvsIndicesID.resize(1);
    m_nodeHeader.m_uvsIndicesID[0] = IDTMFile::GetNullNodeID();
//    m_nodeHeader.m_uvID.resize(1);
    m_nodeHeader.m_uvID = IDTMFile::GetNullNodeID();
    m_nodeHeader.m_textureID.resize(1);
    m_nodeHeader.m_textureID[0] = IDTMFile::GetNullNodeID();
//#ifdef SM_BESQL_FORMAT
    m_nodeHeader.m_ptsIndiceID[0] = GetBlockID();    
//    m_graphVec.SetBlockID(GetBlockID());
//    m_differenceSets.SetBlockID(GetBlockID());
//#endif
    }

template <class POINT, class EXTENT> SMMeshIndexNode<POINT, EXTENT>::SMMeshIndexNode(size_t pi_SplitTreshold,
                                                                                     const EXTENT& pi_rExtent,
                                                                                     const HFCPtr<SMMeshIndexNode<POINT, EXTENT> >& pi_rpParentNode,
                                                                                     bool IsUnsplitSubLevel)
                                                                                     : SMPointIndexNode<POINT, EXTENT>(pi_SplitTreshold, pi_rExtent, dynamic_cast<SMPointIndexNode*>(pi_rpParentNode.GetPtr()), IsUnsplitSubLevel),                                                                                    
                                                                                     m_triIndicesPoolItemId(SMMemoryPool::s_UndefinedPoolItemId),                  
<<<<<<< HEAD
                  m_triUvIndicesPoolItemId(SMMemoryPool::s_UndefinedPoolItemId),
                  m_uvCoordsPoolItemId(SMMemoryPool::s_UndefinedPoolItemId),
                  m_texturePoolItemId(SMMemoryPool::s_UndefinedPoolItemId),
                  m_graphPoolItemId(SMMemoryPool::s_UndefinedPoolItemId),
                  m_diffSetsItemId(SMMemoryPool::s_UndefinedPoolItemId)
=======
                                                                                     m_triUvIndicesPoolItemId(SMMemoryPool::s_UndefinedPoolItemId),
                                                                                     m_uvCoordsPoolItemId(SMMemoryPool::s_UndefinedPoolItemId),
                                                                                     m_texturePoolItemId(SMMemoryPool::s_UndefinedPoolItemId),
                                                                                     m_displayDataPoolItemId(SMMemoryPool::s_UndefinedPoolItemId),
																					 m_graphPoolItemId(SMMemoryPool::s_UndefinedPoolItemId)
>>>>>>> 0d65a155
    {
    m_SMIndex = pi_rpParentNode->m_SMIndex;
    m_mesher2_5d = pi_rpParentNode->GetMesher2_5d();
    m_mesher3d = pi_rpParentNode->GetMesher3d();

     
         
    
    m_nbClips = 0;
//    m_differenceSets.SetDirty(false);
//    m_differenceSets.SetStore(dynamic_cast<SMMeshIndex<POINT, EXTENT>*>(m_SMIndex)->GetClipStore());
//    m_differenceSets.SetPool(dynamic_cast<SMMeshIndex<POINT, EXTENT>*>(m_SMIndex)->GetClipPool());
    m_nodeHeader.m_graphID = IDTMFile::GetNullNodeID();
    m_nodeHeader.m_ptsIndiceID.resize(1);
    m_nodeHeader.m_ptsIndiceID[0] = IDTMFile::GetNullNodeID();
    m_nodeHeader.m_uvsIndicesID.resize(1);
    m_nodeHeader.m_uvsIndicesID[0] = IDTMFile::GetNullNodeID();
//    m_nodeHeader.m_uvID.resize(1);
    m_nodeHeader.m_uvID = IDTMFile::GetNullNodeID();
    m_nodeHeader.m_textureID.resize(1);
    m_nodeHeader.m_textureID[0] = IDTMFile::GetNullNodeID();
//#ifdef SM_BESQL_FORMAT
    m_nodeHeader.m_ptsIndiceID[0] = GetBlockID();    
//    m_graphVec.SetBlockID(GetBlockID());
//    m_differenceSets.SetBlockID(GetBlockID());
//#endif
    }

template <class POINT, class EXTENT> SMMeshIndexNode<POINT, EXTENT>::SMMeshIndexNode(HPMBlockID blockID,
                                                                                     HFCPtr<SMMeshIndexNode<POINT, EXTENT> > parent,                 
                                                                                     SMMeshIndex<POINT, EXTENT>* meshIndex,
                                                                                     ISMPointIndexFilter<POINT, EXTENT>* filter,
                                                                                     bool balanced,
                                                                                     bool textured,
                                                                                     bool propagateDataDown,
                                                                                     ISMPointIndexMesher<POINT, EXTENT>* mesher2_5d,
                                                                                     ISMPointIndexMesher<POINT, EXTENT>* mesher3d,
                                                                                     CreatedNodeMap*                      createdNodeMap)
                                                                                     : SMPointIndexNode<POINT, EXTENT>(blockID, static_pcast<SMPointIndexNode<POINT, EXTENT>, SMMeshIndexNode<POINT, EXTENT>>(parent), filter, balanced, propagateDataDown, createdNodeMap),
                                                                                      m_triIndicesPoolItemId(SMMemoryPool::s_UndefinedPoolItemId),                  
                                                                                      m_triUvIndicesPoolItemId(SMMemoryPool::s_UndefinedPoolItemId),
                                                                                      m_uvCoordsPoolItemId(SMMemoryPool::s_UndefinedPoolItemId),
                                                                                      m_texturePoolItemId(SMMemoryPool::s_UndefinedPoolItemId),
<<<<<<< HEAD
                                                                                      m_graphPoolItemId(SMMemoryPool::s_UndefinedPoolItemId),
                                                                                      m_diffSetsItemId(SMMemoryPool::s_UndefinedPoolItemId)
=======
                                                                                      m_displayDataPoolItemId(SMMemoryPool::s_UndefinedPoolItemId),
																					  m_graphPoolItemId(SMMemoryPool::s_UndefinedPoolItemId)
>>>>>>> 0d65a155
                 
    {
    m_SMIndex = meshIndex;
    m_mesher2_5d = mesher2_5d;
    m_mesher3d = mesher3d;
     
                 

    m_nbClips = 0;
//    m_differenceSets.SetDirty(false);
 //   m_differenceSets.SetStore(dynamic_cast<SMMeshIndex<POINT, EXTENT>*>(m_SMIndex)->GetClipStore());
//    m_differenceSets.SetPool(dynamic_cast<SMMeshIndex<POINT, EXTENT>*>(m_SMIndex)->GetClipPool());
    m_nodeHeader.m_graphID = IDTMFile::GetNullNodeID();
    m_nodeHeader.m_ptsIndiceID.resize(1);
    m_nodeHeader.m_ptsIndiceID[0] = IDTMFile::GetNullNodeID();

    m_nodeHeader.m_uvsIndicesID.resize(1);
    m_nodeHeader.m_uvsIndicesID[0] = IDTMFile::GetNullNodeID();
//    m_nodeHeader.m_uvID.resize(1);
    m_nodeHeader.m_uvID = IDTMFile::GetNullNodeID();
    m_nodeHeader.m_textureID.resize(1);
    m_nodeHeader.m_textureID[0]= IDTMFile::GetNullNodeID();
//#ifdef SM_BESQL_FORMAT
    m_nodeHeader.m_ptsIndiceID[0] = GetBlockID();    
//    m_graphVec.SetBlockID(GetBlockID());
//    m_differenceSets.SetBlockID(GetBlockID());

//#endif
    }

template <class POINT, class EXTENT> SMMeshIndexNode<POINT, EXTENT>::SMMeshIndexNode(HPMBlockID blockID,                 
                                                                                     SMMeshIndex<POINT, EXTENT>* meshIndex,
                                                                                     ISMPointIndexFilter<POINT, EXTENT>* filter,
                                                                                     bool balanced,
                                                                                     bool textured,
                                                                                     bool propagateDataDown,
                                                                                     ISMPointIndexMesher<POINT, EXTENT>* mesher2_5d,
                                                                                     ISMPointIndexMesher<POINT, EXTENT>* mesher3d,
                                                                                     CreatedNodeMap* createdNodeMap)
                                                                                     : SMPointIndexNode<POINT, EXTENT>(blockID, filter, balanced, propagateDataDown, createdNodeMap),
                                                                                     m_triIndicesPoolItemId(SMMemoryPool::s_UndefinedPoolItemId),                 
                                                                                     m_triUvIndicesPoolItemId(SMMemoryPool::s_UndefinedPoolItemId),
                                                                                     m_uvCoordsPoolItemId(SMMemoryPool::s_UndefinedPoolItemId),
<<<<<<< HEAD
                                                                                     m_texturePoolItemId(SMMemoryPool::s_UndefinedPoolItemId)   ,
                                                                                     m_graphPoolItemId(SMMemoryPool::s_UndefinedPoolItemId),
                                                                                     m_diffSetsItemId(SMMemoryPool::s_UndefinedPoolItemId)
=======
                                                                                     m_texturePoolItemId(SMMemoryPool::s_UndefinedPoolItemId),
                                                                                     m_displayDataPoolItemId(SMMemoryPool::s_UndefinedPoolItemId),
																					 m_graphPoolItemId(SMMemoryPool::s_UndefinedPoolItemId)
>>>>>>> 0d65a155

    {
    m_SMIndex = meshIndex;
    m_mesher2_5d = mesher2_5d;
    m_mesher3d = mesher3d;

     
         

    m_nbClips = 0;
//    m_differenceSets.SetDirty(false);
//    m_differenceSets.SetStore(dynamic_cast<SMMeshIndex<POINT, EXTENT>*>(m_SMIndex)->GetClipStore());
//    m_differenceSets.SetPool(dynamic_cast<SMMeshIndex<POINT, EXTENT>*>(m_SMIndex)->GetClipPool());    
    m_nodeHeader.m_graphID = IDTMFile::GetNullNodeID();
    m_nodeHeader.m_ptsIndiceID.resize(1);
    m_nodeHeader.m_ptsIndiceID[0] = IDTMFile::GetNullNodeID();
    m_nodeHeader.m_uvsIndicesID.resize(1);
    m_nodeHeader.m_uvsIndicesID[0] = IDTMFile::GetNullNodeID();
//    m_nodeHeader.m_uvID.resize(1);
    m_nodeHeader.m_uvID = IDTMFile::GetNullNodeID();
    m_nodeHeader.m_textureID.resize(1);
    m_nodeHeader.m_textureID[0] = IDTMFile::GetNullNodeID();
    m_nodeHeader.m_ptsIndiceID[0] = GetBlockID();    
 //   m_graphVec.SetBlockID(GetBlockID());
//    m_differenceSets.SetBlockID(GetBlockID());
    }

template <class POINT, class EXTENT> SMMeshIndexNode<POINT, EXTENT>::SMMeshIndexNode(size_t pi_SplitTreshold,
                 const EXTENT& pi_rExtent,                 
                 SMMeshIndex<POINT, EXTENT>* meshIndex,
                 ISMPointIndexFilter<POINT, EXTENT>* filter,
                 bool balanced,
                 bool propagateDataDown,
                 ISMPointIndexMesher<POINT, EXTENT>* mesher2_5d,
                 ISMPointIndexMesher<POINT, EXTENT>* mesher3d,
                 CreatedNodeMap*                      createdNodeMap)
                 : SMPointIndexNode<POINT, EXTENT>(pi_SplitTreshold, pi_rExtent, filter, balanced, propagateDataDown, createdNodeMap)
    {
    m_SMIndex = meshIndex;
    m_mesher2_5d = mesher2_5d;
    m_mesher3d = mesher3d;
//    m_isGraphLoaded = false;
//    m_graphVec.SetDirty(false);
 //   m_graphVec.SetDiscarded(true);
         
    m_nodeHeader.m_graphID = IDTMFile::GetNullNodeID();
    m_nodeHeader.m_ptsIndiceID.resize(1);
    m_nodeHeader.m_ptsIndiceID[0] = IDTMFile::GetNullNodeID();
    m_nodeHeader.m_uvID = IDTMFile::GetNullNodeID();
    m_nodeHeader.m_uvsIndicesID.resize(1);
    m_nodeHeader.m_uvsIndicesID[0] = IDTMFile::GetNullNodeID();
    m_nodeHeader.m_textureID.resize(1);
    m_nodeHeader.m_textureID[0] = IDTMFile::GetNullNodeID();

    m_nbClips = 0;
//    m_differenceSets.SetDirty(false);
//#ifdef SM_BESQL_FORMAT
    m_nodeHeader.m_ptsIndiceID[0] = GetBlockID();    
   // m_graphVec.SetBlockID(GetBlockID());
//    m_differenceSets.SetBlockID(GetBlockID());
//#endif
    }

template <class POINT, class EXTENT> SMMeshIndexNode<POINT, EXTENT>::SMMeshIndexNode(HPMBlockID blockID,                 
                                                                                     SMMeshIndex<POINT, EXTENT>* meshIndex,
                                                                                     ISMPointIndexFilter<POINT, EXTENT>* filter,
                                                                                     bool balanced,
                                                                                     bool propagateDataDown,
                                                                                     ISMPointIndexMesher<POINT, EXTENT>* mesher2_5d,
                                                                                     ISMPointIndexMesher<POINT, EXTENT>* mesher3d,
                                                                                     CreatedNodeMap* createdNodeMap) 
                                                                                     : SMPointIndexNode<POINT, EXTENT>(blockID, filter, balanced, propagateDataDown, createdNodeMap)
    {
    m_SMIndex = meshIndex;
    m_mesher2_5d = mesher2_5d;
    m_mesher3d = mesher3d;
//    m_isGraphLoaded = false;
  //  m_graphVec.SetDirty(false);
//    m_graphVec.SetDiscarded(true);
              
    m_nodeHeader.m_graphID = IDTMFile::GetNullNodeID();
    m_nodeHeader.m_ptsIndiceID.resize(1);
    m_nodeHeader.m_ptsIndiceID[0] = IDTMFile::GetNullNodeID();

    m_nodeHeader.m_uvsIndicesID.resize(1);
    m_nodeHeader.m_uvsIndicesID[0] = IDTMFile::GetNullNodeID();
//    m_nodeHeader.m_uvID.resize(1);
    m_nodeHeader.m_uvID/*[0]*/ = IDTMFile::GetNullNodeID();
    m_nodeHeader.m_textureID.resize(1);
    m_nodeHeader.m_textureID[0] = IDTMFile::GetNullNodeID();

    m_nbClips = 0;
//    m_differenceSets.SetDirty(false);
//#ifdef SM_BESQL_FORMAT
    m_nodeHeader.m_ptsIndiceID[0] = GetBlockID();    
 //   m_graphVec.SetBlockID(GetBlockID());
//    m_differenceSets.SetBlockID(GetBlockID());
//#endif
    }

template <class POINT, class EXTENT> SMMeshIndexNode<POINT, EXTENT>::SMMeshIndexNode(HPMBlockID blockID,
                                                                                     HFCPtr<SMMeshIndexNode<POINT, EXTENT> > parent,                                                                                     
                                                                                     SMMeshIndex<POINT, EXTENT>* meshIndex,
                                                                                     ISMPointIndexFilter<POINT, EXTENT>* filter,
                                                                                     bool balanced,
                                                                                     bool propagateDataDown,
                                                                                     ISMPointIndexMesher<POINT, EXTENT>* mesher2_5d,
                                                                                     ISMPointIndexMesher<POINT, EXTENT>* mesher3d,
                                                                                     CreatedNodeMap*                      createdNodeMap)
    : SMPointIndexNode<POINT, EXTENT>(blockID, static_pcast<SMPointIndexNode<POINT, EXTENT>, SMMeshIndexNode<POINT, EXTENT>>(parent), filter, balanced, propagateDataDown, createdNodeMap)
    {
    m_SMIndex = meshIndex;
    m_mesher2_5d = mesher2_5d;
    m_mesher3d = mesher3d;
//    m_isGraphLoaded = false;
//    m_graphVec.SetDirty(false);
//    m_graphVec.SetDiscarded(true);
     
         
    m_nbClips = 0;
//    m_differenceSets.SetDirty(false);
//    m_differenceSets.SetStore(dynamic_cast<SMMeshIndex<POINT, EXTENT>*>(m_SMIndex)->GetClipStore());
//    m_differenceSets.SetPool(dynamic_cast<SMMeshIndex<POINT, EXTENT>*>(m_SMIndex)->GetClipPool());
    m_nodeHeader.m_graphID = IDTMFile::GetNullNodeID();
    m_nodeHeader.m_ptsIndiceID.resize(1);
   m_nodeHeader.m_ptsIndiceID[0] = IDTMFile::GetNullNodeID();

    m_nodeHeader.m_uvsIndicesID.resize(1);
    m_nodeHeader.m_uvsIndicesID[0] = IDTMFile::GetNullNodeID();
    m_nodeHeader.m_uvID = IDTMFile::GetNullNodeID();
    m_nodeHeader.m_textureID.resize(1);
    m_nodeHeader.m_textureID[0] = IDTMFile::GetNullNodeID();
//#ifdef SM_BESQL_FORMAT
    m_nodeHeader.m_ptsIndiceID[0] = GetBlockID();
  //  m_graphVec.SetBlockID(GetBlockID());
//    m_differenceSets.SetBlockID(GetBlockID());
//#endif
    }

template <class POINT, class EXTENT> SMMeshIndexNode<POINT, EXTENT>::~SMMeshIndexNode()
    {
    if (!IsDestroyed())
        {
        // Unload self ... this should result in discard 
        Unload();
        Discard();
        }
    }

//=======================================================================================
// @bsimethod                                                   Elenie.Godzaridis 07/15
//=======================================================================================
template<class POINT, class EXTENT> void  SMMeshIndexNode<POINT, EXTENT>::StoreAllGraphs()
    {
    if (!IsLoaded())
        return;
    StoreGraph();
    if (!IsLeaf())
        {
        if (static_cast<SMMeshIndexNode<POINT, EXTENT>*>(&*m_pSubNodeNoSplit) != NULL)
            static_cast<SMMeshIndexNode<POINT, EXTENT>*>(&*m_pSubNodeNoSplit)->StoreAllGraphs();
        else
            {
            for (size_t indexNode = 0; indexNode < m_nodeHeader.m_numberOfSubNodesOnSplit; indexNode++)
                {
                if (m_apSubNodes[indexNode] != NULL)
                    static_cast<SMMeshIndexNode<POINT, EXTENT>*>(&*(m_apSubNodes[indexNode]))->StoreAllGraphs();
                }
            }
        }

    }

//=======================================================================================
// @bsimethod                                                  Elenie.Godzaridis 03/15
//=======================================================================================
template <class POINT, class EXTENT> bool SMMeshIndexNode<POINT, EXTENT>::IsGraphLoaded() const
    {
    return true;// m_isGraphLoaded;
    }

template<class POINT, class EXTENT> bool SMMeshIndexNode<POINT, EXTENT>::Destroy()
    {
    SMPointIndexNode::Destroy();
    //m_graphVec.clear();
//    m_graphVec.SetDirty(false);
//    m_graphVec.SetDiscarded(true);
//    m_isGraphLoaded = false;
 //   if (m_graphVec.GetBlockID().IsValid())
 //       dynamic_cast<SMMeshIndex<POINT, EXTENT>*>(m_SMIndex)->GetGraphStore()->DestroyBlock(m_graphVec.GetBlockID());

    if (GetBlockID().IsValid())
        {        
        GetMemoryPool()->RemoveItem(m_triIndicesPoolItemId, GetBlockID().m_integerID, SMPoolDataTypeDesc::TriPtIndices);                        
        dynamic_cast<SMMeshIndex<POINT, EXTENT>*>(m_SMIndex)->GetPtsIndicesStore()->DestroyBlock(GetBlockID());                
        m_triIndicesPoolItemId = SMMemoryPool::s_UndefinedPoolItemId;

        GetMemoryPool()->RemoveItem(m_texturePoolItemId, GetBlockID().m_integerID, SMPoolDataTypeDesc::Texture);                        
        dynamic_cast<SMMeshIndex<POINT, EXTENT>*>(m_SMIndex)->GetTexturesStore()->DestroyBlock(GetBlockID());          
        m_texturePoolItemId = SMMemoryPool::s_UndefinedPoolItemId;
        
        GetMemoryPool()->RemoveItem(m_triUvIndicesPoolItemId, GetBlockID().m_integerID, SMPoolDataTypeDesc::TriUvIndices);                                    
        dynamic_cast<SMMeshIndex<POINT, EXTENT>*>(m_SMIndex)->GetUVsIndicesStore()->DestroyBlock(GetBlockID());                
        m_triUvIndicesPoolItemId = SMMemoryPool::s_UndefinedPoolItemId;

        GetMemoryPool()->RemoveItem(m_uvCoordsPoolItemId, GetBlockID().m_integerID, SMPoolDataTypeDesc::UvCoords);                                    
        dynamic_cast<SMMeshIndex<POINT, EXTENT>*>(m_SMIndex)->GetUVStore()->DestroyBlock(GetBlockID());                        
        m_uvCoordsPoolItemId = SMMemoryPool::s_UndefinedPoolItemId;

        GetMemoryPool()->RemoveItem(m_displayDataPoolItemId, GetBlockID().m_integerID, SMPoolDataTypeDesc::Display);                                                    
        m_displayDataPoolItemId = SMMemoryPool::s_UndefinedPoolItemId;
		
		GetMemoryPool()->RemoveItem(m_graphPoolItemId, GetBlockID().m_integerID, SMPoolDataTypeDesc::Graph);
        dynamic_cast<SMMeshIndex<POINT, EXTENT>*>(m_SMIndex)->GetGraphStore()->DestroyBlock(GetBlockID());

        GetMemoryPool()->RemoveItem(m_diffSetsItemId, GetBlockID().m_integerID, SMPoolDataTypeDesc::DiffSet);
        if (dynamic_cast<SMMeshIndex<POINT, EXTENT>*>(m_SMIndex)->GetClipStore() != nullptr)dynamic_cast<SMMeshIndex<POINT, EXTENT>*>(m_SMIndex)->GetClipStore()->DestroyBlock(GetBlockID());
        }
                
    HINVARIANTS;

    return true;
    }

template<class POINT, class EXTENT> HFCPtr<SMPointIndexNode<POINT, EXTENT> > SMMeshIndexNode<POINT, EXTENT>::CloneChild(const EXTENT& newNodeExtent) const
    {
    HFCPtr<SMPointIndexNode<POINT, EXTENT> > pNewNode = static_cast<SMPointIndexNode<POINT, EXTENT> *>(new SMMeshIndexNode<POINT, EXTENT>(GetSplitTreshold(), newNodeExtent, const_cast<SMMeshIndexNode<POINT, EXTENT>*>(this)));
    pNewNode->SetDirty(true);
    return pNewNode;
    }
template<class POINT, class EXTENT> HFCPtr<SMPointIndexNode<POINT, EXTENT> > SMMeshIndexNode<POINT, EXTENT>::CloneUnsplitChild(const EXTENT& newNodeExtent) const
    {
    HFCPtr<SMPointIndexNode<POINT, EXTENT> > pNewNode = static_cast<SMPointIndexNode<POINT, EXTENT> *>(new SMMeshIndexNode<POINT, EXTENT>(GetSplitTreshold(), newNodeExtent, const_cast<SMMeshIndexNode<POINT, EXTENT>*>(this), true));
    pNewNode->SetDirty(true);
    return pNewNode;
    }

template<class POINT, class EXTENT> HFCPtr<SMPointIndexNode<POINT, EXTENT> > SMMeshIndexNode<POINT, EXTENT>::CloneUnsplitChildVirtual() const
    {
    HFCPtr<SMPointIndexNode<POINT, EXTENT> > pNewNode = static_cast<SMPointIndexNode<POINT, EXTENT> *>(new SMIndexNodeVirtual<POINT,EXTENT,SMMeshIndexNode<POINT,EXTENT>>(const_cast<SMMeshIndexNode<POINT, EXTENT>*>(this)));
    pNewNode->SetDirty(true);
    return pNewNode;
    }

template<class POINT, class EXTENT>  HFCPtr<SMPointIndexNode<POINT, EXTENT> > SMMeshIndexNode<POINT, EXTENT>::CreateNewChildNode(HPMBlockID blockID)
    {
    auto node = new SMMeshIndexNode<POINT, EXTENT>(blockID, this, dynamic_cast<SMMeshIndex<POINT, EXTENT>*>(m_SMIndex), m_filter, m_needsBalancing, false, !(m_delayedDataPropagation), m_mesher2_5d, m_mesher3d, m_createdNodeMap);
    node->m_clipRegistry = m_clipRegistry;
    HFCPtr<SMPointIndexNode<POINT, EXTENT> > pNewNode = static_cast<SMPointIndexNode<POINT, EXTENT> *>(node);
    return pNewNode;
    }

template<class POINT, class EXTENT>  HFCPtr<SMPointIndexNode<POINT, EXTENT> > SMMeshIndexNode<POINT, EXTENT>::CreateNewNode(HPMBlockID blockID, bool isRootNode)
    {
    auto node = new SMMeshIndexNode<POINT, EXTENT>(blockID, dynamic_cast<SMMeshIndex<POINT, EXTENT>*>(m_SMIndex), m_filter, m_needsBalancing, false, !(m_delayedDataPropagation), m_mesher2_5d, m_mesher3d, m_createdNodeMap);

    HFCPtr<SMPointIndexNode<POINT, EXTENT> > pNewNode = static_cast<SMPointIndexNode<POINT, EXTENT> *>(node);

    if (isRootNode)
        {
        HFCPtr<SMPointIndexNode<POINT, EXTENT>> parentNodePtr;
        pNewNode->SetParentNodePtr(parentNodePtr);
        }
    
    return pNewNode;
    }

//=======================================================================================
// @bsimethod                                                  Elenie.Godzaridis 03/15
//=======================================================================================
template<class POINT, class EXTENT> bool SMMeshIndexNode<POINT, EXTENT>::Discard()
    {
    HINVARIANTS;
    bool returnValue = true;
    
    if (!m_destroyed)
        {
        const_cast<SMMeshIndexNode<POINT, EXTENT>*>(this)->m_tileBcDTM = nullptr;

 //       if (!m_graphVec.Discarded()) StoreGraph();
 //       else if (m_graphVec.GetBlockID().IsValid())  m_nodeHeader.m_graphID = m_graphVec.GetBlockID();
        
 //       if(m_differenceSets.IsDirty() && !m_differenceSets.Discarded()) m_differenceSets.Discard();
//        if (m_differenceSets.GetBlockID().IsValid()) m_nodeHeader.m_clipSetsID.push_back(m_differenceSets.GetBlockID());                
        
        GetMemoryPool()->RemoveItem(m_triIndicesPoolItemId, GetBlockID().m_integerID, SMPoolDataTypeDesc::TriPtIndices);        
        m_triIndicesPoolItemId = SMMemoryPool::s_UndefinedPoolItemId;
                                        
        GetMemoryPool()->RemoveItem(m_texturePoolItemId, GetBlockID().m_integerID, SMPoolDataTypeDesc::Texture);                    
        m_texturePoolItemId = SMMemoryPool::s_UndefinedPoolItemId;

        GetMemoryPool()->RemoveItem(m_triUvIndicesPoolItemId, GetBlockID().m_integerID, SMPoolDataTypeDesc::TriUvIndices);                                    
        m_triUvIndicesPoolItemId = SMMemoryPool::s_UndefinedPoolItemId;

<<<<<<< HEAD
        GetMemoryPool()->RemoveItem(m_uvCoordsPoolItemId, GetBlockID().m_integerID, SMPoolDataTypeDesc::UvCoords);       

        GetMemoryPool()->RemoveItem(m_graphPoolItemId, GetBlockID().m_integerID, SMPoolDataTypeDesc::Graph);

        GetMemoryPool()->RemoveItem(m_diffSetsItemId, GetBlockID().m_integerID, SMPoolDataTypeDesc::DiffSet);
=======
        GetMemoryPool()->RemoveItem(m_uvCoordsPoolItemId, GetBlockID().m_integerID, SMPoolDataTypeDesc::UvCoords);                                                    
        m_uvCoordsPoolItemId = SMMemoryPool::s_UndefinedPoolItemId;
       
        GetMemoryPool()->RemoveItem(m_displayDataPoolItemId, GetBlockID().m_integerID, SMPoolDataTypeDesc::Display);                                                    
        m_displayDataPoolItemId = SMMemoryPool::s_UndefinedPoolItemId;
>>>>>>> 0d65a155
        }

    __super::Discard();

    HINVARIANTS;

    return returnValue;
    }

//=======================================================================================
// @bsimethod                                                  Elenie.Godzaridis 03/15
//=======================================================================================
template<class POINT, class EXTENT> void SMMeshIndexNode<POINT, EXTENT>::Load() const
    {
    std::lock_guard<std::mutex> lock(m_headerMutex);
    if (IsLoaded()) return;
    SMPointIndexNode<POINT, EXTENT>::Load();
//    m_graphVec.SetBlockID(m_nodeHeader.m_graphID);
//    if (m_nodeHeader.m_clipSetsID.size() > 0) m_differenceSets.SetBlockID(m_nodeHeader.m_clipSetsID[0]);


#if DEBUG && SM_TRACE_RASTER_TEXTURING
    std::string s;
    for (size_t i = 0; i < m_nodeHeader.m_ptsIndiceID.size(); ++i)
        {
        s += "INDICE ID " + std::to_string(i) + " IS " + std::to_string(m_nodeHeader.m_ptsIndiceID[i].m_integerID);
        }
#endif
    
    assert(m_triIndicesPoolItemId == SMMemoryPool::s_UndefinedPoolItemId);
    assert(m_texturePoolItemId == SMMemoryPool::s_UndefinedPoolItemId);
    assert(m_triUvIndicesPoolItemId == SMMemoryPool::s_UndefinedPoolItemId);
    assert(m_uvCoordsPoolItemId == SMMemoryPool::s_UndefinedPoolItemId);
    assert(m_displayDataPoolItemId == SMMemoryPool::s_UndefinedPoolItemId);
    }

template<class POINT, class EXTENT> void SMMeshIndexNode<POINT, EXTENT>::SaveCloudReadyNode(HFCPtr<StreamingPointStoreType> pi_pPointStore,
                                                                                            HFCPtr<StreamingIndiceStoreType> pi_pIndiceStore,
                                                                                            HFCPtr<StreamingUVStoreType> pi_pUVStore,
                                                                                            HFCPtr<StreamingIndiceStoreType> pi_pUVIndiceStore,
                                                                                            HFCPtr<StreamingTextureTileStoreType> pi_pTextureStore)
    {
    assert(pi_pPointStore != nullptr && pi_pIndiceStore != nullptr);
    assert(!m_nodeHeader.m_isTextured || (m_nodeHeader.m_isTextured && pi_pUVStore != nullptr && pi_pUVIndiceStore != nullptr && pi_pTextureStore != nullptr));

    if (!IsLoaded())
        Load();

    // Save header and points
    this->SaveCloudReadyData(pi_pPointStore);

    // Save indices
    RefCountedPtr<SMMemoryPoolVectorItem<int32_t>> indicePtr(GetPtsIndicePtr());

    if (indicePtr->size() > 0)
        pi_pIndiceStore->StoreBlock(const_cast<int*>(&(*indicePtr)[0]), indicePtr->size(), GetBlockID());    

    if (m_nodeHeader.m_isTextured)
        {
        // Save UVs
        RefCountedPtr<SMMemoryPoolVectorItem<DPoint2d>> uvCoordsPtr(GetUVCoordsPtr());
        
        if (uvCoordsPtr.IsValid()) 
            {
            assert(uvCoordsPtr->size() > 0);
            pi_pUVStore->StoreBlock(const_cast<DPoint2d*>(&(*uvCoordsPtr)[0]), uvCoordsPtr->size(), GetBlockID());
            }

        // Save UVIndices
        RefCountedPtr<SMMemoryPoolVectorItem<int32_t>> uvIndicePtr(GetUVsIndicesPtr());
            
        if (uvIndicePtr.IsValid())
            {
            assert(uvIndicePtr->size() > 0);
            pi_pUVIndiceStore->StoreBlock(const_cast<int*>(&(*uvIndicePtr)[0]), uvIndicePtr->size(), GetBlockID());    
            }
        
        // Save texture
        auto textureStore = static_cast<IScalableMeshDataStore<uint8_t, float, float>*>(GetTextureStore());
        assert(textureStore != nullptr);
        auto countTextureData = textureStore->GetBlockDataCount(GetBlockID());
        if (countTextureData > 0)
            {
            uint8_t* textureData = new uint8_t[countTextureData + sizeof(size_t)];
            size_t newCount = textureStore->LoadCompressedBlock(textureData, countTextureData, GetBlockID());
            pi_pTextureStore->StoreCompressedBlock(textureData, newCount, GetBlockID());
            }           
        }

    if (m_pSubNodeNoSplit != nullptr)
        {
        static_cast<SMMeshIndexNode<POINT, EXTENT>*>(&*(m_pSubNodeNoSplit))->SaveCloudReadyNode(pi_pPointStore,
                                                                                                pi_pIndiceStore,
                                                                                                pi_pUVStore,
                                                                                                pi_pUVIndiceStore,
                                                                                                pi_pTextureStore);
        }
    else
        {
        for (size_t indexNode = 0; indexNode < GetNumberOfSubNodesOnSplit(); indexNode++)
            {
            if (m_apSubNodes[indexNode] != nullptr)
                {
                static_cast<SMMeshIndexNode<POINT, EXTENT>*>(&*(m_apSubNodes[indexNode]))->SaveCloudReadyNode(pi_pPointStore,
                                                                                                              pi_pIndiceStore,
                                                                                                              pi_pUVStore,
                                                                                                              pi_pUVIndiceStore,
                                                                                                              pi_pTextureStore);
                }
            }
        }
    }
#ifdef INDEX_DUMPING_ACTIVATED
template<class POINT, class EXTENT> void SMMeshIndexNode<POINT, EXTENT>::DumpOctTreeNode(FILE* pi_pOutputXmlFileStream,
                             bool pi_OnlyLoadedNode) const
    {
    if ((pi_OnlyLoadedNode == true) && (IsLoaded() == false))
        return;

    if (!IsLoaded())
        Load();

    char   TempBuffer[3000];
    int    NbChars;
    size_t NbWrittenChars;
    __int64 nodeId;

    if (GetBlockID().IsValid())
        {
        nodeId = GetBlockID().m_integerID;
        }
    else
        {
        nodeId = IDTMFile::GetNullNodeID();
        }

    NbChars = sprintf(TempBuffer, "<ChildNode NodeId=\"%lli\" TotalPoints=\"%lli\" SplitDepth=\"%zi\" ArePoints3d=\"%i\">", nodeId, GetCount(), GetSplitDepth(), m_nodeHeader.m_arePoints3d ? 1 : 0);

    NbWrittenChars = fwrite(TempBuffer, 1, NbChars, pi_pOutputXmlFileStream);

    HASSERT(NbChars == NbWrittenChars);

    //Extent
    NbChars = sprintf(TempBuffer,
                      "<NodeExtent><MinX>%.20f</MinX><MaxX>%.20f</MaxX><MinY>%.20f</MinY><MaxY>%.20f</MaxY><MinZ>%.20f</MinZ><MaxZ>%.20f</MaxZ></NodeExtent>\n",
                      ExtentOp<EXTENT>::GetXMin(m_nodeHeader.m_nodeExtent),
                      ExtentOp<EXTENT>::GetXMax(m_nodeHeader.m_nodeExtent),
                      ExtentOp<EXTENT>::GetYMin(m_nodeHeader.m_nodeExtent),
                      ExtentOp<EXTENT>::GetYMax(m_nodeHeader.m_nodeExtent),
                      ExtentOp<EXTENT>::GetZMin(m_nodeHeader.m_nodeExtent),
                      ExtentOp<EXTENT>::GetZMax(m_nodeHeader.m_nodeExtent));

    NbWrittenChars = fwrite(TempBuffer, 1, NbChars, pi_pOutputXmlFileStream);

    HASSERT(NbWrittenChars == NbChars);

    if (m_nodeHeader.m_contentExtentDefined)
        {
        NbChars = sprintf(TempBuffer,
                          "<ContentExtent><MinX>%.20f</MinX><MaxX>%.20f</MaxX><MinY>%.20f</MinY><MaxY>%.20f</MaxY><MinZ>%.20f</MinZ><MaxZ>%.20f</MaxZ></ContentExtent>\n",
                          ExtentOp<EXTENT>::GetXMin(m_nodeHeader.m_contentExtent),
                          ExtentOp<EXTENT>::GetXMax(m_nodeHeader.m_contentExtent),
                          ExtentOp<EXTENT>::GetYMin(m_nodeHeader.m_contentExtent),
                          ExtentOp<EXTENT>::GetYMax(m_nodeHeader.m_contentExtent),
                          ExtentOp<EXTENT>::GetZMin(m_nodeHeader.m_contentExtent),
                          ExtentOp<EXTENT>::GetZMax(m_nodeHeader.m_contentExtent));

        NbWrittenChars = fwrite(TempBuffer, 1, NbChars, pi_pOutputXmlFileStream);

        HASSERT(NbWrittenChars == NbChars);
        }


    //Number Of Points
    NbChars = sprintf(TempBuffer, "<NbOfPoints>%u</NbOfPoints>\n", GetNbObjects());

    NbWrittenChars = fwrite(TempBuffer, 1, NbChars, pi_pOutputXmlFileStream);

    HASSERT(NbWrittenChars == NbChars);

    //Cumulative Number Of Points
    NbChars = sprintf(TempBuffer, "<CumulNbOfPoints>%llu</CumulNbOfPoints>\n", GetCount());

    NbWrittenChars = fwrite(TempBuffer, 1, NbChars, pi_pOutputXmlFileStream);

    HASSERT(NbWrittenChars == NbChars);

    //Number Of Points
    NbChars = sprintf(TempBuffer, "<NbOfIndexes>%zu</NbOfIndexes>\n", m_nodeHeader.m_nbFaceIndexes);

    NbWrittenChars = fwrite(TempBuffer, 1, NbChars, pi_pOutputXmlFileStream);

    HASSERT(NbWrittenChars == NbChars);

    //Level
    NbChars = sprintf(TempBuffer, "<Level>%zi</Level>\n", m_nodeHeader.m_level);

    NbWrittenChars = fwrite(TempBuffer, 1, NbChars, pi_pOutputXmlFileStream);

    HASSERT(NbWrittenChars == NbChars);

    // SplitTreshold
    NbChars = sprintf(TempBuffer, "<SplitTreshold>%zi</SplitTreshold>", m_nodeHeader.m_SplitTreshold);

    NbWrittenChars = fwrite(TempBuffer, 1, NbChars, pi_pOutputXmlFileStream);

    HASSERT(NbWrittenChars == NbChars);

    // Balanced
    if (m_nodeHeader.m_balanced)
        NbChars = sprintf(TempBuffer, "<Balanced>true</Balanced>");
    else
        NbChars = sprintf(TempBuffer, "<Balanced>false</Balanced>");

    NbWrittenChars = fwrite(TempBuffer, 1, NbChars, pi_pOutputXmlFileStream);

    HASSERT(NbWrittenChars == NbChars);


    //View Dependent Metrics
    /*
    NbChars = sprintf(TempBuffer,
    "<ViewDependentMetrics>%.3f</ViewDependentMetrics>",
    m_nodeHeader.m_ViewDependentMetrics[0]);

    NbWrittenChars = fwrite(TempBuffer, 1, NbChars, pi_pOutputXmlFileStream);

    HASSERT(NbWrittenChars == NbChars);
    */


    // Neighbor Node    
    NbChars = sprintf(TempBuffer, "<NeighborNode> ");

    NbWrittenChars = fwrite(TempBuffer, 1, NbChars, pi_pOutputXmlFileStream);

    HASSERT(NbWrittenChars == NbChars);

    for (size_t neighborPosInd = 0; neighborPosInd < MAX_NEIGHBORNODES_COUNT; neighborPosInd++)
        {
        for (size_t neighborInd = 0; neighborInd < m_nodeHeader.m_apNeighborNodeID[neighborPosInd].size(); neighborInd++)
            {
            NbChars = sprintf(TempBuffer, "P %zi I %zi Id %lli ", neighborPosInd, neighborInd, m_nodeHeader.m_apNeighborNodeID[neighborPosInd][neighborInd].m_integerID);

            NbWrittenChars = fwrite(TempBuffer, 1, NbChars, pi_pOutputXmlFileStream);

            HASSERT(NbWrittenChars == NbChars);
            }
        }

    NbChars = sprintf(TempBuffer, "</NeighborNode>");

    NbWrittenChars = fwrite(TempBuffer, 1, NbChars, pi_pOutputXmlFileStream);

    HASSERT(NbWrittenChars == NbChars);

    //GraphID
    NbChars = sprintf(TempBuffer, "<GraphID>%llu</GraphID>\n", m_nodeHeader.m_graphID.m_integerID);

    NbWrittenChars = fwrite(TempBuffer, 1, NbChars, pi_pOutputXmlFileStream);

    HASSERT(NbWrittenChars == NbChars);

    for (size_t i = 0; i < m_nodeHeader.m_ptsIndiceID.size(); ++i)
        {
        NbChars = sprintf(TempBuffer, "<IndiceID>%llu</IndiceID>\n", m_nodeHeader.m_ptsIndiceID[i].m_integerID);

        NbWrittenChars = fwrite(TempBuffer, 1, NbChars, pi_pOutputXmlFileStream);

        HASSERT(NbWrittenChars == NbChars);
        }

    
    // Neighbor Stitching    
    NbChars = sprintf(TempBuffer, "<NeighborStitching> ");

    NbWrittenChars = fwrite(TempBuffer, 1, NbChars, pi_pOutputXmlFileStream);

    HASSERT(NbWrittenChars == NbChars);

    for (size_t neighborPosInd = 0; neighborPosInd < MAX_NEIGHBORNODES_COUNT; neighborPosInd++)
        {
        if (m_nodeHeader.m_apAreNeighborNodesStitched[neighborPosInd] == true)
            {
            NbChars = sprintf(TempBuffer, "1 ");

            NbWrittenChars = fwrite(TempBuffer, 1, NbChars, pi_pOutputXmlFileStream);

            HASSERT(NbWrittenChars == NbChars);
            }
        else
            {
            NbChars = sprintf(TempBuffer, "0 ");

            NbWrittenChars = fwrite(TempBuffer, 1, NbChars, pi_pOutputXmlFileStream);

            HASSERT(NbWrittenChars == NbChars);
            }
        }

    NbChars = sprintf(TempBuffer, "</NeighborStitching>");

    NbWrittenChars = fwrite(TempBuffer, 1, NbChars, pi_pOutputXmlFileStream);

    HASSERT(NbWrittenChars == NbChars);


    if (!m_nodeHeader.m_IsLeaf)
        {
        if (m_pSubNodeNoSplit != NULL)
            {
            static_cast<SMPointIndexNode<POINT, EXTENT>*>(&*(m_pSubNodeNoSplit))->DumpOctTreeNode(pi_pOutputXmlFileStream, pi_OnlyLoadedNode);
            }
        else
            {
            for (size_t indexNode = 0; indexNode < GetNumberOfSubNodesOnSplit(); indexNode++)
                {
                static_cast<SMPointIndexNode<POINT, EXTENT>*>(&*(m_apSubNodes[indexNode]))->DumpOctTreeNode(pi_pOutputXmlFileStream, pi_OnlyLoadedNode);
                }
            }
        }

    NbChars = sprintf(TempBuffer, "</ChildNode>\n");

    NbWrittenChars = fwrite(TempBuffer, 1, NbChars, pi_pOutputXmlFileStream);

    HASSERT(NbChars == NbWrittenChars);

        
    }

#endif
//=======================================================================================
// @bsimethod                                                  Elenie.Godzaridis 03/15
//=======================================================================================
template<class POINT, class EXTENT> void SMMeshIndexNode<POINT, EXTENT>::Unload() 
    {
    if (m_featureDefinitions.size() > 0)
        {
        for (auto& vec : m_featureDefinitions) if(!vec.Discarded()) vec.Discard();
        }
/*    if (!m_differenceSets.Discarded())
        {
        if(m_differenceSets.size() > 0) m_differenceSets.Discard();
        else m_differenceSets.SetDirty(false);
        }*/
    SMPointIndexNode<POINT, EXTENT>::Unload();
    }


//=======================================================================================
// @bsimethod                                                  Elenie.Godzaridis 03/15
//=======================================================================================
template <class POINT, class EXTENT> void SMMeshIndexNode<POINT, EXTENT>::CreateGraph(bool shouldPinGraph) const
    {
/*    m_graphVec.SetDiscarded(false);
    if (m_graphVec.size() == 0) m_graphVec.push_back(MTGGraph());
    if (shouldPinGraph)
        {
        nGraphPins++;
        m_graphVec.Pin();
        }*/
    }

//=======================================================================================
// @bsimethod                                                  Elenie.Godzaridis 03/15
//=======================================================================================
//NEEDS_WORK_SM : Need to be redesign like difference set.
template <class POINT, class EXTENT> void SMMeshIndexNode<POINT, EXTENT>::LoadGraph(bool shouldPinGraph) const
    {
/*    if (m_graphVec.GetBlockID().IsValid() && (!IsGraphLoaded() || m_graphVec.Discarded()))
        {
        if (shouldPinGraph) m_graphInflateMutex.lock();
        if (!m_graphVec.Discarded())
            {
            m_graphVec.SetDirty(false);
            m_graphVec.Discard();
            }
        if (shouldPinGraph)
            {
            nGraphPins++;
            m_graphVec.Pin();
            }
        else m_graphVec.Inflate();
        m_isGraphLoaded = true;
        if (shouldPinGraph) m_graphInflateMutex.unlock();
        }*/
    }

//=======================================================================================
// @bsimethod                                                  Elenie.Godzaridis 03/15
//=======================================================================================
template <class POINT, class EXTENT> void SMMeshIndexNode<POINT, EXTENT>::StoreGraph() const
    {
 /*   const_cast<SMMeshIndexNode<POINT, EXTENT>*>(this)->ReleaseGraph();
    if (m_graphVec.size() > 0 && !m_graphVec.Discarded()) m_graphVec.Discard();
        m_nodeHeader.m_graphID = m_graphVec.GetBlockID();*/
    }

template <class POINT, class EXTENT> void SMMeshIndexNode<POINT, EXTENT>::PushPtsIndices(const int32_t* indices, size_t size)
    {    
    RefCountedPtr<SMMemoryPoolVectorItem<int32_t>> ptsIndicePtr = GetPtsIndicePtr();
    bool result = ptsIndicePtr->push_back(indices, size);
    assert(result);
    }

template <class POINT, class EXTENT> void SMMeshIndexNode<POINT, EXTENT>::ReplacePtsIndices(const int32_t* indices, size_t size)
    {
    RefCountedPtr<SMMemoryPoolVectorItem<int32_t>> ptsIndicePtr = GetPtsIndicePtr();
    ptsIndicePtr->clear();
    bool result = ptsIndicePtr->push_back(indices, size);
    assert(result);
    }

template <class POINT, class EXTENT> void SMMeshIndexNode<POINT, EXTENT>::ClearPtsIndices()
    {
    RefCountedPtr<SMMemoryPoolVectorItem<int32_t>> ptsIndicePtr = GetPtsIndicePtr();
    ptsIndicePtr->clear();    
    }

template <class POINT, class EXTENT> void SMMeshIndexNode<POINT, EXTENT>::PushUV( const DPoint2d* uv, size_t size) 
    {
    RefCountedPtr<SMMemoryPoolVectorItem<DPoint2d>> uvCoordsPtr = GetUVCoordsPtr();    
    bool result = uvCoordsPtr->push_back(uv, size);
    assert(result);    
    m_nodeHeader.m_uvID = GetBlockID();    
    }

template <class POINT, class EXTENT> void SMMeshIndexNode<POINT, EXTENT>::PushTexture(const Byte* texture, size_t size)
    {
    assert(!GetTexturePtr().IsValid());

    RefCountedPtr<SMStoredMemoryPoolBlobItem<Byte>> storedMemoryPoolVector(new SMStoredMemoryPoolBlobItem<Byte>(GetBlockID().m_integerID, GetTextureStore().GetPtr(), texture, size, SMPoolDataTypeDesc::Texture));
    SMMemoryPoolItemBasePtr poolItem(storedMemoryPoolVector.get());
    m_texturePoolItemId = GetMemoryPool()->AddItem(poolItem);
    assert(m_texturePoolItemId != SMMemoryPool::s_UndefinedPoolItemId);  
    m_nodeHeader.m_isTextured = true;
    m_nodeHeader.m_textureID.push_back(GetBlockID());
    m_nodeHeader.m_nbTextures = 1;
    }

template <class POINT, class EXTENT> void SMMeshIndexNode<POINT, EXTENT>::PushUVsIndices(size_t texture_id, const int32_t* uvsIndices, size_t size)
    {
    RefCountedPtr<SMMemoryPoolVectorItem<int32_t>> uvPtsIndicePtr = GetUVsIndicesPtr();    
    bool result = uvPtsIndicePtr->push_back(uvsIndices, size);
    assert(result);
    //assert(m_nodeHeader.m_uvsIndicesID.size() == 0);
    m_nodeHeader.m_uvsIndicesID.push_back(GetBlockID());
    }

//=======================================================================================
// @bsimethod                                                   Mathieu.St-Pierre 08/14
//=======================================================================================
template<class POINT, class EXTENT> ISMPointIndexMesher<POINT, EXTENT>* SMMeshIndexNode<POINT, EXTENT>::GetMesher2_5d() const
    {
    if (!IsLoaded())
        Load();
    // Non validation of invariants in intentional ... this gets called during a
    // temporary state during the creation of sub-nodes, by the subnodes
    return(m_mesher2_5d);
    }

//=======================================================================================
// @bsimethod                                                   Mathieu.St-Pierre 08/14
//=======================================================================================
template<class POINT, class EXTENT> ISMPointIndexMesher<POINT, EXTENT>* SMMeshIndexNode<POINT, EXTENT>::GetMesher3d() const
    {
    if (!IsLoaded())
        Load();
    // Non validation of invariants in intentional ... this gets called during a
    // temporary state during the creation of sub-nodes, by the subnodes
    return(m_mesher3d);
    }


//=======================================================================================
// @bsimethod                                                   Mathieu.St-Pierre 08/14
//=======================================================================================
template<class POINT, class EXTENT> void SMMeshIndexNode<POINT, EXTENT>::Mesh()
    {
    if (!IsLoaded())
        Load();


    HINVARIANTS;

    // If there are sub-nodes and these need filtering then first do the subnodes
    if (HasRealChildren())
        {
        if (IsParentOfARealUnsplitNode())
            {
#ifdef __HMR_DEBUG
            if ((static_cast<SMMeshIndexNode<POINT, EXTENT>*>(&*m_pSubNodeNoSplit)->m_unspliteable) || (static_cast<SMMeshIndexNode<POINT, EXTENT>*>(&*m_pSubNodeNoSplit)->m_parentOfAnUnspliteableNode))
                this->m_parentOfAnUnspliteableNode = true;
#endif                        

            if (static_cast<SMMeshIndexNode<POINT, EXTENT>*>(&*m_pSubNodeNoSplit)->NeedsMeshing())
                static_cast<SMMeshIndexNode<POINT, EXTENT>*>(&*m_pSubNodeNoSplit)->Mesh();
            }
        else
            {
            for (size_t indexNode = 0; indexNode < m_nodeHeader.m_numberOfSubNodesOnSplit; indexNode++)
                {
#ifdef __HMR_DEBUG
                if ((static_cast<SMMeshIndexNode<POINT, EXTENT>*>(&*(m_apSubNodes[indexNode]))->m_unspliteable) || (static_cast<SMMeshIndexNode<POINT, EXTENT>*>(&*(m_apSubNodes[indexNode]))->m_parentOfAnUnspliteableNode))
                    this->m_parentOfAnUnspliteableNode = true;
#endif
                if (static_cast<SMMeshIndexNode<POINT, EXTENT>*>(&*(m_apSubNodes[indexNode]))->NeedsMeshing())
                    {
                    if (s_useThreadsInMeshing && m_nodeHeader.m_level == 0 && !m_nodeHeader.m_arePoints3d)
                        {
                        RunOnNextAvailableThread(std::bind([] (SMMeshIndexNode<POINT, EXTENT>* node,size_t threadId) ->void
                            {
                            node->Mesh();
                            SetThreadAvailableAsync(threadId);
                            }, static_cast<SMMeshIndexNode<POINT, EXTENT>*>(&*(m_apSubNodes[indexNode])), std::placeholders::_1));
                        }
                    else static_cast<SMMeshIndexNode<POINT, EXTENT>*>(&*(m_apSubNodes[indexNode]))->Mesh();
                    }
                }

            }

        }
    else
        {
        assert(this->NeedsMeshing() == true);
        //assert(this->m_nodeHeader.m_balanced == true);
            bool isMeshed;

            if (m_nodeHeader.m_arePoints3d)
                {
                isMeshed = m_mesher3d->Mesh(this);
                }
            else
                {
                isMeshed = m_mesher2_5d->Mesh(this);
                }

            if (isMeshed)
                {
                SetDirty(true);
                }
        }

    if (m_nodeHeader.m_level == 0 && s_useThreadsInMeshing)
        WaitForThreadStop();
    // Now filtering can be performed using the sub-nodes filtered data. This data
    // accessed using the HPMPooledVector interface the Node is a descendant of.
    // Do not hesitate to increase the HPMPooledVector interface if required.
    // The result of the filtering must be added to the Node itself in the
    // HPMVectorPool<POINT> descendant class using the push_back interface.
    // If refiltering is required then clear() must be called beforehand.
    // The member m_nodeHeader.m_filtered should be set to true after the filtering process
    // All members that must be serialized in the file must be added in the
    // m_nodeHeader fields/struct and these will automatically be serialized in the
    // store. Note that changing this structure automatically
    // renders invalid any previous file.

    ValidateInvariants();
    }

//=======================================================================================
// @bsimethod                                                   Mathieu.St-Pierre 08/14
//=======================================================================================
template<class POINT, class EXTENT> void SMMeshIndexNode<POINT, EXTENT>::Stitch(int pi_levelToStitch, vector<SMMeshIndexNode<POINT, EXTENT>*>* nodesToStitch)
    {
    if (!IsLoaded())
        Load();

    HINVARIANTS;

//    size_t nodeInd;

    if (pi_levelToStitch == -1 || this->m_nodeHeader.m_level == pi_levelToStitch && this->GetNbObjects() > 0)
        {
            if (nodesToStitch != 0)
                {
                nodesToStitch->push_back(this);
                }
            else
                {
#if 0
                bool wait = true;
                while (wait)
                    {
                    for (size_t t = 0; t < 8; ++t)
                        {
                        bool expected = false;
                        if (s_areThreadsBusy[t].compare_exchange_weak(expected, true))
                            {
                            wait = false;
                            size_t threadId = t;
                            std::atomic<bool>* areThreadsBusy = s_areThreadsBusy;
                            std::thread* threadP = s_threads;
                            s_threads[t] = std::thread([threadId, this, areThreadsBusy, threadP] ()
                                {
                                bool isStitched;

                                if (this->AreAllNeighbor2_5d() && !this->m_nodeHeader.m_arePoints3d)
                                    {
                                    isStitched = this->m_mesher2_5d->Stitch(this);
                                    }
                                else
                                    {
                                    isStitched = this->m_mesher3d->Stitch(this);
                                    }

                                if (isStitched)
                                    this->SetDirty(true);
                                SetThreadAvailableAsync(threadId);
                                /*  std::thread t = std::thread([areThreadsBusy, threadId, threadP] ()
                                      {
                                      threadP[threadId].join();
                                      bool expected = true;
                                      areThreadsBusy[threadId].compare_exchange_strong(expected, false);
                                      assert(expected);
                                      });
                                      t.detach();*/
                                });
                            break;
                            }
                        }
                    }
#elif 0
                RunOnNextAvailableThread(std::bind([] (SMMeshIndexNode<POINT, EXTENT>* node, size_t threadId)
                    {
                    bool isStitched;

                    if (node->AreAllNeighbor2_5d() && !node->m_nodeHeader.m_arePoints3d)
                        {
                        isStitched = node->m_mesher2_5d->Stitch(node);
                        }
                    else
                        {
                        isStitched = node->m_mesher3d->Stitch(node);
                        }

                    if (isStitched)
                        node->SetDirty(true);
                    SetThreadAvailableAsync(threadId);
                    },node);
#else
                bool isStitched;

                if (AreAllNeighbor2_5d() && !this->m_nodeHeader.m_arePoints3d)
                    {
                    isStitched = m_mesher2_5d->Stitch(this);
                    }
                else
                    {
                    isStitched = m_mesher3d->Stitch(this);
                    }

                if (isStitched)
                    SetDirty(true);
#endif
                }
            }
       // }

        if (pi_levelToStitch == -1 || (int)this->m_nodeHeader.m_level < pi_levelToStitch)
            {
            if (!m_nodeHeader.m_IsLeaf)
                {
                if (m_pSubNodeNoSplit != NULL)
                    {
#ifdef __HMR_DEBUG
                    if ((static_cast<SMMeshIndexNode<POINT, EXTENT>*>(&*m_pSubNodeNoSplit)->m_unspliteable) || (static_cast<SMMeshIndexNode<POINT, EXTENT>*>(&*m_pSubNodeNoSplit)->m_parentOfAnUnspliteableNode))
                        this->m_parentOfAnUnspliteableNode = true;
#endif

                    static_cast<SMMeshIndexNode<POINT, EXTENT>*>(&*m_pSubNodeNoSplit)->Stitch(pi_levelToStitch, nodesToStitch);

                    }
                else
                    {
                    for (size_t indexNode = 0; indexNode < m_nodeHeader.m_numberOfSubNodesOnSplit; indexNode++)
                        {
#ifdef __HMR_DEBUG
                        if ((static_cast<SMMeshIndexNode<POINT, EXTENT>*>(&*(m_apSubNodes[indexNode]))->m_unspliteable) || (static_cast<SMMeshIndexNode<POINT, EXTENT>*>(&*(m_apSubNodes[indexNode]))->m_parentOfAnUnspliteableNode))
                            this->m_parentOfAnUnspliteableNode = true;
#endif                
                        if (this->m_nodeHeader.m_level == 0 && nodesToStitch == 0 && pi_levelToStitch > 1 && s_useThreadsInStitching)
                            {
                            RunOnNextAvailableThread(std::bind([] (SMMeshIndexNode<POINT, EXTENT>* node, int pi_levelToStitch, size_t threadId) ->void
                                {
                                node->Stitch(pi_levelToStitch, 0);
                                SetThreadAvailableAsync(threadId);
                                }, static_cast<SMMeshIndexNode<POINT, EXTENT>*>(&*(m_apSubNodes[indexNode])), pi_levelToStitch, std::placeholders::_1));
                            }
                        else static_cast<SMMeshIndexNode<POINT, EXTENT>*>(&*(m_apSubNodes[indexNode]))->Stitch(pi_levelToStitch, nodesToStitch);
                        }
                    }
                }
            }
        //don't return until all threads are done
        if (m_nodeHeader.m_level == 0 && nodesToStitch == 0 && s_useThreadsInStitching)
            WaitForThreadStop();
       /* if (m_nodeHeader.m_level == 0 && pi_levelToStitch == 0)
            {
            m_nodeHeader.m_totalCountDefined = false;
            }*/
        // Now filtering can be performed using the sub-nodes filtered data. This data
        // accessed using the HPMPooledVector interface the Node is a descendant of.
        // Do not hesitate to increase the HPMPooledVector interface if required.
        // The result of the filtering must be added to the Node itself in the
        // HPMVectorPool<POINT> descendant class using the push_back interface.
        // If refiltering is required then clear() must be called beforehand.
        // The member m_nodeHeader.m_filtered should be set to true after the filtering process
        // All members that must be serialized in the file must be added in the
        // m_nodeHeader fields/struct and these will automatically be serialized in the
        // store. Note that changing this structure automatically
        // renders invalid any previous file.

        ValidateInvariants();
    }

inline bool IsLinearFeature(IDTMFile::FeatureType type)
    {
    DTMFeatureType dtmType = (DTMFeatureType)type;
    return dtmType == DTMFeatureType::Breakline || dtmType == DTMFeatureType::SoftBreakline || dtmType == DTMFeatureType::ContourLine || dtmType == DTMFeatureType::GraphicBreak;
    }

inline bool IsClosedFeature(IDTMFile::FeatureType type)
    {
    DTMFeatureType dtmType = (DTMFeatureType)type;
    return dtmType == DTMFeatureType::Hole || dtmType == DTMFeatureType::Island || dtmType == DTMFeatureType::Void || dtmType == DTMFeatureType::BreakVoid ||
        dtmType == DTMFeatureType::Polygon || dtmType == DTMFeatureType::Region || dtmType == DTMFeatureType::Contour || dtmType == DTMFeatureType::Hull ||
        dtmType == DTMFeatureType::DrapeVoid;
    }



static size_t s_featuresAddedToTree = 0;

//=======================================================================================
// @bsimethod                                                   Elenie.Godzaridis 08/15
//=======================================================================================
template<class EXTENT> void ClipFeatureDefinition(IDTMFile::FeatureType type, EXTENT clipExtent, bvector<DPoint3d>& points, DRange3d& extent, const bvector<DPoint3d>& origPoints, DRange3d& origExtent)
    {

    if (/*IsClosedFeature(type) ||*/ (origExtent.low.x >= ExtentOp<EXTENT>::GetXMin(clipExtent) && origExtent.low.y >= ExtentOp<EXTENT>::GetYMin(clipExtent) && origExtent.low.z >= ExtentOp<EXTENT>::GetZMin(clipExtent)
        && origExtent.high.x <= ExtentOp<EXTENT>::GetXMax(clipExtent) && origExtent.high.y <= ExtentOp<EXTENT>::GetYMax(clipExtent) && origExtent.high.z <= ExtentOp<EXTENT>::GetZMax(clipExtent)))
        {
        points.insert(points.end(), origPoints.begin(), origPoints.end());
        extent = origExtent;
        return;
        }
    DRange3d nodeRange = DRange3d::From(ExtentOp<EXTENT>::GetXMin(clipExtent), ExtentOp<EXTENT>::GetYMin(clipExtent), ExtentOp<EXTENT>::GetZMin(clipExtent),
                                        ExtentOp<EXTENT>::GetXMax(clipExtent), ExtentOp<EXTENT>::GetYMax(clipExtent), ExtentOp<EXTENT>::GetZMax(clipExtent));
    if (IsClosedFeature(type))
        {
        DPoint3d origins[6];
        DVec3d normals[6];
        nodeRange.Get6Planes(origins, normals);
        DPlane3d planes[6];
        for (size_t i = 0; i < 6; ++i)
            {
            planes[i] = DPlane3d::FromOriginAndNormal(origins[i], normals[i]);
            }

        points.insert(points.end(), origPoints.begin(), origPoints.end());
        for (auto& plane : planes)
            {
            double sign = 0;
            bool planeCutsPoly = false;
            for (size_t j = 0; j < points.size() && !planeCutsPoly; j++)
                {
                double sideOfPoint = plane.Evaluate(points[j]);
                if (fabs(sideOfPoint) < 1e-6) sideOfPoint = 0;
                if (sign == 0) sign = sideOfPoint;
                else if ((sign > 0 && sideOfPoint < 0) || (sign < 0 && sideOfPoint > 0))
                    planeCutsPoly = true;
                }
            if (!planeCutsPoly) continue;                
            bvector<DPoint3d> points2(points.size() + 10);
            int nPlaneClipSize = (int)points2.size();
            int nLoops = 0;
            bsiPolygon_clipToPlane(&points2[0], &nPlaneClipSize, &nLoops, (int)points2.size(), &points[0], (int)points.size(), &plane);
            if (nPlaneClipSize > 0)
                {
                points.clear();
                points2.resize(nPlaneClipSize);
                for (auto& pt : points2)
                    {
                    if (pt.x < DBL_MAX)
                        points.push_back(pt);
                    //else break;
                    }
                }
            }
        extent = DRange3d::From(points);
        return;
        }
    if (IsLinearFeature(type))
        {
        DPoint3d SENTINEL_PT = DPoint3d::From(DBL_MAX, DBL_MAX, DBL_MAX);
        bool withinExtent = false;
        for (size_t pt = 0; pt < origPoints.size(); ++pt)
            {
            bool isPointInRange = nodeRange.IsContained(origPoints[pt]);
            if (!withinExtent && isPointInRange && pt > 0)
                {
                points.push_back(origPoints[pt - 1]);
                }
            if (isPointInRange)
                {
                if (points.size() == 0) extent = DRange3d::From(origPoints[pt]);
                else extent.Extend(origPoints[pt]);
                points.push_back(origPoints[pt]);
                }
            if (!isPointInRange && withinExtent && pt < origPoints.size())
                {
                points.push_back(origPoints[pt]);
                points.push_back(SENTINEL_PT);
                }
            withinExtent = isPointInRange;
            }
        }
    }

template<class POINT, class EXTENT> void SMMeshIndexNode<POINT, EXTENT>::ReadFeatureDefinitions(bvector<bvector<DPoint3d>>& points, bvector<DTMFeatureType> & types)
    {
    for (size_t i = 0; i < m_featureDefinitions.size(); ++i)
        {
        bvector<DPoint3d> feature;
        if (!IsClosedFeature(m_featureDefinitions[i][0])) continue;
        for (size_t j = 1; j < m_featureDefinitions[i].size(); ++j)
            {
            if (m_featureDefinitions[i][j] < GetPointsPtr()->size()) feature.push_back(this->GetPointsPtr()->operator[](m_featureDefinitions[i][j]));
            }
        points.push_back(feature);
        types.push_back((DTMFeatureType)m_featureDefinitions[i][0]);
        }
    }

template<class POINT, class EXTENT> size_t SMMeshIndexNode<POINT, EXTENT>::AddFeatureDefinitionSingleNode(IDTMFile::FeatureType type, bvector<DPoint3d>& points, DRange3d& extent)
    {
    vector<int32_t> indexes;
    DRange3d nodeRange = DRange3d::From(ExtentOp<EXTENT>::GetXMin(m_nodeHeader.m_nodeExtent), ExtentOp<EXTENT>::GetYMin(m_nodeHeader.m_nodeExtent), ExtentOp<EXTENT>::GetZMin(m_nodeHeader.m_nodeExtent),
                                        ExtentOp<EXTENT>::GetXMax(m_nodeHeader.m_nodeExtent), ExtentOp<EXTENT>::GetYMax(m_nodeHeader.m_nodeExtent), ExtentOp<EXTENT>::GetZMax(m_nodeHeader.m_nodeExtent));
    for (auto pt : points)
        {
        if (pt.x == DBL_MAX)
            {
            indexes.push_back(INT_MAX);
            continue;
            }
        POINT pointToInsert = PointOp<POINT>::Create(pt.x, pt.y, pt.z);
        this->GetPointsPtr()->push_back(pointToInsert);
        indexes.push_back((int32_t)this->GetPointsPtr()->size() - 1);
        }
    if (m_featureDefinitions.capacity() < m_featureDefinitions.size() + 1) for (auto& def : m_featureDefinitions) if (!def.Discarded()) def.Discard();
    m_featureDefinitions.resize(m_featureDefinitions.size() + 1);
    auto& newFeatureDef = m_featureDefinitions.back();
    newFeatureDef.SetStore(dynamic_cast<SMMeshIndex<POINT, EXTENT>*>(m_SMIndex)->GetFeatureStore());
    newFeatureDef.SetPool(dynamic_cast<SMMeshIndex<POINT, EXTENT>*>(m_SMIndex)->GetFeaturePool());
    newFeatureDef.push_back((int32_t)type);
    newFeatureDef.push_back(&indexes[0], indexes.size());
    return 0;
    }

//=======================================================================================
// @bsimethod                                                   Elenie.Godzaridis 08/15
//=======================================================================================
    template<class POINT, class EXTENT> size_t SMMeshIndexNode<POINT, EXTENT>::AddFeatureDefinitionUnconditional(IDTMFile::FeatureType type, bvector<DPoint3d>& points, DRange3d& extent)
        {
        if (!IsLoaded())
            Load();
        if (m_DelayedSplitRequested)
            SplitNode(GetDefaultSplitPosition());
        
        DRange3d extentClipped;
        bvector<DPoint3d> pointsClipped;
        ClipFeatureDefinition(type, m_nodeHeader.m_nodeExtent, pointsClipped, extentClipped, points, extent);

        RefCountedPtr<SMMemoryPoolVectorItem<POINT>> pointsPtr(GetPointsPtr());

        if (!HasRealChildren() && pointsPtr->size() == 0) m_nodeHeader.m_arePoints3d = false;
        if (!m_nodeHeader.m_arePoints3d) SetNumberOfSubNodesOnSplit(4);        

        if (!HasRealChildren() && (pointsPtr->size() + pointsClipped.size() >= m_nodeHeader.m_SplitTreshold))
            {
            // There are too much objects ... need to split current node
            SplitNode(GetDefaultSplitPosition());
            }
        else if (m_delayedDataPropagation && (pointsPtr->size() + pointsClipped.size() >= m_nodeHeader.m_SplitTreshold))
            {
            PropagateDataDownImmediately(false);
            }
        if (pointsClipped.size() == 0) return false;


        m_nodeHeader.m_totalCount += pointsClipped.size();
        EXTENT featureExtent = ExtentOp<EXTENT>::Create(extentClipped.low.x, extentClipped.low.y, extentClipped.low.z, extentClipped.high.x, extentClipped.high.y, extentClipped.high.z);
        if (!m_nodeHeader.m_contentExtentDefined)
            {
            m_nodeHeader.m_contentExtent = featureExtent;
            m_nodeHeader.m_contentExtentDefined = true;
            }
        else
            {
            m_nodeHeader.m_contentExtent = ExtentOp<EXTENT>::MergeExtents(m_nodeHeader.m_contentExtent, featureExtent);
            }

        size_t added = 0;
        
        if (!HasRealChildren() || (m_delayedDataPropagation && (pointsPtr->size() + pointsClipped.size() < m_nodeHeader.m_SplitTreshold)))
            {
            ++s_featuresAddedToTree;
            vector<int32_t> indexes;
            DRange3d nodeRange = DRange3d::From(ExtentOp<EXTENT>::GetXMin(m_nodeHeader.m_nodeExtent), ExtentOp<EXTENT>::GetYMin(m_nodeHeader.m_nodeExtent), ExtentOp<EXTENT>::GetZMin(m_nodeHeader.m_nodeExtent),
                                                ExtentOp<EXTENT>::GetXMax(m_nodeHeader.m_nodeExtent), ExtentOp<EXTENT>::GetYMax(m_nodeHeader.m_nodeExtent), ExtentOp<EXTENT>::GetZMax(m_nodeHeader.m_nodeExtent));
            
            for (auto pt : pointsClipped)
                {
                if (pt.x == DBL_MAX)
                    {
                    indexes.push_back(INT_MAX);
                    continue;
                    }
                if (nodeRange.IsContained(pt)) ++added;
                POINT pointToInsert = PointOp<POINT>::Create(pt.x, pt.y, pt.z);
                pointsPtr->push_back(pointToInsert);
                indexes.push_back((int32_t)pointsPtr->size()-1);
                }
            if (m_featureDefinitions.capacity() < m_featureDefinitions.size() +1) for(auto& def : m_featureDefinitions) if(!def.Discarded()) def.Discard();
            m_featureDefinitions.resize(m_featureDefinitions.size() + 1);
            auto& newFeatureDef = m_featureDefinitions.back();
            newFeatureDef.SetStore(dynamic_cast<SMMeshIndex<POINT, EXTENT>*>(m_SMIndex)->GetFeatureStore());
            newFeatureDef.SetPool(dynamic_cast<SMMeshIndex<POINT, EXTENT>*>(m_SMIndex)->GetFeaturePool());
            newFeatureDef.push_back((int32_t)type);
            newFeatureDef.push_back(&indexes[0], indexes.size());
            }
        else
            {
            if (IsParentOfARealUnsplitNode())
                added = dynamic_pcast<SMMeshIndexNode<POINT, EXTENT>, SMPointIndexNode<POINT, EXTENT>>(m_pSubNodeNoSplit)->AddFeatureDefinitionUnconditional(type, pointsClipped, extentClipped);
            else
                {
                    for (size_t indexNode = 0; indexNode < m_nodeHeader.m_numberOfSubNodesOnSplit; indexNode++)
                        {
                        added += dynamic_pcast<SMMeshIndexNode<POINT, EXTENT>, SMPointIndexNode<POINT, EXTENT>>(m_apSubNodes[indexNode])->AddFeatureDefinition(type, pointsClipped, extentClipped, true);
                        }
                }
            }
     
        SetDirty(true);
        return added;
        }

    //=======================================================================================
    // @bsimethod                                                   Elenie.Godzaridis 08/15
    //=======================================================================================
    template<class POINT, class EXTENT>  size_t  SMMeshIndexNode<POINT, EXTENT>::AddFeatureDefinition(IDTMFile::FeatureType type, bvector<DPoint3d>& points, DRange3d& extent, bool ExtentFixed)
        {
        assert(points.size()>0);
        if (s_inEditing)
            {
            InvalidateFilteringMeshing();
            }
        if (m_DelayedSplitRequested)
            SplitNode(GetDefaultSplitPosition());

        if (!ExtentFixed && GetParentNode() == NULL && m_nodeHeader.m_IsLeaf)
            {
            m_nodeHeader.m_nodeExtent = ExtentOp<EXTENT>::MergeExtents(GetNodeExtent(), ExtentOp<EXTENT>::Create(extent.low.x, extent.low.y, extent.low.z, extent.high.x, extent.high.y, extent.high.z));

            if (ExtentOp<EXTENT>::GetThickness(m_nodeHeader.m_nodeExtent) < ExtentOp<EXTENT>::GetHeight(m_nodeHeader.m_nodeExtent) &&
                ExtentOp<EXTENT>::GetWidth(m_nodeHeader.m_nodeExtent) < ExtentOp<EXTENT>::GetHeight(m_nodeHeader.m_nodeExtent))
                {
                ExtentOp<EXTENT>::SetXMax(m_nodeHeader.m_nodeExtent, (ExtentOp<EXTENT>::GetXMin(m_nodeHeader.m_nodeExtent) + ExtentOp<EXTENT>::GetHeight(m_nodeHeader.m_nodeExtent)));
                ExtentOp<EXTENT>::SetZMax(m_nodeHeader.m_nodeExtent, (ExtentOp<EXTENT>::GetZMin(m_nodeHeader.m_nodeExtent) + ExtentOp<EXTENT>::GetHeight(m_nodeHeader.m_nodeExtent)));
                }
            else
                if (ExtentOp<EXTENT>::GetThickness(m_nodeHeader.m_nodeExtent) < ExtentOp<EXTENT>::GetWidth(m_nodeHeader.m_nodeExtent) &&
                    ExtentOp<EXTENT>::GetHeight(m_nodeHeader.m_nodeExtent) < ExtentOp<EXTENT>::GetWidth(m_nodeHeader.m_nodeExtent))
                    {
                    ExtentOp<EXTENT>::SetYMax(m_nodeHeader.m_nodeExtent, (ExtentOp<EXTENT>::GetYMin(m_nodeHeader.m_nodeExtent) + ExtentOp<EXTENT>::GetWidth(m_nodeHeader.m_nodeExtent)));
                    ExtentOp<EXTENT>::SetZMax(m_nodeHeader.m_nodeExtent, (ExtentOp<EXTENT>::GetZMin(m_nodeHeader.m_nodeExtent) + ExtentOp<EXTENT>::GetWidth(m_nodeHeader.m_nodeExtent)));
                    }
                else
                    if (ExtentOp<EXTENT>::GetWidth(m_nodeHeader.m_nodeExtent) < ExtentOp<EXTENT>::GetThickness(m_nodeHeader.m_nodeExtent) &&
                        ExtentOp<EXTENT>::GetHeight(m_nodeHeader.m_nodeExtent) < ExtentOp<EXTENT>::GetThickness(m_nodeHeader.m_nodeExtent))
                        {
                        ExtentOp<EXTENT>::SetXMax(m_nodeHeader.m_nodeExtent, (ExtentOp<EXTENT>::GetXMin(m_nodeHeader.m_nodeExtent) + ExtentOp<EXTENT>::GetThickness(m_nodeHeader.m_nodeExtent)));
                        ExtentOp<EXTENT>::SetYMax(m_nodeHeader.m_nodeExtent, (ExtentOp<EXTENT>::GetYMin(m_nodeHeader.m_nodeExtent) + ExtentOp<EXTENT>::GetThickness(m_nodeHeader.m_nodeExtent)));
                        }

            RefCountedPtr<SMMemoryPoolVectorItem<POINT>> pointsPtr(GetPointsPtr());

            if (points.size() + pointsPtr->size() >= m_nodeHeader.m_SplitTreshold)
                {
                return AddFeatureDefinition(type, points, extent,true);
                }
            else
                {
                return AddFeatureDefinitionUnconditional(type,points,extent);              
                }
        }
    else
        {
        DRange3d nodeRange = DRange3d::From(ExtentOp<EXTENT>::GetXMin(m_nodeHeader.m_nodeExtent), ExtentOp<EXTENT>::GetYMin(m_nodeHeader.m_nodeExtent), ExtentOp<EXTENT>::GetZMin(m_nodeHeader.m_nodeExtent),
                                            ExtentOp<EXTENT>::GetXMax(m_nodeHeader.m_nodeExtent), ExtentOp<EXTENT>::GetYMax(m_nodeHeader.m_nodeExtent), ExtentOp<EXTENT>::GetZMax(m_nodeHeader.m_nodeExtent));
        if (extent.IntersectsWith(nodeRange))
            {
            return AddFeatureDefinitionUnconditional(type, points, extent);
            }
        }
        return 0;

    }

//=======================================================================================
// @bsimethod                                                   Elenie.Godzaridis 08/15
//=======================================================================================
template<class POINT, class EXTENT>  size_t SMMeshIndexNode<POINT, EXTENT>::CountAllFeatures()
    {
    size_t nFeatures = IsLeaf() ? m_featureDefinitions.size() : 0;
    if (m_pSubNodeNoSplit != NULL && !m_pSubNodeNoSplit->IsVirtualNode())
        {
        nFeatures += dynamic_pcast<SMMeshIndexNode<POINT, EXTENT>, SMPointIndexNode<POINT, EXTENT>>(m_pSubNodeNoSplit)->CountAllFeatures();
        }
    else if (!IsLeaf())
        {
        for (size_t indexNodes = 0; indexNodes < m_nodeHeader.m_numberOfSubNodesOnSplit; indexNodes++)
            {
            assert(m_apSubNodes[indexNodes] != nullptr);
            nFeatures += dynamic_pcast<SMMeshIndexNode<POINT, EXTENT>, SMPointIndexNode<POINT, EXTENT>>(m_apSubNodes[indexNodes])->CountAllFeatures();
            }
        }
    return nFeatures;
    }

//=======================================================================================
// @bsimethod                                                   Elenie.Godzaridis 08/15
//=======================================================================================
template<class POINT, class EXTENT>  void SMMeshIndexNode<POINT, EXTENT>::OnPushNodeDown()
    {
    PropagateFeaturesToChildren();
    }

//=======================================================================================
// @bsimethod                                                   Elenie.Godzaridis 08/15
//=======================================================================================
template<class POINT, class EXTENT>  void SMMeshIndexNode<POINT, EXTENT>::OnPropagateDataDown()
    {
    PropagateFeaturesToChildren();
    }

//=======================================================================================
// @bsimethod                                                   Elenie.Godzaridis 08/15
//=======================================================================================
template<class POINT, class EXTENT>  void SMMeshIndexNode<POINT, EXTENT>::PropagateFeaturesToChildren()
    {
    bvector<bvector<DPoint3d>> featurePoints(m_featureDefinitions.size());
    bvector<DRange3d> extents(m_featureDefinitions.size());
    size_t featureId = 0;
    bvector<size_t> indices;
    vector<size_t> sentinels(m_featureDefinitions.size());
    DPoint3d SENTINEL_PT = DPoint3d::From(DBL_MAX, DBL_MAX, DBL_MAX);
    if (m_featureDefinitions.size() == 0) return;
    DRange3d nodeRange = DRange3d::From(ExtentOp<EXTENT>::GetXMin(m_nodeHeader.m_nodeExtent), ExtentOp<EXTENT>::GetYMin(m_nodeHeader.m_nodeExtent), ExtentOp<EXTENT>::GetZMin(m_nodeHeader.m_nodeExtent),
                                        ExtentOp<EXTENT>::GetXMax(m_nodeHeader.m_nodeExtent), ExtentOp<EXTENT>::GetYMax(m_nodeHeader.m_nodeExtent), ExtentOp<EXTENT>::GetZMax(m_nodeHeader.m_nodeExtent));

    RefCountedPtr<SMMemoryPoolVectorItem<POINT>> pointsPtr(GetPointsPtr());

    for (auto& feature : m_featureDefinitions)
        {
        --s_featuresAddedToTree;
        for (size_t pt = 1; pt < feature.size(); ++pt)
            {
            if (feature[pt] < INT_MAX)
                {
                POINT featurePt = pointsPtr->operator[](feature[pt]);
                featurePoints[featureId].push_back(DPoint3d::From(PointOp<POINT>::GetX(featurePt), PointOp<POINT>::GetY(featurePt), PointOp<POINT>::GetZ(featurePt)));
                
                if (!nodeRange.IsContained(featurePoints[featureId].back())) ++sentinels[featureId];
                if (featurePoints[featureId].size() == 1) extents[featureId] = DRange3d::From(featurePoints[featureId].back());
                else extents[featureId].Extend(featurePoints[featureId].back());
                indices.push_back(feature[pt]);
                }
            else
                {
                featurePoints[featureId].push_back(SENTINEL_PT);
                ++sentinels[featureId];
                }
            }
        ++featureId;
        }    

    for (auto& index : indices)
        {        
        for (auto& pair : m_nodeHeader.m_3dPointsDescBins)
            {
            if (pair.m_startIndex > index) --pair.m_startIndex;
            }
        }

    pointsPtr->erase(indices);

    if (m_pSubNodeNoSplit != NULL && !m_pSubNodeNoSplit->IsVirtualNode())
        {
        for (size_t i = 0; i < featurePoints.size(); ++i)
            dynamic_pcast<SMMeshIndexNode<POINT, EXTENT>, SMPointIndexNode<POINT, EXTENT>>(m_pSubNodeNoSplit)->AddFeatureDefinitionUnconditional((IDTMFile::FeatureType)m_featureDefinitions[i][0], featurePoints[i], extents[i]);
        }
    else if (!IsLeaf())
        {
        for (size_t i = 0; i < featurePoints.size(); ++i)
            {
            size_t added = 0;
            if (featurePoints[i].size() <= 1) continue;
            for (size_t indexNodes = 0; indexNodes < m_nodeHeader.m_numberOfSubNodesOnSplit; indexNodes++)
                added += dynamic_pcast<SMMeshIndexNode<POINT, EXTENT>, SMPointIndexNode<POINT, EXTENT>>(m_apSubNodes[indexNodes])->AddFeatureDefinition((IDTMFile::FeatureType)m_featureDefinitions[i][0], featurePoints[i], extents[i], true);

            assert(added >= featurePoints[i].size() - sentinels[i]);
            }
        }
    for (auto& vec : m_featureDefinitions)
        {
        vec.clear();
        vec.Discard();
        }
    m_featureDefinitions.clear();

    }
//=======================================================================================
// @bsimethod                                                   Elenie.Godzaridis 02/16
//=======================================================================================
template<class POINT, class EXTENT>  void SMMeshIndexNode<POINT, EXTENT>::ClipActionRecursive(ClipAction action, uint64_t clipId, DRange3d& extent,bool setToggledWhenIdIsOn)
    {
    if (!IsLoaded()) Load();
    if (/*size() == 0 || m_nodeHeader.m_nbFaceIndexes < 3*/m_nodeHeader.m_totalCount == 0) return;
    DRange3d nodeRange = DRange3d::From(ExtentOp<EXTENT>::GetXMin(m_nodeHeader.m_nodeExtent), ExtentOp<EXTENT>::GetYMin(m_nodeHeader.m_nodeExtent), ExtentOp<EXTENT>::GetZMin(m_nodeHeader.m_nodeExtent),
                                        ExtentOp<EXTENT>::GetXMax(m_nodeHeader.m_nodeExtent), ExtentOp<EXTENT>::GetYMax(m_nodeHeader.m_nodeExtent), ExtentOp<EXTENT>::GetZMax(m_nodeHeader.m_nodeExtent));
    if (!extent.IntersectsWith(nodeRange, 2)) return;
    bool clipApplied = true;
    switch (action)
        {
        case ClipAction::ACTION_ADD:
            clipApplied = AddClip(clipId, false, setToggledWhenIdIsOn);
            break;
        case ClipAction::ACTION_MODIFY:
            clipApplied = ModifyClip(clipId, false, setToggledWhenIdIsOn);
            break;
        case ClipAction::ACTION_DELETE:
            clipApplied = DeleteClip(clipId, false, setToggledWhenIdIsOn);
            break;
        }
    if (!clipApplied) return;
    if (m_pSubNodeNoSplit != NULL && !m_pSubNodeNoSplit->IsVirtualNode())
        {
        dynamic_pcast<SMMeshIndexNode<POINT, EXTENT>, SMPointIndexNode<POINT, EXTENT>>(m_pSubNodeNoSplit)->ClipActionRecursive(action, clipId, extent, setToggledWhenIdIsOn);
        }
    else if (m_nodeHeader.m_numberOfSubNodesOnSplit > 1 && m_apSubNodes[0] != nullptr)
        {
        for (size_t indexNodes = 0; indexNodes < m_nodeHeader.m_numberOfSubNodesOnSplit; indexNodes++)
            {
            if (m_apSubNodes[indexNodes] != nullptr)
                dynamic_pcast<SMMeshIndexNode<POINT, EXTENT>, SMPointIndexNode<POINT, EXTENT>>(m_apSubNodes[indexNodes])->ClipActionRecursive(action, clipId, extent, setToggledWhenIdIsOn);
            }
        }
    }

//=======================================================================================
// @bsimethod                                                   Elenie.Godzaridis 10/15
//=======================================================================================
template<class POINT, class EXTENT>  void SMMeshIndexNode<POINT, EXTENT>::AddClipDefinitionRecursive(bvector<DPoint3d>& points, DRange3d& extent)
    {
    uint64_t id = -1;
    if (bsiGeom_getXYPolygonArea(&points[0], (int)points.size()) < 0) //need to flip polygon so it's counterclockwise
        {
        DPoint3d* flippedPts = new DPoint3d[points.size()];
        for (size_t pt = 0; pt < points.size(); ++pt) flippedPts[pt] = points[points.size() - 1 - pt];
        id = GetClipRegistry()->AddClip(flippedPts, points.size()) + 1;
        delete[] flippedPts;
        }
    else id = GetClipRegistry()->AddClip(&points[0], points.size()) + 1;
    bool wasClipAdded = AddClip(id, false);
    if (!wasClipAdded) return;
    if (m_pSubNodeNoSplit != NULL && !m_pSubNodeNoSplit->IsVirtualNode())
        {
        dynamic_pcast<SMMeshIndexNode<POINT, EXTENT>, SMPointIndexNode<POINT, EXTENT>>(m_pSubNodeNoSplit)->AddClipDefinitionRecursive(points,extent);
        }
    else if (!IsLeaf())
        {
        for (size_t indexNodes = 0; indexNodes < m_nodeHeader.m_numberOfSubNodesOnSplit; indexNodes++)
            {
            if(m_apSubNodes[indexNodes] != nullptr)
            dynamic_pcast<SMMeshIndexNode<POINT, EXTENT>, SMPointIndexNode<POINT, EXTENT>>(m_apSubNodes[indexNodes])->AddClipDefinitionRecursive(points,extent);
            }
        }
    }


//=======================================================================================
// @bsimethod                                                   Elenie.Godzaridis 10/15
//=======================================================================================
template<class POINT, class EXTENT>
void SMMeshIndexNode<POINT, EXTENT>::SplitMeshForChildNodes()
    {
    DRange3d contentRange = DRange3d::From(ExtentOp<EXTENT>::GetXMin(m_nodeHeader.m_contentExtent), ExtentOp<EXTENT>::GetYMin(m_nodeHeader.m_contentExtent), ExtentOp<EXTENT>::GetZMin(m_nodeHeader.m_contentExtent),
                                        ExtentOp<EXTENT>::GetXMax(m_nodeHeader.m_contentExtent), ExtentOp<EXTENT>::GetYMax(m_nodeHeader.m_contentExtent), ExtentOp<EXTENT>::GetZMax(m_nodeHeader.m_contentExtent));
    IScalableMeshMeshPtr meshPtr = nullptr;

    RefCountedPtr<SMMemoryPoolVectorItem<POINT>> pointsPtr(GetPointsPtr());

    for (auto& nodeP : m_apSubNodes)
        {        
        bvector<DPoint3d> pts(pointsPtr->size());
        vector<POINT> nodePts(pointsPtr->size());
        for (size_t pointInd = 0; pointInd < pointsPtr->size(); pointInd++)
            {
            pts[pointInd].x =pointsPtr->operator[](pointInd).x;
            pts[pointInd].y = pointsPtr->operator[](pointInd).y;
            pts[pointInd].z = pointsPtr->operator[](pointInd).z;
            nodePts[pointInd] = pointsPtr->operator[](pointInd);
            }
        
        RefCountedPtr<SMMemoryPoolVectorItem<int32_t>> ptIndices(GetPtsIndicePtr());

        if (!ptIndices.IsValid() || ptIndices->size() <= 3)
            continue;

        IScalableMeshMeshPtr meshPtr = IScalableMeshMesh::Create(pointsPtr->size(), &pts[0], ptIndices->size(), &(*ptIndices)[0], 0, 0, 0, 0, 0, 0);
        ScalableMeshMesh* meshP = (ScalableMeshMesh*)meshPtr.get();
        vector<int32_t> childIndices;
        DRange3d nodeRange = DRange3d::From(ExtentOp<EXTENT>::GetXMin(nodeP->m_nodeHeader.m_nodeExtent), ExtentOp<EXTENT>::GetYMin(nodeP->m_nodeHeader.m_nodeExtent), ExtentOp<EXTENT>::GetZMin(nodeP->m_nodeHeader.m_nodeExtent),
                                            ExtentOp<EXTENT>::GetXMax(nodeP->m_nodeHeader.m_nodeExtent), ExtentOp<EXTENT>::GetYMax(nodeP->m_nodeHeader.m_nodeExtent), ExtentOp<EXTENT>::GetZMax(nodeP->m_nodeHeader.m_nodeExtent));

        
        ClipMeshToNodeRange<POINT, EXTENT>(childIndices, nodePts, pts, nodeP->m_nodeHeader.m_contentExtent, nodeRange, meshP);
        if (childIndices.size() == 0) continue;
        nodeP->m_nodeHeader.m_nbFaceIndexes = childIndices.size();
        DRange3d childContentRange;
        childContentRange.IntersectionOf(contentRange, nodeRange);
        nodeP->m_nodeHeader.m_contentExtent = ExtentOp<EXTENT>::Create(childContentRange.low.x, childContentRange.low.y, childContentRange.low.z, childContentRange.high.x, childContentRange.high.y, childContentRange.high.z);
        nodeP->m_nodeHeader.m_contentExtentDefined = true;
        dynamic_pcast<SMMeshIndexNode<POINT,EXTENT>,SMPointIndexNode<POINT,EXTENT>>(nodeP)->PushPtsIndices(&childIndices[0], childIndices.size());                

        RefCountedPtr<SMMemoryPoolVectorItem<POINT>> pointsPtr(nodeP->GetPointsPtr());
        pointsPtr->push_back(&nodePts[0], nodePts.size());
        nodeP->m_nodeHeader.m_totalCount = pointsPtr->size();
        nodeP->SetDirty(true);
        meshPtr = nullptr;
        }
    }


extern size_t s_nCreatedNodes;

void CollectNextFeatureEdges(MTGGraph*graphP, MTGNodeId current, int tagValueI, MTGMask visitedMask, bvector<int32_t>& edges)
    {
    bool hasEdges = true;
    do
        {
        int vIndex = -1;
        graphP->TryGetLabel(current, 0, vIndex);
        graphP->SetMaskAt(current, visitedMask);
        edges.push_back(vIndex - 1);
        MTGNodeId next = graphP->FSucc(current);
        bool foundNext = false;
        MTGARRAY_VERTEX_LOOP(edge, graphP, next)
            {
            int tagValue = -1;
            graphP->TryGetLabel(next, 2, tagValue);
            if (tagValueI == tagValue)
                {
                current = edge;
                foundNext = true;
                break;
                }
            }
        MTGARRAY_END_VERTEX_LOOP(edge, graphP, next)
            if (graphP->GetMaskAt(current, visitedMask)) hasEdges = false;
        if (!foundNext) hasEdges = false;
        }
    while (hasEdges);
    }

void SortDefinitionsBasedOnNodeBounds(bvector<bvector<int32_t>>& featureDefs, const DRange3d& extent, const DPoint3d* pts, const size_t nPts)
    {
    bvector<bvector<bpair<int,int>>> featuresBeginOrEndOnEdge(6);
    DPoint3d origins[6];
    DVec3d normals[6];
    extent.Get6Planes(origins, normals);
    DPlane3d planes[6];
    size_t nOfFeaturesToLink = 0;
    for (size_t i = 0; i < 6; ++i)
        planes[i] = DPlane3d::FromOriginAndNormal(origins[i], normals[i]);

    for (auto& def : featureDefs)
        {
        if (!IsClosedFeature(def[0])) continue;
        bool isOnEdge = false;
        for (size_t i = 0; i < 6; ++i)
            {
            if (fabs(planes[i].Evaluate(pts[def[1]])) < 1e-4)
                {
                featuresBeginOrEndOnEdge[i].push_back(make_bpair(0, (int)(&def - &featureDefs.front())));
                isOnEdge = true;
                }
            else if (fabs(planes[i].Evaluate(pts[def[def.size()-2]])) < 1e-4)
                {
                featuresBeginOrEndOnEdge[i].push_back(make_bpair(1, (int)(&def - &featureDefs.front())));
                isOnEdge = true;
                }
            }
        if (isOnEdge) nOfFeaturesToLink++;
        }
    bvector<bpair<int,int>> idxOrder;
    for (size_t i = 0; i < 6; ++i)
        for (auto& idx : featuresBeginOrEndOnEdge[i])idxOrder.push_back(idx);

    int currentId = 0;
    bvector<bvector<int32_t>> mergedFeatures;
    bvector<int32_t> currentFeature;
    std::set<int> usedFeatures;
    std::set<int> checkIds;
    while (usedFeatures.size() < nOfFeaturesToLink && checkIds.size() < idxOrder.size() && currentId < idxOrder.size())
        {
        if (currentFeature.size() > 1)
            {
            currentFeature.push_back(currentFeature[1]);
            mergedFeatures.push_back(currentFeature);
            currentFeature.clear();
            }
        if (checkIds.count(currentId) != 0 || usedFeatures.count(idxOrder[currentId].second) != 0)
            {
            currentId++;
            continue;
            }
        checkIds.insert(currentId);
        int feaId = idxOrder[currentId].second;
        if (currentFeature.empty()) currentFeature.push_back(featureDefs[feaId][0]);
        if (idxOrder[currentId].first == 1) currentFeature.insert(currentFeature.end(), featureDefs[feaId].begin() + 1, featureDefs[feaId].end()-1);
        else currentFeature.insert(currentFeature.end(), featureDefs[feaId].rbegin()+1, featureDefs[feaId].rend() - 1);
        usedFeatures.insert(feaId);
        ++currentId;
        int iterations = 0;
        while (currentId < idxOrder.size())
            {
            int feaId = idxOrder[currentId].second;
            if (usedFeatures.count(feaId) != 0) break;
            usedFeatures.insert(feaId);
            checkIds.insert(currentId);
            if (idxOrder[currentId].first == 1) currentFeature.insert(currentFeature.end(), featureDefs[feaId].begin() + 1, featureDefs[feaId].end()-1);
            else currentFeature.insert(currentFeature.end(), featureDefs[feaId].rbegin()+1, featureDefs[feaId].rend() - 1);

            if (currentFeature.back() == currentFeature[1]) break;
            if (iterations % 2 != 0) ++currentId;
            else
                {
                size_t id = 0;
                for (id = currentId + 1; id < idxOrder.size(); ++id)
                    if (idxOrder[id].second == feaId)
                        {
                        break;
                        }
                currentId = (int)id + 1;
                }
            }
        currentId = 0;

        }
    if (currentFeature.size() > 1)
        {
        currentFeature.push_back(currentFeature[1]);
        mergedFeatures.push_back(currentFeature);
        currentFeature.clear();
        }
    for (auto it = usedFeatures.begin(); it != usedFeatures.end(); ++it)
        featureDefs[*it].clear();
    for (auto& feature : mergedFeatures) featureDefs.push_back(feature);
    }

//=======================================================================================
// @bsimethod                                                   Elenie.Godzaridis 4/16
//=======================================================================================
template<class POINT, class EXTENT>
void SMMeshIndexNode<POINT, EXTENT>::CollectFeatureDefinitionsFromGraph(MTGGraph* graph, size_t maxPtID)
    {
    // MTGMask visitedMask = graph->GrabMask();
    bvector<bvector<int32_t>> features;
    bvector<bvector<int32_t>> featureDefs;
    /*    bvector<int32_t> currentFeature;
        MTGARRAY_SET_LOOP(edgeID, graph)
        {
        if (!graph->GetMaskAt(edgeID, visitedMask))
        {
        graph->SetMaskAt(edgeID, visitedMask);
        int tagValue = -1;
        graph->TryGetLabel(edgeID, 2, tagValue);
        if (IsClosedFeature(tagValue))
        {
        if (currentFeature.size() > 0)
        {
        features.push_back(currentFeature);
        currentFeature.clear();
        }
        currentFeature.push_back(tagValue);
        MTGNodeId current = edgeID;
        bvector<int32_t> left;
        bvector<int32_t> right;
        CollectNextFeatureEdges(graph, current, tagValue, visitedMask,left);
        CollectNextFeatureEdges(graph, graph->EdgeMate(current), tagValue, visitedMask, right);
        currentFeature.insert(currentFeature.end(), left.rbegin(), left.rend());
        currentFeature.insert(currentFeature.end(), right.begin(), right.end());

        }
        }
        }
        MTGARRAY_END_SET_LOOP(edgeID, graph)
        graph->ClearMask(visitedMask);
        graph->DropMask(visitedMask);
        if (currentFeature.size() > 0)
        features.push_back(currentFeature);*/
    std::vector<int> temp;
    std::map<int, int> componentForPoints;
    ReadFeatureTags(graph, temp, features, componentForPoints);

    std::map<int,bvector<std::set<int32_t>>> ptsMatch;
    for (auto& feature : features)
        {
        int tag = feature[0];
        if (ptsMatch.count(tag) == 0)
            {
            ptsMatch[tag] = bvector<std::set<int32_t>>(maxPtID);
            }
        ptsMatch[tag][feature[1]].insert(feature[2]);
        ptsMatch[tag][feature[2]].insert(feature[1]);
        }
    for (auto& it : ptsMatch)
        {
        int tag = it.first;
        int start = -1;
        for (size_t t = 0; t < ptsMatch[tag].size(); ++t)
            {
            if (ptsMatch[tag][t].size() == 1)
                {
                start = (int)t;
                break;
                }
            }
        while (start != -1)
            {
            bvector<int32_t> list;
            while (start != -1)
                {
                list.push_back(start);
                if (ptsMatch[tag][start].empty()) start = -1;
                else
                    {
                    int next = *(ptsMatch[tag][start].begin());
                    ptsMatch[tag][start].erase(next);
                    ptsMatch[tag][next].erase(start);
                    start = next;
                    }
                }
            if (!list.empty() && list.size() > 1)
                {
                if (IsClosedFeature(tag)) list.push_back(list.front());
                list.insert(list.begin(), tag);
                featureDefs.push_back(list);
               /* std::ofstream f;
                f.open((Utf8String("e:\\output\\scmesh\\2016-05-05\\feature_") + Utf8String(std::to_string(GetBlockID().m_integerID).c_str()) + Utf8String(std::to_string(featureDefs.size()).c_str())).c_str(), std::ios_base::trunc);
                for (auto& i : list)
                    {
                    f << i;
                    if ((&i - &list.front()) > 0) f << " " << operator[](i).x << " " << operator[](i).y << " " << operator[](i).z;
                    f << std::endl;
                    }
                f.close();*/
                }
            for (size_t t = 0; t < ptsMatch[tag].size(); ++t)
                {
                if (ptsMatch[tag][t].size() == 1)
                    {
                    start = (int)t;
                    break;
                    }
                }
            }
        }

    for (auto& definition : featureDefs)
        {
        bvector<int> feature1 = definition;
        for (auto it = featureDefs.begin(); feature1.size() > 0 && it != featureDefs.end(); ++it)
            {
            auto& nextDefinition = *it;
            if (definition != nextDefinition && nextDefinition.size() > 1 && componentForPoints.count(feature1.back()) != 0 && componentForPoints.count(nextDefinition[1]) != 0)
                {
                if (componentForPoints[feature1.back()] = componentForPoints[nextDefinition[1]])
                    {
                    feature1.insert(feature1.end(), nextDefinition.begin() + 1, nextDefinition.end());
                    nextDefinition.clear();
                    it = featureDefs.begin();
                    }
                }
            }
        definition = feature1;
        }

    //SortDefinitionsBasedOnNodeBounds(featureDefs, m_nodeHeader.m_nodeExtent, &this->operator[](0), this->size());

    for (auto& definition : featureDefs)
        {
        if (definition.size() < 2) continue;
        if (m_featureDefinitions.capacity() < m_featureDefinitions.size() + 1) for (auto& def : m_featureDefinitions) if (!def.Discarded()) def.Discard();
        m_featureDefinitions.resize(m_featureDefinitions.size() + 1);
        auto& newFeatureDef = m_featureDefinitions.back();
        newFeatureDef.SetStore(dynamic_cast<SMMeshIndex<POINT, EXTENT>*>(m_SMIndex)->GetFeatureStore());
        newFeatureDef.SetPool(dynamic_cast<SMMeshIndex<POINT, EXTENT>*>(m_SMIndex)->GetFeaturePool());
        newFeatureDef.push_back(&definition[0], definition.size());
        }
    }

//=======================================================================================
// @bsimethod                                                   Elenie.Godzaridis 12/15
//=======================================================================================
template<class POINT, class EXTENT>
void SMMeshIndexNode<POINT, EXTENT>::UpdateFromGraph(MTGGraph * graph, bvector<DPoint3d>& pointList)
    {
    std::vector<int> faceIndices;
    MTGMask visitedMask = graph->GrabMask();
    bvector<DPoint3d> retainedPts;
    bmap<DPoint3d, int, DPoint3dZYXTolerancedSortComparison> ptMap(DPoint3dZYXTolerancedSortComparison(10e-4, 0));
    bvector<int> indices(pointList.size(), -1);

    RefCountedPtr<SMMemoryPoolVectorItem<POINT>> pointsPtr = GetPointsPtr();

    MTGARRAY_SET_LOOP(edgeID, graph)
        {
        if (!graph->GetMaskAt(edgeID, visitedMask))
            {
            if ( FastCountNodesAroundFace(graph, edgeID) != 3)
                {
                int vIndex = -1;
                graph->TryGetLabel(edgeID, 0, vIndex);
                assert(vIndex > 0);
                assert(vIndex <= (int)pointList.size());
                if (indices[vIndex - 1] == -1)
                    {
                    if (ptMap.count(pointList[vIndex - 1]) == 0)
                        {
                        retainedPts.push_back(pointList[vIndex - 1]);
                        indices[vIndex - 1] = (int)retainedPts.size();
                        ptMap[pointList[vIndex - 1]] = (int)retainedPts.size();
                        }
                    else
                        {
                        indices[vIndex - 1] = ptMap[pointList[vIndex - 1]];
                        }
                    }
                int idx = indices[vIndex - 1];
                graph->TrySetLabel(edgeID, 0, idx);
                graph->SetMaskAt(edgeID, MTG_EXTERIOR_MASK);
                graph->SetMaskAt(graph->EdgeMate(edgeID), MTG_BOUNDARY_MASK);
                continue;
                }
            MTGARRAY_FACE_LOOP(faceID, graph, edgeID)
                {
                int vIndex = -1;
                graph->TryGetLabel(faceID, 0, vIndex);
                assert(vIndex > 0);
                assert(vIndex <= (int)pointList.size());
                if (indices[vIndex - 1] == -1)
                    {
                    if (ptMap.count(pointList[vIndex - 1]) == 0)
                        {
                        retainedPts.push_back(pointList[vIndex - 1]);
                        indices[vIndex - 1] = (int)retainedPts.size();
                        ptMap[pointList[vIndex - 1]] = (int)retainedPts.size();
                        }
                    else
                        {
                        indices[vIndex - 1] = ptMap[pointList[vIndex - 1]];
                        }
                    }
                int idx = indices[vIndex - 1];
                    faceIndices.push_back(idx);
                    graph->SetMaskAt(faceID, visitedMask);
                    if (graph->GetMaskAt(faceID, MTG_EXTERIOR_MASK)) graph->ClearMaskAt(faceID, MTG_EXTERIOR_MASK);
                    if (graph->GetMaskAt(faceID, MTG_BOUNDARY_MASK)) graph->ClearMaskAt(faceID, MTG_BOUNDARY_MASK);
                    graph->TrySetLabel(faceID, 0, idx);
                }
            MTGARRAY_END_FACE_LOOP(faceID, graph, edgeID)
            }
        }
    MTGARRAY_END_SET_LOOP(edgeID, graph)
        graph->ClearMask(visitedMask);
    graph->DropMask(visitedMask);
    RefCountedPtr<SMMemoryPoolGenericBlobItem<MTGGraph>> graphPtr(this->GetGraphPtr());

    if (graphPtr->EditData() != nullptr) delete graphPtr->EditData();
    MTGGraph* graphP  =  new MTGGraph(*graph);
    graphPtr->SetData(graphP);
    graphPtr->SetDirty();
    //this->SetGraphDirty();
    this->m_nodeHeader.m_nbFaceIndexes = faceIndices.size();
    assert(faceIndices.size() % 3 == 0);
    if (faceIndices.size() > 0 && retainedPts.size() > 0)
        {
        pointsPtr->clear();
        for (size_t i = 0; i < retainedPts.size(); ++i)
            pointsPtr->push_back(PointOp<POINT>::Create(retainedPts[i].x, retainedPts[i].y, retainedPts[i].z));
        this->m_nodeHeader.m_nodeCount = retainedPts.size();
        this->ReplacePtsIndices((int32_t*)&faceIndices[0], this->m_nodeHeader.m_nbFaceIndexes);
        }
    //CollectFeatureDefinitionsFromGraph(graph, retainedPts.size());
#if SM_OUTPUT_MESHES_GRAPH
    WString nameBefore = L"e:\\output\\scmesh\\2015-12-11\\afterfilter_";
    nameBefore.append(std::to_wstring(this->m_nodeHeader.m_level).c_str());
    nameBefore.append(L"_");
    nameBefore.append(std::to_wstring(ExtentOp<EXTENT>::GetXMin(this->m_nodeHeader.m_nodeExtent)).c_str());
    nameBefore.append(L"_");
    nameBefore.append(std::to_wstring(ExtentOp<EXTENT>::GetYMin(this->m_nodeHeader.m_nodeExtent)).c_str());
    nameBefore.append(L".m");
    size_t nVertices = retainedPts.size();
    size_t nIndices = this->m_nodeHeader.m_nbFaceIndexes;
    FILE* meshBeforeStitch = _wfopen(nameBefore.c_str(), L"wb");
    fwrite(&nVertices, sizeof(size_t), 1, meshBeforeStitch);
    fwrite(&retainedPts[0], sizeof(DPoint3d), nVertices, meshBeforeStitch);
    fwrite(&nIndices, sizeof(size_t), 1, meshBeforeStitch);

    RefCountedPtr<SMMemoryPoolVectorItem<int32_t>> ptIndices(pointsPtr->GetPtsIndicePtr());

    fwrite((int32_t*)&(*ptIndices)[0], sizeof(int32_t), nIndices, meshBeforeStitch);
    fclose(meshBeforeStitch);
#endif
    }

//=======================================================================================
// @bsimethod                                                   Elenie.Godzaridis 10/15
//=======================================================================================
template<class POINT, class EXTENT>
void SMMeshIndexNode<POINT, EXTENT>::SplitNodeBasedOnImageRes()
    {
    HPRECONDITION(IsLeaf());
    POINT splitPosition = GetDefaultSplitPosition();
    if (m_nodeHeader.m_numberOfSubNodesOnSplit == 4)
        {

        m_apSubNodes[0] = this->CloneChild(ExtentOp<EXTENT>::Create(ExtentOp<EXTENT>::GetXMin(m_nodeHeader.m_nodeExtent),
            PointOp<POINT>::GetY(splitPosition),
            ExtentOp<EXTENT>::GetZMin(m_nodeHeader.m_nodeExtent),
            PointOp<POINT>::GetX(splitPosition),
            ExtentOp<EXTENT>::GetYMax(m_nodeHeader.m_nodeExtent),
            ExtentOp<EXTENT>::GetZMax(m_nodeHeader.m_nodeExtent)));

        m_apSubNodes[1] = this->CloneChild(ExtentOp<EXTENT>::Create(PointOp<POINT>::GetX(splitPosition),
            PointOp<POINT>::GetY(splitPosition),
            ExtentOp<EXTENT>::GetZMin(m_nodeHeader.m_nodeExtent),
            ExtentOp<EXTENT>::GetXMax(m_nodeHeader.m_nodeExtent),
            ExtentOp<EXTENT>::GetYMax(m_nodeHeader.m_nodeExtent),
            ExtentOp<EXTENT>::GetZMax(m_nodeHeader.m_nodeExtent)));

        m_apSubNodes[2] = this->CloneChild(ExtentOp<EXTENT>::Create(ExtentOp<EXTENT>::GetXMin(m_nodeHeader.m_nodeExtent),
            ExtentOp<EXTENT>::GetYMin(m_nodeHeader.m_nodeExtent),
            ExtentOp<EXTENT>::GetZMin(m_nodeHeader.m_nodeExtent),
            PointOp<POINT>::GetX(splitPosition),
            PointOp<POINT>::GetY(splitPosition),
            ExtentOp<EXTENT>::GetZMax(m_nodeHeader.m_nodeExtent)));

        m_apSubNodes[3] = this->CloneChild(ExtentOp<EXTENT>::Create(PointOp<POINT>::GetX(splitPosition),
            ExtentOp<EXTENT>::GetYMin(m_nodeHeader.m_nodeExtent),
            ExtentOp<EXTENT>::GetZMin(m_nodeHeader.m_nodeExtent),
            ExtentOp<EXTENT>::GetXMax(m_nodeHeader.m_nodeExtent),
            PointOp<POINT>::GetY(splitPosition),
            ExtentOp<EXTENT>::GetZMax(m_nodeHeader.m_nodeExtent)));
        s_nCreatedNodes += 4;

        }
    else
        {
        HPRECONDITION(ExtentOp<EXTENT>::GetThickness(GetNodeExtent()) > 0.0);

        if (HNumeric<double>::EQUAL(ExtentOp<EXTENT>::GetZMin(m_nodeHeader.m_nodeExtent),
            PointOp<POINT>::GetZ(splitPosition),
            HNumeric<double>::EPSILON_MULTIPLICATOR() * ExtentOp<EXTENT>::GetZMin(m_nodeHeader.m_nodeExtent)))
            {
            // Values would be virtually equal ... we will not split
            HDEBUGCODE(m_unspliteable = true;)
                return;
            }


        m_apSubNodes[0] = this->CloneChild(ExtentOp<EXTENT>::Create(ExtentOp<EXTENT>::GetXMin(m_nodeHeader.m_nodeExtent),
            PointOp<POINT>::GetY(splitPosition),
            ExtentOp<EXTENT>::GetZMin(m_nodeHeader.m_nodeExtent),
            PointOp<POINT>::GetX(splitPosition),
            ExtentOp<EXTENT>::GetYMax(m_nodeHeader.m_nodeExtent),
            PointOp<POINT>::GetZ(splitPosition)));

        m_apSubNodes[1] = this->CloneChild(ExtentOp<EXTENT>::Create(PointOp<POINT>::GetX(splitPosition),
            PointOp<POINT>::GetY(splitPosition),
            ExtentOp<EXTENT>::GetZMin(m_nodeHeader.m_nodeExtent),
            ExtentOp<EXTENT>::GetXMax(m_nodeHeader.m_nodeExtent),
            ExtentOp<EXTENT>::GetYMax(m_nodeHeader.m_nodeExtent),
            PointOp<POINT>::GetZ(splitPosition)));

        m_apSubNodes[2] = this->CloneChild(ExtentOp<EXTENT>::Create(ExtentOp<EXTENT>::GetXMin(m_nodeHeader.m_nodeExtent),
            ExtentOp<EXTENT>::GetYMin(m_nodeHeader.m_nodeExtent),
            ExtentOp<EXTENT>::GetZMin(m_nodeHeader.m_nodeExtent),
            PointOp<POINT>::GetX(splitPosition),
            PointOp<POINT>::GetY(splitPosition),
            PointOp<POINT>::GetZ(splitPosition)));

        m_apSubNodes[3] = this->CloneChild(ExtentOp<EXTENT>::Create(PointOp<POINT>::GetX(splitPosition),
            ExtentOp<EXTENT>::GetYMin(m_nodeHeader.m_nodeExtent),
            ExtentOp<EXTENT>::GetZMin(m_nodeHeader.m_nodeExtent),
            ExtentOp<EXTENT>::GetXMax(m_nodeHeader.m_nodeExtent),
            PointOp<POINT>::GetY(splitPosition),
            PointOp<POINT>::GetZ(splitPosition)));

        m_apSubNodes[4] = this->CloneChild(ExtentOp<EXTENT>::Create(ExtentOp<EXTENT>::GetXMin(m_nodeHeader.m_nodeExtent),
            PointOp<POINT>::GetY(splitPosition),
            PointOp<POINT>::GetZ(splitPosition),
            PointOp<POINT>::GetX(splitPosition),
            ExtentOp<EXTENT>::GetYMax(m_nodeHeader.m_nodeExtent),
            ExtentOp<EXTENT>::GetZMax(m_nodeHeader.m_nodeExtent)));

        m_apSubNodes[5] = this->CloneChild(ExtentOp<EXTENT>::Create(PointOp<POINT>::GetX(splitPosition),
            PointOp<POINT>::GetY(splitPosition),
            PointOp<POINT>::GetZ(splitPosition),
            ExtentOp<EXTENT>::GetXMax(m_nodeHeader.m_nodeExtent),
            ExtentOp<EXTENT>::GetYMax(m_nodeHeader.m_nodeExtent),
            ExtentOp<EXTENT>::GetZMax(m_nodeHeader.m_nodeExtent)));

        m_apSubNodes[6] = this->CloneChild(ExtentOp<EXTENT>::Create(ExtentOp<EXTENT>::GetXMin(m_nodeHeader.m_nodeExtent),
            ExtentOp<EXTENT>::GetYMin(m_nodeHeader.m_nodeExtent),
            PointOp<POINT>::GetZ(splitPosition),
            PointOp<POINT>::GetX(splitPosition),
            PointOp<POINT>::GetY(splitPosition),
            ExtentOp<EXTENT>::GetZMax(m_nodeHeader.m_nodeExtent)));

        m_apSubNodes[7] = this->CloneChild(ExtentOp<EXTENT>::Create(PointOp<POINT>::GetX(splitPosition),
            ExtentOp<EXTENT>::GetYMin(m_nodeHeader.m_nodeExtent),
            PointOp<POINT>::GetZ(splitPosition),
            ExtentOp<EXTENT>::GetXMax(m_nodeHeader.m_nodeExtent),
            PointOp<POINT>::GetY(splitPosition),
            ExtentOp<EXTENT>::GetZMax(m_nodeHeader.m_nodeExtent)));
        s_nCreatedNodes += 8;
        }    

    // Indicate node is not a leaf anymore
    m_nodeHeader.m_IsLeaf = false;
    m_nodeHeader.m_IsBranched = true;
    for (size_t i = 0; i < m_nodeHeader.m_numberOfSubNodesOnSplit;++i)
        {        
        this->AdviseSubNodeIDChanged(m_apSubNodes[i]);
        }

    SetupNeighborNodesAfterSplit();

#ifdef SM_BESQL_FORMAT
    for (auto& node : m_apSubNodes) 
        this->AdviseSubNodeIDChanged(node);
#endif

   SplitMeshForChildNodes();
    SetDirty(true);
    }

//=======================================================================================
// @description Sets texture data for this node based on a raster. If untextured this adds
//              a new texture.
//              See ScalableMeshSourceCreator::ImportRasterSourcesTo for information
//              on how to create a raster from image files to be used by this function.
// @bsimethod                                                   Elenie.Godzaridis 10/15
//=======================================================================================
template<class POINT, class EXTENT>  void SMMeshIndexNode<POINT, EXTENT>::TextureFromRaster(HIMMosaic* sourceRasterP)
    {
    if (!IsLoaded()) Load();
    DRange2d rasterBox = DRange2d::From(sourceRasterP->GetEffectiveShape()->GetExtent().GetXMin(), sourceRasterP->GetEffectiveShape()->GetExtent().GetYMin(),
                                        sourceRasterP->GetEffectiveShape()->GetExtent().GetXMax(), sourceRasterP->GetEffectiveShape()->GetExtent().GetYMax());
    //get overlap between node and raster extent
    DRange2d contentExtent = DRange2d::From(ExtentOp<EXTENT>::GetXMin(m_nodeHeader.m_nodeExtent), ExtentOp<EXTENT>::GetYMin(m_nodeHeader.m_nodeExtent),
                                            ExtentOp<EXTENT>::GetXMax(m_nodeHeader.m_nodeExtent), ExtentOp<EXTENT>::GetYMax(m_nodeHeader.m_nodeExtent));
    if (!rasterBox.IntersectsWith(contentExtent)) return;
    if (GetPointsPtr()->size() == 0 || m_nodeHeader.m_nbFaceIndexes == 0) return;
    
    int textureWidthInPixels = 1024, textureHeightInPixels = 1024;
    double unitsPerPixelX = (contentExtent.high.x - contentExtent.low.x) / textureWidthInPixels;
    double unitsPerPixelY = (contentExtent.high.y - contentExtent.low.y) / textureHeightInPixels;
    contentExtent.low.x -= 5 * unitsPerPixelX;
    contentExtent.low.y -= 5 * unitsPerPixelY;
    contentExtent.high.x += 5 * unitsPerPixelX;
    contentExtent.high.y += 5 * unitsPerPixelY;
    HPRECONDITION((textureWidthInPixels != 0) && (textureHeightInPixels != 0));

    HFCMatrix<3, 3> transfoMatrix;
    transfoMatrix[0][0] = (contentExtent.high.x - contentExtent.low.x) / textureWidthInPixels;
    transfoMatrix[0][1] = 0;
    transfoMatrix[0][2] = contentExtent.low.x;
    transfoMatrix[1][0] = 0;
    transfoMatrix[1][1] = -(contentExtent.high.y - contentExtent.low.y) / textureHeightInPixels;
    transfoMatrix[1][2] = contentExtent.high.y;
    transfoMatrix[2][0] = 0;
    transfoMatrix[2][1] = 0;
    transfoMatrix[2][2] = 1;

    HFCPtr<HGF2DTransfoModel> pTransfoModel((HGF2DTransfoModel*)new HGF2DProjective(transfoMatrix));

    HFCPtr<HGF2DTransfoModel> pSimplifiedModel = pTransfoModel->CreateSimplifiedModel();

    if (pSimplifiedModel != 0)
        {
        pTransfoModel = pSimplifiedModel;
        }

    HFCPtr<HRABitmap> pTextureBitmap;

    HFCPtr<HRPPixelType> pPixelType(new HRPPixelTypeV32R8G8B8A8());

    HFCPtr<HCDCodec>     pCodec(new HCDCodecIdentity());
    byte* pixelBufferP = new byte[textureWidthInPixels * textureHeightInPixels * 3 + 3 * sizeof(int)];
    memcpy(pixelBufferP, &textureWidthInPixels, sizeof(int));
    memcpy(pixelBufferP + sizeof(int), &textureHeightInPixels, sizeof(int));
    int nOfChannels = 3;
    memcpy(pixelBufferP + 2 * sizeof(int), &nOfChannels, sizeof(int));

    pTextureBitmap = HRABitmap::Create(textureWidthInPixels,
                                   textureHeightInPixels,
                                   pTransfoModel.GetPtr(),
                                   sourceRasterP->GetCoordSys(),
                                   pPixelType,
                                   8);
    HGF2DExtent minExt, maxExt;
    sourceRasterP->GetPixelSizeRange(minExt, maxExt);
    minExt.ChangeCoordSys(pTextureBitmap->GetCoordSys());
    if (/*m_nodeHeader.m_level <= 6 && */IsLeaf() && (contentExtent.XLength() / minExt.GetWidth() > textureWidthInPixels || contentExtent.YLength() / minExt.GetHeight() > textureHeightInPixels) /*&& GetNbPoints() > 0*/)
        SplitNodeBasedOnImageRes();
    byte* pixelBufferPRGBA = new byte[textureWidthInPixels * textureHeightInPixels * 4];
    pTextureBitmap->GetPacket()->SetBuffer(pixelBufferPRGBA, textureWidthInPixels * textureHeightInPixels * 4);
    pTextureBitmap->GetPacket()->SetBufferOwnership(false);

    HRAClearOptions clearOptions;

    //CR 332863 - Quick trick to display the STM outside in smooth outside the area where texture data are available. 
    //              Note that this trick will lead to the translucent color shown throughout transparent raster being a shade of gray 
    //              instead of the color of the background.
    uint32_t whiteOpaque = 0xFFFFFFFF;

    clearOptions.SetRawDataValue(&whiteOpaque);

    pTextureBitmap->Clear(clearOptions);

    HRACopyFromOptions copyFromOptions;


    copyFromOptions.SetAlphaBlend(true);

    pTextureBitmap->CopyFrom(*sourceRasterP, copyFromOptions);
#ifdef ACTIVATE_TEXTURE_DUMP
    WString fileName = L"file://";
    fileName.append(L"e:\\output\\scmesh\\2016-4-11\\texture_before_");
    //fileName.append(L"C:\\Users\\Richard.Bois\\Documents\\ScalableMeshWorkDir\\QuebecCityMini\\texture_before_"); 
    fileName.append(std::to_wstring(m_nodeHeader.m_level).c_str());
    fileName.append(L"_");
    fileName.append(std::to_wstring(ExtentOp<EXTENT>::GetXMin(m_nodeHeader.m_nodeExtent)).c_str());
    fileName.append(L"_");
    fileName.append(std::to_wstring(ExtentOp<EXTENT>::GetYMin(m_nodeHeader.m_nodeExtent)).c_str());
    fileName.append(L".bmp");
    HFCPtr<HFCURL> fileUrl(HFCURL::Instanciate(fileName));
    HFCPtr<HRPPixelType> pImageDataPixelType(new HRPPixelTypeV24B8G8R8());
    byte* pixelBuffer = new byte[1024*1024*3];
    size_t t = 0;
    for (size_t i = 0; i < 1024 * 1024 * 4; i += 4)
        {
        pixelBuffer[t] = *(pixelBufferPRGBA + 3 * sizeof(int) + i);
        pixelBuffer[t + 1] = *(pixelBufferPRGBA + 3 * sizeof(int) + i + 1);
        pixelBuffer[t + 2] = *(pixelBufferPRGBA + 3 * sizeof(int) + i + 2);
        t += 3;
        }
    HRFBmpCreator::CreateBmpFileFromImageData(fileUrl,
                                              1024,
                                              1024,
                                              pImageDataPixelType,
                                              pixelBuffer);
    delete[] pixelBuffer;
//#ifdef ACTIVATE_TEXTURE_DUMP
    auto codec = new HCDCodecIJG(1024, 1024, 8 * 4);
    codec->SetSourceColorMode(HCDCodecIJG::ColorModes::RGB);
    codec->SetQuality(100);
    codec->SetSubsamplingMode(HCDCodecIJG::SubsamplingModes::SNONE);
    HFCPtr<HCDCodec> pCodec2 = codec;
    size_t compressedBufferSize = pCodec2->GetSubsetMaxCompressedSize();
    byte* pCompressedPixelBuffer = new byte[compressedBufferSize];
    size_t nCompressed = pCodec2->CompressSubset(pixelBufferP + 3 * sizeof(int), 1024 * 1024 * 4 * sizeof(Byte), pCompressedPixelBuffer, compressedBufferSize * sizeof(Byte));
    byte * pUncompressedPixelBuffer = new byte[1024*1024*4];
    pCodec2->DecompressSubset(pCompressedPixelBuffer, compressedBufferSize* sizeof(Byte), pUncompressedPixelBuffer, 1024 * 1024 * 4 * sizeof(Byte));
    /*WString fileName2;
    fileName2.append(L"e:\\output\\scmesh\\2015-11-19\\texture_compressed_");
    fileName2.append(std::to_wstring(m_nodeHeader.m_level).c_str());
    fileName2.append(L"_");
    fileName2.append(std::to_wstring(ExtentOp<EXTENT>::GetXMin(m_nodeHeader.m_nodeExtent)).c_str());
    fileName2.append(L"_");
    fileName2.append(std::to_wstring(ExtentOp<EXTENT>::GetYMin(m_nodeHeader.m_nodeExtent)).c_str());
    fileName2.append(L".bin");
    FILE* binCompressed = _wfopen(fileName2.c_str(), L"wb");
    fwrite(pCompressedPixelBuffer,sizeof(byte),nCompressed, binCompressed);
    fclose(binCompressed);*/
    std::string myS = " BUFFER SIZE "+std::to_string(compressedBufferSize) +" DATA SIZE "+ std::to_string(nCompressed);
    delete[] pCompressedPixelBuffer;
    WString fileName2 = L"file://";
    fileName2.append(L"e:\\output\\scmesh\\2015-11-19\\texture_before_compressed_");
    //fileName2.append(L"C:\\Users\\Richard.Bois\\Documents\\ScalableMeshWorkDir\\QuebecCityMini\\texture_before_compressed_");
    fileName2.append(std::to_wstring(m_nodeHeader.m_level).c_str());
    fileName2.append(L"_");
    fileName2.append(std::to_wstring(ExtentOp<EXTENT>::GetXMin(m_nodeHeader.m_nodeExtent)).c_str());
    fileName2.append(L"_");
    fileName2.append(std::to_wstring(ExtentOp<EXTENT>::GetYMin(m_nodeHeader.m_nodeExtent)).c_str());
    fileName2.append(L".bmp");
    HFCPtr<HFCURL> fileUrl2(HFCURL::Instanciate(fileName2));
    pixelBuffer = new byte[1024 * 1024 * 3];
    t = 0;
    for (size_t i = 0; i < 1024 * 1024 * 4; i += 4)
        {
        pixelBuffer[t] = *(pUncompressedPixelBuffer + i);
        pixelBuffer[t + 1] = *(pUncompressedPixelBuffer + i + 1);
        pixelBuffer[t + 2] = *(pUncompressedPixelBuffer + i + 2);
        t += 3;
        }
    delete[] pUncompressedPixelBuffer;
    HRFBmpCreator::CreateBmpFileFromImageData(fileUrl2,
                                              1024,
                                              1024,
                                              pImageDataPixelType,
                                              pixelBuffer);
    delete[] pixelBuffer;
#endif
    Byte *pPixel = pixelBufferP + 3 * sizeof(int);
    for (size_t i = 0; i < textureWidthInPixels*textureHeightInPixels; ++i)
        {
        *pPixel++ = pixelBufferPRGBA[i * 4];
        *pPixel++ = pixelBufferPRGBA[i * 4 + 1];
        *pPixel++ = pixelBufferPRGBA[i * 4 + 2];
        }
    PushTexture(pixelBufferP, 3 * sizeof(int) + textureWidthInPixels * textureHeightInPixels * 3);     
    
    RefCountedPtr<SMMemoryPoolVectorItem<int32_t>> existingFaces(GetPtsIndicePtr());

    if (existingFaces->size() >= 4)
        {
        //compute uv's        
        RefCountedPtr<SMMemoryPoolVectorItem<POINT>> pointsPtr(GetPointsPtr());

        vector<DPoint3d> points(pointsPtr->size());

        for (size_t i = 0; i < pointsPtr->size(); ++i)
            points[i] = DPoint3d::From(PointOp<POINT>::GetX(pointsPtr->operator[](i)), PointOp<POINT>::GetY(pointsPtr->operator[](i)), PointOp<POINT>::GetZ(pointsPtr->operator[](i)));
        vector<int32_t> indicesOfTexturedRegion;
        vector<DPoint2d> uvsOfTexturedRegion(points.size());
            
        for (size_t i = 0; i < existingFaces->size(); i+=3)
            {
            DPoint3d face[3];
            int32_t idx[3] = { (*existingFaces)[i], (*existingFaces)[i + 1], (*existingFaces)[i + 2] };
            DPoint2d uvCoords[3];
            for (size_t i = 0; i < 3; ++i)
                {
                face[i] = points[idx[i] - 1];
                uvCoords[i].x = max(0.0,min((face[i].x - contentExtent.low.x) / (contentExtent.XLength()),1.0));
                uvCoords[i].y = max(0.0, min((face[i].y - contentExtent.low.y) / (contentExtent.YLength()), 1.0));
                //if (uvCoords[i].x == 0.0) uvCoords[i].x = 0.004;
                //if (uvCoords[i].y == 0.0) uvCoords[i].y = 0.004;
                }
            indicesOfTexturedRegion.push_back(idx[0]);
            indicesOfTexturedRegion.push_back(idx[1]);
            indicesOfTexturedRegion.push_back(idx[2]);
            uvsOfTexturedRegion[idx[0] - 1] = uvCoords[0];
            uvsOfTexturedRegion[idx[1] - 1] = uvCoords[1];
            uvsOfTexturedRegion[idx[2] - 1] = uvCoords[2];
            }

        ClearPtsIndices();    
        PushPtsIndices(&indicesOfTexturedRegion[0], indicesOfTexturedRegion.size());
        PushUV(/*texId + 1,*/ &uvsOfTexturedRegion[0], uvsOfTexturedRegion.size());
        PushUVsIndices(0, &indicesOfTexturedRegion[0], indicesOfTexturedRegion.size());        
        }

    SetDirty(true);

    delete[] pixelBufferP;
    delete[] pixelBufferPRGBA;
    pTextureBitmap = 0;
    }

//=======================================================================================
// @bsimethod                                                   Elenie.Godzaridis 10/15
//=======================================================================================
    template<class POINT, class EXTENT>  void SMMeshIndexNode<POINT, EXTENT>::TextureFromRasterRecursive(HIMMosaic* sourceRasterP)
    {
    if (IsLeaf())
        {
        TextureFromRaster(sourceRasterP);
        }
    else RunOnNextAvailableThread(std::bind([] (SMMeshIndexNode<POINT, EXTENT>* node, HIMMosaic* rasterP, size_t threadId) ->void
        {
        node->TextureFromRaster(rasterP);
        SetThreadAvailableAsync(threadId);
        }, this, sourceRasterP, std::placeholders::_1));
    if (m_pSubNodeNoSplit != NULL && !m_pSubNodeNoSplit->IsVirtualNode())
        {
        dynamic_pcast<SMMeshIndexNode<POINT, EXTENT>, SMPointIndexNode<POINT, EXTENT>>(m_pSubNodeNoSplit)->TextureFromRasterRecursive(sourceRasterP);
        }
    else if (!IsLeaf())
        {
        for (size_t indexNodes = 0; indexNodes < m_nodeHeader.m_numberOfSubNodesOnSplit; indexNodes++)
            {
            if (m_apSubNodes[indexNodes] != nullptr)
                {
                auto mesh = dynamic_pcast<SMMeshIndexNode<POINT, EXTENT>, SMPointIndexNode<POINT, EXTENT>>(m_apSubNodes[indexNodes]);
                assert(mesh != nullptr);
                if (m_nodeHeader.m_level+1 == m_SMIndex->GetTerrainDepth())
                    {
                    dynamic_cast<SMMeshIndex<POINT,EXTENT>*>(m_SMIndex)->m_textureWorkerTasks.push_back(std::async(std::bind([] (SMMeshIndexNode<POINT, EXTENT>* node, HIMMosaic* rasterP) ->bool
                        {
                        node->TextureFromRasterRecursive(rasterP);
                        return true;
                        }, mesh.GetPtr(), sourceRasterP)));
                    //std::thread t(&SMMeshIndexNode<POINT, EXTENT>::TextureFromRasterRecursive,mesh.GetPtr(), sourceRasterP);
                    }
                else mesh->TextureFromRasterRecursive(sourceRasterP);
                }
            }
        }
    }

//=======================================================================================
// @bsimethod                                                   Elenie.Godzaridis 10/15
//=======================================================================================
template<class POINT, class EXTENT>  void SMMeshIndexNode<POINT, EXTENT>::RefreshMergedClipsRecursive()
    {
    BuildSkirts();
    ComputeMergedClips();
    if (m_pSubNodeNoSplit != NULL && !m_pSubNodeNoSplit->IsVirtualNode())
        {
        dynamic_pcast<SMMeshIndexNode<POINT, EXTENT>, SMPointIndexNode<POINT, EXTENT>>(m_pSubNodeNoSplit)->RefreshMergedClipsRecursive();
        }
    else if (!IsLeaf())
        {
        for (size_t indexNodes = 0; indexNodes < m_nodeHeader.m_numberOfSubNodesOnSplit; indexNodes++)
            {
            if(m_apSubNodes[indexNodes] != nullptr)
                dynamic_pcast<SMMeshIndexNode<POINT, EXTENT>, SMPointIndexNode<POINT, EXTENT>>(m_apSubNodes[indexNodes])->RefreshMergedClipsRecursive();
            }
        }
    }

//=======================================================================================
// @bsimethod                                                   Elenie.Godzaridis 02/16
//=======================================================================================
template<class POINT, class EXTENT>  bool SMMeshIndexNode<POINT, EXTENT>::HasClip(uint64_t clipId)
    {
    RefCountedPtr<SMMemoryPoolGenericVectorItem<DifferenceSet>> diffsetPtr = GetDiffSetPtr();
    for (const auto& diffSet : *diffsetPtr)
        {
        if (diffSet.clientID == clipId && (!diffSet.upToDate || !diffSet.IsEmpty() || diffSet.clientID == (uint64_t)-1)) return true;
        }
    return false;
    }

//=======================================================================================
// @bsimethod                                                   Elenie.Godzaridis 05/16
//=======================================================================================
template<class POINT, class EXTENT>  bool SMMeshIndexNode<POINT, EXTENT>::IsClippingUpToDate()
    {
    RefCountedPtr<SMMemoryPoolGenericVectorItem<DifferenceSet>> diffsetPtr = GetDiffSetPtr();
    for (const auto& diffSet : *diffsetPtr)
        {
        if (diffSet.clientID == (uint64_t)-1 && diffSet.upToDate) return true;
        }
    return false;
    }

//=======================================================================================
// @bsimethod                                                   Elenie.Godzaridis 10/15
//=======================================================================================
template<class POINT, class EXTENT>  void SMMeshIndexNode<POINT, EXTENT>::ComputeMergedClips()
    {
    RefCountedPtr<SMMemoryPoolGenericVectorItem<DifferenceSet>> diffSetPtr = GetDiffSetPtr();
#ifdef USE_DIFFSET
    for (auto& diffSet : m_differenceSets)
        {
        if (diffSet.clientID == (uint64_t)-1 && diffSet.upToDate) return;
        }
    bvector<bvector<DPoint3d>> clips;
    for (auto& diffSet : m_differenceSets)
        {
        uint64_t upperId = (diffSet.clientID >> 32);
        if (upperId == 0)
            {
            clips.push_back(bvector<DPoint3d>());
            GetClipRegistry()->GetClip(diffSet.clientID - 1, clips.back());
            }
        }
    if (clips.size() == 0) return;


    RefCountedPtr<SMMemoryPoolVectorItem<POINT>> pointsPtr(GetPointsPtr());

    vector<DPoint3d> points(pointsPtr->size());
    
    PtToPtConverter::Transform(&points[0], &(*pointsPtr)[0], points.size());

    DRange3d nodeRange = DRange3d::From(ExtentOp<EXTENT>::GetXMin(m_nodeHeader.m_nodeExtent), ExtentOp<EXTENT>::GetYMin(m_nodeHeader.m_nodeExtent), ExtentOp<EXTENT>::GetZMin(m_nodeHeader.m_nodeExtent),
                                        ExtentOp<EXTENT>::GetXMax(m_nodeHeader.m_nodeExtent), ExtentOp<EXTENT>::GetYMax(m_nodeHeader.m_nodeExtent), ExtentOp<EXTENT>::GetZMax(m_nodeHeader.m_nodeExtent));

    RefCountedPtr<SMMemoryPoolVectorItem<POINT>> pointsPtr(GetPointsPtr());

    Clipper clipNode(&points[0], points.size(), (int32_t*)&pointsPtr->operator[](pointsPtr->size()), m_nodeHeader.m_nbFaceIndexes, nodeRange);
    DifferenceSet allClips = clipNode.ClipSeveralPolygons(clips);
    allClips.clientID = (uint64_t)-1;
    bool added = false;
    for (auto& diffSet : m_differenceSets)
        if (diffSet.clientID == (uint64_t)-1) { diffSet = allClips; added = true; }
    if (!added)
        {
        m_differenceSets.push_back(allClips);
        (m_differenceSets.begin() + (m_differenceSets.size() - 1))->upToDate = true;
        m_nbClips++;
        }
#else
    {
    if (diffSetPtr->size() == 0) return;
    for (const auto& diffSet : *diffSetPtr)
        {
        if (diffSet.clientID == (uint64_t)-1 && diffSet.upToDate) return;
        }
    std::cout << "Merging clips for " << GetBlockID().m_integerID << " we have " << diffSetPtr->size() << "clips" << std::endl;

    RefCountedPtr<SMMemoryPoolVectorItem<POINT>> pointsPtr(GetPointsPtr());

    vector<DPoint3d> points(pointsPtr->size());
    
    PtToPtConverter::Transform(&points[0], &(*pointsPtr)[0], points.size());

    DRange3d nodeRange = DRange3d::From(ExtentOp<EXTENT>::GetXMin(m_nodeHeader.m_nodeExtent), ExtentOp<EXTENT>::GetYMin(m_nodeHeader.m_nodeExtent), ExtentOp<EXTENT>::GetZMin(m_nodeHeader.m_nodeExtent),
                                        ExtentOp<EXTENT>::GetXMax(m_nodeHeader.m_nodeExtent), ExtentOp<EXTENT>::GetYMax(m_nodeHeader.m_nodeExtent), ExtentOp<EXTENT>::GetZMax(m_nodeHeader.m_nodeExtent));


    bvector<bvector<DPoint3d>> polys;
    bvector<uint64_t> clipIds;
    bvector<DifferenceSet> skirts;
    bvector<bpair<double, int>> metadata;
    for (const auto& diffSet : *diffSetPtr)
        {
        //uint64_t upperId = (diffSet.clientID >> 32);
        if (diffSet.clientID < ((uint64_t)-1) && diffSet.clientID != 0 && diffSet.toggledForID)
            {
            clipIds.push_back(diffSet.clientID);
            polys.push_back(bvector<DPoint3d>());
            GetClipRegistry()->GetClip(diffSet.clientID, polys.back());
            double importance;
            int nDimensions;
            GetClipRegistry()->GetClipMetadata(diffSet.clientID, importance, nDimensions);
            metadata.push_back(make_bpair(importance, nDimensions));
            }
        else if (!diffSet.toggledForID)
            {
            skirts.push_back(diffSet);
            }
             
        }
    diffSetPtr->clear();
    for(auto& skirt: skirts) diffSetPtr->push_back(skirt);
    m_nbClips = skirts.size();

    //NEEDS_WORK_POOL
    for (size_t j = 0; j < 1; ++j)
        {
        RefCountedPtr<SMMemoryPoolVectorItem<int32_t>> ptIndices(GetPtsIndicePtr());

        if (ptIndices->size() == 0)
            {
            DifferenceSet current;
            current.clientID = 0;
            diffSetPtr->push_back(current);
            const_cast<DifferenceSet&>(*(diffSetPtr->begin() + (diffSetPtr->size() - 1))).upToDate = true;
            ++m_nbClips;
            continue;
            }

        RefCountedPtr<SMMemoryPoolVectorItem<int32_t>> uvIndexes = GetUVsIndicesPtr();
        RefCountedPtr<SMMemoryPoolVectorItem<DPoint2d>> uvCoords = GetUVCoordsPtr();

<<<<<<< HEAD
       /*     {
            LOG_SET_PATH("E:\\output\\scmesh\\2016-4-11\\")
                LOG_SET_PATH_W("E:\\output\\scmesh\\2016-4-11\\")
            WString nameStitched = LOG_PATH_STR_W + L"precompmesh_";
            LOGSTRING_NODE_INFO_W(this, nameStitched)
                nameStitched.append(L".m");
            LOG_MESH_FROM_FILENAME_AND_BUFFERS_W(nameStitched, points.size(), ptIndices->size(), &points[0], (int32_t*)&(*ptIndices)[0])
            }*/
        Clipper clipNode(&points[0], points.size(), (int32_t*)&(*ptIndices)[0], ptIndices->size(), nodeRange, uvCoords.get() != nullptr && uvCoords->size() > 0 ? &(*uvCoords)[0] : nullptr, uvIndexes.get() != nullptr && uvIndexes->size() > 0 ? &(*uvIndexes)[0] : nullptr);
=======
        const int32_t* uvIndices = uvIndexes.IsValid() ? &(*uvIndexes)[0] : 0;
        const DPoint2d* uvBuffer= uvCoords.IsValid() ? &(*uvCoords)[0] : 0;        
        
        Clipper clipNode(&points[0], points.size(), (int32_t*)&(*ptIndices)[0], ptIndices->size(), nodeRange, uvBuffer, uvIndices);
>>>>>>> 0d65a155
        bvector<bvector<PolyfaceHeaderPtr>> polyfaces;
        auto nodePtr = HFCPtr<SMPointIndexNode<POINT, EXTENT>>(static_cast<SMPointIndexNode<POINT, EXTENT>*>(const_cast<SMMeshIndexNode<POINT, EXTENT>*>(this)));
        IScalableMeshNodePtr nodeP(new ScalableMeshNode<POINT>(nodePtr));
        BcDTMPtr dtm = nodeP->GetBcDTM().get();
        bool hasClip = false;
        if (dtm.get() != nullptr)
            {
            BcDTMPtr toClipBcDTM = dtm->Clone();
            DTMPtr toClipDTM = toClipBcDTM.get(); 
            if (IsLeaf()) //always clip leaves regardless of width/area criteria
                {
                for (auto& mdata : metadata)
                    mdata.second = 0;
                }
            if (toClipBcDTM->GetTinHandle() != nullptr) hasClip = clipNode.GetRegionsFromClipPolys(polyfaces, polys, metadata, toClipDTM);
            }
       // m_differenceSets.clear();
       // m_nbClips = 0;
        
        if (!hasClip) continue;
        bvector<bvector<PolyfaceHeaderPtr>> skirts;
        //BuildSkirtMeshesForPolygonSet(skirts, polyfaces, polys, nodeRange);
        map<DPoint3d, int32_t, DPoint3dZYXTolerancedSortComparison> mapOfPoints(DPoint3dZYXTolerancedSortComparison(1e-5, 0));

        for (size_t i = 0; i < points.size(); ++i)
            mapOfPoints[points[i]] = (int)i;
        for (auto& polyface : polyfaces)
            {
            DifferenceSet current = DifferenceSet::FromPolyfaceSet(polyface, mapOfPoints, points.size() + 1);
            for (auto& poly : polyface) poly = nullptr;
            if (&polyface - &polyfaces[0] == 0) current.clientID = 0;
            else current.clientID = clipIds[(&polyface - &polyfaces[0]) - 1];
            diffSetPtr->push_back(current);
            const_cast<DifferenceSet&>(*((diffSetPtr->begin() + (diffSetPtr->size() - 1)))).upToDate = true;
            ++m_nbClips;
           /* if (current.clientID != 0)
                {
                DifferenceSet skirt = DifferenceSet::FromPolyfaceSet(skirts[&polyface - &polyfaces[0]], mapOfPoints);
                skirt.clientID = current.clientID;
                skirt.toggledForID = false;
                m_differenceSets.push_back(skirt);
                (m_differenceSets.begin() + (m_differenceSets.size() - 1))->upToDate = true;
                ++m_nbClips;
                }*/
            }
        }
        }

    DifferenceSet allClips;
    allClips.clientID = (uint64_t)-1;
    bool added = false;
    for (const auto& diffSet : *diffSetPtr)
        if (diffSet.clientID == (uint64_t)-1) { const_cast<DifferenceSet&>(diffSet) = allClips; const_cast<DifferenceSet&>(diffSet).upToDate = true; added = true; }
    if (!added)
        {
        diffSetPtr->push_back(allClips);
        const_cast<DifferenceSet&>(*(diffSetPtr->begin() + (diffSetPtr->size() - 1))).upToDate = true;
        m_nbClips++;
        }
    std::cout << "Merged clips for " << GetBlockID().m_integerID << " we have " << diffSetPtr->size() << "clips" << std::endl;
#endif
    }

template<class POINT, class EXTENT>  void SMMeshIndexNode<POINT, EXTENT>::BuildSkirts()
    {
    RefCountedPtr<SMMemoryPoolGenericVectorItem<DifferenceSet>> diffsetPtr = GetDiffSetPtr();
    if (diffsetPtr->size() == 0) return;
    for (const auto& diffSet : *diffsetPtr)
            {
            if (diffSet.clientID == (uint64_t)-1 && diffSet.upToDate) return;
            }

        DRange3d nodeRange = DRange3d::From(ExtentOp<EXTENT>::GetXMin(m_nodeHeader.m_nodeExtent), ExtentOp<EXTENT>::GetYMin(m_nodeHeader.m_nodeExtent), ExtentOp<EXTENT>::GetZMin(m_nodeHeader.m_nodeExtent),
                                            ExtentOp<EXTENT>::GetXMax(m_nodeHeader.m_nodeExtent), ExtentOp<EXTENT>::GetYMax(m_nodeHeader.m_nodeExtent), ExtentOp<EXTENT>::GetZMax(m_nodeHeader.m_nodeExtent));


        auto nodePtr = HFCPtr<SMPointIndexNode<POINT, EXTENT>>(static_cast<SMPointIndexNode<POINT, EXTENT>*>(const_cast<SMMeshIndexNode<POINT, EXTENT>*>(this)));
        IScalableMeshNodePtr nodeP(new ScalableMeshNode<POINT>(nodePtr));
        RefCountedPtr<SMMemoryPoolVectorItem<POINT>> pointsPtr(GetPointsPtr());

        auto dtm = nodeP->GetBcDTM();
        if (dtm.get() == nullptr) return;
            SkirtBuilder builder(dtm);
            map<DPoint3d, int32_t, DPoint3dZYXTolerancedSortComparison> mapOfPoints(DPoint3dZYXTolerancedSortComparison(1e-5, 0));
            for (size_t i = 0; i < pointsPtr->size(); ++i)
                mapOfPoints[pointsPtr->operator[](i)] = (int)i;

            for (const auto& diffSet : *diffsetPtr)
            {
            if (diffSet.clientID < ((uint64_t)-1) && diffSet.clientID != 0 && !diffSet.toggledForID)
                {
                bvector<bvector<DPoint3d>> skirts;
                GetClipRegistry()->GetSkirt(diffSet.clientID, skirts);
                bvector<PolyfaceHeaderPtr> polyfaces;
                builder.BuildSkirtMesh(polyfaces, skirts);
                DifferenceSet current = DifferenceSet::FromPolyfaceSet(polyfaces, mapOfPoints, pointsPtr->size() + 1);
                current.clientID = diffSet.clientID;
                current.toggledForID = false;
                //diffSet = current;
                diffsetPtr->Replace(&diffSet - &(*diffsetPtr->begin()), current);
                }
            }

    }

template<class POINT, class EXTENT>  bool SMMeshIndexNode<POINT, EXTENT>::ClipIntersectsBox(uint64_t clipId, EXTENT ext)
    {
    DRange3d extRange = DRange3d::From(ExtentOp<EXTENT>::GetXMin(ext), ExtentOp<EXTENT>::GetYMin(ext), ExtentOp<EXTENT>::GetZMin(ext),
                                       ExtentOp<EXTENT>::GetXMax(ext), ExtentOp<EXTENT>::GetYMax(ext), ExtentOp<EXTENT>::GetZMax(ext));
    bvector<DPoint3d> polyPts;
    GetClipRegistry()->GetClip(clipId, polyPts);

    size_t n = 0;
    for (auto&pt : polyPts)
        {
        if (extRange.IsContainedXY(pt)) ++n;
        pt.z = 0;
        }
    if (n >2) return true;

    ICurvePrimitivePtr curvePtr(ICurvePrimitive::CreateLineString(polyPts));
    CurveVectorPtr curveVectorPtr(CurveVector::Create(CurveVector::BOUNDARY_TYPE_Outer, curvePtr));

    extRange.low.z = extRange.high.z = 0;
    DPoint3d box[5] = { extRange.low, DPoint3d::From(extRange.low.x, extRange.high.y, 0), extRange.high, DPoint3d::From(extRange.high.x, extRange.low.y, 0), extRange.low };
    bool allInsidePolygon = true;
    for (size_t i = 0; i < 4 && allInsidePolygon; ++i)
        {
        auto classif =curveVectorPtr->PointInOnOutXY(box[i]);
        if (classif == CurveVector::InOutClassification::INOUT_Out) allInsidePolygon = false;
        }
    if (allInsidePolygon) return true;
    ICurvePrimitivePtr boxCurvePtr(ICurvePrimitive::CreateLineString(box,5));
    CurveVectorPtr boxCurveVecPtr(CurveVector::Create(CurveVector::BOUNDARY_TYPE_Outer, boxCurvePtr));

    const CurveVectorPtr intersection = CurveVector::AreaIntersection(*curveVectorPtr, *boxCurveVecPtr);

    return (!intersection.IsNull());
    }
    

//=======================================================================================
// @bsimethod                                                   Elenie.Godzaridis 09/15
//=======================================================================================
    template<class POINT, class EXTENT>  bool SMMeshIndexNode<POINT, EXTENT>::AddClip(uint64_t clipId, bool isVisible, bool setToggledWhenIdIsOn)
    {
    RefCountedPtr<SMMemoryPoolVectorItem<POINT>> pointsPtr(GetPointsPtr());

    if (pointsPtr->size() == 0 || m_nodeHeader.m_nbFaceIndexes < 3) return true;
#ifdef USE_DIFFSET
    bvector<DPoint3d> clipPts;
    GetClipRegistry()->GetClip(clipId - 1, clipPts);
    if (clipPts.size() == 0 || size() == 0 || m_nodeHeader.m_nbFaceIndexes < 3) return false;
    DRange3d clipExt = DRange3d::From(&clipPts[0], (int32_t)clipPts.size());
    DRange3d nodeRange = DRange3d::From(ExtentOp<EXTENT>::GetXMin(m_nodeHeader.m_nodeExtent), ExtentOp<EXTENT>::GetYMin(m_nodeHeader.m_nodeExtent), ExtentOp<EXTENT>::GetZMin(m_nodeHeader.m_nodeExtent),
                                        ExtentOp<EXTENT>::GetXMax(m_nodeHeader.m_nodeExtent), ExtentOp<EXTENT>::GetYMax(m_nodeHeader.m_nodeExtent), ExtentOp<EXTENT>::GetZMax(m_nodeHeader.m_nodeExtent));
    if (clipExt.IntersectsWith(nodeRange,2) && GridBasedIntersect(clipPts, clipExt,nodeRange))
        
#endif
        {
        bool clipFound = false;
        RefCountedPtr<SMMemoryPoolGenericVectorItem<DifferenceSet>> diffSetPtr = GetDiffSetPtr();
        for (const auto& diffSet : *diffSetPtr) if (diffSet.clientID == clipId && diffSet.toggledForID == setToggledWhenIdIsOn) clipFound = true;
        if (clipFound) return true; //clip already added
#ifdef USE_DIFFSET
        vector<DPoint3d> points(pointsPtr->size());        

        PtToPtConverter::Transform(&points[0], &(*pointsPtr)[0], points.size());

        RefCountedPtr<SMMemoryPoolVectorItem<int32_t>> ptIndices(GetPtsIndicePtr());

        Clipper clipNode(&points[0], size(), (int32_t*)&(*ptIndices)[0], m_nodeHeader.m_nbFaceIndexes, nodeRange);
#endif
        DifferenceSet d;
#if DEBUG && SM_TRACE_CLIPS
        std::string s;
        s += " AREA IS" + std::to_string(bsiGeom_getXYPolygonArea(&clipPts[0], (int)clipPts.size()));
#endif
        bool emptyClip = false;
        //if (nodeRange.XLength() <= clipExt.XLength() * 10000 && nodeRange.YLength() <= clipExt.YLength() * 10000)
        if (ClipIntersectsBox(clipId, m_nodeHeader.m_nodeExtent))
#ifdef USE_DIFFSET
            d = clipNode.ClipNonConvexPolygon2D(&clipPts[0], clipPts.size());
#else
            {
            std::cout << " adding clip " << clipId << " to node " << GetBlockID().m_integerID << std::endl;
            d.clientID = clipId;
            d.firstIndex = (int32_t)pointsPtr->size() + 1;
            d.toggledForID = setToggledWhenIdIsOn;
            diffSetPtr->push_back(d);
            m_nbClips++;
            const_cast<DifferenceSet&>(*(diffSetPtr->begin() + (diffSetPtr->size() - 1))).upToDate = false;
            for (const auto& other : *diffSetPtr)
                {
                if (other.clientID == ((uint64_t)-1)) const_cast<DifferenceSet&>(other).upToDate = false;
                }
            
            }

#endif
        else
            {
            emptyClip = true;
            //std::cout << " discounting clip " << clipId << " for node " << GetBlockID().m_integerID << " because test failed " << std::endl;
            }
       // if (d.addedFaces.size() == 0 && d.removedFaces.size() == 0 && d.addedVertices.size() == 0 && d.removedVertices.size() == 0) emptyClip = true;
#ifdef USE_DIFFSET
        d.clientID = clipId;
        vector<DifferenceSet> merged;
        if (!emptyClip)
            {
            for (auto& other : m_differenceSets)
                {
                if (other.clientID == ((uint64_t)-1)) other.upToDate = false;
                }
            }
       /* if (!emptyClip)
            {
            for (auto& other : m_differenceSets)
                {
                uint64_t upperId = (other.clientID >> 32);
                if (upperId == 0 && other.clientID != d.clientID && d.ConflictsWith(other))
                    {
                    bvector<DPoint3d> otherClipPts;
                    GetClipRegistry()->GetClip(other.clientID - 1, otherClipPts);
                    if (otherClipPts.size() == 0) continue;
                    DifferenceSet mergedSet = d.MergeSetWith(other, &points[0], clipPts, otherClipPts);
                    mergedSet.clientID = other.clientID > d.clientID ? other.clientID << 32 | d.clientID : d.clientID << 32 | other.clientID;
                    merged.push_back(mergedSet);
                    }
                }
            }*/
        m_differenceSets.push_back(d);
        (m_differenceSets.begin() + (m_differenceSets.size() - 1))->upToDate = true;
        for (auto& mergeSet : merged)
            {
            m_differenceSets.push_back(mergeSet);
            (m_differenceSets.begin() + (m_differenceSets.size() - 1))->upToDate = true;
            }
        m_nbClips++;
#endif
        if (isVisible && !emptyClip)
            {
            PropagateClipUpwards(clipId, ClipAction::ACTION_ADD);
            PropagateClipToNeighbors(clipId, ClipAction::ACTION_ADD);
            }
        PropagateClip(clipId, ClipAction::ACTION_ADD);
        return !emptyClip;
        }
#ifdef USE_DIFFSET
    else return false;
#endif
    }

//=======================================================================================
// @bsimethod                                                   Elenie.Godzaridis 09/15
//=======================================================================================
template<class POINT, class EXTENT>  void SMMeshIndexNode<POINT, EXTENT>::DoClip(uint64_t clipId, bool isVisible)
    {
    RefCountedPtr<SMMemoryPoolGenericVectorItem<DifferenceSet>> diffSetPtr = GetDiffSetPtr();
    for (const auto& diffSet : *diffSetPtr) 
        if (diffSet.clientID == clipId)
        {
        if (diffSet.upToDate) return;
        DRange3d nodeRange = DRange3d::From(ExtentOp<EXTENT>::GetXMin(m_nodeHeader.m_nodeExtent), ExtentOp<EXTENT>::GetYMin(m_nodeHeader.m_nodeExtent), ExtentOp<EXTENT>::GetZMin(m_nodeHeader.m_nodeExtent),
                                            ExtentOp<EXTENT>::GetXMax(m_nodeHeader.m_nodeExtent), ExtentOp<EXTENT>::GetYMax(m_nodeHeader.m_nodeExtent), ExtentOp<EXTENT>::GetZMax(m_nodeHeader.m_nodeExtent));
        bvector<DPoint3d> clipPts;
        GetClipRegistry()->GetClip(clipId, clipPts);
        if (clipPts.size() == 0) return;

        RefCountedPtr<SMMemoryPoolVectorItem<POINT>> pointsPtr(GetPointsPtr());

        vector<DPoint3d> points(pointsPtr->size());

        PtToPtConverter::Transform(&points[0], &(*pointsPtr)[0], points.size());        

        RefCountedPtr<SMMemoryPoolVectorItem<int32_t>> ptIndices(GetPtsIndicePtr());

        Clipper clipNode(&points[0], points.size(), (int32_t*)&(*ptIndices)[0], m_nodeHeader.m_nbFaceIndexes, nodeRange);
        const_cast<DifferenceSet&>(diffSet) = clipNode.ClipNonConvexPolygon2D(&clipPts[0], clipPts.size());
        bool emptyClip = false;
        if (diffSet.addedFaces.size() == 0 && diffSet.removedFaces.size() == 0 && diffSet.addedVertices.size() == 0 && diffSet.removedVertices.size() == 0) emptyClip = true;
        const_cast<DifferenceSet&>(diffSet).clientID = clipId;
        const_cast<DifferenceSet&>(diffSet).upToDate = true;
        if (isVisible && !emptyClip)
            {
            PropagateClipUpwards(clipId, ClipAction::ACTION_ADD);
            PropagateClipToNeighbors(clipId, ClipAction::ACTION_ADD);
            }
        if (m_nodeHeader.m_level < 7) PropagateClip(clipId, ClipAction::ACTION_ADD);
        return;
        }
    }

//=======================================================================================
// @bsimethod                                                   Elenie.Godzaridis 09/15
//=======================================================================================
template<class POINT, class EXTENT>  bool SMMeshIndexNode<POINT, EXTENT>::DeleteClip(uint64_t clipId, bool isVisible, bool setToggledWhenIdIsOn)
    {
    RefCountedPtr<SMMemoryPoolVectorItem<POINT>> pointsPtr(GetPointsPtr());

    if (pointsPtr->size() == 0 || m_nodeHeader.m_nbFaceIndexes < 3) return true;
    bool found = false;
    RefCountedPtr<SMMemoryPoolGenericVectorItem<DifferenceSet>> diffSetPtr = GetDiffSetPtr();
    for (auto it = diffSetPtr->begin(); it != diffSetPtr->end(); ++it)
        {
        if (it->clientID == clipId && it->toggledForID == setToggledWhenIdIsOn)
            {
            diffSetPtr->erase(it-diffSetPtr->begin());
            m_nbClips--;
            //if (m_nodeHeader.m_level < 7) PropagateDeleteClipImmediately(clipId);
            found = true;
            it = diffSetPtr->begin();
            }
        else if (it->clientID == (uint64_t)-1)
            {
            const_cast<DifferenceSet&>(*it).upToDate = false;
            }
        }
    return found;
    }

//=======================================================================================
// @bsimethod                                                   Elenie.Godzaridis 09/15
//=======================================================================================
template<class POINT, class EXTENT>  bool SMMeshIndexNode<POINT, EXTENT>::ModifyClip(uint64_t clipId, bool isVisible, bool setToggledWhenIdIsOn)
    {
    RefCountedPtr<SMMemoryPoolVectorItem<POINT>> pointsPtr(GetPointsPtr());

    if (pointsPtr->size() == 0 || m_nodeHeader.m_nbFaceIndexes < 3) return true;
#ifdef USE_DIFFSET
    bvector<DPoint3d> clipPts;
    GetClipRegistry()->GetClip(clipId, clipPts);
    if (clipPts.size() == 0) return false;
    DRange3d clipExt = DRange3d::From(&clipPts[0], (int32_t)clipPts.size());
    DRange3d nodeRange = DRange3d::From(ExtentOp<EXTENT>::GetXMin(m_nodeHeader.m_nodeExtent), ExtentOp<EXTENT>::GetYMin(m_nodeHeader.m_nodeExtent), ExtentOp<EXTENT>::GetZMin(m_nodeHeader.m_nodeExtent),
                                        ExtentOp<EXTENT>::GetXMax(m_nodeHeader.m_nodeExtent), ExtentOp<EXTENT>::GetYMax(m_nodeHeader.m_nodeExtent), ExtentOp<EXTENT>::GetZMax(m_nodeHeader.m_nodeExtent));
    bool clipIntersects = clipExt.IntersectsWith(nodeRange);
#endif
    bool found = false;
    RefCountedPtr<SMMemoryPoolGenericVectorItem<DifferenceSet>> diffSetPtr = GetDiffSetPtr();
    for (auto it = diffSetPtr->begin(); it != diffSetPtr->end(); ++it)
        {
        if (it->clientID == clipId && it->toggledForID == setToggledWhenIdIsOn)
            {
#ifdef USE_DIFFSET
            if (isVisible)
                {
                PropagateClipUpwards(clipId, ClipAction::ACTION_MODIFY);
                PropagateClipToNeighbors(clipId, ClipAction::ACTION_MODIFY);
                }
            if (!clipIntersects)
                {
                m_differenceSets.erase(it);
                m_nbClips--;
                PropagateDeleteClipImmediately(clipId);
                }
            else
                {
                vector<DPoint3d> points(size());

                std::transform(begin(), end(), &points[0], PtToPtConverter());

                PtToPtConverter::Transform(&points[0], &(*pointsPtr)[0], points.size());        

                RefCountedPtr<SMMemoryPoolVectorItem<int32_t>> ptsIndices(GetPtsIndicePtr());

                Clipper clipNode(&points[0], size(), (int32_t*)&(*ptsIndices)[0], m_nodeHeader.m_nbFaceIndexes, nodeRange);
                DifferenceSet d = clipNode.ClipNonConvexPolygon2D(&clipPts[0], clipPts.size());
                if (d.addedFaces.size() == 0 && d.removedFaces.size() == 0 && d.addedVertices.size() == 0 && d.removedVertices.size() == 0)
                    {
                    m_differenceSets.erase(it);
                    m_nbClips--;
                    if (m_nodeHeader.m_level < 7) PropagateDeleteClipImmediately(clipId);
                    }
                else
                    {
                    d.clientID = clipId;
                    m_differenceSets.modify(it - m_differenceSets.begin(), d);
                    if (m_nodeHeader.m_level < 7) PropagateClip(clipId, ClipAction::ACTION_MODIFY);
                    return true;
                    }

#else
            std::cout << " updating clip " << clipId << " to node " << GetBlockID().m_integerID << " toggle is "<<setToggledWhenIdIsOn<< std::endl;
            const_cast<DifferenceSet&>(*it) = DifferenceSet();
            const_cast<DifferenceSet&>(*it).clientID = clipId;
            const_cast<DifferenceSet&>(*it).toggledForID = setToggledWhenIdIsOn;
            found = true;
#endif
            }
#ifndef USE_DIFFSET
        else if (it->clientID == (uint64_t)-1)
            {
            const_cast<DifferenceSet&>(*it).upToDate = false;
            }
#endif
        }
    if (!found)
        {
        found = ClipIntersectsBox(clipId, m_nodeHeader.m_nodeExtent);
        }
    return found;
    }
//=======================================================================================
// @bsimethod                                                   Elenie.Godzaridis 09/15
//=======================================================================================
template<class POINT, class EXTENT>  void SMMeshIndexNode<POINT, EXTENT>::PropagateDeleteClipImmediately(uint64_t clipId)
    {
    if (HasRealChildren())
        {
        if (m_pSubNodeNoSplit != nullptr)
            {
            dynamic_pcast<SMMeshIndexNode<POINT, EXTENT>, SMPointIndexNode<POINT, EXTENT>>(m_pSubNodeNoSplit)->DeleteClip(clipId, false);
            }
        else
            {
            for (size_t i = 0; i < GetNumberOfSubNodesOnSplit(); ++i)
                {
                if (m_apSubNodes[i] != nullptr)
                    {
                    dynamic_pcast<SMMeshIndexNode<POINT, EXTENT>, SMPointIndexNode<POINT, EXTENT>>(m_apSubNodes[i])->DeleteClip(clipId, false);
                    }
                }
            }
        }
    auto node = GetParentNode();
    while (node != nullptr && node->GetLevel() > 1)
        {
        node = node->GetParentNode();
        }
    if (node != nullptr)
        {
        dynamic_pcast<SMMeshIndexNode<POINT, EXTENT>, SMPointIndexNode<POINT, EXTENT>>(node)->DeleteClip(clipId, false);
        dynamic_pcast<SMMeshIndexNode<POINT, EXTENT>, SMPointIndexNode<POINT, EXTENT>>(node->GetParentNode())->DeleteClip(clipId, false);
        for (size_t i = 0; i < node->GetParentNode()->GetNumberOfSubNodesOnSplit(); ++i)
            {
            if (node->GetParentNode()->m_apSubNodes[i] != nullptr) dynamic_pcast<SMMeshIndexNode<POINT, EXTENT>, SMPointIndexNode<POINT, EXTENT>>(node->GetParentNode()->m_apSubNodes[i])->DeleteClip(clipId, false);
            }
        }

    for (size_t n = 0; n < MAX_NUM_NEIGHBORNODE_POSITIONS; ++n)
        {
        for (auto& node : m_apNeighborNodes[n])
            if (node != nullptr)
                {
                dynamic_pcast<SMMeshIndexNode<POINT, EXTENT>, SMPointIndexNode<POINT, EXTENT>>(node)->DeleteClip(clipId, false);
                }
        }
    }

//=======================================================================================
// @bsimethod                                                   Elenie.Godzaridis 09/15
//=======================================================================================
template<class POINT, class EXTENT>  bool SMMeshIndexNode<POINT, EXTENT>::AddClipAsync(uint64_t clipId, bool isVisible)
    {
    DifferenceSet d;
    d.clientID = clipId;
    RefCountedPtr<SMMemoryPoolGenericVectorItem<DifferenceSet>> diffSetPtr = GetDiffSetPtr();
    diffSetPtr->push_back(d);
    const_cast<DifferenceSet&>(*(diffSetPtr->begin() + (diffSetPtr->size() - 1))).upToDate = false;
    m_nbClips++;
    SMTask task = SMTask(std::bind(std::mem_fn(&SMMeshIndexNode<POINT, EXTENT>::DoClip), this, clipId, isVisible));
    s_schedulerLock.lock();
    if (s_clipScheduler == nullptr) s_clipScheduler = new ScalableMeshScheduler();

    s_clipScheduler->ScheduleTask(task, isVisible ? ScalableMeshScheduler::PRIORITY_HIGH : ScalableMeshScheduler::PRIORITY_DEFAULT);

    s_schedulerLock.unlock();
    return true;
    }

//=======================================================================================
// @bsimethod                                                   Elenie.Godzaridis 09/15
//=======================================================================================
template<class POINT, class EXTENT>  void SMMeshIndexNode<POINT, EXTENT>::PropagateClip(uint64_t clipId, ClipAction action)
    {
    std::vector<SMTask> createdTasks;

    if (HasRealChildren())
        {
        //see http://stackoverflow.com/questions/14593995/problems-with-stdfunction for use of std::mem_fn below
        auto func = std::function < bool(SMMeshIndexNode<POINT, EXTENT>*,uint64_t, bool,bool) >();
        switch (action)
            {
            case ACTION_ADD:
                func = std::mem_fn(&SMMeshIndexNode<POINT, EXTENT>::AddClip);
                break;
            case ACTION_MODIFY:
                func = std::mem_fn(&SMMeshIndexNode<POINT, EXTENT>::ModifyClip);
                break;
            default:
                break;
            }
        if (m_pSubNodeNoSplit != nullptr)
            {
            createdTasks.push_back(SMTask(std::bind(func, (SMMeshIndexNode<POINT, EXTENT>*) m_pSubNodeNoSplit.GetPtr(), clipId,  false,true),false));
            }
        else
            {
            for (size_t i = 0; i < GetNumberOfSubNodesOnSplit(); ++i)
                {
                if (m_apSubNodes[i] != nullptr)
                    {
                    createdTasks.push_back(SMTask(std::bind(func, (SMMeshIndexNode<POINT, EXTENT>*) m_apSubNodes[i].GetPtr(), clipId, false,true),false));
                    }
                }
            }
        }

    s_schedulerLock.lock();
    if (s_clipScheduler == nullptr) s_clipScheduler = new ScalableMeshScheduler();

    for (auto& task : createdTasks) s_clipScheduler->ScheduleTask(task);

    s_schedulerLock.unlock();
    }

//=======================================================================================
// @bsimethod                                                   Elenie.Godzaridis 09/15
//=======================================================================================
template<class POINT, class EXTENT>  void SMMeshIndexNode<POINT, EXTENT>::PropagateClipToNeighbors(uint64_t clipId,  ClipAction action)
    {
    std::vector<SMTask> createdTasks;
    auto func = std::function < bool(SMMeshIndexNode<POINT, EXTENT>*, uint64_t,  bool, bool) >();
    switch (action)
        {
        case ACTION_ADD:
            func = std::mem_fn(&SMMeshIndexNode<POINT, EXTENT>::AddClip);
            break;
        case ACTION_MODIFY:
            func = std::mem_fn(&SMMeshIndexNode<POINT, EXTENT>::ModifyClip);
            break;

        default:
            break;
        }

    for (size_t n = 0; n < MAX_NUM_NEIGHBORNODE_POSITIONS; ++n)
        {
        for (auto& node : m_apNeighborNodes[n])
            if (node != nullptr)
                {
                createdTasks.push_back(SMTask(std::bind(func, (SMMeshIndexNode<POINT, EXTENT>*)node.GetPtr(), clipId,  false,true), false));
                }
        }

    s_schedulerLock.lock();
    if (s_clipScheduler == nullptr) s_clipScheduler = new ScalableMeshScheduler();

    for (auto& task : createdTasks) s_clipScheduler->ScheduleTask(task);

    s_schedulerLock.unlock();
    }

//=======================================================================================
// @bsimethod                                                   Elenie.Godzaridis 09/15
//=======================================================================================
template<class POINT, class EXTENT>  void SMMeshIndexNode<POINT, EXTENT>::PropagateClipUpwards(uint64_t clipId, ClipAction action)
    {
    std::vector<SMTask> createdTasks;
    auto func = std::function < bool(SMMeshIndexNode<POINT, EXTENT>*, uint64_t, bool, bool) >();
    switch (action)
        {
        case ACTION_ADD:
            func = std::mem_fn(&SMMeshIndexNode<POINT, EXTENT>::AddClip);
            break;
        case ACTION_MODIFY:
            func = std::mem_fn(&SMMeshIndexNode<POINT, EXTENT>::ModifyClip);
            break;
        default:
            break;
        }
    auto node = GetParentNode();
    while (node != nullptr && node->GetLevel() > 1)
        {
        node = node->GetParentNode();
        }
    if (node != nullptr)
        {
        createdTasks.push_back(SMTask(std::bind(func, (SMMeshIndexNode<POINT, EXTENT>*)node.GetPtr(), clipId, false,true), false));
        if (node->GetParentNode() != nullptr)
            {
            createdTasks.push_back(SMTask(std::bind(func, (SMMeshIndexNode<POINT, EXTENT>*)node->GetParentNode().GetPtr(), clipId, false,true), false));

            for (size_t i = 0; i < node->GetParentNode()->GetNumberOfSubNodesOnSplit(); ++i)
                {
                if (node->GetParentNode()->m_apSubNodes[i] != nullptr) createdTasks.push_back(SMTask(std::bind(func, (SMMeshIndexNode<POINT, EXTENT>*)node->GetParentNode()->m_apSubNodes[i].GetPtr(), clipId, false,true), false));
                }
            }
        }
    s_schedulerLock.lock();
    if (s_clipScheduler == nullptr) s_clipScheduler = new ScalableMeshScheduler();

    for (auto& task : createdTasks) s_clipScheduler->ScheduleTask(task, ScalableMeshScheduler::PRIORITY_HIGH);

    s_schedulerLock.unlock();
    }

    //=======================================================================================
    // @bsimethod                                                   Mathieu.St-Pierre 10/14
    //=======================================================================================
    template<class POINT, class EXTENT> bool SMMeshIndexNode<POINT, EXTENT>::NeedsMeshing() const
        {
        if (!IsLoaded())
            Load();

        bool needsMeshing = false;

        if (!HasRealChildren())
            needsMeshing = m_nodeHeader.m_nbFaceIndexes == 0;
        else
            {
            if (IsParentOfARealUnsplitNode())
                {
                needsMeshing = m_nodeHeader.m_nbFaceIndexes == 0 || static_cast<SMMeshIndexNode<POINT, EXTENT>*>(&*m_pSubNodeNoSplit)->NeedsMeshing();
                }
            else
                {
                needsMeshing = m_nodeHeader.m_nbFaceIndexes == 0;

                for (size_t indexNode = 0; !needsMeshing && indexNode < GetNumberOfSubNodesOnSplit(); indexNode++)
                    {
                    needsMeshing = (needsMeshing || static_cast<SMMeshIndexNode<POINT, EXTENT>*>(&*(m_apSubNodes[indexNode]))->NeedsMeshing());
                    }
                }
            }

        return needsMeshing;

        }
    static size_t s_importedFeatures;

template <class POINT, class EXTENT> SMMeshIndex<POINT, EXTENT>::SMMeshIndex(SMMemoryPoolPtr& smMemoryPool,
                                                                               HFCPtr<SMPointTileStore<POINT, EXTENT> > ptsStore,                      
                                                                               HFCPtr<SMPointTileStore<int32_t, EXTENT> > ptsIndicesStore,
                                                                               HFCPtr<HPMIndirectCountLimitedPool<MTGGraph> > graphPool,
                                                                               HFCPtr<IScalableMeshDataStore<MTGGraph, Byte, Byte>> graphStore,                                                                               
                                                                               HFCPtr<IScalableMeshDataStore<Byte, float, float>> texturesStore,                                                                               
                                                                               HFCPtr<SMPointTileStore<DPoint2d, EXTENT>> uvStore,                                                                               
                                                                               HFCPtr<SMPointTileStore<int32_t, EXTENT>> uvIndicesStore,
                                                                               size_t SplitTreshold,
                                                                               ISMPointIndexFilter<POINT, EXTENT>* filter,
                                                                               bool balanced,
                                                                               bool textured,
                                                                               bool propagatesDataDown,
                                                                               ISMPointIndexMesher<POINT, EXTENT>* mesher2_5d,
                                                                               ISMPointIndexMesher<POINT, EXTENT>* mesher3d)
                                                                               : SMPointIndex<POINT, EXTENT>(ptsStore, SplitTreshold, filter, balanced, propagatesDataDown, false), m_graphPool(graphPool), m_graphStore(graphStore),
                                                                               m_smMemoryPool(smMemoryPool), 
                                                                               m_ptsIndicesStore(ptsIndicesStore),
                                                                               m_uvStore(uvStore),
                                                                               m_uvsIndicesStore(uvIndicesStore),
                                                                               m_texturesStore(texturesStore)
    {
    m_mesher2_5d = mesher2_5d;
    m_mesher3d = mesher3d;
    if (0 == graphStore->LoadMasterHeader(NULL, 0)) graphStore->StoreMasterHeader(NULL, 0);
    m_featureStore = nullptr;
    m_featurePool = nullptr;
    m_clipStore = nullptr;
    m_clipPool = nullptr;
    s_importedFeatures = 0;
    if (m_indexHeader.m_rootNodeBlockID.IsValid() && m_pRootNode == nullptr)
        {
        m_pRootNode = CreateNewNode(m_indexHeader.m_rootNodeBlockID);
        }
    if (0 == ptsIndicesStore->LoadMasterHeader(NULL, 0)) ptsIndicesStore->StoreMasterHeader(NULL, 0);
    if (0 == uvStore->LoadMasterHeader(NULL, 0)) uvStore->StoreMasterHeader(NULL, 0);
    if (0 == uvIndicesStore->LoadMasterHeader(NULL, 0)) uvIndicesStore->StoreMasterHeader(NULL, 0);
    if (0 == texturesStore->LoadMasterHeader(NULL, 0)) texturesStore->StoreMasterHeader(NULL, 0);
    }


template <class POINT, class EXTENT> SMMeshIndex<POINT, EXTENT>::~SMMeshIndex()
    {
    if (m_mesher2_5d != NULL)
        delete m_mesher2_5d;

    if (m_mesher3d != NULL)
        delete m_mesher3d;
    Store();
    if (m_pRootNode != NULL)
        m_pRootNode->Unload();

    m_pRootNode = NULL;

    }


template <class POINT, class EXTENT> HFCPtr<SMPointIndexNode<POINT, EXTENT> > SMMeshIndex<POINT, EXTENT>::CreateNewNode(EXTENT extent, bool isRootNode)
    {
    SMMeshIndexNode<POINT, EXTENT> * meshNode = new SMMeshIndexNode<POINT, EXTENT>(m_indexHeader.m_SplitTreshold, extent, this, m_filter, m_needsBalancing, IsTextured(), PropagatesDataDown(), m_mesher2_5d, m_mesher3d, &m_createdNodeMap);
    HFCPtr<SMPointIndexNode<POINT, EXTENT> > pNewNode = dynamic_cast<SMPointIndexNode<POINT, EXTENT>*>(meshNode);
    pNewNode->m_isGenerating = m_isGenerating;

    if (isRootNode)
        {
        HFCPtr<SMPointIndexNode<POINT, EXTENT>> parentNodePtr;
        pNewNode->SetParentNodePtr(parentNodePtr);
        }

    return pNewNode;
    }

template<class POINT, class EXTENT>  HFCPtr<SMPointIndexNode<POINT, EXTENT> > SMMeshIndex<POINT, EXTENT>::CreateNewNode(HPMBlockID blockID, bool isRootNode)
    {
    auto meshNode = new SMMeshIndexNode<POINT, EXTENT>(blockID, this,m_filter, m_needsBalancing, IsTextured(), PropagatesDataDown(), m_mesher2_5d, m_mesher3d, &m_createdNodeMap);
    HFCPtr<SMPointIndexNode<POINT, EXTENT> > pNewNode = static_cast<SMPointIndexNode<POINT, EXTENT> *>(meshNode);
    pNewNode->m_isGenerating = m_isGenerating;

    if (isRootNode)
        {
        HFCPtr<SMPointIndexNode<POINT, EXTENT>> parentNodePtr;
        pNewNode->SetParentNodePtr(parentNodePtr);
        }

    return pNewNode;
    }


template<class POINT, class EXTENT> ISMPointIndexMesher<POINT, EXTENT>* SMMeshIndex<POINT, EXTENT>::GetMesher2_5d()
    {
    return(m_mesher2_5d);
    }

template<class POINT, class EXTENT> ISMPointIndexMesher<POINT, EXTENT>* SMMeshIndex<POINT, EXTENT>::GetMesher3d()
    {
    return(m_mesher3d);
    }


template<class POINT, class EXTENT>  void  SMMeshIndex<POINT, EXTENT>::TextureFromRaster(HIMMosaic* sourceRasterP)
    {
    if (m_indexHeader.m_terrainDepth == (size_t)-1)
        {
        m_indexHeader.m_terrainDepth = m_pRootNode->GetDepth();
        m_indexHeader.m_depth = (size_t)-1;
        }
    if (sourceRasterP == nullptr || sourceRasterP->GetEffectiveShape() == nullptr || sourceRasterP->GetEffectiveShape()->IsEmpty()) return;
    if (m_pRootNode != NULL)   dynamic_pcast<SMMeshIndexNode<POINT, EXTENT>, SMPointIndexNode<POINT, EXTENT>>(m_pRootNode)->TextureFromRasterRecursive(sourceRasterP);
    WaitForThreadStop();
    for (auto& task : m_textureWorkerTasks) task.get();
    }

template<class POINT, class EXTENT>  void  SMMeshIndex<POINT, EXTENT>::PerformClipAction(ClipAction action, uint64_t clipId, DRange3d& extent, bool setToggledWhenIDIsOn)
    {
    if (m_pRootNode != NULL)   dynamic_pcast<SMMeshIndexNode<POINT, EXTENT>, SMPointIndexNode<POINT, EXTENT>>(m_pRootNode)->ClipActionRecursive(action, clipId, extent, setToggledWhenIDIsOn);
    }

template<class POINT, class EXTENT>  void  SMMeshIndex<POINT, EXTENT>::AddFeatureDefinition(IDTMFile::FeatureType type, bvector<DPoint3d>& points, DRange3d& extent)
    {
    ++s_importedFeatures;
    if (0 == points.size())
        return;

    // Check if initial node allocated
    if (m_pRootNode == 0)
        {
        // There is no root node at the moment
        // Allocate root node the size of the object extent
        if (m_indexHeader.m_HasMaxExtent)
            m_pRootNode = CreateNewNode(m_indexHeader.m_MaxExtent); 
        else
        m_pRootNode = CreateNewNode(ExtentOp<EXTENT>::Create(extent.low.x, extent.low.y, extent.low.z, extent.high.x, extent.high.y, extent.high.z), true);
        }
    size_t nAddedPoints = dynamic_pcast<SMMeshIndexNode<POINT, EXTENT>, SMPointIndexNode<POINT, EXTENT>>(m_pRootNode)->AddFeatureDefinition(type, points, extent, m_indexHeader.m_HasMaxExtent);
    if (0 == nAddedPoints)
        {
        //can't add feature, need to grow extent
        DRange3d nodeRange = DRange3d::From(ExtentOp<EXTENT>::GetXMin(m_pRootNode->m_nodeHeader.m_nodeExtent), ExtentOp<EXTENT>::GetYMin(m_pRootNode->m_nodeHeader.m_nodeExtent), ExtentOp<EXTENT>::GetZMin(m_pRootNode->m_nodeHeader.m_nodeExtent),
                                            ExtentOp<EXTENT>::GetXMax(m_pRootNode->m_nodeHeader.m_nodeExtent), ExtentOp<EXTENT>::GetYMax(m_pRootNode->m_nodeHeader.m_nodeExtent), ExtentOp<EXTENT>::GetZMax(m_pRootNode->m_nodeHeader.m_nodeExtent));
        while (!extent.IsContained(nodeRange))
            {
            // If the item is not in root node and extent is limited then it is impossible to add item
            if (m_indexHeader.m_HasMaxExtent)
                return;

            // The extent is not contained... we must create a new node
            PushRootDown(ExtentOp<EXTENT>::Create(extent.low.x, extent.low.y, extent.low.z, extent.high.x, extent.high.y, extent.high.z));
            nodeRange = DRange3d::From(ExtentOp<EXTENT>::GetXMin(m_pRootNode->m_nodeHeader.m_nodeExtent), ExtentOp<EXTENT>::GetYMin(m_pRootNode->m_nodeHeader.m_nodeExtent), ExtentOp<EXTENT>::GetZMin(m_pRootNode->m_nodeHeader.m_nodeExtent),
                                       ExtentOp<EXTENT>::GetXMax(m_pRootNode->m_nodeHeader.m_nodeExtent), ExtentOp<EXTENT>::GetYMax(m_pRootNode->m_nodeHeader.m_nodeExtent), ExtentOp<EXTENT>::GetZMax(m_pRootNode->m_nodeHeader.m_nodeExtent));
            }


        // The root node contains the spatial object ... add it
        nAddedPoints = dynamic_pcast<SMMeshIndexNode<POINT, EXTENT>, SMPointIndexNode<POINT, EXTENT>>(m_pRootNode)->AddFeatureDefinition(type, points, extent, m_indexHeader.m_HasMaxExtent);
        assert(nAddedPoints >= points.size());
        }
    }

/*---------------------------------------------------------------------------------**//**
* @description
* @bsimethod                                                  Elenie.Godzaridis   10/2015
+---------------+---------------+---------------+---------------+---------------+------*/
template<class POINT, class EXTENT>  void  SMMeshIndex<POINT, EXTENT>::AddClipDefinition(bvector<DPoint3d>& points, DRange3d& extent)
    {
    if (m_pRootNode != NULL)   dynamic_pcast<SMMeshIndexNode<POINT, EXTENT>, SMPointIndexNode<POINT, EXTENT>>(m_pRootNode)->AddClipDefinitionRecursive(points,extent);
    }

/*---------------------------------------------------------------------------------**//**
* @description
* @bsimethod                                                  Elenie.Godzaridis   10/2015
+---------------+---------------+---------------+---------------+---------------+------*/
template<class POINT, class EXTENT>  void  SMMeshIndex<POINT, EXTENT>::RefreshMergedClips()
    {
    if (m_pRootNode != NULL)   dynamic_pcast<SMMeshIndexNode<POINT, EXTENT>, SMPointIndexNode<POINT, EXTENT>>(m_pRootNode)->RefreshMergedClipsRecursive();
    }

/**----------------------------------------------------------------------------
Mesh
Mesh the data.
-----------------------------------------------------------------------------*/
template<class POINT, class EXTENT> void SMMeshIndex<POINT, EXTENT>::Mesh()
    {
    HINVARIANTS;

    bool result = m_mesher2_5d->Init(*this);
    assert(result == true);

    result = m_mesher3d->Init(*this);
    assert(result == true);

    // Check if root node is present
    if (m_pRootNode != NULL)
        {
        HFCPtr<SMMeshIndexNode<POINT, EXTENT>> node = dynamic_pcast<SMMeshIndexNode<POINT, EXTENT>, SMPointIndexNode<POINT, EXTENT>>(m_pRootNode);
            node->Mesh();
        }

    HINVARIANTS;
    }
/**----------------------------------------------------------------------------
Save cloud ready format
-----------------------------------------------------------------------------*/
template<class POINT, class EXTENT> void SMMeshIndex<POINT, EXTENT>::GetCloudFormatStores(const WString& pi_pOutputDirPath,
                                                                                          const bool& pi_pCompress,
                                                                                          HFCPtr<StreamingPointStoreType>& po_pPointStore,
                                                                                          HFCPtr<StreamingIndiceStoreType>& po_pIndiceStore,
                                                                                          HFCPtr<StreamingUVStoreType>& po_pUVStore,
                                                                                          HFCPtr<StreamingIndiceStoreType>& po_pUVIndiceStore,
                                                                                          HFCPtr<StreamingTextureTileStoreType>& po_pTextureStore) const
    {
    // Set paths
    WString point_store_path = pi_pOutputDirPath + L"point_store\\";
    WString indice_store_path = pi_pOutputDirPath + L"indice_store\\";
    WString uv_store_path = pi_pOutputDirPath + L"uv_store\\";
    WString uvIndice_store_path = pi_pOutputDirPath + L"uvIndice_store\\";
    WString texture_store_path = pi_pOutputDirPath + L"texture_store\\";

    // Create streaming stores
    po_pPointStore = new StreamingPointStoreType(point_store_path, L"", pi_pCompress);
    po_pIndiceStore = new StreamingIndiceStoreType(indice_store_path, L"", pi_pCompress);
    po_pUVStore = new StreamingUVStoreType(uv_store_path, L"", pi_pCompress);
    po_pUVIndiceStore = new StreamingIndiceStoreType(uvIndice_store_path, L"", pi_pCompress);
    po_pTextureStore = new StreamingTextureTileStoreType(texture_store_path.c_str());

    }
/**----------------------------------------------------------------------------
Stitch
Stitch the data.
-----------------------------------------------------------------------------*/
template<class POINT, class EXTENT> void SMMeshIndex<POINT, EXTENT>::Stitch(int pi_levelToStitch, bool do2_5dStitchFirst)
    {
    HINVARIANTS;

    // Check if root node is present
    if (m_pRootNode != NULL)
        {

        try
            {

            if (do2_5dStitchFirst)
                {
                //Done for level stitching.
                assert(pi_levelToStitch != -1);
                vector<SMMeshIndexNode<POINT, EXTENT>*> nodesToStitch;
                ((SMMeshIndexNode<POINT, EXTENT>*)&*m_pRootNode)->Stitch(pi_levelToStitch, &nodesToStitch);

                auto nodeIter(nodesToStitch.begin());

                //Do 2.5d stitch first
                while (nodeIter != nodesToStitch.end())
                    {
                    if (!(*nodeIter)->m_nodeHeader.m_arePoints3d && (*nodeIter)->AreAllNeighbor2_5d())
                        {
                        if (m_mesher2_5d->Stitch(*nodeIter))
                            {
                            (*nodeIter)->SetDirty(true);
                            }

                        nodeIter = nodesToStitch.erase(nodeIter);
                        }
                    else
                        {
                        nodeIter++;
                        }
                    }

                //Do 3d stitch last
                nodeIter = nodesToStitch.begin();
                auto nodeIterEnd = nodesToStitch.end();

                while (nodeIter != nodeIterEnd)
                    {
                    assert((*nodeIter)->m_nodeHeader.m_arePoints3d || !(*nodeIter)->AreAllNeighbor2_5d());

                    if (m_mesher3d->Stitch(*nodeIter))
                        {
                        (*nodeIter)->SetDirty(true);
                        }

                    nodeIter++;
                    }
                }
            else if (s_useThreadsInStitching)
                {
                vector<SMMeshIndexNode<POINT, EXTENT>*> nodesToStitch;
                ((SMMeshIndexNode<POINT, EXTENT>*)&*m_pRootNode)->Stitch(pi_levelToStitch, &nodesToStitch);
                if (nodesToStitch.size() == 0) return;
                if (nodesToStitch.size() <= 72)
                    {
                    s_useThreadsInStitching = false;
                    ((SMMeshIndexNode<POINT, EXTENT>*)&*m_pRootNode)->Stitch(pi_levelToStitch, 0);
                    s_useThreadsInStitching = true;
                    return;
                    }
                set<SMMeshIndexNode<POINT, EXTENT>*> stitchedNodes;
                std::recursive_mutex stitchedMutex;
                for (auto& node : nodesToStitch) s_nodeMap.insert(std::make_pair((void*)node, (unsigned int)-1));
                for (size_t i =0; i < 8; ++i)
                    RunOnNextAvailableThread(std::bind([] (SMMeshIndexNode<POINT, EXTENT>** vec, set<SMMeshIndexNode<POINT,EXTENT>*>* stitchedNodes, std::recursive_mutex* stitchedMutex, size_t nNodes, size_t threadId) ->void
                    {
                    vector<SMMeshIndexNode<POINT, EXTENT>*> myNodes;
                    size_t firstIdx = nNodes / 8 * threadId;
                    myNodes.push_back(vec[firstIdx]);
                    while (myNodes.size() > 0)
                        {
                        //grab node
                        SMMeshIndexNode<POINT, EXTENT>* current = myNodes[0];
                        vector<SMPointIndexNode<POINT, EXTENT>*> neighbors;
                        current->GetAllNeighborNodes(neighbors);
                        neighbors.push_back(current);
                        bool reservedNode = false;

                        reservedNode = TryReserveNodes(s_nodeMap, (void**)&neighbors[0], neighbors.size(),(unsigned int)threadId);

                        if (reservedNode == true)
                            {
                            bool needsStitching = false;
                            stitchedMutex->lock();
                            if (stitchedNodes->count(current) != 0) needsStitching = false;
                            else
                                {
                                stitchedNodes->insert(current);
                                needsStitching = true;
                                }
                            for (auto& neighbor : neighbors)
                                if (std::find(myNodes.begin(), myNodes.end(), neighbor) == myNodes.end() && stitchedNodes->count((SMMeshIndexNode<POINT,EXTENT>*)neighbor) == 0) myNodes.push_back((SMMeshIndexNode<POINT, EXTENT>*)neighbor);
                            stitchedMutex->unlock();
                            if(needsStitching) current->Stitch((int)current->m_nodeHeader.m_level, 0);
                            unsigned int val = (unsigned int)-1;
                            unsigned int id = (unsigned int)threadId;
                            s_nodeMap[current].compare_exchange_strong(id, val);
                            }
                        myNodes.erase(myNodes.begin());
                        if (myNodes.size() == 0 && firstIdx + 1 < nNodes / 8 * (threadId+1))
                            {
                            firstIdx += 1;
                            myNodes.push_back(vec[firstIdx]);
                            }
                        }
                    SetThreadAvailableAsync(threadId);
                    }, &nodesToStitch[0], &stitchedNodes, &stitchedMutex, nodesToStitch.size(), std::placeholders::_1));

                WaitForThreadStop();
                s_nodeMap.clear();
                for (auto& node : nodesToStitch)
                    {
                    if (stitchedNodes.count(node) == 0)
                        node->Stitch((int)node->m_nodeHeader.m_level, 0);
                    }
                }
            else
                {
                ((SMMeshIndexNode<POINT, EXTENT>*)&*m_pRootNode)->Stitch(pi_levelToStitch, 0);
                }
            }
        catch (...)
            {
            throw;
            }
        }

    HINVARIANTS;
    }


template<class POINT, class EXTENT>  void  SMMeshIndex<POINT, EXTENT>::SetFeatureStore(HFCPtr<SMPointTileStore<int32_t, EXTENT>>& featureStore)
    {
    m_featureStore = featureStore;
    }

template<class POINT, class EXTENT>  void SMMeshIndex<POINT, EXTENT>::SetFeaturePool(HFCPtr<HPMCountLimitedPool<int32_t>>& featurePool)
    {
    m_featurePool = featurePool;
    }

template<class POINT, class EXTENT>  void  SMMeshIndex<POINT, EXTENT>::SetClipStore(HFCPtr<IScalableMeshDataStore<DifferenceSet, Byte, Byte>>& clipStore)
    {
    m_clipStore = clipStore;
    //if (!m_clipStore->LoadMasterHeader(NULL, 1)) m_clipStore->StoreMasterHeader(NULL, 0);
    //if (m_pRootNode != nullptr)dynamic_cast<SMMeshIndexNode<POINT, EXTENT>*>(m_pRootNode.GetPtr())->m_differenceSets.SetStore(m_clipStore);
    }


template<class POINT, class EXTENT>  void  SMMeshIndex<POINT, EXTENT>::SetClipRegistry(ClipRegistry* clipRegistry)
    {
    m_clipRegistry = clipRegistry;
    }

template<class POINT, class EXTENT>  void SMMeshIndex<POINT, EXTENT>::SetClipPool(HFCPtr<HPMIndirectCountLimitedPool<DifferenceSet>>& clipPool)
    {
    m_clipPool = clipPool;
//    if (m_pRootNode != nullptr)dynamic_cast<SMMeshIndexNode<POINT, EXTENT>*>(m_pRootNode.GetPtr())->m_differenceSets.SetPool(m_clipPool);
    }
<|MERGE_RESOLUTION|>--- conflicted
+++ resolved
@@ -1,3782 +1,3745 @@
-#include <ImagePP\all\h\HRPPixelTypeV32R8G8B8A8.h>
-
-#include <ImagePP/all/h/HFCException.h>
-#include <ScalableMesh\ScalableMeshUtilityFunctions.h>
-#include <ScalableMesh\IScalableMeshQuery.h>
-#include <ImagePP/all/h/HCDCodecIdentity.h>
-//#include <eigen\Eigen\Dense>
-//#include <PCLWrapper\IDefines.h>
-//#include <PCLWrapper\INormalCalculator.h>
-#include "ScalableMeshQuery.h"
-//#include "MeshingFunctions.h"
-#include <ScalableMesh\ScalableMeshUtilityFunctions.h>
-#include <Mtg/MtgStructs.h>
-#include <Geom/bsp/bspbound.fdf>
-#include "ScalableMesh\ScalableMeshGraph.h"
-#include <string>
-#include <queue>
-#include <ctime>
-#include <fstream>
-#include "Edits/ClipUtilities.h"
-#include "vuPolygonClassifier.h"
-#include "LogUtils.h"
-#include "Edits\Skirts.h"
-#include <map>
-
-USING_NAMESPACE_BENTLEY_SCALABLEMESH
-#define SM_OUTPUT_MESHES_GRAPH 0
-template <class POINT, class EXTENT> SMMeshIndexNode<POINT,EXTENT>::SMMeshIndexNode(size_t pi_SplitTreshold,
-                 const EXTENT& pi_rExtent,                                  
-                 SMMeshIndex<POINT, EXTENT>* meshIndex,
-                 ISMPointIndexFilter<POINT, EXTENT>* filter,
-                 bool balanced,
-                 bool textured,
-                 bool propagateDataDown,
-                 ISMPointIndexMesher<POINT, EXTENT>* mesher2_5d,
-                 ISMPointIndexMesher<POINT, EXTENT>* mesher3d,
-                 CreatedNodeMap*                      createdNodeMap)
-                 : SMPointIndexNode<POINT, EXTENT>(pi_SplitTreshold, pi_rExtent, filter, balanced, propagateDataDown, createdNodeMap),
-                 m_triIndicesPoolItemId(SMMemoryPool::s_UndefinedPoolItemId),
-                 m_uvCoordsPoolItemId(SMMemoryPool::s_UndefinedPoolItemId),
-                 m_triUvIndicesPoolItemId(SMMemoryPool::s_UndefinedPoolItemId),
-                 m_texturePoolItemId(SMMemoryPool::s_UndefinedPoolItemId),
-<<<<<<< HEAD
-                 m_graphPoolItemId(SMMemoryPool::s_UndefinedPoolItemId),
-                 m_diffSetsItemId(SMMemoryPool::s_UndefinedPoolItemId)
-=======
-                 m_displayDataPoolItemId(SMMemoryPool::s_UndefinedPoolItemId),
-				 m_graphPoolItemId(SMMemoryPool::s_UndefinedPoolItemId)
->>>>>>> 0d65a155
-    {
-    m_SMIndex = meshIndex;
-    m_mesher2_5d = mesher2_5d;
-    m_mesher3d = mesher3d;
-//    m_isGraphLoaded = false;
-//    m_graphVec.SetDirty(false);
-//    m_graphVec.SetDiscarded(true);
-                 
-         
-
-    m_nodeHeader.m_graphID = IDTMFile::GetNullNodeID();
-    m_nodeHeader.m_ptsIndiceID.resize(1);
-    m_nodeHeader.m_ptsIndiceID[0] = IDTMFile::GetNullNodeID();
-
-    m_nodeHeader.m_uvsIndicesID.resize(1);
-    m_nodeHeader.m_uvsIndicesID[0] = IDTMFile::GetNullNodeID();
-
-    m_nodeHeader.m_uvID = IDTMFile::GetNullNodeID();
-    m_nodeHeader.m_textureID.resize(1);
-    m_nodeHeader.m_textureID[0] = IDTMFile::GetNullNodeID();
-
-    m_nbClips = 0;
-//    m_differenceSets.SetDirty(false);
-//#ifdef SM_BESQL_FORMAT
-    m_nodeHeader.m_ptsIndiceID[0] = GetBlockID();    
-//    m_graphVec.SetBlockID(GetBlockID());
-//    m_differenceSets.SetBlockID(GetBlockID());
-//#endif
-    }
-
-template <class POINT, class EXTENT> SMMeshIndexNode<POINT, EXTENT>::SMMeshIndexNode(size_t pi_SplitTreshold,
-                const EXTENT& pi_rExtent,
-                const HFCPtr<SMMeshIndexNode<POINT, EXTENT> >& pi_rpParentNode)
-                : SMPointIndexNode<POINT, EXTENT>(pi_SplitTreshold, pi_rExtent, dynamic_cast<SMPointIndexNode*>(pi_rpParentNode.GetPtr())),
-                m_triIndicesPoolItemId(SMMemoryPool::s_UndefinedPoolItemId),                
-                m_triUvIndicesPoolItemId(SMMemoryPool::s_UndefinedPoolItemId),
-                m_uvCoordsPoolItemId(SMMemoryPool::s_UndefinedPoolItemId),
-                m_texturePoolItemId(SMMemoryPool::s_UndefinedPoolItemId),
-<<<<<<< HEAD
-                m_graphPoolItemId(SMMemoryPool::s_UndefinedPoolItemId),
-                m_diffSetsItemId(SMMemoryPool::s_UndefinedPoolItemId)
-=======
-                m_displayDataPoolItemId(SMMemoryPool::s_UndefinedPoolItemId),
-				m_graphPoolItemId(SMMemoryPool::s_UndefinedPoolItemId)
->>>>>>> 0d65a155
-    {
-    m_SMIndex = pi_rpParentNode->m_SMIndex;
-    m_mesher2_5d = pi_rpParentNode->GetMesher2_5d();
-    m_mesher3d = pi_rpParentNode->GetMesher3d();
-     
-         
-    
-    m_nbClips = 0;
-//    m_differenceSets.SetDirty(false);
-//    m_differenceSets.SetStore(dynamic_cast<SMMeshIndex<POINT, EXTENT>*>(m_SMIndex)->GetClipStore());
-//    m_differenceSets.SetPool(dynamic_cast<SMMeshIndex<POINT, EXTENT>*>(m_SMIndex)->GetClipPool());
-    m_nodeHeader.m_graphID = IDTMFile::GetNullNodeID();
-    m_nodeHeader.m_ptsIndiceID.resize(1);
-    m_nodeHeader.m_ptsIndiceID[0] = IDTMFile::GetNullNodeID();
-    m_nodeHeader.m_uvsIndicesID.resize(1);
-    m_nodeHeader.m_uvsIndicesID[0] = IDTMFile::GetNullNodeID();
-//    m_nodeHeader.m_uvID.resize(1);
-    m_nodeHeader.m_uvID = IDTMFile::GetNullNodeID();
-    m_nodeHeader.m_textureID.resize(1);
-    m_nodeHeader.m_textureID[0] = IDTMFile::GetNullNodeID();
-//#ifdef SM_BESQL_FORMAT
-    m_nodeHeader.m_ptsIndiceID[0] = GetBlockID();    
-//    m_graphVec.SetBlockID(GetBlockID());
-//    m_differenceSets.SetBlockID(GetBlockID());
-//#endif
-    }
-
-template <class POINT, class EXTENT> SMMeshIndexNode<POINT, EXTENT>::SMMeshIndexNode(size_t pi_SplitTreshold,
-                                                                                     const EXTENT& pi_rExtent,
-                                                                                     const HFCPtr<SMMeshIndexNode<POINT, EXTENT> >& pi_rpParentNode,
-                                                                                     bool IsUnsplitSubLevel)
-                                                                                     : SMPointIndexNode<POINT, EXTENT>(pi_SplitTreshold, pi_rExtent, dynamic_cast<SMPointIndexNode*>(pi_rpParentNode.GetPtr()), IsUnsplitSubLevel),                                                                                    
-                                                                                     m_triIndicesPoolItemId(SMMemoryPool::s_UndefinedPoolItemId),                  
-<<<<<<< HEAD
-                  m_triUvIndicesPoolItemId(SMMemoryPool::s_UndefinedPoolItemId),
-                  m_uvCoordsPoolItemId(SMMemoryPool::s_UndefinedPoolItemId),
-                  m_texturePoolItemId(SMMemoryPool::s_UndefinedPoolItemId),
-                  m_graphPoolItemId(SMMemoryPool::s_UndefinedPoolItemId),
-                  m_diffSetsItemId(SMMemoryPool::s_UndefinedPoolItemId)
-=======
-                                                                                     m_triUvIndicesPoolItemId(SMMemoryPool::s_UndefinedPoolItemId),
-                                                                                     m_uvCoordsPoolItemId(SMMemoryPool::s_UndefinedPoolItemId),
-                                                                                     m_texturePoolItemId(SMMemoryPool::s_UndefinedPoolItemId),
-                                                                                     m_displayDataPoolItemId(SMMemoryPool::s_UndefinedPoolItemId),
-																					 m_graphPoolItemId(SMMemoryPool::s_UndefinedPoolItemId)
->>>>>>> 0d65a155
-    {
-    m_SMIndex = pi_rpParentNode->m_SMIndex;
-    m_mesher2_5d = pi_rpParentNode->GetMesher2_5d();
-    m_mesher3d = pi_rpParentNode->GetMesher3d();
-
-     
-         
-    
-    m_nbClips = 0;
-//    m_differenceSets.SetDirty(false);
-//    m_differenceSets.SetStore(dynamic_cast<SMMeshIndex<POINT, EXTENT>*>(m_SMIndex)->GetClipStore());
-//    m_differenceSets.SetPool(dynamic_cast<SMMeshIndex<POINT, EXTENT>*>(m_SMIndex)->GetClipPool());
-    m_nodeHeader.m_graphID = IDTMFile::GetNullNodeID();
-    m_nodeHeader.m_ptsIndiceID.resize(1);
-    m_nodeHeader.m_ptsIndiceID[0] = IDTMFile::GetNullNodeID();
-    m_nodeHeader.m_uvsIndicesID.resize(1);
-    m_nodeHeader.m_uvsIndicesID[0] = IDTMFile::GetNullNodeID();
-//    m_nodeHeader.m_uvID.resize(1);
-    m_nodeHeader.m_uvID = IDTMFile::GetNullNodeID();
-    m_nodeHeader.m_textureID.resize(1);
-    m_nodeHeader.m_textureID[0] = IDTMFile::GetNullNodeID();
-//#ifdef SM_BESQL_FORMAT
-    m_nodeHeader.m_ptsIndiceID[0] = GetBlockID();    
-//    m_graphVec.SetBlockID(GetBlockID());
-//    m_differenceSets.SetBlockID(GetBlockID());
-//#endif
-    }
-
-template <class POINT, class EXTENT> SMMeshIndexNode<POINT, EXTENT>::SMMeshIndexNode(HPMBlockID blockID,
-                                                                                     HFCPtr<SMMeshIndexNode<POINT, EXTENT> > parent,                 
-                                                                                     SMMeshIndex<POINT, EXTENT>* meshIndex,
-                                                                                     ISMPointIndexFilter<POINT, EXTENT>* filter,
-                                                                                     bool balanced,
-                                                                                     bool textured,
-                                                                                     bool propagateDataDown,
-                                                                                     ISMPointIndexMesher<POINT, EXTENT>* mesher2_5d,
-                                                                                     ISMPointIndexMesher<POINT, EXTENT>* mesher3d,
-                                                                                     CreatedNodeMap*                      createdNodeMap)
-                                                                                     : SMPointIndexNode<POINT, EXTENT>(blockID, static_pcast<SMPointIndexNode<POINT, EXTENT>, SMMeshIndexNode<POINT, EXTENT>>(parent), filter, balanced, propagateDataDown, createdNodeMap),
-                                                                                      m_triIndicesPoolItemId(SMMemoryPool::s_UndefinedPoolItemId),                  
-                                                                                      m_triUvIndicesPoolItemId(SMMemoryPool::s_UndefinedPoolItemId),
-                                                                                      m_uvCoordsPoolItemId(SMMemoryPool::s_UndefinedPoolItemId),
-                                                                                      m_texturePoolItemId(SMMemoryPool::s_UndefinedPoolItemId),
-<<<<<<< HEAD
-                                                                                      m_graphPoolItemId(SMMemoryPool::s_UndefinedPoolItemId),
-                                                                                      m_diffSetsItemId(SMMemoryPool::s_UndefinedPoolItemId)
-=======
-                                                                                      m_displayDataPoolItemId(SMMemoryPool::s_UndefinedPoolItemId),
-																					  m_graphPoolItemId(SMMemoryPool::s_UndefinedPoolItemId)
->>>>>>> 0d65a155
-                 
-    {
-    m_SMIndex = meshIndex;
-    m_mesher2_5d = mesher2_5d;
-    m_mesher3d = mesher3d;
-     
-                 
-
-    m_nbClips = 0;
-//    m_differenceSets.SetDirty(false);
- //   m_differenceSets.SetStore(dynamic_cast<SMMeshIndex<POINT, EXTENT>*>(m_SMIndex)->GetClipStore());
-//    m_differenceSets.SetPool(dynamic_cast<SMMeshIndex<POINT, EXTENT>*>(m_SMIndex)->GetClipPool());
-    m_nodeHeader.m_graphID = IDTMFile::GetNullNodeID();
-    m_nodeHeader.m_ptsIndiceID.resize(1);
-    m_nodeHeader.m_ptsIndiceID[0] = IDTMFile::GetNullNodeID();
-
-    m_nodeHeader.m_uvsIndicesID.resize(1);
-    m_nodeHeader.m_uvsIndicesID[0] = IDTMFile::GetNullNodeID();
-//    m_nodeHeader.m_uvID.resize(1);
-    m_nodeHeader.m_uvID = IDTMFile::GetNullNodeID();
-    m_nodeHeader.m_textureID.resize(1);
-    m_nodeHeader.m_textureID[0]= IDTMFile::GetNullNodeID();
-//#ifdef SM_BESQL_FORMAT
-    m_nodeHeader.m_ptsIndiceID[0] = GetBlockID();    
-//    m_graphVec.SetBlockID(GetBlockID());
-//    m_differenceSets.SetBlockID(GetBlockID());
-
-//#endif
-    }
-
-template <class POINT, class EXTENT> SMMeshIndexNode<POINT, EXTENT>::SMMeshIndexNode(HPMBlockID blockID,                 
-                                                                                     SMMeshIndex<POINT, EXTENT>* meshIndex,
-                                                                                     ISMPointIndexFilter<POINT, EXTENT>* filter,
-                                                                                     bool balanced,
-                                                                                     bool textured,
-                                                                                     bool propagateDataDown,
-                                                                                     ISMPointIndexMesher<POINT, EXTENT>* mesher2_5d,
-                                                                                     ISMPointIndexMesher<POINT, EXTENT>* mesher3d,
-                                                                                     CreatedNodeMap* createdNodeMap)
-                                                                                     : SMPointIndexNode<POINT, EXTENT>(blockID, filter, balanced, propagateDataDown, createdNodeMap),
-                                                                                     m_triIndicesPoolItemId(SMMemoryPool::s_UndefinedPoolItemId),                 
-                                                                                     m_triUvIndicesPoolItemId(SMMemoryPool::s_UndefinedPoolItemId),
-                                                                                     m_uvCoordsPoolItemId(SMMemoryPool::s_UndefinedPoolItemId),
-<<<<<<< HEAD
-                                                                                     m_texturePoolItemId(SMMemoryPool::s_UndefinedPoolItemId)   ,
-                                                                                     m_graphPoolItemId(SMMemoryPool::s_UndefinedPoolItemId),
-                                                                                     m_diffSetsItemId(SMMemoryPool::s_UndefinedPoolItemId)
-=======
-                                                                                     m_texturePoolItemId(SMMemoryPool::s_UndefinedPoolItemId),
-                                                                                     m_displayDataPoolItemId(SMMemoryPool::s_UndefinedPoolItemId),
-																					 m_graphPoolItemId(SMMemoryPool::s_UndefinedPoolItemId)
->>>>>>> 0d65a155
-
-    {
-    m_SMIndex = meshIndex;
-    m_mesher2_5d = mesher2_5d;
-    m_mesher3d = mesher3d;
-
-     
-         
-
-    m_nbClips = 0;
-//    m_differenceSets.SetDirty(false);
-//    m_differenceSets.SetStore(dynamic_cast<SMMeshIndex<POINT, EXTENT>*>(m_SMIndex)->GetClipStore());
-//    m_differenceSets.SetPool(dynamic_cast<SMMeshIndex<POINT, EXTENT>*>(m_SMIndex)->GetClipPool());    
-    m_nodeHeader.m_graphID = IDTMFile::GetNullNodeID();
-    m_nodeHeader.m_ptsIndiceID.resize(1);
-    m_nodeHeader.m_ptsIndiceID[0] = IDTMFile::GetNullNodeID();
-    m_nodeHeader.m_uvsIndicesID.resize(1);
-    m_nodeHeader.m_uvsIndicesID[0] = IDTMFile::GetNullNodeID();
-//    m_nodeHeader.m_uvID.resize(1);
-    m_nodeHeader.m_uvID = IDTMFile::GetNullNodeID();
-    m_nodeHeader.m_textureID.resize(1);
-    m_nodeHeader.m_textureID[0] = IDTMFile::GetNullNodeID();
-    m_nodeHeader.m_ptsIndiceID[0] = GetBlockID();    
- //   m_graphVec.SetBlockID(GetBlockID());
-//    m_differenceSets.SetBlockID(GetBlockID());
-    }
-
-template <class POINT, class EXTENT> SMMeshIndexNode<POINT, EXTENT>::SMMeshIndexNode(size_t pi_SplitTreshold,
-                 const EXTENT& pi_rExtent,                 
-                 SMMeshIndex<POINT, EXTENT>* meshIndex,
-                 ISMPointIndexFilter<POINT, EXTENT>* filter,
-                 bool balanced,
-                 bool propagateDataDown,
-                 ISMPointIndexMesher<POINT, EXTENT>* mesher2_5d,
-                 ISMPointIndexMesher<POINT, EXTENT>* mesher3d,
-                 CreatedNodeMap*                      createdNodeMap)
-                 : SMPointIndexNode<POINT, EXTENT>(pi_SplitTreshold, pi_rExtent, filter, balanced, propagateDataDown, createdNodeMap)
-    {
-    m_SMIndex = meshIndex;
-    m_mesher2_5d = mesher2_5d;
-    m_mesher3d = mesher3d;
-//    m_isGraphLoaded = false;
-//    m_graphVec.SetDirty(false);
- //   m_graphVec.SetDiscarded(true);
-         
-    m_nodeHeader.m_graphID = IDTMFile::GetNullNodeID();
-    m_nodeHeader.m_ptsIndiceID.resize(1);
-    m_nodeHeader.m_ptsIndiceID[0] = IDTMFile::GetNullNodeID();
-    m_nodeHeader.m_uvID = IDTMFile::GetNullNodeID();
-    m_nodeHeader.m_uvsIndicesID.resize(1);
-    m_nodeHeader.m_uvsIndicesID[0] = IDTMFile::GetNullNodeID();
-    m_nodeHeader.m_textureID.resize(1);
-    m_nodeHeader.m_textureID[0] = IDTMFile::GetNullNodeID();
-
-    m_nbClips = 0;
-//    m_differenceSets.SetDirty(false);
-//#ifdef SM_BESQL_FORMAT
-    m_nodeHeader.m_ptsIndiceID[0] = GetBlockID();    
-   // m_graphVec.SetBlockID(GetBlockID());
-//    m_differenceSets.SetBlockID(GetBlockID());
-//#endif
-    }
-
-template <class POINT, class EXTENT> SMMeshIndexNode<POINT, EXTENT>::SMMeshIndexNode(HPMBlockID blockID,                 
-                                                                                     SMMeshIndex<POINT, EXTENT>* meshIndex,
-                                                                                     ISMPointIndexFilter<POINT, EXTENT>* filter,
-                                                                                     bool balanced,
-                                                                                     bool propagateDataDown,
-                                                                                     ISMPointIndexMesher<POINT, EXTENT>* mesher2_5d,
-                                                                                     ISMPointIndexMesher<POINT, EXTENT>* mesher3d,
-                                                                                     CreatedNodeMap* createdNodeMap) 
-                                                                                     : SMPointIndexNode<POINT, EXTENT>(blockID, filter, balanced, propagateDataDown, createdNodeMap)
-    {
-    m_SMIndex = meshIndex;
-    m_mesher2_5d = mesher2_5d;
-    m_mesher3d = mesher3d;
-//    m_isGraphLoaded = false;
-  //  m_graphVec.SetDirty(false);
-//    m_graphVec.SetDiscarded(true);
-              
-    m_nodeHeader.m_graphID = IDTMFile::GetNullNodeID();
-    m_nodeHeader.m_ptsIndiceID.resize(1);
-    m_nodeHeader.m_ptsIndiceID[0] = IDTMFile::GetNullNodeID();
-
-    m_nodeHeader.m_uvsIndicesID.resize(1);
-    m_nodeHeader.m_uvsIndicesID[0] = IDTMFile::GetNullNodeID();
-//    m_nodeHeader.m_uvID.resize(1);
-    m_nodeHeader.m_uvID/*[0]*/ = IDTMFile::GetNullNodeID();
-    m_nodeHeader.m_textureID.resize(1);
-    m_nodeHeader.m_textureID[0] = IDTMFile::GetNullNodeID();
-
-    m_nbClips = 0;
-//    m_differenceSets.SetDirty(false);
-//#ifdef SM_BESQL_FORMAT
-    m_nodeHeader.m_ptsIndiceID[0] = GetBlockID();    
- //   m_graphVec.SetBlockID(GetBlockID());
-//    m_differenceSets.SetBlockID(GetBlockID());
-//#endif
-    }
-
-template <class POINT, class EXTENT> SMMeshIndexNode<POINT, EXTENT>::SMMeshIndexNode(HPMBlockID blockID,
-                                                                                     HFCPtr<SMMeshIndexNode<POINT, EXTENT> > parent,                                                                                     
-                                                                                     SMMeshIndex<POINT, EXTENT>* meshIndex,
-                                                                                     ISMPointIndexFilter<POINT, EXTENT>* filter,
-                                                                                     bool balanced,
-                                                                                     bool propagateDataDown,
-                                                                                     ISMPointIndexMesher<POINT, EXTENT>* mesher2_5d,
-                                                                                     ISMPointIndexMesher<POINT, EXTENT>* mesher3d,
-                                                                                     CreatedNodeMap*                      createdNodeMap)
-    : SMPointIndexNode<POINT, EXTENT>(blockID, static_pcast<SMPointIndexNode<POINT, EXTENT>, SMMeshIndexNode<POINT, EXTENT>>(parent), filter, balanced, propagateDataDown, createdNodeMap)
-    {
-    m_SMIndex = meshIndex;
-    m_mesher2_5d = mesher2_5d;
-    m_mesher3d = mesher3d;
-//    m_isGraphLoaded = false;
-//    m_graphVec.SetDirty(false);
-//    m_graphVec.SetDiscarded(true);
-     
-         
-    m_nbClips = 0;
-//    m_differenceSets.SetDirty(false);
-//    m_differenceSets.SetStore(dynamic_cast<SMMeshIndex<POINT, EXTENT>*>(m_SMIndex)->GetClipStore());
-//    m_differenceSets.SetPool(dynamic_cast<SMMeshIndex<POINT, EXTENT>*>(m_SMIndex)->GetClipPool());
-    m_nodeHeader.m_graphID = IDTMFile::GetNullNodeID();
-    m_nodeHeader.m_ptsIndiceID.resize(1);
-   m_nodeHeader.m_ptsIndiceID[0] = IDTMFile::GetNullNodeID();
-
-    m_nodeHeader.m_uvsIndicesID.resize(1);
-    m_nodeHeader.m_uvsIndicesID[0] = IDTMFile::GetNullNodeID();
-    m_nodeHeader.m_uvID = IDTMFile::GetNullNodeID();
-    m_nodeHeader.m_textureID.resize(1);
-    m_nodeHeader.m_textureID[0] = IDTMFile::GetNullNodeID();
-//#ifdef SM_BESQL_FORMAT
-    m_nodeHeader.m_ptsIndiceID[0] = GetBlockID();
-  //  m_graphVec.SetBlockID(GetBlockID());
-//    m_differenceSets.SetBlockID(GetBlockID());
-//#endif
-    }
-
-template <class POINT, class EXTENT> SMMeshIndexNode<POINT, EXTENT>::~SMMeshIndexNode()
-    {
-    if (!IsDestroyed())
-        {
-        // Unload self ... this should result in discard 
-        Unload();
-        Discard();
-        }
-    }
-
-//=======================================================================================
-// @bsimethod                                                   Elenie.Godzaridis 07/15
-//=======================================================================================
-template<class POINT, class EXTENT> void  SMMeshIndexNode<POINT, EXTENT>::StoreAllGraphs()
-    {
-    if (!IsLoaded())
-        return;
-    StoreGraph();
-    if (!IsLeaf())
-        {
-        if (static_cast<SMMeshIndexNode<POINT, EXTENT>*>(&*m_pSubNodeNoSplit) != NULL)
-            static_cast<SMMeshIndexNode<POINT, EXTENT>*>(&*m_pSubNodeNoSplit)->StoreAllGraphs();
-        else
-            {
-            for (size_t indexNode = 0; indexNode < m_nodeHeader.m_numberOfSubNodesOnSplit; indexNode++)
-                {
-                if (m_apSubNodes[indexNode] != NULL)
-                    static_cast<SMMeshIndexNode<POINT, EXTENT>*>(&*(m_apSubNodes[indexNode]))->StoreAllGraphs();
-                }
-            }
-        }
-
-    }
-
-//=======================================================================================
-// @bsimethod                                                  Elenie.Godzaridis 03/15
-//=======================================================================================
-template <class POINT, class EXTENT> bool SMMeshIndexNode<POINT, EXTENT>::IsGraphLoaded() const
-    {
-    return true;// m_isGraphLoaded;
-    }
-
-template<class POINT, class EXTENT> bool SMMeshIndexNode<POINT, EXTENT>::Destroy()
-    {
-    SMPointIndexNode::Destroy();
-    //m_graphVec.clear();
-//    m_graphVec.SetDirty(false);
-//    m_graphVec.SetDiscarded(true);
-//    m_isGraphLoaded = false;
- //   if (m_graphVec.GetBlockID().IsValid())
- //       dynamic_cast<SMMeshIndex<POINT, EXTENT>*>(m_SMIndex)->GetGraphStore()->DestroyBlock(m_graphVec.GetBlockID());
-
-    if (GetBlockID().IsValid())
-        {        
-        GetMemoryPool()->RemoveItem(m_triIndicesPoolItemId, GetBlockID().m_integerID, SMPoolDataTypeDesc::TriPtIndices);                        
-        dynamic_cast<SMMeshIndex<POINT, EXTENT>*>(m_SMIndex)->GetPtsIndicesStore()->DestroyBlock(GetBlockID());                
-        m_triIndicesPoolItemId = SMMemoryPool::s_UndefinedPoolItemId;
-
-        GetMemoryPool()->RemoveItem(m_texturePoolItemId, GetBlockID().m_integerID, SMPoolDataTypeDesc::Texture);                        
-        dynamic_cast<SMMeshIndex<POINT, EXTENT>*>(m_SMIndex)->GetTexturesStore()->DestroyBlock(GetBlockID());          
-        m_texturePoolItemId = SMMemoryPool::s_UndefinedPoolItemId;
-        
-        GetMemoryPool()->RemoveItem(m_triUvIndicesPoolItemId, GetBlockID().m_integerID, SMPoolDataTypeDesc::TriUvIndices);                                    
-        dynamic_cast<SMMeshIndex<POINT, EXTENT>*>(m_SMIndex)->GetUVsIndicesStore()->DestroyBlock(GetBlockID());                
-        m_triUvIndicesPoolItemId = SMMemoryPool::s_UndefinedPoolItemId;
-
-        GetMemoryPool()->RemoveItem(m_uvCoordsPoolItemId, GetBlockID().m_integerID, SMPoolDataTypeDesc::UvCoords);                                    
-        dynamic_cast<SMMeshIndex<POINT, EXTENT>*>(m_SMIndex)->GetUVStore()->DestroyBlock(GetBlockID());                        
-        m_uvCoordsPoolItemId = SMMemoryPool::s_UndefinedPoolItemId;
-
-        GetMemoryPool()->RemoveItem(m_displayDataPoolItemId, GetBlockID().m_integerID, SMPoolDataTypeDesc::Display);                                                    
-        m_displayDataPoolItemId = SMMemoryPool::s_UndefinedPoolItemId;
-		
-		GetMemoryPool()->RemoveItem(m_graphPoolItemId, GetBlockID().m_integerID, SMPoolDataTypeDesc::Graph);
-        dynamic_cast<SMMeshIndex<POINT, EXTENT>*>(m_SMIndex)->GetGraphStore()->DestroyBlock(GetBlockID());
-
-        GetMemoryPool()->RemoveItem(m_diffSetsItemId, GetBlockID().m_integerID, SMPoolDataTypeDesc::DiffSet);
-        if (dynamic_cast<SMMeshIndex<POINT, EXTENT>*>(m_SMIndex)->GetClipStore() != nullptr)dynamic_cast<SMMeshIndex<POINT, EXTENT>*>(m_SMIndex)->GetClipStore()->DestroyBlock(GetBlockID());
-        }
-                
-    HINVARIANTS;
-
-    return true;
-    }
-
-template<class POINT, class EXTENT> HFCPtr<SMPointIndexNode<POINT, EXTENT> > SMMeshIndexNode<POINT, EXTENT>::CloneChild(const EXTENT& newNodeExtent) const
-    {
-    HFCPtr<SMPointIndexNode<POINT, EXTENT> > pNewNode = static_cast<SMPointIndexNode<POINT, EXTENT> *>(new SMMeshIndexNode<POINT, EXTENT>(GetSplitTreshold(), newNodeExtent, const_cast<SMMeshIndexNode<POINT, EXTENT>*>(this)));
-    pNewNode->SetDirty(true);
-    return pNewNode;
-    }
-template<class POINT, class EXTENT> HFCPtr<SMPointIndexNode<POINT, EXTENT> > SMMeshIndexNode<POINT, EXTENT>::CloneUnsplitChild(const EXTENT& newNodeExtent) const
-    {
-    HFCPtr<SMPointIndexNode<POINT, EXTENT> > pNewNode = static_cast<SMPointIndexNode<POINT, EXTENT> *>(new SMMeshIndexNode<POINT, EXTENT>(GetSplitTreshold(), newNodeExtent, const_cast<SMMeshIndexNode<POINT, EXTENT>*>(this), true));
-    pNewNode->SetDirty(true);
-    return pNewNode;
-    }
-
-template<class POINT, class EXTENT> HFCPtr<SMPointIndexNode<POINT, EXTENT> > SMMeshIndexNode<POINT, EXTENT>::CloneUnsplitChildVirtual() const
-    {
-    HFCPtr<SMPointIndexNode<POINT, EXTENT> > pNewNode = static_cast<SMPointIndexNode<POINT, EXTENT> *>(new SMIndexNodeVirtual<POINT,EXTENT,SMMeshIndexNode<POINT,EXTENT>>(const_cast<SMMeshIndexNode<POINT, EXTENT>*>(this)));
-    pNewNode->SetDirty(true);
-    return pNewNode;
-    }
-
-template<class POINT, class EXTENT>  HFCPtr<SMPointIndexNode<POINT, EXTENT> > SMMeshIndexNode<POINT, EXTENT>::CreateNewChildNode(HPMBlockID blockID)
-    {
-    auto node = new SMMeshIndexNode<POINT, EXTENT>(blockID, this, dynamic_cast<SMMeshIndex<POINT, EXTENT>*>(m_SMIndex), m_filter, m_needsBalancing, false, !(m_delayedDataPropagation), m_mesher2_5d, m_mesher3d, m_createdNodeMap);
-    node->m_clipRegistry = m_clipRegistry;
-    HFCPtr<SMPointIndexNode<POINT, EXTENT> > pNewNode = static_cast<SMPointIndexNode<POINT, EXTENT> *>(node);
-    return pNewNode;
-    }
-
-template<class POINT, class EXTENT>  HFCPtr<SMPointIndexNode<POINT, EXTENT> > SMMeshIndexNode<POINT, EXTENT>::CreateNewNode(HPMBlockID blockID, bool isRootNode)
-    {
-    auto node = new SMMeshIndexNode<POINT, EXTENT>(blockID, dynamic_cast<SMMeshIndex<POINT, EXTENT>*>(m_SMIndex), m_filter, m_needsBalancing, false, !(m_delayedDataPropagation), m_mesher2_5d, m_mesher3d, m_createdNodeMap);
-
-    HFCPtr<SMPointIndexNode<POINT, EXTENT> > pNewNode = static_cast<SMPointIndexNode<POINT, EXTENT> *>(node);
-
-    if (isRootNode)
-        {
-        HFCPtr<SMPointIndexNode<POINT, EXTENT>> parentNodePtr;
-        pNewNode->SetParentNodePtr(parentNodePtr);
-        }
-    
-    return pNewNode;
-    }
-
-//=======================================================================================
-// @bsimethod                                                  Elenie.Godzaridis 03/15
-//=======================================================================================
-template<class POINT, class EXTENT> bool SMMeshIndexNode<POINT, EXTENT>::Discard()
-    {
-    HINVARIANTS;
-    bool returnValue = true;
-    
-    if (!m_destroyed)
-        {
-        const_cast<SMMeshIndexNode<POINT, EXTENT>*>(this)->m_tileBcDTM = nullptr;
-
- //       if (!m_graphVec.Discarded()) StoreGraph();
- //       else if (m_graphVec.GetBlockID().IsValid())  m_nodeHeader.m_graphID = m_graphVec.GetBlockID();
-        
- //       if(m_differenceSets.IsDirty() && !m_differenceSets.Discarded()) m_differenceSets.Discard();
-//        if (m_differenceSets.GetBlockID().IsValid()) m_nodeHeader.m_clipSetsID.push_back(m_differenceSets.GetBlockID());                
-        
-        GetMemoryPool()->RemoveItem(m_triIndicesPoolItemId, GetBlockID().m_integerID, SMPoolDataTypeDesc::TriPtIndices);        
-        m_triIndicesPoolItemId = SMMemoryPool::s_UndefinedPoolItemId;
-                                        
-        GetMemoryPool()->RemoveItem(m_texturePoolItemId, GetBlockID().m_integerID, SMPoolDataTypeDesc::Texture);                    
-        m_texturePoolItemId = SMMemoryPool::s_UndefinedPoolItemId;
-
-        GetMemoryPool()->RemoveItem(m_triUvIndicesPoolItemId, GetBlockID().m_integerID, SMPoolDataTypeDesc::TriUvIndices);                                    
-        m_triUvIndicesPoolItemId = SMMemoryPool::s_UndefinedPoolItemId;
-
-<<<<<<< HEAD
-        GetMemoryPool()->RemoveItem(m_uvCoordsPoolItemId, GetBlockID().m_integerID, SMPoolDataTypeDesc::UvCoords);       
-
-        GetMemoryPool()->RemoveItem(m_graphPoolItemId, GetBlockID().m_integerID, SMPoolDataTypeDesc::Graph);
-
-        GetMemoryPool()->RemoveItem(m_diffSetsItemId, GetBlockID().m_integerID, SMPoolDataTypeDesc::DiffSet);
-=======
-        GetMemoryPool()->RemoveItem(m_uvCoordsPoolItemId, GetBlockID().m_integerID, SMPoolDataTypeDesc::UvCoords);                                                    
-        m_uvCoordsPoolItemId = SMMemoryPool::s_UndefinedPoolItemId;
-       
-        GetMemoryPool()->RemoveItem(m_displayDataPoolItemId, GetBlockID().m_integerID, SMPoolDataTypeDesc::Display);                                                    
-        m_displayDataPoolItemId = SMMemoryPool::s_UndefinedPoolItemId;
->>>>>>> 0d65a155
-        }
-
-    __super::Discard();
-
-    HINVARIANTS;
-
-    return returnValue;
-    }
-
-//=======================================================================================
-// @bsimethod                                                  Elenie.Godzaridis 03/15
-//=======================================================================================
-template<class POINT, class EXTENT> void SMMeshIndexNode<POINT, EXTENT>::Load() const
-    {
-    std::lock_guard<std::mutex> lock(m_headerMutex);
-    if (IsLoaded()) return;
-    SMPointIndexNode<POINT, EXTENT>::Load();
-//    m_graphVec.SetBlockID(m_nodeHeader.m_graphID);
-//    if (m_nodeHeader.m_clipSetsID.size() > 0) m_differenceSets.SetBlockID(m_nodeHeader.m_clipSetsID[0]);
-
-
-#if DEBUG && SM_TRACE_RASTER_TEXTURING
-    std::string s;
-    for (size_t i = 0; i < m_nodeHeader.m_ptsIndiceID.size(); ++i)
-        {
-        s += "INDICE ID " + std::to_string(i) + " IS " + std::to_string(m_nodeHeader.m_ptsIndiceID[i].m_integerID);
-        }
-#endif
-    
-    assert(m_triIndicesPoolItemId == SMMemoryPool::s_UndefinedPoolItemId);
-    assert(m_texturePoolItemId == SMMemoryPool::s_UndefinedPoolItemId);
-    assert(m_triUvIndicesPoolItemId == SMMemoryPool::s_UndefinedPoolItemId);
-    assert(m_uvCoordsPoolItemId == SMMemoryPool::s_UndefinedPoolItemId);
-    assert(m_displayDataPoolItemId == SMMemoryPool::s_UndefinedPoolItemId);
-    }
-
-template<class POINT, class EXTENT> void SMMeshIndexNode<POINT, EXTENT>::SaveCloudReadyNode(HFCPtr<StreamingPointStoreType> pi_pPointStore,
-                                                                                            HFCPtr<StreamingIndiceStoreType> pi_pIndiceStore,
-                                                                                            HFCPtr<StreamingUVStoreType> pi_pUVStore,
-                                                                                            HFCPtr<StreamingIndiceStoreType> pi_pUVIndiceStore,
-                                                                                            HFCPtr<StreamingTextureTileStoreType> pi_pTextureStore)
-    {
-    assert(pi_pPointStore != nullptr && pi_pIndiceStore != nullptr);
-    assert(!m_nodeHeader.m_isTextured || (m_nodeHeader.m_isTextured && pi_pUVStore != nullptr && pi_pUVIndiceStore != nullptr && pi_pTextureStore != nullptr));
-
-    if (!IsLoaded())
-        Load();
-
-    // Save header and points
-    this->SaveCloudReadyData(pi_pPointStore);
-
-    // Save indices
-    RefCountedPtr<SMMemoryPoolVectorItem<int32_t>> indicePtr(GetPtsIndicePtr());
-
-    if (indicePtr->size() > 0)
-        pi_pIndiceStore->StoreBlock(const_cast<int*>(&(*indicePtr)[0]), indicePtr->size(), GetBlockID());    
-
-    if (m_nodeHeader.m_isTextured)
-        {
-        // Save UVs
-        RefCountedPtr<SMMemoryPoolVectorItem<DPoint2d>> uvCoordsPtr(GetUVCoordsPtr());
-        
-        if (uvCoordsPtr.IsValid()) 
-            {
-            assert(uvCoordsPtr->size() > 0);
-            pi_pUVStore->StoreBlock(const_cast<DPoint2d*>(&(*uvCoordsPtr)[0]), uvCoordsPtr->size(), GetBlockID());
-            }
-
-        // Save UVIndices
-        RefCountedPtr<SMMemoryPoolVectorItem<int32_t>> uvIndicePtr(GetUVsIndicesPtr());
-            
-        if (uvIndicePtr.IsValid())
-            {
-            assert(uvIndicePtr->size() > 0);
-            pi_pUVIndiceStore->StoreBlock(const_cast<int*>(&(*uvIndicePtr)[0]), uvIndicePtr->size(), GetBlockID());    
-            }
-        
-        // Save texture
-        auto textureStore = static_cast<IScalableMeshDataStore<uint8_t, float, float>*>(GetTextureStore());
-        assert(textureStore != nullptr);
-        auto countTextureData = textureStore->GetBlockDataCount(GetBlockID());
-        if (countTextureData > 0)
-            {
-            uint8_t* textureData = new uint8_t[countTextureData + sizeof(size_t)];
-            size_t newCount = textureStore->LoadCompressedBlock(textureData, countTextureData, GetBlockID());
-            pi_pTextureStore->StoreCompressedBlock(textureData, newCount, GetBlockID());
-            }           
-        }
-
-    if (m_pSubNodeNoSplit != nullptr)
-        {
-        static_cast<SMMeshIndexNode<POINT, EXTENT>*>(&*(m_pSubNodeNoSplit))->SaveCloudReadyNode(pi_pPointStore,
-                                                                                                pi_pIndiceStore,
-                                                                                                pi_pUVStore,
-                                                                                                pi_pUVIndiceStore,
-                                                                                                pi_pTextureStore);
-        }
-    else
-        {
-        for (size_t indexNode = 0; indexNode < GetNumberOfSubNodesOnSplit(); indexNode++)
-            {
-            if (m_apSubNodes[indexNode] != nullptr)
-                {
-                static_cast<SMMeshIndexNode<POINT, EXTENT>*>(&*(m_apSubNodes[indexNode]))->SaveCloudReadyNode(pi_pPointStore,
-                                                                                                              pi_pIndiceStore,
-                                                                                                              pi_pUVStore,
-                                                                                                              pi_pUVIndiceStore,
-                                                                                                              pi_pTextureStore);
-                }
-            }
-        }
-    }
-#ifdef INDEX_DUMPING_ACTIVATED
-template<class POINT, class EXTENT> void SMMeshIndexNode<POINT, EXTENT>::DumpOctTreeNode(FILE* pi_pOutputXmlFileStream,
-                             bool pi_OnlyLoadedNode) const
-    {
-    if ((pi_OnlyLoadedNode == true) && (IsLoaded() == false))
-        return;
-
-    if (!IsLoaded())
-        Load();
-
-    char   TempBuffer[3000];
-    int    NbChars;
-    size_t NbWrittenChars;
-    __int64 nodeId;
-
-    if (GetBlockID().IsValid())
-        {
-        nodeId = GetBlockID().m_integerID;
-        }
-    else
-        {
-        nodeId = IDTMFile::GetNullNodeID();
-        }
-
-    NbChars = sprintf(TempBuffer, "<ChildNode NodeId=\"%lli\" TotalPoints=\"%lli\" SplitDepth=\"%zi\" ArePoints3d=\"%i\">", nodeId, GetCount(), GetSplitDepth(), m_nodeHeader.m_arePoints3d ? 1 : 0);
-
-    NbWrittenChars = fwrite(TempBuffer, 1, NbChars, pi_pOutputXmlFileStream);
-
-    HASSERT(NbChars == NbWrittenChars);
-
-    //Extent
-    NbChars = sprintf(TempBuffer,
-                      "<NodeExtent><MinX>%.20f</MinX><MaxX>%.20f</MaxX><MinY>%.20f</MinY><MaxY>%.20f</MaxY><MinZ>%.20f</MinZ><MaxZ>%.20f</MaxZ></NodeExtent>\n",
-                      ExtentOp<EXTENT>::GetXMin(m_nodeHeader.m_nodeExtent),
-                      ExtentOp<EXTENT>::GetXMax(m_nodeHeader.m_nodeExtent),
-                      ExtentOp<EXTENT>::GetYMin(m_nodeHeader.m_nodeExtent),
-                      ExtentOp<EXTENT>::GetYMax(m_nodeHeader.m_nodeExtent),
-                      ExtentOp<EXTENT>::GetZMin(m_nodeHeader.m_nodeExtent),
-                      ExtentOp<EXTENT>::GetZMax(m_nodeHeader.m_nodeExtent));
-
-    NbWrittenChars = fwrite(TempBuffer, 1, NbChars, pi_pOutputXmlFileStream);
-
-    HASSERT(NbWrittenChars == NbChars);
-
-    if (m_nodeHeader.m_contentExtentDefined)
-        {
-        NbChars = sprintf(TempBuffer,
-                          "<ContentExtent><MinX>%.20f</MinX><MaxX>%.20f</MaxX><MinY>%.20f</MinY><MaxY>%.20f</MaxY><MinZ>%.20f</MinZ><MaxZ>%.20f</MaxZ></ContentExtent>\n",
-                          ExtentOp<EXTENT>::GetXMin(m_nodeHeader.m_contentExtent),
-                          ExtentOp<EXTENT>::GetXMax(m_nodeHeader.m_contentExtent),
-                          ExtentOp<EXTENT>::GetYMin(m_nodeHeader.m_contentExtent),
-                          ExtentOp<EXTENT>::GetYMax(m_nodeHeader.m_contentExtent),
-                          ExtentOp<EXTENT>::GetZMin(m_nodeHeader.m_contentExtent),
-                          ExtentOp<EXTENT>::GetZMax(m_nodeHeader.m_contentExtent));
-
-        NbWrittenChars = fwrite(TempBuffer, 1, NbChars, pi_pOutputXmlFileStream);
-
-        HASSERT(NbWrittenChars == NbChars);
-        }
-
-
-    //Number Of Points
-    NbChars = sprintf(TempBuffer, "<NbOfPoints>%u</NbOfPoints>\n", GetNbObjects());
-
-    NbWrittenChars = fwrite(TempBuffer, 1, NbChars, pi_pOutputXmlFileStream);
-
-    HASSERT(NbWrittenChars == NbChars);
-
-    //Cumulative Number Of Points
-    NbChars = sprintf(TempBuffer, "<CumulNbOfPoints>%llu</CumulNbOfPoints>\n", GetCount());
-
-    NbWrittenChars = fwrite(TempBuffer, 1, NbChars, pi_pOutputXmlFileStream);
-
-    HASSERT(NbWrittenChars == NbChars);
-
-    //Number Of Points
-    NbChars = sprintf(TempBuffer, "<NbOfIndexes>%zu</NbOfIndexes>\n", m_nodeHeader.m_nbFaceIndexes);
-
-    NbWrittenChars = fwrite(TempBuffer, 1, NbChars, pi_pOutputXmlFileStream);
-
-    HASSERT(NbWrittenChars == NbChars);
-
-    //Level
-    NbChars = sprintf(TempBuffer, "<Level>%zi</Level>\n", m_nodeHeader.m_level);
-
-    NbWrittenChars = fwrite(TempBuffer, 1, NbChars, pi_pOutputXmlFileStream);
-
-    HASSERT(NbWrittenChars == NbChars);
-
-    // SplitTreshold
-    NbChars = sprintf(TempBuffer, "<SplitTreshold>%zi</SplitTreshold>", m_nodeHeader.m_SplitTreshold);
-
-    NbWrittenChars = fwrite(TempBuffer, 1, NbChars, pi_pOutputXmlFileStream);
-
-    HASSERT(NbWrittenChars == NbChars);
-
-    // Balanced
-    if (m_nodeHeader.m_balanced)
-        NbChars = sprintf(TempBuffer, "<Balanced>true</Balanced>");
-    else
-        NbChars = sprintf(TempBuffer, "<Balanced>false</Balanced>");
-
-    NbWrittenChars = fwrite(TempBuffer, 1, NbChars, pi_pOutputXmlFileStream);
-
-    HASSERT(NbWrittenChars == NbChars);
-
-
-    //View Dependent Metrics
-    /*
-    NbChars = sprintf(TempBuffer,
-    "<ViewDependentMetrics>%.3f</ViewDependentMetrics>",
-    m_nodeHeader.m_ViewDependentMetrics[0]);
-
-    NbWrittenChars = fwrite(TempBuffer, 1, NbChars, pi_pOutputXmlFileStream);
-
-    HASSERT(NbWrittenChars == NbChars);
-    */
-
-
-    // Neighbor Node    
-    NbChars = sprintf(TempBuffer, "<NeighborNode> ");
-
-    NbWrittenChars = fwrite(TempBuffer, 1, NbChars, pi_pOutputXmlFileStream);
-
-    HASSERT(NbWrittenChars == NbChars);
-
-    for (size_t neighborPosInd = 0; neighborPosInd < MAX_NEIGHBORNODES_COUNT; neighborPosInd++)
-        {
-        for (size_t neighborInd = 0; neighborInd < m_nodeHeader.m_apNeighborNodeID[neighborPosInd].size(); neighborInd++)
-            {
-            NbChars = sprintf(TempBuffer, "P %zi I %zi Id %lli ", neighborPosInd, neighborInd, m_nodeHeader.m_apNeighborNodeID[neighborPosInd][neighborInd].m_integerID);
-
-            NbWrittenChars = fwrite(TempBuffer, 1, NbChars, pi_pOutputXmlFileStream);
-
-            HASSERT(NbWrittenChars == NbChars);
-            }
-        }
-
-    NbChars = sprintf(TempBuffer, "</NeighborNode>");
-
-    NbWrittenChars = fwrite(TempBuffer, 1, NbChars, pi_pOutputXmlFileStream);
-
-    HASSERT(NbWrittenChars == NbChars);
-
-    //GraphID
-    NbChars = sprintf(TempBuffer, "<GraphID>%llu</GraphID>\n", m_nodeHeader.m_graphID.m_integerID);
-
-    NbWrittenChars = fwrite(TempBuffer, 1, NbChars, pi_pOutputXmlFileStream);
-
-    HASSERT(NbWrittenChars == NbChars);
-
-    for (size_t i = 0; i < m_nodeHeader.m_ptsIndiceID.size(); ++i)
-        {
-        NbChars = sprintf(TempBuffer, "<IndiceID>%llu</IndiceID>\n", m_nodeHeader.m_ptsIndiceID[i].m_integerID);
-
-        NbWrittenChars = fwrite(TempBuffer, 1, NbChars, pi_pOutputXmlFileStream);
-
-        HASSERT(NbWrittenChars == NbChars);
-        }
-
-    
-    // Neighbor Stitching    
-    NbChars = sprintf(TempBuffer, "<NeighborStitching> ");
-
-    NbWrittenChars = fwrite(TempBuffer, 1, NbChars, pi_pOutputXmlFileStream);
-
-    HASSERT(NbWrittenChars == NbChars);
-
-    for (size_t neighborPosInd = 0; neighborPosInd < MAX_NEIGHBORNODES_COUNT; neighborPosInd++)
-        {
-        if (m_nodeHeader.m_apAreNeighborNodesStitched[neighborPosInd] == true)
-            {
-            NbChars = sprintf(TempBuffer, "1 ");
-
-            NbWrittenChars = fwrite(TempBuffer, 1, NbChars, pi_pOutputXmlFileStream);
-
-            HASSERT(NbWrittenChars == NbChars);
-            }
-        else
-            {
-            NbChars = sprintf(TempBuffer, "0 ");
-
-            NbWrittenChars = fwrite(TempBuffer, 1, NbChars, pi_pOutputXmlFileStream);
-
-            HASSERT(NbWrittenChars == NbChars);
-            }
-        }
-
-    NbChars = sprintf(TempBuffer, "</NeighborStitching>");
-
-    NbWrittenChars = fwrite(TempBuffer, 1, NbChars, pi_pOutputXmlFileStream);
-
-    HASSERT(NbWrittenChars == NbChars);
-
-
-    if (!m_nodeHeader.m_IsLeaf)
-        {
-        if (m_pSubNodeNoSplit != NULL)
-            {
-            static_cast<SMPointIndexNode<POINT, EXTENT>*>(&*(m_pSubNodeNoSplit))->DumpOctTreeNode(pi_pOutputXmlFileStream, pi_OnlyLoadedNode);
-            }
-        else
-            {
-            for (size_t indexNode = 0; indexNode < GetNumberOfSubNodesOnSplit(); indexNode++)
-                {
-                static_cast<SMPointIndexNode<POINT, EXTENT>*>(&*(m_apSubNodes[indexNode]))->DumpOctTreeNode(pi_pOutputXmlFileStream, pi_OnlyLoadedNode);
-                }
-            }
-        }
-
-    NbChars = sprintf(TempBuffer, "</ChildNode>\n");
-
-    NbWrittenChars = fwrite(TempBuffer, 1, NbChars, pi_pOutputXmlFileStream);
-
-    HASSERT(NbChars == NbWrittenChars);
-
-        
-    }
-
-#endif
-//=======================================================================================
-// @bsimethod                                                  Elenie.Godzaridis 03/15
-//=======================================================================================
-template<class POINT, class EXTENT> void SMMeshIndexNode<POINT, EXTENT>::Unload() 
-    {
-    if (m_featureDefinitions.size() > 0)
-        {
-        for (auto& vec : m_featureDefinitions) if(!vec.Discarded()) vec.Discard();
-        }
-/*    if (!m_differenceSets.Discarded())
-        {
-        if(m_differenceSets.size() > 0) m_differenceSets.Discard();
-        else m_differenceSets.SetDirty(false);
-        }*/
-    SMPointIndexNode<POINT, EXTENT>::Unload();
-    }
-
-
-//=======================================================================================
-// @bsimethod                                                  Elenie.Godzaridis 03/15
-//=======================================================================================
-template <class POINT, class EXTENT> void SMMeshIndexNode<POINT, EXTENT>::CreateGraph(bool shouldPinGraph) const
-    {
-/*    m_graphVec.SetDiscarded(false);
-    if (m_graphVec.size() == 0) m_graphVec.push_back(MTGGraph());
-    if (shouldPinGraph)
-        {
-        nGraphPins++;
-        m_graphVec.Pin();
-        }*/
-    }
-
-//=======================================================================================
-// @bsimethod                                                  Elenie.Godzaridis 03/15
-//=======================================================================================
-//NEEDS_WORK_SM : Need to be redesign like difference set.
-template <class POINT, class EXTENT> void SMMeshIndexNode<POINT, EXTENT>::LoadGraph(bool shouldPinGraph) const
-    {
-/*    if (m_graphVec.GetBlockID().IsValid() && (!IsGraphLoaded() || m_graphVec.Discarded()))
-        {
-        if (shouldPinGraph) m_graphInflateMutex.lock();
-        if (!m_graphVec.Discarded())
-            {
-            m_graphVec.SetDirty(false);
-            m_graphVec.Discard();
-            }
-        if (shouldPinGraph)
-            {
-            nGraphPins++;
-            m_graphVec.Pin();
-            }
-        else m_graphVec.Inflate();
-        m_isGraphLoaded = true;
-        if (shouldPinGraph) m_graphInflateMutex.unlock();
-        }*/
-    }
-
-//=======================================================================================
-// @bsimethod                                                  Elenie.Godzaridis 03/15
-//=======================================================================================
-template <class POINT, class EXTENT> void SMMeshIndexNode<POINT, EXTENT>::StoreGraph() const
-    {
- /*   const_cast<SMMeshIndexNode<POINT, EXTENT>*>(this)->ReleaseGraph();
-    if (m_graphVec.size() > 0 && !m_graphVec.Discarded()) m_graphVec.Discard();
-        m_nodeHeader.m_graphID = m_graphVec.GetBlockID();*/
-    }
-
-template <class POINT, class EXTENT> void SMMeshIndexNode<POINT, EXTENT>::PushPtsIndices(const int32_t* indices, size_t size)
-    {    
-    RefCountedPtr<SMMemoryPoolVectorItem<int32_t>> ptsIndicePtr = GetPtsIndicePtr();
-    bool result = ptsIndicePtr->push_back(indices, size);
-    assert(result);
-    }
-
-template <class POINT, class EXTENT> void SMMeshIndexNode<POINT, EXTENT>::ReplacePtsIndices(const int32_t* indices, size_t size)
-    {
-    RefCountedPtr<SMMemoryPoolVectorItem<int32_t>> ptsIndicePtr = GetPtsIndicePtr();
-    ptsIndicePtr->clear();
-    bool result = ptsIndicePtr->push_back(indices, size);
-    assert(result);
-    }
-
-template <class POINT, class EXTENT> void SMMeshIndexNode<POINT, EXTENT>::ClearPtsIndices()
-    {
-    RefCountedPtr<SMMemoryPoolVectorItem<int32_t>> ptsIndicePtr = GetPtsIndicePtr();
-    ptsIndicePtr->clear();    
-    }
-
-template <class POINT, class EXTENT> void SMMeshIndexNode<POINT, EXTENT>::PushUV( const DPoint2d* uv, size_t size) 
-    {
-    RefCountedPtr<SMMemoryPoolVectorItem<DPoint2d>> uvCoordsPtr = GetUVCoordsPtr();    
-    bool result = uvCoordsPtr->push_back(uv, size);
-    assert(result);    
-    m_nodeHeader.m_uvID = GetBlockID();    
-    }
-
-template <class POINT, class EXTENT> void SMMeshIndexNode<POINT, EXTENT>::PushTexture(const Byte* texture, size_t size)
-    {
-    assert(!GetTexturePtr().IsValid());
-
-    RefCountedPtr<SMStoredMemoryPoolBlobItem<Byte>> storedMemoryPoolVector(new SMStoredMemoryPoolBlobItem<Byte>(GetBlockID().m_integerID, GetTextureStore().GetPtr(), texture, size, SMPoolDataTypeDesc::Texture));
-    SMMemoryPoolItemBasePtr poolItem(storedMemoryPoolVector.get());
-    m_texturePoolItemId = GetMemoryPool()->AddItem(poolItem);
-    assert(m_texturePoolItemId != SMMemoryPool::s_UndefinedPoolItemId);  
-    m_nodeHeader.m_isTextured = true;
-    m_nodeHeader.m_textureID.push_back(GetBlockID());
-    m_nodeHeader.m_nbTextures = 1;
-    }
-
-template <class POINT, class EXTENT> void SMMeshIndexNode<POINT, EXTENT>::PushUVsIndices(size_t texture_id, const int32_t* uvsIndices, size_t size)
-    {
-    RefCountedPtr<SMMemoryPoolVectorItem<int32_t>> uvPtsIndicePtr = GetUVsIndicesPtr();    
-    bool result = uvPtsIndicePtr->push_back(uvsIndices, size);
-    assert(result);
-    //assert(m_nodeHeader.m_uvsIndicesID.size() == 0);
-    m_nodeHeader.m_uvsIndicesID.push_back(GetBlockID());
-    }
-
-//=======================================================================================
-// @bsimethod                                                   Mathieu.St-Pierre 08/14
-//=======================================================================================
-template<class POINT, class EXTENT> ISMPointIndexMesher<POINT, EXTENT>* SMMeshIndexNode<POINT, EXTENT>::GetMesher2_5d() const
-    {
-    if (!IsLoaded())
-        Load();
-    // Non validation of invariants in intentional ... this gets called during a
-    // temporary state during the creation of sub-nodes, by the subnodes
-    return(m_mesher2_5d);
-    }
-
-//=======================================================================================
-// @bsimethod                                                   Mathieu.St-Pierre 08/14
-//=======================================================================================
-template<class POINT, class EXTENT> ISMPointIndexMesher<POINT, EXTENT>* SMMeshIndexNode<POINT, EXTENT>::GetMesher3d() const
-    {
-    if (!IsLoaded())
-        Load();
-    // Non validation of invariants in intentional ... this gets called during a
-    // temporary state during the creation of sub-nodes, by the subnodes
-    return(m_mesher3d);
-    }
-
-
-//=======================================================================================
-// @bsimethod                                                   Mathieu.St-Pierre 08/14
-//=======================================================================================
-template<class POINT, class EXTENT> void SMMeshIndexNode<POINT, EXTENT>::Mesh()
-    {
-    if (!IsLoaded())
-        Load();
-
-
-    HINVARIANTS;
-
-    // If there are sub-nodes and these need filtering then first do the subnodes
-    if (HasRealChildren())
-        {
-        if (IsParentOfARealUnsplitNode())
-            {
-#ifdef __HMR_DEBUG
-            if ((static_cast<SMMeshIndexNode<POINT, EXTENT>*>(&*m_pSubNodeNoSplit)->m_unspliteable) || (static_cast<SMMeshIndexNode<POINT, EXTENT>*>(&*m_pSubNodeNoSplit)->m_parentOfAnUnspliteableNode))
-                this->m_parentOfAnUnspliteableNode = true;
-#endif                        
-
-            if (static_cast<SMMeshIndexNode<POINT, EXTENT>*>(&*m_pSubNodeNoSplit)->NeedsMeshing())
-                static_cast<SMMeshIndexNode<POINT, EXTENT>*>(&*m_pSubNodeNoSplit)->Mesh();
-            }
-        else
-            {
-            for (size_t indexNode = 0; indexNode < m_nodeHeader.m_numberOfSubNodesOnSplit; indexNode++)
-                {
-#ifdef __HMR_DEBUG
-                if ((static_cast<SMMeshIndexNode<POINT, EXTENT>*>(&*(m_apSubNodes[indexNode]))->m_unspliteable) || (static_cast<SMMeshIndexNode<POINT, EXTENT>*>(&*(m_apSubNodes[indexNode]))->m_parentOfAnUnspliteableNode))
-                    this->m_parentOfAnUnspliteableNode = true;
-#endif
-                if (static_cast<SMMeshIndexNode<POINT, EXTENT>*>(&*(m_apSubNodes[indexNode]))->NeedsMeshing())
-                    {
-                    if (s_useThreadsInMeshing && m_nodeHeader.m_level == 0 && !m_nodeHeader.m_arePoints3d)
-                        {
-                        RunOnNextAvailableThread(std::bind([] (SMMeshIndexNode<POINT, EXTENT>* node,size_t threadId) ->void
-                            {
-                            node->Mesh();
-                            SetThreadAvailableAsync(threadId);
-                            }, static_cast<SMMeshIndexNode<POINT, EXTENT>*>(&*(m_apSubNodes[indexNode])), std::placeholders::_1));
-                        }
-                    else static_cast<SMMeshIndexNode<POINT, EXTENT>*>(&*(m_apSubNodes[indexNode]))->Mesh();
-                    }
-                }
-
-            }
-
-        }
-    else
-        {
-        assert(this->NeedsMeshing() == true);
-        //assert(this->m_nodeHeader.m_balanced == true);
-            bool isMeshed;
-
-            if (m_nodeHeader.m_arePoints3d)
-                {
-                isMeshed = m_mesher3d->Mesh(this);
-                }
-            else
-                {
-                isMeshed = m_mesher2_5d->Mesh(this);
-                }
-
-            if (isMeshed)
-                {
-                SetDirty(true);
-                }
-        }
-
-    if (m_nodeHeader.m_level == 0 && s_useThreadsInMeshing)
-        WaitForThreadStop();
-    // Now filtering can be performed using the sub-nodes filtered data. This data
-    // accessed using the HPMPooledVector interface the Node is a descendant of.
-    // Do not hesitate to increase the HPMPooledVector interface if required.
-    // The result of the filtering must be added to the Node itself in the
-    // HPMVectorPool<POINT> descendant class using the push_back interface.
-    // If refiltering is required then clear() must be called beforehand.
-    // The member m_nodeHeader.m_filtered should be set to true after the filtering process
-    // All members that must be serialized in the file must be added in the
-    // m_nodeHeader fields/struct and these will automatically be serialized in the
-    // store. Note that changing this structure automatically
-    // renders invalid any previous file.
-
-    ValidateInvariants();
-    }
-
-//=======================================================================================
-// @bsimethod                                                   Mathieu.St-Pierre 08/14
-//=======================================================================================
-template<class POINT, class EXTENT> void SMMeshIndexNode<POINT, EXTENT>::Stitch(int pi_levelToStitch, vector<SMMeshIndexNode<POINT, EXTENT>*>* nodesToStitch)
-    {
-    if (!IsLoaded())
-        Load();
-
-    HINVARIANTS;
-
-//    size_t nodeInd;
-
-    if (pi_levelToStitch == -1 || this->m_nodeHeader.m_level == pi_levelToStitch && this->GetNbObjects() > 0)
-        {
-            if (nodesToStitch != 0)
-                {
-                nodesToStitch->push_back(this);
-                }
-            else
-                {
-#if 0
-                bool wait = true;
-                while (wait)
-                    {
-                    for (size_t t = 0; t < 8; ++t)
-                        {
-                        bool expected = false;
-                        if (s_areThreadsBusy[t].compare_exchange_weak(expected, true))
-                            {
-                            wait = false;
-                            size_t threadId = t;
-                            std::atomic<bool>* areThreadsBusy = s_areThreadsBusy;
-                            std::thread* threadP = s_threads;
-                            s_threads[t] = std::thread([threadId, this, areThreadsBusy, threadP] ()
-                                {
-                                bool isStitched;
-
-                                if (this->AreAllNeighbor2_5d() && !this->m_nodeHeader.m_arePoints3d)
-                                    {
-                                    isStitched = this->m_mesher2_5d->Stitch(this);
-                                    }
-                                else
-                                    {
-                                    isStitched = this->m_mesher3d->Stitch(this);
-                                    }
-
-                                if (isStitched)
-                                    this->SetDirty(true);
-                                SetThreadAvailableAsync(threadId);
-                                /*  std::thread t = std::thread([areThreadsBusy, threadId, threadP] ()
-                                      {
-                                      threadP[threadId].join();
-                                      bool expected = true;
-                                      areThreadsBusy[threadId].compare_exchange_strong(expected, false);
-                                      assert(expected);
-                                      });
-                                      t.detach();*/
-                                });
-                            break;
-                            }
-                        }
-                    }
-#elif 0
-                RunOnNextAvailableThread(std::bind([] (SMMeshIndexNode<POINT, EXTENT>* node, size_t threadId)
-                    {
-                    bool isStitched;
-
-                    if (node->AreAllNeighbor2_5d() && !node->m_nodeHeader.m_arePoints3d)
-                        {
-                        isStitched = node->m_mesher2_5d->Stitch(node);
-                        }
-                    else
-                        {
-                        isStitched = node->m_mesher3d->Stitch(node);
-                        }
-
-                    if (isStitched)
-                        node->SetDirty(true);
-                    SetThreadAvailableAsync(threadId);
-                    },node);
-#else
-                bool isStitched;
-
-                if (AreAllNeighbor2_5d() && !this->m_nodeHeader.m_arePoints3d)
-                    {
-                    isStitched = m_mesher2_5d->Stitch(this);
-                    }
-                else
-                    {
-                    isStitched = m_mesher3d->Stitch(this);
-                    }
-
-                if (isStitched)
-                    SetDirty(true);
-#endif
-                }
-            }
-       // }
-
-        if (pi_levelToStitch == -1 || (int)this->m_nodeHeader.m_level < pi_levelToStitch)
-            {
-            if (!m_nodeHeader.m_IsLeaf)
-                {
-                if (m_pSubNodeNoSplit != NULL)
-                    {
-#ifdef __HMR_DEBUG
-                    if ((static_cast<SMMeshIndexNode<POINT, EXTENT>*>(&*m_pSubNodeNoSplit)->m_unspliteable) || (static_cast<SMMeshIndexNode<POINT, EXTENT>*>(&*m_pSubNodeNoSplit)->m_parentOfAnUnspliteableNode))
-                        this->m_parentOfAnUnspliteableNode = true;
-#endif
-
-                    static_cast<SMMeshIndexNode<POINT, EXTENT>*>(&*m_pSubNodeNoSplit)->Stitch(pi_levelToStitch, nodesToStitch);
-
-                    }
-                else
-                    {
-                    for (size_t indexNode = 0; indexNode < m_nodeHeader.m_numberOfSubNodesOnSplit; indexNode++)
-                        {
-#ifdef __HMR_DEBUG
-                        if ((static_cast<SMMeshIndexNode<POINT, EXTENT>*>(&*(m_apSubNodes[indexNode]))->m_unspliteable) || (static_cast<SMMeshIndexNode<POINT, EXTENT>*>(&*(m_apSubNodes[indexNode]))->m_parentOfAnUnspliteableNode))
-                            this->m_parentOfAnUnspliteableNode = true;
-#endif                
-                        if (this->m_nodeHeader.m_level == 0 && nodesToStitch == 0 && pi_levelToStitch > 1 && s_useThreadsInStitching)
-                            {
-                            RunOnNextAvailableThread(std::bind([] (SMMeshIndexNode<POINT, EXTENT>* node, int pi_levelToStitch, size_t threadId) ->void
-                                {
-                                node->Stitch(pi_levelToStitch, 0);
-                                SetThreadAvailableAsync(threadId);
-                                }, static_cast<SMMeshIndexNode<POINT, EXTENT>*>(&*(m_apSubNodes[indexNode])), pi_levelToStitch, std::placeholders::_1));
-                            }
-                        else static_cast<SMMeshIndexNode<POINT, EXTENT>*>(&*(m_apSubNodes[indexNode]))->Stitch(pi_levelToStitch, nodesToStitch);
-                        }
-                    }
-                }
-            }
-        //don't return until all threads are done
-        if (m_nodeHeader.m_level == 0 && nodesToStitch == 0 && s_useThreadsInStitching)
-            WaitForThreadStop();
-       /* if (m_nodeHeader.m_level == 0 && pi_levelToStitch == 0)
-            {
-            m_nodeHeader.m_totalCountDefined = false;
-            }*/
-        // Now filtering can be performed using the sub-nodes filtered data. This data
-        // accessed using the HPMPooledVector interface the Node is a descendant of.
-        // Do not hesitate to increase the HPMPooledVector interface if required.
-        // The result of the filtering must be added to the Node itself in the
-        // HPMVectorPool<POINT> descendant class using the push_back interface.
-        // If refiltering is required then clear() must be called beforehand.
-        // The member m_nodeHeader.m_filtered should be set to true after the filtering process
-        // All members that must be serialized in the file must be added in the
-        // m_nodeHeader fields/struct and these will automatically be serialized in the
-        // store. Note that changing this structure automatically
-        // renders invalid any previous file.
-
-        ValidateInvariants();
-    }
-
-inline bool IsLinearFeature(IDTMFile::FeatureType type)
-    {
-    DTMFeatureType dtmType = (DTMFeatureType)type;
-    return dtmType == DTMFeatureType::Breakline || dtmType == DTMFeatureType::SoftBreakline || dtmType == DTMFeatureType::ContourLine || dtmType == DTMFeatureType::GraphicBreak;
-    }
-
-inline bool IsClosedFeature(IDTMFile::FeatureType type)
-    {
-    DTMFeatureType dtmType = (DTMFeatureType)type;
-    return dtmType == DTMFeatureType::Hole || dtmType == DTMFeatureType::Island || dtmType == DTMFeatureType::Void || dtmType == DTMFeatureType::BreakVoid ||
-        dtmType == DTMFeatureType::Polygon || dtmType == DTMFeatureType::Region || dtmType == DTMFeatureType::Contour || dtmType == DTMFeatureType::Hull ||
-        dtmType == DTMFeatureType::DrapeVoid;
-    }
-
-
-
-static size_t s_featuresAddedToTree = 0;
-
-//=======================================================================================
-// @bsimethod                                                   Elenie.Godzaridis 08/15
-//=======================================================================================
-template<class EXTENT> void ClipFeatureDefinition(IDTMFile::FeatureType type, EXTENT clipExtent, bvector<DPoint3d>& points, DRange3d& extent, const bvector<DPoint3d>& origPoints, DRange3d& origExtent)
-    {
-
-    if (/*IsClosedFeature(type) ||*/ (origExtent.low.x >= ExtentOp<EXTENT>::GetXMin(clipExtent) && origExtent.low.y >= ExtentOp<EXTENT>::GetYMin(clipExtent) && origExtent.low.z >= ExtentOp<EXTENT>::GetZMin(clipExtent)
-        && origExtent.high.x <= ExtentOp<EXTENT>::GetXMax(clipExtent) && origExtent.high.y <= ExtentOp<EXTENT>::GetYMax(clipExtent) && origExtent.high.z <= ExtentOp<EXTENT>::GetZMax(clipExtent)))
-        {
-        points.insert(points.end(), origPoints.begin(), origPoints.end());
-        extent = origExtent;
-        return;
-        }
-    DRange3d nodeRange = DRange3d::From(ExtentOp<EXTENT>::GetXMin(clipExtent), ExtentOp<EXTENT>::GetYMin(clipExtent), ExtentOp<EXTENT>::GetZMin(clipExtent),
-                                        ExtentOp<EXTENT>::GetXMax(clipExtent), ExtentOp<EXTENT>::GetYMax(clipExtent), ExtentOp<EXTENT>::GetZMax(clipExtent));
-    if (IsClosedFeature(type))
-        {
-        DPoint3d origins[6];
-        DVec3d normals[6];
-        nodeRange.Get6Planes(origins, normals);
-        DPlane3d planes[6];
-        for (size_t i = 0; i < 6; ++i)
-            {
-            planes[i] = DPlane3d::FromOriginAndNormal(origins[i], normals[i]);
-            }
-
-        points.insert(points.end(), origPoints.begin(), origPoints.end());
-        for (auto& plane : planes)
-            {
-            double sign = 0;
-            bool planeCutsPoly = false;
-            for (size_t j = 0; j < points.size() && !planeCutsPoly; j++)
-                {
-                double sideOfPoint = plane.Evaluate(points[j]);
-                if (fabs(sideOfPoint) < 1e-6) sideOfPoint = 0;
-                if (sign == 0) sign = sideOfPoint;
-                else if ((sign > 0 && sideOfPoint < 0) || (sign < 0 && sideOfPoint > 0))
-                    planeCutsPoly = true;
-                }
-            if (!planeCutsPoly) continue;                
-            bvector<DPoint3d> points2(points.size() + 10);
-            int nPlaneClipSize = (int)points2.size();
-            int nLoops = 0;
-            bsiPolygon_clipToPlane(&points2[0], &nPlaneClipSize, &nLoops, (int)points2.size(), &points[0], (int)points.size(), &plane);
-            if (nPlaneClipSize > 0)
-                {
-                points.clear();
-                points2.resize(nPlaneClipSize);
-                for (auto& pt : points2)
-                    {
-                    if (pt.x < DBL_MAX)
-                        points.push_back(pt);
-                    //else break;
-                    }
-                }
-            }
-        extent = DRange3d::From(points);
-        return;
-        }
-    if (IsLinearFeature(type))
-        {
-        DPoint3d SENTINEL_PT = DPoint3d::From(DBL_MAX, DBL_MAX, DBL_MAX);
-        bool withinExtent = false;
-        for (size_t pt = 0; pt < origPoints.size(); ++pt)
-            {
-            bool isPointInRange = nodeRange.IsContained(origPoints[pt]);
-            if (!withinExtent && isPointInRange && pt > 0)
-                {
-                points.push_back(origPoints[pt - 1]);
-                }
-            if (isPointInRange)
-                {
-                if (points.size() == 0) extent = DRange3d::From(origPoints[pt]);
-                else extent.Extend(origPoints[pt]);
-                points.push_back(origPoints[pt]);
-                }
-            if (!isPointInRange && withinExtent && pt < origPoints.size())
-                {
-                points.push_back(origPoints[pt]);
-                points.push_back(SENTINEL_PT);
-                }
-            withinExtent = isPointInRange;
-            }
-        }
-    }
-
-template<class POINT, class EXTENT> void SMMeshIndexNode<POINT, EXTENT>::ReadFeatureDefinitions(bvector<bvector<DPoint3d>>& points, bvector<DTMFeatureType> & types)
-    {
-    for (size_t i = 0; i < m_featureDefinitions.size(); ++i)
-        {
-        bvector<DPoint3d> feature;
-        if (!IsClosedFeature(m_featureDefinitions[i][0])) continue;
-        for (size_t j = 1; j < m_featureDefinitions[i].size(); ++j)
-            {
-            if (m_featureDefinitions[i][j] < GetPointsPtr()->size()) feature.push_back(this->GetPointsPtr()->operator[](m_featureDefinitions[i][j]));
-            }
-        points.push_back(feature);
-        types.push_back((DTMFeatureType)m_featureDefinitions[i][0]);
-        }
-    }
-
-template<class POINT, class EXTENT> size_t SMMeshIndexNode<POINT, EXTENT>::AddFeatureDefinitionSingleNode(IDTMFile::FeatureType type, bvector<DPoint3d>& points, DRange3d& extent)
-    {
-    vector<int32_t> indexes;
-    DRange3d nodeRange = DRange3d::From(ExtentOp<EXTENT>::GetXMin(m_nodeHeader.m_nodeExtent), ExtentOp<EXTENT>::GetYMin(m_nodeHeader.m_nodeExtent), ExtentOp<EXTENT>::GetZMin(m_nodeHeader.m_nodeExtent),
-                                        ExtentOp<EXTENT>::GetXMax(m_nodeHeader.m_nodeExtent), ExtentOp<EXTENT>::GetYMax(m_nodeHeader.m_nodeExtent), ExtentOp<EXTENT>::GetZMax(m_nodeHeader.m_nodeExtent));
-    for (auto pt : points)
-        {
-        if (pt.x == DBL_MAX)
-            {
-            indexes.push_back(INT_MAX);
-            continue;
-            }
-        POINT pointToInsert = PointOp<POINT>::Create(pt.x, pt.y, pt.z);
-        this->GetPointsPtr()->push_back(pointToInsert);
-        indexes.push_back((int32_t)this->GetPointsPtr()->size() - 1);
-        }
-    if (m_featureDefinitions.capacity() < m_featureDefinitions.size() + 1) for (auto& def : m_featureDefinitions) if (!def.Discarded()) def.Discard();
-    m_featureDefinitions.resize(m_featureDefinitions.size() + 1);
-    auto& newFeatureDef = m_featureDefinitions.back();
-    newFeatureDef.SetStore(dynamic_cast<SMMeshIndex<POINT, EXTENT>*>(m_SMIndex)->GetFeatureStore());
-    newFeatureDef.SetPool(dynamic_cast<SMMeshIndex<POINT, EXTENT>*>(m_SMIndex)->GetFeaturePool());
-    newFeatureDef.push_back((int32_t)type);
-    newFeatureDef.push_back(&indexes[0], indexes.size());
-    return 0;
-    }
-
-//=======================================================================================
-// @bsimethod                                                   Elenie.Godzaridis 08/15
-//=======================================================================================
-    template<class POINT, class EXTENT> size_t SMMeshIndexNode<POINT, EXTENT>::AddFeatureDefinitionUnconditional(IDTMFile::FeatureType type, bvector<DPoint3d>& points, DRange3d& extent)
-        {
-        if (!IsLoaded())
-            Load();
-        if (m_DelayedSplitRequested)
-            SplitNode(GetDefaultSplitPosition());
-        
-        DRange3d extentClipped;
-        bvector<DPoint3d> pointsClipped;
-        ClipFeatureDefinition(type, m_nodeHeader.m_nodeExtent, pointsClipped, extentClipped, points, extent);
-
-        RefCountedPtr<SMMemoryPoolVectorItem<POINT>> pointsPtr(GetPointsPtr());
-
-        if (!HasRealChildren() && pointsPtr->size() == 0) m_nodeHeader.m_arePoints3d = false;
-        if (!m_nodeHeader.m_arePoints3d) SetNumberOfSubNodesOnSplit(4);        
-
-        if (!HasRealChildren() && (pointsPtr->size() + pointsClipped.size() >= m_nodeHeader.m_SplitTreshold))
-            {
-            // There are too much objects ... need to split current node
-            SplitNode(GetDefaultSplitPosition());
-            }
-        else if (m_delayedDataPropagation && (pointsPtr->size() + pointsClipped.size() >= m_nodeHeader.m_SplitTreshold))
-            {
-            PropagateDataDownImmediately(false);
-            }
-        if (pointsClipped.size() == 0) return false;
-
-
-        m_nodeHeader.m_totalCount += pointsClipped.size();
-        EXTENT featureExtent = ExtentOp<EXTENT>::Create(extentClipped.low.x, extentClipped.low.y, extentClipped.low.z, extentClipped.high.x, extentClipped.high.y, extentClipped.high.z);
-        if (!m_nodeHeader.m_contentExtentDefined)
-            {
-            m_nodeHeader.m_contentExtent = featureExtent;
-            m_nodeHeader.m_contentExtentDefined = true;
-            }
-        else
-            {
-            m_nodeHeader.m_contentExtent = ExtentOp<EXTENT>::MergeExtents(m_nodeHeader.m_contentExtent, featureExtent);
-            }
-
-        size_t added = 0;
-        
-        if (!HasRealChildren() || (m_delayedDataPropagation && (pointsPtr->size() + pointsClipped.size() < m_nodeHeader.m_SplitTreshold)))
-            {
-            ++s_featuresAddedToTree;
-            vector<int32_t> indexes;
-            DRange3d nodeRange = DRange3d::From(ExtentOp<EXTENT>::GetXMin(m_nodeHeader.m_nodeExtent), ExtentOp<EXTENT>::GetYMin(m_nodeHeader.m_nodeExtent), ExtentOp<EXTENT>::GetZMin(m_nodeHeader.m_nodeExtent),
-                                                ExtentOp<EXTENT>::GetXMax(m_nodeHeader.m_nodeExtent), ExtentOp<EXTENT>::GetYMax(m_nodeHeader.m_nodeExtent), ExtentOp<EXTENT>::GetZMax(m_nodeHeader.m_nodeExtent));
-            
-            for (auto pt : pointsClipped)
-                {
-                if (pt.x == DBL_MAX)
-                    {
-                    indexes.push_back(INT_MAX);
-                    continue;
-                    }
-                if (nodeRange.IsContained(pt)) ++added;
-                POINT pointToInsert = PointOp<POINT>::Create(pt.x, pt.y, pt.z);
-                pointsPtr->push_back(pointToInsert);
-                indexes.push_back((int32_t)pointsPtr->size()-1);
-                }
-            if (m_featureDefinitions.capacity() < m_featureDefinitions.size() +1) for(auto& def : m_featureDefinitions) if(!def.Discarded()) def.Discard();
-            m_featureDefinitions.resize(m_featureDefinitions.size() + 1);
-            auto& newFeatureDef = m_featureDefinitions.back();
-            newFeatureDef.SetStore(dynamic_cast<SMMeshIndex<POINT, EXTENT>*>(m_SMIndex)->GetFeatureStore());
-            newFeatureDef.SetPool(dynamic_cast<SMMeshIndex<POINT, EXTENT>*>(m_SMIndex)->GetFeaturePool());
-            newFeatureDef.push_back((int32_t)type);
-            newFeatureDef.push_back(&indexes[0], indexes.size());
-            }
-        else
-            {
-            if (IsParentOfARealUnsplitNode())
-                added = dynamic_pcast<SMMeshIndexNode<POINT, EXTENT>, SMPointIndexNode<POINT, EXTENT>>(m_pSubNodeNoSplit)->AddFeatureDefinitionUnconditional(type, pointsClipped, extentClipped);
-            else
-                {
-                    for (size_t indexNode = 0; indexNode < m_nodeHeader.m_numberOfSubNodesOnSplit; indexNode++)
-                        {
-                        added += dynamic_pcast<SMMeshIndexNode<POINT, EXTENT>, SMPointIndexNode<POINT, EXTENT>>(m_apSubNodes[indexNode])->AddFeatureDefinition(type, pointsClipped, extentClipped, true);
-                        }
-                }
-            }
-     
-        SetDirty(true);
-        return added;
-        }
-
-    //=======================================================================================
-    // @bsimethod                                                   Elenie.Godzaridis 08/15
-    //=======================================================================================
-    template<class POINT, class EXTENT>  size_t  SMMeshIndexNode<POINT, EXTENT>::AddFeatureDefinition(IDTMFile::FeatureType type, bvector<DPoint3d>& points, DRange3d& extent, bool ExtentFixed)
-        {
-        assert(points.size()>0);
-        if (s_inEditing)
-            {
-            InvalidateFilteringMeshing();
-            }
-        if (m_DelayedSplitRequested)
-            SplitNode(GetDefaultSplitPosition());
-
-        if (!ExtentFixed && GetParentNode() == NULL && m_nodeHeader.m_IsLeaf)
-            {
-            m_nodeHeader.m_nodeExtent = ExtentOp<EXTENT>::MergeExtents(GetNodeExtent(), ExtentOp<EXTENT>::Create(extent.low.x, extent.low.y, extent.low.z, extent.high.x, extent.high.y, extent.high.z));
-
-            if (ExtentOp<EXTENT>::GetThickness(m_nodeHeader.m_nodeExtent) < ExtentOp<EXTENT>::GetHeight(m_nodeHeader.m_nodeExtent) &&
-                ExtentOp<EXTENT>::GetWidth(m_nodeHeader.m_nodeExtent) < ExtentOp<EXTENT>::GetHeight(m_nodeHeader.m_nodeExtent))
-                {
-                ExtentOp<EXTENT>::SetXMax(m_nodeHeader.m_nodeExtent, (ExtentOp<EXTENT>::GetXMin(m_nodeHeader.m_nodeExtent) + ExtentOp<EXTENT>::GetHeight(m_nodeHeader.m_nodeExtent)));
-                ExtentOp<EXTENT>::SetZMax(m_nodeHeader.m_nodeExtent, (ExtentOp<EXTENT>::GetZMin(m_nodeHeader.m_nodeExtent) + ExtentOp<EXTENT>::GetHeight(m_nodeHeader.m_nodeExtent)));
-                }
-            else
-                if (ExtentOp<EXTENT>::GetThickness(m_nodeHeader.m_nodeExtent) < ExtentOp<EXTENT>::GetWidth(m_nodeHeader.m_nodeExtent) &&
-                    ExtentOp<EXTENT>::GetHeight(m_nodeHeader.m_nodeExtent) < ExtentOp<EXTENT>::GetWidth(m_nodeHeader.m_nodeExtent))
-                    {
-                    ExtentOp<EXTENT>::SetYMax(m_nodeHeader.m_nodeExtent, (ExtentOp<EXTENT>::GetYMin(m_nodeHeader.m_nodeExtent) + ExtentOp<EXTENT>::GetWidth(m_nodeHeader.m_nodeExtent)));
-                    ExtentOp<EXTENT>::SetZMax(m_nodeHeader.m_nodeExtent, (ExtentOp<EXTENT>::GetZMin(m_nodeHeader.m_nodeExtent) + ExtentOp<EXTENT>::GetWidth(m_nodeHeader.m_nodeExtent)));
-                    }
-                else
-                    if (ExtentOp<EXTENT>::GetWidth(m_nodeHeader.m_nodeExtent) < ExtentOp<EXTENT>::GetThickness(m_nodeHeader.m_nodeExtent) &&
-                        ExtentOp<EXTENT>::GetHeight(m_nodeHeader.m_nodeExtent) < ExtentOp<EXTENT>::GetThickness(m_nodeHeader.m_nodeExtent))
-                        {
-                        ExtentOp<EXTENT>::SetXMax(m_nodeHeader.m_nodeExtent, (ExtentOp<EXTENT>::GetXMin(m_nodeHeader.m_nodeExtent) + ExtentOp<EXTENT>::GetThickness(m_nodeHeader.m_nodeExtent)));
-                        ExtentOp<EXTENT>::SetYMax(m_nodeHeader.m_nodeExtent, (ExtentOp<EXTENT>::GetYMin(m_nodeHeader.m_nodeExtent) + ExtentOp<EXTENT>::GetThickness(m_nodeHeader.m_nodeExtent)));
-                        }
-
-            RefCountedPtr<SMMemoryPoolVectorItem<POINT>> pointsPtr(GetPointsPtr());
-
-            if (points.size() + pointsPtr->size() >= m_nodeHeader.m_SplitTreshold)
-                {
-                return AddFeatureDefinition(type, points, extent,true);
-                }
-            else
-                {
-                return AddFeatureDefinitionUnconditional(type,points,extent);              
-                }
-        }
-    else
-        {
-        DRange3d nodeRange = DRange3d::From(ExtentOp<EXTENT>::GetXMin(m_nodeHeader.m_nodeExtent), ExtentOp<EXTENT>::GetYMin(m_nodeHeader.m_nodeExtent), ExtentOp<EXTENT>::GetZMin(m_nodeHeader.m_nodeExtent),
-                                            ExtentOp<EXTENT>::GetXMax(m_nodeHeader.m_nodeExtent), ExtentOp<EXTENT>::GetYMax(m_nodeHeader.m_nodeExtent), ExtentOp<EXTENT>::GetZMax(m_nodeHeader.m_nodeExtent));
-        if (extent.IntersectsWith(nodeRange))
-            {
-            return AddFeatureDefinitionUnconditional(type, points, extent);
-            }
-        }
-        return 0;
-
-    }
-
-//=======================================================================================
-// @bsimethod                                                   Elenie.Godzaridis 08/15
-//=======================================================================================
-template<class POINT, class EXTENT>  size_t SMMeshIndexNode<POINT, EXTENT>::CountAllFeatures()
-    {
-    size_t nFeatures = IsLeaf() ? m_featureDefinitions.size() : 0;
-    if (m_pSubNodeNoSplit != NULL && !m_pSubNodeNoSplit->IsVirtualNode())
-        {
-        nFeatures += dynamic_pcast<SMMeshIndexNode<POINT, EXTENT>, SMPointIndexNode<POINT, EXTENT>>(m_pSubNodeNoSplit)->CountAllFeatures();
-        }
-    else if (!IsLeaf())
-        {
-        for (size_t indexNodes = 0; indexNodes < m_nodeHeader.m_numberOfSubNodesOnSplit; indexNodes++)
-            {
-            assert(m_apSubNodes[indexNodes] != nullptr);
-            nFeatures += dynamic_pcast<SMMeshIndexNode<POINT, EXTENT>, SMPointIndexNode<POINT, EXTENT>>(m_apSubNodes[indexNodes])->CountAllFeatures();
-            }
-        }
-    return nFeatures;
-    }
-
-//=======================================================================================
-// @bsimethod                                                   Elenie.Godzaridis 08/15
-//=======================================================================================
-template<class POINT, class EXTENT>  void SMMeshIndexNode<POINT, EXTENT>::OnPushNodeDown()
-    {
-    PropagateFeaturesToChildren();
-    }
-
-//=======================================================================================
-// @bsimethod                                                   Elenie.Godzaridis 08/15
-//=======================================================================================
-template<class POINT, class EXTENT>  void SMMeshIndexNode<POINT, EXTENT>::OnPropagateDataDown()
-    {
-    PropagateFeaturesToChildren();
-    }
-
-//=======================================================================================
-// @bsimethod                                                   Elenie.Godzaridis 08/15
-//=======================================================================================
-template<class POINT, class EXTENT>  void SMMeshIndexNode<POINT, EXTENT>::PropagateFeaturesToChildren()
-    {
-    bvector<bvector<DPoint3d>> featurePoints(m_featureDefinitions.size());
-    bvector<DRange3d> extents(m_featureDefinitions.size());
-    size_t featureId = 0;
-    bvector<size_t> indices;
-    vector<size_t> sentinels(m_featureDefinitions.size());
-    DPoint3d SENTINEL_PT = DPoint3d::From(DBL_MAX, DBL_MAX, DBL_MAX);
-    if (m_featureDefinitions.size() == 0) return;
-    DRange3d nodeRange = DRange3d::From(ExtentOp<EXTENT>::GetXMin(m_nodeHeader.m_nodeExtent), ExtentOp<EXTENT>::GetYMin(m_nodeHeader.m_nodeExtent), ExtentOp<EXTENT>::GetZMin(m_nodeHeader.m_nodeExtent),
-                                        ExtentOp<EXTENT>::GetXMax(m_nodeHeader.m_nodeExtent), ExtentOp<EXTENT>::GetYMax(m_nodeHeader.m_nodeExtent), ExtentOp<EXTENT>::GetZMax(m_nodeHeader.m_nodeExtent));
-
-    RefCountedPtr<SMMemoryPoolVectorItem<POINT>> pointsPtr(GetPointsPtr());
-
-    for (auto& feature : m_featureDefinitions)
-        {
-        --s_featuresAddedToTree;
-        for (size_t pt = 1; pt < feature.size(); ++pt)
-            {
-            if (feature[pt] < INT_MAX)
-                {
-                POINT featurePt = pointsPtr->operator[](feature[pt]);
-                featurePoints[featureId].push_back(DPoint3d::From(PointOp<POINT>::GetX(featurePt), PointOp<POINT>::GetY(featurePt), PointOp<POINT>::GetZ(featurePt)));
-                
-                if (!nodeRange.IsContained(featurePoints[featureId].back())) ++sentinels[featureId];
-                if (featurePoints[featureId].size() == 1) extents[featureId] = DRange3d::From(featurePoints[featureId].back());
-                else extents[featureId].Extend(featurePoints[featureId].back());
-                indices.push_back(feature[pt]);
-                }
-            else
-                {
-                featurePoints[featureId].push_back(SENTINEL_PT);
-                ++sentinels[featureId];
-                }
-            }
-        ++featureId;
-        }    
-
-    for (auto& index : indices)
-        {        
-        for (auto& pair : m_nodeHeader.m_3dPointsDescBins)
-            {
-            if (pair.m_startIndex > index) --pair.m_startIndex;
-            }
-        }
-
-    pointsPtr->erase(indices);
-
-    if (m_pSubNodeNoSplit != NULL && !m_pSubNodeNoSplit->IsVirtualNode())
-        {
-        for (size_t i = 0; i < featurePoints.size(); ++i)
-            dynamic_pcast<SMMeshIndexNode<POINT, EXTENT>, SMPointIndexNode<POINT, EXTENT>>(m_pSubNodeNoSplit)->AddFeatureDefinitionUnconditional((IDTMFile::FeatureType)m_featureDefinitions[i][0], featurePoints[i], extents[i]);
-        }
-    else if (!IsLeaf())
-        {
-        for (size_t i = 0; i < featurePoints.size(); ++i)
-            {
-            size_t added = 0;
-            if (featurePoints[i].size() <= 1) continue;
-            for (size_t indexNodes = 0; indexNodes < m_nodeHeader.m_numberOfSubNodesOnSplit; indexNodes++)
-                added += dynamic_pcast<SMMeshIndexNode<POINT, EXTENT>, SMPointIndexNode<POINT, EXTENT>>(m_apSubNodes[indexNodes])->AddFeatureDefinition((IDTMFile::FeatureType)m_featureDefinitions[i][0], featurePoints[i], extents[i], true);
-
-            assert(added >= featurePoints[i].size() - sentinels[i]);
-            }
-        }
-    for (auto& vec : m_featureDefinitions)
-        {
-        vec.clear();
-        vec.Discard();
-        }
-    m_featureDefinitions.clear();
-
-    }
-//=======================================================================================
-// @bsimethod                                                   Elenie.Godzaridis 02/16
-//=======================================================================================
-template<class POINT, class EXTENT>  void SMMeshIndexNode<POINT, EXTENT>::ClipActionRecursive(ClipAction action, uint64_t clipId, DRange3d& extent,bool setToggledWhenIdIsOn)
-    {
-    if (!IsLoaded()) Load();
-    if (/*size() == 0 || m_nodeHeader.m_nbFaceIndexes < 3*/m_nodeHeader.m_totalCount == 0) return;
-    DRange3d nodeRange = DRange3d::From(ExtentOp<EXTENT>::GetXMin(m_nodeHeader.m_nodeExtent), ExtentOp<EXTENT>::GetYMin(m_nodeHeader.m_nodeExtent), ExtentOp<EXTENT>::GetZMin(m_nodeHeader.m_nodeExtent),
-                                        ExtentOp<EXTENT>::GetXMax(m_nodeHeader.m_nodeExtent), ExtentOp<EXTENT>::GetYMax(m_nodeHeader.m_nodeExtent), ExtentOp<EXTENT>::GetZMax(m_nodeHeader.m_nodeExtent));
-    if (!extent.IntersectsWith(nodeRange, 2)) return;
-    bool clipApplied = true;
-    switch (action)
-        {
-        case ClipAction::ACTION_ADD:
-            clipApplied = AddClip(clipId, false, setToggledWhenIdIsOn);
-            break;
-        case ClipAction::ACTION_MODIFY:
-            clipApplied = ModifyClip(clipId, false, setToggledWhenIdIsOn);
-            break;
-        case ClipAction::ACTION_DELETE:
-            clipApplied = DeleteClip(clipId, false, setToggledWhenIdIsOn);
-            break;
-        }
-    if (!clipApplied) return;
-    if (m_pSubNodeNoSplit != NULL && !m_pSubNodeNoSplit->IsVirtualNode())
-        {
-        dynamic_pcast<SMMeshIndexNode<POINT, EXTENT>, SMPointIndexNode<POINT, EXTENT>>(m_pSubNodeNoSplit)->ClipActionRecursive(action, clipId, extent, setToggledWhenIdIsOn);
-        }
-    else if (m_nodeHeader.m_numberOfSubNodesOnSplit > 1 && m_apSubNodes[0] != nullptr)
-        {
-        for (size_t indexNodes = 0; indexNodes < m_nodeHeader.m_numberOfSubNodesOnSplit; indexNodes++)
-            {
-            if (m_apSubNodes[indexNodes] != nullptr)
-                dynamic_pcast<SMMeshIndexNode<POINT, EXTENT>, SMPointIndexNode<POINT, EXTENT>>(m_apSubNodes[indexNodes])->ClipActionRecursive(action, clipId, extent, setToggledWhenIdIsOn);
-            }
-        }
-    }
-
-//=======================================================================================
-// @bsimethod                                                   Elenie.Godzaridis 10/15
-//=======================================================================================
-template<class POINT, class EXTENT>  void SMMeshIndexNode<POINT, EXTENT>::AddClipDefinitionRecursive(bvector<DPoint3d>& points, DRange3d& extent)
-    {
-    uint64_t id = -1;
-    if (bsiGeom_getXYPolygonArea(&points[0], (int)points.size()) < 0) //need to flip polygon so it's counterclockwise
-        {
-        DPoint3d* flippedPts = new DPoint3d[points.size()];
-        for (size_t pt = 0; pt < points.size(); ++pt) flippedPts[pt] = points[points.size() - 1 - pt];
-        id = GetClipRegistry()->AddClip(flippedPts, points.size()) + 1;
-        delete[] flippedPts;
-        }
-    else id = GetClipRegistry()->AddClip(&points[0], points.size()) + 1;
-    bool wasClipAdded = AddClip(id, false);
-    if (!wasClipAdded) return;
-    if (m_pSubNodeNoSplit != NULL && !m_pSubNodeNoSplit->IsVirtualNode())
-        {
-        dynamic_pcast<SMMeshIndexNode<POINT, EXTENT>, SMPointIndexNode<POINT, EXTENT>>(m_pSubNodeNoSplit)->AddClipDefinitionRecursive(points,extent);
-        }
-    else if (!IsLeaf())
-        {
-        for (size_t indexNodes = 0; indexNodes < m_nodeHeader.m_numberOfSubNodesOnSplit; indexNodes++)
-            {
-            if(m_apSubNodes[indexNodes] != nullptr)
-            dynamic_pcast<SMMeshIndexNode<POINT, EXTENT>, SMPointIndexNode<POINT, EXTENT>>(m_apSubNodes[indexNodes])->AddClipDefinitionRecursive(points,extent);
-            }
-        }
-    }
-
-
-//=======================================================================================
-// @bsimethod                                                   Elenie.Godzaridis 10/15
-//=======================================================================================
-template<class POINT, class EXTENT>
-void SMMeshIndexNode<POINT, EXTENT>::SplitMeshForChildNodes()
-    {
-    DRange3d contentRange = DRange3d::From(ExtentOp<EXTENT>::GetXMin(m_nodeHeader.m_contentExtent), ExtentOp<EXTENT>::GetYMin(m_nodeHeader.m_contentExtent), ExtentOp<EXTENT>::GetZMin(m_nodeHeader.m_contentExtent),
-                                        ExtentOp<EXTENT>::GetXMax(m_nodeHeader.m_contentExtent), ExtentOp<EXTENT>::GetYMax(m_nodeHeader.m_contentExtent), ExtentOp<EXTENT>::GetZMax(m_nodeHeader.m_contentExtent));
-    IScalableMeshMeshPtr meshPtr = nullptr;
-
-    RefCountedPtr<SMMemoryPoolVectorItem<POINT>> pointsPtr(GetPointsPtr());
-
-    for (auto& nodeP : m_apSubNodes)
-        {        
-        bvector<DPoint3d> pts(pointsPtr->size());
-        vector<POINT> nodePts(pointsPtr->size());
-        for (size_t pointInd = 0; pointInd < pointsPtr->size(); pointInd++)
-            {
-            pts[pointInd].x =pointsPtr->operator[](pointInd).x;
-            pts[pointInd].y = pointsPtr->operator[](pointInd).y;
-            pts[pointInd].z = pointsPtr->operator[](pointInd).z;
-            nodePts[pointInd] = pointsPtr->operator[](pointInd);
-            }
-        
-        RefCountedPtr<SMMemoryPoolVectorItem<int32_t>> ptIndices(GetPtsIndicePtr());
-
-        if (!ptIndices.IsValid() || ptIndices->size() <= 3)
-            continue;
-
-        IScalableMeshMeshPtr meshPtr = IScalableMeshMesh::Create(pointsPtr->size(), &pts[0], ptIndices->size(), &(*ptIndices)[0], 0, 0, 0, 0, 0, 0);
-        ScalableMeshMesh* meshP = (ScalableMeshMesh*)meshPtr.get();
-        vector<int32_t> childIndices;
-        DRange3d nodeRange = DRange3d::From(ExtentOp<EXTENT>::GetXMin(nodeP->m_nodeHeader.m_nodeExtent), ExtentOp<EXTENT>::GetYMin(nodeP->m_nodeHeader.m_nodeExtent), ExtentOp<EXTENT>::GetZMin(nodeP->m_nodeHeader.m_nodeExtent),
-                                            ExtentOp<EXTENT>::GetXMax(nodeP->m_nodeHeader.m_nodeExtent), ExtentOp<EXTENT>::GetYMax(nodeP->m_nodeHeader.m_nodeExtent), ExtentOp<EXTENT>::GetZMax(nodeP->m_nodeHeader.m_nodeExtent));
-
-        
-        ClipMeshToNodeRange<POINT, EXTENT>(childIndices, nodePts, pts, nodeP->m_nodeHeader.m_contentExtent, nodeRange, meshP);
-        if (childIndices.size() == 0) continue;
-        nodeP->m_nodeHeader.m_nbFaceIndexes = childIndices.size();
-        DRange3d childContentRange;
-        childContentRange.IntersectionOf(contentRange, nodeRange);
-        nodeP->m_nodeHeader.m_contentExtent = ExtentOp<EXTENT>::Create(childContentRange.low.x, childContentRange.low.y, childContentRange.low.z, childContentRange.high.x, childContentRange.high.y, childContentRange.high.z);
-        nodeP->m_nodeHeader.m_contentExtentDefined = true;
-        dynamic_pcast<SMMeshIndexNode<POINT,EXTENT>,SMPointIndexNode<POINT,EXTENT>>(nodeP)->PushPtsIndices(&childIndices[0], childIndices.size());                
-
-        RefCountedPtr<SMMemoryPoolVectorItem<POINT>> pointsPtr(nodeP->GetPointsPtr());
-        pointsPtr->push_back(&nodePts[0], nodePts.size());
-        nodeP->m_nodeHeader.m_totalCount = pointsPtr->size();
-        nodeP->SetDirty(true);
-        meshPtr = nullptr;
-        }
-    }
-
-
-extern size_t s_nCreatedNodes;
-
-void CollectNextFeatureEdges(MTGGraph*graphP, MTGNodeId current, int tagValueI, MTGMask visitedMask, bvector<int32_t>& edges)
-    {
-    bool hasEdges = true;
-    do
-        {
-        int vIndex = -1;
-        graphP->TryGetLabel(current, 0, vIndex);
-        graphP->SetMaskAt(current, visitedMask);
-        edges.push_back(vIndex - 1);
-        MTGNodeId next = graphP->FSucc(current);
-        bool foundNext = false;
-        MTGARRAY_VERTEX_LOOP(edge, graphP, next)
-            {
-            int tagValue = -1;
-            graphP->TryGetLabel(next, 2, tagValue);
-            if (tagValueI == tagValue)
-                {
-                current = edge;
-                foundNext = true;
-                break;
-                }
-            }
-        MTGARRAY_END_VERTEX_LOOP(edge, graphP, next)
-            if (graphP->GetMaskAt(current, visitedMask)) hasEdges = false;
-        if (!foundNext) hasEdges = false;
-        }
-    while (hasEdges);
-    }
-
-void SortDefinitionsBasedOnNodeBounds(bvector<bvector<int32_t>>& featureDefs, const DRange3d& extent, const DPoint3d* pts, const size_t nPts)
-    {
-    bvector<bvector<bpair<int,int>>> featuresBeginOrEndOnEdge(6);
-    DPoint3d origins[6];
-    DVec3d normals[6];
-    extent.Get6Planes(origins, normals);
-    DPlane3d planes[6];
-    size_t nOfFeaturesToLink = 0;
-    for (size_t i = 0; i < 6; ++i)
-        planes[i] = DPlane3d::FromOriginAndNormal(origins[i], normals[i]);
-
-    for (auto& def : featureDefs)
-        {
-        if (!IsClosedFeature(def[0])) continue;
-        bool isOnEdge = false;
-        for (size_t i = 0; i < 6; ++i)
-            {
-            if (fabs(planes[i].Evaluate(pts[def[1]])) < 1e-4)
-                {
-                featuresBeginOrEndOnEdge[i].push_back(make_bpair(0, (int)(&def - &featureDefs.front())));
-                isOnEdge = true;
-                }
-            else if (fabs(planes[i].Evaluate(pts[def[def.size()-2]])) < 1e-4)
-                {
-                featuresBeginOrEndOnEdge[i].push_back(make_bpair(1, (int)(&def - &featureDefs.front())));
-                isOnEdge = true;
-                }
-            }
-        if (isOnEdge) nOfFeaturesToLink++;
-        }
-    bvector<bpair<int,int>> idxOrder;
-    for (size_t i = 0; i < 6; ++i)
-        for (auto& idx : featuresBeginOrEndOnEdge[i])idxOrder.push_back(idx);
-
-    int currentId = 0;
-    bvector<bvector<int32_t>> mergedFeatures;
-    bvector<int32_t> currentFeature;
-    std::set<int> usedFeatures;
-    std::set<int> checkIds;
-    while (usedFeatures.size() < nOfFeaturesToLink && checkIds.size() < idxOrder.size() && currentId < idxOrder.size())
-        {
-        if (currentFeature.size() > 1)
-            {
-            currentFeature.push_back(currentFeature[1]);
-            mergedFeatures.push_back(currentFeature);
-            currentFeature.clear();
-            }
-        if (checkIds.count(currentId) != 0 || usedFeatures.count(idxOrder[currentId].second) != 0)
-            {
-            currentId++;
-            continue;
-            }
-        checkIds.insert(currentId);
-        int feaId = idxOrder[currentId].second;
-        if (currentFeature.empty()) currentFeature.push_back(featureDefs[feaId][0]);
-        if (idxOrder[currentId].first == 1) currentFeature.insert(currentFeature.end(), featureDefs[feaId].begin() + 1, featureDefs[feaId].end()-1);
-        else currentFeature.insert(currentFeature.end(), featureDefs[feaId].rbegin()+1, featureDefs[feaId].rend() - 1);
-        usedFeatures.insert(feaId);
-        ++currentId;
-        int iterations = 0;
-        while (currentId < idxOrder.size())
-            {
-            int feaId = idxOrder[currentId].second;
-            if (usedFeatures.count(feaId) != 0) break;
-            usedFeatures.insert(feaId);
-            checkIds.insert(currentId);
-            if (idxOrder[currentId].first == 1) currentFeature.insert(currentFeature.end(), featureDefs[feaId].begin() + 1, featureDefs[feaId].end()-1);
-            else currentFeature.insert(currentFeature.end(), featureDefs[feaId].rbegin()+1, featureDefs[feaId].rend() - 1);
-
-            if (currentFeature.back() == currentFeature[1]) break;
-            if (iterations % 2 != 0) ++currentId;
-            else
-                {
-                size_t id = 0;
-                for (id = currentId + 1; id < idxOrder.size(); ++id)
-                    if (idxOrder[id].second == feaId)
-                        {
-                        break;
-                        }
-                currentId = (int)id + 1;
-                }
-            }
-        currentId = 0;
-
-        }
-    if (currentFeature.size() > 1)
-        {
-        currentFeature.push_back(currentFeature[1]);
-        mergedFeatures.push_back(currentFeature);
-        currentFeature.clear();
-        }
-    for (auto it = usedFeatures.begin(); it != usedFeatures.end(); ++it)
-        featureDefs[*it].clear();
-    for (auto& feature : mergedFeatures) featureDefs.push_back(feature);
-    }
-
-//=======================================================================================
-// @bsimethod                                                   Elenie.Godzaridis 4/16
-//=======================================================================================
-template<class POINT, class EXTENT>
-void SMMeshIndexNode<POINT, EXTENT>::CollectFeatureDefinitionsFromGraph(MTGGraph* graph, size_t maxPtID)
-    {
-    // MTGMask visitedMask = graph->GrabMask();
-    bvector<bvector<int32_t>> features;
-    bvector<bvector<int32_t>> featureDefs;
-    /*    bvector<int32_t> currentFeature;
-        MTGARRAY_SET_LOOP(edgeID, graph)
-        {
-        if (!graph->GetMaskAt(edgeID, visitedMask))
-        {
-        graph->SetMaskAt(edgeID, visitedMask);
-        int tagValue = -1;
-        graph->TryGetLabel(edgeID, 2, tagValue);
-        if (IsClosedFeature(tagValue))
-        {
-        if (currentFeature.size() > 0)
-        {
-        features.push_back(currentFeature);
-        currentFeature.clear();
-        }
-        currentFeature.push_back(tagValue);
-        MTGNodeId current = edgeID;
-        bvector<int32_t> left;
-        bvector<int32_t> right;
-        CollectNextFeatureEdges(graph, current, tagValue, visitedMask,left);
-        CollectNextFeatureEdges(graph, graph->EdgeMate(current), tagValue, visitedMask, right);
-        currentFeature.insert(currentFeature.end(), left.rbegin(), left.rend());
-        currentFeature.insert(currentFeature.end(), right.begin(), right.end());
-
-        }
-        }
-        }
-        MTGARRAY_END_SET_LOOP(edgeID, graph)
-        graph->ClearMask(visitedMask);
-        graph->DropMask(visitedMask);
-        if (currentFeature.size() > 0)
-        features.push_back(currentFeature);*/
-    std::vector<int> temp;
-    std::map<int, int> componentForPoints;
-    ReadFeatureTags(graph, temp, features, componentForPoints);
-
-    std::map<int,bvector<std::set<int32_t>>> ptsMatch;
-    for (auto& feature : features)
-        {
-        int tag = feature[0];
-        if (ptsMatch.count(tag) == 0)
-            {
-            ptsMatch[tag] = bvector<std::set<int32_t>>(maxPtID);
-            }
-        ptsMatch[tag][feature[1]].insert(feature[2]);
-        ptsMatch[tag][feature[2]].insert(feature[1]);
-        }
-    for (auto& it : ptsMatch)
-        {
-        int tag = it.first;
-        int start = -1;
-        for (size_t t = 0; t < ptsMatch[tag].size(); ++t)
-            {
-            if (ptsMatch[tag][t].size() == 1)
-                {
-                start = (int)t;
-                break;
-                }
-            }
-        while (start != -1)
-            {
-            bvector<int32_t> list;
-            while (start != -1)
-                {
-                list.push_back(start);
-                if (ptsMatch[tag][start].empty()) start = -1;
-                else
-                    {
-                    int next = *(ptsMatch[tag][start].begin());
-                    ptsMatch[tag][start].erase(next);
-                    ptsMatch[tag][next].erase(start);
-                    start = next;
-                    }
-                }
-            if (!list.empty() && list.size() > 1)
-                {
-                if (IsClosedFeature(tag)) list.push_back(list.front());
-                list.insert(list.begin(), tag);
-                featureDefs.push_back(list);
-               /* std::ofstream f;
-                f.open((Utf8String("e:\\output\\scmesh\\2016-05-05\\feature_") + Utf8String(std::to_string(GetBlockID().m_integerID).c_str()) + Utf8String(std::to_string(featureDefs.size()).c_str())).c_str(), std::ios_base::trunc);
-                for (auto& i : list)
-                    {
-                    f << i;
-                    if ((&i - &list.front()) > 0) f << " " << operator[](i).x << " " << operator[](i).y << " " << operator[](i).z;
-                    f << std::endl;
-                    }
-                f.close();*/
-                }
-            for (size_t t = 0; t < ptsMatch[tag].size(); ++t)
-                {
-                if (ptsMatch[tag][t].size() == 1)
-                    {
-                    start = (int)t;
-                    break;
-                    }
-                }
-            }
-        }
-
-    for (auto& definition : featureDefs)
-        {
-        bvector<int> feature1 = definition;
-        for (auto it = featureDefs.begin(); feature1.size() > 0 && it != featureDefs.end(); ++it)
-            {
-            auto& nextDefinition = *it;
-            if (definition != nextDefinition && nextDefinition.size() > 1 && componentForPoints.count(feature1.back()) != 0 && componentForPoints.count(nextDefinition[1]) != 0)
-                {
-                if (componentForPoints[feature1.back()] = componentForPoints[nextDefinition[1]])
-                    {
-                    feature1.insert(feature1.end(), nextDefinition.begin() + 1, nextDefinition.end());
-                    nextDefinition.clear();
-                    it = featureDefs.begin();
-                    }
-                }
-            }
-        definition = feature1;
-        }
-
-    //SortDefinitionsBasedOnNodeBounds(featureDefs, m_nodeHeader.m_nodeExtent, &this->operator[](0), this->size());
-
-    for (auto& definition : featureDefs)
-        {
-        if (definition.size() < 2) continue;
-        if (m_featureDefinitions.capacity() < m_featureDefinitions.size() + 1) for (auto& def : m_featureDefinitions) if (!def.Discarded()) def.Discard();
-        m_featureDefinitions.resize(m_featureDefinitions.size() + 1);
-        auto& newFeatureDef = m_featureDefinitions.back();
-        newFeatureDef.SetStore(dynamic_cast<SMMeshIndex<POINT, EXTENT>*>(m_SMIndex)->GetFeatureStore());
-        newFeatureDef.SetPool(dynamic_cast<SMMeshIndex<POINT, EXTENT>*>(m_SMIndex)->GetFeaturePool());
-        newFeatureDef.push_back(&definition[0], definition.size());
-        }
-    }
-
-//=======================================================================================
-// @bsimethod                                                   Elenie.Godzaridis 12/15
-//=======================================================================================
-template<class POINT, class EXTENT>
-void SMMeshIndexNode<POINT, EXTENT>::UpdateFromGraph(MTGGraph * graph, bvector<DPoint3d>& pointList)
-    {
-    std::vector<int> faceIndices;
-    MTGMask visitedMask = graph->GrabMask();
-    bvector<DPoint3d> retainedPts;
-    bmap<DPoint3d, int, DPoint3dZYXTolerancedSortComparison> ptMap(DPoint3dZYXTolerancedSortComparison(10e-4, 0));
-    bvector<int> indices(pointList.size(), -1);
-
-    RefCountedPtr<SMMemoryPoolVectorItem<POINT>> pointsPtr = GetPointsPtr();
-
-    MTGARRAY_SET_LOOP(edgeID, graph)
-        {
-        if (!graph->GetMaskAt(edgeID, visitedMask))
-            {
-            if ( FastCountNodesAroundFace(graph, edgeID) != 3)
-                {
-                int vIndex = -1;
-                graph->TryGetLabel(edgeID, 0, vIndex);
-                assert(vIndex > 0);
-                assert(vIndex <= (int)pointList.size());
-                if (indices[vIndex - 1] == -1)
-                    {
-                    if (ptMap.count(pointList[vIndex - 1]) == 0)
-                        {
-                        retainedPts.push_back(pointList[vIndex - 1]);
-                        indices[vIndex - 1] = (int)retainedPts.size();
-                        ptMap[pointList[vIndex - 1]] = (int)retainedPts.size();
-                        }
-                    else
-                        {
-                        indices[vIndex - 1] = ptMap[pointList[vIndex - 1]];
-                        }
-                    }
-                int idx = indices[vIndex - 1];
-                graph->TrySetLabel(edgeID, 0, idx);
-                graph->SetMaskAt(edgeID, MTG_EXTERIOR_MASK);
-                graph->SetMaskAt(graph->EdgeMate(edgeID), MTG_BOUNDARY_MASK);
-                continue;
-                }
-            MTGARRAY_FACE_LOOP(faceID, graph, edgeID)
-                {
-                int vIndex = -1;
-                graph->TryGetLabel(faceID, 0, vIndex);
-                assert(vIndex > 0);
-                assert(vIndex <= (int)pointList.size());
-                if (indices[vIndex - 1] == -1)
-                    {
-                    if (ptMap.count(pointList[vIndex - 1]) == 0)
-                        {
-                        retainedPts.push_back(pointList[vIndex - 1]);
-                        indices[vIndex - 1] = (int)retainedPts.size();
-                        ptMap[pointList[vIndex - 1]] = (int)retainedPts.size();
-                        }
-                    else
-                        {
-                        indices[vIndex - 1] = ptMap[pointList[vIndex - 1]];
-                        }
-                    }
-                int idx = indices[vIndex - 1];
-                    faceIndices.push_back(idx);
-                    graph->SetMaskAt(faceID, visitedMask);
-                    if (graph->GetMaskAt(faceID, MTG_EXTERIOR_MASK)) graph->ClearMaskAt(faceID, MTG_EXTERIOR_MASK);
-                    if (graph->GetMaskAt(faceID, MTG_BOUNDARY_MASK)) graph->ClearMaskAt(faceID, MTG_BOUNDARY_MASK);
-                    graph->TrySetLabel(faceID, 0, idx);
-                }
-            MTGARRAY_END_FACE_LOOP(faceID, graph, edgeID)
-            }
-        }
-    MTGARRAY_END_SET_LOOP(edgeID, graph)
-        graph->ClearMask(visitedMask);
-    graph->DropMask(visitedMask);
-    RefCountedPtr<SMMemoryPoolGenericBlobItem<MTGGraph>> graphPtr(this->GetGraphPtr());
-
-    if (graphPtr->EditData() != nullptr) delete graphPtr->EditData();
-    MTGGraph* graphP  =  new MTGGraph(*graph);
-    graphPtr->SetData(graphP);
-    graphPtr->SetDirty();
-    //this->SetGraphDirty();
-    this->m_nodeHeader.m_nbFaceIndexes = faceIndices.size();
-    assert(faceIndices.size() % 3 == 0);
-    if (faceIndices.size() > 0 && retainedPts.size() > 0)
-        {
-        pointsPtr->clear();
-        for (size_t i = 0; i < retainedPts.size(); ++i)
-            pointsPtr->push_back(PointOp<POINT>::Create(retainedPts[i].x, retainedPts[i].y, retainedPts[i].z));
-        this->m_nodeHeader.m_nodeCount = retainedPts.size();
-        this->ReplacePtsIndices((int32_t*)&faceIndices[0], this->m_nodeHeader.m_nbFaceIndexes);
-        }
-    //CollectFeatureDefinitionsFromGraph(graph, retainedPts.size());
-#if SM_OUTPUT_MESHES_GRAPH
-    WString nameBefore = L"e:\\output\\scmesh\\2015-12-11\\afterfilter_";
-    nameBefore.append(std::to_wstring(this->m_nodeHeader.m_level).c_str());
-    nameBefore.append(L"_");
-    nameBefore.append(std::to_wstring(ExtentOp<EXTENT>::GetXMin(this->m_nodeHeader.m_nodeExtent)).c_str());
-    nameBefore.append(L"_");
-    nameBefore.append(std::to_wstring(ExtentOp<EXTENT>::GetYMin(this->m_nodeHeader.m_nodeExtent)).c_str());
-    nameBefore.append(L".m");
-    size_t nVertices = retainedPts.size();
-    size_t nIndices = this->m_nodeHeader.m_nbFaceIndexes;
-    FILE* meshBeforeStitch = _wfopen(nameBefore.c_str(), L"wb");
-    fwrite(&nVertices, sizeof(size_t), 1, meshBeforeStitch);
-    fwrite(&retainedPts[0], sizeof(DPoint3d), nVertices, meshBeforeStitch);
-    fwrite(&nIndices, sizeof(size_t), 1, meshBeforeStitch);
-
-    RefCountedPtr<SMMemoryPoolVectorItem<int32_t>> ptIndices(pointsPtr->GetPtsIndicePtr());
-
-    fwrite((int32_t*)&(*ptIndices)[0], sizeof(int32_t), nIndices, meshBeforeStitch);
-    fclose(meshBeforeStitch);
-#endif
-    }
-
-//=======================================================================================
-// @bsimethod                                                   Elenie.Godzaridis 10/15
-//=======================================================================================
-template<class POINT, class EXTENT>
-void SMMeshIndexNode<POINT, EXTENT>::SplitNodeBasedOnImageRes()
-    {
-    HPRECONDITION(IsLeaf());
-    POINT splitPosition = GetDefaultSplitPosition();
-    if (m_nodeHeader.m_numberOfSubNodesOnSplit == 4)
-        {
-
-        m_apSubNodes[0] = this->CloneChild(ExtentOp<EXTENT>::Create(ExtentOp<EXTENT>::GetXMin(m_nodeHeader.m_nodeExtent),
-            PointOp<POINT>::GetY(splitPosition),
-            ExtentOp<EXTENT>::GetZMin(m_nodeHeader.m_nodeExtent),
-            PointOp<POINT>::GetX(splitPosition),
-            ExtentOp<EXTENT>::GetYMax(m_nodeHeader.m_nodeExtent),
-            ExtentOp<EXTENT>::GetZMax(m_nodeHeader.m_nodeExtent)));
-
-        m_apSubNodes[1] = this->CloneChild(ExtentOp<EXTENT>::Create(PointOp<POINT>::GetX(splitPosition),
-            PointOp<POINT>::GetY(splitPosition),
-            ExtentOp<EXTENT>::GetZMin(m_nodeHeader.m_nodeExtent),
-            ExtentOp<EXTENT>::GetXMax(m_nodeHeader.m_nodeExtent),
-            ExtentOp<EXTENT>::GetYMax(m_nodeHeader.m_nodeExtent),
-            ExtentOp<EXTENT>::GetZMax(m_nodeHeader.m_nodeExtent)));
-
-        m_apSubNodes[2] = this->CloneChild(ExtentOp<EXTENT>::Create(ExtentOp<EXTENT>::GetXMin(m_nodeHeader.m_nodeExtent),
-            ExtentOp<EXTENT>::GetYMin(m_nodeHeader.m_nodeExtent),
-            ExtentOp<EXTENT>::GetZMin(m_nodeHeader.m_nodeExtent),
-            PointOp<POINT>::GetX(splitPosition),
-            PointOp<POINT>::GetY(splitPosition),
-            ExtentOp<EXTENT>::GetZMax(m_nodeHeader.m_nodeExtent)));
-
-        m_apSubNodes[3] = this->CloneChild(ExtentOp<EXTENT>::Create(PointOp<POINT>::GetX(splitPosition),
-            ExtentOp<EXTENT>::GetYMin(m_nodeHeader.m_nodeExtent),
-            ExtentOp<EXTENT>::GetZMin(m_nodeHeader.m_nodeExtent),
-            ExtentOp<EXTENT>::GetXMax(m_nodeHeader.m_nodeExtent),
-            PointOp<POINT>::GetY(splitPosition),
-            ExtentOp<EXTENT>::GetZMax(m_nodeHeader.m_nodeExtent)));
-        s_nCreatedNodes += 4;
-
-        }
-    else
-        {
-        HPRECONDITION(ExtentOp<EXTENT>::GetThickness(GetNodeExtent()) > 0.0);
-
-        if (HNumeric<double>::EQUAL(ExtentOp<EXTENT>::GetZMin(m_nodeHeader.m_nodeExtent),
-            PointOp<POINT>::GetZ(splitPosition),
-            HNumeric<double>::EPSILON_MULTIPLICATOR() * ExtentOp<EXTENT>::GetZMin(m_nodeHeader.m_nodeExtent)))
-            {
-            // Values would be virtually equal ... we will not split
-            HDEBUGCODE(m_unspliteable = true;)
-                return;
-            }
-
-
-        m_apSubNodes[0] = this->CloneChild(ExtentOp<EXTENT>::Create(ExtentOp<EXTENT>::GetXMin(m_nodeHeader.m_nodeExtent),
-            PointOp<POINT>::GetY(splitPosition),
-            ExtentOp<EXTENT>::GetZMin(m_nodeHeader.m_nodeExtent),
-            PointOp<POINT>::GetX(splitPosition),
-            ExtentOp<EXTENT>::GetYMax(m_nodeHeader.m_nodeExtent),
-            PointOp<POINT>::GetZ(splitPosition)));
-
-        m_apSubNodes[1] = this->CloneChild(ExtentOp<EXTENT>::Create(PointOp<POINT>::GetX(splitPosition),
-            PointOp<POINT>::GetY(splitPosition),
-            ExtentOp<EXTENT>::GetZMin(m_nodeHeader.m_nodeExtent),
-            ExtentOp<EXTENT>::GetXMax(m_nodeHeader.m_nodeExtent),
-            ExtentOp<EXTENT>::GetYMax(m_nodeHeader.m_nodeExtent),
-            PointOp<POINT>::GetZ(splitPosition)));
-
-        m_apSubNodes[2] = this->CloneChild(ExtentOp<EXTENT>::Create(ExtentOp<EXTENT>::GetXMin(m_nodeHeader.m_nodeExtent),
-            ExtentOp<EXTENT>::GetYMin(m_nodeHeader.m_nodeExtent),
-            ExtentOp<EXTENT>::GetZMin(m_nodeHeader.m_nodeExtent),
-            PointOp<POINT>::GetX(splitPosition),
-            PointOp<POINT>::GetY(splitPosition),
-            PointOp<POINT>::GetZ(splitPosition)));
-
-        m_apSubNodes[3] = this->CloneChild(ExtentOp<EXTENT>::Create(PointOp<POINT>::GetX(splitPosition),
-            ExtentOp<EXTENT>::GetYMin(m_nodeHeader.m_nodeExtent),
-            ExtentOp<EXTENT>::GetZMin(m_nodeHeader.m_nodeExtent),
-            ExtentOp<EXTENT>::GetXMax(m_nodeHeader.m_nodeExtent),
-            PointOp<POINT>::GetY(splitPosition),
-            PointOp<POINT>::GetZ(splitPosition)));
-
-        m_apSubNodes[4] = this->CloneChild(ExtentOp<EXTENT>::Create(ExtentOp<EXTENT>::GetXMin(m_nodeHeader.m_nodeExtent),
-            PointOp<POINT>::GetY(splitPosition),
-            PointOp<POINT>::GetZ(splitPosition),
-            PointOp<POINT>::GetX(splitPosition),
-            ExtentOp<EXTENT>::GetYMax(m_nodeHeader.m_nodeExtent),
-            ExtentOp<EXTENT>::GetZMax(m_nodeHeader.m_nodeExtent)));
-
-        m_apSubNodes[5] = this->CloneChild(ExtentOp<EXTENT>::Create(PointOp<POINT>::GetX(splitPosition),
-            PointOp<POINT>::GetY(splitPosition),
-            PointOp<POINT>::GetZ(splitPosition),
-            ExtentOp<EXTENT>::GetXMax(m_nodeHeader.m_nodeExtent),
-            ExtentOp<EXTENT>::GetYMax(m_nodeHeader.m_nodeExtent),
-            ExtentOp<EXTENT>::GetZMax(m_nodeHeader.m_nodeExtent)));
-
-        m_apSubNodes[6] = this->CloneChild(ExtentOp<EXTENT>::Create(ExtentOp<EXTENT>::GetXMin(m_nodeHeader.m_nodeExtent),
-            ExtentOp<EXTENT>::GetYMin(m_nodeHeader.m_nodeExtent),
-            PointOp<POINT>::GetZ(splitPosition),
-            PointOp<POINT>::GetX(splitPosition),
-            PointOp<POINT>::GetY(splitPosition),
-            ExtentOp<EXTENT>::GetZMax(m_nodeHeader.m_nodeExtent)));
-
-        m_apSubNodes[7] = this->CloneChild(ExtentOp<EXTENT>::Create(PointOp<POINT>::GetX(splitPosition),
-            ExtentOp<EXTENT>::GetYMin(m_nodeHeader.m_nodeExtent),
-            PointOp<POINT>::GetZ(splitPosition),
-            ExtentOp<EXTENT>::GetXMax(m_nodeHeader.m_nodeExtent),
-            PointOp<POINT>::GetY(splitPosition),
-            ExtentOp<EXTENT>::GetZMax(m_nodeHeader.m_nodeExtent)));
-        s_nCreatedNodes += 8;
-        }    
-
-    // Indicate node is not a leaf anymore
-    m_nodeHeader.m_IsLeaf = false;
-    m_nodeHeader.m_IsBranched = true;
-    for (size_t i = 0; i < m_nodeHeader.m_numberOfSubNodesOnSplit;++i)
-        {        
-        this->AdviseSubNodeIDChanged(m_apSubNodes[i]);
-        }
-
-    SetupNeighborNodesAfterSplit();
-
-#ifdef SM_BESQL_FORMAT
-    for (auto& node : m_apSubNodes) 
-        this->AdviseSubNodeIDChanged(node);
-#endif
-
-   SplitMeshForChildNodes();
-    SetDirty(true);
-    }
-
-//=======================================================================================
-// @description Sets texture data for this node based on a raster. If untextured this adds
-//              a new texture.
-//              See ScalableMeshSourceCreator::ImportRasterSourcesTo for information
-//              on how to create a raster from image files to be used by this function.
-// @bsimethod                                                   Elenie.Godzaridis 10/15
-//=======================================================================================
-template<class POINT, class EXTENT>  void SMMeshIndexNode<POINT, EXTENT>::TextureFromRaster(HIMMosaic* sourceRasterP)
-    {
-    if (!IsLoaded()) Load();
-    DRange2d rasterBox = DRange2d::From(sourceRasterP->GetEffectiveShape()->GetExtent().GetXMin(), sourceRasterP->GetEffectiveShape()->GetExtent().GetYMin(),
-                                        sourceRasterP->GetEffectiveShape()->GetExtent().GetXMax(), sourceRasterP->GetEffectiveShape()->GetExtent().GetYMax());
-    //get overlap between node and raster extent
-    DRange2d contentExtent = DRange2d::From(ExtentOp<EXTENT>::GetXMin(m_nodeHeader.m_nodeExtent), ExtentOp<EXTENT>::GetYMin(m_nodeHeader.m_nodeExtent),
-                                            ExtentOp<EXTENT>::GetXMax(m_nodeHeader.m_nodeExtent), ExtentOp<EXTENT>::GetYMax(m_nodeHeader.m_nodeExtent));
-    if (!rasterBox.IntersectsWith(contentExtent)) return;
-    if (GetPointsPtr()->size() == 0 || m_nodeHeader.m_nbFaceIndexes == 0) return;
-    
-    int textureWidthInPixels = 1024, textureHeightInPixels = 1024;
-    double unitsPerPixelX = (contentExtent.high.x - contentExtent.low.x) / textureWidthInPixels;
-    double unitsPerPixelY = (contentExtent.high.y - contentExtent.low.y) / textureHeightInPixels;
-    contentExtent.low.x -= 5 * unitsPerPixelX;
-    contentExtent.low.y -= 5 * unitsPerPixelY;
-    contentExtent.high.x += 5 * unitsPerPixelX;
-    contentExtent.high.y += 5 * unitsPerPixelY;
-    HPRECONDITION((textureWidthInPixels != 0) && (textureHeightInPixels != 0));
-
-    HFCMatrix<3, 3> transfoMatrix;
-    transfoMatrix[0][0] = (contentExtent.high.x - contentExtent.low.x) / textureWidthInPixels;
-    transfoMatrix[0][1] = 0;
-    transfoMatrix[0][2] = contentExtent.low.x;
-    transfoMatrix[1][0] = 0;
-    transfoMatrix[1][1] = -(contentExtent.high.y - contentExtent.low.y) / textureHeightInPixels;
-    transfoMatrix[1][2] = contentExtent.high.y;
-    transfoMatrix[2][0] = 0;
-    transfoMatrix[2][1] = 0;
-    transfoMatrix[2][2] = 1;
-
-    HFCPtr<HGF2DTransfoModel> pTransfoModel((HGF2DTransfoModel*)new HGF2DProjective(transfoMatrix));
-
-    HFCPtr<HGF2DTransfoModel> pSimplifiedModel = pTransfoModel->CreateSimplifiedModel();
-
-    if (pSimplifiedModel != 0)
-        {
-        pTransfoModel = pSimplifiedModel;
-        }
-
-    HFCPtr<HRABitmap> pTextureBitmap;
-
-    HFCPtr<HRPPixelType> pPixelType(new HRPPixelTypeV32R8G8B8A8());
-
-    HFCPtr<HCDCodec>     pCodec(new HCDCodecIdentity());
-    byte* pixelBufferP = new byte[textureWidthInPixels * textureHeightInPixels * 3 + 3 * sizeof(int)];
-    memcpy(pixelBufferP, &textureWidthInPixels, sizeof(int));
-    memcpy(pixelBufferP + sizeof(int), &textureHeightInPixels, sizeof(int));
-    int nOfChannels = 3;
-    memcpy(pixelBufferP + 2 * sizeof(int), &nOfChannels, sizeof(int));
-
-    pTextureBitmap = HRABitmap::Create(textureWidthInPixels,
-                                   textureHeightInPixels,
-                                   pTransfoModel.GetPtr(),
-                                   sourceRasterP->GetCoordSys(),
-                                   pPixelType,
-                                   8);
-    HGF2DExtent minExt, maxExt;
-    sourceRasterP->GetPixelSizeRange(minExt, maxExt);
-    minExt.ChangeCoordSys(pTextureBitmap->GetCoordSys());
-    if (/*m_nodeHeader.m_level <= 6 && */IsLeaf() && (contentExtent.XLength() / minExt.GetWidth() > textureWidthInPixels || contentExtent.YLength() / minExt.GetHeight() > textureHeightInPixels) /*&& GetNbPoints() > 0*/)
-        SplitNodeBasedOnImageRes();
-    byte* pixelBufferPRGBA = new byte[textureWidthInPixels * textureHeightInPixels * 4];
-    pTextureBitmap->GetPacket()->SetBuffer(pixelBufferPRGBA, textureWidthInPixels * textureHeightInPixels * 4);
-    pTextureBitmap->GetPacket()->SetBufferOwnership(false);
-
-    HRAClearOptions clearOptions;
-
-    //CR 332863 - Quick trick to display the STM outside in smooth outside the area where texture data are available. 
-    //              Note that this trick will lead to the translucent color shown throughout transparent raster being a shade of gray 
-    //              instead of the color of the background.
-    uint32_t whiteOpaque = 0xFFFFFFFF;
-
-    clearOptions.SetRawDataValue(&whiteOpaque);
-
-    pTextureBitmap->Clear(clearOptions);
-
-    HRACopyFromOptions copyFromOptions;
-
-
-    copyFromOptions.SetAlphaBlend(true);
-
-    pTextureBitmap->CopyFrom(*sourceRasterP, copyFromOptions);
-#ifdef ACTIVATE_TEXTURE_DUMP
-    WString fileName = L"file://";
-    fileName.append(L"e:\\output\\scmesh\\2016-4-11\\texture_before_");
-    //fileName.append(L"C:\\Users\\Richard.Bois\\Documents\\ScalableMeshWorkDir\\QuebecCityMini\\texture_before_"); 
-    fileName.append(std::to_wstring(m_nodeHeader.m_level).c_str());
-    fileName.append(L"_");
-    fileName.append(std::to_wstring(ExtentOp<EXTENT>::GetXMin(m_nodeHeader.m_nodeExtent)).c_str());
-    fileName.append(L"_");
-    fileName.append(std::to_wstring(ExtentOp<EXTENT>::GetYMin(m_nodeHeader.m_nodeExtent)).c_str());
-    fileName.append(L".bmp");
-    HFCPtr<HFCURL> fileUrl(HFCURL::Instanciate(fileName));
-    HFCPtr<HRPPixelType> pImageDataPixelType(new HRPPixelTypeV24B8G8R8());
-    byte* pixelBuffer = new byte[1024*1024*3];
-    size_t t = 0;
-    for (size_t i = 0; i < 1024 * 1024 * 4; i += 4)
-        {
-        pixelBuffer[t] = *(pixelBufferPRGBA + 3 * sizeof(int) + i);
-        pixelBuffer[t + 1] = *(pixelBufferPRGBA + 3 * sizeof(int) + i + 1);
-        pixelBuffer[t + 2] = *(pixelBufferPRGBA + 3 * sizeof(int) + i + 2);
-        t += 3;
-        }
-    HRFBmpCreator::CreateBmpFileFromImageData(fileUrl,
-                                              1024,
-                                              1024,
-                                              pImageDataPixelType,
-                                              pixelBuffer);
-    delete[] pixelBuffer;
-//#ifdef ACTIVATE_TEXTURE_DUMP
-    auto codec = new HCDCodecIJG(1024, 1024, 8 * 4);
-    codec->SetSourceColorMode(HCDCodecIJG::ColorModes::RGB);
-    codec->SetQuality(100);
-    codec->SetSubsamplingMode(HCDCodecIJG::SubsamplingModes::SNONE);
-    HFCPtr<HCDCodec> pCodec2 = codec;
-    size_t compressedBufferSize = pCodec2->GetSubsetMaxCompressedSize();
-    byte* pCompressedPixelBuffer = new byte[compressedBufferSize];
-    size_t nCompressed = pCodec2->CompressSubset(pixelBufferP + 3 * sizeof(int), 1024 * 1024 * 4 * sizeof(Byte), pCompressedPixelBuffer, compressedBufferSize * sizeof(Byte));
-    byte * pUncompressedPixelBuffer = new byte[1024*1024*4];
-    pCodec2->DecompressSubset(pCompressedPixelBuffer, compressedBufferSize* sizeof(Byte), pUncompressedPixelBuffer, 1024 * 1024 * 4 * sizeof(Byte));
-    /*WString fileName2;
-    fileName2.append(L"e:\\output\\scmesh\\2015-11-19\\texture_compressed_");
-    fileName2.append(std::to_wstring(m_nodeHeader.m_level).c_str());
-    fileName2.append(L"_");
-    fileName2.append(std::to_wstring(ExtentOp<EXTENT>::GetXMin(m_nodeHeader.m_nodeExtent)).c_str());
-    fileName2.append(L"_");
-    fileName2.append(std::to_wstring(ExtentOp<EXTENT>::GetYMin(m_nodeHeader.m_nodeExtent)).c_str());
-    fileName2.append(L".bin");
-    FILE* binCompressed = _wfopen(fileName2.c_str(), L"wb");
-    fwrite(pCompressedPixelBuffer,sizeof(byte),nCompressed, binCompressed);
-    fclose(binCompressed);*/
-    std::string myS = " BUFFER SIZE "+std::to_string(compressedBufferSize) +" DATA SIZE "+ std::to_string(nCompressed);
-    delete[] pCompressedPixelBuffer;
-    WString fileName2 = L"file://";
-    fileName2.append(L"e:\\output\\scmesh\\2015-11-19\\texture_before_compressed_");
-    //fileName2.append(L"C:\\Users\\Richard.Bois\\Documents\\ScalableMeshWorkDir\\QuebecCityMini\\texture_before_compressed_");
-    fileName2.append(std::to_wstring(m_nodeHeader.m_level).c_str());
-    fileName2.append(L"_");
-    fileName2.append(std::to_wstring(ExtentOp<EXTENT>::GetXMin(m_nodeHeader.m_nodeExtent)).c_str());
-    fileName2.append(L"_");
-    fileName2.append(std::to_wstring(ExtentOp<EXTENT>::GetYMin(m_nodeHeader.m_nodeExtent)).c_str());
-    fileName2.append(L".bmp");
-    HFCPtr<HFCURL> fileUrl2(HFCURL::Instanciate(fileName2));
-    pixelBuffer = new byte[1024 * 1024 * 3];
-    t = 0;
-    for (size_t i = 0; i < 1024 * 1024 * 4; i += 4)
-        {
-        pixelBuffer[t] = *(pUncompressedPixelBuffer + i);
-        pixelBuffer[t + 1] = *(pUncompressedPixelBuffer + i + 1);
-        pixelBuffer[t + 2] = *(pUncompressedPixelBuffer + i + 2);
-        t += 3;
-        }
-    delete[] pUncompressedPixelBuffer;
-    HRFBmpCreator::CreateBmpFileFromImageData(fileUrl2,
-                                              1024,
-                                              1024,
-                                              pImageDataPixelType,
-                                              pixelBuffer);
-    delete[] pixelBuffer;
-#endif
-    Byte *pPixel = pixelBufferP + 3 * sizeof(int);
-    for (size_t i = 0; i < textureWidthInPixels*textureHeightInPixels; ++i)
-        {
-        *pPixel++ = pixelBufferPRGBA[i * 4];
-        *pPixel++ = pixelBufferPRGBA[i * 4 + 1];
-        *pPixel++ = pixelBufferPRGBA[i * 4 + 2];
-        }
-    PushTexture(pixelBufferP, 3 * sizeof(int) + textureWidthInPixels * textureHeightInPixels * 3);     
-    
-    RefCountedPtr<SMMemoryPoolVectorItem<int32_t>> existingFaces(GetPtsIndicePtr());
-
-    if (existingFaces->size() >= 4)
-        {
-        //compute uv's        
-        RefCountedPtr<SMMemoryPoolVectorItem<POINT>> pointsPtr(GetPointsPtr());
-
-        vector<DPoint3d> points(pointsPtr->size());
-
-        for (size_t i = 0; i < pointsPtr->size(); ++i)
-            points[i] = DPoint3d::From(PointOp<POINT>::GetX(pointsPtr->operator[](i)), PointOp<POINT>::GetY(pointsPtr->operator[](i)), PointOp<POINT>::GetZ(pointsPtr->operator[](i)));
-        vector<int32_t> indicesOfTexturedRegion;
-        vector<DPoint2d> uvsOfTexturedRegion(points.size());
-            
-        for (size_t i = 0; i < existingFaces->size(); i+=3)
-            {
-            DPoint3d face[3];
-            int32_t idx[3] = { (*existingFaces)[i], (*existingFaces)[i + 1], (*existingFaces)[i + 2] };
-            DPoint2d uvCoords[3];
-            for (size_t i = 0; i < 3; ++i)
-                {
-                face[i] = points[idx[i] - 1];
-                uvCoords[i].x = max(0.0,min((face[i].x - contentExtent.low.x) / (contentExtent.XLength()),1.0));
-                uvCoords[i].y = max(0.0, min((face[i].y - contentExtent.low.y) / (contentExtent.YLength()), 1.0));
-                //if (uvCoords[i].x == 0.0) uvCoords[i].x = 0.004;
-                //if (uvCoords[i].y == 0.0) uvCoords[i].y = 0.004;
-                }
-            indicesOfTexturedRegion.push_back(idx[0]);
-            indicesOfTexturedRegion.push_back(idx[1]);
-            indicesOfTexturedRegion.push_back(idx[2]);
-            uvsOfTexturedRegion[idx[0] - 1] = uvCoords[0];
-            uvsOfTexturedRegion[idx[1] - 1] = uvCoords[1];
-            uvsOfTexturedRegion[idx[2] - 1] = uvCoords[2];
-            }
-
-        ClearPtsIndices();    
-        PushPtsIndices(&indicesOfTexturedRegion[0], indicesOfTexturedRegion.size());
-        PushUV(/*texId + 1,*/ &uvsOfTexturedRegion[0], uvsOfTexturedRegion.size());
-        PushUVsIndices(0, &indicesOfTexturedRegion[0], indicesOfTexturedRegion.size());        
-        }
-
-    SetDirty(true);
-
-    delete[] pixelBufferP;
-    delete[] pixelBufferPRGBA;
-    pTextureBitmap = 0;
-    }
-
-//=======================================================================================
-// @bsimethod                                                   Elenie.Godzaridis 10/15
-//=======================================================================================
-    template<class POINT, class EXTENT>  void SMMeshIndexNode<POINT, EXTENT>::TextureFromRasterRecursive(HIMMosaic* sourceRasterP)
-    {
-    if (IsLeaf())
-        {
-        TextureFromRaster(sourceRasterP);
-        }
-    else RunOnNextAvailableThread(std::bind([] (SMMeshIndexNode<POINT, EXTENT>* node, HIMMosaic* rasterP, size_t threadId) ->void
-        {
-        node->TextureFromRaster(rasterP);
-        SetThreadAvailableAsync(threadId);
-        }, this, sourceRasterP, std::placeholders::_1));
-    if (m_pSubNodeNoSplit != NULL && !m_pSubNodeNoSplit->IsVirtualNode())
-        {
-        dynamic_pcast<SMMeshIndexNode<POINT, EXTENT>, SMPointIndexNode<POINT, EXTENT>>(m_pSubNodeNoSplit)->TextureFromRasterRecursive(sourceRasterP);
-        }
-    else if (!IsLeaf())
-        {
-        for (size_t indexNodes = 0; indexNodes < m_nodeHeader.m_numberOfSubNodesOnSplit; indexNodes++)
-            {
-            if (m_apSubNodes[indexNodes] != nullptr)
-                {
-                auto mesh = dynamic_pcast<SMMeshIndexNode<POINT, EXTENT>, SMPointIndexNode<POINT, EXTENT>>(m_apSubNodes[indexNodes]);
-                assert(mesh != nullptr);
-                if (m_nodeHeader.m_level+1 == m_SMIndex->GetTerrainDepth())
-                    {
-                    dynamic_cast<SMMeshIndex<POINT,EXTENT>*>(m_SMIndex)->m_textureWorkerTasks.push_back(std::async(std::bind([] (SMMeshIndexNode<POINT, EXTENT>* node, HIMMosaic* rasterP) ->bool
-                        {
-                        node->TextureFromRasterRecursive(rasterP);
-                        return true;
-                        }, mesh.GetPtr(), sourceRasterP)));
-                    //std::thread t(&SMMeshIndexNode<POINT, EXTENT>::TextureFromRasterRecursive,mesh.GetPtr(), sourceRasterP);
-                    }
-                else mesh->TextureFromRasterRecursive(sourceRasterP);
-                }
-            }
-        }
-    }
-
-//=======================================================================================
-// @bsimethod                                                   Elenie.Godzaridis 10/15
-//=======================================================================================
-template<class POINT, class EXTENT>  void SMMeshIndexNode<POINT, EXTENT>::RefreshMergedClipsRecursive()
-    {
-    BuildSkirts();
-    ComputeMergedClips();
-    if (m_pSubNodeNoSplit != NULL && !m_pSubNodeNoSplit->IsVirtualNode())
-        {
-        dynamic_pcast<SMMeshIndexNode<POINT, EXTENT>, SMPointIndexNode<POINT, EXTENT>>(m_pSubNodeNoSplit)->RefreshMergedClipsRecursive();
-        }
-    else if (!IsLeaf())
-        {
-        for (size_t indexNodes = 0; indexNodes < m_nodeHeader.m_numberOfSubNodesOnSplit; indexNodes++)
-            {
-            if(m_apSubNodes[indexNodes] != nullptr)
-                dynamic_pcast<SMMeshIndexNode<POINT, EXTENT>, SMPointIndexNode<POINT, EXTENT>>(m_apSubNodes[indexNodes])->RefreshMergedClipsRecursive();
-            }
-        }
-    }
-
-//=======================================================================================
-// @bsimethod                                                   Elenie.Godzaridis 02/16
-//=======================================================================================
-template<class POINT, class EXTENT>  bool SMMeshIndexNode<POINT, EXTENT>::HasClip(uint64_t clipId)
-    {
-    RefCountedPtr<SMMemoryPoolGenericVectorItem<DifferenceSet>> diffsetPtr = GetDiffSetPtr();
-    for (const auto& diffSet : *diffsetPtr)
-        {
-        if (diffSet.clientID == clipId && (!diffSet.upToDate || !diffSet.IsEmpty() || diffSet.clientID == (uint64_t)-1)) return true;
-        }
-    return false;
-    }
-
-//=======================================================================================
-// @bsimethod                                                   Elenie.Godzaridis 05/16
-//=======================================================================================
-template<class POINT, class EXTENT>  bool SMMeshIndexNode<POINT, EXTENT>::IsClippingUpToDate()
-    {
-    RefCountedPtr<SMMemoryPoolGenericVectorItem<DifferenceSet>> diffsetPtr = GetDiffSetPtr();
-    for (const auto& diffSet : *diffsetPtr)
-        {
-        if (diffSet.clientID == (uint64_t)-1 && diffSet.upToDate) return true;
-        }
-    return false;
-    }
-
-//=======================================================================================
-// @bsimethod                                                   Elenie.Godzaridis 10/15
-//=======================================================================================
-template<class POINT, class EXTENT>  void SMMeshIndexNode<POINT, EXTENT>::ComputeMergedClips()
-    {
-    RefCountedPtr<SMMemoryPoolGenericVectorItem<DifferenceSet>> diffSetPtr = GetDiffSetPtr();
-#ifdef USE_DIFFSET
-    for (auto& diffSet : m_differenceSets)
-        {
-        if (diffSet.clientID == (uint64_t)-1 && diffSet.upToDate) return;
-        }
-    bvector<bvector<DPoint3d>> clips;
-    for (auto& diffSet : m_differenceSets)
-        {
-        uint64_t upperId = (diffSet.clientID >> 32);
-        if (upperId == 0)
-            {
-            clips.push_back(bvector<DPoint3d>());
-            GetClipRegistry()->GetClip(diffSet.clientID - 1, clips.back());
-            }
-        }
-    if (clips.size() == 0) return;
-
-
-    RefCountedPtr<SMMemoryPoolVectorItem<POINT>> pointsPtr(GetPointsPtr());
-
-    vector<DPoint3d> points(pointsPtr->size());
-    
-    PtToPtConverter::Transform(&points[0], &(*pointsPtr)[0], points.size());
-
-    DRange3d nodeRange = DRange3d::From(ExtentOp<EXTENT>::GetXMin(m_nodeHeader.m_nodeExtent), ExtentOp<EXTENT>::GetYMin(m_nodeHeader.m_nodeExtent), ExtentOp<EXTENT>::GetZMin(m_nodeHeader.m_nodeExtent),
-                                        ExtentOp<EXTENT>::GetXMax(m_nodeHeader.m_nodeExtent), ExtentOp<EXTENT>::GetYMax(m_nodeHeader.m_nodeExtent), ExtentOp<EXTENT>::GetZMax(m_nodeHeader.m_nodeExtent));
-
-    RefCountedPtr<SMMemoryPoolVectorItem<POINT>> pointsPtr(GetPointsPtr());
-
-    Clipper clipNode(&points[0], points.size(), (int32_t*)&pointsPtr->operator[](pointsPtr->size()), m_nodeHeader.m_nbFaceIndexes, nodeRange);
-    DifferenceSet allClips = clipNode.ClipSeveralPolygons(clips);
-    allClips.clientID = (uint64_t)-1;
-    bool added = false;
-    for (auto& diffSet : m_differenceSets)
-        if (diffSet.clientID == (uint64_t)-1) { diffSet = allClips; added = true; }
-    if (!added)
-        {
-        m_differenceSets.push_back(allClips);
-        (m_differenceSets.begin() + (m_differenceSets.size() - 1))->upToDate = true;
-        m_nbClips++;
-        }
-#else
-    {
-    if (diffSetPtr->size() == 0) return;
-    for (const auto& diffSet : *diffSetPtr)
-        {
-        if (diffSet.clientID == (uint64_t)-1 && diffSet.upToDate) return;
-        }
-    std::cout << "Merging clips for " << GetBlockID().m_integerID << " we have " << diffSetPtr->size() << "clips" << std::endl;
-
-    RefCountedPtr<SMMemoryPoolVectorItem<POINT>> pointsPtr(GetPointsPtr());
-
-    vector<DPoint3d> points(pointsPtr->size());
-    
-    PtToPtConverter::Transform(&points[0], &(*pointsPtr)[0], points.size());
-
-    DRange3d nodeRange = DRange3d::From(ExtentOp<EXTENT>::GetXMin(m_nodeHeader.m_nodeExtent), ExtentOp<EXTENT>::GetYMin(m_nodeHeader.m_nodeExtent), ExtentOp<EXTENT>::GetZMin(m_nodeHeader.m_nodeExtent),
-                                        ExtentOp<EXTENT>::GetXMax(m_nodeHeader.m_nodeExtent), ExtentOp<EXTENT>::GetYMax(m_nodeHeader.m_nodeExtent), ExtentOp<EXTENT>::GetZMax(m_nodeHeader.m_nodeExtent));
-
-
-    bvector<bvector<DPoint3d>> polys;
-    bvector<uint64_t> clipIds;
-    bvector<DifferenceSet> skirts;
-    bvector<bpair<double, int>> metadata;
-    for (const auto& diffSet : *diffSetPtr)
-        {
-        //uint64_t upperId = (diffSet.clientID >> 32);
-        if (diffSet.clientID < ((uint64_t)-1) && diffSet.clientID != 0 && diffSet.toggledForID)
-            {
-            clipIds.push_back(diffSet.clientID);
-            polys.push_back(bvector<DPoint3d>());
-            GetClipRegistry()->GetClip(diffSet.clientID, polys.back());
-            double importance;
-            int nDimensions;
-            GetClipRegistry()->GetClipMetadata(diffSet.clientID, importance, nDimensions);
-            metadata.push_back(make_bpair(importance, nDimensions));
-            }
-        else if (!diffSet.toggledForID)
-            {
-            skirts.push_back(diffSet);
-            }
-             
-        }
-    diffSetPtr->clear();
-    for(auto& skirt: skirts) diffSetPtr->push_back(skirt);
-    m_nbClips = skirts.size();
-
-    //NEEDS_WORK_POOL
-    for (size_t j = 0; j < 1; ++j)
-        {
-        RefCountedPtr<SMMemoryPoolVectorItem<int32_t>> ptIndices(GetPtsIndicePtr());
-
-        if (ptIndices->size() == 0)
-            {
-            DifferenceSet current;
-            current.clientID = 0;
-            diffSetPtr->push_back(current);
-            const_cast<DifferenceSet&>(*(diffSetPtr->begin() + (diffSetPtr->size() - 1))).upToDate = true;
-            ++m_nbClips;
-            continue;
-            }
-
-        RefCountedPtr<SMMemoryPoolVectorItem<int32_t>> uvIndexes = GetUVsIndicesPtr();
-        RefCountedPtr<SMMemoryPoolVectorItem<DPoint2d>> uvCoords = GetUVCoordsPtr();
-
-<<<<<<< HEAD
-       /*     {
-            LOG_SET_PATH("E:\\output\\scmesh\\2016-4-11\\")
-                LOG_SET_PATH_W("E:\\output\\scmesh\\2016-4-11\\")
-            WString nameStitched = LOG_PATH_STR_W + L"precompmesh_";
-            LOGSTRING_NODE_INFO_W(this, nameStitched)
-                nameStitched.append(L".m");
-            LOG_MESH_FROM_FILENAME_AND_BUFFERS_W(nameStitched, points.size(), ptIndices->size(), &points[0], (int32_t*)&(*ptIndices)[0])
-            }*/
-        Clipper clipNode(&points[0], points.size(), (int32_t*)&(*ptIndices)[0], ptIndices->size(), nodeRange, uvCoords.get() != nullptr && uvCoords->size() > 0 ? &(*uvCoords)[0] : nullptr, uvIndexes.get() != nullptr && uvIndexes->size() > 0 ? &(*uvIndexes)[0] : nullptr);
-=======
-        const int32_t* uvIndices = uvIndexes.IsValid() ? &(*uvIndexes)[0] : 0;
-        const DPoint2d* uvBuffer= uvCoords.IsValid() ? &(*uvCoords)[0] : 0;        
-        
-        Clipper clipNode(&points[0], points.size(), (int32_t*)&(*ptIndices)[0], ptIndices->size(), nodeRange, uvBuffer, uvIndices);
->>>>>>> 0d65a155
-        bvector<bvector<PolyfaceHeaderPtr>> polyfaces;
-        auto nodePtr = HFCPtr<SMPointIndexNode<POINT, EXTENT>>(static_cast<SMPointIndexNode<POINT, EXTENT>*>(const_cast<SMMeshIndexNode<POINT, EXTENT>*>(this)));
-        IScalableMeshNodePtr nodeP(new ScalableMeshNode<POINT>(nodePtr));
-        BcDTMPtr dtm = nodeP->GetBcDTM().get();
-        bool hasClip = false;
-        if (dtm.get() != nullptr)
-            {
-            BcDTMPtr toClipBcDTM = dtm->Clone();
-            DTMPtr toClipDTM = toClipBcDTM.get(); 
-            if (IsLeaf()) //always clip leaves regardless of width/area criteria
-                {
-                for (auto& mdata : metadata)
-                    mdata.second = 0;
-                }
-            if (toClipBcDTM->GetTinHandle() != nullptr) hasClip = clipNode.GetRegionsFromClipPolys(polyfaces, polys, metadata, toClipDTM);
-            }
-       // m_differenceSets.clear();
-       // m_nbClips = 0;
-        
-        if (!hasClip) continue;
-        bvector<bvector<PolyfaceHeaderPtr>> skirts;
-        //BuildSkirtMeshesForPolygonSet(skirts, polyfaces, polys, nodeRange);
-        map<DPoint3d, int32_t, DPoint3dZYXTolerancedSortComparison> mapOfPoints(DPoint3dZYXTolerancedSortComparison(1e-5, 0));
-
-        for (size_t i = 0; i < points.size(); ++i)
-            mapOfPoints[points[i]] = (int)i;
-        for (auto& polyface : polyfaces)
-            {
-            DifferenceSet current = DifferenceSet::FromPolyfaceSet(polyface, mapOfPoints, points.size() + 1);
-            for (auto& poly : polyface) poly = nullptr;
-            if (&polyface - &polyfaces[0] == 0) current.clientID = 0;
-            else current.clientID = clipIds[(&polyface - &polyfaces[0]) - 1];
-            diffSetPtr->push_back(current);
-            const_cast<DifferenceSet&>(*((diffSetPtr->begin() + (diffSetPtr->size() - 1)))).upToDate = true;
-            ++m_nbClips;
-           /* if (current.clientID != 0)
-                {
-                DifferenceSet skirt = DifferenceSet::FromPolyfaceSet(skirts[&polyface - &polyfaces[0]], mapOfPoints);
-                skirt.clientID = current.clientID;
-                skirt.toggledForID = false;
-                m_differenceSets.push_back(skirt);
-                (m_differenceSets.begin() + (m_differenceSets.size() - 1))->upToDate = true;
-                ++m_nbClips;
-                }*/
-            }
-        }
-        }
-
-    DifferenceSet allClips;
-    allClips.clientID = (uint64_t)-1;
-    bool added = false;
-    for (const auto& diffSet : *diffSetPtr)
-        if (diffSet.clientID == (uint64_t)-1) { const_cast<DifferenceSet&>(diffSet) = allClips; const_cast<DifferenceSet&>(diffSet).upToDate = true; added = true; }
-    if (!added)
-        {
-        diffSetPtr->push_back(allClips);
-        const_cast<DifferenceSet&>(*(diffSetPtr->begin() + (diffSetPtr->size() - 1))).upToDate = true;
-        m_nbClips++;
-        }
-    std::cout << "Merged clips for " << GetBlockID().m_integerID << " we have " << diffSetPtr->size() << "clips" << std::endl;
-#endif
-    }
-
-template<class POINT, class EXTENT>  void SMMeshIndexNode<POINT, EXTENT>::BuildSkirts()
-    {
-    RefCountedPtr<SMMemoryPoolGenericVectorItem<DifferenceSet>> diffsetPtr = GetDiffSetPtr();
-    if (diffsetPtr->size() == 0) return;
-    for (const auto& diffSet : *diffsetPtr)
-            {
-            if (diffSet.clientID == (uint64_t)-1 && diffSet.upToDate) return;
-            }
-
-        DRange3d nodeRange = DRange3d::From(ExtentOp<EXTENT>::GetXMin(m_nodeHeader.m_nodeExtent), ExtentOp<EXTENT>::GetYMin(m_nodeHeader.m_nodeExtent), ExtentOp<EXTENT>::GetZMin(m_nodeHeader.m_nodeExtent),
-                                            ExtentOp<EXTENT>::GetXMax(m_nodeHeader.m_nodeExtent), ExtentOp<EXTENT>::GetYMax(m_nodeHeader.m_nodeExtent), ExtentOp<EXTENT>::GetZMax(m_nodeHeader.m_nodeExtent));
-
-
-        auto nodePtr = HFCPtr<SMPointIndexNode<POINT, EXTENT>>(static_cast<SMPointIndexNode<POINT, EXTENT>*>(const_cast<SMMeshIndexNode<POINT, EXTENT>*>(this)));
-        IScalableMeshNodePtr nodeP(new ScalableMeshNode<POINT>(nodePtr));
-        RefCountedPtr<SMMemoryPoolVectorItem<POINT>> pointsPtr(GetPointsPtr());
-
-        auto dtm = nodeP->GetBcDTM();
-        if (dtm.get() == nullptr) return;
-            SkirtBuilder builder(dtm);
-            map<DPoint3d, int32_t, DPoint3dZYXTolerancedSortComparison> mapOfPoints(DPoint3dZYXTolerancedSortComparison(1e-5, 0));
-            for (size_t i = 0; i < pointsPtr->size(); ++i)
-                mapOfPoints[pointsPtr->operator[](i)] = (int)i;
-
-            for (const auto& diffSet : *diffsetPtr)
-            {
-            if (diffSet.clientID < ((uint64_t)-1) && diffSet.clientID != 0 && !diffSet.toggledForID)
-                {
-                bvector<bvector<DPoint3d>> skirts;
-                GetClipRegistry()->GetSkirt(diffSet.clientID, skirts);
-                bvector<PolyfaceHeaderPtr> polyfaces;
-                builder.BuildSkirtMesh(polyfaces, skirts);
-                DifferenceSet current = DifferenceSet::FromPolyfaceSet(polyfaces, mapOfPoints, pointsPtr->size() + 1);
-                current.clientID = diffSet.clientID;
-                current.toggledForID = false;
-                //diffSet = current;
-                diffsetPtr->Replace(&diffSet - &(*diffsetPtr->begin()), current);
-                }
-            }
-
-    }
-
-template<class POINT, class EXTENT>  bool SMMeshIndexNode<POINT, EXTENT>::ClipIntersectsBox(uint64_t clipId, EXTENT ext)
-    {
-    DRange3d extRange = DRange3d::From(ExtentOp<EXTENT>::GetXMin(ext), ExtentOp<EXTENT>::GetYMin(ext), ExtentOp<EXTENT>::GetZMin(ext),
-                                       ExtentOp<EXTENT>::GetXMax(ext), ExtentOp<EXTENT>::GetYMax(ext), ExtentOp<EXTENT>::GetZMax(ext));
-    bvector<DPoint3d> polyPts;
-    GetClipRegistry()->GetClip(clipId, polyPts);
-
-    size_t n = 0;
-    for (auto&pt : polyPts)
-        {
-        if (extRange.IsContainedXY(pt)) ++n;
-        pt.z = 0;
-        }
-    if (n >2) return true;
-
-    ICurvePrimitivePtr curvePtr(ICurvePrimitive::CreateLineString(polyPts));
-    CurveVectorPtr curveVectorPtr(CurveVector::Create(CurveVector::BOUNDARY_TYPE_Outer, curvePtr));
-
-    extRange.low.z = extRange.high.z = 0;
-    DPoint3d box[5] = { extRange.low, DPoint3d::From(extRange.low.x, extRange.high.y, 0), extRange.high, DPoint3d::From(extRange.high.x, extRange.low.y, 0), extRange.low };
-    bool allInsidePolygon = true;
-    for (size_t i = 0; i < 4 && allInsidePolygon; ++i)
-        {
-        auto classif =curveVectorPtr->PointInOnOutXY(box[i]);
-        if (classif == CurveVector::InOutClassification::INOUT_Out) allInsidePolygon = false;
-        }
-    if (allInsidePolygon) return true;
-    ICurvePrimitivePtr boxCurvePtr(ICurvePrimitive::CreateLineString(box,5));
-    CurveVectorPtr boxCurveVecPtr(CurveVector::Create(CurveVector::BOUNDARY_TYPE_Outer, boxCurvePtr));
-
-    const CurveVectorPtr intersection = CurveVector::AreaIntersection(*curveVectorPtr, *boxCurveVecPtr);
-
-    return (!intersection.IsNull());
-    }
-    
-
-//=======================================================================================
-// @bsimethod                                                   Elenie.Godzaridis 09/15
-//=======================================================================================
-    template<class POINT, class EXTENT>  bool SMMeshIndexNode<POINT, EXTENT>::AddClip(uint64_t clipId, bool isVisible, bool setToggledWhenIdIsOn)
-    {
-    RefCountedPtr<SMMemoryPoolVectorItem<POINT>> pointsPtr(GetPointsPtr());
-
-    if (pointsPtr->size() == 0 || m_nodeHeader.m_nbFaceIndexes < 3) return true;
-#ifdef USE_DIFFSET
-    bvector<DPoint3d> clipPts;
-    GetClipRegistry()->GetClip(clipId - 1, clipPts);
-    if (clipPts.size() == 0 || size() == 0 || m_nodeHeader.m_nbFaceIndexes < 3) return false;
-    DRange3d clipExt = DRange3d::From(&clipPts[0], (int32_t)clipPts.size());
-    DRange3d nodeRange = DRange3d::From(ExtentOp<EXTENT>::GetXMin(m_nodeHeader.m_nodeExtent), ExtentOp<EXTENT>::GetYMin(m_nodeHeader.m_nodeExtent), ExtentOp<EXTENT>::GetZMin(m_nodeHeader.m_nodeExtent),
-                                        ExtentOp<EXTENT>::GetXMax(m_nodeHeader.m_nodeExtent), ExtentOp<EXTENT>::GetYMax(m_nodeHeader.m_nodeExtent), ExtentOp<EXTENT>::GetZMax(m_nodeHeader.m_nodeExtent));
-    if (clipExt.IntersectsWith(nodeRange,2) && GridBasedIntersect(clipPts, clipExt,nodeRange))
-        
-#endif
-        {
-        bool clipFound = false;
-        RefCountedPtr<SMMemoryPoolGenericVectorItem<DifferenceSet>> diffSetPtr = GetDiffSetPtr();
-        for (const auto& diffSet : *diffSetPtr) if (diffSet.clientID == clipId && diffSet.toggledForID == setToggledWhenIdIsOn) clipFound = true;
-        if (clipFound) return true; //clip already added
-#ifdef USE_DIFFSET
-        vector<DPoint3d> points(pointsPtr->size());        
-
-        PtToPtConverter::Transform(&points[0], &(*pointsPtr)[0], points.size());
-
-        RefCountedPtr<SMMemoryPoolVectorItem<int32_t>> ptIndices(GetPtsIndicePtr());
-
-        Clipper clipNode(&points[0], size(), (int32_t*)&(*ptIndices)[0], m_nodeHeader.m_nbFaceIndexes, nodeRange);
-#endif
-        DifferenceSet d;
-#if DEBUG && SM_TRACE_CLIPS
-        std::string s;
-        s += " AREA IS" + std::to_string(bsiGeom_getXYPolygonArea(&clipPts[0], (int)clipPts.size()));
-#endif
-        bool emptyClip = false;
-        //if (nodeRange.XLength() <= clipExt.XLength() * 10000 && nodeRange.YLength() <= clipExt.YLength() * 10000)
-        if (ClipIntersectsBox(clipId, m_nodeHeader.m_nodeExtent))
-#ifdef USE_DIFFSET
-            d = clipNode.ClipNonConvexPolygon2D(&clipPts[0], clipPts.size());
-#else
-            {
-            std::cout << " adding clip " << clipId << " to node " << GetBlockID().m_integerID << std::endl;
-            d.clientID = clipId;
-            d.firstIndex = (int32_t)pointsPtr->size() + 1;
-            d.toggledForID = setToggledWhenIdIsOn;
-            diffSetPtr->push_back(d);
-            m_nbClips++;
-            const_cast<DifferenceSet&>(*(diffSetPtr->begin() + (diffSetPtr->size() - 1))).upToDate = false;
-            for (const auto& other : *diffSetPtr)
-                {
-                if (other.clientID == ((uint64_t)-1)) const_cast<DifferenceSet&>(other).upToDate = false;
-                }
-            
-            }
-
-#endif
-        else
-            {
-            emptyClip = true;
-            //std::cout << " discounting clip " << clipId << " for node " << GetBlockID().m_integerID << " because test failed " << std::endl;
-            }
-       // if (d.addedFaces.size() == 0 && d.removedFaces.size() == 0 && d.addedVertices.size() == 0 && d.removedVertices.size() == 0) emptyClip = true;
-#ifdef USE_DIFFSET
-        d.clientID = clipId;
-        vector<DifferenceSet> merged;
-        if (!emptyClip)
-            {
-            for (auto& other : m_differenceSets)
-                {
-                if (other.clientID == ((uint64_t)-1)) other.upToDate = false;
-                }
-            }
-       /* if (!emptyClip)
-            {
-            for (auto& other : m_differenceSets)
-                {
-                uint64_t upperId = (other.clientID >> 32);
-                if (upperId == 0 && other.clientID != d.clientID && d.ConflictsWith(other))
-                    {
-                    bvector<DPoint3d> otherClipPts;
-                    GetClipRegistry()->GetClip(other.clientID - 1, otherClipPts);
-                    if (otherClipPts.size() == 0) continue;
-                    DifferenceSet mergedSet = d.MergeSetWith(other, &points[0], clipPts, otherClipPts);
-                    mergedSet.clientID = other.clientID > d.clientID ? other.clientID << 32 | d.clientID : d.clientID << 32 | other.clientID;
-                    merged.push_back(mergedSet);
-                    }
-                }
-            }*/
-        m_differenceSets.push_back(d);
-        (m_differenceSets.begin() + (m_differenceSets.size() - 1))->upToDate = true;
-        for (auto& mergeSet : merged)
-            {
-            m_differenceSets.push_back(mergeSet);
-            (m_differenceSets.begin() + (m_differenceSets.size() - 1))->upToDate = true;
-            }
-        m_nbClips++;
-#endif
-        if (isVisible && !emptyClip)
-            {
-            PropagateClipUpwards(clipId, ClipAction::ACTION_ADD);
-            PropagateClipToNeighbors(clipId, ClipAction::ACTION_ADD);
-            }
-        PropagateClip(clipId, ClipAction::ACTION_ADD);
-        return !emptyClip;
-        }
-#ifdef USE_DIFFSET
-    else return false;
-#endif
-    }
-
-//=======================================================================================
-// @bsimethod                                                   Elenie.Godzaridis 09/15
-//=======================================================================================
-template<class POINT, class EXTENT>  void SMMeshIndexNode<POINT, EXTENT>::DoClip(uint64_t clipId, bool isVisible)
-    {
-    RefCountedPtr<SMMemoryPoolGenericVectorItem<DifferenceSet>> diffSetPtr = GetDiffSetPtr();
-    for (const auto& diffSet : *diffSetPtr) 
-        if (diffSet.clientID == clipId)
-        {
-        if (diffSet.upToDate) return;
-        DRange3d nodeRange = DRange3d::From(ExtentOp<EXTENT>::GetXMin(m_nodeHeader.m_nodeExtent), ExtentOp<EXTENT>::GetYMin(m_nodeHeader.m_nodeExtent), ExtentOp<EXTENT>::GetZMin(m_nodeHeader.m_nodeExtent),
-                                            ExtentOp<EXTENT>::GetXMax(m_nodeHeader.m_nodeExtent), ExtentOp<EXTENT>::GetYMax(m_nodeHeader.m_nodeExtent), ExtentOp<EXTENT>::GetZMax(m_nodeHeader.m_nodeExtent));
-        bvector<DPoint3d> clipPts;
-        GetClipRegistry()->GetClip(clipId, clipPts);
-        if (clipPts.size() == 0) return;
-
-        RefCountedPtr<SMMemoryPoolVectorItem<POINT>> pointsPtr(GetPointsPtr());
-
-        vector<DPoint3d> points(pointsPtr->size());
-
-        PtToPtConverter::Transform(&points[0], &(*pointsPtr)[0], points.size());        
-
-        RefCountedPtr<SMMemoryPoolVectorItem<int32_t>> ptIndices(GetPtsIndicePtr());
-
-        Clipper clipNode(&points[0], points.size(), (int32_t*)&(*ptIndices)[0], m_nodeHeader.m_nbFaceIndexes, nodeRange);
-        const_cast<DifferenceSet&>(diffSet) = clipNode.ClipNonConvexPolygon2D(&clipPts[0], clipPts.size());
-        bool emptyClip = false;
-        if (diffSet.addedFaces.size() == 0 && diffSet.removedFaces.size() == 0 && diffSet.addedVertices.size() == 0 && diffSet.removedVertices.size() == 0) emptyClip = true;
-        const_cast<DifferenceSet&>(diffSet).clientID = clipId;
-        const_cast<DifferenceSet&>(diffSet).upToDate = true;
-        if (isVisible && !emptyClip)
-            {
-            PropagateClipUpwards(clipId, ClipAction::ACTION_ADD);
-            PropagateClipToNeighbors(clipId, ClipAction::ACTION_ADD);
-            }
-        if (m_nodeHeader.m_level < 7) PropagateClip(clipId, ClipAction::ACTION_ADD);
-        return;
-        }
-    }
-
-//=======================================================================================
-// @bsimethod                                                   Elenie.Godzaridis 09/15
-//=======================================================================================
-template<class POINT, class EXTENT>  bool SMMeshIndexNode<POINT, EXTENT>::DeleteClip(uint64_t clipId, bool isVisible, bool setToggledWhenIdIsOn)
-    {
-    RefCountedPtr<SMMemoryPoolVectorItem<POINT>> pointsPtr(GetPointsPtr());
-
-    if (pointsPtr->size() == 0 || m_nodeHeader.m_nbFaceIndexes < 3) return true;
-    bool found = false;
-    RefCountedPtr<SMMemoryPoolGenericVectorItem<DifferenceSet>> diffSetPtr = GetDiffSetPtr();
-    for (auto it = diffSetPtr->begin(); it != diffSetPtr->end(); ++it)
-        {
-        if (it->clientID == clipId && it->toggledForID == setToggledWhenIdIsOn)
-            {
-            diffSetPtr->erase(it-diffSetPtr->begin());
-            m_nbClips--;
-            //if (m_nodeHeader.m_level < 7) PropagateDeleteClipImmediately(clipId);
-            found = true;
-            it = diffSetPtr->begin();
-            }
-        else if (it->clientID == (uint64_t)-1)
-            {
-            const_cast<DifferenceSet&>(*it).upToDate = false;
-            }
-        }
-    return found;
-    }
-
-//=======================================================================================
-// @bsimethod                                                   Elenie.Godzaridis 09/15
-//=======================================================================================
-template<class POINT, class EXTENT>  bool SMMeshIndexNode<POINT, EXTENT>::ModifyClip(uint64_t clipId, bool isVisible, bool setToggledWhenIdIsOn)
-    {
-    RefCountedPtr<SMMemoryPoolVectorItem<POINT>> pointsPtr(GetPointsPtr());
-
-    if (pointsPtr->size() == 0 || m_nodeHeader.m_nbFaceIndexes < 3) return true;
-#ifdef USE_DIFFSET
-    bvector<DPoint3d> clipPts;
-    GetClipRegistry()->GetClip(clipId, clipPts);
-    if (clipPts.size() == 0) return false;
-    DRange3d clipExt = DRange3d::From(&clipPts[0], (int32_t)clipPts.size());
-    DRange3d nodeRange = DRange3d::From(ExtentOp<EXTENT>::GetXMin(m_nodeHeader.m_nodeExtent), ExtentOp<EXTENT>::GetYMin(m_nodeHeader.m_nodeExtent), ExtentOp<EXTENT>::GetZMin(m_nodeHeader.m_nodeExtent),
-                                        ExtentOp<EXTENT>::GetXMax(m_nodeHeader.m_nodeExtent), ExtentOp<EXTENT>::GetYMax(m_nodeHeader.m_nodeExtent), ExtentOp<EXTENT>::GetZMax(m_nodeHeader.m_nodeExtent));
-    bool clipIntersects = clipExt.IntersectsWith(nodeRange);
-#endif
-    bool found = false;
-    RefCountedPtr<SMMemoryPoolGenericVectorItem<DifferenceSet>> diffSetPtr = GetDiffSetPtr();
-    for (auto it = diffSetPtr->begin(); it != diffSetPtr->end(); ++it)
-        {
-        if (it->clientID == clipId && it->toggledForID == setToggledWhenIdIsOn)
-            {
-#ifdef USE_DIFFSET
-            if (isVisible)
-                {
-                PropagateClipUpwards(clipId, ClipAction::ACTION_MODIFY);
-                PropagateClipToNeighbors(clipId, ClipAction::ACTION_MODIFY);
-                }
-            if (!clipIntersects)
-                {
-                m_differenceSets.erase(it);
-                m_nbClips--;
-                PropagateDeleteClipImmediately(clipId);
-                }
-            else
-                {
-                vector<DPoint3d> points(size());
-
-                std::transform(begin(), end(), &points[0], PtToPtConverter());
-
-                PtToPtConverter::Transform(&points[0], &(*pointsPtr)[0], points.size());        
-
-                RefCountedPtr<SMMemoryPoolVectorItem<int32_t>> ptsIndices(GetPtsIndicePtr());
-
-                Clipper clipNode(&points[0], size(), (int32_t*)&(*ptsIndices)[0], m_nodeHeader.m_nbFaceIndexes, nodeRange);
-                DifferenceSet d = clipNode.ClipNonConvexPolygon2D(&clipPts[0], clipPts.size());
-                if (d.addedFaces.size() == 0 && d.removedFaces.size() == 0 && d.addedVertices.size() == 0 && d.removedVertices.size() == 0)
-                    {
-                    m_differenceSets.erase(it);
-                    m_nbClips--;
-                    if (m_nodeHeader.m_level < 7) PropagateDeleteClipImmediately(clipId);
-                    }
-                else
-                    {
-                    d.clientID = clipId;
-                    m_differenceSets.modify(it - m_differenceSets.begin(), d);
-                    if (m_nodeHeader.m_level < 7) PropagateClip(clipId, ClipAction::ACTION_MODIFY);
-                    return true;
-                    }
-
-#else
-            std::cout << " updating clip " << clipId << " to node " << GetBlockID().m_integerID << " toggle is "<<setToggledWhenIdIsOn<< std::endl;
-            const_cast<DifferenceSet&>(*it) = DifferenceSet();
-            const_cast<DifferenceSet&>(*it).clientID = clipId;
-            const_cast<DifferenceSet&>(*it).toggledForID = setToggledWhenIdIsOn;
-            found = true;
-#endif
-            }
-#ifndef USE_DIFFSET
-        else if (it->clientID == (uint64_t)-1)
-            {
-            const_cast<DifferenceSet&>(*it).upToDate = false;
-            }
-#endif
-        }
-    if (!found)
-        {
-        found = ClipIntersectsBox(clipId, m_nodeHeader.m_nodeExtent);
-        }
-    return found;
-    }
-//=======================================================================================
-// @bsimethod                                                   Elenie.Godzaridis 09/15
-//=======================================================================================
-template<class POINT, class EXTENT>  void SMMeshIndexNode<POINT, EXTENT>::PropagateDeleteClipImmediately(uint64_t clipId)
-    {
-    if (HasRealChildren())
-        {
-        if (m_pSubNodeNoSplit != nullptr)
-            {
-            dynamic_pcast<SMMeshIndexNode<POINT, EXTENT>, SMPointIndexNode<POINT, EXTENT>>(m_pSubNodeNoSplit)->DeleteClip(clipId, false);
-            }
-        else
-            {
-            for (size_t i = 0; i < GetNumberOfSubNodesOnSplit(); ++i)
-                {
-                if (m_apSubNodes[i] != nullptr)
-                    {
-                    dynamic_pcast<SMMeshIndexNode<POINT, EXTENT>, SMPointIndexNode<POINT, EXTENT>>(m_apSubNodes[i])->DeleteClip(clipId, false);
-                    }
-                }
-            }
-        }
-    auto node = GetParentNode();
-    while (node != nullptr && node->GetLevel() > 1)
-        {
-        node = node->GetParentNode();
-        }
-    if (node != nullptr)
-        {
-        dynamic_pcast<SMMeshIndexNode<POINT, EXTENT>, SMPointIndexNode<POINT, EXTENT>>(node)->DeleteClip(clipId, false);
-        dynamic_pcast<SMMeshIndexNode<POINT, EXTENT>, SMPointIndexNode<POINT, EXTENT>>(node->GetParentNode())->DeleteClip(clipId, false);
-        for (size_t i = 0; i < node->GetParentNode()->GetNumberOfSubNodesOnSplit(); ++i)
-            {
-            if (node->GetParentNode()->m_apSubNodes[i] != nullptr) dynamic_pcast<SMMeshIndexNode<POINT, EXTENT>, SMPointIndexNode<POINT, EXTENT>>(node->GetParentNode()->m_apSubNodes[i])->DeleteClip(clipId, false);
-            }
-        }
-
-    for (size_t n = 0; n < MAX_NUM_NEIGHBORNODE_POSITIONS; ++n)
-        {
-        for (auto& node : m_apNeighborNodes[n])
-            if (node != nullptr)
-                {
-                dynamic_pcast<SMMeshIndexNode<POINT, EXTENT>, SMPointIndexNode<POINT, EXTENT>>(node)->DeleteClip(clipId, false);
-                }
-        }
-    }
-
-//=======================================================================================
-// @bsimethod                                                   Elenie.Godzaridis 09/15
-//=======================================================================================
-template<class POINT, class EXTENT>  bool SMMeshIndexNode<POINT, EXTENT>::AddClipAsync(uint64_t clipId, bool isVisible)
-    {
-    DifferenceSet d;
-    d.clientID = clipId;
-    RefCountedPtr<SMMemoryPoolGenericVectorItem<DifferenceSet>> diffSetPtr = GetDiffSetPtr();
-    diffSetPtr->push_back(d);
-    const_cast<DifferenceSet&>(*(diffSetPtr->begin() + (diffSetPtr->size() - 1))).upToDate = false;
-    m_nbClips++;
-    SMTask task = SMTask(std::bind(std::mem_fn(&SMMeshIndexNode<POINT, EXTENT>::DoClip), this, clipId, isVisible));
-    s_schedulerLock.lock();
-    if (s_clipScheduler == nullptr) s_clipScheduler = new ScalableMeshScheduler();
-
-    s_clipScheduler->ScheduleTask(task, isVisible ? ScalableMeshScheduler::PRIORITY_HIGH : ScalableMeshScheduler::PRIORITY_DEFAULT);
-
-    s_schedulerLock.unlock();
-    return true;
-    }
-
-//=======================================================================================
-// @bsimethod                                                   Elenie.Godzaridis 09/15
-//=======================================================================================
-template<class POINT, class EXTENT>  void SMMeshIndexNode<POINT, EXTENT>::PropagateClip(uint64_t clipId, ClipAction action)
-    {
-    std::vector<SMTask> createdTasks;
-
-    if (HasRealChildren())
-        {
-        //see http://stackoverflow.com/questions/14593995/problems-with-stdfunction for use of std::mem_fn below
-        auto func = std::function < bool(SMMeshIndexNode<POINT, EXTENT>*,uint64_t, bool,bool) >();
-        switch (action)
-            {
-            case ACTION_ADD:
-                func = std::mem_fn(&SMMeshIndexNode<POINT, EXTENT>::AddClip);
-                break;
-            case ACTION_MODIFY:
-                func = std::mem_fn(&SMMeshIndexNode<POINT, EXTENT>::ModifyClip);
-                break;
-            default:
-                break;
-            }
-        if (m_pSubNodeNoSplit != nullptr)
-            {
-            createdTasks.push_back(SMTask(std::bind(func, (SMMeshIndexNode<POINT, EXTENT>*) m_pSubNodeNoSplit.GetPtr(), clipId,  false,true),false));
-            }
-        else
-            {
-            for (size_t i = 0; i < GetNumberOfSubNodesOnSplit(); ++i)
-                {
-                if (m_apSubNodes[i] != nullptr)
-                    {
-                    createdTasks.push_back(SMTask(std::bind(func, (SMMeshIndexNode<POINT, EXTENT>*) m_apSubNodes[i].GetPtr(), clipId, false,true),false));
-                    }
-                }
-            }
-        }
-
-    s_schedulerLock.lock();
-    if (s_clipScheduler == nullptr) s_clipScheduler = new ScalableMeshScheduler();
-
-    for (auto& task : createdTasks) s_clipScheduler->ScheduleTask(task);
-
-    s_schedulerLock.unlock();
-    }
-
-//=======================================================================================
-// @bsimethod                                                   Elenie.Godzaridis 09/15
-//=======================================================================================
-template<class POINT, class EXTENT>  void SMMeshIndexNode<POINT, EXTENT>::PropagateClipToNeighbors(uint64_t clipId,  ClipAction action)
-    {
-    std::vector<SMTask> createdTasks;
-    auto func = std::function < bool(SMMeshIndexNode<POINT, EXTENT>*, uint64_t,  bool, bool) >();
-    switch (action)
-        {
-        case ACTION_ADD:
-            func = std::mem_fn(&SMMeshIndexNode<POINT, EXTENT>::AddClip);
-            break;
-        case ACTION_MODIFY:
-            func = std::mem_fn(&SMMeshIndexNode<POINT, EXTENT>::ModifyClip);
-            break;
-
-        default:
-            break;
-        }
-
-    for (size_t n = 0; n < MAX_NUM_NEIGHBORNODE_POSITIONS; ++n)
-        {
-        for (auto& node : m_apNeighborNodes[n])
-            if (node != nullptr)
-                {
-                createdTasks.push_back(SMTask(std::bind(func, (SMMeshIndexNode<POINT, EXTENT>*)node.GetPtr(), clipId,  false,true), false));
-                }
-        }
-
-    s_schedulerLock.lock();
-    if (s_clipScheduler == nullptr) s_clipScheduler = new ScalableMeshScheduler();
-
-    for (auto& task : createdTasks) s_clipScheduler->ScheduleTask(task);
-
-    s_schedulerLock.unlock();
-    }
-
-//=======================================================================================
-// @bsimethod                                                   Elenie.Godzaridis 09/15
-//=======================================================================================
-template<class POINT, class EXTENT>  void SMMeshIndexNode<POINT, EXTENT>::PropagateClipUpwards(uint64_t clipId, ClipAction action)
-    {
-    std::vector<SMTask> createdTasks;
-    auto func = std::function < bool(SMMeshIndexNode<POINT, EXTENT>*, uint64_t, bool, bool) >();
-    switch (action)
-        {
-        case ACTION_ADD:
-            func = std::mem_fn(&SMMeshIndexNode<POINT, EXTENT>::AddClip);
-            break;
-        case ACTION_MODIFY:
-            func = std::mem_fn(&SMMeshIndexNode<POINT, EXTENT>::ModifyClip);
-            break;
-        default:
-            break;
-        }
-    auto node = GetParentNode();
-    while (node != nullptr && node->GetLevel() > 1)
-        {
-        node = node->GetParentNode();
-        }
-    if (node != nullptr)
-        {
-        createdTasks.push_back(SMTask(std::bind(func, (SMMeshIndexNode<POINT, EXTENT>*)node.GetPtr(), clipId, false,true), false));
-        if (node->GetParentNode() != nullptr)
-            {
-            createdTasks.push_back(SMTask(std::bind(func, (SMMeshIndexNode<POINT, EXTENT>*)node->GetParentNode().GetPtr(), clipId, false,true), false));
-
-            for (size_t i = 0; i < node->GetParentNode()->GetNumberOfSubNodesOnSplit(); ++i)
-                {
-                if (node->GetParentNode()->m_apSubNodes[i] != nullptr) createdTasks.push_back(SMTask(std::bind(func, (SMMeshIndexNode<POINT, EXTENT>*)node->GetParentNode()->m_apSubNodes[i].GetPtr(), clipId, false,true), false));
-                }
-            }
-        }
-    s_schedulerLock.lock();
-    if (s_clipScheduler == nullptr) s_clipScheduler = new ScalableMeshScheduler();
-
-    for (auto& task : createdTasks) s_clipScheduler->ScheduleTask(task, ScalableMeshScheduler::PRIORITY_HIGH);
-
-    s_schedulerLock.unlock();
-    }
-
-    //=======================================================================================
-    // @bsimethod                                                   Mathieu.St-Pierre 10/14
-    //=======================================================================================
-    template<class POINT, class EXTENT> bool SMMeshIndexNode<POINT, EXTENT>::NeedsMeshing() const
-        {
-        if (!IsLoaded())
-            Load();
-
-        bool needsMeshing = false;
-
-        if (!HasRealChildren())
-            needsMeshing = m_nodeHeader.m_nbFaceIndexes == 0;
-        else
-            {
-            if (IsParentOfARealUnsplitNode())
-                {
-                needsMeshing = m_nodeHeader.m_nbFaceIndexes == 0 || static_cast<SMMeshIndexNode<POINT, EXTENT>*>(&*m_pSubNodeNoSplit)->NeedsMeshing();
-                }
-            else
-                {
-                needsMeshing = m_nodeHeader.m_nbFaceIndexes == 0;
-
-                for (size_t indexNode = 0; !needsMeshing && indexNode < GetNumberOfSubNodesOnSplit(); indexNode++)
-                    {
-                    needsMeshing = (needsMeshing || static_cast<SMMeshIndexNode<POINT, EXTENT>*>(&*(m_apSubNodes[indexNode]))->NeedsMeshing());
-                    }
-                }
-            }
-
-        return needsMeshing;
-
-        }
-    static size_t s_importedFeatures;
-
-template <class POINT, class EXTENT> SMMeshIndex<POINT, EXTENT>::SMMeshIndex(SMMemoryPoolPtr& smMemoryPool,
-                                                                               HFCPtr<SMPointTileStore<POINT, EXTENT> > ptsStore,                      
-                                                                               HFCPtr<SMPointTileStore<int32_t, EXTENT> > ptsIndicesStore,
-                                                                               HFCPtr<HPMIndirectCountLimitedPool<MTGGraph> > graphPool,
-                                                                               HFCPtr<IScalableMeshDataStore<MTGGraph, Byte, Byte>> graphStore,                                                                               
-                                                                               HFCPtr<IScalableMeshDataStore<Byte, float, float>> texturesStore,                                                                               
-                                                                               HFCPtr<SMPointTileStore<DPoint2d, EXTENT>> uvStore,                                                                               
-                                                                               HFCPtr<SMPointTileStore<int32_t, EXTENT>> uvIndicesStore,
-                                                                               size_t SplitTreshold,
-                                                                               ISMPointIndexFilter<POINT, EXTENT>* filter,
-                                                                               bool balanced,
-                                                                               bool textured,
-                                                                               bool propagatesDataDown,
-                                                                               ISMPointIndexMesher<POINT, EXTENT>* mesher2_5d,
-                                                                               ISMPointIndexMesher<POINT, EXTENT>* mesher3d)
-                                                                               : SMPointIndex<POINT, EXTENT>(ptsStore, SplitTreshold, filter, balanced, propagatesDataDown, false), m_graphPool(graphPool), m_graphStore(graphStore),
-                                                                               m_smMemoryPool(smMemoryPool), 
-                                                                               m_ptsIndicesStore(ptsIndicesStore),
-                                                                               m_uvStore(uvStore),
-                                                                               m_uvsIndicesStore(uvIndicesStore),
-                                                                               m_texturesStore(texturesStore)
-    {
-    m_mesher2_5d = mesher2_5d;
-    m_mesher3d = mesher3d;
-    if (0 == graphStore->LoadMasterHeader(NULL, 0)) graphStore->StoreMasterHeader(NULL, 0);
-    m_featureStore = nullptr;
-    m_featurePool = nullptr;
-    m_clipStore = nullptr;
-    m_clipPool = nullptr;
-    s_importedFeatures = 0;
-    if (m_indexHeader.m_rootNodeBlockID.IsValid() && m_pRootNode == nullptr)
-        {
-        m_pRootNode = CreateNewNode(m_indexHeader.m_rootNodeBlockID);
-        }
-    if (0 == ptsIndicesStore->LoadMasterHeader(NULL, 0)) ptsIndicesStore->StoreMasterHeader(NULL, 0);
-    if (0 == uvStore->LoadMasterHeader(NULL, 0)) uvStore->StoreMasterHeader(NULL, 0);
-    if (0 == uvIndicesStore->LoadMasterHeader(NULL, 0)) uvIndicesStore->StoreMasterHeader(NULL, 0);
-    if (0 == texturesStore->LoadMasterHeader(NULL, 0)) texturesStore->StoreMasterHeader(NULL, 0);
-    }
-
-
-template <class POINT, class EXTENT> SMMeshIndex<POINT, EXTENT>::~SMMeshIndex()
-    {
-    if (m_mesher2_5d != NULL)
-        delete m_mesher2_5d;
-
-    if (m_mesher3d != NULL)
-        delete m_mesher3d;
-    Store();
-    if (m_pRootNode != NULL)
-        m_pRootNode->Unload();
-
-    m_pRootNode = NULL;
-
-    }
-
-
-template <class POINT, class EXTENT> HFCPtr<SMPointIndexNode<POINT, EXTENT> > SMMeshIndex<POINT, EXTENT>::CreateNewNode(EXTENT extent, bool isRootNode)
-    {
-    SMMeshIndexNode<POINT, EXTENT> * meshNode = new SMMeshIndexNode<POINT, EXTENT>(m_indexHeader.m_SplitTreshold, extent, this, m_filter, m_needsBalancing, IsTextured(), PropagatesDataDown(), m_mesher2_5d, m_mesher3d, &m_createdNodeMap);
-    HFCPtr<SMPointIndexNode<POINT, EXTENT> > pNewNode = dynamic_cast<SMPointIndexNode<POINT, EXTENT>*>(meshNode);
-    pNewNode->m_isGenerating = m_isGenerating;
-
-    if (isRootNode)
-        {
-        HFCPtr<SMPointIndexNode<POINT, EXTENT>> parentNodePtr;
-        pNewNode->SetParentNodePtr(parentNodePtr);
-        }
-
-    return pNewNode;
-    }
-
-template<class POINT, class EXTENT>  HFCPtr<SMPointIndexNode<POINT, EXTENT> > SMMeshIndex<POINT, EXTENT>::CreateNewNode(HPMBlockID blockID, bool isRootNode)
-    {
-    auto meshNode = new SMMeshIndexNode<POINT, EXTENT>(blockID, this,m_filter, m_needsBalancing, IsTextured(), PropagatesDataDown(), m_mesher2_5d, m_mesher3d, &m_createdNodeMap);
-    HFCPtr<SMPointIndexNode<POINT, EXTENT> > pNewNode = static_cast<SMPointIndexNode<POINT, EXTENT> *>(meshNode);
-    pNewNode->m_isGenerating = m_isGenerating;
-
-    if (isRootNode)
-        {
-        HFCPtr<SMPointIndexNode<POINT, EXTENT>> parentNodePtr;
-        pNewNode->SetParentNodePtr(parentNodePtr);
-        }
-
-    return pNewNode;
-    }
-
-
-template<class POINT, class EXTENT> ISMPointIndexMesher<POINT, EXTENT>* SMMeshIndex<POINT, EXTENT>::GetMesher2_5d()
-    {
-    return(m_mesher2_5d);
-    }
-
-template<class POINT, class EXTENT> ISMPointIndexMesher<POINT, EXTENT>* SMMeshIndex<POINT, EXTENT>::GetMesher3d()
-    {
-    return(m_mesher3d);
-    }
-
-
-template<class POINT, class EXTENT>  void  SMMeshIndex<POINT, EXTENT>::TextureFromRaster(HIMMosaic* sourceRasterP)
-    {
-    if (m_indexHeader.m_terrainDepth == (size_t)-1)
-        {
-        m_indexHeader.m_terrainDepth = m_pRootNode->GetDepth();
-        m_indexHeader.m_depth = (size_t)-1;
-        }
-    if (sourceRasterP == nullptr || sourceRasterP->GetEffectiveShape() == nullptr || sourceRasterP->GetEffectiveShape()->IsEmpty()) return;
-    if (m_pRootNode != NULL)   dynamic_pcast<SMMeshIndexNode<POINT, EXTENT>, SMPointIndexNode<POINT, EXTENT>>(m_pRootNode)->TextureFromRasterRecursive(sourceRasterP);
-    WaitForThreadStop();
-    for (auto& task : m_textureWorkerTasks) task.get();
-    }
-
-template<class POINT, class EXTENT>  void  SMMeshIndex<POINT, EXTENT>::PerformClipAction(ClipAction action, uint64_t clipId, DRange3d& extent, bool setToggledWhenIDIsOn)
-    {
-    if (m_pRootNode != NULL)   dynamic_pcast<SMMeshIndexNode<POINT, EXTENT>, SMPointIndexNode<POINT, EXTENT>>(m_pRootNode)->ClipActionRecursive(action, clipId, extent, setToggledWhenIDIsOn);
-    }
-
-template<class POINT, class EXTENT>  void  SMMeshIndex<POINT, EXTENT>::AddFeatureDefinition(IDTMFile::FeatureType type, bvector<DPoint3d>& points, DRange3d& extent)
-    {
-    ++s_importedFeatures;
-    if (0 == points.size())
-        return;
-
-    // Check if initial node allocated
-    if (m_pRootNode == 0)
-        {
-        // There is no root node at the moment
-        // Allocate root node the size of the object extent
-        if (m_indexHeader.m_HasMaxExtent)
-            m_pRootNode = CreateNewNode(m_indexHeader.m_MaxExtent); 
-        else
-        m_pRootNode = CreateNewNode(ExtentOp<EXTENT>::Create(extent.low.x, extent.low.y, extent.low.z, extent.high.x, extent.high.y, extent.high.z), true);
-        }
-    size_t nAddedPoints = dynamic_pcast<SMMeshIndexNode<POINT, EXTENT>, SMPointIndexNode<POINT, EXTENT>>(m_pRootNode)->AddFeatureDefinition(type, points, extent, m_indexHeader.m_HasMaxExtent);
-    if (0 == nAddedPoints)
-        {
-        //can't add feature, need to grow extent
-        DRange3d nodeRange = DRange3d::From(ExtentOp<EXTENT>::GetXMin(m_pRootNode->m_nodeHeader.m_nodeExtent), ExtentOp<EXTENT>::GetYMin(m_pRootNode->m_nodeHeader.m_nodeExtent), ExtentOp<EXTENT>::GetZMin(m_pRootNode->m_nodeHeader.m_nodeExtent),
-                                            ExtentOp<EXTENT>::GetXMax(m_pRootNode->m_nodeHeader.m_nodeExtent), ExtentOp<EXTENT>::GetYMax(m_pRootNode->m_nodeHeader.m_nodeExtent), ExtentOp<EXTENT>::GetZMax(m_pRootNode->m_nodeHeader.m_nodeExtent));
-        while (!extent.IsContained(nodeRange))
-            {
-            // If the item is not in root node and extent is limited then it is impossible to add item
-            if (m_indexHeader.m_HasMaxExtent)
-                return;
-
-            // The extent is not contained... we must create a new node
-            PushRootDown(ExtentOp<EXTENT>::Create(extent.low.x, extent.low.y, extent.low.z, extent.high.x, extent.high.y, extent.high.z));
-            nodeRange = DRange3d::From(ExtentOp<EXTENT>::GetXMin(m_pRootNode->m_nodeHeader.m_nodeExtent), ExtentOp<EXTENT>::GetYMin(m_pRootNode->m_nodeHeader.m_nodeExtent), ExtentOp<EXTENT>::GetZMin(m_pRootNode->m_nodeHeader.m_nodeExtent),
-                                       ExtentOp<EXTENT>::GetXMax(m_pRootNode->m_nodeHeader.m_nodeExtent), ExtentOp<EXTENT>::GetYMax(m_pRootNode->m_nodeHeader.m_nodeExtent), ExtentOp<EXTENT>::GetZMax(m_pRootNode->m_nodeHeader.m_nodeExtent));
-            }
-
-
-        // The root node contains the spatial object ... add it
-        nAddedPoints = dynamic_pcast<SMMeshIndexNode<POINT, EXTENT>, SMPointIndexNode<POINT, EXTENT>>(m_pRootNode)->AddFeatureDefinition(type, points, extent, m_indexHeader.m_HasMaxExtent);
-        assert(nAddedPoints >= points.size());
-        }
-    }
-
-/*---------------------------------------------------------------------------------**//**
-* @description
-* @bsimethod                                                  Elenie.Godzaridis   10/2015
-+---------------+---------------+---------------+---------------+---------------+------*/
-template<class POINT, class EXTENT>  void  SMMeshIndex<POINT, EXTENT>::AddClipDefinition(bvector<DPoint3d>& points, DRange3d& extent)
-    {
-    if (m_pRootNode != NULL)   dynamic_pcast<SMMeshIndexNode<POINT, EXTENT>, SMPointIndexNode<POINT, EXTENT>>(m_pRootNode)->AddClipDefinitionRecursive(points,extent);
-    }
-
-/*---------------------------------------------------------------------------------**//**
-* @description
-* @bsimethod                                                  Elenie.Godzaridis   10/2015
-+---------------+---------------+---------------+---------------+---------------+------*/
-template<class POINT, class EXTENT>  void  SMMeshIndex<POINT, EXTENT>::RefreshMergedClips()
-    {
-    if (m_pRootNode != NULL)   dynamic_pcast<SMMeshIndexNode<POINT, EXTENT>, SMPointIndexNode<POINT, EXTENT>>(m_pRootNode)->RefreshMergedClipsRecursive();
-    }
-
-/**----------------------------------------------------------------------------
-Mesh
-Mesh the data.
------------------------------------------------------------------------------*/
-template<class POINT, class EXTENT> void SMMeshIndex<POINT, EXTENT>::Mesh()
-    {
-    HINVARIANTS;
-
-    bool result = m_mesher2_5d->Init(*this);
-    assert(result == true);
-
-    result = m_mesher3d->Init(*this);
-    assert(result == true);
-
-    // Check if root node is present
-    if (m_pRootNode != NULL)
-        {
-        HFCPtr<SMMeshIndexNode<POINT, EXTENT>> node = dynamic_pcast<SMMeshIndexNode<POINT, EXTENT>, SMPointIndexNode<POINT, EXTENT>>(m_pRootNode);
-            node->Mesh();
-        }
-
-    HINVARIANTS;
-    }
-/**----------------------------------------------------------------------------
-Save cloud ready format
------------------------------------------------------------------------------*/
-template<class POINT, class EXTENT> void SMMeshIndex<POINT, EXTENT>::GetCloudFormatStores(const WString& pi_pOutputDirPath,
-                                                                                          const bool& pi_pCompress,
-                                                                                          HFCPtr<StreamingPointStoreType>& po_pPointStore,
-                                                                                          HFCPtr<StreamingIndiceStoreType>& po_pIndiceStore,
-                                                                                          HFCPtr<StreamingUVStoreType>& po_pUVStore,
-                                                                                          HFCPtr<StreamingIndiceStoreType>& po_pUVIndiceStore,
-                                                                                          HFCPtr<StreamingTextureTileStoreType>& po_pTextureStore) const
-    {
-    // Set paths
-    WString point_store_path = pi_pOutputDirPath + L"point_store\\";
-    WString indice_store_path = pi_pOutputDirPath + L"indice_store\\";
-    WString uv_store_path = pi_pOutputDirPath + L"uv_store\\";
-    WString uvIndice_store_path = pi_pOutputDirPath + L"uvIndice_store\\";
-    WString texture_store_path = pi_pOutputDirPath + L"texture_store\\";
-
-    // Create streaming stores
-    po_pPointStore = new StreamingPointStoreType(point_store_path, L"", pi_pCompress);
-    po_pIndiceStore = new StreamingIndiceStoreType(indice_store_path, L"", pi_pCompress);
-    po_pUVStore = new StreamingUVStoreType(uv_store_path, L"", pi_pCompress);
-    po_pUVIndiceStore = new StreamingIndiceStoreType(uvIndice_store_path, L"", pi_pCompress);
-    po_pTextureStore = new StreamingTextureTileStoreType(texture_store_path.c_str());
-
-    }
-/**----------------------------------------------------------------------------
-Stitch
-Stitch the data.
------------------------------------------------------------------------------*/
-template<class POINT, class EXTENT> void SMMeshIndex<POINT, EXTENT>::Stitch(int pi_levelToStitch, bool do2_5dStitchFirst)
-    {
-    HINVARIANTS;
-
-    // Check if root node is present
-    if (m_pRootNode != NULL)
-        {
-
-        try
-            {
-
-            if (do2_5dStitchFirst)
-                {
-                //Done for level stitching.
-                assert(pi_levelToStitch != -1);
-                vector<SMMeshIndexNode<POINT, EXTENT>*> nodesToStitch;
-                ((SMMeshIndexNode<POINT, EXTENT>*)&*m_pRootNode)->Stitch(pi_levelToStitch, &nodesToStitch);
-
-                auto nodeIter(nodesToStitch.begin());
-
-                //Do 2.5d stitch first
-                while (nodeIter != nodesToStitch.end())
-                    {
-                    if (!(*nodeIter)->m_nodeHeader.m_arePoints3d && (*nodeIter)->AreAllNeighbor2_5d())
-                        {
-                        if (m_mesher2_5d->Stitch(*nodeIter))
-                            {
-                            (*nodeIter)->SetDirty(true);
-                            }
-
-                        nodeIter = nodesToStitch.erase(nodeIter);
-                        }
-                    else
-                        {
-                        nodeIter++;
-                        }
-                    }
-
-                //Do 3d stitch last
-                nodeIter = nodesToStitch.begin();
-                auto nodeIterEnd = nodesToStitch.end();
-
-                while (nodeIter != nodeIterEnd)
-                    {
-                    assert((*nodeIter)->m_nodeHeader.m_arePoints3d || !(*nodeIter)->AreAllNeighbor2_5d());
-
-                    if (m_mesher3d->Stitch(*nodeIter))
-                        {
-                        (*nodeIter)->SetDirty(true);
-                        }
-
-                    nodeIter++;
-                    }
-                }
-            else if (s_useThreadsInStitching)
-                {
-                vector<SMMeshIndexNode<POINT, EXTENT>*> nodesToStitch;
-                ((SMMeshIndexNode<POINT, EXTENT>*)&*m_pRootNode)->Stitch(pi_levelToStitch, &nodesToStitch);
-                if (nodesToStitch.size() == 0) return;
-                if (nodesToStitch.size() <= 72)
-                    {
-                    s_useThreadsInStitching = false;
-                    ((SMMeshIndexNode<POINT, EXTENT>*)&*m_pRootNode)->Stitch(pi_levelToStitch, 0);
-                    s_useThreadsInStitching = true;
-                    return;
-                    }
-                set<SMMeshIndexNode<POINT, EXTENT>*> stitchedNodes;
-                std::recursive_mutex stitchedMutex;
-                for (auto& node : nodesToStitch) s_nodeMap.insert(std::make_pair((void*)node, (unsigned int)-1));
-                for (size_t i =0; i < 8; ++i)
-                    RunOnNextAvailableThread(std::bind([] (SMMeshIndexNode<POINT, EXTENT>** vec, set<SMMeshIndexNode<POINT,EXTENT>*>* stitchedNodes, std::recursive_mutex* stitchedMutex, size_t nNodes, size_t threadId) ->void
-                    {
-                    vector<SMMeshIndexNode<POINT, EXTENT>*> myNodes;
-                    size_t firstIdx = nNodes / 8 * threadId;
-                    myNodes.push_back(vec[firstIdx]);
-                    while (myNodes.size() > 0)
-                        {
-                        //grab node
-                        SMMeshIndexNode<POINT, EXTENT>* current = myNodes[0];
-                        vector<SMPointIndexNode<POINT, EXTENT>*> neighbors;
-                        current->GetAllNeighborNodes(neighbors);
-                        neighbors.push_back(current);
-                        bool reservedNode = false;
-
-                        reservedNode = TryReserveNodes(s_nodeMap, (void**)&neighbors[0], neighbors.size(),(unsigned int)threadId);
-
-                        if (reservedNode == true)
-                            {
-                            bool needsStitching = false;
-                            stitchedMutex->lock();
-                            if (stitchedNodes->count(current) != 0) needsStitching = false;
-                            else
-                                {
-                                stitchedNodes->insert(current);
-                                needsStitching = true;
-                                }
-                            for (auto& neighbor : neighbors)
-                                if (std::find(myNodes.begin(), myNodes.end(), neighbor) == myNodes.end() && stitchedNodes->count((SMMeshIndexNode<POINT,EXTENT>*)neighbor) == 0) myNodes.push_back((SMMeshIndexNode<POINT, EXTENT>*)neighbor);
-                            stitchedMutex->unlock();
-                            if(needsStitching) current->Stitch((int)current->m_nodeHeader.m_level, 0);
-                            unsigned int val = (unsigned int)-1;
-                            unsigned int id = (unsigned int)threadId;
-                            s_nodeMap[current].compare_exchange_strong(id, val);
-                            }
-                        myNodes.erase(myNodes.begin());
-                        if (myNodes.size() == 0 && firstIdx + 1 < nNodes / 8 * (threadId+1))
-                            {
-                            firstIdx += 1;
-                            myNodes.push_back(vec[firstIdx]);
-                            }
-                        }
-                    SetThreadAvailableAsync(threadId);
-                    }, &nodesToStitch[0], &stitchedNodes, &stitchedMutex, nodesToStitch.size(), std::placeholders::_1));
-
-                WaitForThreadStop();
-                s_nodeMap.clear();
-                for (auto& node : nodesToStitch)
-                    {
-                    if (stitchedNodes.count(node) == 0)
-                        node->Stitch((int)node->m_nodeHeader.m_level, 0);
-                    }
-                }
-            else
-                {
-                ((SMMeshIndexNode<POINT, EXTENT>*)&*m_pRootNode)->Stitch(pi_levelToStitch, 0);
-                }
-            }
-        catch (...)
-            {
-            throw;
-            }
-        }
-
-    HINVARIANTS;
-    }
-
-
-template<class POINT, class EXTENT>  void  SMMeshIndex<POINT, EXTENT>::SetFeatureStore(HFCPtr<SMPointTileStore<int32_t, EXTENT>>& featureStore)
-    {
-    m_featureStore = featureStore;
-    }
-
-template<class POINT, class EXTENT>  void SMMeshIndex<POINT, EXTENT>::SetFeaturePool(HFCPtr<HPMCountLimitedPool<int32_t>>& featurePool)
-    {
-    m_featurePool = featurePool;
-    }
-
-template<class POINT, class EXTENT>  void  SMMeshIndex<POINT, EXTENT>::SetClipStore(HFCPtr<IScalableMeshDataStore<DifferenceSet, Byte, Byte>>& clipStore)
-    {
-    m_clipStore = clipStore;
-    //if (!m_clipStore->LoadMasterHeader(NULL, 1)) m_clipStore->StoreMasterHeader(NULL, 0);
-    //if (m_pRootNode != nullptr)dynamic_cast<SMMeshIndexNode<POINT, EXTENT>*>(m_pRootNode.GetPtr())->m_differenceSets.SetStore(m_clipStore);
-    }
-
-
-template<class POINT, class EXTENT>  void  SMMeshIndex<POINT, EXTENT>::SetClipRegistry(ClipRegistry* clipRegistry)
-    {
-    m_clipRegistry = clipRegistry;
-    }
-
-template<class POINT, class EXTENT>  void SMMeshIndex<POINT, EXTENT>::SetClipPool(HFCPtr<HPMIndirectCountLimitedPool<DifferenceSet>>& clipPool)
-    {
-    m_clipPool = clipPool;
-//    if (m_pRootNode != nullptr)dynamic_cast<SMMeshIndexNode<POINT, EXTENT>*>(m_pRootNode.GetPtr())->m_differenceSets.SetPool(m_clipPool);
-    }
+#include <ImagePP\all\h\HRPPixelTypeV32R8G8B8A8.h>
+
+#include <ImagePP/all/h/HFCException.h>
+#include <ScalableMesh\ScalableMeshUtilityFunctions.h>
+#include <ScalableMesh\IScalableMeshQuery.h>
+#include <ImagePP/all/h/HCDCodecIdentity.h>
+//#include <eigen\Eigen\Dense>
+//#include <PCLWrapper\IDefines.h>
+//#include <PCLWrapper\INormalCalculator.h>
+#include "ScalableMeshQuery.h"
+//#include "MeshingFunctions.h"
+#include <ScalableMesh\ScalableMeshUtilityFunctions.h>
+#include <Mtg/MtgStructs.h>
+#include <Geom/bsp/bspbound.fdf>
+#include "ScalableMesh\ScalableMeshGraph.h"
+#include <string>
+#include <queue>
+#include <ctime>
+#include <fstream>
+#include "Edits/ClipUtilities.h"
+#include "vuPolygonClassifier.h"
+#include "LogUtils.h"
+#include "Edits\Skirts.h"
+#include <map>
+
+USING_NAMESPACE_BENTLEY_SCALABLEMESH
+#define SM_OUTPUT_MESHES_GRAPH 0
+template <class POINT, class EXTENT> SMMeshIndexNode<POINT,EXTENT>::SMMeshIndexNode(size_t pi_SplitTreshold,
+                 const EXTENT& pi_rExtent,                                  
+                 SMMeshIndex<POINT, EXTENT>* meshIndex,
+                 ISMPointIndexFilter<POINT, EXTENT>* filter,
+                 bool balanced,
+                 bool textured,
+                 bool propagateDataDown,
+                 ISMPointIndexMesher<POINT, EXTENT>* mesher2_5d,
+                 ISMPointIndexMesher<POINT, EXTENT>* mesher3d,
+                 CreatedNodeMap*                      createdNodeMap)
+                 : SMPointIndexNode<POINT, EXTENT>(pi_SplitTreshold, pi_rExtent, filter, balanced, propagateDataDown, createdNodeMap),
+                 m_triIndicesPoolItemId(SMMemoryPool::s_UndefinedPoolItemId),
+                 m_uvCoordsPoolItemId(SMMemoryPool::s_UndefinedPoolItemId),
+                 m_triUvIndicesPoolItemId(SMMemoryPool::s_UndefinedPoolItemId),
+                 m_texturePoolItemId(SMMemoryPool::s_UndefinedPoolItemId),
+                 m_graphPoolItemId(SMMemoryPool::s_UndefinedPoolItemId),
+                 m_displayDataPoolItemId(SMMemoryPool::s_UndefinedPoolItemId),
+                 m_diffSetsItemId(SMMemoryPool::s_UndefinedPoolItemId)
+    {
+    m_SMIndex = meshIndex;
+    m_mesher2_5d = mesher2_5d;
+    m_mesher3d = mesher3d;
+//    m_isGraphLoaded = false;
+//    m_graphVec.SetDirty(false);
+//    m_graphVec.SetDiscarded(true);
+                 
+         
+
+    m_nodeHeader.m_graphID = IDTMFile::GetNullNodeID();
+    m_nodeHeader.m_ptsIndiceID.resize(1);
+    m_nodeHeader.m_ptsIndiceID[0] = IDTMFile::GetNullNodeID();
+
+    m_nodeHeader.m_uvsIndicesID.resize(1);
+    m_nodeHeader.m_uvsIndicesID[0] = IDTMFile::GetNullNodeID();
+
+    m_nodeHeader.m_uvID = IDTMFile::GetNullNodeID();
+    m_nodeHeader.m_textureID.resize(1);
+    m_nodeHeader.m_textureID[0] = IDTMFile::GetNullNodeID();
+
+    m_nbClips = 0;
+//    m_differenceSets.SetDirty(false);
+//#ifdef SM_BESQL_FORMAT
+    m_nodeHeader.m_ptsIndiceID[0] = GetBlockID();    
+//    m_graphVec.SetBlockID(GetBlockID());
+//    m_differenceSets.SetBlockID(GetBlockID());
+//#endif
+    }
+
+template <class POINT, class EXTENT> SMMeshIndexNode<POINT, EXTENT>::SMMeshIndexNode(size_t pi_SplitTreshold,
+                const EXTENT& pi_rExtent,
+                const HFCPtr<SMMeshIndexNode<POINT, EXTENT> >& pi_rpParentNode)
+                : SMPointIndexNode<POINT, EXTENT>(pi_SplitTreshold, pi_rExtent, dynamic_cast<SMPointIndexNode*>(pi_rpParentNode.GetPtr())),
+                m_triIndicesPoolItemId(SMMemoryPool::s_UndefinedPoolItemId),                
+                m_triUvIndicesPoolItemId(SMMemoryPool::s_UndefinedPoolItemId),
+                m_uvCoordsPoolItemId(SMMemoryPool::s_UndefinedPoolItemId),
+                m_texturePoolItemId(SMMemoryPool::s_UndefinedPoolItemId),
+                m_graphPoolItemId(SMMemoryPool::s_UndefinedPoolItemId),
+                m_displayDataPoolItemId(SMMemoryPool::s_UndefinedPoolItemId),
+                m_diffSetsItemId(SMMemoryPool::s_UndefinedPoolItemId)
+    {
+    m_SMIndex = pi_rpParentNode->m_SMIndex;
+    m_mesher2_5d = pi_rpParentNode->GetMesher2_5d();
+    m_mesher3d = pi_rpParentNode->GetMesher3d();
+     
+         
+    
+    m_nbClips = 0;
+//    m_differenceSets.SetDirty(false);
+//    m_differenceSets.SetStore(dynamic_cast<SMMeshIndex<POINT, EXTENT>*>(m_SMIndex)->GetClipStore());
+//    m_differenceSets.SetPool(dynamic_cast<SMMeshIndex<POINT, EXTENT>*>(m_SMIndex)->GetClipPool());
+    m_nodeHeader.m_graphID = IDTMFile::GetNullNodeID();
+    m_nodeHeader.m_ptsIndiceID.resize(1);
+    m_nodeHeader.m_ptsIndiceID[0] = IDTMFile::GetNullNodeID();
+    m_nodeHeader.m_uvsIndicesID.resize(1);
+    m_nodeHeader.m_uvsIndicesID[0] = IDTMFile::GetNullNodeID();
+//    m_nodeHeader.m_uvID.resize(1);
+    m_nodeHeader.m_uvID = IDTMFile::GetNullNodeID();
+    m_nodeHeader.m_textureID.resize(1);
+    m_nodeHeader.m_textureID[0] = IDTMFile::GetNullNodeID();
+//#ifdef SM_BESQL_FORMAT
+    m_nodeHeader.m_ptsIndiceID[0] = GetBlockID();    
+//    m_graphVec.SetBlockID(GetBlockID());
+//    m_differenceSets.SetBlockID(GetBlockID());
+//#endif
+    }
+
+template <class POINT, class EXTENT> SMMeshIndexNode<POINT, EXTENT>::SMMeshIndexNode(size_t pi_SplitTreshold,
+                                                                                     const EXTENT& pi_rExtent,
+                                                                                     const HFCPtr<SMMeshIndexNode<POINT, EXTENT> >& pi_rpParentNode,
+                                                                                     bool IsUnsplitSubLevel)
+                                                                                     : SMPointIndexNode<POINT, EXTENT>(pi_SplitTreshold, pi_rExtent, dynamic_cast<SMPointIndexNode*>(pi_rpParentNode.GetPtr()), IsUnsplitSubLevel),                                                                                    
+                                                                                     m_triIndicesPoolItemId(SMMemoryPool::s_UndefinedPoolItemId),                  
+                                                                                     m_triUvIndicesPoolItemId(SMMemoryPool::s_UndefinedPoolItemId),
+                                                                                     m_uvCoordsPoolItemId(SMMemoryPool::s_UndefinedPoolItemId),
+                                                                                     m_texturePoolItemId(SMMemoryPool::s_UndefinedPoolItemId),
+                                                                                     m_displayDataPoolItemId(SMMemoryPool::s_UndefinedPoolItemId),
+                  m_graphPoolItemId(SMMemoryPool::s_UndefinedPoolItemId),
+                  m_diffSetsItemId(SMMemoryPool::s_UndefinedPoolItemId)
+    {
+    m_SMIndex = pi_rpParentNode->m_SMIndex;
+    m_mesher2_5d = pi_rpParentNode->GetMesher2_5d();
+    m_mesher3d = pi_rpParentNode->GetMesher3d();
+
+     
+         
+    
+    m_nbClips = 0;
+//    m_differenceSets.SetDirty(false);
+//    m_differenceSets.SetStore(dynamic_cast<SMMeshIndex<POINT, EXTENT>*>(m_SMIndex)->GetClipStore());
+//    m_differenceSets.SetPool(dynamic_cast<SMMeshIndex<POINT, EXTENT>*>(m_SMIndex)->GetClipPool());
+    m_nodeHeader.m_graphID = IDTMFile::GetNullNodeID();
+    m_nodeHeader.m_ptsIndiceID.resize(1);
+    m_nodeHeader.m_ptsIndiceID[0] = IDTMFile::GetNullNodeID();
+    m_nodeHeader.m_uvsIndicesID.resize(1);
+    m_nodeHeader.m_uvsIndicesID[0] = IDTMFile::GetNullNodeID();
+//    m_nodeHeader.m_uvID.resize(1);
+    m_nodeHeader.m_uvID = IDTMFile::GetNullNodeID();
+    m_nodeHeader.m_textureID.resize(1);
+    m_nodeHeader.m_textureID[0] = IDTMFile::GetNullNodeID();
+//#ifdef SM_BESQL_FORMAT
+    m_nodeHeader.m_ptsIndiceID[0] = GetBlockID();    
+//    m_graphVec.SetBlockID(GetBlockID());
+//    m_differenceSets.SetBlockID(GetBlockID());
+//#endif
+    }
+
+template <class POINT, class EXTENT> SMMeshIndexNode<POINT, EXTENT>::SMMeshIndexNode(HPMBlockID blockID,
+                                                                                     HFCPtr<SMMeshIndexNode<POINT, EXTENT> > parent,                 
+                                                                                     SMMeshIndex<POINT, EXTENT>* meshIndex,
+                                                                                     ISMPointIndexFilter<POINT, EXTENT>* filter,
+                                                                                     bool balanced,
+                                                                                     bool textured,
+                                                                                     bool propagateDataDown,
+                                                                                     ISMPointIndexMesher<POINT, EXTENT>* mesher2_5d,
+                                                                                     ISMPointIndexMesher<POINT, EXTENT>* mesher3d,
+                                                                                     CreatedNodeMap*                      createdNodeMap)
+                                                                                     : SMPointIndexNode<POINT, EXTENT>(blockID, static_pcast<SMPointIndexNode<POINT, EXTENT>, SMMeshIndexNode<POINT, EXTENT>>(parent), filter, balanced, propagateDataDown, createdNodeMap),
+                                                                                      m_triIndicesPoolItemId(SMMemoryPool::s_UndefinedPoolItemId),                  
+                                                                                      m_triUvIndicesPoolItemId(SMMemoryPool::s_UndefinedPoolItemId),
+                                                                                      m_uvCoordsPoolItemId(SMMemoryPool::s_UndefinedPoolItemId),
+                                                                                      m_texturePoolItemId(SMMemoryPool::s_UndefinedPoolItemId),
+                                                                                      m_graphPoolItemId(SMMemoryPool::s_UndefinedPoolItemId),
+                                                                                      m_displayDataPoolItemId(SMMemoryPool::s_UndefinedPoolItemId),
+                                                                                      m_diffSetsItemId(SMMemoryPool::s_UndefinedPoolItemId)
+                 
+    {
+    m_SMIndex = meshIndex;
+    m_mesher2_5d = mesher2_5d;
+    m_mesher3d = mesher3d;
+     
+                 
+
+    m_nbClips = 0;
+//    m_differenceSets.SetDirty(false);
+ //   m_differenceSets.SetStore(dynamic_cast<SMMeshIndex<POINT, EXTENT>*>(m_SMIndex)->GetClipStore());
+//    m_differenceSets.SetPool(dynamic_cast<SMMeshIndex<POINT, EXTENT>*>(m_SMIndex)->GetClipPool());
+    m_nodeHeader.m_graphID = IDTMFile::GetNullNodeID();
+    m_nodeHeader.m_ptsIndiceID.resize(1);
+    m_nodeHeader.m_ptsIndiceID[0] = IDTMFile::GetNullNodeID();
+
+    m_nodeHeader.m_uvsIndicesID.resize(1);
+    m_nodeHeader.m_uvsIndicesID[0] = IDTMFile::GetNullNodeID();
+//    m_nodeHeader.m_uvID.resize(1);
+    m_nodeHeader.m_uvID = IDTMFile::GetNullNodeID();
+    m_nodeHeader.m_textureID.resize(1);
+    m_nodeHeader.m_textureID[0]= IDTMFile::GetNullNodeID();
+//#ifdef SM_BESQL_FORMAT
+    m_nodeHeader.m_ptsIndiceID[0] = GetBlockID();    
+//    m_graphVec.SetBlockID(GetBlockID());
+//    m_differenceSets.SetBlockID(GetBlockID());
+
+//#endif
+    }
+
+template <class POINT, class EXTENT> SMMeshIndexNode<POINT, EXTENT>::SMMeshIndexNode(HPMBlockID blockID,                 
+                                                                                     SMMeshIndex<POINT, EXTENT>* meshIndex,
+                                                                                     ISMPointIndexFilter<POINT, EXTENT>* filter,
+                                                                                     bool balanced,
+                                                                                     bool textured,
+                                                                                     bool propagateDataDown,
+                                                                                     ISMPointIndexMesher<POINT, EXTENT>* mesher2_5d,
+                                                                                     ISMPointIndexMesher<POINT, EXTENT>* mesher3d,
+                                                                                     CreatedNodeMap* createdNodeMap)
+                                                                                     : SMPointIndexNode<POINT, EXTENT>(blockID, filter, balanced, propagateDataDown, createdNodeMap),
+                                                                                     m_triIndicesPoolItemId(SMMemoryPool::s_UndefinedPoolItemId),                 
+                                                                                     m_triUvIndicesPoolItemId(SMMemoryPool::s_UndefinedPoolItemId),
+                                                                                     m_uvCoordsPoolItemId(SMMemoryPool::s_UndefinedPoolItemId),
+                                                                                     m_texturePoolItemId(SMMemoryPool::s_UndefinedPoolItemId),
+                                                                                     m_graphPoolItemId(SMMemoryPool::s_UndefinedPoolItemId),
+                                                                                     m_displayDataPoolItemId(SMMemoryPool::s_UndefinedPoolItemId),
+                                                                                     m_diffSetsItemId(SMMemoryPool::s_UndefinedPoolItemId)
+
+    {
+    m_SMIndex = meshIndex;
+    m_mesher2_5d = mesher2_5d;
+    m_mesher3d = mesher3d;
+
+     
+         
+
+    m_nbClips = 0;
+//    m_differenceSets.SetDirty(false);
+//    m_differenceSets.SetStore(dynamic_cast<SMMeshIndex<POINT, EXTENT>*>(m_SMIndex)->GetClipStore());
+//    m_differenceSets.SetPool(dynamic_cast<SMMeshIndex<POINT, EXTENT>*>(m_SMIndex)->GetClipPool());    
+    m_nodeHeader.m_graphID = IDTMFile::GetNullNodeID();
+    m_nodeHeader.m_ptsIndiceID.resize(1);
+    m_nodeHeader.m_ptsIndiceID[0] = IDTMFile::GetNullNodeID();
+    m_nodeHeader.m_uvsIndicesID.resize(1);
+    m_nodeHeader.m_uvsIndicesID[0] = IDTMFile::GetNullNodeID();
+//    m_nodeHeader.m_uvID.resize(1);
+    m_nodeHeader.m_uvID = IDTMFile::GetNullNodeID();
+    m_nodeHeader.m_textureID.resize(1);
+    m_nodeHeader.m_textureID[0] = IDTMFile::GetNullNodeID();
+    m_nodeHeader.m_ptsIndiceID[0] = GetBlockID();    
+ //   m_graphVec.SetBlockID(GetBlockID());
+//    m_differenceSets.SetBlockID(GetBlockID());
+    }
+
+template <class POINT, class EXTENT> SMMeshIndexNode<POINT, EXTENT>::SMMeshIndexNode(size_t pi_SplitTreshold,
+                 const EXTENT& pi_rExtent,                 
+                 SMMeshIndex<POINT, EXTENT>* meshIndex,
+                 ISMPointIndexFilter<POINT, EXTENT>* filter,
+                 bool balanced,
+                 bool propagateDataDown,
+                 ISMPointIndexMesher<POINT, EXTENT>* mesher2_5d,
+                 ISMPointIndexMesher<POINT, EXTENT>* mesher3d,
+                 CreatedNodeMap*                      createdNodeMap)
+                 : SMPointIndexNode<POINT, EXTENT>(pi_SplitTreshold, pi_rExtent, filter, balanced, propagateDataDown, createdNodeMap)
+    {
+    m_SMIndex = meshIndex;
+    m_mesher2_5d = mesher2_5d;
+    m_mesher3d = mesher3d;
+//    m_isGraphLoaded = false;
+//    m_graphVec.SetDirty(false);
+ //   m_graphVec.SetDiscarded(true);
+         
+    m_nodeHeader.m_graphID = IDTMFile::GetNullNodeID();
+    m_nodeHeader.m_ptsIndiceID.resize(1);
+    m_nodeHeader.m_ptsIndiceID[0] = IDTMFile::GetNullNodeID();
+    m_nodeHeader.m_uvID = IDTMFile::GetNullNodeID();
+    m_nodeHeader.m_uvsIndicesID.resize(1);
+    m_nodeHeader.m_uvsIndicesID[0] = IDTMFile::GetNullNodeID();
+    m_nodeHeader.m_textureID.resize(1);
+    m_nodeHeader.m_textureID[0] = IDTMFile::GetNullNodeID();
+
+    m_nbClips = 0;
+//    m_differenceSets.SetDirty(false);
+//#ifdef SM_BESQL_FORMAT
+    m_nodeHeader.m_ptsIndiceID[0] = GetBlockID();    
+   // m_graphVec.SetBlockID(GetBlockID());
+//    m_differenceSets.SetBlockID(GetBlockID());
+//#endif
+    }
+
+template <class POINT, class EXTENT> SMMeshIndexNode<POINT, EXTENT>::SMMeshIndexNode(HPMBlockID blockID,                 
+                                                                                     SMMeshIndex<POINT, EXTENT>* meshIndex,
+                                                                                     ISMPointIndexFilter<POINT, EXTENT>* filter,
+                                                                                     bool balanced,
+                                                                                     bool propagateDataDown,
+                                                                                     ISMPointIndexMesher<POINT, EXTENT>* mesher2_5d,
+                                                                                     ISMPointIndexMesher<POINT, EXTENT>* mesher3d,
+                                                                                     CreatedNodeMap* createdNodeMap) 
+                                                                                     : SMPointIndexNode<POINT, EXTENT>(blockID, filter, balanced, propagateDataDown, createdNodeMap)
+    {
+    m_SMIndex = meshIndex;
+    m_mesher2_5d = mesher2_5d;
+    m_mesher3d = mesher3d;
+//    m_isGraphLoaded = false;
+  //  m_graphVec.SetDirty(false);
+//    m_graphVec.SetDiscarded(true);
+              
+    m_nodeHeader.m_graphID = IDTMFile::GetNullNodeID();
+    m_nodeHeader.m_ptsIndiceID.resize(1);
+    m_nodeHeader.m_ptsIndiceID[0] = IDTMFile::GetNullNodeID();
+
+    m_nodeHeader.m_uvsIndicesID.resize(1);
+    m_nodeHeader.m_uvsIndicesID[0] = IDTMFile::GetNullNodeID();
+//    m_nodeHeader.m_uvID.resize(1);
+    m_nodeHeader.m_uvID/*[0]*/ = IDTMFile::GetNullNodeID();
+    m_nodeHeader.m_textureID.resize(1);
+    m_nodeHeader.m_textureID[0] = IDTMFile::GetNullNodeID();
+
+    m_nbClips = 0;
+//    m_differenceSets.SetDirty(false);
+//#ifdef SM_BESQL_FORMAT
+    m_nodeHeader.m_ptsIndiceID[0] = GetBlockID();    
+ //   m_graphVec.SetBlockID(GetBlockID());
+//    m_differenceSets.SetBlockID(GetBlockID());
+//#endif
+    }
+
+template <class POINT, class EXTENT> SMMeshIndexNode<POINT, EXTENT>::SMMeshIndexNode(HPMBlockID blockID,
+                                                                                     HFCPtr<SMMeshIndexNode<POINT, EXTENT> > parent,                                                                                     
+                                                                                     SMMeshIndex<POINT, EXTENT>* meshIndex,
+                                                                                     ISMPointIndexFilter<POINT, EXTENT>* filter,
+                                                                                     bool balanced,
+                                                                                     bool propagateDataDown,
+                                                                                     ISMPointIndexMesher<POINT, EXTENT>* mesher2_5d,
+                                                                                     ISMPointIndexMesher<POINT, EXTENT>* mesher3d,
+                                                                                     CreatedNodeMap*                      createdNodeMap)
+    : SMPointIndexNode<POINT, EXTENT>(blockID, static_pcast<SMPointIndexNode<POINT, EXTENT>, SMMeshIndexNode<POINT, EXTENT>>(parent), filter, balanced, propagateDataDown, createdNodeMap)
+    {
+    m_SMIndex = meshIndex;
+    m_mesher2_5d = mesher2_5d;
+    m_mesher3d = mesher3d;
+//    m_isGraphLoaded = false;
+//    m_graphVec.SetDirty(false);
+//    m_graphVec.SetDiscarded(true);
+     
+         
+    m_nbClips = 0;
+//    m_differenceSets.SetDirty(false);
+//    m_differenceSets.SetStore(dynamic_cast<SMMeshIndex<POINT, EXTENT>*>(m_SMIndex)->GetClipStore());
+//    m_differenceSets.SetPool(dynamic_cast<SMMeshIndex<POINT, EXTENT>*>(m_SMIndex)->GetClipPool());
+    m_nodeHeader.m_graphID = IDTMFile::GetNullNodeID();
+    m_nodeHeader.m_ptsIndiceID.resize(1);
+   m_nodeHeader.m_ptsIndiceID[0] = IDTMFile::GetNullNodeID();
+
+    m_nodeHeader.m_uvsIndicesID.resize(1);
+    m_nodeHeader.m_uvsIndicesID[0] = IDTMFile::GetNullNodeID();
+    m_nodeHeader.m_uvID = IDTMFile::GetNullNodeID();
+    m_nodeHeader.m_textureID.resize(1);
+    m_nodeHeader.m_textureID[0] = IDTMFile::GetNullNodeID();
+//#ifdef SM_BESQL_FORMAT
+    m_nodeHeader.m_ptsIndiceID[0] = GetBlockID();
+  //  m_graphVec.SetBlockID(GetBlockID());
+//    m_differenceSets.SetBlockID(GetBlockID());
+//#endif
+    }
+
+template <class POINT, class EXTENT> SMMeshIndexNode<POINT, EXTENT>::~SMMeshIndexNode()
+    {
+    if (!IsDestroyed())
+        {
+        // Unload self ... this should result in discard 
+        Unload();
+        Discard();
+        }
+    }
+
+//=======================================================================================
+// @bsimethod                                                   Elenie.Godzaridis 07/15
+//=======================================================================================
+template<class POINT, class EXTENT> void  SMMeshIndexNode<POINT, EXTENT>::StoreAllGraphs()
+    {
+    if (!IsLoaded())
+        return;
+    StoreGraph();
+    if (!IsLeaf())
+        {
+        if (static_cast<SMMeshIndexNode<POINT, EXTENT>*>(&*m_pSubNodeNoSplit) != NULL)
+            static_cast<SMMeshIndexNode<POINT, EXTENT>*>(&*m_pSubNodeNoSplit)->StoreAllGraphs();
+        else
+            {
+            for (size_t indexNode = 0; indexNode < m_nodeHeader.m_numberOfSubNodesOnSplit; indexNode++)
+                {
+                if (m_apSubNodes[indexNode] != NULL)
+                    static_cast<SMMeshIndexNode<POINT, EXTENT>*>(&*(m_apSubNodes[indexNode]))->StoreAllGraphs();
+                }
+            }
+        }
+
+    }
+
+//=======================================================================================
+// @bsimethod                                                  Elenie.Godzaridis 03/15
+//=======================================================================================
+template <class POINT, class EXTENT> bool SMMeshIndexNode<POINT, EXTENT>::IsGraphLoaded() const
+    {
+    return true;// m_isGraphLoaded;
+    }
+
+template<class POINT, class EXTENT> bool SMMeshIndexNode<POINT, EXTENT>::Destroy()
+    {
+    SMPointIndexNode::Destroy();
+    //m_graphVec.clear();
+//    m_graphVec.SetDirty(false);
+//    m_graphVec.SetDiscarded(true);
+//    m_isGraphLoaded = false;
+ //   if (m_graphVec.GetBlockID().IsValid())
+ //       dynamic_cast<SMMeshIndex<POINT, EXTENT>*>(m_SMIndex)->GetGraphStore()->DestroyBlock(m_graphVec.GetBlockID());
+
+    if (GetBlockID().IsValid())
+        {        
+        GetMemoryPool()->RemoveItem(m_triIndicesPoolItemId, GetBlockID().m_integerID, SMPoolDataTypeDesc::TriPtIndices);                        
+        dynamic_cast<SMMeshIndex<POINT, EXTENT>*>(m_SMIndex)->GetPtsIndicesStore()->DestroyBlock(GetBlockID());                
+        m_triIndicesPoolItemId = SMMemoryPool::s_UndefinedPoolItemId;
+
+        GetMemoryPool()->RemoveItem(m_texturePoolItemId, GetBlockID().m_integerID, SMPoolDataTypeDesc::Texture);                        
+        dynamic_cast<SMMeshIndex<POINT, EXTENT>*>(m_SMIndex)->GetTexturesStore()->DestroyBlock(GetBlockID());          
+        m_texturePoolItemId = SMMemoryPool::s_UndefinedPoolItemId;
+        
+        GetMemoryPool()->RemoveItem(m_triUvIndicesPoolItemId, GetBlockID().m_integerID, SMPoolDataTypeDesc::TriUvIndices);                                    
+        dynamic_cast<SMMeshIndex<POINT, EXTENT>*>(m_SMIndex)->GetUVsIndicesStore()->DestroyBlock(GetBlockID());                
+        m_triUvIndicesPoolItemId = SMMemoryPool::s_UndefinedPoolItemId;
+
+        GetMemoryPool()->RemoveItem(m_uvCoordsPoolItemId, GetBlockID().m_integerID, SMPoolDataTypeDesc::UvCoords);                                    
+        dynamic_cast<SMMeshIndex<POINT, EXTENT>*>(m_SMIndex)->GetUVStore()->DestroyBlock(GetBlockID());                        
+        m_uvCoordsPoolItemId = SMMemoryPool::s_UndefinedPoolItemId;
+
+        GetMemoryPool()->RemoveItem(m_displayDataPoolItemId, GetBlockID().m_integerID, SMPoolDataTypeDesc::Display);                                                    
+        m_displayDataPoolItemId = SMMemoryPool::s_UndefinedPoolItemId;
+		
+		GetMemoryPool()->RemoveItem(m_graphPoolItemId, GetBlockID().m_integerID, SMPoolDataTypeDesc::Graph);
+        dynamic_cast<SMMeshIndex<POINT, EXTENT>*>(m_SMIndex)->GetGraphStore()->DestroyBlock(GetBlockID());
+
+        GetMemoryPool()->RemoveItem(m_diffSetsItemId, GetBlockID().m_integerID, SMPoolDataTypeDesc::DiffSet);
+        if (dynamic_cast<SMMeshIndex<POINT, EXTENT>*>(m_SMIndex)->GetClipStore() != nullptr)dynamic_cast<SMMeshIndex<POINT, EXTENT>*>(m_SMIndex)->GetClipStore()->DestroyBlock(GetBlockID());
+        }
+                
+    HINVARIANTS;
+
+    return true;
+    }
+
+template<class POINT, class EXTENT> HFCPtr<SMPointIndexNode<POINT, EXTENT> > SMMeshIndexNode<POINT, EXTENT>::CloneChild(const EXTENT& newNodeExtent) const
+    {
+    HFCPtr<SMPointIndexNode<POINT, EXTENT> > pNewNode = static_cast<SMPointIndexNode<POINT, EXTENT> *>(new SMMeshIndexNode<POINT, EXTENT>(GetSplitTreshold(), newNodeExtent, const_cast<SMMeshIndexNode<POINT, EXTENT>*>(this)));
+    pNewNode->SetDirty(true);
+    return pNewNode;
+    }
+template<class POINT, class EXTENT> HFCPtr<SMPointIndexNode<POINT, EXTENT> > SMMeshIndexNode<POINT, EXTENT>::CloneUnsplitChild(const EXTENT& newNodeExtent) const
+    {
+    HFCPtr<SMPointIndexNode<POINT, EXTENT> > pNewNode = static_cast<SMPointIndexNode<POINT, EXTENT> *>(new SMMeshIndexNode<POINT, EXTENT>(GetSplitTreshold(), newNodeExtent, const_cast<SMMeshIndexNode<POINT, EXTENT>*>(this), true));
+    pNewNode->SetDirty(true);
+    return pNewNode;
+    }
+
+template<class POINT, class EXTENT> HFCPtr<SMPointIndexNode<POINT, EXTENT> > SMMeshIndexNode<POINT, EXTENT>::CloneUnsplitChildVirtual() const
+    {
+    HFCPtr<SMPointIndexNode<POINT, EXTENT> > pNewNode = static_cast<SMPointIndexNode<POINT, EXTENT> *>(new SMIndexNodeVirtual<POINT,EXTENT,SMMeshIndexNode<POINT,EXTENT>>(const_cast<SMMeshIndexNode<POINT, EXTENT>*>(this)));
+    pNewNode->SetDirty(true);
+    return pNewNode;
+    }
+
+template<class POINT, class EXTENT>  HFCPtr<SMPointIndexNode<POINT, EXTENT> > SMMeshIndexNode<POINT, EXTENT>::CreateNewChildNode(HPMBlockID blockID)
+    {
+    auto node = new SMMeshIndexNode<POINT, EXTENT>(blockID, this, dynamic_cast<SMMeshIndex<POINT, EXTENT>*>(m_SMIndex), m_filter, m_needsBalancing, false, !(m_delayedDataPropagation), m_mesher2_5d, m_mesher3d, m_createdNodeMap);
+    node->m_clipRegistry = m_clipRegistry;
+    HFCPtr<SMPointIndexNode<POINT, EXTENT> > pNewNode = static_cast<SMPointIndexNode<POINT, EXTENT> *>(node);
+    return pNewNode;
+    }
+
+template<class POINT, class EXTENT>  HFCPtr<SMPointIndexNode<POINT, EXTENT> > SMMeshIndexNode<POINT, EXTENT>::CreateNewNode(HPMBlockID blockID, bool isRootNode)
+    {
+    auto node = new SMMeshIndexNode<POINT, EXTENT>(blockID, dynamic_cast<SMMeshIndex<POINT, EXTENT>*>(m_SMIndex), m_filter, m_needsBalancing, false, !(m_delayedDataPropagation), m_mesher2_5d, m_mesher3d, m_createdNodeMap);
+
+    HFCPtr<SMPointIndexNode<POINT, EXTENT> > pNewNode = static_cast<SMPointIndexNode<POINT, EXTENT> *>(node);
+
+    if (isRootNode)
+        {
+        HFCPtr<SMPointIndexNode<POINT, EXTENT>> parentNodePtr;
+        pNewNode->SetParentNodePtr(parentNodePtr);
+        }
+    
+    return pNewNode;
+    }
+
+//=======================================================================================
+// @bsimethod                                                  Elenie.Godzaridis 03/15
+//=======================================================================================
+template<class POINT, class EXTENT> bool SMMeshIndexNode<POINT, EXTENT>::Discard()
+    {
+    HINVARIANTS;
+    bool returnValue = true;
+    
+    if (!m_destroyed)
+        {
+        const_cast<SMMeshIndexNode<POINT, EXTENT>*>(this)->m_tileBcDTM = nullptr;
+
+ //       if (!m_graphVec.Discarded()) StoreGraph();
+ //       else if (m_graphVec.GetBlockID().IsValid())  m_nodeHeader.m_graphID = m_graphVec.GetBlockID();
+        
+ //       if(m_differenceSets.IsDirty() && !m_differenceSets.Discarded()) m_differenceSets.Discard();
+//        if (m_differenceSets.GetBlockID().IsValid()) m_nodeHeader.m_clipSetsID.push_back(m_differenceSets.GetBlockID());                
+        
+        GetMemoryPool()->RemoveItem(m_triIndicesPoolItemId, GetBlockID().m_integerID, SMPoolDataTypeDesc::TriPtIndices);        
+        m_triIndicesPoolItemId = SMMemoryPool::s_UndefinedPoolItemId;
+                                        
+        GetMemoryPool()->RemoveItem(m_texturePoolItemId, GetBlockID().m_integerID, SMPoolDataTypeDesc::Texture);                    
+        m_texturePoolItemId = SMMemoryPool::s_UndefinedPoolItemId;
+
+        GetMemoryPool()->RemoveItem(m_triUvIndicesPoolItemId, GetBlockID().m_integerID, SMPoolDataTypeDesc::TriUvIndices);                                    
+        m_triUvIndicesPoolItemId = SMMemoryPool::s_UndefinedPoolItemId;
+
+        GetMemoryPool()->RemoveItem(m_uvCoordsPoolItemId, GetBlockID().m_integerID, SMPoolDataTypeDesc::UvCoords);       
+        m_uvCoordsPoolItemId = SMMemoryPool::s_UndefinedPoolItemId;
+
+        GetMemoryPool()->RemoveItem(m_graphPoolItemId, GetBlockID().m_integerID, SMPoolDataTypeDesc::Graph);
+	m_graphPoolItemId = SMMemoryPool::s_UndefinedPoolItemId;
+       
+        GetMemoryPool()->RemoveItem(m_displayDataPoolItemId, GetBlockID().m_integerID, SMPoolDataTypeDesc::Display);                                                    
+        m_displayDataPoolItemId = SMMemoryPool::s_UndefinedPoolItemId;
+        
+        GetMemoryPool()->RemoveItem(m_diffSetsItemId, GetBlockID().m_integerID, SMPoolDataTypeDesc::DiffSet);
+        m_diffSetsItemId = SMMemoryPool::s_UndefinedPoolItemId;
+
+        }
+
+    __super::Discard();
+
+    HINVARIANTS;
+
+    return returnValue;
+    }
+
+//=======================================================================================
+// @bsimethod                                                  Elenie.Godzaridis 03/15
+//=======================================================================================
+template<class POINT, class EXTENT> void SMMeshIndexNode<POINT, EXTENT>::Load() const
+    {
+    std::lock_guard<std::mutex> lock(m_headerMutex);
+    if (IsLoaded()) return;
+    SMPointIndexNode<POINT, EXTENT>::Load();
+//    m_graphVec.SetBlockID(m_nodeHeader.m_graphID);
+//    if (m_nodeHeader.m_clipSetsID.size() > 0) m_differenceSets.SetBlockID(m_nodeHeader.m_clipSetsID[0]);
+
+
+#if DEBUG && SM_TRACE_RASTER_TEXTURING
+    std::string s;
+    for (size_t i = 0; i < m_nodeHeader.m_ptsIndiceID.size(); ++i)
+        {
+        s += "INDICE ID " + std::to_string(i) + " IS " + std::to_string(m_nodeHeader.m_ptsIndiceID[i].m_integerID);
+        }
+#endif
+    
+    assert(m_triIndicesPoolItemId == SMMemoryPool::s_UndefinedPoolItemId);
+    assert(m_texturePoolItemId == SMMemoryPool::s_UndefinedPoolItemId);
+    assert(m_triUvIndicesPoolItemId == SMMemoryPool::s_UndefinedPoolItemId);
+    assert(m_uvCoordsPoolItemId == SMMemoryPool::s_UndefinedPoolItemId);
+    assert(m_displayDataPoolItemId == SMMemoryPool::s_UndefinedPoolItemId);
+    }
+
+template<class POINT, class EXTENT> void SMMeshIndexNode<POINT, EXTENT>::SaveCloudReadyNode(HFCPtr<StreamingPointStoreType> pi_pPointStore,
+                                                                                            HFCPtr<StreamingIndiceStoreType> pi_pIndiceStore,
+                                                                                            HFCPtr<StreamingUVStoreType> pi_pUVStore,
+                                                                                            HFCPtr<StreamingIndiceStoreType> pi_pUVIndiceStore,
+                                                                                            HFCPtr<StreamingTextureTileStoreType> pi_pTextureStore)
+    {
+    assert(pi_pPointStore != nullptr && pi_pIndiceStore != nullptr);
+    assert(!m_nodeHeader.m_isTextured || (m_nodeHeader.m_isTextured && pi_pUVStore != nullptr && pi_pUVIndiceStore != nullptr && pi_pTextureStore != nullptr));
+
+    if (!IsLoaded())
+        Load();
+
+    // Save header and points
+    this->SaveCloudReadyData(pi_pPointStore);
+
+    // Save indices
+    RefCountedPtr<SMMemoryPoolVectorItem<int32_t>> indicePtr(GetPtsIndicePtr());
+
+    if (indicePtr->size() > 0)
+        pi_pIndiceStore->StoreBlock(const_cast<int*>(&(*indicePtr)[0]), indicePtr->size(), GetBlockID());    
+
+    if (m_nodeHeader.m_isTextured)
+        {
+        // Save UVs
+        RefCountedPtr<SMMemoryPoolVectorItem<DPoint2d>> uvCoordsPtr(GetUVCoordsPtr());
+        
+        if (uvCoordsPtr.IsValid()) 
+            {
+            assert(uvCoordsPtr->size() > 0);
+            pi_pUVStore->StoreBlock(const_cast<DPoint2d*>(&(*uvCoordsPtr)[0]), uvCoordsPtr->size(), GetBlockID());
+            }
+
+        // Save UVIndices
+        RefCountedPtr<SMMemoryPoolVectorItem<int32_t>> uvIndicePtr(GetUVsIndicesPtr());
+            
+        if (uvIndicePtr.IsValid())
+            {
+            assert(uvIndicePtr->size() > 0);
+            pi_pUVIndiceStore->StoreBlock(const_cast<int*>(&(*uvIndicePtr)[0]), uvIndicePtr->size(), GetBlockID());    
+            }
+        
+        // Save texture
+        auto textureStore = static_cast<IScalableMeshDataStore<uint8_t, float, float>*>(GetTextureStore());
+        assert(textureStore != nullptr);
+        auto countTextureData = textureStore->GetBlockDataCount(GetBlockID());
+        if (countTextureData > 0)
+            {
+            uint8_t* textureData = new uint8_t[countTextureData + sizeof(size_t)];
+            size_t newCount = textureStore->LoadCompressedBlock(textureData, countTextureData, GetBlockID());
+            pi_pTextureStore->StoreCompressedBlock(textureData, newCount, GetBlockID());
+            }           
+        }
+
+    if (m_pSubNodeNoSplit != nullptr)
+        {
+        static_cast<SMMeshIndexNode<POINT, EXTENT>*>(&*(m_pSubNodeNoSplit))->SaveCloudReadyNode(pi_pPointStore,
+                                                                                                pi_pIndiceStore,
+                                                                                                pi_pUVStore,
+                                                                                                pi_pUVIndiceStore,
+                                                                                                pi_pTextureStore);
+        }
+    else
+        {
+        for (size_t indexNode = 0; indexNode < GetNumberOfSubNodesOnSplit(); indexNode++)
+            {
+            if (m_apSubNodes[indexNode] != nullptr)
+                {
+                static_cast<SMMeshIndexNode<POINT, EXTENT>*>(&*(m_apSubNodes[indexNode]))->SaveCloudReadyNode(pi_pPointStore,
+                                                                                                              pi_pIndiceStore,
+                                                                                                              pi_pUVStore,
+                                                                                                              pi_pUVIndiceStore,
+                                                                                                              pi_pTextureStore);
+                }
+            }
+        }
+    }
+#ifdef INDEX_DUMPING_ACTIVATED
+template<class POINT, class EXTENT> void SMMeshIndexNode<POINT, EXTENT>::DumpOctTreeNode(FILE* pi_pOutputXmlFileStream,
+                             bool pi_OnlyLoadedNode) const
+    {
+    if ((pi_OnlyLoadedNode == true) && (IsLoaded() == false))
+        return;
+
+    if (!IsLoaded())
+        Load();
+
+    char   TempBuffer[3000];
+    int    NbChars;
+    size_t NbWrittenChars;
+    __int64 nodeId;
+
+    if (GetBlockID().IsValid())
+        {
+        nodeId = GetBlockID().m_integerID;
+        }
+    else
+        {
+        nodeId = IDTMFile::GetNullNodeID();
+        }
+
+    NbChars = sprintf(TempBuffer, "<ChildNode NodeId=\"%lli\" TotalPoints=\"%lli\" SplitDepth=\"%zi\" ArePoints3d=\"%i\">", nodeId, GetCount(), GetSplitDepth(), m_nodeHeader.m_arePoints3d ? 1 : 0);
+
+    NbWrittenChars = fwrite(TempBuffer, 1, NbChars, pi_pOutputXmlFileStream);
+
+    HASSERT(NbChars == NbWrittenChars);
+
+    //Extent
+    NbChars = sprintf(TempBuffer,
+                      "<NodeExtent><MinX>%.20f</MinX><MaxX>%.20f</MaxX><MinY>%.20f</MinY><MaxY>%.20f</MaxY><MinZ>%.20f</MinZ><MaxZ>%.20f</MaxZ></NodeExtent>\n",
+                      ExtentOp<EXTENT>::GetXMin(m_nodeHeader.m_nodeExtent),
+                      ExtentOp<EXTENT>::GetXMax(m_nodeHeader.m_nodeExtent),
+                      ExtentOp<EXTENT>::GetYMin(m_nodeHeader.m_nodeExtent),
+                      ExtentOp<EXTENT>::GetYMax(m_nodeHeader.m_nodeExtent),
+                      ExtentOp<EXTENT>::GetZMin(m_nodeHeader.m_nodeExtent),
+                      ExtentOp<EXTENT>::GetZMax(m_nodeHeader.m_nodeExtent));
+
+    NbWrittenChars = fwrite(TempBuffer, 1, NbChars, pi_pOutputXmlFileStream);
+
+    HASSERT(NbWrittenChars == NbChars);
+
+    if (m_nodeHeader.m_contentExtentDefined)
+        {
+        NbChars = sprintf(TempBuffer,
+                          "<ContentExtent><MinX>%.20f</MinX><MaxX>%.20f</MaxX><MinY>%.20f</MinY><MaxY>%.20f</MaxY><MinZ>%.20f</MinZ><MaxZ>%.20f</MaxZ></ContentExtent>\n",
+                          ExtentOp<EXTENT>::GetXMin(m_nodeHeader.m_contentExtent),
+                          ExtentOp<EXTENT>::GetXMax(m_nodeHeader.m_contentExtent),
+                          ExtentOp<EXTENT>::GetYMin(m_nodeHeader.m_contentExtent),
+                          ExtentOp<EXTENT>::GetYMax(m_nodeHeader.m_contentExtent),
+                          ExtentOp<EXTENT>::GetZMin(m_nodeHeader.m_contentExtent),
+                          ExtentOp<EXTENT>::GetZMax(m_nodeHeader.m_contentExtent));
+
+        NbWrittenChars = fwrite(TempBuffer, 1, NbChars, pi_pOutputXmlFileStream);
+
+        HASSERT(NbWrittenChars == NbChars);
+        }
+
+
+    //Number Of Points
+    NbChars = sprintf(TempBuffer, "<NbOfPoints>%u</NbOfPoints>\n", GetNbObjects());
+
+    NbWrittenChars = fwrite(TempBuffer, 1, NbChars, pi_pOutputXmlFileStream);
+
+    HASSERT(NbWrittenChars == NbChars);
+
+    //Cumulative Number Of Points
+    NbChars = sprintf(TempBuffer, "<CumulNbOfPoints>%llu</CumulNbOfPoints>\n", GetCount());
+
+    NbWrittenChars = fwrite(TempBuffer, 1, NbChars, pi_pOutputXmlFileStream);
+
+    HASSERT(NbWrittenChars == NbChars);
+
+    //Number Of Points
+    NbChars = sprintf(TempBuffer, "<NbOfIndexes>%zu</NbOfIndexes>\n", m_nodeHeader.m_nbFaceIndexes);
+
+    NbWrittenChars = fwrite(TempBuffer, 1, NbChars, pi_pOutputXmlFileStream);
+
+    HASSERT(NbWrittenChars == NbChars);
+
+    //Level
+    NbChars = sprintf(TempBuffer, "<Level>%zi</Level>\n", m_nodeHeader.m_level);
+
+    NbWrittenChars = fwrite(TempBuffer, 1, NbChars, pi_pOutputXmlFileStream);
+
+    HASSERT(NbWrittenChars == NbChars);
+
+    // SplitTreshold
+    NbChars = sprintf(TempBuffer, "<SplitTreshold>%zi</SplitTreshold>", m_nodeHeader.m_SplitTreshold);
+
+    NbWrittenChars = fwrite(TempBuffer, 1, NbChars, pi_pOutputXmlFileStream);
+
+    HASSERT(NbWrittenChars == NbChars);
+
+    // Balanced
+    if (m_nodeHeader.m_balanced)
+        NbChars = sprintf(TempBuffer, "<Balanced>true</Balanced>");
+    else
+        NbChars = sprintf(TempBuffer, "<Balanced>false</Balanced>");
+
+    NbWrittenChars = fwrite(TempBuffer, 1, NbChars, pi_pOutputXmlFileStream);
+
+    HASSERT(NbWrittenChars == NbChars);
+
+
+    //View Dependent Metrics
+    /*
+    NbChars = sprintf(TempBuffer,
+    "<ViewDependentMetrics>%.3f</ViewDependentMetrics>",
+    m_nodeHeader.m_ViewDependentMetrics[0]);
+
+    NbWrittenChars = fwrite(TempBuffer, 1, NbChars, pi_pOutputXmlFileStream);
+
+    HASSERT(NbWrittenChars == NbChars);
+    */
+
+
+    // Neighbor Node    
+    NbChars = sprintf(TempBuffer, "<NeighborNode> ");
+
+    NbWrittenChars = fwrite(TempBuffer, 1, NbChars, pi_pOutputXmlFileStream);
+
+    HASSERT(NbWrittenChars == NbChars);
+
+    for (size_t neighborPosInd = 0; neighborPosInd < MAX_NEIGHBORNODES_COUNT; neighborPosInd++)
+        {
+        for (size_t neighborInd = 0; neighborInd < m_nodeHeader.m_apNeighborNodeID[neighborPosInd].size(); neighborInd++)
+            {
+            NbChars = sprintf(TempBuffer, "P %zi I %zi Id %lli ", neighborPosInd, neighborInd, m_nodeHeader.m_apNeighborNodeID[neighborPosInd][neighborInd].m_integerID);
+
+            NbWrittenChars = fwrite(TempBuffer, 1, NbChars, pi_pOutputXmlFileStream);
+
+            HASSERT(NbWrittenChars == NbChars);
+            }
+        }
+
+    NbChars = sprintf(TempBuffer, "</NeighborNode>");
+
+    NbWrittenChars = fwrite(TempBuffer, 1, NbChars, pi_pOutputXmlFileStream);
+
+    HASSERT(NbWrittenChars == NbChars);
+
+    //GraphID
+    NbChars = sprintf(TempBuffer, "<GraphID>%llu</GraphID>\n", m_nodeHeader.m_graphID.m_integerID);
+
+    NbWrittenChars = fwrite(TempBuffer, 1, NbChars, pi_pOutputXmlFileStream);
+
+    HASSERT(NbWrittenChars == NbChars);
+
+    for (size_t i = 0; i < m_nodeHeader.m_ptsIndiceID.size(); ++i)
+        {
+        NbChars = sprintf(TempBuffer, "<IndiceID>%llu</IndiceID>\n", m_nodeHeader.m_ptsIndiceID[i].m_integerID);
+
+        NbWrittenChars = fwrite(TempBuffer, 1, NbChars, pi_pOutputXmlFileStream);
+
+        HASSERT(NbWrittenChars == NbChars);
+        }
+
+    
+    // Neighbor Stitching    
+    NbChars = sprintf(TempBuffer, "<NeighborStitching> ");
+
+    NbWrittenChars = fwrite(TempBuffer, 1, NbChars, pi_pOutputXmlFileStream);
+
+    HASSERT(NbWrittenChars == NbChars);
+
+    for (size_t neighborPosInd = 0; neighborPosInd < MAX_NEIGHBORNODES_COUNT; neighborPosInd++)
+        {
+        if (m_nodeHeader.m_apAreNeighborNodesStitched[neighborPosInd] == true)
+            {
+            NbChars = sprintf(TempBuffer, "1 ");
+
+            NbWrittenChars = fwrite(TempBuffer, 1, NbChars, pi_pOutputXmlFileStream);
+
+            HASSERT(NbWrittenChars == NbChars);
+            }
+        else
+            {
+            NbChars = sprintf(TempBuffer, "0 ");
+
+            NbWrittenChars = fwrite(TempBuffer, 1, NbChars, pi_pOutputXmlFileStream);
+
+            HASSERT(NbWrittenChars == NbChars);
+            }
+        }
+
+    NbChars = sprintf(TempBuffer, "</NeighborStitching>");
+
+    NbWrittenChars = fwrite(TempBuffer, 1, NbChars, pi_pOutputXmlFileStream);
+
+    HASSERT(NbWrittenChars == NbChars);
+
+
+    if (!m_nodeHeader.m_IsLeaf)
+        {
+        if (m_pSubNodeNoSplit != NULL)
+            {
+            static_cast<SMPointIndexNode<POINT, EXTENT>*>(&*(m_pSubNodeNoSplit))->DumpOctTreeNode(pi_pOutputXmlFileStream, pi_OnlyLoadedNode);
+            }
+        else
+            {
+            for (size_t indexNode = 0; indexNode < GetNumberOfSubNodesOnSplit(); indexNode++)
+                {
+                static_cast<SMPointIndexNode<POINT, EXTENT>*>(&*(m_apSubNodes[indexNode]))->DumpOctTreeNode(pi_pOutputXmlFileStream, pi_OnlyLoadedNode);
+                }
+            }
+        }
+
+    NbChars = sprintf(TempBuffer, "</ChildNode>\n");
+
+    NbWrittenChars = fwrite(TempBuffer, 1, NbChars, pi_pOutputXmlFileStream);
+
+    HASSERT(NbChars == NbWrittenChars);
+
+        
+    }
+
+#endif
+//=======================================================================================
+// @bsimethod                                                  Elenie.Godzaridis 03/15
+//=======================================================================================
+template<class POINT, class EXTENT> void SMMeshIndexNode<POINT, EXTENT>::Unload() 
+    {
+    if (m_featureDefinitions.size() > 0)
+        {
+        for (auto& vec : m_featureDefinitions) if(!vec.Discarded()) vec.Discard();
+        }
+/*    if (!m_differenceSets.Discarded())
+        {
+        if(m_differenceSets.size() > 0) m_differenceSets.Discard();
+        else m_differenceSets.SetDirty(false);
+        }*/
+    SMPointIndexNode<POINT, EXTENT>::Unload();
+    }
+
+
+//=======================================================================================
+// @bsimethod                                                  Elenie.Godzaridis 03/15
+//=======================================================================================
+template <class POINT, class EXTENT> void SMMeshIndexNode<POINT, EXTENT>::CreateGraph(bool shouldPinGraph) const
+    {
+/*    m_graphVec.SetDiscarded(false);
+    if (m_graphVec.size() == 0) m_graphVec.push_back(MTGGraph());
+    if (shouldPinGraph)
+        {
+        nGraphPins++;
+        m_graphVec.Pin();
+        }*/
+    }
+
+//=======================================================================================
+// @bsimethod                                                  Elenie.Godzaridis 03/15
+//=======================================================================================
+//NEEDS_WORK_SM : Need to be redesign like difference set.
+template <class POINT, class EXTENT> void SMMeshIndexNode<POINT, EXTENT>::LoadGraph(bool shouldPinGraph) const
+    {
+/*    if (m_graphVec.GetBlockID().IsValid() && (!IsGraphLoaded() || m_graphVec.Discarded()))
+        {
+        if (shouldPinGraph) m_graphInflateMutex.lock();
+        if (!m_graphVec.Discarded())
+            {
+            m_graphVec.SetDirty(false);
+            m_graphVec.Discard();
+            }
+        if (shouldPinGraph)
+            {
+            nGraphPins++;
+            m_graphVec.Pin();
+            }
+        else m_graphVec.Inflate();
+        m_isGraphLoaded = true;
+        if (shouldPinGraph) m_graphInflateMutex.unlock();
+        }*/
+    }
+
+//=======================================================================================
+// @bsimethod                                                  Elenie.Godzaridis 03/15
+//=======================================================================================
+template <class POINT, class EXTENT> void SMMeshIndexNode<POINT, EXTENT>::StoreGraph() const
+    {
+ /*   const_cast<SMMeshIndexNode<POINT, EXTENT>*>(this)->ReleaseGraph();
+    if (m_graphVec.size() > 0 && !m_graphVec.Discarded()) m_graphVec.Discard();
+        m_nodeHeader.m_graphID = m_graphVec.GetBlockID();*/
+    }
+
+template <class POINT, class EXTENT> void SMMeshIndexNode<POINT, EXTENT>::PushPtsIndices(const int32_t* indices, size_t size)
+    {    
+    RefCountedPtr<SMMemoryPoolVectorItem<int32_t>> ptsIndicePtr = GetPtsIndicePtr();
+    bool result = ptsIndicePtr->push_back(indices, size);
+    assert(result);
+    }
+
+template <class POINT, class EXTENT> void SMMeshIndexNode<POINT, EXTENT>::ReplacePtsIndices(const int32_t* indices, size_t size)
+    {
+    RefCountedPtr<SMMemoryPoolVectorItem<int32_t>> ptsIndicePtr = GetPtsIndicePtr();
+    ptsIndicePtr->clear();
+    bool result = ptsIndicePtr->push_back(indices, size);
+    assert(result);
+    }
+
+template <class POINT, class EXTENT> void SMMeshIndexNode<POINT, EXTENT>::ClearPtsIndices()
+    {
+    RefCountedPtr<SMMemoryPoolVectorItem<int32_t>> ptsIndicePtr = GetPtsIndicePtr();
+    ptsIndicePtr->clear();    
+    }
+
+template <class POINT, class EXTENT> void SMMeshIndexNode<POINT, EXTENT>::PushUV( const DPoint2d* uv, size_t size) 
+    {
+    RefCountedPtr<SMMemoryPoolVectorItem<DPoint2d>> uvCoordsPtr = GetUVCoordsPtr();    
+    bool result = uvCoordsPtr->push_back(uv, size);
+    assert(result);    
+    m_nodeHeader.m_uvID = GetBlockID();    
+    }
+
+template <class POINT, class EXTENT> void SMMeshIndexNode<POINT, EXTENT>::PushTexture(const Byte* texture, size_t size)
+    {
+    assert(!GetTexturePtr().IsValid());
+
+    RefCountedPtr<SMStoredMemoryPoolBlobItem<Byte>> storedMemoryPoolVector(new SMStoredMemoryPoolBlobItem<Byte>(GetBlockID().m_integerID, GetTextureStore().GetPtr(), texture, size, SMPoolDataTypeDesc::Texture));
+    SMMemoryPoolItemBasePtr poolItem(storedMemoryPoolVector.get());
+    m_texturePoolItemId = GetMemoryPool()->AddItem(poolItem);
+    assert(m_texturePoolItemId != SMMemoryPool::s_UndefinedPoolItemId);  
+    m_nodeHeader.m_isTextured = true;
+    m_nodeHeader.m_textureID.push_back(GetBlockID());
+    m_nodeHeader.m_nbTextures = 1;
+    }
+
+template <class POINT, class EXTENT> void SMMeshIndexNode<POINT, EXTENT>::PushUVsIndices(size_t texture_id, const int32_t* uvsIndices, size_t size)
+    {
+    RefCountedPtr<SMMemoryPoolVectorItem<int32_t>> uvPtsIndicePtr = GetUVsIndicesPtr();    
+    bool result = uvPtsIndicePtr->push_back(uvsIndices, size);
+    assert(result);
+    //assert(m_nodeHeader.m_uvsIndicesID.size() == 0);
+    m_nodeHeader.m_uvsIndicesID.push_back(GetBlockID());
+    }
+
+//=======================================================================================
+// @bsimethod                                                   Mathieu.St-Pierre 08/14
+//=======================================================================================
+template<class POINT, class EXTENT> ISMPointIndexMesher<POINT, EXTENT>* SMMeshIndexNode<POINT, EXTENT>::GetMesher2_5d() const
+    {
+    if (!IsLoaded())
+        Load();
+    // Non validation of invariants in intentional ... this gets called during a
+    // temporary state during the creation of sub-nodes, by the subnodes
+    return(m_mesher2_5d);
+    }
+
+//=======================================================================================
+// @bsimethod                                                   Mathieu.St-Pierre 08/14
+//=======================================================================================
+template<class POINT, class EXTENT> ISMPointIndexMesher<POINT, EXTENT>* SMMeshIndexNode<POINT, EXTENT>::GetMesher3d() const
+    {
+    if (!IsLoaded())
+        Load();
+    // Non validation of invariants in intentional ... this gets called during a
+    // temporary state during the creation of sub-nodes, by the subnodes
+    return(m_mesher3d);
+    }
+
+
+//=======================================================================================
+// @bsimethod                                                   Mathieu.St-Pierre 08/14
+//=======================================================================================
+template<class POINT, class EXTENT> void SMMeshIndexNode<POINT, EXTENT>::Mesh()
+    {
+    if (!IsLoaded())
+        Load();
+
+
+    HINVARIANTS;
+
+    // If there are sub-nodes and these need filtering then first do the subnodes
+    if (HasRealChildren())
+        {
+        if (IsParentOfARealUnsplitNode())
+            {
+#ifdef __HMR_DEBUG
+            if ((static_cast<SMMeshIndexNode<POINT, EXTENT>*>(&*m_pSubNodeNoSplit)->m_unspliteable) || (static_cast<SMMeshIndexNode<POINT, EXTENT>*>(&*m_pSubNodeNoSplit)->m_parentOfAnUnspliteableNode))
+                this->m_parentOfAnUnspliteableNode = true;
+#endif                        
+
+            if (static_cast<SMMeshIndexNode<POINT, EXTENT>*>(&*m_pSubNodeNoSplit)->NeedsMeshing())
+                static_cast<SMMeshIndexNode<POINT, EXTENT>*>(&*m_pSubNodeNoSplit)->Mesh();
+            }
+        else
+            {
+            for (size_t indexNode = 0; indexNode < m_nodeHeader.m_numberOfSubNodesOnSplit; indexNode++)
+                {
+#ifdef __HMR_DEBUG
+                if ((static_cast<SMMeshIndexNode<POINT, EXTENT>*>(&*(m_apSubNodes[indexNode]))->m_unspliteable) || (static_cast<SMMeshIndexNode<POINT, EXTENT>*>(&*(m_apSubNodes[indexNode]))->m_parentOfAnUnspliteableNode))
+                    this->m_parentOfAnUnspliteableNode = true;
+#endif
+                if (static_cast<SMMeshIndexNode<POINT, EXTENT>*>(&*(m_apSubNodes[indexNode]))->NeedsMeshing())
+                    {
+                    if (s_useThreadsInMeshing && m_nodeHeader.m_level == 0 && !m_nodeHeader.m_arePoints3d)
+                        {
+                        RunOnNextAvailableThread(std::bind([] (SMMeshIndexNode<POINT, EXTENT>* node,size_t threadId) ->void
+                            {
+                            node->Mesh();
+                            SetThreadAvailableAsync(threadId);
+                            }, static_cast<SMMeshIndexNode<POINT, EXTENT>*>(&*(m_apSubNodes[indexNode])), std::placeholders::_1));
+                        }
+                    else static_cast<SMMeshIndexNode<POINT, EXTENT>*>(&*(m_apSubNodes[indexNode]))->Mesh();
+                    }
+                }
+
+            }
+
+        }
+    else
+        {
+        assert(this->NeedsMeshing() == true);
+        //assert(this->m_nodeHeader.m_balanced == true);
+            bool isMeshed;
+
+            if (m_nodeHeader.m_arePoints3d)
+                {
+                isMeshed = m_mesher3d->Mesh(this);
+                }
+            else
+                {
+                isMeshed = m_mesher2_5d->Mesh(this);
+                }
+
+            if (isMeshed)
+                {
+                SetDirty(true);
+                }
+        }
+
+    if (m_nodeHeader.m_level == 0 && s_useThreadsInMeshing)
+        WaitForThreadStop();
+    // Now filtering can be performed using the sub-nodes filtered data. This data
+    // accessed using the HPMPooledVector interface the Node is a descendant of.
+    // Do not hesitate to increase the HPMPooledVector interface if required.
+    // The result of the filtering must be added to the Node itself in the
+    // HPMVectorPool<POINT> descendant class using the push_back interface.
+    // If refiltering is required then clear() must be called beforehand.
+    // The member m_nodeHeader.m_filtered should be set to true after the filtering process
+    // All members that must be serialized in the file must be added in the
+    // m_nodeHeader fields/struct and these will automatically be serialized in the
+    // store. Note that changing this structure automatically
+    // renders invalid any previous file.
+
+    ValidateInvariants();
+    }
+
+//=======================================================================================
+// @bsimethod                                                   Mathieu.St-Pierre 08/14
+//=======================================================================================
+template<class POINT, class EXTENT> void SMMeshIndexNode<POINT, EXTENT>::Stitch(int pi_levelToStitch, vector<SMMeshIndexNode<POINT, EXTENT>*>* nodesToStitch)
+    {
+    if (!IsLoaded())
+        Load();
+
+    HINVARIANTS;
+
+//    size_t nodeInd;
+
+    if (pi_levelToStitch == -1 || this->m_nodeHeader.m_level == pi_levelToStitch && this->GetNbObjects() > 0)
+        {
+            if (nodesToStitch != 0)
+                {
+                nodesToStitch->push_back(this);
+                }
+            else
+                {
+#if 0
+                bool wait = true;
+                while (wait)
+                    {
+                    for (size_t t = 0; t < 8; ++t)
+                        {
+                        bool expected = false;
+                        if (s_areThreadsBusy[t].compare_exchange_weak(expected, true))
+                            {
+                            wait = false;
+                            size_t threadId = t;
+                            std::atomic<bool>* areThreadsBusy = s_areThreadsBusy;
+                            std::thread* threadP = s_threads;
+                            s_threads[t] = std::thread([threadId, this, areThreadsBusy, threadP] ()
+                                {
+                                bool isStitched;
+
+                                if (this->AreAllNeighbor2_5d() && !this->m_nodeHeader.m_arePoints3d)
+                                    {
+                                    isStitched = this->m_mesher2_5d->Stitch(this);
+                                    }
+                                else
+                                    {
+                                    isStitched = this->m_mesher3d->Stitch(this);
+                                    }
+
+                                if (isStitched)
+                                    this->SetDirty(true);
+                                SetThreadAvailableAsync(threadId);
+                                /*  std::thread t = std::thread([areThreadsBusy, threadId, threadP] ()
+                                      {
+                                      threadP[threadId].join();
+                                      bool expected = true;
+                                      areThreadsBusy[threadId].compare_exchange_strong(expected, false);
+                                      assert(expected);
+                                      });
+                                      t.detach();*/
+                                });
+                            break;
+                            }
+                        }
+                    }
+#elif 0
+                RunOnNextAvailableThread(std::bind([] (SMMeshIndexNode<POINT, EXTENT>* node, size_t threadId)
+                    {
+                    bool isStitched;
+
+                    if (node->AreAllNeighbor2_5d() && !node->m_nodeHeader.m_arePoints3d)
+                        {
+                        isStitched = node->m_mesher2_5d->Stitch(node);
+                        }
+                    else
+                        {
+                        isStitched = node->m_mesher3d->Stitch(node);
+                        }
+
+                    if (isStitched)
+                        node->SetDirty(true);
+                    SetThreadAvailableAsync(threadId);
+                    },node);
+#else
+                bool isStitched;
+
+                if (AreAllNeighbor2_5d() && !this->m_nodeHeader.m_arePoints3d)
+                    {
+                    isStitched = m_mesher2_5d->Stitch(this);
+                    }
+                else
+                    {
+                    isStitched = m_mesher3d->Stitch(this);
+                    }
+
+                if (isStitched)
+                    SetDirty(true);
+#endif
+                }
+            }
+       // }
+
+        if (pi_levelToStitch == -1 || (int)this->m_nodeHeader.m_level < pi_levelToStitch)
+            {
+            if (!m_nodeHeader.m_IsLeaf)
+                {
+                if (m_pSubNodeNoSplit != NULL)
+                    {
+#ifdef __HMR_DEBUG
+                    if ((static_cast<SMMeshIndexNode<POINT, EXTENT>*>(&*m_pSubNodeNoSplit)->m_unspliteable) || (static_cast<SMMeshIndexNode<POINT, EXTENT>*>(&*m_pSubNodeNoSplit)->m_parentOfAnUnspliteableNode))
+                        this->m_parentOfAnUnspliteableNode = true;
+#endif
+
+                    static_cast<SMMeshIndexNode<POINT, EXTENT>*>(&*m_pSubNodeNoSplit)->Stitch(pi_levelToStitch, nodesToStitch);
+
+                    }
+                else
+                    {
+                    for (size_t indexNode = 0; indexNode < m_nodeHeader.m_numberOfSubNodesOnSplit; indexNode++)
+                        {
+#ifdef __HMR_DEBUG
+                        if ((static_cast<SMMeshIndexNode<POINT, EXTENT>*>(&*(m_apSubNodes[indexNode]))->m_unspliteable) || (static_cast<SMMeshIndexNode<POINT, EXTENT>*>(&*(m_apSubNodes[indexNode]))->m_parentOfAnUnspliteableNode))
+                            this->m_parentOfAnUnspliteableNode = true;
+#endif                
+                        if (this->m_nodeHeader.m_level == 0 && nodesToStitch == 0 && pi_levelToStitch > 1 && s_useThreadsInStitching)
+                            {
+                            RunOnNextAvailableThread(std::bind([] (SMMeshIndexNode<POINT, EXTENT>* node, int pi_levelToStitch, size_t threadId) ->void
+                                {
+                                node->Stitch(pi_levelToStitch, 0);
+                                SetThreadAvailableAsync(threadId);
+                                }, static_cast<SMMeshIndexNode<POINT, EXTENT>*>(&*(m_apSubNodes[indexNode])), pi_levelToStitch, std::placeholders::_1));
+                            }
+                        else static_cast<SMMeshIndexNode<POINT, EXTENT>*>(&*(m_apSubNodes[indexNode]))->Stitch(pi_levelToStitch, nodesToStitch);
+                        }
+                    }
+                }
+            }
+        //don't return until all threads are done
+        if (m_nodeHeader.m_level == 0 && nodesToStitch == 0 && s_useThreadsInStitching)
+            WaitForThreadStop();
+       /* if (m_nodeHeader.m_level == 0 && pi_levelToStitch == 0)
+            {
+            m_nodeHeader.m_totalCountDefined = false;
+            }*/
+        // Now filtering can be performed using the sub-nodes filtered data. This data
+        // accessed using the HPMPooledVector interface the Node is a descendant of.
+        // Do not hesitate to increase the HPMPooledVector interface if required.
+        // The result of the filtering must be added to the Node itself in the
+        // HPMVectorPool<POINT> descendant class using the push_back interface.
+        // If refiltering is required then clear() must be called beforehand.
+        // The member m_nodeHeader.m_filtered should be set to true after the filtering process
+        // All members that must be serialized in the file must be added in the
+        // m_nodeHeader fields/struct and these will automatically be serialized in the
+        // store. Note that changing this structure automatically
+        // renders invalid any previous file.
+
+        ValidateInvariants();
+    }
+
+inline bool IsLinearFeature(IDTMFile::FeatureType type)
+    {
+    DTMFeatureType dtmType = (DTMFeatureType)type;
+    return dtmType == DTMFeatureType::Breakline || dtmType == DTMFeatureType::SoftBreakline || dtmType == DTMFeatureType::ContourLine || dtmType == DTMFeatureType::GraphicBreak;
+    }
+
+inline bool IsClosedFeature(IDTMFile::FeatureType type)
+    {
+    DTMFeatureType dtmType = (DTMFeatureType)type;
+    return dtmType == DTMFeatureType::Hole || dtmType == DTMFeatureType::Island || dtmType == DTMFeatureType::Void || dtmType == DTMFeatureType::BreakVoid ||
+        dtmType == DTMFeatureType::Polygon || dtmType == DTMFeatureType::Region || dtmType == DTMFeatureType::Contour || dtmType == DTMFeatureType::Hull ||
+        dtmType == DTMFeatureType::DrapeVoid;
+    }
+
+
+
+static size_t s_featuresAddedToTree = 0;
+
+//=======================================================================================
+// @bsimethod                                                   Elenie.Godzaridis 08/15
+//=======================================================================================
+template<class EXTENT> void ClipFeatureDefinition(IDTMFile::FeatureType type, EXTENT clipExtent, bvector<DPoint3d>& points, DRange3d& extent, const bvector<DPoint3d>& origPoints, DRange3d& origExtent)
+    {
+
+    if (/*IsClosedFeature(type) ||*/ (origExtent.low.x >= ExtentOp<EXTENT>::GetXMin(clipExtent) && origExtent.low.y >= ExtentOp<EXTENT>::GetYMin(clipExtent) && origExtent.low.z >= ExtentOp<EXTENT>::GetZMin(clipExtent)
+        && origExtent.high.x <= ExtentOp<EXTENT>::GetXMax(clipExtent) && origExtent.high.y <= ExtentOp<EXTENT>::GetYMax(clipExtent) && origExtent.high.z <= ExtentOp<EXTENT>::GetZMax(clipExtent)))
+        {
+        points.insert(points.end(), origPoints.begin(), origPoints.end());
+        extent = origExtent;
+        return;
+        }
+    DRange3d nodeRange = DRange3d::From(ExtentOp<EXTENT>::GetXMin(clipExtent), ExtentOp<EXTENT>::GetYMin(clipExtent), ExtentOp<EXTENT>::GetZMin(clipExtent),
+                                        ExtentOp<EXTENT>::GetXMax(clipExtent), ExtentOp<EXTENT>::GetYMax(clipExtent), ExtentOp<EXTENT>::GetZMax(clipExtent));
+    if (IsClosedFeature(type))
+        {
+        DPoint3d origins[6];
+        DVec3d normals[6];
+        nodeRange.Get6Planes(origins, normals);
+        DPlane3d planes[6];
+        for (size_t i = 0; i < 6; ++i)
+            {
+            planes[i] = DPlane3d::FromOriginAndNormal(origins[i], normals[i]);
+            }
+
+        points.insert(points.end(), origPoints.begin(), origPoints.end());
+        for (auto& plane : planes)
+            {
+            double sign = 0;
+            bool planeCutsPoly = false;
+            for (size_t j = 0; j < points.size() && !planeCutsPoly; j++)
+                {
+                double sideOfPoint = plane.Evaluate(points[j]);
+                if (fabs(sideOfPoint) < 1e-6) sideOfPoint = 0;
+                if (sign == 0) sign = sideOfPoint;
+                else if ((sign > 0 && sideOfPoint < 0) || (sign < 0 && sideOfPoint > 0))
+                    planeCutsPoly = true;
+                }
+            if (!planeCutsPoly) continue;                
+            bvector<DPoint3d> points2(points.size() + 10);
+            int nPlaneClipSize = (int)points2.size();
+            int nLoops = 0;
+            bsiPolygon_clipToPlane(&points2[0], &nPlaneClipSize, &nLoops, (int)points2.size(), &points[0], (int)points.size(), &plane);
+            if (nPlaneClipSize > 0)
+                {
+                points.clear();
+                points2.resize(nPlaneClipSize);
+                for (auto& pt : points2)
+                    {
+                    if (pt.x < DBL_MAX)
+                        points.push_back(pt);
+                    //else break;
+                    }
+                }
+            }
+        extent = DRange3d::From(points);
+        return;
+        }
+    if (IsLinearFeature(type))
+        {
+        DPoint3d SENTINEL_PT = DPoint3d::From(DBL_MAX, DBL_MAX, DBL_MAX);
+        bool withinExtent = false;
+        for (size_t pt = 0; pt < origPoints.size(); ++pt)
+            {
+            bool isPointInRange = nodeRange.IsContained(origPoints[pt]);
+            if (!withinExtent && isPointInRange && pt > 0)
+                {
+                points.push_back(origPoints[pt - 1]);
+                }
+            if (isPointInRange)
+                {
+                if (points.size() == 0) extent = DRange3d::From(origPoints[pt]);
+                else extent.Extend(origPoints[pt]);
+                points.push_back(origPoints[pt]);
+                }
+            if (!isPointInRange && withinExtent && pt < origPoints.size())
+                {
+                points.push_back(origPoints[pt]);
+                points.push_back(SENTINEL_PT);
+                }
+            withinExtent = isPointInRange;
+            }
+        }
+    }
+
+template<class POINT, class EXTENT> void SMMeshIndexNode<POINT, EXTENT>::ReadFeatureDefinitions(bvector<bvector<DPoint3d>>& points, bvector<DTMFeatureType> & types)
+    {
+    for (size_t i = 0; i < m_featureDefinitions.size(); ++i)
+        {
+        bvector<DPoint3d> feature;
+        if (!IsClosedFeature(m_featureDefinitions[i][0])) continue;
+        for (size_t j = 1; j < m_featureDefinitions[i].size(); ++j)
+            {
+            if (m_featureDefinitions[i][j] < GetPointsPtr()->size()) feature.push_back(this->GetPointsPtr()->operator[](m_featureDefinitions[i][j]));
+            }
+        points.push_back(feature);
+        types.push_back((DTMFeatureType)m_featureDefinitions[i][0]);
+        }
+    }
+
+template<class POINT, class EXTENT> size_t SMMeshIndexNode<POINT, EXTENT>::AddFeatureDefinitionSingleNode(IDTMFile::FeatureType type, bvector<DPoint3d>& points, DRange3d& extent)
+    {
+    vector<int32_t> indexes;
+    DRange3d nodeRange = DRange3d::From(ExtentOp<EXTENT>::GetXMin(m_nodeHeader.m_nodeExtent), ExtentOp<EXTENT>::GetYMin(m_nodeHeader.m_nodeExtent), ExtentOp<EXTENT>::GetZMin(m_nodeHeader.m_nodeExtent),
+                                        ExtentOp<EXTENT>::GetXMax(m_nodeHeader.m_nodeExtent), ExtentOp<EXTENT>::GetYMax(m_nodeHeader.m_nodeExtent), ExtentOp<EXTENT>::GetZMax(m_nodeHeader.m_nodeExtent));
+    for (auto pt : points)
+        {
+        if (pt.x == DBL_MAX)
+            {
+            indexes.push_back(INT_MAX);
+            continue;
+            }
+        POINT pointToInsert = PointOp<POINT>::Create(pt.x, pt.y, pt.z);
+        this->GetPointsPtr()->push_back(pointToInsert);
+        indexes.push_back((int32_t)this->GetPointsPtr()->size() - 1);
+        }
+    if (m_featureDefinitions.capacity() < m_featureDefinitions.size() + 1) for (auto& def : m_featureDefinitions) if (!def.Discarded()) def.Discard();
+    m_featureDefinitions.resize(m_featureDefinitions.size() + 1);
+    auto& newFeatureDef = m_featureDefinitions.back();
+    newFeatureDef.SetStore(dynamic_cast<SMMeshIndex<POINT, EXTENT>*>(m_SMIndex)->GetFeatureStore());
+    newFeatureDef.SetPool(dynamic_cast<SMMeshIndex<POINT, EXTENT>*>(m_SMIndex)->GetFeaturePool());
+    newFeatureDef.push_back((int32_t)type);
+    newFeatureDef.push_back(&indexes[0], indexes.size());
+    return 0;
+    }
+
+//=======================================================================================
+// @bsimethod                                                   Elenie.Godzaridis 08/15
+//=======================================================================================
+    template<class POINT, class EXTENT> size_t SMMeshIndexNode<POINT, EXTENT>::AddFeatureDefinitionUnconditional(IDTMFile::FeatureType type, bvector<DPoint3d>& points, DRange3d& extent)
+        {
+        if (!IsLoaded())
+            Load();
+        if (m_DelayedSplitRequested)
+            SplitNode(GetDefaultSplitPosition());
+        
+        DRange3d extentClipped;
+        bvector<DPoint3d> pointsClipped;
+        ClipFeatureDefinition(type, m_nodeHeader.m_nodeExtent, pointsClipped, extentClipped, points, extent);
+
+        RefCountedPtr<SMMemoryPoolVectorItem<POINT>> pointsPtr(GetPointsPtr());
+
+        if (!HasRealChildren() && pointsPtr->size() == 0) m_nodeHeader.m_arePoints3d = false;
+        if (!m_nodeHeader.m_arePoints3d) SetNumberOfSubNodesOnSplit(4);        
+
+        if (!HasRealChildren() && (pointsPtr->size() + pointsClipped.size() >= m_nodeHeader.m_SplitTreshold))
+            {
+            // There are too much objects ... need to split current node
+            SplitNode(GetDefaultSplitPosition());
+            }
+        else if (m_delayedDataPropagation && (pointsPtr->size() + pointsClipped.size() >= m_nodeHeader.m_SplitTreshold))
+            {
+            PropagateDataDownImmediately(false);
+            }
+        if (pointsClipped.size() == 0) return false;
+
+
+        m_nodeHeader.m_totalCount += pointsClipped.size();
+        EXTENT featureExtent = ExtentOp<EXTENT>::Create(extentClipped.low.x, extentClipped.low.y, extentClipped.low.z, extentClipped.high.x, extentClipped.high.y, extentClipped.high.z);
+        if (!m_nodeHeader.m_contentExtentDefined)
+            {
+            m_nodeHeader.m_contentExtent = featureExtent;
+            m_nodeHeader.m_contentExtentDefined = true;
+            }
+        else
+            {
+            m_nodeHeader.m_contentExtent = ExtentOp<EXTENT>::MergeExtents(m_nodeHeader.m_contentExtent, featureExtent);
+            }
+
+        size_t added = 0;
+        
+        if (!HasRealChildren() || (m_delayedDataPropagation && (pointsPtr->size() + pointsClipped.size() < m_nodeHeader.m_SplitTreshold)))
+            {
+            ++s_featuresAddedToTree;
+            vector<int32_t> indexes;
+            DRange3d nodeRange = DRange3d::From(ExtentOp<EXTENT>::GetXMin(m_nodeHeader.m_nodeExtent), ExtentOp<EXTENT>::GetYMin(m_nodeHeader.m_nodeExtent), ExtentOp<EXTENT>::GetZMin(m_nodeHeader.m_nodeExtent),
+                                                ExtentOp<EXTENT>::GetXMax(m_nodeHeader.m_nodeExtent), ExtentOp<EXTENT>::GetYMax(m_nodeHeader.m_nodeExtent), ExtentOp<EXTENT>::GetZMax(m_nodeHeader.m_nodeExtent));
+            
+            for (auto pt : pointsClipped)
+                {
+                if (pt.x == DBL_MAX)
+                    {
+                    indexes.push_back(INT_MAX);
+                    continue;
+                    }
+                if (nodeRange.IsContained(pt)) ++added;
+                POINT pointToInsert = PointOp<POINT>::Create(pt.x, pt.y, pt.z);
+                pointsPtr->push_back(pointToInsert);
+                indexes.push_back((int32_t)pointsPtr->size()-1);
+                }
+            if (m_featureDefinitions.capacity() < m_featureDefinitions.size() +1) for(auto& def : m_featureDefinitions) if(!def.Discarded()) def.Discard();
+            m_featureDefinitions.resize(m_featureDefinitions.size() + 1);
+            auto& newFeatureDef = m_featureDefinitions.back();
+            newFeatureDef.SetStore(dynamic_cast<SMMeshIndex<POINT, EXTENT>*>(m_SMIndex)->GetFeatureStore());
+            newFeatureDef.SetPool(dynamic_cast<SMMeshIndex<POINT, EXTENT>*>(m_SMIndex)->GetFeaturePool());
+            newFeatureDef.push_back((int32_t)type);
+            newFeatureDef.push_back(&indexes[0], indexes.size());
+            }
+        else
+            {
+            if (IsParentOfARealUnsplitNode())
+                added = dynamic_pcast<SMMeshIndexNode<POINT, EXTENT>, SMPointIndexNode<POINT, EXTENT>>(m_pSubNodeNoSplit)->AddFeatureDefinitionUnconditional(type, pointsClipped, extentClipped);
+            else
+                {
+                    for (size_t indexNode = 0; indexNode < m_nodeHeader.m_numberOfSubNodesOnSplit; indexNode++)
+                        {
+                        added += dynamic_pcast<SMMeshIndexNode<POINT, EXTENT>, SMPointIndexNode<POINT, EXTENT>>(m_apSubNodes[indexNode])->AddFeatureDefinition(type, pointsClipped, extentClipped, true);
+                        }
+                }
+            }
+     
+        SetDirty(true);
+        return added;
+        }
+
+    //=======================================================================================
+    // @bsimethod                                                   Elenie.Godzaridis 08/15
+    //=======================================================================================
+    template<class POINT, class EXTENT>  size_t  SMMeshIndexNode<POINT, EXTENT>::AddFeatureDefinition(IDTMFile::FeatureType type, bvector<DPoint3d>& points, DRange3d& extent, bool ExtentFixed)
+        {
+        assert(points.size()>0);
+        if (s_inEditing)
+            {
+            InvalidateFilteringMeshing();
+            }
+        if (m_DelayedSplitRequested)
+            SplitNode(GetDefaultSplitPosition());
+
+        if (!ExtentFixed && GetParentNode() == NULL && m_nodeHeader.m_IsLeaf)
+            {
+            m_nodeHeader.m_nodeExtent = ExtentOp<EXTENT>::MergeExtents(GetNodeExtent(), ExtentOp<EXTENT>::Create(extent.low.x, extent.low.y, extent.low.z, extent.high.x, extent.high.y, extent.high.z));
+
+            if (ExtentOp<EXTENT>::GetThickness(m_nodeHeader.m_nodeExtent) < ExtentOp<EXTENT>::GetHeight(m_nodeHeader.m_nodeExtent) &&
+                ExtentOp<EXTENT>::GetWidth(m_nodeHeader.m_nodeExtent) < ExtentOp<EXTENT>::GetHeight(m_nodeHeader.m_nodeExtent))
+                {
+                ExtentOp<EXTENT>::SetXMax(m_nodeHeader.m_nodeExtent, (ExtentOp<EXTENT>::GetXMin(m_nodeHeader.m_nodeExtent) + ExtentOp<EXTENT>::GetHeight(m_nodeHeader.m_nodeExtent)));
+                ExtentOp<EXTENT>::SetZMax(m_nodeHeader.m_nodeExtent, (ExtentOp<EXTENT>::GetZMin(m_nodeHeader.m_nodeExtent) + ExtentOp<EXTENT>::GetHeight(m_nodeHeader.m_nodeExtent)));
+                }
+            else
+                if (ExtentOp<EXTENT>::GetThickness(m_nodeHeader.m_nodeExtent) < ExtentOp<EXTENT>::GetWidth(m_nodeHeader.m_nodeExtent) &&
+                    ExtentOp<EXTENT>::GetHeight(m_nodeHeader.m_nodeExtent) < ExtentOp<EXTENT>::GetWidth(m_nodeHeader.m_nodeExtent))
+                    {
+                    ExtentOp<EXTENT>::SetYMax(m_nodeHeader.m_nodeExtent, (ExtentOp<EXTENT>::GetYMin(m_nodeHeader.m_nodeExtent) + ExtentOp<EXTENT>::GetWidth(m_nodeHeader.m_nodeExtent)));
+                    ExtentOp<EXTENT>::SetZMax(m_nodeHeader.m_nodeExtent, (ExtentOp<EXTENT>::GetZMin(m_nodeHeader.m_nodeExtent) + ExtentOp<EXTENT>::GetWidth(m_nodeHeader.m_nodeExtent)));
+                    }
+                else
+                    if (ExtentOp<EXTENT>::GetWidth(m_nodeHeader.m_nodeExtent) < ExtentOp<EXTENT>::GetThickness(m_nodeHeader.m_nodeExtent) &&
+                        ExtentOp<EXTENT>::GetHeight(m_nodeHeader.m_nodeExtent) < ExtentOp<EXTENT>::GetThickness(m_nodeHeader.m_nodeExtent))
+                        {
+                        ExtentOp<EXTENT>::SetXMax(m_nodeHeader.m_nodeExtent, (ExtentOp<EXTENT>::GetXMin(m_nodeHeader.m_nodeExtent) + ExtentOp<EXTENT>::GetThickness(m_nodeHeader.m_nodeExtent)));
+                        ExtentOp<EXTENT>::SetYMax(m_nodeHeader.m_nodeExtent, (ExtentOp<EXTENT>::GetYMin(m_nodeHeader.m_nodeExtent) + ExtentOp<EXTENT>::GetThickness(m_nodeHeader.m_nodeExtent)));
+                        }
+
+            RefCountedPtr<SMMemoryPoolVectorItem<POINT>> pointsPtr(GetPointsPtr());
+
+            if (points.size() + pointsPtr->size() >= m_nodeHeader.m_SplitTreshold)
+                {
+                return AddFeatureDefinition(type, points, extent,true);
+                }
+            else
+                {
+                return AddFeatureDefinitionUnconditional(type,points,extent);              
+                }
+        }
+    else
+        {
+        DRange3d nodeRange = DRange3d::From(ExtentOp<EXTENT>::GetXMin(m_nodeHeader.m_nodeExtent), ExtentOp<EXTENT>::GetYMin(m_nodeHeader.m_nodeExtent), ExtentOp<EXTENT>::GetZMin(m_nodeHeader.m_nodeExtent),
+                                            ExtentOp<EXTENT>::GetXMax(m_nodeHeader.m_nodeExtent), ExtentOp<EXTENT>::GetYMax(m_nodeHeader.m_nodeExtent), ExtentOp<EXTENT>::GetZMax(m_nodeHeader.m_nodeExtent));
+        if (extent.IntersectsWith(nodeRange))
+            {
+            return AddFeatureDefinitionUnconditional(type, points, extent);
+            }
+        }
+        return 0;
+
+    }
+
+//=======================================================================================
+// @bsimethod                                                   Elenie.Godzaridis 08/15
+//=======================================================================================
+template<class POINT, class EXTENT>  size_t SMMeshIndexNode<POINT, EXTENT>::CountAllFeatures()
+    {
+    size_t nFeatures = IsLeaf() ? m_featureDefinitions.size() : 0;
+    if (m_pSubNodeNoSplit != NULL && !m_pSubNodeNoSplit->IsVirtualNode())
+        {
+        nFeatures += dynamic_pcast<SMMeshIndexNode<POINT, EXTENT>, SMPointIndexNode<POINT, EXTENT>>(m_pSubNodeNoSplit)->CountAllFeatures();
+        }
+    else if (!IsLeaf())
+        {
+        for (size_t indexNodes = 0; indexNodes < m_nodeHeader.m_numberOfSubNodesOnSplit; indexNodes++)
+            {
+            assert(m_apSubNodes[indexNodes] != nullptr);
+            nFeatures += dynamic_pcast<SMMeshIndexNode<POINT, EXTENT>, SMPointIndexNode<POINT, EXTENT>>(m_apSubNodes[indexNodes])->CountAllFeatures();
+            }
+        }
+    return nFeatures;
+    }
+
+//=======================================================================================
+// @bsimethod                                                   Elenie.Godzaridis 08/15
+//=======================================================================================
+template<class POINT, class EXTENT>  void SMMeshIndexNode<POINT, EXTENT>::OnPushNodeDown()
+    {
+    PropagateFeaturesToChildren();
+    }
+
+//=======================================================================================
+// @bsimethod                                                   Elenie.Godzaridis 08/15
+//=======================================================================================
+template<class POINT, class EXTENT>  void SMMeshIndexNode<POINT, EXTENT>::OnPropagateDataDown()
+    {
+    PropagateFeaturesToChildren();
+    }
+
+//=======================================================================================
+// @bsimethod                                                   Elenie.Godzaridis 08/15
+//=======================================================================================
+template<class POINT, class EXTENT>  void SMMeshIndexNode<POINT, EXTENT>::PropagateFeaturesToChildren()
+    {
+    bvector<bvector<DPoint3d>> featurePoints(m_featureDefinitions.size());
+    bvector<DRange3d> extents(m_featureDefinitions.size());
+    size_t featureId = 0;
+    bvector<size_t> indices;
+    vector<size_t> sentinels(m_featureDefinitions.size());
+    DPoint3d SENTINEL_PT = DPoint3d::From(DBL_MAX, DBL_MAX, DBL_MAX);
+    if (m_featureDefinitions.size() == 0) return;
+    DRange3d nodeRange = DRange3d::From(ExtentOp<EXTENT>::GetXMin(m_nodeHeader.m_nodeExtent), ExtentOp<EXTENT>::GetYMin(m_nodeHeader.m_nodeExtent), ExtentOp<EXTENT>::GetZMin(m_nodeHeader.m_nodeExtent),
+                                        ExtentOp<EXTENT>::GetXMax(m_nodeHeader.m_nodeExtent), ExtentOp<EXTENT>::GetYMax(m_nodeHeader.m_nodeExtent), ExtentOp<EXTENT>::GetZMax(m_nodeHeader.m_nodeExtent));
+
+    RefCountedPtr<SMMemoryPoolVectorItem<POINT>> pointsPtr(GetPointsPtr());
+
+    for (auto& feature : m_featureDefinitions)
+        {
+        --s_featuresAddedToTree;
+        for (size_t pt = 1; pt < feature.size(); ++pt)
+            {
+            if (feature[pt] < INT_MAX)
+                {
+                POINT featurePt = pointsPtr->operator[](feature[pt]);
+                featurePoints[featureId].push_back(DPoint3d::From(PointOp<POINT>::GetX(featurePt), PointOp<POINT>::GetY(featurePt), PointOp<POINT>::GetZ(featurePt)));
+                
+                if (!nodeRange.IsContained(featurePoints[featureId].back())) ++sentinels[featureId];
+                if (featurePoints[featureId].size() == 1) extents[featureId] = DRange3d::From(featurePoints[featureId].back());
+                else extents[featureId].Extend(featurePoints[featureId].back());
+                indices.push_back(feature[pt]);
+                }
+            else
+                {
+                featurePoints[featureId].push_back(SENTINEL_PT);
+                ++sentinels[featureId];
+                }
+            }
+        ++featureId;
+        }    
+
+    for (auto& index : indices)
+        {        
+        for (auto& pair : m_nodeHeader.m_3dPointsDescBins)
+            {
+            if (pair.m_startIndex > index) --pair.m_startIndex;
+            }
+        }
+
+    pointsPtr->erase(indices);
+
+    if (m_pSubNodeNoSplit != NULL && !m_pSubNodeNoSplit->IsVirtualNode())
+        {
+        for (size_t i = 0; i < featurePoints.size(); ++i)
+            dynamic_pcast<SMMeshIndexNode<POINT, EXTENT>, SMPointIndexNode<POINT, EXTENT>>(m_pSubNodeNoSplit)->AddFeatureDefinitionUnconditional((IDTMFile::FeatureType)m_featureDefinitions[i][0], featurePoints[i], extents[i]);
+        }
+    else if (!IsLeaf())
+        {
+        for (size_t i = 0; i < featurePoints.size(); ++i)
+            {
+            size_t added = 0;
+            if (featurePoints[i].size() <= 1) continue;
+            for (size_t indexNodes = 0; indexNodes < m_nodeHeader.m_numberOfSubNodesOnSplit; indexNodes++)
+                added += dynamic_pcast<SMMeshIndexNode<POINT, EXTENT>, SMPointIndexNode<POINT, EXTENT>>(m_apSubNodes[indexNodes])->AddFeatureDefinition((IDTMFile::FeatureType)m_featureDefinitions[i][0], featurePoints[i], extents[i], true);
+
+            assert(added >= featurePoints[i].size() - sentinels[i]);
+            }
+        }
+    for (auto& vec : m_featureDefinitions)
+        {
+        vec.clear();
+        vec.Discard();
+        }
+    m_featureDefinitions.clear();
+
+    }
+//=======================================================================================
+// @bsimethod                                                   Elenie.Godzaridis 02/16
+//=======================================================================================
+template<class POINT, class EXTENT>  void SMMeshIndexNode<POINT, EXTENT>::ClipActionRecursive(ClipAction action, uint64_t clipId, DRange3d& extent,bool setToggledWhenIdIsOn)
+    {
+    if (!IsLoaded()) Load();
+    if (/*size() == 0 || m_nodeHeader.m_nbFaceIndexes < 3*/m_nodeHeader.m_totalCount == 0) return;
+    DRange3d nodeRange = DRange3d::From(ExtentOp<EXTENT>::GetXMin(m_nodeHeader.m_nodeExtent), ExtentOp<EXTENT>::GetYMin(m_nodeHeader.m_nodeExtent), ExtentOp<EXTENT>::GetZMin(m_nodeHeader.m_nodeExtent),
+                                        ExtentOp<EXTENT>::GetXMax(m_nodeHeader.m_nodeExtent), ExtentOp<EXTENT>::GetYMax(m_nodeHeader.m_nodeExtent), ExtentOp<EXTENT>::GetZMax(m_nodeHeader.m_nodeExtent));
+    if (!extent.IntersectsWith(nodeRange, 2)) return;
+    bool clipApplied = true;
+    switch (action)
+        {
+        case ClipAction::ACTION_ADD:
+            clipApplied = AddClip(clipId, false, setToggledWhenIdIsOn);
+            break;
+        case ClipAction::ACTION_MODIFY:
+            clipApplied = ModifyClip(clipId, false, setToggledWhenIdIsOn);
+            break;
+        case ClipAction::ACTION_DELETE:
+            clipApplied = DeleteClip(clipId, false, setToggledWhenIdIsOn);
+            break;
+        }
+    if (!clipApplied) return;
+    if (m_pSubNodeNoSplit != NULL && !m_pSubNodeNoSplit->IsVirtualNode())
+        {
+        dynamic_pcast<SMMeshIndexNode<POINT, EXTENT>, SMPointIndexNode<POINT, EXTENT>>(m_pSubNodeNoSplit)->ClipActionRecursive(action, clipId, extent, setToggledWhenIdIsOn);
+        }
+    else if (m_nodeHeader.m_numberOfSubNodesOnSplit > 1 && m_apSubNodes[0] != nullptr)
+        {
+        for (size_t indexNodes = 0; indexNodes < m_nodeHeader.m_numberOfSubNodesOnSplit; indexNodes++)
+            {
+            if (m_apSubNodes[indexNodes] != nullptr)
+                dynamic_pcast<SMMeshIndexNode<POINT, EXTENT>, SMPointIndexNode<POINT, EXTENT>>(m_apSubNodes[indexNodes])->ClipActionRecursive(action, clipId, extent, setToggledWhenIdIsOn);
+            }
+        }
+    }
+
+//=======================================================================================
+// @bsimethod                                                   Elenie.Godzaridis 10/15
+//=======================================================================================
+template<class POINT, class EXTENT>  void SMMeshIndexNode<POINT, EXTENT>::AddClipDefinitionRecursive(bvector<DPoint3d>& points, DRange3d& extent)
+    {
+    uint64_t id = -1;
+    if (bsiGeom_getXYPolygonArea(&points[0], (int)points.size()) < 0) //need to flip polygon so it's counterclockwise
+        {
+        DPoint3d* flippedPts = new DPoint3d[points.size()];
+        for (size_t pt = 0; pt < points.size(); ++pt) flippedPts[pt] = points[points.size() - 1 - pt];
+        id = GetClipRegistry()->AddClip(flippedPts, points.size()) + 1;
+        delete[] flippedPts;
+        }
+    else id = GetClipRegistry()->AddClip(&points[0], points.size()) + 1;
+    bool wasClipAdded = AddClip(id, false);
+    if (!wasClipAdded) return;
+    if (m_pSubNodeNoSplit != NULL && !m_pSubNodeNoSplit->IsVirtualNode())
+        {
+        dynamic_pcast<SMMeshIndexNode<POINT, EXTENT>, SMPointIndexNode<POINT, EXTENT>>(m_pSubNodeNoSplit)->AddClipDefinitionRecursive(points,extent);
+        }
+    else if (!IsLeaf())
+        {
+        for (size_t indexNodes = 0; indexNodes < m_nodeHeader.m_numberOfSubNodesOnSplit; indexNodes++)
+            {
+            if(m_apSubNodes[indexNodes] != nullptr)
+            dynamic_pcast<SMMeshIndexNode<POINT, EXTENT>, SMPointIndexNode<POINT, EXTENT>>(m_apSubNodes[indexNodes])->AddClipDefinitionRecursive(points,extent);
+            }
+        }
+    }
+
+
+//=======================================================================================
+// @bsimethod                                                   Elenie.Godzaridis 10/15
+//=======================================================================================
+template<class POINT, class EXTENT>
+void SMMeshIndexNode<POINT, EXTENT>::SplitMeshForChildNodes()
+    {
+    DRange3d contentRange = DRange3d::From(ExtentOp<EXTENT>::GetXMin(m_nodeHeader.m_contentExtent), ExtentOp<EXTENT>::GetYMin(m_nodeHeader.m_contentExtent), ExtentOp<EXTENT>::GetZMin(m_nodeHeader.m_contentExtent),
+                                        ExtentOp<EXTENT>::GetXMax(m_nodeHeader.m_contentExtent), ExtentOp<EXTENT>::GetYMax(m_nodeHeader.m_contentExtent), ExtentOp<EXTENT>::GetZMax(m_nodeHeader.m_contentExtent));
+    IScalableMeshMeshPtr meshPtr = nullptr;
+
+    RefCountedPtr<SMMemoryPoolVectorItem<POINT>> pointsPtr(GetPointsPtr());
+
+    for (auto& nodeP : m_apSubNodes)
+        {        
+        bvector<DPoint3d> pts(pointsPtr->size());
+        vector<POINT> nodePts(pointsPtr->size());
+        for (size_t pointInd = 0; pointInd < pointsPtr->size(); pointInd++)
+            {
+            pts[pointInd].x =pointsPtr->operator[](pointInd).x;
+            pts[pointInd].y = pointsPtr->operator[](pointInd).y;
+            pts[pointInd].z = pointsPtr->operator[](pointInd).z;
+            nodePts[pointInd] = pointsPtr->operator[](pointInd);
+            }
+        
+        RefCountedPtr<SMMemoryPoolVectorItem<int32_t>> ptIndices(GetPtsIndicePtr());
+
+        if (!ptIndices.IsValid() || ptIndices->size() <= 3)
+            continue;
+
+        IScalableMeshMeshPtr meshPtr = IScalableMeshMesh::Create(pointsPtr->size(), &pts[0], ptIndices->size(), &(*ptIndices)[0], 0, 0, 0, 0, 0, 0);
+        ScalableMeshMesh* meshP = (ScalableMeshMesh*)meshPtr.get();
+        vector<int32_t> childIndices;
+        DRange3d nodeRange = DRange3d::From(ExtentOp<EXTENT>::GetXMin(nodeP->m_nodeHeader.m_nodeExtent), ExtentOp<EXTENT>::GetYMin(nodeP->m_nodeHeader.m_nodeExtent), ExtentOp<EXTENT>::GetZMin(nodeP->m_nodeHeader.m_nodeExtent),
+                                            ExtentOp<EXTENT>::GetXMax(nodeP->m_nodeHeader.m_nodeExtent), ExtentOp<EXTENT>::GetYMax(nodeP->m_nodeHeader.m_nodeExtent), ExtentOp<EXTENT>::GetZMax(nodeP->m_nodeHeader.m_nodeExtent));
+
+        
+        ClipMeshToNodeRange<POINT, EXTENT>(childIndices, nodePts, pts, nodeP->m_nodeHeader.m_contentExtent, nodeRange, meshP);
+        if (childIndices.size() == 0) continue;
+        nodeP->m_nodeHeader.m_nbFaceIndexes = childIndices.size();
+        DRange3d childContentRange;
+        childContentRange.IntersectionOf(contentRange, nodeRange);
+        nodeP->m_nodeHeader.m_contentExtent = ExtentOp<EXTENT>::Create(childContentRange.low.x, childContentRange.low.y, childContentRange.low.z, childContentRange.high.x, childContentRange.high.y, childContentRange.high.z);
+        nodeP->m_nodeHeader.m_contentExtentDefined = true;
+        dynamic_pcast<SMMeshIndexNode<POINT,EXTENT>,SMPointIndexNode<POINT,EXTENT>>(nodeP)->PushPtsIndices(&childIndices[0], childIndices.size());                
+
+        RefCountedPtr<SMMemoryPoolVectorItem<POINT>> pointsPtr(nodeP->GetPointsPtr());
+        pointsPtr->push_back(&nodePts[0], nodePts.size());
+        nodeP->m_nodeHeader.m_totalCount = pointsPtr->size();
+        nodeP->SetDirty(true);
+        meshPtr = nullptr;
+        }
+    }
+
+
+extern size_t s_nCreatedNodes;
+
+void CollectNextFeatureEdges(MTGGraph*graphP, MTGNodeId current, int tagValueI, MTGMask visitedMask, bvector<int32_t>& edges)
+    {
+    bool hasEdges = true;
+    do
+        {
+        int vIndex = -1;
+        graphP->TryGetLabel(current, 0, vIndex);
+        graphP->SetMaskAt(current, visitedMask);
+        edges.push_back(vIndex - 1);
+        MTGNodeId next = graphP->FSucc(current);
+        bool foundNext = false;
+        MTGARRAY_VERTEX_LOOP(edge, graphP, next)
+            {
+            int tagValue = -1;
+            graphP->TryGetLabel(next, 2, tagValue);
+            if (tagValueI == tagValue)
+                {
+                current = edge;
+                foundNext = true;
+                break;
+                }
+            }
+        MTGARRAY_END_VERTEX_LOOP(edge, graphP, next)
+            if (graphP->GetMaskAt(current, visitedMask)) hasEdges = false;
+        if (!foundNext) hasEdges = false;
+        }
+    while (hasEdges);
+    }
+
+void SortDefinitionsBasedOnNodeBounds(bvector<bvector<int32_t>>& featureDefs, const DRange3d& extent, const DPoint3d* pts, const size_t nPts)
+    {
+    bvector<bvector<bpair<int,int>>> featuresBeginOrEndOnEdge(6);
+    DPoint3d origins[6];
+    DVec3d normals[6];
+    extent.Get6Planes(origins, normals);
+    DPlane3d planes[6];
+    size_t nOfFeaturesToLink = 0;
+    for (size_t i = 0; i < 6; ++i)
+        planes[i] = DPlane3d::FromOriginAndNormal(origins[i], normals[i]);
+
+    for (auto& def : featureDefs)
+        {
+        if (!IsClosedFeature(def[0])) continue;
+        bool isOnEdge = false;
+        for (size_t i = 0; i < 6; ++i)
+            {
+            if (fabs(planes[i].Evaluate(pts[def[1]])) < 1e-4)
+                {
+                featuresBeginOrEndOnEdge[i].push_back(make_bpair(0, (int)(&def - &featureDefs.front())));
+                isOnEdge = true;
+                }
+            else if (fabs(planes[i].Evaluate(pts[def[def.size()-2]])) < 1e-4)
+                {
+                featuresBeginOrEndOnEdge[i].push_back(make_bpair(1, (int)(&def - &featureDefs.front())));
+                isOnEdge = true;
+                }
+            }
+        if (isOnEdge) nOfFeaturesToLink++;
+        }
+    bvector<bpair<int,int>> idxOrder;
+    for (size_t i = 0; i < 6; ++i)
+        for (auto& idx : featuresBeginOrEndOnEdge[i])idxOrder.push_back(idx);
+
+    int currentId = 0;
+    bvector<bvector<int32_t>> mergedFeatures;
+    bvector<int32_t> currentFeature;
+    std::set<int> usedFeatures;
+    std::set<int> checkIds;
+    while (usedFeatures.size() < nOfFeaturesToLink && checkIds.size() < idxOrder.size() && currentId < idxOrder.size())
+        {
+        if (currentFeature.size() > 1)
+            {
+            currentFeature.push_back(currentFeature[1]);
+            mergedFeatures.push_back(currentFeature);
+            currentFeature.clear();
+            }
+        if (checkIds.count(currentId) != 0 || usedFeatures.count(idxOrder[currentId].second) != 0)
+            {
+            currentId++;
+            continue;
+            }
+        checkIds.insert(currentId);
+        int feaId = idxOrder[currentId].second;
+        if (currentFeature.empty()) currentFeature.push_back(featureDefs[feaId][0]);
+        if (idxOrder[currentId].first == 1) currentFeature.insert(currentFeature.end(), featureDefs[feaId].begin() + 1, featureDefs[feaId].end()-1);
+        else currentFeature.insert(currentFeature.end(), featureDefs[feaId].rbegin()+1, featureDefs[feaId].rend() - 1);
+        usedFeatures.insert(feaId);
+        ++currentId;
+        int iterations = 0;
+        while (currentId < idxOrder.size())
+            {
+            int feaId = idxOrder[currentId].second;
+            if (usedFeatures.count(feaId) != 0) break;
+            usedFeatures.insert(feaId);
+            checkIds.insert(currentId);
+            if (idxOrder[currentId].first == 1) currentFeature.insert(currentFeature.end(), featureDefs[feaId].begin() + 1, featureDefs[feaId].end()-1);
+            else currentFeature.insert(currentFeature.end(), featureDefs[feaId].rbegin()+1, featureDefs[feaId].rend() - 1);
+
+            if (currentFeature.back() == currentFeature[1]) break;
+            if (iterations % 2 != 0) ++currentId;
+            else
+                {
+                size_t id = 0;
+                for (id = currentId + 1; id < idxOrder.size(); ++id)
+                    if (idxOrder[id].second == feaId)
+                        {
+                        break;
+                        }
+                currentId = (int)id + 1;
+                }
+            }
+        currentId = 0;
+
+        }
+    if (currentFeature.size() > 1)
+        {
+        currentFeature.push_back(currentFeature[1]);
+        mergedFeatures.push_back(currentFeature);
+        currentFeature.clear();
+        }
+    for (auto it = usedFeatures.begin(); it != usedFeatures.end(); ++it)
+        featureDefs[*it].clear();
+    for (auto& feature : mergedFeatures) featureDefs.push_back(feature);
+    }
+
+//=======================================================================================
+// @bsimethod                                                   Elenie.Godzaridis 4/16
+//=======================================================================================
+template<class POINT, class EXTENT>
+void SMMeshIndexNode<POINT, EXTENT>::CollectFeatureDefinitionsFromGraph(MTGGraph* graph, size_t maxPtID)
+    {
+    // MTGMask visitedMask = graph->GrabMask();
+    bvector<bvector<int32_t>> features;
+    bvector<bvector<int32_t>> featureDefs;
+    /*    bvector<int32_t> currentFeature;
+        MTGARRAY_SET_LOOP(edgeID, graph)
+        {
+        if (!graph->GetMaskAt(edgeID, visitedMask))
+        {
+        graph->SetMaskAt(edgeID, visitedMask);
+        int tagValue = -1;
+        graph->TryGetLabel(edgeID, 2, tagValue);
+        if (IsClosedFeature(tagValue))
+        {
+        if (currentFeature.size() > 0)
+        {
+        features.push_back(currentFeature);
+        currentFeature.clear();
+        }
+        currentFeature.push_back(tagValue);
+        MTGNodeId current = edgeID;
+        bvector<int32_t> left;
+        bvector<int32_t> right;
+        CollectNextFeatureEdges(graph, current, tagValue, visitedMask,left);
+        CollectNextFeatureEdges(graph, graph->EdgeMate(current), tagValue, visitedMask, right);
+        currentFeature.insert(currentFeature.end(), left.rbegin(), left.rend());
+        currentFeature.insert(currentFeature.end(), right.begin(), right.end());
+
+        }
+        }
+        }
+        MTGARRAY_END_SET_LOOP(edgeID, graph)
+        graph->ClearMask(visitedMask);
+        graph->DropMask(visitedMask);
+        if (currentFeature.size() > 0)
+        features.push_back(currentFeature);*/
+    std::vector<int> temp;
+    std::map<int, int> componentForPoints;
+    ReadFeatureTags(graph, temp, features, componentForPoints);
+
+    std::map<int,bvector<std::set<int32_t>>> ptsMatch;
+    for (auto& feature : features)
+        {
+        int tag = feature[0];
+        if (ptsMatch.count(tag) == 0)
+            {
+            ptsMatch[tag] = bvector<std::set<int32_t>>(maxPtID);
+            }
+        ptsMatch[tag][feature[1]].insert(feature[2]);
+        ptsMatch[tag][feature[2]].insert(feature[1]);
+        }
+    for (auto& it : ptsMatch)
+        {
+        int tag = it.first;
+        int start = -1;
+        for (size_t t = 0; t < ptsMatch[tag].size(); ++t)
+            {
+            if (ptsMatch[tag][t].size() == 1)
+                {
+                start = (int)t;
+                break;
+                }
+            }
+        while (start != -1)
+            {
+            bvector<int32_t> list;
+            while (start != -1)
+                {
+                list.push_back(start);
+                if (ptsMatch[tag][start].empty()) start = -1;
+                else
+                    {
+                    int next = *(ptsMatch[tag][start].begin());
+                    ptsMatch[tag][start].erase(next);
+                    ptsMatch[tag][next].erase(start);
+                    start = next;
+                    }
+                }
+            if (!list.empty() && list.size() > 1)
+                {
+                if (IsClosedFeature(tag)) list.push_back(list.front());
+                list.insert(list.begin(), tag);
+                featureDefs.push_back(list);
+               /* std::ofstream f;
+                f.open((Utf8String("e:\\output\\scmesh\\2016-05-05\\feature_") + Utf8String(std::to_string(GetBlockID().m_integerID).c_str()) + Utf8String(std::to_string(featureDefs.size()).c_str())).c_str(), std::ios_base::trunc);
+                for (auto& i : list)
+                    {
+                    f << i;
+                    if ((&i - &list.front()) > 0) f << " " << operator[](i).x << " " << operator[](i).y << " " << operator[](i).z;
+                    f << std::endl;
+                    }
+                f.close();*/
+                }
+            for (size_t t = 0; t < ptsMatch[tag].size(); ++t)
+                {
+                if (ptsMatch[tag][t].size() == 1)
+                    {
+                    start = (int)t;
+                    break;
+                    }
+                }
+            }
+        }
+
+    for (auto& definition : featureDefs)
+        {
+        bvector<int> feature1 = definition;
+        for (auto it = featureDefs.begin(); feature1.size() > 0 && it != featureDefs.end(); ++it)
+            {
+            auto& nextDefinition = *it;
+            if (definition != nextDefinition && nextDefinition.size() > 1 && componentForPoints.count(feature1.back()) != 0 && componentForPoints.count(nextDefinition[1]) != 0)
+                {
+                if (componentForPoints[feature1.back()] = componentForPoints[nextDefinition[1]])
+                    {
+                    feature1.insert(feature1.end(), nextDefinition.begin() + 1, nextDefinition.end());
+                    nextDefinition.clear();
+                    it = featureDefs.begin();
+                    }
+                }
+            }
+        definition = feature1;
+        }
+
+    //SortDefinitionsBasedOnNodeBounds(featureDefs, m_nodeHeader.m_nodeExtent, &this->operator[](0), this->size());
+
+    for (auto& definition : featureDefs)
+        {
+        if (definition.size() < 2) continue;
+        if (m_featureDefinitions.capacity() < m_featureDefinitions.size() + 1) for (auto& def : m_featureDefinitions) if (!def.Discarded()) def.Discard();
+        m_featureDefinitions.resize(m_featureDefinitions.size() + 1);
+        auto& newFeatureDef = m_featureDefinitions.back();
+        newFeatureDef.SetStore(dynamic_cast<SMMeshIndex<POINT, EXTENT>*>(m_SMIndex)->GetFeatureStore());
+        newFeatureDef.SetPool(dynamic_cast<SMMeshIndex<POINT, EXTENT>*>(m_SMIndex)->GetFeaturePool());
+        newFeatureDef.push_back(&definition[0], definition.size());
+        }
+    }
+
+//=======================================================================================
+// @bsimethod                                                   Elenie.Godzaridis 12/15
+//=======================================================================================
+template<class POINT, class EXTENT>
+void SMMeshIndexNode<POINT, EXTENT>::UpdateFromGraph(MTGGraph * graph, bvector<DPoint3d>& pointList)
+    {
+    std::vector<int> faceIndices;
+    MTGMask visitedMask = graph->GrabMask();
+    bvector<DPoint3d> retainedPts;
+    bmap<DPoint3d, int, DPoint3dZYXTolerancedSortComparison> ptMap(DPoint3dZYXTolerancedSortComparison(10e-4, 0));
+    bvector<int> indices(pointList.size(), -1);
+
+    RefCountedPtr<SMMemoryPoolVectorItem<POINT>> pointsPtr = GetPointsPtr();
+
+    MTGARRAY_SET_LOOP(edgeID, graph)
+        {
+        if (!graph->GetMaskAt(edgeID, visitedMask))
+            {
+            if ( FastCountNodesAroundFace(graph, edgeID) != 3)
+                {
+                int vIndex = -1;
+                graph->TryGetLabel(edgeID, 0, vIndex);
+                assert(vIndex > 0);
+                assert(vIndex <= (int)pointList.size());
+                if (indices[vIndex - 1] == -1)
+                    {
+                    if (ptMap.count(pointList[vIndex - 1]) == 0)
+                        {
+                        retainedPts.push_back(pointList[vIndex - 1]);
+                        indices[vIndex - 1] = (int)retainedPts.size();
+                        ptMap[pointList[vIndex - 1]] = (int)retainedPts.size();
+                        }
+                    else
+                        {
+                        indices[vIndex - 1] = ptMap[pointList[vIndex - 1]];
+                        }
+                    }
+                int idx = indices[vIndex - 1];
+                graph->TrySetLabel(edgeID, 0, idx);
+                graph->SetMaskAt(edgeID, MTG_EXTERIOR_MASK);
+                graph->SetMaskAt(graph->EdgeMate(edgeID), MTG_BOUNDARY_MASK);
+                continue;
+                }
+            MTGARRAY_FACE_LOOP(faceID, graph, edgeID)
+                {
+                int vIndex = -1;
+                graph->TryGetLabel(faceID, 0, vIndex);
+                assert(vIndex > 0);
+                assert(vIndex <= (int)pointList.size());
+                if (indices[vIndex - 1] == -1)
+                    {
+                    if (ptMap.count(pointList[vIndex - 1]) == 0)
+                        {
+                        retainedPts.push_back(pointList[vIndex - 1]);
+                        indices[vIndex - 1] = (int)retainedPts.size();
+                        ptMap[pointList[vIndex - 1]] = (int)retainedPts.size();
+                        }
+                    else
+                        {
+                        indices[vIndex - 1] = ptMap[pointList[vIndex - 1]];
+                        }
+                    }
+                int idx = indices[vIndex - 1];
+                    faceIndices.push_back(idx);
+                    graph->SetMaskAt(faceID, visitedMask);
+                    if (graph->GetMaskAt(faceID, MTG_EXTERIOR_MASK)) graph->ClearMaskAt(faceID, MTG_EXTERIOR_MASK);
+                    if (graph->GetMaskAt(faceID, MTG_BOUNDARY_MASK)) graph->ClearMaskAt(faceID, MTG_BOUNDARY_MASK);
+                    graph->TrySetLabel(faceID, 0, idx);
+                }
+            MTGARRAY_END_FACE_LOOP(faceID, graph, edgeID)
+            }
+        }
+    MTGARRAY_END_SET_LOOP(edgeID, graph)
+        graph->ClearMask(visitedMask);
+    graph->DropMask(visitedMask);
+    RefCountedPtr<SMMemoryPoolGenericBlobItem<MTGGraph>> graphPtr(this->GetGraphPtr());
+
+    if (graphPtr->EditData() != nullptr) delete graphPtr->EditData();
+    MTGGraph* graphP  =  new MTGGraph(*graph);
+    graphPtr->SetData(graphP);
+    graphPtr->SetDirty();
+    //this->SetGraphDirty();
+    this->m_nodeHeader.m_nbFaceIndexes = faceIndices.size();
+    assert(faceIndices.size() % 3 == 0);
+    if (faceIndices.size() > 0 && retainedPts.size() > 0)
+        {
+        pointsPtr->clear();
+        for (size_t i = 0; i < retainedPts.size(); ++i)
+            pointsPtr->push_back(PointOp<POINT>::Create(retainedPts[i].x, retainedPts[i].y, retainedPts[i].z));
+        this->m_nodeHeader.m_nodeCount = retainedPts.size();
+        this->ReplacePtsIndices((int32_t*)&faceIndices[0], this->m_nodeHeader.m_nbFaceIndexes);
+        }
+    //CollectFeatureDefinitionsFromGraph(graph, retainedPts.size());
+#if SM_OUTPUT_MESHES_GRAPH
+    WString nameBefore = L"e:\\output\\scmesh\\2015-12-11\\afterfilter_";
+    nameBefore.append(std::to_wstring(this->m_nodeHeader.m_level).c_str());
+    nameBefore.append(L"_");
+    nameBefore.append(std::to_wstring(ExtentOp<EXTENT>::GetXMin(this->m_nodeHeader.m_nodeExtent)).c_str());
+    nameBefore.append(L"_");
+    nameBefore.append(std::to_wstring(ExtentOp<EXTENT>::GetYMin(this->m_nodeHeader.m_nodeExtent)).c_str());
+    nameBefore.append(L".m");
+    size_t nVertices = retainedPts.size();
+    size_t nIndices = this->m_nodeHeader.m_nbFaceIndexes;
+    FILE* meshBeforeStitch = _wfopen(nameBefore.c_str(), L"wb");
+    fwrite(&nVertices, sizeof(size_t), 1, meshBeforeStitch);
+    fwrite(&retainedPts[0], sizeof(DPoint3d), nVertices, meshBeforeStitch);
+    fwrite(&nIndices, sizeof(size_t), 1, meshBeforeStitch);
+
+    RefCountedPtr<SMMemoryPoolVectorItem<int32_t>> ptIndices(pointsPtr->GetPtsIndicePtr());
+
+    fwrite((int32_t*)&(*ptIndices)[0], sizeof(int32_t), nIndices, meshBeforeStitch);
+    fclose(meshBeforeStitch);
+#endif
+    }
+
+//=======================================================================================
+// @bsimethod                                                   Elenie.Godzaridis 10/15
+//=======================================================================================
+template<class POINT, class EXTENT>
+void SMMeshIndexNode<POINT, EXTENT>::SplitNodeBasedOnImageRes()
+    {
+    HPRECONDITION(IsLeaf());
+    POINT splitPosition = GetDefaultSplitPosition();
+    if (m_nodeHeader.m_numberOfSubNodesOnSplit == 4)
+        {
+
+        m_apSubNodes[0] = this->CloneChild(ExtentOp<EXTENT>::Create(ExtentOp<EXTENT>::GetXMin(m_nodeHeader.m_nodeExtent),
+            PointOp<POINT>::GetY(splitPosition),
+            ExtentOp<EXTENT>::GetZMin(m_nodeHeader.m_nodeExtent),
+            PointOp<POINT>::GetX(splitPosition),
+            ExtentOp<EXTENT>::GetYMax(m_nodeHeader.m_nodeExtent),
+            ExtentOp<EXTENT>::GetZMax(m_nodeHeader.m_nodeExtent)));
+
+        m_apSubNodes[1] = this->CloneChild(ExtentOp<EXTENT>::Create(PointOp<POINT>::GetX(splitPosition),
+            PointOp<POINT>::GetY(splitPosition),
+            ExtentOp<EXTENT>::GetZMin(m_nodeHeader.m_nodeExtent),
+            ExtentOp<EXTENT>::GetXMax(m_nodeHeader.m_nodeExtent),
+            ExtentOp<EXTENT>::GetYMax(m_nodeHeader.m_nodeExtent),
+            ExtentOp<EXTENT>::GetZMax(m_nodeHeader.m_nodeExtent)));
+
+        m_apSubNodes[2] = this->CloneChild(ExtentOp<EXTENT>::Create(ExtentOp<EXTENT>::GetXMin(m_nodeHeader.m_nodeExtent),
+            ExtentOp<EXTENT>::GetYMin(m_nodeHeader.m_nodeExtent),
+            ExtentOp<EXTENT>::GetZMin(m_nodeHeader.m_nodeExtent),
+            PointOp<POINT>::GetX(splitPosition),
+            PointOp<POINT>::GetY(splitPosition),
+            ExtentOp<EXTENT>::GetZMax(m_nodeHeader.m_nodeExtent)));
+
+        m_apSubNodes[3] = this->CloneChild(ExtentOp<EXTENT>::Create(PointOp<POINT>::GetX(splitPosition),
+            ExtentOp<EXTENT>::GetYMin(m_nodeHeader.m_nodeExtent),
+            ExtentOp<EXTENT>::GetZMin(m_nodeHeader.m_nodeExtent),
+            ExtentOp<EXTENT>::GetXMax(m_nodeHeader.m_nodeExtent),
+            PointOp<POINT>::GetY(splitPosition),
+            ExtentOp<EXTENT>::GetZMax(m_nodeHeader.m_nodeExtent)));
+        s_nCreatedNodes += 4;
+
+        }
+    else
+        {
+        HPRECONDITION(ExtentOp<EXTENT>::GetThickness(GetNodeExtent()) > 0.0);
+
+        if (HNumeric<double>::EQUAL(ExtentOp<EXTENT>::GetZMin(m_nodeHeader.m_nodeExtent),
+            PointOp<POINT>::GetZ(splitPosition),
+            HNumeric<double>::EPSILON_MULTIPLICATOR() * ExtentOp<EXTENT>::GetZMin(m_nodeHeader.m_nodeExtent)))
+            {
+            // Values would be virtually equal ... we will not split
+            HDEBUGCODE(m_unspliteable = true;)
+                return;
+            }
+
+
+        m_apSubNodes[0] = this->CloneChild(ExtentOp<EXTENT>::Create(ExtentOp<EXTENT>::GetXMin(m_nodeHeader.m_nodeExtent),
+            PointOp<POINT>::GetY(splitPosition),
+            ExtentOp<EXTENT>::GetZMin(m_nodeHeader.m_nodeExtent),
+            PointOp<POINT>::GetX(splitPosition),
+            ExtentOp<EXTENT>::GetYMax(m_nodeHeader.m_nodeExtent),
+            PointOp<POINT>::GetZ(splitPosition)));
+
+        m_apSubNodes[1] = this->CloneChild(ExtentOp<EXTENT>::Create(PointOp<POINT>::GetX(splitPosition),
+            PointOp<POINT>::GetY(splitPosition),
+            ExtentOp<EXTENT>::GetZMin(m_nodeHeader.m_nodeExtent),
+            ExtentOp<EXTENT>::GetXMax(m_nodeHeader.m_nodeExtent),
+            ExtentOp<EXTENT>::GetYMax(m_nodeHeader.m_nodeExtent),
+            PointOp<POINT>::GetZ(splitPosition)));
+
+        m_apSubNodes[2] = this->CloneChild(ExtentOp<EXTENT>::Create(ExtentOp<EXTENT>::GetXMin(m_nodeHeader.m_nodeExtent),
+            ExtentOp<EXTENT>::GetYMin(m_nodeHeader.m_nodeExtent),
+            ExtentOp<EXTENT>::GetZMin(m_nodeHeader.m_nodeExtent),
+            PointOp<POINT>::GetX(splitPosition),
+            PointOp<POINT>::GetY(splitPosition),
+            PointOp<POINT>::GetZ(splitPosition)));
+
+        m_apSubNodes[3] = this->CloneChild(ExtentOp<EXTENT>::Create(PointOp<POINT>::GetX(splitPosition),
+            ExtentOp<EXTENT>::GetYMin(m_nodeHeader.m_nodeExtent),
+            ExtentOp<EXTENT>::GetZMin(m_nodeHeader.m_nodeExtent),
+            ExtentOp<EXTENT>::GetXMax(m_nodeHeader.m_nodeExtent),
+            PointOp<POINT>::GetY(splitPosition),
+            PointOp<POINT>::GetZ(splitPosition)));
+
+        m_apSubNodes[4] = this->CloneChild(ExtentOp<EXTENT>::Create(ExtentOp<EXTENT>::GetXMin(m_nodeHeader.m_nodeExtent),
+            PointOp<POINT>::GetY(splitPosition),
+            PointOp<POINT>::GetZ(splitPosition),
+            PointOp<POINT>::GetX(splitPosition),
+            ExtentOp<EXTENT>::GetYMax(m_nodeHeader.m_nodeExtent),
+            ExtentOp<EXTENT>::GetZMax(m_nodeHeader.m_nodeExtent)));
+
+        m_apSubNodes[5] = this->CloneChild(ExtentOp<EXTENT>::Create(PointOp<POINT>::GetX(splitPosition),
+            PointOp<POINT>::GetY(splitPosition),
+            PointOp<POINT>::GetZ(splitPosition),
+            ExtentOp<EXTENT>::GetXMax(m_nodeHeader.m_nodeExtent),
+            ExtentOp<EXTENT>::GetYMax(m_nodeHeader.m_nodeExtent),
+            ExtentOp<EXTENT>::GetZMax(m_nodeHeader.m_nodeExtent)));
+
+        m_apSubNodes[6] = this->CloneChild(ExtentOp<EXTENT>::Create(ExtentOp<EXTENT>::GetXMin(m_nodeHeader.m_nodeExtent),
+            ExtentOp<EXTENT>::GetYMin(m_nodeHeader.m_nodeExtent),
+            PointOp<POINT>::GetZ(splitPosition),
+            PointOp<POINT>::GetX(splitPosition),
+            PointOp<POINT>::GetY(splitPosition),
+            ExtentOp<EXTENT>::GetZMax(m_nodeHeader.m_nodeExtent)));
+
+        m_apSubNodes[7] = this->CloneChild(ExtentOp<EXTENT>::Create(PointOp<POINT>::GetX(splitPosition),
+            ExtentOp<EXTENT>::GetYMin(m_nodeHeader.m_nodeExtent),
+            PointOp<POINT>::GetZ(splitPosition),
+            ExtentOp<EXTENT>::GetXMax(m_nodeHeader.m_nodeExtent),
+            PointOp<POINT>::GetY(splitPosition),
+            ExtentOp<EXTENT>::GetZMax(m_nodeHeader.m_nodeExtent)));
+        s_nCreatedNodes += 8;
+        }    
+
+    // Indicate node is not a leaf anymore
+    m_nodeHeader.m_IsLeaf = false;
+    m_nodeHeader.m_IsBranched = true;
+    for (size_t i = 0; i < m_nodeHeader.m_numberOfSubNodesOnSplit;++i)
+        {        
+        this->AdviseSubNodeIDChanged(m_apSubNodes[i]);
+        }
+
+    SetupNeighborNodesAfterSplit();
+
+#ifdef SM_BESQL_FORMAT
+    for (auto& node : m_apSubNodes) 
+        this->AdviseSubNodeIDChanged(node);
+#endif
+
+   SplitMeshForChildNodes();
+    SetDirty(true);
+    }
+
+//=======================================================================================
+// @description Sets texture data for this node based on a raster. If untextured this adds
+//              a new texture.
+//              See ScalableMeshSourceCreator::ImportRasterSourcesTo for information
+//              on how to create a raster from image files to be used by this function.
+// @bsimethod                                                   Elenie.Godzaridis 10/15
+//=======================================================================================
+template<class POINT, class EXTENT>  void SMMeshIndexNode<POINT, EXTENT>::TextureFromRaster(HIMMosaic* sourceRasterP)
+    {
+    if (!IsLoaded()) Load();
+    DRange2d rasterBox = DRange2d::From(sourceRasterP->GetEffectiveShape()->GetExtent().GetXMin(), sourceRasterP->GetEffectiveShape()->GetExtent().GetYMin(),
+                                        sourceRasterP->GetEffectiveShape()->GetExtent().GetXMax(), sourceRasterP->GetEffectiveShape()->GetExtent().GetYMax());
+    //get overlap between node and raster extent
+    DRange2d contentExtent = DRange2d::From(ExtentOp<EXTENT>::GetXMin(m_nodeHeader.m_nodeExtent), ExtentOp<EXTENT>::GetYMin(m_nodeHeader.m_nodeExtent),
+                                            ExtentOp<EXTENT>::GetXMax(m_nodeHeader.m_nodeExtent), ExtentOp<EXTENT>::GetYMax(m_nodeHeader.m_nodeExtent));
+    if (!rasterBox.IntersectsWith(contentExtent)) return;
+    if (GetPointsPtr()->size() == 0 || m_nodeHeader.m_nbFaceIndexes == 0) return;
+    
+    int textureWidthInPixels = 1024, textureHeightInPixels = 1024;
+    double unitsPerPixelX = (contentExtent.high.x - contentExtent.low.x) / textureWidthInPixels;
+    double unitsPerPixelY = (contentExtent.high.y - contentExtent.low.y) / textureHeightInPixels;
+    contentExtent.low.x -= 5 * unitsPerPixelX;
+    contentExtent.low.y -= 5 * unitsPerPixelY;
+    contentExtent.high.x += 5 * unitsPerPixelX;
+    contentExtent.high.y += 5 * unitsPerPixelY;
+    HPRECONDITION((textureWidthInPixels != 0) && (textureHeightInPixels != 0));
+
+    HFCMatrix<3, 3> transfoMatrix;
+    transfoMatrix[0][0] = (contentExtent.high.x - contentExtent.low.x) / textureWidthInPixels;
+    transfoMatrix[0][1] = 0;
+    transfoMatrix[0][2] = contentExtent.low.x;
+    transfoMatrix[1][0] = 0;
+    transfoMatrix[1][1] = -(contentExtent.high.y - contentExtent.low.y) / textureHeightInPixels;
+    transfoMatrix[1][2] = contentExtent.high.y;
+    transfoMatrix[2][0] = 0;
+    transfoMatrix[2][1] = 0;
+    transfoMatrix[2][2] = 1;
+
+    HFCPtr<HGF2DTransfoModel> pTransfoModel((HGF2DTransfoModel*)new HGF2DProjective(transfoMatrix));
+
+    HFCPtr<HGF2DTransfoModel> pSimplifiedModel = pTransfoModel->CreateSimplifiedModel();
+
+    if (pSimplifiedModel != 0)
+        {
+        pTransfoModel = pSimplifiedModel;
+        }
+
+    HFCPtr<HRABitmap> pTextureBitmap;
+
+    HFCPtr<HRPPixelType> pPixelType(new HRPPixelTypeV32R8G8B8A8());
+
+    HFCPtr<HCDCodec>     pCodec(new HCDCodecIdentity());
+    byte* pixelBufferP = new byte[textureWidthInPixels * textureHeightInPixels * 3 + 3 * sizeof(int)];
+    memcpy(pixelBufferP, &textureWidthInPixels, sizeof(int));
+    memcpy(pixelBufferP + sizeof(int), &textureHeightInPixels, sizeof(int));
+    int nOfChannels = 3;
+    memcpy(pixelBufferP + 2 * sizeof(int), &nOfChannels, sizeof(int));
+
+    pTextureBitmap = HRABitmap::Create(textureWidthInPixels,
+                                   textureHeightInPixels,
+                                   pTransfoModel.GetPtr(),
+                                   sourceRasterP->GetCoordSys(),
+                                   pPixelType,
+                                   8);
+    HGF2DExtent minExt, maxExt;
+    sourceRasterP->GetPixelSizeRange(minExt, maxExt);
+    minExt.ChangeCoordSys(pTextureBitmap->GetCoordSys());
+    if (/*m_nodeHeader.m_level <= 6 && */IsLeaf() && (contentExtent.XLength() / minExt.GetWidth() > textureWidthInPixels || contentExtent.YLength() / minExt.GetHeight() > textureHeightInPixels) /*&& GetNbPoints() > 0*/)
+        SplitNodeBasedOnImageRes();
+    byte* pixelBufferPRGBA = new byte[textureWidthInPixels * textureHeightInPixels * 4];
+    pTextureBitmap->GetPacket()->SetBuffer(pixelBufferPRGBA, textureWidthInPixels * textureHeightInPixels * 4);
+    pTextureBitmap->GetPacket()->SetBufferOwnership(false);
+
+    HRAClearOptions clearOptions;
+
+    //CR 332863 - Quick trick to display the STM outside in smooth outside the area where texture data are available. 
+    //              Note that this trick will lead to the translucent color shown throughout transparent raster being a shade of gray 
+    //              instead of the color of the background.
+    uint32_t whiteOpaque = 0xFFFFFFFF;
+
+    clearOptions.SetRawDataValue(&whiteOpaque);
+
+    pTextureBitmap->Clear(clearOptions);
+
+    HRACopyFromOptions copyFromOptions;
+
+
+    copyFromOptions.SetAlphaBlend(true);
+
+    pTextureBitmap->CopyFrom(*sourceRasterP, copyFromOptions);
+#ifdef ACTIVATE_TEXTURE_DUMP
+    WString fileName = L"file://";
+    fileName.append(L"e:\\output\\scmesh\\2016-4-11\\texture_before_");
+    //fileName.append(L"C:\\Users\\Richard.Bois\\Documents\\ScalableMeshWorkDir\\QuebecCityMini\\texture_before_"); 
+    fileName.append(std::to_wstring(m_nodeHeader.m_level).c_str());
+    fileName.append(L"_");
+    fileName.append(std::to_wstring(ExtentOp<EXTENT>::GetXMin(m_nodeHeader.m_nodeExtent)).c_str());
+    fileName.append(L"_");
+    fileName.append(std::to_wstring(ExtentOp<EXTENT>::GetYMin(m_nodeHeader.m_nodeExtent)).c_str());
+    fileName.append(L".bmp");
+    HFCPtr<HFCURL> fileUrl(HFCURL::Instanciate(fileName));
+    HFCPtr<HRPPixelType> pImageDataPixelType(new HRPPixelTypeV24B8G8R8());
+    byte* pixelBuffer = new byte[1024*1024*3];
+    size_t t = 0;
+    for (size_t i = 0; i < 1024 * 1024 * 4; i += 4)
+        {
+        pixelBuffer[t] = *(pixelBufferPRGBA + 3 * sizeof(int) + i);
+        pixelBuffer[t + 1] = *(pixelBufferPRGBA + 3 * sizeof(int) + i + 1);
+        pixelBuffer[t + 2] = *(pixelBufferPRGBA + 3 * sizeof(int) + i + 2);
+        t += 3;
+        }
+    HRFBmpCreator::CreateBmpFileFromImageData(fileUrl,
+                                              1024,
+                                              1024,
+                                              pImageDataPixelType,
+                                              pixelBuffer);
+    delete[] pixelBuffer;
+//#ifdef ACTIVATE_TEXTURE_DUMP
+    auto codec = new HCDCodecIJG(1024, 1024, 8 * 4);
+    codec->SetSourceColorMode(HCDCodecIJG::ColorModes::RGB);
+    codec->SetQuality(100);
+    codec->SetSubsamplingMode(HCDCodecIJG::SubsamplingModes::SNONE);
+    HFCPtr<HCDCodec> pCodec2 = codec;
+    size_t compressedBufferSize = pCodec2->GetSubsetMaxCompressedSize();
+    byte* pCompressedPixelBuffer = new byte[compressedBufferSize];
+    size_t nCompressed = pCodec2->CompressSubset(pixelBufferP + 3 * sizeof(int), 1024 * 1024 * 4 * sizeof(Byte), pCompressedPixelBuffer, compressedBufferSize * sizeof(Byte));
+    byte * pUncompressedPixelBuffer = new byte[1024*1024*4];
+    pCodec2->DecompressSubset(pCompressedPixelBuffer, compressedBufferSize* sizeof(Byte), pUncompressedPixelBuffer, 1024 * 1024 * 4 * sizeof(Byte));
+    /*WString fileName2;
+    fileName2.append(L"e:\\output\\scmesh\\2015-11-19\\texture_compressed_");
+    fileName2.append(std::to_wstring(m_nodeHeader.m_level).c_str());
+    fileName2.append(L"_");
+    fileName2.append(std::to_wstring(ExtentOp<EXTENT>::GetXMin(m_nodeHeader.m_nodeExtent)).c_str());
+    fileName2.append(L"_");
+    fileName2.append(std::to_wstring(ExtentOp<EXTENT>::GetYMin(m_nodeHeader.m_nodeExtent)).c_str());
+    fileName2.append(L".bin");
+    FILE* binCompressed = _wfopen(fileName2.c_str(), L"wb");
+    fwrite(pCompressedPixelBuffer,sizeof(byte),nCompressed, binCompressed);
+    fclose(binCompressed);*/
+    std::string myS = " BUFFER SIZE "+std::to_string(compressedBufferSize) +" DATA SIZE "+ std::to_string(nCompressed);
+    delete[] pCompressedPixelBuffer;
+    WString fileName2 = L"file://";
+    fileName2.append(L"e:\\output\\scmesh\\2015-11-19\\texture_before_compressed_");
+    //fileName2.append(L"C:\\Users\\Richard.Bois\\Documents\\ScalableMeshWorkDir\\QuebecCityMini\\texture_before_compressed_");
+    fileName2.append(std::to_wstring(m_nodeHeader.m_level).c_str());
+    fileName2.append(L"_");
+    fileName2.append(std::to_wstring(ExtentOp<EXTENT>::GetXMin(m_nodeHeader.m_nodeExtent)).c_str());
+    fileName2.append(L"_");
+    fileName2.append(std::to_wstring(ExtentOp<EXTENT>::GetYMin(m_nodeHeader.m_nodeExtent)).c_str());
+    fileName2.append(L".bmp");
+    HFCPtr<HFCURL> fileUrl2(HFCURL::Instanciate(fileName2));
+    pixelBuffer = new byte[1024 * 1024 * 3];
+    t = 0;
+    for (size_t i = 0; i < 1024 * 1024 * 4; i += 4)
+        {
+        pixelBuffer[t] = *(pUncompressedPixelBuffer + i);
+        pixelBuffer[t + 1] = *(pUncompressedPixelBuffer + i + 1);
+        pixelBuffer[t + 2] = *(pUncompressedPixelBuffer + i + 2);
+        t += 3;
+        }
+    delete[] pUncompressedPixelBuffer;
+    HRFBmpCreator::CreateBmpFileFromImageData(fileUrl2,
+                                              1024,
+                                              1024,
+                                              pImageDataPixelType,
+                                              pixelBuffer);
+    delete[] pixelBuffer;
+#endif
+    Byte *pPixel = pixelBufferP + 3 * sizeof(int);
+    for (size_t i = 0; i < textureWidthInPixels*textureHeightInPixels; ++i)
+        {
+        *pPixel++ = pixelBufferPRGBA[i * 4];
+        *pPixel++ = pixelBufferPRGBA[i * 4 + 1];
+        *pPixel++ = pixelBufferPRGBA[i * 4 + 2];
+        }
+    PushTexture(pixelBufferP, 3 * sizeof(int) + textureWidthInPixels * textureHeightInPixels * 3);     
+    
+    RefCountedPtr<SMMemoryPoolVectorItem<int32_t>> existingFaces(GetPtsIndicePtr());
+
+    if (existingFaces->size() >= 4)
+        {
+        //compute uv's        
+        RefCountedPtr<SMMemoryPoolVectorItem<POINT>> pointsPtr(GetPointsPtr());
+
+        vector<DPoint3d> points(pointsPtr->size());
+
+        for (size_t i = 0; i < pointsPtr->size(); ++i)
+            points[i] = DPoint3d::From(PointOp<POINT>::GetX(pointsPtr->operator[](i)), PointOp<POINT>::GetY(pointsPtr->operator[](i)), PointOp<POINT>::GetZ(pointsPtr->operator[](i)));
+        vector<int32_t> indicesOfTexturedRegion;
+        vector<DPoint2d> uvsOfTexturedRegion(points.size());
+            
+        for (size_t i = 0; i < existingFaces->size(); i+=3)
+            {
+            DPoint3d face[3];
+            int32_t idx[3] = { (*existingFaces)[i], (*existingFaces)[i + 1], (*existingFaces)[i + 2] };
+            DPoint2d uvCoords[3];
+            for (size_t i = 0; i < 3; ++i)
+                {
+                face[i] = points[idx[i] - 1];
+                uvCoords[i].x = max(0.0,min((face[i].x - contentExtent.low.x) / (contentExtent.XLength()),1.0));
+                uvCoords[i].y = max(0.0, min((face[i].y - contentExtent.low.y) / (contentExtent.YLength()), 1.0));
+                //if (uvCoords[i].x == 0.0) uvCoords[i].x = 0.004;
+                //if (uvCoords[i].y == 0.0) uvCoords[i].y = 0.004;
+                }
+            indicesOfTexturedRegion.push_back(idx[0]);
+            indicesOfTexturedRegion.push_back(idx[1]);
+            indicesOfTexturedRegion.push_back(idx[2]);
+            uvsOfTexturedRegion[idx[0] - 1] = uvCoords[0];
+            uvsOfTexturedRegion[idx[1] - 1] = uvCoords[1];
+            uvsOfTexturedRegion[idx[2] - 1] = uvCoords[2];
+            }
+
+        ClearPtsIndices();    
+        PushPtsIndices(&indicesOfTexturedRegion[0], indicesOfTexturedRegion.size());
+        PushUV(/*texId + 1,*/ &uvsOfTexturedRegion[0], uvsOfTexturedRegion.size());
+        PushUVsIndices(0, &indicesOfTexturedRegion[0], indicesOfTexturedRegion.size());        
+        }
+
+    SetDirty(true);
+
+    delete[] pixelBufferP;
+    delete[] pixelBufferPRGBA;
+    pTextureBitmap = 0;
+    }
+
+//=======================================================================================
+// @bsimethod                                                   Elenie.Godzaridis 10/15
+//=======================================================================================
+    template<class POINT, class EXTENT>  void SMMeshIndexNode<POINT, EXTENT>::TextureFromRasterRecursive(HIMMosaic* sourceRasterP)
+    {
+    if (IsLeaf())
+        {
+        TextureFromRaster(sourceRasterP);
+        }
+    else RunOnNextAvailableThread(std::bind([] (SMMeshIndexNode<POINT, EXTENT>* node, HIMMosaic* rasterP, size_t threadId) ->void
+        {
+        node->TextureFromRaster(rasterP);
+        SetThreadAvailableAsync(threadId);
+        }, this, sourceRasterP, std::placeholders::_1));
+    if (m_pSubNodeNoSplit != NULL && !m_pSubNodeNoSplit->IsVirtualNode())
+        {
+        dynamic_pcast<SMMeshIndexNode<POINT, EXTENT>, SMPointIndexNode<POINT, EXTENT>>(m_pSubNodeNoSplit)->TextureFromRasterRecursive(sourceRasterP);
+        }
+    else if (!IsLeaf())
+        {
+        for (size_t indexNodes = 0; indexNodes < m_nodeHeader.m_numberOfSubNodesOnSplit; indexNodes++)
+            {
+            if (m_apSubNodes[indexNodes] != nullptr)
+                {
+                auto mesh = dynamic_pcast<SMMeshIndexNode<POINT, EXTENT>, SMPointIndexNode<POINT, EXTENT>>(m_apSubNodes[indexNodes]);
+                assert(mesh != nullptr);
+                if (m_nodeHeader.m_level+1 == m_SMIndex->GetTerrainDepth())
+                    {
+                    dynamic_cast<SMMeshIndex<POINT,EXTENT>*>(m_SMIndex)->m_textureWorkerTasks.push_back(std::async(std::bind([] (SMMeshIndexNode<POINT, EXTENT>* node, HIMMosaic* rasterP) ->bool
+                        {
+                        node->TextureFromRasterRecursive(rasterP);
+                        return true;
+                        }, mesh.GetPtr(), sourceRasterP)));
+                    //std::thread t(&SMMeshIndexNode<POINT, EXTENT>::TextureFromRasterRecursive,mesh.GetPtr(), sourceRasterP);
+                    }
+                else mesh->TextureFromRasterRecursive(sourceRasterP);
+                }
+            }
+        }
+    }
+
+//=======================================================================================
+// @bsimethod                                                   Elenie.Godzaridis 10/15
+//=======================================================================================
+template<class POINT, class EXTENT>  void SMMeshIndexNode<POINT, EXTENT>::RefreshMergedClipsRecursive()
+    {
+    BuildSkirts();
+    ComputeMergedClips();
+    if (m_pSubNodeNoSplit != NULL && !m_pSubNodeNoSplit->IsVirtualNode())
+        {
+        dynamic_pcast<SMMeshIndexNode<POINT, EXTENT>, SMPointIndexNode<POINT, EXTENT>>(m_pSubNodeNoSplit)->RefreshMergedClipsRecursive();
+        }
+    else if (!IsLeaf())
+        {
+        for (size_t indexNodes = 0; indexNodes < m_nodeHeader.m_numberOfSubNodesOnSplit; indexNodes++)
+            {
+            if(m_apSubNodes[indexNodes] != nullptr)
+                dynamic_pcast<SMMeshIndexNode<POINT, EXTENT>, SMPointIndexNode<POINT, EXTENT>>(m_apSubNodes[indexNodes])->RefreshMergedClipsRecursive();
+            }
+        }
+    }
+
+//=======================================================================================
+// @bsimethod                                                   Elenie.Godzaridis 02/16
+//=======================================================================================
+template<class POINT, class EXTENT>  bool SMMeshIndexNode<POINT, EXTENT>::HasClip(uint64_t clipId)
+    {
+    RefCountedPtr<SMMemoryPoolGenericVectorItem<DifferenceSet>> diffsetPtr = GetDiffSetPtr();
+    for (const auto& diffSet : *diffsetPtr)
+        {
+        if (diffSet.clientID == clipId && (!diffSet.upToDate || !diffSet.IsEmpty() || diffSet.clientID == (uint64_t)-1)) return true;
+        }
+    return false;
+    }
+
+//=======================================================================================
+// @bsimethod                                                   Elenie.Godzaridis 05/16
+//=======================================================================================
+template<class POINT, class EXTENT>  bool SMMeshIndexNode<POINT, EXTENT>::IsClippingUpToDate()
+    {
+    RefCountedPtr<SMMemoryPoolGenericVectorItem<DifferenceSet>> diffsetPtr = GetDiffSetPtr();
+    for (const auto& diffSet : *diffsetPtr)
+        {
+        if (diffSet.clientID == (uint64_t)-1 && diffSet.upToDate) return true;
+        }
+    return false;
+    }
+
+//=======================================================================================
+// @bsimethod                                                   Elenie.Godzaridis 10/15
+//=======================================================================================
+template<class POINT, class EXTENT>  void SMMeshIndexNode<POINT, EXTENT>::ComputeMergedClips()
+    {
+    RefCountedPtr<SMMemoryPoolGenericVectorItem<DifferenceSet>> diffSetPtr = GetDiffSetPtr();
+#ifdef USE_DIFFSET
+    for (auto& diffSet : m_differenceSets)
+        {
+        if (diffSet.clientID == (uint64_t)-1 && diffSet.upToDate) return;
+        }
+    bvector<bvector<DPoint3d>> clips;
+    for (auto& diffSet : m_differenceSets)
+        {
+        uint64_t upperId = (diffSet.clientID >> 32);
+        if (upperId == 0)
+            {
+            clips.push_back(bvector<DPoint3d>());
+            GetClipRegistry()->GetClip(diffSet.clientID - 1, clips.back());
+            }
+        }
+    if (clips.size() == 0) return;
+
+
+    RefCountedPtr<SMMemoryPoolVectorItem<POINT>> pointsPtr(GetPointsPtr());
+
+    vector<DPoint3d> points(pointsPtr->size());
+    
+    PtToPtConverter::Transform(&points[0], &(*pointsPtr)[0], points.size());
+
+    DRange3d nodeRange = DRange3d::From(ExtentOp<EXTENT>::GetXMin(m_nodeHeader.m_nodeExtent), ExtentOp<EXTENT>::GetYMin(m_nodeHeader.m_nodeExtent), ExtentOp<EXTENT>::GetZMin(m_nodeHeader.m_nodeExtent),
+                                        ExtentOp<EXTENT>::GetXMax(m_nodeHeader.m_nodeExtent), ExtentOp<EXTENT>::GetYMax(m_nodeHeader.m_nodeExtent), ExtentOp<EXTENT>::GetZMax(m_nodeHeader.m_nodeExtent));
+
+    RefCountedPtr<SMMemoryPoolVectorItem<POINT>> pointsPtr(GetPointsPtr());
+
+    Clipper clipNode(&points[0], points.size(), (int32_t*)&pointsPtr->operator[](pointsPtr->size()), m_nodeHeader.m_nbFaceIndexes, nodeRange);
+    DifferenceSet allClips = clipNode.ClipSeveralPolygons(clips);
+    allClips.clientID = (uint64_t)-1;
+    bool added = false;
+    for (auto& diffSet : m_differenceSets)
+        if (diffSet.clientID == (uint64_t)-1) { diffSet = allClips; added = true; }
+    if (!added)
+        {
+        m_differenceSets.push_back(allClips);
+        (m_differenceSets.begin() + (m_differenceSets.size() - 1))->upToDate = true;
+        m_nbClips++;
+        }
+#else
+    {
+    if (diffSetPtr->size() == 0) return;
+    for (const auto& diffSet : *diffSetPtr)
+        {
+        if (diffSet.clientID == (uint64_t)-1 && diffSet.upToDate) return;
+        }
+    std::cout << "Merging clips for " << GetBlockID().m_integerID << " we have " << diffSetPtr->size() << "clips" << std::endl;
+
+    RefCountedPtr<SMMemoryPoolVectorItem<POINT>> pointsPtr(GetPointsPtr());
+
+    vector<DPoint3d> points(pointsPtr->size());
+    
+    PtToPtConverter::Transform(&points[0], &(*pointsPtr)[0], points.size());
+
+    DRange3d nodeRange = DRange3d::From(ExtentOp<EXTENT>::GetXMin(m_nodeHeader.m_nodeExtent), ExtentOp<EXTENT>::GetYMin(m_nodeHeader.m_nodeExtent), ExtentOp<EXTENT>::GetZMin(m_nodeHeader.m_nodeExtent),
+                                        ExtentOp<EXTENT>::GetXMax(m_nodeHeader.m_nodeExtent), ExtentOp<EXTENT>::GetYMax(m_nodeHeader.m_nodeExtent), ExtentOp<EXTENT>::GetZMax(m_nodeHeader.m_nodeExtent));
+
+
+    bvector<bvector<DPoint3d>> polys;
+    bvector<uint64_t> clipIds;
+    bvector<DifferenceSet> skirts;
+    bvector<bpair<double, int>> metadata;
+    for (const auto& diffSet : *diffSetPtr)
+        {
+        //uint64_t upperId = (diffSet.clientID >> 32);
+        if (diffSet.clientID < ((uint64_t)-1) && diffSet.clientID != 0 && diffSet.toggledForID)
+            {
+            clipIds.push_back(diffSet.clientID);
+            polys.push_back(bvector<DPoint3d>());
+            GetClipRegistry()->GetClip(diffSet.clientID, polys.back());
+            double importance;
+            int nDimensions;
+            GetClipRegistry()->GetClipMetadata(diffSet.clientID, importance, nDimensions);
+            metadata.push_back(make_bpair(importance, nDimensions));
+            }
+        else if (!diffSet.toggledForID)
+            {
+            skirts.push_back(diffSet);
+            }
+             
+        }
+    diffSetPtr->clear();
+    for(auto& skirt: skirts) diffSetPtr->push_back(skirt);
+    m_nbClips = skirts.size();
+
+    //NEEDS_WORK_POOL
+    for (size_t j = 0; j < 1; ++j)
+        {
+        RefCountedPtr<SMMemoryPoolVectorItem<int32_t>> ptIndices(GetPtsIndicePtr());
+
+        if (ptIndices->size() == 0)
+            {
+            DifferenceSet current;
+            current.clientID = 0;
+            diffSetPtr->push_back(current);
+            const_cast<DifferenceSet&>(*(diffSetPtr->begin() + (diffSetPtr->size() - 1))).upToDate = true;
+            ++m_nbClips;
+            continue;
+            }
+
+        RefCountedPtr<SMMemoryPoolVectorItem<int32_t>> uvIndexes = GetUVsIndicesPtr();
+        RefCountedPtr<SMMemoryPoolVectorItem<DPoint2d>> uvCoords = GetUVCoordsPtr();
+
+        const int32_t* uvIndices = uvIndexes.IsValid() ? &(*uvIndexes)[0] : 0;
+        const DPoint2d* uvBuffer= uvCoords.IsValid() ? &(*uvCoords)[0] : 0;        
+        
+        Clipper clipNode(&points[0], points.size(), (int32_t*)&(*ptIndices)[0], ptIndices->size(), nodeRange, uvBuffer, uvIndices);
+        bvector<bvector<PolyfaceHeaderPtr>> polyfaces;
+        auto nodePtr = HFCPtr<SMPointIndexNode<POINT, EXTENT>>(static_cast<SMPointIndexNode<POINT, EXTENT>*>(const_cast<SMMeshIndexNode<POINT, EXTENT>*>(this)));
+        IScalableMeshNodePtr nodeP(new ScalableMeshNode<POINT>(nodePtr));
+        BcDTMPtr dtm = nodeP->GetBcDTM().get();
+        bool hasClip = false;
+        if (dtm.get() != nullptr)
+            {
+            BcDTMPtr toClipBcDTM = dtm->Clone();
+            DTMPtr toClipDTM = toClipBcDTM.get(); 
+            if (IsLeaf()) //always clip leaves regardless of width/area criteria
+                {
+                for (auto& mdata : metadata)
+                    mdata.second = 0;
+                }
+            if (toClipBcDTM->GetTinHandle() != nullptr) hasClip = clipNode.GetRegionsFromClipPolys(polyfaces, polys, metadata, toClipDTM);
+            }
+       // m_differenceSets.clear();
+       // m_nbClips = 0;
+        
+        if (!hasClip) continue;
+        bvector<bvector<PolyfaceHeaderPtr>> skirts;
+        //BuildSkirtMeshesForPolygonSet(skirts, polyfaces, polys, nodeRange);
+        map<DPoint3d, int32_t, DPoint3dZYXTolerancedSortComparison> mapOfPoints(DPoint3dZYXTolerancedSortComparison(1e-5, 0));
+
+        for (size_t i = 0; i < points.size(); ++i)
+            mapOfPoints[points[i]] = (int)i;
+        for (auto& polyface : polyfaces)
+            {
+            DifferenceSet current = DifferenceSet::FromPolyfaceSet(polyface, mapOfPoints, points.size() + 1);
+            for (auto& poly : polyface) poly = nullptr;
+            if (&polyface - &polyfaces[0] == 0) current.clientID = 0;
+            else current.clientID = clipIds[(&polyface - &polyfaces[0]) - 1];
+            diffSetPtr->push_back(current);
+            const_cast<DifferenceSet&>(*((diffSetPtr->begin() + (diffSetPtr->size() - 1)))).upToDate = true;
+            ++m_nbClips;
+           /* if (current.clientID != 0)
+                {
+                DifferenceSet skirt = DifferenceSet::FromPolyfaceSet(skirts[&polyface - &polyfaces[0]], mapOfPoints);
+                skirt.clientID = current.clientID;
+                skirt.toggledForID = false;
+                m_differenceSets.push_back(skirt);
+                (m_differenceSets.begin() + (m_differenceSets.size() - 1))->upToDate = true;
+                ++m_nbClips;
+                }*/
+            }
+        }
+        }
+
+    DifferenceSet allClips;
+    allClips.clientID = (uint64_t)-1;
+    bool added = false;
+    for (const auto& diffSet : *diffSetPtr)
+        if (diffSet.clientID == (uint64_t)-1) { const_cast<DifferenceSet&>(diffSet) = allClips; const_cast<DifferenceSet&>(diffSet).upToDate = true; added = true; }
+    if (!added)
+        {
+        diffSetPtr->push_back(allClips);
+        const_cast<DifferenceSet&>(*(diffSetPtr->begin() + (diffSetPtr->size() - 1))).upToDate = true;
+        m_nbClips++;
+        }
+    std::cout << "Merged clips for " << GetBlockID().m_integerID << " we have " << diffSetPtr->size() << "clips" << std::endl;
+#endif
+    }
+
+template<class POINT, class EXTENT>  void SMMeshIndexNode<POINT, EXTENT>::BuildSkirts()
+    {
+    RefCountedPtr<SMMemoryPoolGenericVectorItem<DifferenceSet>> diffsetPtr = GetDiffSetPtr();
+    if (diffsetPtr->size() == 0) return;
+    for (const auto& diffSet : *diffsetPtr)
+            {
+            if (diffSet.clientID == (uint64_t)-1 && diffSet.upToDate) return;
+            }
+
+        DRange3d nodeRange = DRange3d::From(ExtentOp<EXTENT>::GetXMin(m_nodeHeader.m_nodeExtent), ExtentOp<EXTENT>::GetYMin(m_nodeHeader.m_nodeExtent), ExtentOp<EXTENT>::GetZMin(m_nodeHeader.m_nodeExtent),
+                                            ExtentOp<EXTENT>::GetXMax(m_nodeHeader.m_nodeExtent), ExtentOp<EXTENT>::GetYMax(m_nodeHeader.m_nodeExtent), ExtentOp<EXTENT>::GetZMax(m_nodeHeader.m_nodeExtent));
+
+
+        auto nodePtr = HFCPtr<SMPointIndexNode<POINT, EXTENT>>(static_cast<SMPointIndexNode<POINT, EXTENT>*>(const_cast<SMMeshIndexNode<POINT, EXTENT>*>(this)));
+        IScalableMeshNodePtr nodeP(new ScalableMeshNode<POINT>(nodePtr));
+        RefCountedPtr<SMMemoryPoolVectorItem<POINT>> pointsPtr(GetPointsPtr());
+
+        auto dtm = nodeP->GetBcDTM();
+        if (dtm.get() == nullptr) return;
+            SkirtBuilder builder(dtm);
+            map<DPoint3d, int32_t, DPoint3dZYXTolerancedSortComparison> mapOfPoints(DPoint3dZYXTolerancedSortComparison(1e-5, 0));
+            for (size_t i = 0; i < pointsPtr->size(); ++i)
+                mapOfPoints[pointsPtr->operator[](i)] = (int)i;
+
+            for (const auto& diffSet : *diffsetPtr)
+            {
+            if (diffSet.clientID < ((uint64_t)-1) && diffSet.clientID != 0 && !diffSet.toggledForID)
+                {
+                bvector<bvector<DPoint3d>> skirts;
+                GetClipRegistry()->GetSkirt(diffSet.clientID, skirts);
+                bvector<PolyfaceHeaderPtr> polyfaces;
+                builder.BuildSkirtMesh(polyfaces, skirts);
+                DifferenceSet current = DifferenceSet::FromPolyfaceSet(polyfaces, mapOfPoints, pointsPtr->size() + 1);
+                current.clientID = diffSet.clientID;
+                current.toggledForID = false;
+                //diffSet = current;
+                diffsetPtr->Replace(&diffSet - &(*diffsetPtr->begin()), current);
+                }
+            }
+
+    }
+
+template<class POINT, class EXTENT>  bool SMMeshIndexNode<POINT, EXTENT>::ClipIntersectsBox(uint64_t clipId, EXTENT ext)
+    {
+    DRange3d extRange = DRange3d::From(ExtentOp<EXTENT>::GetXMin(ext), ExtentOp<EXTENT>::GetYMin(ext), ExtentOp<EXTENT>::GetZMin(ext),
+                                       ExtentOp<EXTENT>::GetXMax(ext), ExtentOp<EXTENT>::GetYMax(ext), ExtentOp<EXTENT>::GetZMax(ext));
+    bvector<DPoint3d> polyPts;
+    GetClipRegistry()->GetClip(clipId, polyPts);
+
+    size_t n = 0;
+    for (auto&pt : polyPts)
+        {
+        if (extRange.IsContainedXY(pt)) ++n;
+        pt.z = 0;
+        }
+    if (n >2) return true;
+
+    ICurvePrimitivePtr curvePtr(ICurvePrimitive::CreateLineString(polyPts));
+    CurveVectorPtr curveVectorPtr(CurveVector::Create(CurveVector::BOUNDARY_TYPE_Outer, curvePtr));
+
+    extRange.low.z = extRange.high.z = 0;
+    DPoint3d box[5] = { extRange.low, DPoint3d::From(extRange.low.x, extRange.high.y, 0), extRange.high, DPoint3d::From(extRange.high.x, extRange.low.y, 0), extRange.low };
+    bool allInsidePolygon = true;
+    for (size_t i = 0; i < 4 && allInsidePolygon; ++i)
+        {
+        auto classif =curveVectorPtr->PointInOnOutXY(box[i]);
+        if (classif == CurveVector::InOutClassification::INOUT_Out) allInsidePolygon = false;
+        }
+    if (allInsidePolygon) return true;
+    ICurvePrimitivePtr boxCurvePtr(ICurvePrimitive::CreateLineString(box,5));
+    CurveVectorPtr boxCurveVecPtr(CurveVector::Create(CurveVector::BOUNDARY_TYPE_Outer, boxCurvePtr));
+
+    const CurveVectorPtr intersection = CurveVector::AreaIntersection(*curveVectorPtr, *boxCurveVecPtr);
+
+    return (!intersection.IsNull());
+    }
+    
+
+//=======================================================================================
+// @bsimethod                                                   Elenie.Godzaridis 09/15
+//=======================================================================================
+    template<class POINT, class EXTENT>  bool SMMeshIndexNode<POINT, EXTENT>::AddClip(uint64_t clipId, bool isVisible, bool setToggledWhenIdIsOn)
+    {
+    RefCountedPtr<SMMemoryPoolVectorItem<POINT>> pointsPtr(GetPointsPtr());
+
+    if (pointsPtr->size() == 0 || m_nodeHeader.m_nbFaceIndexes < 3) return true;
+#ifdef USE_DIFFSET
+    bvector<DPoint3d> clipPts;
+    GetClipRegistry()->GetClip(clipId - 1, clipPts);
+    if (clipPts.size() == 0 || size() == 0 || m_nodeHeader.m_nbFaceIndexes < 3) return false;
+    DRange3d clipExt = DRange3d::From(&clipPts[0], (int32_t)clipPts.size());
+    DRange3d nodeRange = DRange3d::From(ExtentOp<EXTENT>::GetXMin(m_nodeHeader.m_nodeExtent), ExtentOp<EXTENT>::GetYMin(m_nodeHeader.m_nodeExtent), ExtentOp<EXTENT>::GetZMin(m_nodeHeader.m_nodeExtent),
+                                        ExtentOp<EXTENT>::GetXMax(m_nodeHeader.m_nodeExtent), ExtentOp<EXTENT>::GetYMax(m_nodeHeader.m_nodeExtent), ExtentOp<EXTENT>::GetZMax(m_nodeHeader.m_nodeExtent));
+    if (clipExt.IntersectsWith(nodeRange,2) && GridBasedIntersect(clipPts, clipExt,nodeRange))
+        
+#endif
+        {
+        bool clipFound = false;
+        RefCountedPtr<SMMemoryPoolGenericVectorItem<DifferenceSet>> diffSetPtr = GetDiffSetPtr();
+        for (const auto& diffSet : *diffSetPtr) if (diffSet.clientID == clipId && diffSet.toggledForID == setToggledWhenIdIsOn) clipFound = true;
+        if (clipFound) return true; //clip already added
+#ifdef USE_DIFFSET
+        vector<DPoint3d> points(pointsPtr->size());        
+
+        PtToPtConverter::Transform(&points[0], &(*pointsPtr)[0], points.size());
+
+        RefCountedPtr<SMMemoryPoolVectorItem<int32_t>> ptIndices(GetPtsIndicePtr());
+
+        Clipper clipNode(&points[0], size(), (int32_t*)&(*ptIndices)[0], m_nodeHeader.m_nbFaceIndexes, nodeRange);
+#endif
+        DifferenceSet d;
+#if DEBUG && SM_TRACE_CLIPS
+        std::string s;
+        s += " AREA IS" + std::to_string(bsiGeom_getXYPolygonArea(&clipPts[0], (int)clipPts.size()));
+#endif
+        bool emptyClip = false;
+        //if (nodeRange.XLength() <= clipExt.XLength() * 10000 && nodeRange.YLength() <= clipExt.YLength() * 10000)
+        if (ClipIntersectsBox(clipId, m_nodeHeader.m_nodeExtent))
+#ifdef USE_DIFFSET
+            d = clipNode.ClipNonConvexPolygon2D(&clipPts[0], clipPts.size());
+#else
+            {
+            std::cout << " adding clip " << clipId << " to node " << GetBlockID().m_integerID << std::endl;
+            d.clientID = clipId;
+            d.firstIndex = (int32_t)pointsPtr->size() + 1;
+            d.toggledForID = setToggledWhenIdIsOn;
+            diffSetPtr->push_back(d);
+            m_nbClips++;
+            const_cast<DifferenceSet&>(*(diffSetPtr->begin() + (diffSetPtr->size() - 1))).upToDate = false;
+            for (const auto& other : *diffSetPtr)
+                {
+                if (other.clientID == ((uint64_t)-1)) const_cast<DifferenceSet&>(other).upToDate = false;
+                }
+            
+            }
+
+#endif
+        else
+            {
+            emptyClip = true;
+            //std::cout << " discounting clip " << clipId << " for node " << GetBlockID().m_integerID << " because test failed " << std::endl;
+            }
+       // if (d.addedFaces.size() == 0 && d.removedFaces.size() == 0 && d.addedVertices.size() == 0 && d.removedVertices.size() == 0) emptyClip = true;
+#ifdef USE_DIFFSET
+        d.clientID = clipId;
+        vector<DifferenceSet> merged;
+        if (!emptyClip)
+            {
+            for (auto& other : m_differenceSets)
+                {
+                if (other.clientID == ((uint64_t)-1)) other.upToDate = false;
+                }
+            }
+       /* if (!emptyClip)
+            {
+            for (auto& other : m_differenceSets)
+                {
+                uint64_t upperId = (other.clientID >> 32);
+                if (upperId == 0 && other.clientID != d.clientID && d.ConflictsWith(other))
+                    {
+                    bvector<DPoint3d> otherClipPts;
+                    GetClipRegistry()->GetClip(other.clientID - 1, otherClipPts);
+                    if (otherClipPts.size() == 0) continue;
+                    DifferenceSet mergedSet = d.MergeSetWith(other, &points[0], clipPts, otherClipPts);
+                    mergedSet.clientID = other.clientID > d.clientID ? other.clientID << 32 | d.clientID : d.clientID << 32 | other.clientID;
+                    merged.push_back(mergedSet);
+                    }
+                }
+            }*/
+        m_differenceSets.push_back(d);
+        (m_differenceSets.begin() + (m_differenceSets.size() - 1))->upToDate = true;
+        for (auto& mergeSet : merged)
+            {
+            m_differenceSets.push_back(mergeSet);
+            (m_differenceSets.begin() + (m_differenceSets.size() - 1))->upToDate = true;
+            }
+        m_nbClips++;
+#endif
+        if (isVisible && !emptyClip)
+            {
+            PropagateClipUpwards(clipId, ClipAction::ACTION_ADD);
+            PropagateClipToNeighbors(clipId, ClipAction::ACTION_ADD);
+            }
+        PropagateClip(clipId, ClipAction::ACTION_ADD);
+        return !emptyClip;
+        }
+#ifdef USE_DIFFSET
+    else return false;
+#endif
+    }
+
+//=======================================================================================
+// @bsimethod                                                   Elenie.Godzaridis 09/15
+//=======================================================================================
+template<class POINT, class EXTENT>  void SMMeshIndexNode<POINT, EXTENT>::DoClip(uint64_t clipId, bool isVisible)
+    {
+    RefCountedPtr<SMMemoryPoolGenericVectorItem<DifferenceSet>> diffSetPtr = GetDiffSetPtr();
+    for (const auto& diffSet : *diffSetPtr) 
+        if (diffSet.clientID == clipId)
+        {
+        if (diffSet.upToDate) return;
+        DRange3d nodeRange = DRange3d::From(ExtentOp<EXTENT>::GetXMin(m_nodeHeader.m_nodeExtent), ExtentOp<EXTENT>::GetYMin(m_nodeHeader.m_nodeExtent), ExtentOp<EXTENT>::GetZMin(m_nodeHeader.m_nodeExtent),
+                                            ExtentOp<EXTENT>::GetXMax(m_nodeHeader.m_nodeExtent), ExtentOp<EXTENT>::GetYMax(m_nodeHeader.m_nodeExtent), ExtentOp<EXTENT>::GetZMax(m_nodeHeader.m_nodeExtent));
+        bvector<DPoint3d> clipPts;
+        GetClipRegistry()->GetClip(clipId, clipPts);
+        if (clipPts.size() == 0) return;
+
+        RefCountedPtr<SMMemoryPoolVectorItem<POINT>> pointsPtr(GetPointsPtr());
+
+        vector<DPoint3d> points(pointsPtr->size());
+
+        PtToPtConverter::Transform(&points[0], &(*pointsPtr)[0], points.size());        
+
+        RefCountedPtr<SMMemoryPoolVectorItem<int32_t>> ptIndices(GetPtsIndicePtr());
+
+        Clipper clipNode(&points[0], points.size(), (int32_t*)&(*ptIndices)[0], m_nodeHeader.m_nbFaceIndexes, nodeRange);
+        const_cast<DifferenceSet&>(diffSet) = clipNode.ClipNonConvexPolygon2D(&clipPts[0], clipPts.size());
+        bool emptyClip = false;
+        if (diffSet.addedFaces.size() == 0 && diffSet.removedFaces.size() == 0 && diffSet.addedVertices.size() == 0 && diffSet.removedVertices.size() == 0) emptyClip = true;
+        const_cast<DifferenceSet&>(diffSet).clientID = clipId;
+        const_cast<DifferenceSet&>(diffSet).upToDate = true;
+        if (isVisible && !emptyClip)
+            {
+            PropagateClipUpwards(clipId, ClipAction::ACTION_ADD);
+            PropagateClipToNeighbors(clipId, ClipAction::ACTION_ADD);
+            }
+        if (m_nodeHeader.m_level < 7) PropagateClip(clipId, ClipAction::ACTION_ADD);
+        return;
+        }
+    }
+
+//=======================================================================================
+// @bsimethod                                                   Elenie.Godzaridis 09/15
+//=======================================================================================
+template<class POINT, class EXTENT>  bool SMMeshIndexNode<POINT, EXTENT>::DeleteClip(uint64_t clipId, bool isVisible, bool setToggledWhenIdIsOn)
+    {
+    RefCountedPtr<SMMemoryPoolVectorItem<POINT>> pointsPtr(GetPointsPtr());
+
+    if (pointsPtr->size() == 0 || m_nodeHeader.m_nbFaceIndexes < 3) return true;
+    bool found = false;
+    RefCountedPtr<SMMemoryPoolGenericVectorItem<DifferenceSet>> diffSetPtr = GetDiffSetPtr();
+    for (auto it = diffSetPtr->begin(); it != diffSetPtr->end(); ++it)
+        {
+        if (it->clientID == clipId && it->toggledForID == setToggledWhenIdIsOn)
+            {
+            diffSetPtr->erase(it-diffSetPtr->begin());
+            m_nbClips--;
+            //if (m_nodeHeader.m_level < 7) PropagateDeleteClipImmediately(clipId);
+            found = true;
+            it = diffSetPtr->begin();
+            }
+        else if (it->clientID == (uint64_t)-1)
+            {
+            const_cast<DifferenceSet&>(*it).upToDate = false;
+            }
+        }
+    return found;
+    }
+
+//=======================================================================================
+// @bsimethod                                                   Elenie.Godzaridis 09/15
+//=======================================================================================
+template<class POINT, class EXTENT>  bool SMMeshIndexNode<POINT, EXTENT>::ModifyClip(uint64_t clipId, bool isVisible, bool setToggledWhenIdIsOn)
+    {
+    RefCountedPtr<SMMemoryPoolVectorItem<POINT>> pointsPtr(GetPointsPtr());
+
+    if (pointsPtr->size() == 0 || m_nodeHeader.m_nbFaceIndexes < 3) return true;
+#ifdef USE_DIFFSET
+    bvector<DPoint3d> clipPts;
+    GetClipRegistry()->GetClip(clipId, clipPts);
+    if (clipPts.size() == 0) return false;
+    DRange3d clipExt = DRange3d::From(&clipPts[0], (int32_t)clipPts.size());
+    DRange3d nodeRange = DRange3d::From(ExtentOp<EXTENT>::GetXMin(m_nodeHeader.m_nodeExtent), ExtentOp<EXTENT>::GetYMin(m_nodeHeader.m_nodeExtent), ExtentOp<EXTENT>::GetZMin(m_nodeHeader.m_nodeExtent),
+                                        ExtentOp<EXTENT>::GetXMax(m_nodeHeader.m_nodeExtent), ExtentOp<EXTENT>::GetYMax(m_nodeHeader.m_nodeExtent), ExtentOp<EXTENT>::GetZMax(m_nodeHeader.m_nodeExtent));
+    bool clipIntersects = clipExt.IntersectsWith(nodeRange);
+#endif
+    bool found = false;
+    RefCountedPtr<SMMemoryPoolGenericVectorItem<DifferenceSet>> diffSetPtr = GetDiffSetPtr();
+    for (auto it = diffSetPtr->begin(); it != diffSetPtr->end(); ++it)
+        {
+        if (it->clientID == clipId && it->toggledForID == setToggledWhenIdIsOn)
+            {
+#ifdef USE_DIFFSET
+            if (isVisible)
+                {
+                PropagateClipUpwards(clipId, ClipAction::ACTION_MODIFY);
+                PropagateClipToNeighbors(clipId, ClipAction::ACTION_MODIFY);
+                }
+            if (!clipIntersects)
+                {
+                m_differenceSets.erase(it);
+                m_nbClips--;
+                PropagateDeleteClipImmediately(clipId);
+                }
+            else
+                {
+                vector<DPoint3d> points(size());
+
+                std::transform(begin(), end(), &points[0], PtToPtConverter());
+
+                PtToPtConverter::Transform(&points[0], &(*pointsPtr)[0], points.size());        
+
+                RefCountedPtr<SMMemoryPoolVectorItem<int32_t>> ptsIndices(GetPtsIndicePtr());
+
+                Clipper clipNode(&points[0], size(), (int32_t*)&(*ptsIndices)[0], m_nodeHeader.m_nbFaceIndexes, nodeRange);
+                DifferenceSet d = clipNode.ClipNonConvexPolygon2D(&clipPts[0], clipPts.size());
+                if (d.addedFaces.size() == 0 && d.removedFaces.size() == 0 && d.addedVertices.size() == 0 && d.removedVertices.size() == 0)
+                    {
+                    m_differenceSets.erase(it);
+                    m_nbClips--;
+                    if (m_nodeHeader.m_level < 7) PropagateDeleteClipImmediately(clipId);
+                    }
+                else
+                    {
+                    d.clientID = clipId;
+                    m_differenceSets.modify(it - m_differenceSets.begin(), d);
+                    if (m_nodeHeader.m_level < 7) PropagateClip(clipId, ClipAction::ACTION_MODIFY);
+                    return true;
+                    }
+
+#else
+            std::cout << " updating clip " << clipId << " to node " << GetBlockID().m_integerID << " toggle is "<<setToggledWhenIdIsOn<< std::endl;
+            const_cast<DifferenceSet&>(*it) = DifferenceSet();
+            const_cast<DifferenceSet&>(*it).clientID = clipId;
+            const_cast<DifferenceSet&>(*it).toggledForID = setToggledWhenIdIsOn;
+            found = true;
+#endif
+            }
+#ifndef USE_DIFFSET
+        else if (it->clientID == (uint64_t)-1)
+            {
+            const_cast<DifferenceSet&>(*it).upToDate = false;
+            }
+#endif
+        }
+    if (!found)
+        {
+        found = ClipIntersectsBox(clipId, m_nodeHeader.m_nodeExtent);
+        }
+    return found;
+    }
+//=======================================================================================
+// @bsimethod                                                   Elenie.Godzaridis 09/15
+//=======================================================================================
+template<class POINT, class EXTENT>  void SMMeshIndexNode<POINT, EXTENT>::PropagateDeleteClipImmediately(uint64_t clipId)
+    {
+    if (HasRealChildren())
+        {
+        if (m_pSubNodeNoSplit != nullptr)
+            {
+            dynamic_pcast<SMMeshIndexNode<POINT, EXTENT>, SMPointIndexNode<POINT, EXTENT>>(m_pSubNodeNoSplit)->DeleteClip(clipId, false);
+            }
+        else
+            {
+            for (size_t i = 0; i < GetNumberOfSubNodesOnSplit(); ++i)
+                {
+                if (m_apSubNodes[i] != nullptr)
+                    {
+                    dynamic_pcast<SMMeshIndexNode<POINT, EXTENT>, SMPointIndexNode<POINT, EXTENT>>(m_apSubNodes[i])->DeleteClip(clipId, false);
+                    }
+                }
+            }
+        }
+    auto node = GetParentNode();
+    while (node != nullptr && node->GetLevel() > 1)
+        {
+        node = node->GetParentNode();
+        }
+    if (node != nullptr)
+        {
+        dynamic_pcast<SMMeshIndexNode<POINT, EXTENT>, SMPointIndexNode<POINT, EXTENT>>(node)->DeleteClip(clipId, false);
+        dynamic_pcast<SMMeshIndexNode<POINT, EXTENT>, SMPointIndexNode<POINT, EXTENT>>(node->GetParentNode())->DeleteClip(clipId, false);
+        for (size_t i = 0; i < node->GetParentNode()->GetNumberOfSubNodesOnSplit(); ++i)
+            {
+            if (node->GetParentNode()->m_apSubNodes[i] != nullptr) dynamic_pcast<SMMeshIndexNode<POINT, EXTENT>, SMPointIndexNode<POINT, EXTENT>>(node->GetParentNode()->m_apSubNodes[i])->DeleteClip(clipId, false);
+            }
+        }
+
+    for (size_t n = 0; n < MAX_NUM_NEIGHBORNODE_POSITIONS; ++n)
+        {
+        for (auto& node : m_apNeighborNodes[n])
+            if (node != nullptr)
+                {
+                dynamic_pcast<SMMeshIndexNode<POINT, EXTENT>, SMPointIndexNode<POINT, EXTENT>>(node)->DeleteClip(clipId, false);
+                }
+        }
+    }
+
+//=======================================================================================
+// @bsimethod                                                   Elenie.Godzaridis 09/15
+//=======================================================================================
+template<class POINT, class EXTENT>  bool SMMeshIndexNode<POINT, EXTENT>::AddClipAsync(uint64_t clipId, bool isVisible)
+    {
+    DifferenceSet d;
+    d.clientID = clipId;
+    RefCountedPtr<SMMemoryPoolGenericVectorItem<DifferenceSet>> diffSetPtr = GetDiffSetPtr();
+    diffSetPtr->push_back(d);
+    const_cast<DifferenceSet&>(*(diffSetPtr->begin() + (diffSetPtr->size() - 1))).upToDate = false;
+    m_nbClips++;
+    SMTask task = SMTask(std::bind(std::mem_fn(&SMMeshIndexNode<POINT, EXTENT>::DoClip), this, clipId, isVisible));
+    s_schedulerLock.lock();
+    if (s_clipScheduler == nullptr) s_clipScheduler = new ScalableMeshScheduler();
+
+    s_clipScheduler->ScheduleTask(task, isVisible ? ScalableMeshScheduler::PRIORITY_HIGH : ScalableMeshScheduler::PRIORITY_DEFAULT);
+
+    s_schedulerLock.unlock();
+    return true;
+    }
+
+//=======================================================================================
+// @bsimethod                                                   Elenie.Godzaridis 09/15
+//=======================================================================================
+template<class POINT, class EXTENT>  void SMMeshIndexNode<POINT, EXTENT>::PropagateClip(uint64_t clipId, ClipAction action)
+    {
+    std::vector<SMTask> createdTasks;
+
+    if (HasRealChildren())
+        {
+        //see http://stackoverflow.com/questions/14593995/problems-with-stdfunction for use of std::mem_fn below
+        auto func = std::function < bool(SMMeshIndexNode<POINT, EXTENT>*,uint64_t, bool,bool) >();
+        switch (action)
+            {
+            case ACTION_ADD:
+                func = std::mem_fn(&SMMeshIndexNode<POINT, EXTENT>::AddClip);
+                break;
+            case ACTION_MODIFY:
+                func = std::mem_fn(&SMMeshIndexNode<POINT, EXTENT>::ModifyClip);
+                break;
+            default:
+                break;
+            }
+        if (m_pSubNodeNoSplit != nullptr)
+            {
+            createdTasks.push_back(SMTask(std::bind(func, (SMMeshIndexNode<POINT, EXTENT>*) m_pSubNodeNoSplit.GetPtr(), clipId,  false,true),false));
+            }
+        else
+            {
+            for (size_t i = 0; i < GetNumberOfSubNodesOnSplit(); ++i)
+                {
+                if (m_apSubNodes[i] != nullptr)
+                    {
+                    createdTasks.push_back(SMTask(std::bind(func, (SMMeshIndexNode<POINT, EXTENT>*) m_apSubNodes[i].GetPtr(), clipId, false,true),false));
+                    }
+                }
+            }
+        }
+
+    s_schedulerLock.lock();
+    if (s_clipScheduler == nullptr) s_clipScheduler = new ScalableMeshScheduler();
+
+    for (auto& task : createdTasks) s_clipScheduler->ScheduleTask(task);
+
+    s_schedulerLock.unlock();
+    }
+
+//=======================================================================================
+// @bsimethod                                                   Elenie.Godzaridis 09/15
+//=======================================================================================
+template<class POINT, class EXTENT>  void SMMeshIndexNode<POINT, EXTENT>::PropagateClipToNeighbors(uint64_t clipId,  ClipAction action)
+    {
+    std::vector<SMTask> createdTasks;
+    auto func = std::function < bool(SMMeshIndexNode<POINT, EXTENT>*, uint64_t,  bool, bool) >();
+    switch (action)
+        {
+        case ACTION_ADD:
+            func = std::mem_fn(&SMMeshIndexNode<POINT, EXTENT>::AddClip);
+            break;
+        case ACTION_MODIFY:
+            func = std::mem_fn(&SMMeshIndexNode<POINT, EXTENT>::ModifyClip);
+            break;
+
+        default:
+            break;
+        }
+
+    for (size_t n = 0; n < MAX_NUM_NEIGHBORNODE_POSITIONS; ++n)
+        {
+        for (auto& node : m_apNeighborNodes[n])
+            if (node != nullptr)
+                {
+                createdTasks.push_back(SMTask(std::bind(func, (SMMeshIndexNode<POINT, EXTENT>*)node.GetPtr(), clipId,  false,true), false));
+                }
+        }
+
+    s_schedulerLock.lock();
+    if (s_clipScheduler == nullptr) s_clipScheduler = new ScalableMeshScheduler();
+
+    for (auto& task : createdTasks) s_clipScheduler->ScheduleTask(task);
+
+    s_schedulerLock.unlock();
+    }
+
+//=======================================================================================
+// @bsimethod                                                   Elenie.Godzaridis 09/15
+//=======================================================================================
+template<class POINT, class EXTENT>  void SMMeshIndexNode<POINT, EXTENT>::PropagateClipUpwards(uint64_t clipId, ClipAction action)
+    {
+    std::vector<SMTask> createdTasks;
+    auto func = std::function < bool(SMMeshIndexNode<POINT, EXTENT>*, uint64_t, bool, bool) >();
+    switch (action)
+        {
+        case ACTION_ADD:
+            func = std::mem_fn(&SMMeshIndexNode<POINT, EXTENT>::AddClip);
+            break;
+        case ACTION_MODIFY:
+            func = std::mem_fn(&SMMeshIndexNode<POINT, EXTENT>::ModifyClip);
+            break;
+        default:
+            break;
+        }
+    auto node = GetParentNode();
+    while (node != nullptr && node->GetLevel() > 1)
+        {
+        node = node->GetParentNode();
+        }
+    if (node != nullptr)
+        {
+        createdTasks.push_back(SMTask(std::bind(func, (SMMeshIndexNode<POINT, EXTENT>*)node.GetPtr(), clipId, false,true), false));
+        if (node->GetParentNode() != nullptr)
+            {
+            createdTasks.push_back(SMTask(std::bind(func, (SMMeshIndexNode<POINT, EXTENT>*)node->GetParentNode().GetPtr(), clipId, false,true), false));
+
+            for (size_t i = 0; i < node->GetParentNode()->GetNumberOfSubNodesOnSplit(); ++i)
+                {
+                if (node->GetParentNode()->m_apSubNodes[i] != nullptr) createdTasks.push_back(SMTask(std::bind(func, (SMMeshIndexNode<POINT, EXTENT>*)node->GetParentNode()->m_apSubNodes[i].GetPtr(), clipId, false,true), false));
+                }
+            }
+        }
+    s_schedulerLock.lock();
+    if (s_clipScheduler == nullptr) s_clipScheduler = new ScalableMeshScheduler();
+
+    for (auto& task : createdTasks) s_clipScheduler->ScheduleTask(task, ScalableMeshScheduler::PRIORITY_HIGH);
+
+    s_schedulerLock.unlock();
+    }
+
+    //=======================================================================================
+    // @bsimethod                                                   Mathieu.St-Pierre 10/14
+    //=======================================================================================
+    template<class POINT, class EXTENT> bool SMMeshIndexNode<POINT, EXTENT>::NeedsMeshing() const
+        {
+        if (!IsLoaded())
+            Load();
+
+        bool needsMeshing = false;
+
+        if (!HasRealChildren())
+            needsMeshing = m_nodeHeader.m_nbFaceIndexes == 0;
+        else
+            {
+            if (IsParentOfARealUnsplitNode())
+                {
+                needsMeshing = m_nodeHeader.m_nbFaceIndexes == 0 || static_cast<SMMeshIndexNode<POINT, EXTENT>*>(&*m_pSubNodeNoSplit)->NeedsMeshing();
+                }
+            else
+                {
+                needsMeshing = m_nodeHeader.m_nbFaceIndexes == 0;
+
+                for (size_t indexNode = 0; !needsMeshing && indexNode < GetNumberOfSubNodesOnSplit(); indexNode++)
+                    {
+                    needsMeshing = (needsMeshing || static_cast<SMMeshIndexNode<POINT, EXTENT>*>(&*(m_apSubNodes[indexNode]))->NeedsMeshing());
+                    }
+                }
+            }
+
+        return needsMeshing;
+
+        }
+    static size_t s_importedFeatures;
+
+template <class POINT, class EXTENT> SMMeshIndex<POINT, EXTENT>::SMMeshIndex(SMMemoryPoolPtr& smMemoryPool,
+                                                                               HFCPtr<SMPointTileStore<POINT, EXTENT> > ptsStore,                      
+                                                                               HFCPtr<SMPointTileStore<int32_t, EXTENT> > ptsIndicesStore,
+                                                                               HFCPtr<HPMIndirectCountLimitedPool<MTGGraph> > graphPool,
+                                                                               HFCPtr<IScalableMeshDataStore<MTGGraph, Byte, Byte>> graphStore,                                                                               
+                                                                               HFCPtr<IScalableMeshDataStore<Byte, float, float>> texturesStore,                                                                               
+                                                                               HFCPtr<SMPointTileStore<DPoint2d, EXTENT>> uvStore,                                                                               
+                                                                               HFCPtr<SMPointTileStore<int32_t, EXTENT>> uvIndicesStore,
+                                                                               size_t SplitTreshold,
+                                                                               ISMPointIndexFilter<POINT, EXTENT>* filter,
+                                                                               bool balanced,
+                                                                               bool textured,
+                                                                               bool propagatesDataDown,
+                                                                               ISMPointIndexMesher<POINT, EXTENT>* mesher2_5d,
+                                                                               ISMPointIndexMesher<POINT, EXTENT>* mesher3d)
+                                                                               : SMPointIndex<POINT, EXTENT>(ptsStore, SplitTreshold, filter, balanced, propagatesDataDown, false), m_graphPool(graphPool), m_graphStore(graphStore),
+                                                                               m_smMemoryPool(smMemoryPool), 
+                                                                               m_ptsIndicesStore(ptsIndicesStore),
+                                                                               m_uvStore(uvStore),
+                                                                               m_uvsIndicesStore(uvIndicesStore),
+                                                                               m_texturesStore(texturesStore)
+    {
+    m_mesher2_5d = mesher2_5d;
+    m_mesher3d = mesher3d;
+    if (0 == graphStore->LoadMasterHeader(NULL, 0)) graphStore->StoreMasterHeader(NULL, 0);
+    m_featureStore = nullptr;
+    m_featurePool = nullptr;
+    m_clipStore = nullptr;
+    m_clipPool = nullptr;
+    s_importedFeatures = 0;
+    if (m_indexHeader.m_rootNodeBlockID.IsValid() && m_pRootNode == nullptr)
+        {
+        m_pRootNode = CreateNewNode(m_indexHeader.m_rootNodeBlockID);
+        }
+    if (0 == ptsIndicesStore->LoadMasterHeader(NULL, 0)) ptsIndicesStore->StoreMasterHeader(NULL, 0);
+    if (0 == uvStore->LoadMasterHeader(NULL, 0)) uvStore->StoreMasterHeader(NULL, 0);
+    if (0 == uvIndicesStore->LoadMasterHeader(NULL, 0)) uvIndicesStore->StoreMasterHeader(NULL, 0);
+    if (0 == texturesStore->LoadMasterHeader(NULL, 0)) texturesStore->StoreMasterHeader(NULL, 0);
+    }
+
+
+template <class POINT, class EXTENT> SMMeshIndex<POINT, EXTENT>::~SMMeshIndex()
+    {
+    if (m_mesher2_5d != NULL)
+        delete m_mesher2_5d;
+
+    if (m_mesher3d != NULL)
+        delete m_mesher3d;
+    Store();
+    if (m_pRootNode != NULL)
+        m_pRootNode->Unload();
+
+    m_pRootNode = NULL;
+
+    }
+
+
+template <class POINT, class EXTENT> HFCPtr<SMPointIndexNode<POINT, EXTENT> > SMMeshIndex<POINT, EXTENT>::CreateNewNode(EXTENT extent, bool isRootNode)
+    {
+    SMMeshIndexNode<POINT, EXTENT> * meshNode = new SMMeshIndexNode<POINT, EXTENT>(m_indexHeader.m_SplitTreshold, extent, this, m_filter, m_needsBalancing, IsTextured(), PropagatesDataDown(), m_mesher2_5d, m_mesher3d, &m_createdNodeMap);
+    HFCPtr<SMPointIndexNode<POINT, EXTENT> > pNewNode = dynamic_cast<SMPointIndexNode<POINT, EXTENT>*>(meshNode);
+    pNewNode->m_isGenerating = m_isGenerating;
+
+    if (isRootNode)
+        {
+        HFCPtr<SMPointIndexNode<POINT, EXTENT>> parentNodePtr;
+        pNewNode->SetParentNodePtr(parentNodePtr);
+        }
+
+    return pNewNode;
+    }
+
+template<class POINT, class EXTENT>  HFCPtr<SMPointIndexNode<POINT, EXTENT> > SMMeshIndex<POINT, EXTENT>::CreateNewNode(HPMBlockID blockID, bool isRootNode)
+    {
+    auto meshNode = new SMMeshIndexNode<POINT, EXTENT>(blockID, this,m_filter, m_needsBalancing, IsTextured(), PropagatesDataDown(), m_mesher2_5d, m_mesher3d, &m_createdNodeMap);
+    HFCPtr<SMPointIndexNode<POINT, EXTENT> > pNewNode = static_cast<SMPointIndexNode<POINT, EXTENT> *>(meshNode);
+    pNewNode->m_isGenerating = m_isGenerating;
+
+    if (isRootNode)
+        {
+        HFCPtr<SMPointIndexNode<POINT, EXTENT>> parentNodePtr;
+        pNewNode->SetParentNodePtr(parentNodePtr);
+        }
+
+    return pNewNode;
+    }
+
+
+template<class POINT, class EXTENT> ISMPointIndexMesher<POINT, EXTENT>* SMMeshIndex<POINT, EXTENT>::GetMesher2_5d()
+    {
+    return(m_mesher2_5d);
+    }
+
+template<class POINT, class EXTENT> ISMPointIndexMesher<POINT, EXTENT>* SMMeshIndex<POINT, EXTENT>::GetMesher3d()
+    {
+    return(m_mesher3d);
+    }
+
+
+template<class POINT, class EXTENT>  void  SMMeshIndex<POINT, EXTENT>::TextureFromRaster(HIMMosaic* sourceRasterP)
+    {
+    if (m_indexHeader.m_terrainDepth == (size_t)-1)
+        {
+        m_indexHeader.m_terrainDepth = m_pRootNode->GetDepth();
+        m_indexHeader.m_depth = (size_t)-1;
+        }
+    if (sourceRasterP == nullptr || sourceRasterP->GetEffectiveShape() == nullptr || sourceRasterP->GetEffectiveShape()->IsEmpty()) return;
+    if (m_pRootNode != NULL)   dynamic_pcast<SMMeshIndexNode<POINT, EXTENT>, SMPointIndexNode<POINT, EXTENT>>(m_pRootNode)->TextureFromRasterRecursive(sourceRasterP);
+    WaitForThreadStop();
+    for (auto& task : m_textureWorkerTasks) task.get();
+    }
+
+template<class POINT, class EXTENT>  void  SMMeshIndex<POINT, EXTENT>::PerformClipAction(ClipAction action, uint64_t clipId, DRange3d& extent, bool setToggledWhenIDIsOn)
+    {
+    if (m_pRootNode != NULL)   dynamic_pcast<SMMeshIndexNode<POINT, EXTENT>, SMPointIndexNode<POINT, EXTENT>>(m_pRootNode)->ClipActionRecursive(action, clipId, extent, setToggledWhenIDIsOn);
+    }
+
+template<class POINT, class EXTENT>  void  SMMeshIndex<POINT, EXTENT>::AddFeatureDefinition(IDTMFile::FeatureType type, bvector<DPoint3d>& points, DRange3d& extent)
+    {
+    ++s_importedFeatures;
+    if (0 == points.size())
+        return;
+
+    // Check if initial node allocated
+    if (m_pRootNode == 0)
+        {
+        // There is no root node at the moment
+        // Allocate root node the size of the object extent
+        if (m_indexHeader.m_HasMaxExtent)
+            m_pRootNode = CreateNewNode(m_indexHeader.m_MaxExtent); 
+        else
+        m_pRootNode = CreateNewNode(ExtentOp<EXTENT>::Create(extent.low.x, extent.low.y, extent.low.z, extent.high.x, extent.high.y, extent.high.z), true);
+        }
+    size_t nAddedPoints = dynamic_pcast<SMMeshIndexNode<POINT, EXTENT>, SMPointIndexNode<POINT, EXTENT>>(m_pRootNode)->AddFeatureDefinition(type, points, extent, m_indexHeader.m_HasMaxExtent);
+    if (0 == nAddedPoints)
+        {
+        //can't add feature, need to grow extent
+        DRange3d nodeRange = DRange3d::From(ExtentOp<EXTENT>::GetXMin(m_pRootNode->m_nodeHeader.m_nodeExtent), ExtentOp<EXTENT>::GetYMin(m_pRootNode->m_nodeHeader.m_nodeExtent), ExtentOp<EXTENT>::GetZMin(m_pRootNode->m_nodeHeader.m_nodeExtent),
+                                            ExtentOp<EXTENT>::GetXMax(m_pRootNode->m_nodeHeader.m_nodeExtent), ExtentOp<EXTENT>::GetYMax(m_pRootNode->m_nodeHeader.m_nodeExtent), ExtentOp<EXTENT>::GetZMax(m_pRootNode->m_nodeHeader.m_nodeExtent));
+        while (!extent.IsContained(nodeRange))
+            {
+            // If the item is not in root node and extent is limited then it is impossible to add item
+            if (m_indexHeader.m_HasMaxExtent)
+                return;
+
+            // The extent is not contained... we must create a new node
+            PushRootDown(ExtentOp<EXTENT>::Create(extent.low.x, extent.low.y, extent.low.z, extent.high.x, extent.high.y, extent.high.z));
+            nodeRange = DRange3d::From(ExtentOp<EXTENT>::GetXMin(m_pRootNode->m_nodeHeader.m_nodeExtent), ExtentOp<EXTENT>::GetYMin(m_pRootNode->m_nodeHeader.m_nodeExtent), ExtentOp<EXTENT>::GetZMin(m_pRootNode->m_nodeHeader.m_nodeExtent),
+                                       ExtentOp<EXTENT>::GetXMax(m_pRootNode->m_nodeHeader.m_nodeExtent), ExtentOp<EXTENT>::GetYMax(m_pRootNode->m_nodeHeader.m_nodeExtent), ExtentOp<EXTENT>::GetZMax(m_pRootNode->m_nodeHeader.m_nodeExtent));
+            }
+
+
+        // The root node contains the spatial object ... add it
+        nAddedPoints = dynamic_pcast<SMMeshIndexNode<POINT, EXTENT>, SMPointIndexNode<POINT, EXTENT>>(m_pRootNode)->AddFeatureDefinition(type, points, extent, m_indexHeader.m_HasMaxExtent);
+        assert(nAddedPoints >= points.size());
+        }
+    }
+
+/*---------------------------------------------------------------------------------**//**
+* @description
+* @bsimethod                                                  Elenie.Godzaridis   10/2015
++---------------+---------------+---------------+---------------+---------------+------*/
+template<class POINT, class EXTENT>  void  SMMeshIndex<POINT, EXTENT>::AddClipDefinition(bvector<DPoint3d>& points, DRange3d& extent)
+    {
+    if (m_pRootNode != NULL)   dynamic_pcast<SMMeshIndexNode<POINT, EXTENT>, SMPointIndexNode<POINT, EXTENT>>(m_pRootNode)->AddClipDefinitionRecursive(points,extent);
+    }
+
+/*---------------------------------------------------------------------------------**//**
+* @description
+* @bsimethod                                                  Elenie.Godzaridis   10/2015
++---------------+---------------+---------------+---------------+---------------+------*/
+template<class POINT, class EXTENT>  void  SMMeshIndex<POINT, EXTENT>::RefreshMergedClips()
+    {
+    if (m_pRootNode != NULL)   dynamic_pcast<SMMeshIndexNode<POINT, EXTENT>, SMPointIndexNode<POINT, EXTENT>>(m_pRootNode)->RefreshMergedClipsRecursive();
+    }
+
+/**----------------------------------------------------------------------------
+Mesh
+Mesh the data.
+-----------------------------------------------------------------------------*/
+template<class POINT, class EXTENT> void SMMeshIndex<POINT, EXTENT>::Mesh()
+    {
+    HINVARIANTS;
+
+    bool result = m_mesher2_5d->Init(*this);
+    assert(result == true);
+
+    result = m_mesher3d->Init(*this);
+    assert(result == true);
+
+    // Check if root node is present
+    if (m_pRootNode != NULL)
+        {
+        HFCPtr<SMMeshIndexNode<POINT, EXTENT>> node = dynamic_pcast<SMMeshIndexNode<POINT, EXTENT>, SMPointIndexNode<POINT, EXTENT>>(m_pRootNode);
+            node->Mesh();
+        }
+
+    HINVARIANTS;
+    }
+/**----------------------------------------------------------------------------
+Save cloud ready format
+-----------------------------------------------------------------------------*/
+template<class POINT, class EXTENT> void SMMeshIndex<POINT, EXTENT>::GetCloudFormatStores(const WString& pi_pOutputDirPath,
+                                                                                          const bool& pi_pCompress,
+                                                                                          HFCPtr<StreamingPointStoreType>& po_pPointStore,
+                                                                                          HFCPtr<StreamingIndiceStoreType>& po_pIndiceStore,
+                                                                                          HFCPtr<StreamingUVStoreType>& po_pUVStore,
+                                                                                          HFCPtr<StreamingIndiceStoreType>& po_pUVIndiceStore,
+                                                                                          HFCPtr<StreamingTextureTileStoreType>& po_pTextureStore) const
+    {
+    // Set paths
+    WString point_store_path = pi_pOutputDirPath + L"point_store\\";
+    WString indice_store_path = pi_pOutputDirPath + L"indice_store\\";
+    WString uv_store_path = pi_pOutputDirPath + L"uv_store\\";
+    WString uvIndice_store_path = pi_pOutputDirPath + L"uvIndice_store\\";
+    WString texture_store_path = pi_pOutputDirPath + L"texture_store\\";
+
+    // Create streaming stores
+    po_pPointStore = new StreamingPointStoreType(point_store_path, L"", pi_pCompress);
+    po_pIndiceStore = new StreamingIndiceStoreType(indice_store_path, L"", pi_pCompress);
+    po_pUVStore = new StreamingUVStoreType(uv_store_path, L"", pi_pCompress);
+    po_pUVIndiceStore = new StreamingIndiceStoreType(uvIndice_store_path, L"", pi_pCompress);
+    po_pTextureStore = new StreamingTextureTileStoreType(texture_store_path.c_str());
+
+    }
+/**----------------------------------------------------------------------------
+Stitch
+Stitch the data.
+-----------------------------------------------------------------------------*/
+template<class POINT, class EXTENT> void SMMeshIndex<POINT, EXTENT>::Stitch(int pi_levelToStitch, bool do2_5dStitchFirst)
+    {
+    HINVARIANTS;
+
+    // Check if root node is present
+    if (m_pRootNode != NULL)
+        {
+
+        try
+            {
+
+            if (do2_5dStitchFirst)
+                {
+                //Done for level stitching.
+                assert(pi_levelToStitch != -1);
+                vector<SMMeshIndexNode<POINT, EXTENT>*> nodesToStitch;
+                ((SMMeshIndexNode<POINT, EXTENT>*)&*m_pRootNode)->Stitch(pi_levelToStitch, &nodesToStitch);
+
+                auto nodeIter(nodesToStitch.begin());
+
+                //Do 2.5d stitch first
+                while (nodeIter != nodesToStitch.end())
+                    {
+                    if (!(*nodeIter)->m_nodeHeader.m_arePoints3d && (*nodeIter)->AreAllNeighbor2_5d())
+                        {
+                        if (m_mesher2_5d->Stitch(*nodeIter))
+                            {
+                            (*nodeIter)->SetDirty(true);
+                            }
+
+                        nodeIter = nodesToStitch.erase(nodeIter);
+                        }
+                    else
+                        {
+                        nodeIter++;
+                        }
+                    }
+
+                //Do 3d stitch last
+                nodeIter = nodesToStitch.begin();
+                auto nodeIterEnd = nodesToStitch.end();
+
+                while (nodeIter != nodeIterEnd)
+                    {
+                    assert((*nodeIter)->m_nodeHeader.m_arePoints3d || !(*nodeIter)->AreAllNeighbor2_5d());
+
+                    if (m_mesher3d->Stitch(*nodeIter))
+                        {
+                        (*nodeIter)->SetDirty(true);
+                        }
+
+                    nodeIter++;
+                    }
+                }
+            else if (s_useThreadsInStitching)
+                {
+                vector<SMMeshIndexNode<POINT, EXTENT>*> nodesToStitch;
+                ((SMMeshIndexNode<POINT, EXTENT>*)&*m_pRootNode)->Stitch(pi_levelToStitch, &nodesToStitch);
+                if (nodesToStitch.size() == 0) return;
+                if (nodesToStitch.size() <= 72)
+                    {
+                    s_useThreadsInStitching = false;
+                    ((SMMeshIndexNode<POINT, EXTENT>*)&*m_pRootNode)->Stitch(pi_levelToStitch, 0);
+                    s_useThreadsInStitching = true;
+                    return;
+                    }
+                set<SMMeshIndexNode<POINT, EXTENT>*> stitchedNodes;
+                std::recursive_mutex stitchedMutex;
+                for (auto& node : nodesToStitch) s_nodeMap.insert(std::make_pair((void*)node, (unsigned int)-1));
+                for (size_t i =0; i < 8; ++i)
+                    RunOnNextAvailableThread(std::bind([] (SMMeshIndexNode<POINT, EXTENT>** vec, set<SMMeshIndexNode<POINT,EXTENT>*>* stitchedNodes, std::recursive_mutex* stitchedMutex, size_t nNodes, size_t threadId) ->void
+                    {
+                    vector<SMMeshIndexNode<POINT, EXTENT>*> myNodes;
+                    size_t firstIdx = nNodes / 8 * threadId;
+                    myNodes.push_back(vec[firstIdx]);
+                    while (myNodes.size() > 0)
+                        {
+                        //grab node
+                        SMMeshIndexNode<POINT, EXTENT>* current = myNodes[0];
+                        vector<SMPointIndexNode<POINT, EXTENT>*> neighbors;
+                        current->GetAllNeighborNodes(neighbors);
+                        neighbors.push_back(current);
+                        bool reservedNode = false;
+
+                        reservedNode = TryReserveNodes(s_nodeMap, (void**)&neighbors[0], neighbors.size(),(unsigned int)threadId);
+
+                        if (reservedNode == true)
+                            {
+                            bool needsStitching = false;
+                            stitchedMutex->lock();
+                            if (stitchedNodes->count(current) != 0) needsStitching = false;
+                            else
+                                {
+                                stitchedNodes->insert(current);
+                                needsStitching = true;
+                                }
+                            for (auto& neighbor : neighbors)
+                                if (std::find(myNodes.begin(), myNodes.end(), neighbor) == myNodes.end() && stitchedNodes->count((SMMeshIndexNode<POINT,EXTENT>*)neighbor) == 0) myNodes.push_back((SMMeshIndexNode<POINT, EXTENT>*)neighbor);
+                            stitchedMutex->unlock();
+                            if(needsStitching) current->Stitch((int)current->m_nodeHeader.m_level, 0);
+                            unsigned int val = (unsigned int)-1;
+                            unsigned int id = (unsigned int)threadId;
+                            s_nodeMap[current].compare_exchange_strong(id, val);
+                            }
+                        myNodes.erase(myNodes.begin());
+                        if (myNodes.size() == 0 && firstIdx + 1 < nNodes / 8 * (threadId+1))
+                            {
+                            firstIdx += 1;
+                            myNodes.push_back(vec[firstIdx]);
+                            }
+                        }
+                    SetThreadAvailableAsync(threadId);
+                    }, &nodesToStitch[0], &stitchedNodes, &stitchedMutex, nodesToStitch.size(), std::placeholders::_1));
+
+                WaitForThreadStop();
+                s_nodeMap.clear();
+                for (auto& node : nodesToStitch)
+                    {
+                    if (stitchedNodes.count(node) == 0)
+                        node->Stitch((int)node->m_nodeHeader.m_level, 0);
+                    }
+                }
+            else
+                {
+                ((SMMeshIndexNode<POINT, EXTENT>*)&*m_pRootNode)->Stitch(pi_levelToStitch, 0);
+                }
+            }
+        catch (...)
+            {
+            throw;
+            }
+        }
+
+    HINVARIANTS;
+    }
+
+
+template<class POINT, class EXTENT>  void  SMMeshIndex<POINT, EXTENT>::SetFeatureStore(HFCPtr<SMPointTileStore<int32_t, EXTENT>>& featureStore)
+    {
+    m_featureStore = featureStore;
+    }
+
+template<class POINT, class EXTENT>  void SMMeshIndex<POINT, EXTENT>::SetFeaturePool(HFCPtr<HPMCountLimitedPool<int32_t>>& featurePool)
+    {
+    m_featurePool = featurePool;
+    }
+
+template<class POINT, class EXTENT>  void  SMMeshIndex<POINT, EXTENT>::SetClipStore(HFCPtr<IScalableMeshDataStore<DifferenceSet, Byte, Byte>>& clipStore)
+    {
+    m_clipStore = clipStore;
+    //if (!m_clipStore->LoadMasterHeader(NULL, 1)) m_clipStore->StoreMasterHeader(NULL, 0);
+    //if (m_pRootNode != nullptr)dynamic_cast<SMMeshIndexNode<POINT, EXTENT>*>(m_pRootNode.GetPtr())->m_differenceSets.SetStore(m_clipStore);
+    }
+
+
+template<class POINT, class EXTENT>  void  SMMeshIndex<POINT, EXTENT>::SetClipRegistry(ClipRegistry* clipRegistry)
+    {
+    m_clipRegistry = clipRegistry;
+    }
+
+template<class POINT, class EXTENT>  void SMMeshIndex<POINT, EXTENT>::SetClipPool(HFCPtr<HPMIndirectCountLimitedPool<DifferenceSet>>& clipPool)
+    {
+    m_clipPool = clipPool;
+//    if (m_pRootNode != nullptr)dynamic_cast<SMMeshIndexNode<POINT, EXTENT>*>(m_pRootNode.GetPtr())->m_differenceSets.SetPool(m_clipPool);
+    }