--- conflicted
+++ resolved
@@ -1,6676 +1,6649 @@
-#include <ImagePP/all/h/HRPPixelTypeV32R8G8B8A8.h>
-
-#include <ImagePP/all/h/HFCException.h>
-#include <ScalableMesh/ScalableMeshUtilityFunctions.h>
-#include <ScalableMesh/IScalableMeshQuery.h>
-#include <ImagePP/all/h/HCDCodecIdentity.h>
-#include "ScalableMeshProgress.h"
-
-#include "Stores/SMStreamingDataStore.h"
-#include "ScalableMesh/IScalableMeshPublisher.h"
-#ifndef VANCOUVER_API
-#include "TilePublisher/TilePublisher.h"
-#endif
-
-#include "ScalableMeshQuery.h"
-
-#include <ScalableMesh/ScalableMeshUtilityFunctions.h>
-#include <Mtg/MtgStructs.h>
-//#include <Geom/bsp/bspbound.fdf>
-#include "ScalableMesh/ScalableMeshGraph.h"
-#include <string>
-#include <queue>
-#include "ScalableMeshMesher.h"
-#include <ctime>
-#include <fstream>
-#include <codecvt>
-#include "Edits/ClipUtilities.h"
-#include "vuPolygonClassifier.h"
-#include "LogUtils.h"
-#include "Edits/Skirts.h"
-#include <map>
-#include <json/json.h>
-
-
-#include "StreamTextureProvider.h"
-
-#include "ScalableMeshQuadTreeQueries.h"
-#if !defined(HVERIFYCONTRACT)
-#   define THIS_HINVARIANTS
-#else
-#   define THIS_HINVARIANTS  this->ValidateInvariants()
-#endif
-
-USING_NAMESPACE_BENTLEY_SCALABLEMESH
-#define SM_OUTPUT_MESHES_GRAPH 0
-#define SM_TRACE_BUILD_SKIRTS 0
-
-template <class POINT, class EXTENT> void SMMeshIndexNode<POINT, EXTENT>::Init()
-    {
-    m_triIndicesPoolItemId = SMMemoryPool::s_UndefinedPoolItemId;
-    m_uvCoordsPoolItemId = SMMemoryPool::s_UndefinedPoolItemId;
-    m_triUvIndicesPoolItemId = SMMemoryPool::s_UndefinedPoolItemId;
-    this->m_texturePoolItemId = SMMemoryPool::s_UndefinedPoolItemId;
-    m_graphPoolItemId = SMMemoryPool::s_UndefinedPoolItemId;
-    m_displayDataPoolItemId = SMMemoryPool::s_UndefinedPoolItemId;
-    m_displayMeshPoolItemId = SMMemoryPool::s_UndefinedPoolItemId;
-    m_displayMeshVideoPoolItemId = SMMemoryPool::s_UndefinedPoolItemId;
-    
-    m_diffSetsItemId = SMMemoryPool::s_UndefinedPoolItemId;
-    m_featurePoolItemId = SMMemoryPool::s_UndefinedPoolItemId;
-    m_dtmPoolItemId = SMMemoryPool::s_UndefinedPoolItemId;
-
-    this->m_nodeHeader.m_graphID = ISMStore::GetNullNodeID();
-    this->m_nodeHeader.m_ptsIndiceID.resize(1);
-    this->m_nodeHeader.m_ptsIndiceID[0] = ISMStore::GetNullNodeID();
-
-    this->m_nodeHeader.m_uvsIndicesID.resize(1);
-    this->m_nodeHeader.m_uvsIndicesID[0] = ISMStore::GetNullNodeID();
-
-    this->m_nodeHeader.m_uvID = ISMStore::GetNullNodeID();
-
-    this->m_nodeHeader.m_textureID = ISMStore::GetNullNodeID();
-    this->m_nodeHeader.m_ptsIndiceID[0] = this->GetBlockID();
-
-    this->m_updateClipTimestamp = dynamic_cast<SMMeshIndex<POINT, EXTENT>*>(this->m_SMIndex)->m_nodeInstanciationClipTimestamp;
-    this->m_isClipping = false;
-    }
-
-
-
-//=======================================================================================
-// @bsimethod                                                     Mathieu.St-Pierre 10/19
-//=======================================================================================
-SMMeshDataToLoad::SMMeshDataToLoad()
-    {    
-    m_ptIndices = true;
-    m_features = false;
-    m_graph = false;
-    m_textureIndices = false;
-    m_texture = false;
-    };
-
-//=======================================================================================
-// @bsimethod                                                     Mathieu.St-Pierre 10/19
-//=======================================================================================
-SMMeshDataToLoad::~SMMeshDataToLoad()
-    {
-    }
-
-
-template <class POINT, class EXTENT> SMMeshIndexNode<POINT, EXTENT>::SMMeshIndexNode(uint64_t nodeID,
-                                                                                     size_t pi_SplitTreshold,
-                                                                                     const EXTENT& pi_rExtent,
-                                                                                     SMMeshIndex<POINT, EXTENT>* meshIndex,
-                                                                                     ISMPointIndexFilter<POINT, EXTENT>* filter,
-                                                                                     bool balanced,
-                                                                                     bool textured,
-                                                                                     bool propagateDataDown,
-                                                                                     ISMPointIndexMesher<POINT, EXTENT>* mesher2_5d,
-                                                                                     ISMPointIndexMesher<POINT, EXTENT>* mesher3d,
-                                                                                     CreatedNodeMap*                      createdNodeMap)
-                                                                                     : SMPointIndexNode<POINT, EXTENT>(nodeID, pi_SplitTreshold, pi_rExtent, filter, balanced, propagateDataDown, createdNodeMap)
-    {
-    this->m_SMIndex = meshIndex;
-    m_mesher2_5d = mesher2_5d;
-    m_mesher3d = mesher3d;
-
-//#ifdef WIP_MESH_IMPORT        
-    m_existingMesh = false;
-//#endif
-
-    Init();
-
-    m_nbClips = 0;
-
-    }
-
-template <class POINT, class EXTENT> SMMeshIndexNode<POINT,EXTENT>::SMMeshIndexNode(size_t pi_SplitTreshold,
-                 const EXTENT& pi_rExtent,                                  
-                 SMMeshIndex<POINT, EXTENT>* meshIndex,
-                 ISMPointIndexFilter<POINT, EXTENT>* filter,
-                 bool balanced,
-                 bool textured,
-                 bool propagateDataDown,
-                 ISMPointIndexMesher<POINT, EXTENT>* mesher2_5d,
-                 ISMPointIndexMesher<POINT, EXTENT>* mesher3d,
-                 CreatedNodeMap*                      createdNodeMap)
-                 : SMPointIndexNode<POINT, EXTENT>(meshIndex->GetNextNodeId(), pi_SplitTreshold, pi_rExtent, filter, balanced, propagateDataDown, createdNodeMap)
-    {
-    this->m_SMIndex = meshIndex;
-    m_mesher2_5d = mesher2_5d;
-    m_mesher3d = mesher3d;
-             
-//#ifdef WIP_MESH_IMPORT        
-    m_existingMesh = false;
-//#endif
-
-    Init();
-
-    m_nbClips = 0;
-
-    }
-
-template <class POINT, class EXTENT> SMMeshIndexNode<POINT, EXTENT>::SMMeshIndexNode(uint64_t nodeId,
-                                                                                     size_t pi_SplitTreshold,
-                                                                                     const EXTENT& pi_rExtent,
-                                                                                     const HFCPtr<SMMeshIndexNode<POINT, EXTENT> >& pi_rpParentNode)
-                                                                                     : SMPointIndexNode<POINT, EXTENT>(nodeId,pi_SplitTreshold, pi_rExtent, dynamic_cast<SMPointIndexNode<POINT, EXTENT>*>(pi_rpParentNode.GetPtr()))
-    {
-    this->m_SMIndex = pi_rpParentNode->m_SMIndex;
-    m_mesher2_5d = pi_rpParentNode->GetMesher2_5d();
-    m_mesher3d = pi_rpParentNode->GetMesher3d();
-
-//#ifdef WIP_MESH_IMPORT         
-    m_existingMesh = false;
-//#endif
-
-    m_nbClips = 0;
-
-    Init();
-
-    }
-
-
-template <class POINT, class EXTENT> SMMeshIndexNode<POINT, EXTENT>::SMMeshIndexNode(size_t pi_SplitTreshold,
-                const EXTENT& pi_rExtent,
-                const HFCPtr<SMMeshIndexNode<POINT, EXTENT> >& pi_rpParentNode)
-                : SMPointIndexNode<POINT, EXTENT>(pi_SplitTreshold, pi_rExtent, dynamic_cast<SMPointIndexNode<POINT,EXTENT>*>(pi_rpParentNode.GetPtr()))
-    {
-    this->m_SMIndex = pi_rpParentNode->m_SMIndex;
-    m_mesher2_5d = pi_rpParentNode->GetMesher2_5d();
-    m_mesher3d = pi_rpParentNode->GetMesher3d();
-     
-//#ifdef WIP_MESH_IMPORT         
-    m_existingMesh = false;
-//#endif
-
-    m_nbClips = 0;
-
-    Init(); 
-
-    }
-
-template <class POINT, class EXTENT> SMMeshIndexNode<POINT, EXTENT>::SMMeshIndexNode(size_t pi_SplitTreshold,
-                                                                                     const EXTENT& pi_rExtent,
-                                                                                     const HFCPtr<SMMeshIndexNode<POINT, EXTENT> >& pi_rpParentNode,
-                                                                                     bool IsUnsplitSubLevel)
-                                                                                     : SMPointIndexNode<POINT, EXTENT>(pi_SplitTreshold, pi_rExtent, dynamic_cast<SMPointIndexNode<POINT,EXTENT>*>(pi_rpParentNode.GetPtr()), IsUnsplitSubLevel)                                                                              
-                                                                                     
-    {
-    this->m_SMIndex = pi_rpParentNode->m_SMIndex;
-    m_mesher2_5d = pi_rpParentNode->GetMesher2_5d();
-    m_mesher3d = pi_rpParentNode->GetMesher3d();
-
-     
-//#ifdef WIP_MESH_IMPORT         
-    m_existingMesh = false;
-//#endif
-    m_nbClips = 0;
-
-    Init();
-
-    }
-
-template <class POINT, class EXTENT> SMMeshIndexNode<POINT, EXTENT>::SMMeshIndexNode(HPMBlockID blockID,
-                                                                                     HFCPtr<SMMeshIndexNode<POINT, EXTENT> > parent,                 
-                                                                                     SMMeshIndex<POINT, EXTENT>* meshIndex,
-                                                                                     ISMPointIndexFilter<POINT, EXTENT>* filter,
-                                                                                     bool balanced,
-                                                                                     bool textured,
-                                                                                     bool propagateDataDown,
-                                                                                     ISMPointIndexMesher<POINT, EXTENT>* mesher2_5d,
-                                                                                     ISMPointIndexMesher<POINT, EXTENT>* mesher3d,
-                                                                                     CreatedNodeMap*                      createdNodeMap)
-                                                                                     : SMPointIndexNode<POINT, EXTENT>(blockID, static_pcast<SMPointIndexNode<POINT, EXTENT>, SMMeshIndexNode<POINT, EXTENT>>(parent), filter, balanced, propagateDataDown, createdNodeMap)
-                 
-    { 
-    this->m_SMIndex = meshIndex;
-    m_mesher2_5d = mesher2_5d;
-    m_mesher3d = mesher3d;
-     
-//#ifdef WIP_MESH_IMPORT                
-    m_existingMesh = false;
-//#endif
-    m_nbClips = 0;
-
-    Init();
-
-    }
-
-template <class POINT, class EXTENT> SMMeshIndexNode<POINT, EXTENT>::~SMMeshIndexNode()
-    {
-    if (!this->IsDestroyed())
-        {
-        // Unload self ... this should result in discard 
-        Unload();
-        Discard();
-        }
-    }
-
-//=======================================================================================
-// @bsimethod                                                  Elenie.Godzaridis 03/15
-//=======================================================================================
-template <class POINT, class EXTENT> bool SMMeshIndexNode<POINT, EXTENT>::IsGraphLoaded() const
-    {
-    return true;// m_isGraphLoaded;
-    }
-
-template<class POINT, class EXTENT> bool SMMeshIndexNode<POINT, EXTENT>::Destroy()
-    {
-    SMPointIndexNode<POINT,EXTENT>::Destroy();
-
-    if (this->GetBlockID().IsValid())
-        {                
-        GetMemoryPool()->RemoveItem(m_triIndicesPoolItemId, this->GetBlockID().m_integerID, SMStoreDataType::TriPtIndices, (uint64_t)this->m_SMIndex);
-        ISMInt32DataStorePtr int32DataStore;
-        bool result = dynamic_cast<SMMeshIndex<POINT, EXTENT>*>(this->m_SMIndex)->GetDataStore()->GetNodeDataStore(int32DataStore, &this->m_nodeHeader, SMStoreDataType::TriPtIndices);
-        assert(result == true && int32DataStore.IsValid());      
-        int32DataStore->DestroyBlock(this->GetBlockID());
-        m_triIndicesPoolItemId = SMMemoryPool::s_UndefinedPoolItemId;
-
-        GetMemoryPool()->RemoveItem(this->m_texturePoolItemId, this->GetBlockID().m_integerID, SMStoreDataType::Texture, (uint64_t)this->m_SMIndex);
-        ISMTextureDataStorePtr nodeTextureStore;
-        result = dynamic_cast<SMMeshIndex<POINT, EXTENT>*>(this->m_SMIndex)->GetDataStore()->GetNodeDataStore(nodeTextureStore, &this->m_nodeHeader);
-        assert(result == true && nodeTextureStore.IsValid());  
-        nodeTextureStore->DestroyBlock(this->GetBlockID());
-        this->m_texturePoolItemId = SMMemoryPool::s_UndefinedPoolItemId;
-
-        GetMemoryPool()->RemoveItem(m_triUvIndicesPoolItemId, this->GetBlockID().m_integerID, SMStoreDataType::TriUvIndices, (uint64_t)this->m_SMIndex);
-        result = this->m_SMIndex->GetDataStore()->GetNodeDataStore(int32DataStore, &this->m_nodeHeader, SMStoreDataType::TriUvIndices);
-        assert(result == true && int32DataStore.IsValid());      
-        int32DataStore->DestroyBlock(this->GetBlockID());
-        m_triUvIndicesPoolItemId = SMMemoryPool::s_UndefinedPoolItemId;
-
-        GetMemoryPool()->RemoveItem(m_uvCoordsPoolItemId, this->GetBlockID().m_integerID, SMStoreDataType::UvCoords, (uint64_t)this->m_SMIndex);
-        ISMUVCoordsDataStorePtr nodeUVCoordsStore;
-        result = this->m_SMIndex->GetDataStore()->GetNodeDataStore(nodeUVCoordsStore, &this->m_nodeHeader);
-        assert(result == true && nodeUVCoordsStore.IsValid());      
-        nodeUVCoordsStore->DestroyBlock(this->GetBlockID());
-        m_uvCoordsPoolItemId = SMMemoryPool::s_UndefinedPoolItemId;
-
-        GetMemoryPool()->RemoveItem(m_displayDataPoolItemId, this->GetBlockID().m_integerID, SMStoreDataType::Display, (uint64_t)this->m_SMIndex);
-        m_displayDataPoolItemId = SMMemoryPool::s_UndefinedPoolItemId;
-
-            {
-            std::lock_guard<std::mutex> lock(m_displayMeshLock);
-            GetMemoryPool()->RemoveItem(m_displayMeshPoolItemId, this->GetBlockID().m_integerID, SMStoreDataType::DisplayMesh, (uint64_t)this->m_SMIndex);
-            m_displayMeshPoolItemId = SMMemoryPool::s_UndefinedPoolItemId;
-
-            SMMemoryPool::GetInstanceVideo()->RemoveItem(m_displayMeshVideoPoolItemId, this->GetBlockID().m_integerID, SMStoreDataType::DisplayMesh, (uint64_t)this->m_SMIndex);
-            m_displayMeshVideoPoolItemId = SMMemoryPool::s_UndefinedPoolItemId;
-            }
-
-        GetMemoryPool()->RemoveItem(m_graphPoolItemId, this->GetBlockID().m_integerID, SMStoreDataType::Graph, (uint64_t)this->m_SMIndex);
-        ISMMTGGraphDataStorePtr nodeGraphStore;
-        result = this->m_SMIndex->GetDataStore()->GetNodeDataStore(nodeGraphStore, &this->m_nodeHeader);
-        assert(result == true && nodeGraphStore.IsValid());  
-        nodeGraphStore->DestroyBlock(this->GetBlockID());
-        m_graphPoolItemId = SMMemoryPool::s_UndefinedPoolItemId;
-        
-        if (m_nbClips > 0)
-            {
-            GetMemoryPool()->RemoveItem(m_diffSetsItemId, this->GetBlockID().m_integerID, SMStoreDataType::DiffSet, (uint64_t)this->m_SMIndex);
-            ISDiffSetDataStorePtr nodeDiffsetStore;
-            result = this->m_SMIndex->GetDataStore()->GetSisterNodeDataStore(nodeDiffsetStore, &this->m_nodeHeader, false);
-            if (nodeDiffsetStore.IsValid()) nodeDiffsetStore->DestroyBlock(this->GetBlockID());
-            m_diffSetsItemId = SMMemoryPool::s_UndefinedPoolItemId;
-            }
-
-        GetMemoryPool()->RemoveItem(m_featurePoolItemId, this->GetBlockID().m_integerID, SMStoreDataType::LinearFeature, (uint64_t)this->m_SMIndex);
-        ISMInt32DataStorePtr nodeFeatureStore;
-        result = this->m_SMIndex->GetDataStore()->GetNodeDataStore(nodeFeatureStore, &this->m_nodeHeader, SMStoreDataType::LinearFeature);
-        assert(result == true && nodeFeatureStore.IsValid());         
-        if (nodeFeatureStore.IsValid()) nodeFeatureStore->DestroyBlock(this->GetBlockID());
-        m_featurePoolItemId = SMMemoryPool::s_UndefinedPoolItemId;
-       
-        GetMemoryPool()->RemoveItem(m_dtmPoolItemId, this->GetBlockID().m_integerID, SMStoreDataType::BcDTM, (uint64_t)this->m_SMIndex);
-        m_dtmPoolItemId = SMMemoryPool::s_UndefinedPoolItemId;
-
-        RemoveMultiTextureData();
-        }
-
-    THIS_HINVARIANTS;
-
-    return true;
-    }
-
-template<class POINT, class EXTENT> HFCPtr<SMPointIndexNode<POINT, EXTENT> > SMMeshIndexNode<POINT, EXTENT>::CloneChild(uint64_t nodeId, const EXTENT& newNodeExtent) const
-    {
-    HFCPtr<SMPointIndexNode<POINT, EXTENT> > pNewNode = static_cast<SMPointIndexNode<POINT, EXTENT> *>(new SMMeshIndexNode<POINT, EXTENT>(nodeId, this->GetSplitTreshold(), newNodeExtent, const_cast<SMMeshIndexNode<POINT, EXTENT>*>(this)));
-    pNewNode->SetDirty(true);
-    return pNewNode;
-    }
-
-template<class POINT, class EXTENT> HFCPtr<SMPointIndexNode<POINT, EXTENT> > SMMeshIndexNode<POINT, EXTENT>::CloneChild(const EXTENT& newNodeExtent) const
-    {
-    HFCPtr<SMPointIndexNode<POINT, EXTENT> > pNewNode = static_cast<SMPointIndexNode<POINT, EXTENT> *>(new SMMeshIndexNode<POINT, EXTENT>(this->GetSplitTreshold(), newNodeExtent, const_cast<SMMeshIndexNode<POINT, EXTENT>*>(this)));
-    pNewNode->SetDirty(true);
-    return pNewNode;
-    }
-template<class POINT, class EXTENT> HFCPtr<SMPointIndexNode<POINT, EXTENT> > SMMeshIndexNode<POINT, EXTENT>::CloneUnsplitChild(const EXTENT& newNodeExtent) const
-    {
-    HFCPtr<SMPointIndexNode<POINT, EXTENT> > pNewNode = static_cast<SMPointIndexNode<POINT, EXTENT> *>(new SMMeshIndexNode<POINT, EXTENT>(this->GetSplitTreshold(), newNodeExtent, const_cast<SMMeshIndexNode<POINT, EXTENT>*>(this), true));
-    pNewNode->SetDirty(true);
-    return pNewNode;
-    }
-
-template<class POINT, class EXTENT> HFCPtr<SMPointIndexNode<POINT, EXTENT> > SMMeshIndexNode<POINT, EXTENT>::CloneUnsplitChildVirtual() const
-    {
-    HFCPtr<SMPointIndexNode<POINT, EXTENT> > pNewNode = static_cast<SMPointIndexNode<POINT, EXTENT> *>(new SMIndexNodeVirtual<POINT,EXTENT,SMMeshIndexNode<POINT,EXTENT>>(const_cast<SMMeshIndexNode<POINT, EXTENT>*>(this)));
-    pNewNode->SetDirty(true);
-    return pNewNode;
-    }
-
-template<class POINT, class EXTENT>  HFCPtr<SMPointIndexNode<POINT, EXTENT> > SMMeshIndexNode<POINT, EXTENT>::CreateNewChildNode(HPMBlockID blockID)
-    {
-    auto node = new SMMeshIndexNode<POINT, EXTENT>(blockID, this, dynamic_cast<SMMeshIndex<POINT, EXTENT>*>(this->m_SMIndex), this->m_filter, this->m_needsBalancing, false, !(this->m_delayedDataPropagation), m_mesher2_5d, m_mesher3d, this->m_createdNodeMap);
-    node->m_clipRegistry = m_clipRegistry;
-    node->m_loadNeighbors = this->m_loadNeighbors;
-    HFCPtr<SMPointIndexNode<POINT, EXTENT> > pNewNode = static_cast<SMPointIndexNode<POINT, EXTENT> *>(node);
-    return pNewNode;
-    }
-
-template<class POINT, class EXTENT>  HFCPtr<SMPointIndexNode<POINT, EXTENT> > SMMeshIndexNode<POINT, EXTENT>::CreateNewNode(HPMBlockID blockID, bool isRootNode)
-    {
-    HFCPtr<SMMeshIndexNode<POINT, EXTENT>> parent;
-
-    auto node = new SMMeshIndexNode<POINT, EXTENT>(blockID, parent, dynamic_cast<SMMeshIndex<POINT, EXTENT>*>(this->m_SMIndex), this->m_filter, this->m_needsBalancing, false, !(this->m_delayedDataPropagation), m_mesher2_5d, m_mesher3d, this->m_createdNodeMap);
-
-    HFCPtr<SMPointIndexNode<POINT, EXTENT> > pNewNode = static_cast<SMPointIndexNode<POINT, EXTENT> *>(node);
-
-    if (isRootNode)
-        {
-        HFCPtr<SMPointIndexNode<POINT, EXTENT>> parentNodePtr;
-        pNewNode->SetParentNodePtr(parentNodePtr);
-        }
-    
-    return pNewNode;
-    }
-
-//=======================================================================================
-// @bsimethod                                                  Elenie.Godzaridis 03/15
-//=======================================================================================
-template<class POINT, class EXTENT> bool SMMeshIndexNode<POINT, EXTENT>::Discard()
-    {
-    THIS_HINVARIANTS;
-    bool returnValue = true;
-    if (!m_remainingUnappliedEdits.empty())
-        {
-        UpdateData();
-        }
-    if (!this->m_destroyed)
-        {
-             
-        RefCountedPtr<SMMemoryPoolGenericVectorItem<DifferenceSet>> diffsetPtr = GetDiffSetPtr();
-        if (diffsetPtr.IsValid())
-        {
-            uint64_t myTs = LastClippingStateUpdateTimestamp();
-            if (this->m_pSubNodeNoSplit != NULL && !this->m_pSubNodeNoSplit->IsVirtualNode())
-            {
-                uint64_t childTs = dynamic_pcast<SMMeshIndexNode<POINT, EXTENT>, SMPointIndexNode<POINT, EXTENT>>(this->m_pSubNodeNoSplit)->LastClippingStateUpdateTimestamp();
-                if (childTs < myTs)
-                {
-                    bset<uint64_t> collectedClips;
-                    CollectClipIds(collectedClips);
-                    dynamic_pcast<SMMeshIndexNode<POINT, EXTENT>, SMPointIndexNode<POINT, EXTENT>>(this->m_pSubNodeNoSplit)->SyncWithClipSets(collectedClips);
-                }
-            }
-            else if (this->m_nodeHeader.m_numberOfSubNodesOnSplit > 1 && this->m_apSubNodes[0] != nullptr)
-            {
-                for (size_t indexNodes = 0; indexNodes < this->m_nodeHeader.m_numberOfSubNodesOnSplit; indexNodes++)
-                {
-                    if (this->m_apSubNodes[indexNodes] != nullptr)
-                    {
-                        uint64_t childTs = dynamic_pcast<SMMeshIndexNode<POINT, EXTENT>, SMPointIndexNode<POINT, EXTENT>>(this->m_apSubNodes[indexNodes])->LastClippingStateUpdateTimestamp();
-                        if (childTs < myTs)
-                        {
-                            bset<uint64_t> collectedClips;
-                            CollectClipIds(collectedClips);
-                            dynamic_pcast<SMMeshIndexNode<POINT, EXTENT>, SMPointIndexNode<POINT, EXTENT>>(this->m_apSubNodes[indexNodes])->SyncWithClipSets(collectedClips);
-                        }
-                    }
-                }
-            }
-        }
-
-        RemoveNonDisplayPoolData();
-       
-        GetMemoryPool()->RemoveItem(m_displayDataPoolItemId, this->GetBlockID().m_integerID, SMStoreDataType::Display, (uint64_t) this->m_SMIndex);
-        m_displayDataPoolItemId = SMMemoryPool::s_UndefinedPoolItemId;
-
-            {
-            std::lock_guard<std::mutex> lock(m_displayMeshLock);
-            GetMemoryPool()->RemoveItem(m_displayMeshPoolItemId, this->GetBlockID().m_integerID, SMStoreDataType::DisplayMesh, (uint64_t) this->m_SMIndex);
-            m_displayMeshPoolItemId = SMMemoryPool::s_UndefinedPoolItemId;
-
-            SMMemoryPool::GetInstanceVideo()->RemoveItem(m_displayMeshVideoPoolItemId, this->GetBlockID().m_integerID, SMStoreDataType::DisplayMesh, (uint64_t) this->m_SMIndex);
-            m_displayMeshVideoPoolItemId = SMMemoryPool::s_UndefinedPoolItemId;
-            }
-
-        if (this->m_texturePoolItemId != SMMemoryPool::s_UndefinedPoolItemId)
-            {
-            GetMemoryPool()->RemoveItem(this->m_texturePoolItemId, this->GetBlockID().m_integerID, SMStoreDataType::DisplayTexture, (uint64_t) this->m_SMIndex);
-            this->m_texturePoolItemId = SMMemoryPool::s_UndefinedPoolItemId;
-            }
-
-
-
-
-        GetMemoryPool()->RemoveItem(m_diffSetsItemId, this->GetBlockID().m_integerID, SMStoreDataType::DiffSet, (uint64_t) this->m_SMIndex);
-        m_diffSetsItemId = SMMemoryPool::s_UndefinedPoolItemId;
-
-        GetMemoryPool()->RemoveItem(m_featurePoolItemId, this->GetBlockID().m_integerID, SMStoreDataType::LinearFeature, (uint64_t) this->m_SMIndex);
-        m_featurePoolItemId = SMMemoryPool::s_UndefinedPoolItemId;
-
-        GetMemoryPool()->RemoveItem(m_dtmPoolItemId, this->GetBlockID().m_integerID, SMStoreDataType::BcDTM, (uint64_t) this->m_SMIndex);
-        m_dtmPoolItemId = SMMemoryPool::s_UndefinedPoolItemId;
-
-        RemoveMultiTextureData();
-        }
-
-    __super::Discard();
-
-    THIS_HINVARIANTS;
-
-    return returnValue;
-    }
-
-
-//=======================================================================================
-// @bsimethod                                                     Mathieu.St-Pierre 01/19
-//=======================================================================================
-template<class POINT, class EXTENT> void SMMeshIndexNode<POINT, EXTENT>::LoadData(SMNodeDataToLoad* dataToLoad) 
-    {
-    __super::LoadData(dataToLoad);
-    
-    if (dataToLoad == nullptr)
-        {
-        GetPtsIndicePtr();
-        GetUVCoordsPtr();
-        GetUVsIndicesPtr();
-        GetTexturePtr();            
-        GetGraphPtr();
-        GetLinearFeaturesPtr();
-        }
-    else
-        {
-        SMMeshDataToLoad* meshDataToLoad = dynamic_cast<SMMeshDataToLoad*>(dataToLoad);
-        assert(meshDataToLoad != nullptr);
-    
-        if (meshDataToLoad->m_ptIndices)
-            GetPtsIndicePtr();
-
-        if (meshDataToLoad->m_textureIndices)
-            {
-			//Ensure that pool items for texture indices are created even before the node has been marked as textured.
-            bool isTextureCurrentVal = this->m_nodeHeader.m_isTextured; 
-            this->m_nodeHeader.m_isTextured = true;
-            GetUVCoordsPtr();
-            GetUVsIndicesPtr();
-            this->m_nodeHeader.m_isTextured = isTextureCurrentVal;
-            }
-            
-        if (meshDataToLoad->m_texture)
-            GetTexturePtr();
-
-        if (meshDataToLoad->m_features)
-            GetLinearFeaturesPtr();
-
-        if (meshDataToLoad->m_graph)
-            GetGraphPtr();        
-        }
-        
-    }
-
-//=======================================================================================
-// @bsimethod                                                  Elenie.Godzaridis 03/15
-//=======================================================================================
-template<class POINT, class EXTENT> void SMMeshIndexNode<POINT, EXTENT>::Load() const
-    {
-    std::lock_guard<std::mutex> lock(m_headerMutex);
-    if (this->IsLoaded()) return;
-    SMPointIndexNode<POINT, EXTENT>::Load();
-        
-    //assert(m_triIndicesPoolItemId == SMMemoryPool::s_UndefinedPoolItemId);
-    //assert(this->m_texturePoolItemId == SMMemoryPool::s_UndefinedPoolItemId);
-    //assert(m_triUvIndicesPoolItemId == SMMemoryPool::s_UndefinedPoolItemId);
-    //assert(m_uvCoordsPoolItemId == SMMemoryPool::s_UndefinedPoolItemId);
-    //assert(m_displayDataPoolItemId == SMMemoryPool::s_UndefinedPoolItemId);
-    }
-
-extern std::mutex s_createdNodeMutex;
-
-template<class POINT, class EXTENT> bool SMMeshIndexNode<POINT, EXTENT>::Publish3DTile(ISMDataStoreTypePtr<EXTENT>& pi_pDataStore, TransformCR transform, ClipVectorPtr clips, const uint64_t& coverageID, bool isClipBoundary, const GeoCoordinates::BaseGCSCPtr sourceGCS, const GeoCoordinates::BaseGCSCPtr destinationGCS, IScalableMeshProgressPtr progress, bool outputTexture)
-    {
-    assert(pi_pDataStore != nullptr);
-
-    static double startTime = clock();
-    static std::atomic<uint64_t> loadDataTime = {0};
-    static std::atomic<uint64_t> convertTime = {0};
-    static std::atomic<uint64_t> storeTime = {0};
-    static std::atomic<uint64_t> nbProcessedNodes = {0};
-    static std::atomic<uint64_t> nbNodes = {0};
-
-    if (progress != nullptr && progress->IsCanceled()) return false;
-
-    if (!this->IsLoaded())
-        Load();
-
-    if (this->m_nodeHeader.m_level == 0)
-        {
-        startTime = clock();
-        loadDataTime = 0;
-        convertTime = 0;
-        storeTime = 0;
-        nbProcessedNodes = 0;
-        nbNodes = 0;
-        }
-
-    ++nbNodes;
-
-    static const uint64_t nbThreads = std::max((uint64_t)1, (uint64_t)(std::thread::hardware_concurrency() - 2));
-    static const uint64_t maxQueueSize = /*std::max((uint64_t)this->m_SMIndex->m_totalNumNodes, (uint64_t)*/30000;//);
-
-    typedef SMNodeDistributor<HFCPtr<SMMeshIndexNode<POINT, EXTENT>>> Distribution_Type;
-    static typename Distribution_Type::Ptr distributor = nullptr; 
-
-    if (this->m_nodeHeader.m_level == 0)
-        {
-        startTime = clock();
-        bvector<DRange3d> ranges;
-        bool allClipsAreMasks = true;
-
-        if (clips.IsValid())
-            {
-            for (ClipPrimitivePtr const& primitive : *clips)
-                {
-                DRange3d        thisRange;
-                if (primitive->GetRange(thisRange, nullptr, primitive->IsMask()))
-                    {
-                    ranges.push_back(thisRange);
-                    }
-                if (!primitive->IsMask())
-                    allClipsAreMasks = false;
-                }
-            }
-
-        //(*clips)[0]->GetRange(range, nullptr, true);
-        auto nodeDataSaver = [pi_pDataStore, ranges, allClipsAreMasks, clips, coverageID, isClipBoundary, sourceGCS, destinationGCS, progress, outputTexture](HFCPtr<SMMeshIndexNode<POINT, EXTENT>>& node)
-            {
-            if (progress != nullptr  && progress->IsCanceled()) return;
-
-            bool hasMSClips = false;
-            for (auto const& range : ranges)
-                {
-                if (node->m_nodeHeader.m_contentExtentDefined && range.IntersectsWith(node->m_nodeHeader.m_contentExtent))
-                    hasMSClips = true;
-                }
-
-            if (hasMSClips || allClipsAreMasks)
-                {
-
-                // Gather all data in one place
-                double t = clock();
-                node->GetPointsPtr();
-                node->GetPtsIndicePtr();
-
-                if (outputTexture)
-                    {
-                    node->GetUVCoordsPtr();
-                    node->GetUVsIndicesPtr();
-                    node->GetTextureCompressedPtr();
-                    }
-
-                loadDataTime += clock() - t;
-
-                // Convert data
-                t = clock();
-
-                auto nodePtr = HFCPtr<SMPointIndexNode<POINT, EXTENT>>(static_cast<SMPointIndexNode<POINT, EXTENT>*>(node.GetPtr()));
-                IScalableMeshNodePtr nodeP(new ScalableMeshNode<POINT>(nodePtr));
-                bvector<Byte> cesiumData;
-#if defined(NEED_SAVE_AS_IN_IMPORT_DLL) && !defined(DGNDB06_API)
-                IScalableMeshPublisherPtr cesiumPublisher = IScalableMeshPublisher::Create(SMPublishType::CESIUM);
-                cesiumPublisher->Publish(nodeP, (hasMSClips ? clips : nullptr), coverageID, isClipBoundary, sourceGCS, destinationGCS, cesiumData, outputTexture);
-#else
-                assert(!"Not yet implemented on this code base");
-#endif
-
-
-                convertTime += clock() - t;
-
-                // Store data
-                t = clock();
-                ISMTileMeshDataStorePtr tileStore;
-                bool result = pi_pDataStore->GetNodeDataStore(tileStore, &node->m_nodeHeader);
-                assert(result == true); // problem getting the tile mesh data store
-
-                if (!cesiumData.empty())
-                    tileStore->StoreBlock(&cesiumData, cesiumData.size(), node->GetBlockID());
-                storeTime += clock() - t;
-                //// Store header
-                //pi_pDataStore->StoreNodeHeader(&node->m_nodeHeader, node->GetBlockID());
-
-                //{
-                //std::lock_guard<mutex> clk(s_consoleMutex);
-                //std::wcout << "[" << std::this_thread::get_id() << "] Done publishing --> " << node->m_nodeId << "    addr: "<< node <<"   ref count: " << node->GetRefCount() << std::endl;
-                //}
-                }
-
-            node = nullptr;
-
-            if (progress != nullptr)
-                {
-                // Report progress
-                static_cast<ScalableMeshProgress*>(progress.get())->SetCurrentIteration(++nbProcessedNodes);
-                }
-            else
-                {
-                ++nbProcessedNodes;
-                }
-            };
-        distributor = new Distribution_Type(nodeDataSaver, [](HFCPtr<SMMeshIndexNode<POINT, EXTENT>>& node) {return true; }, nbThreads, maxQueueSize);
-        }
-
-    static auto loadChildExtentHelper = [](SMPointIndexNode<POINT, EXTENT>* parent, SMPointIndexNode<POINT, EXTENT>* child) ->void
-        {
-        // parent header needs child extent for the Cesium format
-        if (child->m_nodeHeader.m_nodeCount > 0 && child->GetBlockID().IsValid())
-            {
-            auto childExtent = child->m_nodeHeader.m_contentExtentDefined && !child->m_nodeHeader.m_contentExtent.IsNull() ? child->GetContentExtent() : child->GetNodeExtent();
-            parent->m_nodeHeader.m_childrenExtents[child->GetBlockID().m_integerID] = childExtent;
-            }
-        };
-
-    //static auto disconnectChildHelper = [](SMPointIndexNode<POINT, EXTENT>* child) -> void
-    //    {
-    //    child->SetParentNodePtr(0);
-    //
-    //    s_createdNodeMutex.lock();
-    //
-    //    CreatedNodeMap::iterator nodeIter(child->m_createdNodeMap->find(child->GetBlockID().m_integerID));
-    //
-    //    if (nodeIter != child->m_createdNodeMap->end())
-    //        {
-    //        child->m_createdNodeMap->erase(nodeIter);
-    //        }
-    //
-    //    s_createdNodeMutex.unlock();
-    //    child = NULL;
-    //    };
-
-    if (this->m_pSubNodeNoSplit != nullptr)
-        {
-        assert(this->GetNumberOfSubNodesOnSplit() == 1 || this->GetNumberOfSubNodesOnSplit() == 4);
-        if (!static_cast<SMMeshIndexNode<POINT, EXTENT>*>(&*(this->m_pSubNodeNoSplit))->Publish3DTile(pi_pDataStore, transform, clips, coverageID, isClipBoundary, sourceGCS, destinationGCS, progress, outputTexture)) return false;
-        loadChildExtentHelper(this, this->m_pSubNodeNoSplit.GetPtr());
-        //disconnectChildHelper(this->m_pSubNodeNoSplit.GetPtr());
-        //this->m_pSubNodeNoSplit = nullptr;
-        }
-    else
-        {
-        assert(this->GetNumberOfSubNodesOnSplit() > 1 || this->IsLeaf());
-        if (!this->IsLeaf())
-            {
-            for (size_t indexNode = 0; indexNode < this->GetNumberOfSubNodesOnSplit(); indexNode++)
-                {
-                assert(this->m_apSubNodes[indexNode] != nullptr); // A sub node will be skipped
-                if (this->m_apSubNodes[indexNode] != nullptr)
-                    {
-                    if (!static_cast<SMMeshIndexNode<POINT, EXTENT>*>(&*(this->m_apSubNodes[indexNode]))->Publish3DTile(pi_pDataStore, transform, clips, coverageID, isClipBoundary, sourceGCS, destinationGCS, progress, outputTexture)) return false;
-                    loadChildExtentHelper(this, this->m_apSubNodes[indexNode].GetPtr());
-                    //disconnectChildHelper(this->m_apSubNodes[indexNode].GetPtr());
-                    //this->m_apSubNodes[indexNode] = nullptr;
-                    }
-                }
-            }
-        }
-
-    if (this->m_nodeHeader.m_nodeCount > 0)
-        {
-        distributor->AddWorkItem(this/*, false*/);
-        }
-
-    if (this->m_nodeHeader.m_level == 0)
-        {
-        //distributor->Go();
-#ifdef PRINT_PUBLISH_3DTILES_INFO
-        std::cout << "\nTime to process tree: " << (clock() - startTime) / CLOCKS_PER_SEC << std::endl;
-#endif
-        while (progress != nullptr && !distributor->empty())
-            {
-            progress->UpdateListeners();
-            if (progress->IsCanceled()) break;
-            }
-        distributor = nullptr; // join queue threads
-#ifdef PRINT_PUBLISH_3DTILES_INFO
-        std::cout << "\nTime to load data: " << (double)loadDataTime / CLOCKS_PER_SEC / nbThreads << std::endl;
-        std::cout << "Time to convert data: " << (double)convertTime / CLOCKS_PER_SEC / nbThreads << std::endl;
-        std::cout << "Time to store data: " << (double)storeTime / CLOCKS_PER_SEC / nbThreads << std::endl;
-        auto tTime = (double)(clock() - startTime) / CLOCKS_PER_SEC;
-        std::cout << "Total time: " << tTime << std::endl;
-        std::cout << "Number processed nodes: " << nbProcessedNodes << std::endl;
-        std::cout << "Total number of nodes: " << nbNodes << std::endl;
-        std::cout << "Convert speed (nodes/sec): " << nbProcessedNodes / tTime << std::endl;
-#endif
-        }
-    return true;
-    }
-
-    template<class POINT, class EXTENT> void SMMeshIndexNode<POINT, EXTENT>::ChangeGeometricError(ISMDataStoreTypePtr<EXTENT>&    pi_pDataStore, const double& newGeometricErrorValue)
-        {
-        assert(pi_pDataStore != nullptr);
-
-        if (!this->IsLoaded())
-            Load();
-
-        this->m_nodeHeader.m_geometryResolution = newGeometricErrorValue;
-#ifndef VANCOUVER_API
-        static const uint64_t nbThreads = std::max((uint64_t)1, (uint64_t)(std::thread::hardware_concurrency() - 2));
-        static const uint64_t maxQueueSize = /*std::max((uint64_t)this->m_SMIndex->m_totalNumNodes, (uint64_t)*/30000;//);
-        typedef SMNodeDistributor<HFCPtr<SMPointIndexNode<POINT, EXTENT>>> Distribution_Type;
-        static Distribution_Type* distributor = new Distribution_Type([&pi_pDataStore](HFCPtr<SMPointIndexNode<POINT, EXTENT>> node)
-            {
-            auto loadChildExtentHelper = [](HFCPtr<SMPointIndexNode<POINT, EXTENT>> parent, HFCPtr<SMPointIndexNode<POINT, EXTENT>> child) ->void
-                {
-                if (!child->IsLoaded())
-                    child->Load();
-
-                // parent header needs child extent for the Cesium format
-                if (child->m_nodeHeader.m_nodeCount > 0 && child->GetBlockID().IsValid())
-                    {
-                    auto childExtent = child->m_nodeHeader.m_contentExtentDefined && !child->m_nodeHeader.m_contentExtent.IsNull() ? child->GetContentExtent() : child->GetNodeExtent();
-                    parent->m_nodeHeader.m_childrenExtents[child->GetBlockID().m_integerID] = childExtent;
-                    }
-                };
-
-            if (node->m_pSubNodeNoSplit != nullptr)
-                {
-                loadChildExtentHelper(node, node->m_pSubNodeNoSplit);
-                }
-            else
-                {
-                for (size_t indexNode = 0; indexNode < node->GetNumberOfSubNodesOnSplit(); indexNode++)
-                    {
-                    if (node->m_apSubNodes[indexNode] != nullptr)
-                        {
-                        loadChildExtentHelper(node, node->m_apSubNodes[indexNode]);
-                        }
-                    }
-                }
-
-            // Store header
-            pi_pDataStore->StoreNodeHeader(&node->m_nodeHeader, node->GetBlockID());
-
-            //node->Unload();
-            }, [](HFCPtr<SMPointIndexNode<POINT, EXTENT>> node) {return true; }, nbThreads, maxQueueSize);
-
-        distributor->AddWorkItem(this);
-#else
-        assert(false && "Make this compile on Vancouver!");
-#endif
-
-        if (this->m_pSubNodeNoSplit != nullptr)
-            {
-            static_cast<SMMeshIndexNode<POINT, EXTENT>*>(&*(this->m_pSubNodeNoSplit))->ChangeGeometricError(pi_pDataStore, newGeometricErrorValue * 0.5);
-            //m_pSubNodeNoSplit->Unload();        
-            }
-        else
-            {
-            for (size_t indexNode = 0; indexNode < this->GetNumberOfSubNodesOnSplit(); indexNode++)
-                {
-                if (this->m_apSubNodes[indexNode] != nullptr)
-                    {
-                    static_cast<SMMeshIndexNode<POINT, EXTENT>*>(&*(this->m_apSubNodes[indexNode]))->ChangeGeometricError(pi_pDataStore, newGeometricErrorValue * 0.5);
-                    //m_apSubNodes[indexNode]->Unload();
-                    }
-                }
-            }
-
-        if (this->m_nodeHeader.m_level == 0)
-            {
-#ifndef VANCOUVER_API
-            delete distributor;
-#else
-#endif
-            }
-        }
-    
-template<class POINT, class EXTENT> void SMMeshIndexNode<POINT, EXTENT>::LoadIndexNodes(size_t& nLoaded, int level, bool headersOnly)
-    {
-
-    static std::atomic<uint64_t> loadHeaderTime = {0};
-    static std::atomic<uint64_t> loadDataTime = {0};
-    double t = 0;
-    if (this->m_nodeHeader.m_level == 0)
-        {
-        t = clock();
-        }
-
-    if (!this->IsLoaded())
-        {
-        uint64_t loadTime = clock();
-        Load();
-        loadHeaderTime += clock() - loadTime;
-        }
-
-    nLoaded++;
-
-
-
-    //auto loadNodeHelper = [&loadHeaderTime](SMPointIndexNode<POINT, EXTENT>* node, size_t threadId) ->void
-    //    {
-    //    //node->LoadTreeNode(nLoaded, level, headersOnly);
-    //    if (!node->IsLoaded())
-    //        {
-    //        uint64_t loadTime = clock();
-    //        node->Load();
-    //        loadHeaderTime += clock() - loadTime;
-    //        }
-    //    SetThreadAvailableAsync(threadId);
-    //    };
-
-
-    typedef SMNodeDistributor<HFCPtr<SMMeshIndexNode<POINT, EXTENT>>> Distribution_Type;
-    static typename Distribution_Type::Ptr distributor(new Distribution_Type([](HFCPtr<SMMeshIndexNode<POINT, EXTENT>>& node)
-        {
-            uint64_t loadTime = clock();
-            node->GetPointsPtr();
-            node->GetPtsIndicePtr();
-            if (node->m_nodeHeader.m_isTextured)
-                {
-                node->GetUVCoordsPtr();
-                node->GetUVsIndicesPtr();
-                node->GetTexturePtr();
-                }
-            loadDataTime += clock() - loadTime;
-        }, std::thread::hardware_concurrency(), 5000));
-
-    if (!this->m_nodeHeader.m_IsLeaf)
-        {
-        if (this->m_pSubNodeNoSplit != NULL)
-            {
-            //s_distributor->AddWorkItem(static_cast<SMMeshIndexNode<POINT, EXTENT>*>(&*(this->m_pSubNodeNoSplit)));
-            //RunOnNextAvailableThread(std::bind(loadNodeHelper, this->m_pSubNodeNoSplit, std::placeholders::_1));
-            this->m_pSubNodeNoSplit->LoadIndexNodes(nLoaded, level, headersOnly);
-            }
-        else
-            {
-            //for (size_t indexNodes = 0; indexNodes < this->GetNumberOfSubNodesOnSplit(); indexNodes++)
-            //    {
-            //    //s_distributor->AddWorkItem(static_cast<SMMeshIndexNode<POINT, EXTENT>*>(&*(this->m_apSubNodes[indexNodes])));
-            //    RunOnNextAvailableThread(std::bind(loadNodeHelper, this->m_apSubNodes[indexNodes], std::placeholders::_1));
-            //    }
-            for (size_t indexNodes = 0; indexNodes < this->GetNumberOfSubNodesOnSplit(); indexNodes++)
-                {
-                this->m_apSubNodes[indexNodes]->LoadIndexNodes(nLoaded, level, headersOnly);
-                }
-            }
-        }
-
-    if (headersOnly || (level != 0 && this->GetLevel() + 1 > level)) return;
-
-    if (this->GetNbPoints() > 0)
-        {
-        distributor->AddWorkItem(this/*, false*/);
-        }
-
-    if (this->m_nodeHeader.m_level == 0)
-        {
-        std::cout << "Time to process tree: " << (clock() - t) / CLOCKS_PER_SEC << std::endl;
-        //WaitForThreadStop();
-        distributor = nullptr;
-        std::cout << "Time to load headers: " << (double)loadHeaderTime / CLOCKS_PER_SEC / LightThreadPool::GetInstance()->m_nbThreads << std::endl;
-        std::cout << "Time to load data: " << (double)loadDataTime / CLOCKS_PER_SEC / LightThreadPool::GetInstance()->m_nbThreads << std::endl;
-        std::cout << "Total time: " << (double)(clock() - t) / CLOCKS_PER_SEC << std::endl;
-        }
-
-
-    }
-
-#ifdef INDEX_DUMPING_ACTIVATED
-template<class POINT, class EXTENT> void SMMeshIndexNode<POINT, EXTENT>::DumpOctTreeNode(FILE* pi_pOutputXmlFileStream,
-                             bool pi_OnlyLoadedNode) const
-    {
-    if ((pi_OnlyLoadedNode == true) && (this->IsLoaded() == false))
-        return;
-
-    if (!this->IsLoaded())
-        Load();
-
-    char   TempBuffer[3000];
-    int    NbChars;
-    size_t NbWrittenChars;
-    int64_t nodeId;
-
-    if (this->GetBlockID().IsValid())
-        {
-        nodeId = this->GetBlockID().m_integerID;
-        }
-    else
-        {
-        nodeId = ISMStore::GetNullNodeID();
-        }
-
-    NbChars = sprintf(TempBuffer, "<ChildNode NodeId=\"%lli\" TotalPoints=\"%lli\" SplitDepth=\"%zi\" ArePoints3d=\"%i\">", nodeId, this->GetCount(), this->GetSplitDepth(), this->m_nodeHeader.m_arePoints3d ? 1 : 0);
-
-    NbWrittenChars = fwrite(TempBuffer, 1, NbChars, pi_pOutputXmlFileStream);
-
-    HASSERT(NbChars == NbWrittenChars);
-
-    //Extent
-    NbChars = sprintf(TempBuffer,
-                      "<NodeExtent><MinX>%.20f</MinX><MaxX>%.20f</MaxX><MinY>%.20f</MinY><MaxY>%.20f</MaxY><MinZ>%.20f</MinZ><MaxZ>%.20f</MaxZ></NodeExtent>\n",
-                      ExtentOp<EXTENT>::GetXMin(this->m_nodeHeader.m_nodeExtent),
-                      ExtentOp<EXTENT>::GetXMax(this->m_nodeHeader.m_nodeExtent),
-                      ExtentOp<EXTENT>::GetYMin(this->m_nodeHeader.m_nodeExtent),
-                      ExtentOp<EXTENT>::GetYMax(this->m_nodeHeader.m_nodeExtent),
-                      ExtentOp<EXTENT>::GetZMin(this->m_nodeHeader.m_nodeExtent),
-                      ExtentOp<EXTENT>::GetZMax(this->m_nodeHeader.m_nodeExtent));
-
-    NbWrittenChars = fwrite(TempBuffer, 1, NbChars, pi_pOutputXmlFileStream);
-
-    HASSERT(NbWrittenChars == NbChars);
-
-    if (this->m_nodeHeader.m_contentExtentDefined)
-        {
-        NbChars = sprintf(TempBuffer,
-                          "<ContentExtent><MinX>%.20f</MinX><MaxX>%.20f</MaxX><MinY>%.20f</MinY><MaxY>%.20f</MaxY><MinZ>%.20f</MinZ><MaxZ>%.20f</MaxZ></ContentExtent>\n",
-                          ExtentOp<EXTENT>::GetXMin(this->m_nodeHeader.m_contentExtent),
-                          ExtentOp<EXTENT>::GetXMax(this->m_nodeHeader.m_contentExtent),
-                          ExtentOp<EXTENT>::GetYMin(this->m_nodeHeader.m_contentExtent),
-                          ExtentOp<EXTENT>::GetYMax(this->m_nodeHeader.m_contentExtent),
-                          ExtentOp<EXTENT>::GetZMin(this->m_nodeHeader.m_contentExtent),
-                          ExtentOp<EXTENT>::GetZMax(this->m_nodeHeader.m_contentExtent));
-
-        NbWrittenChars = fwrite(TempBuffer, 1, NbChars, pi_pOutputXmlFileStream);
-
-        HASSERT(NbWrittenChars == NbChars);
-        }
-
-
-    //Number Of Points
-    NbChars = sprintf(TempBuffer, "<NbOfPoints>%u</NbOfPoints>\n", this->GetNbObjects());
-
-    NbWrittenChars = fwrite(TempBuffer, 1, NbChars, pi_pOutputXmlFileStream);
-
-    HASSERT(NbWrittenChars == NbChars);
-
-    //Cumulative Number Of Points
-    NbChars = sprintf(TempBuffer, "<CumulNbOfPoints>%llu</CumulNbOfPoints>\n", this->GetCount());
-
-    NbWrittenChars = fwrite(TempBuffer, 1, NbChars, pi_pOutputXmlFileStream);
-
-    HASSERT(NbWrittenChars == NbChars);
-
-    //Number Of Points
-    NbChars = sprintf(TempBuffer, "<NbOfIndexes>%zu</NbOfIndexes>\n", this->m_nodeHeader.m_nbFaceIndexes);
-
-    NbWrittenChars = fwrite(TempBuffer, 1, NbChars, pi_pOutputXmlFileStream);
-
-    HASSERT(NbWrittenChars == NbChars);
-
-    //Level
-    NbChars = sprintf(TempBuffer, "<Level>%zi</Level>\n", this->m_nodeHeader.m_level);
-
-    NbWrittenChars = fwrite(TempBuffer, 1, NbChars, pi_pOutputXmlFileStream);
-
-    HASSERT(NbWrittenChars == NbChars);
-
-    // SplitTreshold
-    NbChars = sprintf(TempBuffer, "<SplitTreshold>%zi</SplitTreshold>", this->m_nodeHeader.m_SplitTreshold);
-
-    NbWrittenChars = fwrite(TempBuffer, 1, NbChars, pi_pOutputXmlFileStream);
-
-    HASSERT(NbWrittenChars == NbChars);
-
-    // Balanced
-    if (this->m_nodeHeader.m_balanced)
-        NbChars = sprintf(TempBuffer, "<Balanced>true</Balanced>");
-    else
-        NbChars = sprintf(TempBuffer, "<Balanced>false</Balanced>");
-
-    NbWrittenChars = fwrite(TempBuffer, 1, NbChars, pi_pOutputXmlFileStream);
-
-    HASSERT(NbWrittenChars == NbChars);
-
-
-    //View Dependent Metrics
-    /*
-    NbChars = sprintf(TempBuffer,
-    "<ViewDependentMetrics>%.3f</ViewDependentMetrics>",
-    this->m_nodeHeader.m_ViewDependentMetrics[0]);
-
-    NbWrittenChars = fwrite(TempBuffer, 1, NbChars, pi_pOutputXmlFileStream);
-
-    HASSERT(NbWrittenChars == NbChars);
-    */
-
-
-    // Neighbor Node    
-    NbChars = sprintf(TempBuffer, "<NeighborNode> ");
-
-    NbWrittenChars = fwrite(TempBuffer, 1, NbChars, pi_pOutputXmlFileStream);
-
-    HASSERT(NbWrittenChars == NbChars);
-
-    for (size_t neighborPosInd = 0; neighborPosInd < MAX_NEIGHBORNODES_COUNT; neighborPosInd++)
-        {
-        for (size_t neighborInd = 0; neighborInd < this->m_nodeHeader.m_apNeighborNodeID[neighborPosInd].size(); neighborInd++)
-            {
-            NbChars = sprintf(TempBuffer, "P %zi I %zi Id %lli ", neighborPosInd, neighborInd, this->m_nodeHeader.m_apNeighborNodeID[neighborPosInd][neighborInd].m_integerID);
-
-            NbWrittenChars = fwrite(TempBuffer, 1, NbChars, pi_pOutputXmlFileStream);
-
-            HASSERT(NbWrittenChars == NbChars);
-            }
-        }
-
-    NbChars = sprintf(TempBuffer, "</NeighborNode>");
-
-    NbWrittenChars = fwrite(TempBuffer, 1, NbChars, pi_pOutputXmlFileStream);
-
-    HASSERT(NbWrittenChars == NbChars);
-
-    //GraphID
-    NbChars = sprintf(TempBuffer, "<GraphID>%llu</GraphID>\n", this->m_nodeHeader.m_graphID.m_integerID);
-
-    NbWrittenChars = fwrite(TempBuffer, 1, NbChars, pi_pOutputXmlFileStream);
-
-    HASSERT(NbWrittenChars == NbChars);
-
-    for (size_t i = 0; i < this->m_nodeHeader.m_ptsIndiceID.size(); ++i)
-        {
-        NbChars = sprintf(TempBuffer, "<IndiceID>%llu</IndiceID>\n", this->m_nodeHeader.m_ptsIndiceID[i].m_integerID);
-
-        NbWrittenChars = fwrite(TempBuffer, 1, NbChars, pi_pOutputXmlFileStream);
-
-        HASSERT(NbWrittenChars == NbChars);
-        }
-
-    
-    // Neighbor Stitching    
-    NbChars = sprintf(TempBuffer, "<NeighborStitching> ");
-
-    NbWrittenChars = fwrite(TempBuffer, 1, NbChars, pi_pOutputXmlFileStream);
-
-    HASSERT(NbWrittenChars == NbChars);
-
-    for (size_t neighborPosInd = 0; neighborPosInd < MAX_NEIGHBORNODES_COUNT; neighborPosInd++)
-        {
-        if (this->m_nodeHeader.m_apAreNeighborNodesStitched[neighborPosInd] == true)
-            {
-            NbChars = sprintf(TempBuffer, "1 ");
-
-            NbWrittenChars = fwrite(TempBuffer, 1, NbChars, pi_pOutputXmlFileStream);
-
-            HASSERT(NbWrittenChars == NbChars);
-            }
-        else
-            {
-            NbChars = sprintf(TempBuffer, "0 ");
-
-            NbWrittenChars = fwrite(TempBuffer, 1, NbChars, pi_pOutputXmlFileStream);
-
-            HASSERT(NbWrittenChars == NbChars);
-            }
-        }
-
-    NbChars = sprintf(TempBuffer, "</NeighborStitching>");
-
-    NbWrittenChars = fwrite(TempBuffer, 1, NbChars, pi_pOutputXmlFileStream);
-
-    HASSERT(NbWrittenChars == NbChars);
-
-
-    if (!this->m_nodeHeader.m_IsLeaf)
-        {
-        if (this->m_pSubNodeNoSplit != NULL)
-            {
-            static_cast<SMPointIndexNode<POINT, EXTENT>*>(&*(this->m_pSubNodeNoSplit))->DumpOctTreeNode(pi_pOutputXmlFileStream, pi_OnlyLoadedNode);
-            }
-        else
-            {
-            for (size_t indexNode = 0; indexNode < this->GetNumberOfSubNodesOnSplit(); indexNode++)
-                {
-                static_cast<SMPointIndexNode<POINT, EXTENT>*>(&*(this->m_apSubNodes[indexNode]))->DumpOctTreeNode(pi_pOutputXmlFileStream, pi_OnlyLoadedNode);
-                }
-            }
-        }
-
-    NbChars = sprintf(TempBuffer, "</ChildNode>\n");
-
-    NbWrittenChars = fwrite(TempBuffer, 1, NbChars, pi_pOutputXmlFileStream);
-
-    HASSERT(NbChars == NbWrittenChars);
-
-        
-    }
-
-#endif
-
-
-//=======================================================================================
-// @bsimethod                                                  Elenie.Godzaridis 08/16
-//=======================================================================================
-template<class POINT, class EXTENT> void SMMeshIndexNode<POINT, EXTENT>::RemoveWithin(ClipVectorCP boundariesToRemoveWithin)
-    {
-    DRange3d range;
-    boundariesToRemoveWithin->GetRange(range, nullptr);
-    if (this->m_nodeHeader.m_contentExtentDefined && !range.IntersectsWith(this->m_nodeHeader.m_contentExtent)) return;
-    if (this->m_nodeHeader.m_nodeCount < 3) return;
-    /*
-    bset<int32_t> removedPts;*/
-    RefCountedPtr<SMMemoryPoolVectorItem<int32_t>> ptsIndicePtr = GetPtsIndicePtr();
-    RefCountedPtr<SMMemoryPoolVectorItem<POINT>> ptsPtr = this->GetPointsPtr();
-    /*
-    for (size_t i = 0; i < ptsPtr->size(); ++i)
-        {
-        if (boundariesToRemoveWithin->PointInside((*ptsPtr)[i], 1e-8))
-            removedPts.insert((int)i);
-        }*/
-    bvector<DPoint3d> clearedPts;
-    bvector<int32_t> clearedIndices;
-    bmap<int32_t, int32_t> oldToNewIndices;
-
-    bvector<int32_t> newUvsIndices;
-    bvector<DPoint2d> newUvs;
-   /* RefCountedPtr<SMMemoryPoolVectorItem<int32_t>> uvsIndicePtr = GetUVsIndicesPtr();
-
-    for (size_t i = 0; i < ptsIndicePtr->size(); i += 3)
-        {
-        if (removedPts.count((*ptsIndicePtr)[i]-1) == 0 && removedPts.count((*ptsIndicePtr)[i + 1]-1) == 0 && removedPts.count((*ptsIndicePtr)[i + 2]-1) == 0)
-            {
-            for (size_t j = 0; j < 3; ++j)
-                {
-                if (oldToNewIndices.count((*ptsIndicePtr)[i + j]) == 0)
-                    {
-                    oldToNewIndices[(*ptsIndicePtr)[i + j]] = (int)clearedPts.size()+1;
-                    clearedPts.push_back((*ptsPtr)[(*ptsIndicePtr)[i + j] - 1]);
-                    }
-                clearedIndices.push_back(oldToNewIndices[(*ptsIndicePtr)[i + j]]);
-
-                if (uvsIndicePtr.IsValid() && uvsIndicePtr->size() > 0)
-                    newUvsIndices.push_back((*uvsIndicePtr)[i + j]);
-                }
-            }
-        }*/
-
-    bvector<bvector<PolyfaceHeaderPtr>> polyfaces;
-    auto nodePtr = HFCPtr<SMPointIndexNode<POINT, EXTENT>>(static_cast<SMPointIndexNode<POINT, EXTENT>*>(const_cast<SMMeshIndexNode<POINT, EXTENT>*>(this)));
-    IScalableMeshNodePtr nodeP(
-#ifndef VANCOUVER_API
-        new ScalableMeshNode<POINT>(nodePtr)
-#else
-        ScalableMeshNode<POINT>::CreateItem(nodePtr)
-#endif
-        );
-    IScalableMeshMeshFlagsPtr flags = IScalableMeshMeshFlags::Create();
-    flags->SetLoadTexture(true);
-    IScalableMeshMeshPtr meshP = nodeP->GetMesh(flags);
-    bvector<bool> isMask;
-    bvector<size_t> polyfaceIndices;
-    if (meshP.get() != nullptr)
-        GetRegionsFromClipVector3D(polyfaces, polyfaceIndices, boundariesToRemoveWithin, meshP->GetPolyfaceQuery(), isMask);
-
-    map<DPoint3d, int32_t, DPoint3dZYXTolerancedSortComparison> mapOfPoints(DPoint3dZYXTolerancedSortComparison(1e-5, 0));
-    if (polyfaces[0][0]->GetPointCount() > 0)
-        {
-        DifferenceSet clipped = DifferenceSet::FromPolyfaceSet(polyfaces[0], mapOfPoints, 1);
-        clearedPts = clipped.addedVertices;
-        clearedIndices = clipped.addedFaces;
-        newUvsIndices = clipped.addedUvIndices;
-        newUvs = clipped.addedUvs;
-        }
-    ptsPtr->clear();
-    ptsIndicePtr->clear();
-    RefCountedPtr<SMMemoryPoolVectorItem<int32_t>> uvsIndicePtr = GetUVsIndicesPtr();
-    if (uvsIndicePtr.IsValid())
-        uvsIndicePtr->clear();
-    RefCountedPtr<SMMemoryPoolVectorItem<DPoint2d>> uvsPts = GetUVCoordsPtr();
-    if (uvsPts.IsValid())
-        uvsPts->clear();
-    if (!clearedPts.empty())
-        {
-        ptsPtr->push_back(&clearedPts[0], clearedPts.size());
-        if (!clearedIndices.empty())
-            ptsIndicePtr->push_back(&clearedIndices[0], clearedIndices.size());
-        if (!newUvsIndices.empty())
-            uvsIndicePtr->push_back(&newUvsIndices[0], newUvsIndices.size());
-        if (!newUvs.empty())
-            uvsPts->push_back(&newUvs[0], newUvs.size());
-        }
-
-    //mark data not up to date
-    this->SetDirty(true);
-    }
-
-
-//=======================================================================================
-// @bsimethod                                                  Elenie.Godzaridis 08/16
-//=======================================================================================
-template<class POINT, class EXTENT> void SMMeshIndexNode<POINT, EXTENT>::UpdateData()
-    {
-    if (!m_remainingUnappliedEdits.empty())
-        {
-        for (auto& edit : m_remainingUnappliedEdits)
-            {
-            if (edit->m_opType == EditOperation::Op::REMOVE)
-                RemoveWithin(edit->m_toRemoveVector.get());
-            }
-        m_remainingUnappliedEdits.clear();
-        }
-
-    this->GetDataStore()->StoreNodeHeader(&this->m_nodeHeader, this->GetBlockID()); //we need to do that now since we set it not dirty afterward
-    //mark data up to date
-    this->SetDirty(false);
-    }
-
-
-//=======================================================================================
-// @bsimethod                                                  Elenie.Godzaridis 08/16
-//=======================================================================================
-template<class POINT, class EXTENT> void SMMeshIndexNode<POINT, EXTENT>::AddEdit(RefCountedPtr<EditOperation>& editDef)
-    {
-    m_remainingUnappliedEdits.push_back(editDef);
-    this->SetDirty(true);
-    }
-
-//=======================================================================================
-// @bsimethod                                                  Mathieu.St-Pierre 08/18
-//=======================================================================================
-template<class POINT, class EXTENT> bool SMMeshIndexNode<POINT, EXTENT>::IsExistingMesh() const
-    {
-    return m_existingMesh;
-    }
-
-//=======================================================================================
-// @bsimethod                                                  Elenie.Godzaridis 03/15
-//=======================================================================================
-template<class POINT, class EXTENT> void SMMeshIndexNode<POINT, EXTENT>::Unload() 
-    {
-    if (this->IsLoaded() && this->m_nodeHeader.m_isTextured) // we must do this before Unload since the texID is stored in the header.
-    {
-        auto tex = GetSingleDisplayTexture();
-        if (tex.IsValid()) const_cast<SmCachedDisplayTextureData*>(tex->GetData())->RemoveConsumer(this);
-    }
-
-    SMPointIndexNode<POINT, EXTENT>::Unload();
-    }
-
-
-template <class POINT, class EXTENT> ISMMTGGraphDataStorePtr SMMeshIndexNode<POINT, EXTENT>::GetGraphStore() const
-    {
-    ISMMTGGraphDataStorePtr nodeDataStore;
-    bool result = this->m_SMIndex->GetDataStore()->GetNodeDataStore(nodeDataStore, &this->m_nodeHeader);
-    assert(result == true);  
-
-    return nodeDataStore;
-    }
-
-template <class POINT, class EXTENT> void SMMeshIndexNode<POINT, EXTENT>::PushPtsIndices(const int32_t* indices, size_t size)
-    {    
-    RefCountedPtr<SMMemoryPoolVectorItem<int32_t>> ptsIndicePtr = GetPtsIndicePtr();
-    bool result = ptsIndicePtr->push_back(indices, size);
-    assert(result);
-    }
-
-template <class POINT, class EXTENT> void SMMeshIndexNode<POINT, EXTENT>::ReplacePtsIndices(const int32_t* indices, size_t size)
-    {
-    RefCountedPtr<SMMemoryPoolVectorItem<int32_t>> ptsIndicePtr = GetPtsIndicePtr();
-    ptsIndicePtr->clear();
-    bool result = ptsIndicePtr->push_back(indices, size);
-    assert(result);
-    }
-
-template <class POINT, class EXTENT> void SMMeshIndexNode<POINT, EXTENT>::ClearPtsIndices()
-    {
-    RefCountedPtr<SMMemoryPoolVectorItem<int32_t>> ptsIndicePtr = GetPtsIndicePtr();
-    ptsIndicePtr->clear();    
-    }
-
-template <class POINT, class EXTENT> void SMMeshIndexNode<POINT, EXTENT>::PushUV( const DPoint2d* uv, size_t size) 
-    {
-  /*  for (size_t i = 0; i < size; ++i)
-        {
-        if (uv[i].x < -0.00000001 || uv[i].x > 1.00001 || uv[i].y < -0.000001 || uv[i].y > 1.00001 || std::isnan(uv[i].x) || std::isnan(uv[i].y))
-            std::cout << "wrong uv " << std::endl;
-        }*/
-    RefCountedPtr<SMMemoryPoolVectorItem<DPoint2d>> uvCoordsPtr = GetUVCoordsPtr();    
-    bool result = uvCoordsPtr->push_back(uv, size);
-    assert(result);    
-    this->m_nodeHeader.m_uvID = this->GetBlockID();
-    }
-
-template <class POINT, class EXTENT> void SMMeshIndexNode<POINT, EXTENT>::PushTexture(const Byte* texture, size_t size)
-    {
-    assert(!GetTexturePtr().IsValid());
-
-    ISMTextureDataStorePtr nodeDataStore;
-    bool result = this->m_SMIndex->GetDataStore()->GetNodeDataStore(nodeDataStore, &this->m_nodeHeader);
-    assert(result == true);  
-
-    RefCountedPtr<SMStoredMemoryPoolBlobItem<Byte>> storedMemoryPoolVector(
-#ifndef VANCOUVER_API
-        new SMStoredMemoryPoolBlobItem<Byte>(this->GetBlockID().m_integerID, nodeDataStore, texture, size, SMStoreDataType::Texture, (uint64_t)this->m_SMIndex)
-#else
-        SMStoredMemoryPoolBlobItem<Byte>::CreateItem(this->GetBlockID().m_integerID, nodeDataStore, texture, size, SMStoreDataType::Texture, (uint64_t)this->m_SMIndex)
-#endif
-        );
-    SMMemoryPoolItemBasePtr poolItem(storedMemoryPoolVector.get());
-    this->m_texturePoolItemId = GetMemoryPool()->AddItem(poolItem);
-    assert(this->m_texturePoolItemId != SMMemoryPool::s_UndefinedPoolItemId);  
-    this->m_nodeHeader.m_isTextured = true;
-    this->m_nodeHeader.m_textureID = this->GetBlockID();
-    this->m_nodeHeader.m_nbTextures = 1;
-    }
-
-template <class POINT, class EXTENT> void SMMeshIndexNode<POINT, EXTENT>::PushUVsIndices(size_t texture_id, const int32_t* uvsIndices, size_t size)
-    {
-    RefCountedPtr<SMMemoryPoolVectorItem<int32_t>> uvPtsIndicePtr = GetUVsIndicesPtr();    
-    bool result = uvPtsIndicePtr->push_back(uvsIndices, size);
-    assert(result);
-    //assert(this->m_nodeHeader.m_uvsIndicesID.size() == 0);
-    this->m_nodeHeader.m_uvsIndicesID.push_back(this->GetBlockID());
-    }
-   
-//=======================================================================================
-// @bsimethod                                                 Elenie.Godzaridis 09/17
-//=======================================================================================
-template<class POINT, class EXTENT> void SMMeshIndexNode<POINT, EXTENT>::RemoveNonDisplayPoolData()
-{
-    SMPointIndexNode<POINT, EXTENT>::RemoveNonDisplayPoolData();
-    GetMemoryPool()->RemoveItem(m_triIndicesPoolItemId, this->GetBlockID().m_integerID, SMStoreDataType::TriPtIndices, (uint64_t)this->m_SMIndex);
-    GetMemoryPool()->RemoveItem(m_triIndicesPoolItemId, this->GetBlockID().m_integerID, SMStoreDataType::Cesium3DTiles, (uint64_t)this->m_SMIndex);
-    m_triIndicesPoolItemId = SMMemoryPool::s_UndefinedPoolItemId;
-
-    GetMemoryPool()->RemoveItem(this->m_texturePoolItemId, this->GetBlockID().m_integerID, SMStoreDataType::Texture, (uint64_t)this->m_SMIndex);
-    GetMemoryPool()->RemoveItem(this->m_texturePoolItemId, this->GetBlockID().m_integerID, SMStoreDataType::TextureCompressed, (uint64_t)this->m_SMIndex);
-    GetMemoryPool()->RemoveItem(this->m_texturePoolItemId, this->GetBlockID().m_integerID, SMStoreDataType::Cesium3DTiles, (uint64_t)this->m_SMIndex);
-    RemoveMultiTextureData();
-    this->m_texturePoolItemId = SMMemoryPool::s_UndefinedPoolItemId;
-
-    GetMemoryPool()->RemoveItem(m_triUvIndicesPoolItemId, this->GetBlockID().m_integerID, SMStoreDataType::TriUvIndices, (uint64_t)this->m_SMIndex);
-    GetMemoryPool()->RemoveItem(m_triUvIndicesPoolItemId, this->GetBlockID().m_integerID, SMStoreDataType::Cesium3DTiles, (uint64_t)this->m_SMIndex);
-    m_triUvIndicesPoolItemId = SMMemoryPool::s_UndefinedPoolItemId;
-
-    GetMemoryPool()->RemoveItem(m_uvCoordsPoolItemId, this->GetBlockID().m_integerID, SMStoreDataType::UvCoords, (uint64_t)this->m_SMIndex);
-    GetMemoryPool()->RemoveItem(m_uvCoordsPoolItemId, this->GetBlockID().m_integerID, SMStoreDataType::Cesium3DTiles, (uint64_t)this->m_SMIndex);
-    m_uvCoordsPoolItemId = SMMemoryPool::s_UndefinedPoolItemId;
-
-    GetMemoryPool()->RemoveItem(m_graphPoolItemId, this->GetBlockID().m_integerID, SMStoreDataType::Graph, (uint64_t)this->m_SMIndex);
-    GetMemoryPool()->RemoveItem(m_graphPoolItemId, this->GetBlockID().m_integerID, SMStoreDataType::Cesium3DTiles, (uint64_t)this->m_SMIndex);
-    m_graphPoolItemId = SMMemoryPool::s_UndefinedPoolItemId;
-}
-
-template<class POINT, class EXTENT> void SMMeshIndexNode<POINT, EXTENT>::RemoveMultiTextureData() 
-    {
-
-    for (auto textureId : m_textureIds)
-        {                    
-        SMMemoryPoolItemId displayTexturePoolItemId = ((SMMeshIndex<POINT, EXTENT>*)this->m_SMIndex)->TextureManager()->GetPoolIdForTexture(textureId);
-
-        if (displayTexturePoolItemId != SMMemoryPool::s_UndefinedPoolItemId)
-            {
-            ((SMMeshIndex<POINT, EXTENT>*)this->m_SMIndex)->TextureManager()->RemovePoolIdForTexture(textureId);
-            GetMemoryPool()->RemoveItem(displayTexturePoolItemId, textureId, SMStoreDataType::DisplayTexture, (uint64_t)this->m_SMIndex);
-            }
-               
-        displayTexturePoolItemId = ((SMMeshIndex<POINT, EXTENT>*)this->m_SMIndex)->TextureManager()->GetPoolIdForTextureData(textureId);
-
-        if (displayTexturePoolItemId != SMMemoryPool::s_UndefinedPoolItemId)
-            {
-            ((SMMeshIndex<POINT, EXTENT>*)this->m_SMIndex)->TextureManager()->RemovePoolIdForTextureData(textureId);
-            GetMemoryPool()->RemoveItem(displayTexturePoolItemId, textureId, SMStoreDataType::Texture, (uint64_t)this->m_SMIndex);            
-            GetMemoryPool()->RemoveItem(displayTexturePoolItemId, textureId, SMStoreDataType::TextureCompressed, (uint64_t)this->m_SMIndex);
-            }
-        }
-
-    m_textureIds.clear();
-
-    for (auto textureVideoId : m_textureVideoIds)
-        {
-        SMMemoryPoolItemId displayTextureVideoPoolItemId = ((SMMeshIndex<POINT, EXTENT>*)this->m_SMIndex)->TextureManager()->GetPoolIdForTextureVideo(textureVideoId);
-
-        if (displayTextureVideoPoolItemId != SMMemoryPool::s_UndefinedPoolItemId)
-            {
-            ((SMMeshIndex<POINT, EXTENT>*)this->m_SMIndex)->TextureManager()->RemovePoolIdForTextureVideo(textureVideoId);
-            SMMemoryPool::GetInstanceVideo()->RemoveItem(displayTextureVideoPoolItemId, textureVideoId, SMStoreDataType::DisplayTexture, (uint64_t)this->m_SMIndex);
-            }
-        }
-
-    m_textureVideoIds.clear();        
-    }
-
-//=======================================================================================
-// @bsimethod                                                   Mathieu.St-Pierre 08/14
-//=======================================================================================
-template<class POINT, class EXTENT> ISMPointIndexMesher<POINT, EXTENT>* SMMeshIndexNode<POINT, EXTENT>::GetMesher2_5d() const
-    {
-    if (!this->IsLoaded())
-        Load();
-    // Non validation of invariants in intentional ... this gets called during a
-    // temporary state during the creation of sub-nodes, by the subnodes
-    return(m_mesher2_5d);
-    }
-
-//=======================================================================================
-// @bsimethod                                                   Mathieu.St-Pierre 08/14
-//=======================================================================================
-template<class POINT, class EXTENT> ISMPointIndexMesher<POINT, EXTENT>* SMMeshIndexNode<POINT, EXTENT>::GetMesher3d() const
-    {
-    if (!this->IsLoaded())
-        Load();
-    // Non validation of invariants in intentional ... this gets called during a
-    // temporary state during the creation of sub-nodes, by the subnodes
-    return(m_mesher3d);
-    }
-
-
-//=======================================================================================
-// @bsimethod                                                   Mathieu.St-Pierre 08/14
-//=======================================================================================
-template<class POINT, class EXTENT> void SMMeshIndexNode<POINT, EXTENT>::Mesh(bvector<uint64_t>* pNodesToMesh)
-    {
-    if (!this->IsLoaded())
-        Load();
-
-
-    THIS_HINVARIANTS;
-
-    //deal with cancelling generation while it is still in progress
-    if (this->m_SMIndex->m_progress->IsCanceled()) return;
-
-    // If there are sub-nodes and these need filtering then first do the subnodes
-    if (this->HasRealChildren())
-        {
-        if (this->IsParentOfARealUnsplitNode())
-            {
-#ifdef __HMR_DEBUG
-            if ((static_cast<SMMeshIndexNode<POINT, EXTENT>*>(&*this->m_pSubNodeNoSplit)->m_unspliteable) || (static_cast<SMMeshIndexNode<POINT, EXTENT>*>(&*this->m_pSubNodeNoSplit)->m_parentOfAnUnspliteableNode))
-                this->m_parentOfAnUnspliteableNode = true;
-#endif                        
-
-            if (static_cast<SMMeshIndexNode<POINT, EXTENT>*>(&*this->m_pSubNodeNoSplit)->NeedsMeshing())
-                static_cast<SMMeshIndexNode<POINT, EXTENT>*>(&*this->m_pSubNodeNoSplit)->Mesh(pNodesToMesh);
-            }
-        else
-            {
-            for (size_t indexNode = 0; indexNode < this->m_nodeHeader.m_numberOfSubNodesOnSplit; indexNode++)
-                {
-#ifdef __HMR_DEBUG
-                if ((static_cast<SMMeshIndexNode<POINT, EXTENT>*>(&*(this->m_apSubNodes[indexNode]))->m_unspliteable) || (static_cast<SMMeshIndexNode<POINT, EXTENT>*>(&*(this->m_apSubNodes[indexNode]))->m_parentOfAnUnspliteableNode))
-                    this->m_parentOfAnUnspliteableNode = true;
-#endif
-                if (static_cast<SMMeshIndexNode<POINT, EXTENT>*>(&*(this->m_apSubNodes[indexNode]))->NeedsMeshing())
-                    {
-                     static_cast<SMMeshIndexNode<POINT, EXTENT>*>(&*(this->m_apSubNodes[indexNode]))->Mesh(pNodesToMesh);
-                    }
-                }
-
-            }
-
-        }
-    else
-        {
-        assert(this->NeedsMeshing() == true);
-
-        //Juste accumulate the node ids to mesh, don't mesh anything.
-        if (pNodesToMesh != nullptr)
-            {
-            pNodesToMesh->push_back(this->GetBlockID().m_integerID);
-            return;
-            }
-        
-
-        this->m_SMIndex->m_nMeshedNodes++;
-        float progressForLevel = (float)this->m_SMIndex->m_nMeshedNodes / this->m_SMIndex->m_countsOfNodesAtLevel[this->m_nodeHeader.m_level];
-
-        if (this->m_SMIndex->m_progress != nullptr)
-        {
-            this->m_SMIndex->m_progress->Progress() = progressForLevel;
-            this->m_SMIndex->m_progress->UpdateListeners();
-        }
-
-        //assert(this->m_nodeHeader.m_balanced == true);
-        if (s_useThreadsInMeshing)
-            {
-            if (!this->m_SMIndex->m_progress->IsCanceled())
-                RunOnNextAvailableThread(std::bind([] (SMMeshIndexNode<POINT, EXTENT>* node, size_t threadId) ->void
-                {
-                bool isMeshed;
-                if (node->m_nodeHeader.m_arePoints3d)
-                    {
-                    assert(!"3D Meshing code in ScalableMesh is not used anymore. Only ContextCapture can do 3D meshing - Should not be called.");
-                    isMeshed = node->m_mesher3d->Mesh(node);
-                    }
-                else
-                    {
-                    isMeshed = node->m_mesher2_5d->Mesh(node);
-                    }
-
-
-                if (isMeshed)
-                    {
-                    node->SetDirty(true);
-                    }
-                SetThreadAvailableAsync(threadId);
-                }, this, std::placeholders::_1));
-            }
-        else
-            {
-            bool isMeshed;
-            if (this->m_nodeHeader.m_arePoints3d)
-                {
-                isMeshed = this->m_mesher3d->Mesh(this);
-                }
-            else
-                {
-                isMeshed = this->m_mesher2_5d->Mesh(this);
-                }
-
-            if (isMeshed)
-                {
-                this->SetDirty(true);
-                }
-            }
-        }
-
-    if (this->m_nodeHeader.m_level == 0 && s_useThreadsInMeshing)
-        WaitForThreadStop(this->m_SMIndex->m_progress.get());
-    // Now filtering can be performed using the sub-nodes filtered data. This data
-    // accessed using the HPMPooledVector interface the Node is a descendant of.
-    // Do not hesitate to increase the HPMPooledVector interface if required.
-    // The result of the filtering must be added to the Node itself in the
-    // HPMVectorPool<POINT> descendant class using the push_back interface.
-    // If refiltering is required then clear() must be called beforehand.
-    // The member this->m_nodeHeader.m_filtered should be set to true after the filtering process
-    // All members that must be serialized in the file must be added in the
-    // this->m_nodeHeader fields/struct and these will automatically be serialized in the
-    // store. Note that changing this structure automatically
-    // renders invalid any previous file.
-
-    this->ValidateInvariants();
-    }
-
-//=======================================================================================
-// @bsimethod                                                   Mathieu.St-Pierre 08/14
-//=======================================================================================
-template<class POINT, class EXTENT> void SMMeshIndexNode<POINT, EXTENT>::Stitch(int pi_levelToStitch, vector<SMMeshIndexNode<POINT, EXTENT>*>* nodesToStitch)
-    {   
-    if (!this->IsLoaded())
-        Load();
-
-    THIS_HINVARIANTS;
-
-    if (this->m_SMIndex->m_progress->IsCanceled()) return;
-//    size_t nodeInd;
-
-    if (pi_levelToStitch == -1 || this->m_nodeHeader.m_level == pi_levelToStitch && this->GetNbObjects() > 0)
-        {
-            if (nodesToStitch != 0)
-                {
-                nodesToStitch->push_back(this);
-                }
-            else
-                {
-
-                bool isStitched;
-
-                if (this->AreAllNeighbor2_5d() && !this->m_nodeHeader.m_arePoints3d)
-                    {
-                    isStitched = m_mesher2_5d->Stitch(this);
-                    }
-                else
-                    {
-                    isStitched = m_mesher3d->Stitch(this);
-                    }
-
-                this->m_SMIndex->m_nStitchedNodes++;
-                float progressForStep = (float)(this->m_SMIndex->m_nStitchedNodes) / this->m_SMIndex->m_countsOfNodesTotal * 2 / 3 + (float)(this->m_SMIndex->m_nFilteredNodes) / this->m_SMIndex->m_countsOfNodesTotal * 1 / 3;
-
-                if (this->m_SMIndex->m_progress != nullptr) this->m_SMIndex->m_progress->Progress() = progressForStep;
-                if (isStitched)
-                    this->SetDirty(true);
-
-                }
-            }
-       // }
-
-        if (pi_levelToStitch == -1 || (int)this->m_nodeHeader.m_level < pi_levelToStitch)
-            {
-            if (!this->m_nodeHeader.m_IsLeaf)
-                {
-                if (this->m_pSubNodeNoSplit != NULL)
-                    {
-#ifdef __HMR_DEBUG
-                    if ((static_cast<SMMeshIndexNode<POINT, EXTENT>*>(&*this->m_pSubNodeNoSplit)->m_unspliteable) || (static_cast<SMMeshIndexNode<POINT, EXTENT>*>(&*this->m_pSubNodeNoSplit)->m_parentOfAnUnspliteableNode))
-                        this->m_parentOfAnUnspliteableNode = true;
-#endif
-
-                    static_cast<SMMeshIndexNode<POINT, EXTENT>*>(&*this->m_pSubNodeNoSplit)->Stitch(pi_levelToStitch, nodesToStitch);
-
-                    }
-                else
-                    {
-                    for (size_t indexNode = 0; indexNode < this->m_nodeHeader.m_numberOfSubNodesOnSplit; indexNode++)
-                        {
-#ifdef __HMR_DEBUG
-                        if ((static_cast<SMMeshIndexNode<POINT, EXTENT>*>(&*(this->m_apSubNodes[indexNode]))->m_unspliteable) || (static_cast<SMMeshIndexNode<POINT, EXTENT>*>(&*(this->m_apSubNodes[indexNode]))->m_parentOfAnUnspliteableNode))
-                            this->m_parentOfAnUnspliteableNode = true;
-#endif                
-                        if (this->m_nodeHeader.m_level == 0 && nodesToStitch == 0 && pi_levelToStitch > 1 && s_useThreadsInStitching)
-                            {
-                            if (!this->m_SMIndex->m_progress->IsCanceled())
-                                RunOnNextAvailableThread(std::bind([] (SMMeshIndexNode<POINT, EXTENT>* node, int pi_levelToStitch, size_t threadId) ->void
-                                {
-                                node->Stitch(pi_levelToStitch, 0);
-                                SetThreadAvailableAsync(threadId);
-                                }, static_cast<SMMeshIndexNode<POINT, EXTENT>*>(&*(this->m_apSubNodes[indexNode])), pi_levelToStitch, std::placeholders::_1));
-                            }
-                        else static_cast<SMMeshIndexNode<POINT, EXTENT>*>(&*(this->m_apSubNodes[indexNode]))->Stitch(pi_levelToStitch, nodesToStitch);
-                        }
-                    }
-                }
-            }
-        //don't return until all threads are done
-        if (this->m_nodeHeader.m_level == 0 && nodesToStitch == 0 && s_useThreadsInStitching)
-            WaitForThreadStop(this->m_SMIndex->m_progress.get());
-       /* if (this->m_nodeHeader.m_level == 0 && pi_levelToStitch == 0)
-            {
-            this->m_nodeHeader.m_totalCountDefined = false;
-            }*/
-        // Now filtering can be performed using the sub-nodes filtered data. This data
-        // accessed using the HPMPooledVector interface the Node is a descendant of.
-        // Do not hesitate to increase the HPMPooledVector interface if required.
-        // The result of the filtering must be added to the Node itself in the
-        // HPMVectorPool<POINT> descendant class using the push_back interface.
-        // If refiltering is required then clear() must be called beforehand.
-        // The member this->m_nodeHeader.m_filtered should be set to true after the filtering process
-        // All members that must be serialized in the file must be added in the
-        // this->m_nodeHeader fields/struct and these will automatically be serialized in the
-        // store. Note that changing this structure automatically
-        // renders invalid any previous file.
-
-        this->ValidateInvariants();
-    }
-
-
-
-
-static size_t s_featuresAddedToTree = 0;
-
-//=======================================================================================
-// @bsimethod                                                   Elenie.Godzaridis 08/15
-//=======================================================================================
-template<class EXTENT> void ClipFeatureDefinition(ISMStore::FeatureType type, EXTENT clipExtent, bvector<DPoint3d>& points, DRange3d& extent, const bvector<DPoint3d>& origPoints, DRange3d& origExtent)
-    {
-
-    if (/*IsClosedFeature(type) ||*/ (origExtent.low.x >= ExtentOp<EXTENT>::GetXMin(clipExtent) && origExtent.low.y >= ExtentOp<EXTENT>::GetYMin(clipExtent) && origExtent.low.z >= ExtentOp<EXTENT>::GetZMin(clipExtent)
-        && origExtent.high.x <= ExtentOp<EXTENT>::GetXMax(clipExtent) && origExtent.high.y <= ExtentOp<EXTENT>::GetYMax(clipExtent) && origExtent.high.z <= ExtentOp<EXTENT>::GetZMax(clipExtent)))
-        {
-        points.insert(points.end(), origPoints.begin(), origPoints.end());
-        extent = origExtent;
-        return;
-        }
-    DRange3d nodeRange = DRange3d::From(ExtentOp<EXTENT>::GetXMin(clipExtent), ExtentOp<EXTENT>::GetYMin(clipExtent), ExtentOp<EXTENT>::GetZMin(clipExtent),
-                                        ExtentOp<EXTENT>::GetXMax(clipExtent), ExtentOp<EXTENT>::GetYMax(clipExtent), ExtentOp<EXTENT>::GetZMax(clipExtent));
-    if (IsClosedFeature(type) || IsClosedPolygon(origPoints))
-        {
-        DPoint3d origins[6];
-        DVec3d normals[6];
-        nodeRange.Get6Planes(origins, normals);
-        DPlane3d planes[6];
-        for (size_t i = 0; i < 6; ++i)
-            {
-            planes[i] = DPlane3d::FromOriginAndNormal(origins[i], normals[i]);
-            }
-
-        points.insert(points.end(), origPoints.begin(), origPoints.end());
-        for (auto& plane : planes)
-            {
-            double sign = 0;
-            bool planeCutsPoly = false;
-            for (size_t j = 0; j < points.size() && !planeCutsPoly; j++)
-                {
-                double sideOfPoint = plane.Evaluate(points[j]);
-                if (fabs(sideOfPoint) < 1e-6) sideOfPoint = 0;
-                if (sign == 0) sign = sideOfPoint;
-                else if ((sign > 0 && sideOfPoint < 0) || (sign < 0 && sideOfPoint > 0))
-                    planeCutsPoly = true;
-                }
-            if (!planeCutsPoly) continue;                
-            bvector<DPoint3d> points2(points.size() + 10);
-            int nPlaneClipSize = (int)points2.size();
-            int nLoops = 0;
-            bsiPolygon_clipToPlane(&points2[0], &nPlaneClipSize, &nLoops, (int)points2.size(), &points[0], (int)points.size(), &plane);
-            if (nPlaneClipSize > 0)
-                {
-                points.clear();
-                points2.resize(nPlaneClipSize);
-                for (auto& pt : points2)
-                    {
-                    if (pt.x < DBL_MAX)
-                        points.push_back(pt);
-                    //else break;
-                    }
-                }
-            }
-        extent = DRange3d::From(points);
-        return;
-        }
-    if (IsLinearFeature(type))
-        {
-        DPoint3d SENTINEL_PT = DPoint3d::From(DBL_MAX, DBL_MAX, DBL_MAX);
-        bool withinExtent = false;
-        for (size_t pt = 0; pt < origPoints.size(); ++pt)
-            {
-            bool isPointInRange = nodeRange.IsContained(origPoints[pt]);
-            if (!withinExtent && isPointInRange && pt > 0)
-                {
-                if (points.size() == 0) extent = DRange3d::From(origPoints[pt]);
-
-                points.push_back(origPoints[pt - 1]);                
-                }
-
-            if (isPointInRange)
-                {
-                if (points.size() == 0) extent = DRange3d::From(origPoints[pt]);
-                else extent.Extend(origPoints[pt]);
-                points.push_back(origPoints[pt]);
-                }
-            if (!isPointInRange && withinExtent && pt < origPoints.size())
-                {
-                points.push_back(origPoints[pt]);
-                points.push_back(SENTINEL_PT);
-                }
-            withinExtent = isPointInRange;
-            }
-        }
-    }
-
-template<class POINT> void SimplifyMesh(bvector<int32_t>& indices, bvector<POINT>& points, bvector<DPoint2d>& uvs)
-    {
-
-    std::map<DPoint3d, int32_t, DPoint3dZYXTolerancedSortComparison> mapOfPts(DPoint3dZYXTolerancedSortComparison(1e-4, 0));
-    vector<int32_t> matchedIndices(points.size(), -1);
-    vector<int32_t> newIndices(points.size(), -1);
-    for (auto& pt : points)
-        {
-        DPoint3d pt3d = DPoint3d::From(PointOp<POINT>::GetX(pt), PointOp<POINT>::GetY(pt), PointOp<POINT>::GetZ(pt));
-        if (mapOfPts.count(pt3d) == 0)
-            mapOfPts[pt3d] = &pt - &points[0];
-        matchedIndices[&pt - &points[0]] = mapOfPts[pt3d];
-        }
-    bvector<POINT> newSet;
-    bvector<DPoint2d> newUvs;
-    newSet.reserve(points.size());
-
-    for (size_t j = 0; j < indices.size(); j += 3)
-        {
-        for (size_t k = 0; k < 3; ++k)
-            {
-            auto& idx = indices[j + k];
-            if (newIndices[matchedIndices[idx - 1]] == -1)
-                {
-                newSet.push_back(PointOp<POINT>::Create(points[idx - 1].x, points[idx - 1].y, points[idx - 1].z));
-                if(uvs.size() > 0) newUvs.push_back(uvs[idx - 1]);
-                newIndices[matchedIndices[idx - 1]] = (int)newSet.size() - 1;
-                }
-            idx = newIndices[matchedIndices[idx - 1]] + 1;
-            }
-        if (indices[j] == indices[j + 1] || indices[j] == indices[j + 2] || indices[j + 1] == indices[j + 2])
-            {
-            indices.erase(indices.begin() + j, indices.begin() + j + 3);
-            j -= 3;
-            }
-        }
-    points = newSet;
-    uvs = newUvs;
-    }
-
-template<class EXTENT> void ClipMeshDefinition(EXTENT clipExtent, bvector<DPoint3d>& pointsClipped, DRange3d& extentClipped, bvector<int32_t>& indicesClipped, bvector<DPoint2d>& inOutUvs, const DPoint3d* pts, size_t nPts, const int32_t* indices, size_t nIndices, DRange3d extent)
-    {
-    if ((extent.low.x >= ExtentOp<EXTENT>::GetXMin(clipExtent) && extent.low.y >= ExtentOp<EXTENT>::GetYMin(clipExtent) && extent.low.z >= ExtentOp<EXTENT>::GetZMin(clipExtent)
-        && extent.high.x <= ExtentOp<EXTENT>::GetXMax(clipExtent) && extent.high.y <= ExtentOp<EXTENT>::GetYMax(clipExtent) && extent.high.z <= ExtentOp<EXTENT>::GetZMax(clipExtent)))
-        {
-        pointsClipped.insert(pointsClipped.end(), pts, pts + nPts);
-        indicesClipped.insert(indicesClipped.end(), indices, indices + nIndices);
-        extentClipped = extent;
-        return;
-        }
-    DRange3d nodeRange = DRange3d::From(ExtentOp<EXTENT>::GetXMin(clipExtent), ExtentOp<EXTENT>::GetYMin(clipExtent), ExtentOp<EXTENT>::GetZMin(clipExtent),
-                                        ExtentOp<EXTENT>::GetXMax(clipExtent), ExtentOp<EXTENT>::GetYMax(clipExtent), ExtentOp<EXTENT>::GetZMax(clipExtent));
-
-    IScalableMeshMeshPtr meshPtr = IScalableMeshMesh::Create(nPts, const_cast<DPoint3d*>(pts), nIndices, indices, 0, 0, 0, 0, 0, 0);
-    ScalableMeshMesh* meshP = (ScalableMeshMesh*)meshPtr.get();
-    vector<int32_t> newIndices;
-    bvector<DPoint3d> origPoints;
-    vector<DPoint3d> meshPts;
-    for (size_t i = 0; i < nPts; ++i)
-        {
-        meshPts.push_back(pts[i]);
-        origPoints.push_back(pts[i]);
-        }
-
-    
-    ClipMeshToNodeRange<DPoint3d, EXTENT>(newIndices, meshPts, origPoints, inOutUvs, extentClipped, nodeRange, meshP);
-    if (newIndices.size() == 0) return;
-    bvector<int32_t> ptMap(meshPts.size(), -1);
-    bvector<DPoint2d> tempUvs;
-    for (auto& idx : newIndices)
-        {
-        assert(idx - 1 < ptMap.size());
-        if (ptMap[idx - 1] == -1)
-            {
-            pointsClipped.push_back(meshPts[idx - 1]);
-            extentClipped.Extend(pointsClipped.back());
-            if (inOutUvs.size() > 0) tempUvs.push_back(inOutUvs[idx - 1]);
-            ptMap[idx - 1] = (int)pointsClipped.size() - 1;
-            }
-        indicesClipped.push_back(ptMap[idx - 1] + 1);
-        }
-    inOutUvs = tempUvs;
-    }
-
-template<class EXTENT> void ClipMeshDefinition(EXTENT clipExtent, bvector<DPoint3d>& pointsClipped, DRange3d& extentClipped, bvector<int32_t>& indicesClipped, bvector<DPoint2d>& inOutUvs, const DPoint3d* pts, size_t nPts, const int32_t* indices, size_t nIndices, DRange3d extent, bvector<int64_t>& texIds, bvector<int>& parts)
-    {
-    if ((extent.low.x >= ExtentOp<EXTENT>::GetXMin(clipExtent) && extent.low.y >= ExtentOp<EXTENT>::GetYMin(clipExtent) && extent.low.z >= ExtentOp<EXTENT>::GetZMin(clipExtent)
-        && extent.high.x <= ExtentOp<EXTENT>::GetXMax(clipExtent) && extent.high.y <= ExtentOp<EXTENT>::GetYMax(clipExtent) && extent.high.z <= ExtentOp<EXTENT>::GetZMax(clipExtent)))
-        {
-        pointsClipped.insert(pointsClipped.end(), pts, pts+nPts);
-        indicesClipped.insert(indicesClipped.end(), indices, indices + nIndices);
-        extentClipped = extent;
-        return;
-        }
-    DRange3d nodeRange = DRange3d::From(ExtentOp<EXTENT>::GetXMin(clipExtent), ExtentOp<EXTENT>::GetYMin(clipExtent), ExtentOp<EXTENT>::GetZMin(clipExtent),
-                                        ExtentOp<EXTENT>::GetXMax(clipExtent), ExtentOp<EXTENT>::GetYMax(clipExtent), ExtentOp<EXTENT>::GetZMax(clipExtent));
-
-    IScalableMeshMeshPtr meshPtr = IScalableMeshMesh::Create(nPts, const_cast<DPoint3d*>(pts), nIndices,indices, 0, 0, 0, 0, 0, 0);
-    ScalableMeshMesh* meshP = (ScalableMeshMesh*)meshPtr.get();
-    vector<int32_t> newIndices;
-    bvector<DPoint3d> origPoints;
-    vector<DPoint3d> meshPts;
-    for (size_t i = 0; i < nPts; ++i)
-        {
-        meshPts.push_back(pts[i]);
-        origPoints.push_back(pts[i]);
-        }
-
-    bvector<int64_t> faceIds;
-    ClipMeshToNodeRange<DPoint3d, EXTENT>(newIndices, meshPts, origPoints, inOutUvs, extentClipped, nodeRange, meshP, parts, texIds, faceIds);
-    if (newIndices.size() == 0) return;
-    bvector<int32_t> ptMap(meshPts.size(), -1);
-    bvector<DPoint2d> tempUvs;
-    bvector<int> newParts;
-    bvector<int64_t> newTexIds;
-    int64_t currentTexId = -1;
-    for (auto& idx : newIndices)
-        {
-        if (faceIds.size() != 0 && faceIds[(&idx - &newIndices[0]) / 3] != currentTexId)
-            {
-            if (currentTexId != -1)
-                {
-                assert(currentTexId < 10000);
-                newTexIds.push_back(currentTexId);
-                newParts.push_back((int)indicesClipped.size());
-                }
-            currentTexId = faceIds[(&idx - &newIndices[0]) / 3];
-            assert(currentTexId < 10000);
-            }
-        assert(idx - 1 < ptMap.size());
-        if (ptMap[idx - 1] == -1)
-            {
-            pointsClipped.push_back(meshPts[idx - 1]);
-            extentClipped.Extend(pointsClipped.back());
-            if(inOutUvs.size() > 0) tempUvs.push_back(inOutUvs[idx - 1]);
-            ptMap[idx - 1] = (int)pointsClipped.size() - 1;
-            }
-        indicesClipped.push_back(ptMap[idx - 1] + 1);
-        }
-    assert(currentTexId < 10000);
-    if (currentTexId != -1)
-        newTexIds.push_back(currentTexId);
-
-    newParts.push_back((int)indicesClipped.size());
-    inOutUvs = tempUvs;
-    parts = newParts;
-    texIds = newTexIds;
-   // SimplifyMesh(indicesClipped, pointsClipped, inOutUvs);
-    }
-
-template<class POINT, class EXTENT> void SMMeshIndexNode<POINT, EXTENT>::ReadFeatureDefinitions(bvector<bvector<DPoint3d>>& points, bvector<DTMFeatureType> & types, bool shouldIgnoreOpenFeatures)
-    {
-    RefCountedPtr<SMMemoryPoolVectorItem<int32_t>>  linearFeaturesPtr = GetLinearFeaturesPtr();
-    bvector<bvector<int32_t>> defs;
-    if (linearFeaturesPtr->size() > 0) GetFeatureDefinitions(defs, &*linearFeaturesPtr->begin(), linearFeaturesPtr->size());
-    for (size_t i = 0; i < defs.size(); ++i)
-        {
-        bvector<DPoint3d> feature;
-        if (shouldIgnoreOpenFeatures && !IsClosedFeature(defs[i][0])) continue;
-        for (size_t j = 1; j < defs[i].size(); ++j)
-            {
-            if (defs[i][j] < this->GetPointsPtr()->size()) feature.push_back(this->GetPointsPtr()->operator[](defs[i][j]));
-            }
-        if (IsClosedFeature(defs[i][0]) &&feature.size() > 0)
-            if (!feature.back().AlmostEqual(feature.front()))
-                feature.push_back(feature.front());
-        points.push_back(feature);
-        types.push_back((DTMFeatureType)defs[i][0]);
-        }
-    }
-
-template<class POINT, class EXTENT> size_t SMMeshIndexNode<POINT, EXTENT>::AddFeatureDefinitionSingleNode(ISMStore::FeatureType type, bvector<DPoint3d>& points, DRange3d& extent)
-    {
-    vector<int32_t> indexes;
-    //DRange3d nodeRange = DRange3d::From(ExtentOp<EXTENT>::GetXMin(this->m_nodeHeader.m_nodeExtent), ExtentOp<EXTENT>::GetYMin(this->m_nodeHeader.m_nodeExtent), ExtentOp<EXTENT>::GetZMin(this->m_nodeHeader.m_nodeExtent),
-     //                                   ExtentOp<EXTENT>::GetXMax(this->m_nodeHeader.m_nodeExtent), ExtentOp<EXTENT>::GetYMax(this->m_nodeHeader.m_nodeExtent), ExtentOp<EXTENT>::GetZMax(this->m_nodeHeader.m_nodeExtent));
-    for (auto pt : points)
-        {
-        if (pt.x == DBL_MAX)
-            {
-            indexes.push_back(INT_MAX);
-            continue;
-            }
-        POINT pointToInsert = PointOp<POINT>::Create(pt.x, pt.y, pt.z);
-        this->GetPointsPtr()->push_back(pointToInsert);
-        indexes.push_back((int32_t)this->GetPointsPtr()->size() - 1);
-        }    
-
-    RefCountedPtr<SMMemoryPoolVectorItem<int32_t>>  linearFeaturesPtr = GetLinearFeaturesPtr();
-    linearFeaturesPtr->push_back((int)indexes.size()+1); //include type flag
-    linearFeaturesPtr->push_back((int32_t)type);
-    linearFeaturesPtr->push_back(&indexes[0], indexes.size());
-    return 0;
-    }
-
-//#ifdef WIP_MESH_IMPORT
-
-template<class POINT, class EXTENT> size_t SMMeshIndexNode<POINT, EXTENT>::AddMeshDefinitionUnconditional(const DPoint3d* pts, size_t nPts, const int32_t* indices, size_t nIndices, DRange3d extent, const char* metadata, const uint8_t* texData, size_t texSize, const DPoint2d* uvs, bool isMesh3d)
-    {
-    if (!this->IsLoaded())
-        Load();
-    if (this->m_DelayedSplitRequested)
-        this->SplitNode(this->GetDefaultSplitPosition());
-
-    DRange3d extentClipped = DRange3d::NullRange();
-    bvector<DPoint3d> pointsClipped;
-    bvector<int32_t> indicesClipped;
-    bvector<DPoint2d> outUvs;
-    if(uvs != nullptr)
-        {
-        outUvs.insert(outUvs.end(), uvs, uvs+nPts);
-        }
-    auto metadataString = Utf8String(metadata);
-    Json::Value val;
-    Json::Reader reader;
-    reader.parse(metadataString, val);
-    bvector<int> parts;
-    bvector<int64_t> texId;
-    for (const Json::Value& id : val["texId"])
-        {
-        texId.push_back(id.asInt64());
-        assert(texId.back() < 10000);
-        }
-
-    for (const Json::Value& id : val["parts"])
-        {
-        parts.push_back(id.asInt());
-        }
-
-    //Push some default part if none has been specified.
-    if (parts.size() == 0 && nIndices > 0)
-        {
-        parts.push_back(0);
-        }
-
-    ClipMeshDefinition(this->m_nodeHeader.m_nodeExtent, pointsClipped, extentClipped, indicesClipped, outUvs, pts, nPts, indices, nIndices, extent,texId, parts);
-
-    val["texId"] = Json::arrayValue;
-    val["parts"] = Json::arrayValue;
-
-    for(auto& id: texId){
-        val["texId"].append(Json::Value(id));
-        assert(id< 10000);
-        
-        }
-    for(auto& id: parts)
-        {
-        val["parts"].append(id);
-        }
-    Utf8String metadataStr(Json::FastWriter().write(val));
-    if (!this->m_nodeHeader.m_nodeExtent.IntersectsWith(extentClipped)) return 0;
-
-#ifdef WIP_MESH_IMPORT
-    if (m_mesher2_5d != &s_ExistingMeshMesher || m_mesher3d != &s_ExistingMeshMesher) m_mesher2_5d = m_mesher3d = &s_ExistingMeshMesher;
-#endif
-    
-    m_existingMesh = true;
-    RefCountedPtr<SMMemoryPoolVectorItem<POINT>> pointsPtr(this->GetPointsPtr());
-    
-    if (this->m_nodeHeader.m_arePoints3d) this->SetNumberOfSubNodesOnSplit(8);
-    else this->SetNumberOfSubNodesOnSplit(4);
-    
-    if (!this->HasRealChildren() && (pointsPtr->size() + pointsClipped.size() >= this->m_nodeHeader.m_SplitTreshold) /*&& this->m_nodeHeader.m_level <= 10*/)
-        {
-        // There are too much objects ... need to split current node
-        this->SplitNode(this->GetDefaultSplitPosition());
-        }
-    else if (this->m_delayedDataPropagation && (pointsPtr->size() + pointsClipped.size() >= this->m_nodeHeader.m_SplitTreshold))
-        {
-        this->PropagateDataDownImmediately(false);
-        }
-    if (pointsClipped.size() == 0) return false;
-
-
-    this->m_nodeHeader.m_totalCount += pointsClipped.size();
-    EXTENT featureExtent = ExtentOp<EXTENT>::Create(extent.low.x, extent.low.y, extent.low.z, extent.high.x, extent.high.y, extent.high.z);
-    if (!this->m_nodeHeader.m_contentExtentDefined)
-        {
-        this->m_nodeHeader.m_contentExtent = featureExtent;
-        this->m_nodeHeader.m_contentExtentDefined = true;
-        }
-    else
-        {
-        this->m_nodeHeader.m_contentExtent = ExtentOp<EXTENT>::MergeExtents(this->m_nodeHeader.m_contentExtent, featureExtent);
-        }
-
-    size_t added = 0;
-
-    if (!this->HasRealChildren() || (this->m_delayedDataPropagation && ((pointsPtr->size() + pointsClipped.size() < this->m_nodeHeader.m_SplitTreshold)) /*||  this->m_nodeHeader.m_level > 10*/))
-        {
-        vector<int32_t> indexes;
-        DRange3d nodeRange = DRange3d::From(ExtentOp<EXTENT>::GetXMin(this->m_nodeHeader.m_nodeExtent), ExtentOp<EXTENT>::GetYMin(this->m_nodeHeader.m_nodeExtent), ExtentOp<EXTENT>::GetZMin(this->m_nodeHeader.m_nodeExtent),
-                                            ExtentOp<EXTENT>::GetXMax(this->m_nodeHeader.m_nodeExtent), ExtentOp<EXTENT>::GetYMax(this->m_nodeHeader.m_nodeExtent), ExtentOp<EXTENT>::GetZMax(this->m_nodeHeader.m_nodeExtent));
-
-        added += pointsClipped.size();
-        size_t offset = pointsPtr->size();
-        RefCountedPtr<SMMemoryPoolVectorItem<int32_t>>  indicesPtr = GetPtsIndicePtr();
-        m_meshParts.push_back((int)indicesPtr->size());
-        size_t currentPart =0;
-        pointsPtr->push_back(&pointsClipped[0], pointsClipped.size());
-        for (auto& idx : indicesClipped)
-            {
-            if(&idx-&indicesClipped[0] >= parts[currentPart] ) 
-                {
-                m_meshParts.push_back((int)indicesPtr->size());
-                Json::Value subMetadata = val;
-                subMetadata["texId"] = Json::arrayValue;
-                subMetadata["parts"] = Json::arrayValue;
-                subMetadata["parts"].append((int)indicesPtr->size());
-
-                if (texId.size() > currentPart)
-                    {
-                    int newId = texId[currentPart];
-                    assert(newId < 10000);
-                    subMetadata["texId"].append(Json::Value(texId[currentPart]));
-                    }
-
-                Utf8String subMetadataStr(Json::FastWriter().write(subMetadata));
-                m_meshMetadata.push_back(subMetadataStr);
-                m_meshParts.push_back((int)indicesPtr->size());
-                currentPart++;
-                }
-            indicesPtr->push_back(idx+(int)offset);
-            }
-
-        m_meshParts.push_back((int)indicesPtr->size());
-        val["texId"] = Json::arrayValue;
-        val["parts"] = Json::arrayValue;
-        val["parts"].append((int)indicesPtr->size());
-
-        if (texId.size() > currentPart)
-            {
-            val["texId"].append(Json::Value(texId[currentPart]));
-            }
-
-        metadataStr = Json::FastWriter().write(val);
-        m_meshMetadata.push_back(metadataStr);
-
-        assert(uvs == nullptr);
-
-#ifdef WIP_MESH_IMPORT       
-        if (uvs != nullptr)
-            {
-            this->m_nodeHeader.m_isTextured = true;
-            RefCountedPtr<SMMemoryPoolVectorItem<DPoint2d>>  uvPtr = GetUVCoordsPtr();
-            if(offset != 0 && uvPtr->size() < offset)
-                {
-                bvector<DPoint2d> dummyUvs(offset-uvPtr->size(),DPoint2d::From(0.0,0.0));
-                PushUV(&dummyUvs[0], dummyUvs.size());
-                }
-            PushUV(&outUvs[0], outUvs.size());
-            StoreMetadata();
-            StoreMeshParts();
-            }
-        else
-            {
-            RefCountedPtr<SMMemoryPoolVectorItem<DPoint2d>>  uvPtr = GetUVCoordsPtr();
-            if(uvPtr.IsValid())
-                {
-                bvector<DPoint2d> dummyUvs(pointsClipped.size(),DPoint2d::From(0.0,0.0));
-                PushUV(&dummyUvs[0], dummyUvs.size());
-                RefCountedPtr<SMMemoryPoolVectorItem<int32_t>> uvIndicePtr(GetUVsIndicesPtr());
-                uvIndicePtr->clear();
-                uvIndicePtr->push_back(&(*indicesPtr)[0], indicesPtr->size());
-                }
-            }
-        RefCountedPtr<SMMemoryPoolVectorItem<int32_t>> uvIndicePtr(GetUVsIndicesPtr());
-        if(uvIndicePtr.IsValid())
-            {
-            uvIndicePtr->clear();
-            uvIndicePtr->push_back(&(*indicesPtr)[0], indicesPtr->size());
-            }
-#endif
-        }
-    else
-        {
-        if (this->IsParentOfARealUnsplitNode())
-            added = dynamic_pcast<SMMeshIndexNode<POINT, EXTENT>, SMPointIndexNode<POINT, EXTENT>>(this->m_pSubNodeNoSplit)->AddMeshDefinitionUnconditional(&pointsClipped[0], pointsClipped.size(), &indicesClipped[0], indicesClipped.size(), extentClipped, metadataStr.c_str(), texData,texSize,outUvs.size() > 0 ? outUvs.data() : 0, isMesh3d);
-        else
-            {
-            for (size_t indexNode = 0; indexNode < this->m_nodeHeader.m_numberOfSubNodesOnSplit; indexNode++)
-                {
-                added += dynamic_pcast<SMMeshIndexNode<POINT, EXTENT>, SMPointIndexNode<POINT, EXTENT>>(this->m_apSubNodes[indexNode])->AddMeshDefinition(&pointsClipped[0], pointsClipped.size(), &indicesClipped[0], indicesClipped.size(), extentClipped, true, metadataStr.c_str(), texData,texSize,outUvs.size() > 0 ? outUvs.data() : 0, isMesh3d);
-                }
-            }
-        }
-
-    this->SetDirty(true);
-    return added;
-    }
-
-template<class POINT, class EXTENT> size_t SMMeshIndexNode<POINT, EXTENT>::AddMeshDefinition(const DPoint3d* pts, size_t nPts, const int32_t* indices, size_t nIndices, DRange3d extent, bool ExtentFixed, const char* metadata, const uint8_t* texData, size_t texSize, const DPoint2d* uvs, bool isMesh3d)
-    {
-    if (s_inEditing)
-        {
-        InvalidateFilteringMeshing();
-        }
-
-    this->m_nodeHeader.m_arePoints3d |= isMesh3d;
-    
-    if (this->m_DelayedSplitRequested)
-        this->SplitNode(this->GetDefaultSplitPosition());
-
-    if (!ExtentFixed && this->GetParentNode() == NULL && this->m_nodeHeader.m_IsLeaf)
-        {
-        this->m_nodeHeader.m_nodeExtent = ExtentOp<EXTENT>::MergeExtents(this->GetNodeExtent(), ExtentOp<EXTENT>::Create(extent.low.x, extent.low.y, extent.low.z, extent.high.x, extent.high.y, extent.high.z));
-
-        if (ExtentOp<EXTENT>::GetThickness(this->m_nodeHeader.m_nodeExtent) < ExtentOp<EXTENT>::GetHeight(this->m_nodeHeader.m_nodeExtent) &&
-            ExtentOp<EXTENT>::GetWidth(this->m_nodeHeader.m_nodeExtent) < ExtentOp<EXTENT>::GetHeight(this->m_nodeHeader.m_nodeExtent))
-            {
-            ExtentOp<EXTENT>::SetXMax(this->m_nodeHeader.m_nodeExtent, (ExtentOp<EXTENT>::GetXMin(this->m_nodeHeader.m_nodeExtent) + ExtentOp<EXTENT>::GetHeight(this->m_nodeHeader.m_nodeExtent)));
-            ExtentOp<EXTENT>::SetZMax(this->m_nodeHeader.m_nodeExtent, (ExtentOp<EXTENT>::GetZMin(this->m_nodeHeader.m_nodeExtent) + ExtentOp<EXTENT>::GetHeight(this->m_nodeHeader.m_nodeExtent)));
-            }
-        else
-            if (ExtentOp<EXTENT>::GetThickness(this->m_nodeHeader.m_nodeExtent) < ExtentOp<EXTENT>::GetWidth(this->m_nodeHeader.m_nodeExtent) &&
-                ExtentOp<EXTENT>::GetHeight(this->m_nodeHeader.m_nodeExtent) < ExtentOp<EXTENT>::GetWidth(this->m_nodeHeader.m_nodeExtent))
-                {
-                ExtentOp<EXTENT>::SetYMax(this->m_nodeHeader.m_nodeExtent, (ExtentOp<EXTENT>::GetYMin(this->m_nodeHeader.m_nodeExtent) + ExtentOp<EXTENT>::GetWidth(this->m_nodeHeader.m_nodeExtent)));
-                ExtentOp<EXTENT>::SetZMax(this->m_nodeHeader.m_nodeExtent, (ExtentOp<EXTENT>::GetZMin(this->m_nodeHeader.m_nodeExtent) + ExtentOp<EXTENT>::GetWidth(this->m_nodeHeader.m_nodeExtent)));
-                }
-            else
-                if (ExtentOp<EXTENT>::GetWidth(this->m_nodeHeader.m_nodeExtent) < ExtentOp<EXTENT>::GetThickness(this->m_nodeHeader.m_nodeExtent) &&
-                    ExtentOp<EXTENT>::GetHeight(this->m_nodeHeader.m_nodeExtent) < ExtentOp<EXTENT>::GetThickness(this->m_nodeHeader.m_nodeExtent))
-                    {
-                    ExtentOp<EXTENT>::SetXMax(this->m_nodeHeader.m_nodeExtent, (ExtentOp<EXTENT>::GetXMin(this->m_nodeHeader.m_nodeExtent) + ExtentOp<EXTENT>::GetThickness(this->m_nodeHeader.m_nodeExtent)));
-                    ExtentOp<EXTENT>::SetYMax(this->m_nodeHeader.m_nodeExtent, (ExtentOp<EXTENT>::GetYMin(this->m_nodeHeader.m_nodeExtent) + ExtentOp<EXTENT>::GetThickness(this->m_nodeHeader.m_nodeExtent)));
-                    }
-
-        RefCountedPtr<SMMemoryPoolVectorItem<POINT>> pointsPtr(this->GetPointsPtr());
-
-        if (nPts + pointsPtr->size() >= this->m_nodeHeader.m_SplitTreshold)
-            {
-            return AddMeshDefinition(pts, nPts, indices, nIndices, extent, true, metadata, texData, texSize, uvs, isMesh3d);
-            }
-        else
-            {
-            return AddMeshDefinitionUnconditional(pts, nPts, indices, nIndices, extent, metadata, texData, texSize, uvs, isMesh3d);
-            }
-        }
-    else
-        {
-        DRange3d nodeRange = DRange3d::From(ExtentOp<EXTENT>::GetXMin(this->m_nodeHeader.m_nodeExtent), ExtentOp<EXTENT>::GetYMin(this->m_nodeHeader.m_nodeExtent), ExtentOp<EXTENT>::GetZMin(this->m_nodeHeader.m_nodeExtent),
-                                            ExtentOp<EXTENT>::GetXMax(this->m_nodeHeader.m_nodeExtent), ExtentOp<EXTENT>::GetYMax(this->m_nodeHeader.m_nodeExtent), ExtentOp<EXTENT>::GetZMax(this->m_nodeHeader.m_nodeExtent));
-        if (extent.IntersectsWith(nodeRange))
-            {
-            return AddMeshDefinitionUnconditional(pts, nPts, indices, nIndices, extent, metadata, texData, texSize, uvs, isMesh3d);
-            }
-        }
-    return 0;
-    }
-
-//#endif
-
-//=======================================================================================
-// @bsimethod                                                   Mathieu.St-Pierre 10/14
-//=======================================================================================
-template<class POINT, class EXTENT>
-bool SMMeshIndexNode<POINT, EXTENT>::InvalidateFilteringMeshing(bool becauseDataRemoved)
-    {
-
-    // In theory the two next variable invalidations are not required as
-    // but just in case the HGFIndexNode            
-    if (this->m_nodeHeader.m_filtered)
-        {
-
-            //Remove the sub-resolution data.
-            //            setNbPointsUsedForMeshIndex(0);
-            RefCountedPtr<SMMemoryPoolVectorItem<int32_t>>  indicesPtr = GetPtsIndicePtr();
-
-            indicesPtr->clear();
-            this->m_nodeHeader.m_nbFaceIndexes = 0;
-
-            RefCountedPtr<SMMemoryPoolVectorItem<DPoint2d>> uvPtr = GetUVCoordsPtr();
-            RefCountedPtr<SMMemoryPoolVectorItem<int32_t>> uvIPtr = GetUVsIndicesPtr();
-            if (uvPtr.IsValid())
-                uvPtr->clear();
-            if (uvIPtr.IsValid())
-                uvIPtr->clear();
-
-
-        this->m_nodeHeader.m_filtered = false;
-        }
-
-    this->InvalidateStitching();
-
-    if (becauseDataRemoved)
-        {
-        this->m_nodeHeader.m_contentExtentDefined = false;
-        }
-
-    this->m_nodeHeader.m_nbFaceIndexes = 0;
-    this->m_nodeHeader.m_balanced = false;
-    this->m_wasBalanced = false;
-    this->SetDirty(true);
-
-
-    return true;
-    }
-
-//=======================================================================================
-// @bsimethod                                                   Elenie.Godzaridis 08/15
-//=======================================================================================
-    template<class POINT, class EXTENT> size_t SMMeshIndexNode<POINT, EXTENT>::AddFeatureDefinitionUnconditional(ISMStore::FeatureType type, bvector<DPoint3d>& points, DRange3d& extent)
-        {
-        if (!this->IsLoaded())
-            Load();
-        if (this->m_DelayedSplitRequested)
-            this->SplitNode(this->GetDefaultSplitPosition());
-        
-        DRange3d extentClipped;
-        bvector<DPoint3d> pointsClipped;
-        size_t n = 0;
-        bool noIntersect = true;
-        DRange2d extent2d= DRange2d::From(this->m_nodeHeader.m_nodeExtent);
-        for (auto&pt : points)
-            {
-            //Don't attempt to clip feature if it is entirely on or outside the box
-            if (this->m_nodeHeader.m_nodeExtent.IsContainedXY(pt) && fabs(pt.x - this->m_nodeHeader.m_nodeExtent.low.x) > 1e-5 && 
-                fabs(pt.x -  this->m_nodeHeader.m_nodeExtent.high.x) > 1e-5 && 
-                fabs(pt.y - this->m_nodeHeader.m_nodeExtent.low.y) > 1e-5 &&
-                fabs(pt.y - this->m_nodeHeader.m_nodeExtent.high.y) > 1e-5
-                ) ++n;
-            if (noIntersect && &pt - &points[0] != 0)
-                {
-                DRange3d edgeRange = DRange3d::From(pt, points[&pt - &points[0] - 1]);
-                if (this->m_nodeHeader.m_nodeExtent.IntersectsWith(edgeRange))
-                    {
-                    double par1, par2;
-                    DPoint2d ptIntersect1, ptIntersect2;
-                    DPoint2d start = DPoint2d::From(points[&pt - &points[0] - 1]);
-                    DPoint3d direction;
-                    direction.DifferenceOf(pt, points[&pt - &points[0] - 1]);
-                    DPoint2d dir2d = DPoint2d::From(direction);
-                    if (extent2d.IntersectRay(par1, par2, ptIntersect1, ptIntersect2,start ,dir2d ) && ((par1 > 1e-5 && par1 < 1 + 1e-5) ||( par2 > 1e-5  && par2 < 1+1e-5)))
-                    noIntersect = false;
-                    }
-                }
-            }
-
-        if (noIntersect && n < 2) return 0;
-        ClipFeatureDefinition(type, this->m_nodeHeader.m_nodeExtent, pointsClipped, extentClipped, points, extent);
-        if (!this->m_nodeHeader.m_nodeExtent.IntersectsWith(extentClipped)) return 0;
-
-        RefCountedPtr<SMMemoryPoolVectorItem<POINT>> pointsPtr(this->GetPointsPtr());
-
-        if (!this->HasRealChildren() && pointsPtr->size() == 0) this->m_nodeHeader.m_arePoints3d = false;
-        if (!this->m_nodeHeader.m_arePoints3d) this->SetNumberOfSubNodesOnSplit(4);        
-
-        if (!this->HasRealChildren() && (pointsPtr->size() + pointsClipped.size() >= this->m_nodeHeader.m_SplitTreshold))
-            {
-            // There are too much objects ... need to split current node
-            this->SplitNode(this->GetDefaultSplitPosition());
-            }
-        else if (this->m_delayedDataPropagation && (pointsPtr->size() + pointsClipped.size() >= this->m_nodeHeader.m_SplitTreshold))
-            {
-            this->PropagateDataDownImmediately(false);
-            }
-        if (pointsClipped.size() == 0) return false;
-
-
-        this->m_nodeHeader.m_totalCount += pointsClipped.size();
-        EXTENT featureExtent = ExtentOp<EXTENT>::Create(extentClipped.low.x, extentClipped.low.y, extentClipped.low.z, extentClipped.high.x, extentClipped.high.y, extentClipped.high.z);
-        if (!this->m_nodeHeader.m_contentExtentDefined)
-            {
-            this->m_nodeHeader.m_contentExtent = featureExtent;
-            this->m_nodeHeader.m_contentExtentDefined = true;
-            }
-        else
-            {
-            this->m_nodeHeader.m_contentExtent = ExtentOp<EXTENT>::MergeExtents(this->m_nodeHeader.m_contentExtent, featureExtent);
-            }
-
-        size_t added = 0;
-        
-        if (!this->HasRealChildren() || (this->m_delayedDataPropagation && (pointsPtr->size() + pointsClipped.size() < this->m_nodeHeader.m_SplitTreshold)))
-            {
-            ++s_featuresAddedToTree;
-            vector<int32_t> indexes;
-            DRange3d nodeRange = DRange3d::From(ExtentOp<EXTENT>::GetXMin(this->m_nodeHeader.m_nodeExtent), ExtentOp<EXTENT>::GetYMin(this->m_nodeHeader.m_nodeExtent), ExtentOp<EXTENT>::GetZMin(this->m_nodeHeader.m_nodeExtent),
-                                                ExtentOp<EXTENT>::GetXMax(this->m_nodeHeader.m_nodeExtent), ExtentOp<EXTENT>::GetYMax(this->m_nodeHeader.m_nodeExtent), ExtentOp<EXTENT>::GetZMax(this->m_nodeHeader.m_nodeExtent));
-            
-            for (auto pt : pointsClipped)
-                {
-                if (pt.x == DBL_MAX)
-                    {
-                    indexes.push_back(INT_MAX);
-                    continue;
-                    }
-                if (nodeRange.IsContained(pt)) ++added;
-                POINT pointToInsert = PointOp<POINT>::Create(pt.x, pt.y, pt.z);
-                pointsPtr->push_back(pointToInsert);
-                indexes.push_back((int32_t)pointsPtr->size()-1);
-                }
-           /* if (m_featureDefinitions.capacity() < m_featureDefinitions.size() +1) for(auto& def : m_featureDefinitions) if(!def.Discarded()) def.Discard();
-           */ RefCountedPtr<SMMemoryPoolVectorItem<int32_t>>  linearFeaturesPtr = GetLinearFeaturesPtr();
-            linearFeaturesPtr->push_back((int)indexes.size()+1);
-            linearFeaturesPtr->push_back((int32_t)type);
-            linearFeaturesPtr->push_back(&indexes[0], indexes.size());
-            }
-        else
-            {
-            if (this->IsParentOfARealUnsplitNode())
-                added = dynamic_pcast<SMMeshIndexNode<POINT, EXTENT>, SMPointIndexNode<POINT, EXTENT>>(this->m_pSubNodeNoSplit)->AddFeatureDefinitionUnconditional(type, pointsClipped, extentClipped);
-            else
-                {
-                    for (size_t indexNode = 0; indexNode < this->m_nodeHeader.m_numberOfSubNodesOnSplit; indexNode++)
-                        {
-                        added += dynamic_pcast<SMMeshIndexNode<POINT, EXTENT>, SMPointIndexNode<POINT, EXTENT>>(this->m_apSubNodes[indexNode])->AddFeatureDefinition(type, pointsClipped, extentClipped, true);
-                        }
-                }
-            }
-     
-        this->SetDirty(true);
-        return added;
-        }
-
-    //=======================================================================================
-    // @bsimethod                                                   Elenie.Godzaridis 08/15
-    //=======================================================================================
-    template<class POINT, class EXTENT>  size_t  SMMeshIndexNode<POINT, EXTENT>::AddFeatureDefinition(ISMStore::FeatureType type, bvector<DPoint3d>& points, DRange3d& extent, bool ExtentFixed)
-        {
-        if (!this->IsLoaded())
-            Load();
-        assert(points.size()>0);
-        if (s_inEditing)
-            {
-            InvalidateFilteringMeshing();
-            this->m_delayedDataPropagation = false; 
-            }
-        if (this->m_DelayedSplitRequested)
-            this->SplitNode(this->GetDefaultSplitPosition());
-
-        if (!ExtentFixed && this->GetParentNode() == NULL && this->m_nodeHeader.m_IsLeaf)
-            {
-            this->m_nodeHeader.m_nodeExtent = ExtentOp<EXTENT>::MergeExtents(this->GetNodeExtent(), ExtentOp<EXTENT>::Create(extent.low.x, extent.low.y, extent.low.z, extent.high.x, extent.high.y, extent.high.z));
-
-            if (ExtentOp<EXTENT>::GetThickness(this->m_nodeHeader.m_nodeExtent) < ExtentOp<EXTENT>::GetHeight(this->m_nodeHeader.m_nodeExtent) &&
-                ExtentOp<EXTENT>::GetWidth(this->m_nodeHeader.m_nodeExtent) < ExtentOp<EXTENT>::GetHeight(this->m_nodeHeader.m_nodeExtent))
-                {
-                ExtentOp<EXTENT>::SetXMax(this->m_nodeHeader.m_nodeExtent, (ExtentOp<EXTENT>::GetXMin(this->m_nodeHeader.m_nodeExtent) + ExtentOp<EXTENT>::GetHeight(this->m_nodeHeader.m_nodeExtent)));
-                ExtentOp<EXTENT>::SetZMax(this->m_nodeHeader.m_nodeExtent, (ExtentOp<EXTENT>::GetZMin(this->m_nodeHeader.m_nodeExtent) + ExtentOp<EXTENT>::GetHeight(this->m_nodeHeader.m_nodeExtent)));
-                }
-            else
-                if (ExtentOp<EXTENT>::GetThickness(this->m_nodeHeader.m_nodeExtent) < ExtentOp<EXTENT>::GetWidth(this->m_nodeHeader.m_nodeExtent) &&
-                    ExtentOp<EXTENT>::GetHeight(this->m_nodeHeader.m_nodeExtent) < ExtentOp<EXTENT>::GetWidth(this->m_nodeHeader.m_nodeExtent))
-                    {
-                    ExtentOp<EXTENT>::SetYMax(this->m_nodeHeader.m_nodeExtent, (ExtentOp<EXTENT>::GetYMin(this->m_nodeHeader.m_nodeExtent) + ExtentOp<EXTENT>::GetWidth(this->m_nodeHeader.m_nodeExtent)));
-                    ExtentOp<EXTENT>::SetZMax(this->m_nodeHeader.m_nodeExtent, (ExtentOp<EXTENT>::GetZMin(this->m_nodeHeader.m_nodeExtent) + ExtentOp<EXTENT>::GetWidth(this->m_nodeHeader.m_nodeExtent)));
-                    }
-                else
-                    if (ExtentOp<EXTENT>::GetWidth(this->m_nodeHeader.m_nodeExtent) < ExtentOp<EXTENT>::GetThickness(this->m_nodeHeader.m_nodeExtent) &&
-                        ExtentOp<EXTENT>::GetHeight(this->m_nodeHeader.m_nodeExtent) < ExtentOp<EXTENT>::GetThickness(this->m_nodeHeader.m_nodeExtent))
-                        {
-                        ExtentOp<EXTENT>::SetXMax(this->m_nodeHeader.m_nodeExtent, (ExtentOp<EXTENT>::GetXMin(this->m_nodeHeader.m_nodeExtent) + ExtentOp<EXTENT>::GetThickness(this->m_nodeHeader.m_nodeExtent)));
-                        ExtentOp<EXTENT>::SetYMax(this->m_nodeHeader.m_nodeExtent, (ExtentOp<EXTENT>::GetYMin(this->m_nodeHeader.m_nodeExtent) + ExtentOp<EXTENT>::GetThickness(this->m_nodeHeader.m_nodeExtent)));
-                        }
-
-            RefCountedPtr<SMMemoryPoolVectorItem<POINT>> pointsPtr(this->GetPointsPtr());
-
-            if (points.size() + pointsPtr->size() >= this->m_nodeHeader.m_SplitTreshold)
-                {
-                return AddFeatureDefinition(type, points, extent,true);
-                }
-            else
-                {
-                return AddFeatureDefinitionUnconditional(type,points,extent);              
-                }
-        }
-    else
-        {
-        DRange3d nodeRange = DRange3d::From(ExtentOp<EXTENT>::GetXMin(this->m_nodeHeader.m_nodeExtent), ExtentOp<EXTENT>::GetYMin(this->m_nodeHeader.m_nodeExtent), ExtentOp<EXTENT>::GetZMin(this->m_nodeHeader.m_nodeExtent),
-                                            ExtentOp<EXTENT>::GetXMax(this->m_nodeHeader.m_nodeExtent), ExtentOp<EXTENT>::GetYMax(this->m_nodeHeader.m_nodeExtent), ExtentOp<EXTENT>::GetZMax(this->m_nodeHeader.m_nodeExtent));
-        if (extent.IntersectsWith(nodeRange))
-            {
-            return AddFeatureDefinitionUnconditional(type, points, extent);
-            }
-        }
-        return 0;
-
-    }
-
-//=======================================================================================
-// @bsimethod                                                   Elenie.Godzaridis 08/15
-//=======================================================================================
-template<class POINT, class EXTENT>  size_t SMMeshIndexNode<POINT, EXTENT>::CountAllFeatures()
-    {
-    RefCountedPtr<SMMemoryPoolVectorItem<int32_t>>  linearFeaturesPtr = GetLinearFeaturesPtr();
-
-    size_t nFeatures = this->IsLeaf() ? linearFeaturesPtr->size() : 0;
-    if (this->m_pSubNodeNoSplit != NULL && !this->m_pSubNodeNoSplit->IsVirtualNode())
-        {
-        nFeatures += dynamic_pcast<SMMeshIndexNode<POINT, EXTENT>, SMPointIndexNode<POINT, EXTENT>>(this->m_pSubNodeNoSplit)->CountAllFeatures();
-        }
-    else if (!this->IsLeaf())
-        {
-        for (size_t indexNodes = 0; indexNodes < this->m_nodeHeader.m_numberOfSubNodesOnSplit; indexNodes++)
-            {
-            assert(this->m_apSubNodes[indexNodes] != nullptr);
-            nFeatures += dynamic_pcast<SMMeshIndexNode<POINT, EXTENT>, SMPointIndexNode<POINT, EXTENT>>(this->m_apSubNodes[indexNodes])->CountAllFeatures();
-            }
-        }
-    return nFeatures;
-    }
-
-//=======================================================================================
-// @bsimethod                                                   Elenie.Godzaridis 08/15
-//=======================================================================================
-template<class POINT, class EXTENT>  void SMMeshIndexNode<POINT, EXTENT>::OnPushNodeDown()
-    {
-    PropagateFeaturesToChildren();
-    PropagateMeshToChildren();
-    }
-
-//=======================================================================================
-// @bsimethod                                                   Elenie.Godzaridis 08/15
-//=======================================================================================
-template<class POINT, class EXTENT>  void SMMeshIndexNode<POINT, EXTENT>::OnPropagateDataDown()
-    {
-    PropagateFeaturesToChildren();
-//#ifdef WIP_MESH_IMPORT
-    PropagateMeshToChildren();
-//#endif
-    }
-   
-
-template<class POINT, class EXTENT>  void SMMeshIndexNode<POINT, EXTENT>::PropagateMeshToChildren()
-    {
-    RefCountedPtr<SMMemoryPoolVectorItem<int32_t>>  indicesPtr = GetPtsIndicePtr();
-    if (indicesPtr->size() == 0) return;
-
-#ifndef WIP_MESH_IMPORT
-    if (this->m_pSubNodeNoSplit != NULL && !this->m_pSubNodeNoSplit->IsVirtualNode())
-        {
-        RefCountedPtr<SMMemoryPoolVectorItem<int32_t>> subNodePtsIndicesPtr(static_cast<SMMeshIndexNode<POINT, EXTENT>*>(&*(this->m_pSubNodeNoSplit))->GetPtsIndicePtr());
-        subNodePtsIndicesPtr->reserve(indicesPtr->size());
-        subNodePtsIndicesPtr->push_back(&(*indicesPtr)[0], indicesPtr->size());        
-        indicesPtr->clear();
-
-        RefCountedPtr<SMMemoryPoolBlobItem<uint8_t>>  texPtr = GetTexturePtr();
-
-        if (texPtr.IsValid() && texPtr->GetSize() > 0)
-            {            
-            //RefCountedPtr<SMMemoryPoolVectorItem<uint8_t>> subNodeTexPtr(static_cast<SMMeshIndexNode<POINT, EXTENT>*>(&*(this->m_pSubNodeNoSplit))->GetTexturePtr());
-            static_cast<SMMeshIndexNode<POINT, EXTENT>*>(&*(this->m_pSubNodeNoSplit))->PushTexture(texPtr->GetData(), texPtr->GetSize());
-            }
-
-        RefCountedPtr<SMMemoryPoolVectorItem<DPoint2d>> uvPtr = GetUVCoordsPtr();
-
-        if (uvPtr.IsValid() && uvPtr->size() > 0)
-            {
-            RefCountedPtr<SMMemoryPoolVectorItem<DPoint2d>> subNodeUVPtr(static_cast<SMMeshIndexNode<POINT, EXTENT>*>(&*(this->m_pSubNodeNoSplit))->GetUVCoordsPtr());
-            subNodeUVPtr->reserve(uvPtr->size());
-            subNodeUVPtr->push_back(&(*uvPtr)[0], uvPtr->size());
-            uvPtr->clear();
-            }
-        
-        RefCountedPtr<SMMemoryPoolVectorItem<int32_t>> uvIndicesPtr = GetUVsIndicesPtr();        
-
-        if (uvIndicesPtr.IsValid() && uvIndicesPtr->size() > 0)
-            {
-            RefCountedPtr<SMMemoryPoolVectorItem<int32_t>> subNodeUvIndicesPtr(static_cast<SMMeshIndexNode<POINT, EXTENT>*>(&*(this->m_pSubNodeNoSplit))->GetUVsIndicesPtr());
-            subNodeUvIndicesPtr->reserve(uvIndicesPtr->size());
-            subNodeUvIndicesPtr->push_back(&(*uvIndicesPtr)[0], uvIndicesPtr->size());
-            uvIndicesPtr->clear();
-            }
-
-        static_cast<SMMeshIndexNode<POINT, EXTENT>*>(&*(this->m_pSubNodeNoSplit))->m_existingMesh = m_existingMesh;
-        }
-#else //Prototype version for the design mesh handling by ScalableMesh for Hololens prototype. 
-
-    if (indicesPtr->size() == 0) return;
-    DRange3d nodeRange = DRange3d::From(ExtentOp<EXTENT>::GetXMin(this->m_nodeHeader.m_nodeExtent), ExtentOp<EXTENT>::GetYMin(this->m_nodeHeader.m_nodeExtent), ExtentOp<EXTENT>::GetZMin(this->m_nodeHeader.m_nodeExtent),
-                                        ExtentOp<EXTENT>::GetXMax(this->m_nodeHeader.m_nodeExtent), ExtentOp<EXTENT>::GetYMax(this->m_nodeHeader.m_nodeExtent), ExtentOp<EXTENT>::GetZMax(this->m_nodeHeader.m_nodeExtent));
-
-    RefCountedPtr<SMMemoryPoolVectorItem<POINT>> pointsPtr(this->GetPointsPtr());
-    bvector<IScalableMeshMeshPtr> allMeshes;
-    bvector<Utf8String> metadata;
-    bvector<bvector<uint8_t>> texData;
-    GetMeshParts(allMeshes, metadata, texData);
-    if (this->m_pSubNodeNoSplit != NULL && !this->m_pSubNodeNoSplit->IsVirtualNode())
-        {
-        for (size_t i = 0; i < allMeshes.size(); ++i)
-            {
-            if (!allMeshes[i].IsValid() || allMeshes[i]->GetNbFaces() == 0) continue;
-            DRange3d extent = DRange3d::From(allMeshes[i]->EditPoints(), (int)allMeshes[i]->GetNbPoints());
-            dynamic_pcast<SMMeshIndexNode<POINT, EXTENT>, SMPointIndexNode<POINT, EXTENT>>(this->m_pSubNodeNoSplit)->AddMeshDefinitionUnconditional(allMeshes[i]->EditPoints(), allMeshes[i]->GetNbPoints(), allMeshes[i]->GetPolyfaceQuery()->GetPointIndexCP(), allMeshes[i]->GetPolyfaceQuery()->GetPointIndexCount(), extent, metadata[i].c_str(),texData[i].size() > 0 ? texData[i].data() : 0,texData[i].size(),allMeshes[i]->GetPolyfaceQuery()->GetParamCP(), isMesh3d);
-            }
-        }
-    else if (!this->IsLeaf())
-        {
-            for (size_t indexNodes = 0; indexNodes < this->m_nodeHeader.m_numberOfSubNodesOnSplit; indexNodes++)
-                for (size_t i = 0; i < allMeshes.size(); ++i)
-                    {
-                    if (!allMeshes[i].IsValid() || allMeshes[i]->GetNbFaces() == 0) continue;
-                    DRange3d extent = DRange3d::From(allMeshes[i]->EditPoints(), (int)allMeshes[i]->GetNbPoints());
-                    dynamic_pcast<SMMeshIndexNode<POINT, EXTENT>, SMPointIndexNode<POINT, EXTENT>>(this->m_apSubNodes[indexNodes])->AddMeshDefinition(allMeshes[i]->EditPoints(), allMeshes[i]->GetNbPoints(), allMeshes[i]->GetPolyfaceQuery()->GetPointIndexCP(), allMeshes[i]->GetPolyfaceQuery()->GetPointIndexCount(), extent, true, metadata[i].c_str(),texData[i].size() > 0 ? texData[i].data() : 0,texData[i].size(),allMeshes[i]->GetPolyfaceQuery()->GetParamCP(), isMesh3d);
-                    }
-        }
-    indicesPtr->clear();
-    pointsPtr->clear();
-    RefCountedPtr<SMMemoryPoolBlobItem<uint8_t>>  texPtr = GetTexturePtr();
-    RefCountedPtr<SMMemoryPoolVectorItem<DPoint2d>> uvPtr = GetUVCoordsPtr();
-    RefCountedPtr<SMMemoryPoolVectorItem<int32_t>> uvIPtr = GetUVsIndicesPtr();
-    if(texPtr.IsValid() && texPtr->GetSize() > 0)
-        {
-        texPtr->SetData(0,0);
-        this->m_nodeHeader.m_isTextured = 0;
-        }
-    if(uvPtr.IsValid() && uvPtr->size() > 0) uvPtr->clear();
-    if(uvIPtr.IsValid() && uvIPtr->size() > 0) uvIPtr->clear();
-    this->m_nodeHeader.m_isTextured = false;
-    this->SetDirty(true);
-    m_meshParts.clear();
-    m_meshMetadata.clear();    
-#endif
-    }
-
-
-//=======================================================================================
-// @bsimethod                                                   Elenie.Godzaridis 08/15
-//=======================================================================================
-template<class POINT, class EXTENT>  void SMMeshIndexNode<POINT, EXTENT>::PropagateFeaturesToChildren()
-    {
-    RefCountedPtr<SMMemoryPoolVectorItem<int32_t>>  linearFeaturesPtr = GetLinearFeaturesPtr();
-    DPoint3d SENTINEL_PT = DPoint3d::From(DBL_MAX, DBL_MAX, DBL_MAX);
-    if (linearFeaturesPtr->size() == 0) return;
-    DRange3d nodeRange = DRange3d::From(ExtentOp<EXTENT>::GetXMin(this->m_nodeHeader.m_nodeExtent), ExtentOp<EXTENT>::GetYMin(this->m_nodeHeader.m_nodeExtent), ExtentOp<EXTENT>::GetZMin(this->m_nodeHeader.m_nodeExtent),
-                                        ExtentOp<EXTENT>::GetXMax(this->m_nodeHeader.m_nodeExtent), ExtentOp<EXTENT>::GetYMax(this->m_nodeHeader.m_nodeExtent), ExtentOp<EXTENT>::GetZMax(this->m_nodeHeader.m_nodeExtent));
-
-    RefCountedPtr<SMMemoryPoolVectorItem<POINT>> pointsPtr(this->GetPointsPtr());
-    bvector<bvector<int32_t>> defs;
-    if (linearFeaturesPtr->size() > 0) GetFeatureDefinitions(defs, &*linearFeaturesPtr->begin(), linearFeaturesPtr->size());
-    bvector<bvector<DPoint3d>> featurePoints(defs.size());
-    bvector<DRange3d> extents(defs.size());
-    size_t featureId = 0;
-    bvector<size_t> indices;
-    vector<size_t> sentinels(defs.size());
-    for (auto& feature : defs)
-        {
-        --s_featuresAddedToTree;
-        for (size_t pt = 1; pt < feature.size(); ++pt)
-            {
-            if (feature[pt] < INT_MAX)
-                {
-                POINT featurePt = pointsPtr->operator[](feature[pt]);
-                featurePoints[featureId].push_back(DPoint3d::From(PointOp<POINT>::GetX(featurePt), PointOp<POINT>::GetY(featurePt), PointOp<POINT>::GetZ(featurePt)));
-                
-                if (!nodeRange.IsContained(featurePoints[featureId].back())) ++sentinels[featureId];
-                if (featurePoints[featureId].size() == 1) extents[featureId] = DRange3d::From(featurePoints[featureId].back());
-                else extents[featureId].Extend(featurePoints[featureId].back());
-                indices.push_back(feature[pt]);
-                }
-            else
-                {
-                featurePoints[featureId].push_back(SENTINEL_PT);
-                ++sentinels[featureId];
-                }
-            }
-        ++featureId;
-        }    
-
-    for (auto& index : indices)
-        {        
-        for (auto& pair : this->m_nodeHeader.m_3dPointsDescBins)
-            {
-            if (pair.m_startIndex > index) --pair.m_startIndex;
-            }
-        }
-
-    pointsPtr->erase(indices);
-
-    if (this->m_pSubNodeNoSplit != NULL && !this->m_pSubNodeNoSplit->IsVirtualNode())
-        {
-        for (size_t i = 0; i < featurePoints.size(); ++i)
-            dynamic_pcast<SMMeshIndexNode<POINT, EXTENT>, SMPointIndexNode<POINT, EXTENT>>(this->m_pSubNodeNoSplit)->AddFeatureDefinitionUnconditional((ISMStore::FeatureType)defs[i][0], featurePoints[i], extents[i]);
-        }
-    else if (!this->IsLeaf())
-        {
-        for (size_t i = 0; i < featurePoints.size(); ++i)
-            {
-            size_t added = 0;
-            if (featurePoints[i].size() <= 1) continue;
-            for (size_t indexNodes = 0; indexNodes < this->m_nodeHeader.m_numberOfSubNodesOnSplit; indexNodes++)
-                added += dynamic_pcast<SMMeshIndexNode<POINT, EXTENT>, SMPointIndexNode<POINT, EXTENT>>(this->m_apSubNodes[indexNodes])->AddFeatureDefinition((ISMStore::FeatureType)defs[i][0], featurePoints[i], extents[i], true);
-
-            assert(added >= featurePoints[i].size() - sentinels[i]);
-            }
-        }
-
-    linearFeaturesPtr->clear();
-
-    }
-
-template<class POINT, class EXTENT>  bool  SMMeshIndexNode<POINT, EXTENT>::SyncWithClipSets(const bset<uint64_t>& clips, Transform tr)
-{
-    return true;
-#if 0 
-    bvector<uint64_t> clipList;
-    bvector<DRange3d> clipRanges;
-    bvector<bool> withSkirts;
-
-    for (uint64_t clip : clips)
-    {
-        bool hasSkirt = this->GetClipRegistry()->HasSkirt(clip);
-
-        bvector<DPoint3d> polyPts;
-        GetClipRegistry()->GetClip(clip, polyPts);
-        DRange3d extPts = DRange3d::From(polyPts);
-        clipList.push_back(clip);
-        withSkirts.push_back(hasSkirt);
-        clipRanges.push_back(extPts);
-    }
-
-    return this->SyncWithClipSets(clipList, withSkirts, clipRanges, tr);
-#endif
-}
-//=======================================================================================
-// @bsimethod                                                   Elenie.Godzaridis 10/18
-//=======================================================================================
-template<class POINT, class EXTENT>  bool  SMMeshIndexNode<POINT, EXTENT>::SyncWithClipSets(const bset<uint64_t>& clips, const IScalableMesh* meshP)
-{
-   return SyncWithClipSets(clips, meshP->GetReprojectionTransform());
-}
-
-//=======================================================================================
-// @bsimethod                                                   Elenie.Godzaridis 10/18
-//=======================================================================================
-template<class POINT, class EXTENT>  void  SMMeshIndexNode<POINT, EXTENT>::CollectClipIds(bset<uint64_t>& clipIds) const
-{
-    RefCountedPtr<SMMemoryPoolGenericVectorItem<DifferenceSet>> diffset = GetDiffSetPtr();
-
-    if (diffset == nullptr)
-        {
-        return;
-        }
-
-    for (const auto& diff : *diffset)
-        if (diff.clientID != -1 && diff.clientID != 0)
-            clipIds.insert(diff.clientID);
-}
-//=======================================================================================
-// @bsimethod                                                   Elenie.Godzaridis 10/18
-//=======================================================================================
-template<class POINT, class EXTENT>  bool  SMMeshIndexNode<POINT, EXTENT>::SyncWithClipSets(const bvector<uint64_t>& clipIds, const bvector<bool>& hasSkirts, const bvector<DRange3d>& clipExtents, Transform tr)
-{
-    assert(!"Currently deactivated");
-
-
-    if (!this->IsLoaded()) this->Load();
-
-    bool expected = false;
-    if (!this->m_isClipping.compare_exchange_weak(expected, true)) return false;
-    bool hasSynced = false;
-    if (/*size() == 0 || this->m_nodeHeader.m_nbFaceIndexes < 3*/this->m_nodeHeader.m_totalCount == 0) return false;
-    for (size_t i =0; i < clipIds.size(); ++i)
-    {
-        uint64_t clipId = clipIds[i];  
-        const DRange3d& extent = clipExtents[i];
-
-        DRange3d nodeRange = DRange3d::From(ExtentOp<EXTENT>::GetXMin(this->m_nodeHeader.m_contentExtent), ExtentOp<EXTENT>::GetYMin(this->m_nodeHeader.m_contentExtent), ExtentOp<EXTENT>::GetZMin(this->m_nodeHeader.m_contentExtent),
-            ExtentOp<EXTENT>::GetXMax(this->m_nodeHeader.m_contentExtent), ExtentOp<EXTENT>::GetYMax(this->m_nodeHeader.m_contentExtent), ExtentOp<EXTENT>::GetZMax(this->m_nodeHeader.m_contentExtent));
-        if (!this->m_SMIndex->IsFromCesium() && !extent.IntersectsWith(nodeRange, 2) && !HasClip(clipId, false)) continue;
-
-        if (this->m_SMIndex->IsFromCesium()) //there we consider all three dimensions due to not being able to rely on XY orientation
-        {
-            if (!extent.IntersectsWith(nodeRange) && !HasClip(clipId, false)) continue;
-        }
-        if (ModifyClip(clipId, false, hasSkirts[i], tr))
-            hasSynced = true;
-    }
-
-    /*MUST HANDLE THE CASE WHERE A CLIP DOESN'T INTERSECT A TILE AFTER BEING MODIFY
-    if (clipIds.size() == 0)
-        {
-        RefCountedPtr<SMMemoryPoolGenericVectorItem<DifferenceSet>> diffSetPtr = GetDiffSetPtr();
-
-        if (diffSetPtr.IsValid())
-            {
-            for (auto it = diffSetPtr->begin(); it != diffSetPtr->end(); ++it)
-                {                    
-                if (it->clientID > 0)
-                    {
-                    diffSetPtr->clear();
-                    m_nbClips = 0;
-                    ISDiffSetDataStorePtr nodeDiffsetStore;
-                    bool result = this->m_SMIndex->GetDataStore()->GetSisterNodeDataStore(nodeDiffsetStore, &this->m_nodeHeader, false);
-                    BeAssert(result == true);
-                    if (nodeDiffsetStore.IsValid()) 
-                        nodeDiffsetStore->DestroyBlock(this->GetBlockID());                
-                    hasSynced = true;
-                    break;
-                    }
-                }       
-            }
-        }
-		*/
-
-    expected = true;
-    while (!this->m_isClipping.compare_exchange_weak(expected, false)) {}
-    return hasSynced;
-}
-
-//=======================================================================================
-// @bsimethod                                                   Elenie.Godzaridis 02/16
-//=======================================================================================
-template<class POINT, class EXTENT>  void SMMeshIndexNode<POINT, EXTENT>::ClipActionRecursive(ClipAction action, uint64_t clipId, DRange3d& extent, size_t& nOfNodesTouched, bool setToggledWhenIdIsOn, Transform tr)
-    {
-    if (!this->IsLoaded()) Load();
-    if (this->m_nodeHeader.m_totalCountDefined ? this->m_nodeHeader.m_totalCount == 0 : this->IsLeaf() && (this->GetNbPoints() == 0 || this->m_nodeHeader.m_nbFaceIndexes < 3)) return;
-   /* DRange3d nodeRange = DRange3d::From(ExtentOp<EXTENT>::GetXMin(this->m_nodeHeader.m_nodeExtent), ExtentOp<EXTENT>::GetYMin(this->m_nodeHeader.m_nodeExtent), ExtentOp<EXTENT>::GetZMin(this->m_nodeHeader.m_nodeExtent),
-                                        ExtentOp<EXTENT>::GetXMax(this->m_nodeHeader.m_nodeExtent), ExtentOp<EXTENT>::GetYMax(this->m_nodeHeader.m_nodeExtent), ExtentOp<EXTENT>::GetZMax(this->m_nodeHeader.m_nodeExtent));*/
-    
-    DRange3d nodeRange = DRange3d::From(ExtentOp<EXTENT>::GetXMin(this->m_nodeHeader.m_contentExtent), ExtentOp<EXTENT>::GetYMin(this->m_nodeHeader.m_contentExtent), ExtentOp<EXTENT>::GetZMin(this->m_nodeHeader.m_contentExtent),
-                                        ExtentOp<EXTENT>::GetXMax(this->m_nodeHeader.m_contentExtent), ExtentOp<EXTENT>::GetYMax(this->m_nodeHeader.m_contentExtent), ExtentOp<EXTENT>::GetZMax(this->m_nodeHeader.m_contentExtent));
-    if (!this->m_SMIndex->IsFromCesium() && !extent.IntersectsWith(nodeRange, 2)) return;
-
-    if (this->m_SMIndex->IsFromCesium()) //there we consider all three dimensions due to not being able to rely on XY orientation
-        {
-        if (!extent.IntersectsWith(nodeRange)) return;
-        } 
-    bool clipApplied = true;
-<<<<<<< HEAD
-    /*TFS# 1021172 - SyncWithClipSets can trigger a delete on the child clips, that can lead to great children node to be update during modified (clipApplied will return false for the child node).
-    uint64_t myTs = LastClippingStateUpdateTimestamp();*/
-=======
-    uint64_t myTs = LastClippingStateUpdateTimestamp();
->>>>>>> 8f1cdf2d
-    bool expected = false;
-    while(!this->m_isClipping.compare_exchange_weak(expected, true)) 
-        {
-        expected = false;
-        }
-
-    switch (action)
-        {
-        case ClipAction::ACTION_ADD:
-            clipApplied = AddClip(clipId, false, setToggledWhenIdIsOn, tr);
-            break;
-        case ClipAction::ACTION_MODIFY:
-            clipApplied = ModifyClip(clipId, false, setToggledWhenIdIsOn, tr);
-            break;
-        case ClipAction::ACTION_DELETE:
-            clipApplied = DeleteClip(clipId, false, setToggledWhenIdIsOn);
-            break;
-        }
-
-    this->m_isClipping = false;
-
-    if (!clipApplied) return;
-    else
-        nOfNodesTouched++;
-
-    //#TFS 629427 - Deactivate until all cases are handle, including a breathfirst propagation to handle not unified 3SM produced by ContextCapture.
-    /*
-    if (nOfNodesTouched >= 5 && action != ClipAction::ACTION_DELETE)
-        return;
-        */
-
-    if (this->m_pSubNodeNoSplit != NULL && !this->m_pSubNodeNoSplit->IsVirtualNode())
-        {        
-        /*TFS# 1021172 - SyncWithClipSets can trigger a delete on the child clips, that can lead to great children node to be update during modified (clipApplied will return false for the child node).
-        uint64_t childTs = dynamic_pcast<SMMeshIndexNode<POINT, EXTENT>, SMPointIndexNode<POINT, EXTENT>>(this->m_pSubNodeNoSplit)->LastClippingStateUpdateTimestamp();
-        if (childTs < myTs)
-        {
-            bset<uint64_t> collectedClips;
-            CollectClipIds(collectedClips);
-            dynamic_pcast<SMMeshIndexNode<POINT, EXTENT>, SMPointIndexNode<POINT, EXTENT>>(this->m_pSubNodeNoSplit)->SyncWithClipSets(collectedClips, tr);
-        }
-        */
-        dynamic_pcast<SMMeshIndexNode<POINT, EXTENT>, SMPointIndexNode<POINT, EXTENT>>(this->m_pSubNodeNoSplit)->ClipActionRecursive(action, clipId, extent, nOfNodesTouched, setToggledWhenIdIsOn, tr);
-        }
-    else if (this->m_nodeHeader.m_numberOfSubNodesOnSplit > 1 && this->m_apSubNodes[0] != nullptr)
-        {
-        for (size_t indexNodes = 0; indexNodes < this->m_nodeHeader.m_numberOfSubNodesOnSplit; indexNodes++)
-            {
-            if (this->m_apSubNodes[indexNodes] != nullptr)
-                {
-                /*TFS# 1021172 - SyncWithClipSets can trigger a delete on the child clips, that can lead to great children node to be update during modified (clipApplied will return false for the child node).
-                uint64_t childTs = dynamic_pcast<SMMeshIndexNode<POINT, EXTENT>, SMPointIndexNode<POINT, EXTENT>>(this->m_apSubNodes[indexNodes])->LastClippingStateUpdateTimestamp();
-                if (childTs < myTs)
-                {
-                    bset<uint64_t> collectedClips;
-                    CollectClipIds(collectedClips);
-                    dynamic_pcast<SMMeshIndexNode<POINT, EXTENT>, SMPointIndexNode<POINT, EXTENT>>(this->m_apSubNodes[indexNodes])->SyncWithClipSets(collectedClips, tr);
-                }
-                */
-                dynamic_pcast<SMMeshIndexNode<POINT, EXTENT>, SMPointIndexNode<POINT, EXTENT>>(this->m_apSubNodes[indexNodes])->ClipActionRecursive(action, clipId, extent, nOfNodesTouched, setToggledWhenIdIsOn, tr);
-                }
-             }
-        }
-    }
-
-//=======================================================================================
-// @bsimethod                                                   Elenie.Godzaridis 10/15
-//=======================================================================================
-template<class POINT, class EXTENT>  void SMMeshIndexNode<POINT, EXTENT>::AddClipDefinitionRecursive(bvector<DPoint3d>& points, DRange3d& extent)
-    {
-    uint64_t id = -1;
-    if (bsiGeom_getXYPolygonArea(&points[0], (int)points.size()) < 0) //need to flip polygon so it's counterclockwise
-        {
-        bvector<DPoint3d> flippedPts(points.size());
-        
-        for (size_t pt = 0; pt < points.size(); ++pt) flippedPts[pt] = points[points.size() - 1 - pt];
-
-        id = GetClipRegistry()->AddClip(flippedPts.data(), flippedPts.size()) + 1;
-        }
-    else id = GetClipRegistry()->AddClip(&points[0], points.size()) + 1;
-    bool wasClipAdded = AddClip(id, false);
-    if (!wasClipAdded) return;
-    if (this->m_pSubNodeNoSplit != NULL && !this->m_pSubNodeNoSplit->IsVirtualNode())
-        {
-        dynamic_pcast<SMMeshIndexNode<POINT, EXTENT>, SMPointIndexNode<POINT, EXTENT>>(this->m_pSubNodeNoSplit)->AddClipDefinitionRecursive(points,extent);
-        }
-    else if (!this->IsLeaf())
-        {
-        for (size_t indexNodes = 0; indexNodes < this->m_nodeHeader.m_numberOfSubNodesOnSplit; indexNodes++)
-            {
-            if(this->m_apSubNodes[indexNodes] != nullptr)
-            dynamic_pcast<SMMeshIndexNode<POINT, EXTENT>, SMPointIndexNode<POINT, EXTENT>>(this->m_apSubNodes[indexNodes])->AddClipDefinitionRecursive(points,extent);
-            }
-        }
-    }
-
-//=======================================================================================
-// @bsimethod                                                   Elenie.Godzaridis 10/16
-//=======================================================================================
-template<class POINT, class EXTENT>
-void SMMeshIndexNode<POINT, EXTENT>::PropagateFullMeshDown(size_t depth)
-    {
-    if (!this->IsLeaf() && this->m_nodeHeader.m_nodeCount == this->m_nodeHeader.m_totalCount)
-        {
-        this->SplitMeshForChildNodes();
-        for (size_t indexNodes = 0; indexNodes < this->m_nodeHeader.m_numberOfSubNodesOnSplit; indexNodes++)
-            {
-            if (this->m_apSubNodes[indexNodes] != nullptr)
-                dynamic_pcast<SMMeshIndexNode<POINT, EXTENT>, SMPointIndexNode<POINT, EXTENT>>(this->m_apSubNodes[indexNodes])->PropagateFullMeshDown(depth);
-            }
-        }
-
-    }
-
-//=======================================================================================
-// @bsimethod                                                   Elenie.Godzaridis 10/15
-//=======================================================================================
-template<class POINT, class EXTENT>
-void SMMeshIndexNode<POINT, EXTENT>::SplitMeshForChildNodes()
-    {
-    DRange3d contentRange = DRange3d::From(ExtentOp<EXTENT>::GetXMin(this->m_nodeHeader.m_contentExtent), ExtentOp<EXTENT>::GetYMin(this->m_nodeHeader.m_contentExtent), ExtentOp<EXTENT>::GetZMin(this->m_nodeHeader.m_contentExtent),
-                                        ExtentOp<EXTENT>::GetXMax(this->m_nodeHeader.m_contentExtent), ExtentOp<EXTENT>::GetYMax(this->m_nodeHeader.m_contentExtent), ExtentOp<EXTENT>::GetZMax(this->m_nodeHeader.m_contentExtent));
-    IScalableMeshMeshPtr meshPtr = nullptr;
-
-    RefCountedPtr<SMMemoryPoolVectorItem<POINT>> pointsPtr(this->GetPointsPtr());
-
-    for (auto& nodeP : this->m_apSubNodes)
-        {        
-        bvector<DPoint3d> pts(pointsPtr->size());
-        vector<POINT> nodePts(pointsPtr->size());
-        for (size_t pointInd = 0; pointInd < pointsPtr->size(); pointInd++)
-            {
-            pts[pointInd].x =pointsPtr->operator[](pointInd).x;
-            pts[pointInd].y = pointsPtr->operator[](pointInd).y;
-            pts[pointInd].z = pointsPtr->operator[](pointInd).z;
-            nodePts[pointInd] = pointsPtr->operator[](pointInd);
-            }
-        
-        RefCountedPtr<SMMemoryPoolVectorItem<int32_t>> ptIndices(GetPtsIndicePtr());
-
-        if (!ptIndices.IsValid() || ptIndices->size() <= 3)
-            continue;
-
-        meshPtr = IScalableMeshMesh::Create(pointsPtr->size(), &pts[0], ptIndices->size(), &(*ptIndices)[0], 0, 0, 0, 0, 0, 0);
-        ScalableMeshMesh* meshP = (ScalableMeshMesh*)meshPtr.get();
-        vector<int32_t> childIndices;
-        DRange3d nodeRange = DRange3d::From(ExtentOp<EXTENT>::GetXMin(nodeP->m_nodeHeader.m_nodeExtent), ExtentOp<EXTENT>::GetYMin(nodeP->m_nodeHeader.m_nodeExtent), ExtentOp<EXTENT>::GetZMin(nodeP->m_nodeHeader.m_nodeExtent),
-                                            ExtentOp<EXTENT>::GetXMax(nodeP->m_nodeHeader.m_nodeExtent), ExtentOp<EXTENT>::GetYMax(nodeP->m_nodeHeader.m_nodeExtent), ExtentOp<EXTENT>::GetZMax(nodeP->m_nodeHeader.m_nodeExtent));
-
-        
-        ClipMeshToNodeRange<POINT, EXTENT>(childIndices, nodePts, pts, nodeP->m_nodeHeader.m_contentExtent, nodeRange, meshP);
-        if (childIndices.size() == 0) continue;
-        
-        DRange3d childContentRange;
-        if (contentRange.low.z == contentRange.high.z)
-        {
-            contentRange.low.z = nodeRange.low.z;
-            contentRange.high.z = nodeRange.high.z;
-        }
-
-        childContentRange.IntersectionOf(contentRange, nodeRange);
-        nodeP->m_nodeHeader.m_contentExtent = ExtentOp<EXTENT>::Create(childContentRange.low.x, childContentRange.low.y, childContentRange.low.z, childContentRange.high.x, childContentRange.high.y, childContentRange.high.z);
-        nodeP->m_nodeHeader.m_contentExtentDefined = true;
-
-        bvector<int32_t> indices(childIndices.size());
-        if (childIndices.size() > 0)
-        {
-            memcpy(&indices[0], &childIndices[0], childIndices.size() * sizeof(int32_t));
-            bvector<DPoint2d> uvs;
-            SimplifyMesh(indices, pts, uvs);
-
-            dynamic_pcast<SMMeshIndexNode<POINT, EXTENT>, SMPointIndexNode<POINT, EXTENT>>(nodeP)->PushPtsIndices(&indices[0], indices.size());
-            auto nodePointsPtr = nodeP->GetPointsPtr();
-            nodePointsPtr->push_back(&pts[0], pts.size());
-            nodeP->m_nodeHeader.m_totalCount = nodePointsPtr->size();
-        }
-        else
-        {
-        auto nodePointsPtr = nodeP->GetPointsPtr();
-            nodePointsPtr->push_back(&nodePts[0], nodePts.size());
-            nodeP->m_nodeHeader.m_totalCount = nodePointsPtr->size();
-        }
-        nodeP->SetDirty(true);
-        meshPtr = nullptr;
-        }
-    }
-
-
-extern size_t s_nCreatedNodes;
-
-void CollectNextFeatureEdges(MTGGraph*graphP, MTGNodeId current, int tagValueI, MTGMask visitedMask, bvector<int32_t>& edges)
-    {
-    bool hasEdges = true;
-    do
-        {
-        int vIndex = -1;
-        graphP->TryGetLabel(current, 0, vIndex);
-        graphP->SetMaskAt(current, visitedMask);
-        edges.push_back(vIndex - 1);
-        MTGNodeId next = graphP->FSucc(current);
-        bool foundNext = false;
-        MTGARRAY_VERTEX_LOOP(edge, graphP, next)
-            {
-            int tagValue = -1;
-            graphP->TryGetLabel(next, 2, tagValue);
-            if (tagValueI == tagValue)
-                {
-                current = edge;
-                foundNext = true;
-                break;
-                }
-            }
-        MTGARRAY_END_VERTEX_LOOP(edge, graphP, next)
-            if (graphP->GetMaskAt(current, visitedMask)) hasEdges = false;
-        if (!foundNext) hasEdges = false;
-        }
-    while (hasEdges);
-    }
-
-void SortDefinitionsBasedOnNodeBounds(bvector<bvector<int32_t>>& featureDefs, const DRange3d& extent, const DPoint3d* pts, const size_t nPts)
-    {
-    bvector<bvector<bpair<int,int>>> featuresBeginOrEndOnEdge(6);
-    DPoint3d origins[6];
-    DVec3d normals[6];
-    extent.Get6Planes(origins, normals);
-    DPlane3d planes[6];
-    size_t nOfFeaturesToLink = 0;
-    for (size_t i = 0; i < 6; ++i)
-        planes[i] = DPlane3d::FromOriginAndNormal(origins[i], normals[i]);
-
-    for (auto& def : featureDefs)
-        {
-        if (!IsClosedFeature(def[0])) continue;
-        bool isOnEdge = false;
-        for (size_t i = 0; i < 6; ++i)
-            {
-            if (fabs(planes[i].Evaluate(pts[def[1]])) < 1e-4)
-                {
-                featuresBeginOrEndOnEdge[i].push_back(make_bpair(0, (int)(&def - &featureDefs.front())));
-                isOnEdge = true;
-                }
-            else if (fabs(planes[i].Evaluate(pts[def[def.size()-2]])) < 1e-4)
-                {
-                featuresBeginOrEndOnEdge[i].push_back(make_bpair(1, (int)(&def - &featureDefs.front())));
-                isOnEdge = true;
-                }
-            }
-        if (isOnEdge) nOfFeaturesToLink++;
-        }
-    bvector<bpair<int,int>> idxOrder;
-    for (size_t i = 0; i < 6; ++i)
-        for (auto& idx : featuresBeginOrEndOnEdge[i])idxOrder.push_back(idx);
-
-    int currentId = 0;
-    bvector<bvector<int32_t>> mergedFeatures;
-    bvector<int32_t> currentFeature;
-    std::set<int> usedFeatures;
-    std::set<int> checkIds;
-    while (usedFeatures.size() < nOfFeaturesToLink && checkIds.size() < idxOrder.size() && currentId < idxOrder.size())
-        {
-        if (currentFeature.size() > 1)
-            {
-            currentFeature.push_back(currentFeature[1]);
-            mergedFeatures.push_back(currentFeature);
-            currentFeature.clear();
-            }
-        if (checkIds.count(currentId) != 0 || usedFeatures.count(idxOrder[currentId].second) != 0)
-            {
-            currentId++;
-            continue;
-            }
-        checkIds.insert(currentId);
-        int feaId = idxOrder[currentId].second;
-        if (currentFeature.empty()) currentFeature.push_back(featureDefs[feaId][0]);
-        if (idxOrder[currentId].first == 1) currentFeature.insert(currentFeature.end(), featureDefs[feaId].begin() + 1, featureDefs[feaId].end()-1);
-        else currentFeature.insert(currentFeature.end(), featureDefs[feaId].rbegin()+1, featureDefs[feaId].rend() - 1);
-        usedFeatures.insert(feaId);
-        ++currentId;
-        int iterations = 0;
-        while (currentId < idxOrder.size())
-            {
-            int feaId2 = idxOrder[currentId].second;
-            if (usedFeatures.count(feaId2) != 0) break;
-            usedFeatures.insert(feaId2);
-            checkIds.insert(currentId);
-            if (idxOrder[currentId].first == 1) currentFeature.insert(currentFeature.end(), featureDefs[feaId2].begin() + 1, featureDefs[feaId2].end()-1);
-            else currentFeature.insert(currentFeature.end(), featureDefs[feaId2].rbegin()+1, featureDefs[feaId2].rend() - 1);
-
-            if (currentFeature.back() == currentFeature[1]) break;
-            if (iterations % 2 != 0) ++currentId;
-            else
-                {
-                size_t id = 0;
-                for (id = currentId + 1; id < idxOrder.size(); ++id)
-                    if (idxOrder[id].second == feaId2)
-                        {
-                        break;
-                        }
-                currentId = (int)id + 1;
-                }
-            }
-        currentId = 0;
-
-        }
-    if (currentFeature.size() > 1)
-        {
-        currentFeature.push_back(currentFeature[1]);
-        mergedFeatures.push_back(currentFeature);
-        currentFeature.clear();
-        }
-    for (auto it = usedFeatures.begin(); it != usedFeatures.end(); ++it)
-        featureDefs[*it].clear();
-    for (auto& feature : mergedFeatures) featureDefs.push_back(feature);
-    }
-
-//=======================================================================================
-// @bsimethod                                                   Elenie.Godzaridis 4/16
-//=======================================================================================
-template<class POINT, class EXTENT>
-void SMMeshIndexNode<POINT, EXTENT>::CollectFeatureDefinitionsFromGraph(MTGGraph* graph, size_t maxPtID)
-    {
-    // MTGMask visitedMask = graph->GrabMask();
-    bvector<bvector<int32_t>> features;
-    bvector<bvector<int32_t>> featureDefs;
-    /*    bvector<int32_t> currentFeature;
-        MTGARRAY_SET_LOOP(edgeID, graph)
-        {
-        if (!graph->GetMaskAt(edgeID, visitedMask))
-        {
-        graph->SetMaskAt(edgeID, visitedMask);
-        int tagValue = -1;
-        graph->TryGetLabel(edgeID, 2, tagValue);
-        if (IsClosedFeature(tagValue))
-        {
-        if (currentFeature.size() > 0)
-        {
-        features.push_back(currentFeature);
-        currentFeature.clear();
-        }
-        currentFeature.push_back(tagValue);
-        MTGNodeId current = edgeID;
-        bvector<int32_t> left;
-        bvector<int32_t> right;
-        CollectNextFeatureEdges(graph, current, tagValue, visitedMask,left);
-        CollectNextFeatureEdges(graph, graph->EdgeMate(current), tagValue, visitedMask, right);
-        currentFeature.insert(currentFeature.end(), left.rbegin(), left.rend());
-        currentFeature.insert(currentFeature.end(), right.begin(), right.end());
-
-        }
-        }
-        }
-        MTGARRAY_END_SET_LOOP(edgeID, graph)
-        graph->ClearMask(visitedMask);
-        graph->DropMask(visitedMask);
-        if (currentFeature.size() > 0)
-        features.push_back(currentFeature);*/
-    std::vector<int> temp;
-    std::map<int, int> componentForPoints;
-    ReadFeatureTags(graph, temp, features, componentForPoints);
-
-    std::map<int,bvector<std::set<int32_t>>> ptsMatch;
-    for (auto& feature : features)
-        {
-        int tag = feature[0];
-        if (ptsMatch.count(tag) == 0)
-            {
-            ptsMatch[tag] = bvector<std::set<int32_t>>(maxPtID);
-            }
-        ptsMatch[tag][feature[1]].insert(feature[2]);
-        ptsMatch[tag][feature[2]].insert(feature[1]);
-        }
-    for (auto& it : ptsMatch)
-        {
-        int tag = it.first;
-        int start = -1;
-        for (size_t t = 0; t < ptsMatch[tag].size(); ++t)
-            {
-            if (ptsMatch[tag][t].size() == 1)
-                {
-                start = (int)t;
-                break;
-                }
-            }
-        while (start != -1)
-            {
-            bvector<int32_t> list;
-            while (start != -1)
-                {
-                list.push_back(start);
-                if (ptsMatch[tag][start].empty()) start = -1;
-                else
-                    {
-                    int next = *(ptsMatch[tag][start].begin());
-                    ptsMatch[tag][start].erase(next);
-                    ptsMatch[tag][next].erase(start);
-                    start = next;
-                    }
-                }
-            if (!list.empty() && list.size() > 1)
-                {
-                if (IsClosedFeature(tag)) list.push_back(list.front());
-                list.insert(list.begin(), tag);
-                featureDefs.push_back(list);
-               /* std::ofstream f;
-                f.open((Utf8String("e:\\output\\scmesh\\2016-05-05\\feature_") + Utf8String(std::to_string(this->GetBlockID().m_integerID).c_str()) + Utf8String(std::to_string(featureDefs.size()).c_str())).c_str(), std::ios_base::trunc);
-                for (auto& i : list)
-                    {
-                    f << i;
-                    if ((&i - &list.front()) > 0) f << " " << operator[](i).x << " " << operator[](i).y << " " << operator[](i).z;
-                    f << std::endl;
-                    }
-                f.close();*/
-                }
-            for (size_t t = 0; t < ptsMatch[tag].size(); ++t)
-                {
-                if (ptsMatch[tag][t].size() == 1)
-                    {
-                    start = (int)t;
-                    break;
-                    }
-                }
-            }
-        }
-
-    for (auto& definition : featureDefs)
-        {
-        bvector<int> feature1 = definition;
-        for (auto it = featureDefs.begin(); feature1.size() > 0 && it != featureDefs.end(); ++it)
-            {
-            auto& nextDefinition = *it;
-            if (definition != nextDefinition && nextDefinition.size() > 1 && componentForPoints.count(feature1.back()) != 0 && componentForPoints.count(nextDefinition[1]) != 0)
-                {
-                if (componentForPoints[feature1.back()] = componentForPoints[nextDefinition[1]])
-                    {
-                    feature1.insert(feature1.end(), nextDefinition.begin() + 1, nextDefinition.end());
-                    nextDefinition.clear();
-                    it = featureDefs.begin();
-                    }
-                }
-            }
-        definition = feature1;
-        }
-
-    //SortDefinitionsBasedOnNodeBounds(featureDefs, this->m_nodeHeader.m_nodeExtent, &this->operator[](0), this->size());
-    RefCountedPtr<SMMemoryPoolVectorItem<int32_t>>  linearFeaturesPtr = GetLinearFeaturesPtr();
-    bvector<bvector<int32_t>> newDefs;
-    if (linearFeaturesPtr->size() > 0) GetFeatureDefinitions(newDefs, &*linearFeaturesPtr->begin(), linearFeaturesPtr->size());
-    size_t count = 0;
-    for (auto& definition : featureDefs)
-        {
-        if (definition.size() < 2) continue;
-        newDefs.push_back(definition);
-        count += 1 + definition.size();     
-        }
-    linearFeaturesPtr->reserve(count);
-    for (size_t i = 0; i < count; ++i) linearFeaturesPtr->push_back(0);
-    if (linearFeaturesPtr->size() > 0)  SaveFeatureDefinitions(const_cast<int32_t*>(&*linearFeaturesPtr->begin()), count, newDefs);
-    }
-
-//=======================================================================================
-// @bsimethod                                                   Elenie.Godzaridis 12/15
-//=======================================================================================
-template<class POINT, class EXTENT>
-void SMMeshIndexNode<POINT, EXTENT>::UpdateFromGraph(MTGGraph * graph, bvector<DPoint3d>& pointList)
-    {
-    std::vector<int> faceIndices;
-    MTGMask visitedMask = graph->GrabMask();
-    bvector<DPoint3d> retainedPts;
-    bmap<DPoint3d, int, DPoint3dZYXTolerancedSortComparison> ptMap(DPoint3dZYXTolerancedSortComparison(10e-4, 0));
-    bvector<int> indices(pointList.size(), -1);
-
-    RefCountedPtr<SMMemoryPoolVectorItem<POINT>> pointsPtr = this->GetPointsPtr();
-
-    MTGARRAY_SET_LOOP(edgeID, graph)
-        {
-        if (!graph->GetMaskAt(edgeID, visitedMask))
-            {
-            if ( FastCountNodesAroundFace(graph, edgeID) != 3)
-                {
-                int vIndex = -1;
-                graph->TryGetLabel(edgeID, 0, vIndex);
-                assert(vIndex > 0);
-                assert(vIndex <= (int)pointList.size());
-                if (indices[vIndex - 1] == -1)
-                    {
-                    if (ptMap.count(pointList[vIndex - 1]) == 0)
-                        {
-                        retainedPts.push_back(pointList[vIndex - 1]);
-                        indices[vIndex - 1] = (int)retainedPts.size();
-                        ptMap[pointList[vIndex - 1]] = (int)retainedPts.size();
-                        }
-                    else
-                        {
-                        indices[vIndex - 1] = ptMap[pointList[vIndex - 1]];
-                        }
-                    }
-                int idx = indices[vIndex - 1];
-                graph->TrySetLabel(edgeID, 0, idx);
-                graph->SetMaskAt(edgeID, MTG_EXTERIOR_MASK);
-                graph->SetMaskAt(graph->EdgeMate(edgeID), MTG_BOUNDARY_MASK);
-                continue;
-                }
-            MTGARRAY_FACE_LOOP(faceID, graph, edgeID)
-                {
-                int vIndex = -1;
-                graph->TryGetLabel(faceID, 0, vIndex);
-                assert(vIndex > 0);
-                assert(vIndex <= (int)pointList.size());
-                if (indices[vIndex - 1] == -1)
-                    {
-                    if (ptMap.count(pointList[vIndex - 1]) == 0)
-                        {
-                        retainedPts.push_back(pointList[vIndex - 1]);
-                        indices[vIndex - 1] = (int)retainedPts.size();
-                        ptMap[pointList[vIndex - 1]] = (int)retainedPts.size();
-                        }
-                    else
-                        {
-                        indices[vIndex - 1] = ptMap[pointList[vIndex - 1]];
-                        }
-                    }
-                int idx = indices[vIndex - 1];
-                    faceIndices.push_back(idx);
-                    graph->SetMaskAt(faceID, visitedMask);
-                    if (graph->GetMaskAt(faceID, MTG_EXTERIOR_MASK)) graph->ClearMaskAt(faceID, MTG_EXTERIOR_MASK);
-                    if (graph->GetMaskAt(faceID, MTG_BOUNDARY_MASK)) graph->ClearMaskAt(faceID, MTG_BOUNDARY_MASK);
-                    graph->TrySetLabel(faceID, 0, idx);
-                }
-            MTGARRAY_END_FACE_LOOP(faceID, graph, edgeID)
-            }
-        }
-    MTGARRAY_END_SET_LOOP(edgeID, graph)
-        graph->ClearMask(visitedMask);
-    graph->DropMask(visitedMask);
-    RefCountedPtr<SMMemoryPoolGenericBlobItem<MTGGraph>> graphPtr(this->GetGraphPtr());
-    ISMMTGGraphDataStorePtr graphStore(this->GetGraphStore());
-
-    RefCountedPtr<SMStoredMemoryPoolGenericBlobItem<MTGGraph>> storedMemoryPoolItem(
-#ifndef VANCOUVER_API
-        new SMStoredMemoryPoolGenericBlobItem<MTGGraph>(this->GetBlockID().m_integerID, graphStore, SMStoreDataType::Graph, (uint64_t)this->m_SMIndex)
-#else
-    SMStoredMemoryPoolGenericBlobItem<MTGGraph>::CreateItem(this->GetBlockID().m_integerID, graphStore, SMStoreDataType::Graph, (uint64_t)this->m_SMIndex)
-#endif
-        );
-    SMMemoryPoolItemBasePtr memPoolItemPtr(storedMemoryPoolItem.get());
-
-    MTGGraph* graphP = new MTGGraph(*graph);
-    storedMemoryPoolItem->SetData(graphP);
-    storedMemoryPoolItem->SetDirty();
-    SMMemoryPool::GetInstance()->ReplaceItem(memPoolItemPtr, m_graphPoolItemId, this->GetBlockID().m_integerID, SMStoreDataType::Graph, (uint64_t)this->m_SMIndex);
-
-
-    //this->SetGraphDirty();    
-    assert(faceIndices.size() % 3 == 0);
-    if (faceIndices.size() > 0 && retainedPts.size() > 0)
-        {
-        pointsPtr->clear();
-        for (size_t i = 0; i < retainedPts.size(); ++i)
-            pointsPtr->push_back(PointOp<POINT>::Create(retainedPts[i].x, retainedPts[i].y, retainedPts[i].z));
-
-        this->ReplacePtsIndices((int32_t*)&faceIndices[0], faceIndices.size());
-        }
-    //CollectFeatureDefinitionsFromGraph(graph, retainedPts.size());
-#if SM_OUTPUT_MESHES_GRAPH
-    WString nameBefore = L"e:\\output\\scmesh\\2015-12-11\\afterfilter_";
-    nameBefore.append(std::to_wstring(this->m_nodeHeader.m_level).c_str());
-    nameBefore.append(L"_");
-    nameBefore.append(std::to_wstring(ExtentOp<EXTENT>::GetXMin(this->m_nodeHeader.m_nodeExtent)).c_str());
-    nameBefore.append(L"_");
-    nameBefore.append(std::to_wstring(ExtentOp<EXTENT>::GetYMin(this->m_nodeHeader.m_nodeExtent)).c_str());
-    nameBefore.append(L".m");
-    size_t nVertices = retainedPts.size();
-    size_t nIndices = this->m_nodeHeader.m_nbFaceIndexes;
-    FILE* meshBeforeStitch = _wfopen(nameBefore.c_str(), L"wb");
-    fwrite(&nVertices, sizeof(size_t), 1, meshBeforeStitch);
-    fwrite(&retainedPts[0], sizeof(DPoint3d), nVertices, meshBeforeStitch);
-    fwrite(&nIndices, sizeof(size_t), 1, meshBeforeStitch);
-
-    RefCountedPtr<SMMemoryPoolVectorItem<int32_t>> ptIndices(pointsPtr->GetPtsIndicePtr());
-
-    fwrite((int32_t*)&(*ptIndices)[0], sizeof(int32_t), nIndices, meshBeforeStitch);
-    fclose(meshBeforeStitch);
-#endif
-    }
-
-//=======================================================================================
-// @bsimethod                                                   Elenie.Godzaridis 10/15
-//=======================================================================================
-template<class POINT, class EXTENT>
-void SMMeshIndexNode<POINT, EXTENT>::SplitNodeBasedOnImageRes()
-    {
-    HPRECONDITION(this->IsLeaf());
-    POINT splitPosition = this->GetDefaultSplitPosition();
-    
-    if (this->m_nodeHeader.m_arePoints3d)
-        this->SetNumberOfSubNodesOnSplit(8);            
-    else
-        this->SetNumberOfSubNodesOnSplit(4);                 
-    
-    if (this->m_nodeHeader.m_numberOfSubNodesOnSplit == 4)
-        { 
-        if (!this->m_SMIndex->m_precomputedCountNodes)
-        {
-            this->m_SMIndex->m_countsOfNodesTotal += 4;
-        }
-        if (this->m_SMIndex->m_countsOfNodesAtLevel.size() < this->m_nodeHeader.m_level + 2)this->m_SMIndex->m_countsOfNodesAtLevel.resize(this->m_nodeHeader.m_level + 2);
-        this->m_SMIndex->m_countsOfNodesAtLevel[this->m_nodeHeader.m_level + 1] += 4;
-        this->m_apSubNodes[0] = this->CloneChild(ExtentOp<EXTENT>::Create(ExtentOp<EXTENT>::GetXMin(this->m_nodeHeader.m_nodeExtent),
-            PointOp<POINT>::GetY(splitPosition),
-            ExtentOp<EXTENT>::GetZMin(this->m_nodeHeader.m_nodeExtent),
-            PointOp<POINT>::GetX(splitPosition),
-            ExtentOp<EXTENT>::GetYMax(this->m_nodeHeader.m_nodeExtent),
-            ExtentOp<EXTENT>::GetZMax(this->m_nodeHeader.m_nodeExtent)));
-
-        this->m_apSubNodes[1] = this->CloneChild(ExtentOp<EXTENT>::Create(PointOp<POINT>::GetX(splitPosition),
-            PointOp<POINT>::GetY(splitPosition),
-            ExtentOp<EXTENT>::GetZMin(this->m_nodeHeader.m_nodeExtent),
-            ExtentOp<EXTENT>::GetXMax(this->m_nodeHeader.m_nodeExtent),
-            ExtentOp<EXTENT>::GetYMax(this->m_nodeHeader.m_nodeExtent),
-            ExtentOp<EXTENT>::GetZMax(this->m_nodeHeader.m_nodeExtent)));
-
-        this->m_apSubNodes[2] = this->CloneChild(ExtentOp<EXTENT>::Create(ExtentOp<EXTENT>::GetXMin(this->m_nodeHeader.m_nodeExtent),
-            ExtentOp<EXTENT>::GetYMin(this->m_nodeHeader.m_nodeExtent),
-            ExtentOp<EXTENT>::GetZMin(this->m_nodeHeader.m_nodeExtent),
-            PointOp<POINT>::GetX(splitPosition),
-            PointOp<POINT>::GetY(splitPosition),
-            ExtentOp<EXTENT>::GetZMax(this->m_nodeHeader.m_nodeExtent)));
-
-        this->m_apSubNodes[3] = this->CloneChild(ExtentOp<EXTENT>::Create(PointOp<POINT>::GetX(splitPosition),
-            ExtentOp<EXTENT>::GetYMin(this->m_nodeHeader.m_nodeExtent),
-            ExtentOp<EXTENT>::GetZMin(this->m_nodeHeader.m_nodeExtent),
-            ExtentOp<EXTENT>::GetXMax(this->m_nodeHeader.m_nodeExtent),
-            PointOp<POINT>::GetY(splitPosition),
-            ExtentOp<EXTENT>::GetZMax(this->m_nodeHeader.m_nodeExtent)));
-        s_nCreatedNodes += 4;
-
-        }
-    else
-        {
-        HPRECONDITION(ExtentOp<EXTENT>::GetThickness(this->GetNodeExtent()) > 0.0);
-
-        if (HNumeric<double>::EQUAL(ExtentOp<EXTENT>::GetZMin(this->m_nodeHeader.m_nodeExtent),
-            PointOp<POINT>::GetZ(splitPosition),
-            HNumeric<double>::EPSILON_MULTIPLICATOR() * ExtentOp<EXTENT>::GetZMin(this->m_nodeHeader.m_nodeExtent)))
-            {
-            // Values would be virtually equal ... we will not split
-            HDEBUGCODE(this->m_unspliteable = true;)
-                return;
-            }
-        if (!this->m_SMIndex->m_precomputedCountNodes)
-        {
-            this->m_SMIndex->m_countsOfNodesTotal += 8;
-        }
-        if (this->m_SMIndex->m_countsOfNodesAtLevel.size() < this->m_nodeHeader.m_level + 1)this->m_SMIndex->m_countsOfNodesAtLevel.resize(this->m_nodeHeader.m_level + 1);
-        this->m_SMIndex->m_countsOfNodesAtLevel[this->m_nodeHeader.m_level + 1] += 8;
-        this->m_apSubNodes[0] = this->CloneChild(ExtentOp<EXTENT>::Create(ExtentOp<EXTENT>::GetXMin(this->m_nodeHeader.m_nodeExtent),
-            PointOp<POINT>::GetY(splitPosition),
-            ExtentOp<EXTENT>::GetZMin(this->m_nodeHeader.m_nodeExtent),
-            PointOp<POINT>::GetX(splitPosition),
-            ExtentOp<EXTENT>::GetYMax(this->m_nodeHeader.m_nodeExtent),
-            PointOp<POINT>::GetZ(splitPosition)));
-
-        this->m_apSubNodes[1] = this->CloneChild(ExtentOp<EXTENT>::Create(PointOp<POINT>::GetX(splitPosition),
-            PointOp<POINT>::GetY(splitPosition),
-            ExtentOp<EXTENT>::GetZMin(this->m_nodeHeader.m_nodeExtent),
-            ExtentOp<EXTENT>::GetXMax(this->m_nodeHeader.m_nodeExtent),
-            ExtentOp<EXTENT>::GetYMax(this->m_nodeHeader.m_nodeExtent),
-            PointOp<POINT>::GetZ(splitPosition)));
-
-        this->m_apSubNodes[2] = this->CloneChild(ExtentOp<EXTENT>::Create(ExtentOp<EXTENT>::GetXMin(this->m_nodeHeader.m_nodeExtent),
-            ExtentOp<EXTENT>::GetYMin(this->m_nodeHeader.m_nodeExtent),
-            ExtentOp<EXTENT>::GetZMin(this->m_nodeHeader.m_nodeExtent),
-            PointOp<POINT>::GetX(splitPosition),
-            PointOp<POINT>::GetY(splitPosition),
-            PointOp<POINT>::GetZ(splitPosition)));
-
-        this->m_apSubNodes[3] = this->CloneChild(ExtentOp<EXTENT>::Create(PointOp<POINT>::GetX(splitPosition),
-            ExtentOp<EXTENT>::GetYMin(this->m_nodeHeader.m_nodeExtent),
-            ExtentOp<EXTENT>::GetZMin(this->m_nodeHeader.m_nodeExtent),
-            ExtentOp<EXTENT>::GetXMax(this->m_nodeHeader.m_nodeExtent),
-            PointOp<POINT>::GetY(splitPosition),
-            PointOp<POINT>::GetZ(splitPosition)));
-
-        this->m_apSubNodes[4] = this->CloneChild(ExtentOp<EXTENT>::Create(ExtentOp<EXTENT>::GetXMin(this->m_nodeHeader.m_nodeExtent),
-            PointOp<POINT>::GetY(splitPosition),
-            PointOp<POINT>::GetZ(splitPosition),
-            PointOp<POINT>::GetX(splitPosition),
-            ExtentOp<EXTENT>::GetYMax(this->m_nodeHeader.m_nodeExtent),
-            ExtentOp<EXTENT>::GetZMax(this->m_nodeHeader.m_nodeExtent)));
-
-        this->m_apSubNodes[5] = this->CloneChild(ExtentOp<EXTENT>::Create(PointOp<POINT>::GetX(splitPosition),
-            PointOp<POINT>::GetY(splitPosition),
-            PointOp<POINT>::GetZ(splitPosition),
-            ExtentOp<EXTENT>::GetXMax(this->m_nodeHeader.m_nodeExtent),
-            ExtentOp<EXTENT>::GetYMax(this->m_nodeHeader.m_nodeExtent),
-            ExtentOp<EXTENT>::GetZMax(this->m_nodeHeader.m_nodeExtent)));
-
-        this->m_apSubNodes[6] = this->CloneChild(ExtentOp<EXTENT>::Create(ExtentOp<EXTENT>::GetXMin(this->m_nodeHeader.m_nodeExtent),
-            ExtentOp<EXTENT>::GetYMin(this->m_nodeHeader.m_nodeExtent),
-            PointOp<POINT>::GetZ(splitPosition),
-            PointOp<POINT>::GetX(splitPosition),
-            PointOp<POINT>::GetY(splitPosition),
-            ExtentOp<EXTENT>::GetZMax(this->m_nodeHeader.m_nodeExtent)));
-
-        this->m_apSubNodes[7] = this->CloneChild(ExtentOp<EXTENT>::Create(PointOp<POINT>::GetX(splitPosition),
-            ExtentOp<EXTENT>::GetYMin(this->m_nodeHeader.m_nodeExtent),
-            PointOp<POINT>::GetZ(splitPosition),
-            ExtentOp<EXTENT>::GetXMax(this->m_nodeHeader.m_nodeExtent),
-            PointOp<POINT>::GetY(splitPosition),
-            ExtentOp<EXTENT>::GetZMax(this->m_nodeHeader.m_nodeExtent)));
-        s_nCreatedNodes += 8;
-        }    
-
-    // Indicate node is not a leaf anymore
-    this->m_nodeHeader.m_IsLeaf = false;
-    this->m_nodeHeader.m_IsBranched = true;
-
-    //Doesn't work with multithread optimization, deactivated since currently not needed after the generation
-    static bool s_applyNeighbor = false;
-
-    if (s_applyNeighbor)
-        this->SetupNeighborNodesAfterSplit();
-
-    for (size_t i = 0; i < this->m_nodeHeader.m_numberOfSubNodesOnSplit;++i)
-        {        
-        this->AdviseSubNodeIDChanged(this->m_apSubNodes[i]);
-        }    
-    
-    for (auto& node : this->m_apSubNodes) 
-        this->AdviseSubNodeIDChanged(node);
-
-
-   this->SplitMeshForChildNodes();
-    this->SetDirty(true);
-    }
-
-
-template<class POINT, class EXTENT>  void SMMeshIndexNode<POINT, EXTENT>::ImportTreeFrom(IScalableMeshNodePtr& sourceNode, bool shouldCopyData, bool use2d)
-    {
-    if (shouldCopyData) this->m_nodeHeader.m_contentExtent = sourceNode->GetContentExtent();
-    this->m_nodeHeader.m_nodeExtent = sourceNode->GetNodeExtent();
-    if (use2d)
-        {
-        this->m_nodeHeader.m_nodeExtent.low.z = DBL_MIN;
-        this->m_nodeHeader.m_nodeExtent.high.z = DBL_MAX;
-        }
-    
-    if (shouldCopyData)
-        {
-        IScalableMeshMeshFlagsPtr flags = IScalableMeshMeshFlags::Create();
-        auto meshP = sourceNode->GetMesh(flags);
-        this->m_nodeHeader.m_isTextured = sourceNode->IsTextured();
-
-        bvector<DPoint3d> vertices(meshP->GetPolyfaceQuery()->GetPointCount());
-        if (!vertices.empty()) memcpy(vertices.data(), meshP->GetPolyfaceQuery()->GetPointCP(), vertices.size()* sizeof(DPoint3d));
-        bvector<int32_t> ptsIndices(meshP->GetPolyfaceQuery()->GetPointIndexCount());
-        if (!ptsIndices.empty()) memcpy(ptsIndices.data(), meshP->GetPolyfaceQuery()->GetPointIndexCP(), ptsIndices.size()* sizeof(int32_t));
-
-        bvector<DPoint2d> uv(meshP->GetPolyfaceQuery()->GetParamCount());
-        if (!uv.empty()) memcpy(uv.data(), meshP->GetPolyfaceQuery()->GetParamCP(), uv.size()* sizeof(DPoint2d));
-        bvector<int32_t> uvIndices(meshP->GetPolyfaceQuery()->GetPointIndexCount());
-        if (!uvIndices.empty()) memcpy(uvIndices.data(), meshP->GetPolyfaceQuery()->GetParamIndexCP(), uvIndices.size()* sizeof(int32_t));
-
-        size_t nIndicesCount = 0;
-        vector<POINT> nodePts(vertices.size());
-
-        for (size_t pointInd = 0; pointInd < vertices.size(); pointInd++)
-            {
-            nodePts[pointInd].x = vertices[pointInd].x;
-            nodePts[pointInd].y = vertices[pointInd].y;
-            nodePts[pointInd].z = vertices[pointInd].z;
-            }
-
-        RefCountedPtr<SMMemoryPoolVectorItem<POINT>> pointsPtr(this->GetPointsPtr());
-        pointsPtr->push_back(&nodePts[0], nodePts.size());
-        if (!uv.empty()) PushUV(&uv[0], uv.size());
-
-        vector<int32_t> indicesLine;
-
-
-        nIndicesCount += ptsIndices.size();
-        PushPtsIndices(&ptsIndices[0], ptsIndices.size());
-        indicesLine.insert(indicesLine.end(), ptsIndices.begin(), ptsIndices.end());
-
-        if (!uvIndices.empty()) PushUVsIndices(0, &uvIndices[0], uvIndices.size());
-        this->m_nodeHeader.m_nbFaceIndexes = indicesLine.size();
-        this->m_nodeHeader.m_nbUvIndexes = uv.size();
-        this->IncreaseTotalCount(this->GetNbPoints());
-        }
-    auto sourceChildren = sourceNode->GetChildrenNodes();
-    this->m_nodeHeader.m_IsLeaf = sourceChildren.empty();
-    this->m_nodeHeader.m_IsBranched = sourceChildren.size() > 1;
-    this->m_nodeHeader.m_numberOfSubNodesOnSplit = use2d ? 4 : sourceChildren.size();
-    if (use2d) this->m_nodeHeader.m_arePoints3d = false;
-    this->m_apSubNodes.resize(this->m_nodeHeader.m_numberOfSubNodesOnSplit);
-    if (!this->m_nodeHeader.m_IsBranched) this->m_apSubNodes.resize(1);
-    if (!this->m_nodeHeader.m_IsLeaf)
-        {
-        int j = 0;
-        for (size_t i = 0; i < this->m_apSubNodes.size() && i < sourceChildren.size(); ++i)
-            {
-            if (!sourceChildren[i].IsValid()) continue;
-            if (use2d && sourceChildren[i]->GetNodeExtent().low.z > sourceNode->GetNodeExtent().low.z) continue;
-            this->m_apSubNodes[j] = CloneChild(sourceChildren[i]->GetNodeExtent());
-            dynamic_cast<SMMeshIndexNode<POINT, EXTENT>*>(this->m_apSubNodes[j].GetPtr())->ImportTreeFrom(sourceChildren[i], shouldCopyData, use2d);
-            ++j;
-            }
-        this->m_nodeHeader.m_apSubNodeID.resize(this->m_apSubNodes.size());
-
-        for (auto& node : this->m_apSubNodes) this->AdviseSubNodeIDChanged(node);
-        }
-    this->SetDirty(true);
-
-    }
-
-    bool TopologyIsDifferent(const int32_t* indicesA, const size_t nIndicesA, const int32_t* indicesB, const size_t nIndicesB);
-
-    //=======================================================================================
-    // @description Converts node mesh to a bcdtm object and use that triangle list as the new mesh.
-    //              Used for compatibility with civil analysis functions.
-    // @bsimethod                                                   Elenie.Godzaridis 05/16
-    //=======================================================================================
-template<class POINT, class EXTENT>  void SMMeshIndexNode<POINT, EXTENT>::UpdateNodeFromBcDTM()
-    {
-#if SM_TRACE_MESH_STATS
-    LOG_SET_PATH("E:\\output\\scmesh\\2016-06-07\\")
-    LOG_SET_PATH_W("E:\\output\\scmesh\\2016-06-07\\")
-#endif
-
-    auto nodePtr = HFCPtr<SMPointIndexNode<POINT, EXTENT>>(static_cast<SMPointIndexNode<POINT, EXTENT>*>(const_cast<SMMeshIndexNode<POINT, EXTENT>*>(this)));
-    IScalableMeshNodePtr nodeP(
-#ifndef VANCOUVER_API
-        new ScalableMeshNode<POINT>(nodePtr)
-#else
-        ScalableMeshNode<POINT>::CreateItem(nodePtr)
-#endif
-        );
-    BcDTMPtr dtm = nodeP->GetBcDTM().get();
-    if (dtm == nullptr || dtm->GetTrianglesCount() == 0) return;
-    BENTLEY_NAMESPACE_NAME::TerrainModel::DTMMeshEnumeratorPtr en = BENTLEY_NAMESPACE_NAME::TerrainModel::DTMMeshEnumerator::Create(*dtm);
-    en->SetMaxTriangles(dtm->GetBcDTM()->GetTrianglesCount());
-    bvector<DPoint3d> newVertices;
-    bvector<int32_t> newIndices;
-    std::map<DPoint3d, int32_t, DPoint3dZYXTolerancedSortComparison> mapOfPoints(DPoint3dZYXTolerancedSortComparison(1e-5, 0));
-    for (PolyfaceQueryP pf : *en)
-        {
-        PolyfaceHeaderPtr vec = PolyfaceHeader::CreateFixedBlockIndexed(3);
-        vec->CopyFrom(*pf);
-        for (PolyfaceVisitorPtr addedFacets = PolyfaceVisitor::Attach(*vec); addedFacets->AdvanceToNextFace();)
-            {
-            DPoint3d face[3];
-            int32_t idx[3] = { -1, -1, -1 };
-            for (size_t i = 0; i < 3; ++i)
-                {
-                face[i] = addedFacets->GetPointCP()[i];
-                idx[i] = mapOfPoints.count(face[i]) != 0 ? mapOfPoints[face[i]] : -1;
-                }
-            for (size_t i = 0; i < 3; ++i)
-                {
-                if (idx[i] == -1)
-                    {
-                    newVertices.push_back(face[i]);
-                    idx[i] = (int)newVertices.size();
-                    mapOfPoints[face[i]] = idx[i] - 1;
-                    }
-                else idx[i]++;
-                }
-            newIndices.push_back(idx[0]);
-            newIndices.push_back(idx[1]);
-            newIndices.push_back(idx[2]);
-            }
-        }
-
-    RefCountedPtr<SMMemoryPoolVectorItem<int32_t>> existingFaces(GetPtsIndicePtr());
-    RefCountedPtr<SMMemoryPoolVectorItem<POINT>> existingPts(this->GetPointsPtr());
-
-#if SM_TRACE_FEATURE_DEFINITIONS
-    bool hasPtsToTrack = false;
-/*    DPoint3d pts[3] = { DPoint3d::From(427283.84, 4501839.24, 0),
-    DPoint3d::From(428610.55, 4504064.41,0),
-        DPoint3d::From(435130.82, 450594.72,0)};
-
-    for (size_t i = 0; i < 3; ++i)
-        if (this->m_nodeHeader.m_nodeExtent.IsContained(pts[i],2)) hasPtsToTrack = true;*/
-
-    if (existingFaces->size() > 0 && existingPts->size() > 0 && hasPtsToTrack)
-        {
-            {
-            WString nameStitched = LOG_PATH_STR_W + L"postdtmmesh_1st";
-            LOGSTRING_NODE_INFO_W(this, nameStitched)
-                nameStitched.append(L".m");
-            LOG_MESH_FROM_FILENAME_AND_BUFFERS_W(nameStitched, existingPts->size(), existingFaces->size(), &(*existingPts)[0], &(*existingFaces)[0])
-            }
-
-        if (newIndices.size() > 0 && newVertices.size() > 0)
-            {
-            WString nameStitched = LOG_PATH_STR_W + L"postdtmmesh_2nd";
-            LOGSTRING_NODE_INFO_W(this, nameStitched)
-                nameStitched.append(L".m");
-            LOG_MESH_FROM_FILENAME_AND_BUFFERS_W(nameStitched, newVertices.size(), newIndices.size(), &newVertices[0], &newIndices[0])
-            }
-        }
-#endif
-
-    if (newIndices.size() > 0 && newVertices.size() > 0)
-        {
-        existingFaces->clear();
-        existingFaces->push_back(&newIndices[0], (int)newIndices.size());
-        existingPts->clear();
-        existingPts->push_back(&newVertices[0], (int) newVertices.size());
-        }
-    //m_tileBcDTM = nullptr;
-    GetMemoryPool()->RemoveItem(m_dtmPoolItemId, this->GetBlockID().m_integerID, SMStoreDataType::BcDTM, (uint64_t)this->m_SMIndex);
-    m_dtmPoolItemId = SMMemoryPool::s_UndefinedPoolItemId;
-    }
-
-#ifdef WIP_MESH_IMPORT
-template<class POINT, class EXTENT>  void SMMeshIndexNode<POINT, EXTENT>::GetMeshParts(bvector<IScalableMeshMeshPtr>& parts, bvector<Utf8String>& metadata, bvector<bvector<uint8_t>>& texData)
-    {
-    RefCountedPtr<SMMemoryPoolVectorItem<int32_t>> existingFaces(GetPtsIndicePtr());
-    RefCountedPtr<SMMemoryPoolVectorItem<POINT>> existingPts(this->GetPointsPtr());
-    RefCountedPtr<SMMemoryPoolBlobItem<uint8_t>> existingTex(GetTexturePtr());
-    RefCountedPtr<SMMemoryPoolVectorItem<DPoint2d>> existingUvs(GetUVCoordsPtr());
-    if(existingUvs.IsValid() && existingPts->size() != existingUvs->size())
-        {
-        existingTex->SetData(0,0);
-        existingUvs->clear();
-        }
-    bvector<uint8_t> texDataUnified;
-    if(existingTex.IsValid() && existingTex->GetSize() > 0)
-        {
-        texDataUnified.insert(texDataUnified.end(), existingTex->GetData(), existingTex->GetData()+existingTex->GetSize());
-        }
-    GetMetadata();
-    GetMeshParts();
-    /*bvector<int> newMeshParts;
-    bvector<Utf8String> newMeshMetadata;
-    int64_t currentTexId = -1;
-    int64_t currentElementId = -1;
-    if (m_meshParts.size() > 0)
-        {
-        for (size_t i = 0; i < m_meshParts.size(); i += 2)
-            {
-            auto metadataString = Utf8String(m_meshMetadata[i/2]);
-            Json::Value val;
-            Json::Reader reader;
-            reader.parse(metadataString, val);
-            bvector<int> parts;
-            bvector<int64_t> texId;
-            for (const Json::Value& id : val["texId"])
-                {
-                texId.push_back(id.asInt64());
-                }
-            if (!texId.empty())
-                {
-                if(currentTexId == texId[0] && val["elementId"].asInt64() == currentElementId)
-                    {
-                    newMeshParts.back() = m_meshParts[i+1];
-                    continue;
-                    }
-                }
-            currentTexId = texId[0];
-            currentElementId = val["elementId"].asInt64();
-            newMeshParts.push_back(m_meshParts[i]);
-            newMeshParts.push_back(m_meshParts[i+1]);
-            newMeshMetadata.push_back(m_meshMetadata[i/2]);
-
-            }
-        }
-    m_meshParts = newMeshParts;
-    m_meshMetadata = newMeshMetadata;*/
-    if (m_meshParts.size() > 0)
-        {
-        for (size_t i = 0; i < m_meshParts.size(); i += 2)
-            {
-            bvector<int> indices((m_meshParts[i + 1] - m_meshParts[i]));
-            if(indices.size() == 0) continue;
-            memcpy(&indices[0], &(*existingFaces)[m_meshParts[i]], (m_meshParts[i + 1] - m_meshParts[i]) * sizeof(int32_t));
-            int idxMin = INT_MAX;
-            int idxMax = INT_MIN;
-            for (auto& idx : indices)
-                {
-                if (idx < idxMin) idxMin = idx;
-                if (idx > idxMax) idxMax = idx;
-                }
-            for (auto& idx : indices) idx -= (idxMin - 1);
-
-            bvector<uint8_t> texPart;
-            bvector<DVec2d> newUvs;
-            if(!existingUvs.IsValid() || existingUvs->GetSize() == 0)
-                {
-                texData.push_back(texPart);
-                }
-            else
-                {
-                newUvs.resize(idxMax - (idxMin - 1));
-                DVec2d* uvPart = (DVec2d*)const_cast<DPoint2d*>(&(*existingUvs)[idxMin-1]);
-                memcpy(&newUvs[0], uvPart, newUvs.size()*sizeof(DPoint2d));
-               /* ComputeTexPart(texPart,&newUvs[0],idxMax - (idxMin - 1), texDataUnified );
-                texData.push_back(texPart);*/
-                texData.push_back(texPart);
-                }
-            IScalableMeshMeshPtr meshPtr;
-            if(!existingUvs.IsValid() || existingUvs->GetSize() == 0)
-                meshPtr = IScalableMeshMesh::Create(idxMax - (idxMin - 1), const_cast<DPoint3d*>(&(*existingPts)[idxMin-1]), indices.size(), &indices[0], 0, 0, 0, 0, 0, 0);
-            else
-                meshPtr = IScalableMeshMesh::Create(idxMax - (idxMin - 1), const_cast<DPoint3d*>(&(*existingPts)[idxMin-1]), indices.size(), &indices[0], 0, 0, 0,idxMax - (idxMin - 1), &newUvs[0], &indices[0]);
-            parts.push_back(meshPtr);
-            metadata.push_back(m_meshMetadata[i/2]);
-            }
-        StoreMetadata();
-        StoreMeshParts();
-        }
-    else
-        {
-        metadata.push_back(Utf8String());
-        IScalableMeshMeshPtr meshPtr = IScalableMeshMesh::Create(existingPts->size(), const_cast<DPoint3d*>(&(*existingPts)[0]), existingFaces->size(), const_cast<int32_t*>(&(*existingFaces)[0]), 0, 0, 0, 0, 0, 0);
-        parts.push_back(meshPtr);
-        }
-    }
-
-template<class POINT, class EXTENT>  void SMMeshIndexNode<POINT, EXTENT>::AppendMeshParts(bvector<bvector<DPoint3d>>& points, bvector<bvector<int32_t>>& indices, bvector<Utf8String>& metadata,bvector<bvector<DPoint2d>>& uvs, bvector<bvector<uint8_t>>& tex, bool shouldCreateGraph)
-    {
-    RefCountedPtr<SMMemoryPoolVectorItem<int32_t>> indicesPtr(GetPtsIndicePtr());
-    RefCountedPtr<SMMemoryPoolVectorItem<POINT>> pointsPtr(this->GetPointsPtr());
-    pointsPtr->clear();
-    indicesPtr->clear();
-
-    if (pointsPtr->size() > 0) 
-        std::cout << " TOO MANY POINTS BEFORE ADD :"<< pointsPtr->size()  << std::endl;
-    size_t sum =0;
-    for (size_t i = 0; i < points.size(); ++i)
-        {
-        DRange3d extentClipped = DRange3d::NullRange();
-        bvector<DPoint3d> pointsClipped;
-        bvector<int32_t> indicesClipped;
-        DRange3d extent = DRange3d::From(&points[i][0], (int)points[i].size());
-        bvector<DPoint2d> outUvs;
-        if(uvs[i].size() > 0)
-            {
-            outUvs.insert(outUvs.end(), uvs[i].begin(), uvs[i].end());
-            }
-        Json::Value val;
-        Json::Reader reader;
-        reader.parse(metadata[i], val);
-        bvector<int64_t> texId;
-        for (const Json::Value& id : val["texId"])
-            {
-            texId.push_back(id.asInt64());
-            int newId = texId.back();
-            newId = newId;
-            }
-        ClipMeshDefinition(this->m_nodeHeader.m_nodeExtent, pointsClipped, extentClipped, indicesClipped, outUvs, &points[i][0], points[i].size(), &indices[i][0], indices[i].size(), extent);
-        if (!this->m_nodeHeader.m_nodeExtent.IntersectsWith(extentClipped)) continue;
-        if(sum+pointsClipped.size() > 65000)
-            {
-            pointsClipped.resize(0);
-            indicesClipped.resize(0);
-            outUvs.resize(0);
-            }
-
-        if(outUvs.size() > 0) this->m_nodeHeader.m_isTextured = true;
-        sum += pointsClipped.size();
-        m_meshMetadata.push_back(metadata[i]);
-        size_t offset = pointsPtr->size();
-        m_meshParts.push_back((int)indicesPtr->size());
-        pointsPtr->push_back(&pointsClipped[0], pointsClipped.size());
-        for (auto& idx : indicesClipped)
-            {
-            indicesPtr->push_back(idx + (int)offset);
-            }        
-        m_meshParts.push_back((int)indicesPtr->size());
-
-        if(outUvs.size() > 0)
-            {
-            
-            RefCountedPtr<SMMemoryPoolVectorItem<DPoint2d>>  uvPtr = GetUVCoordsPtr();
-            if (offset != 0 && uvPtr->size() < offset)
-                {
-                bvector<DPoint2d> dummyUvs(offset - uvPtr->size(), DPoint2d::From(0.0, 0.0));
-                PushUV(&dummyUvs[0], dummyUvs.size());
-                }
-            PushUV(&outUvs[0], outUvs.size());
-
-            }
-        else
-            {
-            RefCountedPtr<SMMemoryPoolVectorItem<DPoint2d>>  uvPtr = GetUVCoordsPtr();
-            if (uvPtr.IsValid())
-                {
-                bvector<DPoint2d> dummyUvs(pointsClipped.size(), DPoint2d::From(0.0, 0.0));
-                PushUV(&dummyUvs[0], dummyUvs.size());
-                RefCountedPtr<SMMemoryPoolVectorItem<int32_t>> uvIndicePtr(GetUVsIndicesPtr());
-                uvIndicePtr->clear();
-                uvIndicePtr->push_back(&(*indicesPtr)[0], indicesPtr->size());
-                }
-            }
-        RefCountedPtr<SMMemoryPoolVectorItem<int32_t>> uvIndicePtr(GetUVsIndicesPtr());
-        if (uvIndicePtr.IsValid())
-            {
-            uvIndicePtr->clear();
-            uvIndicePtr->push_back(&(*indicesPtr)[0], indicesPtr->size());
-            }
-        }
-    if (sum > 65000) 
-        std::cout << " TOO MANY POINTS :"<< sum << std::endl;
-    if (pointsPtr->size() > 65000)
-        std::cout << " TOO MANY POINTS AFTER ADD :" << pointsPtr->size() << std::endl;
-
-    StoreMetadata();
-    StoreMeshParts();
-    }
-
-
-template<class POINT, class EXTENT> void SMMeshIndexNode<POINT, EXTENT>::GetMeshParts()
-    {
-    std::lock_guard<std::mutex> lock(m_headerMutex);
-    if(!m_meshParts.empty()) return;
-    ISMInt32DataStorePtr nodeDataStore;
-    bool result = this->m_SMIndex->GetDataStore()->GetNodeDataStore(nodeDataStore, &this->m_nodeHeader, SMStoreDataType::MeshParts);
-    assert(result == true);
-    HPMBlockID blockId = HPMBlockID(m_nodeId);
-    size_t size = nodeDataStore->GetBlockDataCount(blockId);
-    m_meshParts.resize(size);
-    if(size > 0)
-        {
-        nodeDataStore->LoadBlock(&m_meshParts[0], size, blockId);
-        }
-    }
-    
-    template<class POINT, class EXTENT> void SMMeshIndexNode<POINT, EXTENT>::StoreMeshParts()
-    {
-    if(m_meshParts.empty()) return;
-    ISMInt32DataStorePtr nodeDataStore;
-    HPMBlockID blockId = HPMBlockID(m_nodeId);
-    this->m_SMIndex->GetDataStore()->GetNodeDataStore(nodeDataStore, &this->m_nodeHeader, SMStoreDataType::MeshParts);
-    if(m_meshParts.size() > 0)
-        {
-        nodeDataStore->StoreBlock(&m_meshParts[0], m_meshParts.size(), blockId);
-        }
-    }
-
-
-template<class POINT, class EXTENT> void SMMeshIndexNode<POINT, EXTENT>::GetMetadata()
-    {
-    std::lock_guard<std::mutex> lock(m_headerMutex);
-    if(!m_meshParts.empty()) return;
-    ISMTextureDataStorePtr nodeDataStore;
-    bool result = this->m_SMIndex->GetDataStore()->GetNodeDataStore(nodeDataStore, &this->m_nodeHeader, SMStoreDataType::Metadata);
-    assert(result == true);
-    HPMBlockID blockId = HPMBlockID(m_nodeId);
-    size_t size = nodeDataStore->GetBlockDataCount(blockId);
-    bvector<unsigned char> str;
-    str.resize(size);
-    if(size > 0)
-        {
-        nodeDataStore->LoadBlock(&str[0], size, blockId);
-        }
-    Utf8String s;
-    for(auto& c: str)
-        {
-        if(c == '\0') 
-            {
-            m_meshMetadata.push_back(s);
-            s.clear();
-            }
-        else
-            {
-            Utf8String s2(1,c);
-            s.append(s2.c_str());
-            }
-        }
-    if(!s.empty()) m_meshMetadata.push_back(s);
-    }
-
-template<class POINT, class EXTENT> void SMMeshIndexNode<POINT, EXTENT>::StoreMetadata()
-    {
-    if(m_meshParts.empty()) return;
-    ISMTextureDataStorePtr nodeDataStore;
-    this->m_SMIndex->GetDataStore()->GetNodeDataStore(nodeDataStore, &this->m_nodeHeader, SMStoreDataType::Metadata);
-
-    HPMBlockID blockId = HPMBlockID(m_nodeId);
-    bvector<unsigned char> str;
-    for(auto& stri: m_meshMetadata)
-        {
-        str.insert(str.end(), stri.begin(), stri.end());
-        str.push_back('\0');
-        }
-    if(str.size() > 0)nodeDataStore->StoreBlock(&str[0], str.size(), blockId);
-    }
-
-    
-#endif
-
-template<class POINT, class EXTENT> RefCountedPtr<SMMemoryPoolGenericVectorItem<DifferenceSet>> SMMeshIndexNode<POINT, EXTENT>::GetDiffSetPtr() const
-    {       
-    RefCountedPtr<SMMemoryPoolGenericVectorItem<DifferenceSet>> poolMemItemPtr;
-    
-    if (GetClipRegistry() == nullptr || !GetClipRegistry()->IsClipDefinitionFileExist())
-        return poolMemItemPtr;
-
-   //if (this->m_SMIndex->IsTerrain() == false) 
-    //   return poolMemItemPtr;
-
-    if (!SMMemoryPool::GetInstance()->GetItem<DifferenceSet>(poolMemItemPtr, m_diffSetsItemId, this->GetBlockID().m_integerID, SMStoreDataType::DiffSet, (uint64_t)this->m_SMIndex))
-        {   
-        ISDiffSetDataStorePtr nodeDataStore;
-        bool result = this->m_SMIndex->GetDataStore()->GetSisterNodeDataStore(nodeDataStore, &this->m_nodeHeader, true);
-        assert(result == true);
-        
-        RefCountedPtr<SMStoredMemoryPoolGenericVectorItem<DifferenceSet>> storedMemoryPoolItem(
-       #ifndef VANCOUVER_API
-        new SMStoredMemoryPoolGenericVectorItem<DifferenceSet>(this->GetBlockID().m_integerID, nodeDataStore, SMStoreDataType::DiffSet, (uint64_t)this->m_SMIndex)
-#else
-        SMStoredMemoryPoolGenericVectorItem<DifferenceSet>::CreateItem(this->GetBlockID().m_integerID, nodeDataStore, SMStoreDataType::DiffSet, (uint64_t)this->m_SMIndex)
-#endif  
-  );
-        SMMemoryPoolItemBasePtr memPoolItemPtr(storedMemoryPoolItem.get());
-        m_diffSetsItemId = SMMemoryPool::GetInstance()->AddItem(memPoolItemPtr);
-        assert(m_diffSetsItemId != SMMemoryPool::s_UndefinedPoolItemId);
-        poolMemItemPtr = storedMemoryPoolItem.get();
-        const_cast<atomic<size_t>&>(m_nbClips) = poolMemItemPtr->size();
-        }
-    return poolMemItemPtr;
-    }
- 
-
-template<class POINT, class EXTENT> RefCountedPtr<SMMemoryPoolGenericBlobItem<BcDTMPtr>> SMMeshIndexNode<POINT, EXTENT>::GetTileDTM()
-    {
-    std::lock_guard<std::mutex> lock(m_dtmLock); //don't want to add item twice
-    RefCountedPtr<SMMemoryPoolGenericBlobItem<BcDTMPtr>> poolMemItemPtr;
-
-
-    if (!SMMemoryPool::GetInstance()->GetItem<BcDTMPtr>(poolMemItemPtr, m_dtmPoolItemId, this->GetBlockID().m_integerID, SMStoreDataType::BcDTM, (uint64_t)this->m_SMIndex))
-        {
-        RefCountedPtr<SMMemoryPoolGenericBlobItem<BcDTMPtr>> storedMemoryPoolItem(
-#ifndef VANCOUVER_API   
-            new SMMemoryPoolGenericBlobItem<BcDTMPtr>(nullptr, 0, this->GetBlockID().m_integerID, SMStoreDataType::BcDTM, (uint64_t)this->m_SMIndex)
-#else
-            SMMemoryPoolGenericBlobItem<BcDTMPtr>::CreateItem(nullptr, 0, this->GetBlockID().m_integerID, SMStoreDataType::BcDTM, (uint64_t)this->m_SMIndex)
-#endif
-        );
-        SMMemoryPoolItemBasePtr memPoolItemPtr(storedMemoryPoolItem.get());
-        m_dtmPoolItemId = SMMemoryPool::GetInstance()->AddItem(memPoolItemPtr);
-        assert(m_dtmPoolItemId != SMMemoryPool::s_UndefinedPoolItemId);
-        poolMemItemPtr = storedMemoryPoolItem.get();
-
-        IScalableMeshMeshFlagsPtr flags = IScalableMeshMeshFlags::Create();
-        auto nodePtr = HFCPtr<SMPointIndexNode<POINT, EXTENT>>(static_cast<SMPointIndexNode<POINT, EXTENT>*>(const_cast<SMMeshIndexNode<POINT, EXTENT>*>(this)));
-        IScalableMeshNodePtr nodeP(
-#ifndef VANCOUVER_API
-            new ScalableMeshNode<POINT>(nodePtr)
-#else
-            ScalableMeshNode<POINT>::CreateItem(nodePtr)
-#endif
-        );
-        auto meshP = nodeP->GetMesh(flags);
-        if (meshP != nullptr)
-            {
-            auto ptrP = storedMemoryPoolItem->EditData();
-            if (ptrP == nullptr) storedMemoryPoolItem->SetData(new BcDTMPtr(BcDTM::Create()));
-            meshP->GetAsBcDTM(*storedMemoryPoolItem->EditData());
-            }
-        }
-
-    return poolMemItemPtr;
-    }
-
-
-
-template<class POINT, class EXTENT> RefCountedPtr<SMMemoryPoolGenericBlobItem<MTGGraph>> SMMeshIndexNode<POINT, EXTENT>::GetGraphPtr(bool loadGraph)
-    {
-    std::lock_guard<std::mutex> lock(m_graphMutex); //don't want to add item twice
-    RefCountedPtr<SMMemoryPoolGenericBlobItem<MTGGraph>> poolMemItemPtr;
-
-    if (!SMMemoryPool::GetInstance()->GetItem<MTGGraph>(poolMemItemPtr, m_graphPoolItemId, this->GetBlockID().m_integerID, SMStoreDataType::Graph, (uint64_t)this->m_SMIndex) && loadGraph)
-        {                  
-        ISMMTGGraphDataStorePtr nodeDataStore;
-        bool result = this->m_SMIndex->GetDataStore()->GetNodeDataStore(nodeDataStore, &this->m_nodeHeader);
-        assert(result == true);  
-
-        RefCountedPtr<SMStoredMemoryPoolGenericBlobItem<MTGGraph>> storedMemoryPoolItem(
-       #ifndef VANCOUVER_API
-        new SMStoredMemoryPoolGenericBlobItem<MTGGraph>(this->GetBlockID().m_integerID, nodeDataStore, SMStoreDataType::Graph, (uint64_t)this->m_SMIndex)
-        #else
-        SMStoredMemoryPoolGenericBlobItem<MTGGraph>::CreateItem(this->GetBlockID().m_integerID, nodeDataStore, SMStoreDataType::Graph, (uint64_t)this->m_SMIndex)
-        #endif
-        );
-        SMMemoryPoolItemBasePtr memPoolItemPtr(storedMemoryPoolItem.get());
-        m_graphPoolItemId = SMMemoryPool::GetInstance()->AddItem(memPoolItemPtr);
-        assert(m_graphPoolItemId != SMMemoryPool::s_UndefinedPoolItemId);
-        poolMemItemPtr = storedMemoryPoolItem.get();
-        }
-
-    return poolMemItemPtr;
-    }
-
-
-template<class POINT, class EXTENT> RefCountedPtr<SMMemoryPoolVectorItem<int32_t>> SMMeshIndexNode<POINT, EXTENT>::GetLinearFeaturesPtr()
-    {
-    RefCountedPtr<SMMemoryPoolVectorItem<int32_t>> poolMemVectorItemPtr;
-
-    if (!GetMemoryPool()->template GetItem<int32_t>(poolMemVectorItemPtr, m_featurePoolItemId, this->GetBlockID().m_integerID, SMStoreDataType::LinearFeature, (uint64_t)this->m_SMIndex))
-        {
-        ISMInt32DataStorePtr nodeDataStore;
-        bool result = this->m_SMIndex->GetDataStore()->GetNodeDataStore(nodeDataStore, &this->m_nodeHeader, SMStoreDataType::LinearFeature);
-        assert(result == true);         
-
-        RefCountedPtr<SMStoredMemoryPoolVectorItem<int32_t>> storedMemoryPoolVector(
-    #ifndef VANCOUVER_API
-        new SMStoredMemoryPoolVectorItem<int32_t>(this->GetBlockID().m_integerID, nodeDataStore, SMStoreDataType::LinearFeature, (uint64_t)this->m_SMIndex)
-        #else
-        SMStoredMemoryPoolVectorItem<int32_t>::CreateItem(this->GetBlockID().m_integerID, nodeDataStore, SMStoreDataType::LinearFeature, (uint64_t)this->m_SMIndex)
-        #endif
-        );
-        SMMemoryPoolItemBasePtr memPoolItemPtr(storedMemoryPoolVector.get());
-        m_featurePoolItemId = GetMemoryPool()->AddItem(memPoolItemPtr);
-        assert(m_featurePoolItemId != SMMemoryPool::s_UndefinedPoolItemId);
-        poolMemVectorItemPtr = storedMemoryPoolVector.get();
-        }
-
-    return poolMemVectorItemPtr;
-    }
-
-template<class POINT, class EXTENT>  RefCountedPtr<SMMemoryPoolVectorItem<int32_t>> SMMeshIndexNode<POINT, EXTENT>::GetPtsIndicePtr()
-    {    
-    RefCountedPtr<SMMemoryPoolVectorItem<int32_t>> poolMemVectorItemPtr;        
-
-    if (!this->m_SMIndex->IsFromCesium())
-        {
-        poolMemVectorItemPtr = this->template GetMemoryPoolItem<ISMInt32DataStorePtr, int32_t, SMMemoryPoolVectorItem<int32_t>, SMStoredMemoryPoolVectorItem<int32_t>>(m_triIndicesPoolItemId, SMStoreDataType::TriPtIndices, this->GetBlockID());
-        }
-    else
-        {
-        SMMemoryPoolMultiItemsBasePtr poolMemMultiItemsPtr = this->template  GetMemoryPoolMultiItem<ISMCesium3DTilesDataStorePtr, Cesium3DTilesBase, SMMemoryPoolMultiItemsBase, SMStoredMemoryPoolMultiItems<Cesium3DTilesBase>>(this->m_pointsPoolItemId, SMStoreDataType::Cesium3DTiles, this->GetBlockID()).get();
-        // In the cesium format, indices are packaged with the points
-        m_triIndicesPoolItemId = this->m_pointsPoolItemId;
-        bool result = poolMemMultiItemsPtr->GetItem<int32_t>(poolMemVectorItemPtr, SMStoreDataType::TriPtIndices);
-        assert(result == true);
-        }
-
-    return poolMemVectorItemPtr;
-
-#if 0 
-    //Sample code of using store capabilities to load the point and triangle pt indices atomically
-    /*
-    RefCountedPtr<SMMemoryPoolVectorItem<int32_t>> poolMemVectorItemPtr;        
-    SMMemoryPoolMultiItemsBasePtr poolMemMultiItemsPtr;
-                    
-    if (!SMMemoryPool::GetInstance()->GetItem(poolMemMultiItemsPtr, this->m_pointsPoolItemId, this->GetBlockID().m_integerID, SMStoreDataType::PointAndTriPtIndices, (uint64_t)this->m_SMIndex))
-        {                         
-        ISMPointTriPtIndDataStorePtr pointTriIndDataStore;        
-        bool result = this->m_SMIndex->GetDataStore()->GetNodeDataStore(pointTriIndDataStore, &this->m_nodeHeader);
-        assert(result == true);        
-    
-        RefCountedPtr<SMStoredMemoryPoolMultiItems<PointAndTriPtIndicesBase>> storedMemoryMultiItemPool;
-    
-        storedMemoryMultiItemPool = new SMStoredMemoryPoolMultiItems<PointAndTriPtIndicesBase>(pointTriIndDataStore, this->GetBlockID().m_integerID, SMStoreDataType::PointAndTriPtIndices, (uint64_t)this->m_SMIndex);
-
-        SMMemoryPoolItemBasePtr memPoolItemPtr(storedMemoryMultiItemPool.get());
-        this->m_pointsPoolItemId = SMMemoryPool::GetInstance()->AddItem(memPoolItemPtr);
-        assert(this->m_pointsPoolItemId != SMMemoryPool::s_UndefinedPoolItemId);
-        poolMemMultiItemsPtr = (SMMemoryPoolMultiItemsBase*)storedMemoryMultiItemPool.get();            
-        }
-            
-    bool result = poolMemMultiItemsPtr->GetItem<int32_t>(poolMemVectorItemPtr, SMStoreDataType::TriPtIndices);
-    assert(result == true);
-    */
-#endif
-    }
-
-template<class POINT, class EXTENT> RefCountedPtr<SMMemoryPoolVectorItem<int32_t>> SMMeshIndexNode<POINT, EXTENT>::GetUVsIndicesPtr()
-    {
-    RefCountedPtr<SMMemoryPoolVectorItem<int32_t>> poolMemVectorItemPtr;
-
-    if (!this->IsTextured())
-        return poolMemVectorItemPtr;
-            
-    if (!this->m_SMIndex->IsFromCesium())
-        {
-        poolMemVectorItemPtr = this->template GetMemoryPoolItem<ISMInt32DataStorePtr, int32_t, SMMemoryPoolVectorItem<int32_t>, SMStoredMemoryPoolVectorItem<int32_t>>(m_triUvIndicesPoolItemId, SMStoreDataType::TriUvIndices, this->GetBlockID());
-        }
-    else
-        {
-        // In the Cesium format, UV indices are the same as mesh indices
-        poolMemVectorItemPtr = GetPtsIndicePtr();
-        }
-
-    return poolMemVectorItemPtr;          
-    }  
-
-//NEEDS_WORK_MST : Should use only the GetTexturePtr() with a texture id passed in parameter instead. 
-template<class POINT, class EXTENT> RefCountedPtr<SMMemoryPoolBlobItem<Byte>> SMMeshIndexNode<POINT, EXTENT>::GetTexturePtr()
-    {
-    return GetTexturePtr(this->m_nodeHeader.m_textureID.IsValid() && this->m_nodeHeader.m_textureID != ISMStore::GetNullNodeID() && this->m_nodeHeader.m_textureID.m_integerID != -1 ? this->m_nodeHeader.m_textureID.m_integerID : this->GetBlockID().m_integerID);
-    }
-
-template<class POINT, class EXTENT> RefCountedPtr<SMMemoryPoolBlobItem<Byte>> SMMeshIndexNode<POINT, EXTENT>::GetTexturePtr(uint64_t texID)
-    {
-    RefCountedPtr<SMMemoryPoolBlobItem<Byte>> poolMemBlobItemPtr;
-
-    if (!this->IsTextured())
-        return poolMemBlobItemPtr;
-
-    if (!this->m_SMIndex->IsFromCesium())
-        {
-        SMMemoryPoolItemId texPoolItemId = ((SMMeshIndex<POINT, EXTENT>*)this->m_SMIndex)->TextureManager()->GetPoolIdForTextureData(texID);
-
-        poolMemBlobItemPtr = this->template GetMemoryPoolItem<ISMTextureDataStorePtr, Byte, SMMemoryPoolBlobItem<Byte>, SMStoredMemoryPoolBlobItem<Byte>>(texPoolItemId, SMStoreDataType::Texture, HPMBlockID(texID));
-        assert(poolMemBlobItemPtr.IsValid());
-
-        m_textureIds.insert(texID);
-        ((SMMeshIndex<POINT, EXTENT>*)this->m_SMIndex)->TextureManager()->SetPoolIdForTextureData(texID, texPoolItemId);
-        }
-    else
-        {
-        SMMemoryPoolMultiItemsBasePtr poolMemMultiItemsPtr = this->template GetMemoryPoolMultiItem<ISMCesium3DTilesDataStorePtr, Cesium3DTilesBase, SMMemoryPoolMultiItemsBase, SMStoredMemoryPoolMultiItems<Cesium3DTilesBase>>(this->m_pointsPoolItemId, SMStoreDataType::Cesium3DTiles, this->GetBlockID()).get();
-        // In the cesium format, textures are packaged with the points
-        this->m_texturePoolItemId = this->m_pointsPoolItemId;
-        bool result = poolMemMultiItemsPtr->GetItem<Byte>(poolMemBlobItemPtr, SMStoreDataType::Texture);
-        assert(result == true);
-        }
-
-        
-    return poolMemBlobItemPtr;
-    }
-
-template<class POINT, class EXTENT> RefCountedPtr<SMMemoryPoolBlobItem<Byte>> SMMeshIndexNode<POINT, EXTENT>::GetTextureCompressedPtr()
-    {
-    RefCountedPtr<SMMemoryPoolBlobItem<Byte>> poolMemBlobItemPtr;
-
-    if (!this->IsTextured())
-        return poolMemBlobItemPtr;
-
-    if (!this->m_SMIndex->IsFromCesium())
-        {
-        //auto texID = this->GetBlockID();
-        auto texID = this->m_nodeHeader.m_textureID.IsValid() && this->m_nodeHeader.m_textureID != ISMStore::GetNullNodeID() && this->m_nodeHeader.m_textureID.m_integerID != -1 ? this->m_nodeHeader.m_textureID.m_integerID : this->GetBlockID().m_integerID;
-        SMMemoryPoolItemId texPoolItemId = ((SMMeshIndex<POINT, EXTENT>*)this->m_SMIndex)->TextureManager()->GetPoolIdForTextureData(texID);
-
-        poolMemBlobItemPtr = this->template GetMemoryPoolItem<ISMTextureDataStorePtr, Byte, SMMemoryPoolBlobItem<Byte>, SMStoredMemoryPoolBlobItem<Byte>>(texPoolItemId, SMStoreDataType::TextureCompressed, HPMBlockID(texID));
-        assert(poolMemBlobItemPtr.IsValid());
-
-        m_textureIds.insert(texID);
-        ((SMMeshIndex<POINT, EXTENT>*)this->m_SMIndex)->TextureManager()->SetPoolIdForTextureData(texID, texPoolItemId);
-        }
-    else
-        {
-        SMMemoryPoolMultiItemsBasePtr poolMemMultiItemsPtr = this->template GetMemoryPoolMultiItem<ISMCesium3DTilesDataStorePtr, Cesium3DTilesBase, SMMemoryPoolMultiItemsBase, SMStoredMemoryPoolMultiItems<Cesium3DTilesBase>>(this->m_pointsPoolItemId, SMStoreDataType::TextureCompressed, this->GetBlockID()).get();
-        // In the cesium format, textures are packaged with the points
-        this->m_texturePoolItemId = this->m_pointsPoolItemId;
-        bool result = poolMemMultiItemsPtr->GetItem<Byte>(poolMemBlobItemPtr, SMStoreDataType::TextureCompressed);
-        assert(result == true);
-        }
-
-    return poolMemBlobItemPtr;
-    }
-
-//=======================================================================================
-// @description Sets texture data for this node based on a raster. If untextured this adds
-//              a new texture.
-//              See ScalableMeshSourceCreator::ImportRasterSourcesTo for information
-//              on how to create a raster from image files to be used by this function.
-// @bsimethod                                                   Elenie.Godzaridis 10/15
-//=======================================================================================
-template<class POINT, class EXTENT>  void SMMeshIndexNode<POINT, EXTENT>::TextureFromRaster(ITextureProviderPtr sourceRasterP, Transform unitTransform)
-    {
-    this->m_SMIndex->m_nTexturedNodes++;
-    float progressForStep = (float)(this->m_SMIndex->m_nTexturedNodes) / this->m_SMIndex->m_countsOfNodesTotal;
-
-    if (this->m_SMIndex->m_progress != nullptr) this->m_SMIndex->m_progress->Progress() = progressForStep;
-
-    if (this->m_SMIndex->m_progress != nullptr && this->m_SMIndex->m_progress->IsCanceled()) return;
-
-    if (!this->IsLoaded()) Load();
-    DRange2d rasterBox = sourceRasterP->GetTextureExtent();
-    //get overlap between node and raster extent
-    DRange2d contentExtent = DRange2d::From(ExtentOp<EXTENT>::GetXMin(this->m_nodeHeader.m_nodeExtent), ExtentOp<EXTENT>::GetYMin(this->m_nodeHeader.m_nodeExtent),
-                                            ExtentOp<EXTENT>::GetXMax(this->m_nodeHeader.m_nodeExtent), ExtentOp<EXTENT>::GetYMax(this->m_nodeHeader.m_nodeExtent));
-
-    unitTransform.Multiply(contentExtent.low, contentExtent.low);
-    unitTransform.Multiply(contentExtent.high, contentExtent.high);
-    if (!rasterBox.IntersectsWith(contentExtent)) return;
-    if (this->GetPointsPtr()->size() == 0 || this->m_nodeHeader.m_nbFaceIndexes == 0) return;
-
-    int textureWidthInPixels = 1024, textureHeightInPixels = 1024;
-
-    if (dynamic_cast<StreamTextureProvider*>(sourceRasterP.get()))
-        {
-        textureWidthInPixels = 256;
-        textureHeightInPixels = 256;
-        }
-
-
-    bvector<uint8_t> tex;
-    sourceRasterP->GetTextureForArea(tex, textureWidthInPixels, textureHeightInPixels, contentExtent);
-    DPoint2d pixSize = sourceRasterP->GetMinPixelSize();
-
-
-    if (this->IsLeaf() && (contentExtent.XLength() / pixSize.x > textureWidthInPixels || contentExtent.YLength() / pixSize.y > textureHeightInPixels))        
-        this->SplitNodeBasedOnImageRes();
-        
-
-
-    if (contentExtent.XLength() / pixSize.x > textureWidthInPixels || contentExtent.YLength() / pixSize.y > textureHeightInPixels)
-        {
-        this->m_nodeHeader.m_textureResolution = std::max(contentExtent.XLength() / textureWidthInPixels, contentExtent.YLength() / textureHeightInPixels);
-        }
-    else
-        {
-        this->m_nodeHeader.m_textureResolution = std::max(pixSize.x, pixSize.y);
-        }
-
-
-    if (this->m_nodeHeader.m_geometricResolution == 0)this->m_nodeHeader.m_geometricResolution = this->m_nodeHeader.m_textureResolution;
-        if (!tex.empty())
-        PushTexture(tex.data(), tex.size());     
-
-        this->m_nodeHeader.m_isTextured = true;
-        this->m_nodeHeader.m_textureID = this->GetBlockID();
-        this->m_nodeHeader.m_nbTextures = 1;
-    
-    //UpdateNodeFromBcDTM();
-    RefCountedPtr<SMMemoryPoolVectorItem<int32_t>> existingFaces(GetPtsIndicePtr());
-
-    if (existingFaces->size() >= 4)
-        {
-        //compute uv's        
-        RefCountedPtr<SMMemoryPoolVectorItem<POINT>> pointsPtr(this->GetPointsPtr());
-
-        vector<DPoint3d> points(pointsPtr->size());
-
-        for (size_t i = 0; i < pointsPtr->size(); ++i)
-            points[i] = DPoint3d::From(PointOp<POINT>::GetX(pointsPtr->operator[](i)), PointOp<POINT>::GetY(pointsPtr->operator[](i)), PointOp<POINT>::GetZ(pointsPtr->operator[](i)));
-        vector<int32_t> indicesOfTexturedRegion;
-        vector<DPoint2d> uvsOfTexturedRegion(points.size());
-
-        Transform t;
-        t.InverseOf(unitTransform);              
-
-        t.Multiply(contentExtent.low, contentExtent.low);
-        t.Multiply(contentExtent.high, contentExtent.high);
-        for (size_t i = 0; i < existingFaces->size(); i+=3)
-            {
-            DPoint3d face[3];
-            int32_t idx[3] = { (*existingFaces)[i], (*existingFaces)[i + 1], (*existingFaces)[i + 2] };
-            DPoint2d uvCoords[3];
-            for (size_t j = 0; j < 3; ++j)
-                {
-                face[j] = points[idx[j] - 1];
-                uvCoords[j].x = max(0.0,min((face[j].x - contentExtent.low.x) / (contentExtent.XLength()),1.0));
-                uvCoords[j].y = max(0.0, min((face[j].y - contentExtent.low.y) / (contentExtent.YLength()), 1.0));
-                }
-            indicesOfTexturedRegion.push_back(idx[0]);
-            indicesOfTexturedRegion.push_back(idx[1]);
-            indicesOfTexturedRegion.push_back(idx[2]);
-            uvsOfTexturedRegion[idx[0] - 1] = uvCoords[0];
-            uvsOfTexturedRegion[idx[1] - 1] = uvCoords[1];
-            uvsOfTexturedRegion[idx[2] - 1] = uvCoords[2];
-            }
-
-        ClearPtsIndices();    
-        PushPtsIndices(&indicesOfTexturedRegion[0], indicesOfTexturedRegion.size());
-        RefCountedPtr<SMMemoryPoolVectorItem<DPoint2d>> uvCoords = GetUVCoordsPtr();
-        uvCoords->clear();
-        PushUV( &uvsOfTexturedRegion[0], uvsOfTexturedRegion.size());
-        RefCountedPtr<SMMemoryPoolVectorItem<int32_t>> uvIndexes = GetUVsIndicesPtr();
-        uvIndexes->clear();
-        PushUVsIndices(0, &indicesOfTexturedRegion[0], indicesOfTexturedRegion.size());        
-        }
-
-    this->SetDirty(true);
-
-    }
-
-
-//=======================================================================================
-// @description Cut a tile to decrease the number of points toward target split threshold
-// @bsimethod                                                     Mathieu.St-Pierre 05/18
-//=======================================================================================
-template<class POINT, class EXTENT>  void SMMeshIndexNode<POINT, EXTENT>::CutTile(uint32_t splitThreshold, Transform unitTransform)
-    {
-#if 0
-        this->m_SMIndex->m_nTexturedNodes++;
-        float progressForStep = (float)(this->m_SMIndex->m_nTexturedNodes) / this->m_SMIndex->m_countsOfNodesTotal;
-
-        if (this->m_SMIndex->m_progress != nullptr) this->m_SMIndex->m_progress->Progress() = progressForStep;
-
-        if (this->m_SMIndex->m_progress != nullptr && this->m_SMIndex->m_progress->IsCanceled()) return;
-#endif
-        
-        if (!this->IsLoaded()) Load();
-/*
-        DRange2d rasterBox = sourceRasterP->GetTextureExtent();
-        //get overlap between node and raster extent
-        DRange2d contentExtent = DRange2d::From(ExtentOp<EXTENT>::GetXMin(this->m_nodeHeader.m_nodeExtent), ExtentOp<EXTENT>::GetYMin(this->m_nodeHeader.m_nodeExtent),
-            ExtentOp<EXTENT>::GetXMax(this->m_nodeHeader.m_nodeExtent), ExtentOp<EXTENT>::GetYMax(this->m_nodeHeader.m_nodeExtent));
-
-        unitTransform.Multiply(contentExtent.low, contentExtent.low);
-        unitTransform.Multiply(contentExtent.high, contentExtent.high);
-        if (!rasterBox.IntersectsWith(contentExtent)) return;
-        if (this->GetPointsPtr()->size() == 0 || this->m_nodeHeader.m_nbFaceIndexes == 0) return;
-*/
-
-        this->m_nodeHeader.m_balanced = false;
-        this->m_wasBalanced = false;
-        this->m_nodeHeader.m_SplitTreshold = splitThreshold;
-
-      
-        if (this->IsLeaf() && (this->GetNbPoints() > splitThreshold))
-            {
-            this->SplitNodeBasedOnImageRes();
-
-            RefCountedPtr<SMMemoryPoolVectorItem<int32_t>> ptsIndicePtr = GetPtsIndicePtr();
-            RefCountedPtr<SMMemoryPoolVectorItem<POINT>> ptsPtr = this->GetPointsPtr();
-
-            ptsIndicePtr->clear();
-            ptsPtr->clear();
-            this->m_nodeHeader.m_nbFaceIndexes = 0;
-            this->m_nodeHeader.m_nodeCount = 0;
-
-            this->SetDirty(true);
-            }
-        
-/*
-
-        if (contentExtent.XLength() / pixSize.x > textureWidthInPixels || contentExtent.YLength() / pixSize.y > textureHeightInPixels)
-        {
-            this->m_nodeHeader.m_textureResolution = std::max(contentExtent.XLength() / textureWidthInPixels, contentExtent.YLength() / textureHeightInPixels);
-        }
-        else
-        {
-            this->m_nodeHeader.m_textureResolution = std::max(pixSize.x, pixSize.y);
-        }
-*/
-
-
-//        if (this->m_nodeHeader.m_geometricResolution == 0)this->m_nodeHeader.m_geometricResolution = this->m_nodeHeader.m_textureResolution;
-  
-
-
-#if 0
-        //UpdateNodeFromBcDTM();
-        RefCountedPtr<SMMemoryPoolVectorItem<int32_t>> existingFaces(GetPtsIndicePtr());
-
-        if (existingFaces->size() >= 4)
-        {
-            //compute uv's        
-            RefCountedPtr<SMMemoryPoolVectorItem<POINT>> pointsPtr(this->GetPointsPtr());
-
-            vector<DPoint3d> points(pointsPtr->size());
-
-            for (size_t i = 0; i < pointsPtr->size(); ++i)
-                points[i] = DPoint3d::From(PointOp<POINT>::GetX(pointsPtr->operator[](i)), PointOp<POINT>::GetY(pointsPtr->operator[](i)), PointOp<POINT>::GetZ(pointsPtr->operator[](i)));
-            vector<int32_t> indicesOfTexturedRegion;
-            vector<DPoint2d> uvsOfTexturedRegion(points.size());
-
-            Transform t;
-            t.InverseOf(unitTransform);
-
-            t.Multiply(contentExtent.low, contentExtent.low);
-            t.Multiply(contentExtent.high, contentExtent.high);
-            for (size_t i = 0; i < existingFaces->size(); i += 3)
-            {
-                DPoint3d face[3];
-                int32_t idx[3] = { (*existingFaces)[i], (*existingFaces)[i + 1], (*existingFaces)[i + 2] };
-                DPoint2d uvCoords[3];
-                for (size_t j = 0; j < 3; ++j)
-                {
-                    face[j] = points[idx[j] - 1];
-                    uvCoords[j].x = max(0.0, min((face[j].x - contentExtent.low.x) / (contentExtent.XLength()), 1.0));
-                    uvCoords[j].y = max(0.0, min((face[j].y - contentExtent.low.y) / (contentExtent.YLength()), 1.0));
-                }
-                indicesOfTexturedRegion.push_back(idx[0]);
-                indicesOfTexturedRegion.push_back(idx[1]);
-                indicesOfTexturedRegion.push_back(idx[2]);
-                uvsOfTexturedRegion[idx[0] - 1] = uvCoords[0];
-                uvsOfTexturedRegion[idx[1] - 1] = uvCoords[1];
-                uvsOfTexturedRegion[idx[2] - 1] = uvCoords[2];
-            }
-
-            ClearPtsIndices();
-            PushPtsIndices(&indicesOfTexturedRegion[0], indicesOfTexturedRegion.size());
-            RefCountedPtr<SMMemoryPoolVectorItem<DPoint2d>> uvCoords = GetUVCoordsPtr();
-            uvCoords->clear();
-            PushUV(&uvsOfTexturedRegion[0], uvsOfTexturedRegion.size());
-            RefCountedPtr<SMMemoryPoolVectorItem<int32_t>> uvIndexes = GetUVsIndicesPtr();
-            uvIndexes->clear();
-            PushUVsIndices(0, &indicesOfTexturedRegion[0], indicesOfTexturedRegion.size());
-        }
-#endif                
-
-    }
-
-
-//=======================================================================================
-// @bsimethod                                                   Elenie.Godzaridis 10/15
-//=======================================================================================
-
-struct CreationProcessWorkItem;
-typedef RefCountedPtr<CreationProcessWorkItem> CreationProcessWorkItemPtr;
-
-struct CreationProcessWorkItem : RefCounted<WorkItem> 
-    {
-    private: 
-
-
-        std::function<void()> m_lambda;
-
-    protected:
-
-        CreationProcessWorkItem(std::function<void()>& lambda) :m_lambda(lambda){}
-        ~CreationProcessWorkItem() {};
-        virtual void    _DoWork() override
-            {
-            m_lambda();
-            }
-        
-    public: 
-
-        static CreationProcessWorkItemPtr Create(std::function<void()>& workingFnc)
-            {
-            return new CreationProcessWorkItem(workingFnc);
-            }
-    };
-
-static bool s_multiThreadTexturing = true;
-static bool s_multiThreadCutting = true;
-
-template<class POINT, class EXTENT>  void SMMeshIndexNode<POINT, EXTENT>::DisableMultiThreadTexturingCutting()
-{
-    s_multiThreadTexturing = false;
-    s_multiThreadCutting = false;
-}
-
-template<class POINT, class EXTENT>  void SMMeshIndexNode<POINT, EXTENT>::TextureFromRasterRecursive(ITextureProviderPtr sourceRasterP, Transform unitTransform)
-    {
-
-    if (s_multiThreadTexturing && dynamic_cast<StreamTextureProvider*>(sourceRasterP.get()) != nullptr)
-        {        
-        assert(((SMMeshIndex<POINT, EXTENT>*)this->m_SMIndex)->m_creationProcessThreadPoolPtr.IsValid());
-
-
-        function <void()> textureFnc = std::bind([](SMMeshIndexNode<POINT, EXTENT>* node, ITextureProviderPtr sourceRasterP, Transform unitTransform/*, size_t threadId*/) ->void
-        {
-            node->TextureFromRaster(sourceRasterP, unitTransform);
-            if (node->m_SMIndex->m_progress != nullptr && node->m_SMIndex->m_progress->IsCanceled()) return;
-
-            if (node->m_pSubNodeNoSplit != NULL && !node->m_pSubNodeNoSplit->IsVirtualNode())
-            {
-                dynamic_pcast<SMMeshIndexNode<POINT, EXTENT>, SMPointIndexNode<POINT, EXTENT>>(node->m_pSubNodeNoSplit)->TextureFromRasterRecursive(sourceRasterP, unitTransform);
-            }
-            else if (!node->IsLeaf())
-            {
-                for (size_t indexNodes = 0; indexNodes < node->m_nodeHeader.m_numberOfSubNodesOnSplit; indexNodes++)
-                {
-                    if (node->m_apSubNodes[indexNodes] != nullptr)
-                    {
-                        if (node->m_SMIndex->m_progress != nullptr && node->m_SMIndex->m_progress->IsCanceled()) return;
-                        auto mesh = dynamic_pcast<SMMeshIndexNode<POINT, EXTENT>, SMPointIndexNode<POINT, EXTENT>>(node->m_apSubNodes[indexNodes]);
-                        assert(mesh != nullptr);
-                        mesh->TextureFromRasterRecursive(sourceRasterP, unitTransform);
-                    }
-                }
-            }
-        }, this, sourceRasterP, unitTransform);
-
-        WorkItemPtr texturingWorkItem(CreationProcessWorkItem::Create(textureFnc));
-        ((SMMeshIndex<POINT, EXTENT>*)this->m_SMIndex)->m_creationProcessThreadPoolPtr->QueueWork(texturingWorkItem);
-        }
-    else
-        {        
-        TextureFromRaster(sourceRasterP, unitTransform);
-        if (this->m_SMIndex->m_progress != nullptr && this->m_SMIndex->m_progress->IsCanceled()) return;
-
-        if (this->m_pSubNodeNoSplit != NULL && !this->m_pSubNodeNoSplit->IsVirtualNode())
-            {
-            dynamic_pcast<SMMeshIndexNode<POINT, EXTENT>, SMPointIndexNode<POINT, EXTENT>>(this->m_pSubNodeNoSplit)->TextureFromRasterRecursive(sourceRasterP, unitTransform);
-            }
-        else if (!this->IsLeaf())
-            {
-            for (size_t indexNodes = 0; indexNodes < this->m_nodeHeader.m_numberOfSubNodesOnSplit; indexNodes++)
-                {
-                if (this->m_apSubNodes[indexNodes] != nullptr)
-                    {
-                    if (this->m_SMIndex->m_progress != nullptr && this->m_SMIndex->m_progress->IsCanceled()) return;
-                    auto mesh = dynamic_pcast<SMMeshIndexNode<POINT, EXTENT>, SMPointIndexNode<POINT, EXTENT>>(this->m_apSubNodes[indexNodes]);
-                    assert(mesh != nullptr);
-                    mesh->TextureFromRasterRecursive(sourceRasterP, unitTransform);
-                    }
-                }   
-            }
-        }
-    }
-
-
-template<class POINT, class EXTENT>  void SMMeshIndexNode<POINT, EXTENT>::CutTileRecursive(uint32_t splitThreshold, Transform unitTransform)
-    {
-    if (s_multiThreadCutting)
-        {
-        assert(((SMMeshIndex<POINT, EXTENT>*)this->m_SMIndex)->m_creationProcessThreadPoolPtr.IsValid());
-
-
-        function <void()> cuttingFnc = std::bind([](SMMeshIndexNode<POINT, EXTENT>* node, uint32_t splitThreshold, Transform unitTransform/*, size_t threadId*/) ->void
-            {
-            node->CutTile(splitThreshold, unitTransform);
-            if (node->m_SMIndex->m_progress != nullptr && node->m_SMIndex->m_progress->IsCanceled()) return;
-
-            if (node->m_pSubNodeNoSplit != NULL && !node->m_pSubNodeNoSplit->IsVirtualNode())
-                {
-                dynamic_pcast<SMMeshIndexNode<POINT, EXTENT>, SMPointIndexNode<POINT, EXTENT>>(node->m_pSubNodeNoSplit)->CutTileRecursive(splitThreshold, unitTransform);
-                }
-            else if (!node->IsLeaf())
-                {
-                for (size_t indexNodes = 0; indexNodes < node->m_nodeHeader.m_numberOfSubNodesOnSplit; indexNodes++)
-                    {
-                    if (node->m_apSubNodes[indexNodes] != nullptr)
-                        {
-                        if (node->m_SMIndex->m_progress != nullptr && node->m_SMIndex->m_progress->IsCanceled()) return;
-                        auto mesh = dynamic_pcast<SMMeshIndexNode<POINT, EXTENT>, SMPointIndexNode<POINT, EXTENT>>(node->m_apSubNodes[indexNodes]);
-                        assert(mesh != nullptr);
-                        mesh->CutTileRecursive(splitThreshold, unitTransform);
-                        }
-                    }
-                }
-            }, this, splitThreshold, unitTransform);
-
-        WorkItemPtr texturingWorkItem(CreationProcessWorkItem::Create(cuttingFnc));
-        ((SMMeshIndex<POINT, EXTENT>*)this->m_SMIndex)->m_creationProcessThreadPoolPtr->QueueWork(texturingWorkItem);
-        }
-    else
-        {
-        CutTile(splitThreshold, unitTransform);
-        if (this->m_SMIndex->m_progress != nullptr && this->m_SMIndex->m_progress->IsCanceled()) return;
-
-        if (this->m_pSubNodeNoSplit != NULL && !this->m_pSubNodeNoSplit->IsVirtualNode())
-            {
-            dynamic_pcast<SMMeshIndexNode<POINT, EXTENT>, SMPointIndexNode<POINT, EXTENT>>(this->m_pSubNodeNoSplit)->CutTileRecursive(splitThreshold, unitTransform);
-            }
-        else if (!this->IsLeaf())
-            {
-            for (size_t indexNodes = 0; indexNodes < this->m_nodeHeader.m_numberOfSubNodesOnSplit; indexNodes++)
-                {
-                if (this->m_apSubNodes[indexNodes] != nullptr)
-                    {
-                    if (this->m_SMIndex->m_progress != nullptr && this->m_SMIndex->m_progress->IsCanceled()) return;
-                    auto mesh = dynamic_pcast<SMMeshIndexNode<POINT, EXTENT>, SMPointIndexNode<POINT, EXTENT>>(this->m_apSubNodes[indexNodes]);
-                    assert(mesh != nullptr);
-                    mesh->CutTileRecursive(splitThreshold, unitTransform);
-                    }
-                }
-            }
-        }
-    }
-
-//=======================================================================================
-// @bsimethod                                                   Elenie.Godzaridis 10/15
-//=======================================================================================
-template<class POINT, class EXTENT>  void SMMeshIndexNode<POINT, EXTENT>::RefreshMergedClipsRecursive()
-    {
-    BuildSkirts();
-    ComputeMergedClips();
-    if (this->m_pSubNodeNoSplit != NULL && !this->m_pSubNodeNoSplit->IsVirtualNode())
-        {
-        dynamic_pcast<SMMeshIndexNode<POINT, EXTENT>, SMPointIndexNode<POINT, EXTENT>>(this->m_pSubNodeNoSplit)->RefreshMergedClipsRecursive();
-        }
-    else if (!this->IsLeaf())
-        {
-        for (size_t indexNodes = 0; indexNodes < this->m_nodeHeader.m_numberOfSubNodesOnSplit; indexNodes++)
-            {
-            if(this->m_apSubNodes[indexNodes] != nullptr)
-                dynamic_pcast<SMMeshIndexNode<POINT, EXTENT>, SMPointIndexNode<POINT, EXTENT>>(this->m_apSubNodes[indexNodes])->RefreshMergedClipsRecursive();
-            }
-        }
-    }
-
-//=======================================================================================
-// @bsimethod                                                   Elenie.Godzaridis 09/18
-//=======================================================================================
-template<class POINT, class EXTENT>  bool SMMeshIndexNode<POINT, EXTENT>::HasAnyClip()
-{
-    RefCountedPtr<SMMemoryPoolGenericVectorItem<DifferenceSet>> diffsetPtr = GetDiffSetPtr();
-    if (!diffsetPtr.IsValid()) return false;
-    return true;
-}
-
-//=======================================================================================
-// @bsimethod                                                   Mathieu St-Pierre   03/19
-//=======================================================================================
-template<class POINT, class EXTENT>  void SMMeshIndexNode<POINT, EXTENT>::PropagateClipSetFromAncestors()
-    {
-    HFCPtr<SMMeshIndexNode<POINT, EXTENT>> parentNodePtr(dynamic_cast<SMMeshIndexNode<POINT, EXTENT>*>(this->GetParentNode().GetPtr()));
-
-    bset<uint64_t> collectedClips;
-    uint64_t maxUpdateTimeStamp = this->LastClippingStateUpdateTimestamp();
-    bool needSync = false;
-        
-    while (parentNodePtr != nullptr)
-        {        
-        if (parentNodePtr->LastClippingStateUpdateTimestamp() > maxUpdateTimeStamp)
-            {
-            maxUpdateTimeStamp = parentNodePtr->LastClippingStateUpdateTimestamp();
-            parentNodePtr->CollectClipIds(collectedClips);
-            needSync = true;
-            }   
-
-        parentNodePtr = dynamic_cast<SMMeshIndexNode<POINT, EXTENT>*>(parentNodePtr->GetParentNode().GetPtr());
-        }
-
-    if (needSync)
-        this->SyncWithClipSets(collectedClips);
-    }
-
-//=======================================================================================
-// @bsimethod                                                   Elenie.Godzaridis 02/16
-//=======================================================================================
-template<class POINT, class EXTENT>  bool SMMeshIndexNode<POINT, EXTENT>::HasClip(uint64_t clipId, bool propagateClipSetFromAncestors)
-    {
-    if (propagateClipSetFromAncestors)
-        {
-        PropagateClipSetFromAncestors();
-        }
-
-    RefCountedPtr<SMMemoryPoolGenericVectorItem<DifferenceSet>> diffsetPtr = GetDiffSetPtr();
-    if (!diffsetPtr.IsValid()) return false;
-    bool isUpToDate = false;
-    for (const auto& diffSet : *diffsetPtr)
-        {
-        if (diffSet.clientID == (uint64_t)-1 && diffSet.upToDate) isUpToDate= true;
-        }
-    for (const auto& diffSet : *diffsetPtr)
-        {
-        if (diffSet.clientID == clipId && (!isUpToDate || !diffSet.upToDate || !diffSet.IsEmpty() || diffSet.clientID == (uint64_t)-1)) return true;
-        }
-    return false;
-    }
-
-//=======================================================================================
-// @bsimethod                                                   Elenie.Godzaridis 05/16
-//=======================================================================================
-template<class POINT, class EXTENT>  bool SMMeshIndexNode<POINT, EXTENT>::IsClippingUpToDate()
-    {
-    RefCountedPtr<SMMemoryPoolGenericVectorItem<DifferenceSet>> diffsetPtr = GetDiffSetPtr();
-
-    if (!diffsetPtr.IsValid()) return false;
-
-    for (const auto& diffSet : *diffsetPtr)
-        {
-        if (diffSet.clientID == (uint64_t)-1 && diffSet.upToDate) return true;
-        }
-    return false;
-    }
-
-//=======================================================================================
-// @bsimethod                                                   Elenie.Godzaridis 11/18
-//=======================================================================================
-template<class POINT, class EXTENT>  uint64_t SMMeshIndexNode<POINT, EXTENT>::LastClippingStateUpdateTimestamp() const
-    {
-    return m_updateClipTimestamp;
-    }
-
-//=======================================================================================
-// @bsimethod                                                   Elenie.Godzaridis 10/15
-//=======================================================================================
-template<class POINT, class EXTENT>  void SMMeshIndexNode<POINT, EXTENT>::ComputeMergedClips(Transform tr)
-    {
-    if (dynamic_cast<SMMeshIndex<POINT,EXTENT>*>(this->m_SMIndex)->m_isInsertingClips) return;
-
-    bool expected = false;
-<<<<<<< HEAD
-    while (!this->m_isClipping.compare_exchange_weak(expected, true)) {}
-=======
-    while (!this->m_isClipping.compare_exchange_weak(expected, true)) 
->>>>>>> 8f1cdf2d
-        {
-        expected = false;
-        }
-    RefCountedPtr<SMMemoryPoolGenericVectorItem<DifferenceSet>> diffSetPtr = GetDiffSetPtr();
-
-    if (!diffSetPtr.IsValid())
-    {
-<<<<<<< HEAD
-        expected = true;
-        while (!this->m_isClipping.compare_exchange_weak(expected, false)) {}
-=======
-        this->m_isClipping = false;
->>>>>>> 8f1cdf2d
-        return;
-    }
-
-    {
-        if (diffSetPtr->size() == 0)
-<<<<<<< HEAD
-        {
-            expected = true;
-            while (!this->m_isClipping.compare_exchange_weak(expected, false)) {}
-            return;
-        }
-
-        for (const auto& diffSet : *diffSetPtr)
-        {
-=======
-        {
-            expected = true;
-            while (!this->m_isClipping.compare_exchange_weak(expected, false)) {}
-            return;
-        }
-
-        for (const auto& diffSet : *diffSetPtr)
-        {
->>>>>>> 8f1cdf2d
-            if (diffSet.clientID == (uint64_t)-1 && diffSet.upToDate)
-            {
-                expected = true;
-                while (!this->m_isClipping.compare_exchange_weak(expected, false)) {}
-                return;
-            }
-        }
-    //std::cout << "Merging clips for " << this->GetBlockID().m_integerID << " we have " << diffSetPtr->size() << "clips" << std::endl;
-   
-    //if (this->m_SMIndex->IsFromCesium() && tr.IsIdentity())
-    //    assert(!"ECEF datasets must define a transform to apply any clipping");
-
-    RefCountedPtr<SMMemoryPoolVectorItem<POINT>> pointsPtr(this->GetPointsPtr());
-
-    vector<DPoint3d> points(pointsPtr->size());
-    
-    PtToPtConverter::Transform(&points[0], &(*pointsPtr)[0], points.size());
-
-  /*  DRange3d nodeRange = DRange3d::From(ExtentOp<EXTENT>::GetXMin(this->m_nodeHeader.m_nodeExtent), ExtentOp<EXTENT>::GetYMin(this->m_nodeHeader.m_nodeExtent), ExtentOp<EXTENT>::GetZMin(this->m_nodeHeader.m_nodeExtent),
-                                        ExtentOp<EXTENT>::GetXMax(this->m_nodeHeader.m_nodeExtent), ExtentOp<EXTENT>::GetYMax(this->m_nodeHeader.m_nodeExtent), ExtentOp<EXTENT>::GetZMax(this->m_nodeHeader.m_nodeExtent));*/
-
-    DRange3d nodeRange = DRange3d::From(ExtentOp<EXTENT>::GetXMin(this->m_nodeHeader.m_contentExtent), ExtentOp<EXTENT>::GetYMin(this->m_nodeHeader.m_contentExtent), ExtentOp<EXTENT>::GetZMin(this->m_nodeHeader.m_contentExtent),
-                                        ExtentOp<EXTENT>::GetXMax(this->m_nodeHeader.m_contentExtent), ExtentOp<EXTENT>::GetYMax(this->m_nodeHeader.m_contentExtent), ExtentOp<EXTENT>::GetZMax(this->m_nodeHeader.m_contentExtent));
-
-    if (this->m_SMIndex->IsFromCesium())
-        {
-        bvector<DPoint3d> box(8);
-        nodeRange.Get8Corners(box.data());
-        tr.Multiply(&box[0], &box[0], (int)box.size());
-        nodeRange = DRange3d::From(box);
-
-        tr.Multiply(&points[0], &points[0], (int)points.size());
-        }
-
-    bvector<bvector<DPoint3d>> polys;
-    bvector<uint64_t> clipIds;
-    bvector<DifferenceSet> skirts;
-    bvector<bpair<double, int>> metadata;
-    //DRange3d extentOfBiggestPoly = DRange3d::NullRange(); 
-    bool polyInclusion = false;
-    bset<uint64_t> addedPolyIds;
-    double minEdgeLength = DBL_MAX;
-   // size_t indexOfBiggestPoly = 0;
-    RefCountedPtr<SMMemoryPoolVectorItem<int32_t>> ptIndices(GetPtsIndicePtr());
-   // size_t indexOfBiggestPoly = 0;
-    bvector<size_t> useVolumeClips;
-    bvector<bool> isMask;
-    for (const auto& diffSet : *diffSetPtr)
-        {
-        //uint64_t upperId = (diffSet.clientID >> 32);
-        if (diffSet.clientID < ((uint64_t)-1) && diffSet.clientID != 0 && diffSet.toggledForID)
-            {
-            if (addedPolyIds.count(diffSet.clientID) > 0) continue;
-            addedPolyIds.insert(diffSet.clientID);
-            clipIds.push_back(diffSet.clientID);
-            polys.push_back(bvector<DPoint3d>());
-            SMClipGeometryType geom;
-            SMNonDestructiveClipType type;
-            bool isActive;
-            GetClipRegistry()->GetClipWithParameters(diffSet.clientID, polys.back(), geom, type, isActive);
-            isMask.push_back(type == SMNonDestructiveClipType::Mask);
-            if (geom == SMClipGeometryType::BoundedVolume)
-                useVolumeClips.push_back(polys.size() - 1);
-
-            if (this->m_SMIndex->IsFromCesium())
-                tr.Multiply(&polys.back()[0], &polys.back()[0], (int)polys.back().size());
-
-            if (type == SMNonDestructiveClipType::Boundary) polyInclusion = true;
-            DRange3d polyExtent = DRange3d::From(&polys.back()[0], (int)polys.back().size());
-
-
-            if (geom != SMClipGeometryType::BoundedVolume && !polyExtent.IntersectsWith(nodeRange, 2))
-                {
-                polys.resize(polys.size() - 1);
-                clipIds.resize(clipIds.size() - 1);
-                continue;
-                }            
-                
-            if (s_simplifyOverviewClips && this->m_nodeHeader.m_level <= SM_SIMPLIFY_OVERVIEW_CLIPS_MAX_LEVEL && this->m_SMIndex->m_indexHeader.m_depth > SM_SIMPLIFY_OVERVIEW_CLIPS_MAX_LEVEL && polys.back().size() >= this->m_nodeHeader.m_nodeCount)
-                {
-                if (minEdgeLength == DBL_MAX)
-                    minEdgeLength = ComputeMinEdgeLength(&points[0], pointsPtr->size(), &(*ptIndices)[0], ptIndices->size());
-                SimplifyPolygonToMinEdge(minEdgeLength / 2.0, polys.back());
-                }
-
-            int nOfLoops = 0;
-            if (geom == SMClipGeometryType::ComplexPolygon)
-                {
-                //count loops
-                bvector<bvector<DPoint3d>> polyLoops;
-                bvector<DPoint3d> currentLoop;
-                for (auto& pt : polys.back())
-                    {
-                    if (pt.IsDisconnect())
-                        {
-                        nOfLoops++;
-                        polyLoops.push_back(currentLoop);
-                        currentLoop.clear();
-                        }
-                    else currentLoop.push_back(pt);
-                    }
-
-                if (!currentLoop.empty())
-                    {
-                    nOfLoops++;
-                    polyLoops.push_back(currentLoop);
-                    currentLoop.clear();
-                    }
-
-                polys.resize(polys.size() - 1);
-                clipIds.resize(clipIds.size() - 1);
-                for (auto& loop : polyLoops)
-                    {
-                    clipIds.push_back(diffSet.clientID);
-                    polys.push_back(loop);
-                    }
-
-                }
-            else nOfLoops = 1;
-
-            double importance;
-            int nDimensions;
-            GetClipRegistry()->GetClipMetadata(diffSet.clientID, importance, nDimensions);
-            for (size_t i = 0; i < nOfLoops; ++i)
-                metadata.push_back(make_bpair(importance, nDimensions));
-            }
-        else if (diffSet.clientID < ((uint64_t)-1) && diffSet.clientID != 0 && !diffSet.toggledForID)
-            {
-            skirts.push_back(diffSet);
-            }
-             
-        }
-
-    bvector<ClipVectorPtr> clips(polys.size());
-    //Deal with case where one of the clips is a 3d plane set
-    if (!useVolumeClips.empty())
-        {
-        //create a clipvector with infinite z dimensions for the polygons
-        for (size_t index = 0; index < polys.size(); index++)
-            {
-            if(!polys[index].empty())
-                {
-                auto curvePtr = ICurvePrimitive::CreateLineString(polys[index]);
-                CurveVectorPtr cv = CurveVector::Create(CurveVector::BOUNDARY_TYPE_Outer, curvePtr);
-                clips[index] = ClipVector::CreateFromCurveVector(*cv, 0.0, 0.1);
-                }
-            }
-        for (size_t index : useVolumeClips)
-        {
-            SMClipGeometryType geom;
-            SMNonDestructiveClipType type;
-            bool isActive;
-            GetClipRegistry()->GetClipWithParameters(clipIds[index], clips[index], geom, type, isActive);
-            isMask[index] = type == SMNonDestructiveClipType::Mask;
-        }
-        }
-
-
-    diffSetPtr->clear();
-    for(auto& skirt: skirts) diffSetPtr->push_back(skirt);
-    m_nbClips = skirts.size();
-
-
-   
-            
-
-    if (ptIndices->size() == 0)
-        {
-        DifferenceSet current;
-        current.clientID = 0;
-        diffSetPtr->push_back(current);
-        const_cast<DifferenceSet&>(*(diffSetPtr->begin() + (diffSetPtr->size() - 1))).upToDate = true;
-        ++m_nbClips;        
-        }
-    else
-        {
-        RefCountedPtr<SMMemoryPoolVectorItem<int32_t>> uvIndexes = GetUVsIndicesPtr();
-        RefCountedPtr<SMMemoryPoolVectorItem<DPoint2d>> uvCoords = GetUVCoordsPtr();
-
-        const int32_t* uvIndices = uvIndexes.IsValid() ? &(*uvIndexes)[0] : 0;
-        const DPoint2d* uvBuffer= uvCoords.IsValid() ? &(*uvCoords)[0] : 0;        
-    
-        bvector<bvector<PolyfaceHeaderPtr>> polyfaces;
-        auto nodePtr = HFCPtr<SMPointIndexNode<POINT, EXTENT>>(static_cast<SMPointIndexNode<POINT, EXTENT>*>(const_cast<SMMeshIndexNode<POINT, EXTENT>*>(this)));
-        IScalableMeshNodePtr nodeP(
-#ifndef VANCOUVER_API
-            new ScalableMeshNode<POINT>(nodePtr)
-#else
-            ScalableMeshNode<POINT>::CreateItem(nodePtr)
-#endif
-            );
-
-        bool hasClip = false;
-        if (useVolumeClips.empty())
-        {
-            Clipper clipNode(&points[0], points.size(), (int32_t*)&(*ptIndices)[0], ptIndices->size(), nodeRange, this->m_nodeHeader.m_nodeExtent, uvBuffer, uvIndices);
-
-            if(this->m_nodeHeader.m_isTextured && this->m_SMIndex->IsTextured() == SMTextureType::Streaming)
-                clipNode.SetTextureDimensions(256, 256);
-
-            if (!this->m_nodeHeader.m_arePoints3d && dynamic_cast<SMMeshIndex<POINT, EXTENT>*>(this->m_SMIndex)->IsTerrain() && !polyInclusion && !this->m_SMIndex->IsFromCesium() && dynamic_cast<SMMeshIndex<POINT, EXTENT>*>(this->m_SMIndex)->m_canUseBcLibClips)
-            {
-                BcDTMPtr dtm = nodeP->GetBcDTM().get();
-                if (dtm.get() != nullptr)
-                {
-                    BcDTMPtr toClipBcDTM = dtm->Clone();
-                    DTMPtr toClipDTM = toClipBcDTM.get();
-                    if (this->m_SMIndex->IsFromCesium())
-                        toClipBcDTM->Transform(tr);
-                    if (this->IsLeaf()) //always clip leaves regardless of width/area criteria
-                    {
-                        for (auto& mdata : metadata)
-                            mdata.second = 0;
-                    }
-                    if (toClipBcDTM->GetTinHandle() != nullptr) hasClip = clipNode.GetRegionsFromClipPolys(polyfaces, polys, metadata, toClipDTM);
-                }
-            }
-            else
-            {
-                IScalableMeshMeshFlagsPtr flags = IScalableMeshMeshFlags::Create();
-                flags->SetLoadTexture(true);
-                IScalableMeshMeshPtr meshP = nodeP->GetMesh(flags);
-                PolyfaceQueryCP polyfaceQuery = meshP->GetPolyfaceQuery();
-                PolyfaceHeaderPtr polyHeader = PolyfaceHeader::New();
-                if (this->m_SMIndex->IsFromCesium())
-                {
-                    polyHeader->CopyFrom(*polyfaceQuery);
-                    polyHeader->Transform(tr);
-                }
-                if (meshP.get() != nullptr)
-                    hasClip = GetRegionsFromClipPolys3D(polyfaces, polys, this->m_SMIndex->IsFromCesium() ? polyHeader.get() : polyfaceQuery, isMask);
-            }
-        }
-        else
-        {
-            IScalableMeshMeshFlagsPtr flags = IScalableMeshMeshFlags::Create();
-            flags->SetLoadTexture(true);
-            IScalableMeshMeshPtr meshP = nodeP->GetMesh(flags);
-            PolyfaceQueryCP polyfaceQuery = meshP->GetPolyfaceQuery();
-            PolyfaceHeaderPtr polyHeader = PolyfaceHeader::New();
-            if (this->m_SMIndex->IsFromCesium())
-            {
-                polyHeader->CopyFrom(*polyfaceQuery);
-                polyHeader->Transform(tr);
-            }
-            ClipVectorPtr clipComplete = ClipVector::Create();
-            bvector<bool> isMaskPrimitive;
-            for (auto&clip : clips)
-            {
-                if(clip == nullptr) continue;
-                for(size_t i = 0; i < clip->size(); ++i)
-                    {
-                    isMaskPrimitive.push_back(isMask[&clip - clips.data()]);
-                    (*clip)[i]->SetIsMask(isMask[&clip - clips.data()]);
-                    }
-                clipComplete->Append(*clip);
-            }
-            bvector<size_t> polyfaceIndices;
-
-            if (meshP.get() != nullptr)
-                hasClip = GetRegionsFromClipVector3D(polyfaces, polyfaceIndices, clipComplete.get(), this->m_SMIndex->IsFromCesium() ? polyHeader.get() : polyfaceQuery, isMaskPrimitive);
-        }
-
-        if (hasClip) 
-            {
-           
-            if (this->m_SMIndex->IsFromCesium())
-            {
-                Transform inverseTr;
-                inverseTr.InverseOf(tr);
-                for(auto& polyList: polyfaces) PolyfaceHeader::Transform(polyList, inverseTr);
-                inverseTr.Multiply(&points[0], &points[0], (int)points.size());
-            }
-            //BuildSkirtMeshesForPolygonSet(skirts, polyfaces, polys, nodeRange);
-            map<DPoint3d, int32_t, DPoint3dZYXTolerancedSortComparison> mapOfPoints(DPoint3dZYXTolerancedSortComparison(1e-5, 0));
-
-            for (size_t i = 0; i < points.size(); ++i)
-                mapOfPoints[points[i]] = (int)i;
-            for (auto& polyface : polyfaces)
-                {
-                DifferenceSet current = DifferenceSet::FromPolyfaceSet(polyface, mapOfPoints, points.size() + 1);
-                for (auto& poly : polyface) poly = nullptr;
-                if (&polyface - &polyfaces[0] == 0) current.clientID = 0;
-                else current.clientID = clipIds[(&polyface - &polyfaces[0]) - 1];
-                diffSetPtr->push_back(current);
-                const_cast<DifferenceSet&>(*((diffSetPtr->begin() + (diffSetPtr->size() - 1)))).upToDate = true;
-                ++m_nbClips;
-                } 
-            }
-        }
-    }
-
-    DifferenceSet allClips;
-    allClips.clientID = (uint64_t)-1;
-    bool added = false;
-    for (const auto& diffSet : *diffSetPtr)
-        if (diffSet.clientID == (uint64_t)-1) { const_cast<DifferenceSet&>(diffSet) = allClips; const_cast<DifferenceSet&>(diffSet).upToDate = true; added = true; }
-    if (!added)
-        {
-        diffSetPtr->push_back(allClips);
-        const_cast<DifferenceSet&>(*(diffSetPtr->begin() + (diffSetPtr->size() - 1))).upToDate = true;
-        m_nbClips++;
-        }
-    assert(m_nbClips > 0 || diffSetPtr->size() == 0);
-
-<<<<<<< HEAD
-     expected = true;
-    while (!this->m_isClipping.compare_exchange_weak(expected, false)) {}
-=======
-    this->m_isClipping = false;
->>>>>>> 8f1cdf2d
-
-    //std::cout << "Merged clips for " << this->GetBlockID().m_integerID << " we have " << diffSetPtr->size() << "clips" << std::endl;
-
-    }
-
-
-template<class POINT, class EXTENT>  void SMMeshIndexNode<POINT, EXTENT>::BuildSkirts()
-    {   
-    if (dynamic_cast<SMMeshIndex<POINT, EXTENT>*>(this->m_SMIndex)->m_isInsertingClips) return;
-    
-    RefCountedPtr<SMMemoryPoolGenericVectorItem<DifferenceSet>> diffsetPtr = GetDiffSetPtr();
-    if (!diffsetPtr.IsValid() || diffsetPtr->size() == 0) return;
-    for (const auto& diffSet : *diffsetPtr)
-            {
-            if (diffSet.clientID == (uint64_t)-1 && diffSet.upToDate) return;
-            }
-
-    bool shouldBuildSkirts = false;
-    for (const auto& diffSet : *diffsetPtr)
-        {
-        if (diffSet.clientID < ((uint64_t)-1) && diffSet.clientID != 0 && !diffSet.toggledForID)
-            {
-            shouldBuildSkirts = true;
-            }
-        }
-
-    if (!shouldBuildSkirts) return;
-    //if (this->m_nodeHeader.m_arePoints3d) return;
-        //DRange3d nodeRange = DRange3d::From(ExtentOp<EXTENT>::GetXMin(this->m_nodeHeader.m_nodeExtent), ExtentOp<EXTENT>::GetYMin(this->m_nodeHeader.m_nodeExtent), ExtentOp<EXTENT>::GetZMin(this->m_nodeHeader.m_nodeExtent),
-         //                                   ExtentOp<EXTENT>::GetXMax(this->m_nodeHeader.m_nodeExtent), ExtentOp<EXTENT>::GetYMax(this->m_nodeHeader.m_nodeExtent), ExtentOp<EXTENT>::GetZMax(this->m_nodeHeader.m_nodeExtent));
-
-
-        auto nodePtr = HFCPtr<SMPointIndexNode<POINT, EXTENT>>(static_cast<SMPointIndexNode<POINT, EXTENT>*>(const_cast<SMMeshIndexNode<POINT, EXTENT>*>(this)));
-        IScalableMeshNodePtr nodeP(
-#ifndef VANCOUVER_API
-            new ScalableMeshNode<POINT>(nodePtr)
-#else
-            ScalableMeshNode<POINT>::CreateItem(nodePtr)
-#endif
-            );
-        RefCountedPtr<SMMemoryPoolVectorItem<POINT>> pointsPtr(this->GetPointsPtr());
-
-
-#if SM_TRACE_BUILD_SKIRTS
-        RefCountedPtr<SMMemoryPoolVectorItem<int32_t>> pointsIndicePtr(GetPtsIndicePtr());
-
-            {
-            WString fileName(L"E:\\output\\scmesh\\2016-11-30\\before_skirt_");
-            fileName.append(std::to_wstring(this->GetBlockID().m_integerID).c_str());
-            fileName.append(L".m");
-                LOG_MESH_FROM_FILENAME_AND_BUFFERS_W(fileName, pointsPtr->size(), pointsIndicePtr->size(), &(*pointsPtr)[0], &(*pointsIndicePtr)[0])
-            }
-#endif
-
-        DTMPtr dtm = this->m_nodeHeader.m_arePoints3d ? Tile3dTM::Create(nodeP).get() : nodeP->GetBcDTM().get();
-        if (dtm.get() == nullptr) return;
-            SkirtBuilder builder(dtm);
-            map<DPoint3d, int32_t, DPoint3dZYXTolerancedSortComparison> mapOfPoints(DPoint3dZYXTolerancedSortComparison(1e-5, 0));
-            for (size_t i = 0; i < pointsPtr->size(); ++i)
-                mapOfPoints[pointsPtr->operator[](i)] = (int)i;
-
-            for (const auto& diffSet : *diffsetPtr)
-            {
-            if (diffSet.clientID < ((uint64_t)-1) && diffSet.clientID != 0 && !diffSet.toggledForID)
-                {
-                bvector<bvector<DPoint3d>> skirts;
-                GetClipRegistry()->GetSkirt(diffSet.clientID, skirts);
-                bvector<PolyfaceHeaderPtr> polyfaces;
-                builder.BuildSkirtMesh(polyfaces, skirts);
-#if SM_TRACE_BUILD_SKIRTS
-                for (auto& poly: polyfaces)
-                    {
-                    if (poly == nullptr) continue;
-                    WString fileName(L"E:\\output\\scmesh\\2016-11-30\\skirt_");
-                    fileName.append(std::to_wstring(this->GetBlockID().m_integerID).c_str());
-                    fileName.append(L"_");
-                    fileName.append(std::to_wstring(&poly-&polyfaces[0]).c_str());
-                    fileName.append(L".m");
-                    bvector<int32_t> idx;
-                    for (size_t i = 0; i < poly->GetPointIndexCount(); i+=4)
-                        {
-                        idx.push_back(poly->GetPointIndexCP()[i] + 1);
-                        idx.push_back(poly->GetPointIndexCP()[i+1] + 1);
-                        idx.push_back(poly->GetPointIndexCP()[i+2] + 1);
-                        }
-
-                    LOG_MESH_FROM_FILENAME_AND_BUFFERS_W(fileName, poly->GetPointCount(), idx.size(), poly->GetPointCP(), &idx[0])
-                    }
-#endif
-                DifferenceSet current = DifferenceSet::FromPolyfaceSet(polyfaces, mapOfPoints, pointsPtr->size() + 1);
-                current.clientID = diffSet.clientID;
-                current.toggledForID = false;
-                //diffSet = current;
-                diffsetPtr->Replace(&diffSet - &(*diffsetPtr->begin()), current);
-                }
-            }   
-    }
-
-template<class POINT, class EXTENT>  bool SMMeshIndexNode<POINT, EXTENT>::ClipIntersectsBox(uint64_t clipId, EXTENT ext, Transform tr, bool skirtIntersects)
-    {
-    DRange3d extRange = DRange3d::From(ExtentOp<EXTENT>::GetXMin(ext), ExtentOp<EXTENT>::GetYMin(ext), 0,
-                                       ExtentOp<EXTENT>::GetXMax(ext), ExtentOp<EXTENT>::GetYMax(ext), 0);
-    bvector<DPoint3d> polyPts;
-    SMClipGeometryType geom = SMClipGeometryType::Polygon;
-    SMNonDestructiveClipType type;
-    bool isActive;
-    if(!skirtIntersects)
-        GetClipRegistry()->GetClipWithParameters(clipId, polyPts, geom,type, isActive);
-    else
-    {
-        bvector<bvector<DPoint3d>> skirts;
-        GetClipRegistry()->GetSkirt(clipId, skirts);
-        for (auto&skirt : skirts)
-            polyPts.insert(polyPts.end(), skirt.begin(), skirt.end());
-    }
-
-    DRange3d transformedExt = ext;
-    if (!tr.IsIdentity())
-    {
-        extRange = DRange3d::From(ExtentOp<EXTENT>::GetXMin(ext), ExtentOp<EXTENT>::GetYMin(ext), ExtentOp<EXTENT>::GetZMin(ext),
-            ExtentOp<EXTENT>::GetXMax(ext), ExtentOp<EXTENT>::GetYMax(ext), ExtentOp<EXTENT>::GetZMax(ext));
-        bvector<DPoint3d> box(8);
-        extRange.Get8Corners(box.data());
-        tr.Multiply(&box[0], &box[0], (int)box.size());
-        extRange = DRange3d::From(box);
-        transformedExt = extRange;
-        extRange = DRange3d::From(ExtentOp<EXTENT>::GetXMin(extRange), ExtentOp<EXTENT>::GetYMin(extRange), 0,
-            ExtentOp<EXTENT>::GetXMax(extRange), ExtentOp<EXTENT>::GetYMax(extRange), 0);
-        for (auto& pt : polyPts)
-            tr.Multiply(pt, pt);
-    }
-
-    if (geom == SMClipGeometryType::BoundedVolume)
-    {
-        ClipVectorPtr cp;
-
-        GetClipRegistry()->GetClipWithParameters(clipId, cp, geom, type, isActive);
-        
-        DPoint3d center = DPoint3d::From(transformedExt.low.x + transformedExt.XLength() / 2, transformedExt.low.y + transformedExt.YLength() / 2, transformedExt.low.z + transformedExt.ZLength() / 2);
-        double radius = std::max(std::max(transformedExt.XLength(), transformedExt.YLength()), transformedExt.ZLength());
-
-#ifdef VANCOUVER_API
-        return cp->SphereInside(center, radius);
-#else
-        return cp->PointInside(center, radius);
-#endif
-
-    }
-
-    if (polyPts.size() == 0)
-        return false;
-
-    DRange3d polyRange = DRange3d::From(polyPts.front());
-    size_t n = 0;
-    bool noIntersect = true;
-
-#if 1 
-    for (auto&pt : polyPts)
-        {
-        if (extRange.IsContainedXY(pt)) ++n;
-        pt.z = 0;
-        polyRange.Extend(pt);
-        if (noIntersect && &pt - &polyPts[0] != 0)
-            {
-            DRange3d edgeRange = DRange3d::From(pt, polyPts[&pt - &polyPts[0] - 1]);
-            if (extRange.IntersectsWith(edgeRange))
-                {
-                noIntersect = false;
-                }
-            }
-        }
-
-    if (n >2) return true;
-
-    ICurvePrimitivePtr curvePtr(ICurvePrimitive::CreateLineString(polyPts));
-
-#else //Optimization for Defect 989564:Performance profiling needed on load test data. Deactivate for current ConceptStation release as it is not robust enough.
-    bvector<int> indices;
-    bool useX = extRange.XLength() > extRange.YLength();
-    DRange1d ext1d = useX ? DRange1d::From(extRange.low.x, extRange.high.x) : DRange1d::From(extRange.low.y, extRange.high.y);
-    int sign = -2;
-   
-    for (auto&pt : polyPts)
-        {
-        if (extRange.IsContainedXY(pt)) ++n;
-        if (n >2) return true;
-        if (((useX && ext1d.low > pt.x) || (!useX && ext1d.low > pt.y)) && sign != -1)
-        {
-            if (abs(sign) <= 1 && sign > -1)
-                indices.push_back(&pt - &polyPts[0]);
-            sign = -1;
-
-        }
-        else if (((useX && (ext1d.high < pt.x)) || (!useX && (ext1d.high < pt.y))) && sign != 1)
-        {
-            if (abs(sign) <= 1 && sign < 1)
-                indices.push_back(&pt - &polyPts[0]);
-            sign = 1;
-        }
-        else if (((useX && ext1d.Contains(pt.x)) || (!useX && ext1d.Contains(pt.y))))
-        {
-            indices.push_back(&pt - &polyPts[0]);
-            sign = 0;
-        }
-        pt.z = 0;
-        polyRange.Extend(pt);
-        if (noIntersect && &pt - &polyPts[0] != 0)
-            {
-            DRange3d edgeRange = DRange3d::From(pt, polyPts[&pt - &polyPts[0] - 1]);
-            if (extRange.IntersectsWith(edgeRange))
-                {
-                noIntersect = false;
-                }
-            }
-        }
-
-
-    ICurvePrimitivePtr curvePtr;
-    if(indices.size() < 3)
-        curvePtr = ICurvePrimitive::CreateLineString(polyPts);
-    else
-    {
-        if (sign == 0)
-            indices.push_back((int)polyPts.size() - 1);
-        bvector<DPoint3d> collectedIndices;
-        for (auto i: indices)
-                collectedIndices.push_back(polyPts[i]);
-
-        curvePtr = ICurvePrimitive::CreateLineString(collectedIndices);
-    }
-#endif
-    CurveVectorPtr curveVectorPtr(CurveVector::Create(CurveVector::BOUNDARY_TYPE_Outer, curvePtr));
-
-    extRange.low.z = extRange.high.z = 0;
-    DPoint3d box[5] = { extRange.low, DPoint3d::From(extRange.low.x, extRange.high.y, 0), extRange.high, DPoint3d::From(extRange.high.x, extRange.low.y, 0), extRange.low };
-    bool allInsidePolygon = true;
-    for (size_t i = 0; i < 4 && allInsidePolygon; ++i)
-        {
-        auto classif =curveVectorPtr->PointInOnOutXY(box[i]);
-        if (classif == CurveVector::InOutClassification::INOUT_Out) allInsidePolygon = false;
-        }
-    if (allInsidePolygon) return true;
-    if (noIntersect) return false;
-
-    extRange.low.z = -100;
-    extRange.high.z = 100;
-    bvector<DPoint3d> clippedPts;
-    DRange3d clippedExt;
-    ClipFeatureDefinition((uint32_t)DTMFeatureType::Polygon, extRange, clippedPts, clippedExt, polyPts, polyRange);
-
-    ICurvePrimitivePtr boxCurvePtr(ICurvePrimitive::CreateLineString(box,5));
-    CurveVectorPtr boxCurveVecPtr(CurveVector::Create(CurveVector::BOUNDARY_TYPE_Outer, boxCurvePtr));
-    if (clippedExt.IsNull() || clippedPts.empty()) return false;
-    if (!clippedExt.IsEqual(polyRange))
-        {
-        curvePtr = ICurvePrimitive::CreateLineString(clippedPts);
-        curveVectorPtr = CurveVector::Create(CurveVector::BOUNDARY_TYPE_Outer, curvePtr);
-        }
-    const CurveVectorPtr intersection = CurveVector::AreaIntersection(*curveVectorPtr, *boxCurveVecPtr);
-
-    return (!intersection.IsNull());
-    }
-    
-
-//=======================================================================================
-// @bsimethod                                                   Elenie.Godzaridis 09/15
-//=======================================================================================
-template<class POINT, class EXTENT>  bool SMMeshIndexNode<POINT, EXTENT>::AddClip(uint64_t clipId, bool isVisible, bool setToggledWhenIdIsOn, Transform tr)
-    {
-    this->m_updateClipTimestamp = std::chrono::system_clock::now().time_since_epoch().count();
-
-    if (this->m_nodeHeader.m_nodeCount == 0 || this->m_nodeHeader.m_nbFaceIndexes < 3) return true;
-
-        {
-
-        DifferenceSet d;
-#if DEBUG && SM_TRACE_CLIPS
-        std::string s;
-        s += " AREA IS" + std::to_string(bsiGeom_getXYPolygonArea(&clipPts[0], (int)clipPts.size()));
-#endif
-        bool emptyClip = false;
-        //if (nodeRange.XLength() <= clipExt.XLength() * 10000 && nodeRange.YLength() <= clipExt.YLength() * 10000)
-        if (ClipIntersectsBox(clipId, this->m_nodeHeader.m_contentExtent, tr, !setToggledWhenIdIsOn)) //m_nodeExtent
-
-            {
-            bool clipFound = false;
-
-        RefCountedPtr<SMMemoryPoolGenericVectorItem<DifferenceSet>> diffSetPtr = GetDiffSetPtr();
-
-        if (!diffSetPtr.IsValid()) return false;
-
-        for (const auto& diffSet : *diffSetPtr) if (diffSet.clientID == clipId && diffSet.toggledForID == setToggledWhenIdIsOn) clipFound = true;
-        if (clipFound) return true; //clip already added
-           // RefCountedPtr<SMMemoryPoolVectorItem<POINT>> pointsPtr(this->GetPointsPtr());
-            //std::cout << " adding clip " << clipId << " to node " << this->GetBlockID().m_integerID << std::endl;
-            d.clientID = clipId;
-            d.firstIndex = (int32_t)this->m_nodeHeader.m_nodeCount + 1; //(int32_t)pointsPtr->size() + 1;
-            d.toggledForID = setToggledWhenIdIsOn;
-            diffSetPtr->push_back(d);
-            m_nbClips++;
-            const_cast<DifferenceSet&>(*(diffSetPtr->begin() + (diffSetPtr->size() - 1))).upToDate = false;
-            for (const auto& other : *diffSetPtr)
-                {
-                if (other.clientID == ((uint64_t)-1)) const_cast<DifferenceSet&>(other).upToDate = false;
-                }
-
-          /*  GetMemoryPool()->RemoveItem(m_diffSetsItemId, this->GetBlockID().m_integerID, SMStoreDataType::DiffSet, (uint64_t)this->m_SMIndex);
-            m_diffSetsItemId = SMMemoryPool::s_UndefinedPoolItemId;*/
-            
-            }
-
-
-        else
-            {
-            emptyClip = true;
-            //std::cout << " discounting clip " << clipId << " for node " << this->GetBlockID().m_integerID << " because test failed " << std::endl;
-            }
-       // if (d.addedFaces.size() == 0 && d.removedFaces.size() == 0 && d.addedVertices.size() == 0 && d.removedVertices.size() == 0) emptyClip = true;
-
-        //On large datasets doing everything in the main thread is costly, but so would be adding a mutex in AddClip, so not sure what to do with this for now.
-       /* if (isVisible && !emptyClip) 
-            {
-            PropagateClipUpwards(clipId, ClipAction::ACTION_ADD);
-            PropagateClipToNeighbors(clipId, ClipAction::ACTION_ADD);
-            }
-        PropagateClip(clipId, ClipAction::ACTION_ADD);*/
-        return !emptyClip;
-        }
-
-    }
-
-//=======================================================================================
-// @bsimethod                                                   Elenie.Godzaridis 09/15
-//=======================================================================================
-template<class POINT, class EXTENT>  bool SMMeshIndexNode<POINT, EXTENT>::DeleteClip(uint64_t clipId, bool isVisible, bool setToggledWhenIdIsOn)
-    {
-    RefCountedPtr<SMMemoryPoolVectorItem<POINT>> pointsPtr(this->GetPointsPtr());
-
-    if (pointsPtr->size() == 0 || this->m_nodeHeader.m_nbFaceIndexes < 3) return true;
-    bool found = false;
-    bool shouldClearDiffsets = true;
-    bvector<size_t> indices;
-    RefCountedPtr<SMMemoryPoolGenericVectorItem<DifferenceSet>> diffSetPtr = GetDiffSetPtr();
-
-    if (!diffSetPtr.IsValid()) return false;
-
-    for (auto it = diffSetPtr->begin(); it != diffSetPtr->end(); ++it)
-        {
-        if (it->clientID == clipId && it->toggledForID == setToggledWhenIdIsOn)
-            {
-            indices.push_back(it-diffSetPtr->begin());
-            m_nbClips--;
-            //if (this->m_nodeHeader.m_level < 7) PropagateDeleteClipImmediately(clipId);
-            found = true;
-            }
-        else if (it->clientID == (uint64_t)-1)
-            {
-            const_cast<DifferenceSet&>(*it).upToDate = false;
-            diffSetPtr->SetDirty(true);
-            }
-        else if(it->clientID != 0)
-            shouldClearDiffsets = false;
-        }
-    if (found)
-        {
-        /* //force commit
-         GetMemoryPool()->RemoveItem(m_diffSetsItemId, this->GetBlockID().m_integerID, SMStoreDataType::DiffSet, (uint64_t)this->m_SMIndex);
-         m_diffSetsItemId = SMMemoryPool::s_UndefinedPoolItemId;*/
-        if (shouldClearDiffsets)
-            {
-            diffSetPtr->clear();
-            m_nbClips = 0;
-            ISDiffSetDataStorePtr nodeDiffsetStore;
-            bool result = this->m_SMIndex->GetDataStore()->GetSisterNodeDataStore(nodeDiffsetStore, &this->m_nodeHeader, false);
-            BeAssert(result == true);
-            if (nodeDiffsetStore.IsValid()) nodeDiffsetStore->DestroyBlock(this->GetBlockID());
-            }
-        else
-            {
-            diffSetPtr->erase(indices);
-            }
-        }
-
-    return found;
-    }
-
-//=======================================================================================
-// @bsimethod                                                   Elenie.Godzaridis 09/15
-//=======================================================================================
-template<class POINT, class EXTENT>  bool SMMeshIndexNode<POINT, EXTENT>::ModifyClip(uint64_t clipId, bool isVisible, bool setToggledWhenIdIsOn, Transform tr)
-    {
-    //RefCountedPtr<SMMemoryPoolVectorItem<POINT>> pointsPtr(this->GetPointsPtr());
-
-    this->m_updateClipTimestamp = std::chrono::system_clock::now().time_since_epoch().count();
-    if (this->m_nodeHeader.m_nodeCount == 0 || this->m_nodeHeader.m_nbFaceIndexes < 3) return true;
-
-    bool found = false;
-    RefCountedPtr<SMMemoryPoolGenericVectorItem<DifferenceSet>> diffSetPtr = GetDiffSetPtr();
-
-    if (!diffSetPtr.IsValid()) return false;
-
-    for (auto it = diffSetPtr->begin(); it != diffSetPtr->end(); ++it)
-        {
-        if (it->clientID == clipId && it->toggledForID == setToggledWhenIdIsOn)
-            {
-
-            //std::cout << " updating clip " << clipId << " to node " << this->GetBlockID().m_integerID << " toggle is "<<setToggledWhenIdIsOn<< std::endl;
-            const_cast<DifferenceSet&>(*it) = DifferenceSet();
-            const_cast<DifferenceSet&>(*it).clientID = clipId;
-            const_cast<DifferenceSet&>(*it).toggledForID = setToggledWhenIdIsOn;
-            found = true;
-            diffSetPtr->SetDirty(true);
-            }
-
-        else if (it->clientID == (uint64_t)-1)
-            {
-            const_cast<DifferenceSet&>(*it).upToDate = false;
-            diffSetPtr->SetDirty(true);
-            }
-
-        }
-    if (!found)
-        {
-        found = ClipIntersectsBox(clipId, this->m_nodeHeader.m_contentExtent, tr); //m_nodeExtent
-        if (found) AddClip(clipId, isVisible, setToggledWhenIdIsOn, tr);
-        }
-    else
-    {
-        DRange3d nodeRange = DRange3d::From(ExtentOp<EXTENT>::GetXMin(this->m_nodeHeader.m_contentExtent), ExtentOp<EXTENT>::GetYMin(this->m_nodeHeader.m_contentExtent), ExtentOp<EXTENT>::GetZMin(this->m_nodeHeader.m_contentExtent),
-            ExtentOp<EXTENT>::GetXMax(this->m_nodeHeader.m_contentExtent), ExtentOp<EXTENT>::GetYMax(this->m_nodeHeader.m_contentExtent), ExtentOp<EXTENT>::GetZMax(this->m_nodeHeader.m_contentExtent));
-        bvector<DPoint3d> clipData;
-        SMClipGeometryType geom;
-        SMNonDestructiveClipType type;
-        bool isActive;
-
-        GetClipRegistry()->GetClipWithParameters(clipId, clipData, geom, type, isActive);
-        DRange3d clipExtent = DRange3d::From(&clipData[0], (int)clipData.size());
-
-		//Do 2D intersection for unbounded volume like those for road clipping     
-        if ((geom != SMClipGeometryType::BoundedVolume && !clipExtent.IntersectsWith(nodeRange, 2)) || 
-            (geom == SMClipGeometryType::BoundedVolume && !clipExtent.IntersectsWith(nodeRange)))
-            DeleteClip(clipId, isVisible, setToggledWhenIdIsOn);
-  /*      //force commit
-        GetMemoryPool()->RemoveItem(m_diffSetsItemId, this->GetBlockID().m_integerID, SMStoreDataType::DiffSet, (uint64_t)this->m_SMIndex);
-        m_diffSetsItemId = SMMemoryPool::s_UndefinedPoolItemId;*/
-
-    }
-    return found;
-    }
-//=======================================================================================
-// @bsimethod                                                   Elenie.Godzaridis 09/15
-//=======================================================================================
-template<class POINT, class EXTENT>  void SMMeshIndexNode<POINT, EXTENT>::PropagateDeleteClipImmediately(uint64_t clipId)
-    {
-    if (this->HasRealChildren())
-        {
-        if (this->m_pSubNodeNoSplit != nullptr)
-            {
-            dynamic_pcast<SMMeshIndexNode<POINT, EXTENT>, SMPointIndexNode<POINT, EXTENT>>(this->m_pSubNodeNoSplit)->DeleteClip(clipId, false);
-            }
-        else
-            {
-            for (size_t i = 0; i < this->GetNumberOfSubNodesOnSplit(); ++i)
-                {
-                if (this->m_apSubNodes[i] != nullptr)
-                    {
-                    dynamic_pcast<SMMeshIndexNode<POINT, EXTENT>, SMPointIndexNode<POINT, EXTENT>>(this->m_apSubNodes[i])->DeleteClip(clipId, false);
-                    }
-                }
-            }
-        }
-    auto node = this->GetParentNode();
-    while (node != nullptr && node->GetLevel() > 1)
-        {
-        node = node->GetParentNode();
-        }
-    if (node != nullptr)
-        {
-        dynamic_pcast<SMMeshIndexNode<POINT, EXTENT>, SMPointIndexNode<POINT, EXTENT>>(node)->DeleteClip(clipId, false);
-        dynamic_pcast<SMMeshIndexNode<POINT, EXTENT>, SMPointIndexNode<POINT, EXTENT>>(node->GetParentNode())->DeleteClip(clipId, false);
-        for (size_t i = 0; i < node->GetParentNode()->GetNumberOfSubNodesOnSplit(); ++i)
-            {
-            if (node->GetParentNode()->m_apSubNodes[i] != nullptr) dynamic_pcast<SMMeshIndexNode<POINT, EXTENT>, SMPointIndexNode<POINT, EXTENT>>(node->GetParentNode()->m_apSubNodes[i])->DeleteClip(clipId, false);
-            }
-        }
-
-    for (size_t n = 0; n < MAX_NUM_NEIGHBORNODE_POSITIONS; ++n)
-        {
-        for (auto& nodeN : this->m_apNeighborNodes[n])
-            if (nodeN != nullptr)
-                {
-                dynamic_pcast<SMMeshIndexNode<POINT, EXTENT>, SMPointIndexNode<POINT, EXTENT>>(nodeN)->DeleteClip(clipId, false);
-                }
-        }
-    }
-
-//=======================================================================================
-// @bsimethod                                                   Elenie.Godzaridis 09/15
-//=======================================================================================
-template<class POINT, class EXTENT>  void SMMeshIndexNode<POINT, EXTENT>::PropagateClip(uint64_t clipId, ClipAction action)
-    {
-    std::vector<SMTask> createdTasks;
-
-    if (this->HasRealChildren())
-        {
-        //see http://stackoverflow.com/questions/14593995/problems-with-stdfunction for use of std::mem_fn below
-        auto func = std::function < bool(SMMeshIndexNode<POINT, EXTENT>*,uint64_t, bool,bool, Transform) >();
-        switch (action)
-            {
-            case ACTION_ADD:
-                func = std::mem_fn(&SMMeshIndexNode<POINT, EXTENT>::AddClip);
-                break;
-            case ACTION_MODIFY:
-                func = std::mem_fn(&SMMeshIndexNode<POINT, EXTENT>::ModifyClip);
-                break;
-            default:
-                break;
-            }
-        if (this->m_pSubNodeNoSplit != nullptr)
-            {
-            createdTasks.push_back(SMTask(std::bind(func, (SMMeshIndexNode<POINT, EXTENT>*) this->m_pSubNodeNoSplit.GetPtr(), clipId,  false,true,Transform::FromIdentity()),false));
-            }
-        else
-            {
-            for (size_t i = 0; i < this->GetNumberOfSubNodesOnSplit(); ++i)
-                {
-                if (this->m_apSubNodes[i] != nullptr)
-                    {
-                    createdTasks.push_back(SMTask(std::bind(func, (SMMeshIndexNode<POINT, EXTENT>*) this->m_apSubNodes[i].GetPtr(), clipId, false,true, Transform::FromIdentity()),false));
-                    }
-                }
-            }
-        }
-
-    s_schedulerLock.lock();
-    if (s_clipScheduler == nullptr) s_clipScheduler = new ScalableMeshScheduler();
-
-    for (auto& task : createdTasks) s_clipScheduler->ScheduleTask(task);
-
-    s_schedulerLock.unlock();
-    }
-
-//=======================================================================================
-// @bsimethod                                                   Elenie.Godzaridis 09/15
-//=======================================================================================
-template<class POINT, class EXTENT>  void SMMeshIndexNode<POINT, EXTENT>::PropagateClipToNeighbors(uint64_t clipId,  ClipAction action)
-    {
-    std::vector<SMTask> createdTasks;
-    auto func = std::function < bool(SMMeshIndexNode<POINT, EXTENT>*, uint64_t,  bool, bool, Transform) >();
-    switch (action)
-        {
-        case ACTION_ADD:
-            func = std::mem_fn(&SMMeshIndexNode<POINT, EXTENT>::AddClip);
-            break;
-        case ACTION_MODIFY:
-            func = std::mem_fn(&SMMeshIndexNode<POINT, EXTENT>::ModifyClip);
-            break;
-
-        default:
-            break;
-        }
-
-    for (size_t n = 0; n < MAX_NUM_NEIGHBORNODE_POSITIONS; ++n)
-        {
-        for (auto& node : this->m_apNeighborNodes[n])
-            if (node != nullptr)
-                {
-                createdTasks.push_back(SMTask(std::bind(func, (SMMeshIndexNode<POINT, EXTENT>*)node.GetPtr(), clipId,  false,true, Transform::FromIdentity()), false));
-                }
-        }
-
-    s_schedulerLock.lock();
-    if (s_clipScheduler == nullptr) s_clipScheduler = new ScalableMeshScheduler();
-
-    for (auto& task : createdTasks) s_clipScheduler->ScheduleTask(task);
-
-    s_schedulerLock.unlock();
-    }
-
-//=======================================================================================
-// @bsimethod                                                   Elenie.Godzaridis 09/15
-//=======================================================================================
-template<class POINT, class EXTENT>  void SMMeshIndexNode<POINT, EXTENT>::PropagateClipUpwards(uint64_t clipId, ClipAction action)
-    {
-    std::vector<SMTask> createdTasks;
-    auto func = std::function < bool(SMMeshIndexNode<POINT, EXTENT>*, uint64_t, bool, bool, Transform) >();
-    switch (action)
-        {
-        case ACTION_ADD:
-            func = std::mem_fn(&SMMeshIndexNode<POINT, EXTENT>::AddClip);
-            break;
-        case ACTION_MODIFY:
-            func = std::mem_fn(&SMMeshIndexNode<POINT, EXTENT>::ModifyClip);
-            break;
-        default:
-            break;
-        }
-    auto node = this->GetParentNode();
-    while (node != nullptr && node->GetLevel() > 1)
-        {
-        node = node->GetParentNode();
-        }
-    if (node != nullptr)
-        {
-        createdTasks.push_back(SMTask(std::bind(func, (SMMeshIndexNode<POINT, EXTENT>*)node.GetPtr(), clipId, false,true, Transform::FromIdentity()), false));
-        if (node->GetParentNode() != nullptr)
-            {
-            createdTasks.push_back(SMTask(std::bind(func, (SMMeshIndexNode<POINT, EXTENT>*)node->GetParentNode().GetPtr(), clipId, false,true, Transform::FromIdentity()), false));
-
-            for (size_t i = 0; i < node->GetParentNode()->GetNumberOfSubNodesOnSplit(); ++i)
-                {
-                if (node->GetParentNode()->m_apSubNodes[i] != nullptr) createdTasks.push_back(SMTask(std::bind(func, (SMMeshIndexNode<POINT, EXTENT>*)node->GetParentNode()->m_apSubNodes[i].GetPtr(), clipId, false,true, Transform::FromIdentity()), false));
-                }
-            }
-        }
-    s_schedulerLock.lock();
-    if (s_clipScheduler == nullptr) s_clipScheduler = new ScalableMeshScheduler();
-
-    for (auto& task : createdTasks) s_clipScheduler->ScheduleTask(task, ScalableMeshScheduler::PRIORITY_HIGH);
-
-    s_schedulerLock.unlock();
-    }
-
-    //=======================================================================================
-    // @bsimethod                                                   Mathieu.St-Pierre 10/14
-    //=======================================================================================
-    template<class POINT, class EXTENT> bool SMMeshIndexNode<POINT, EXTENT>::NeedsMeshing() const
-        {
-        if (!this->IsLoaded())
-            Load();
-//#ifdef WIP_MESH_IMPORT
-        if (m_existingMesh) return true;
-//#endif
-        bool needsMeshing = false;
-
-        if (!this->HasRealChildren())
-            needsMeshing = this->m_nodeHeader.m_nbFaceIndexes == 0;
-        else
-            {
-            if (this->IsParentOfARealUnsplitNode())
-                {
-                needsMeshing = this->m_nodeHeader.m_nbFaceIndexes == 0 || static_cast<SMMeshIndexNode<POINT, EXTENT>*>(&*this->m_pSubNodeNoSplit)->NeedsMeshing();
-                }
-            else
-                {
-                needsMeshing = this->m_nodeHeader.m_nbFaceIndexes == 0;
-
-                for (size_t indexNode = 0; !needsMeshing && indexNode < this->GetNumberOfSubNodesOnSplit(); indexNode++)
-                    {
-                    needsMeshing = (needsMeshing || static_cast<SMMeshIndexNode<POINT, EXTENT>*>(&*(this->m_apSubNodes[indexNode]))->NeedsMeshing());
-                    }
-                }
-            }
-
-        return needsMeshing;
-
-        }
-    static size_t s_importedFeatures;
-
-template <class POINT, class EXTENT> SMMeshIndex<POINT, EXTENT>::SMMeshIndex(ISMDataStoreTypePtr<EXTENT>& smDataStore,
-                                                                             SMMemoryPoolPtr& smMemoryPool,                                                                             
-                                                                             size_t SplitTreshold,
-                                                                             ISMPointIndexFilter<POINT, EXTENT>* filter,
-                                                                             bool balanced,
-                                                                             bool textured,
-                                                                             bool PropagatesDataDown,
-                                                                             bool needsNeighbors,
-                                                                             ISMPointIndexMesher<POINT, EXTENT>* mesher2_5d,
-                                                                             ISMPointIndexMesher<POINT, EXTENT>* mesher3d)
-                                                                             : SMPointIndex<POINT, EXTENT>(smDataStore, SplitTreshold, filter, balanced, PropagatesDataDown, false), 
-                                                                             m_smDataStore(smDataStore),
-                                                                             m_smMemoryPool(smMemoryPool)
-    {
-    m_canUseBcLibClips = true;
-    this->m_loadNeighbors = needsNeighbors;
-    m_mesher2_5d = mesher2_5d;
-    m_mesher3d = mesher3d;    
-    m_isInsertingClips = false;
-
-    s_importedFeatures = 0;
-    if (this->m_indexHeader.m_rootNodeBlockID.IsValid() && this->m_pRootNode == nullptr)
-        {
-        this->m_pRootNode = CreateNewNode(this->m_indexHeader.m_rootNodeBlockID, true, true);
-        }    
-    }
-
-
-template <class POINT, class EXTENT> SMMeshIndex<POINT, EXTENT>::~SMMeshIndex()
-    {
-
-    if (m_mesher2_5d != NULL)
-        delete m_mesher2_5d;
-
-    if (m_mesher3d != NULL)
-        delete m_mesher3d;
-
-    try {
-        this->Store();
-        }
-    catch (...)
-        {
-        assert(!"Cannot store mesh index");
-        }
-
-    this->m_createdNodeMap.clear();
-
-    if (this->m_pRootNode != NULL)
-        this->m_pRootNode->Unload();
-
-    this->m_pRootNode = NULL;
-    }
-
-
-template <class POINT, class EXTENT> HFCPtr<SMPointIndexNode<POINT, EXTENT> > SMMeshIndex<POINT, EXTENT>::CreateNewNode(EXTENT extent, bool isRootNode)
-    {
-    SMMeshIndexNode<POINT, EXTENT> * meshNode = new SMMeshIndexNode<POINT, EXTENT>(this->m_indexHeader.m_SplitTreshold, extent, this, this->m_filter, this->m_needsBalancing, this->IsTextured() != SMTextureType::None, this->PropagatesDataDown(), m_mesher2_5d, m_mesher3d, &this->m_createdNodeMap);
-    HFCPtr<SMPointIndexNode<POINT, EXTENT> > pNewNode = dynamic_cast<SMPointIndexNode<POINT, EXTENT>*>(meshNode);
-    pNewNode->m_isGenerating = this->m_isGenerating;
-
-    if (isRootNode)
-        {
-        HFCPtr<SMPointIndexNode<POINT, EXTENT>> parentNodePtr;
-        pNewNode->SetParentNodePtr(parentNodePtr);
-        }
-
-    return pNewNode;
-    }
-   
-
-template <class POINT, class EXTENT> HFCPtr<SMPointIndexNode<POINT, EXTENT> > SMMeshIndex<POINT, EXTENT>::CreateNewNode(uint64_t nodeId, EXTENT extent, bool isRootNode)
-    {
-    SMMeshIndexNode<POINT, EXTENT> * meshNode = new SMMeshIndexNode<POINT, EXTENT>(nodeId, this->m_indexHeader.m_SplitTreshold, extent, this, this->m_filter, this->m_needsBalancing, this->IsTextured() != SMTextureType::None, this->PropagatesDataDown(), m_mesher2_5d, m_mesher3d, &this->m_createdNodeMap);
-    HFCPtr<SMPointIndexNode<POINT, EXTENT> > pNewNode = dynamic_cast<SMPointIndexNode<POINT, EXTENT>*>(meshNode);
-    pNewNode->m_isGenerating = this->m_isGenerating;
-
-    if (isRootNode)
-        {
-        HFCPtr<SMPointIndexNode<POINT, EXTENT>> parentNodePtr;
-        pNewNode->SetParentNodePtr(parentNodePtr);
-        }
-
-    return pNewNode;
-    }
-
-template<class POINT, class EXTENT>  HFCPtr<SMPointIndexNode<POINT, EXTENT> > SMMeshIndex<POINT, EXTENT>::CreateNewNode(HPMBlockID blockID, bool isRootNode, bool useNodeMap)
-    {
-
-    if (useNodeMap)
-        {
-        typename SMPointIndexNode<POINT, EXTENT>::CreatedNodeMap::iterator nodeIter(this->m_createdNodeMap.find(blockID.m_integerID));
-
-        if (nodeIter != this->m_createdNodeMap.end())
-            return nodeIter->second;
-        }
-#ifndef NDEBUG
-    else
-        {
-        typename SMPointIndexNode<POINT, EXTENT>::CreatedNodeMap::iterator nodeIter(this->m_createdNodeMap.find(blockID.m_integerID));
-        assert(nodeIter == this->m_createdNodeMap.end());
-        }
-#endif
-    
-    HFCPtr<SMMeshIndexNode<POINT, EXTENT>> parent;
-
-    auto meshNode = new SMMeshIndexNode<POINT, EXTENT>(blockID, parent, this, this->m_filter, this->m_needsBalancing, this->IsTextured() != SMTextureType::None, this->PropagatesDataDown(), m_mesher2_5d, m_mesher3d, &this->m_createdNodeMap);
-    HFCPtr<SMPointIndexNode<POINT, EXTENT> > pNewNode = static_cast<SMPointIndexNode<POINT, EXTENT> *>(meshNode);
-    pNewNode->m_isGenerating = this->m_isGenerating;
-    pNewNode->m_loadNeighbors = this->m_loadNeighbors;
-
-    if (isRootNode)
-        {
-        HFCPtr<SMPointIndexNode<POINT, EXTENT>> parentNodePtr;
-        pNewNode->SetParentNodePtr(parentNodePtr);
-        }
-
-    if (useNodeMap)
-        {
-        this->m_createdNodeMap.insert(std::pair<int64_t, HFCPtr<SMPointIndexNode<POINT, EXTENT>>>(blockID.m_integerID, pNewNode));
-        }
-
-    return pNewNode;
-    }
-
-
-template<class POINT, class EXTENT> ISMPointIndexMesher<POINT, EXTENT>* SMMeshIndex<POINT, EXTENT>::GetMesher2_5d()
-    {
-    return(m_mesher2_5d);
-    }
-
-template<class POINT, class EXTENT> ISMPointIndexMesher<POINT, EXTENT>* SMMeshIndex<POINT, EXTENT>::GetMesher3d()
-    {
-    return(m_mesher3d);
-    }
-
-template<class POINT, class EXTENT>  void  SMMeshIndex<POINT, EXTENT>::CutTiles(uint32_t splitThreshold, Transform unitTransform)
-    {
-    this->m_indexHeader.m_SplitTreshold = splitThreshold;
-    this->m_indexHeaderDirty = true;
-    
-    if (this->m_pRootNode != NULL)
-        {                
-        if (s_multiThreadCutting)
-            {
-            m_creationProcessThreadPoolPtr = WorkerThreadPool::Create(std::thread::hardware_concurrency());
-            }
-
-        dynamic_pcast<SMMeshIndexNode<POINT, EXTENT>, SMPointIndexNode<POINT, EXTENT>>(this->m_pRootNode)->CutTileRecursive(splitThreshold, unitTransform);
-
-        if (s_multiThreadCutting)
-            {
-            m_creationProcessThreadPoolPtr->Start();
-            m_creationProcessThreadPoolPtr->WaitAndStop();
-            m_creationProcessThreadPoolPtr = nullptr;
-            }                
-        }
-     
-    this->SetupNeighborNodes();
-
-    this->m_indexHeader.m_depth = (size_t)-1;
-    this->m_indexHeader.m_depth = this->GetDepth();
-    }
-
-
-
-template<class POINT, class EXTENT>  void  SMMeshIndex<POINT, EXTENT>::TextureFromRaster(ITextureProviderPtr sourceRasterP, Transform unitTransform)
-    {
-    if (this->m_indexHeader.m_terrainDepth == (size_t)-1)
-        {
-        this->m_indexHeader.m_terrainDepth = this->m_pRootNode->GetDepth();
-        }
-    if (sourceRasterP == nullptr) return;
-
-    //compute estimated number of needed texture nodes
-    DRange2d rasterBox = sourceRasterP->GetTextureExtent();
-
-    DRange3d ext = this->GetContentExtent();
-    //get overlap between node and raster extent
-    DRange2d contentExtent = DRange2d::From(ExtentOp<EXTENT>::GetXMin(ext), ExtentOp<EXTENT>::GetYMin(ext),
-        ExtentOp<EXTENT>::GetXMax(ext), ExtentOp<EXTENT>::GetYMax(ext));
-
-    unitTransform.Multiply(contentExtent.low, contentExtent.low);
-    unitTransform.Multiply(contentExtent.high, contentExtent.high);
-
-    DRange2d interExtent;
-    if (interExtent.IntersectionOf(rasterBox, contentExtent))
-        {
-        //we compute an approximation of the number of extra nodes that will be created to obtain a more reliable progress on datasets with more texture
-        DPoint2d pixSize = sourceRasterP->GetMinPixelSize();
-
-        float dimensionSize = 1024.0;
-        if (dynamic_cast<StreamTextureProvider*>(sourceRasterP.get()))
-            {
-            dimensionSize = 256.0;
-            }
-
-        double neededResolutions = log2(std::max(contentExtent.XLength() / pixSize.x, contentExtent.YLength() / pixSize.y) / dimensionSize);
-        int finalDepth = (int)ceil(neededResolutions);
-        if (finalDepth > this->m_indexHeader.m_terrainDepth)
-            {
-            this->m_precomputedCountNodes = true;
-
-
-            IScalableMeshMeshQueryParamsPtr params = IScalableMeshMeshQueryParams::CreateParams();
-            DRange3d queryExtent = DRange3d::From(DPoint3d::From(interExtent.low.x, interExtent.low.y, ext.low.z), DPoint3d::From(interExtent.high.x, interExtent.high.y, ext.high.z));
-            DPoint3d box[8];
-            queryExtent.Get8Corners(box);
-            ScalableMeshQuadTreeLevelMeshIndexQuery<POINT, Extent3dType>* meshQueryP(new ScalableMeshQuadTreeLevelMeshIndexQuery<POINT, Extent3dType>(queryExtent, this->GetDepth(), box, params->GetTargetPixelTolerance()));
-            std::vector<typename SMPointIndexNode<POINT, Extent3dType>::QueriedNode> returnedMeshNodes;
-            if (this->Query(meshQueryP, returnedMeshNodes))
-                {
-                for (auto&node : returnedMeshNodes)
-                    {
-                    neededResolutions = log2(std::max(node.m_indexNode->m_nodeHeader.m_nodeExtent.XLength() / pixSize.x, node.m_indexNode->m_nodeHeader.m_nodeExtent.YLength() / pixSize.y) / dimensionSize);
-                    finalDepth = (int)ceil(neededResolutions);
-                    if (finalDepth > 1)
-                        this->m_countsOfNodesTotal += pow(4, finalDepth);
-                    }
-                }
-            }
-        }
-
-    if (this->m_pRootNode != NULL)
-        {
-        //With local texture the texturing process is longer in multi-thread (because of the single thread nature of Image++) so keep it in single thread.
-        bool isStreamingTexturing = dynamic_cast<StreamTextureProvider*>(sourceRasterP.get()) != nullptr;
-
-        if (s_multiThreadTexturing && isStreamingTexturing)
-            {
-            m_creationProcessThreadPoolPtr = WorkerThreadPool::Create(std::thread::hardware_concurrency());
-            }
-
-        dynamic_pcast<SMMeshIndexNode<POINT, EXTENT>, SMPointIndexNode<POINT, EXTENT>>(this->m_pRootNode)->TextureFromRasterRecursive(sourceRasterP, unitTransform);
-
-        if (s_multiThreadTexturing && isStreamingTexturing)
-            {
-            m_creationProcessThreadPoolPtr->Start();
-            m_creationProcessThreadPoolPtr->WaitAndStop();
-            m_creationProcessThreadPoolPtr = nullptr;
-            }
-        }    
-
-    this->m_indexHeader.m_depth = (size_t)-1;
-    this->m_indexHeader.m_depth = this->GetDepth();
-    }
-
-template<class POINT, class EXTENT>  void  SMMeshIndex<POINT, EXTENT>::PerformClipAction(ClipAction action, uint64_t clipId, DRange3d& extent, bool setToggledWhenIDIsOn, Transform tr)
-    {
-    size_t nOfNodesTouched = 0;
-    if (this->m_pRootNode != NULL)   dynamic_pcast<SMMeshIndexNode<POINT, EXTENT>, SMPointIndexNode<POINT, EXTENT>>(this->m_pRootNode)->ClipActionRecursive(action, clipId, extent, nOfNodesTouched, setToggledWhenIDIsOn, tr);
-    }
-   
-//#ifdef WIP_MESH_IMPORT
-template<class POINT, class EXTENT>  void  SMMeshIndex<POINT, EXTENT>::AddMeshDefinition(const DPoint3d* pts, size_t nPts, const int32_t* indices, size_t nIndices, DRange3d extent, const char* metadata, const uint8_t* texData, size_t texSize, const DPoint2d* uvs, bool isMesh3d)
-    {
-    if (0 == nPts)
-        return;
-
-    // Check if initial node allocated
-    if (this->m_pRootNode == 0)
-        {
-        // There is no root node at the moment
-        // Allocate root node the size of the object extent
-        if (this->m_indexHeader.m_HasMaxExtent)
-            this->m_pRootNode = CreateNewNode(this->m_indexHeader.m_MaxExtent);
-        else
-            this->m_pRootNode = CreateNewNode(ExtentOp<EXTENT>::Create(extent.low.x, extent.low.y, extent.low.z, extent.high.x, extent.high.y, extent.high.z), true);
-
-        this->m_pRootNode->m_nodeHeader.m_arePoints3d |= isMesh3d;
-        }
-    size_t nAddedPoints = dynamic_pcast<SMMeshIndexNode<POINT, EXTENT>, SMPointIndexNode<POINT, EXTENT>>(this->m_pRootNode)->AddMeshDefinition(pts, nPts, indices, nIndices, extent, this->m_indexHeader.m_HasMaxExtent, metadata, texData, texSize, uvs, isMesh3d);
-    if (0 == nAddedPoints)
-        {
-        //can't add feature, need to grow extent
-        DRange3d nodeRange = DRange3d::From(ExtentOp<EXTENT>::GetXMin(this->m_pRootNode->m_nodeHeader.m_nodeExtent), ExtentOp<EXTENT>::GetYMin(this->m_pRootNode->m_nodeHeader.m_nodeExtent), ExtentOp<EXTENT>::GetZMin(this->m_pRootNode->m_nodeHeader.m_nodeExtent),
-                                            ExtentOp<EXTENT>::GetXMax(this->m_pRootNode->m_nodeHeader.m_nodeExtent), ExtentOp<EXTENT>::GetYMax(this->m_pRootNode->m_nodeHeader.m_nodeExtent), ExtentOp<EXTENT>::GetZMax(this->m_pRootNode->m_nodeHeader.m_nodeExtent));
-        while (!extent.IsContained(nodeRange))
-            {
-            // If the item is not in root node and extent is limited then it is impossible to add item
-            if (this->m_indexHeader.m_HasMaxExtent)
-                return;
-
-            // The extent is not contained... we must create a new node
-            this->PushRootDown(ExtentOp<EXTENT>::Create(extent.low.x, extent.low.y, extent.low.z, extent.high.x, extent.high.y, extent.high.z));
-            nodeRange = DRange3d::From(ExtentOp<EXTENT>::GetXMin(this->m_pRootNode->m_nodeHeader.m_nodeExtent), ExtentOp<EXTENT>::GetYMin(this->m_pRootNode->m_nodeHeader.m_nodeExtent), ExtentOp<EXTENT>::GetZMin(this->m_pRootNode->m_nodeHeader.m_nodeExtent),
-                                       ExtentOp<EXTENT>::GetXMax(this->m_pRootNode->m_nodeHeader.m_nodeExtent), ExtentOp<EXTENT>::GetYMax(this->m_pRootNode->m_nodeHeader.m_nodeExtent), ExtentOp<EXTENT>::GetZMax(this->m_pRootNode->m_nodeHeader.m_nodeExtent));
-            }
-
-
-        // The root node contains the spatial object ... add it
-        nAddedPoints = dynamic_pcast<SMMeshIndexNode<POINT, EXTENT>, SMPointIndexNode<POINT, EXTENT>>(this->m_pRootNode)->AddMeshDefinition(pts, nPts, indices, nIndices, extent, this->m_indexHeader.m_HasMaxExtent, metadata, texData, texSize, uvs, isMesh3d);
-        assert(nAddedPoints >= nPts);
-        }
-    }
-//#endif
-
-template<class POINT, class EXTENT>  int64_t  SMMeshIndex<POINT, EXTENT>::AddTexture(int width, int height, int nOfChannels, const byte* texData, size_t nOfBytes)
-    {
-
-    ISMTextureDataStorePtr nodeDataStore;
-    SMIndexNodeHeader<EXTENT> nodeHeader;
-    bool result = this->GetDataStore()->GetNodeDataStore(nodeDataStore, &nodeHeader);
-    assert(result == true);
-
-    size_t texID = this->GetNextTextureId();
-
-    size_t size = nOfBytes + 3 * sizeof(int);
-    bvector<uint8_t> texture(size);
-    memcpy(texture.data(), &width, sizeof(int));
-    memcpy(texture.data() + sizeof(int), &height, sizeof(int));
-    memcpy(texture.data() + 2 * sizeof(int), &nOfChannels, sizeof(int));
-    memcpy(texture.data() + 3 * sizeof(int), texData, nOfBytes);
-    RefCountedPtr<SMStoredMemoryPoolBlobItem<Byte>> storedMemoryPoolVector(
-#ifndef VANCOUVER_API
-        new SMStoredMemoryPoolBlobItem<Byte>(texID, nodeDataStore, texture.data(), size, SMStoreDataType::Texture, (uint64_t)(this))
-#else
-        SMStoredMemoryPoolBlobItem<Byte>::CreateItem(texID, nodeDataStore, texture.data(), size, SMStoreDataType::Texture, (uint64_t)(this))
-#endif
-        );
-    SMMemoryPoolItemBasePtr memPoolItemPtr(storedMemoryPoolVector.get());
-    auto id = GetMemoryPool()->AddItem(memPoolItemPtr);
-    GetMemoryPool()->RemoveItem(id, texID, SMStoreDataType::Texture, (uint64_t)this);
-    return (int64_t)texID;
-    }
-
-template<class POINT, class EXTENT>  void  SMMeshIndex<POINT, EXTENT>::AddFeatureDefinition(ISMStore::FeatureType type, bvector<DPoint3d>& points, DRange3d& extent)
-    {
-    ++s_importedFeatures;
-    if (0 == points.size())
-        return;
-
-    // Check if initial node allocated
-    if (this->m_pRootNode == 0)
-        {
-        // There is no root node at the moment
-        // Allocate root node the size of the object extent
-        if (this->m_indexHeader.m_HasMaxExtent)
-            this->m_pRootNode = CreateNewNode(this->m_indexHeader.m_MaxExtent); 
-        else
-        this->m_pRootNode = CreateNewNode(ExtentOp<EXTENT>::Create(extent.low.x, extent.low.y, extent.low.z, extent.high.x, extent.high.y, extent.high.z), true);
-        }
-    size_t nAddedPoints = dynamic_pcast<SMMeshIndexNode<POINT, EXTENT>, SMPointIndexNode<POINT, EXTENT>>(this->m_pRootNode)->AddFeatureDefinition(type, points, extent, this->m_indexHeader.m_HasMaxExtent);
-    if (0 == nAddedPoints)
-        {
-        //can't add feature, need to grow extent
-        DRange3d nodeRange = DRange3d::From(ExtentOp<EXTENT>::GetXMin(this->m_pRootNode->m_nodeHeader.m_nodeExtent), ExtentOp<EXTENT>::GetYMin(this->m_pRootNode->m_nodeHeader.m_nodeExtent), ExtentOp<EXTENT>::GetZMin(this->m_pRootNode->m_nodeHeader.m_nodeExtent),
-                                            ExtentOp<EXTENT>::GetXMax(this->m_pRootNode->m_nodeHeader.m_nodeExtent), ExtentOp<EXTENT>::GetYMax(this->m_pRootNode->m_nodeHeader.m_nodeExtent), ExtentOp<EXTENT>::GetZMax(this->m_pRootNode->m_nodeHeader.m_nodeExtent));
-        while (!extent.IsContained(nodeRange))
-            {
-            // If the item is not in root node and extent is limited then it is impossible to add item
-            if (!s_inEditing && this->m_indexHeader.m_HasMaxExtent)
-                return;
-
-            // The extent is not contained... we must create a new node
-            this->PushRootDown(ExtentOp<EXTENT>::Create(extent.low.x, extent.low.y, extent.low.z, extent.high.x, extent.high.y, extent.high.z));
-            nodeRange = DRange3d::From(ExtentOp<EXTENT>::GetXMin(this->m_pRootNode->m_nodeHeader.m_nodeExtent), ExtentOp<EXTENT>::GetYMin(this->m_pRootNode->m_nodeHeader.m_nodeExtent), ExtentOp<EXTENT>::GetZMin(this->m_pRootNode->m_nodeHeader.m_nodeExtent),
-                                       ExtentOp<EXTENT>::GetXMax(this->m_pRootNode->m_nodeHeader.m_nodeExtent), ExtentOp<EXTENT>::GetYMax(this->m_pRootNode->m_nodeHeader.m_nodeExtent), ExtentOp<EXTENT>::GetZMax(this->m_pRootNode->m_nodeHeader.m_nodeExtent));
-            }
-
-
-        // The root node contains the spatial object ... add it
-        nAddedPoints = dynamic_pcast<SMMeshIndexNode<POINT, EXTENT>, SMPointIndexNode<POINT, EXTENT>>(this->m_pRootNode)->AddFeatureDefinition(type, points, extent, this->m_indexHeader.m_HasMaxExtent);
-        //assert(nAddedPoints >= points.size());
-        }
-    }
-
-/*---------------------------------------------------------------------------------**//**
-* @description
-* @bsimethod                                                  Elenie.Godzaridis   10/2015
-+---------------+---------------+---------------+---------------+---------------+------*/
-template<class POINT, class EXTENT>  void  SMMeshIndex<POINT, EXTENT>::AddClipDefinition(bvector<DPoint3d>& points, DRange3d& extent)
-    {
-    if (this->m_pRootNode != NULL)   dynamic_pcast<SMMeshIndexNode<POINT, EXTENT>, SMPointIndexNode<POINT, EXTENT>>(this->m_pRootNode)->AddClipDefinitionRecursive(points,extent);
-    }
-
-/*---------------------------------------------------------------------------------**//**
-* @description
-* @bsimethod                                                  Elenie.Godzaridis   10/2015
-+---------------+---------------+---------------+---------------+---------------+------*/
-template<class POINT, class EXTENT>  void  SMMeshIndex<POINT, EXTENT>::RefreshMergedClips()
-    {
-    if (this->m_pRootNode != NULL)   dynamic_pcast<SMMeshIndexNode<POINT, EXTENT>, SMPointIndexNode<POINT, EXTENT>>(this->m_pRootNode)->RefreshMergedClipsRecursive();
-    }
-
-
-/*---------------------------------------------------------------------------------**//**
-* @description
-* @bsimethod                                                  Elenie.Godzaridis   9/2016
-+---------------+---------------+---------------+---------------+---------------+------*/
-template<class POINT, class EXTENT>  size_t  SMMeshIndex<POINT, EXTENT>::GetNextTextureId()
-    {
-    return ++m_texId;
-    }
-
-
-template<class POINT, class EXTENT> void SMMeshIndex<POINT, EXTENT>::PropagateFullMeshDown()
-    {
-    size_t depth = this->GetDepth();
-    if (this->m_pRootNode != NULL)
-        {
-        HFCPtr<SMMeshIndexNode<POINT, EXTENT>> node = dynamic_pcast<SMMeshIndexNode<POINT, EXTENT>, SMPointIndexNode<POINT, EXTENT>>(this->m_pRootNode);
-        node->PropagateFullMeshDown(depth);
-        }
-    }
-
-/**----------------------------------------------------------------------------
-Mesh
-Mesh the data.
------------------------------------------------------------------------------*/
-template<class POINT, class EXTENT> void SMMeshIndex<POINT, EXTENT>::Mesh(bvector<uint64_t>* pNodesToMesh)
-    {
-    THIS_HINVARIANTS;
-
-    if (pNodesToMesh == nullptr)
-        {
-        bool result = m_mesher2_5d->Init(*this);
-        assert(result == true);
-
-        result = m_mesher3d->Init(*this);
-        assert(result == true);
-        }
-
-
-    // Check if root node is present
-    if (this->m_pRootNode != NULL)
-        {
-        HFCPtr<SMMeshIndexNode<POINT, EXTENT>> node = dynamic_pcast<SMMeshIndexNode<POINT, EXTENT>, SMPointIndexNode<POINT, EXTENT>>(this->m_pRootNode);
-            node->Mesh(pNodesToMesh);
-        }
-
-    THIS_HINVARIANTS;
-    }
-
-/**----------------------------------------------------------------------------
-This method saves the node for streaming using the grouping strategy.
-
-@param
------------------------------------------------------------------------------*/
-template<class POINT, class EXTENT> bool SMMeshIndexNode<POINT, EXTENT>::SaveGroupedNodeHeaders(SMNodeGroupPtr pi_pGroup, IScalableMeshProgressPtr progress)
-    {
-    if (!this->IsLoaded())
-        Load();
-    bool isClipped = false;
-    bool isClipBoundary = pi_pGroup->GetStrategy<EXTENT>()->IsClipBoundary();
-    auto clipId = pi_pGroup->GetStrategy<EXTENT>()->GetClipID();
-    if (clipId != -1)
-        {
-		PropagateClipSetFromAncestors();
-        this->ComputeMergedClips();
-        if (clipId == 0 || this->HasClip(clipId))
-            {
-            if (!this->GetDiffSetPtr().IsValid()) return false;
-
-            for (const auto& diffSet : *this->GetDiffSetPtr())
-                {
-                if (diffSet.clientID == clipId && diffSet.IsEmpty())
-                    isClipped = true;
-                }
-            }
-        else if (isClipBoundary)
-            {
-            isClipped = true;
-            }
-        }
-    auto nodeCount = this->m_nodeHeader.m_nodeCount;
-    if (isClipped) this->m_nodeHeader.m_nodeCount = 0;
-
-    bool result = SMPointIndexNode<POINT, EXTENT>::SaveGroupedNodeHeaders(pi_pGroup, progress);
-
-    if (isClipped) this->m_nodeHeader.m_nodeCount = nodeCount;
-
-    return result;
-    }
-
-/**----------------------------------------------------------------------------
-Publish Cesium ready format
------------------------------------------------------------------------------*/
-template<class POINT, class EXTENT> StatusInt SMMeshIndex<POINT, EXTENT>::Publish3DTiles(const WString& path, TransformCR transform, ClipVectorPtr clips, const uint64_t& coverageID, const GeoCoordinates::BaseGCSCPtr sourceGCS, bool outputTexture)
-    {
-    if (this->m_progress != nullptr)
-        {
-        this->m_progress->ProgressStep() = ScalableMeshStep::STEP_GENERATE_3DTILES_HEADERS;
-        this->m_progress->ProgressStepIndex() = 1;
-        this->m_progress->Progress() = 0.0f;
-        }
-
-    bool isClipBoundary = false;
-    if (coverageID != -2 && coverageID != -1)
-        {
-        if (!static_cast<SMMeshIndexNode<POINT, EXTENT>*>(this->GetRootNode().GetPtr())->GetDiffSetPtr().IsValid()) return ERROR;
-
-        for (const auto& diffSet : *static_cast<SMMeshIndexNode<POINT, EXTENT>*>(this->GetRootNode().GetPtr())->GetDiffSetPtr())
-            {
-            if (diffSet.clientID == coverageID)
-                {
-                bvector<bvector<DPoint3d>> polys;
-                polys.push_back(bvector<DPoint3d>());
-                SMClipGeometryType geom;
-                SMNonDestructiveClipType type;
-                bool isActive;
-                GetClipRegistry()->GetClipWithParameters(diffSet.clientID, polys.back(), geom, type, isActive);
-                if (type == SMNonDestructiveClipType::Boundary)
-                    {
-                    isClipBoundary = true;
-                    }
-                }
-            }
-        }
-
-    // Create store for 3DTiles output
-    typedef typename SMStreamingStore<EXTENT>::SMStreamingSettings StreamingSettingsType;
-	typename SMStreamingStore<EXTENT>::SMStreamingSettingsPtr settings = new StreamingSettingsType();
-    settings->m_url = Utf8String(path.c_str());
-    settings->m_location = StreamingSettingsType::ServerLocation::LOCAL;
-    settings->m_dataType = StreamingSettingsType::DataType::CESIUM3DTILES;
-    settings->m_commMethod = StreamingSettingsType::CommMethod::CURL;
-    settings->m_isPublishing = true;
-    ISMDataStoreTypePtr<EXTENT>     pDataStore(
-#ifndef VANCOUVER_API
-        new SMStreamingStore<EXTENT>(settings, nullptr)
-#else
-        SMStreamingStore<EXTENT>::Create(settings, nullptr)
-#endif
-    );
-
-    // Register 3DTiles index to the store
-    pDataStore->Register(this->m_smID);
-
-    // Destination coordinates will be ECEF
-    static GeoCoordinates::BaseGCSPtr destinationGCS = GeoCoordinates::BaseGCS::CreateGCS(L"ll84");
-
-
-    SMIndexMasterHeader<EXTENT> oldMasterHeader;
-    this->GetDataStore()->LoadMasterHeader(&oldMasterHeader, sizeof(oldMasterHeader));
-
-    // Force multi file, in case the originating dataset is single file (result is intended for multi file anyway)
-    oldMasterHeader.m_singleFile = false;
-
-    DataSource::SessionName dataSourceSessionName(settings->GetGUID().c_str());
-
-    SMGroupGlobalParameters::Ptr groupParameters = SMGroupGlobalParameters::Create(SMGroupGlobalParameters::StrategyType::CESIUM, static_cast<SMStreamingStore<EXTENT>*>(pDataStore.get())->GetDataSourceAccount(), dataSourceSessionName);
-    SMGroupCache::Ptr groupCache = nullptr;
-    this->m_rootNodeGroup = SMNodeGroup::Create(groupParameters, groupCache, path, 0, nullptr);
-
-    this->m_rootNodeGroup->SetMaxGroupDepth(this->GetDepth() % s_max_group_depth + 1);
-
-    auto strategy = this->m_rootNodeGroup->template GetStrategy<EXTENT>();
-    strategy->SetOldMasterHeader(oldMasterHeader);
-    strategy->SetClipInfo(coverageID, isClipBoundary);
-    strategy->SetSourceAndDestinationGCS(sourceGCS, destinationGCS);
-    strategy->AddGroup(this->m_rootNodeGroup.get());
-
-    // Saving groups isn't parallelized therefore we run it in a single separate thread so that we can properly update the listener with the progress
-    std::thread saveGroupsThread([this, strategy]()
-        {
-        this->GetRootNode()->SaveGroupedNodeHeaders(this->m_rootNodeGroup, this->m_progress);
-
-        // Handle all open groups 
-        strategy->SaveAllOpenGroups(false/*saveRoot*/);
-        if (this->m_progress != nullptr) this->m_progress->Progress() = 1.0f;
-        });
-
-    while (this->m_progress != nullptr && !this->m_progress->IsCanceled() && this->m_progress->Progress() != 1.0)
-        {
-        this->m_progress->UpdateListeners();
-        }
-
-    saveGroupsThread.join();
-
-    strategy->Clear();
-
-
-    if (this->m_progress != nullptr && this->m_progress->IsCanceled()) return SUCCESS;
-
-    if (this->m_progress != nullptr)
-        {
-        this->m_progress->ProgressStep() = ScalableMeshStep::STEP_CONVERT_3DTILES_DATA;
-        this->m_progress->ProgressStepIndex() = 2;
-        this->m_progress->Progress() = 0.0f;
-        }
-    
-    static_cast<SMMeshIndexNode<POINT, EXTENT>*>(this->GetRootNode().GetPtr())->Publish3DTile(pDataStore, transform, clips, coverageID, isClipBoundary, sourceGCS, destinationGCS, this->m_progress, outputTexture);
-
-    if (this->m_progress != nullptr) this->m_progress->Progress() = 1.0f;
-
-    return SUCCESS;
-    }
-
-/**----------------------------------------------------------------------------
-Publish Cesium ready format
------------------------------------------------------------------------------*/
-template<class POINT, class EXTENT> StatusInt SMMeshIndex<POINT, EXTENT>::ChangeGeometricError(const WString& path, const bool& pi_pCompress, const double& newGeometricErrorValue)
-    {
-#ifndef VANCOUVER_API
-    ISMDataStoreTypePtr<EXTENT>     pDataStore = new SMStreamingStore<EXTENT>(path, pi_pCompress, false, false, L"data", SMStreamingStore<EXTENT>::FormatType::Cesium3DTiles);
-
-    //this->SaveMasterHeaderToCloud(pDataStore);
-    // NEEDS_WORK_SM : publish Cesium 3D tiles tileset
-
-    static_cast<SMMeshIndexNode<POINT, EXTENT>*>(this->GetRootNode().GetPtr())->ChangeGeometricError(pDataStore, newGeometricErrorValue);
-
-    Json::Value         rootJson;
-
-    rootJson["refine"] = "replace";
-    rootJson["geometricError"] = 1.E+06; // What should this value be?
-    TilePublisher::WriteBoundingVolume(rootJson, this->GetRootNode()->GetNodeExtent());
-
-    rootJson["content"]["url"] = Utf8String((BeFileName(path) + L"quebeccity.json").c_str());
-
-
-    return SUCCESS;
-
-#else
-    assert(!"Not implemented");
-    return ERROR;
-#endif
-    }
-
-/**----------------------------------------------------------------------------
-Save cloud ready format
------------------------------------------------------------------------------*/
-template<class POINT, class EXTENT> StatusInt SMMeshIndex<POINT, EXTENT>::SaveMeshToCloud(const WString& path, const bool& pi_pCompress)
-    {
-    assert(false && "Please correct topaz build");
-    //NEEDS_WORK_STREAMING: can't use new IRefCounted on vancouver
-  #if 0
-    ISMDataStoreTypePtr<EXTENT>     pDataStore = new SMStreamingStore<EXTENT>(path, SMStreamingStore<EXTENT>::FormatType::Binary, pi_pCompress);
-
-    this->SaveMasterHeaderToCloud(pDataStore);
-
-    static_cast<SMMeshIndexNode<POINT, EXTENT>*>(this->GetRootNode().GetPtr())->SaveMeshToCloud(pDataStore);
-#endif
-    return SUCCESS;
-    }
-
-template<class POINT, class EXTENT>  int     SMMeshIndex<POINT, EXTENT>::RemoveWithin(ClipVectorCP boundariesToRemoveWithin, const bvector<IScalableMeshNodePtr>& priorityNodes)
-    {
-    for (auto& node : priorityNodes)
-        {
-        HFCPtr<SMPointIndexNode<POINT,EXTENT>> nodeP = dynamic_cast<ScalableMeshNode<POINT>*>(node.get())->GetNodePtr();
-        ((SMMeshIndexNode<POINT,EXTENT>*)nodeP.GetPtr())->RemoveWithin(boundariesToRemoveWithin);
-        }
-
-    DRange3d range;
-    boundariesToRemoveWithin->GetRange(range, nullptr);
-    ScalableMeshQuadTreeLevelMeshIndexQuery<POINT, Extent3dType>* meshQueryP(new ScalableMeshQuadTreeLevelMeshIndexQuery<POINT, Extent3dType>(
-        range, this->GetDepth(), boundariesToRemoveWithin, true));
-
-    vector<typename SMPointIndexNode<POINT, Extent3dType>::QueriedNode> returnedMeshNodes;
-
-    if (this->Query(meshQueryP, returnedMeshNodes))
-        {
-        RefCountedPtr<EditOperation> editDef = EditOperation::Create(EditOperation::Op::REMOVE, boundariesToRemoveWithin);
-        for (auto& node : returnedMeshNodes)
-            {
-            ((SMMeshIndexNode<POINT,EXTENT>*)(&*node.m_indexNode))->AddEdit(editDef);
-            }
-        m_edits.push_back(editDef);
-        }
-
-    return SMStatus::S_SUCCESS;
-    }
-
-   
-
-/**----------------------------------------------------------------------------
-DoParallelStitching
-Stitch nodes in parallel
------------------------------------------------------------------------------*/
-template<class POINT, class EXTENT> void SMMeshIndex<POINT, EXTENT>::DoParallelStitching(vector<SMMeshIndexNode<POINT, EXTENT>*>& nodesToStitch)
-    {
-    set<SMMeshIndexNode<POINT, EXTENT>*> stitchedNodes;
-    std::recursive_mutex stitchedMutex;
-    for (auto& node : nodesToStitch)
-        {
-        LightThreadPool::GetInstance()->m_nodeMap[(void*)node] = std::make_shared<std::atomic<unsigned int>>();
-        *LightThreadPool::GetInstance()->m_nodeMap[(void*)node] = -1;
-        }
-    for (size_t i =0; i < LightThreadPool::GetInstance()->m_nbThreads; ++i)
-        RunOnNextAvailableThread(std::bind([] (SMMeshIndexNode<POINT, EXTENT>** vec, set<SMMeshIndexNode<POINT,EXTENT>*>* stitchedNodes, std::recursive_mutex* stitchedMutex, size_t nNodes, size_t threadId) ->void
-        {
-        vector<SMMeshIndexNode<POINT, EXTENT>*> myNodes;
-        size_t firstIdx = nNodes / LightThreadPool::GetInstance()->m_nbThreads * threadId;
-        myNodes.push_back(vec[firstIdx]);
-        while (myNodes.size() > 0)
-            {
-            //grab node
-            SMMeshIndexNode<POINT, EXTENT>* current = myNodes[0];
-            vector<SMPointIndexNode<POINT, EXTENT>*> neighbors;
-            current->GetAllNeighborNodes(neighbors);
-            neighbors.push_back(current);
-            bool reservedNode = false;
-
-            reservedNode = TryReserveNodes(LightThreadPool::GetInstance()->m_nodeMap, (void**)&neighbors[0], neighbors.size(),(unsigned int)threadId);
-
-            if (reservedNode == true)
-                {
-                bool needsStitching = false;
-                stitchedMutex->lock();
-                if (stitchedNodes->count(current) != 0) needsStitching = false;
-                else
-                    {
-                    stitchedNodes->insert(current);
-                    needsStitching = true;
-                    }
-                for (auto& neighbor : neighbors)
-                    if (std::find(myNodes.begin(), myNodes.end(), neighbor) == myNodes.end() && stitchedNodes->count((SMMeshIndexNode<POINT,EXTENT>*)neighbor) == 0) myNodes.push_back((SMMeshIndexNode<POINT, EXTENT>*)neighbor);
-                stitchedMutex->unlock();
-                if(needsStitching) current->Stitch((int)current->m_nodeHeader.m_level, 0);
-                unsigned int val = (unsigned int)-1;
-                unsigned int id = (unsigned int)threadId;
-                  if(LightThreadPool::GetInstance()->m_nodeMap.count(current) == 0)
-                LightThreadPool::GetInstance()->m_nodeMap[current] = std::make_shared<std::atomic<unsigned int>>();
-                LightThreadPool::GetInstance()->m_nodeMap[current]->compare_exchange_strong(id, val);
-                }
-            myNodes.erase(myNodes.begin());
-            if (myNodes.size() == 0 && firstIdx + 1 < nNodes / LightThreadPool::GetInstance()->m_nbThreads * (threadId+1))
-                {
-                firstIdx += 1;
-                myNodes.push_back(vec[firstIdx]);
-                }
-            }
-        SetThreadAvailableAsync(threadId);
-        }, &nodesToStitch[0], &stitchedNodes, &stitchedMutex, nodesToStitch.size(), std::placeholders::_1));
-
-    WaitForThreadStop(this->m_progress.get());
-    LightThreadPool::GetInstance()->m_nodeMap.clear();
-    for (auto& node : nodesToStitch)
-        {
-        if (stitchedNodes.count(node) == 0)
-            node->Stitch((int)node->m_nodeHeader.m_level, 0);
-        }
-    }
-
-/**----------------------------------------------------------------------------
-Stitch
-Stitch the data.
------------------------------------------------------------------------------*/
-template<class POINT, class EXTENT> void SMMeshIndex<POINT, EXTENT>::Stitch(int pi_levelToStitch, bool do2_5dStitchFirst, vector<SMMeshIndexNode<POINT, EXTENT>*>* nodesToStitchInfo)
-    {
-    THIS_HINVARIANTS;
-
-    // Check if root node is present
-    if (this->m_pRootNode != NULL)
-        {
-
-        try
-            {
-            //Just want the node to stitch without doing anything.
-            if (nodesToStitchInfo != nullptr)
-                { 
-                ((SMMeshIndexNode<POINT, EXTENT>*)&*this->m_pRootNode)->Stitch(pi_levelToStitch, nodesToStitchInfo);
-                }               
-            else
-            if (do2_5dStitchFirst)
-                {
-                //Done for level stitching.
-                assert(pi_levelToStitch != -1);
-                vector<SMMeshIndexNode<POINT, EXTENT>*> nodesToStitch;
-                ((SMMeshIndexNode<POINT, EXTENT>*)&*this->m_pRootNode)->Stitch(pi_levelToStitch, &nodesToStitch);
-
-                auto nodeIter(nodesToStitch.begin());
-
-                //Do 2.5d stitch first
-                while (nodeIter != nodesToStitch.end())
-                    {
-                    if (!(*nodeIter)->m_nodeHeader.m_arePoints3d && (*nodeIter)->AreAllNeighbor2_5d())
-                        {
-                        if (m_mesher2_5d->Stitch(*nodeIter))
-                            {
-                            (*nodeIter)->SetDirty(true);
-                            }
-
-                        nodeIter = nodesToStitch.erase(nodeIter);
-                        }
-                    else
-                        {
-                        nodeIter++;
-                        }
-                    }
-
-                //Do 3d stitch last
-                nodeIter = nodesToStitch.begin();
-                auto nodeIterEnd = nodesToStitch.end();
-
-                while (nodeIter != nodeIterEnd)
-                    {
-                    assert((*nodeIter)->m_nodeHeader.m_arePoints3d || !(*nodeIter)->AreAllNeighbor2_5d());
-
-                    if (m_mesher3d->Stitch(*nodeIter))
-                        {
-                        (*nodeIter)->SetDirty(true);
-                        }
-
-                    nodeIter++;
-                    }
-                }
-            else if (s_useThreadsInStitching)
-                {
-                vector<SMMeshIndexNode<POINT, EXTENT>*> nodesToStitch;
-                ((SMMeshIndexNode<POINT, EXTENT>*)&*this->m_pRootNode)->Stitch(pi_levelToStitch, &nodesToStitch);
-                if (nodesToStitch.size() == 0) return;
-                if (nodesToStitch.size() <= 72)
-                    {
-                    s_useThreadsInStitching = false;
-                    ((SMMeshIndexNode<POINT, EXTENT>*)&*this->m_pRootNode)->Stitch(pi_levelToStitch, 0);
-                    s_useThreadsInStitching = true;
-                    return;
-                    }
-
-                DoParallelStitching(nodesToStitch);
-                }
-            else
-                {
-                ((SMMeshIndexNode<POINT, EXTENT>*)&*this->m_pRootNode)->Stitch(pi_levelToStitch, 0);
-                }
-            }
-        catch (...)
-            {
-            throw;
-            }
-        }
-
-    THIS_HINVARIANTS;
-    }
-
-template<class POINT, class EXTENT>  void  SMMeshIndex<POINT, EXTENT>::SetClipRegistry(ClipRegistry* clipRegistry)
-    {
-    m_clipRegistry = clipRegistry;
-    }
-
-
-template<class POINT, class EXTENT> SMMeshIndex<POINT, EXTENT>* SMMeshIndex<POINT, EXTENT>::CloneIndex(ISMDataStoreTypePtr<EXTENT> associatedStore)
-    {
-    SMMeshIndex<POINT, EXTENT>* index = new SMMeshIndex<POINT, EXTENT>(associatedStore, m_smMemoryPool, this->m_indexHeader.m_SplitTreshold, this->m_filter->Clone(),
-                                                                       this->m_indexHeader.m_balanced, this->m_indexHeader.m_textured != SMTextureType::None,
-                                                                       this->m_propagatesDataDown, this->m_loadNeighbors, m_mesher2_5d, m_mesher3d);
-    auto node = this->GetRootNode();
-    if (node == nullptr) return index;
-    auto rootClone = index->GetRootNode();
-    if(rootClone == nullptr) index->CreateRootNode(node->GetBlockID().m_integerID);
-    auto nodePtr = HFCPtr<SMPointIndexNode<POINT, EXTENT>>(const_cast<SMPointIndexNode<POINT, EXTENT>*>(node.GetPtr()));
-    IScalableMeshNodePtr nodeP(
-#ifndef VANCOUVER_API
-        new ScalableMeshNode<POINT>(nodePtr)
-#else
-        ScalableMeshNode<POINT>::CreateItem(nodePtr)
-#endif
-        );
-    dynamic_cast<SMMeshIndexNode<POINT,EXTENT>*>(rootClone.GetPtr())->ImportTreeFrom(nodeP, false, true);
-    return index;
-    }
-
-#if 0
-template<class POINT, class EXTENT> void  SMMeshIndex<POINT, EXTENT>::SetSMTerrain(SMMeshIndex<POINT, EXTENT>* terrainP)
-    {
-    m_smTerrain = terrainP;
-    }
-template<class POINT, class EXTENT> SMMeshIndex<POINT, EXTENT>*  SMMeshIndex<POINT, EXTENT>::GetSMTerrain()
-    {
-    return m_smTerrain;
-    }
-
-
-template<class POINT, class EXTENT> void  SMMeshIndex<POINT, EXTENT>::SetSMTerrainMesh(IScalableMesh* terrainP)
-    {
-    m_smTerrainMesh = terrainP;
-    }
-
-template<class POINT, class EXTENT> IScalableMesh*  SMMeshIndex<POINT, EXTENT>::GetSMTerrainMesh()
-    {
-    return m_smTerrainMesh;
-
-    }
-#endif
-
+#include <ImagePP/all/h/HRPPixelTypeV32R8G8B8A8.h>
+
+#include <ImagePP/all/h/HFCException.h>
+#include <ScalableMesh/ScalableMeshUtilityFunctions.h>
+#include <ScalableMesh/IScalableMeshQuery.h>
+#include <ImagePP/all/h/HCDCodecIdentity.h>
+#include "ScalableMeshProgress.h"
+
+#include "Stores/SMStreamingDataStore.h"
+#include "ScalableMesh/IScalableMeshPublisher.h"
+#ifndef VANCOUVER_API
+#include "TilePublisher/TilePublisher.h"
+#endif
+
+#include "ScalableMeshQuery.h"
+
+#include <ScalableMesh/ScalableMeshUtilityFunctions.h>
+#include <Mtg/MtgStructs.h>
+//#include <Geom/bsp/bspbound.fdf>
+#include "ScalableMesh/ScalableMeshGraph.h"
+#include <string>
+#include <queue>
+#include "ScalableMeshMesher.h"
+#include <ctime>
+#include <fstream>
+#include <codecvt>
+#include "Edits/ClipUtilities.h"
+#include "vuPolygonClassifier.h"
+#include "LogUtils.h"
+#include "Edits/Skirts.h"
+#include <map>
+#include <json/json.h>
+
+
+#include "StreamTextureProvider.h"
+
+#include "ScalableMeshQuadTreeQueries.h"
+#if !defined(HVERIFYCONTRACT)
+#   define THIS_HINVARIANTS
+#else
+#   define THIS_HINVARIANTS  this->ValidateInvariants()
+#endif
+
+USING_NAMESPACE_BENTLEY_SCALABLEMESH
+#define SM_OUTPUT_MESHES_GRAPH 0
+#define SM_TRACE_BUILD_SKIRTS 0
+
+template <class POINT, class EXTENT> void SMMeshIndexNode<POINT, EXTENT>::Init()
+    {
+    m_triIndicesPoolItemId = SMMemoryPool::s_UndefinedPoolItemId;
+    m_uvCoordsPoolItemId = SMMemoryPool::s_UndefinedPoolItemId;
+    m_triUvIndicesPoolItemId = SMMemoryPool::s_UndefinedPoolItemId;
+    this->m_texturePoolItemId = SMMemoryPool::s_UndefinedPoolItemId;
+    m_graphPoolItemId = SMMemoryPool::s_UndefinedPoolItemId;
+    m_displayDataPoolItemId = SMMemoryPool::s_UndefinedPoolItemId;
+    m_displayMeshPoolItemId = SMMemoryPool::s_UndefinedPoolItemId;
+    m_displayMeshVideoPoolItemId = SMMemoryPool::s_UndefinedPoolItemId;
+    
+    m_diffSetsItemId = SMMemoryPool::s_UndefinedPoolItemId;
+    m_featurePoolItemId = SMMemoryPool::s_UndefinedPoolItemId;
+    m_dtmPoolItemId = SMMemoryPool::s_UndefinedPoolItemId;
+
+    this->m_nodeHeader.m_graphID = ISMStore::GetNullNodeID();
+    this->m_nodeHeader.m_ptsIndiceID.resize(1);
+    this->m_nodeHeader.m_ptsIndiceID[0] = ISMStore::GetNullNodeID();
+
+    this->m_nodeHeader.m_uvsIndicesID.resize(1);
+    this->m_nodeHeader.m_uvsIndicesID[0] = ISMStore::GetNullNodeID();
+
+    this->m_nodeHeader.m_uvID = ISMStore::GetNullNodeID();
+
+    this->m_nodeHeader.m_textureID = ISMStore::GetNullNodeID();
+    this->m_nodeHeader.m_ptsIndiceID[0] = this->GetBlockID();
+
+    this->m_updateClipTimestamp = dynamic_cast<SMMeshIndex<POINT, EXTENT>*>(this->m_SMIndex)->m_nodeInstanciationClipTimestamp;
+    this->m_isClipping = false;
+    }
+
+
+
+//=======================================================================================
+// @bsimethod                                                     Mathieu.St-Pierre 10/19
+//=======================================================================================
+SMMeshDataToLoad::SMMeshDataToLoad()
+    {    
+    m_ptIndices = true;
+    m_features = false;
+    m_graph = false;
+    m_textureIndices = false;
+    m_texture = false;
+    };
+
+//=======================================================================================
+// @bsimethod                                                     Mathieu.St-Pierre 10/19
+//=======================================================================================
+SMMeshDataToLoad::~SMMeshDataToLoad()
+    {
+    }
+
+
+template <class POINT, class EXTENT> SMMeshIndexNode<POINT, EXTENT>::SMMeshIndexNode(uint64_t nodeID,
+                                                                                     size_t pi_SplitTreshold,
+                                                                                     const EXTENT& pi_rExtent,
+                                                                                     SMMeshIndex<POINT, EXTENT>* meshIndex,
+                                                                                     ISMPointIndexFilter<POINT, EXTENT>* filter,
+                                                                                     bool balanced,
+                                                                                     bool textured,
+                                                                                     bool propagateDataDown,
+                                                                                     ISMPointIndexMesher<POINT, EXTENT>* mesher2_5d,
+                                                                                     ISMPointIndexMesher<POINT, EXTENT>* mesher3d,
+                                                                                     CreatedNodeMap*                      createdNodeMap)
+                                                                                     : SMPointIndexNode<POINT, EXTENT>(nodeID, pi_SplitTreshold, pi_rExtent, filter, balanced, propagateDataDown, createdNodeMap)
+    {
+    this->m_SMIndex = meshIndex;
+    m_mesher2_5d = mesher2_5d;
+    m_mesher3d = mesher3d;
+
+//#ifdef WIP_MESH_IMPORT        
+    m_existingMesh = false;
+//#endif
+
+    Init();
+
+    m_nbClips = 0;
+
+    }
+
+template <class POINT, class EXTENT> SMMeshIndexNode<POINT,EXTENT>::SMMeshIndexNode(size_t pi_SplitTreshold,
+                 const EXTENT& pi_rExtent,                                  
+                 SMMeshIndex<POINT, EXTENT>* meshIndex,
+                 ISMPointIndexFilter<POINT, EXTENT>* filter,
+                 bool balanced,
+                 bool textured,
+                 bool propagateDataDown,
+                 ISMPointIndexMesher<POINT, EXTENT>* mesher2_5d,
+                 ISMPointIndexMesher<POINT, EXTENT>* mesher3d,
+                 CreatedNodeMap*                      createdNodeMap)
+                 : SMPointIndexNode<POINT, EXTENT>(meshIndex->GetNextNodeId(), pi_SplitTreshold, pi_rExtent, filter, balanced, propagateDataDown, createdNodeMap)
+    {
+    this->m_SMIndex = meshIndex;
+    m_mesher2_5d = mesher2_5d;
+    m_mesher3d = mesher3d;
+             
+//#ifdef WIP_MESH_IMPORT        
+    m_existingMesh = false;
+//#endif
+
+    Init();
+
+    m_nbClips = 0;
+
+    }
+
+template <class POINT, class EXTENT> SMMeshIndexNode<POINT, EXTENT>::SMMeshIndexNode(uint64_t nodeId,
+                                                                                     size_t pi_SplitTreshold,
+                                                                                     const EXTENT& pi_rExtent,
+                                                                                     const HFCPtr<SMMeshIndexNode<POINT, EXTENT> >& pi_rpParentNode)
+                                                                                     : SMPointIndexNode<POINT, EXTENT>(nodeId,pi_SplitTreshold, pi_rExtent, dynamic_cast<SMPointIndexNode<POINT, EXTENT>*>(pi_rpParentNode.GetPtr()))
+    {
+    this->m_SMIndex = pi_rpParentNode->m_SMIndex;
+    m_mesher2_5d = pi_rpParentNode->GetMesher2_5d();
+    m_mesher3d = pi_rpParentNode->GetMesher3d();
+
+//#ifdef WIP_MESH_IMPORT         
+    m_existingMesh = false;
+//#endif
+
+    m_nbClips = 0;
+
+    Init();
+
+    }
+
+
+template <class POINT, class EXTENT> SMMeshIndexNode<POINT, EXTENT>::SMMeshIndexNode(size_t pi_SplitTreshold,
+                const EXTENT& pi_rExtent,
+                const HFCPtr<SMMeshIndexNode<POINT, EXTENT> >& pi_rpParentNode)
+                : SMPointIndexNode<POINT, EXTENT>(pi_SplitTreshold, pi_rExtent, dynamic_cast<SMPointIndexNode<POINT,EXTENT>*>(pi_rpParentNode.GetPtr()))
+    {
+    this->m_SMIndex = pi_rpParentNode->m_SMIndex;
+    m_mesher2_5d = pi_rpParentNode->GetMesher2_5d();
+    m_mesher3d = pi_rpParentNode->GetMesher3d();
+     
+//#ifdef WIP_MESH_IMPORT         
+    m_existingMesh = false;
+//#endif
+
+    m_nbClips = 0;
+
+    Init(); 
+
+    }
+
+template <class POINT, class EXTENT> SMMeshIndexNode<POINT, EXTENT>::SMMeshIndexNode(size_t pi_SplitTreshold,
+                                                                                     const EXTENT& pi_rExtent,
+                                                                                     const HFCPtr<SMMeshIndexNode<POINT, EXTENT> >& pi_rpParentNode,
+                                                                                     bool IsUnsplitSubLevel)
+                                                                                     : SMPointIndexNode<POINT, EXTENT>(pi_SplitTreshold, pi_rExtent, dynamic_cast<SMPointIndexNode<POINT,EXTENT>*>(pi_rpParentNode.GetPtr()), IsUnsplitSubLevel)                                                                              
+                                                                                     
+    {
+    this->m_SMIndex = pi_rpParentNode->m_SMIndex;
+    m_mesher2_5d = pi_rpParentNode->GetMesher2_5d();
+    m_mesher3d = pi_rpParentNode->GetMesher3d();
+
+     
+//#ifdef WIP_MESH_IMPORT         
+    m_existingMesh = false;
+//#endif
+    m_nbClips = 0;
+
+    Init();
+
+    }
+
+template <class POINT, class EXTENT> SMMeshIndexNode<POINT, EXTENT>::SMMeshIndexNode(HPMBlockID blockID,
+                                                                                     HFCPtr<SMMeshIndexNode<POINT, EXTENT> > parent,                 
+                                                                                     SMMeshIndex<POINT, EXTENT>* meshIndex,
+                                                                                     ISMPointIndexFilter<POINT, EXTENT>* filter,
+                                                                                     bool balanced,
+                                                                                     bool textured,
+                                                                                     bool propagateDataDown,
+                                                                                     ISMPointIndexMesher<POINT, EXTENT>* mesher2_5d,
+                                                                                     ISMPointIndexMesher<POINT, EXTENT>* mesher3d,
+                                                                                     CreatedNodeMap*                      createdNodeMap)
+                                                                                     : SMPointIndexNode<POINT, EXTENT>(blockID, static_pcast<SMPointIndexNode<POINT, EXTENT>, SMMeshIndexNode<POINT, EXTENT>>(parent), filter, balanced, propagateDataDown, createdNodeMap)
+                 
+    { 
+    this->m_SMIndex = meshIndex;
+    m_mesher2_5d = mesher2_5d;
+    m_mesher3d = mesher3d;
+     
+//#ifdef WIP_MESH_IMPORT                
+    m_existingMesh = false;
+//#endif
+    m_nbClips = 0;
+
+    Init();
+
+    }
+
+template <class POINT, class EXTENT> SMMeshIndexNode<POINT, EXTENT>::~SMMeshIndexNode()
+    {
+    if (!this->IsDestroyed())
+        {
+        // Unload self ... this should result in discard 
+        Unload();
+        Discard();
+        }
+    }
+
+//=======================================================================================
+// @bsimethod                                                  Elenie.Godzaridis 03/15
+//=======================================================================================
+template <class POINT, class EXTENT> bool SMMeshIndexNode<POINT, EXTENT>::IsGraphLoaded() const
+    {
+    return true;// m_isGraphLoaded;
+    }
+
+template<class POINT, class EXTENT> bool SMMeshIndexNode<POINT, EXTENT>::Destroy()
+    {
+    SMPointIndexNode<POINT,EXTENT>::Destroy();
+
+    if (this->GetBlockID().IsValid())
+        {                
+        GetMemoryPool()->RemoveItem(m_triIndicesPoolItemId, this->GetBlockID().m_integerID, SMStoreDataType::TriPtIndices, (uint64_t)this->m_SMIndex);
+        ISMInt32DataStorePtr int32DataStore;
+        bool result = dynamic_cast<SMMeshIndex<POINT, EXTENT>*>(this->m_SMIndex)->GetDataStore()->GetNodeDataStore(int32DataStore, &this->m_nodeHeader, SMStoreDataType::TriPtIndices);
+        assert(result == true && int32DataStore.IsValid());      
+        int32DataStore->DestroyBlock(this->GetBlockID());
+        m_triIndicesPoolItemId = SMMemoryPool::s_UndefinedPoolItemId;
+
+        GetMemoryPool()->RemoveItem(this->m_texturePoolItemId, this->GetBlockID().m_integerID, SMStoreDataType::Texture, (uint64_t)this->m_SMIndex);
+        ISMTextureDataStorePtr nodeTextureStore;
+        result = dynamic_cast<SMMeshIndex<POINT, EXTENT>*>(this->m_SMIndex)->GetDataStore()->GetNodeDataStore(nodeTextureStore, &this->m_nodeHeader);
+        assert(result == true && nodeTextureStore.IsValid());  
+        nodeTextureStore->DestroyBlock(this->GetBlockID());
+        this->m_texturePoolItemId = SMMemoryPool::s_UndefinedPoolItemId;
+
+        GetMemoryPool()->RemoveItem(m_triUvIndicesPoolItemId, this->GetBlockID().m_integerID, SMStoreDataType::TriUvIndices, (uint64_t)this->m_SMIndex);
+        result = this->m_SMIndex->GetDataStore()->GetNodeDataStore(int32DataStore, &this->m_nodeHeader, SMStoreDataType::TriUvIndices);
+        assert(result == true && int32DataStore.IsValid());      
+        int32DataStore->DestroyBlock(this->GetBlockID());
+        m_triUvIndicesPoolItemId = SMMemoryPool::s_UndefinedPoolItemId;
+
+        GetMemoryPool()->RemoveItem(m_uvCoordsPoolItemId, this->GetBlockID().m_integerID, SMStoreDataType::UvCoords, (uint64_t)this->m_SMIndex);
+        ISMUVCoordsDataStorePtr nodeUVCoordsStore;
+        result = this->m_SMIndex->GetDataStore()->GetNodeDataStore(nodeUVCoordsStore, &this->m_nodeHeader);
+        assert(result == true && nodeUVCoordsStore.IsValid());      
+        nodeUVCoordsStore->DestroyBlock(this->GetBlockID());
+        m_uvCoordsPoolItemId = SMMemoryPool::s_UndefinedPoolItemId;
+
+        GetMemoryPool()->RemoveItem(m_displayDataPoolItemId, this->GetBlockID().m_integerID, SMStoreDataType::Display, (uint64_t)this->m_SMIndex);
+        m_displayDataPoolItemId = SMMemoryPool::s_UndefinedPoolItemId;
+
+            {
+            std::lock_guard<std::mutex> lock(m_displayMeshLock);
+            GetMemoryPool()->RemoveItem(m_displayMeshPoolItemId, this->GetBlockID().m_integerID, SMStoreDataType::DisplayMesh, (uint64_t)this->m_SMIndex);
+            m_displayMeshPoolItemId = SMMemoryPool::s_UndefinedPoolItemId;
+
+            SMMemoryPool::GetInstanceVideo()->RemoveItem(m_displayMeshVideoPoolItemId, this->GetBlockID().m_integerID, SMStoreDataType::DisplayMesh, (uint64_t)this->m_SMIndex);
+            m_displayMeshVideoPoolItemId = SMMemoryPool::s_UndefinedPoolItemId;
+            }
+
+        GetMemoryPool()->RemoveItem(m_graphPoolItemId, this->GetBlockID().m_integerID, SMStoreDataType::Graph, (uint64_t)this->m_SMIndex);
+        ISMMTGGraphDataStorePtr nodeGraphStore;
+        result = this->m_SMIndex->GetDataStore()->GetNodeDataStore(nodeGraphStore, &this->m_nodeHeader);
+        assert(result == true && nodeGraphStore.IsValid());  
+        nodeGraphStore->DestroyBlock(this->GetBlockID());
+        m_graphPoolItemId = SMMemoryPool::s_UndefinedPoolItemId;
+        
+        if (m_nbClips > 0)
+            {
+            GetMemoryPool()->RemoveItem(m_diffSetsItemId, this->GetBlockID().m_integerID, SMStoreDataType::DiffSet, (uint64_t)this->m_SMIndex);
+            ISDiffSetDataStorePtr nodeDiffsetStore;
+            result = this->m_SMIndex->GetDataStore()->GetSisterNodeDataStore(nodeDiffsetStore, &this->m_nodeHeader, false);
+            if (nodeDiffsetStore.IsValid()) nodeDiffsetStore->DestroyBlock(this->GetBlockID());
+            m_diffSetsItemId = SMMemoryPool::s_UndefinedPoolItemId;
+            }
+
+        GetMemoryPool()->RemoveItem(m_featurePoolItemId, this->GetBlockID().m_integerID, SMStoreDataType::LinearFeature, (uint64_t)this->m_SMIndex);
+        ISMInt32DataStorePtr nodeFeatureStore;
+        result = this->m_SMIndex->GetDataStore()->GetNodeDataStore(nodeFeatureStore, &this->m_nodeHeader, SMStoreDataType::LinearFeature);
+        assert(result == true && nodeFeatureStore.IsValid());         
+        if (nodeFeatureStore.IsValid()) nodeFeatureStore->DestroyBlock(this->GetBlockID());
+        m_featurePoolItemId = SMMemoryPool::s_UndefinedPoolItemId;
+       
+        GetMemoryPool()->RemoveItem(m_dtmPoolItemId, this->GetBlockID().m_integerID, SMStoreDataType::BcDTM, (uint64_t)this->m_SMIndex);
+        m_dtmPoolItemId = SMMemoryPool::s_UndefinedPoolItemId;
+
+        RemoveMultiTextureData();
+        }
+
+    THIS_HINVARIANTS;
+
+    return true;
+    }
+
+template<class POINT, class EXTENT> HFCPtr<SMPointIndexNode<POINT, EXTENT> > SMMeshIndexNode<POINT, EXTENT>::CloneChild(uint64_t nodeId, const EXTENT& newNodeExtent) const
+    {
+    HFCPtr<SMPointIndexNode<POINT, EXTENT> > pNewNode = static_cast<SMPointIndexNode<POINT, EXTENT> *>(new SMMeshIndexNode<POINT, EXTENT>(nodeId, this->GetSplitTreshold(), newNodeExtent, const_cast<SMMeshIndexNode<POINT, EXTENT>*>(this)));
+    pNewNode->SetDirty(true);
+    return pNewNode;
+    }
+
+template<class POINT, class EXTENT> HFCPtr<SMPointIndexNode<POINT, EXTENT> > SMMeshIndexNode<POINT, EXTENT>::CloneChild(const EXTENT& newNodeExtent) const
+    {
+    HFCPtr<SMPointIndexNode<POINT, EXTENT> > pNewNode = static_cast<SMPointIndexNode<POINT, EXTENT> *>(new SMMeshIndexNode<POINT, EXTENT>(this->GetSplitTreshold(), newNodeExtent, const_cast<SMMeshIndexNode<POINT, EXTENT>*>(this)));
+    pNewNode->SetDirty(true);
+    return pNewNode;
+    }
+template<class POINT, class EXTENT> HFCPtr<SMPointIndexNode<POINT, EXTENT> > SMMeshIndexNode<POINT, EXTENT>::CloneUnsplitChild(const EXTENT& newNodeExtent) const
+    {
+    HFCPtr<SMPointIndexNode<POINT, EXTENT> > pNewNode = static_cast<SMPointIndexNode<POINT, EXTENT> *>(new SMMeshIndexNode<POINT, EXTENT>(this->GetSplitTreshold(), newNodeExtent, const_cast<SMMeshIndexNode<POINT, EXTENT>*>(this), true));
+    pNewNode->SetDirty(true);
+    return pNewNode;
+    }
+
+template<class POINT, class EXTENT> HFCPtr<SMPointIndexNode<POINT, EXTENT> > SMMeshIndexNode<POINT, EXTENT>::CloneUnsplitChildVirtual() const
+    {
+    HFCPtr<SMPointIndexNode<POINT, EXTENT> > pNewNode = static_cast<SMPointIndexNode<POINT, EXTENT> *>(new SMIndexNodeVirtual<POINT,EXTENT,SMMeshIndexNode<POINT,EXTENT>>(const_cast<SMMeshIndexNode<POINT, EXTENT>*>(this)));
+    pNewNode->SetDirty(true);
+    return pNewNode;
+    }
+
+template<class POINT, class EXTENT>  HFCPtr<SMPointIndexNode<POINT, EXTENT> > SMMeshIndexNode<POINT, EXTENT>::CreateNewChildNode(HPMBlockID blockID)
+    {
+    auto node = new SMMeshIndexNode<POINT, EXTENT>(blockID, this, dynamic_cast<SMMeshIndex<POINT, EXTENT>*>(this->m_SMIndex), this->m_filter, this->m_needsBalancing, false, !(this->m_delayedDataPropagation), m_mesher2_5d, m_mesher3d, this->m_createdNodeMap);
+    node->m_clipRegistry = m_clipRegistry;
+    node->m_loadNeighbors = this->m_loadNeighbors;
+    HFCPtr<SMPointIndexNode<POINT, EXTENT> > pNewNode = static_cast<SMPointIndexNode<POINT, EXTENT> *>(node);
+    return pNewNode;
+    }
+
+template<class POINT, class EXTENT>  HFCPtr<SMPointIndexNode<POINT, EXTENT> > SMMeshIndexNode<POINT, EXTENT>::CreateNewNode(HPMBlockID blockID, bool isRootNode)
+    {
+    HFCPtr<SMMeshIndexNode<POINT, EXTENT>> parent;
+
+    auto node = new SMMeshIndexNode<POINT, EXTENT>(blockID, parent, dynamic_cast<SMMeshIndex<POINT, EXTENT>*>(this->m_SMIndex), this->m_filter, this->m_needsBalancing, false, !(this->m_delayedDataPropagation), m_mesher2_5d, m_mesher3d, this->m_createdNodeMap);
+
+    HFCPtr<SMPointIndexNode<POINT, EXTENT> > pNewNode = static_cast<SMPointIndexNode<POINT, EXTENT> *>(node);
+
+    if (isRootNode)
+        {
+        HFCPtr<SMPointIndexNode<POINT, EXTENT>> parentNodePtr;
+        pNewNode->SetParentNodePtr(parentNodePtr);
+        }
+    
+    return pNewNode;
+    }
+
+//=======================================================================================
+// @bsimethod                                                  Elenie.Godzaridis 03/15
+//=======================================================================================
+template<class POINT, class EXTENT> bool SMMeshIndexNode<POINT, EXTENT>::Discard()
+    {
+    THIS_HINVARIANTS;
+    bool returnValue = true;
+    if (!m_remainingUnappliedEdits.empty())
+        {
+        UpdateData();
+        }
+    if (!this->m_destroyed)
+        {
+             
+        RefCountedPtr<SMMemoryPoolGenericVectorItem<DifferenceSet>> diffsetPtr = GetDiffSetPtr();
+        if (diffsetPtr.IsValid())
+        {
+            uint64_t myTs = LastClippingStateUpdateTimestamp();
+            if (this->m_pSubNodeNoSplit != NULL && !this->m_pSubNodeNoSplit->IsVirtualNode())
+            {
+                uint64_t childTs = dynamic_pcast<SMMeshIndexNode<POINT, EXTENT>, SMPointIndexNode<POINT, EXTENT>>(this->m_pSubNodeNoSplit)->LastClippingStateUpdateTimestamp();
+                if (childTs < myTs)
+                {
+                    bset<uint64_t> collectedClips;
+                    CollectClipIds(collectedClips);
+                    dynamic_pcast<SMMeshIndexNode<POINT, EXTENT>, SMPointIndexNode<POINT, EXTENT>>(this->m_pSubNodeNoSplit)->SyncWithClipSets(collectedClips);
+                }
+            }
+            else if (this->m_nodeHeader.m_numberOfSubNodesOnSplit > 1 && this->m_apSubNodes[0] != nullptr)
+            {
+                for (size_t indexNodes = 0; indexNodes < this->m_nodeHeader.m_numberOfSubNodesOnSplit; indexNodes++)
+                {
+                    if (this->m_apSubNodes[indexNodes] != nullptr)
+                    {
+                        uint64_t childTs = dynamic_pcast<SMMeshIndexNode<POINT, EXTENT>, SMPointIndexNode<POINT, EXTENT>>(this->m_apSubNodes[indexNodes])->LastClippingStateUpdateTimestamp();
+                        if (childTs < myTs)
+                        {
+                            bset<uint64_t> collectedClips;
+                            CollectClipIds(collectedClips);
+                            dynamic_pcast<SMMeshIndexNode<POINT, EXTENT>, SMPointIndexNode<POINT, EXTENT>>(this->m_apSubNodes[indexNodes])->SyncWithClipSets(collectedClips);
+                        }
+                    }
+                }
+            }
+        }
+
+        RemoveNonDisplayPoolData();
+       
+        GetMemoryPool()->RemoveItem(m_displayDataPoolItemId, this->GetBlockID().m_integerID, SMStoreDataType::Display, (uint64_t) this->m_SMIndex);
+        m_displayDataPoolItemId = SMMemoryPool::s_UndefinedPoolItemId;
+
+            {
+            std::lock_guard<std::mutex> lock(m_displayMeshLock);
+            GetMemoryPool()->RemoveItem(m_displayMeshPoolItemId, this->GetBlockID().m_integerID, SMStoreDataType::DisplayMesh, (uint64_t) this->m_SMIndex);
+            m_displayMeshPoolItemId = SMMemoryPool::s_UndefinedPoolItemId;
+
+            SMMemoryPool::GetInstanceVideo()->RemoveItem(m_displayMeshVideoPoolItemId, this->GetBlockID().m_integerID, SMStoreDataType::DisplayMesh, (uint64_t) this->m_SMIndex);
+            m_displayMeshVideoPoolItemId = SMMemoryPool::s_UndefinedPoolItemId;
+            }
+
+        if (this->m_texturePoolItemId != SMMemoryPool::s_UndefinedPoolItemId)
+            {
+            GetMemoryPool()->RemoveItem(this->m_texturePoolItemId, this->GetBlockID().m_integerID, SMStoreDataType::DisplayTexture, (uint64_t) this->m_SMIndex);
+            this->m_texturePoolItemId = SMMemoryPool::s_UndefinedPoolItemId;
+            }
+
+
+
+
+        GetMemoryPool()->RemoveItem(m_diffSetsItemId, this->GetBlockID().m_integerID, SMStoreDataType::DiffSet, (uint64_t) this->m_SMIndex);
+        m_diffSetsItemId = SMMemoryPool::s_UndefinedPoolItemId;
+
+        GetMemoryPool()->RemoveItem(m_featurePoolItemId, this->GetBlockID().m_integerID, SMStoreDataType::LinearFeature, (uint64_t) this->m_SMIndex);
+        m_featurePoolItemId = SMMemoryPool::s_UndefinedPoolItemId;
+
+        GetMemoryPool()->RemoveItem(m_dtmPoolItemId, this->GetBlockID().m_integerID, SMStoreDataType::BcDTM, (uint64_t) this->m_SMIndex);
+        m_dtmPoolItemId = SMMemoryPool::s_UndefinedPoolItemId;
+
+        RemoveMultiTextureData();
+        }
+
+    __super::Discard();
+
+    THIS_HINVARIANTS;
+
+    return returnValue;
+    }
+
+
+//=======================================================================================
+// @bsimethod                                                     Mathieu.St-Pierre 01/19
+//=======================================================================================
+template<class POINT, class EXTENT> void SMMeshIndexNode<POINT, EXTENT>::LoadData(SMNodeDataToLoad* dataToLoad) 
+    {
+    __super::LoadData(dataToLoad);
+    
+    if (dataToLoad == nullptr)
+        {
+        GetPtsIndicePtr();
+        GetUVCoordsPtr();
+        GetUVsIndicesPtr();
+        GetTexturePtr();            
+        GetGraphPtr();
+        GetLinearFeaturesPtr();
+        }
+    else
+        {
+        SMMeshDataToLoad* meshDataToLoad = dynamic_cast<SMMeshDataToLoad*>(dataToLoad);
+        assert(meshDataToLoad != nullptr);
+    
+        if (meshDataToLoad->m_ptIndices)
+            GetPtsIndicePtr();
+
+        if (meshDataToLoad->m_textureIndices)
+            {
+			//Ensure that pool items for texture indices are created even before the node has been marked as textured.
+            bool isTextureCurrentVal = this->m_nodeHeader.m_isTextured; 
+            this->m_nodeHeader.m_isTextured = true;
+            GetUVCoordsPtr();
+            GetUVsIndicesPtr();
+            this->m_nodeHeader.m_isTextured = isTextureCurrentVal;
+            }
+            
+        if (meshDataToLoad->m_texture)
+            GetTexturePtr();
+
+        if (meshDataToLoad->m_features)
+            GetLinearFeaturesPtr();
+
+        if (meshDataToLoad->m_graph)
+            GetGraphPtr();        
+        }
+        
+    }
+
+//=======================================================================================
+// @bsimethod                                                  Elenie.Godzaridis 03/15
+//=======================================================================================
+template<class POINT, class EXTENT> void SMMeshIndexNode<POINT, EXTENT>::Load() const
+    {
+    std::lock_guard<std::mutex> lock(m_headerMutex);
+    if (this->IsLoaded()) return;
+    SMPointIndexNode<POINT, EXTENT>::Load();
+        
+    //assert(m_triIndicesPoolItemId == SMMemoryPool::s_UndefinedPoolItemId);
+    //assert(this->m_texturePoolItemId == SMMemoryPool::s_UndefinedPoolItemId);
+    //assert(m_triUvIndicesPoolItemId == SMMemoryPool::s_UndefinedPoolItemId);
+    //assert(m_uvCoordsPoolItemId == SMMemoryPool::s_UndefinedPoolItemId);
+    //assert(m_displayDataPoolItemId == SMMemoryPool::s_UndefinedPoolItemId);
+    }
+
+extern std::mutex s_createdNodeMutex;
+
+template<class POINT, class EXTENT> bool SMMeshIndexNode<POINT, EXTENT>::Publish3DTile(ISMDataStoreTypePtr<EXTENT>& pi_pDataStore, TransformCR transform, ClipVectorPtr clips, const uint64_t& coverageID, bool isClipBoundary, const GeoCoordinates::BaseGCSCPtr sourceGCS, const GeoCoordinates::BaseGCSCPtr destinationGCS, IScalableMeshProgressPtr progress, bool outputTexture)
+    {
+    assert(pi_pDataStore != nullptr);
+
+    static double startTime = clock();
+    static std::atomic<uint64_t> loadDataTime = {0};
+    static std::atomic<uint64_t> convertTime = {0};
+    static std::atomic<uint64_t> storeTime = {0};
+    static std::atomic<uint64_t> nbProcessedNodes = {0};
+    static std::atomic<uint64_t> nbNodes = {0};
+
+    if (progress != nullptr && progress->IsCanceled()) return false;
+
+    if (!this->IsLoaded())
+        Load();
+
+    if (this->m_nodeHeader.m_level == 0)
+        {
+        startTime = clock();
+        loadDataTime = 0;
+        convertTime = 0;
+        storeTime = 0;
+        nbProcessedNodes = 0;
+        nbNodes = 0;
+        }
+
+    ++nbNodes;
+
+    static const uint64_t nbThreads = std::max((uint64_t)1, (uint64_t)(std::thread::hardware_concurrency() - 2));
+    static const uint64_t maxQueueSize = /*std::max((uint64_t)this->m_SMIndex->m_totalNumNodes, (uint64_t)*/30000;//);
+
+    typedef SMNodeDistributor<HFCPtr<SMMeshIndexNode<POINT, EXTENT>>> Distribution_Type;
+    static typename Distribution_Type::Ptr distributor = nullptr; 
+
+    if (this->m_nodeHeader.m_level == 0)
+        {
+        startTime = clock();
+        bvector<DRange3d> ranges;
+        bool allClipsAreMasks = true;
+
+        if (clips.IsValid())
+            {
+            for (ClipPrimitivePtr const& primitive : *clips)
+                {
+                DRange3d        thisRange;
+                if (primitive->GetRange(thisRange, nullptr, primitive->IsMask()))
+                    {
+                    ranges.push_back(thisRange);
+                    }
+                if (!primitive->IsMask())
+                    allClipsAreMasks = false;
+                }
+            }
+
+        //(*clips)[0]->GetRange(range, nullptr, true);
+        auto nodeDataSaver = [pi_pDataStore, ranges, allClipsAreMasks, clips, coverageID, isClipBoundary, sourceGCS, destinationGCS, progress, outputTexture](HFCPtr<SMMeshIndexNode<POINT, EXTENT>>& node)
+            {
+            if (progress != nullptr  && progress->IsCanceled()) return;
+
+            bool hasMSClips = false;
+            for (auto const& range : ranges)
+                {
+                if (node->m_nodeHeader.m_contentExtentDefined && range.IntersectsWith(node->m_nodeHeader.m_contentExtent))
+                    hasMSClips = true;
+                }
+
+            if (hasMSClips || allClipsAreMasks)
+                {
+
+                // Gather all data in one place
+                double t = clock();
+                node->GetPointsPtr();
+                node->GetPtsIndicePtr();
+
+                if (outputTexture)
+                    {
+                    node->GetUVCoordsPtr();
+                    node->GetUVsIndicesPtr();
+                    node->GetTextureCompressedPtr();
+                    }
+
+                loadDataTime += clock() - t;
+
+                // Convert data
+                t = clock();
+
+                auto nodePtr = HFCPtr<SMPointIndexNode<POINT, EXTENT>>(static_cast<SMPointIndexNode<POINT, EXTENT>*>(node.GetPtr()));
+                IScalableMeshNodePtr nodeP(new ScalableMeshNode<POINT>(nodePtr));
+                bvector<Byte> cesiumData;
+#if defined(NEED_SAVE_AS_IN_IMPORT_DLL) && !defined(DGNDB06_API)
+                IScalableMeshPublisherPtr cesiumPublisher = IScalableMeshPublisher::Create(SMPublishType::CESIUM);
+                cesiumPublisher->Publish(nodeP, (hasMSClips ? clips : nullptr), coverageID, isClipBoundary, sourceGCS, destinationGCS, cesiumData, outputTexture);
+#else
+                assert(!"Not yet implemented on this code base");
+#endif
+
+
+                convertTime += clock() - t;
+
+                // Store data
+                t = clock();
+                ISMTileMeshDataStorePtr tileStore;
+                bool result = pi_pDataStore->GetNodeDataStore(tileStore, &node->m_nodeHeader);
+                assert(result == true); // problem getting the tile mesh data store
+
+                if (!cesiumData.empty())
+                    tileStore->StoreBlock(&cesiumData, cesiumData.size(), node->GetBlockID());
+                storeTime += clock() - t;
+                //// Store header
+                //pi_pDataStore->StoreNodeHeader(&node->m_nodeHeader, node->GetBlockID());
+
+                //{
+                //std::lock_guard<mutex> clk(s_consoleMutex);
+                //std::wcout << "[" << std::this_thread::get_id() << "] Done publishing --> " << node->m_nodeId << "    addr: "<< node <<"   ref count: " << node->GetRefCount() << std::endl;
+                //}
+                }
+
+            node = nullptr;
+
+            if (progress != nullptr)
+                {
+                // Report progress
+                static_cast<ScalableMeshProgress*>(progress.get())->SetCurrentIteration(++nbProcessedNodes);
+                }
+            else
+                {
+                ++nbProcessedNodes;
+                }
+            };
+        distributor = new Distribution_Type(nodeDataSaver, [](HFCPtr<SMMeshIndexNode<POINT, EXTENT>>& node) {return true; }, nbThreads, maxQueueSize);
+        }
+
+    static auto loadChildExtentHelper = [](SMPointIndexNode<POINT, EXTENT>* parent, SMPointIndexNode<POINT, EXTENT>* child) ->void
+        {
+        // parent header needs child extent for the Cesium format
+        if (child->m_nodeHeader.m_nodeCount > 0 && child->GetBlockID().IsValid())
+            {
+            auto childExtent = child->m_nodeHeader.m_contentExtentDefined && !child->m_nodeHeader.m_contentExtent.IsNull() ? child->GetContentExtent() : child->GetNodeExtent();
+            parent->m_nodeHeader.m_childrenExtents[child->GetBlockID().m_integerID] = childExtent;
+            }
+        };
+
+    //static auto disconnectChildHelper = [](SMPointIndexNode<POINT, EXTENT>* child) -> void
+    //    {
+    //    child->SetParentNodePtr(0);
+    //
+    //    s_createdNodeMutex.lock();
+    //
+    //    CreatedNodeMap::iterator nodeIter(child->m_createdNodeMap->find(child->GetBlockID().m_integerID));
+    //
+    //    if (nodeIter != child->m_createdNodeMap->end())
+    //        {
+    //        child->m_createdNodeMap->erase(nodeIter);
+    //        }
+    //
+    //    s_createdNodeMutex.unlock();
+    //    child = NULL;
+    //    };
+
+    if (this->m_pSubNodeNoSplit != nullptr)
+        {
+        assert(this->GetNumberOfSubNodesOnSplit() == 1 || this->GetNumberOfSubNodesOnSplit() == 4);
+        if (!static_cast<SMMeshIndexNode<POINT, EXTENT>*>(&*(this->m_pSubNodeNoSplit))->Publish3DTile(pi_pDataStore, transform, clips, coverageID, isClipBoundary, sourceGCS, destinationGCS, progress, outputTexture)) return false;
+        loadChildExtentHelper(this, this->m_pSubNodeNoSplit.GetPtr());
+        //disconnectChildHelper(this->m_pSubNodeNoSplit.GetPtr());
+        //this->m_pSubNodeNoSplit = nullptr;
+        }
+    else
+        {
+        assert(this->GetNumberOfSubNodesOnSplit() > 1 || this->IsLeaf());
+        if (!this->IsLeaf())
+            {
+            for (size_t indexNode = 0; indexNode < this->GetNumberOfSubNodesOnSplit(); indexNode++)
+                {
+                assert(this->m_apSubNodes[indexNode] != nullptr); // A sub node will be skipped
+                if (this->m_apSubNodes[indexNode] != nullptr)
+                    {
+                    if (!static_cast<SMMeshIndexNode<POINT, EXTENT>*>(&*(this->m_apSubNodes[indexNode]))->Publish3DTile(pi_pDataStore, transform, clips, coverageID, isClipBoundary, sourceGCS, destinationGCS, progress, outputTexture)) return false;
+                    loadChildExtentHelper(this, this->m_apSubNodes[indexNode].GetPtr());
+                    //disconnectChildHelper(this->m_apSubNodes[indexNode].GetPtr());
+                    //this->m_apSubNodes[indexNode] = nullptr;
+                    }
+                }
+            }
+        }
+
+    if (this->m_nodeHeader.m_nodeCount > 0)
+        {
+        distributor->AddWorkItem(this/*, false*/);
+        }
+
+    if (this->m_nodeHeader.m_level == 0)
+        {
+        //distributor->Go();
+#ifdef PRINT_PUBLISH_3DTILES_INFO
+        std::cout << "\nTime to process tree: " << (clock() - startTime) / CLOCKS_PER_SEC << std::endl;
+#endif
+        while (progress != nullptr && !distributor->empty())
+            {
+            progress->UpdateListeners();
+            if (progress->IsCanceled()) break;
+            }
+        distributor = nullptr; // join queue threads
+#ifdef PRINT_PUBLISH_3DTILES_INFO
+        std::cout << "\nTime to load data: " << (double)loadDataTime / CLOCKS_PER_SEC / nbThreads << std::endl;
+        std::cout << "Time to convert data: " << (double)convertTime / CLOCKS_PER_SEC / nbThreads << std::endl;
+        std::cout << "Time to store data: " << (double)storeTime / CLOCKS_PER_SEC / nbThreads << std::endl;
+        auto tTime = (double)(clock() - startTime) / CLOCKS_PER_SEC;
+        std::cout << "Total time: " << tTime << std::endl;
+        std::cout << "Number processed nodes: " << nbProcessedNodes << std::endl;
+        std::cout << "Total number of nodes: " << nbNodes << std::endl;
+        std::cout << "Convert speed (nodes/sec): " << nbProcessedNodes / tTime << std::endl;
+#endif
+        }
+    return true;
+    }
+
+    template<class POINT, class EXTENT> void SMMeshIndexNode<POINT, EXTENT>::ChangeGeometricError(ISMDataStoreTypePtr<EXTENT>&    pi_pDataStore, const double& newGeometricErrorValue)
+        {
+        assert(pi_pDataStore != nullptr);
+
+        if (!this->IsLoaded())
+            Load();
+
+        this->m_nodeHeader.m_geometryResolution = newGeometricErrorValue;
+#ifndef VANCOUVER_API
+        static const uint64_t nbThreads = std::max((uint64_t)1, (uint64_t)(std::thread::hardware_concurrency() - 2));
+        static const uint64_t maxQueueSize = /*std::max((uint64_t)this->m_SMIndex->m_totalNumNodes, (uint64_t)*/30000;//);
+        typedef SMNodeDistributor<HFCPtr<SMPointIndexNode<POINT, EXTENT>>> Distribution_Type;
+        static Distribution_Type* distributor = new Distribution_Type([&pi_pDataStore](HFCPtr<SMPointIndexNode<POINT, EXTENT>> node)
+            {
+            auto loadChildExtentHelper = [](HFCPtr<SMPointIndexNode<POINT, EXTENT>> parent, HFCPtr<SMPointIndexNode<POINT, EXTENT>> child) ->void
+                {
+                if (!child->IsLoaded())
+                    child->Load();
+
+                // parent header needs child extent for the Cesium format
+                if (child->m_nodeHeader.m_nodeCount > 0 && child->GetBlockID().IsValid())
+                    {
+                    auto childExtent = child->m_nodeHeader.m_contentExtentDefined && !child->m_nodeHeader.m_contentExtent.IsNull() ? child->GetContentExtent() : child->GetNodeExtent();
+                    parent->m_nodeHeader.m_childrenExtents[child->GetBlockID().m_integerID] = childExtent;
+                    }
+                };
+
+            if (node->m_pSubNodeNoSplit != nullptr)
+                {
+                loadChildExtentHelper(node, node->m_pSubNodeNoSplit);
+                }
+            else
+                {
+                for (size_t indexNode = 0; indexNode < node->GetNumberOfSubNodesOnSplit(); indexNode++)
+                    {
+                    if (node->m_apSubNodes[indexNode] != nullptr)
+                        {
+                        loadChildExtentHelper(node, node->m_apSubNodes[indexNode]);
+                        }
+                    }
+                }
+
+            // Store header
+            pi_pDataStore->StoreNodeHeader(&node->m_nodeHeader, node->GetBlockID());
+
+            //node->Unload();
+            }, [](HFCPtr<SMPointIndexNode<POINT, EXTENT>> node) {return true; }, nbThreads, maxQueueSize);
+
+        distributor->AddWorkItem(this);
+#else
+        assert(false && "Make this compile on Vancouver!");
+#endif
+
+        if (this->m_pSubNodeNoSplit != nullptr)
+            {
+            static_cast<SMMeshIndexNode<POINT, EXTENT>*>(&*(this->m_pSubNodeNoSplit))->ChangeGeometricError(pi_pDataStore, newGeometricErrorValue * 0.5);
+            //m_pSubNodeNoSplit->Unload();        
+            }
+        else
+            {
+            for (size_t indexNode = 0; indexNode < this->GetNumberOfSubNodesOnSplit(); indexNode++)
+                {
+                if (this->m_apSubNodes[indexNode] != nullptr)
+                    {
+                    static_cast<SMMeshIndexNode<POINT, EXTENT>*>(&*(this->m_apSubNodes[indexNode]))->ChangeGeometricError(pi_pDataStore, newGeometricErrorValue * 0.5);
+                    //m_apSubNodes[indexNode]->Unload();
+                    }
+                }
+            }
+
+        if (this->m_nodeHeader.m_level == 0)
+            {
+#ifndef VANCOUVER_API
+            delete distributor;
+#else
+#endif
+            }
+        }
+    
+template<class POINT, class EXTENT> void SMMeshIndexNode<POINT, EXTENT>::LoadIndexNodes(size_t& nLoaded, int level, bool headersOnly)
+    {
+
+    static std::atomic<uint64_t> loadHeaderTime = {0};
+    static std::atomic<uint64_t> loadDataTime = {0};
+    double t = 0;
+    if (this->m_nodeHeader.m_level == 0)
+        {
+        t = clock();
+        }
+
+    if (!this->IsLoaded())
+        {
+        uint64_t loadTime = clock();
+        Load();
+        loadHeaderTime += clock() - loadTime;
+        }
+
+    nLoaded++;
+
+
+
+    //auto loadNodeHelper = [&loadHeaderTime](SMPointIndexNode<POINT, EXTENT>* node, size_t threadId) ->void
+    //    {
+    //    //node->LoadTreeNode(nLoaded, level, headersOnly);
+    //    if (!node->IsLoaded())
+    //        {
+    //        uint64_t loadTime = clock();
+    //        node->Load();
+    //        loadHeaderTime += clock() - loadTime;
+    //        }
+    //    SetThreadAvailableAsync(threadId);
+    //    };
+
+
+    typedef SMNodeDistributor<HFCPtr<SMMeshIndexNode<POINT, EXTENT>>> Distribution_Type;
+    static typename Distribution_Type::Ptr distributor(new Distribution_Type([](HFCPtr<SMMeshIndexNode<POINT, EXTENT>>& node)
+        {
+            uint64_t loadTime = clock();
+            node->GetPointsPtr();
+            node->GetPtsIndicePtr();
+            if (node->m_nodeHeader.m_isTextured)
+                {
+                node->GetUVCoordsPtr();
+                node->GetUVsIndicesPtr();
+                node->GetTexturePtr();
+                }
+            loadDataTime += clock() - loadTime;
+        }, std::thread::hardware_concurrency(), 5000));
+
+    if (!this->m_nodeHeader.m_IsLeaf)
+        {
+        if (this->m_pSubNodeNoSplit != NULL)
+            {
+            //s_distributor->AddWorkItem(static_cast<SMMeshIndexNode<POINT, EXTENT>*>(&*(this->m_pSubNodeNoSplit)));
+            //RunOnNextAvailableThread(std::bind(loadNodeHelper, this->m_pSubNodeNoSplit, std::placeholders::_1));
+            this->m_pSubNodeNoSplit->LoadIndexNodes(nLoaded, level, headersOnly);
+            }
+        else
+            {
+            //for (size_t indexNodes = 0; indexNodes < this->GetNumberOfSubNodesOnSplit(); indexNodes++)
+            //    {
+            //    //s_distributor->AddWorkItem(static_cast<SMMeshIndexNode<POINT, EXTENT>*>(&*(this->m_apSubNodes[indexNodes])));
+            //    RunOnNextAvailableThread(std::bind(loadNodeHelper, this->m_apSubNodes[indexNodes], std::placeholders::_1));
+            //    }
+            for (size_t indexNodes = 0; indexNodes < this->GetNumberOfSubNodesOnSplit(); indexNodes++)
+                {
+                this->m_apSubNodes[indexNodes]->LoadIndexNodes(nLoaded, level, headersOnly);
+                }
+            }
+        }
+
+    if (headersOnly || (level != 0 && this->GetLevel() + 1 > level)) return;
+
+    if (this->GetNbPoints() > 0)
+        {
+        distributor->AddWorkItem(this/*, false*/);
+        }
+
+    if (this->m_nodeHeader.m_level == 0)
+        {
+        std::cout << "Time to process tree: " << (clock() - t) / CLOCKS_PER_SEC << std::endl;
+        //WaitForThreadStop();
+        distributor = nullptr;
+        std::cout << "Time to load headers: " << (double)loadHeaderTime / CLOCKS_PER_SEC / LightThreadPool::GetInstance()->m_nbThreads << std::endl;
+        std::cout << "Time to load data: " << (double)loadDataTime / CLOCKS_PER_SEC / LightThreadPool::GetInstance()->m_nbThreads << std::endl;
+        std::cout << "Total time: " << (double)(clock() - t) / CLOCKS_PER_SEC << std::endl;
+        }
+
+
+    }
+
+#ifdef INDEX_DUMPING_ACTIVATED
+template<class POINT, class EXTENT> void SMMeshIndexNode<POINT, EXTENT>::DumpOctTreeNode(FILE* pi_pOutputXmlFileStream,
+                             bool pi_OnlyLoadedNode) const
+    {
+    if ((pi_OnlyLoadedNode == true) && (this->IsLoaded() == false))
+        return;
+
+    if (!this->IsLoaded())
+        Load();
+
+    char   TempBuffer[3000];
+    int    NbChars;
+    size_t NbWrittenChars;
+    int64_t nodeId;
+
+    if (this->GetBlockID().IsValid())
+        {
+        nodeId = this->GetBlockID().m_integerID;
+        }
+    else
+        {
+        nodeId = ISMStore::GetNullNodeID();
+        }
+
+    NbChars = sprintf(TempBuffer, "<ChildNode NodeId=\"%lli\" TotalPoints=\"%lli\" SplitDepth=\"%zi\" ArePoints3d=\"%i\">", nodeId, this->GetCount(), this->GetSplitDepth(), this->m_nodeHeader.m_arePoints3d ? 1 : 0);
+
+    NbWrittenChars = fwrite(TempBuffer, 1, NbChars, pi_pOutputXmlFileStream);
+
+    HASSERT(NbChars == NbWrittenChars);
+
+    //Extent
+    NbChars = sprintf(TempBuffer,
+                      "<NodeExtent><MinX>%.20f</MinX><MaxX>%.20f</MaxX><MinY>%.20f</MinY><MaxY>%.20f</MaxY><MinZ>%.20f</MinZ><MaxZ>%.20f</MaxZ></NodeExtent>\n",
+                      ExtentOp<EXTENT>::GetXMin(this->m_nodeHeader.m_nodeExtent),
+                      ExtentOp<EXTENT>::GetXMax(this->m_nodeHeader.m_nodeExtent),
+                      ExtentOp<EXTENT>::GetYMin(this->m_nodeHeader.m_nodeExtent),
+                      ExtentOp<EXTENT>::GetYMax(this->m_nodeHeader.m_nodeExtent),
+                      ExtentOp<EXTENT>::GetZMin(this->m_nodeHeader.m_nodeExtent),
+                      ExtentOp<EXTENT>::GetZMax(this->m_nodeHeader.m_nodeExtent));
+
+    NbWrittenChars = fwrite(TempBuffer, 1, NbChars, pi_pOutputXmlFileStream);
+
+    HASSERT(NbWrittenChars == NbChars);
+
+    if (this->m_nodeHeader.m_contentExtentDefined)
+        {
+        NbChars = sprintf(TempBuffer,
+                          "<ContentExtent><MinX>%.20f</MinX><MaxX>%.20f</MaxX><MinY>%.20f</MinY><MaxY>%.20f</MaxY><MinZ>%.20f</MinZ><MaxZ>%.20f</MaxZ></ContentExtent>\n",
+                          ExtentOp<EXTENT>::GetXMin(this->m_nodeHeader.m_contentExtent),
+                          ExtentOp<EXTENT>::GetXMax(this->m_nodeHeader.m_contentExtent),
+                          ExtentOp<EXTENT>::GetYMin(this->m_nodeHeader.m_contentExtent),
+                          ExtentOp<EXTENT>::GetYMax(this->m_nodeHeader.m_contentExtent),
+                          ExtentOp<EXTENT>::GetZMin(this->m_nodeHeader.m_contentExtent),
+                          ExtentOp<EXTENT>::GetZMax(this->m_nodeHeader.m_contentExtent));
+
+        NbWrittenChars = fwrite(TempBuffer, 1, NbChars, pi_pOutputXmlFileStream);
+
+        HASSERT(NbWrittenChars == NbChars);
+        }
+
+
+    //Number Of Points
+    NbChars = sprintf(TempBuffer, "<NbOfPoints>%u</NbOfPoints>\n", this->GetNbObjects());
+
+    NbWrittenChars = fwrite(TempBuffer, 1, NbChars, pi_pOutputXmlFileStream);
+
+    HASSERT(NbWrittenChars == NbChars);
+
+    //Cumulative Number Of Points
+    NbChars = sprintf(TempBuffer, "<CumulNbOfPoints>%llu</CumulNbOfPoints>\n", this->GetCount());
+
+    NbWrittenChars = fwrite(TempBuffer, 1, NbChars, pi_pOutputXmlFileStream);
+
+    HASSERT(NbWrittenChars == NbChars);
+
+    //Number Of Points
+    NbChars = sprintf(TempBuffer, "<NbOfIndexes>%zu</NbOfIndexes>\n", this->m_nodeHeader.m_nbFaceIndexes);
+
+    NbWrittenChars = fwrite(TempBuffer, 1, NbChars, pi_pOutputXmlFileStream);
+
+    HASSERT(NbWrittenChars == NbChars);
+
+    //Level
+    NbChars = sprintf(TempBuffer, "<Level>%zi</Level>\n", this->m_nodeHeader.m_level);
+
+    NbWrittenChars = fwrite(TempBuffer, 1, NbChars, pi_pOutputXmlFileStream);
+
+    HASSERT(NbWrittenChars == NbChars);
+
+    // SplitTreshold
+    NbChars = sprintf(TempBuffer, "<SplitTreshold>%zi</SplitTreshold>", this->m_nodeHeader.m_SplitTreshold);
+
+    NbWrittenChars = fwrite(TempBuffer, 1, NbChars, pi_pOutputXmlFileStream);
+
+    HASSERT(NbWrittenChars == NbChars);
+
+    // Balanced
+    if (this->m_nodeHeader.m_balanced)
+        NbChars = sprintf(TempBuffer, "<Balanced>true</Balanced>");
+    else
+        NbChars = sprintf(TempBuffer, "<Balanced>false</Balanced>");
+
+    NbWrittenChars = fwrite(TempBuffer, 1, NbChars, pi_pOutputXmlFileStream);
+
+    HASSERT(NbWrittenChars == NbChars);
+
+
+    //View Dependent Metrics
+    /*
+    NbChars = sprintf(TempBuffer,
+    "<ViewDependentMetrics>%.3f</ViewDependentMetrics>",
+    this->m_nodeHeader.m_ViewDependentMetrics[0]);
+
+    NbWrittenChars = fwrite(TempBuffer, 1, NbChars, pi_pOutputXmlFileStream);
+
+    HASSERT(NbWrittenChars == NbChars);
+    */
+
+
+    // Neighbor Node    
+    NbChars = sprintf(TempBuffer, "<NeighborNode> ");
+
+    NbWrittenChars = fwrite(TempBuffer, 1, NbChars, pi_pOutputXmlFileStream);
+
+    HASSERT(NbWrittenChars == NbChars);
+
+    for (size_t neighborPosInd = 0; neighborPosInd < MAX_NEIGHBORNODES_COUNT; neighborPosInd++)
+        {
+        for (size_t neighborInd = 0; neighborInd < this->m_nodeHeader.m_apNeighborNodeID[neighborPosInd].size(); neighborInd++)
+            {
+            NbChars = sprintf(TempBuffer, "P %zi I %zi Id %lli ", neighborPosInd, neighborInd, this->m_nodeHeader.m_apNeighborNodeID[neighborPosInd][neighborInd].m_integerID);
+
+            NbWrittenChars = fwrite(TempBuffer, 1, NbChars, pi_pOutputXmlFileStream);
+
+            HASSERT(NbWrittenChars == NbChars);
+            }
+        }
+
+    NbChars = sprintf(TempBuffer, "</NeighborNode>");
+
+    NbWrittenChars = fwrite(TempBuffer, 1, NbChars, pi_pOutputXmlFileStream);
+
+    HASSERT(NbWrittenChars == NbChars);
+
+    //GraphID
+    NbChars = sprintf(TempBuffer, "<GraphID>%llu</GraphID>\n", this->m_nodeHeader.m_graphID.m_integerID);
+
+    NbWrittenChars = fwrite(TempBuffer, 1, NbChars, pi_pOutputXmlFileStream);
+
+    HASSERT(NbWrittenChars == NbChars);
+
+    for (size_t i = 0; i < this->m_nodeHeader.m_ptsIndiceID.size(); ++i)
+        {
+        NbChars = sprintf(TempBuffer, "<IndiceID>%llu</IndiceID>\n", this->m_nodeHeader.m_ptsIndiceID[i].m_integerID);
+
+        NbWrittenChars = fwrite(TempBuffer, 1, NbChars, pi_pOutputXmlFileStream);
+
+        HASSERT(NbWrittenChars == NbChars);
+        }
+
+    
+    // Neighbor Stitching    
+    NbChars = sprintf(TempBuffer, "<NeighborStitching> ");
+
+    NbWrittenChars = fwrite(TempBuffer, 1, NbChars, pi_pOutputXmlFileStream);
+
+    HASSERT(NbWrittenChars == NbChars);
+
+    for (size_t neighborPosInd = 0; neighborPosInd < MAX_NEIGHBORNODES_COUNT; neighborPosInd++)
+        {
+        if (this->m_nodeHeader.m_apAreNeighborNodesStitched[neighborPosInd] == true)
+            {
+            NbChars = sprintf(TempBuffer, "1 ");
+
+            NbWrittenChars = fwrite(TempBuffer, 1, NbChars, pi_pOutputXmlFileStream);
+
+            HASSERT(NbWrittenChars == NbChars);
+            }
+        else
+            {
+            NbChars = sprintf(TempBuffer, "0 ");
+
+            NbWrittenChars = fwrite(TempBuffer, 1, NbChars, pi_pOutputXmlFileStream);
+
+            HASSERT(NbWrittenChars == NbChars);
+            }
+        }
+
+    NbChars = sprintf(TempBuffer, "</NeighborStitching>");
+
+    NbWrittenChars = fwrite(TempBuffer, 1, NbChars, pi_pOutputXmlFileStream);
+
+    HASSERT(NbWrittenChars == NbChars);
+
+
+    if (!this->m_nodeHeader.m_IsLeaf)
+        {
+        if (this->m_pSubNodeNoSplit != NULL)
+            {
+            static_cast<SMPointIndexNode<POINT, EXTENT>*>(&*(this->m_pSubNodeNoSplit))->DumpOctTreeNode(pi_pOutputXmlFileStream, pi_OnlyLoadedNode);
+            }
+        else
+            {
+            for (size_t indexNode = 0; indexNode < this->GetNumberOfSubNodesOnSplit(); indexNode++)
+                {
+                static_cast<SMPointIndexNode<POINT, EXTENT>*>(&*(this->m_apSubNodes[indexNode]))->DumpOctTreeNode(pi_pOutputXmlFileStream, pi_OnlyLoadedNode);
+                }
+            }
+        }
+
+    NbChars = sprintf(TempBuffer, "</ChildNode>\n");
+
+    NbWrittenChars = fwrite(TempBuffer, 1, NbChars, pi_pOutputXmlFileStream);
+
+    HASSERT(NbChars == NbWrittenChars);
+
+        
+    }
+
+#endif
+
+
+//=======================================================================================
+// @bsimethod                                                  Elenie.Godzaridis 08/16
+//=======================================================================================
+template<class POINT, class EXTENT> void SMMeshIndexNode<POINT, EXTENT>::RemoveWithin(ClipVectorCP boundariesToRemoveWithin)
+    {
+    DRange3d range;
+    boundariesToRemoveWithin->GetRange(range, nullptr);
+    if (this->m_nodeHeader.m_contentExtentDefined && !range.IntersectsWith(this->m_nodeHeader.m_contentExtent)) return;
+    if (this->m_nodeHeader.m_nodeCount < 3) return;
+    /*
+    bset<int32_t> removedPts;*/
+    RefCountedPtr<SMMemoryPoolVectorItem<int32_t>> ptsIndicePtr = GetPtsIndicePtr();
+    RefCountedPtr<SMMemoryPoolVectorItem<POINT>> ptsPtr = this->GetPointsPtr();
+    /*
+    for (size_t i = 0; i < ptsPtr->size(); ++i)
+        {
+        if (boundariesToRemoveWithin->PointInside((*ptsPtr)[i], 1e-8))
+            removedPts.insert((int)i);
+        }*/
+    bvector<DPoint3d> clearedPts;
+    bvector<int32_t> clearedIndices;
+    bmap<int32_t, int32_t> oldToNewIndices;
+
+    bvector<int32_t> newUvsIndices;
+    bvector<DPoint2d> newUvs;
+   /* RefCountedPtr<SMMemoryPoolVectorItem<int32_t>> uvsIndicePtr = GetUVsIndicesPtr();
+
+    for (size_t i = 0; i < ptsIndicePtr->size(); i += 3)
+        {
+        if (removedPts.count((*ptsIndicePtr)[i]-1) == 0 && removedPts.count((*ptsIndicePtr)[i + 1]-1) == 0 && removedPts.count((*ptsIndicePtr)[i + 2]-1) == 0)
+            {
+            for (size_t j = 0; j < 3; ++j)
+                {
+                if (oldToNewIndices.count((*ptsIndicePtr)[i + j]) == 0)
+                    {
+                    oldToNewIndices[(*ptsIndicePtr)[i + j]] = (int)clearedPts.size()+1;
+                    clearedPts.push_back((*ptsPtr)[(*ptsIndicePtr)[i + j] - 1]);
+                    }
+                clearedIndices.push_back(oldToNewIndices[(*ptsIndicePtr)[i + j]]);
+
+                if (uvsIndicePtr.IsValid() && uvsIndicePtr->size() > 0)
+                    newUvsIndices.push_back((*uvsIndicePtr)[i + j]);
+                }
+            }
+        }*/
+
+    bvector<bvector<PolyfaceHeaderPtr>> polyfaces;
+    auto nodePtr = HFCPtr<SMPointIndexNode<POINT, EXTENT>>(static_cast<SMPointIndexNode<POINT, EXTENT>*>(const_cast<SMMeshIndexNode<POINT, EXTENT>*>(this)));
+    IScalableMeshNodePtr nodeP(
+#ifndef VANCOUVER_API
+        new ScalableMeshNode<POINT>(nodePtr)
+#else
+        ScalableMeshNode<POINT>::CreateItem(nodePtr)
+#endif
+        );
+    IScalableMeshMeshFlagsPtr flags = IScalableMeshMeshFlags::Create();
+    flags->SetLoadTexture(true);
+    IScalableMeshMeshPtr meshP = nodeP->GetMesh(flags);
+    bvector<bool> isMask;
+    bvector<size_t> polyfaceIndices;
+    if (meshP.get() != nullptr)
+        GetRegionsFromClipVector3D(polyfaces, polyfaceIndices, boundariesToRemoveWithin, meshP->GetPolyfaceQuery(), isMask);
+
+    map<DPoint3d, int32_t, DPoint3dZYXTolerancedSortComparison> mapOfPoints(DPoint3dZYXTolerancedSortComparison(1e-5, 0));
+    if (polyfaces[0][0]->GetPointCount() > 0)
+        {
+        DifferenceSet clipped = DifferenceSet::FromPolyfaceSet(polyfaces[0], mapOfPoints, 1);
+        clearedPts = clipped.addedVertices;
+        clearedIndices = clipped.addedFaces;
+        newUvsIndices = clipped.addedUvIndices;
+        newUvs = clipped.addedUvs;
+        }
+    ptsPtr->clear();
+    ptsIndicePtr->clear();
+    RefCountedPtr<SMMemoryPoolVectorItem<int32_t>> uvsIndicePtr = GetUVsIndicesPtr();
+    if (uvsIndicePtr.IsValid())
+        uvsIndicePtr->clear();
+    RefCountedPtr<SMMemoryPoolVectorItem<DPoint2d>> uvsPts = GetUVCoordsPtr();
+    if (uvsPts.IsValid())
+        uvsPts->clear();
+    if (!clearedPts.empty())
+        {
+        ptsPtr->push_back(&clearedPts[0], clearedPts.size());
+        if (!clearedIndices.empty())
+            ptsIndicePtr->push_back(&clearedIndices[0], clearedIndices.size());
+        if (!newUvsIndices.empty())
+            uvsIndicePtr->push_back(&newUvsIndices[0], newUvsIndices.size());
+        if (!newUvs.empty())
+            uvsPts->push_back(&newUvs[0], newUvs.size());
+        }
+
+    //mark data not up to date
+    this->SetDirty(true);
+    }
+
+
+//=======================================================================================
+// @bsimethod                                                  Elenie.Godzaridis 08/16
+//=======================================================================================
+template<class POINT, class EXTENT> void SMMeshIndexNode<POINT, EXTENT>::UpdateData()
+    {
+    if (!m_remainingUnappliedEdits.empty())
+        {
+        for (auto& edit : m_remainingUnappliedEdits)
+            {
+            if (edit->m_opType == EditOperation::Op::REMOVE)
+                RemoveWithin(edit->m_toRemoveVector.get());
+            }
+        m_remainingUnappliedEdits.clear();
+        }
+
+    this->GetDataStore()->StoreNodeHeader(&this->m_nodeHeader, this->GetBlockID()); //we need to do that now since we set it not dirty afterward
+    //mark data up to date
+    this->SetDirty(false);
+    }
+
+
+//=======================================================================================
+// @bsimethod                                                  Elenie.Godzaridis 08/16
+//=======================================================================================
+template<class POINT, class EXTENT> void SMMeshIndexNode<POINT, EXTENT>::AddEdit(RefCountedPtr<EditOperation>& editDef)
+    {
+    m_remainingUnappliedEdits.push_back(editDef);
+    this->SetDirty(true);
+    }
+
+//=======================================================================================
+// @bsimethod                                                  Mathieu.St-Pierre 08/18
+//=======================================================================================
+template<class POINT, class EXTENT> bool SMMeshIndexNode<POINT, EXTENT>::IsExistingMesh() const
+    {
+    return m_existingMesh;
+    }
+
+//=======================================================================================
+// @bsimethod                                                  Elenie.Godzaridis 03/15
+//=======================================================================================
+template<class POINT, class EXTENT> void SMMeshIndexNode<POINT, EXTENT>::Unload() 
+    {
+    if (this->IsLoaded() && this->m_nodeHeader.m_isTextured) // we must do this before Unload since the texID is stored in the header.
+    {
+        auto tex = GetSingleDisplayTexture();
+        if (tex.IsValid()) const_cast<SmCachedDisplayTextureData*>(tex->GetData())->RemoveConsumer(this);
+    }
+
+    SMPointIndexNode<POINT, EXTENT>::Unload();
+    }
+
+
+template <class POINT, class EXTENT> ISMMTGGraphDataStorePtr SMMeshIndexNode<POINT, EXTENT>::GetGraphStore() const
+    {
+    ISMMTGGraphDataStorePtr nodeDataStore;
+    bool result = this->m_SMIndex->GetDataStore()->GetNodeDataStore(nodeDataStore, &this->m_nodeHeader);
+    assert(result == true);  
+
+    return nodeDataStore;
+    }
+
+template <class POINT, class EXTENT> void SMMeshIndexNode<POINT, EXTENT>::PushPtsIndices(const int32_t* indices, size_t size)
+    {    
+    RefCountedPtr<SMMemoryPoolVectorItem<int32_t>> ptsIndicePtr = GetPtsIndicePtr();
+    bool result = ptsIndicePtr->push_back(indices, size);
+    assert(result);
+    }
+
+template <class POINT, class EXTENT> void SMMeshIndexNode<POINT, EXTENT>::ReplacePtsIndices(const int32_t* indices, size_t size)
+    {
+    RefCountedPtr<SMMemoryPoolVectorItem<int32_t>> ptsIndicePtr = GetPtsIndicePtr();
+    ptsIndicePtr->clear();
+    bool result = ptsIndicePtr->push_back(indices, size);
+    assert(result);
+    }
+
+template <class POINT, class EXTENT> void SMMeshIndexNode<POINT, EXTENT>::ClearPtsIndices()
+    {
+    RefCountedPtr<SMMemoryPoolVectorItem<int32_t>> ptsIndicePtr = GetPtsIndicePtr();
+    ptsIndicePtr->clear();    
+    }
+
+template <class POINT, class EXTENT> void SMMeshIndexNode<POINT, EXTENT>::PushUV( const DPoint2d* uv, size_t size) 
+    {
+  /*  for (size_t i = 0; i < size; ++i)
+        {
+        if (uv[i].x < -0.00000001 || uv[i].x > 1.00001 || uv[i].y < -0.000001 || uv[i].y > 1.00001 || std::isnan(uv[i].x) || std::isnan(uv[i].y))
+            std::cout << "wrong uv " << std::endl;
+        }*/
+    RefCountedPtr<SMMemoryPoolVectorItem<DPoint2d>> uvCoordsPtr = GetUVCoordsPtr();    
+    bool result = uvCoordsPtr->push_back(uv, size);
+    assert(result);    
+    this->m_nodeHeader.m_uvID = this->GetBlockID();
+    }
+
+template <class POINT, class EXTENT> void SMMeshIndexNode<POINT, EXTENT>::PushTexture(const Byte* texture, size_t size)
+    {
+    assert(!GetTexturePtr().IsValid());
+
+    ISMTextureDataStorePtr nodeDataStore;
+    bool result = this->m_SMIndex->GetDataStore()->GetNodeDataStore(nodeDataStore, &this->m_nodeHeader);
+    assert(result == true);  
+
+    RefCountedPtr<SMStoredMemoryPoolBlobItem<Byte>> storedMemoryPoolVector(
+#ifndef VANCOUVER_API
+        new SMStoredMemoryPoolBlobItem<Byte>(this->GetBlockID().m_integerID, nodeDataStore, texture, size, SMStoreDataType::Texture, (uint64_t)this->m_SMIndex)
+#else
+        SMStoredMemoryPoolBlobItem<Byte>::CreateItem(this->GetBlockID().m_integerID, nodeDataStore, texture, size, SMStoreDataType::Texture, (uint64_t)this->m_SMIndex)
+#endif
+        );
+    SMMemoryPoolItemBasePtr poolItem(storedMemoryPoolVector.get());
+    this->m_texturePoolItemId = GetMemoryPool()->AddItem(poolItem);
+    assert(this->m_texturePoolItemId != SMMemoryPool::s_UndefinedPoolItemId);  
+    this->m_nodeHeader.m_isTextured = true;
+    this->m_nodeHeader.m_textureID = this->GetBlockID();
+    this->m_nodeHeader.m_nbTextures = 1;
+    }
+
+template <class POINT, class EXTENT> void SMMeshIndexNode<POINT, EXTENT>::PushUVsIndices(size_t texture_id, const int32_t* uvsIndices, size_t size)
+    {
+    RefCountedPtr<SMMemoryPoolVectorItem<int32_t>> uvPtsIndicePtr = GetUVsIndicesPtr();    
+    bool result = uvPtsIndicePtr->push_back(uvsIndices, size);
+    assert(result);
+    //assert(this->m_nodeHeader.m_uvsIndicesID.size() == 0);
+    this->m_nodeHeader.m_uvsIndicesID.push_back(this->GetBlockID());
+    }
+   
+//=======================================================================================
+// @bsimethod                                                 Elenie.Godzaridis 09/17
+//=======================================================================================
+template<class POINT, class EXTENT> void SMMeshIndexNode<POINT, EXTENT>::RemoveNonDisplayPoolData()
+{
+    SMPointIndexNode<POINT, EXTENT>::RemoveNonDisplayPoolData();
+    GetMemoryPool()->RemoveItem(m_triIndicesPoolItemId, this->GetBlockID().m_integerID, SMStoreDataType::TriPtIndices, (uint64_t)this->m_SMIndex);
+    GetMemoryPool()->RemoveItem(m_triIndicesPoolItemId, this->GetBlockID().m_integerID, SMStoreDataType::Cesium3DTiles, (uint64_t)this->m_SMIndex);
+    m_triIndicesPoolItemId = SMMemoryPool::s_UndefinedPoolItemId;
+
+    GetMemoryPool()->RemoveItem(this->m_texturePoolItemId, this->GetBlockID().m_integerID, SMStoreDataType::Texture, (uint64_t)this->m_SMIndex);
+    GetMemoryPool()->RemoveItem(this->m_texturePoolItemId, this->GetBlockID().m_integerID, SMStoreDataType::TextureCompressed, (uint64_t)this->m_SMIndex);
+    GetMemoryPool()->RemoveItem(this->m_texturePoolItemId, this->GetBlockID().m_integerID, SMStoreDataType::Cesium3DTiles, (uint64_t)this->m_SMIndex);
+    RemoveMultiTextureData();
+    this->m_texturePoolItemId = SMMemoryPool::s_UndefinedPoolItemId;
+
+    GetMemoryPool()->RemoveItem(m_triUvIndicesPoolItemId, this->GetBlockID().m_integerID, SMStoreDataType::TriUvIndices, (uint64_t)this->m_SMIndex);
+    GetMemoryPool()->RemoveItem(m_triUvIndicesPoolItemId, this->GetBlockID().m_integerID, SMStoreDataType::Cesium3DTiles, (uint64_t)this->m_SMIndex);
+    m_triUvIndicesPoolItemId = SMMemoryPool::s_UndefinedPoolItemId;
+
+    GetMemoryPool()->RemoveItem(m_uvCoordsPoolItemId, this->GetBlockID().m_integerID, SMStoreDataType::UvCoords, (uint64_t)this->m_SMIndex);
+    GetMemoryPool()->RemoveItem(m_uvCoordsPoolItemId, this->GetBlockID().m_integerID, SMStoreDataType::Cesium3DTiles, (uint64_t)this->m_SMIndex);
+    m_uvCoordsPoolItemId = SMMemoryPool::s_UndefinedPoolItemId;
+
+    GetMemoryPool()->RemoveItem(m_graphPoolItemId, this->GetBlockID().m_integerID, SMStoreDataType::Graph, (uint64_t)this->m_SMIndex);
+    GetMemoryPool()->RemoveItem(m_graphPoolItemId, this->GetBlockID().m_integerID, SMStoreDataType::Cesium3DTiles, (uint64_t)this->m_SMIndex);
+    m_graphPoolItemId = SMMemoryPool::s_UndefinedPoolItemId;
+}
+
+template<class POINT, class EXTENT> void SMMeshIndexNode<POINT, EXTENT>::RemoveMultiTextureData() 
+    {
+
+    for (auto textureId : m_textureIds)
+        {                    
+        SMMemoryPoolItemId displayTexturePoolItemId = ((SMMeshIndex<POINT, EXTENT>*)this->m_SMIndex)->TextureManager()->GetPoolIdForTexture(textureId);
+
+        if (displayTexturePoolItemId != SMMemoryPool::s_UndefinedPoolItemId)
+            {
+            ((SMMeshIndex<POINT, EXTENT>*)this->m_SMIndex)->TextureManager()->RemovePoolIdForTexture(textureId);
+            GetMemoryPool()->RemoveItem(displayTexturePoolItemId, textureId, SMStoreDataType::DisplayTexture, (uint64_t)this->m_SMIndex);
+            }
+               
+        displayTexturePoolItemId = ((SMMeshIndex<POINT, EXTENT>*)this->m_SMIndex)->TextureManager()->GetPoolIdForTextureData(textureId);
+
+        if (displayTexturePoolItemId != SMMemoryPool::s_UndefinedPoolItemId)
+            {
+            ((SMMeshIndex<POINT, EXTENT>*)this->m_SMIndex)->TextureManager()->RemovePoolIdForTextureData(textureId);
+            GetMemoryPool()->RemoveItem(displayTexturePoolItemId, textureId, SMStoreDataType::Texture, (uint64_t)this->m_SMIndex);            
+            GetMemoryPool()->RemoveItem(displayTexturePoolItemId, textureId, SMStoreDataType::TextureCompressed, (uint64_t)this->m_SMIndex);
+            }
+        }
+
+    m_textureIds.clear();
+
+    for (auto textureVideoId : m_textureVideoIds)
+        {
+        SMMemoryPoolItemId displayTextureVideoPoolItemId = ((SMMeshIndex<POINT, EXTENT>*)this->m_SMIndex)->TextureManager()->GetPoolIdForTextureVideo(textureVideoId);
+
+        if (displayTextureVideoPoolItemId != SMMemoryPool::s_UndefinedPoolItemId)
+            {
+            ((SMMeshIndex<POINT, EXTENT>*)this->m_SMIndex)->TextureManager()->RemovePoolIdForTextureVideo(textureVideoId);
+            SMMemoryPool::GetInstanceVideo()->RemoveItem(displayTextureVideoPoolItemId, textureVideoId, SMStoreDataType::DisplayTexture, (uint64_t)this->m_SMIndex);
+            }
+        }
+
+    m_textureVideoIds.clear();        
+    }
+
+//=======================================================================================
+// @bsimethod                                                   Mathieu.St-Pierre 08/14
+//=======================================================================================
+template<class POINT, class EXTENT> ISMPointIndexMesher<POINT, EXTENT>* SMMeshIndexNode<POINT, EXTENT>::GetMesher2_5d() const
+    {
+    if (!this->IsLoaded())
+        Load();
+    // Non validation of invariants in intentional ... this gets called during a
+    // temporary state during the creation of sub-nodes, by the subnodes
+    return(m_mesher2_5d);
+    }
+
+//=======================================================================================
+// @bsimethod                                                   Mathieu.St-Pierre 08/14
+//=======================================================================================
+template<class POINT, class EXTENT> ISMPointIndexMesher<POINT, EXTENT>* SMMeshIndexNode<POINT, EXTENT>::GetMesher3d() const
+    {
+    if (!this->IsLoaded())
+        Load();
+    // Non validation of invariants in intentional ... this gets called during a
+    // temporary state during the creation of sub-nodes, by the subnodes
+    return(m_mesher3d);
+    }
+
+
+//=======================================================================================
+// @bsimethod                                                   Mathieu.St-Pierre 08/14
+//=======================================================================================
+template<class POINT, class EXTENT> void SMMeshIndexNode<POINT, EXTENT>::Mesh(bvector<uint64_t>* pNodesToMesh)
+    {
+    if (!this->IsLoaded())
+        Load();
+
+
+    THIS_HINVARIANTS;
+
+    //deal with cancelling generation while it is still in progress
+    if (this->m_SMIndex->m_progress->IsCanceled()) return;
+
+    // If there are sub-nodes and these need filtering then first do the subnodes
+    if (this->HasRealChildren())
+        {
+        if (this->IsParentOfARealUnsplitNode())
+            {
+#ifdef __HMR_DEBUG
+            if ((static_cast<SMMeshIndexNode<POINT, EXTENT>*>(&*this->m_pSubNodeNoSplit)->m_unspliteable) || (static_cast<SMMeshIndexNode<POINT, EXTENT>*>(&*this->m_pSubNodeNoSplit)->m_parentOfAnUnspliteableNode))
+                this->m_parentOfAnUnspliteableNode = true;
+#endif                        
+
+            if (static_cast<SMMeshIndexNode<POINT, EXTENT>*>(&*this->m_pSubNodeNoSplit)->NeedsMeshing())
+                static_cast<SMMeshIndexNode<POINT, EXTENT>*>(&*this->m_pSubNodeNoSplit)->Mesh(pNodesToMesh);
+            }
+        else
+            {
+            for (size_t indexNode = 0; indexNode < this->m_nodeHeader.m_numberOfSubNodesOnSplit; indexNode++)
+                {
+#ifdef __HMR_DEBUG
+                if ((static_cast<SMMeshIndexNode<POINT, EXTENT>*>(&*(this->m_apSubNodes[indexNode]))->m_unspliteable) || (static_cast<SMMeshIndexNode<POINT, EXTENT>*>(&*(this->m_apSubNodes[indexNode]))->m_parentOfAnUnspliteableNode))
+                    this->m_parentOfAnUnspliteableNode = true;
+#endif
+                if (static_cast<SMMeshIndexNode<POINT, EXTENT>*>(&*(this->m_apSubNodes[indexNode]))->NeedsMeshing())
+                    {
+                     static_cast<SMMeshIndexNode<POINT, EXTENT>*>(&*(this->m_apSubNodes[indexNode]))->Mesh(pNodesToMesh);
+                    }
+                }
+
+            }
+
+        }
+    else
+        {
+        assert(this->NeedsMeshing() == true);
+
+        //Juste accumulate the node ids to mesh, don't mesh anything.
+        if (pNodesToMesh != nullptr)
+            {
+            pNodesToMesh->push_back(this->GetBlockID().m_integerID);
+            return;
+            }
+        
+
+        this->m_SMIndex->m_nMeshedNodes++;
+        float progressForLevel = (float)this->m_SMIndex->m_nMeshedNodes / this->m_SMIndex->m_countsOfNodesAtLevel[this->m_nodeHeader.m_level];
+
+        if (this->m_SMIndex->m_progress != nullptr)
+        {
+            this->m_SMIndex->m_progress->Progress() = progressForLevel;
+            this->m_SMIndex->m_progress->UpdateListeners();
+        }
+
+        //assert(this->m_nodeHeader.m_balanced == true);
+        if (s_useThreadsInMeshing)
+            {
+            if (!this->m_SMIndex->m_progress->IsCanceled())
+                RunOnNextAvailableThread(std::bind([] (SMMeshIndexNode<POINT, EXTENT>* node, size_t threadId) ->void
+                {
+                bool isMeshed;
+                if (node->m_nodeHeader.m_arePoints3d)
+                    {
+                    assert(!"3D Meshing code in ScalableMesh is not used anymore. Only ContextCapture can do 3D meshing - Should not be called.");
+                    isMeshed = node->m_mesher3d->Mesh(node);
+                    }
+                else
+                    {
+                    isMeshed = node->m_mesher2_5d->Mesh(node);
+                    }
+
+
+                if (isMeshed)
+                    {
+                    node->SetDirty(true);
+                    }
+                SetThreadAvailableAsync(threadId);
+                }, this, std::placeholders::_1));
+            }
+        else
+            {
+            bool isMeshed;
+            if (this->m_nodeHeader.m_arePoints3d)
+                {
+                isMeshed = this->m_mesher3d->Mesh(this);
+                }
+            else
+                {
+                isMeshed = this->m_mesher2_5d->Mesh(this);
+                }
+
+            if (isMeshed)
+                {
+                this->SetDirty(true);
+                }
+            }
+        }
+
+    if (this->m_nodeHeader.m_level == 0 && s_useThreadsInMeshing)
+        WaitForThreadStop(this->m_SMIndex->m_progress.get());
+    // Now filtering can be performed using the sub-nodes filtered data. This data
+    // accessed using the HPMPooledVector interface the Node is a descendant of.
+    // Do not hesitate to increase the HPMPooledVector interface if required.
+    // The result of the filtering must be added to the Node itself in the
+    // HPMVectorPool<POINT> descendant class using the push_back interface.
+    // If refiltering is required then clear() must be called beforehand.
+    // The member this->m_nodeHeader.m_filtered should be set to true after the filtering process
+    // All members that must be serialized in the file must be added in the
+    // this->m_nodeHeader fields/struct and these will automatically be serialized in the
+    // store. Note that changing this structure automatically
+    // renders invalid any previous file.
+
+    this->ValidateInvariants();
+    }
+
+//=======================================================================================
+// @bsimethod                                                   Mathieu.St-Pierre 08/14
+//=======================================================================================
+template<class POINT, class EXTENT> void SMMeshIndexNode<POINT, EXTENT>::Stitch(int pi_levelToStitch, vector<SMMeshIndexNode<POINT, EXTENT>*>* nodesToStitch)
+    {   
+    if (!this->IsLoaded())
+        Load();
+
+    THIS_HINVARIANTS;
+
+    if (this->m_SMIndex->m_progress->IsCanceled()) return;
+//    size_t nodeInd;
+
+    if (pi_levelToStitch == -1 || this->m_nodeHeader.m_level == pi_levelToStitch && this->GetNbObjects() > 0)
+        {
+            if (nodesToStitch != 0)
+                {
+                nodesToStitch->push_back(this);
+                }
+            else
+                {
+
+                bool isStitched;
+
+                if (this->AreAllNeighbor2_5d() && !this->m_nodeHeader.m_arePoints3d)
+                    {
+                    isStitched = m_mesher2_5d->Stitch(this);
+                    }
+                else
+                    {
+                    isStitched = m_mesher3d->Stitch(this);
+                    }
+
+                this->m_SMIndex->m_nStitchedNodes++;
+                float progressForStep = (float)(this->m_SMIndex->m_nStitchedNodes) / this->m_SMIndex->m_countsOfNodesTotal * 2 / 3 + (float)(this->m_SMIndex->m_nFilteredNodes) / this->m_SMIndex->m_countsOfNodesTotal * 1 / 3;
+
+                if (this->m_SMIndex->m_progress != nullptr) this->m_SMIndex->m_progress->Progress() = progressForStep;
+                if (isStitched)
+                    this->SetDirty(true);
+
+                }
+            }
+       // }
+
+        if (pi_levelToStitch == -1 || (int)this->m_nodeHeader.m_level < pi_levelToStitch)
+            {
+            if (!this->m_nodeHeader.m_IsLeaf)
+                {
+                if (this->m_pSubNodeNoSplit != NULL)
+                    {
+#ifdef __HMR_DEBUG
+                    if ((static_cast<SMMeshIndexNode<POINT, EXTENT>*>(&*this->m_pSubNodeNoSplit)->m_unspliteable) || (static_cast<SMMeshIndexNode<POINT, EXTENT>*>(&*this->m_pSubNodeNoSplit)->m_parentOfAnUnspliteableNode))
+                        this->m_parentOfAnUnspliteableNode = true;
+#endif
+
+                    static_cast<SMMeshIndexNode<POINT, EXTENT>*>(&*this->m_pSubNodeNoSplit)->Stitch(pi_levelToStitch, nodesToStitch);
+
+                    }
+                else
+                    {
+                    for (size_t indexNode = 0; indexNode < this->m_nodeHeader.m_numberOfSubNodesOnSplit; indexNode++)
+                        {
+#ifdef __HMR_DEBUG
+                        if ((static_cast<SMMeshIndexNode<POINT, EXTENT>*>(&*(this->m_apSubNodes[indexNode]))->m_unspliteable) || (static_cast<SMMeshIndexNode<POINT, EXTENT>*>(&*(this->m_apSubNodes[indexNode]))->m_parentOfAnUnspliteableNode))
+                            this->m_parentOfAnUnspliteableNode = true;
+#endif                
+                        if (this->m_nodeHeader.m_level == 0 && nodesToStitch == 0 && pi_levelToStitch > 1 && s_useThreadsInStitching)
+                            {
+                            if (!this->m_SMIndex->m_progress->IsCanceled())
+                                RunOnNextAvailableThread(std::bind([] (SMMeshIndexNode<POINT, EXTENT>* node, int pi_levelToStitch, size_t threadId) ->void
+                                {
+                                node->Stitch(pi_levelToStitch, 0);
+                                SetThreadAvailableAsync(threadId);
+                                }, static_cast<SMMeshIndexNode<POINT, EXTENT>*>(&*(this->m_apSubNodes[indexNode])), pi_levelToStitch, std::placeholders::_1));
+                            }
+                        else static_cast<SMMeshIndexNode<POINT, EXTENT>*>(&*(this->m_apSubNodes[indexNode]))->Stitch(pi_levelToStitch, nodesToStitch);
+                        }
+                    }
+                }
+            }
+        //don't return until all threads are done
+        if (this->m_nodeHeader.m_level == 0 && nodesToStitch == 0 && s_useThreadsInStitching)
+            WaitForThreadStop(this->m_SMIndex->m_progress.get());
+       /* if (this->m_nodeHeader.m_level == 0 && pi_levelToStitch == 0)
+            {
+            this->m_nodeHeader.m_totalCountDefined = false;
+            }*/
+        // Now filtering can be performed using the sub-nodes filtered data. This data
+        // accessed using the HPMPooledVector interface the Node is a descendant of.
+        // Do not hesitate to increase the HPMPooledVector interface if required.
+        // The result of the filtering must be added to the Node itself in the
+        // HPMVectorPool<POINT> descendant class using the push_back interface.
+        // If refiltering is required then clear() must be called beforehand.
+        // The member this->m_nodeHeader.m_filtered should be set to true after the filtering process
+        // All members that must be serialized in the file must be added in the
+        // this->m_nodeHeader fields/struct and these will automatically be serialized in the
+        // store. Note that changing this structure automatically
+        // renders invalid any previous file.
+
+        this->ValidateInvariants();
+    }
+
+
+
+
+static size_t s_featuresAddedToTree = 0;
+
+//=======================================================================================
+// @bsimethod                                                   Elenie.Godzaridis 08/15
+//=======================================================================================
+template<class EXTENT> void ClipFeatureDefinition(ISMStore::FeatureType type, EXTENT clipExtent, bvector<DPoint3d>& points, DRange3d& extent, const bvector<DPoint3d>& origPoints, DRange3d& origExtent)
+    {
+
+    if (/*IsClosedFeature(type) ||*/ (origExtent.low.x >= ExtentOp<EXTENT>::GetXMin(clipExtent) && origExtent.low.y >= ExtentOp<EXTENT>::GetYMin(clipExtent) && origExtent.low.z >= ExtentOp<EXTENT>::GetZMin(clipExtent)
+        && origExtent.high.x <= ExtentOp<EXTENT>::GetXMax(clipExtent) && origExtent.high.y <= ExtentOp<EXTENT>::GetYMax(clipExtent) && origExtent.high.z <= ExtentOp<EXTENT>::GetZMax(clipExtent)))
+        {
+        points.insert(points.end(), origPoints.begin(), origPoints.end());
+        extent = origExtent;
+        return;
+        }
+    DRange3d nodeRange = DRange3d::From(ExtentOp<EXTENT>::GetXMin(clipExtent), ExtentOp<EXTENT>::GetYMin(clipExtent), ExtentOp<EXTENT>::GetZMin(clipExtent),
+                                        ExtentOp<EXTENT>::GetXMax(clipExtent), ExtentOp<EXTENT>::GetYMax(clipExtent), ExtentOp<EXTENT>::GetZMax(clipExtent));
+    if (IsClosedFeature(type) || IsClosedPolygon(origPoints))
+        {
+        DPoint3d origins[6];
+        DVec3d normals[6];
+        nodeRange.Get6Planes(origins, normals);
+        DPlane3d planes[6];
+        for (size_t i = 0; i < 6; ++i)
+            {
+            planes[i] = DPlane3d::FromOriginAndNormal(origins[i], normals[i]);
+            }
+
+        points.insert(points.end(), origPoints.begin(), origPoints.end());
+        for (auto& plane : planes)
+            {
+            double sign = 0;
+            bool planeCutsPoly = false;
+            for (size_t j = 0; j < points.size() && !planeCutsPoly; j++)
+                {
+                double sideOfPoint = plane.Evaluate(points[j]);
+                if (fabs(sideOfPoint) < 1e-6) sideOfPoint = 0;
+                if (sign == 0) sign = sideOfPoint;
+                else if ((sign > 0 && sideOfPoint < 0) || (sign < 0 && sideOfPoint > 0))
+                    planeCutsPoly = true;
+                }
+            if (!planeCutsPoly) continue;                
+            bvector<DPoint3d> points2(points.size() + 10);
+            int nPlaneClipSize = (int)points2.size();
+            int nLoops = 0;
+            bsiPolygon_clipToPlane(&points2[0], &nPlaneClipSize, &nLoops, (int)points2.size(), &points[0], (int)points.size(), &plane);
+            if (nPlaneClipSize > 0)
+                {
+                points.clear();
+                points2.resize(nPlaneClipSize);
+                for (auto& pt : points2)
+                    {
+                    if (pt.x < DBL_MAX)
+                        points.push_back(pt);
+                    //else break;
+                    }
+                }
+            }
+        extent = DRange3d::From(points);
+        return;
+        }
+    if (IsLinearFeature(type))
+        {
+        DPoint3d SENTINEL_PT = DPoint3d::From(DBL_MAX, DBL_MAX, DBL_MAX);
+        bool withinExtent = false;
+        for (size_t pt = 0; pt < origPoints.size(); ++pt)
+            {
+            bool isPointInRange = nodeRange.IsContained(origPoints[pt]);
+            if (!withinExtent && isPointInRange && pt > 0)
+                {
+                if (points.size() == 0) extent = DRange3d::From(origPoints[pt]);
+
+                points.push_back(origPoints[pt - 1]);                
+                }
+
+            if (isPointInRange)
+                {
+                if (points.size() == 0) extent = DRange3d::From(origPoints[pt]);
+                else extent.Extend(origPoints[pt]);
+                points.push_back(origPoints[pt]);
+                }
+            if (!isPointInRange && withinExtent && pt < origPoints.size())
+                {
+                points.push_back(origPoints[pt]);
+                points.push_back(SENTINEL_PT);
+                }
+            withinExtent = isPointInRange;
+            }
+        }
+    }
+
+template<class POINT> void SimplifyMesh(bvector<int32_t>& indices, bvector<POINT>& points, bvector<DPoint2d>& uvs)
+    {
+
+    std::map<DPoint3d, int32_t, DPoint3dZYXTolerancedSortComparison> mapOfPts(DPoint3dZYXTolerancedSortComparison(1e-4, 0));
+    vector<int32_t> matchedIndices(points.size(), -1);
+    vector<int32_t> newIndices(points.size(), -1);
+    for (auto& pt : points)
+        {
+        DPoint3d pt3d = DPoint3d::From(PointOp<POINT>::GetX(pt), PointOp<POINT>::GetY(pt), PointOp<POINT>::GetZ(pt));
+        if (mapOfPts.count(pt3d) == 0)
+            mapOfPts[pt3d] = &pt - &points[0];
+        matchedIndices[&pt - &points[0]] = mapOfPts[pt3d];
+        }
+    bvector<POINT> newSet;
+    bvector<DPoint2d> newUvs;
+    newSet.reserve(points.size());
+
+    for (size_t j = 0; j < indices.size(); j += 3)
+        {
+        for (size_t k = 0; k < 3; ++k)
+            {
+            auto& idx = indices[j + k];
+            if (newIndices[matchedIndices[idx - 1]] == -1)
+                {
+                newSet.push_back(PointOp<POINT>::Create(points[idx - 1].x, points[idx - 1].y, points[idx - 1].z));
+                if(uvs.size() > 0) newUvs.push_back(uvs[idx - 1]);
+                newIndices[matchedIndices[idx - 1]] = (int)newSet.size() - 1;
+                }
+            idx = newIndices[matchedIndices[idx - 1]] + 1;
+            }
+        if (indices[j] == indices[j + 1] || indices[j] == indices[j + 2] || indices[j + 1] == indices[j + 2])
+            {
+            indices.erase(indices.begin() + j, indices.begin() + j + 3);
+            j -= 3;
+            }
+        }
+    points = newSet;
+    uvs = newUvs;
+    }
+
+template<class EXTENT> void ClipMeshDefinition(EXTENT clipExtent, bvector<DPoint3d>& pointsClipped, DRange3d& extentClipped, bvector<int32_t>& indicesClipped, bvector<DPoint2d>& inOutUvs, const DPoint3d* pts, size_t nPts, const int32_t* indices, size_t nIndices, DRange3d extent)
+    {
+    if ((extent.low.x >= ExtentOp<EXTENT>::GetXMin(clipExtent) && extent.low.y >= ExtentOp<EXTENT>::GetYMin(clipExtent) && extent.low.z >= ExtentOp<EXTENT>::GetZMin(clipExtent)
+        && extent.high.x <= ExtentOp<EXTENT>::GetXMax(clipExtent) && extent.high.y <= ExtentOp<EXTENT>::GetYMax(clipExtent) && extent.high.z <= ExtentOp<EXTENT>::GetZMax(clipExtent)))
+        {
+        pointsClipped.insert(pointsClipped.end(), pts, pts + nPts);
+        indicesClipped.insert(indicesClipped.end(), indices, indices + nIndices);
+        extentClipped = extent;
+        return;
+        }
+    DRange3d nodeRange = DRange3d::From(ExtentOp<EXTENT>::GetXMin(clipExtent), ExtentOp<EXTENT>::GetYMin(clipExtent), ExtentOp<EXTENT>::GetZMin(clipExtent),
+                                        ExtentOp<EXTENT>::GetXMax(clipExtent), ExtentOp<EXTENT>::GetYMax(clipExtent), ExtentOp<EXTENT>::GetZMax(clipExtent));
+
+    IScalableMeshMeshPtr meshPtr = IScalableMeshMesh::Create(nPts, const_cast<DPoint3d*>(pts), nIndices, indices, 0, 0, 0, 0, 0, 0);
+    ScalableMeshMesh* meshP = (ScalableMeshMesh*)meshPtr.get();
+    vector<int32_t> newIndices;
+    bvector<DPoint3d> origPoints;
+    vector<DPoint3d> meshPts;
+    for (size_t i = 0; i < nPts; ++i)
+        {
+        meshPts.push_back(pts[i]);
+        origPoints.push_back(pts[i]);
+        }
+
+    
+    ClipMeshToNodeRange<DPoint3d, EXTENT>(newIndices, meshPts, origPoints, inOutUvs, extentClipped, nodeRange, meshP);
+    if (newIndices.size() == 0) return;
+    bvector<int32_t> ptMap(meshPts.size(), -1);
+    bvector<DPoint2d> tempUvs;
+    for (auto& idx : newIndices)
+        {
+        assert(idx - 1 < ptMap.size());
+        if (ptMap[idx - 1] == -1)
+            {
+            pointsClipped.push_back(meshPts[idx - 1]);
+            extentClipped.Extend(pointsClipped.back());
+            if (inOutUvs.size() > 0) tempUvs.push_back(inOutUvs[idx - 1]);
+            ptMap[idx - 1] = (int)pointsClipped.size() - 1;
+            }
+        indicesClipped.push_back(ptMap[idx - 1] + 1);
+        }
+    inOutUvs = tempUvs;
+    }
+
+template<class EXTENT> void ClipMeshDefinition(EXTENT clipExtent, bvector<DPoint3d>& pointsClipped, DRange3d& extentClipped, bvector<int32_t>& indicesClipped, bvector<DPoint2d>& inOutUvs, const DPoint3d* pts, size_t nPts, const int32_t* indices, size_t nIndices, DRange3d extent, bvector<int64_t>& texIds, bvector<int>& parts)
+    {
+    if ((extent.low.x >= ExtentOp<EXTENT>::GetXMin(clipExtent) && extent.low.y >= ExtentOp<EXTENT>::GetYMin(clipExtent) && extent.low.z >= ExtentOp<EXTENT>::GetZMin(clipExtent)
+        && extent.high.x <= ExtentOp<EXTENT>::GetXMax(clipExtent) && extent.high.y <= ExtentOp<EXTENT>::GetYMax(clipExtent) && extent.high.z <= ExtentOp<EXTENT>::GetZMax(clipExtent)))
+        {
+        pointsClipped.insert(pointsClipped.end(), pts, pts+nPts);
+        indicesClipped.insert(indicesClipped.end(), indices, indices + nIndices);
+        extentClipped = extent;
+        return;
+        }
+    DRange3d nodeRange = DRange3d::From(ExtentOp<EXTENT>::GetXMin(clipExtent), ExtentOp<EXTENT>::GetYMin(clipExtent), ExtentOp<EXTENT>::GetZMin(clipExtent),
+                                        ExtentOp<EXTENT>::GetXMax(clipExtent), ExtentOp<EXTENT>::GetYMax(clipExtent), ExtentOp<EXTENT>::GetZMax(clipExtent));
+
+    IScalableMeshMeshPtr meshPtr = IScalableMeshMesh::Create(nPts, const_cast<DPoint3d*>(pts), nIndices,indices, 0, 0, 0, 0, 0, 0);
+    ScalableMeshMesh* meshP = (ScalableMeshMesh*)meshPtr.get();
+    vector<int32_t> newIndices;
+    bvector<DPoint3d> origPoints;
+    vector<DPoint3d> meshPts;
+    for (size_t i = 0; i < nPts; ++i)
+        {
+        meshPts.push_back(pts[i]);
+        origPoints.push_back(pts[i]);
+        }
+
+    bvector<int64_t> faceIds;
+    ClipMeshToNodeRange<DPoint3d, EXTENT>(newIndices, meshPts, origPoints, inOutUvs, extentClipped, nodeRange, meshP, parts, texIds, faceIds);
+    if (newIndices.size() == 0) return;
+    bvector<int32_t> ptMap(meshPts.size(), -1);
+    bvector<DPoint2d> tempUvs;
+    bvector<int> newParts;
+    bvector<int64_t> newTexIds;
+    int64_t currentTexId = -1;
+    for (auto& idx : newIndices)
+        {
+        if (faceIds.size() != 0 && faceIds[(&idx - &newIndices[0]) / 3] != currentTexId)
+            {
+            if (currentTexId != -1)
+                {
+                assert(currentTexId < 10000);
+                newTexIds.push_back(currentTexId);
+                newParts.push_back((int)indicesClipped.size());
+                }
+            currentTexId = faceIds[(&idx - &newIndices[0]) / 3];
+            assert(currentTexId < 10000);
+            }
+        assert(idx - 1 < ptMap.size());
+        if (ptMap[idx - 1] == -1)
+            {
+            pointsClipped.push_back(meshPts[idx - 1]);
+            extentClipped.Extend(pointsClipped.back());
+            if(inOutUvs.size() > 0) tempUvs.push_back(inOutUvs[idx - 1]);
+            ptMap[idx - 1] = (int)pointsClipped.size() - 1;
+            }
+        indicesClipped.push_back(ptMap[idx - 1] + 1);
+        }
+    assert(currentTexId < 10000);
+    if (currentTexId != -1)
+        newTexIds.push_back(currentTexId);
+
+    newParts.push_back((int)indicesClipped.size());
+    inOutUvs = tempUvs;
+    parts = newParts;
+    texIds = newTexIds;
+   // SimplifyMesh(indicesClipped, pointsClipped, inOutUvs);
+    }
+
+template<class POINT, class EXTENT> void SMMeshIndexNode<POINT, EXTENT>::ReadFeatureDefinitions(bvector<bvector<DPoint3d>>& points, bvector<DTMFeatureType> & types, bool shouldIgnoreOpenFeatures)
+    {
+    RefCountedPtr<SMMemoryPoolVectorItem<int32_t>>  linearFeaturesPtr = GetLinearFeaturesPtr();
+    bvector<bvector<int32_t>> defs;
+    if (linearFeaturesPtr->size() > 0) GetFeatureDefinitions(defs, &*linearFeaturesPtr->begin(), linearFeaturesPtr->size());
+    for (size_t i = 0; i < defs.size(); ++i)
+        {
+        bvector<DPoint3d> feature;
+        if (shouldIgnoreOpenFeatures && !IsClosedFeature(defs[i][0])) continue;
+        for (size_t j = 1; j < defs[i].size(); ++j)
+            {
+            if (defs[i][j] < this->GetPointsPtr()->size()) feature.push_back(this->GetPointsPtr()->operator[](defs[i][j]));
+            }
+        if (IsClosedFeature(defs[i][0]) &&feature.size() > 0)
+            if (!feature.back().AlmostEqual(feature.front()))
+                feature.push_back(feature.front());
+        points.push_back(feature);
+        types.push_back((DTMFeatureType)defs[i][0]);
+        }
+    }
+
+template<class POINT, class EXTENT> size_t SMMeshIndexNode<POINT, EXTENT>::AddFeatureDefinitionSingleNode(ISMStore::FeatureType type, bvector<DPoint3d>& points, DRange3d& extent)
+    {
+    vector<int32_t> indexes;
+    //DRange3d nodeRange = DRange3d::From(ExtentOp<EXTENT>::GetXMin(this->m_nodeHeader.m_nodeExtent), ExtentOp<EXTENT>::GetYMin(this->m_nodeHeader.m_nodeExtent), ExtentOp<EXTENT>::GetZMin(this->m_nodeHeader.m_nodeExtent),
+     //                                   ExtentOp<EXTENT>::GetXMax(this->m_nodeHeader.m_nodeExtent), ExtentOp<EXTENT>::GetYMax(this->m_nodeHeader.m_nodeExtent), ExtentOp<EXTENT>::GetZMax(this->m_nodeHeader.m_nodeExtent));
+    for (auto pt : points)
+        {
+        if (pt.x == DBL_MAX)
+            {
+            indexes.push_back(INT_MAX);
+            continue;
+            }
+        POINT pointToInsert = PointOp<POINT>::Create(pt.x, pt.y, pt.z);
+        this->GetPointsPtr()->push_back(pointToInsert);
+        indexes.push_back((int32_t)this->GetPointsPtr()->size() - 1);
+        }    
+
+    RefCountedPtr<SMMemoryPoolVectorItem<int32_t>>  linearFeaturesPtr = GetLinearFeaturesPtr();
+    linearFeaturesPtr->push_back((int)indexes.size()+1); //include type flag
+    linearFeaturesPtr->push_back((int32_t)type);
+    linearFeaturesPtr->push_back(&indexes[0], indexes.size());
+    return 0;
+    }
+
+//#ifdef WIP_MESH_IMPORT
+
+template<class POINT, class EXTENT> size_t SMMeshIndexNode<POINT, EXTENT>::AddMeshDefinitionUnconditional(const DPoint3d* pts, size_t nPts, const int32_t* indices, size_t nIndices, DRange3d extent, const char* metadata, const uint8_t* texData, size_t texSize, const DPoint2d* uvs, bool isMesh3d)
+    {
+    if (!this->IsLoaded())
+        Load();
+    if (this->m_DelayedSplitRequested)
+        this->SplitNode(this->GetDefaultSplitPosition());
+
+    DRange3d extentClipped = DRange3d::NullRange();
+    bvector<DPoint3d> pointsClipped;
+    bvector<int32_t> indicesClipped;
+    bvector<DPoint2d> outUvs;
+    if(uvs != nullptr)
+        {
+        outUvs.insert(outUvs.end(), uvs, uvs+nPts);
+        }
+    auto metadataString = Utf8String(metadata);
+    Json::Value val;
+    Json::Reader reader;
+    reader.parse(metadataString, val);
+    bvector<int> parts;
+    bvector<int64_t> texId;
+    for (const Json::Value& id : val["texId"])
+        {
+        texId.push_back(id.asInt64());
+        assert(texId.back() < 10000);
+        }
+
+    for (const Json::Value& id : val["parts"])
+        {
+        parts.push_back(id.asInt());
+        }
+
+    //Push some default part if none has been specified.
+    if (parts.size() == 0 && nIndices > 0)
+        {
+        parts.push_back(0);
+        }
+
+    ClipMeshDefinition(this->m_nodeHeader.m_nodeExtent, pointsClipped, extentClipped, indicesClipped, outUvs, pts, nPts, indices, nIndices, extent,texId, parts);
+
+    val["texId"] = Json::arrayValue;
+    val["parts"] = Json::arrayValue;
+
+    for(auto& id: texId){
+        val["texId"].append(Json::Value(id));
+        assert(id< 10000);
+        
+        }
+    for(auto& id: parts)
+        {
+        val["parts"].append(id);
+        }
+    Utf8String metadataStr(Json::FastWriter().write(val));
+    if (!this->m_nodeHeader.m_nodeExtent.IntersectsWith(extentClipped)) return 0;
+
+#ifdef WIP_MESH_IMPORT
+    if (m_mesher2_5d != &s_ExistingMeshMesher || m_mesher3d != &s_ExistingMeshMesher) m_mesher2_5d = m_mesher3d = &s_ExistingMeshMesher;
+#endif
+    
+    m_existingMesh = true;
+    RefCountedPtr<SMMemoryPoolVectorItem<POINT>> pointsPtr(this->GetPointsPtr());
+    
+    if (this->m_nodeHeader.m_arePoints3d) this->SetNumberOfSubNodesOnSplit(8);
+    else this->SetNumberOfSubNodesOnSplit(4);
+    
+    if (!this->HasRealChildren() && (pointsPtr->size() + pointsClipped.size() >= this->m_nodeHeader.m_SplitTreshold) /*&& this->m_nodeHeader.m_level <= 10*/)
+        {
+        // There are too much objects ... need to split current node
+        this->SplitNode(this->GetDefaultSplitPosition());
+        }
+    else if (this->m_delayedDataPropagation && (pointsPtr->size() + pointsClipped.size() >= this->m_nodeHeader.m_SplitTreshold))
+        {
+        this->PropagateDataDownImmediately(false);
+        }
+    if (pointsClipped.size() == 0) return false;
+
+
+    this->m_nodeHeader.m_totalCount += pointsClipped.size();
+    EXTENT featureExtent = ExtentOp<EXTENT>::Create(extent.low.x, extent.low.y, extent.low.z, extent.high.x, extent.high.y, extent.high.z);
+    if (!this->m_nodeHeader.m_contentExtentDefined)
+        {
+        this->m_nodeHeader.m_contentExtent = featureExtent;
+        this->m_nodeHeader.m_contentExtentDefined = true;
+        }
+    else
+        {
+        this->m_nodeHeader.m_contentExtent = ExtentOp<EXTENT>::MergeExtents(this->m_nodeHeader.m_contentExtent, featureExtent);
+        }
+
+    size_t added = 0;
+
+    if (!this->HasRealChildren() || (this->m_delayedDataPropagation && ((pointsPtr->size() + pointsClipped.size() < this->m_nodeHeader.m_SplitTreshold)) /*||  this->m_nodeHeader.m_level > 10*/))
+        {
+        vector<int32_t> indexes;
+        DRange3d nodeRange = DRange3d::From(ExtentOp<EXTENT>::GetXMin(this->m_nodeHeader.m_nodeExtent), ExtentOp<EXTENT>::GetYMin(this->m_nodeHeader.m_nodeExtent), ExtentOp<EXTENT>::GetZMin(this->m_nodeHeader.m_nodeExtent),
+                                            ExtentOp<EXTENT>::GetXMax(this->m_nodeHeader.m_nodeExtent), ExtentOp<EXTENT>::GetYMax(this->m_nodeHeader.m_nodeExtent), ExtentOp<EXTENT>::GetZMax(this->m_nodeHeader.m_nodeExtent));
+
+        added += pointsClipped.size();
+        size_t offset = pointsPtr->size();
+        RefCountedPtr<SMMemoryPoolVectorItem<int32_t>>  indicesPtr = GetPtsIndicePtr();
+        m_meshParts.push_back((int)indicesPtr->size());
+        size_t currentPart =0;
+        pointsPtr->push_back(&pointsClipped[0], pointsClipped.size());
+        for (auto& idx : indicesClipped)
+            {
+            if(&idx-&indicesClipped[0] >= parts[currentPart] ) 
+                {
+                m_meshParts.push_back((int)indicesPtr->size());
+                Json::Value subMetadata = val;
+                subMetadata["texId"] = Json::arrayValue;
+                subMetadata["parts"] = Json::arrayValue;
+                subMetadata["parts"].append((int)indicesPtr->size());
+
+                if (texId.size() > currentPart)
+                    {
+                    int newId = texId[currentPart];
+                    assert(newId < 10000);
+                    subMetadata["texId"].append(Json::Value(texId[currentPart]));
+                    }
+
+                Utf8String subMetadataStr(Json::FastWriter().write(subMetadata));
+                m_meshMetadata.push_back(subMetadataStr);
+                m_meshParts.push_back((int)indicesPtr->size());
+                currentPart++;
+                }
+            indicesPtr->push_back(idx+(int)offset);
+            }
+
+        m_meshParts.push_back((int)indicesPtr->size());
+        val["texId"] = Json::arrayValue;
+        val["parts"] = Json::arrayValue;
+        val["parts"].append((int)indicesPtr->size());
+
+        if (texId.size() > currentPart)
+            {
+            val["texId"].append(Json::Value(texId[currentPart]));
+            }
+
+        metadataStr = Json::FastWriter().write(val);
+        m_meshMetadata.push_back(metadataStr);
+
+        assert(uvs == nullptr);
+
+#ifdef WIP_MESH_IMPORT       
+        if (uvs != nullptr)
+            {
+            this->m_nodeHeader.m_isTextured = true;
+            RefCountedPtr<SMMemoryPoolVectorItem<DPoint2d>>  uvPtr = GetUVCoordsPtr();
+            if(offset != 0 && uvPtr->size() < offset)
+                {
+                bvector<DPoint2d> dummyUvs(offset-uvPtr->size(),DPoint2d::From(0.0,0.0));
+                PushUV(&dummyUvs[0], dummyUvs.size());
+                }
+            PushUV(&outUvs[0], outUvs.size());
+            StoreMetadata();
+            StoreMeshParts();
+            }
+        else
+            {
+            RefCountedPtr<SMMemoryPoolVectorItem<DPoint2d>>  uvPtr = GetUVCoordsPtr();
+            if(uvPtr.IsValid())
+                {
+                bvector<DPoint2d> dummyUvs(pointsClipped.size(),DPoint2d::From(0.0,0.0));
+                PushUV(&dummyUvs[0], dummyUvs.size());
+                RefCountedPtr<SMMemoryPoolVectorItem<int32_t>> uvIndicePtr(GetUVsIndicesPtr());
+                uvIndicePtr->clear();
+                uvIndicePtr->push_back(&(*indicesPtr)[0], indicesPtr->size());
+                }
+            }
+        RefCountedPtr<SMMemoryPoolVectorItem<int32_t>> uvIndicePtr(GetUVsIndicesPtr());
+        if(uvIndicePtr.IsValid())
+            {
+            uvIndicePtr->clear();
+            uvIndicePtr->push_back(&(*indicesPtr)[0], indicesPtr->size());
+            }
+#endif
+        }
+    else
+        {
+        if (this->IsParentOfARealUnsplitNode())
+            added = dynamic_pcast<SMMeshIndexNode<POINT, EXTENT>, SMPointIndexNode<POINT, EXTENT>>(this->m_pSubNodeNoSplit)->AddMeshDefinitionUnconditional(&pointsClipped[0], pointsClipped.size(), &indicesClipped[0], indicesClipped.size(), extentClipped, metadataStr.c_str(), texData,texSize,outUvs.size() > 0 ? outUvs.data() : 0, isMesh3d);
+        else
+            {
+            for (size_t indexNode = 0; indexNode < this->m_nodeHeader.m_numberOfSubNodesOnSplit; indexNode++)
+                {
+                added += dynamic_pcast<SMMeshIndexNode<POINT, EXTENT>, SMPointIndexNode<POINT, EXTENT>>(this->m_apSubNodes[indexNode])->AddMeshDefinition(&pointsClipped[0], pointsClipped.size(), &indicesClipped[0], indicesClipped.size(), extentClipped, true, metadataStr.c_str(), texData,texSize,outUvs.size() > 0 ? outUvs.data() : 0, isMesh3d);
+                }
+            }
+        }
+
+    this->SetDirty(true);
+    return added;
+    }
+
+template<class POINT, class EXTENT> size_t SMMeshIndexNode<POINT, EXTENT>::AddMeshDefinition(const DPoint3d* pts, size_t nPts, const int32_t* indices, size_t nIndices, DRange3d extent, bool ExtentFixed, const char* metadata, const uint8_t* texData, size_t texSize, const DPoint2d* uvs, bool isMesh3d)
+    {
+    if (s_inEditing)
+        {
+        InvalidateFilteringMeshing();
+        }
+
+    this->m_nodeHeader.m_arePoints3d |= isMesh3d;
+    
+    if (this->m_DelayedSplitRequested)
+        this->SplitNode(this->GetDefaultSplitPosition());
+
+    if (!ExtentFixed && this->GetParentNode() == NULL && this->m_nodeHeader.m_IsLeaf)
+        {
+        this->m_nodeHeader.m_nodeExtent = ExtentOp<EXTENT>::MergeExtents(this->GetNodeExtent(), ExtentOp<EXTENT>::Create(extent.low.x, extent.low.y, extent.low.z, extent.high.x, extent.high.y, extent.high.z));
+
+        if (ExtentOp<EXTENT>::GetThickness(this->m_nodeHeader.m_nodeExtent) < ExtentOp<EXTENT>::GetHeight(this->m_nodeHeader.m_nodeExtent) &&
+            ExtentOp<EXTENT>::GetWidth(this->m_nodeHeader.m_nodeExtent) < ExtentOp<EXTENT>::GetHeight(this->m_nodeHeader.m_nodeExtent))
+            {
+            ExtentOp<EXTENT>::SetXMax(this->m_nodeHeader.m_nodeExtent, (ExtentOp<EXTENT>::GetXMin(this->m_nodeHeader.m_nodeExtent) + ExtentOp<EXTENT>::GetHeight(this->m_nodeHeader.m_nodeExtent)));
+            ExtentOp<EXTENT>::SetZMax(this->m_nodeHeader.m_nodeExtent, (ExtentOp<EXTENT>::GetZMin(this->m_nodeHeader.m_nodeExtent) + ExtentOp<EXTENT>::GetHeight(this->m_nodeHeader.m_nodeExtent)));
+            }
+        else
+            if (ExtentOp<EXTENT>::GetThickness(this->m_nodeHeader.m_nodeExtent) < ExtentOp<EXTENT>::GetWidth(this->m_nodeHeader.m_nodeExtent) &&
+                ExtentOp<EXTENT>::GetHeight(this->m_nodeHeader.m_nodeExtent) < ExtentOp<EXTENT>::GetWidth(this->m_nodeHeader.m_nodeExtent))
+                {
+                ExtentOp<EXTENT>::SetYMax(this->m_nodeHeader.m_nodeExtent, (ExtentOp<EXTENT>::GetYMin(this->m_nodeHeader.m_nodeExtent) + ExtentOp<EXTENT>::GetWidth(this->m_nodeHeader.m_nodeExtent)));
+                ExtentOp<EXTENT>::SetZMax(this->m_nodeHeader.m_nodeExtent, (ExtentOp<EXTENT>::GetZMin(this->m_nodeHeader.m_nodeExtent) + ExtentOp<EXTENT>::GetWidth(this->m_nodeHeader.m_nodeExtent)));
+                }
+            else
+                if (ExtentOp<EXTENT>::GetWidth(this->m_nodeHeader.m_nodeExtent) < ExtentOp<EXTENT>::GetThickness(this->m_nodeHeader.m_nodeExtent) &&
+                    ExtentOp<EXTENT>::GetHeight(this->m_nodeHeader.m_nodeExtent) < ExtentOp<EXTENT>::GetThickness(this->m_nodeHeader.m_nodeExtent))
+                    {
+                    ExtentOp<EXTENT>::SetXMax(this->m_nodeHeader.m_nodeExtent, (ExtentOp<EXTENT>::GetXMin(this->m_nodeHeader.m_nodeExtent) + ExtentOp<EXTENT>::GetThickness(this->m_nodeHeader.m_nodeExtent)));
+                    ExtentOp<EXTENT>::SetYMax(this->m_nodeHeader.m_nodeExtent, (ExtentOp<EXTENT>::GetYMin(this->m_nodeHeader.m_nodeExtent) + ExtentOp<EXTENT>::GetThickness(this->m_nodeHeader.m_nodeExtent)));
+                    }
+
+        RefCountedPtr<SMMemoryPoolVectorItem<POINT>> pointsPtr(this->GetPointsPtr());
+
+        if (nPts + pointsPtr->size() >= this->m_nodeHeader.m_SplitTreshold)
+            {
+            return AddMeshDefinition(pts, nPts, indices, nIndices, extent, true, metadata, texData, texSize, uvs, isMesh3d);
+            }
+        else
+            {
+            return AddMeshDefinitionUnconditional(pts, nPts, indices, nIndices, extent, metadata, texData, texSize, uvs, isMesh3d);
+            }
+        }
+    else
+        {
+        DRange3d nodeRange = DRange3d::From(ExtentOp<EXTENT>::GetXMin(this->m_nodeHeader.m_nodeExtent), ExtentOp<EXTENT>::GetYMin(this->m_nodeHeader.m_nodeExtent), ExtentOp<EXTENT>::GetZMin(this->m_nodeHeader.m_nodeExtent),
+                                            ExtentOp<EXTENT>::GetXMax(this->m_nodeHeader.m_nodeExtent), ExtentOp<EXTENT>::GetYMax(this->m_nodeHeader.m_nodeExtent), ExtentOp<EXTENT>::GetZMax(this->m_nodeHeader.m_nodeExtent));
+        if (extent.IntersectsWith(nodeRange))
+            {
+            return AddMeshDefinitionUnconditional(pts, nPts, indices, nIndices, extent, metadata, texData, texSize, uvs, isMesh3d);
+            }
+        }
+    return 0;
+    }
+
+//#endif
+
+//=======================================================================================
+// @bsimethod                                                   Mathieu.St-Pierre 10/14
+//=======================================================================================
+template<class POINT, class EXTENT>
+bool SMMeshIndexNode<POINT, EXTENT>::InvalidateFilteringMeshing(bool becauseDataRemoved)
+    {
+
+    // In theory the two next variable invalidations are not required as
+    // but just in case the HGFIndexNode            
+    if (this->m_nodeHeader.m_filtered)
+        {
+
+            //Remove the sub-resolution data.
+            //            setNbPointsUsedForMeshIndex(0);
+            RefCountedPtr<SMMemoryPoolVectorItem<int32_t>>  indicesPtr = GetPtsIndicePtr();
+
+            indicesPtr->clear();
+            this->m_nodeHeader.m_nbFaceIndexes = 0;
+
+            RefCountedPtr<SMMemoryPoolVectorItem<DPoint2d>> uvPtr = GetUVCoordsPtr();
+            RefCountedPtr<SMMemoryPoolVectorItem<int32_t>> uvIPtr = GetUVsIndicesPtr();
+            if (uvPtr.IsValid())
+                uvPtr->clear();
+            if (uvIPtr.IsValid())
+                uvIPtr->clear();
+
+
+        this->m_nodeHeader.m_filtered = false;
+        }
+
+    this->InvalidateStitching();
+
+    if (becauseDataRemoved)
+        {
+        this->m_nodeHeader.m_contentExtentDefined = false;
+        }
+
+    this->m_nodeHeader.m_nbFaceIndexes = 0;
+    this->m_nodeHeader.m_balanced = false;
+    this->m_wasBalanced = false;
+    this->SetDirty(true);
+
+
+    return true;
+    }
+
+//=======================================================================================
+// @bsimethod                                                   Elenie.Godzaridis 08/15
+//=======================================================================================
+    template<class POINT, class EXTENT> size_t SMMeshIndexNode<POINT, EXTENT>::AddFeatureDefinitionUnconditional(ISMStore::FeatureType type, bvector<DPoint3d>& points, DRange3d& extent)
+        {
+        if (!this->IsLoaded())
+            Load();
+        if (this->m_DelayedSplitRequested)
+            this->SplitNode(this->GetDefaultSplitPosition());
+        
+        DRange3d extentClipped;
+        bvector<DPoint3d> pointsClipped;
+        size_t n = 0;
+        bool noIntersect = true;
+        DRange2d extent2d= DRange2d::From(this->m_nodeHeader.m_nodeExtent);
+        for (auto&pt : points)
+            {
+            //Don't attempt to clip feature if it is entirely on or outside the box
+            if (this->m_nodeHeader.m_nodeExtent.IsContainedXY(pt) && fabs(pt.x - this->m_nodeHeader.m_nodeExtent.low.x) > 1e-5 && 
+                fabs(pt.x -  this->m_nodeHeader.m_nodeExtent.high.x) > 1e-5 && 
+                fabs(pt.y - this->m_nodeHeader.m_nodeExtent.low.y) > 1e-5 &&
+                fabs(pt.y - this->m_nodeHeader.m_nodeExtent.high.y) > 1e-5
+                ) ++n;
+            if (noIntersect && &pt - &points[0] != 0)
+                {
+                DRange3d edgeRange = DRange3d::From(pt, points[&pt - &points[0] - 1]);
+                if (this->m_nodeHeader.m_nodeExtent.IntersectsWith(edgeRange))
+                    {
+                    double par1, par2;
+                    DPoint2d ptIntersect1, ptIntersect2;
+                    DPoint2d start = DPoint2d::From(points[&pt - &points[0] - 1]);
+                    DPoint3d direction;
+                    direction.DifferenceOf(pt, points[&pt - &points[0] - 1]);
+                    DPoint2d dir2d = DPoint2d::From(direction);
+                    if (extent2d.IntersectRay(par1, par2, ptIntersect1, ptIntersect2,start ,dir2d ) && ((par1 > 1e-5 && par1 < 1 + 1e-5) ||( par2 > 1e-5  && par2 < 1+1e-5)))
+                    noIntersect = false;
+                    }
+                }
+            }
+
+        if (noIntersect && n < 2) return 0;
+        ClipFeatureDefinition(type, this->m_nodeHeader.m_nodeExtent, pointsClipped, extentClipped, points, extent);
+        if (!this->m_nodeHeader.m_nodeExtent.IntersectsWith(extentClipped)) return 0;
+
+        RefCountedPtr<SMMemoryPoolVectorItem<POINT>> pointsPtr(this->GetPointsPtr());
+
+        if (!this->HasRealChildren() && pointsPtr->size() == 0) this->m_nodeHeader.m_arePoints3d = false;
+        if (!this->m_nodeHeader.m_arePoints3d) this->SetNumberOfSubNodesOnSplit(4);        
+
+        if (!this->HasRealChildren() && (pointsPtr->size() + pointsClipped.size() >= this->m_nodeHeader.m_SplitTreshold))
+            {
+            // There are too much objects ... need to split current node
+            this->SplitNode(this->GetDefaultSplitPosition());
+            }
+        else if (this->m_delayedDataPropagation && (pointsPtr->size() + pointsClipped.size() >= this->m_nodeHeader.m_SplitTreshold))
+            {
+            this->PropagateDataDownImmediately(false);
+            }
+        if (pointsClipped.size() == 0) return false;
+
+
+        this->m_nodeHeader.m_totalCount += pointsClipped.size();
+        EXTENT featureExtent = ExtentOp<EXTENT>::Create(extentClipped.low.x, extentClipped.low.y, extentClipped.low.z, extentClipped.high.x, extentClipped.high.y, extentClipped.high.z);
+        if (!this->m_nodeHeader.m_contentExtentDefined)
+            {
+            this->m_nodeHeader.m_contentExtent = featureExtent;
+            this->m_nodeHeader.m_contentExtentDefined = true;
+            }
+        else
+            {
+            this->m_nodeHeader.m_contentExtent = ExtentOp<EXTENT>::MergeExtents(this->m_nodeHeader.m_contentExtent, featureExtent);
+            }
+
+        size_t added = 0;
+        
+        if (!this->HasRealChildren() || (this->m_delayedDataPropagation && (pointsPtr->size() + pointsClipped.size() < this->m_nodeHeader.m_SplitTreshold)))
+            {
+            ++s_featuresAddedToTree;
+            vector<int32_t> indexes;
+            DRange3d nodeRange = DRange3d::From(ExtentOp<EXTENT>::GetXMin(this->m_nodeHeader.m_nodeExtent), ExtentOp<EXTENT>::GetYMin(this->m_nodeHeader.m_nodeExtent), ExtentOp<EXTENT>::GetZMin(this->m_nodeHeader.m_nodeExtent),
+                                                ExtentOp<EXTENT>::GetXMax(this->m_nodeHeader.m_nodeExtent), ExtentOp<EXTENT>::GetYMax(this->m_nodeHeader.m_nodeExtent), ExtentOp<EXTENT>::GetZMax(this->m_nodeHeader.m_nodeExtent));
+            
+            for (auto pt : pointsClipped)
+                {
+                if (pt.x == DBL_MAX)
+                    {
+                    indexes.push_back(INT_MAX);
+                    continue;
+                    }
+                if (nodeRange.IsContained(pt)) ++added;
+                POINT pointToInsert = PointOp<POINT>::Create(pt.x, pt.y, pt.z);
+                pointsPtr->push_back(pointToInsert);
+                indexes.push_back((int32_t)pointsPtr->size()-1);
+                }
+           /* if (m_featureDefinitions.capacity() < m_featureDefinitions.size() +1) for(auto& def : m_featureDefinitions) if(!def.Discarded()) def.Discard();
+           */ RefCountedPtr<SMMemoryPoolVectorItem<int32_t>>  linearFeaturesPtr = GetLinearFeaturesPtr();
+            linearFeaturesPtr->push_back((int)indexes.size()+1);
+            linearFeaturesPtr->push_back((int32_t)type);
+            linearFeaturesPtr->push_back(&indexes[0], indexes.size());
+            }
+        else
+            {
+            if (this->IsParentOfARealUnsplitNode())
+                added = dynamic_pcast<SMMeshIndexNode<POINT, EXTENT>, SMPointIndexNode<POINT, EXTENT>>(this->m_pSubNodeNoSplit)->AddFeatureDefinitionUnconditional(type, pointsClipped, extentClipped);
+            else
+                {
+                    for (size_t indexNode = 0; indexNode < this->m_nodeHeader.m_numberOfSubNodesOnSplit; indexNode++)
+                        {
+                        added += dynamic_pcast<SMMeshIndexNode<POINT, EXTENT>, SMPointIndexNode<POINT, EXTENT>>(this->m_apSubNodes[indexNode])->AddFeatureDefinition(type, pointsClipped, extentClipped, true);
+                        }
+                }
+            }
+     
+        this->SetDirty(true);
+        return added;
+        }
+
+    //=======================================================================================
+    // @bsimethod                                                   Elenie.Godzaridis 08/15
+    //=======================================================================================
+    template<class POINT, class EXTENT>  size_t  SMMeshIndexNode<POINT, EXTENT>::AddFeatureDefinition(ISMStore::FeatureType type, bvector<DPoint3d>& points, DRange3d& extent, bool ExtentFixed)
+        {
+        if (!this->IsLoaded())
+            Load();
+        assert(points.size()>0);
+        if (s_inEditing)
+            {
+            InvalidateFilteringMeshing();
+            this->m_delayedDataPropagation = false; 
+            }
+        if (this->m_DelayedSplitRequested)
+            this->SplitNode(this->GetDefaultSplitPosition());
+
+        if (!ExtentFixed && this->GetParentNode() == NULL && this->m_nodeHeader.m_IsLeaf)
+            {
+            this->m_nodeHeader.m_nodeExtent = ExtentOp<EXTENT>::MergeExtents(this->GetNodeExtent(), ExtentOp<EXTENT>::Create(extent.low.x, extent.low.y, extent.low.z, extent.high.x, extent.high.y, extent.high.z));
+
+            if (ExtentOp<EXTENT>::GetThickness(this->m_nodeHeader.m_nodeExtent) < ExtentOp<EXTENT>::GetHeight(this->m_nodeHeader.m_nodeExtent) &&
+                ExtentOp<EXTENT>::GetWidth(this->m_nodeHeader.m_nodeExtent) < ExtentOp<EXTENT>::GetHeight(this->m_nodeHeader.m_nodeExtent))
+                {
+                ExtentOp<EXTENT>::SetXMax(this->m_nodeHeader.m_nodeExtent, (ExtentOp<EXTENT>::GetXMin(this->m_nodeHeader.m_nodeExtent) + ExtentOp<EXTENT>::GetHeight(this->m_nodeHeader.m_nodeExtent)));
+                ExtentOp<EXTENT>::SetZMax(this->m_nodeHeader.m_nodeExtent, (ExtentOp<EXTENT>::GetZMin(this->m_nodeHeader.m_nodeExtent) + ExtentOp<EXTENT>::GetHeight(this->m_nodeHeader.m_nodeExtent)));
+                }
+            else
+                if (ExtentOp<EXTENT>::GetThickness(this->m_nodeHeader.m_nodeExtent) < ExtentOp<EXTENT>::GetWidth(this->m_nodeHeader.m_nodeExtent) &&
+                    ExtentOp<EXTENT>::GetHeight(this->m_nodeHeader.m_nodeExtent) < ExtentOp<EXTENT>::GetWidth(this->m_nodeHeader.m_nodeExtent))
+                    {
+                    ExtentOp<EXTENT>::SetYMax(this->m_nodeHeader.m_nodeExtent, (ExtentOp<EXTENT>::GetYMin(this->m_nodeHeader.m_nodeExtent) + ExtentOp<EXTENT>::GetWidth(this->m_nodeHeader.m_nodeExtent)));
+                    ExtentOp<EXTENT>::SetZMax(this->m_nodeHeader.m_nodeExtent, (ExtentOp<EXTENT>::GetZMin(this->m_nodeHeader.m_nodeExtent) + ExtentOp<EXTENT>::GetWidth(this->m_nodeHeader.m_nodeExtent)));
+                    }
+                else
+                    if (ExtentOp<EXTENT>::GetWidth(this->m_nodeHeader.m_nodeExtent) < ExtentOp<EXTENT>::GetThickness(this->m_nodeHeader.m_nodeExtent) &&
+                        ExtentOp<EXTENT>::GetHeight(this->m_nodeHeader.m_nodeExtent) < ExtentOp<EXTENT>::GetThickness(this->m_nodeHeader.m_nodeExtent))
+                        {
+                        ExtentOp<EXTENT>::SetXMax(this->m_nodeHeader.m_nodeExtent, (ExtentOp<EXTENT>::GetXMin(this->m_nodeHeader.m_nodeExtent) + ExtentOp<EXTENT>::GetThickness(this->m_nodeHeader.m_nodeExtent)));
+                        ExtentOp<EXTENT>::SetYMax(this->m_nodeHeader.m_nodeExtent, (ExtentOp<EXTENT>::GetYMin(this->m_nodeHeader.m_nodeExtent) + ExtentOp<EXTENT>::GetThickness(this->m_nodeHeader.m_nodeExtent)));
+                        }
+
+            RefCountedPtr<SMMemoryPoolVectorItem<POINT>> pointsPtr(this->GetPointsPtr());
+
+            if (points.size() + pointsPtr->size() >= this->m_nodeHeader.m_SplitTreshold)
+                {
+                return AddFeatureDefinition(type, points, extent,true);
+                }
+            else
+                {
+                return AddFeatureDefinitionUnconditional(type,points,extent);              
+                }
+        }
+    else
+        {
+        DRange3d nodeRange = DRange3d::From(ExtentOp<EXTENT>::GetXMin(this->m_nodeHeader.m_nodeExtent), ExtentOp<EXTENT>::GetYMin(this->m_nodeHeader.m_nodeExtent), ExtentOp<EXTENT>::GetZMin(this->m_nodeHeader.m_nodeExtent),
+                                            ExtentOp<EXTENT>::GetXMax(this->m_nodeHeader.m_nodeExtent), ExtentOp<EXTENT>::GetYMax(this->m_nodeHeader.m_nodeExtent), ExtentOp<EXTENT>::GetZMax(this->m_nodeHeader.m_nodeExtent));
+        if (extent.IntersectsWith(nodeRange))
+            {
+            return AddFeatureDefinitionUnconditional(type, points, extent);
+            }
+        }
+        return 0;
+
+    }
+
+//=======================================================================================
+// @bsimethod                                                   Elenie.Godzaridis 08/15
+//=======================================================================================
+template<class POINT, class EXTENT>  size_t SMMeshIndexNode<POINT, EXTENT>::CountAllFeatures()
+    {
+    RefCountedPtr<SMMemoryPoolVectorItem<int32_t>>  linearFeaturesPtr = GetLinearFeaturesPtr();
+
+    size_t nFeatures = this->IsLeaf() ? linearFeaturesPtr->size() : 0;
+    if (this->m_pSubNodeNoSplit != NULL && !this->m_pSubNodeNoSplit->IsVirtualNode())
+        {
+        nFeatures += dynamic_pcast<SMMeshIndexNode<POINT, EXTENT>, SMPointIndexNode<POINT, EXTENT>>(this->m_pSubNodeNoSplit)->CountAllFeatures();
+        }
+    else if (!this->IsLeaf())
+        {
+        for (size_t indexNodes = 0; indexNodes < this->m_nodeHeader.m_numberOfSubNodesOnSplit; indexNodes++)
+            {
+            assert(this->m_apSubNodes[indexNodes] != nullptr);
+            nFeatures += dynamic_pcast<SMMeshIndexNode<POINT, EXTENT>, SMPointIndexNode<POINT, EXTENT>>(this->m_apSubNodes[indexNodes])->CountAllFeatures();
+            }
+        }
+    return nFeatures;
+    }
+
+//=======================================================================================
+// @bsimethod                                                   Elenie.Godzaridis 08/15
+//=======================================================================================
+template<class POINT, class EXTENT>  void SMMeshIndexNode<POINT, EXTENT>::OnPushNodeDown()
+    {
+    PropagateFeaturesToChildren();
+    PropagateMeshToChildren();
+    }
+
+//=======================================================================================
+// @bsimethod                                                   Elenie.Godzaridis 08/15
+//=======================================================================================
+template<class POINT, class EXTENT>  void SMMeshIndexNode<POINT, EXTENT>::OnPropagateDataDown()
+    {
+    PropagateFeaturesToChildren();
+//#ifdef WIP_MESH_IMPORT
+    PropagateMeshToChildren();
+//#endif
+    }
+   
+
+template<class POINT, class EXTENT>  void SMMeshIndexNode<POINT, EXTENT>::PropagateMeshToChildren()
+    {
+    RefCountedPtr<SMMemoryPoolVectorItem<int32_t>>  indicesPtr = GetPtsIndicePtr();
+    if (indicesPtr->size() == 0) return;
+
+#ifndef WIP_MESH_IMPORT
+    if (this->m_pSubNodeNoSplit != NULL && !this->m_pSubNodeNoSplit->IsVirtualNode())
+        {
+        RefCountedPtr<SMMemoryPoolVectorItem<int32_t>> subNodePtsIndicesPtr(static_cast<SMMeshIndexNode<POINT, EXTENT>*>(&*(this->m_pSubNodeNoSplit))->GetPtsIndicePtr());
+        subNodePtsIndicesPtr->reserve(indicesPtr->size());
+        subNodePtsIndicesPtr->push_back(&(*indicesPtr)[0], indicesPtr->size());        
+        indicesPtr->clear();
+
+        RefCountedPtr<SMMemoryPoolBlobItem<uint8_t>>  texPtr = GetTexturePtr();
+
+        if (texPtr.IsValid() && texPtr->GetSize() > 0)
+            {            
+            //RefCountedPtr<SMMemoryPoolVectorItem<uint8_t>> subNodeTexPtr(static_cast<SMMeshIndexNode<POINT, EXTENT>*>(&*(this->m_pSubNodeNoSplit))->GetTexturePtr());
+            static_cast<SMMeshIndexNode<POINT, EXTENT>*>(&*(this->m_pSubNodeNoSplit))->PushTexture(texPtr->GetData(), texPtr->GetSize());
+            }
+
+        RefCountedPtr<SMMemoryPoolVectorItem<DPoint2d>> uvPtr = GetUVCoordsPtr();
+
+        if (uvPtr.IsValid() && uvPtr->size() > 0)
+            {
+            RefCountedPtr<SMMemoryPoolVectorItem<DPoint2d>> subNodeUVPtr(static_cast<SMMeshIndexNode<POINT, EXTENT>*>(&*(this->m_pSubNodeNoSplit))->GetUVCoordsPtr());
+            subNodeUVPtr->reserve(uvPtr->size());
+            subNodeUVPtr->push_back(&(*uvPtr)[0], uvPtr->size());
+            uvPtr->clear();
+            }
+        
+        RefCountedPtr<SMMemoryPoolVectorItem<int32_t>> uvIndicesPtr = GetUVsIndicesPtr();        
+
+        if (uvIndicesPtr.IsValid() && uvIndicesPtr->size() > 0)
+            {
+            RefCountedPtr<SMMemoryPoolVectorItem<int32_t>> subNodeUvIndicesPtr(static_cast<SMMeshIndexNode<POINT, EXTENT>*>(&*(this->m_pSubNodeNoSplit))->GetUVsIndicesPtr());
+            subNodeUvIndicesPtr->reserve(uvIndicesPtr->size());
+            subNodeUvIndicesPtr->push_back(&(*uvIndicesPtr)[0], uvIndicesPtr->size());
+            uvIndicesPtr->clear();
+            }
+
+        static_cast<SMMeshIndexNode<POINT, EXTENT>*>(&*(this->m_pSubNodeNoSplit))->m_existingMesh = m_existingMesh;
+        }
+#else //Prototype version for the design mesh handling by ScalableMesh for Hololens prototype. 
+
+    if (indicesPtr->size() == 0) return;
+    DRange3d nodeRange = DRange3d::From(ExtentOp<EXTENT>::GetXMin(this->m_nodeHeader.m_nodeExtent), ExtentOp<EXTENT>::GetYMin(this->m_nodeHeader.m_nodeExtent), ExtentOp<EXTENT>::GetZMin(this->m_nodeHeader.m_nodeExtent),
+                                        ExtentOp<EXTENT>::GetXMax(this->m_nodeHeader.m_nodeExtent), ExtentOp<EXTENT>::GetYMax(this->m_nodeHeader.m_nodeExtent), ExtentOp<EXTENT>::GetZMax(this->m_nodeHeader.m_nodeExtent));
+
+    RefCountedPtr<SMMemoryPoolVectorItem<POINT>> pointsPtr(this->GetPointsPtr());
+    bvector<IScalableMeshMeshPtr> allMeshes;
+    bvector<Utf8String> metadata;
+    bvector<bvector<uint8_t>> texData;
+    GetMeshParts(allMeshes, metadata, texData);
+    if (this->m_pSubNodeNoSplit != NULL && !this->m_pSubNodeNoSplit->IsVirtualNode())
+        {
+        for (size_t i = 0; i < allMeshes.size(); ++i)
+            {
+            if (!allMeshes[i].IsValid() || allMeshes[i]->GetNbFaces() == 0) continue;
+            DRange3d extent = DRange3d::From(allMeshes[i]->EditPoints(), (int)allMeshes[i]->GetNbPoints());
+            dynamic_pcast<SMMeshIndexNode<POINT, EXTENT>, SMPointIndexNode<POINT, EXTENT>>(this->m_pSubNodeNoSplit)->AddMeshDefinitionUnconditional(allMeshes[i]->EditPoints(), allMeshes[i]->GetNbPoints(), allMeshes[i]->GetPolyfaceQuery()->GetPointIndexCP(), allMeshes[i]->GetPolyfaceQuery()->GetPointIndexCount(), extent, metadata[i].c_str(),texData[i].size() > 0 ? texData[i].data() : 0,texData[i].size(),allMeshes[i]->GetPolyfaceQuery()->GetParamCP(), isMesh3d);
+            }
+        }
+    else if (!this->IsLeaf())
+        {
+            for (size_t indexNodes = 0; indexNodes < this->m_nodeHeader.m_numberOfSubNodesOnSplit; indexNodes++)
+                for (size_t i = 0; i < allMeshes.size(); ++i)
+                    {
+                    if (!allMeshes[i].IsValid() || allMeshes[i]->GetNbFaces() == 0) continue;
+                    DRange3d extent = DRange3d::From(allMeshes[i]->EditPoints(), (int)allMeshes[i]->GetNbPoints());
+                    dynamic_pcast<SMMeshIndexNode<POINT, EXTENT>, SMPointIndexNode<POINT, EXTENT>>(this->m_apSubNodes[indexNodes])->AddMeshDefinition(allMeshes[i]->EditPoints(), allMeshes[i]->GetNbPoints(), allMeshes[i]->GetPolyfaceQuery()->GetPointIndexCP(), allMeshes[i]->GetPolyfaceQuery()->GetPointIndexCount(), extent, true, metadata[i].c_str(),texData[i].size() > 0 ? texData[i].data() : 0,texData[i].size(),allMeshes[i]->GetPolyfaceQuery()->GetParamCP(), isMesh3d);
+                    }
+        }
+    indicesPtr->clear();
+    pointsPtr->clear();
+    RefCountedPtr<SMMemoryPoolBlobItem<uint8_t>>  texPtr = GetTexturePtr();
+    RefCountedPtr<SMMemoryPoolVectorItem<DPoint2d>> uvPtr = GetUVCoordsPtr();
+    RefCountedPtr<SMMemoryPoolVectorItem<int32_t>> uvIPtr = GetUVsIndicesPtr();
+    if(texPtr.IsValid() && texPtr->GetSize() > 0)
+        {
+        texPtr->SetData(0,0);
+        this->m_nodeHeader.m_isTextured = 0;
+        }
+    if(uvPtr.IsValid() && uvPtr->size() > 0) uvPtr->clear();
+    if(uvIPtr.IsValid() && uvIPtr->size() > 0) uvIPtr->clear();
+    this->m_nodeHeader.m_isTextured = false;
+    this->SetDirty(true);
+    m_meshParts.clear();
+    m_meshMetadata.clear();    
+#endif
+    }
+
+
+//=======================================================================================
+// @bsimethod                                                   Elenie.Godzaridis 08/15
+//=======================================================================================
+template<class POINT, class EXTENT>  void SMMeshIndexNode<POINT, EXTENT>::PropagateFeaturesToChildren()
+    {
+    RefCountedPtr<SMMemoryPoolVectorItem<int32_t>>  linearFeaturesPtr = GetLinearFeaturesPtr();
+    DPoint3d SENTINEL_PT = DPoint3d::From(DBL_MAX, DBL_MAX, DBL_MAX);
+    if (linearFeaturesPtr->size() == 0) return;
+    DRange3d nodeRange = DRange3d::From(ExtentOp<EXTENT>::GetXMin(this->m_nodeHeader.m_nodeExtent), ExtentOp<EXTENT>::GetYMin(this->m_nodeHeader.m_nodeExtent), ExtentOp<EXTENT>::GetZMin(this->m_nodeHeader.m_nodeExtent),
+                                        ExtentOp<EXTENT>::GetXMax(this->m_nodeHeader.m_nodeExtent), ExtentOp<EXTENT>::GetYMax(this->m_nodeHeader.m_nodeExtent), ExtentOp<EXTENT>::GetZMax(this->m_nodeHeader.m_nodeExtent));
+
+    RefCountedPtr<SMMemoryPoolVectorItem<POINT>> pointsPtr(this->GetPointsPtr());
+    bvector<bvector<int32_t>> defs;
+    if (linearFeaturesPtr->size() > 0) GetFeatureDefinitions(defs, &*linearFeaturesPtr->begin(), linearFeaturesPtr->size());
+    bvector<bvector<DPoint3d>> featurePoints(defs.size());
+    bvector<DRange3d> extents(defs.size());
+    size_t featureId = 0;
+    bvector<size_t> indices;
+    vector<size_t> sentinels(defs.size());
+    for (auto& feature : defs)
+        {
+        --s_featuresAddedToTree;
+        for (size_t pt = 1; pt < feature.size(); ++pt)
+            {
+            if (feature[pt] < INT_MAX)
+                {
+                POINT featurePt = pointsPtr->operator[](feature[pt]);
+                featurePoints[featureId].push_back(DPoint3d::From(PointOp<POINT>::GetX(featurePt), PointOp<POINT>::GetY(featurePt), PointOp<POINT>::GetZ(featurePt)));
+                
+                if (!nodeRange.IsContained(featurePoints[featureId].back())) ++sentinels[featureId];
+                if (featurePoints[featureId].size() == 1) extents[featureId] = DRange3d::From(featurePoints[featureId].back());
+                else extents[featureId].Extend(featurePoints[featureId].back());
+                indices.push_back(feature[pt]);
+                }
+            else
+                {
+                featurePoints[featureId].push_back(SENTINEL_PT);
+                ++sentinels[featureId];
+                }
+            }
+        ++featureId;
+        }    
+
+    for (auto& index : indices)
+        {        
+        for (auto& pair : this->m_nodeHeader.m_3dPointsDescBins)
+            {
+            if (pair.m_startIndex > index) --pair.m_startIndex;
+            }
+        }
+
+    pointsPtr->erase(indices);
+
+    if (this->m_pSubNodeNoSplit != NULL && !this->m_pSubNodeNoSplit->IsVirtualNode())
+        {
+        for (size_t i = 0; i < featurePoints.size(); ++i)
+            dynamic_pcast<SMMeshIndexNode<POINT, EXTENT>, SMPointIndexNode<POINT, EXTENT>>(this->m_pSubNodeNoSplit)->AddFeatureDefinitionUnconditional((ISMStore::FeatureType)defs[i][0], featurePoints[i], extents[i]);
+        }
+    else if (!this->IsLeaf())
+        {
+        for (size_t i = 0; i < featurePoints.size(); ++i)
+            {
+            size_t added = 0;
+            if (featurePoints[i].size() <= 1) continue;
+            for (size_t indexNodes = 0; indexNodes < this->m_nodeHeader.m_numberOfSubNodesOnSplit; indexNodes++)
+                added += dynamic_pcast<SMMeshIndexNode<POINT, EXTENT>, SMPointIndexNode<POINT, EXTENT>>(this->m_apSubNodes[indexNodes])->AddFeatureDefinition((ISMStore::FeatureType)defs[i][0], featurePoints[i], extents[i], true);
+
+            assert(added >= featurePoints[i].size() - sentinels[i]);
+            }
+        }
+
+    linearFeaturesPtr->clear();
+
+    }
+
+template<class POINT, class EXTENT>  bool  SMMeshIndexNode<POINT, EXTENT>::SyncWithClipSets(const bset<uint64_t>& clips, Transform tr)
+{
+    return true;
+#if 0 
+    bvector<uint64_t> clipList;
+    bvector<DRange3d> clipRanges;
+    bvector<bool> withSkirts;
+
+    for (uint64_t clip : clips)
+    {
+        bool hasSkirt = this->GetClipRegistry()->HasSkirt(clip);
+
+        bvector<DPoint3d> polyPts;
+        GetClipRegistry()->GetClip(clip, polyPts);
+        DRange3d extPts = DRange3d::From(polyPts);
+        clipList.push_back(clip);
+        withSkirts.push_back(hasSkirt);
+        clipRanges.push_back(extPts);
+    }
+
+    return this->SyncWithClipSets(clipList, withSkirts, clipRanges, tr);
+#endif
+}
+//=======================================================================================
+// @bsimethod                                                   Elenie.Godzaridis 10/18
+//=======================================================================================
+template<class POINT, class EXTENT>  bool  SMMeshIndexNode<POINT, EXTENT>::SyncWithClipSets(const bset<uint64_t>& clips, const IScalableMesh* meshP)
+{
+   return SyncWithClipSets(clips, meshP->GetReprojectionTransform());
+}
+
+//=======================================================================================
+// @bsimethod                                                   Elenie.Godzaridis 10/18
+//=======================================================================================
+template<class POINT, class EXTENT>  void  SMMeshIndexNode<POINT, EXTENT>::CollectClipIds(bset<uint64_t>& clipIds) const
+{
+    RefCountedPtr<SMMemoryPoolGenericVectorItem<DifferenceSet>> diffset = GetDiffSetPtr();
+
+    if (diffset == nullptr)
+        {
+        return;
+        }
+
+    for (const auto& diff : *diffset)
+        if (diff.clientID != -1 && diff.clientID != 0)
+            clipIds.insert(diff.clientID);
+}
+//=======================================================================================
+// @bsimethod                                                   Elenie.Godzaridis 10/18
+//=======================================================================================
+template<class POINT, class EXTENT>  bool  SMMeshIndexNode<POINT, EXTENT>::SyncWithClipSets(const bvector<uint64_t>& clipIds, const bvector<bool>& hasSkirts, const bvector<DRange3d>& clipExtents, Transform tr)
+{
+    assert(!"Currently deactivated");
+
+
+    if (!this->IsLoaded()) this->Load();
+
+    bool expected = false;
+    if (!this->m_isClipping.compare_exchange_weak(expected, true)) return false;
+    bool hasSynced = false;
+    if (/*size() == 0 || this->m_nodeHeader.m_nbFaceIndexes < 3*/this->m_nodeHeader.m_totalCount == 0) return false;
+    for (size_t i =0; i < clipIds.size(); ++i)
+    {
+        uint64_t clipId = clipIds[i];  
+        const DRange3d& extent = clipExtents[i];
+
+        DRange3d nodeRange = DRange3d::From(ExtentOp<EXTENT>::GetXMin(this->m_nodeHeader.m_contentExtent), ExtentOp<EXTENT>::GetYMin(this->m_nodeHeader.m_contentExtent), ExtentOp<EXTENT>::GetZMin(this->m_nodeHeader.m_contentExtent),
+            ExtentOp<EXTENT>::GetXMax(this->m_nodeHeader.m_contentExtent), ExtentOp<EXTENT>::GetYMax(this->m_nodeHeader.m_contentExtent), ExtentOp<EXTENT>::GetZMax(this->m_nodeHeader.m_contentExtent));
+        if (!this->m_SMIndex->IsFromCesium() && !extent.IntersectsWith(nodeRange, 2) && !HasClip(clipId, false)) continue;
+
+        if (this->m_SMIndex->IsFromCesium()) //there we consider all three dimensions due to not being able to rely on XY orientation
+        {
+            if (!extent.IntersectsWith(nodeRange) && !HasClip(clipId, false)) continue;
+        }
+        if (ModifyClip(clipId, false, hasSkirts[i], tr))
+            hasSynced = true;
+    }
+
+    /*MUST HANDLE THE CASE WHERE A CLIP DOESN'T INTERSECT A TILE AFTER BEING MODIFY
+    if (clipIds.size() == 0)
+        {
+        RefCountedPtr<SMMemoryPoolGenericVectorItem<DifferenceSet>> diffSetPtr = GetDiffSetPtr();
+
+        if (diffSetPtr.IsValid())
+            {
+            for (auto it = diffSetPtr->begin(); it != diffSetPtr->end(); ++it)
+                {                    
+                if (it->clientID > 0)
+                    {
+                    diffSetPtr->clear();
+                    m_nbClips = 0;
+                    ISDiffSetDataStorePtr nodeDiffsetStore;
+                    bool result = this->m_SMIndex->GetDataStore()->GetSisterNodeDataStore(nodeDiffsetStore, &this->m_nodeHeader, false);
+                    BeAssert(result == true);
+                    if (nodeDiffsetStore.IsValid()) 
+                        nodeDiffsetStore->DestroyBlock(this->GetBlockID());                
+                    hasSynced = true;
+                    break;
+                    }
+                }       
+            }
+        }
+		*/
+
+    expected = true;
+    while (!this->m_isClipping.compare_exchange_weak(expected, false)) {}
+    return hasSynced;
+}
+
+//=======================================================================================
+// @bsimethod                                                   Elenie.Godzaridis 02/16
+//=======================================================================================
+template<class POINT, class EXTENT>  void SMMeshIndexNode<POINT, EXTENT>::ClipActionRecursive(ClipAction action, uint64_t clipId, DRange3d& extent, size_t& nOfNodesTouched, bool setToggledWhenIdIsOn, Transform tr)
+    {
+    if (!this->IsLoaded()) Load();
+    if (this->m_nodeHeader.m_totalCountDefined ? this->m_nodeHeader.m_totalCount == 0 : this->IsLeaf() && (this->GetNbPoints() == 0 || this->m_nodeHeader.m_nbFaceIndexes < 3)) return;
+   /* DRange3d nodeRange = DRange3d::From(ExtentOp<EXTENT>::GetXMin(this->m_nodeHeader.m_nodeExtent), ExtentOp<EXTENT>::GetYMin(this->m_nodeHeader.m_nodeExtent), ExtentOp<EXTENT>::GetZMin(this->m_nodeHeader.m_nodeExtent),
+                                        ExtentOp<EXTENT>::GetXMax(this->m_nodeHeader.m_nodeExtent), ExtentOp<EXTENT>::GetYMax(this->m_nodeHeader.m_nodeExtent), ExtentOp<EXTENT>::GetZMax(this->m_nodeHeader.m_nodeExtent));*/
+    
+    DRange3d nodeRange = DRange3d::From(ExtentOp<EXTENT>::GetXMin(this->m_nodeHeader.m_contentExtent), ExtentOp<EXTENT>::GetYMin(this->m_nodeHeader.m_contentExtent), ExtentOp<EXTENT>::GetZMin(this->m_nodeHeader.m_contentExtent),
+                                        ExtentOp<EXTENT>::GetXMax(this->m_nodeHeader.m_contentExtent), ExtentOp<EXTENT>::GetYMax(this->m_nodeHeader.m_contentExtent), ExtentOp<EXTENT>::GetZMax(this->m_nodeHeader.m_contentExtent));
+    if (!this->m_SMIndex->IsFromCesium() && !extent.IntersectsWith(nodeRange, 2)) return;
+
+    if (this->m_SMIndex->IsFromCesium()) //there we consider all three dimensions due to not being able to rely on XY orientation
+        {
+        if (!extent.IntersectsWith(nodeRange)) return;
+        } 
+    bool clipApplied = true;
+    /*TFS# 1021172 - SyncWithClipSets can trigger a delete on the child clips, that can lead to great children node to be update during modified (clipApplied will return false for the child node).
+    uint64_t myTs = LastClippingStateUpdateTimestamp();*/
+    bool expected = false;
+    while(!this->m_isClipping.compare_exchange_weak(expected, true)) 
+        {
+        expected = false;
+        }
+
+    switch (action)
+        {
+        case ClipAction::ACTION_ADD:
+            clipApplied = AddClip(clipId, false, setToggledWhenIdIsOn, tr);
+            break;
+        case ClipAction::ACTION_MODIFY:
+            clipApplied = ModifyClip(clipId, false, setToggledWhenIdIsOn, tr);
+            break;
+        case ClipAction::ACTION_DELETE:
+            clipApplied = DeleteClip(clipId, false, setToggledWhenIdIsOn);
+            break;
+        }
+
+    this->m_isClipping = false;
+
+    if (!clipApplied) return;
+    else
+        nOfNodesTouched++;
+
+    //#TFS 629427 - Deactivate until all cases are handle, including a breathfirst propagation to handle not unified 3SM produced by ContextCapture.
+    /*
+    if (nOfNodesTouched >= 5 && action != ClipAction::ACTION_DELETE)
+        return;
+        */
+
+    if (this->m_pSubNodeNoSplit != NULL && !this->m_pSubNodeNoSplit->IsVirtualNode())
+        {        
+        /*TFS# 1021172 - SyncWithClipSets can trigger a delete on the child clips, that can lead to great children node to be update during modified (clipApplied will return false for the child node).
+        uint64_t childTs = dynamic_pcast<SMMeshIndexNode<POINT, EXTENT>, SMPointIndexNode<POINT, EXTENT>>(this->m_pSubNodeNoSplit)->LastClippingStateUpdateTimestamp();
+        if (childTs < myTs)
+        {
+            bset<uint64_t> collectedClips;
+            CollectClipIds(collectedClips);
+            dynamic_pcast<SMMeshIndexNode<POINT, EXTENT>, SMPointIndexNode<POINT, EXTENT>>(this->m_pSubNodeNoSplit)->SyncWithClipSets(collectedClips, tr);
+        }
+        */
+        dynamic_pcast<SMMeshIndexNode<POINT, EXTENT>, SMPointIndexNode<POINT, EXTENT>>(this->m_pSubNodeNoSplit)->ClipActionRecursive(action, clipId, extent, nOfNodesTouched, setToggledWhenIdIsOn, tr);
+        }
+    else if (this->m_nodeHeader.m_numberOfSubNodesOnSplit > 1 && this->m_apSubNodes[0] != nullptr)
+        {
+        for (size_t indexNodes = 0; indexNodes < this->m_nodeHeader.m_numberOfSubNodesOnSplit; indexNodes++)
+            {
+            if (this->m_apSubNodes[indexNodes] != nullptr)
+                {
+                /*TFS# 1021172 - SyncWithClipSets can trigger a delete on the child clips, that can lead to great children node to be update during modified (clipApplied will return false for the child node).
+                uint64_t childTs = dynamic_pcast<SMMeshIndexNode<POINT, EXTENT>, SMPointIndexNode<POINT, EXTENT>>(this->m_apSubNodes[indexNodes])->LastClippingStateUpdateTimestamp();
+                if (childTs < myTs)
+                {
+                    bset<uint64_t> collectedClips;
+                    CollectClipIds(collectedClips);
+                    dynamic_pcast<SMMeshIndexNode<POINT, EXTENT>, SMPointIndexNode<POINT, EXTENT>>(this->m_apSubNodes[indexNodes])->SyncWithClipSets(collectedClips, tr);
+                }
+                */
+                dynamic_pcast<SMMeshIndexNode<POINT, EXTENT>, SMPointIndexNode<POINT, EXTENT>>(this->m_apSubNodes[indexNodes])->ClipActionRecursive(action, clipId, extent, nOfNodesTouched, setToggledWhenIdIsOn, tr);
+                }
+             }
+        }
+    }
+
+//=======================================================================================
+// @bsimethod                                                   Elenie.Godzaridis 10/15
+//=======================================================================================
+template<class POINT, class EXTENT>  void SMMeshIndexNode<POINT, EXTENT>::AddClipDefinitionRecursive(bvector<DPoint3d>& points, DRange3d& extent)
+    {
+    uint64_t id = -1;
+    if (bsiGeom_getXYPolygonArea(&points[0], (int)points.size()) < 0) //need to flip polygon so it's counterclockwise
+        {
+        bvector<DPoint3d> flippedPts(points.size());
+        
+        for (size_t pt = 0; pt < points.size(); ++pt) flippedPts[pt] = points[points.size() - 1 - pt];
+
+        id = GetClipRegistry()->AddClip(flippedPts.data(), flippedPts.size()) + 1;
+        }
+    else id = GetClipRegistry()->AddClip(&points[0], points.size()) + 1;
+    bool wasClipAdded = AddClip(id, false);
+    if (!wasClipAdded) return;
+    if (this->m_pSubNodeNoSplit != NULL && !this->m_pSubNodeNoSplit->IsVirtualNode())
+        {
+        dynamic_pcast<SMMeshIndexNode<POINT, EXTENT>, SMPointIndexNode<POINT, EXTENT>>(this->m_pSubNodeNoSplit)->AddClipDefinitionRecursive(points,extent);
+        }
+    else if (!this->IsLeaf())
+        {
+        for (size_t indexNodes = 0; indexNodes < this->m_nodeHeader.m_numberOfSubNodesOnSplit; indexNodes++)
+            {
+            if(this->m_apSubNodes[indexNodes] != nullptr)
+            dynamic_pcast<SMMeshIndexNode<POINT, EXTENT>, SMPointIndexNode<POINT, EXTENT>>(this->m_apSubNodes[indexNodes])->AddClipDefinitionRecursive(points,extent);
+            }
+        }
+    }
+
+//=======================================================================================
+// @bsimethod                                                   Elenie.Godzaridis 10/16
+//=======================================================================================
+template<class POINT, class EXTENT>
+void SMMeshIndexNode<POINT, EXTENT>::PropagateFullMeshDown(size_t depth)
+    {
+    if (!this->IsLeaf() && this->m_nodeHeader.m_nodeCount == this->m_nodeHeader.m_totalCount)
+        {
+        this->SplitMeshForChildNodes();
+        for (size_t indexNodes = 0; indexNodes < this->m_nodeHeader.m_numberOfSubNodesOnSplit; indexNodes++)
+            {
+            if (this->m_apSubNodes[indexNodes] != nullptr)
+                dynamic_pcast<SMMeshIndexNode<POINT, EXTENT>, SMPointIndexNode<POINT, EXTENT>>(this->m_apSubNodes[indexNodes])->PropagateFullMeshDown(depth);
+            }
+        }
+
+    }
+
+//=======================================================================================
+// @bsimethod                                                   Elenie.Godzaridis 10/15
+//=======================================================================================
+template<class POINT, class EXTENT>
+void SMMeshIndexNode<POINT, EXTENT>::SplitMeshForChildNodes()
+    {
+    DRange3d contentRange = DRange3d::From(ExtentOp<EXTENT>::GetXMin(this->m_nodeHeader.m_contentExtent), ExtentOp<EXTENT>::GetYMin(this->m_nodeHeader.m_contentExtent), ExtentOp<EXTENT>::GetZMin(this->m_nodeHeader.m_contentExtent),
+                                        ExtentOp<EXTENT>::GetXMax(this->m_nodeHeader.m_contentExtent), ExtentOp<EXTENT>::GetYMax(this->m_nodeHeader.m_contentExtent), ExtentOp<EXTENT>::GetZMax(this->m_nodeHeader.m_contentExtent));
+    IScalableMeshMeshPtr meshPtr = nullptr;
+
+    RefCountedPtr<SMMemoryPoolVectorItem<POINT>> pointsPtr(this->GetPointsPtr());
+
+    for (auto& nodeP : this->m_apSubNodes)
+        {        
+        bvector<DPoint3d> pts(pointsPtr->size());
+        vector<POINT> nodePts(pointsPtr->size());
+        for (size_t pointInd = 0; pointInd < pointsPtr->size(); pointInd++)
+            {
+            pts[pointInd].x =pointsPtr->operator[](pointInd).x;
+            pts[pointInd].y = pointsPtr->operator[](pointInd).y;
+            pts[pointInd].z = pointsPtr->operator[](pointInd).z;
+            nodePts[pointInd] = pointsPtr->operator[](pointInd);
+            }
+        
+        RefCountedPtr<SMMemoryPoolVectorItem<int32_t>> ptIndices(GetPtsIndicePtr());
+
+        if (!ptIndices.IsValid() || ptIndices->size() <= 3)
+            continue;
+
+        meshPtr = IScalableMeshMesh::Create(pointsPtr->size(), &pts[0], ptIndices->size(), &(*ptIndices)[0], 0, 0, 0, 0, 0, 0);
+        ScalableMeshMesh* meshP = (ScalableMeshMesh*)meshPtr.get();
+        vector<int32_t> childIndices;
+        DRange3d nodeRange = DRange3d::From(ExtentOp<EXTENT>::GetXMin(nodeP->m_nodeHeader.m_nodeExtent), ExtentOp<EXTENT>::GetYMin(nodeP->m_nodeHeader.m_nodeExtent), ExtentOp<EXTENT>::GetZMin(nodeP->m_nodeHeader.m_nodeExtent),
+                                            ExtentOp<EXTENT>::GetXMax(nodeP->m_nodeHeader.m_nodeExtent), ExtentOp<EXTENT>::GetYMax(nodeP->m_nodeHeader.m_nodeExtent), ExtentOp<EXTENT>::GetZMax(nodeP->m_nodeHeader.m_nodeExtent));
+
+        
+        ClipMeshToNodeRange<POINT, EXTENT>(childIndices, nodePts, pts, nodeP->m_nodeHeader.m_contentExtent, nodeRange, meshP);
+        if (childIndices.size() == 0) continue;
+        
+        DRange3d childContentRange;
+        if (contentRange.low.z == contentRange.high.z)
+        {
+            contentRange.low.z = nodeRange.low.z;
+            contentRange.high.z = nodeRange.high.z;
+        }
+
+        childContentRange.IntersectionOf(contentRange, nodeRange);
+        nodeP->m_nodeHeader.m_contentExtent = ExtentOp<EXTENT>::Create(childContentRange.low.x, childContentRange.low.y, childContentRange.low.z, childContentRange.high.x, childContentRange.high.y, childContentRange.high.z);
+        nodeP->m_nodeHeader.m_contentExtentDefined = true;
+
+        bvector<int32_t> indices(childIndices.size());
+        if (childIndices.size() > 0)
+        {
+            memcpy(&indices[0], &childIndices[0], childIndices.size() * sizeof(int32_t));
+            bvector<DPoint2d> uvs;
+            SimplifyMesh(indices, pts, uvs);
+
+            dynamic_pcast<SMMeshIndexNode<POINT, EXTENT>, SMPointIndexNode<POINT, EXTENT>>(nodeP)->PushPtsIndices(&indices[0], indices.size());
+            auto nodePointsPtr = nodeP->GetPointsPtr();
+            nodePointsPtr->push_back(&pts[0], pts.size());
+            nodeP->m_nodeHeader.m_totalCount = nodePointsPtr->size();
+        }
+        else
+        {
+        auto nodePointsPtr = nodeP->GetPointsPtr();
+            nodePointsPtr->push_back(&nodePts[0], nodePts.size());
+            nodeP->m_nodeHeader.m_totalCount = nodePointsPtr->size();
+        }
+        nodeP->SetDirty(true);
+        meshPtr = nullptr;
+        }
+    }
+
+
+extern size_t s_nCreatedNodes;
+
+void CollectNextFeatureEdges(MTGGraph*graphP, MTGNodeId current, int tagValueI, MTGMask visitedMask, bvector<int32_t>& edges)
+    {
+    bool hasEdges = true;
+    do
+        {
+        int vIndex = -1;
+        graphP->TryGetLabel(current, 0, vIndex);
+        graphP->SetMaskAt(current, visitedMask);
+        edges.push_back(vIndex - 1);
+        MTGNodeId next = graphP->FSucc(current);
+        bool foundNext = false;
+        MTGARRAY_VERTEX_LOOP(edge, graphP, next)
+            {
+            int tagValue = -1;
+            graphP->TryGetLabel(next, 2, tagValue);
+            if (tagValueI == tagValue)
+                {
+                current = edge;
+                foundNext = true;
+                break;
+                }
+            }
+        MTGARRAY_END_VERTEX_LOOP(edge, graphP, next)
+            if (graphP->GetMaskAt(current, visitedMask)) hasEdges = false;
+        if (!foundNext) hasEdges = false;
+        }
+    while (hasEdges);
+    }
+
+void SortDefinitionsBasedOnNodeBounds(bvector<bvector<int32_t>>& featureDefs, const DRange3d& extent, const DPoint3d* pts, const size_t nPts)
+    {
+    bvector<bvector<bpair<int,int>>> featuresBeginOrEndOnEdge(6);
+    DPoint3d origins[6];
+    DVec3d normals[6];
+    extent.Get6Planes(origins, normals);
+    DPlane3d planes[6];
+    size_t nOfFeaturesToLink = 0;
+    for (size_t i = 0; i < 6; ++i)
+        planes[i] = DPlane3d::FromOriginAndNormal(origins[i], normals[i]);
+
+    for (auto& def : featureDefs)
+        {
+        if (!IsClosedFeature(def[0])) continue;
+        bool isOnEdge = false;
+        for (size_t i = 0; i < 6; ++i)
+            {
+            if (fabs(planes[i].Evaluate(pts[def[1]])) < 1e-4)
+                {
+                featuresBeginOrEndOnEdge[i].push_back(make_bpair(0, (int)(&def - &featureDefs.front())));
+                isOnEdge = true;
+                }
+            else if (fabs(planes[i].Evaluate(pts[def[def.size()-2]])) < 1e-4)
+                {
+                featuresBeginOrEndOnEdge[i].push_back(make_bpair(1, (int)(&def - &featureDefs.front())));
+                isOnEdge = true;
+                }
+            }
+        if (isOnEdge) nOfFeaturesToLink++;
+        }
+    bvector<bpair<int,int>> idxOrder;
+    for (size_t i = 0; i < 6; ++i)
+        for (auto& idx : featuresBeginOrEndOnEdge[i])idxOrder.push_back(idx);
+
+    int currentId = 0;
+    bvector<bvector<int32_t>> mergedFeatures;
+    bvector<int32_t> currentFeature;
+    std::set<int> usedFeatures;
+    std::set<int> checkIds;
+    while (usedFeatures.size() < nOfFeaturesToLink && checkIds.size() < idxOrder.size() && currentId < idxOrder.size())
+        {
+        if (currentFeature.size() > 1)
+            {
+            currentFeature.push_back(currentFeature[1]);
+            mergedFeatures.push_back(currentFeature);
+            currentFeature.clear();
+            }
+        if (checkIds.count(currentId) != 0 || usedFeatures.count(idxOrder[currentId].second) != 0)
+            {
+            currentId++;
+            continue;
+            }
+        checkIds.insert(currentId);
+        int feaId = idxOrder[currentId].second;
+        if (currentFeature.empty()) currentFeature.push_back(featureDefs[feaId][0]);
+        if (idxOrder[currentId].first == 1) currentFeature.insert(currentFeature.end(), featureDefs[feaId].begin() + 1, featureDefs[feaId].end()-1);
+        else currentFeature.insert(currentFeature.end(), featureDefs[feaId].rbegin()+1, featureDefs[feaId].rend() - 1);
+        usedFeatures.insert(feaId);
+        ++currentId;
+        int iterations = 0;
+        while (currentId < idxOrder.size())
+            {
+            int feaId2 = idxOrder[currentId].second;
+            if (usedFeatures.count(feaId2) != 0) break;
+            usedFeatures.insert(feaId2);
+            checkIds.insert(currentId);
+            if (idxOrder[currentId].first == 1) currentFeature.insert(currentFeature.end(), featureDefs[feaId2].begin() + 1, featureDefs[feaId2].end()-1);
+            else currentFeature.insert(currentFeature.end(), featureDefs[feaId2].rbegin()+1, featureDefs[feaId2].rend() - 1);
+
+            if (currentFeature.back() == currentFeature[1]) break;
+            if (iterations % 2 != 0) ++currentId;
+            else
+                {
+                size_t id = 0;
+                for (id = currentId + 1; id < idxOrder.size(); ++id)
+                    if (idxOrder[id].second == feaId2)
+                        {
+                        break;
+                        }
+                currentId = (int)id + 1;
+                }
+            }
+        currentId = 0;
+
+        }
+    if (currentFeature.size() > 1)
+        {
+        currentFeature.push_back(currentFeature[1]);
+        mergedFeatures.push_back(currentFeature);
+        currentFeature.clear();
+        }
+    for (auto it = usedFeatures.begin(); it != usedFeatures.end(); ++it)
+        featureDefs[*it].clear();
+    for (auto& feature : mergedFeatures) featureDefs.push_back(feature);
+    }
+
+//=======================================================================================
+// @bsimethod                                                   Elenie.Godzaridis 4/16
+//=======================================================================================
+template<class POINT, class EXTENT>
+void SMMeshIndexNode<POINT, EXTENT>::CollectFeatureDefinitionsFromGraph(MTGGraph* graph, size_t maxPtID)
+    {
+    // MTGMask visitedMask = graph->GrabMask();
+    bvector<bvector<int32_t>> features;
+    bvector<bvector<int32_t>> featureDefs;
+    /*    bvector<int32_t> currentFeature;
+        MTGARRAY_SET_LOOP(edgeID, graph)
+        {
+        if (!graph->GetMaskAt(edgeID, visitedMask))
+        {
+        graph->SetMaskAt(edgeID, visitedMask);
+        int tagValue = -1;
+        graph->TryGetLabel(edgeID, 2, tagValue);
+        if (IsClosedFeature(tagValue))
+        {
+        if (currentFeature.size() > 0)
+        {
+        features.push_back(currentFeature);
+        currentFeature.clear();
+        }
+        currentFeature.push_back(tagValue);
+        MTGNodeId current = edgeID;
+        bvector<int32_t> left;
+        bvector<int32_t> right;
+        CollectNextFeatureEdges(graph, current, tagValue, visitedMask,left);
+        CollectNextFeatureEdges(graph, graph->EdgeMate(current), tagValue, visitedMask, right);
+        currentFeature.insert(currentFeature.end(), left.rbegin(), left.rend());
+        currentFeature.insert(currentFeature.end(), right.begin(), right.end());
+
+        }
+        }
+        }
+        MTGARRAY_END_SET_LOOP(edgeID, graph)
+        graph->ClearMask(visitedMask);
+        graph->DropMask(visitedMask);
+        if (currentFeature.size() > 0)
+        features.push_back(currentFeature);*/
+    std::vector<int> temp;
+    std::map<int, int> componentForPoints;
+    ReadFeatureTags(graph, temp, features, componentForPoints);
+
+    std::map<int,bvector<std::set<int32_t>>> ptsMatch;
+    for (auto& feature : features)
+        {
+        int tag = feature[0];
+        if (ptsMatch.count(tag) == 0)
+            {
+            ptsMatch[tag] = bvector<std::set<int32_t>>(maxPtID);
+            }
+        ptsMatch[tag][feature[1]].insert(feature[2]);
+        ptsMatch[tag][feature[2]].insert(feature[1]);
+        }
+    for (auto& it : ptsMatch)
+        {
+        int tag = it.first;
+        int start = -1;
+        for (size_t t = 0; t < ptsMatch[tag].size(); ++t)
+            {
+            if (ptsMatch[tag][t].size() == 1)
+                {
+                start = (int)t;
+                break;
+                }
+            }
+        while (start != -1)
+            {
+            bvector<int32_t> list;
+            while (start != -1)
+                {
+                list.push_back(start);
+                if (ptsMatch[tag][start].empty()) start = -1;
+                else
+                    {
+                    int next = *(ptsMatch[tag][start].begin());
+                    ptsMatch[tag][start].erase(next);
+                    ptsMatch[tag][next].erase(start);
+                    start = next;
+                    }
+                }
+            if (!list.empty() && list.size() > 1)
+                {
+                if (IsClosedFeature(tag)) list.push_back(list.front());
+                list.insert(list.begin(), tag);
+                featureDefs.push_back(list);
+               /* std::ofstream f;
+                f.open((Utf8String("e:\\output\\scmesh\\2016-05-05\\feature_") + Utf8String(std::to_string(this->GetBlockID().m_integerID).c_str()) + Utf8String(std::to_string(featureDefs.size()).c_str())).c_str(), std::ios_base::trunc);
+                for (auto& i : list)
+                    {
+                    f << i;
+                    if ((&i - &list.front()) > 0) f << " " << operator[](i).x << " " << operator[](i).y << " " << operator[](i).z;
+                    f << std::endl;
+                    }
+                f.close();*/
+                }
+            for (size_t t = 0; t < ptsMatch[tag].size(); ++t)
+                {
+                if (ptsMatch[tag][t].size() == 1)
+                    {
+                    start = (int)t;
+                    break;
+                    }
+                }
+            }
+        }
+
+    for (auto& definition : featureDefs)
+        {
+        bvector<int> feature1 = definition;
+        for (auto it = featureDefs.begin(); feature1.size() > 0 && it != featureDefs.end(); ++it)
+            {
+            auto& nextDefinition = *it;
+            if (definition != nextDefinition && nextDefinition.size() > 1 && componentForPoints.count(feature1.back()) != 0 && componentForPoints.count(nextDefinition[1]) != 0)
+                {
+                if (componentForPoints[feature1.back()] = componentForPoints[nextDefinition[1]])
+                    {
+                    feature1.insert(feature1.end(), nextDefinition.begin() + 1, nextDefinition.end());
+                    nextDefinition.clear();
+                    it = featureDefs.begin();
+                    }
+                }
+            }
+        definition = feature1;
+        }
+
+    //SortDefinitionsBasedOnNodeBounds(featureDefs, this->m_nodeHeader.m_nodeExtent, &this->operator[](0), this->size());
+    RefCountedPtr<SMMemoryPoolVectorItem<int32_t>>  linearFeaturesPtr = GetLinearFeaturesPtr();
+    bvector<bvector<int32_t>> newDefs;
+    if (linearFeaturesPtr->size() > 0) GetFeatureDefinitions(newDefs, &*linearFeaturesPtr->begin(), linearFeaturesPtr->size());
+    size_t count = 0;
+    for (auto& definition : featureDefs)
+        {
+        if (definition.size() < 2) continue;
+        newDefs.push_back(definition);
+        count += 1 + definition.size();     
+        }
+    linearFeaturesPtr->reserve(count);
+    for (size_t i = 0; i < count; ++i) linearFeaturesPtr->push_back(0);
+    if (linearFeaturesPtr->size() > 0)  SaveFeatureDefinitions(const_cast<int32_t*>(&*linearFeaturesPtr->begin()), count, newDefs);
+    }
+
+//=======================================================================================
+// @bsimethod                                                   Elenie.Godzaridis 12/15
+//=======================================================================================
+template<class POINT, class EXTENT>
+void SMMeshIndexNode<POINT, EXTENT>::UpdateFromGraph(MTGGraph * graph, bvector<DPoint3d>& pointList)
+    {
+    std::vector<int> faceIndices;
+    MTGMask visitedMask = graph->GrabMask();
+    bvector<DPoint3d> retainedPts;
+    bmap<DPoint3d, int, DPoint3dZYXTolerancedSortComparison> ptMap(DPoint3dZYXTolerancedSortComparison(10e-4, 0));
+    bvector<int> indices(pointList.size(), -1);
+
+    RefCountedPtr<SMMemoryPoolVectorItem<POINT>> pointsPtr = this->GetPointsPtr();
+
+    MTGARRAY_SET_LOOP(edgeID, graph)
+        {
+        if (!graph->GetMaskAt(edgeID, visitedMask))
+            {
+            if ( FastCountNodesAroundFace(graph, edgeID) != 3)
+                {
+                int vIndex = -1;
+                graph->TryGetLabel(edgeID, 0, vIndex);
+                assert(vIndex > 0);
+                assert(vIndex <= (int)pointList.size());
+                if (indices[vIndex - 1] == -1)
+                    {
+                    if (ptMap.count(pointList[vIndex - 1]) == 0)
+                        {
+                        retainedPts.push_back(pointList[vIndex - 1]);
+                        indices[vIndex - 1] = (int)retainedPts.size();
+                        ptMap[pointList[vIndex - 1]] = (int)retainedPts.size();
+                        }
+                    else
+                        {
+                        indices[vIndex - 1] = ptMap[pointList[vIndex - 1]];
+                        }
+                    }
+                int idx = indices[vIndex - 1];
+                graph->TrySetLabel(edgeID, 0, idx);
+                graph->SetMaskAt(edgeID, MTG_EXTERIOR_MASK);
+                graph->SetMaskAt(graph->EdgeMate(edgeID), MTG_BOUNDARY_MASK);
+                continue;
+                }
+            MTGARRAY_FACE_LOOP(faceID, graph, edgeID)
+                {
+                int vIndex = -1;
+                graph->TryGetLabel(faceID, 0, vIndex);
+                assert(vIndex > 0);
+                assert(vIndex <= (int)pointList.size());
+                if (indices[vIndex - 1] == -1)
+                    {
+                    if (ptMap.count(pointList[vIndex - 1]) == 0)
+                        {
+                        retainedPts.push_back(pointList[vIndex - 1]);
+                        indices[vIndex - 1] = (int)retainedPts.size();
+                        ptMap[pointList[vIndex - 1]] = (int)retainedPts.size();
+                        }
+                    else
+                        {
+                        indices[vIndex - 1] = ptMap[pointList[vIndex - 1]];
+                        }
+                    }
+                int idx = indices[vIndex - 1];
+                    faceIndices.push_back(idx);
+                    graph->SetMaskAt(faceID, visitedMask);
+                    if (graph->GetMaskAt(faceID, MTG_EXTERIOR_MASK)) graph->ClearMaskAt(faceID, MTG_EXTERIOR_MASK);
+                    if (graph->GetMaskAt(faceID, MTG_BOUNDARY_MASK)) graph->ClearMaskAt(faceID, MTG_BOUNDARY_MASK);
+                    graph->TrySetLabel(faceID, 0, idx);
+                }
+            MTGARRAY_END_FACE_LOOP(faceID, graph, edgeID)
+            }
+        }
+    MTGARRAY_END_SET_LOOP(edgeID, graph)
+        graph->ClearMask(visitedMask);
+    graph->DropMask(visitedMask);
+    RefCountedPtr<SMMemoryPoolGenericBlobItem<MTGGraph>> graphPtr(this->GetGraphPtr());
+    ISMMTGGraphDataStorePtr graphStore(this->GetGraphStore());
+
+    RefCountedPtr<SMStoredMemoryPoolGenericBlobItem<MTGGraph>> storedMemoryPoolItem(
+#ifndef VANCOUVER_API
+        new SMStoredMemoryPoolGenericBlobItem<MTGGraph>(this->GetBlockID().m_integerID, graphStore, SMStoreDataType::Graph, (uint64_t)this->m_SMIndex)
+#else
+    SMStoredMemoryPoolGenericBlobItem<MTGGraph>::CreateItem(this->GetBlockID().m_integerID, graphStore, SMStoreDataType::Graph, (uint64_t)this->m_SMIndex)
+#endif
+        );
+    SMMemoryPoolItemBasePtr memPoolItemPtr(storedMemoryPoolItem.get());
+
+    MTGGraph* graphP = new MTGGraph(*graph);
+    storedMemoryPoolItem->SetData(graphP);
+    storedMemoryPoolItem->SetDirty();
+    SMMemoryPool::GetInstance()->ReplaceItem(memPoolItemPtr, m_graphPoolItemId, this->GetBlockID().m_integerID, SMStoreDataType::Graph, (uint64_t)this->m_SMIndex);
+
+
+    //this->SetGraphDirty();    
+    assert(faceIndices.size() % 3 == 0);
+    if (faceIndices.size() > 0 && retainedPts.size() > 0)
+        {
+        pointsPtr->clear();
+        for (size_t i = 0; i < retainedPts.size(); ++i)
+            pointsPtr->push_back(PointOp<POINT>::Create(retainedPts[i].x, retainedPts[i].y, retainedPts[i].z));
+
+        this->ReplacePtsIndices((int32_t*)&faceIndices[0], faceIndices.size());
+        }
+    //CollectFeatureDefinitionsFromGraph(graph, retainedPts.size());
+#if SM_OUTPUT_MESHES_GRAPH
+    WString nameBefore = L"e:\\output\\scmesh\\2015-12-11\\afterfilter_";
+    nameBefore.append(std::to_wstring(this->m_nodeHeader.m_level).c_str());
+    nameBefore.append(L"_");
+    nameBefore.append(std::to_wstring(ExtentOp<EXTENT>::GetXMin(this->m_nodeHeader.m_nodeExtent)).c_str());
+    nameBefore.append(L"_");
+    nameBefore.append(std::to_wstring(ExtentOp<EXTENT>::GetYMin(this->m_nodeHeader.m_nodeExtent)).c_str());
+    nameBefore.append(L".m");
+    size_t nVertices = retainedPts.size();
+    size_t nIndices = this->m_nodeHeader.m_nbFaceIndexes;
+    FILE* meshBeforeStitch = _wfopen(nameBefore.c_str(), L"wb");
+    fwrite(&nVertices, sizeof(size_t), 1, meshBeforeStitch);
+    fwrite(&retainedPts[0], sizeof(DPoint3d), nVertices, meshBeforeStitch);
+    fwrite(&nIndices, sizeof(size_t), 1, meshBeforeStitch);
+
+    RefCountedPtr<SMMemoryPoolVectorItem<int32_t>> ptIndices(pointsPtr->GetPtsIndicePtr());
+
+    fwrite((int32_t*)&(*ptIndices)[0], sizeof(int32_t), nIndices, meshBeforeStitch);
+    fclose(meshBeforeStitch);
+#endif
+    }
+
+//=======================================================================================
+// @bsimethod                                                   Elenie.Godzaridis 10/15
+//=======================================================================================
+template<class POINT, class EXTENT>
+void SMMeshIndexNode<POINT, EXTENT>::SplitNodeBasedOnImageRes()
+    {
+    HPRECONDITION(this->IsLeaf());
+    POINT splitPosition = this->GetDefaultSplitPosition();
+    
+    if (this->m_nodeHeader.m_arePoints3d)
+        this->SetNumberOfSubNodesOnSplit(8);            
+    else
+        this->SetNumberOfSubNodesOnSplit(4);                 
+    
+    if (this->m_nodeHeader.m_numberOfSubNodesOnSplit == 4)
+        { 
+        if (!this->m_SMIndex->m_precomputedCountNodes)
+        {
+            this->m_SMIndex->m_countsOfNodesTotal += 4;
+        }
+        if (this->m_SMIndex->m_countsOfNodesAtLevel.size() < this->m_nodeHeader.m_level + 2)this->m_SMIndex->m_countsOfNodesAtLevel.resize(this->m_nodeHeader.m_level + 2);
+        this->m_SMIndex->m_countsOfNodesAtLevel[this->m_nodeHeader.m_level + 1] += 4;
+        this->m_apSubNodes[0] = this->CloneChild(ExtentOp<EXTENT>::Create(ExtentOp<EXTENT>::GetXMin(this->m_nodeHeader.m_nodeExtent),
+            PointOp<POINT>::GetY(splitPosition),
+            ExtentOp<EXTENT>::GetZMin(this->m_nodeHeader.m_nodeExtent),
+            PointOp<POINT>::GetX(splitPosition),
+            ExtentOp<EXTENT>::GetYMax(this->m_nodeHeader.m_nodeExtent),
+            ExtentOp<EXTENT>::GetZMax(this->m_nodeHeader.m_nodeExtent)));
+
+        this->m_apSubNodes[1] = this->CloneChild(ExtentOp<EXTENT>::Create(PointOp<POINT>::GetX(splitPosition),
+            PointOp<POINT>::GetY(splitPosition),
+            ExtentOp<EXTENT>::GetZMin(this->m_nodeHeader.m_nodeExtent),
+            ExtentOp<EXTENT>::GetXMax(this->m_nodeHeader.m_nodeExtent),
+            ExtentOp<EXTENT>::GetYMax(this->m_nodeHeader.m_nodeExtent),
+            ExtentOp<EXTENT>::GetZMax(this->m_nodeHeader.m_nodeExtent)));
+
+        this->m_apSubNodes[2] = this->CloneChild(ExtentOp<EXTENT>::Create(ExtentOp<EXTENT>::GetXMin(this->m_nodeHeader.m_nodeExtent),
+            ExtentOp<EXTENT>::GetYMin(this->m_nodeHeader.m_nodeExtent),
+            ExtentOp<EXTENT>::GetZMin(this->m_nodeHeader.m_nodeExtent),
+            PointOp<POINT>::GetX(splitPosition),
+            PointOp<POINT>::GetY(splitPosition),
+            ExtentOp<EXTENT>::GetZMax(this->m_nodeHeader.m_nodeExtent)));
+
+        this->m_apSubNodes[3] = this->CloneChild(ExtentOp<EXTENT>::Create(PointOp<POINT>::GetX(splitPosition),
+            ExtentOp<EXTENT>::GetYMin(this->m_nodeHeader.m_nodeExtent),
+            ExtentOp<EXTENT>::GetZMin(this->m_nodeHeader.m_nodeExtent),
+            ExtentOp<EXTENT>::GetXMax(this->m_nodeHeader.m_nodeExtent),
+            PointOp<POINT>::GetY(splitPosition),
+            ExtentOp<EXTENT>::GetZMax(this->m_nodeHeader.m_nodeExtent)));
+        s_nCreatedNodes += 4;
+
+        }
+    else
+        {
+        HPRECONDITION(ExtentOp<EXTENT>::GetThickness(this->GetNodeExtent()) > 0.0);
+
+        if (HNumeric<double>::EQUAL(ExtentOp<EXTENT>::GetZMin(this->m_nodeHeader.m_nodeExtent),
+            PointOp<POINT>::GetZ(splitPosition),
+            HNumeric<double>::EPSILON_MULTIPLICATOR() * ExtentOp<EXTENT>::GetZMin(this->m_nodeHeader.m_nodeExtent)))
+            {
+            // Values would be virtually equal ... we will not split
+            HDEBUGCODE(this->m_unspliteable = true;)
+                return;
+            }
+        if (!this->m_SMIndex->m_precomputedCountNodes)
+        {
+            this->m_SMIndex->m_countsOfNodesTotal += 8;
+        }
+        if (this->m_SMIndex->m_countsOfNodesAtLevel.size() < this->m_nodeHeader.m_level + 1)this->m_SMIndex->m_countsOfNodesAtLevel.resize(this->m_nodeHeader.m_level + 1);
+        this->m_SMIndex->m_countsOfNodesAtLevel[this->m_nodeHeader.m_level + 1] += 8;
+        this->m_apSubNodes[0] = this->CloneChild(ExtentOp<EXTENT>::Create(ExtentOp<EXTENT>::GetXMin(this->m_nodeHeader.m_nodeExtent),
+            PointOp<POINT>::GetY(splitPosition),
+            ExtentOp<EXTENT>::GetZMin(this->m_nodeHeader.m_nodeExtent),
+            PointOp<POINT>::GetX(splitPosition),
+            ExtentOp<EXTENT>::GetYMax(this->m_nodeHeader.m_nodeExtent),
+            PointOp<POINT>::GetZ(splitPosition)));
+
+        this->m_apSubNodes[1] = this->CloneChild(ExtentOp<EXTENT>::Create(PointOp<POINT>::GetX(splitPosition),
+            PointOp<POINT>::GetY(splitPosition),
+            ExtentOp<EXTENT>::GetZMin(this->m_nodeHeader.m_nodeExtent),
+            ExtentOp<EXTENT>::GetXMax(this->m_nodeHeader.m_nodeExtent),
+            ExtentOp<EXTENT>::GetYMax(this->m_nodeHeader.m_nodeExtent),
+            PointOp<POINT>::GetZ(splitPosition)));
+
+        this->m_apSubNodes[2] = this->CloneChild(ExtentOp<EXTENT>::Create(ExtentOp<EXTENT>::GetXMin(this->m_nodeHeader.m_nodeExtent),
+            ExtentOp<EXTENT>::GetYMin(this->m_nodeHeader.m_nodeExtent),
+            ExtentOp<EXTENT>::GetZMin(this->m_nodeHeader.m_nodeExtent),
+            PointOp<POINT>::GetX(splitPosition),
+            PointOp<POINT>::GetY(splitPosition),
+            PointOp<POINT>::GetZ(splitPosition)));
+
+        this->m_apSubNodes[3] = this->CloneChild(ExtentOp<EXTENT>::Create(PointOp<POINT>::GetX(splitPosition),
+            ExtentOp<EXTENT>::GetYMin(this->m_nodeHeader.m_nodeExtent),
+            ExtentOp<EXTENT>::GetZMin(this->m_nodeHeader.m_nodeExtent),
+            ExtentOp<EXTENT>::GetXMax(this->m_nodeHeader.m_nodeExtent),
+            PointOp<POINT>::GetY(splitPosition),
+            PointOp<POINT>::GetZ(splitPosition)));
+
+        this->m_apSubNodes[4] = this->CloneChild(ExtentOp<EXTENT>::Create(ExtentOp<EXTENT>::GetXMin(this->m_nodeHeader.m_nodeExtent),
+            PointOp<POINT>::GetY(splitPosition),
+            PointOp<POINT>::GetZ(splitPosition),
+            PointOp<POINT>::GetX(splitPosition),
+            ExtentOp<EXTENT>::GetYMax(this->m_nodeHeader.m_nodeExtent),
+            ExtentOp<EXTENT>::GetZMax(this->m_nodeHeader.m_nodeExtent)));
+
+        this->m_apSubNodes[5] = this->CloneChild(ExtentOp<EXTENT>::Create(PointOp<POINT>::GetX(splitPosition),
+            PointOp<POINT>::GetY(splitPosition),
+            PointOp<POINT>::GetZ(splitPosition),
+            ExtentOp<EXTENT>::GetXMax(this->m_nodeHeader.m_nodeExtent),
+            ExtentOp<EXTENT>::GetYMax(this->m_nodeHeader.m_nodeExtent),
+            ExtentOp<EXTENT>::GetZMax(this->m_nodeHeader.m_nodeExtent)));
+
+        this->m_apSubNodes[6] = this->CloneChild(ExtentOp<EXTENT>::Create(ExtentOp<EXTENT>::GetXMin(this->m_nodeHeader.m_nodeExtent),
+            ExtentOp<EXTENT>::GetYMin(this->m_nodeHeader.m_nodeExtent),
+            PointOp<POINT>::GetZ(splitPosition),
+            PointOp<POINT>::GetX(splitPosition),
+            PointOp<POINT>::GetY(splitPosition),
+            ExtentOp<EXTENT>::GetZMax(this->m_nodeHeader.m_nodeExtent)));
+
+        this->m_apSubNodes[7] = this->CloneChild(ExtentOp<EXTENT>::Create(PointOp<POINT>::GetX(splitPosition),
+            ExtentOp<EXTENT>::GetYMin(this->m_nodeHeader.m_nodeExtent),
+            PointOp<POINT>::GetZ(splitPosition),
+            ExtentOp<EXTENT>::GetXMax(this->m_nodeHeader.m_nodeExtent),
+            PointOp<POINT>::GetY(splitPosition),
+            ExtentOp<EXTENT>::GetZMax(this->m_nodeHeader.m_nodeExtent)));
+        s_nCreatedNodes += 8;
+        }    
+
+    // Indicate node is not a leaf anymore
+    this->m_nodeHeader.m_IsLeaf = false;
+    this->m_nodeHeader.m_IsBranched = true;
+
+    //Doesn't work with multithread optimization, deactivated since currently not needed after the generation
+    static bool s_applyNeighbor = false;
+
+    if (s_applyNeighbor)
+        this->SetupNeighborNodesAfterSplit();
+
+    for (size_t i = 0; i < this->m_nodeHeader.m_numberOfSubNodesOnSplit;++i)
+        {        
+        this->AdviseSubNodeIDChanged(this->m_apSubNodes[i]);
+        }    
+    
+    for (auto& node : this->m_apSubNodes) 
+        this->AdviseSubNodeIDChanged(node);
+
+
+   this->SplitMeshForChildNodes();
+    this->SetDirty(true);
+    }
+
+
+template<class POINT, class EXTENT>  void SMMeshIndexNode<POINT, EXTENT>::ImportTreeFrom(IScalableMeshNodePtr& sourceNode, bool shouldCopyData, bool use2d)
+    {
+    if (shouldCopyData) this->m_nodeHeader.m_contentExtent = sourceNode->GetContentExtent();
+    this->m_nodeHeader.m_nodeExtent = sourceNode->GetNodeExtent();
+    if (use2d)
+        {
+        this->m_nodeHeader.m_nodeExtent.low.z = DBL_MIN;
+        this->m_nodeHeader.m_nodeExtent.high.z = DBL_MAX;
+        }
+    
+    if (shouldCopyData)
+        {
+        IScalableMeshMeshFlagsPtr flags = IScalableMeshMeshFlags::Create();
+        auto meshP = sourceNode->GetMesh(flags);
+        this->m_nodeHeader.m_isTextured = sourceNode->IsTextured();
+
+        bvector<DPoint3d> vertices(meshP->GetPolyfaceQuery()->GetPointCount());
+        if (!vertices.empty()) memcpy(vertices.data(), meshP->GetPolyfaceQuery()->GetPointCP(), vertices.size()* sizeof(DPoint3d));
+        bvector<int32_t> ptsIndices(meshP->GetPolyfaceQuery()->GetPointIndexCount());
+        if (!ptsIndices.empty()) memcpy(ptsIndices.data(), meshP->GetPolyfaceQuery()->GetPointIndexCP(), ptsIndices.size()* sizeof(int32_t));
+
+        bvector<DPoint2d> uv(meshP->GetPolyfaceQuery()->GetParamCount());
+        if (!uv.empty()) memcpy(uv.data(), meshP->GetPolyfaceQuery()->GetParamCP(), uv.size()* sizeof(DPoint2d));
+        bvector<int32_t> uvIndices(meshP->GetPolyfaceQuery()->GetPointIndexCount());
+        if (!uvIndices.empty()) memcpy(uvIndices.data(), meshP->GetPolyfaceQuery()->GetParamIndexCP(), uvIndices.size()* sizeof(int32_t));
+
+        size_t nIndicesCount = 0;
+        vector<POINT> nodePts(vertices.size());
+
+        for (size_t pointInd = 0; pointInd < vertices.size(); pointInd++)
+            {
+            nodePts[pointInd].x = vertices[pointInd].x;
+            nodePts[pointInd].y = vertices[pointInd].y;
+            nodePts[pointInd].z = vertices[pointInd].z;
+            }
+
+        RefCountedPtr<SMMemoryPoolVectorItem<POINT>> pointsPtr(this->GetPointsPtr());
+        pointsPtr->push_back(&nodePts[0], nodePts.size());
+        if (!uv.empty()) PushUV(&uv[0], uv.size());
+
+        vector<int32_t> indicesLine;
+
+
+        nIndicesCount += ptsIndices.size();
+        PushPtsIndices(&ptsIndices[0], ptsIndices.size());
+        indicesLine.insert(indicesLine.end(), ptsIndices.begin(), ptsIndices.end());
+
+        if (!uvIndices.empty()) PushUVsIndices(0, &uvIndices[0], uvIndices.size());
+        this->m_nodeHeader.m_nbFaceIndexes = indicesLine.size();
+        this->m_nodeHeader.m_nbUvIndexes = uv.size();
+        this->IncreaseTotalCount(this->GetNbPoints());
+        }
+    auto sourceChildren = sourceNode->GetChildrenNodes();
+    this->m_nodeHeader.m_IsLeaf = sourceChildren.empty();
+    this->m_nodeHeader.m_IsBranched = sourceChildren.size() > 1;
+    this->m_nodeHeader.m_numberOfSubNodesOnSplit = use2d ? 4 : sourceChildren.size();
+    if (use2d) this->m_nodeHeader.m_arePoints3d = false;
+    this->m_apSubNodes.resize(this->m_nodeHeader.m_numberOfSubNodesOnSplit);
+    if (!this->m_nodeHeader.m_IsBranched) this->m_apSubNodes.resize(1);
+    if (!this->m_nodeHeader.m_IsLeaf)
+        {
+        int j = 0;
+        for (size_t i = 0; i < this->m_apSubNodes.size() && i < sourceChildren.size(); ++i)
+            {
+            if (!sourceChildren[i].IsValid()) continue;
+            if (use2d && sourceChildren[i]->GetNodeExtent().low.z > sourceNode->GetNodeExtent().low.z) continue;
+            this->m_apSubNodes[j] = CloneChild(sourceChildren[i]->GetNodeExtent());
+            dynamic_cast<SMMeshIndexNode<POINT, EXTENT>*>(this->m_apSubNodes[j].GetPtr())->ImportTreeFrom(sourceChildren[i], shouldCopyData, use2d);
+            ++j;
+            }
+        this->m_nodeHeader.m_apSubNodeID.resize(this->m_apSubNodes.size());
+
+        for (auto& node : this->m_apSubNodes) this->AdviseSubNodeIDChanged(node);
+        }
+    this->SetDirty(true);
+
+    }
+
+    bool TopologyIsDifferent(const int32_t* indicesA, const size_t nIndicesA, const int32_t* indicesB, const size_t nIndicesB);
+
+    //=======================================================================================
+    // @description Converts node mesh to a bcdtm object and use that triangle list as the new mesh.
+    //              Used for compatibility with civil analysis functions.
+    // @bsimethod                                                   Elenie.Godzaridis 05/16
+    //=======================================================================================
+template<class POINT, class EXTENT>  void SMMeshIndexNode<POINT, EXTENT>::UpdateNodeFromBcDTM()
+    {
+#if SM_TRACE_MESH_STATS
+    LOG_SET_PATH("E:\\output\\scmesh\\2016-06-07\\")
+    LOG_SET_PATH_W("E:\\output\\scmesh\\2016-06-07\\")
+#endif
+
+    auto nodePtr = HFCPtr<SMPointIndexNode<POINT, EXTENT>>(static_cast<SMPointIndexNode<POINT, EXTENT>*>(const_cast<SMMeshIndexNode<POINT, EXTENT>*>(this)));
+    IScalableMeshNodePtr nodeP(
+#ifndef VANCOUVER_API
+        new ScalableMeshNode<POINT>(nodePtr)
+#else
+        ScalableMeshNode<POINT>::CreateItem(nodePtr)
+#endif
+        );
+    BcDTMPtr dtm = nodeP->GetBcDTM().get();
+    if (dtm == nullptr || dtm->GetTrianglesCount() == 0) return;
+    BENTLEY_NAMESPACE_NAME::TerrainModel::DTMMeshEnumeratorPtr en = BENTLEY_NAMESPACE_NAME::TerrainModel::DTMMeshEnumerator::Create(*dtm);
+    en->SetMaxTriangles(dtm->GetBcDTM()->GetTrianglesCount());
+    bvector<DPoint3d> newVertices;
+    bvector<int32_t> newIndices;
+    std::map<DPoint3d, int32_t, DPoint3dZYXTolerancedSortComparison> mapOfPoints(DPoint3dZYXTolerancedSortComparison(1e-5, 0));
+    for (PolyfaceQueryP pf : *en)
+        {
+        PolyfaceHeaderPtr vec = PolyfaceHeader::CreateFixedBlockIndexed(3);
+        vec->CopyFrom(*pf);
+        for (PolyfaceVisitorPtr addedFacets = PolyfaceVisitor::Attach(*vec); addedFacets->AdvanceToNextFace();)
+            {
+            DPoint3d face[3];
+            int32_t idx[3] = { -1, -1, -1 };
+            for (size_t i = 0; i < 3; ++i)
+                {
+                face[i] = addedFacets->GetPointCP()[i];
+                idx[i] = mapOfPoints.count(face[i]) != 0 ? mapOfPoints[face[i]] : -1;
+                }
+            for (size_t i = 0; i < 3; ++i)
+                {
+                if (idx[i] == -1)
+                    {
+                    newVertices.push_back(face[i]);
+                    idx[i] = (int)newVertices.size();
+                    mapOfPoints[face[i]] = idx[i] - 1;
+                    }
+                else idx[i]++;
+                }
+            newIndices.push_back(idx[0]);
+            newIndices.push_back(idx[1]);
+            newIndices.push_back(idx[2]);
+            }
+        }
+
+    RefCountedPtr<SMMemoryPoolVectorItem<int32_t>> existingFaces(GetPtsIndicePtr());
+    RefCountedPtr<SMMemoryPoolVectorItem<POINT>> existingPts(this->GetPointsPtr());
+
+#if SM_TRACE_FEATURE_DEFINITIONS
+    bool hasPtsToTrack = false;
+/*    DPoint3d pts[3] = { DPoint3d::From(427283.84, 4501839.24, 0),
+    DPoint3d::From(428610.55, 4504064.41,0),
+        DPoint3d::From(435130.82, 450594.72,0)};
+
+    for (size_t i = 0; i < 3; ++i)
+        if (this->m_nodeHeader.m_nodeExtent.IsContained(pts[i],2)) hasPtsToTrack = true;*/
+
+    if (existingFaces->size() > 0 && existingPts->size() > 0 && hasPtsToTrack)
+        {
+            {
+            WString nameStitched = LOG_PATH_STR_W + L"postdtmmesh_1st";
+            LOGSTRING_NODE_INFO_W(this, nameStitched)
+                nameStitched.append(L".m");
+            LOG_MESH_FROM_FILENAME_AND_BUFFERS_W(nameStitched, existingPts->size(), existingFaces->size(), &(*existingPts)[0], &(*existingFaces)[0])
+            }
+
+        if (newIndices.size() > 0 && newVertices.size() > 0)
+            {
+            WString nameStitched = LOG_PATH_STR_W + L"postdtmmesh_2nd";
+            LOGSTRING_NODE_INFO_W(this, nameStitched)
+                nameStitched.append(L".m");
+            LOG_MESH_FROM_FILENAME_AND_BUFFERS_W(nameStitched, newVertices.size(), newIndices.size(), &newVertices[0], &newIndices[0])
+            }
+        }
+#endif
+
+    if (newIndices.size() > 0 && newVertices.size() > 0)
+        {
+        existingFaces->clear();
+        existingFaces->push_back(&newIndices[0], (int)newIndices.size());
+        existingPts->clear();
+        existingPts->push_back(&newVertices[0], (int) newVertices.size());
+        }
+    //m_tileBcDTM = nullptr;
+    GetMemoryPool()->RemoveItem(m_dtmPoolItemId, this->GetBlockID().m_integerID, SMStoreDataType::BcDTM, (uint64_t)this->m_SMIndex);
+    m_dtmPoolItemId = SMMemoryPool::s_UndefinedPoolItemId;
+    }
+
+#ifdef WIP_MESH_IMPORT
+template<class POINT, class EXTENT>  void SMMeshIndexNode<POINT, EXTENT>::GetMeshParts(bvector<IScalableMeshMeshPtr>& parts, bvector<Utf8String>& metadata, bvector<bvector<uint8_t>>& texData)
+    {
+    RefCountedPtr<SMMemoryPoolVectorItem<int32_t>> existingFaces(GetPtsIndicePtr());
+    RefCountedPtr<SMMemoryPoolVectorItem<POINT>> existingPts(this->GetPointsPtr());
+    RefCountedPtr<SMMemoryPoolBlobItem<uint8_t>> existingTex(GetTexturePtr());
+    RefCountedPtr<SMMemoryPoolVectorItem<DPoint2d>> existingUvs(GetUVCoordsPtr());
+    if(existingUvs.IsValid() && existingPts->size() != existingUvs->size())
+        {
+        existingTex->SetData(0,0);
+        existingUvs->clear();
+        }
+    bvector<uint8_t> texDataUnified;
+    if(existingTex.IsValid() && existingTex->GetSize() > 0)
+        {
+        texDataUnified.insert(texDataUnified.end(), existingTex->GetData(), existingTex->GetData()+existingTex->GetSize());
+        }
+    GetMetadata();
+    GetMeshParts();
+    /*bvector<int> newMeshParts;
+    bvector<Utf8String> newMeshMetadata;
+    int64_t currentTexId = -1;
+    int64_t currentElementId = -1;
+    if (m_meshParts.size() > 0)
+        {
+        for (size_t i = 0; i < m_meshParts.size(); i += 2)
+            {
+            auto metadataString = Utf8String(m_meshMetadata[i/2]);
+            Json::Value val;
+            Json::Reader reader;
+            reader.parse(metadataString, val);
+            bvector<int> parts;
+            bvector<int64_t> texId;
+            for (const Json::Value& id : val["texId"])
+                {
+                texId.push_back(id.asInt64());
+                }
+            if (!texId.empty())
+                {
+                if(currentTexId == texId[0] && val["elementId"].asInt64() == currentElementId)
+                    {
+                    newMeshParts.back() = m_meshParts[i+1];
+                    continue;
+                    }
+                }
+            currentTexId = texId[0];
+            currentElementId = val["elementId"].asInt64();
+            newMeshParts.push_back(m_meshParts[i]);
+            newMeshParts.push_back(m_meshParts[i+1]);
+            newMeshMetadata.push_back(m_meshMetadata[i/2]);
+
+            }
+        }
+    m_meshParts = newMeshParts;
+    m_meshMetadata = newMeshMetadata;*/
+    if (m_meshParts.size() > 0)
+        {
+        for (size_t i = 0; i < m_meshParts.size(); i += 2)
+            {
+            bvector<int> indices((m_meshParts[i + 1] - m_meshParts[i]));
+            if(indices.size() == 0) continue;
+            memcpy(&indices[0], &(*existingFaces)[m_meshParts[i]], (m_meshParts[i + 1] - m_meshParts[i]) * sizeof(int32_t));
+            int idxMin = INT_MAX;
+            int idxMax = INT_MIN;
+            for (auto& idx : indices)
+                {
+                if (idx < idxMin) idxMin = idx;
+                if (idx > idxMax) idxMax = idx;
+                }
+            for (auto& idx : indices) idx -= (idxMin - 1);
+
+            bvector<uint8_t> texPart;
+            bvector<DVec2d> newUvs;
+            if(!existingUvs.IsValid() || existingUvs->GetSize() == 0)
+                {
+                texData.push_back(texPart);
+                }
+            else
+                {
+                newUvs.resize(idxMax - (idxMin - 1));
+                DVec2d* uvPart = (DVec2d*)const_cast<DPoint2d*>(&(*existingUvs)[idxMin-1]);
+                memcpy(&newUvs[0], uvPart, newUvs.size()*sizeof(DPoint2d));
+               /* ComputeTexPart(texPart,&newUvs[0],idxMax - (idxMin - 1), texDataUnified );
+                texData.push_back(texPart);*/
+                texData.push_back(texPart);
+                }
+            IScalableMeshMeshPtr meshPtr;
+            if(!existingUvs.IsValid() || existingUvs->GetSize() == 0)
+                meshPtr = IScalableMeshMesh::Create(idxMax - (idxMin - 1), const_cast<DPoint3d*>(&(*existingPts)[idxMin-1]), indices.size(), &indices[0], 0, 0, 0, 0, 0, 0);
+            else
+                meshPtr = IScalableMeshMesh::Create(idxMax - (idxMin - 1), const_cast<DPoint3d*>(&(*existingPts)[idxMin-1]), indices.size(), &indices[0], 0, 0, 0,idxMax - (idxMin - 1), &newUvs[0], &indices[0]);
+            parts.push_back(meshPtr);
+            metadata.push_back(m_meshMetadata[i/2]);
+            }
+        StoreMetadata();
+        StoreMeshParts();
+        }
+    else
+        {
+        metadata.push_back(Utf8String());
+        IScalableMeshMeshPtr meshPtr = IScalableMeshMesh::Create(existingPts->size(), const_cast<DPoint3d*>(&(*existingPts)[0]), existingFaces->size(), const_cast<int32_t*>(&(*existingFaces)[0]), 0, 0, 0, 0, 0, 0);
+        parts.push_back(meshPtr);
+        }
+    }
+
+template<class POINT, class EXTENT>  void SMMeshIndexNode<POINT, EXTENT>::AppendMeshParts(bvector<bvector<DPoint3d>>& points, bvector<bvector<int32_t>>& indices, bvector<Utf8String>& metadata,bvector<bvector<DPoint2d>>& uvs, bvector<bvector<uint8_t>>& tex, bool shouldCreateGraph)
+    {
+    RefCountedPtr<SMMemoryPoolVectorItem<int32_t>> indicesPtr(GetPtsIndicePtr());
+    RefCountedPtr<SMMemoryPoolVectorItem<POINT>> pointsPtr(this->GetPointsPtr());
+    pointsPtr->clear();
+    indicesPtr->clear();
+
+    if (pointsPtr->size() > 0) 
+        std::cout << " TOO MANY POINTS BEFORE ADD :"<< pointsPtr->size()  << std::endl;
+    size_t sum =0;
+    for (size_t i = 0; i < points.size(); ++i)
+        {
+        DRange3d extentClipped = DRange3d::NullRange();
+        bvector<DPoint3d> pointsClipped;
+        bvector<int32_t> indicesClipped;
+        DRange3d extent = DRange3d::From(&points[i][0], (int)points[i].size());
+        bvector<DPoint2d> outUvs;
+        if(uvs[i].size() > 0)
+            {
+            outUvs.insert(outUvs.end(), uvs[i].begin(), uvs[i].end());
+            }
+        Json::Value val;
+        Json::Reader reader;
+        reader.parse(metadata[i], val);
+        bvector<int64_t> texId;
+        for (const Json::Value& id : val["texId"])
+            {
+            texId.push_back(id.asInt64());
+            int newId = texId.back();
+            newId = newId;
+            }
+        ClipMeshDefinition(this->m_nodeHeader.m_nodeExtent, pointsClipped, extentClipped, indicesClipped, outUvs, &points[i][0], points[i].size(), &indices[i][0], indices[i].size(), extent);
+        if (!this->m_nodeHeader.m_nodeExtent.IntersectsWith(extentClipped)) continue;
+        if(sum+pointsClipped.size() > 65000)
+            {
+            pointsClipped.resize(0);
+            indicesClipped.resize(0);
+            outUvs.resize(0);
+            }
+
+        if(outUvs.size() > 0) this->m_nodeHeader.m_isTextured = true;
+        sum += pointsClipped.size();
+        m_meshMetadata.push_back(metadata[i]);
+        size_t offset = pointsPtr->size();
+        m_meshParts.push_back((int)indicesPtr->size());
+        pointsPtr->push_back(&pointsClipped[0], pointsClipped.size());
+        for (auto& idx : indicesClipped)
+            {
+            indicesPtr->push_back(idx + (int)offset);
+            }        
+        m_meshParts.push_back((int)indicesPtr->size());
+
+        if(outUvs.size() > 0)
+            {
+            
+            RefCountedPtr<SMMemoryPoolVectorItem<DPoint2d>>  uvPtr = GetUVCoordsPtr();
+            if (offset != 0 && uvPtr->size() < offset)
+                {
+                bvector<DPoint2d> dummyUvs(offset - uvPtr->size(), DPoint2d::From(0.0, 0.0));
+                PushUV(&dummyUvs[0], dummyUvs.size());
+                }
+            PushUV(&outUvs[0], outUvs.size());
+
+            }
+        else
+            {
+            RefCountedPtr<SMMemoryPoolVectorItem<DPoint2d>>  uvPtr = GetUVCoordsPtr();
+            if (uvPtr.IsValid())
+                {
+                bvector<DPoint2d> dummyUvs(pointsClipped.size(), DPoint2d::From(0.0, 0.0));
+                PushUV(&dummyUvs[0], dummyUvs.size());
+                RefCountedPtr<SMMemoryPoolVectorItem<int32_t>> uvIndicePtr(GetUVsIndicesPtr());
+                uvIndicePtr->clear();
+                uvIndicePtr->push_back(&(*indicesPtr)[0], indicesPtr->size());
+                }
+            }
+        RefCountedPtr<SMMemoryPoolVectorItem<int32_t>> uvIndicePtr(GetUVsIndicesPtr());
+        if (uvIndicePtr.IsValid())
+            {
+            uvIndicePtr->clear();
+            uvIndicePtr->push_back(&(*indicesPtr)[0], indicesPtr->size());
+            }
+        }
+    if (sum > 65000) 
+        std::cout << " TOO MANY POINTS :"<< sum << std::endl;
+    if (pointsPtr->size() > 65000)
+        std::cout << " TOO MANY POINTS AFTER ADD :" << pointsPtr->size() << std::endl;
+
+    StoreMetadata();
+    StoreMeshParts();
+    }
+
+
+template<class POINT, class EXTENT> void SMMeshIndexNode<POINT, EXTENT>::GetMeshParts()
+    {
+    std::lock_guard<std::mutex> lock(m_headerMutex);
+    if(!m_meshParts.empty()) return;
+    ISMInt32DataStorePtr nodeDataStore;
+    bool result = this->m_SMIndex->GetDataStore()->GetNodeDataStore(nodeDataStore, &this->m_nodeHeader, SMStoreDataType::MeshParts);
+    assert(result == true);
+    HPMBlockID blockId = HPMBlockID(m_nodeId);
+    size_t size = nodeDataStore->GetBlockDataCount(blockId);
+    m_meshParts.resize(size);
+    if(size > 0)
+        {
+        nodeDataStore->LoadBlock(&m_meshParts[0], size, blockId);
+        }
+    }
+    
+    template<class POINT, class EXTENT> void SMMeshIndexNode<POINT, EXTENT>::StoreMeshParts()
+    {
+    if(m_meshParts.empty()) return;
+    ISMInt32DataStorePtr nodeDataStore;
+    HPMBlockID blockId = HPMBlockID(m_nodeId);
+    this->m_SMIndex->GetDataStore()->GetNodeDataStore(nodeDataStore, &this->m_nodeHeader, SMStoreDataType::MeshParts);
+    if(m_meshParts.size() > 0)
+        {
+        nodeDataStore->StoreBlock(&m_meshParts[0], m_meshParts.size(), blockId);
+        }
+    }
+
+
+template<class POINT, class EXTENT> void SMMeshIndexNode<POINT, EXTENT>::GetMetadata()
+    {
+    std::lock_guard<std::mutex> lock(m_headerMutex);
+    if(!m_meshParts.empty()) return;
+    ISMTextureDataStorePtr nodeDataStore;
+    bool result = this->m_SMIndex->GetDataStore()->GetNodeDataStore(nodeDataStore, &this->m_nodeHeader, SMStoreDataType::Metadata);
+    assert(result == true);
+    HPMBlockID blockId = HPMBlockID(m_nodeId);
+    size_t size = nodeDataStore->GetBlockDataCount(blockId);
+    bvector<unsigned char> str;
+    str.resize(size);
+    if(size > 0)
+        {
+        nodeDataStore->LoadBlock(&str[0], size, blockId);
+        }
+    Utf8String s;
+    for(auto& c: str)
+        {
+        if(c == '\0') 
+            {
+            m_meshMetadata.push_back(s);
+            s.clear();
+            }
+        else
+            {
+            Utf8String s2(1,c);
+            s.append(s2.c_str());
+            }
+        }
+    if(!s.empty()) m_meshMetadata.push_back(s);
+    }
+
+template<class POINT, class EXTENT> void SMMeshIndexNode<POINT, EXTENT>::StoreMetadata()
+    {
+    if(m_meshParts.empty()) return;
+    ISMTextureDataStorePtr nodeDataStore;
+    this->m_SMIndex->GetDataStore()->GetNodeDataStore(nodeDataStore, &this->m_nodeHeader, SMStoreDataType::Metadata);
+
+    HPMBlockID blockId = HPMBlockID(m_nodeId);
+    bvector<unsigned char> str;
+    for(auto& stri: m_meshMetadata)
+        {
+        str.insert(str.end(), stri.begin(), stri.end());
+        str.push_back('\0');
+        }
+    if(str.size() > 0)nodeDataStore->StoreBlock(&str[0], str.size(), blockId);
+    }
+
+    
+#endif
+
+template<class POINT, class EXTENT> RefCountedPtr<SMMemoryPoolGenericVectorItem<DifferenceSet>> SMMeshIndexNode<POINT, EXTENT>::GetDiffSetPtr() const
+    {       
+    RefCountedPtr<SMMemoryPoolGenericVectorItem<DifferenceSet>> poolMemItemPtr;
+    
+    if (GetClipRegistry() == nullptr || !GetClipRegistry()->IsClipDefinitionFileExist())
+        return poolMemItemPtr;
+
+   //if (this->m_SMIndex->IsTerrain() == false) 
+    //   return poolMemItemPtr;
+
+    if (!SMMemoryPool::GetInstance()->GetItem<DifferenceSet>(poolMemItemPtr, m_diffSetsItemId, this->GetBlockID().m_integerID, SMStoreDataType::DiffSet, (uint64_t)this->m_SMIndex))
+        {   
+        ISDiffSetDataStorePtr nodeDataStore;
+        bool result = this->m_SMIndex->GetDataStore()->GetSisterNodeDataStore(nodeDataStore, &this->m_nodeHeader, true);
+        assert(result == true);
+        
+        RefCountedPtr<SMStoredMemoryPoolGenericVectorItem<DifferenceSet>> storedMemoryPoolItem(
+       #ifndef VANCOUVER_API
+        new SMStoredMemoryPoolGenericVectorItem<DifferenceSet>(this->GetBlockID().m_integerID, nodeDataStore, SMStoreDataType::DiffSet, (uint64_t)this->m_SMIndex)
+#else
+        SMStoredMemoryPoolGenericVectorItem<DifferenceSet>::CreateItem(this->GetBlockID().m_integerID, nodeDataStore, SMStoreDataType::DiffSet, (uint64_t)this->m_SMIndex)
+#endif  
+  );
+        SMMemoryPoolItemBasePtr memPoolItemPtr(storedMemoryPoolItem.get());
+        m_diffSetsItemId = SMMemoryPool::GetInstance()->AddItem(memPoolItemPtr);
+        assert(m_diffSetsItemId != SMMemoryPool::s_UndefinedPoolItemId);
+        poolMemItemPtr = storedMemoryPoolItem.get();
+        const_cast<atomic<size_t>&>(m_nbClips) = poolMemItemPtr->size();
+        }
+    return poolMemItemPtr;
+    }
+ 
+
+template<class POINT, class EXTENT> RefCountedPtr<SMMemoryPoolGenericBlobItem<BcDTMPtr>> SMMeshIndexNode<POINT, EXTENT>::GetTileDTM()
+    {
+    std::lock_guard<std::mutex> lock(m_dtmLock); //don't want to add item twice
+    RefCountedPtr<SMMemoryPoolGenericBlobItem<BcDTMPtr>> poolMemItemPtr;
+
+
+    if (!SMMemoryPool::GetInstance()->GetItem<BcDTMPtr>(poolMemItemPtr, m_dtmPoolItemId, this->GetBlockID().m_integerID, SMStoreDataType::BcDTM, (uint64_t)this->m_SMIndex))
+        {
+        RefCountedPtr<SMMemoryPoolGenericBlobItem<BcDTMPtr>> storedMemoryPoolItem(
+#ifndef VANCOUVER_API   
+            new SMMemoryPoolGenericBlobItem<BcDTMPtr>(nullptr, 0, this->GetBlockID().m_integerID, SMStoreDataType::BcDTM, (uint64_t)this->m_SMIndex)
+#else
+            SMMemoryPoolGenericBlobItem<BcDTMPtr>::CreateItem(nullptr, 0, this->GetBlockID().m_integerID, SMStoreDataType::BcDTM, (uint64_t)this->m_SMIndex)
+#endif
+        );
+        SMMemoryPoolItemBasePtr memPoolItemPtr(storedMemoryPoolItem.get());
+        m_dtmPoolItemId = SMMemoryPool::GetInstance()->AddItem(memPoolItemPtr);
+        assert(m_dtmPoolItemId != SMMemoryPool::s_UndefinedPoolItemId);
+        poolMemItemPtr = storedMemoryPoolItem.get();
+
+        IScalableMeshMeshFlagsPtr flags = IScalableMeshMeshFlags::Create();
+        auto nodePtr = HFCPtr<SMPointIndexNode<POINT, EXTENT>>(static_cast<SMPointIndexNode<POINT, EXTENT>*>(const_cast<SMMeshIndexNode<POINT, EXTENT>*>(this)));
+        IScalableMeshNodePtr nodeP(
+#ifndef VANCOUVER_API
+            new ScalableMeshNode<POINT>(nodePtr)
+#else
+            ScalableMeshNode<POINT>::CreateItem(nodePtr)
+#endif
+        );
+        auto meshP = nodeP->GetMesh(flags);
+        if (meshP != nullptr)
+            {
+            auto ptrP = storedMemoryPoolItem->EditData();
+            if (ptrP == nullptr) storedMemoryPoolItem->SetData(new BcDTMPtr(BcDTM::Create()));
+            meshP->GetAsBcDTM(*storedMemoryPoolItem->EditData());
+            }
+        }
+
+    return poolMemItemPtr;
+    }
+
+
+
+template<class POINT, class EXTENT> RefCountedPtr<SMMemoryPoolGenericBlobItem<MTGGraph>> SMMeshIndexNode<POINT, EXTENT>::GetGraphPtr(bool loadGraph)
+    {
+    std::lock_guard<std::mutex> lock(m_graphMutex); //don't want to add item twice
+    RefCountedPtr<SMMemoryPoolGenericBlobItem<MTGGraph>> poolMemItemPtr;
+
+    if (!SMMemoryPool::GetInstance()->GetItem<MTGGraph>(poolMemItemPtr, m_graphPoolItemId, this->GetBlockID().m_integerID, SMStoreDataType::Graph, (uint64_t)this->m_SMIndex) && loadGraph)
+        {                  
+        ISMMTGGraphDataStorePtr nodeDataStore;
+        bool result = this->m_SMIndex->GetDataStore()->GetNodeDataStore(nodeDataStore, &this->m_nodeHeader);
+        assert(result == true);  
+
+        RefCountedPtr<SMStoredMemoryPoolGenericBlobItem<MTGGraph>> storedMemoryPoolItem(
+       #ifndef VANCOUVER_API
+        new SMStoredMemoryPoolGenericBlobItem<MTGGraph>(this->GetBlockID().m_integerID, nodeDataStore, SMStoreDataType::Graph, (uint64_t)this->m_SMIndex)
+        #else
+        SMStoredMemoryPoolGenericBlobItem<MTGGraph>::CreateItem(this->GetBlockID().m_integerID, nodeDataStore, SMStoreDataType::Graph, (uint64_t)this->m_SMIndex)
+        #endif
+        );
+        SMMemoryPoolItemBasePtr memPoolItemPtr(storedMemoryPoolItem.get());
+        m_graphPoolItemId = SMMemoryPool::GetInstance()->AddItem(memPoolItemPtr);
+        assert(m_graphPoolItemId != SMMemoryPool::s_UndefinedPoolItemId);
+        poolMemItemPtr = storedMemoryPoolItem.get();
+        }
+
+    return poolMemItemPtr;
+    }
+
+
+template<class POINT, class EXTENT> RefCountedPtr<SMMemoryPoolVectorItem<int32_t>> SMMeshIndexNode<POINT, EXTENT>::GetLinearFeaturesPtr()
+    {
+    RefCountedPtr<SMMemoryPoolVectorItem<int32_t>> poolMemVectorItemPtr;
+
+    if (!GetMemoryPool()->template GetItem<int32_t>(poolMemVectorItemPtr, m_featurePoolItemId, this->GetBlockID().m_integerID, SMStoreDataType::LinearFeature, (uint64_t)this->m_SMIndex))
+        {
+        ISMInt32DataStorePtr nodeDataStore;
+        bool result = this->m_SMIndex->GetDataStore()->GetNodeDataStore(nodeDataStore, &this->m_nodeHeader, SMStoreDataType::LinearFeature);
+        assert(result == true);         
+
+        RefCountedPtr<SMStoredMemoryPoolVectorItem<int32_t>> storedMemoryPoolVector(
+    #ifndef VANCOUVER_API
+        new SMStoredMemoryPoolVectorItem<int32_t>(this->GetBlockID().m_integerID, nodeDataStore, SMStoreDataType::LinearFeature, (uint64_t)this->m_SMIndex)
+        #else
+        SMStoredMemoryPoolVectorItem<int32_t>::CreateItem(this->GetBlockID().m_integerID, nodeDataStore, SMStoreDataType::LinearFeature, (uint64_t)this->m_SMIndex)
+        #endif
+        );
+        SMMemoryPoolItemBasePtr memPoolItemPtr(storedMemoryPoolVector.get());
+        m_featurePoolItemId = GetMemoryPool()->AddItem(memPoolItemPtr);
+        assert(m_featurePoolItemId != SMMemoryPool::s_UndefinedPoolItemId);
+        poolMemVectorItemPtr = storedMemoryPoolVector.get();
+        }
+
+    return poolMemVectorItemPtr;
+    }
+
+template<class POINT, class EXTENT>  RefCountedPtr<SMMemoryPoolVectorItem<int32_t>> SMMeshIndexNode<POINT, EXTENT>::GetPtsIndicePtr()
+    {    
+    RefCountedPtr<SMMemoryPoolVectorItem<int32_t>> poolMemVectorItemPtr;        
+
+    if (!this->m_SMIndex->IsFromCesium())
+        {
+        poolMemVectorItemPtr = this->template GetMemoryPoolItem<ISMInt32DataStorePtr, int32_t, SMMemoryPoolVectorItem<int32_t>, SMStoredMemoryPoolVectorItem<int32_t>>(m_triIndicesPoolItemId, SMStoreDataType::TriPtIndices, this->GetBlockID());
+        }
+    else
+        {
+        SMMemoryPoolMultiItemsBasePtr poolMemMultiItemsPtr = this->template  GetMemoryPoolMultiItem<ISMCesium3DTilesDataStorePtr, Cesium3DTilesBase, SMMemoryPoolMultiItemsBase, SMStoredMemoryPoolMultiItems<Cesium3DTilesBase>>(this->m_pointsPoolItemId, SMStoreDataType::Cesium3DTiles, this->GetBlockID()).get();
+        // In the cesium format, indices are packaged with the points
+        m_triIndicesPoolItemId = this->m_pointsPoolItemId;
+        bool result = poolMemMultiItemsPtr->GetItem<int32_t>(poolMemVectorItemPtr, SMStoreDataType::TriPtIndices);
+        assert(result == true);
+        }
+
+    return poolMemVectorItemPtr;
+
+#if 0 
+    //Sample code of using store capabilities to load the point and triangle pt indices atomically
+    /*
+    RefCountedPtr<SMMemoryPoolVectorItem<int32_t>> poolMemVectorItemPtr;        
+    SMMemoryPoolMultiItemsBasePtr poolMemMultiItemsPtr;
+                    
+    if (!SMMemoryPool::GetInstance()->GetItem(poolMemMultiItemsPtr, this->m_pointsPoolItemId, this->GetBlockID().m_integerID, SMStoreDataType::PointAndTriPtIndices, (uint64_t)this->m_SMIndex))
+        {                         
+        ISMPointTriPtIndDataStorePtr pointTriIndDataStore;        
+        bool result = this->m_SMIndex->GetDataStore()->GetNodeDataStore(pointTriIndDataStore, &this->m_nodeHeader);
+        assert(result == true);        
+    
+        RefCountedPtr<SMStoredMemoryPoolMultiItems<PointAndTriPtIndicesBase>> storedMemoryMultiItemPool;
+    
+        storedMemoryMultiItemPool = new SMStoredMemoryPoolMultiItems<PointAndTriPtIndicesBase>(pointTriIndDataStore, this->GetBlockID().m_integerID, SMStoreDataType::PointAndTriPtIndices, (uint64_t)this->m_SMIndex);
+
+        SMMemoryPoolItemBasePtr memPoolItemPtr(storedMemoryMultiItemPool.get());
+        this->m_pointsPoolItemId = SMMemoryPool::GetInstance()->AddItem(memPoolItemPtr);
+        assert(this->m_pointsPoolItemId != SMMemoryPool::s_UndefinedPoolItemId);
+        poolMemMultiItemsPtr = (SMMemoryPoolMultiItemsBase*)storedMemoryMultiItemPool.get();            
+        }
+            
+    bool result = poolMemMultiItemsPtr->GetItem<int32_t>(poolMemVectorItemPtr, SMStoreDataType::TriPtIndices);
+    assert(result == true);
+    */
+#endif
+    }
+
+template<class POINT, class EXTENT> RefCountedPtr<SMMemoryPoolVectorItem<int32_t>> SMMeshIndexNode<POINT, EXTENT>::GetUVsIndicesPtr()
+    {
+    RefCountedPtr<SMMemoryPoolVectorItem<int32_t>> poolMemVectorItemPtr;
+
+    if (!this->IsTextured())
+        return poolMemVectorItemPtr;
+            
+    if (!this->m_SMIndex->IsFromCesium())
+        {
+        poolMemVectorItemPtr = this->template GetMemoryPoolItem<ISMInt32DataStorePtr, int32_t, SMMemoryPoolVectorItem<int32_t>, SMStoredMemoryPoolVectorItem<int32_t>>(m_triUvIndicesPoolItemId, SMStoreDataType::TriUvIndices, this->GetBlockID());
+        }
+    else
+        {
+        // In the Cesium format, UV indices are the same as mesh indices
+        poolMemVectorItemPtr = GetPtsIndicePtr();
+        }
+
+    return poolMemVectorItemPtr;          
+    }  
+
+//NEEDS_WORK_MST : Should use only the GetTexturePtr() with a texture id passed in parameter instead. 
+template<class POINT, class EXTENT> RefCountedPtr<SMMemoryPoolBlobItem<Byte>> SMMeshIndexNode<POINT, EXTENT>::GetTexturePtr()
+    {
+    return GetTexturePtr(this->m_nodeHeader.m_textureID.IsValid() && this->m_nodeHeader.m_textureID != ISMStore::GetNullNodeID() && this->m_nodeHeader.m_textureID.m_integerID != -1 ? this->m_nodeHeader.m_textureID.m_integerID : this->GetBlockID().m_integerID);
+    }
+
+template<class POINT, class EXTENT> RefCountedPtr<SMMemoryPoolBlobItem<Byte>> SMMeshIndexNode<POINT, EXTENT>::GetTexturePtr(uint64_t texID)
+    {
+    RefCountedPtr<SMMemoryPoolBlobItem<Byte>> poolMemBlobItemPtr;
+
+    if (!this->IsTextured())
+        return poolMemBlobItemPtr;
+
+    if (!this->m_SMIndex->IsFromCesium())
+        {
+        SMMemoryPoolItemId texPoolItemId = ((SMMeshIndex<POINT, EXTENT>*)this->m_SMIndex)->TextureManager()->GetPoolIdForTextureData(texID);
+
+        poolMemBlobItemPtr = this->template GetMemoryPoolItem<ISMTextureDataStorePtr, Byte, SMMemoryPoolBlobItem<Byte>, SMStoredMemoryPoolBlobItem<Byte>>(texPoolItemId, SMStoreDataType::Texture, HPMBlockID(texID));
+        assert(poolMemBlobItemPtr.IsValid());
+
+        m_textureIds.insert(texID);
+        ((SMMeshIndex<POINT, EXTENT>*)this->m_SMIndex)->TextureManager()->SetPoolIdForTextureData(texID, texPoolItemId);
+        }
+    else
+        {
+        SMMemoryPoolMultiItemsBasePtr poolMemMultiItemsPtr = this->template GetMemoryPoolMultiItem<ISMCesium3DTilesDataStorePtr, Cesium3DTilesBase, SMMemoryPoolMultiItemsBase, SMStoredMemoryPoolMultiItems<Cesium3DTilesBase>>(this->m_pointsPoolItemId, SMStoreDataType::Cesium3DTiles, this->GetBlockID()).get();
+        // In the cesium format, textures are packaged with the points
+        this->m_texturePoolItemId = this->m_pointsPoolItemId;
+        bool result = poolMemMultiItemsPtr->GetItem<Byte>(poolMemBlobItemPtr, SMStoreDataType::Texture);
+        assert(result == true);
+        }
+
+        
+    return poolMemBlobItemPtr;
+    }
+
+template<class POINT, class EXTENT> RefCountedPtr<SMMemoryPoolBlobItem<Byte>> SMMeshIndexNode<POINT, EXTENT>::GetTextureCompressedPtr()
+    {
+    RefCountedPtr<SMMemoryPoolBlobItem<Byte>> poolMemBlobItemPtr;
+
+    if (!this->IsTextured())
+        return poolMemBlobItemPtr;
+
+    if (!this->m_SMIndex->IsFromCesium())
+        {
+        //auto texID = this->GetBlockID();
+        auto texID = this->m_nodeHeader.m_textureID.IsValid() && this->m_nodeHeader.m_textureID != ISMStore::GetNullNodeID() && this->m_nodeHeader.m_textureID.m_integerID != -1 ? this->m_nodeHeader.m_textureID.m_integerID : this->GetBlockID().m_integerID;
+        SMMemoryPoolItemId texPoolItemId = ((SMMeshIndex<POINT, EXTENT>*)this->m_SMIndex)->TextureManager()->GetPoolIdForTextureData(texID);
+
+        poolMemBlobItemPtr = this->template GetMemoryPoolItem<ISMTextureDataStorePtr, Byte, SMMemoryPoolBlobItem<Byte>, SMStoredMemoryPoolBlobItem<Byte>>(texPoolItemId, SMStoreDataType::TextureCompressed, HPMBlockID(texID));
+        assert(poolMemBlobItemPtr.IsValid());
+
+        m_textureIds.insert(texID);
+        ((SMMeshIndex<POINT, EXTENT>*)this->m_SMIndex)->TextureManager()->SetPoolIdForTextureData(texID, texPoolItemId);
+        }
+    else
+        {
+        SMMemoryPoolMultiItemsBasePtr poolMemMultiItemsPtr = this->template GetMemoryPoolMultiItem<ISMCesium3DTilesDataStorePtr, Cesium3DTilesBase, SMMemoryPoolMultiItemsBase, SMStoredMemoryPoolMultiItems<Cesium3DTilesBase>>(this->m_pointsPoolItemId, SMStoreDataType::TextureCompressed, this->GetBlockID()).get();
+        // In the cesium format, textures are packaged with the points
+        this->m_texturePoolItemId = this->m_pointsPoolItemId;
+        bool result = poolMemMultiItemsPtr->GetItem<Byte>(poolMemBlobItemPtr, SMStoreDataType::TextureCompressed);
+        assert(result == true);
+        }
+
+    return poolMemBlobItemPtr;
+    }
+
+//=======================================================================================
+// @description Sets texture data for this node based on a raster. If untextured this adds
+//              a new texture.
+//              See ScalableMeshSourceCreator::ImportRasterSourcesTo for information
+//              on how to create a raster from image files to be used by this function.
+// @bsimethod                                                   Elenie.Godzaridis 10/15
+//=======================================================================================
+template<class POINT, class EXTENT>  void SMMeshIndexNode<POINT, EXTENT>::TextureFromRaster(ITextureProviderPtr sourceRasterP, Transform unitTransform)
+    {
+    this->m_SMIndex->m_nTexturedNodes++;
+    float progressForStep = (float)(this->m_SMIndex->m_nTexturedNodes) / this->m_SMIndex->m_countsOfNodesTotal;
+
+    if (this->m_SMIndex->m_progress != nullptr) this->m_SMIndex->m_progress->Progress() = progressForStep;
+
+    if (this->m_SMIndex->m_progress != nullptr && this->m_SMIndex->m_progress->IsCanceled()) return;
+
+    if (!this->IsLoaded()) Load();
+    DRange2d rasterBox = sourceRasterP->GetTextureExtent();
+    //get overlap between node and raster extent
+    DRange2d contentExtent = DRange2d::From(ExtentOp<EXTENT>::GetXMin(this->m_nodeHeader.m_nodeExtent), ExtentOp<EXTENT>::GetYMin(this->m_nodeHeader.m_nodeExtent),
+                                            ExtentOp<EXTENT>::GetXMax(this->m_nodeHeader.m_nodeExtent), ExtentOp<EXTENT>::GetYMax(this->m_nodeHeader.m_nodeExtent));
+
+    unitTransform.Multiply(contentExtent.low, contentExtent.low);
+    unitTransform.Multiply(contentExtent.high, contentExtent.high);
+    if (!rasterBox.IntersectsWith(contentExtent)) return;
+    if (this->GetPointsPtr()->size() == 0 || this->m_nodeHeader.m_nbFaceIndexes == 0) return;
+
+    int textureWidthInPixels = 1024, textureHeightInPixels = 1024;
+
+    if (dynamic_cast<StreamTextureProvider*>(sourceRasterP.get()))
+        {
+        textureWidthInPixels = 256;
+        textureHeightInPixels = 256;
+        }
+
+
+    bvector<uint8_t> tex;
+    sourceRasterP->GetTextureForArea(tex, textureWidthInPixels, textureHeightInPixels, contentExtent);
+    DPoint2d pixSize = sourceRasterP->GetMinPixelSize();
+
+
+    if (this->IsLeaf() && (contentExtent.XLength() / pixSize.x > textureWidthInPixels || contentExtent.YLength() / pixSize.y > textureHeightInPixels))        
+        this->SplitNodeBasedOnImageRes();
+        
+
+
+    if (contentExtent.XLength() / pixSize.x > textureWidthInPixels || contentExtent.YLength() / pixSize.y > textureHeightInPixels)
+        {
+        this->m_nodeHeader.m_textureResolution = std::max(contentExtent.XLength() / textureWidthInPixels, contentExtent.YLength() / textureHeightInPixels);
+        }
+    else
+        {
+        this->m_nodeHeader.m_textureResolution = std::max(pixSize.x, pixSize.y);
+        }
+
+
+    if (this->m_nodeHeader.m_geometricResolution == 0)this->m_nodeHeader.m_geometricResolution = this->m_nodeHeader.m_textureResolution;
+        if (!tex.empty())
+        PushTexture(tex.data(), tex.size());     
+
+        this->m_nodeHeader.m_isTextured = true;
+        this->m_nodeHeader.m_textureID = this->GetBlockID();
+        this->m_nodeHeader.m_nbTextures = 1;
+    
+    //UpdateNodeFromBcDTM();
+    RefCountedPtr<SMMemoryPoolVectorItem<int32_t>> existingFaces(GetPtsIndicePtr());
+
+    if (existingFaces->size() >= 4)
+        {
+        //compute uv's        
+        RefCountedPtr<SMMemoryPoolVectorItem<POINT>> pointsPtr(this->GetPointsPtr());
+
+        vector<DPoint3d> points(pointsPtr->size());
+
+        for (size_t i = 0; i < pointsPtr->size(); ++i)
+            points[i] = DPoint3d::From(PointOp<POINT>::GetX(pointsPtr->operator[](i)), PointOp<POINT>::GetY(pointsPtr->operator[](i)), PointOp<POINT>::GetZ(pointsPtr->operator[](i)));
+        vector<int32_t> indicesOfTexturedRegion;
+        vector<DPoint2d> uvsOfTexturedRegion(points.size());
+
+        Transform t;
+        t.InverseOf(unitTransform);              
+
+        t.Multiply(contentExtent.low, contentExtent.low);
+        t.Multiply(contentExtent.high, contentExtent.high);
+        for (size_t i = 0; i < existingFaces->size(); i+=3)
+            {
+            DPoint3d face[3];
+            int32_t idx[3] = { (*existingFaces)[i], (*existingFaces)[i + 1], (*existingFaces)[i + 2] };
+            DPoint2d uvCoords[3];
+            for (size_t j = 0; j < 3; ++j)
+                {
+                face[j] = points[idx[j] - 1];
+                uvCoords[j].x = max(0.0,min((face[j].x - contentExtent.low.x) / (contentExtent.XLength()),1.0));
+                uvCoords[j].y = max(0.0, min((face[j].y - contentExtent.low.y) / (contentExtent.YLength()), 1.0));
+                }
+            indicesOfTexturedRegion.push_back(idx[0]);
+            indicesOfTexturedRegion.push_back(idx[1]);
+            indicesOfTexturedRegion.push_back(idx[2]);
+            uvsOfTexturedRegion[idx[0] - 1] = uvCoords[0];
+            uvsOfTexturedRegion[idx[1] - 1] = uvCoords[1];
+            uvsOfTexturedRegion[idx[2] - 1] = uvCoords[2];
+            }
+
+        ClearPtsIndices();    
+        PushPtsIndices(&indicesOfTexturedRegion[0], indicesOfTexturedRegion.size());
+        RefCountedPtr<SMMemoryPoolVectorItem<DPoint2d>> uvCoords = GetUVCoordsPtr();
+        uvCoords->clear();
+        PushUV( &uvsOfTexturedRegion[0], uvsOfTexturedRegion.size());
+        RefCountedPtr<SMMemoryPoolVectorItem<int32_t>> uvIndexes = GetUVsIndicesPtr();
+        uvIndexes->clear();
+        PushUVsIndices(0, &indicesOfTexturedRegion[0], indicesOfTexturedRegion.size());        
+        }
+
+    this->SetDirty(true);
+
+    }
+
+
+//=======================================================================================
+// @description Cut a tile to decrease the number of points toward target split threshold
+// @bsimethod                                                     Mathieu.St-Pierre 05/18
+//=======================================================================================
+template<class POINT, class EXTENT>  void SMMeshIndexNode<POINT, EXTENT>::CutTile(uint32_t splitThreshold, Transform unitTransform)
+    {
+#if 0
+        this->m_SMIndex->m_nTexturedNodes++;
+        float progressForStep = (float)(this->m_SMIndex->m_nTexturedNodes) / this->m_SMIndex->m_countsOfNodesTotal;
+
+        if (this->m_SMIndex->m_progress != nullptr) this->m_SMIndex->m_progress->Progress() = progressForStep;
+
+        if (this->m_SMIndex->m_progress != nullptr && this->m_SMIndex->m_progress->IsCanceled()) return;
+#endif
+        
+        if (!this->IsLoaded()) Load();
+/*
+        DRange2d rasterBox = sourceRasterP->GetTextureExtent();
+        //get overlap between node and raster extent
+        DRange2d contentExtent = DRange2d::From(ExtentOp<EXTENT>::GetXMin(this->m_nodeHeader.m_nodeExtent), ExtentOp<EXTENT>::GetYMin(this->m_nodeHeader.m_nodeExtent),
+            ExtentOp<EXTENT>::GetXMax(this->m_nodeHeader.m_nodeExtent), ExtentOp<EXTENT>::GetYMax(this->m_nodeHeader.m_nodeExtent));
+
+        unitTransform.Multiply(contentExtent.low, contentExtent.low);
+        unitTransform.Multiply(contentExtent.high, contentExtent.high);
+        if (!rasterBox.IntersectsWith(contentExtent)) return;
+        if (this->GetPointsPtr()->size() == 0 || this->m_nodeHeader.m_nbFaceIndexes == 0) return;
+*/
+
+        this->m_nodeHeader.m_balanced = false;
+        this->m_wasBalanced = false;
+        this->m_nodeHeader.m_SplitTreshold = splitThreshold;
+
+      
+        if (this->IsLeaf() && (this->GetNbPoints() > splitThreshold))
+            {
+            this->SplitNodeBasedOnImageRes();
+
+            RefCountedPtr<SMMemoryPoolVectorItem<int32_t>> ptsIndicePtr = GetPtsIndicePtr();
+            RefCountedPtr<SMMemoryPoolVectorItem<POINT>> ptsPtr = this->GetPointsPtr();
+
+            ptsIndicePtr->clear();
+            ptsPtr->clear();
+            this->m_nodeHeader.m_nbFaceIndexes = 0;
+            this->m_nodeHeader.m_nodeCount = 0;
+
+            this->SetDirty(true);
+            }
+        
+/*
+
+        if (contentExtent.XLength() / pixSize.x > textureWidthInPixels || contentExtent.YLength() / pixSize.y > textureHeightInPixels)
+        {
+            this->m_nodeHeader.m_textureResolution = std::max(contentExtent.XLength() / textureWidthInPixels, contentExtent.YLength() / textureHeightInPixels);
+        }
+        else
+        {
+            this->m_nodeHeader.m_textureResolution = std::max(pixSize.x, pixSize.y);
+        }
+*/
+
+
+//        if (this->m_nodeHeader.m_geometricResolution == 0)this->m_nodeHeader.m_geometricResolution = this->m_nodeHeader.m_textureResolution;
+  
+
+
+#if 0
+        //UpdateNodeFromBcDTM();
+        RefCountedPtr<SMMemoryPoolVectorItem<int32_t>> existingFaces(GetPtsIndicePtr());
+
+        if (existingFaces->size() >= 4)
+        {
+            //compute uv's        
+            RefCountedPtr<SMMemoryPoolVectorItem<POINT>> pointsPtr(this->GetPointsPtr());
+
+            vector<DPoint3d> points(pointsPtr->size());
+
+            for (size_t i = 0; i < pointsPtr->size(); ++i)
+                points[i] = DPoint3d::From(PointOp<POINT>::GetX(pointsPtr->operator[](i)), PointOp<POINT>::GetY(pointsPtr->operator[](i)), PointOp<POINT>::GetZ(pointsPtr->operator[](i)));
+            vector<int32_t> indicesOfTexturedRegion;
+            vector<DPoint2d> uvsOfTexturedRegion(points.size());
+
+            Transform t;
+            t.InverseOf(unitTransform);
+
+            t.Multiply(contentExtent.low, contentExtent.low);
+            t.Multiply(contentExtent.high, contentExtent.high);
+            for (size_t i = 0; i < existingFaces->size(); i += 3)
+            {
+                DPoint3d face[3];
+                int32_t idx[3] = { (*existingFaces)[i], (*existingFaces)[i + 1], (*existingFaces)[i + 2] };
+                DPoint2d uvCoords[3];
+                for (size_t j = 0; j < 3; ++j)
+                {
+                    face[j] = points[idx[j] - 1];
+                    uvCoords[j].x = max(0.0, min((face[j].x - contentExtent.low.x) / (contentExtent.XLength()), 1.0));
+                    uvCoords[j].y = max(0.0, min((face[j].y - contentExtent.low.y) / (contentExtent.YLength()), 1.0));
+                }
+                indicesOfTexturedRegion.push_back(idx[0]);
+                indicesOfTexturedRegion.push_back(idx[1]);
+                indicesOfTexturedRegion.push_back(idx[2]);
+                uvsOfTexturedRegion[idx[0] - 1] = uvCoords[0];
+                uvsOfTexturedRegion[idx[1] - 1] = uvCoords[1];
+                uvsOfTexturedRegion[idx[2] - 1] = uvCoords[2];
+            }
+
+            ClearPtsIndices();
+            PushPtsIndices(&indicesOfTexturedRegion[0], indicesOfTexturedRegion.size());
+            RefCountedPtr<SMMemoryPoolVectorItem<DPoint2d>> uvCoords = GetUVCoordsPtr();
+            uvCoords->clear();
+            PushUV(&uvsOfTexturedRegion[0], uvsOfTexturedRegion.size());
+            RefCountedPtr<SMMemoryPoolVectorItem<int32_t>> uvIndexes = GetUVsIndicesPtr();
+            uvIndexes->clear();
+            PushUVsIndices(0, &indicesOfTexturedRegion[0], indicesOfTexturedRegion.size());
+        }
+#endif                
+
+    }
+
+
+//=======================================================================================
+// @bsimethod                                                   Elenie.Godzaridis 10/15
+//=======================================================================================
+
+struct CreationProcessWorkItem;
+typedef RefCountedPtr<CreationProcessWorkItem> CreationProcessWorkItemPtr;
+
+struct CreationProcessWorkItem : RefCounted<WorkItem> 
+    {
+    private: 
+
+
+        std::function<void()> m_lambda;
+
+    protected:
+
+        CreationProcessWorkItem(std::function<void()>& lambda) :m_lambda(lambda){}
+        ~CreationProcessWorkItem() {};
+        virtual void    _DoWork() override
+            {
+            m_lambda();
+            }
+        
+    public: 
+
+        static CreationProcessWorkItemPtr Create(std::function<void()>& workingFnc)
+            {
+            return new CreationProcessWorkItem(workingFnc);
+            }
+    };
+
+static bool s_multiThreadTexturing = true;
+static bool s_multiThreadCutting = true;
+
+template<class POINT, class EXTENT>  void SMMeshIndexNode<POINT, EXTENT>::DisableMultiThreadTexturingCutting()
+{
+    s_multiThreadTexturing = false;
+    s_multiThreadCutting = false;
+}
+
+template<class POINT, class EXTENT>  void SMMeshIndexNode<POINT, EXTENT>::TextureFromRasterRecursive(ITextureProviderPtr sourceRasterP, Transform unitTransform)
+    {
+
+    if (s_multiThreadTexturing && dynamic_cast<StreamTextureProvider*>(sourceRasterP.get()) != nullptr)
+        {        
+        assert(((SMMeshIndex<POINT, EXTENT>*)this->m_SMIndex)->m_creationProcessThreadPoolPtr.IsValid());
+
+
+        function <void()> textureFnc = std::bind([](SMMeshIndexNode<POINT, EXTENT>* node, ITextureProviderPtr sourceRasterP, Transform unitTransform/*, size_t threadId*/) ->void
+        {
+            node->TextureFromRaster(sourceRasterP, unitTransform);
+            if (node->m_SMIndex->m_progress != nullptr && node->m_SMIndex->m_progress->IsCanceled()) return;
+
+            if (node->m_pSubNodeNoSplit != NULL && !node->m_pSubNodeNoSplit->IsVirtualNode())
+            {
+                dynamic_pcast<SMMeshIndexNode<POINT, EXTENT>, SMPointIndexNode<POINT, EXTENT>>(node->m_pSubNodeNoSplit)->TextureFromRasterRecursive(sourceRasterP, unitTransform);
+            }
+            else if (!node->IsLeaf())
+            {
+                for (size_t indexNodes = 0; indexNodes < node->m_nodeHeader.m_numberOfSubNodesOnSplit; indexNodes++)
+                {
+                    if (node->m_apSubNodes[indexNodes] != nullptr)
+                    {
+                        if (node->m_SMIndex->m_progress != nullptr && node->m_SMIndex->m_progress->IsCanceled()) return;
+                        auto mesh = dynamic_pcast<SMMeshIndexNode<POINT, EXTENT>, SMPointIndexNode<POINT, EXTENT>>(node->m_apSubNodes[indexNodes]);
+                        assert(mesh != nullptr);
+                        mesh->TextureFromRasterRecursive(sourceRasterP, unitTransform);
+                    }
+                }
+            }
+        }, this, sourceRasterP, unitTransform);
+
+        WorkItemPtr texturingWorkItem(CreationProcessWorkItem::Create(textureFnc));
+        ((SMMeshIndex<POINT, EXTENT>*)this->m_SMIndex)->m_creationProcessThreadPoolPtr->QueueWork(texturingWorkItem);
+        }
+    else
+        {        
+        TextureFromRaster(sourceRasterP, unitTransform);
+        if (this->m_SMIndex->m_progress != nullptr && this->m_SMIndex->m_progress->IsCanceled()) return;
+
+        if (this->m_pSubNodeNoSplit != NULL && !this->m_pSubNodeNoSplit->IsVirtualNode())
+            {
+            dynamic_pcast<SMMeshIndexNode<POINT, EXTENT>, SMPointIndexNode<POINT, EXTENT>>(this->m_pSubNodeNoSplit)->TextureFromRasterRecursive(sourceRasterP, unitTransform);
+            }
+        else if (!this->IsLeaf())
+            {
+            for (size_t indexNodes = 0; indexNodes < this->m_nodeHeader.m_numberOfSubNodesOnSplit; indexNodes++)
+                {
+                if (this->m_apSubNodes[indexNodes] != nullptr)
+                    {
+                    if (this->m_SMIndex->m_progress != nullptr && this->m_SMIndex->m_progress->IsCanceled()) return;
+                    auto mesh = dynamic_pcast<SMMeshIndexNode<POINT, EXTENT>, SMPointIndexNode<POINT, EXTENT>>(this->m_apSubNodes[indexNodes]);
+                    assert(mesh != nullptr);
+                    mesh->TextureFromRasterRecursive(sourceRasterP, unitTransform);
+                    }
+                }   
+            }
+        }
+    }
+
+
+template<class POINT, class EXTENT>  void SMMeshIndexNode<POINT, EXTENT>::CutTileRecursive(uint32_t splitThreshold, Transform unitTransform)
+    {
+    if (s_multiThreadCutting)
+        {
+        assert(((SMMeshIndex<POINT, EXTENT>*)this->m_SMIndex)->m_creationProcessThreadPoolPtr.IsValid());
+
+
+        function <void()> cuttingFnc = std::bind([](SMMeshIndexNode<POINT, EXTENT>* node, uint32_t splitThreshold, Transform unitTransform/*, size_t threadId*/) ->void
+            {
+            node->CutTile(splitThreshold, unitTransform);
+            if (node->m_SMIndex->m_progress != nullptr && node->m_SMIndex->m_progress->IsCanceled()) return;
+
+            if (node->m_pSubNodeNoSplit != NULL && !node->m_pSubNodeNoSplit->IsVirtualNode())
+                {
+                dynamic_pcast<SMMeshIndexNode<POINT, EXTENT>, SMPointIndexNode<POINT, EXTENT>>(node->m_pSubNodeNoSplit)->CutTileRecursive(splitThreshold, unitTransform);
+                }
+            else if (!node->IsLeaf())
+                {
+                for (size_t indexNodes = 0; indexNodes < node->m_nodeHeader.m_numberOfSubNodesOnSplit; indexNodes++)
+                    {
+                    if (node->m_apSubNodes[indexNodes] != nullptr)
+                        {
+                        if (node->m_SMIndex->m_progress != nullptr && node->m_SMIndex->m_progress->IsCanceled()) return;
+                        auto mesh = dynamic_pcast<SMMeshIndexNode<POINT, EXTENT>, SMPointIndexNode<POINT, EXTENT>>(node->m_apSubNodes[indexNodes]);
+                        assert(mesh != nullptr);
+                        mesh->CutTileRecursive(splitThreshold, unitTransform);
+                        }
+                    }
+                }
+            }, this, splitThreshold, unitTransform);
+
+        WorkItemPtr texturingWorkItem(CreationProcessWorkItem::Create(cuttingFnc));
+        ((SMMeshIndex<POINT, EXTENT>*)this->m_SMIndex)->m_creationProcessThreadPoolPtr->QueueWork(texturingWorkItem);
+        }
+    else
+        {
+        CutTile(splitThreshold, unitTransform);
+        if (this->m_SMIndex->m_progress != nullptr && this->m_SMIndex->m_progress->IsCanceled()) return;
+
+        if (this->m_pSubNodeNoSplit != NULL && !this->m_pSubNodeNoSplit->IsVirtualNode())
+            {
+            dynamic_pcast<SMMeshIndexNode<POINT, EXTENT>, SMPointIndexNode<POINT, EXTENT>>(this->m_pSubNodeNoSplit)->CutTileRecursive(splitThreshold, unitTransform);
+            }
+        else if (!this->IsLeaf())
+            {
+            for (size_t indexNodes = 0; indexNodes < this->m_nodeHeader.m_numberOfSubNodesOnSplit; indexNodes++)
+                {
+                if (this->m_apSubNodes[indexNodes] != nullptr)
+                    {
+                    if (this->m_SMIndex->m_progress != nullptr && this->m_SMIndex->m_progress->IsCanceled()) return;
+                    auto mesh = dynamic_pcast<SMMeshIndexNode<POINT, EXTENT>, SMPointIndexNode<POINT, EXTENT>>(this->m_apSubNodes[indexNodes]);
+                    assert(mesh != nullptr);
+                    mesh->CutTileRecursive(splitThreshold, unitTransform);
+                    }
+                }
+            }
+        }
+    }
+
+//=======================================================================================
+// @bsimethod                                                   Elenie.Godzaridis 10/15
+//=======================================================================================
+template<class POINT, class EXTENT>  void SMMeshIndexNode<POINT, EXTENT>::RefreshMergedClipsRecursive()
+    {
+    BuildSkirts();
+    ComputeMergedClips();
+    if (this->m_pSubNodeNoSplit != NULL && !this->m_pSubNodeNoSplit->IsVirtualNode())
+        {
+        dynamic_pcast<SMMeshIndexNode<POINT, EXTENT>, SMPointIndexNode<POINT, EXTENT>>(this->m_pSubNodeNoSplit)->RefreshMergedClipsRecursive();
+        }
+    else if (!this->IsLeaf())
+        {
+        for (size_t indexNodes = 0; indexNodes < this->m_nodeHeader.m_numberOfSubNodesOnSplit; indexNodes++)
+            {
+            if(this->m_apSubNodes[indexNodes] != nullptr)
+                dynamic_pcast<SMMeshIndexNode<POINT, EXTENT>, SMPointIndexNode<POINT, EXTENT>>(this->m_apSubNodes[indexNodes])->RefreshMergedClipsRecursive();
+            }
+        }
+    }
+
+//=======================================================================================
+// @bsimethod                                                   Elenie.Godzaridis 09/18
+//=======================================================================================
+template<class POINT, class EXTENT>  bool SMMeshIndexNode<POINT, EXTENT>::HasAnyClip()
+{
+    RefCountedPtr<SMMemoryPoolGenericVectorItem<DifferenceSet>> diffsetPtr = GetDiffSetPtr();
+    if (!diffsetPtr.IsValid()) return false;
+    return true;
+}
+
+//=======================================================================================
+// @bsimethod                                                   Mathieu St-Pierre   03/19
+//=======================================================================================
+template<class POINT, class EXTENT>  void SMMeshIndexNode<POINT, EXTENT>::PropagateClipSetFromAncestors()
+    {
+    HFCPtr<SMMeshIndexNode<POINT, EXTENT>> parentNodePtr(dynamic_cast<SMMeshIndexNode<POINT, EXTENT>*>(this->GetParentNode().GetPtr()));
+
+    bset<uint64_t> collectedClips;
+    uint64_t maxUpdateTimeStamp = this->LastClippingStateUpdateTimestamp();
+    bool needSync = false;
+        
+    while (parentNodePtr != nullptr)
+        {        
+        if (parentNodePtr->LastClippingStateUpdateTimestamp() > maxUpdateTimeStamp)
+            {
+            maxUpdateTimeStamp = parentNodePtr->LastClippingStateUpdateTimestamp();
+            parentNodePtr->CollectClipIds(collectedClips);
+            needSync = true;
+            }   
+
+        parentNodePtr = dynamic_cast<SMMeshIndexNode<POINT, EXTENT>*>(parentNodePtr->GetParentNode().GetPtr());
+        }
+
+    if (needSync)
+        this->SyncWithClipSets(collectedClips);
+    }
+
+//=======================================================================================
+// @bsimethod                                                   Elenie.Godzaridis 02/16
+//=======================================================================================
+template<class POINT, class EXTENT>  bool SMMeshIndexNode<POINT, EXTENT>::HasClip(uint64_t clipId, bool propagateClipSetFromAncestors)
+    {
+    if (propagateClipSetFromAncestors)
+        {
+        PropagateClipSetFromAncestors();
+        }
+
+    RefCountedPtr<SMMemoryPoolGenericVectorItem<DifferenceSet>> diffsetPtr = GetDiffSetPtr();
+    if (!diffsetPtr.IsValid()) return false;
+    bool isUpToDate = false;
+    for (const auto& diffSet : *diffsetPtr)
+        {
+        if (diffSet.clientID == (uint64_t)-1 && diffSet.upToDate) isUpToDate= true;
+        }
+    for (const auto& diffSet : *diffsetPtr)
+        {
+        if (diffSet.clientID == clipId && (!isUpToDate || !diffSet.upToDate || !diffSet.IsEmpty() || diffSet.clientID == (uint64_t)-1)) return true;
+        }
+    return false;
+    }
+
+//=======================================================================================
+// @bsimethod                                                   Elenie.Godzaridis 05/16
+//=======================================================================================
+template<class POINT, class EXTENT>  bool SMMeshIndexNode<POINT, EXTENT>::IsClippingUpToDate()
+    {
+    RefCountedPtr<SMMemoryPoolGenericVectorItem<DifferenceSet>> diffsetPtr = GetDiffSetPtr();
+
+    if (!diffsetPtr.IsValid()) return false;
+
+    for (const auto& diffSet : *diffsetPtr)
+        {
+        if (diffSet.clientID == (uint64_t)-1 && diffSet.upToDate) return true;
+        }
+    return false;
+    }
+
+//=======================================================================================
+// @bsimethod                                                   Elenie.Godzaridis 11/18
+//=======================================================================================
+template<class POINT, class EXTENT>  uint64_t SMMeshIndexNode<POINT, EXTENT>::LastClippingStateUpdateTimestamp() const
+    {
+    return m_updateClipTimestamp;
+    }
+
+//=======================================================================================
+// @bsimethod                                                   Elenie.Godzaridis 10/15
+//=======================================================================================
+template<class POINT, class EXTENT>  void SMMeshIndexNode<POINT, EXTENT>::ComputeMergedClips(Transform tr)
+    {
+    if (dynamic_cast<SMMeshIndex<POINT,EXTENT>*>(this->m_SMIndex)->m_isInsertingClips) return;
+
+    bool expected = false;
+    while (!this->m_isClipping.compare_exchange_weak(expected, true)) 
+        {
+        expected = false;
+        }
+    RefCountedPtr<SMMemoryPoolGenericVectorItem<DifferenceSet>> diffSetPtr = GetDiffSetPtr();
+
+    if (!diffSetPtr.IsValid())
+    {
+        this->m_isClipping = false;
+        while (!this->m_isClipping.compare_exchange_weak(expected, false)) {}
+        return;
+    }
+
+    {
+        if (diffSetPtr->size() == 0)
+        {
+            expected = true;
+            while (!this->m_isClipping.compare_exchange_weak(expected, false)) {}
+            return;
+        }
+
+        for (const auto& diffSet : *diffSetPtr)
+        {
+            if (diffSet.clientID == (uint64_t)-1 && diffSet.upToDate)
+            {
+                expected = true;
+                while (!this->m_isClipping.compare_exchange_weak(expected, false)) {}
+                return;
+            }
+        }
+    //std::cout << "Merging clips for " << this->GetBlockID().m_integerID << " we have " << diffSetPtr->size() << "clips" << std::endl;
+   
+    //if (this->m_SMIndex->IsFromCesium() && tr.IsIdentity())
+    //    assert(!"ECEF datasets must define a transform to apply any clipping");
+
+    RefCountedPtr<SMMemoryPoolVectorItem<POINT>> pointsPtr(this->GetPointsPtr());
+
+    vector<DPoint3d> points(pointsPtr->size());
+    
+    PtToPtConverter::Transform(&points[0], &(*pointsPtr)[0], points.size());
+
+  /*  DRange3d nodeRange = DRange3d::From(ExtentOp<EXTENT>::GetXMin(this->m_nodeHeader.m_nodeExtent), ExtentOp<EXTENT>::GetYMin(this->m_nodeHeader.m_nodeExtent), ExtentOp<EXTENT>::GetZMin(this->m_nodeHeader.m_nodeExtent),
+                                        ExtentOp<EXTENT>::GetXMax(this->m_nodeHeader.m_nodeExtent), ExtentOp<EXTENT>::GetYMax(this->m_nodeHeader.m_nodeExtent), ExtentOp<EXTENT>::GetZMax(this->m_nodeHeader.m_nodeExtent));*/
+
+    DRange3d nodeRange = DRange3d::From(ExtentOp<EXTENT>::GetXMin(this->m_nodeHeader.m_contentExtent), ExtentOp<EXTENT>::GetYMin(this->m_nodeHeader.m_contentExtent), ExtentOp<EXTENT>::GetZMin(this->m_nodeHeader.m_contentExtent),
+                                        ExtentOp<EXTENT>::GetXMax(this->m_nodeHeader.m_contentExtent), ExtentOp<EXTENT>::GetYMax(this->m_nodeHeader.m_contentExtent), ExtentOp<EXTENT>::GetZMax(this->m_nodeHeader.m_contentExtent));
+
+    if (this->m_SMIndex->IsFromCesium())
+        {
+        bvector<DPoint3d> box(8);
+        nodeRange.Get8Corners(box.data());
+        tr.Multiply(&box[0], &box[0], (int)box.size());
+        nodeRange = DRange3d::From(box);
+
+        tr.Multiply(&points[0], &points[0], (int)points.size());
+        }
+
+    bvector<bvector<DPoint3d>> polys;
+    bvector<uint64_t> clipIds;
+    bvector<DifferenceSet> skirts;
+    bvector<bpair<double, int>> metadata;
+    //DRange3d extentOfBiggestPoly = DRange3d::NullRange(); 
+    bool polyInclusion = false;
+    bset<uint64_t> addedPolyIds;
+    double minEdgeLength = DBL_MAX;
+   // size_t indexOfBiggestPoly = 0;
+    RefCountedPtr<SMMemoryPoolVectorItem<int32_t>> ptIndices(GetPtsIndicePtr());
+   // size_t indexOfBiggestPoly = 0;
+    bvector<size_t> useVolumeClips;
+    bvector<bool> isMask;
+    for (const auto& diffSet : *diffSetPtr)
+        {
+        //uint64_t upperId = (diffSet.clientID >> 32);
+        if (diffSet.clientID < ((uint64_t)-1) && diffSet.clientID != 0 && diffSet.toggledForID)
+            {
+            if (addedPolyIds.count(diffSet.clientID) > 0) continue;
+            addedPolyIds.insert(diffSet.clientID);
+            clipIds.push_back(diffSet.clientID);
+            polys.push_back(bvector<DPoint3d>());
+            SMClipGeometryType geom;
+            SMNonDestructiveClipType type;
+            bool isActive;
+            GetClipRegistry()->GetClipWithParameters(diffSet.clientID, polys.back(), geom, type, isActive);
+            isMask.push_back(type == SMNonDestructiveClipType::Mask);
+            if (geom == SMClipGeometryType::BoundedVolume)
+                useVolumeClips.push_back(polys.size() - 1);
+
+            if (this->m_SMIndex->IsFromCesium())
+                tr.Multiply(&polys.back()[0], &polys.back()[0], (int)polys.back().size());
+
+            if (type == SMNonDestructiveClipType::Boundary) polyInclusion = true;
+            DRange3d polyExtent = DRange3d::From(&polys.back()[0], (int)polys.back().size());
+
+
+            if (geom != SMClipGeometryType::BoundedVolume && !polyExtent.IntersectsWith(nodeRange, 2))
+                {
+                polys.resize(polys.size() - 1);
+                clipIds.resize(clipIds.size() - 1);
+                continue;
+                }            
+                
+            if (s_simplifyOverviewClips && this->m_nodeHeader.m_level <= SM_SIMPLIFY_OVERVIEW_CLIPS_MAX_LEVEL && this->m_SMIndex->m_indexHeader.m_depth > SM_SIMPLIFY_OVERVIEW_CLIPS_MAX_LEVEL && polys.back().size() >= this->m_nodeHeader.m_nodeCount)
+                {
+                if (minEdgeLength == DBL_MAX)
+                    minEdgeLength = ComputeMinEdgeLength(&points[0], pointsPtr->size(), &(*ptIndices)[0], ptIndices->size());
+                SimplifyPolygonToMinEdge(minEdgeLength / 2.0, polys.back());
+                }
+
+            int nOfLoops = 0;
+            if (geom == SMClipGeometryType::ComplexPolygon)
+                {
+                //count loops
+                bvector<bvector<DPoint3d>> polyLoops;
+                bvector<DPoint3d> currentLoop;
+                for (auto& pt : polys.back())
+                    {
+                    if (pt.IsDisconnect())
+                        {
+                        nOfLoops++;
+                        polyLoops.push_back(currentLoop);
+                        currentLoop.clear();
+                        }
+                    else currentLoop.push_back(pt);
+                    }
+
+                if (!currentLoop.empty())
+                    {
+                    nOfLoops++;
+                    polyLoops.push_back(currentLoop);
+                    currentLoop.clear();
+                    }
+
+                polys.resize(polys.size() - 1);
+                clipIds.resize(clipIds.size() - 1);
+                for (auto& loop : polyLoops)
+                    {
+                    clipIds.push_back(diffSet.clientID);
+                    polys.push_back(loop);
+                    }
+
+                }
+            else nOfLoops = 1;
+
+            double importance;
+            int nDimensions;
+            GetClipRegistry()->GetClipMetadata(diffSet.clientID, importance, nDimensions);
+            for (size_t i = 0; i < nOfLoops; ++i)
+                metadata.push_back(make_bpair(importance, nDimensions));
+            }
+        else if (diffSet.clientID < ((uint64_t)-1) && diffSet.clientID != 0 && !diffSet.toggledForID)
+            {
+            skirts.push_back(diffSet);
+            }
+             
+        }
+
+    bvector<ClipVectorPtr> clips(polys.size());
+    //Deal with case where one of the clips is a 3d plane set
+    if (!useVolumeClips.empty())
+        {
+        //create a clipvector with infinite z dimensions for the polygons
+        for (size_t index = 0; index < polys.size(); index++)
+            {
+            if(!polys[index].empty())
+                {
+                auto curvePtr = ICurvePrimitive::CreateLineString(polys[index]);
+                CurveVectorPtr cv = CurveVector::Create(CurveVector::BOUNDARY_TYPE_Outer, curvePtr);
+                clips[index] = ClipVector::CreateFromCurveVector(*cv, 0.0, 0.1);
+                }
+            }
+        for (size_t index : useVolumeClips)
+        {
+            SMClipGeometryType geom;
+            SMNonDestructiveClipType type;
+            bool isActive;
+            GetClipRegistry()->GetClipWithParameters(clipIds[index], clips[index], geom, type, isActive);
+            isMask[index] = type == SMNonDestructiveClipType::Mask;
+        }
+        }
+
+
+    diffSetPtr->clear();
+    for(auto& skirt: skirts) diffSetPtr->push_back(skirt);
+    m_nbClips = skirts.size();
+
+
+   
+            
+
+    if (ptIndices->size() == 0)
+        {
+        DifferenceSet current;
+        current.clientID = 0;
+        diffSetPtr->push_back(current);
+        const_cast<DifferenceSet&>(*(diffSetPtr->begin() + (diffSetPtr->size() - 1))).upToDate = true;
+        ++m_nbClips;        
+        }
+    else
+        {
+        RefCountedPtr<SMMemoryPoolVectorItem<int32_t>> uvIndexes = GetUVsIndicesPtr();
+        RefCountedPtr<SMMemoryPoolVectorItem<DPoint2d>> uvCoords = GetUVCoordsPtr();
+
+        const int32_t* uvIndices = uvIndexes.IsValid() ? &(*uvIndexes)[0] : 0;
+        const DPoint2d* uvBuffer= uvCoords.IsValid() ? &(*uvCoords)[0] : 0;        
+    
+        bvector<bvector<PolyfaceHeaderPtr>> polyfaces;
+        auto nodePtr = HFCPtr<SMPointIndexNode<POINT, EXTENT>>(static_cast<SMPointIndexNode<POINT, EXTENT>*>(const_cast<SMMeshIndexNode<POINT, EXTENT>*>(this)));
+        IScalableMeshNodePtr nodeP(
+#ifndef VANCOUVER_API
+            new ScalableMeshNode<POINT>(nodePtr)
+#else
+            ScalableMeshNode<POINT>::CreateItem(nodePtr)
+#endif
+            );
+
+        bool hasClip = false;
+        if (useVolumeClips.empty())
+        {
+            Clipper clipNode(&points[0], points.size(), (int32_t*)&(*ptIndices)[0], ptIndices->size(), nodeRange, this->m_nodeHeader.m_nodeExtent, uvBuffer, uvIndices);
+
+            if(this->m_nodeHeader.m_isTextured && this->m_SMIndex->IsTextured() == SMTextureType::Streaming)
+                clipNode.SetTextureDimensions(256, 256);
+
+            if (!this->m_nodeHeader.m_arePoints3d && dynamic_cast<SMMeshIndex<POINT, EXTENT>*>(this->m_SMIndex)->IsTerrain() && !polyInclusion && !this->m_SMIndex->IsFromCesium() && dynamic_cast<SMMeshIndex<POINT, EXTENT>*>(this->m_SMIndex)->m_canUseBcLibClips)
+            {
+                BcDTMPtr dtm = nodeP->GetBcDTM().get();
+                if (dtm.get() != nullptr)
+                {
+                    BcDTMPtr toClipBcDTM = dtm->Clone();
+                    DTMPtr toClipDTM = toClipBcDTM.get();
+                    if (this->m_SMIndex->IsFromCesium())
+                        toClipBcDTM->Transform(tr);
+                    if (this->IsLeaf()) //always clip leaves regardless of width/area criteria
+                    {
+                        for (auto& mdata : metadata)
+                            mdata.second = 0;
+                    }
+                    if (toClipBcDTM->GetTinHandle() != nullptr) hasClip = clipNode.GetRegionsFromClipPolys(polyfaces, polys, metadata, toClipDTM);
+                }
+            }
+            else
+            {
+                IScalableMeshMeshFlagsPtr flags = IScalableMeshMeshFlags::Create();
+                flags->SetLoadTexture(true);
+                IScalableMeshMeshPtr meshP = nodeP->GetMesh(flags);
+                PolyfaceQueryCP polyfaceQuery = meshP->GetPolyfaceQuery();
+                PolyfaceHeaderPtr polyHeader = PolyfaceHeader::New();
+                if (this->m_SMIndex->IsFromCesium())
+                {
+                    polyHeader->CopyFrom(*polyfaceQuery);
+                    polyHeader->Transform(tr);
+                }
+                if (meshP.get() != nullptr)
+                    hasClip = GetRegionsFromClipPolys3D(polyfaces, polys, this->m_SMIndex->IsFromCesium() ? polyHeader.get() : polyfaceQuery, isMask);
+            }
+        }
+        else
+        {
+            IScalableMeshMeshFlagsPtr flags = IScalableMeshMeshFlags::Create();
+            flags->SetLoadTexture(true);
+            IScalableMeshMeshPtr meshP = nodeP->GetMesh(flags);
+            PolyfaceQueryCP polyfaceQuery = meshP->GetPolyfaceQuery();
+            PolyfaceHeaderPtr polyHeader = PolyfaceHeader::New();
+            if (this->m_SMIndex->IsFromCesium())
+            {
+                polyHeader->CopyFrom(*polyfaceQuery);
+                polyHeader->Transform(tr);
+            }
+            ClipVectorPtr clipComplete = ClipVector::Create();
+            bvector<bool> isMaskPrimitive;
+            for (auto&clip : clips)
+            {
+                if(clip == nullptr) continue;
+                for(size_t i = 0; i < clip->size(); ++i)
+                    {
+                    isMaskPrimitive.push_back(isMask[&clip - clips.data()]);
+                    (*clip)[i]->SetIsMask(isMask[&clip - clips.data()]);
+                    }
+                clipComplete->Append(*clip);
+            }
+            bvector<size_t> polyfaceIndices;
+
+            if (meshP.get() != nullptr)
+                hasClip = GetRegionsFromClipVector3D(polyfaces, polyfaceIndices, clipComplete.get(), this->m_SMIndex->IsFromCesium() ? polyHeader.get() : polyfaceQuery, isMaskPrimitive);
+        }
+
+        if (hasClip) 
+            {
+           
+            if (this->m_SMIndex->IsFromCesium())
+            {
+                Transform inverseTr;
+                inverseTr.InverseOf(tr);
+                for(auto& polyList: polyfaces) PolyfaceHeader::Transform(polyList, inverseTr);
+                inverseTr.Multiply(&points[0], &points[0], (int)points.size());
+            }
+            //BuildSkirtMeshesForPolygonSet(skirts, polyfaces, polys, nodeRange);
+            map<DPoint3d, int32_t, DPoint3dZYXTolerancedSortComparison> mapOfPoints(DPoint3dZYXTolerancedSortComparison(1e-5, 0));
+
+            for (size_t i = 0; i < points.size(); ++i)
+                mapOfPoints[points[i]] = (int)i;
+            for (auto& polyface : polyfaces)
+                {
+                DifferenceSet current = DifferenceSet::FromPolyfaceSet(polyface, mapOfPoints, points.size() + 1);
+                for (auto& poly : polyface) poly = nullptr;
+                if (&polyface - &polyfaces[0] == 0) current.clientID = 0;
+                else current.clientID = clipIds[(&polyface - &polyfaces[0]) - 1];
+                diffSetPtr->push_back(current);
+                const_cast<DifferenceSet&>(*((diffSetPtr->begin() + (diffSetPtr->size() - 1)))).upToDate = true;
+                ++m_nbClips;
+                } 
+            }
+        }
+    }
+
+    DifferenceSet allClips;
+    allClips.clientID = (uint64_t)-1;
+    bool added = false;
+    for (const auto& diffSet : *diffSetPtr)
+        if (diffSet.clientID == (uint64_t)-1) { const_cast<DifferenceSet&>(diffSet) = allClips; const_cast<DifferenceSet&>(diffSet).upToDate = true; added = true; }
+    if (!added)
+        {
+        diffSetPtr->push_back(allClips);
+        const_cast<DifferenceSet&>(*(diffSetPtr->begin() + (diffSetPtr->size() - 1))).upToDate = true;
+        m_nbClips++;
+        }
+    assert(m_nbClips > 0 || diffSetPtr->size() == 0);
+
+    this->m_isClipping = false;
+    while (!this->m_isClipping.compare_exchange_weak(expected, false)) {}
+
+    //std::cout << "Merged clips for " << this->GetBlockID().m_integerID << " we have " << diffSetPtr->size() << "clips" << std::endl;
+
+    }
+
+
+template<class POINT, class EXTENT>  void SMMeshIndexNode<POINT, EXTENT>::BuildSkirts()
+    {   
+    if (dynamic_cast<SMMeshIndex<POINT, EXTENT>*>(this->m_SMIndex)->m_isInsertingClips) return;
+    
+    RefCountedPtr<SMMemoryPoolGenericVectorItem<DifferenceSet>> diffsetPtr = GetDiffSetPtr();
+    if (!diffsetPtr.IsValid() || diffsetPtr->size() == 0) return;
+    for (const auto& diffSet : *diffsetPtr)
+            {
+            if (diffSet.clientID == (uint64_t)-1 && diffSet.upToDate) return;
+            }
+
+    bool shouldBuildSkirts = false;
+    for (const auto& diffSet : *diffsetPtr)
+        {
+        if (diffSet.clientID < ((uint64_t)-1) && diffSet.clientID != 0 && !diffSet.toggledForID)
+            {
+            shouldBuildSkirts = true;
+            }
+        }
+
+    if (!shouldBuildSkirts) return;
+    //if (this->m_nodeHeader.m_arePoints3d) return;
+        //DRange3d nodeRange = DRange3d::From(ExtentOp<EXTENT>::GetXMin(this->m_nodeHeader.m_nodeExtent), ExtentOp<EXTENT>::GetYMin(this->m_nodeHeader.m_nodeExtent), ExtentOp<EXTENT>::GetZMin(this->m_nodeHeader.m_nodeExtent),
+         //                                   ExtentOp<EXTENT>::GetXMax(this->m_nodeHeader.m_nodeExtent), ExtentOp<EXTENT>::GetYMax(this->m_nodeHeader.m_nodeExtent), ExtentOp<EXTENT>::GetZMax(this->m_nodeHeader.m_nodeExtent));
+
+
+        auto nodePtr = HFCPtr<SMPointIndexNode<POINT, EXTENT>>(static_cast<SMPointIndexNode<POINT, EXTENT>*>(const_cast<SMMeshIndexNode<POINT, EXTENT>*>(this)));
+        IScalableMeshNodePtr nodeP(
+#ifndef VANCOUVER_API
+            new ScalableMeshNode<POINT>(nodePtr)
+#else
+            ScalableMeshNode<POINT>::CreateItem(nodePtr)
+#endif
+            );
+        RefCountedPtr<SMMemoryPoolVectorItem<POINT>> pointsPtr(this->GetPointsPtr());
+
+
+#if SM_TRACE_BUILD_SKIRTS
+        RefCountedPtr<SMMemoryPoolVectorItem<int32_t>> pointsIndicePtr(GetPtsIndicePtr());
+
+            {
+            WString fileName(L"E:\\output\\scmesh\\2016-11-30\\before_skirt_");
+            fileName.append(std::to_wstring(this->GetBlockID().m_integerID).c_str());
+            fileName.append(L".m");
+                LOG_MESH_FROM_FILENAME_AND_BUFFERS_W(fileName, pointsPtr->size(), pointsIndicePtr->size(), &(*pointsPtr)[0], &(*pointsIndicePtr)[0])
+            }
+#endif
+
+        DTMPtr dtm = this->m_nodeHeader.m_arePoints3d ? Tile3dTM::Create(nodeP).get() : nodeP->GetBcDTM().get();
+        if (dtm.get() == nullptr) return;
+            SkirtBuilder builder(dtm);
+            map<DPoint3d, int32_t, DPoint3dZYXTolerancedSortComparison> mapOfPoints(DPoint3dZYXTolerancedSortComparison(1e-5, 0));
+            for (size_t i = 0; i < pointsPtr->size(); ++i)
+                mapOfPoints[pointsPtr->operator[](i)] = (int)i;
+
+            for (const auto& diffSet : *diffsetPtr)
+            {
+            if (diffSet.clientID < ((uint64_t)-1) && diffSet.clientID != 0 && !diffSet.toggledForID)
+                {
+                bvector<bvector<DPoint3d>> skirts;
+                GetClipRegistry()->GetSkirt(diffSet.clientID, skirts);
+                bvector<PolyfaceHeaderPtr> polyfaces;
+                builder.BuildSkirtMesh(polyfaces, skirts);
+#if SM_TRACE_BUILD_SKIRTS
+                for (auto& poly: polyfaces)
+                    {
+                    if (poly == nullptr) continue;
+                    WString fileName(L"E:\\output\\scmesh\\2016-11-30\\skirt_");
+                    fileName.append(std::to_wstring(this->GetBlockID().m_integerID).c_str());
+                    fileName.append(L"_");
+                    fileName.append(std::to_wstring(&poly-&polyfaces[0]).c_str());
+                    fileName.append(L".m");
+                    bvector<int32_t> idx;
+                    for (size_t i = 0; i < poly->GetPointIndexCount(); i+=4)
+                        {
+                        idx.push_back(poly->GetPointIndexCP()[i] + 1);
+                        idx.push_back(poly->GetPointIndexCP()[i+1] + 1);
+                        idx.push_back(poly->GetPointIndexCP()[i+2] + 1);
+                        }
+
+                    LOG_MESH_FROM_FILENAME_AND_BUFFERS_W(fileName, poly->GetPointCount(), idx.size(), poly->GetPointCP(), &idx[0])
+                    }
+#endif
+                DifferenceSet current = DifferenceSet::FromPolyfaceSet(polyfaces, mapOfPoints, pointsPtr->size() + 1);
+                current.clientID = diffSet.clientID;
+                current.toggledForID = false;
+                //diffSet = current;
+                diffsetPtr->Replace(&diffSet - &(*diffsetPtr->begin()), current);
+                }
+            }   
+    }
+
+template<class POINT, class EXTENT>  bool SMMeshIndexNode<POINT, EXTENT>::ClipIntersectsBox(uint64_t clipId, EXTENT ext, Transform tr, bool skirtIntersects)
+    {
+    DRange3d extRange = DRange3d::From(ExtentOp<EXTENT>::GetXMin(ext), ExtentOp<EXTENT>::GetYMin(ext), 0,
+                                       ExtentOp<EXTENT>::GetXMax(ext), ExtentOp<EXTENT>::GetYMax(ext), 0);
+    bvector<DPoint3d> polyPts;
+    SMClipGeometryType geom = SMClipGeometryType::Polygon;
+    SMNonDestructiveClipType type;
+    bool isActive;
+    if(!skirtIntersects)
+        GetClipRegistry()->GetClipWithParameters(clipId, polyPts, geom,type, isActive);
+    else
+    {
+        bvector<bvector<DPoint3d>> skirts;
+        GetClipRegistry()->GetSkirt(clipId, skirts);
+        for (auto&skirt : skirts)
+            polyPts.insert(polyPts.end(), skirt.begin(), skirt.end());
+    }
+
+    DRange3d transformedExt = ext;
+    if (!tr.IsIdentity())
+    {
+        extRange = DRange3d::From(ExtentOp<EXTENT>::GetXMin(ext), ExtentOp<EXTENT>::GetYMin(ext), ExtentOp<EXTENT>::GetZMin(ext),
+            ExtentOp<EXTENT>::GetXMax(ext), ExtentOp<EXTENT>::GetYMax(ext), ExtentOp<EXTENT>::GetZMax(ext));
+        bvector<DPoint3d> box(8);
+        extRange.Get8Corners(box.data());
+        tr.Multiply(&box[0], &box[0], (int)box.size());
+        extRange = DRange3d::From(box);
+        transformedExt = extRange;
+        extRange = DRange3d::From(ExtentOp<EXTENT>::GetXMin(extRange), ExtentOp<EXTENT>::GetYMin(extRange), 0,
+            ExtentOp<EXTENT>::GetXMax(extRange), ExtentOp<EXTENT>::GetYMax(extRange), 0);
+        for (auto& pt : polyPts)
+            tr.Multiply(pt, pt);
+    }
+
+    if (geom == SMClipGeometryType::BoundedVolume)
+    {
+        ClipVectorPtr cp;
+
+        GetClipRegistry()->GetClipWithParameters(clipId, cp, geom, type, isActive);
+        
+        DPoint3d center = DPoint3d::From(transformedExt.low.x + transformedExt.XLength() / 2, transformedExt.low.y + transformedExt.YLength() / 2, transformedExt.low.z + transformedExt.ZLength() / 2);
+        double radius = std::max(std::max(transformedExt.XLength(), transformedExt.YLength()), transformedExt.ZLength());
+
+#ifdef VANCOUVER_API
+        return cp->SphereInside(center, radius);
+#else
+        return cp->PointInside(center, radius);
+#endif
+
+    }
+
+    if (polyPts.size() == 0)
+        return false;
+
+    DRange3d polyRange = DRange3d::From(polyPts.front());
+    size_t n = 0;
+    bool noIntersect = true;
+
+#if 1 
+    for (auto&pt : polyPts)
+        {
+        if (extRange.IsContainedXY(pt)) ++n;
+        pt.z = 0;
+        polyRange.Extend(pt);
+        if (noIntersect && &pt - &polyPts[0] != 0)
+            {
+            DRange3d edgeRange = DRange3d::From(pt, polyPts[&pt - &polyPts[0] - 1]);
+            if (extRange.IntersectsWith(edgeRange))
+                {
+                noIntersect = false;
+                }
+            }
+        }
+
+    if (n >2) return true;
+
+    ICurvePrimitivePtr curvePtr(ICurvePrimitive::CreateLineString(polyPts));
+
+#else //Optimization for Defect 989564:Performance profiling needed on load test data. Deactivate for current ConceptStation release as it is not robust enough.
+    bvector<int> indices;
+    bool useX = extRange.XLength() > extRange.YLength();
+    DRange1d ext1d = useX ? DRange1d::From(extRange.low.x, extRange.high.x) : DRange1d::From(extRange.low.y, extRange.high.y);
+    int sign = -2;
+   
+    for (auto&pt : polyPts)
+        {
+        if (extRange.IsContainedXY(pt)) ++n;
+        if (n >2) return true;
+        if (((useX && ext1d.low > pt.x) || (!useX && ext1d.low > pt.y)) && sign != -1)
+        {
+            if (abs(sign) <= 1 && sign > -1)
+                indices.push_back(&pt - &polyPts[0]);
+            sign = -1;
+
+        }
+        else if (((useX && (ext1d.high < pt.x)) || (!useX && (ext1d.high < pt.y))) && sign != 1)
+        {
+            if (abs(sign) <= 1 && sign < 1)
+                indices.push_back(&pt - &polyPts[0]);
+            sign = 1;
+        }
+        else if (((useX && ext1d.Contains(pt.x)) || (!useX && ext1d.Contains(pt.y))))
+        {
+            indices.push_back(&pt - &polyPts[0]);
+            sign = 0;
+        }
+        pt.z = 0;
+        polyRange.Extend(pt);
+        if (noIntersect && &pt - &polyPts[0] != 0)
+            {
+            DRange3d edgeRange = DRange3d::From(pt, polyPts[&pt - &polyPts[0] - 1]);
+            if (extRange.IntersectsWith(edgeRange))
+                {
+                noIntersect = false;
+                }
+            }
+        }
+
+
+    ICurvePrimitivePtr curvePtr;
+    if(indices.size() < 3)
+        curvePtr = ICurvePrimitive::CreateLineString(polyPts);
+    else
+    {
+        if (sign == 0)
+            indices.push_back((int)polyPts.size() - 1);
+        bvector<DPoint3d> collectedIndices;
+        for (auto i: indices)
+                collectedIndices.push_back(polyPts[i]);
+
+        curvePtr = ICurvePrimitive::CreateLineString(collectedIndices);
+    }
+#endif
+    CurveVectorPtr curveVectorPtr(CurveVector::Create(CurveVector::BOUNDARY_TYPE_Outer, curvePtr));
+
+    extRange.low.z = extRange.high.z = 0;
+    DPoint3d box[5] = { extRange.low, DPoint3d::From(extRange.low.x, extRange.high.y, 0), extRange.high, DPoint3d::From(extRange.high.x, extRange.low.y, 0), extRange.low };
+    bool allInsidePolygon = true;
+    for (size_t i = 0; i < 4 && allInsidePolygon; ++i)
+        {
+        auto classif =curveVectorPtr->PointInOnOutXY(box[i]);
+        if (classif == CurveVector::InOutClassification::INOUT_Out) allInsidePolygon = false;
+        }
+    if (allInsidePolygon) return true;
+    if (noIntersect) return false;
+
+    extRange.low.z = -100;
+    extRange.high.z = 100;
+    bvector<DPoint3d> clippedPts;
+    DRange3d clippedExt;
+    ClipFeatureDefinition((uint32_t)DTMFeatureType::Polygon, extRange, clippedPts, clippedExt, polyPts, polyRange);
+
+    ICurvePrimitivePtr boxCurvePtr(ICurvePrimitive::CreateLineString(box,5));
+    CurveVectorPtr boxCurveVecPtr(CurveVector::Create(CurveVector::BOUNDARY_TYPE_Outer, boxCurvePtr));
+    if (clippedExt.IsNull() || clippedPts.empty()) return false;
+    if (!clippedExt.IsEqual(polyRange))
+        {
+        curvePtr = ICurvePrimitive::CreateLineString(clippedPts);
+        curveVectorPtr = CurveVector::Create(CurveVector::BOUNDARY_TYPE_Outer, curvePtr);
+        }
+    const CurveVectorPtr intersection = CurveVector::AreaIntersection(*curveVectorPtr, *boxCurveVecPtr);
+
+    return (!intersection.IsNull());
+    }
+    
+
+//=======================================================================================
+// @bsimethod                                                   Elenie.Godzaridis 09/15
+//=======================================================================================
+template<class POINT, class EXTENT>  bool SMMeshIndexNode<POINT, EXTENT>::AddClip(uint64_t clipId, bool isVisible, bool setToggledWhenIdIsOn, Transform tr)
+    {
+    this->m_updateClipTimestamp = std::chrono::system_clock::now().time_since_epoch().count();
+
+    if (this->m_nodeHeader.m_nodeCount == 0 || this->m_nodeHeader.m_nbFaceIndexes < 3) return true;
+
+        {
+
+        DifferenceSet d;
+#if DEBUG && SM_TRACE_CLIPS
+        std::string s;
+        s += " AREA IS" + std::to_string(bsiGeom_getXYPolygonArea(&clipPts[0], (int)clipPts.size()));
+#endif
+        bool emptyClip = false;
+        //if (nodeRange.XLength() <= clipExt.XLength() * 10000 && nodeRange.YLength() <= clipExt.YLength() * 10000)
+        if (ClipIntersectsBox(clipId, this->m_nodeHeader.m_contentExtent, tr, !setToggledWhenIdIsOn)) //m_nodeExtent
+
+            {
+            bool clipFound = false;
+
+        RefCountedPtr<SMMemoryPoolGenericVectorItem<DifferenceSet>> diffSetPtr = GetDiffSetPtr();
+
+        if (!diffSetPtr.IsValid()) return false;
+
+        for (const auto& diffSet : *diffSetPtr) if (diffSet.clientID == clipId && diffSet.toggledForID == setToggledWhenIdIsOn) clipFound = true;
+        if (clipFound) return true; //clip already added
+           // RefCountedPtr<SMMemoryPoolVectorItem<POINT>> pointsPtr(this->GetPointsPtr());
+            //std::cout << " adding clip " << clipId << " to node " << this->GetBlockID().m_integerID << std::endl;
+            d.clientID = clipId;
+            d.firstIndex = (int32_t)this->m_nodeHeader.m_nodeCount + 1; //(int32_t)pointsPtr->size() + 1;
+            d.toggledForID = setToggledWhenIdIsOn;
+            diffSetPtr->push_back(d);
+            m_nbClips++;
+            const_cast<DifferenceSet&>(*(diffSetPtr->begin() + (diffSetPtr->size() - 1))).upToDate = false;
+            for (const auto& other : *diffSetPtr)
+                {
+                if (other.clientID == ((uint64_t)-1)) const_cast<DifferenceSet&>(other).upToDate = false;
+                }
+
+          /*  GetMemoryPool()->RemoveItem(m_diffSetsItemId, this->GetBlockID().m_integerID, SMStoreDataType::DiffSet, (uint64_t)this->m_SMIndex);
+            m_diffSetsItemId = SMMemoryPool::s_UndefinedPoolItemId;*/
+            
+            }
+
+
+        else
+            {
+            emptyClip = true;
+            //std::cout << " discounting clip " << clipId << " for node " << this->GetBlockID().m_integerID << " because test failed " << std::endl;
+            }
+       // if (d.addedFaces.size() == 0 && d.removedFaces.size() == 0 && d.addedVertices.size() == 0 && d.removedVertices.size() == 0) emptyClip = true;
+
+        //On large datasets doing everything in the main thread is costly, but so would be adding a mutex in AddClip, so not sure what to do with this for now.
+       /* if (isVisible && !emptyClip) 
+            {
+            PropagateClipUpwards(clipId, ClipAction::ACTION_ADD);
+            PropagateClipToNeighbors(clipId, ClipAction::ACTION_ADD);
+            }
+        PropagateClip(clipId, ClipAction::ACTION_ADD);*/
+        return !emptyClip;
+        }
+
+    }
+
+//=======================================================================================
+// @bsimethod                                                   Elenie.Godzaridis 09/15
+//=======================================================================================
+template<class POINT, class EXTENT>  bool SMMeshIndexNode<POINT, EXTENT>::DeleteClip(uint64_t clipId, bool isVisible, bool setToggledWhenIdIsOn)
+    {
+    RefCountedPtr<SMMemoryPoolVectorItem<POINT>> pointsPtr(this->GetPointsPtr());
+
+    if (pointsPtr->size() == 0 || this->m_nodeHeader.m_nbFaceIndexes < 3) return true;
+    bool found = false;
+    bool shouldClearDiffsets = true;
+    bvector<size_t> indices;
+    RefCountedPtr<SMMemoryPoolGenericVectorItem<DifferenceSet>> diffSetPtr = GetDiffSetPtr();
+
+    if (!diffSetPtr.IsValid()) return false;
+
+    for (auto it = diffSetPtr->begin(); it != diffSetPtr->end(); ++it)
+        {
+        if (it->clientID == clipId && it->toggledForID == setToggledWhenIdIsOn)
+            {
+            indices.push_back(it-diffSetPtr->begin());
+            m_nbClips--;
+            //if (this->m_nodeHeader.m_level < 7) PropagateDeleteClipImmediately(clipId);
+            found = true;
+            }
+        else if (it->clientID == (uint64_t)-1)
+            {
+            const_cast<DifferenceSet&>(*it).upToDate = false;
+            diffSetPtr->SetDirty(true);
+            }
+        else if(it->clientID != 0)
+            shouldClearDiffsets = false;
+        }
+    if (found)
+        {
+        /* //force commit
+         GetMemoryPool()->RemoveItem(m_diffSetsItemId, this->GetBlockID().m_integerID, SMStoreDataType::DiffSet, (uint64_t)this->m_SMIndex);
+         m_diffSetsItemId = SMMemoryPool::s_UndefinedPoolItemId;*/
+        if (shouldClearDiffsets)
+            {
+            diffSetPtr->clear();
+            m_nbClips = 0;
+            ISDiffSetDataStorePtr nodeDiffsetStore;
+            bool result = this->m_SMIndex->GetDataStore()->GetSisterNodeDataStore(nodeDiffsetStore, &this->m_nodeHeader, false);
+            BeAssert(result == true);
+            if (nodeDiffsetStore.IsValid()) nodeDiffsetStore->DestroyBlock(this->GetBlockID());
+            }
+        else
+            {
+            diffSetPtr->erase(indices);
+            }
+        }
+
+    return found;
+    }
+
+//=======================================================================================
+// @bsimethod                                                   Elenie.Godzaridis 09/15
+//=======================================================================================
+template<class POINT, class EXTENT>  bool SMMeshIndexNode<POINT, EXTENT>::ModifyClip(uint64_t clipId, bool isVisible, bool setToggledWhenIdIsOn, Transform tr)
+    {
+    //RefCountedPtr<SMMemoryPoolVectorItem<POINT>> pointsPtr(this->GetPointsPtr());
+
+    this->m_updateClipTimestamp = std::chrono::system_clock::now().time_since_epoch().count();
+    if (this->m_nodeHeader.m_nodeCount == 0 || this->m_nodeHeader.m_nbFaceIndexes < 3) return true;
+
+    bool found = false;
+    RefCountedPtr<SMMemoryPoolGenericVectorItem<DifferenceSet>> diffSetPtr = GetDiffSetPtr();
+
+    if (!diffSetPtr.IsValid()) return false;
+
+    for (auto it = diffSetPtr->begin(); it != diffSetPtr->end(); ++it)
+        {
+        if (it->clientID == clipId && it->toggledForID == setToggledWhenIdIsOn)
+            {
+
+            //std::cout << " updating clip " << clipId << " to node " << this->GetBlockID().m_integerID << " toggle is "<<setToggledWhenIdIsOn<< std::endl;
+            const_cast<DifferenceSet&>(*it) = DifferenceSet();
+            const_cast<DifferenceSet&>(*it).clientID = clipId;
+            const_cast<DifferenceSet&>(*it).toggledForID = setToggledWhenIdIsOn;
+            found = true;
+            diffSetPtr->SetDirty(true);
+            }
+
+        else if (it->clientID == (uint64_t)-1)
+            {
+            const_cast<DifferenceSet&>(*it).upToDate = false;
+            diffSetPtr->SetDirty(true);
+            }
+
+        }
+    if (!found)
+        {
+        found = ClipIntersectsBox(clipId, this->m_nodeHeader.m_contentExtent, tr); //m_nodeExtent
+        if (found) AddClip(clipId, isVisible, setToggledWhenIdIsOn, tr);
+        }
+    else
+    {
+        DRange3d nodeRange = DRange3d::From(ExtentOp<EXTENT>::GetXMin(this->m_nodeHeader.m_contentExtent), ExtentOp<EXTENT>::GetYMin(this->m_nodeHeader.m_contentExtent), ExtentOp<EXTENT>::GetZMin(this->m_nodeHeader.m_contentExtent),
+            ExtentOp<EXTENT>::GetXMax(this->m_nodeHeader.m_contentExtent), ExtentOp<EXTENT>::GetYMax(this->m_nodeHeader.m_contentExtent), ExtentOp<EXTENT>::GetZMax(this->m_nodeHeader.m_contentExtent));
+        bvector<DPoint3d> clipData;
+        SMClipGeometryType geom;
+        SMNonDestructiveClipType type;
+        bool isActive;
+
+        GetClipRegistry()->GetClipWithParameters(clipId, clipData, geom, type, isActive);
+        DRange3d clipExtent = DRange3d::From(&clipData[0], (int)clipData.size());
+
+		//Do 2D intersection for unbounded volume like those for road clipping     
+        if ((geom != SMClipGeometryType::BoundedVolume && !clipExtent.IntersectsWith(nodeRange, 2)) || 
+            (geom == SMClipGeometryType::BoundedVolume && !clipExtent.IntersectsWith(nodeRange)))
+            DeleteClip(clipId, isVisible, setToggledWhenIdIsOn);
+  /*      //force commit
+        GetMemoryPool()->RemoveItem(m_diffSetsItemId, this->GetBlockID().m_integerID, SMStoreDataType::DiffSet, (uint64_t)this->m_SMIndex);
+        m_diffSetsItemId = SMMemoryPool::s_UndefinedPoolItemId;*/
+
+    }
+    return found;
+    }
+//=======================================================================================
+// @bsimethod                                                   Elenie.Godzaridis 09/15
+//=======================================================================================
+template<class POINT, class EXTENT>  void SMMeshIndexNode<POINT, EXTENT>::PropagateDeleteClipImmediately(uint64_t clipId)
+    {
+    if (this->HasRealChildren())
+        {
+        if (this->m_pSubNodeNoSplit != nullptr)
+            {
+            dynamic_pcast<SMMeshIndexNode<POINT, EXTENT>, SMPointIndexNode<POINT, EXTENT>>(this->m_pSubNodeNoSplit)->DeleteClip(clipId, false);
+            }
+        else
+            {
+            for (size_t i = 0; i < this->GetNumberOfSubNodesOnSplit(); ++i)
+                {
+                if (this->m_apSubNodes[i] != nullptr)
+                    {
+                    dynamic_pcast<SMMeshIndexNode<POINT, EXTENT>, SMPointIndexNode<POINT, EXTENT>>(this->m_apSubNodes[i])->DeleteClip(clipId, false);
+                    }
+                }
+            }
+        }
+    auto node = this->GetParentNode();
+    while (node != nullptr && node->GetLevel() > 1)
+        {
+        node = node->GetParentNode();
+        }
+    if (node != nullptr)
+        {
+        dynamic_pcast<SMMeshIndexNode<POINT, EXTENT>, SMPointIndexNode<POINT, EXTENT>>(node)->DeleteClip(clipId, false);
+        dynamic_pcast<SMMeshIndexNode<POINT, EXTENT>, SMPointIndexNode<POINT, EXTENT>>(node->GetParentNode())->DeleteClip(clipId, false);
+        for (size_t i = 0; i < node->GetParentNode()->GetNumberOfSubNodesOnSplit(); ++i)
+            {
+            if (node->GetParentNode()->m_apSubNodes[i] != nullptr) dynamic_pcast<SMMeshIndexNode<POINT, EXTENT>, SMPointIndexNode<POINT, EXTENT>>(node->GetParentNode()->m_apSubNodes[i])->DeleteClip(clipId, false);
+            }
+        }
+
+    for (size_t n = 0; n < MAX_NUM_NEIGHBORNODE_POSITIONS; ++n)
+        {
+        for (auto& nodeN : this->m_apNeighborNodes[n])
+            if (nodeN != nullptr)
+                {
+                dynamic_pcast<SMMeshIndexNode<POINT, EXTENT>, SMPointIndexNode<POINT, EXTENT>>(nodeN)->DeleteClip(clipId, false);
+                }
+        }
+    }
+
+//=======================================================================================
+// @bsimethod                                                   Elenie.Godzaridis 09/15
+//=======================================================================================
+template<class POINT, class EXTENT>  void SMMeshIndexNode<POINT, EXTENT>::PropagateClip(uint64_t clipId, ClipAction action)
+    {
+    std::vector<SMTask> createdTasks;
+
+    if (this->HasRealChildren())
+        {
+        //see http://stackoverflow.com/questions/14593995/problems-with-stdfunction for use of std::mem_fn below
+        auto func = std::function < bool(SMMeshIndexNode<POINT, EXTENT>*,uint64_t, bool,bool, Transform) >();
+        switch (action)
+            {
+            case ACTION_ADD:
+                func = std::mem_fn(&SMMeshIndexNode<POINT, EXTENT>::AddClip);
+                break;
+            case ACTION_MODIFY:
+                func = std::mem_fn(&SMMeshIndexNode<POINT, EXTENT>::ModifyClip);
+                break;
+            default:
+                break;
+            }
+        if (this->m_pSubNodeNoSplit != nullptr)
+            {
+            createdTasks.push_back(SMTask(std::bind(func, (SMMeshIndexNode<POINT, EXTENT>*) this->m_pSubNodeNoSplit.GetPtr(), clipId,  false,true,Transform::FromIdentity()),false));
+            }
+        else
+            {
+            for (size_t i = 0; i < this->GetNumberOfSubNodesOnSplit(); ++i)
+                {
+                if (this->m_apSubNodes[i] != nullptr)
+                    {
+                    createdTasks.push_back(SMTask(std::bind(func, (SMMeshIndexNode<POINT, EXTENT>*) this->m_apSubNodes[i].GetPtr(), clipId, false,true, Transform::FromIdentity()),false));
+                    }
+                }
+            }
+        }
+
+    s_schedulerLock.lock();
+    if (s_clipScheduler == nullptr) s_clipScheduler = new ScalableMeshScheduler();
+
+    for (auto& task : createdTasks) s_clipScheduler->ScheduleTask(task);
+
+    s_schedulerLock.unlock();
+    }
+
+//=======================================================================================
+// @bsimethod                                                   Elenie.Godzaridis 09/15
+//=======================================================================================
+template<class POINT, class EXTENT>  void SMMeshIndexNode<POINT, EXTENT>::PropagateClipToNeighbors(uint64_t clipId,  ClipAction action)
+    {
+    std::vector<SMTask> createdTasks;
+    auto func = std::function < bool(SMMeshIndexNode<POINT, EXTENT>*, uint64_t,  bool, bool, Transform) >();
+    switch (action)
+        {
+        case ACTION_ADD:
+            func = std::mem_fn(&SMMeshIndexNode<POINT, EXTENT>::AddClip);
+            break;
+        case ACTION_MODIFY:
+            func = std::mem_fn(&SMMeshIndexNode<POINT, EXTENT>::ModifyClip);
+            break;
+
+        default:
+            break;
+        }
+
+    for (size_t n = 0; n < MAX_NUM_NEIGHBORNODE_POSITIONS; ++n)
+        {
+        for (auto& node : this->m_apNeighborNodes[n])
+            if (node != nullptr)
+                {
+                createdTasks.push_back(SMTask(std::bind(func, (SMMeshIndexNode<POINT, EXTENT>*)node.GetPtr(), clipId,  false,true, Transform::FromIdentity()), false));
+                }
+        }
+
+    s_schedulerLock.lock();
+    if (s_clipScheduler == nullptr) s_clipScheduler = new ScalableMeshScheduler();
+
+    for (auto& task : createdTasks) s_clipScheduler->ScheduleTask(task);
+
+    s_schedulerLock.unlock();
+    }
+
+//=======================================================================================
+// @bsimethod                                                   Elenie.Godzaridis 09/15
+//=======================================================================================
+template<class POINT, class EXTENT>  void SMMeshIndexNode<POINT, EXTENT>::PropagateClipUpwards(uint64_t clipId, ClipAction action)
+    {
+    std::vector<SMTask> createdTasks;
+    auto func = std::function < bool(SMMeshIndexNode<POINT, EXTENT>*, uint64_t, bool, bool, Transform) >();
+    switch (action)
+        {
+        case ACTION_ADD:
+            func = std::mem_fn(&SMMeshIndexNode<POINT, EXTENT>::AddClip);
+            break;
+        case ACTION_MODIFY:
+            func = std::mem_fn(&SMMeshIndexNode<POINT, EXTENT>::ModifyClip);
+            break;
+        default:
+            break;
+        }
+    auto node = this->GetParentNode();
+    while (node != nullptr && node->GetLevel() > 1)
+        {
+        node = node->GetParentNode();
+        }
+    if (node != nullptr)
+        {
+        createdTasks.push_back(SMTask(std::bind(func, (SMMeshIndexNode<POINT, EXTENT>*)node.GetPtr(), clipId, false,true, Transform::FromIdentity()), false));
+        if (node->GetParentNode() != nullptr)
+            {
+            createdTasks.push_back(SMTask(std::bind(func, (SMMeshIndexNode<POINT, EXTENT>*)node->GetParentNode().GetPtr(), clipId, false,true, Transform::FromIdentity()), false));
+
+            for (size_t i = 0; i < node->GetParentNode()->GetNumberOfSubNodesOnSplit(); ++i)
+                {
+                if (node->GetParentNode()->m_apSubNodes[i] != nullptr) createdTasks.push_back(SMTask(std::bind(func, (SMMeshIndexNode<POINT, EXTENT>*)node->GetParentNode()->m_apSubNodes[i].GetPtr(), clipId, false,true, Transform::FromIdentity()), false));
+                }
+            }
+        }
+    s_schedulerLock.lock();
+    if (s_clipScheduler == nullptr) s_clipScheduler = new ScalableMeshScheduler();
+
+    for (auto& task : createdTasks) s_clipScheduler->ScheduleTask(task, ScalableMeshScheduler::PRIORITY_HIGH);
+
+    s_schedulerLock.unlock();
+    }
+
+    //=======================================================================================
+    // @bsimethod                                                   Mathieu.St-Pierre 10/14
+    //=======================================================================================
+    template<class POINT, class EXTENT> bool SMMeshIndexNode<POINT, EXTENT>::NeedsMeshing() const
+        {
+        if (!this->IsLoaded())
+            Load();
+//#ifdef WIP_MESH_IMPORT
+        if (m_existingMesh) return true;
+//#endif
+        bool needsMeshing = false;
+
+        if (!this->HasRealChildren())
+            needsMeshing = this->m_nodeHeader.m_nbFaceIndexes == 0;
+        else
+            {
+            if (this->IsParentOfARealUnsplitNode())
+                {
+                needsMeshing = this->m_nodeHeader.m_nbFaceIndexes == 0 || static_cast<SMMeshIndexNode<POINT, EXTENT>*>(&*this->m_pSubNodeNoSplit)->NeedsMeshing();
+                }
+            else
+                {
+                needsMeshing = this->m_nodeHeader.m_nbFaceIndexes == 0;
+
+                for (size_t indexNode = 0; !needsMeshing && indexNode < this->GetNumberOfSubNodesOnSplit(); indexNode++)
+                    {
+                    needsMeshing = (needsMeshing || static_cast<SMMeshIndexNode<POINT, EXTENT>*>(&*(this->m_apSubNodes[indexNode]))->NeedsMeshing());
+                    }
+                }
+            }
+
+        return needsMeshing;
+
+        }
+    static size_t s_importedFeatures;
+
+template <class POINT, class EXTENT> SMMeshIndex<POINT, EXTENT>::SMMeshIndex(ISMDataStoreTypePtr<EXTENT>& smDataStore,
+                                                                             SMMemoryPoolPtr& smMemoryPool,                                                                             
+                                                                             size_t SplitTreshold,
+                                                                             ISMPointIndexFilter<POINT, EXTENT>* filter,
+                                                                             bool balanced,
+                                                                             bool textured,
+                                                                             bool PropagatesDataDown,
+                                                                             bool needsNeighbors,
+                                                                             ISMPointIndexMesher<POINT, EXTENT>* mesher2_5d,
+                                                                             ISMPointIndexMesher<POINT, EXTENT>* mesher3d)
+                                                                             : SMPointIndex<POINT, EXTENT>(smDataStore, SplitTreshold, filter, balanced, PropagatesDataDown, false), 
+                                                                             m_smDataStore(smDataStore),
+                                                                             m_smMemoryPool(smMemoryPool)
+    {
+    m_canUseBcLibClips = true;
+    this->m_loadNeighbors = needsNeighbors;
+    m_mesher2_5d = mesher2_5d;
+    m_mesher3d = mesher3d;    
+    m_isInsertingClips = false;
+
+    s_importedFeatures = 0;
+    if (this->m_indexHeader.m_rootNodeBlockID.IsValid() && this->m_pRootNode == nullptr)
+        {
+        this->m_pRootNode = CreateNewNode(this->m_indexHeader.m_rootNodeBlockID, true, true);
+        }    
+    }
+
+
+template <class POINT, class EXTENT> SMMeshIndex<POINT, EXTENT>::~SMMeshIndex()
+    {
+
+    if (m_mesher2_5d != NULL)
+        delete m_mesher2_5d;
+
+    if (m_mesher3d != NULL)
+        delete m_mesher3d;
+
+    try {
+        this->Store();
+        }
+    catch (...)
+        {
+        assert(!"Cannot store mesh index");
+        }
+
+    this->m_createdNodeMap.clear();
+
+    if (this->m_pRootNode != NULL)
+        this->m_pRootNode->Unload();
+
+    this->m_pRootNode = NULL;
+    }
+
+
+template <class POINT, class EXTENT> HFCPtr<SMPointIndexNode<POINT, EXTENT> > SMMeshIndex<POINT, EXTENT>::CreateNewNode(EXTENT extent, bool isRootNode)
+    {
+    SMMeshIndexNode<POINT, EXTENT> * meshNode = new SMMeshIndexNode<POINT, EXTENT>(this->m_indexHeader.m_SplitTreshold, extent, this, this->m_filter, this->m_needsBalancing, this->IsTextured() != SMTextureType::None, this->PropagatesDataDown(), m_mesher2_5d, m_mesher3d, &this->m_createdNodeMap);
+    HFCPtr<SMPointIndexNode<POINT, EXTENT> > pNewNode = dynamic_cast<SMPointIndexNode<POINT, EXTENT>*>(meshNode);
+    pNewNode->m_isGenerating = this->m_isGenerating;
+
+    if (isRootNode)
+        {
+        HFCPtr<SMPointIndexNode<POINT, EXTENT>> parentNodePtr;
+        pNewNode->SetParentNodePtr(parentNodePtr);
+        }
+
+    return pNewNode;
+    }
+   
+
+template <class POINT, class EXTENT> HFCPtr<SMPointIndexNode<POINT, EXTENT> > SMMeshIndex<POINT, EXTENT>::CreateNewNode(uint64_t nodeId, EXTENT extent, bool isRootNode)
+    {
+    SMMeshIndexNode<POINT, EXTENT> * meshNode = new SMMeshIndexNode<POINT, EXTENT>(nodeId, this->m_indexHeader.m_SplitTreshold, extent, this, this->m_filter, this->m_needsBalancing, this->IsTextured() != SMTextureType::None, this->PropagatesDataDown(), m_mesher2_5d, m_mesher3d, &this->m_createdNodeMap);
+    HFCPtr<SMPointIndexNode<POINT, EXTENT> > pNewNode = dynamic_cast<SMPointIndexNode<POINT, EXTENT>*>(meshNode);
+    pNewNode->m_isGenerating = this->m_isGenerating;
+
+    if (isRootNode)
+        {
+        HFCPtr<SMPointIndexNode<POINT, EXTENT>> parentNodePtr;
+        pNewNode->SetParentNodePtr(parentNodePtr);
+        }
+
+    return pNewNode;
+    }
+
+template<class POINT, class EXTENT>  HFCPtr<SMPointIndexNode<POINT, EXTENT> > SMMeshIndex<POINT, EXTENT>::CreateNewNode(HPMBlockID blockID, bool isRootNode, bool useNodeMap)
+    {
+
+    if (useNodeMap)
+        {
+        typename SMPointIndexNode<POINT, EXTENT>::CreatedNodeMap::iterator nodeIter(this->m_createdNodeMap.find(blockID.m_integerID));
+
+        if (nodeIter != this->m_createdNodeMap.end())
+            return nodeIter->second;
+        }
+#ifndef NDEBUG
+    else
+        {
+        typename SMPointIndexNode<POINT, EXTENT>::CreatedNodeMap::iterator nodeIter(this->m_createdNodeMap.find(blockID.m_integerID));
+        assert(nodeIter == this->m_createdNodeMap.end());
+        }
+#endif
+    
+    HFCPtr<SMMeshIndexNode<POINT, EXTENT>> parent;
+
+    auto meshNode = new SMMeshIndexNode<POINT, EXTENT>(blockID, parent, this, this->m_filter, this->m_needsBalancing, this->IsTextured() != SMTextureType::None, this->PropagatesDataDown(), m_mesher2_5d, m_mesher3d, &this->m_createdNodeMap);
+    HFCPtr<SMPointIndexNode<POINT, EXTENT> > pNewNode = static_cast<SMPointIndexNode<POINT, EXTENT> *>(meshNode);
+    pNewNode->m_isGenerating = this->m_isGenerating;
+    pNewNode->m_loadNeighbors = this->m_loadNeighbors;
+
+    if (isRootNode)
+        {
+        HFCPtr<SMPointIndexNode<POINT, EXTENT>> parentNodePtr;
+        pNewNode->SetParentNodePtr(parentNodePtr);
+        }
+
+    if (useNodeMap)
+        {
+        this->m_createdNodeMap.insert(std::pair<int64_t, HFCPtr<SMPointIndexNode<POINT, EXTENT>>>(blockID.m_integerID, pNewNode));
+        }
+
+    return pNewNode;
+    }
+
+
+template<class POINT, class EXTENT> ISMPointIndexMesher<POINT, EXTENT>* SMMeshIndex<POINT, EXTENT>::GetMesher2_5d()
+    {
+    return(m_mesher2_5d);
+    }
+
+template<class POINT, class EXTENT> ISMPointIndexMesher<POINT, EXTENT>* SMMeshIndex<POINT, EXTENT>::GetMesher3d()
+    {
+    return(m_mesher3d);
+    }
+
+template<class POINT, class EXTENT>  void  SMMeshIndex<POINT, EXTENT>::CutTiles(uint32_t splitThreshold, Transform unitTransform)
+    {
+    this->m_indexHeader.m_SplitTreshold = splitThreshold;
+    this->m_indexHeaderDirty = true;
+    
+    if (this->m_pRootNode != NULL)
+        {                
+        if (s_multiThreadCutting)
+            {
+            m_creationProcessThreadPoolPtr = WorkerThreadPool::Create(std::thread::hardware_concurrency());
+            }
+
+        dynamic_pcast<SMMeshIndexNode<POINT, EXTENT>, SMPointIndexNode<POINT, EXTENT>>(this->m_pRootNode)->CutTileRecursive(splitThreshold, unitTransform);
+
+        if (s_multiThreadCutting)
+            {
+            m_creationProcessThreadPoolPtr->Start();
+            m_creationProcessThreadPoolPtr->WaitAndStop();
+            m_creationProcessThreadPoolPtr = nullptr;
+            }                
+        }
+     
+    this->SetupNeighborNodes();
+
+    this->m_indexHeader.m_depth = (size_t)-1;
+    this->m_indexHeader.m_depth = this->GetDepth();
+    }
+
+
+
+template<class POINT, class EXTENT>  void  SMMeshIndex<POINT, EXTENT>::TextureFromRaster(ITextureProviderPtr sourceRasterP, Transform unitTransform)
+    {
+    if (this->m_indexHeader.m_terrainDepth == (size_t)-1)
+        {
+        this->m_indexHeader.m_terrainDepth = this->m_pRootNode->GetDepth();
+        }
+    if (sourceRasterP == nullptr) return;
+
+    //compute estimated number of needed texture nodes
+    DRange2d rasterBox = sourceRasterP->GetTextureExtent();
+
+    DRange3d ext = this->GetContentExtent();
+    //get overlap between node and raster extent
+    DRange2d contentExtent = DRange2d::From(ExtentOp<EXTENT>::GetXMin(ext), ExtentOp<EXTENT>::GetYMin(ext),
+        ExtentOp<EXTENT>::GetXMax(ext), ExtentOp<EXTENT>::GetYMax(ext));
+
+    unitTransform.Multiply(contentExtent.low, contentExtent.low);
+    unitTransform.Multiply(contentExtent.high, contentExtent.high);
+
+    DRange2d interExtent;
+    if (interExtent.IntersectionOf(rasterBox, contentExtent))
+        {
+        //we compute an approximation of the number of extra nodes that will be created to obtain a more reliable progress on datasets with more texture
+        DPoint2d pixSize = sourceRasterP->GetMinPixelSize();
+
+        float dimensionSize = 1024.0;
+        if (dynamic_cast<StreamTextureProvider*>(sourceRasterP.get()))
+            {
+            dimensionSize = 256.0;
+            }
+
+        double neededResolutions = log2(std::max(contentExtent.XLength() / pixSize.x, contentExtent.YLength() / pixSize.y) / dimensionSize);
+        int finalDepth = (int)ceil(neededResolutions);
+        if (finalDepth > this->m_indexHeader.m_terrainDepth)
+            {
+            this->m_precomputedCountNodes = true;
+
+
+            IScalableMeshMeshQueryParamsPtr params = IScalableMeshMeshQueryParams::CreateParams();
+            DRange3d queryExtent = DRange3d::From(DPoint3d::From(interExtent.low.x, interExtent.low.y, ext.low.z), DPoint3d::From(interExtent.high.x, interExtent.high.y, ext.high.z));
+            DPoint3d box[8];
+            queryExtent.Get8Corners(box);
+            ScalableMeshQuadTreeLevelMeshIndexQuery<POINT, Extent3dType>* meshQueryP(new ScalableMeshQuadTreeLevelMeshIndexQuery<POINT, Extent3dType>(queryExtent, this->GetDepth(), box, params->GetTargetPixelTolerance()));
+            std::vector<typename SMPointIndexNode<POINT, Extent3dType>::QueriedNode> returnedMeshNodes;
+            if (this->Query(meshQueryP, returnedMeshNodes))
+                {
+                for (auto&node : returnedMeshNodes)
+                    {
+                    neededResolutions = log2(std::max(node.m_indexNode->m_nodeHeader.m_nodeExtent.XLength() / pixSize.x, node.m_indexNode->m_nodeHeader.m_nodeExtent.YLength() / pixSize.y) / dimensionSize);
+                    finalDepth = (int)ceil(neededResolutions);
+                    if (finalDepth > 1)
+                        this->m_countsOfNodesTotal += pow(4, finalDepth);
+                    }
+                }
+            }
+        }
+
+    if (this->m_pRootNode != NULL)
+        {
+        //With local texture the texturing process is longer in multi-thread (because of the single thread nature of Image++) so keep it in single thread.
+        bool isStreamingTexturing = dynamic_cast<StreamTextureProvider*>(sourceRasterP.get()) != nullptr;
+
+        if (s_multiThreadTexturing && isStreamingTexturing)
+            {
+            m_creationProcessThreadPoolPtr = WorkerThreadPool::Create(std::thread::hardware_concurrency());
+            }
+
+        dynamic_pcast<SMMeshIndexNode<POINT, EXTENT>, SMPointIndexNode<POINT, EXTENT>>(this->m_pRootNode)->TextureFromRasterRecursive(sourceRasterP, unitTransform);
+
+        if (s_multiThreadTexturing && isStreamingTexturing)
+            {
+            m_creationProcessThreadPoolPtr->Start();
+            m_creationProcessThreadPoolPtr->WaitAndStop();
+            m_creationProcessThreadPoolPtr = nullptr;
+            }
+        }    
+
+    this->m_indexHeader.m_depth = (size_t)-1;
+    this->m_indexHeader.m_depth = this->GetDepth();
+    }
+
+template<class POINT, class EXTENT>  void  SMMeshIndex<POINT, EXTENT>::PerformClipAction(ClipAction action, uint64_t clipId, DRange3d& extent, bool setToggledWhenIDIsOn, Transform tr)
+    {
+    size_t nOfNodesTouched = 0;
+    if (this->m_pRootNode != NULL)   dynamic_pcast<SMMeshIndexNode<POINT, EXTENT>, SMPointIndexNode<POINT, EXTENT>>(this->m_pRootNode)->ClipActionRecursive(action, clipId, extent, nOfNodesTouched, setToggledWhenIDIsOn, tr);
+    }
+   
+//#ifdef WIP_MESH_IMPORT
+template<class POINT, class EXTENT>  void  SMMeshIndex<POINT, EXTENT>::AddMeshDefinition(const DPoint3d* pts, size_t nPts, const int32_t* indices, size_t nIndices, DRange3d extent, const char* metadata, const uint8_t* texData, size_t texSize, const DPoint2d* uvs, bool isMesh3d)
+    {
+    if (0 == nPts)
+        return;
+
+    // Check if initial node allocated
+    if (this->m_pRootNode == 0)
+        {
+        // There is no root node at the moment
+        // Allocate root node the size of the object extent
+        if (this->m_indexHeader.m_HasMaxExtent)
+            this->m_pRootNode = CreateNewNode(this->m_indexHeader.m_MaxExtent);
+        else
+            this->m_pRootNode = CreateNewNode(ExtentOp<EXTENT>::Create(extent.low.x, extent.low.y, extent.low.z, extent.high.x, extent.high.y, extent.high.z), true);
+
+        this->m_pRootNode->m_nodeHeader.m_arePoints3d |= isMesh3d;
+        }
+    size_t nAddedPoints = dynamic_pcast<SMMeshIndexNode<POINT, EXTENT>, SMPointIndexNode<POINT, EXTENT>>(this->m_pRootNode)->AddMeshDefinition(pts, nPts, indices, nIndices, extent, this->m_indexHeader.m_HasMaxExtent, metadata, texData, texSize, uvs, isMesh3d);
+    if (0 == nAddedPoints)
+        {
+        //can't add feature, need to grow extent
+        DRange3d nodeRange = DRange3d::From(ExtentOp<EXTENT>::GetXMin(this->m_pRootNode->m_nodeHeader.m_nodeExtent), ExtentOp<EXTENT>::GetYMin(this->m_pRootNode->m_nodeHeader.m_nodeExtent), ExtentOp<EXTENT>::GetZMin(this->m_pRootNode->m_nodeHeader.m_nodeExtent),
+                                            ExtentOp<EXTENT>::GetXMax(this->m_pRootNode->m_nodeHeader.m_nodeExtent), ExtentOp<EXTENT>::GetYMax(this->m_pRootNode->m_nodeHeader.m_nodeExtent), ExtentOp<EXTENT>::GetZMax(this->m_pRootNode->m_nodeHeader.m_nodeExtent));
+        while (!extent.IsContained(nodeRange))
+            {
+            // If the item is not in root node and extent is limited then it is impossible to add item
+            if (this->m_indexHeader.m_HasMaxExtent)
+                return;
+
+            // The extent is not contained... we must create a new node
+            this->PushRootDown(ExtentOp<EXTENT>::Create(extent.low.x, extent.low.y, extent.low.z, extent.high.x, extent.high.y, extent.high.z));
+            nodeRange = DRange3d::From(ExtentOp<EXTENT>::GetXMin(this->m_pRootNode->m_nodeHeader.m_nodeExtent), ExtentOp<EXTENT>::GetYMin(this->m_pRootNode->m_nodeHeader.m_nodeExtent), ExtentOp<EXTENT>::GetZMin(this->m_pRootNode->m_nodeHeader.m_nodeExtent),
+                                       ExtentOp<EXTENT>::GetXMax(this->m_pRootNode->m_nodeHeader.m_nodeExtent), ExtentOp<EXTENT>::GetYMax(this->m_pRootNode->m_nodeHeader.m_nodeExtent), ExtentOp<EXTENT>::GetZMax(this->m_pRootNode->m_nodeHeader.m_nodeExtent));
+            }
+
+
+        // The root node contains the spatial object ... add it
+        nAddedPoints = dynamic_pcast<SMMeshIndexNode<POINT, EXTENT>, SMPointIndexNode<POINT, EXTENT>>(this->m_pRootNode)->AddMeshDefinition(pts, nPts, indices, nIndices, extent, this->m_indexHeader.m_HasMaxExtent, metadata, texData, texSize, uvs, isMesh3d);
+        assert(nAddedPoints >= nPts);
+        }
+    }
+//#endif
+
+template<class POINT, class EXTENT>  int64_t  SMMeshIndex<POINT, EXTENT>::AddTexture(int width, int height, int nOfChannels, const byte* texData, size_t nOfBytes)
+    {
+
+    ISMTextureDataStorePtr nodeDataStore;
+    SMIndexNodeHeader<EXTENT> nodeHeader;
+    bool result = this->GetDataStore()->GetNodeDataStore(nodeDataStore, &nodeHeader);
+    assert(result == true);
+
+    size_t texID = this->GetNextTextureId();
+
+    size_t size = nOfBytes + 3 * sizeof(int);
+    bvector<uint8_t> texture(size);
+    memcpy(texture.data(), &width, sizeof(int));
+    memcpy(texture.data() + sizeof(int), &height, sizeof(int));
+    memcpy(texture.data() + 2 * sizeof(int), &nOfChannels, sizeof(int));
+    memcpy(texture.data() + 3 * sizeof(int), texData, nOfBytes);
+    RefCountedPtr<SMStoredMemoryPoolBlobItem<Byte>> storedMemoryPoolVector(
+#ifndef VANCOUVER_API
+        new SMStoredMemoryPoolBlobItem<Byte>(texID, nodeDataStore, texture.data(), size, SMStoreDataType::Texture, (uint64_t)(this))
+#else
+        SMStoredMemoryPoolBlobItem<Byte>::CreateItem(texID, nodeDataStore, texture.data(), size, SMStoreDataType::Texture, (uint64_t)(this))
+#endif
+        );
+    SMMemoryPoolItemBasePtr memPoolItemPtr(storedMemoryPoolVector.get());
+    auto id = GetMemoryPool()->AddItem(memPoolItemPtr);
+    GetMemoryPool()->RemoveItem(id, texID, SMStoreDataType::Texture, (uint64_t)this);
+    return (int64_t)texID;
+    }
+
+template<class POINT, class EXTENT>  void  SMMeshIndex<POINT, EXTENT>::AddFeatureDefinition(ISMStore::FeatureType type, bvector<DPoint3d>& points, DRange3d& extent)
+    {
+    ++s_importedFeatures;
+    if (0 == points.size())
+        return;
+
+    // Check if initial node allocated
+    if (this->m_pRootNode == 0)
+        {
+        // There is no root node at the moment
+        // Allocate root node the size of the object extent
+        if (this->m_indexHeader.m_HasMaxExtent)
+            this->m_pRootNode = CreateNewNode(this->m_indexHeader.m_MaxExtent); 
+        else
+        this->m_pRootNode = CreateNewNode(ExtentOp<EXTENT>::Create(extent.low.x, extent.low.y, extent.low.z, extent.high.x, extent.high.y, extent.high.z), true);
+        }
+    size_t nAddedPoints = dynamic_pcast<SMMeshIndexNode<POINT, EXTENT>, SMPointIndexNode<POINT, EXTENT>>(this->m_pRootNode)->AddFeatureDefinition(type, points, extent, this->m_indexHeader.m_HasMaxExtent);
+    if (0 == nAddedPoints)
+        {
+        //can't add feature, need to grow extent
+        DRange3d nodeRange = DRange3d::From(ExtentOp<EXTENT>::GetXMin(this->m_pRootNode->m_nodeHeader.m_nodeExtent), ExtentOp<EXTENT>::GetYMin(this->m_pRootNode->m_nodeHeader.m_nodeExtent), ExtentOp<EXTENT>::GetZMin(this->m_pRootNode->m_nodeHeader.m_nodeExtent),
+                                            ExtentOp<EXTENT>::GetXMax(this->m_pRootNode->m_nodeHeader.m_nodeExtent), ExtentOp<EXTENT>::GetYMax(this->m_pRootNode->m_nodeHeader.m_nodeExtent), ExtentOp<EXTENT>::GetZMax(this->m_pRootNode->m_nodeHeader.m_nodeExtent));
+        while (!extent.IsContained(nodeRange))
+            {
+            // If the item is not in root node and extent is limited then it is impossible to add item
+            if (!s_inEditing && this->m_indexHeader.m_HasMaxExtent)
+                return;
+
+            // The extent is not contained... we must create a new node
+            this->PushRootDown(ExtentOp<EXTENT>::Create(extent.low.x, extent.low.y, extent.low.z, extent.high.x, extent.high.y, extent.high.z));
+            nodeRange = DRange3d::From(ExtentOp<EXTENT>::GetXMin(this->m_pRootNode->m_nodeHeader.m_nodeExtent), ExtentOp<EXTENT>::GetYMin(this->m_pRootNode->m_nodeHeader.m_nodeExtent), ExtentOp<EXTENT>::GetZMin(this->m_pRootNode->m_nodeHeader.m_nodeExtent),
+                                       ExtentOp<EXTENT>::GetXMax(this->m_pRootNode->m_nodeHeader.m_nodeExtent), ExtentOp<EXTENT>::GetYMax(this->m_pRootNode->m_nodeHeader.m_nodeExtent), ExtentOp<EXTENT>::GetZMax(this->m_pRootNode->m_nodeHeader.m_nodeExtent));
+            }
+
+
+        // The root node contains the spatial object ... add it
+        nAddedPoints = dynamic_pcast<SMMeshIndexNode<POINT, EXTENT>, SMPointIndexNode<POINT, EXTENT>>(this->m_pRootNode)->AddFeatureDefinition(type, points, extent, this->m_indexHeader.m_HasMaxExtent);
+        //assert(nAddedPoints >= points.size());
+        }
+    }
+
+/*---------------------------------------------------------------------------------**//**
+* @description
+* @bsimethod                                                  Elenie.Godzaridis   10/2015
++---------------+---------------+---------------+---------------+---------------+------*/
+template<class POINT, class EXTENT>  void  SMMeshIndex<POINT, EXTENT>::AddClipDefinition(bvector<DPoint3d>& points, DRange3d& extent)
+    {
+    if (this->m_pRootNode != NULL)   dynamic_pcast<SMMeshIndexNode<POINT, EXTENT>, SMPointIndexNode<POINT, EXTENT>>(this->m_pRootNode)->AddClipDefinitionRecursive(points,extent);
+    }
+
+/*---------------------------------------------------------------------------------**//**
+* @description
+* @bsimethod                                                  Elenie.Godzaridis   10/2015
++---------------+---------------+---------------+---------------+---------------+------*/
+template<class POINT, class EXTENT>  void  SMMeshIndex<POINT, EXTENT>::RefreshMergedClips()
+    {
+    if (this->m_pRootNode != NULL)   dynamic_pcast<SMMeshIndexNode<POINT, EXTENT>, SMPointIndexNode<POINT, EXTENT>>(this->m_pRootNode)->RefreshMergedClipsRecursive();
+    }
+
+
+/*---------------------------------------------------------------------------------**//**
+* @description
+* @bsimethod                                                  Elenie.Godzaridis   9/2016
++---------------+---------------+---------------+---------------+---------------+------*/
+template<class POINT, class EXTENT>  size_t  SMMeshIndex<POINT, EXTENT>::GetNextTextureId()
+    {
+    return ++m_texId;
+    }
+
+
+template<class POINT, class EXTENT> void SMMeshIndex<POINT, EXTENT>::PropagateFullMeshDown()
+    {
+    size_t depth = this->GetDepth();
+    if (this->m_pRootNode != NULL)
+        {
+        HFCPtr<SMMeshIndexNode<POINT, EXTENT>> node = dynamic_pcast<SMMeshIndexNode<POINT, EXTENT>, SMPointIndexNode<POINT, EXTENT>>(this->m_pRootNode);
+        node->PropagateFullMeshDown(depth);
+        }
+    }
+
+/**----------------------------------------------------------------------------
+Mesh
+Mesh the data.
+-----------------------------------------------------------------------------*/
+template<class POINT, class EXTENT> void SMMeshIndex<POINT, EXTENT>::Mesh(bvector<uint64_t>* pNodesToMesh)
+    {
+    THIS_HINVARIANTS;
+
+    if (pNodesToMesh == nullptr)
+        {
+        bool result = m_mesher2_5d->Init(*this);
+        assert(result == true);
+
+        result = m_mesher3d->Init(*this);
+        assert(result == true);
+        }
+
+
+    // Check if root node is present
+    if (this->m_pRootNode != NULL)
+        {
+        HFCPtr<SMMeshIndexNode<POINT, EXTENT>> node = dynamic_pcast<SMMeshIndexNode<POINT, EXTENT>, SMPointIndexNode<POINT, EXTENT>>(this->m_pRootNode);
+            node->Mesh(pNodesToMesh);
+        }
+
+    THIS_HINVARIANTS;
+    }
+
+/**----------------------------------------------------------------------------
+This method saves the node for streaming using the grouping strategy.
+
+@param
+-----------------------------------------------------------------------------*/
+template<class POINT, class EXTENT> bool SMMeshIndexNode<POINT, EXTENT>::SaveGroupedNodeHeaders(SMNodeGroupPtr pi_pGroup, IScalableMeshProgressPtr progress)
+    {
+    if (!this->IsLoaded())
+        Load();
+    bool isClipped = false;
+    bool isClipBoundary = pi_pGroup->GetStrategy<EXTENT>()->IsClipBoundary();
+    auto clipId = pi_pGroup->GetStrategy<EXTENT>()->GetClipID();
+    if (clipId != -1)
+        {
+		PropagateClipSetFromAncestors();
+        this->ComputeMergedClips();
+        if (clipId == 0 || this->HasClip(clipId))
+            {
+            if (!this->GetDiffSetPtr().IsValid()) return false;
+
+            for (const auto& diffSet : *this->GetDiffSetPtr())
+                {
+                if (diffSet.clientID == clipId && diffSet.IsEmpty())
+                    isClipped = true;
+                }
+            }
+        else if (isClipBoundary)
+            {
+            isClipped = true;
+            }
+        }
+    auto nodeCount = this->m_nodeHeader.m_nodeCount;
+    if (isClipped) this->m_nodeHeader.m_nodeCount = 0;
+
+    bool result = SMPointIndexNode<POINT, EXTENT>::SaveGroupedNodeHeaders(pi_pGroup, progress);
+
+    if (isClipped) this->m_nodeHeader.m_nodeCount = nodeCount;
+
+    return result;
+    }
+
+/**----------------------------------------------------------------------------
+Publish Cesium ready format
+-----------------------------------------------------------------------------*/
+template<class POINT, class EXTENT> StatusInt SMMeshIndex<POINT, EXTENT>::Publish3DTiles(const WString& path, TransformCR transform, ClipVectorPtr clips, const uint64_t& coverageID, const GeoCoordinates::BaseGCSCPtr sourceGCS, bool outputTexture)
+    {
+    if (this->m_progress != nullptr)
+        {
+        this->m_progress->ProgressStep() = ScalableMeshStep::STEP_GENERATE_3DTILES_HEADERS;
+        this->m_progress->ProgressStepIndex() = 1;
+        this->m_progress->Progress() = 0.0f;
+        }
+
+    bool isClipBoundary = false;
+    if (coverageID != -2 && coverageID != -1)
+        {
+        if (!static_cast<SMMeshIndexNode<POINT, EXTENT>*>(this->GetRootNode().GetPtr())->GetDiffSetPtr().IsValid()) return ERROR;
+
+        for (const auto& diffSet : *static_cast<SMMeshIndexNode<POINT, EXTENT>*>(this->GetRootNode().GetPtr())->GetDiffSetPtr())
+            {
+            if (diffSet.clientID == coverageID)
+                {
+                bvector<bvector<DPoint3d>> polys;
+                polys.push_back(bvector<DPoint3d>());
+                SMClipGeometryType geom;
+                SMNonDestructiveClipType type;
+                bool isActive;
+                GetClipRegistry()->GetClipWithParameters(diffSet.clientID, polys.back(), geom, type, isActive);
+                if (type == SMNonDestructiveClipType::Boundary)
+                    {
+                    isClipBoundary = true;
+                    }
+                }
+            }
+        }
+
+    // Create store for 3DTiles output
+    typedef typename SMStreamingStore<EXTENT>::SMStreamingSettings StreamingSettingsType;
+	typename SMStreamingStore<EXTENT>::SMStreamingSettingsPtr settings = new StreamingSettingsType();
+    settings->m_url = Utf8String(path.c_str());
+    settings->m_location = StreamingSettingsType::ServerLocation::LOCAL;
+    settings->m_dataType = StreamingSettingsType::DataType::CESIUM3DTILES;
+    settings->m_commMethod = StreamingSettingsType::CommMethod::CURL;
+    settings->m_isPublishing = true;
+    ISMDataStoreTypePtr<EXTENT>     pDataStore(
+#ifndef VANCOUVER_API
+        new SMStreamingStore<EXTENT>(settings, nullptr)
+#else
+        SMStreamingStore<EXTENT>::Create(settings, nullptr)
+#endif
+    );
+
+    // Register 3DTiles index to the store
+    pDataStore->Register(this->m_smID);
+
+    // Destination coordinates will be ECEF
+    static GeoCoordinates::BaseGCSPtr destinationGCS = GeoCoordinates::BaseGCS::CreateGCS(L"ll84");
+
+
+    SMIndexMasterHeader<EXTENT> oldMasterHeader;
+    this->GetDataStore()->LoadMasterHeader(&oldMasterHeader, sizeof(oldMasterHeader));
+
+    // Force multi file, in case the originating dataset is single file (result is intended for multi file anyway)
+    oldMasterHeader.m_singleFile = false;
+
+    DataSource::SessionName dataSourceSessionName(settings->GetGUID().c_str());
+
+    SMGroupGlobalParameters::Ptr groupParameters = SMGroupGlobalParameters::Create(SMGroupGlobalParameters::StrategyType::CESIUM, static_cast<SMStreamingStore<EXTENT>*>(pDataStore.get())->GetDataSourceAccount(), dataSourceSessionName);
+    SMGroupCache::Ptr groupCache = nullptr;
+    this->m_rootNodeGroup = SMNodeGroup::Create(groupParameters, groupCache, path, 0, nullptr);
+
+    this->m_rootNodeGroup->SetMaxGroupDepth(this->GetDepth() % s_max_group_depth + 1);
+
+    auto strategy = this->m_rootNodeGroup->template GetStrategy<EXTENT>();
+    strategy->SetOldMasterHeader(oldMasterHeader);
+    strategy->SetClipInfo(coverageID, isClipBoundary);
+    strategy->SetSourceAndDestinationGCS(sourceGCS, destinationGCS);
+    strategy->AddGroup(this->m_rootNodeGroup.get());
+
+    // Saving groups isn't parallelized therefore we run it in a single separate thread so that we can properly update the listener with the progress
+    std::thread saveGroupsThread([this, strategy]()
+        {
+        this->GetRootNode()->SaveGroupedNodeHeaders(this->m_rootNodeGroup, this->m_progress);
+
+        // Handle all open groups 
+        strategy->SaveAllOpenGroups(false/*saveRoot*/);
+        if (this->m_progress != nullptr) this->m_progress->Progress() = 1.0f;
+        });
+
+    while (this->m_progress != nullptr && !this->m_progress->IsCanceled() && this->m_progress->Progress() != 1.0)
+        {
+        this->m_progress->UpdateListeners();
+        }
+
+    saveGroupsThread.join();
+
+    strategy->Clear();
+
+
+    if (this->m_progress != nullptr && this->m_progress->IsCanceled()) return SUCCESS;
+
+    if (this->m_progress != nullptr)
+        {
+        this->m_progress->ProgressStep() = ScalableMeshStep::STEP_CONVERT_3DTILES_DATA;
+        this->m_progress->ProgressStepIndex() = 2;
+        this->m_progress->Progress() = 0.0f;
+        }
+    
+    static_cast<SMMeshIndexNode<POINT, EXTENT>*>(this->GetRootNode().GetPtr())->Publish3DTile(pDataStore, transform, clips, coverageID, isClipBoundary, sourceGCS, destinationGCS, this->m_progress, outputTexture);
+
+    if (this->m_progress != nullptr) this->m_progress->Progress() = 1.0f;
+
+    return SUCCESS;
+    }
+
+/**----------------------------------------------------------------------------
+Publish Cesium ready format
+-----------------------------------------------------------------------------*/
+template<class POINT, class EXTENT> StatusInt SMMeshIndex<POINT, EXTENT>::ChangeGeometricError(const WString& path, const bool& pi_pCompress, const double& newGeometricErrorValue)
+    {
+#ifndef VANCOUVER_API
+    ISMDataStoreTypePtr<EXTENT>     pDataStore = new SMStreamingStore<EXTENT>(path, pi_pCompress, false, false, L"data", SMStreamingStore<EXTENT>::FormatType::Cesium3DTiles);
+
+    //this->SaveMasterHeaderToCloud(pDataStore);
+    // NEEDS_WORK_SM : publish Cesium 3D tiles tileset
+
+    static_cast<SMMeshIndexNode<POINT, EXTENT>*>(this->GetRootNode().GetPtr())->ChangeGeometricError(pDataStore, newGeometricErrorValue);
+
+    Json::Value         rootJson;
+
+    rootJson["refine"] = "replace";
+    rootJson["geometricError"] = 1.E+06; // What should this value be?
+    TilePublisher::WriteBoundingVolume(rootJson, this->GetRootNode()->GetNodeExtent());
+
+    rootJson["content"]["url"] = Utf8String((BeFileName(path) + L"quebeccity.json").c_str());
+
+
+    return SUCCESS;
+
+#else
+    assert(!"Not implemented");
+    return ERROR;
+#endif
+    }
+
+/**----------------------------------------------------------------------------
+Save cloud ready format
+-----------------------------------------------------------------------------*/
+template<class POINT, class EXTENT> StatusInt SMMeshIndex<POINT, EXTENT>::SaveMeshToCloud(const WString& path, const bool& pi_pCompress)
+    {
+    assert(false && "Please correct topaz build");
+    //NEEDS_WORK_STREAMING: can't use new IRefCounted on vancouver
+  #if 0
+    ISMDataStoreTypePtr<EXTENT>     pDataStore = new SMStreamingStore<EXTENT>(path, SMStreamingStore<EXTENT>::FormatType::Binary, pi_pCompress);
+
+    this->SaveMasterHeaderToCloud(pDataStore);
+
+    static_cast<SMMeshIndexNode<POINT, EXTENT>*>(this->GetRootNode().GetPtr())->SaveMeshToCloud(pDataStore);
+#endif
+    return SUCCESS;
+    }
+
+template<class POINT, class EXTENT>  int     SMMeshIndex<POINT, EXTENT>::RemoveWithin(ClipVectorCP boundariesToRemoveWithin, const bvector<IScalableMeshNodePtr>& priorityNodes)
+    {
+    for (auto& node : priorityNodes)
+        {
+        HFCPtr<SMPointIndexNode<POINT,EXTENT>> nodeP = dynamic_cast<ScalableMeshNode<POINT>*>(node.get())->GetNodePtr();
+        ((SMMeshIndexNode<POINT,EXTENT>*)nodeP.GetPtr())->RemoveWithin(boundariesToRemoveWithin);
+        }
+
+    DRange3d range;
+    boundariesToRemoveWithin->GetRange(range, nullptr);
+    ScalableMeshQuadTreeLevelMeshIndexQuery<POINT, Extent3dType>* meshQueryP(new ScalableMeshQuadTreeLevelMeshIndexQuery<POINT, Extent3dType>(
+        range, this->GetDepth(), boundariesToRemoveWithin, true));
+
+    vector<typename SMPointIndexNode<POINT, Extent3dType>::QueriedNode> returnedMeshNodes;
+
+    if (this->Query(meshQueryP, returnedMeshNodes))
+        {
+        RefCountedPtr<EditOperation> editDef = EditOperation::Create(EditOperation::Op::REMOVE, boundariesToRemoveWithin);
+        for (auto& node : returnedMeshNodes)
+            {
+            ((SMMeshIndexNode<POINT,EXTENT>*)(&*node.m_indexNode))->AddEdit(editDef);
+            }
+        m_edits.push_back(editDef);
+        }
+
+    return SMStatus::S_SUCCESS;
+    }
+
+   
+
+/**----------------------------------------------------------------------------
+DoParallelStitching
+Stitch nodes in parallel
+-----------------------------------------------------------------------------*/
+template<class POINT, class EXTENT> void SMMeshIndex<POINT, EXTENT>::DoParallelStitching(vector<SMMeshIndexNode<POINT, EXTENT>*>& nodesToStitch)
+    {
+    set<SMMeshIndexNode<POINT, EXTENT>*> stitchedNodes;
+    std::recursive_mutex stitchedMutex;
+    for (auto& node : nodesToStitch)
+        {
+        LightThreadPool::GetInstance()->m_nodeMap[(void*)node] = std::make_shared<std::atomic<unsigned int>>();
+        *LightThreadPool::GetInstance()->m_nodeMap[(void*)node] = -1;
+        }
+    for (size_t i =0; i < LightThreadPool::GetInstance()->m_nbThreads; ++i)
+        RunOnNextAvailableThread(std::bind([] (SMMeshIndexNode<POINT, EXTENT>** vec, set<SMMeshIndexNode<POINT,EXTENT>*>* stitchedNodes, std::recursive_mutex* stitchedMutex, size_t nNodes, size_t threadId) ->void
+        {
+        vector<SMMeshIndexNode<POINT, EXTENT>*> myNodes;
+        size_t firstIdx = nNodes / LightThreadPool::GetInstance()->m_nbThreads * threadId;
+        myNodes.push_back(vec[firstIdx]);
+        while (myNodes.size() > 0)
+            {
+            //grab node
+            SMMeshIndexNode<POINT, EXTENT>* current = myNodes[0];
+            vector<SMPointIndexNode<POINT, EXTENT>*> neighbors;
+            current->GetAllNeighborNodes(neighbors);
+            neighbors.push_back(current);
+            bool reservedNode = false;
+
+            reservedNode = TryReserveNodes(LightThreadPool::GetInstance()->m_nodeMap, (void**)&neighbors[0], neighbors.size(),(unsigned int)threadId);
+
+            if (reservedNode == true)
+                {
+                bool needsStitching = false;
+                stitchedMutex->lock();
+                if (stitchedNodes->count(current) != 0) needsStitching = false;
+                else
+                    {
+                    stitchedNodes->insert(current);
+                    needsStitching = true;
+                    }
+                for (auto& neighbor : neighbors)
+                    if (std::find(myNodes.begin(), myNodes.end(), neighbor) == myNodes.end() && stitchedNodes->count((SMMeshIndexNode<POINT,EXTENT>*)neighbor) == 0) myNodes.push_back((SMMeshIndexNode<POINT, EXTENT>*)neighbor);
+                stitchedMutex->unlock();
+                if(needsStitching) current->Stitch((int)current->m_nodeHeader.m_level, 0);
+                unsigned int val = (unsigned int)-1;
+                unsigned int id = (unsigned int)threadId;
+                  if(LightThreadPool::GetInstance()->m_nodeMap.count(current) == 0)
+                LightThreadPool::GetInstance()->m_nodeMap[current] = std::make_shared<std::atomic<unsigned int>>();
+                LightThreadPool::GetInstance()->m_nodeMap[current]->compare_exchange_strong(id, val);
+                }
+            myNodes.erase(myNodes.begin());
+            if (myNodes.size() == 0 && firstIdx + 1 < nNodes / LightThreadPool::GetInstance()->m_nbThreads * (threadId+1))
+                {
+                firstIdx += 1;
+                myNodes.push_back(vec[firstIdx]);
+                }
+            }
+        SetThreadAvailableAsync(threadId);
+        }, &nodesToStitch[0], &stitchedNodes, &stitchedMutex, nodesToStitch.size(), std::placeholders::_1));
+
+    WaitForThreadStop(this->m_progress.get());
+    LightThreadPool::GetInstance()->m_nodeMap.clear();
+    for (auto& node : nodesToStitch)
+        {
+        if (stitchedNodes.count(node) == 0)
+            node->Stitch((int)node->m_nodeHeader.m_level, 0);
+        }
+    }
+
+/**----------------------------------------------------------------------------
+Stitch
+Stitch the data.
+-----------------------------------------------------------------------------*/
+template<class POINT, class EXTENT> void SMMeshIndex<POINT, EXTENT>::Stitch(int pi_levelToStitch, bool do2_5dStitchFirst, vector<SMMeshIndexNode<POINT, EXTENT>*>* nodesToStitchInfo)
+    {
+    THIS_HINVARIANTS;
+
+    // Check if root node is present
+    if (this->m_pRootNode != NULL)
+        {
+
+        try
+            {
+            //Just want the node to stitch without doing anything.
+            if (nodesToStitchInfo != nullptr)
+                { 
+                ((SMMeshIndexNode<POINT, EXTENT>*)&*this->m_pRootNode)->Stitch(pi_levelToStitch, nodesToStitchInfo);
+                }               
+            else
+            if (do2_5dStitchFirst)
+                {
+                //Done for level stitching.
+                assert(pi_levelToStitch != -1);
+                vector<SMMeshIndexNode<POINT, EXTENT>*> nodesToStitch;
+                ((SMMeshIndexNode<POINT, EXTENT>*)&*this->m_pRootNode)->Stitch(pi_levelToStitch, &nodesToStitch);
+
+                auto nodeIter(nodesToStitch.begin());
+
+                //Do 2.5d stitch first
+                while (nodeIter != nodesToStitch.end())
+                    {
+                    if (!(*nodeIter)->m_nodeHeader.m_arePoints3d && (*nodeIter)->AreAllNeighbor2_5d())
+                        {
+                        if (m_mesher2_5d->Stitch(*nodeIter))
+                            {
+                            (*nodeIter)->SetDirty(true);
+                            }
+
+                        nodeIter = nodesToStitch.erase(nodeIter);
+                        }
+                    else
+                        {
+                        nodeIter++;
+                        }
+                    }
+
+                //Do 3d stitch last
+                nodeIter = nodesToStitch.begin();
+                auto nodeIterEnd = nodesToStitch.end();
+
+                while (nodeIter != nodeIterEnd)
+                    {
+                    assert((*nodeIter)->m_nodeHeader.m_arePoints3d || !(*nodeIter)->AreAllNeighbor2_5d());
+
+                    if (m_mesher3d->Stitch(*nodeIter))
+                        {
+                        (*nodeIter)->SetDirty(true);
+                        }
+
+                    nodeIter++;
+                    }
+                }
+            else if (s_useThreadsInStitching)
+                {
+                vector<SMMeshIndexNode<POINT, EXTENT>*> nodesToStitch;
+                ((SMMeshIndexNode<POINT, EXTENT>*)&*this->m_pRootNode)->Stitch(pi_levelToStitch, &nodesToStitch);
+                if (nodesToStitch.size() == 0) return;
+                if (nodesToStitch.size() <= 72)
+                    {
+                    s_useThreadsInStitching = false;
+                    ((SMMeshIndexNode<POINT, EXTENT>*)&*this->m_pRootNode)->Stitch(pi_levelToStitch, 0);
+                    s_useThreadsInStitching = true;
+                    return;
+                    }
+
+                DoParallelStitching(nodesToStitch);
+                }
+            else
+                {
+                ((SMMeshIndexNode<POINT, EXTENT>*)&*this->m_pRootNode)->Stitch(pi_levelToStitch, 0);
+                }
+            }
+        catch (...)
+            {
+            throw;
+            }
+        }
+
+    THIS_HINVARIANTS;
+    }
+
+template<class POINT, class EXTENT>  void  SMMeshIndex<POINT, EXTENT>::SetClipRegistry(ClipRegistry* clipRegistry)
+    {
+    m_clipRegistry = clipRegistry;
+    }
+
+
+template<class POINT, class EXTENT> SMMeshIndex<POINT, EXTENT>* SMMeshIndex<POINT, EXTENT>::CloneIndex(ISMDataStoreTypePtr<EXTENT> associatedStore)
+    {
+    SMMeshIndex<POINT, EXTENT>* index = new SMMeshIndex<POINT, EXTENT>(associatedStore, m_smMemoryPool, this->m_indexHeader.m_SplitTreshold, this->m_filter->Clone(),
+                                                                       this->m_indexHeader.m_balanced, this->m_indexHeader.m_textured != SMTextureType::None,
+                                                                       this->m_propagatesDataDown, this->m_loadNeighbors, m_mesher2_5d, m_mesher3d);
+    auto node = this->GetRootNode();
+    if (node == nullptr) return index;
+    auto rootClone = index->GetRootNode();
+    if(rootClone == nullptr) index->CreateRootNode(node->GetBlockID().m_integerID);
+    auto nodePtr = HFCPtr<SMPointIndexNode<POINT, EXTENT>>(const_cast<SMPointIndexNode<POINT, EXTENT>*>(node.GetPtr()));
+    IScalableMeshNodePtr nodeP(
+#ifndef VANCOUVER_API
+        new ScalableMeshNode<POINT>(nodePtr)
+#else
+        ScalableMeshNode<POINT>::CreateItem(nodePtr)
+#endif
+        );
+    dynamic_cast<SMMeshIndexNode<POINT,EXTENT>*>(rootClone.GetPtr())->ImportTreeFrom(nodeP, false, true);
+    return index;
+    }
+
+#if 0
+template<class POINT, class EXTENT> void  SMMeshIndex<POINT, EXTENT>::SetSMTerrain(SMMeshIndex<POINT, EXTENT>* terrainP)
+    {
+    m_smTerrain = terrainP;
+    }
+template<class POINT, class EXTENT> SMMeshIndex<POINT, EXTENT>*  SMMeshIndex<POINT, EXTENT>::GetSMTerrain()
+    {
+    return m_smTerrain;
+    }
+
+
+template<class POINT, class EXTENT> void  SMMeshIndex<POINT, EXTENT>::SetSMTerrainMesh(IScalableMesh* terrainP)
+    {
+    m_smTerrainMesh = terrainP;
+    }
+
+template<class POINT, class EXTENT> IScalableMesh*  SMMeshIndex<POINT, EXTENT>::GetSMTerrainMesh()
+    {
+    return m_smTerrainMesh;
+
+    }
+#endif
+