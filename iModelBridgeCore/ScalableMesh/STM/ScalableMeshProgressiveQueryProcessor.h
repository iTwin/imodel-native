--- conflicted
+++ resolved
@@ -1,394 +1,390 @@
-#pragma once
-#include <GeoCoord/BaseGeoCoord.h>
-#include "SMPointIndex.h"
-#include "InternalUtilityFunctions.h"
-#include <ScalableMesh/IScalableMeshClipContainer.h>
-#include <ScalableMesh/ScalableMeshUtilityFunctions.h>
-
-#include "ScalableMesh.h"
-BEGIN_BENTLEY_SCALABLEMESH_NAMESPACE
-typedef DRange3d Extent3dType;
-
-class QueryProcessor;
-
-template <class POINT, class EXTENT> class NodeQueryProcessor : public RefCountedBase, public IStopQuery
-{
-private:
-
-    HFCPtr<SMPointIndexNode<POINT, EXTENT>>          m_queryNode;
-    ISMPointIndexQuery<POINT, EXTENT>*               m_pQueryObject;
-    StopQueryCallbackFP                              m_stopQueryCallbackFP;
-    ProducedNodeContainer<POINT, EXTENT>*            m_foundNodesP;
-    atomic<bool>                                     m_stopQuery;
-    bool                                             m_loadTexture;
-    int                                              m_threadId;
-
-
-
-    NodeQueryProcessor(HFCPtr<SMPointIndexNode<POINT, EXTENT>> queryNode,
-        ISMPointIndexQuery<POINT, EXTENT>*      queryObject,
-        StopQueryCallbackFP                     stopQueryCallbackFP,
-        bool                                    loadTexture,
-        ProducedNodeContainer<POINT, EXTENT>*   foundNodesP,
-        int                                     threadId)
-    {
-        m_queryNode = queryNode;
-        m_pQueryObject = queryObject;
-        m_stopQueryCallbackFP = stopQueryCallbackFP;
-        m_stopQuery = false;
-        m_loadTexture = loadTexture;
-        m_threadId = threadId;
-        m_foundNodesP = foundNodesP;
-    }
-
-public:
-
-    typedef RefCountedPtr<NodeQueryProcessor> Ptr;
-
-    virtual bool DoStop() const override
-    {
-        return m_stopQuery;
-    }
-
-    void DoQuery()
-    {
-        if (!m_stopQuery)
-            m_queryNode->Query(m_pQueryObject, *m_foundNodesP, this);
-    }
-
-    void SetStopQuery(bool stopQuery)
-    {
-        m_stopQuery = stopQuery;
-    }
-
-    static Ptr Create(HFCPtr<SMPointIndexNode<POINT, EXTENT>> queryNode,
-        ISMPointIndexQuery<POINT, EXTENT>*      queryObject,
-        StopQueryCallbackFP                     stopQueryCallbackFP,
-        bool                                    loadTexture,
-        ProducedNodeContainer<POINT, EXTENT>*   foundNodesP,
-        int                                     threadId)
-    {
-        return new NodeQueryProcessor(queryNode, queryObject, stopQueryCallbackFP, loadTexture, foundNodesP, threadId);
-    }
-};
-
-template <class POINT, class EXTENT> struct ProcessingQuery : public RefCountedBase
-{
-public:
-    typedef RefCountedPtr<ProcessingQuery<POINT, EXTENT>> Ptr;
-
-protected:
-    ProcessingQuery(int                                               queryId,
-        int                                               nbWorkingThreads,
-        ISMPointIndexQuery<POINT, EXTENT>*                queryObjectP,
-        bvector<HFCPtr<SMPointIndexNode<POINT, EXTENT>>>& searchingNodes,
-        bvector<HFCPtr<SMPointIndexNode<POINT, EXTENT>>>& toLoadNodes,
-        bool                                              loadTexture,
-        const bset<uint64_t>&                              clipVisibilities,
-        IScalableMeshPtr&                              scalableMeshPtr,
-        IScalableMeshDisplayCacheManagerPtr&               displayCacheManagerPtr)
-<<<<<<< HEAD
-        : m_clipVisibilities(clipVisibilities)
-=======
-:m_clipVisibilities(clipVisibilities)
->>>>>>> e4c44f42
-    {
-        m_queryId = queryId;
-        m_searchingNodes.resize(nbWorkingThreads);
-        m_scalableMeshPtr = scalableMeshPtr;
-        m_displayCacheManagerPtr = displayCacheManagerPtr;
-        m_collectCallback = nullptr;
-        m_alwaysReloadMeshNodes = false;
-
-        for (size_t nodeId = 0; nodeId < searchingNodes.size(); nodeId++)
-        {
-            m_searchingNodes[nodeId % nbWorkingThreads].push_back(searchingNodes[nodeId]);
-        }
-
-        m_toLoadNodes.resize(nbWorkingThreads);
-
-        for (size_t nodeId = 0; nodeId < toLoadNodes.size(); nodeId++)
-        {
-            m_toLoadNodes[nodeId % nbWorkingThreads].push_back(toLoadNodes[nodeId]);
-        }
-
-        m_searchingNodeMutexes = new std::mutex[nbWorkingThreads];
-        m_toLoadNodeMutexes = new std::mutex[nbWorkingThreads];
-        m_foundMeshNodes.resize(nbWorkingThreads);
-        m_foundMeshNodeMutexes = new std::mutex[nbWorkingThreads];
-        m_nodeQueryProcessors.resize(nbWorkingThreads);
-        m_nodeQueryProcessorMutexes = new std::mutex[nbWorkingThreads];
-
-        m_queryObjectP = queryObjectP;
-        m_isCancel = false;
-        m_loadTexture = loadTexture;
-        m_producedFoundNodes.SetThreadSafe(true);
-    }
-
-public:
-
-    enum class Type
-    {
-        LoadMesh = 0,
-        Contour
-    };
-
-    typedef std::function<void(IScalableMeshCachedDisplayNodePtr&, size_t)> CollectLoadedNodesCallback;
-
-    ~ProcessingQuery()
-    {
-        delete[] m_searchingNodeMutexes;
-        delete[] m_toLoadNodeMutexes;
-        delete[] m_foundMeshNodeMutexes;
-        delete[] m_nodeQueryProcessorMutexes;
-        delete m_queryObjectP;
-        if (nullptr != m_collectCallback)
-            delete m_collectCallback;
-    }
-
-    bool IsComplete()
-    {
-        size_t threadInd;
-
-        for (threadInd = 0; threadInd < m_searchingNodes.size(); threadInd++)
-        {
-            m_searchingNodeMutexes[threadInd].lock();
-            if (m_searchingNodes[threadInd].size() > 0)
-            {
-                m_searchingNodeMutexes[threadInd].unlock();
-                break;
-            }
-
-            m_searchingNodeMutexes[threadInd].unlock();
-        }
-
-        if (threadInd != m_searchingNodes.size())
-            return false;
-
-        for (threadInd = 0; threadInd < m_nodeQueryProcessors.size(); threadInd++)
-        {
-            m_nodeQueryProcessorMutexes[threadInd].lock();
-            if (m_nodeQueryProcessors[threadInd] != 0)
-            {
-                m_nodeQueryProcessorMutexes[threadInd].unlock();
-                break;
-            }
-
-            m_nodeQueryProcessorMutexes[threadInd].unlock();
-        }
-
-        if (threadInd != m_nodeQueryProcessors.size())
-            return false;
-
-        if (m_producedFoundNodes.WaitConsumption())
-            return false;
-
-        for (threadInd = 0; threadInd < m_toLoadNodes.size(); threadInd++)
-        {
-            m_toLoadNodeMutexes[threadInd].lock();
-            if (m_toLoadNodes[threadInd].size() > 0)
-            {
-                m_toLoadNodeMutexes[threadInd].unlock();
-                break;
-            }
-
-            m_toLoadNodeMutexes[threadInd].unlock();
-        }
-
-        if (threadInd != m_toLoadNodes.size())
-            return false;
-
-        return true;
-    }
-
-    bool IsComplete(size_t threadInd)
-    {
-        m_searchingNodeMutexes[threadInd].lock();
-        if (m_searchingNodes[threadInd].size() > 0)
-        {
-            m_searchingNodeMutexes[threadInd].unlock();
-            return false;
-        }
-
-        m_searchingNodeMutexes[threadInd].unlock();
-
-        m_nodeQueryProcessorMutexes[threadInd].lock();
-        if (m_nodeQueryProcessors[threadInd] != 0)
-        {
-            m_nodeQueryProcessorMutexes[threadInd].unlock();
-            return false;
-        }
-
-        m_nodeQueryProcessorMutexes[threadInd].unlock();
-
-        if (m_producedFoundNodes.WaitConsumption())
-            return false;
-
-
-        m_toLoadNodeMutexes[threadInd].lock();
-        if (m_toLoadNodes[threadInd].size() > 0)
-        {
-            m_toLoadNodeMutexes[threadInd].unlock();
-            return false;
-        }
-
-        m_toLoadNodeMutexes[threadInd].unlock();
-
-        return true;
-    }
-
-    static Ptr Create(int                                               queryId,
-        int                                               nbWorkingThreads,
-        ISMPointIndexQuery<POINT, EXTENT>*                queryObjectP,
-        bvector<HFCPtr<SMPointIndexNode<POINT, EXTENT>>>& searchingNodes,
-        bvector<HFCPtr<SMPointIndexNode<POINT, EXTENT>>>& toLoadNodes,
-        bool                                              loadTexture,
-        const bset<uint64_t>&                              clipVisibilities,
-        IScalableMeshPtr&                                  scalableMeshPtr,
-        IScalableMeshDisplayCacheManagerPtr&               displayCacheManagerPtr,
-        typename ProcessingQuery<POINT, EXTENT>::Type                              queryType
-    );
-
-    virtual void Run(size_t threadInd, QueryProcessor& processor);
-
-    void OnLoadedMeshNode(IScalableMeshCachedDisplayNodePtr& meshNodePtr, size_t threadInd)
-    {
-        if (nullptr != m_collectCallback)
-        {
-            (*m_collectCallback)(meshNodePtr, threadInd);
-        }
-        m_foundMeshNodeMutexes[threadInd].lock();
-        m_foundMeshNodes[threadInd].push_back(meshNodePtr);
-        m_foundMeshNodeMutexes[threadInd].unlock();
-
-        m_toLoadNodeMutexes[threadInd].lock();
-        m_toLoadNodes[threadInd].pop_back();
-        m_toLoadNodeMutexes[threadInd].unlock();
-    }
-
-    void SetCollectCallback(CollectLoadedNodesCallback* func)
-    {
-        if (nullptr != m_collectCallback)
-            delete m_collectCallback;
-        m_collectCallback = func;
-    }
-
-    int                                                       m_queryId;
-    bvector<bvector<HFCPtr<SMPointIndexNode<POINT, EXTENT>>>> m_searchingNodes;
-    std::mutex*                                               m_searchingNodeMutexes;
-    bvector<bvector<HFCPtr<SMPointIndexNode<POINT, EXTENT>>>> m_toLoadNodes;
-    std::mutex*                                               m_toLoadNodeMutexes;
-    ProducedNodeContainer<POINT, EXTENT>                      m_producedFoundNodes;
-    bvector<bvector<IScalableMeshCachedDisplayNodePtr>>       m_foundMeshNodes;
-    std::mutex*                                               m_foundMeshNodeMutexes;
-
-    bvector<NodeQueryProcessor<DPoint3d, Extent3dType>::Ptr>  m_nodeQueryProcessors;
-    std::mutex*                                                    m_nodeQueryProcessorMutexes;
-
-    ISMPointIndexQuery<POINT, EXTENT>*  m_queryObjectP;
-    atomic<bool>                        m_isCancel;
-    bool                                m_loadTexture;
-    const bset<uint64_t>&                                       m_clipVisibilities;
-    IScalableMeshPtr                    m_scalableMeshPtr;
-    IScalableMeshDisplayCacheManagerPtr m_displayCacheManagerPtr;
-    CollectLoadedNodesCallback* m_collectCallback;
-    bool m_alwaysReloadMeshNodes;
-};
-
-class QueryProcessor
-{
-    friend struct ProcessingQuery<DPoint3d, Extent3dType>;
-public:
-
-private:
-
-    typedef std::list<ProcessingQuery<DPoint3d, Extent3dType>::Ptr> ProcessingQueryList;
-    typedef ProcessingQuery<DPoint3d, Extent3dType>* QueryHandle;
-
-    bvector<int>                  m_processingQueryIndexes;
-    ProcessingQueryList           m_processingQueries;
-    std::mutex                    m_processingQueriesMutex;
-    std::condition_variable       m_processingQueriesCondition;
-    std::atomic<bool>                  m_run;
-
-    int                           m_numWorkingThreads;
-    std::thread*                  m_workingThreads;
-#ifndef LINUX_SCALABLEMESH_BUILD        
-    DgnPlatformLib::Host*         m_host;
-#endif
-
-    struct InLoadingNode;
-
-    typedef RefCountedPtr<InLoadingNode> InLoadingNodePtr;
-
-    struct InLoadingNode : public RefCountedBase
-    {
-        InLoadingNode(HFCPtr<SMPointIndexNode<DPoint3d, Extent3dType>> visibleNode,
-            IScalableMeshCachedDisplayNodePtr                     displayNode)
-        {
-            m_visibleNode = visibleNode;
-            m_displayNode = displayNode;
-        }
-
-        static InLoadingNodePtr Create(HFCPtr<SMPointIndexNode<DPoint3d, Extent3dType>> visibleNode,
-            IScalableMeshCachedDisplayNodePtr                     displayNode)
-        {
-            return new InLoadingNode(visibleNode, displayNode);
-        }
-
-        HFCPtr<SMPointIndexNode<DPoint3d, Extent3dType>> m_visibleNode;
-        IScalableMeshCachedDisplayNodePtr                     m_displayNode;
-    };
-
-    std::mutex m_inLoadingNodeMutex;
-    bvector<InLoadingNodePtr> m_inLoadingNodes;
-
-
-    void LoadNodeDisplayData(IScalableMeshCachedDisplayNodePtr& meshNodePtr, HFCPtr<SMPointIndexNode<DPoint3d, Extent3dType>>& visibleNode, bool loadTexture, const bset<uint64_t>& clipVisibilities, IScalableMeshPtr& scalableMeshPtr, IScalableMeshDisplayCacheManagerPtr& displayCacheManagerPtr);
-
-    void QueryThread(
-#ifndef LINUX_SCALABLEMESH_BUILD
-        DgnPlatformLib::Host* hostToAdopt,
-#endif
-        int threadId);
- 
-
-
-public:
-
-    QueryProcessor();
-
-    virtual ~QueryProcessor();
-
-    QueryHandle AddQuery(int                                                             queryId,
-        ISMPointIndexQuery<DPoint3d, Extent3dType>*                queryObjectP,
-        bvector<HFCPtr<SMPointIndexNode<DPoint3d, Extent3dType>>>& searchingNodes,
-        bvector<HFCPtr<SMPointIndexNode<DPoint3d, Extent3dType>>>& toLoadNodes,
-        bool                                                            loadTexture,
-        const bset<uint64_t>&                                            clipVisibilities,
-        IScalableMeshPtr&                                                scalableMeshPtr,
-        IScalableMeshDisplayCacheManagerPtr&               displayCacheManagerPtr,
-        ProcessingQuery<DPoint3d, Extent3dType>::Type                             type = ProcessingQuery<DPoint3d, Extent3dType>::Type::LoadMesh);
-
-    QueryHandle AddDependentQuery(QueryHandle sourceQuery,
-        bvector<HFCPtr<SMPointIndexNode<DPoint3d, Extent3dType>>>& searchingNodes,
-        bvector<HFCPtr<SMPointIndexNode<DPoint3d, Extent3dType>>>& toLoadNodes,
-        bool                                                            loadTexture,
-        typename ProcessingQuery<DPoint3d, Extent3dType>::Type                             type = typename ProcessingQuery<DPoint3d, Extent3dType>::Type::LoadMesh);
-
-    StatusInt CancelAllQueries();
-
-    StatusInt CancelQuery(int queryId);
-
-    bool IsQueryComplete(int queryId);
-
-    void Start();
-
-    void Stop();
-
-    StatusInt GetFoundNodes(bvector<IScalableMeshCachedDisplayNodePtr>& foundNodes, int queryId);
-};
-
-
-END_BENTLEY_SCALABLEMESH_NAMESPACE
-
+#pragma once
+#include <GeoCoord/BaseGeoCoord.h>
+#include "SMPointIndex.h"
+#include "InternalUtilityFunctions.h"
+#include <ScalableMesh/IScalableMeshClipContainer.h>
+#include <ScalableMesh/ScalableMeshUtilityFunctions.h>
+
+#include "ScalableMesh.h"
+BEGIN_BENTLEY_SCALABLEMESH_NAMESPACE
+typedef DRange3d Extent3dType;
+
+class QueryProcessor;
+
+template <class POINT, class EXTENT> class NodeQueryProcessor : public RefCountedBase, public IStopQuery
+{
+private:
+
+    HFCPtr<SMPointIndexNode<POINT, EXTENT>>          m_queryNode;
+    ISMPointIndexQuery<POINT, EXTENT>*               m_pQueryObject;
+    StopQueryCallbackFP                              m_stopQueryCallbackFP;
+    ProducedNodeContainer<POINT, EXTENT>*            m_foundNodesP;
+    atomic<bool>                                     m_stopQuery;
+    bool                                             m_loadTexture;
+    int                                              m_threadId;
+
+
+
+    NodeQueryProcessor(HFCPtr<SMPointIndexNode<POINT, EXTENT>> queryNode,
+        ISMPointIndexQuery<POINT, EXTENT>*      queryObject,
+        StopQueryCallbackFP                     stopQueryCallbackFP,
+        bool                                    loadTexture,
+        ProducedNodeContainer<POINT, EXTENT>*   foundNodesP,
+        int                                     threadId)
+    {
+        m_queryNode = queryNode;
+        m_pQueryObject = queryObject;
+        m_stopQueryCallbackFP = stopQueryCallbackFP;
+        m_stopQuery = false;
+        m_loadTexture = loadTexture;
+        m_threadId = threadId;
+        m_foundNodesP = foundNodesP;
+    }
+
+public:
+
+    typedef RefCountedPtr<NodeQueryProcessor> Ptr;
+
+    virtual bool DoStop() const override
+    {
+        return m_stopQuery;
+    }
+
+    void DoQuery()
+    {
+        if (!m_stopQuery)
+            m_queryNode->Query(m_pQueryObject, *m_foundNodesP, this);
+    }
+
+    void SetStopQuery(bool stopQuery)
+    {
+        m_stopQuery = stopQuery;
+    }
+
+    static Ptr Create(HFCPtr<SMPointIndexNode<POINT, EXTENT>> queryNode,
+        ISMPointIndexQuery<POINT, EXTENT>*      queryObject,
+        StopQueryCallbackFP                     stopQueryCallbackFP,
+        bool                                    loadTexture,
+        ProducedNodeContainer<POINT, EXTENT>*   foundNodesP,
+        int                                     threadId)
+    {
+        return new NodeQueryProcessor(queryNode, queryObject, stopQueryCallbackFP, loadTexture, foundNodesP, threadId);
+    }
+};
+
+template <class POINT, class EXTENT> struct ProcessingQuery : public RefCountedBase
+{
+public:
+    typedef RefCountedPtr<ProcessingQuery<POINT, EXTENT>> Ptr;
+
+protected:
+    ProcessingQuery(int                                               queryId,
+        int                                               nbWorkingThreads,
+        ISMPointIndexQuery<POINT, EXTENT>*                queryObjectP,
+        bvector<HFCPtr<SMPointIndexNode<POINT, EXTENT>>>& searchingNodes,
+        bvector<HFCPtr<SMPointIndexNode<POINT, EXTENT>>>& toLoadNodes,
+        bool                                              loadTexture,
+        const bset<uint64_t>&                              clipVisibilities,
+        IScalableMeshPtr&                              scalableMeshPtr,
+        IScalableMeshDisplayCacheManagerPtr&               displayCacheManagerPtr)
+:m_clipVisibilities(clipVisibilities)
+    {
+        m_queryId = queryId;
+        m_searchingNodes.resize(nbWorkingThreads);
+        m_scalableMeshPtr = scalableMeshPtr;
+        m_displayCacheManagerPtr = displayCacheManagerPtr;
+        m_collectCallback = nullptr;
+        m_alwaysReloadMeshNodes = false;
+
+        for (size_t nodeId = 0; nodeId < searchingNodes.size(); nodeId++)
+        {
+            m_searchingNodes[nodeId % nbWorkingThreads].push_back(searchingNodes[nodeId]);
+        }
+
+        m_toLoadNodes.resize(nbWorkingThreads);
+
+        for (size_t nodeId = 0; nodeId < toLoadNodes.size(); nodeId++)
+        {
+            m_toLoadNodes[nodeId % nbWorkingThreads].push_back(toLoadNodes[nodeId]);
+        }
+
+        m_searchingNodeMutexes = new std::mutex[nbWorkingThreads];
+        m_toLoadNodeMutexes = new std::mutex[nbWorkingThreads];
+        m_foundMeshNodes.resize(nbWorkingThreads);
+        m_foundMeshNodeMutexes = new std::mutex[nbWorkingThreads];
+        m_nodeQueryProcessors.resize(nbWorkingThreads);
+        m_nodeQueryProcessorMutexes = new std::mutex[nbWorkingThreads];
+
+        m_queryObjectP = queryObjectP;
+        m_isCancel = false;
+        m_loadTexture = loadTexture;
+        m_producedFoundNodes.SetThreadSafe(true);
+    }
+
+public:
+
+    enum class Type
+    {
+        LoadMesh = 0,
+        Contour
+    };
+
+    typedef std::function<void(IScalableMeshCachedDisplayNodePtr&, size_t)> CollectLoadedNodesCallback;
+
+    ~ProcessingQuery()
+    {
+        delete[] m_searchingNodeMutexes;
+        delete[] m_toLoadNodeMutexes;
+        delete[] m_foundMeshNodeMutexes;
+        delete[] m_nodeQueryProcessorMutexes;
+        delete m_queryObjectP;
+        if (nullptr != m_collectCallback)
+            delete m_collectCallback;
+    }
+
+    bool IsComplete()
+    {
+        size_t threadInd;
+
+        for (threadInd = 0; threadInd < m_searchingNodes.size(); threadInd++)
+        {
+            m_searchingNodeMutexes[threadInd].lock();
+            if (m_searchingNodes[threadInd].size() > 0)
+            {
+                m_searchingNodeMutexes[threadInd].unlock();
+                break;
+            }
+
+            m_searchingNodeMutexes[threadInd].unlock();
+        }
+
+        if (threadInd != m_searchingNodes.size())
+            return false;
+
+        for (threadInd = 0; threadInd < m_nodeQueryProcessors.size(); threadInd++)
+        {
+            m_nodeQueryProcessorMutexes[threadInd].lock();
+            if (m_nodeQueryProcessors[threadInd] != 0)
+            {
+                m_nodeQueryProcessorMutexes[threadInd].unlock();
+                break;
+            }
+
+            m_nodeQueryProcessorMutexes[threadInd].unlock();
+        }
+
+        if (threadInd != m_nodeQueryProcessors.size())
+            return false;
+
+        if (m_producedFoundNodes.WaitConsumption())
+            return false;
+
+        for (threadInd = 0; threadInd < m_toLoadNodes.size(); threadInd++)
+        {
+            m_toLoadNodeMutexes[threadInd].lock();
+            if (m_toLoadNodes[threadInd].size() > 0)
+            {
+                m_toLoadNodeMutexes[threadInd].unlock();
+                break;
+            }
+
+            m_toLoadNodeMutexes[threadInd].unlock();
+        }
+
+        if (threadInd != m_toLoadNodes.size())
+            return false;
+
+        return true;
+    }
+
+    bool IsComplete(size_t threadInd)
+    {
+        m_searchingNodeMutexes[threadInd].lock();
+        if (m_searchingNodes[threadInd].size() > 0)
+        {
+            m_searchingNodeMutexes[threadInd].unlock();
+            return false;
+        }
+
+        m_searchingNodeMutexes[threadInd].unlock();
+
+        m_nodeQueryProcessorMutexes[threadInd].lock();
+        if (m_nodeQueryProcessors[threadInd] != 0)
+        {
+            m_nodeQueryProcessorMutexes[threadInd].unlock();
+            return false;
+        }
+
+        m_nodeQueryProcessorMutexes[threadInd].unlock();
+
+        if (m_producedFoundNodes.WaitConsumption())
+            return false;
+
+
+        m_toLoadNodeMutexes[threadInd].lock();
+        if (m_toLoadNodes[threadInd].size() > 0)
+        {
+            m_toLoadNodeMutexes[threadInd].unlock();
+            return false;
+        }
+
+        m_toLoadNodeMutexes[threadInd].unlock();
+
+        return true;
+    }
+
+    static Ptr Create(int                                               queryId,
+        int                                               nbWorkingThreads,
+        ISMPointIndexQuery<POINT, EXTENT>*                queryObjectP,
+        bvector<HFCPtr<SMPointIndexNode<POINT, EXTENT>>>& searchingNodes,
+        bvector<HFCPtr<SMPointIndexNode<POINT, EXTENT>>>& toLoadNodes,
+        bool                                              loadTexture,
+        const bset<uint64_t>&                              clipVisibilities,
+        IScalableMeshPtr&                                  scalableMeshPtr,
+        IScalableMeshDisplayCacheManagerPtr&               displayCacheManagerPtr,
+        typename ProcessingQuery<POINT, EXTENT>::Type                              queryType
+    );
+
+    virtual void Run(size_t threadInd, QueryProcessor& processor);
+
+    void OnLoadedMeshNode(IScalableMeshCachedDisplayNodePtr& meshNodePtr, size_t threadInd)
+    {
+        if (nullptr != m_collectCallback)
+        {
+            (*m_collectCallback)(meshNodePtr, threadInd);
+        }
+        m_foundMeshNodeMutexes[threadInd].lock();
+        m_foundMeshNodes[threadInd].push_back(meshNodePtr);
+        m_foundMeshNodeMutexes[threadInd].unlock();
+
+        m_toLoadNodeMutexes[threadInd].lock();
+        m_toLoadNodes[threadInd].pop_back();
+        m_toLoadNodeMutexes[threadInd].unlock();
+    }
+
+    void SetCollectCallback(CollectLoadedNodesCallback* func)
+    {
+        if (nullptr != m_collectCallback)
+            delete m_collectCallback;
+        m_collectCallback = func;
+    }
+
+    int                                                       m_queryId;
+    bvector<bvector<HFCPtr<SMPointIndexNode<POINT, EXTENT>>>> m_searchingNodes;
+    std::mutex*                                               m_searchingNodeMutexes;
+    bvector<bvector<HFCPtr<SMPointIndexNode<POINT, EXTENT>>>> m_toLoadNodes;
+    std::mutex*                                               m_toLoadNodeMutexes;
+    ProducedNodeContainer<POINT, EXTENT>                      m_producedFoundNodes;
+    bvector<bvector<IScalableMeshCachedDisplayNodePtr>>       m_foundMeshNodes;
+    std::mutex*                                               m_foundMeshNodeMutexes;
+
+    bvector<NodeQueryProcessor<DPoint3d, Extent3dType>::Ptr>  m_nodeQueryProcessors;
+    std::mutex*                                                    m_nodeQueryProcessorMutexes;
+
+    ISMPointIndexQuery<POINT, EXTENT>*  m_queryObjectP;
+    atomic<bool>                        m_isCancel;
+    bool                                m_loadTexture;
+    const bset<uint64_t>&                                       m_clipVisibilities;
+    IScalableMeshPtr                    m_scalableMeshPtr;
+    IScalableMeshDisplayCacheManagerPtr m_displayCacheManagerPtr;
+    CollectLoadedNodesCallback* m_collectCallback;
+    bool m_alwaysReloadMeshNodes;
+};
+
+class QueryProcessor
+{
+    friend struct ProcessingQuery<DPoint3d, Extent3dType>;
+public:
+
+private:
+
+    typedef std::list<ProcessingQuery<DPoint3d, Extent3dType>::Ptr> ProcessingQueryList;
+    typedef ProcessingQuery<DPoint3d, Extent3dType>* QueryHandle;
+
+    bvector<int>                  m_processingQueryIndexes;
+    ProcessingQueryList           m_processingQueries;
+    std::mutex                    m_processingQueriesMutex;
+    std::condition_variable       m_processingQueriesCondition;
+    std::atomic<bool>                  m_run;
+
+    int                           m_numWorkingThreads;
+    std::thread*                  m_workingThreads;
+#ifndef LINUX_SCALABLEMESH_BUILD        
+    DgnPlatformLib::Host*         m_host;
+#endif
+
+    struct InLoadingNode;
+
+    typedef RefCountedPtr<InLoadingNode> InLoadingNodePtr;
+
+    struct InLoadingNode : public RefCountedBase
+    {
+        InLoadingNode(HFCPtr<SMPointIndexNode<DPoint3d, Extent3dType>> visibleNode,
+            IScalableMeshCachedDisplayNodePtr                     displayNode)
+        {
+            m_visibleNode = visibleNode;
+            m_displayNode = displayNode;
+        }
+
+        static InLoadingNodePtr Create(HFCPtr<SMPointIndexNode<DPoint3d, Extent3dType>> visibleNode,
+            IScalableMeshCachedDisplayNodePtr                     displayNode)
+        {
+            return new InLoadingNode(visibleNode, displayNode);
+        }
+
+        HFCPtr<SMPointIndexNode<DPoint3d, Extent3dType>> m_visibleNode;
+        IScalableMeshCachedDisplayNodePtr                     m_displayNode;
+    };
+
+    std::mutex m_inLoadingNodeMutex;
+    bvector<InLoadingNodePtr> m_inLoadingNodes;
+
+
+    void LoadNodeDisplayData(IScalableMeshCachedDisplayNodePtr& meshNodePtr, HFCPtr<SMPointIndexNode<DPoint3d, Extent3dType>>& visibleNode, bool loadTexture, const bset<uint64_t>& clipVisibilities, IScalableMeshPtr& scalableMeshPtr, IScalableMeshDisplayCacheManagerPtr& displayCacheManagerPtr);
+
+    void QueryThread(
+#ifndef LINUX_SCALABLEMESH_BUILD
+        DgnPlatformLib::Host* hostToAdopt,
+#endif
+        int threadId);
+ 
+
+
+public:
+
+    QueryProcessor();
+
+    virtual ~QueryProcessor();
+
+    QueryHandle AddQuery(int                                                             queryId,
+        ISMPointIndexQuery<DPoint3d, Extent3dType>*                queryObjectP,
+        bvector<HFCPtr<SMPointIndexNode<DPoint3d, Extent3dType>>>& searchingNodes,
+        bvector<HFCPtr<SMPointIndexNode<DPoint3d, Extent3dType>>>& toLoadNodes,
+        bool                                                            loadTexture,
+        const bset<uint64_t>&                                            clipVisibilities,
+        IScalableMeshPtr&                                                scalableMeshPtr,
+        IScalableMeshDisplayCacheManagerPtr&               displayCacheManagerPtr,
+        ProcessingQuery<DPoint3d, Extent3dType>::Type                             type = ProcessingQuery<DPoint3d, Extent3dType>::Type::LoadMesh);
+
+    QueryHandle AddDependentQuery(QueryHandle sourceQuery,
+        bvector<HFCPtr<SMPointIndexNode<DPoint3d, Extent3dType>>>& searchingNodes,
+        bvector<HFCPtr<SMPointIndexNode<DPoint3d, Extent3dType>>>& toLoadNodes,
+        bool                                                            loadTexture,
+        typename ProcessingQuery<DPoint3d, Extent3dType>::Type                             type = typename ProcessingQuery<DPoint3d, Extent3dType>::Type::LoadMesh);
+
+    StatusInt CancelAllQueries();
+
+    StatusInt CancelQuery(int queryId);
+
+    bool IsQueryComplete(int queryId);
+
+    void Start();
+
+    void Stop();
+
+    StatusInt GetFoundNodes(bvector<IScalableMeshCachedDisplayNodePtr>& foundNodes, int queryId);
+};
+
+
+END_BENTLEY_SCALABLEMESH_NAMESPACE
+