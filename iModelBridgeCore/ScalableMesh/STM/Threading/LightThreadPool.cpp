#include "ScalableMeshPCH.h" 
#include "../ImagePPHeaders.h"
#include "LightThreadPool.h"

BEGIN_BENTLEY_SCALABLEMESH_NAMESPACE


std::recursive_mutex s_nodeMapLock;
std::map<void*, std::atomic<unsigned int>> s_nodeMap;

bool TryReserveNodes(std::map<void*, std::atomic<unsigned int>>& map, void** reservedNodes, size_t nNodesToReserve, unsigned int id)
    {
    bool isReserved = true;
    for (size_t i = 0; i < nNodesToReserve && isReserved; ++i)
        {
        unsigned int val = (unsigned int)-1;
        if (!map[reservedNodes[i]].compare_exchange_weak(val,id)) isReserved = false;
        }
    if (!isReserved) 
        for (size_t i = 0; i < nNodesToReserve; ++i)
            {
            unsigned int val = (unsigned int)-1;
            map[reservedNodes[i]].compare_exchange_strong(id, val);
            }
    return isReserved;
    }

std::thread s_threads[8];
std::atomic<bool> s_areThreadsBusy[8];
void SetThreadAvailableAsync(size_t threadId)
    {
    std::atomic<bool>* areThreadsBusy = s_areThreadsBusy;
    /*std::thread* threadP = s_threads;
    std::thread t = std::thread([areThreadsBusy, threadId, threadP] ()
        {
        if(threadP[threadId].joinable()) threadP[threadId].join();*/
        bool expected = true;
        areThreadsBusy[threadId].compare_exchange_strong(expected, false);
        assert(expected);
    /*    });
    t.detach();*/
    }


void RunOnNextAvailableThread(std::function<void(size_t threadId)> lambda)
    {
    bool wait = true;
    while (wait)
        {
        for (size_t t = 0; t < 8; ++t)
            {
            bool expected = false;
            if (s_areThreadsBusy[t].compare_exchange_weak(expected, true))
                {
                if (s_threads[t].joinable()) s_threads[t].join();
                wait = false;
                s_threads[t] = std::thread(std::bind(lambda, t));
                break;
                }
            }
        }
    }


void WaitForThreadStop()
    {
    bool notAllThreadsStopped = true;
    while (notAllThreadsStopped)
        {
        volatile int n = 0;
        std::thread* arrayT = s_threads;
        volatile uint64_t ptr = (uint64_t)arrayT;
        ptr = ptr;
        for (size_t t = 0; t < 8; ++t)
            {
            if (!s_areThreadsBusy[t] || !s_threads[t].joinable()) ++n;
            }
        if (n == 8) notAllThreadsStopped = false;
        else         std::this_thread::sleep_for(std::chrono::seconds(1));
        }
    for (size_t t = 0; t < 8; ++t)
        {
        s_areThreadsBusy[t] = false;
<<<<<<< HEAD
        if (!s_threads[t].joinable()) s_threads[t] = std::thread();
=======

        if (s_threads[t].joinable())
            s_threads[t].join();

        s_threads[t] = std::thread();
>>>>>>> 4c50faba
        }
    }

END_BENTLEY_SCALABLEMESH_NAMESPACE<|MERGE_RESOLUTION|>--- conflicted
+++ resolved
@@ -1,96 +1,92 @@
-#include "ScalableMeshPCH.h" 
-#include "../ImagePPHeaders.h"
-#include "LightThreadPool.h"
-
-BEGIN_BENTLEY_SCALABLEMESH_NAMESPACE
-
-
-std::recursive_mutex s_nodeMapLock;
-std::map<void*, std::atomic<unsigned int>> s_nodeMap;
-
-bool TryReserveNodes(std::map<void*, std::atomic<unsigned int>>& map, void** reservedNodes, size_t nNodesToReserve, unsigned int id)
-    {
-    bool isReserved = true;
-    for (size_t i = 0; i < nNodesToReserve && isReserved; ++i)
-        {
-        unsigned int val = (unsigned int)-1;
-        if (!map[reservedNodes[i]].compare_exchange_weak(val,id)) isReserved = false;
-        }
-    if (!isReserved) 
-        for (size_t i = 0; i < nNodesToReserve; ++i)
-            {
-            unsigned int val = (unsigned int)-1;
-            map[reservedNodes[i]].compare_exchange_strong(id, val);
-            }
-    return isReserved;
-    }
-
-std::thread s_threads[8];
-std::atomic<bool> s_areThreadsBusy[8];
-void SetThreadAvailableAsync(size_t threadId)
-    {
-    std::atomic<bool>* areThreadsBusy = s_areThreadsBusy;
-    /*std::thread* threadP = s_threads;
-    std::thread t = std::thread([areThreadsBusy, threadId, threadP] ()
-        {
-        if(threadP[threadId].joinable()) threadP[threadId].join();*/
-        bool expected = true;
-        areThreadsBusy[threadId].compare_exchange_strong(expected, false);
-        assert(expected);
-    /*    });
-    t.detach();*/
-    }
-
-
-void RunOnNextAvailableThread(std::function<void(size_t threadId)> lambda)
-    {
-    bool wait = true;
-    while (wait)
-        {
-        for (size_t t = 0; t < 8; ++t)
-            {
-            bool expected = false;
-            if (s_areThreadsBusy[t].compare_exchange_weak(expected, true))
-                {
-                if (s_threads[t].joinable()) s_threads[t].join();
-                wait = false;
-                s_threads[t] = std::thread(std::bind(lambda, t));
-                break;
-                }
-            }
-        }
-    }
-
-
-void WaitForThreadStop()
-    {
-    bool notAllThreadsStopped = true;
-    while (notAllThreadsStopped)
-        {
-        volatile int n = 0;
-        std::thread* arrayT = s_threads;
-        volatile uint64_t ptr = (uint64_t)arrayT;
-        ptr = ptr;
-        for (size_t t = 0; t < 8; ++t)
-            {
-            if (!s_areThreadsBusy[t] || !s_threads[t].joinable()) ++n;
-            }
-        if (n == 8) notAllThreadsStopped = false;
-        else         std::this_thread::sleep_for(std::chrono::seconds(1));
-        }
-    for (size_t t = 0; t < 8; ++t)
-        {
-        s_areThreadsBusy[t] = false;
-<<<<<<< HEAD
-        if (!s_threads[t].joinable()) s_threads[t] = std::thread();
-=======
-
-        if (s_threads[t].joinable())
-            s_threads[t].join();
-
-        s_threads[t] = std::thread();
->>>>>>> 4c50faba
-        }
-    }
-
+#include "ScalableMeshPCH.h" 
+#include "../ImagePPHeaders.h"
+#include "LightThreadPool.h"
+
+BEGIN_BENTLEY_SCALABLEMESH_NAMESPACE
+
+
+std::recursive_mutex s_nodeMapLock;
+std::map<void*, std::atomic<unsigned int>> s_nodeMap;
+
+bool TryReserveNodes(std::map<void*, std::atomic<unsigned int>>& map, void** reservedNodes, size_t nNodesToReserve, unsigned int id)
+    {
+    bool isReserved = true;
+    for (size_t i = 0; i < nNodesToReserve && isReserved; ++i)
+        {
+        unsigned int val = (unsigned int)-1;
+        if (!map[reservedNodes[i]].compare_exchange_weak(val,id)) isReserved = false;
+        }
+    if (!isReserved) 
+        for (size_t i = 0; i < nNodesToReserve; ++i)
+            {
+            unsigned int val = (unsigned int)-1;
+            map[reservedNodes[i]].compare_exchange_strong(id, val);
+            }
+    return isReserved;
+    }
+
+std::thread s_threads[8];
+std::atomic<bool> s_areThreadsBusy[8];
+void SetThreadAvailableAsync(size_t threadId)
+    {
+    std::atomic<bool>* areThreadsBusy = s_areThreadsBusy;
+    /*std::thread* threadP = s_threads;
+    std::thread t = std::thread([areThreadsBusy, threadId, threadP] ()
+        {
+        if(threadP[threadId].joinable()) threadP[threadId].join();*/
+        bool expected = true;
+        areThreadsBusy[threadId].compare_exchange_strong(expected, false);
+        assert(expected);
+    /*    });
+    t.detach();*/
+    }
+
+
+void RunOnNextAvailableThread(std::function<void(size_t threadId)> lambda)
+    {
+    bool wait = true;
+    while (wait)
+        {
+        for (size_t t = 0; t < 8; ++t)
+            {
+            bool expected = false;
+            if (s_areThreadsBusy[t].compare_exchange_weak(expected, true))
+                {
+                if (s_threads[t].joinable()) s_threads[t].join();
+                wait = false;
+                s_threads[t] = std::thread(std::bind(lambda, t));
+                break;
+                }
+            }
+        }
+    }
+
+
+void WaitForThreadStop()
+    {
+    bool notAllThreadsStopped = true;
+    while (notAllThreadsStopped)
+        {
+        volatile int n = 0;
+        std::thread* arrayT = s_threads;
+        volatile uint64_t ptr = (uint64_t)arrayT;
+        ptr = ptr;
+        for (size_t t = 0; t < 8; ++t)
+            {
+            if (!s_areThreadsBusy[t] || !s_threads[t].joinable()) ++n;
+            }
+        if (n == 8) notAllThreadsStopped = false;
+        else         std::this_thread::sleep_for(std::chrono::seconds(1));
+        }
+    for (size_t t = 0; t < 8; ++t)
+        {
+        s_areThreadsBusy[t] = false;
+
+        if (s_threads[t].joinable())
+            s_threads[t].join();
+
+        s_threads[t] = std::thread();
+        }
+    }
+
 END_BENTLEY_SCALABLEMESH_NAMESPACE