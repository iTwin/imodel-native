--- conflicted
+++ resolved
@@ -1,178 +1,165 @@
-#pragma once
-
-#include <ImagePP/all/h/HPMDataStore.h>
-/*#include <ImagePP/all/h/IDTMTypes.h>
-#include <ImagePP/all/h/IDTMFile.h>*/
-#include <ImagePP/all/h/HCDPacket.h>
-#include <ImagePP/all/h/HCDCodecIJG.h>
-#include <ImagePP/all/h/HRFBmpFile.h>
-#include <ImagePP/all/h/HRPPixelTypeV24B8G8R8.h>
-#include "SMSQLiteFile.h"
-
-class SMSQLiteTextureTileStore : public IHPMPermanentStore<Byte, float, float> // JPEGData (Byte*), size
-{
-public:
-
-    /*static IDTMFile::NodeID ConvertBlockID(const HPMBlockID& blockID)
-    {
-        return static_cast<IDTMFile::NodeID>(blockID.m_integerID);
-    }*/
-   /* SMSQLiteTextureTileStore(BENTLEY_NAMESPACE_NAME::WString filename, const IDTMFile::AccessMode& accessMode)
-        {
-        m_smSQLiteFile = SMSQLiteFile::Create();
-        Utf8String filenameA;
-        BeStringUtilities::WCharToUtf8(filenameA, filename.c_str());
-        if (accessMode.m_HasCreateAccess)
-            m_smSQLiteFile->Create(filenameA.c_str());
-        else
-            m_smSQLiteFile->Open(filenameA.c_str());
-        }*/
-
-    SMSQLiteTextureTileStore(SMSQLiteFilePtr file)
-        {
-        m_smSQLiteFile = file;
-        }
-
-    virtual ~SMSQLiteTextureTileStore()
-        {
-        //m_smSQLiteFile->Close();
-        }
-    virtual void Close()
-        {}
-
-    virtual bool StoreMasterHeader(float* indexHeader, size_t headerSize)
-    {
-        return false;
-    }
-
-    virtual size_t LoadMasterHeader(float* indexHeader, size_t headerSize)
-    {
-        return 0;
-    }
-
-    bool WriteCompressedPacket(const HCDPacket& pi_uncompressedPacket,
-        HCDPacket& pi_compressedPacket, int width, int height, int nOfChannels = 3)
-    {
-        HPRECONDITION(pi_uncompressedPacket.GetDataSize() <= (numeric_limits<uint32_t>::max) ());
-
-        // initialize codec
-        auto codec = new HCDCodecIJG(width, height, 8 * nOfChannels);
-        codec->SetQuality(70);
-        codec->SetSubsamplingMode(HCDCodecIJG::SubsamplingModes::SNONE);
-        HFCPtr<HCDCodec> pCodec = codec;
-        pi_compressedPacket.SetBufferOwnership(true);
-        size_t compressedBufferSize = pCodec->GetSubsetMaxCompressedSize();
-        pi_compressedPacket.SetBuffer(new Byte[compressedBufferSize], compressedBufferSize * sizeof(Byte));
-        const size_t compressedDataSize = pCodec->CompressSubset(pi_uncompressedPacket.GetBufferAddress(), pi_uncompressedPacket.GetDataSize() * sizeof(Byte), pi_compressedPacket.GetBufferAddress(), pi_compressedPacket.GetBufferSize() * sizeof(Byte));
-        pi_compressedPacket.SetDataSize(compressedDataSize);
-
-        return true;
-    }
-
-    // New interface
-
-    virtual HPMBlockID StoreNewBlock(Byte* DataTypeArray, size_t countData)
-        {
-		return StoreBlock(DataTypeArray, countData, HPMBlockID());
-        }
-
-    virtual HPMBlockID StoreBlock(Byte* DataTypeArray, size_t countData, HPMBlockID blockID)
-        {
-        HCDPacket pi_uncompressedPacket, pi_compressedPacket;
-<<<<<<< HEAD
-        pi_uncompressedPacket.SetBuffer(DataTypeArray, countData);
-        pi_uncompressedPacket.SetDataSize(countData);
-        size_t w, h;
-        w = h = (size_t)sqrt(countData / 3);
-        WriteCompressedPacket(pi_uncompressedPacket, pi_compressedPacket, (int)w, (int)h, 3);
-        bvector<uint8_t> texData(pi_compressedPacket.GetDataSize());
-        memcpy(&texData[0], pi_compressedPacket.GetBufferAddress(), pi_compressedPacket.GetDataSize());
-        int64_t id = blockID.m_integerID;
-        m_smSQLiteFile->StoreTexture(id, texData, countData);
-        return HPMBlockID(id);
-=======
-		pi_uncompressedPacket.SetBuffer(DataTypeArray + 3 * sizeof(int), countData - 3 * sizeof(int)); // The data block starts with 12 bytes of metadata, followed by pixel data
-		pi_uncompressedPacket.SetDataSize(countData - 3 * sizeof(int));
-		// Retrieve width, height and number of channels from the first 12 bytes of the data block
-		int w = ((int*)DataTypeArray)[0];
-		int h = ((int*)DataTypeArray)[1];
-		int nOfChannels = ((int*)DataTypeArray)[2];
-		int format = 0; // Keep an int to define the format and possible other options
-		// Compress the image with JPEG
-		WriteCompressedPacket(pi_uncompressedPacket, pi_compressedPacket, w, h, nOfChannels);
-		// Create the compressed data block by storing width, height, number of channels and format before the compressed image block		
-		bvector<uint8_t> texData(4 * sizeof(int) + pi_compressedPacket.GetDataSize());
-		int *pHeader = (int*)(texData.data());
-		pHeader[0] = w;
-		pHeader[1] = h;
-		pHeader[2] = nOfChannels;
-		pHeader[3] = format;
-		memcpy(texData.data() + 4 * sizeof(int), pi_compressedPacket.GetBufferAddress(), pi_compressedPacket.GetDataSize());
-		int64_t id = blockID.IsValid() ? blockID.m_integerID : SQLiteNodeHeader::NO_NODEID;
-		m_smSQLiteFile->StoreTexture(id, texData, pi_uncompressedPacket.GetDataSize()); // We store the number of bytes of the uncompressed image, ignoring the bytes used to store width, height, number of channels and format
-		return HPMBlockID(id);
->>>>>>> 3863ec9b
-        }
-
-    virtual size_t GetBlockDataCount(HPMBlockID blockID) const
-    {
-    return m_smSQLiteFile->GetTextureByteCount(blockID.m_integerID) + 3 * sizeof(int);
-    }
-
-
-    virtual size_t StoreHeader(float* header, HPMBlockID blockID)
-    {
-        return 0;
-    }
-
-    virtual size_t LoadHeader(float* header, HPMBlockID blockID)
-    {
-
-        return 0;
-    }
-
-    bool LoadCompressedPacket(const HCDPacket& pi_compressedPacket, HCDPacket& pi_uncompressedPacket, size_t width, size_t height, size_t nOfChannels = 3)
-    {
-    auto codec = new HCDCodecIJG(width, height, nOfChannels * 8);// (pi_compressedPacket.GetDataSize()); // 24 bits per pixels
-    codec->SetQuality(70);
-    codec->SetSubsamplingMode(HCDCodecIJG::SubsamplingModes::SNONE);
-    HFCPtr<HCDCodec> pCodec = codec;
-    pi_uncompressedPacket.SetBufferOwnership(true);
-    pi_uncompressedPacket.SetBuffer(new Byte[pi_uncompressedPacket.GetDataSize()], pi_uncompressedPacket.GetDataSize() * sizeof(Byte));
-    const size_t uncompressedDataSize = pCodec->DecompressSubset(pi_compressedPacket.GetBufferAddress(), pi_compressedPacket.GetDataSize() * sizeof(Byte), pi_uncompressedPacket.GetBufferAddress(), pi_uncompressedPacket.GetBufferSize() * sizeof(Byte));
-    pi_uncompressedPacket.SetDataSize(uncompressedDataSize);
-    return true;
-    }
-
-    virtual size_t LoadBlock(Byte* DataTypeArray, size_t maxCountData, HPMBlockID blockID)
-    {
-    bvector<uint8_t> ptData;
-    size_t uncompressedSize = 0;
-    m_smSQLiteFile->GetTexture(blockID.m_integerID, ptData, uncompressedSize);
-    HCDPacket pi_uncompressedPacket, pi_compressedPacket;
-	pi_compressedPacket.SetBuffer(ptData.data() + 4 * sizeof(int), ptData.size() - 4 * sizeof(int));
-	pi_compressedPacket.SetDataSize(ptData.size() - 4 * sizeof(int));
-	pi_uncompressedPacket.SetDataSize(uncompressedSize);
-	int *pHeader = (int*)(ptData.data());
-	int w = pHeader[0];
-	int h = pHeader[1];
-	int nOfChannels = pHeader[2];
-	//int format = pHeader[3]; // The format is not used yet, but is may be useful in the future to support other compression than JPEG
-	LoadCompressedPacket(pi_compressedPacket, pi_uncompressedPacket, w, h, nOfChannels);
-	((int*)DataTypeArray)[0] = w;
-	((int*)DataTypeArray)[1] = h;
-	((int*)DataTypeArray)[2] = nOfChannels;
-	memcpy(DataTypeArray + 3 * sizeof(int), pi_uncompressedPacket.GetBufferAddress(), std::min(pi_uncompressedPacket.GetDataSize(), maxCountData - 3 * sizeof(int)));
-	return std::min(pi_uncompressedPacket.GetDataSize() + 3 * sizeof(int), maxCountData);	
-    }
-
-    virtual bool DestroyBlock(HPMBlockID blockID)
-    {
-        return false;
-    }
-
-protected:
-
-private:
-    SMSQLiteFilePtr m_smSQLiteFile;
+#pragma once
+
+#include <ImagePP/all/h/HPMDataStore.h>
+/*#include <ImagePP/all/h/IDTMTypes.h>
+#include <ImagePP/all/h/IDTMFile.h>*/
+#include <ImagePP/all/h/HCDPacket.h>
+#include <ImagePP/all/h/HCDCodecIJG.h>
+#include <ImagePP/all/h/HRFBmpFile.h>
+#include <ImagePP/all/h/HRPPixelTypeV24B8G8R8.h>
+#include "SMSQLiteFile.h"
+
+class SMSQLiteTextureTileStore : public IHPMPermanentStore<Byte, float, float> // JPEGData (Byte*), size
+{
+public:
+
+    /*static IDTMFile::NodeID ConvertBlockID(const HPMBlockID& blockID)
+    {
+        return static_cast<IDTMFile::NodeID>(blockID.m_integerID);
+    }*/
+   /* SMSQLiteTextureTileStore(BENTLEY_NAMESPACE_NAME::WString filename, const IDTMFile::AccessMode& accessMode)
+        {
+        m_smSQLiteFile = SMSQLiteFile::Create();
+        Utf8String filenameA;
+        BeStringUtilities::WCharToUtf8(filenameA, filename.c_str());
+        if (accessMode.m_HasCreateAccess)
+            m_smSQLiteFile->Create(filenameA.c_str());
+        else
+            m_smSQLiteFile->Open(filenameA.c_str());
+        }*/
+
+    SMSQLiteTextureTileStore(SMSQLiteFilePtr file)
+        {
+        m_smSQLiteFile = file;
+        }
+
+    virtual ~SMSQLiteTextureTileStore()
+        {
+        //m_smSQLiteFile->Close();
+        }
+    virtual void Close()
+        {}
+
+    virtual bool StoreMasterHeader(float* indexHeader, size_t headerSize)
+    {
+        return false;
+    }
+
+    virtual size_t LoadMasterHeader(float* indexHeader, size_t headerSize)
+    {
+        return 0;
+    }
+
+    bool WriteCompressedPacket(const HCDPacket& pi_uncompressedPacket,
+        HCDPacket& pi_compressedPacket, int width, int height, int nOfChannels = 3)
+    {
+        HPRECONDITION(pi_uncompressedPacket.GetDataSize() <= (numeric_limits<uint32_t>::max) ());
+
+        // initialize codec
+        auto codec = new HCDCodecIJG(width, height, 8 * nOfChannels);
+        codec->SetQuality(70);
+        codec->SetSubsamplingMode(HCDCodecIJG::SubsamplingModes::SNONE);
+        HFCPtr<HCDCodec> pCodec = codec;
+        pi_compressedPacket.SetBufferOwnership(true);
+        size_t compressedBufferSize = pCodec->GetSubsetMaxCompressedSize();
+        pi_compressedPacket.SetBuffer(new Byte[compressedBufferSize], compressedBufferSize * sizeof(Byte));
+        const size_t compressedDataSize = pCodec->CompressSubset(pi_uncompressedPacket.GetBufferAddress(), pi_uncompressedPacket.GetDataSize() * sizeof(Byte), pi_compressedPacket.GetBufferAddress(), pi_compressedPacket.GetBufferSize() * sizeof(Byte));
+        pi_compressedPacket.SetDataSize(compressedDataSize);
+
+        return true;
+    }
+
+    // New interface
+
+    virtual HPMBlockID StoreNewBlock(Byte* DataTypeArray, size_t countData)
+        {
+		return StoreBlock(DataTypeArray, countData, HPMBlockID());
+        }
+
+    virtual HPMBlockID StoreBlock(Byte* DataTypeArray, size_t countData, HPMBlockID blockID)
+        {
+        HCDPacket pi_uncompressedPacket, pi_compressedPacket;
+		pi_uncompressedPacket.SetBuffer(DataTypeArray + 3 * sizeof(int), countData - 3 * sizeof(int)); // The data block starts with 12 bytes of metadata, followed by pixel data
+		pi_uncompressedPacket.SetDataSize(countData - 3 * sizeof(int));
+		// Retrieve width, height and number of channels from the first 12 bytes of the data block
+		int w = ((int*)DataTypeArray)[0];
+		int h = ((int*)DataTypeArray)[1];
+		int nOfChannels = ((int*)DataTypeArray)[2];
+		int format = 0; // Keep an int to define the format and possible other options
+		// Compress the image with JPEG
+		WriteCompressedPacket(pi_uncompressedPacket, pi_compressedPacket, w, h, nOfChannels);
+		// Create the compressed data block by storing width, height, number of channels and format before the compressed image block		
+		bvector<uint8_t> texData(4 * sizeof(int) + pi_compressedPacket.GetDataSize());
+		int *pHeader = (int*)(texData.data());
+		pHeader[0] = w;
+		pHeader[1] = h;
+		pHeader[2] = nOfChannels;
+		pHeader[3] = format;
+		memcpy(texData.data() + 4 * sizeof(int), pi_compressedPacket.GetBufferAddress(), pi_compressedPacket.GetDataSize());
+		int64_t id = blockID.IsValid() ? blockID.m_integerID : SQLiteNodeHeader::NO_NODEID;
+		m_smSQLiteFile->StoreTexture(id, texData, pi_uncompressedPacket.GetDataSize()); // We store the number of bytes of the uncompressed image, ignoring the bytes used to store width, height, number of channels and format
+		return HPMBlockID(id);
+        }
+
+    virtual size_t GetBlockDataCount(HPMBlockID blockID) const
+    {
+    return m_smSQLiteFile->GetTextureByteCount(blockID.m_integerID) + 3 * sizeof(int);
+    }
+
+
+    virtual size_t StoreHeader(float* header, HPMBlockID blockID)
+    {
+        return 0;
+    }
+
+    virtual size_t LoadHeader(float* header, HPMBlockID blockID)
+    {
+
+        return 0;
+    }
+
+    bool LoadCompressedPacket(const HCDPacket& pi_compressedPacket, HCDPacket& pi_uncompressedPacket, size_t width, size_t height, size_t nOfChannels = 3)
+    {
+    auto codec = new HCDCodecIJG(width, height, nOfChannels * 8);// (pi_compressedPacket.GetDataSize()); // 24 bits per pixels
+    codec->SetQuality(70);
+    codec->SetSubsamplingMode(HCDCodecIJG::SubsamplingModes::SNONE);
+    HFCPtr<HCDCodec> pCodec = codec;
+    pi_uncompressedPacket.SetBufferOwnership(true);
+    pi_uncompressedPacket.SetBuffer(new Byte[pi_uncompressedPacket.GetDataSize()], pi_uncompressedPacket.GetDataSize() * sizeof(Byte));
+    const size_t uncompressedDataSize = pCodec->DecompressSubset(pi_compressedPacket.GetBufferAddress(), pi_compressedPacket.GetDataSize() * sizeof(Byte), pi_uncompressedPacket.GetBufferAddress(), pi_uncompressedPacket.GetBufferSize() * sizeof(Byte));
+    pi_uncompressedPacket.SetDataSize(uncompressedDataSize);
+    return true;
+    }
+
+    virtual size_t LoadBlock(Byte* DataTypeArray, size_t maxCountData, HPMBlockID blockID)
+    {
+    bvector<uint8_t> ptData;
+    size_t uncompressedSize = 0;
+    m_smSQLiteFile->GetTexture(blockID.m_integerID, ptData, uncompressedSize);
+    HCDPacket pi_uncompressedPacket, pi_compressedPacket;
+	pi_compressedPacket.SetBuffer(ptData.data() + 4 * sizeof(int), ptData.size() - 4 * sizeof(int));
+	pi_compressedPacket.SetDataSize(ptData.size() - 4 * sizeof(int));
+	pi_uncompressedPacket.SetDataSize(uncompressedSize);
+	int *pHeader = (int*)(ptData.data());
+	int w = pHeader[0];
+	int h = pHeader[1];
+	int nOfChannels = pHeader[2];
+	//int format = pHeader[3]; // The format is not used yet, but is may be useful in the future to support other compression than JPEG
+	LoadCompressedPacket(pi_compressedPacket, pi_uncompressedPacket, w, h, nOfChannels);
+	((int*)DataTypeArray)[0] = w;
+	((int*)DataTypeArray)[1] = h;
+	((int*)DataTypeArray)[2] = nOfChannels;
+	memcpy(DataTypeArray + 3 * sizeof(int), pi_uncompressedPacket.GetBufferAddress(), std::min(pi_uncompressedPacket.GetDataSize(), maxCountData - 3 * sizeof(int)));
+	return std::min(pi_uncompressedPacket.GetDataSize() + 3 * sizeof(int), maxCountData);	
+    }
+
+    virtual bool DestroyBlock(HPMBlockID blockID)
+    {
+        return false;
+    }
+
+protected:
+
+private:
+    SMSQLiteFilePtr m_smSQLiteFile;
 };