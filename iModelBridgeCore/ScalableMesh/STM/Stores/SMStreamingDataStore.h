--- conflicted
+++ resolved
@@ -1,490 +1,442 @@
-//:>--------------------------------------------------------------------------------------+
-//:>
-//:>     $Source: STM/Stores/SMStreamingDataStore.h $
-//:>
-//:>  $Copyright: (c) 2017 Bentley Systems, Incorporated. All rights reserved. $
-//:>
-//:>+--------------------------------------------------------------------------------------
-
-
-#pragma once
-
-#include "ISMDataStore.h"
-#include "..\SMNodeGroup.h"
-#include "SMStoreUtils.h"
-#include "SMSQLiteSisterFile.h"
-#include <json/json.h>
-#include <codecvt>
-#include <ImagePP/all/h/HCDCodecIJG.h>
-
-extern bool s_stream_from_wsg;
-extern bool s_stream_using_cesium_3d_tiles_format;
-extern bool s_import_from_bim_exported_cesium_3d_tiles;
-extern bool s_stream_using_curl;
-extern bool s_stream_from_grouped_store;
-extern bool s_stream_enable_caching;
-extern bool s_is_virtual_grouping;
-extern bool s_use_qa_azure;
-
-//extern std::mutex fileMutex;
-
-#ifndef NDEBUG
-#define DEBUG_STREAMING_DATA_STORE
-extern std::mutex s_consoleMutex;
-#endif
-
-class DataSourceAccount; 
-
-template <class EXTENT> class SMStreamingStore : public ISMDataStore<SMIndexMasterHeader<EXTENT>, SMIndexNodeHeader<EXTENT>>, public SMSQLiteSisterFile
-    {
-    public:
-        enum FormatType { Binary, Json, Cesium3DTiles };
-<<<<<<< HEAD
-        class SMStreamingSettings : public BENTLEY_NAMESPACE_NAME::RefCountedBase
-=======
-        class SMStreamingSettings
->>>>>>> 305317db
-            {
-            public:
-
-                enum ServerLocation { LOCAL, RDS, AZURE };
-                enum CommMethod { FILE, CURL, WASTORAGE };
-                enum DataType { CESIUM3DTILES, SMCESIUM3DTILES, SMGROUPS };
-
-            public:
-                SMStreamingSettings() {};
-                SMStreamingSettings(const Json::Value& fileName);
-                SMStreamingSettings(const SMStreamingSettings& settings)
-                    : m_location(settings.m_location),
-                      m_commMethod(settings.m_commMethod),
-                      m_dataType(settings.m_dataType),
-                      m_public(settings.m_public),
-                      m_isPublishing(settings.m_isPublishing),
-                      m_guid(settings.m_guid),
-                      m_serverID(settings.m_serverID),
-                      m_url(settings.m_url)
-                    {}
-
-            bool IsLocal()            const   { return m_location == LOCAL; }
-            bool IsPublic()           const   { return m_public; }
-            bool IsUsingCURL()        const   { return m_commMethod == CURL; }
-            bool IsUsingWAStorage()   const   { return m_commMethod == WASTORAGE; }
-            bool IsDataFromLocal()    const   { return m_location == LOCAL; }
-            bool IsDataFromRDS()      const   { return m_location == RDS; }
-            bool IsDataFromAzure()    const   { return m_location == AZURE; }
-            bool IsPublishing()       const   { return m_isPublishing; }
-            bool IsCesium3DTiles()    const   { return m_dataType == CESIUM3DTILES; }
-            bool IsSMCesium3DTiles()  const   { return m_dataType == SMCESIUM3DTILES; }
-<<<<<<< HEAD
-            bool IsGCSStringSet()     const   { return m_isGCSSet; }
-
-            WString GetServerID() const
-                {
-                return WString(m_serverID.c_str(), BentleyCharEncoding::Utf8);
-=======
-
-            WString GetServerID() const
-                {
-                return std::wstring_convert<std::codecvt_utf8<wchar_t>>().from_bytes(m_serverID).c_str();
->>>>>>> 305317db
-                }
-
-            WString GetGUID() const
-                {
-<<<<<<< HEAD
-                return WString(m_guid.c_str(), BentleyCharEncoding::Utf8);
-                }
-
-            Utf8String GetUtf8GUID() const
-                {
-                return m_guid;
-=======
-                return std::wstring_convert<std::codecvt_utf8<wchar_t>>().from_bytes(m_guid).c_str();
->>>>>>> 305317db
-                }
-
-            WString GetURL() const
-                {
-<<<<<<< HEAD
-                return WString(m_url.c_str(), BentleyCharEncoding::Utf8);
-                }
-
-            WString GetGCSString() const
-                {
-                return WString(m_gcs.c_str(), BentleyCharEncoding::Utf8);
-                }
-
-            void SetGCSString(const Utf8String& gcs)
-                {
-                m_isGCSSet = !gcs.empty();
-                m_gcs = gcs;
-                }
-=======
-                return std::wstring_convert<std::codecvt_utf8<wchar_t>>().from_bytes(m_url).c_str();
-                }
-
->>>>>>> 305317db
-
-            public:
-
-            ServerLocation m_location = LOCAL;
-            CommMethod m_commMethod = CURL;
-            DataType m_dataType = CESIUM3DTILES;
-            bool m_public = false;
-            bool m_isPublishing = false;
-<<<<<<< HEAD
-            bool m_isGCSSet = false;
-            Utf8String m_guid;
-            Utf8String m_serverID;
-            Utf8String m_url;
-            Utf8String m_gcs;
-            };
-        typedef BENTLEY_NAMESPACE_NAME::RefCountedPtr<SMStreamingSettings> SMStreamingSettingsPtr;
-=======
-            string m_guid;
-            string m_serverID;
-            string m_url;
-            };
->>>>>>> 305317db
-
-    private : 
-        
-        bool m_use_node_header_grouping = false;
-        bool m_use_virtual_grouping = false;
-<<<<<<< HEAD
-        SMStreamingSettingsPtr m_settings;
-=======
-        SMStreamingSettings m_settings;
->>>>>>> 305317db
-        FormatType m_formatType = FormatType::Binary;
-        DataSourceAccount* m_dataSourceAccount;
-        WString m_rootDirectory;
-        WString m_masterFileName;
-        DataSourceURL m_pathToHeaders;
-        SMNodeDistributor<SMNodeGroup::DistributeData>::Ptr m_NodeHeaderFetchDistributor;
-        bvector<SMNodeGroup::Ptr> m_nodeHeaderGroups;
-        map<uint32_t, Json::Value*> m_nodeHeaderCache;
-        Transform m_transform;
-
-        SMNodeGroup::Ptr m_CesiumGroup;
-
-    protected : 
-
-
-        SMNodeGroup::Ptr FindGroup(HPMBlockID blockID);
-            
-        SMNodeGroup::Ptr GetGroup(HPMBlockID blockID);
-            
-        void ReadNodeHeaderFromBinary(SMIndexNodeHeader<EXTENT>* header, uint8_t* headerData, size_t& maxCountData) const;
-        void GetNodeHeaderBinary(const HPMBlockID& blockID, std::unique_ptr<uint8_t>& po_pBinaryData, size_t& po_pDataSize);
-
-        void ReadNodeHeaderFromJSON(SMIndexNodeHeader<EXTENT>* header, const Json::Value& nodeHeader);
-
-    private :
-
-<<<<<<< HEAD
-        DataSourceStatus InitializeDataSourceAccount(DataSourceManager& dataSourceManager, const SMStreamingSettingsPtr& settings);
-=======
-        DataSourceStatus InitializeDataSourceAccount(DataSourceManager& dataSourceManager, const SMStreamingSettings& settings);
->>>>>>> 305317db
-
-    public : 
-    
-        SMStreamingStore(DataSourceManager& dataSourceManager, const WString& path, bool compress = true, bool areNodeHeadersGrouped = false, bool isVirtualGrouping = false, WString headers_path = L"", FormatType formatType = FormatType::Binary);
-
-<<<<<<< HEAD
-        SMStreamingStore(DataSourceManager& dataSourceManager, const SMStreamingSettingsPtr& settings);
-=======
-        SMStreamingStore(DataSourceManager& dataSourceManager, const SMStreamingSettings& settings);
->>>>>>> 305317db
-
-        virtual ~SMStreamingStore();
-
-#ifdef VANCOUVER_API
-        static SMStreamingStore* Create(DataSourceManager& dataSourceManager, const WString& path, bool compress = true, bool areNodeHeadersGrouped = false, bool isVirtualGrouping = false, WString headers_path = L"", FormatType formatType = FormatType::Binary)
-            {
-            return new SMStreamingStore(dataSourceManager, path, compress, areNodeHeadersGrouped, isVirtualGrouping, headers_path, formatType);
-            }
-<<<<<<< HEAD
-        static SMStreamingStore* Create(DataSourceManager& dataSourceManager, const SMStreamingSettingsPtr& settings)
-=======
-        static SMStreamingStore* Create(DataSourceManager& dataSourceManager, const SMStreamingSettings& settings)
->>>>>>> 305317db
-            {
-            return new SMStreamingStore(dataSourceManager, settings);
-            }
-#endif
-
-        DataSource *InitializeDataSource(std::unique_ptr<DataSource::Buffer[]> &dest, DataSourceBuffer::BufferSize destSize) const;
-
-        DataSourceAccount *GetDataSourceAccount(void) const;
-
-        void SetDataSourceAccount(DataSourceAccount *dataSourceAccount);
-
-        void SetDataFormatType(FormatType formatType);
-
-        void SetIsPublishing(bool isPublishing)
-            {
-<<<<<<< HEAD
-            m_settings->m_isPublishing = isPublishing;
-=======
-            m_settings.m_isPublishing = isPublishing;
->>>>>>> 305317db
-            }
-
-        static void SerializeHeaderToBinary(const SMIndexNodeHeader<EXTENT>* pi_pHeader, std::unique_ptr<Byte>& po_pBinaryData, size_t& po_pDataSize);
-
-        void SerializeHeaderToCesium3DTile(const SMIndexNodeHeader<EXTENT>* header, HPMBlockID blockID, std::unique_ptr<Byte>& po_pBinaryData, size_t& po_pDataSize) const;
-
-        static void SerializeHeaderToCesium3DTileJSON(const SMIndexNodeHeader<EXTENT>* header, HPMBlockID blockID, Json::Value& tile);
-
-        static void SerializeHeaderToJSON(const SMIndexNodeHeader<EXTENT>* header, HPMBlockID blockID, Json::Value& block);
-                   
-        //Inherited from ISMDataStore
-        virtual uint64_t GetNextID() const override;
-            
-        virtual void Close() override;
-            
-        virtual bool StoreMasterHeader(SMIndexMasterHeader<EXTENT>* indexHeader, size_t headerSize) override;
-            
-        virtual size_t LoadMasterHeader(SMIndexMasterHeader<EXTENT>* indexHeader, size_t headerSize) override;
-            
-        virtual size_t StoreNodeHeader(SMIndexNodeHeader<EXTENT>* header, HPMBlockID blockID) override;
-            
-        virtual size_t LoadNodeHeader(SMIndexNodeHeader<EXTENT>* header, HPMBlockID blockID) override;            
-
-        virtual bool SetProjectFilesPath(BeFileName& projectFilesPath) override;
-
-        virtual void SaveProjectFiles() override;
-
-		virtual void CompactProjectFiles() override;
-
-        virtual void PreloadData(const bvector<DRange3d>& tileRanges) override;
-
-        virtual void CancelPreloadData() override;
-        
-        virtual bool GetNodeDataStore(ISMMTGGraphDataStorePtr& dataStore, SMIndexNodeHeader<EXTENT>* nodeHeader) override;
-                
-        virtual bool GetNodeDataStore(ISM3DPtDataStorePtr& dataStore, SMIndexNodeHeader<EXTENT>* nodeHeader, SMStoreDataType dataType) override;
-
-        virtual bool GetNodeDataStore(ISMInt32DataStorePtr& dataStore, SMIndexNodeHeader<EXTENT>* nodeHeader, SMStoreDataType dataType) override;        
-
-        virtual bool GetNodeDataStore(ISMTextureDataStorePtr& dataStore, SMIndexNodeHeader<EXTENT>* nodeHeader, SMStoreDataType dataType = SMStoreDataType::Texture) override;
-
-        virtual bool GetNodeDataStore(ISMUVCoordsDataStorePtr& dataStore, SMIndexNodeHeader<EXTENT>* nodeHeader, SMStoreDataType dataType = SMStoreDataType::UvCoords) override;        
-
-        virtual bool GetSisterNodeDataStore(ISDiffSetDataStorePtr& dataStore, SMIndexNodeHeader<EXTENT>* nodeHeader, bool createSisterFile) override;
-
-        virtual bool GetSisterNodeDataStore(ISMCoverageNameDataStorePtr& dataStore, SMIndexNodeHeader<EXTENT>* nodeHeader, bool createSisterFile) override;
-
-        virtual bool GetSisterNodeDataStore(ISM3DPtDataStorePtr& dataStore, SMIndexNodeHeader<EXTENT>* nodeHeader, SMStoreDataType dataType, bool createSisterFile) override;
-
-        
-
-        //Multi-items loading store
-        virtual bool GetNodeDataStore(ISMPointTriPtIndDataStorePtr& dataStore, SMIndexNodeHeader<EXTENT>* nodeHeader) override;
-
-        virtual bool GetNodeDataStore(ISMTileMeshDataStorePtr& dataStore, SMIndexNodeHeader<EXTENT>* nodeHeader) override;
-
-        virtual bool GetNodeDataStore(ISMCesium3DTilesDataStorePtr& dataStore, SMIndexNodeHeader<EXTENT>* nodeHeader) override;
-
-        //Inherited from ISMDataStore - End
-                             
-    };
-
-
-
-// Helper point block data structure
-struct StreamingDataBlock : public bvector<uint8_t>
-    {
-
-    public:
-
-        void ApplyTransformOnPoints(const Transform& transform);
-
-        bool IsLoading();
-
-        bool IsLoaded();
-
-        void LockAndWait();
-
-        void SetLoading();
-
-        DataSource *initializeDataSource(DataSourceAccount *dataSourceAccount, std::unique_ptr<DataSource::Buffer[]> &dest, DataSourceBuffer::BufferSize destSize);
-
-        void Load(DataSourceAccount *dataSourceAccount, SMStoreDataType dataType, uint64_t dataSize = uint64_t(-1));
-
-        void UnLoad();
-
-        void SetLoaded();
-
-        void SetID(const uint64_t& pi_ID);
-
-        uint64_t GetID();
-
-        void SetURL(const DataSourceURL& url);
-
-        void SetDataSourceURL(const DataSourceURL& pi_DataSource);
-
-        void SetDataSourcePrefix(const std::wstring& prefix);
-
-        void SetDataSourceExtension(const std::wstring& extension);
-
-        void DecompressPoints(uint8_t* pi_CompressedData, uint32_t pi_CompressedDataSize, uint32_t pi_UncompressedDataSize);
-
-        DPoint3d* GetPoints();
-        int32_t*  GetIndices();
-        DPoint2d* GetUVs();
-        Byte*     GetTexture();
-
-        uint32_t GetNumberOfPoints();
-        uint32_t GetNumberOfIndices();
-        uint32_t GetNumberOfUvs();
-        uint32_t GetTextureSize();
-
-    protected:
-
-        DataSource::DataSize LoadDataBlock(DataSourceAccount *dataSourceAccount, std::unique_ptr<DataSource::Buffer[]>& destination, uint64_t dataSizeKnown);
-
-    protected:
-
-        bool m_pIsLoading = false;
-        bool m_pIsLoaded = false;
-        uint64_t m_pID = -1;
-        DataSourceURL m_url;
-        DataSourceURL m_pDataSourceURL;
-        std::wstring m_pPrefix = L"p_";
-        std::wstring m_extension = L".bin";
-        condition_variable m_pDataBlockCV;
-        mutex m_pDataBlockMutex;
-
-    private:
-        struct Cesium3DTilesData : Cesium3DTilesBase
-            {
-            uint32_t numPoints;
-            uint32_t numIndices;
-            uint32_t numUvs;
-            uint32_t textureSize;
-            uint32_t pointOffset;
-            uint32_t indiceOffset;
-            uint32_t uvOffset;
-            uint32_t textureOffset;
-            };
-        Cesium3DTilesData m_tileData;
-
-        void ParseCesium3DTilesData(const Byte*, const size_t&);
-    };
-
-template <class DATATYPE, class EXTENT> class SMStreamingNodeDataStore : public ISMNodeDataStore<DATATYPE> 
-    {        
-
-    public:
-
-        SMStreamingNodeDataStore(DataSourceAccount *dataSourceAccount, SMStoreDataType type, SMIndexNodeHeader<EXTENT>* nodeHeader, bool isPublishing = false, SMNodeGroup::Ptr nodeGroup = nullptr, bool compress = true);
-
-        SMStreamingNodeDataStore(DataSourceAccount* dataSourceAccount, SMStoreDataType type, SMIndexNodeHeader<EXTENT>* nodeHeader, const Json::Value& header, Transform& transform, bool isPublishing = false, bool compress = true);
-        
-        virtual ~SMStreamingNodeDataStore();
-
-        virtual HPMBlockID StoreBlock(DATATYPE* DataTypeArray, size_t countData, HPMBlockID blockID) override;
-
-        virtual size_t GetBlockDataCount(HPMBlockID blockID) const override;
-
-        virtual size_t GetBlockDataCount(HPMBlockID blockID, SMStoreDataType dataType) const override;
-
-        virtual size_t LoadBlock(DATATYPE* DataTypeArray, size_t maxCountData, HPMBlockID blockID) override;
-
-        virtual bool DestroyBlock(HPMBlockID blockID) override;
-
-        virtual void ModifyBlockDataCount(HPMBlockID blockID, int64_t countDelta) override;
-
-        virtual void ModifyBlockDataCount(HPMBlockID blockID, int64_t countDelta, SMStoreDataType dataType) override;
-
-    protected:
-
-        SMIndexNodeHeader<EXTENT>*    m_nodeHeader;
-        const Json::Value*            m_jsonHeader;
-        DataSourceAccount*            m_dataSourceAccount;
-        DataSourceURL                 m_dataSourceURL;
-        Transform                     m_transform;
-
-        // Use cache to avoid refetching data after a call to GetBlockDataCount(); cache is cleared when data has been received and returned by the store
-        typedef std::map<ISMStore::NodeID, std::unique_ptr<StreamingDataBlock>> DataCache;
-        mutable DataCache m_dataCache;
-        mutable std::mutex m_dataCacheMutex;
-
-        StreamingDataBlock &   GetBlock(HPMBlockID blockID) const;
-
-    private:
-        
-        SMNodeGroup::Ptr           m_nodeGroup;
-        SMStoreDataType               m_dataType;
-
-        uint64_t GetBlockSizeFromNodeHeader() const;
-    };
-
-
-struct StreamingTextureBlock : public StreamingDataBlock
-    {
-
-    public:
-
-        StreamingTextureBlock();
-
-        StreamingTextureBlock(const int& width, const int& height, const int& numChannels);
-
-        void Load(DataSourceAccount *dataSourceAccount, uint64_t blockSizeKnown = uint64_t(-1));
-
-        void Store(DataSourceAccount *dataSourceAccount, uint8_t* DataTypeArray, size_t countData, const HPMBlockID& blockID);
-
-        size_t GetWidth() { return m_Width; }
-        size_t GetHeight() { return m_Height; }
-        size_t GetNbChannels() { return m_NbChannels; }
-
-    private:
-
-        void DecompressTexture(uint8_t* pi_CompressedTextureData, uint32_t pi_CompressedTextureSize, uint32_t pi_TextureSize);
-        bool CompressTexture(const HCDPacket& pi_uncompressedPacket, HCDPacket& pi_compressedPacket);
-
-    private:
-
-        int m_Width = 256;
-        int m_Height = 256;
-        int m_NbChannels = 3; // 3 channels by default
-        int m_Format = 0;     // could be useful in the future
-    };
-    
-template <class DATATYPE, class EXTENT> class StreamingNodeTextureStore : public SMStreamingNodeDataStore<DATATYPE, EXTENT>
-    {
-
-    public:
-
-        StreamingTextureBlock& GetTexture(HPMBlockID blockID) const;
-            
-        StreamingNodeTextureStore(DataSourceAccount *dataSourceAccount, SMIndexNodeHeader<EXTENT>* nodeHeader);
-
-        virtual bool DestroyBlock(HPMBlockID blockID) override;            
-                        
-        virtual HPMBlockID StoreBlock(DATATYPE* DataTypeArray, size_t countData, HPMBlockID blockID) override;        
-            
-        virtual HPMBlockID StoreCompressedBlock(DATATYPE* DataTypeArray, size_t countData, HPMBlockID blockID) override;
-            
-        virtual size_t GetBlockDataCount(HPMBlockID blockID) const override;
-
-        virtual size_t GetBlockDataCount(HPMBlockID blockID, SMStoreDataType dataType) const override;
-
-        //Valid only for store handling only one type of data.
-        virtual void   ModifyBlockDataCount(HPMBlockID blockID, int64_t countDelta) override;
-
-        //Valid only for store handling only multiple type of data.
-        virtual void   ModifyBlockDataCount(HPMBlockID blockID, int64_t countDelta, SMStoreDataType dataType) override;
-                            
-        virtual size_t LoadBlock(DATATYPE* DataTypeArray, size_t maxCountData, HPMBlockID blockID) override;
-            
-        void                SetDataSourceAccount    (DataSourceAccount *dataSourceAccount);
-        DataSourceAccount * GetDataSourceAccount    (void) const;
-
-    private:
-
-        typedef SMStreamingNodeDataStore<DATATYPE, EXTENT> Super;
-    };
+//:>--------------------------------------------------------------------------------------+
+//:>
+//:>     $Source: STM/Stores/SMStreamingDataStore.h $
+//:>
+//:>  $Copyright: (c) 2017 Bentley Systems, Incorporated. All rights reserved. $
+//:>
+//:>+--------------------------------------------------------------------------------------
+
+
+#pragma once
+
+#include "ISMDataStore.h"
+#include "..\SMNodeGroup.h"
+#include "SMStoreUtils.h"
+#include "SMSQLiteSisterFile.h"
+#include <json/json.h>
+#include <codecvt>
+#include <ImagePP/all/h/HCDCodecIJG.h>
+
+extern bool s_stream_from_wsg;
+extern bool s_stream_using_cesium_3d_tiles_format;
+extern bool s_import_from_bim_exported_cesium_3d_tiles;
+extern bool s_stream_using_curl;
+extern bool s_stream_from_grouped_store;
+extern bool s_stream_enable_caching;
+extern bool s_is_virtual_grouping;
+extern bool s_use_qa_azure;
+
+//extern std::mutex fileMutex;
+
+#ifndef NDEBUG
+#define DEBUG_STREAMING_DATA_STORE
+extern std::mutex s_consoleMutex;
+#endif
+
+class DataSourceAccount; 
+
+template <class EXTENT> class SMStreamingStore : public ISMDataStore<SMIndexMasterHeader<EXTENT>, SMIndexNodeHeader<EXTENT>>, public SMSQLiteSisterFile
+    {
+    public:
+        enum FormatType { Binary, Json, Cesium3DTiles };
+        class SMStreamingSettings : public BENTLEY_NAMESPACE_NAME::RefCountedBase
+            {
+            public:
+
+                enum ServerLocation { LOCAL, RDS, AZURE };
+                enum CommMethod { FILE, CURL, WASTORAGE };
+                enum DataType { CESIUM3DTILES, SMCESIUM3DTILES, SMGROUPS };
+
+            public:
+                SMStreamingSettings() {};
+                SMStreamingSettings(const Json::Value& fileName);
+                SMStreamingSettings(const SMStreamingSettings& settings)
+                    : m_location(settings.m_location),
+                      m_commMethod(settings.m_commMethod),
+                      m_dataType(settings.m_dataType),
+                      m_public(settings.m_public),
+                      m_isPublishing(settings.m_isPublishing),
+                      m_guid(settings.m_guid),
+                      m_serverID(settings.m_serverID),
+                      m_url(settings.m_url)
+                    {}
+
+            bool IsLocal()            const   { return m_location == LOCAL; }
+            bool IsPublic()           const   { return m_public; }
+            bool IsUsingCURL()        const   { return m_commMethod == CURL; }
+            bool IsUsingWAStorage()   const   { return m_commMethod == WASTORAGE; }
+            bool IsDataFromLocal()    const   { return m_location == LOCAL; }
+            bool IsDataFromRDS()      const   { return m_location == RDS; }
+            bool IsDataFromAzure()    const   { return m_location == AZURE; }
+            bool IsPublishing()       const   { return m_isPublishing; }
+            bool IsCesium3DTiles()    const   { return m_dataType == CESIUM3DTILES; }
+            bool IsSMCesium3DTiles()  const   { return m_dataType == SMCESIUM3DTILES; }
+            bool IsGCSStringSet()     const   { return m_isGCSSet; }
+
+            WString GetServerID() const
+                {
+                return WString(m_serverID.c_str(), BentleyCharEncoding::Utf8);
+                }
+
+            WString GetGUID() const
+                {
+                return WString(m_guid.c_str(), BentleyCharEncoding::Utf8);
+                }
+
+            Utf8String GetUtf8GUID() const
+                {
+                return m_guid;
+                }
+
+            WString GetURL() const
+                {
+                return WString(m_url.c_str(), BentleyCharEncoding::Utf8);
+                }
+
+            WString GetGCSString() const
+                {
+                return WString(m_gcs.c_str(), BentleyCharEncoding::Utf8);
+                }
+
+            void SetGCSString(const Utf8String& gcs)
+                {
+                m_isGCSSet = !gcs.empty();
+                m_gcs = gcs;
+                }
+
+            public:
+
+            ServerLocation m_location = LOCAL;
+            CommMethod m_commMethod = CURL;
+            DataType m_dataType = CESIUM3DTILES;
+            bool m_public = false;
+            bool m_isPublishing = false;
+            bool m_isGCSSet = false;
+            Utf8String m_guid;
+            Utf8String m_serverID;
+            Utf8String m_url;
+            Utf8String m_gcs;
+            };
+        typedef BENTLEY_NAMESPACE_NAME::RefCountedPtr<SMStreamingSettings> SMStreamingSettingsPtr;
+
+    private : 
+        
+        bool m_use_node_header_grouping = false;
+        bool m_use_virtual_grouping = false;
+        SMStreamingSettingsPtr m_settings;
+        FormatType m_formatType = FormatType::Binary;
+        DataSourceAccount* m_dataSourceAccount;
+        WString m_rootDirectory;
+        WString m_masterFileName;
+        DataSourceURL m_pathToHeaders;
+        SMNodeDistributor<SMNodeGroup::DistributeData>::Ptr m_NodeHeaderFetchDistributor;
+        bvector<SMNodeGroup::Ptr> m_nodeHeaderGroups;
+        map<uint32_t, Json::Value*> m_nodeHeaderCache;
+        Transform m_transform;
+
+        SMNodeGroup::Ptr m_CesiumGroup;
+
+    protected : 
+
+
+        SMNodeGroup::Ptr FindGroup(HPMBlockID blockID);
+            
+        SMNodeGroup::Ptr GetGroup(HPMBlockID blockID);
+            
+        void ReadNodeHeaderFromBinary(SMIndexNodeHeader<EXTENT>* header, uint8_t* headerData, size_t& maxCountData) const;
+        void GetNodeHeaderBinary(const HPMBlockID& blockID, std::unique_ptr<uint8_t>& po_pBinaryData, size_t& po_pDataSize);
+
+        void ReadNodeHeaderFromJSON(SMIndexNodeHeader<EXTENT>* header, const Json::Value& nodeHeader);
+
+    private :
+
+        DataSourceStatus InitializeDataSourceAccount(DataSourceManager& dataSourceManager, const SMStreamingSettingsPtr& settings);
+
+    public : 
+    
+        SMStreamingStore(DataSourceManager& dataSourceManager, const WString& path, bool compress = true, bool areNodeHeadersGrouped = false, bool isVirtualGrouping = false, WString headers_path = L"", FormatType formatType = FormatType::Binary);
+
+        SMStreamingStore(DataSourceManager& dataSourceManager, const SMStreamingSettingsPtr& settings);
+
+        virtual ~SMStreamingStore();
+
+#ifdef VANCOUVER_API
+        static SMStreamingStore* Create(DataSourceManager& dataSourceManager, const WString& path, bool compress = true, bool areNodeHeadersGrouped = false, bool isVirtualGrouping = false, WString headers_path = L"", FormatType formatType = FormatType::Binary)
+            {
+            return new SMStreamingStore(dataSourceManager, path, compress, areNodeHeadersGrouped, isVirtualGrouping, headers_path, formatType);
+            }
+        static SMStreamingStore* Create(DataSourceManager& dataSourceManager, const SMStreamingSettingsPtr& settings)
+            {
+            return new SMStreamingStore(dataSourceManager, settings);
+            }
+#endif
+
+        DataSource *InitializeDataSource(std::unique_ptr<DataSource::Buffer[]> &dest, DataSourceBuffer::BufferSize destSize) const;
+
+        DataSourceAccount *GetDataSourceAccount(void) const;
+
+        void SetDataSourceAccount(DataSourceAccount *dataSourceAccount);
+
+        void SetDataFormatType(FormatType formatType);
+
+        void SetIsPublishing(bool isPublishing)
+            {
+            m_settings->m_isPublishing = isPublishing;
+            }
+
+        static void SerializeHeaderToBinary(const SMIndexNodeHeader<EXTENT>* pi_pHeader, std::unique_ptr<Byte>& po_pBinaryData, size_t& po_pDataSize);
+
+        void SerializeHeaderToCesium3DTile(const SMIndexNodeHeader<EXTENT>* header, HPMBlockID blockID, std::unique_ptr<Byte>& po_pBinaryData, size_t& po_pDataSize) const;
+
+        static void SerializeHeaderToCesium3DTileJSON(const SMIndexNodeHeader<EXTENT>* header, HPMBlockID blockID, Json::Value& tile);
+
+        static void SerializeHeaderToJSON(const SMIndexNodeHeader<EXTENT>* header, HPMBlockID blockID, Json::Value& block);
+                   
+        //Inherited from ISMDataStore
+        virtual uint64_t GetNextID() const override;
+            
+        virtual void Close() override;
+            
+        virtual bool StoreMasterHeader(SMIndexMasterHeader<EXTENT>* indexHeader, size_t headerSize) override;
+            
+        virtual size_t LoadMasterHeader(SMIndexMasterHeader<EXTENT>* indexHeader, size_t headerSize) override;
+            
+        virtual size_t StoreNodeHeader(SMIndexNodeHeader<EXTENT>* header, HPMBlockID blockID) override;
+            
+        virtual size_t LoadNodeHeader(SMIndexNodeHeader<EXTENT>* header, HPMBlockID blockID) override;            
+
+        virtual bool SetProjectFilesPath(BeFileName& projectFilesPath) override;
+
+        virtual void SaveProjectFiles() override;
+
+		virtual void CompactProjectFiles() override;
+
+        virtual void PreloadData(const bvector<DRange3d>& tileRanges) override;
+
+        virtual void CancelPreloadData() override;
+        
+        virtual bool GetNodeDataStore(ISMMTGGraphDataStorePtr& dataStore, SMIndexNodeHeader<EXTENT>* nodeHeader) override;
+                
+        virtual bool GetNodeDataStore(ISM3DPtDataStorePtr& dataStore, SMIndexNodeHeader<EXTENT>* nodeHeader, SMStoreDataType dataType) override;
+
+        virtual bool GetNodeDataStore(ISMInt32DataStorePtr& dataStore, SMIndexNodeHeader<EXTENT>* nodeHeader, SMStoreDataType dataType) override;        
+
+        virtual bool GetNodeDataStore(ISMTextureDataStorePtr& dataStore, SMIndexNodeHeader<EXTENT>* nodeHeader, SMStoreDataType dataType = SMStoreDataType::Texture) override;
+
+        virtual bool GetNodeDataStore(ISMUVCoordsDataStorePtr& dataStore, SMIndexNodeHeader<EXTENT>* nodeHeader, SMStoreDataType dataType = SMStoreDataType::UvCoords) override;        
+
+        virtual bool GetSisterNodeDataStore(ISDiffSetDataStorePtr& dataStore, SMIndexNodeHeader<EXTENT>* nodeHeader, bool createSisterFile) override;
+
+        virtual bool GetSisterNodeDataStore(ISMCoverageNameDataStorePtr& dataStore, SMIndexNodeHeader<EXTENT>* nodeHeader, bool createSisterFile) override;
+
+        virtual bool GetSisterNodeDataStore(ISM3DPtDataStorePtr& dataStore, SMIndexNodeHeader<EXTENT>* nodeHeader, SMStoreDataType dataType, bool createSisterFile) override;
+
+        
+
+        //Multi-items loading store
+        virtual bool GetNodeDataStore(ISMPointTriPtIndDataStorePtr& dataStore, SMIndexNodeHeader<EXTENT>* nodeHeader) override;
+
+        virtual bool GetNodeDataStore(ISMTileMeshDataStorePtr& dataStore, SMIndexNodeHeader<EXTENT>* nodeHeader) override;
+
+        virtual bool GetNodeDataStore(ISMCesium3DTilesDataStorePtr& dataStore, SMIndexNodeHeader<EXTENT>* nodeHeader) override;
+
+        //Inherited from ISMDataStore - End
+                             
+    };
+
+
+
+// Helper point block data structure
+struct StreamingDataBlock : public bvector<uint8_t>
+    {
+
+    public:
+
+        void ApplyTransformOnPoints(const Transform& transform);
+
+        bool IsLoading();
+
+        bool IsLoaded();
+
+        void LockAndWait();
+
+        void SetLoading();
+
+        DataSource *initializeDataSource(DataSourceAccount *dataSourceAccount, std::unique_ptr<DataSource::Buffer[]> &dest, DataSourceBuffer::BufferSize destSize);
+
+        void Load(DataSourceAccount *dataSourceAccount, SMStoreDataType dataType, uint64_t dataSize = uint64_t(-1));
+
+        void UnLoad();
+
+        void SetLoaded();
+
+        void SetID(const uint64_t& pi_ID);
+
+        uint64_t GetID();
+
+        void SetURL(const DataSourceURL& url);
+
+        void SetDataSourceURL(const DataSourceURL& pi_DataSource);
+
+        void SetDataSourcePrefix(const std::wstring& prefix);
+
+        void SetDataSourceExtension(const std::wstring& extension);
+
+        void DecompressPoints(uint8_t* pi_CompressedData, uint32_t pi_CompressedDataSize, uint32_t pi_UncompressedDataSize);
+
+        DPoint3d* GetPoints();
+        int32_t*  GetIndices();
+        DPoint2d* GetUVs();
+        Byte*     GetTexture();
+
+        uint32_t GetNumberOfPoints();
+        uint32_t GetNumberOfIndices();
+        uint32_t GetNumberOfUvs();
+        uint32_t GetTextureSize();
+
+    protected:
+
+        DataSource::DataSize LoadDataBlock(DataSourceAccount *dataSourceAccount, std::unique_ptr<DataSource::Buffer[]>& destination, uint64_t dataSizeKnown);
+
+    protected:
+
+        bool m_pIsLoading = false;
+        bool m_pIsLoaded = false;
+        uint64_t m_pID = -1;
+        DataSourceURL m_url;
+        DataSourceURL m_pDataSourceURL;
+        std::wstring m_pPrefix = L"p_";
+        std::wstring m_extension = L".bin";
+        condition_variable m_pDataBlockCV;
+        mutex m_pDataBlockMutex;
+
+    private:
+        struct Cesium3DTilesData : Cesium3DTilesBase
+            {
+            uint32_t numPoints;
+            uint32_t numIndices;
+            uint32_t numUvs;
+            uint32_t textureSize;
+            uint32_t pointOffset;
+            uint32_t indiceOffset;
+            uint32_t uvOffset;
+            uint32_t textureOffset;
+            };
+        Cesium3DTilesData m_tileData;
+
+        void ParseCesium3DTilesData(const Byte*, const size_t&);
+    };
+
+template <class DATATYPE, class EXTENT> class SMStreamingNodeDataStore : public ISMNodeDataStore<DATATYPE> 
+    {        
+
+    public:
+
+        SMStreamingNodeDataStore(DataSourceAccount *dataSourceAccount, SMStoreDataType type, SMIndexNodeHeader<EXTENT>* nodeHeader, bool isPublishing = false, SMNodeGroup::Ptr nodeGroup = nullptr, bool compress = true);
+
+        SMStreamingNodeDataStore(DataSourceAccount* dataSourceAccount, SMStoreDataType type, SMIndexNodeHeader<EXTENT>* nodeHeader, const Json::Value& header, Transform& transform, bool isPublishing = false, bool compress = true);
+        
+        virtual ~SMStreamingNodeDataStore();
+
+        virtual HPMBlockID StoreBlock(DATATYPE* DataTypeArray, size_t countData, HPMBlockID blockID) override;
+
+        virtual size_t GetBlockDataCount(HPMBlockID blockID) const override;
+
+        virtual size_t GetBlockDataCount(HPMBlockID blockID, SMStoreDataType dataType) const override;
+
+        virtual size_t LoadBlock(DATATYPE* DataTypeArray, size_t maxCountData, HPMBlockID blockID) override;
+
+        virtual bool DestroyBlock(HPMBlockID blockID) override;
+
+        virtual void ModifyBlockDataCount(HPMBlockID blockID, int64_t countDelta) override;
+
+        virtual void ModifyBlockDataCount(HPMBlockID blockID, int64_t countDelta, SMStoreDataType dataType) override;
+
+    protected:
+
+        SMIndexNodeHeader<EXTENT>*    m_nodeHeader;
+        const Json::Value*            m_jsonHeader;
+        DataSourceAccount*            m_dataSourceAccount;
+        DataSourceURL                 m_dataSourceURL;
+        Transform                     m_transform;
+
+        // Use cache to avoid refetching data after a call to GetBlockDataCount(); cache is cleared when data has been received and returned by the store
+        typedef std::map<ISMStore::NodeID, std::unique_ptr<StreamingDataBlock>> DataCache;
+        mutable DataCache m_dataCache;
+        mutable std::mutex m_dataCacheMutex;
+
+        StreamingDataBlock &   GetBlock(HPMBlockID blockID) const;
+
+    private:
+        
+        SMNodeGroup::Ptr           m_nodeGroup;
+        SMStoreDataType               m_dataType;
+
+        uint64_t GetBlockSizeFromNodeHeader() const;
+    };
+
+
+struct StreamingTextureBlock : public StreamingDataBlock
+    {
+
+    public:
+
+        StreamingTextureBlock();
+
+        StreamingTextureBlock(const int& width, const int& height, const int& numChannels);
+
+        void Load(DataSourceAccount *dataSourceAccount, uint64_t blockSizeKnown = uint64_t(-1));
+
+        void Store(DataSourceAccount *dataSourceAccount, uint8_t* DataTypeArray, size_t countData, const HPMBlockID& blockID);
+
+        size_t GetWidth() { return m_Width; }
+        size_t GetHeight() { return m_Height; }
+        size_t GetNbChannels() { return m_NbChannels; }
+
+    private:
+
+        void DecompressTexture(uint8_t* pi_CompressedTextureData, uint32_t pi_CompressedTextureSize, uint32_t pi_TextureSize);
+        bool CompressTexture(const HCDPacket& pi_uncompressedPacket, HCDPacket& pi_compressedPacket);
+
+    private:
+
+        int m_Width = 256;
+        int m_Height = 256;
+        int m_NbChannels = 3; // 3 channels by default
+        int m_Format = 0;     // could be useful in the future
+    };
+    
+template <class DATATYPE, class EXTENT> class StreamingNodeTextureStore : public SMStreamingNodeDataStore<DATATYPE, EXTENT>
+    {
+
+    public:
+
+        StreamingTextureBlock& GetTexture(HPMBlockID blockID) const;
+            
+        StreamingNodeTextureStore(DataSourceAccount *dataSourceAccount, SMIndexNodeHeader<EXTENT>* nodeHeader);
+
+        virtual bool DestroyBlock(HPMBlockID blockID) override;            
+                        
+        virtual HPMBlockID StoreBlock(DATATYPE* DataTypeArray, size_t countData, HPMBlockID blockID) override;        
+            
+        virtual HPMBlockID StoreCompressedBlock(DATATYPE* DataTypeArray, size_t countData, HPMBlockID blockID) override;
+            
+        virtual size_t GetBlockDataCount(HPMBlockID blockID) const override;
+
+        virtual size_t GetBlockDataCount(HPMBlockID blockID, SMStoreDataType dataType) const override;
+
+        //Valid only for store handling only one type of data.
+        virtual void   ModifyBlockDataCount(HPMBlockID blockID, int64_t countDelta) override;
+
+        //Valid only for store handling only multiple type of data.
+        virtual void   ModifyBlockDataCount(HPMBlockID blockID, int64_t countDelta, SMStoreDataType dataType) override;
+                            
+        virtual size_t LoadBlock(DATATYPE* DataTypeArray, size_t maxCountData, HPMBlockID blockID) override;
+            
+        void                SetDataSourceAccount    (DataSourceAccount *dataSourceAccount);
+        DataSourceAccount * GetDataSourceAccount    (void) const;
+
+    private:
+
+        typedef SMStreamingNodeDataStore<DATATYPE, EXTENT> Super;
+    };