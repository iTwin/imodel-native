--- conflicted
+++ resolved
@@ -1,432 +1,423 @@
-#include "SMPublisher.h"
-#include "ScalableMeshPCH.h"
-#include "SMCesiumPublisher.h"
-#include "SMPublisher.h"
-#include "..\ScalableMeshProgress.h"
-
-USING_NAMESPACE_BENTLEY_SCALABLEMESH
-
-/*---------------------------------------------------------------------------------**//**
-* @bsimethod                                                    Richard.Bois   11/17
-+---------------+---------------+---------------+---------------+---------------+------*/
-IScalableMeshPublishParamsPtr IScalableMeshPublishParams::Create(const SMPublishType& type)
-    {
-    switch (type)
-        {
-        case SMPublishType::THREESM:
-        {
-        return new SM3SMPublishParams();
-        }
-        default:
-        {
-        return nullptr;
-        }
-        }
-    }
-
-/*---------------------------------------------------------------------------------**//**
-* @bsimethod                                                    Richard.Bois   11/17
-+---------------+---------------+---------------+---------------+---------------+------*/
-IScalableMeshPublisherPtr IScalableMeshPublisher::Create(const SMPublishType& type)
-    {
-    switch (type)
-        {
-        case SMPublishType::CESIUM:
-        {
-        return new SMCesiumPublisher();
-        }
-        case SMPublishType::THREESM:
-        {
-        return new SM3SMPublisher();
-        }
-        default:
-        {
-        return nullptr;
-        }
-        }
-    }
-
-<<<<<<< HEAD
-void IScalableMeshPublisher::Publish(IScalableMeshNodePtr node, ClipVectorPtr clips, const uint64_t& coverageID, bool isClipBoundary, GeoCoordinates::BaseGCSCPtr sourceGCS, GeoCoordinates::BaseGCSCPtr destinationGCS, bvector<Byte>& outData)
-    {
-    return _Publish(node, clips, coverageID, isClipBoundary, sourceGCS, destinationGCS, outData);
-    }
-
-void IScalableMeshPublisher::ExtractPublishNodeHeader(IScalableMeshNodePtr nodePtr, Json::Value& smHeader)
-    {
-    _ExtractPublishNodeHeader(nodePtr, smHeader);
-    }
-
-void IScalableMeshPublisher::ExtractPublishMasterHeader(IScalableMeshPtr smPtr, Json::Value& smMasterHeader)
-    {
-    _ExtractPublishMasterHeader(smPtr, smMasterHeader);
-=======
-/*---------------------------------------------------------------------------------**//**
-* @bsimethod                                                    Richard.Bois   11/17
-+---------------+---------------+---------------+---------------+---------------+------*/
-StatusInt IScalableMeshPublisher::Publish(IScalableMeshPublishParamsPtr params)
-    {
-    return _Publish(params);
->>>>>>> 382978fa
-    }
-
-/*---------------------------------------------------------------------------------**//**
-* @bsimethod                                                    Richard.Bois   11/17
-+---------------+---------------+---------------+---------------+---------------+------*/
-void IScalableMeshPublisher::Publish(IScalableMeshNodePtr node, const Transform& transform, bvector<Byte>& outData, bool outputTexture)
-    {
-    return _Publish(node, transform, outData, outputTexture);
-    }
-
-/*---------------------------------------------------------------------------------**//**
-* @bsimethod                                                    Richard.Bois   11/17
-+---------------+---------------+---------------+---------------+---------------+------*/
-void IScalableMeshPublisher::Publish(IScalableMeshNodePtr node, ClipVectorPtr clips, const uint64_t& coverageID, bool isClipBoundary, GeoCoordinates::BaseGCSCPtr sourceGCS, GeoCoordinates::BaseGCSCPtr destinationGCS, bvector<Byte>& outData, bool outputTexture)
-    {
-    return _Publish(node, clips, coverageID, isClipBoundary, sourceGCS, destinationGCS, outData, outputTexture);
-    }
-
-
-
-SM3SMPublisher::SMPublishThreadPoolPtr SM3SMPublisher::s_publishThreadPool = nullptr;
-
-/*---------------------------------------------------------------------------------**//**
-* @bsimethod                                                    Richard.Bois   11/17
-+---------------+---------------+---------------+---------------+---------------+------*/
-SM3SMPublisher::SMPublishThreadPoolPtr SM3SMPublisher::GetPublishThreadPool()
-    {
-    if (s_publishThreadPool == nullptr)
-        {
-        // Setup multithreaded publishing
-        static const uint64_t nbThreads = std::max((uint64_t)1, (uint64_t)(std::thread::hardware_concurrency() - 2));
-        typedef std::function<void(LocalThreadPublishInfo&)> work_func_type;
-        work_func_type func = [](LocalThreadPublishInfo& info)
-            {
-            BeAssert(info.m_publisher != nullptr && info.m_destParentFuture != nullptr && info.m_destNodePromise != nullptr);
-            try
-                {
-                // Wait for the parent node to be ready
-                auto parentDestNode = info.m_destParentFuture->second.get();
-
-                // Create new destination node
-                IScalableMeshNodeEditPtr newDestNode = nullptr;
-                auto ret = info.m_publisher->ProcessNode(info.m_source, parentDestNode, newDestNode);
-                BeAssert(SUCCESS == ret);
-
-                // Fulfill the promise with the newly created node
-                info.m_destNodePromise->first.set_value(newDestNode);
-                }
-            catch (/*std::error_code& e*/...)
-                {
-                //std::cout << e.message() << std::endl;
-                BeAssert(false); // Error processing node for publishing
-                }
-            };
-        s_publishThreadPool = new SMPublishThreadPool(func, nbThreads, MAX_QUEUE_SIZE);
-        }
-    return s_publishThreadPool;
-    }
-
-/*---------------------------------------------------------------------------------**//**
-* @bsimethod                                                    Richard.Bois   11/17
-+---------------+---------------+---------------+---------------+---------------+------*/
-StatusInt SM3SMPublisher::_Publish(IScalableMeshPublishParamsPtr params)
-    {
-    m_params = dynamic_pointer_cast<SM3SMPublishParams, IScalableMeshPublishParams>(params);
-    if (!m_params.IsValid())
-        {
-        BeAssert(false); // Parameters must be set
-        return ERROR;
-        }
-
-    auto source = m_params->GetSource();
-    auto destination = m_params->GetDestination();
-
-    auto progress = m_params->GetProgress();
-    if (progress != nullptr)
-        {
-        progress->ProgressStep() = ScalableMesh::ScalableMeshStep::STEP_SAVEAS_3SM;
-        progress->ProgressStepIndex() = 1;
-        progress->Progress() = 0.0f;
-        }
-
-    // Compute clip ranges
-    auto clips = m_params->GetClips();
-    if (clips.IsValid())
-        {
-        for (ClipPrimitivePtr const& primitive : *clips)
-            {
-            ClipRangeInfo clipRangeInfo;
-            clipRangeInfo.m_clip = primitive;
-            if (primitive->GetRange(clipRangeInfo.m_range, nullptr, primitive->IsMask()))
-                {
-                m_clipRanges.push_back(clipRangeInfo);
-                }
-            else
-                {
-                BeAssert(false && "Problem computing range for clip");
-                }
-            }
-        }
-
-    m_publishThreadPool = GetPublishThreadPool();
-
-    // Create null promise for the root node and add it to the processing queue to kick-start the process
-    SMNodeEditPromisePtr nullPromise = std::make_shared<SMNodeEditPromise>(SMNodeEditPromise());
-    nullPromise->first.set_value(nullptr);
-    nullPromise->second = nullPromise->first.get_future().share();
-    
-    SMNodeEditPromisePtr rootPromise = AddWorkItem(source->GetRootNode(), nullPromise);
-
-    if (SUCCESS != PublishRecursive(source->GetRootNode(), rootPromise))
-        return ERROR;
-
-    if (progress != nullptr)
-        {
-        m_publishThreadPool->WaitUntilFinished([this, &progress]()
-            {
-            // Report progress
-            static_cast<ScalableMesh::ScalableMeshProgress*>(progress.get())->SetCurrentIteration(m_numPublishedNodes);
-            progress->UpdateListeners();
-            return progress->GetProgress() >= 1.f;
-            });
-        }
-    else
-        {
-        m_publishThreadPool->WaitUntilFinished();
-        }
-
-    if (progress != nullptr)
-        {
-        // Report progress finished
-        progress->Progress() = 1.0f;
-        progress->UpdateListeners();
-        }
-
-    if (!m_publishThreadPool->empty())
-        return ERROR;
-
-    return SUCCESS;
-    }
-
-/*---------------------------------------------------------------------------------**//**
-* @bsimethod                                                    Richard.Bois   11/17
-+---------------+---------------+---------------+---------------+---------------+------*/
-StatusInt SM3SMPublisher::SetNodeMeshData(IScalableMeshNodePtr sourceNode, IScalableMeshMeshPtr mesh, IScalableMeshNodeEditPtr& destNode)
-    {
-    auto extent = sourceNode->GetNodeExtent();
-    if (SUCCESS != destNode->SetNodeExtent(extent))
-        return ERROR;
-
-    auto contentExtent = sourceNode->GetContentExtent();
-    if (SUCCESS != destNode->SetContentExtent(contentExtent))
-        return ERROR;
-
-    float geometricResolution = 0.0f, textureResolution = 0.0f;
-    sourceNode->GetResolutions(geometricResolution, textureResolution);
-    if (SUCCESS != destNode->SetResolution(geometricResolution, textureResolution))
-        return ERROR;
-
-    bool arePoints3D = sourceNode->ArePoints3d();
-    if (SUCCESS != destNode->SetArePoints3d(arePoints3D))
-        return ERROR;
-
-    if (mesh != nullptr)
-        {
-        auto polyfaceQuery = mesh->GetPolyfaceQuery();
-
-        bvector<DPoint3d> points(polyfaceQuery->GetPointCount());
-        bvector<int32_t> indices(polyfaceQuery->GetPointIndexCount());
-        bvector<DPoint2d> uv(polyfaceQuery->GetParamCount());
-        bvector<int32_t> uvIndices(polyfaceQuery->GetPointIndexCount());
-
-        if (!points.empty()) memcpy(points.data(), polyfaceQuery->GetPointCP(), points.size() * sizeof(DPoint3d));
-        if (!indices.empty()) memcpy(indices.data(), polyfaceQuery->GetPointIndexCP(), indices.size() * sizeof(int32_t));
-        if (!uv.empty()) memcpy(uv.data(), polyfaceQuery->GetParamCP(), uv.size() * sizeof(DPoint2d));
-        if (!uvIndices.empty()) memcpy(uvIndices.data(), polyfaceQuery->GetParamIndexCP(), uvIndices.size() * sizeof(int32_t));
-
-        if (!points.empty())
-            {
-            auto texture = sourceNode->GetTexture();
-            if (texture.IsValid() && texture->GetSize() > 0)
-                {
-                int64_t newTextureID = -1;
-                if (m_params->SaveTextures())
-                    {
-                    auto dimension = texture->GetDimension();
-                    newTextureID = m_params->GetDestination()->AddTexture(dimension.x, dimension.y, (int)texture->GetNOfChannels(), texture->GetData());
-                    }
-                if (SUCCESS != destNode->AddTexturedMesh(points, indices, uv, uvIndices, 1, newTextureID))
-                    return ERROR;
-                }
-            else
-                {
-                if (SUCCESS != destNode->AddMesh(points.data(), points.size(), indices.data(), indices.size()))
-                    return ERROR;
-                }
-            }
-        }
-    return SUCCESS;
-    }
-
-/*---------------------------------------------------------------------------------**//**
-* @bsimethod                                                    Richard.Bois   11/17
-+---------------+---------------+---------------+---------------+---------------+------*/
-StatusInt SM3SMPublisher::ProcessNode(IScalableMeshNodePtr sourceNode, IScalableMeshNodeEditPtr parentDestNode, IScalableMeshNodeEditPtr& destNode)
-    {
-    // Update progress info to indicate a node has been processed from the queue
-    ++m_numPublishedNodes;
-
-    if (sourceNode != nullptr && (sourceNode->GetPointCount() > 0))
-        {
-        auto meshFlags = IScalableMeshMeshFlags::Create(true /*loadTexture*/, false /*loadGraph*/);
-
-        IScalableMeshMeshPtr mesh = sourceNode->GetMeshUnderClip2(meshFlags, m_params->GetClips(), -1, false);
-        if (mesh.IsValid() && mesh != nullptr && mesh->GetPolyfaceQuery()->GetPointCount() > 0)
-            {
-            if (sourceNode->GetLevel() != 0 && parentDestNode == nullptr)
-                {
-                // NEEDS_WORK_SM : The parent node is clipped out but not this child node. Skip orphan nodes for now.
-                return ERROR;
-                }
-
-            if (SUCCESS != CreateAndAddNewNode(sourceNode, parentDestNode, destNode))
-                return ERROR;
-
-            if (SUCCESS != SetNodeMeshData(sourceNode, mesh, destNode))
-                return ERROR;
-            }
-        }
-    else if (sourceNode->GetLevel() == 0 && parentDestNode == nullptr)
-        {
-        // Add root node even if it is empty...
-        if (SUCCESS != CreateAndAddNewNode(sourceNode, nullptr, destNode))
-            return ERROR;
-
-        if (SUCCESS != SetNodeMeshData(sourceNode, nullptr, destNode))
-            return ERROR;
-        }
-    else
-        {
-        // Create new (empty) node so that children nodes can effectively be created/added as well
-        if (SUCCESS != CreateAndAddNewNode(sourceNode, parentDestNode, destNode))
-            return ERROR;
-
-        if (SUCCESS != SetNodeMeshData(sourceNode, nullptr, destNode))
-            return ERROR;
-        }
-
-    return SUCCESS;
-    }
-
-/*---------------------------------------------------------------------------------**//**
-* @bsimethod                                                    Richard.Bois   11/17
-+---------------+---------------+---------------+---------------+---------------+------*/
-StatusInt SM3SMPublisher::PublishRecursive(IScalableMeshNodePtr sourceNode, SMNodeEditPromisePtr currentDestNodePromise)
-    {
-    auto progress = m_params->GetProgress();
-    if (progress != nullptr && progress->IsCanceled()) return SUCCESS;
-
-    bmap<uint64_t, SMNodeEditPromisePtr> meshNodePromises;
-    uint64_t childID = 0;
-
-    // Traverse using breadth first to prevent threads from being blocked as much as when traversing depth first (because we are using a FIFO queue)
-    for (auto childNode : sourceNode->GetChildrenNodes())
-        {
-        meshNodePromises[childID++] = AddWorkItem(childNode, currentDestNodePromise);
-        }
-
-    childID = 0;
-    for (auto childNode : sourceNode->GetChildrenNodes())
-        {
-        if (SUCCESS != PublishRecursive(childNode, meshNodePromises[childID++]))
-            return ERROR;
-        }
-
-    if (progress != nullptr)
-        {
-        // Report progress
-        static_cast<ScalableMesh::ScalableMeshProgress*>(progress.get())->SetCurrentIteration(m_numPublishedNodes);
-        progress->UpdateListeners();
-        }
-
-    return SUCCESS;
-    }
-
-/*---------------------------------------------------------------------------------**//**
-* @bsimethod                                                    Richard.Bois   11/17
-+---------------+---------------+---------------+---------------+---------------+------*/
-StatusInt SM3SMPublisher::CreateAndAddNewNode(IScalableMeshNodePtr sourceNode, IScalableMeshNodeEditPtr parentDestNode, IScalableMeshNodeEditPtr& newDestNode)
-    {
-    StatusInt status = SUCCESS;
-    auto extent = sourceNode->GetNodeExtent();
-    {
-    std::lock_guard<std::mutex> lock(m_newNodeMtx);
-    newDestNode = m_params->GetDestination()->AddNode(parentDestNode, extent, status);
-    }
-    if (SUCCESS != status || newDestNode == nullptr)
-        return ERROR;
-
-    return SUCCESS;
-    }
-
-/*---------------------------------------------------------------------------------**//**
-* @bsimethod                                                    Richard.Bois   11/17
-+---------------+---------------+---------------+---------------+---------------+------*/
-SM3SMPublisher::SMNodeEditPromisePtr SM3SMPublisher::AddWorkItem(IScalableMeshNodePtr source, SMNodeEditPromisePtr currentPromise)
-    {
-    SMNodeEditPromisePtr newNodePromise = std::make_shared<SMNodeEditPromise>(SMNodeEditPromise());
-    newNodePromise->second = newNodePromise->first.get_future().share();
-
-    // Skip empty leaf nodes and nodes that are entirely clipped
-    if ((source->ArePointsFullResolution() && source->GetPointCount() == 0) || IsNodeClippedOut(source))
-        {
-        // Don't need to clone data for this node, it can be ignored so just update progress information
-        ++m_numPublishedNodes;
-
-        // Fulfill the promise with invalid node in case a thread is waiting for it
-        newNodePromise->first.set_value(nullptr);
-        return newNodePromise;
-        }
-
-    m_publishThreadPool->AddWorkItem(LocalThreadPublishInfo{ this, source, currentPromise, newNodePromise });
-
-    return newNodePromise;
-    }
-
-bool SM3SMPublisher::IsNodeClippedOut(IScalableMeshNodePtr sourceNode)
-    {
-    auto sourceRange = sourceNode->GetNodeExtent();
-    if (sourceRange.IsNull() || sourceRange.IsEmpty()) return true;
-    for (auto const& clipRangeInfo : m_clipRanges)
-        {
-        BeAssert(clipRangeInfo.m_clip != nullptr);
-        if (clipRangeInfo.m_clip->IsMask())
-            {
-            if (sourceRange.IsContained(clipRangeInfo.m_range))
-                {
-                bvector<DPoint3d> intersectPoints(12);
-                for (auto const& convexPlanes : *clipRangeInfo.m_clip->GetMaskPlanes())
-                    {
-                    for (auto const& plane : convexPlanes)
-                        {
-                        const auto& dplane3d = plane.GetDPlane3d();
-                        int nbIntersectPoints = 0;
-                        bsiDRange3d_intersectPlane(intersectPoints.data(), &nbIntersectPoints, 12, &sourceRange, &dplane3d.origin, &dplane3d.normal, false);
-                        if (nbIntersectPoints > 0)
-                            return false;
-                        }
-                    }
-
-                // No intersection, check for inside/outside (for clip mask, inside means outside of the clip polygon
-                if (clipRangeInfo.m_clip->PointInside(sourceRange.low))
-                    return false;
-
-                return true;
-                }
-            }
-        else if (!sourceRange.IntersectsWith(clipRangeInfo.m_range))
-            return true;
-        }
-    return false;
-    }
+#include "SMPublisher.h"
+#include "ScalableMeshPCH.h"
+#include "SMCesiumPublisher.h"
+#include "SMPublisher.h"
+#include "..\ScalableMeshProgress.h"
+
+USING_NAMESPACE_BENTLEY_SCALABLEMESH
+
+/*---------------------------------------------------------------------------------**//**
+* @bsimethod                                                    Richard.Bois   11/17
++---------------+---------------+---------------+---------------+---------------+------*/
+IScalableMeshPublishParamsPtr IScalableMeshPublishParams::Create(const SMPublishType& type)
+    {
+    switch (type)
+        {
+        case SMPublishType::THREESM:
+        {
+        return new SM3SMPublishParams();
+        }
+        default:
+        {
+        return nullptr;
+        }
+        }
+    }
+
+void IScalableMeshPublisher::ExtractPublishNodeHeader(IScalableMeshNodePtr nodePtr, Json::Value& smHeader)
+    {
+    _ExtractPublishNodeHeader(nodePtr, smHeader);
+    }
+
+void IScalableMeshPublisher::ExtractPublishMasterHeader(IScalableMeshPtr smPtr, Json::Value& smMasterHeader)
+    {
+    _ExtractPublishMasterHeader(smPtr, smMasterHeader);
+    }
+
+IScalableMeshPublisherPtr IScalableMeshPublisher::Create(const SMPublishType& type)
+    {
+    switch (type)
+        {
+        case SMPublishType::CESIUM:
+        {
+        return new SMCesiumPublisher();
+        }
+        case SMPublishType::THREESM:
+        {
+        return new SM3SMPublisher();
+        }
+        default:
+        {
+        return nullptr;
+        }
+        }
+    }
+
+/*---------------------------------------------------------------------------------**//**
+* @bsimethod                                                    Richard.Bois   11/17
++---------------+---------------+---------------+---------------+---------------+------*/
+StatusInt IScalableMeshPublisher::Publish(IScalableMeshPublishParamsPtr params)
+    {
+    return _Publish(params);
+    }
+
+/*---------------------------------------------------------------------------------**//**
+* @bsimethod                                                    Richard.Bois   11/17
++---------------+---------------+---------------+---------------+---------------+------*/
+void IScalableMeshPublisher::Publish(IScalableMeshNodePtr node, const Transform& transform, bvector<Byte>& outData, bool outputTexture)
+    {
+    return _Publish(node, transform, outData, outputTexture);
+    }
+
+/*---------------------------------------------------------------------------------**//**
+* @bsimethod                                                    Richard.Bois   11/17
++---------------+---------------+---------------+---------------+---------------+------*/
+void IScalableMeshPublisher::Publish(IScalableMeshNodePtr node, ClipVectorPtr clips, const uint64_t& coverageID, bool isClipBoundary, GeoCoordinates::BaseGCSCPtr sourceGCS, GeoCoordinates::BaseGCSCPtr destinationGCS, bvector<Byte>& outData, bool outputTexture)
+    {
+    return _Publish(node, clips, coverageID, isClipBoundary, sourceGCS, destinationGCS, outData, outputTexture);
+    }
+
+
+
+SM3SMPublisher::SMPublishThreadPoolPtr SM3SMPublisher::s_publishThreadPool = nullptr;
+
+/*---------------------------------------------------------------------------------**//**
+* @bsimethod                                                    Richard.Bois   11/17
++---------------+---------------+---------------+---------------+---------------+------*/
+SM3SMPublisher::SMPublishThreadPoolPtr SM3SMPublisher::GetPublishThreadPool()
+    {
+    if (s_publishThreadPool == nullptr)
+        {
+        // Setup multithreaded publishing
+        static const uint64_t nbThreads = std::max((uint64_t)1, (uint64_t)(std::thread::hardware_concurrency() - 2));
+        typedef std::function<void(LocalThreadPublishInfo&)> work_func_type;
+        work_func_type func = [](LocalThreadPublishInfo& info)
+            {
+            BeAssert(info.m_publisher != nullptr && info.m_destParentFuture != nullptr && info.m_destNodePromise != nullptr);
+            try
+                {
+                // Wait for the parent node to be ready
+                auto parentDestNode = info.m_destParentFuture->second.get();
+
+                // Create new destination node
+                IScalableMeshNodeEditPtr newDestNode = nullptr;
+                auto ret = info.m_publisher->ProcessNode(info.m_source, parentDestNode, newDestNode);
+                BeAssert(SUCCESS == ret);
+
+                // Fulfill the promise with the newly created node
+                info.m_destNodePromise->first.set_value(newDestNode);
+                }
+            catch (/*std::error_code& e*/...)
+                {
+                //std::cout << e.message() << std::endl;
+                BeAssert(false); // Error processing node for publishing
+                }
+            };
+        s_publishThreadPool = new SMPublishThreadPool(func, nbThreads, MAX_QUEUE_SIZE);
+        }
+    return s_publishThreadPool;
+    }
+
+/*---------------------------------------------------------------------------------**//**
+* @bsimethod                                                    Richard.Bois   11/17
++---------------+---------------+---------------+---------------+---------------+------*/
+StatusInt SM3SMPublisher::_Publish(IScalableMeshPublishParamsPtr params)
+    {
+    m_params = dynamic_pointer_cast<SM3SMPublishParams, IScalableMeshPublishParams>(params);
+    if (!m_params.IsValid())
+        {
+        BeAssert(false); // Parameters must be set
+        return ERROR;
+        }
+
+    auto source = m_params->GetSource();
+    auto destination = m_params->GetDestination();
+
+    auto progress = m_params->GetProgress();
+    if (progress != nullptr)
+        {
+        progress->ProgressStep() = ScalableMesh::ScalableMeshStep::STEP_SAVEAS_3SM;
+        progress->ProgressStepIndex() = 1;
+        progress->Progress() = 0.0f;
+        }
+
+    // Compute clip ranges
+    auto clips = m_params->GetClips();
+    if (clips.IsValid())
+        {
+        for (ClipPrimitivePtr const& primitive : *clips)
+            {
+            ClipRangeInfo clipRangeInfo;
+            clipRangeInfo.m_clip = primitive;
+            if (primitive->GetRange(clipRangeInfo.m_range, nullptr, primitive->IsMask()))
+                {
+                m_clipRanges.push_back(clipRangeInfo);
+                }
+            else
+                {
+                BeAssert(false && "Problem computing range for clip");
+                }
+            }
+        }
+
+    m_publishThreadPool = GetPublishThreadPool();
+
+    // Create null promise for the root node and add it to the processing queue to kick-start the process
+    SMNodeEditPromisePtr nullPromise = std::make_shared<SMNodeEditPromise>(SMNodeEditPromise());
+    nullPromise->first.set_value(nullptr);
+    nullPromise->second = nullPromise->first.get_future().share();
+    
+    SMNodeEditPromisePtr rootPromise = AddWorkItem(source->GetRootNode(), nullPromise);
+
+    if (SUCCESS != PublishRecursive(source->GetRootNode(), rootPromise))
+        return ERROR;
+
+    if (progress != nullptr)
+        {
+        m_publishThreadPool->WaitUntilFinished([this, &progress]()
+            {
+            // Report progress
+            static_cast<ScalableMesh::ScalableMeshProgress*>(progress.get())->SetCurrentIteration(m_numPublishedNodes);
+            progress->UpdateListeners();
+            return progress->GetProgress() >= 1.f;
+            });
+        }
+    else
+        {
+        m_publishThreadPool->WaitUntilFinished();
+        }
+
+    if (progress != nullptr)
+        {
+        // Report progress finished
+        progress->Progress() = 1.0f;
+        progress->UpdateListeners();
+        }
+
+    if (!m_publishThreadPool->empty())
+        return ERROR;
+
+    return SUCCESS;
+    }
+
+/*---------------------------------------------------------------------------------**//**
+* @bsimethod                                                    Richard.Bois   11/17
++---------------+---------------+---------------+---------------+---------------+------*/
+StatusInt SM3SMPublisher::SetNodeMeshData(IScalableMeshNodePtr sourceNode, IScalableMeshMeshPtr mesh, IScalableMeshNodeEditPtr& destNode)
+    {
+    auto extent = sourceNode->GetNodeExtent();
+    if (SUCCESS != destNode->SetNodeExtent(extent))
+        return ERROR;
+
+    auto contentExtent = sourceNode->GetContentExtent();
+    if (SUCCESS != destNode->SetContentExtent(contentExtent))
+        return ERROR;
+
+    float geometricResolution = 0.0f, textureResolution = 0.0f;
+    sourceNode->GetResolutions(geometricResolution, textureResolution);
+    if (SUCCESS != destNode->SetResolution(geometricResolution, textureResolution))
+        return ERROR;
+
+    bool arePoints3D = sourceNode->ArePoints3d();
+    if (SUCCESS != destNode->SetArePoints3d(arePoints3D))
+        return ERROR;
+
+    if (mesh != nullptr)
+        {
+        auto polyfaceQuery = mesh->GetPolyfaceQuery();
+
+        bvector<DPoint3d> points(polyfaceQuery->GetPointCount());
+        bvector<int32_t> indices(polyfaceQuery->GetPointIndexCount());
+        bvector<DPoint2d> uv(polyfaceQuery->GetParamCount());
+        bvector<int32_t> uvIndices(polyfaceQuery->GetPointIndexCount());
+
+        if (!points.empty()) memcpy(points.data(), polyfaceQuery->GetPointCP(), points.size() * sizeof(DPoint3d));
+        if (!indices.empty()) memcpy(indices.data(), polyfaceQuery->GetPointIndexCP(), indices.size() * sizeof(int32_t));
+        if (!uv.empty()) memcpy(uv.data(), polyfaceQuery->GetParamCP(), uv.size() * sizeof(DPoint2d));
+        if (!uvIndices.empty()) memcpy(uvIndices.data(), polyfaceQuery->GetParamIndexCP(), uvIndices.size() * sizeof(int32_t));
+
+        if (!points.empty())
+            {
+            auto texture = sourceNode->GetTexture();
+            if (texture.IsValid() && texture->GetSize() > 0)
+                {
+                int64_t newTextureID = -1;
+                if (m_params->SaveTextures())
+                    {
+                    auto dimension = texture->GetDimension();
+                    newTextureID = m_params->GetDestination()->AddTexture(dimension.x, dimension.y, (int)texture->GetNOfChannels(), texture->GetData());
+                    }
+                if (SUCCESS != destNode->AddTexturedMesh(points, indices, uv, uvIndices, 1, newTextureID))
+                    return ERROR;
+                }
+            else
+                {
+                if (SUCCESS != destNode->AddMesh(points.data(), points.size(), indices.data(), indices.size()))
+                    return ERROR;
+                }
+            }
+        }
+    return SUCCESS;
+    }
+
+/*---------------------------------------------------------------------------------**//**
+* @bsimethod                                                    Richard.Bois   11/17
++---------------+---------------+---------------+---------------+---------------+------*/
+StatusInt SM3SMPublisher::ProcessNode(IScalableMeshNodePtr sourceNode, IScalableMeshNodeEditPtr parentDestNode, IScalableMeshNodeEditPtr& destNode)
+    {
+    // Update progress info to indicate a node has been processed from the queue
+    ++m_numPublishedNodes;
+
+    if (sourceNode != nullptr && (sourceNode->GetPointCount() > 0))
+        {
+        auto meshFlags = IScalableMeshMeshFlags::Create(true /*loadTexture*/, false /*loadGraph*/);
+
+        IScalableMeshMeshPtr mesh = sourceNode->GetMeshUnderClip2(meshFlags, m_params->GetClips(), -1, false);
+        if (mesh.IsValid() && mesh != nullptr && mesh->GetPolyfaceQuery()->GetPointCount() > 0)
+            {
+            if (sourceNode->GetLevel() != 0 && parentDestNode == nullptr)
+                {
+                // NEEDS_WORK_SM : The parent node is clipped out but not this child node. Skip orphan nodes for now.
+                return ERROR;
+                }
+
+            if (SUCCESS != CreateAndAddNewNode(sourceNode, parentDestNode, destNode))
+                return ERROR;
+
+            if (SUCCESS != SetNodeMeshData(sourceNode, mesh, destNode))
+                return ERROR;
+            }
+        }
+    else if (sourceNode->GetLevel() == 0 && parentDestNode == nullptr)
+        {
+        // Add root node even if it is empty...
+        if (SUCCESS != CreateAndAddNewNode(sourceNode, nullptr, destNode))
+            return ERROR;
+
+        if (SUCCESS != SetNodeMeshData(sourceNode, nullptr, destNode))
+            return ERROR;
+        }
+    else
+        {
+        // Create new (empty) node so that children nodes can effectively be created/added as well
+        if (SUCCESS != CreateAndAddNewNode(sourceNode, parentDestNode, destNode))
+            return ERROR;
+
+        if (SUCCESS != SetNodeMeshData(sourceNode, nullptr, destNode))
+            return ERROR;
+        }
+
+    return SUCCESS;
+    }
+
+/*---------------------------------------------------------------------------------**//**
+* @bsimethod                                                    Richard.Bois   11/17
++---------------+---------------+---------------+---------------+---------------+------*/
+StatusInt SM3SMPublisher::PublishRecursive(IScalableMeshNodePtr sourceNode, SMNodeEditPromisePtr currentDestNodePromise)
+    {
+    auto progress = m_params->GetProgress();
+    if (progress != nullptr && progress->IsCanceled()) return SUCCESS;
+
+    bmap<uint64_t, SMNodeEditPromisePtr> meshNodePromises;
+    uint64_t childID = 0;
+
+    // Traverse using breadth first to prevent threads from being blocked as much as when traversing depth first (because we are using a FIFO queue)
+    for (auto childNode : sourceNode->GetChildrenNodes())
+        {
+        meshNodePromises[childID++] = AddWorkItem(childNode, currentDestNodePromise);
+        }
+
+    childID = 0;
+    for (auto childNode : sourceNode->GetChildrenNodes())
+        {
+        if (SUCCESS != PublishRecursive(childNode, meshNodePromises[childID++]))
+            return ERROR;
+        }
+
+    if (progress != nullptr)
+        {
+        // Report progress
+        static_cast<ScalableMesh::ScalableMeshProgress*>(progress.get())->SetCurrentIteration(m_numPublishedNodes);
+        progress->UpdateListeners();
+        }
+
+    return SUCCESS;
+    }
+
+/*---------------------------------------------------------------------------------**//**
+* @bsimethod                                                    Richard.Bois   11/17
++---------------+---------------+---------------+---------------+---------------+------*/
+StatusInt SM3SMPublisher::CreateAndAddNewNode(IScalableMeshNodePtr sourceNode, IScalableMeshNodeEditPtr parentDestNode, IScalableMeshNodeEditPtr& newDestNode)
+    {
+    StatusInt status = SUCCESS;
+    auto extent = sourceNode->GetNodeExtent();
+    {
+    std::lock_guard<std::mutex> lock(m_newNodeMtx);
+    newDestNode = m_params->GetDestination()->AddNode(parentDestNode, extent, status);
+    }
+    if (SUCCESS != status || newDestNode == nullptr)
+        return ERROR;
+
+    return SUCCESS;
+    }
+
+/*---------------------------------------------------------------------------------**//**
+* @bsimethod                                                    Richard.Bois   11/17
++---------------+---------------+---------------+---------------+---------------+------*/
+SM3SMPublisher::SMNodeEditPromisePtr SM3SMPublisher::AddWorkItem(IScalableMeshNodePtr source, SMNodeEditPromisePtr currentPromise)
+    {
+    SMNodeEditPromisePtr newNodePromise = std::make_shared<SMNodeEditPromise>(SMNodeEditPromise());
+    newNodePromise->second = newNodePromise->first.get_future().share();
+
+    // Skip empty leaf nodes and nodes that are entirely clipped
+    if ((source->ArePointsFullResolution() && source->GetPointCount() == 0) || IsNodeClippedOut(source))
+        {
+        // Don't need to clone data for this node, it can be ignored so just update progress information
+        ++m_numPublishedNodes;
+
+        // Fulfill the promise with invalid node in case a thread is waiting for it
+        newNodePromise->first.set_value(nullptr);
+        return newNodePromise;
+        }
+
+    m_publishThreadPool->AddWorkItem(LocalThreadPublishInfo{ this, source, currentPromise, newNodePromise });
+
+    return newNodePromise;
+    }
+
+bool SM3SMPublisher::IsNodeClippedOut(IScalableMeshNodePtr sourceNode)
+    {
+    auto sourceRange = sourceNode->GetNodeExtent();
+    if (sourceRange.IsNull() || sourceRange.IsEmpty()) return true;
+    for (auto const& clipRangeInfo : m_clipRanges)
+        {
+        BeAssert(clipRangeInfo.m_clip != nullptr);
+        if (clipRangeInfo.m_clip->IsMask())
+            {
+            if (sourceRange.IsContained(clipRangeInfo.m_range))
+                {
+                bvector<DPoint3d> intersectPoints(12);
+                for (auto const& convexPlanes : *clipRangeInfo.m_clip->GetMaskPlanes())
+                    {
+                    for (auto const& plane : convexPlanes)
+                        {
+                        const auto& dplane3d = plane.GetDPlane3d();
+                        int nbIntersectPoints = 0;
+                        bsiDRange3d_intersectPlane(intersectPoints.data(), &nbIntersectPoints, 12, &sourceRange, &dplane3d.origin, &dplane3d.normal, false);
+                        if (nbIntersectPoints > 0)
+                            return false;
+                        }
+                    }
+
+                // No intersection, check for inside/outside (for clip mask, inside means outside of the clip polygon
+                if (clipRangeInfo.m_clip->PointInside(sourceRange.low))
+                    return false;
+
+                return true;
+                }
+            }
+        else if (!sourceRange.IntersectsWith(clipRangeInfo.m_range))
+            return true;
+        }
+    return false;
+    }