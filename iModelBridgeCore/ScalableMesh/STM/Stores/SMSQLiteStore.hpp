#pragma once

#include "SMSQLiteStore.h"
#include "SMStreamedSourceStore.h"
#include "..\ScalableMeshSourcesPersistance.h"
#include <ScalableMesh/IScalableMeshSourceImportConfig.h>
#include <ScalableMesh/IScalableMeshDocumentEnv.h>
#include <ScalableMesh/IScalableMeshSourceVisitor.h>

#include <ScalableMesh/Import/SourceReference.h>

#include <ScalableMesh/Import/Source.h>
#include "..\RasterUtilities.h"

#include <ImagePP\all\h\HGF2DProjective.h>

#include <ImagePP\all\h\HRFVirtualEarthFile.h>


template <class EXTENT> SMSQLiteStore<EXTENT>::SMSQLiteStore(SMSQLiteFilePtr database)
    : SMSQLiteSisterFile(database)
    {
    m_smSQLiteFile = database;   

    SourcesDataSQLite* sourcesData = new SourcesDataSQLite();
    m_smSQLiteFile->LoadSources(*sourcesData);

    WString wktStr;
    m_smSQLiteFile->GetWkt(wktStr);


    if (!wktStr.empty())
        {
        ISMStore::WktFlavor fileWktFlavor = GetWKTFlavor(&wktStr, wktStr);

        BaseGCS::WktFlavor wktFlavor;

        bool result = MapWktFlavorEnum(wktFlavor, fileWktFlavor);

        assert(result);

        SMStatus gcsFromWKTStatus = SMStatus::S_SUCCESS;
        GCS fileGCS(GetGCSFactory().Create(wktStr.c_str(), wktFlavor, gcsFromWKTStatus));
        if (!fileGCS.IsNull()) m_cs = fileGCS.GetGeoRef().GetBasePtr();
        }

    DocumentEnv sourceEnv(L"");
    bool success = BENTLEY_NAMESPACE_NAME::ScalableMesh::LoadSources(m_sources, *sourcesData, sourceEnv);
    assert(success == true);

    delete sourcesData;

    SMIndexMasterHeader<EXTENT> indexHeader;
    if (LoadMasterHeader(&indexHeader, sizeof(indexHeader)) > 0)
        {
        //we create the raster only once per dataset. Apparently there is some race condition if we do it in the render threads.
        if (indexHeader.m_textured == SMTextureType::Streaming) 
            {

            SQLiteNodeHeader nodeHeader;
            nodeHeader.m_nodeID = indexHeader.m_rootNodeBlockID.m_integerID;
            if (!m_smSQLiteFile->GetNodeHeader(nodeHeader))
                {
                assert(!"Dataset is empty");
                return;
                }
            SMIndexNodeHeader<EXTENT> header;
            header = nodeHeader;
            if (nodeHeader.m_parentNodeID == -1)  m_totalExtent = header.m_contentExtentDefined ? header.m_contentExtent : header.m_nodeExtent;

            const IDTMSource* rasterSource = nullptr;
            for (IDTMSourceCollection::const_iterator sourceIt = m_sources.Begin(), sourcesEnd = m_sources.End(); sourceIt != sourcesEnd;
                 ++sourceIt)
                {
                const IDTMSource& source = *sourceIt;
                if (source.GetSourceType() == DTM_SOURCE_DATA_IMAGE)
                    {
                    rasterSource = &source;
                    break;
                    }
                }

            if (rasterSource == nullptr)
                {
                assert(false && "Trying to use a streamed source but no raster source found!");
                return;
                }
            WString path;
            if (rasterSource->GetPath().StartsWith(L"http://"))
                {
                path = rasterSource->GetPath();
                }
            else
                {
                path = WString(L"file://") + rasterSource->GetPath();
                }
            
            //path = WString(L"http://www.bing.com/maps/aerial/");

            DRange2d extent2d = DRange2d::From(m_totalExtent);
            m_raster = RasterUtilities::LoadRaster(m_streamingRasterFile, path, m_cs, extent2d, true);        
            }
        }

    }

template <class EXTENT> SMSQLiteStore<EXTENT>::~SMSQLiteStore()
    {
    // We didn't want to close it. It's ScalableMesh which did this stuff now (and if SMSQLiteFilePtr is destroy, close is automatically called)
    //m_smSQLiteFile->Close();    

    }

template <class EXTENT> uint64_t SMSQLiteStore<EXTENT>::GetNextID() const
    {
    //return m_smSQLiteFile->GetLastInsertRowId(); // This only works if last insert was performed on the same database connection
    return m_smSQLiteFile->GetLastNodeId();
    }

template <class EXTENT> void SMSQLiteStore<EXTENT>::Close()
    {
    }

template <class EXTENT> bool SMSQLiteStore<EXTENT>::StoreMasterHeader(SMIndexMasterHeader<EXTENT>* indexHeader, size_t headerSize)
    {
    if (indexHeader == nullptr) return 0;
    SQLiteIndexHeader header = *indexHeader;
    m_smSQLiteFile->SetMasterHeader(header);
    return true;
    }

template <class EXTENT> size_t SMSQLiteStore<EXTENT>::LoadMasterHeader(SMIndexMasterHeader<EXTENT>* indexHeader, size_t headerSize)
    {
    if (indexHeader == nullptr) return 0;
    SQLiteIndexHeader header;
    if (!m_smSQLiteFile->GetMasterHeader(header)) return 0;
    if (header.m_rootNodeBlockID == SQLiteNodeHeader::NO_NODEID) return 0;
    *indexHeader = header;

    // keep a copy of the master header for future use...
    m_masterHeader = header;

    return sizeof(*indexHeader);
    }

template <class EXTENT> size_t SMSQLiteStore<EXTENT>::StoreNodeHeader(SMIndexNodeHeader<EXTENT>* header, HPMBlockID blockID)
    {
    if (header == nullptr) return 0;
    if (header->m_ptsIndiceID.size() > 0)header->m_ptsIndiceID[0] = blockID;
    SQLiteNodeHeader nodeHeader = *header;
    if (header->m_SubNodeNoSplitID.IsValid() && !header->m_apSubNodeID[0].IsValid())
        nodeHeader.m_apSubNodeID[0] = nodeHeader.m_SubNodeNoSplitID;
    nodeHeader.m_nodeID = blockID.m_integerID;
    nodeHeader.m_graphID = nodeHeader.m_nodeID;
    m_smSQLiteFile->SetNodeHeader(nodeHeader);
    return sizeof(header);
    }

template <class EXTENT> size_t SMSQLiteStore<EXTENT>::LoadNodeHeader(SMIndexNodeHeader<EXTENT>* header, HPMBlockID blockID)
    {
    if (header == nullptr) return 0;
    SQLiteNodeHeader nodeHeader;
    if (header->m_meshComponents != nullptr) delete[] header->m_meshComponents;
    nodeHeader.m_nodeID = blockID.m_integerID;
    if (!m_smSQLiteFile->GetNodeHeader(nodeHeader))
        {
        // return a valid (empty) node header
        header->m_apSubNodeID.clear();
        header->m_nodeExtent = ExtentOp<EXTENT>::Create(0, 0, 0, 0, 0, 0);
        header->m_contentExtent = header->m_nodeExtent;
        header->m_totalCount = 0;
        return 1;
        }
    //nodeHeader.m_nbPoints = GetBlockDataCount(blockID);
    *header = nodeHeader;
    if (nodeHeader.m_parentNodeID == -1)  m_totalExtent = header->m_contentExtentDefined ? header->m_contentExtent : header->m_nodeExtent;
    header->m_IsLeaf = header->m_apSubNodeID.size() == 0 || (!header->m_apSubNodeID[0].IsValid());
    header->m_IsBranched = !header->m_IsLeaf && (header->m_apSubNodeID.size() > 1 && header->m_apSubNodeID[1].IsValid());
    if (!header->m_IsLeaf && !header->m_IsBranched)
        {
        header->m_SubNodeNoSplitID = header->m_apSubNodeID[0];
        header->m_apSubNodeID[0] = HPMBlockID();
        }
    //if (header->m_ptsIndiceID.size() > 0)header->m_ptsIndiceID[0] = blockID;
    if (header->m_isTextured)
        {
        header->m_uvID = blockID;
        header->m_ptsIndiceID[0] = HPMBlockID();
        }
    header->m_graphID = blockID;
    return sizeof(*header);
    }    

template <class EXTENT> bool SMSQLiteStore<EXTENT>::SetProjectFilesPath(BeFileName& projectFilesPath)
    {
    return SMSQLiteSisterFile::SetProjectFilesPath(projectFilesPath);
    }    

template <class EXTENT> void SMSQLiteStore<EXTENT>::SaveProjectFiles()
    {
    __super::SaveSisterFiles();
    }

template <class EXTENT> void SMSQLiteStore<EXTENT>::CompactProjectFiles()
{
	__super::Compact();
}

template <class EXTENT> void SMSQLiteStore<EXTENT>::PreloadData(const bvector<DRange3d>& tileRanges)
    {        
    if (m_raster == nullptr)
        return;     

    for (auto& tileRange : tileRanges)
        {         
        HFCMatrix<3, 3> transfoMatrix;
        transfoMatrix[0][0] = (tileRange.high.x - tileRange.low.x) / 256;
        transfoMatrix[0][1] = 0;
        transfoMatrix[0][2] = tileRange.low.x;
        transfoMatrix[1][0] = 0;
        transfoMatrix[1][1] = -(tileRange.high.y - tileRange.low.y) / 256;
        transfoMatrix[1][2] = tileRange.high.y;
        transfoMatrix[2][0] = 0;
        transfoMatrix[2][1] = 0;
        transfoMatrix[2][2] = 1;

        HFCPtr<HGF2DTransfoModel> pTransfoModel((HGF2DTransfoModel*)new HGF2DProjective(transfoMatrix));

        HFCPtr<HGF2DTransfoModel> pSimplifiedModel = pTransfoModel->CreateSimplifiedModel();

        if (pSimplifiedModel != 0)
        {
            pTransfoModel = pSimplifiedModel;
        }

        DPoint2d lowInPixels;
        DPoint2d highInPixels;

        pTransfoModel->ConvertInverse(tileRange.low.x, tileRange.low.y, &lowInPixels.x, &lowInPixels.y);
        pTransfoModel->ConvertInverse(tileRange.high.x, tileRange.high.y, &highInPixels.x, &highInPixels.y);

        HFCPtr<HGF2DCoordSys> coordSys(new HGF2DCoordSys(*pTransfoModel, m_raster->GetCoordSys()));

        HVEShape shape(lowInPixels.x, highInPixels.y, highInPixels.x, lowInPixels.y, coordSys);

        //HVEShape shape(total3dRange.low.x, total3dRange.low.y, total3dRange.high.x, total3dRange.high.y, coordSys);

        //HVEShape shape(total3dRange.low.x, total3dRange.low.y, total3dRange.high.x, total3dRange.high.y, m_raster->GetShape().GetCoordSys());

<<<<<<< HEAD
        // NEEDS_WORK_SM : Imagepp needs update on bim02
        uint32_t consumerID = 1;
        //uint32_t consumerID = BINGMAPS_MULTIPLE_SETLOOKAHEAD_MIN_CONSUMER_ID;
=======
        uint32_t consumerID = BINGMAPS_MULTIPLE_SETLOOKAHEAD_MIN_CONSUMER_ID;
        m_preloadMutex.lock();
>>>>>>> 821640be
        m_raster->SetLookAhead(shape, consumerID);
        m_preloadMutex.unlock();
        }

#if 0 
    DRange3d total3dRange(DRange3d::NullRange());
    
    for (auto& range : tileRanges)
        { 
        total3dRange.Extend(range);
        }        

    HFCMatrix<3, 3> transfoMatrix;
    transfoMatrix[0][0] = (tileRanges[0].high.x - tileRanges[0].low.x) / 256;
    transfoMatrix[0][1] = 0;
    transfoMatrix[0][2] = total3dRange.low.x;
    transfoMatrix[1][0] = 0;
    transfoMatrix[1][1] = -(tileRanges[0].high.y - tileRanges[0].low.y) / 256;
    transfoMatrix[1][2] = total3dRange.high.y;
    transfoMatrix[2][0] = 0;
    transfoMatrix[2][1] = 0;
    transfoMatrix[2][2] = 1;    

    HFCPtr<HGF2DTransfoModel> pTransfoModel((HGF2DTransfoModel*)new HGF2DProjective(transfoMatrix));

    HFCPtr<HGF2DTransfoModel> pSimplifiedModel = pTransfoModel->CreateSimplifiedModel();

    if (pSimplifiedModel != 0)
    {
        pTransfoModel = pSimplifiedModel;
    }

    DPoint2d lowInPixels; 
    DPoint2d highInPixels;

    pTransfoModel->ConvertInverse(total3dRange.low.x, total3dRange.low.y, &lowInPixels.x, &lowInPixels.y);
    pTransfoModel->ConvertInverse(total3dRange.high.x, total3dRange.high.y, &highInPixels.x, &highInPixels.y);

    HFCPtr<HGF2DCoordSys> coordSys(new HGF2DCoordSys(*pTransfoModel, m_raster->GetCoordSys()));

    HVEShape shape(lowInPixels.x, highInPixels.y, highInPixels.x, lowInPixels.y, coordSys);

    //HVEShape shape(total3dRange.low.x, total3dRange.low.y, total3dRange.high.x, total3dRange.high.y, coordSys);
            
    //HVEShape shape(total3dRange.low.x, total3dRange.low.y, total3dRange.high.x, total3dRange.high.y, m_raster->GetShape().GetCoordSys());


    

    uint32_t consumerID = 1;
    m_raster->SetLookAhead(shape, consumerID);
#endif
    }

template <class EXTENT> void SMSQLiteStore<EXTENT>::CancelPreloadData()
    {
#if 1
    // NEEDS_WORK_SM : Imagepp needs to be updated on bim02
    return;
#else
    if (m_streamingRasterFile != nullptr)
        { 
        HGFTileIDList blocks;

        ((HRFVirtualEarthFile*)m_streamingRasterFile.GetPtr())->ForceCancelLookAhead(0);  
        }
#endif
    }

template <class EXTENT> bool SMSQLiteStore<EXTENT>::IsTextureAvailable()
    {
    if (m_masterHeader.m_textured == SMTextureType::Streaming && m_raster == nullptr)
        {   
        return false;         
        }

    return true;
    }

template <class EXTENT> bool SMSQLiteStore<EXTENT>::GetNodeDataStore(ISM3DPtDataStorePtr& dataStore, SMIndexNodeHeader<EXTENT>* nodeHeader, SMStoreDataType dataType)
    {                   
    SMSQLiteFilePtr sqlFilePtr;
    
    sqlFilePtr = m_smSQLiteFile;    

    assert(sqlFilePtr.IsValid());

    dataStore = new SMSQLiteNodeDataStore<DPoint3d, EXTENT>(dataType, nodeHeader, sqlFilePtr);

    return true;    
    }

template <class EXTENT> bool SMSQLiteStore<EXTENT>::GetSisterNodeDataStore(ISDiffSetDataStorePtr& dataStore, SMIndexNodeHeader<EXTENT>* nodeHeader, bool createSisterFile)
    {   
    if (!IsProjectFilesPathSet())
        return false; 

    SMSQLiteFilePtr sqliteFilePtr = GetSisterSQLiteFile(SMStoreDataType::DiffSet, createSisterFile);

    if (!sqliteFilePtr.IsValid())
        return false;
    
    dataStore = new SMSQLiteNodeDataStore<DifferenceSet, EXTENT>(SMStoreDataType::DiffSet, nodeHeader, sqliteFilePtr);

    return true;    
    }

template <class EXTENT> bool SMSQLiteStore<EXTENT>::GetNodeDataStore(ISMInt32DataStorePtr& dataStore, SMIndexNodeHeader<EXTENT>* nodeHeader, SMStoreDataType dataType)
    {                
#ifdef WIP_MESH_IMPORT
    assert(dataType == SMStoreDataType::TriPtIndices || dataType == SMStoreDataType::TriUvIndices || dataType == SMStoreDataType::LinearFeature || dataType == SMStoreDataType::MeshParts);
#else
    assert(dataType == SMStoreDataType::TriPtIndices || dataType == SMStoreDataType::TriUvIndices || dataType == SMStoreDataType::LinearFeature);
#endif

    SMSQLiteFilePtr sqliteFilePtr;      

    if (dataType == SMStoreDataType::LinearFeature)
        {
        sqliteFilePtr = GetSisterSQLiteFile(SMStoreDataType::LinearFeature, true);            
        assert(sqliteFilePtr.IsValid() == true);
        }
    else
        {
        sqliteFilePtr = m_smSQLiteFile;
        }
    
    dataStore = new SMSQLiteNodeDataStore<int32_t, EXTENT>(dataType, nodeHeader, sqliteFilePtr);
                    
    return true;    
    }

template <class EXTENT> bool SMSQLiteStore<EXTENT>::GetNodeDataStore(ISMMTGGraphDataStorePtr& dataStore, SMIndexNodeHeader<EXTENT>* nodeHeader)
    {                    
    SMSQLiteFilePtr sqliteFilePtr;


    sqliteFilePtr = GetSisterSQLiteFile(SMStoreDataType::Graph, true);
    assert(sqliteFilePtr.IsValid() == true);


    dataStore = new SMSQLiteNodeDataStore<MTGGraph, EXTENT>(SMStoreDataType::Graph, nodeHeader, sqliteFilePtr);
                    
    return true;    
    }

template <class EXTENT> bool SMSQLiteStore<EXTENT>::GetNodeDataStore(ISMTextureDataStorePtr& dataStore, SMIndexNodeHeader<EXTENT>* nodeHeader, SMStoreDataType dataType)
    {                        
    if (m_masterHeader.m_textured == SMTextureType::Streaming)
        {
        dataStore = new SMStreamedSourceStore<Byte, EXTENT>(SMStoreDataType::Texture, nodeHeader, m_smSQLiteFile, m_totalExtent, m_raster);
        return true;
        }

    dataStore = new SMSQLiteNodeDataStore<Byte, EXTENT>(dataType, nodeHeader, m_smSQLiteFile);
                    
    return true;    
    }

template <class EXTENT> bool SMSQLiteStore<EXTENT>::GetNodeDataStore(ISMUVCoordsDataStorePtr& dataStore, SMIndexNodeHeader<EXTENT>* nodeHeader, SMStoreDataType dataType)
    {                
    assert(dataType == SMStoreDataType::UvCoords);
    dataStore = new SMSQLiteNodeDataStore<DPoint2d, EXTENT>(dataType, nodeHeader, m_smSQLiteFile);
    return true;    
    }


//Multi-items loading store
template <class EXTENT> bool SMSQLiteStore<EXTENT>::GetNodeDataStore(ISMPointTriPtIndDataStorePtr& dataStore, SMIndexNodeHeader<EXTENT>* nodeHeader)
    {                
    dataStore = new SMSQLiteNodeDataStore<PointAndTriPtIndicesBase, EXTENT>(SMStoreDataType::PointAndTriPtIndices, nodeHeader, m_smSQLiteFile);
    return true;    
    }

template <class EXTENT> bool SMSQLiteStore<EXTENT>::GetNodeDataStore(ISMTileMeshDataStorePtr& dataStore, SMIndexNodeHeader<EXTENT>* nodeHeader)
    {
    dataStore = new SMSQLiteNodeDataStore<bvector<Byte>, EXTENT>(SMStoreDataType::Cesium3DTiles, nodeHeader, m_smSQLiteFile);
    return true;
    }

template <class EXTENT> bool SMSQLiteStore<EXTENT>::GetNodeDataStore(ISMCesium3DTilesDataStorePtr& dataStore, SMIndexNodeHeader<EXTENT>* nodeHeader)
    {
    dataStore = new SMSQLiteNodeDataStore<Cesium3DTilesBase, EXTENT>(SMStoreDataType::Cesium3DTiles, nodeHeader, m_smSQLiteFile);
    return true;
    }

template <class EXTENT> bool SMSQLiteStore<EXTENT>::GetSisterNodeDataStore(ISMCoverageNameDataStorePtr& dataStore, SMIndexNodeHeader<EXTENT>* nodeHeader, bool createSisterFile)
    { 
    SMSQLiteFilePtr sqlFilePtr;
    
    sqlFilePtr = GetSisterSQLiteFile(SMStoreDataType::CoverageName, createSisterFile);

    if (!sqlFilePtr.IsValid())
        return false;
    
    dataStore = new SMSQLiteNodeDataStore<Utf8String, EXTENT>(SMStoreDataType::CoverageName, nodeHeader, sqlFilePtr);

    return true;
    }

template <class EXTENT> bool SMSQLiteStore<EXTENT>::GetSisterNodeDataStore(ISM3DPtDataStorePtr& dataStore, SMIndexNodeHeader<EXTENT>* nodeHeader, SMStoreDataType dataType, bool createSisterFile)
    {
    assert(dataType == SMStoreDataType::Skirt || dataType == SMStoreDataType::ClipDefinition || dataType == SMStoreDataType::CoveragePolygon);

    SMSQLiteFilePtr sqlFilePtr = GetSisterSQLiteFile(dataType, createSisterFile);

    if (!sqlFilePtr.IsValid())
        return false;

    dataStore = new SMSQLiteNodeDataStore<DPoint3d, EXTENT>(dataType, nodeHeader, sqlFilePtr);

    return true;
    }
    

template <class DATATYPE, class EXTENT> SMSQLiteNodeDataStore<DATATYPE, EXTENT>::SMSQLiteNodeDataStore(SMStoreDataType dataType, SMIndexNodeHeader<EXTENT>* nodeHeader, /*ISMDataStore<SMIndexMasterHeader<EXTENT>, SMIndexNodeHeader<EXTENT>>* dataStore,*/ SMSQLiteFilePtr& smSQLiteFile)    
    {       
    m_smSQLiteFile = smSQLiteFile;
    m_nodeHeader = nodeHeader;
    m_dataType = dataType;
    }

template <class DATATYPE, class EXTENT> SMSQLiteNodeDataStore<DATATYPE, EXTENT>::~SMSQLiteNodeDataStore()
    {                
    }

template <class DATATYPE, class EXTENT> HPMBlockID SMSQLiteNodeDataStore<DATATYPE, EXTENT>::StoreTexture(DATATYPE* DataTypeArray, size_t countData, HPMBlockID blockID)
    {
    if (countData == 0)
        {
        int64_t id = blockID.IsValid() ? blockID.m_integerID : SQLiteNodeHeader::NO_NODEID;
        bvector<uint8_t> texData;
        m_smSQLiteFile->StoreTexture(id, texData, 0); // We store the number of bytes of the uncompressed image, ignoring the bytes used to store width, height, number of channels and format
        return HPMBlockID(id);
        }
    countData -= 3 * sizeof(int);
    HCDPacket pi_uncompressedPacket, pi_compressedPacket;

    // The static analyzer found a potential mismatch between sizeof and countof because of the statement 
    // DataTypeArray + 3 * sizeof(int) but there are other places where the same code is used and it has not complained about it...
    // However, I think the code is correct so I disable the warning here.
    #pragma warning( push )
    #pragma warning ( disable: 6305 )
    pi_uncompressedPacket.SetBuffer(DataTypeArray + 3 * sizeof(int), countData); // The data block starts with 12 bytes of metadata, followed by pixel data
    #pragma warning ( pop )
    pi_uncompressedPacket.SetDataSize(countData);
    // Retrieve width, height and number of channels from the first 12 bytes of the data block
    int w = ((int*)DataTypeArray)[0];
    int h = ((int*)DataTypeArray)[1];
    int nOfChannels = ((int*)DataTypeArray)[2];
    int format = 0; // Keep an int to define the format and possible other options
    // Compress the image with JPEG
    WriteJpegCompressedPacket(pi_uncompressedPacket, pi_compressedPacket, w, h, nOfChannels);
    // Create the compressed data block by storing width, height, number of channels and format before the compressed image block
    bvector<uint8_t> texData(4 * sizeof(int) + pi_compressedPacket.GetDataSize());
    int *pHeader = (int*)(texData.data());
    pHeader[0] = w;
    pHeader[1] = h;
    pHeader[2] = nOfChannels;
    pHeader[3] = format;
    memcpy(texData.data() + 4 * sizeof(int), pi_compressedPacket.GetBufferAddress(), pi_compressedPacket.GetDataSize());
    int64_t id = blockID.IsValid() ? blockID.m_integerID : SQLiteNodeHeader::NO_NODEID;
    m_smSQLiteFile->StoreTexture(id, texData, pi_uncompressedPacket.GetDataSize()); // We store the number of bytes of the uncompressed image, ignoring the bytes used to store width, height, number of channels and format
    return HPMBlockID(id);
    }

template<class DATATYPE, class EXTENT>
inline bool SMSQLiteNodeDataStore<DATATYPE, EXTENT>::IsCompressedType()
    {
    return m_dataType == SMStoreDataType::TextureCompressed;
    }
    
int32_t* SerializeDiffSet(size_t& countAsPts, DifferenceSet* DataTypeArray, size_t countData)
    {
    void** serializedSet = new void*[countData];
    countAsPts = 0;
    size_t countAsBytes = 0;
    uint64_t* ct = new uint64_t[countData];

    for (size_t i = 0; i < countData; i++)
        {
        ct[i] = DataTypeArray[i].WriteToBinaryStream(serializedSet[i]);
        countAsBytes += ct[i];
        countAsPts += (size_t)(ceil((float)ct[i] / sizeof(int32_t)));
        }
    //countAsPts = (size_t)(ceil((float)countAsBytes / sizeof(int32_t)));
    size_t nOfInts = (size_t)(ceil(((float)sizeof(size_t) / sizeof(int32_t))));
    int32_t* ptArray = new int32_t[countAsPts + countData + nOfInts];

	uint64_t newCountData = countData;
    memcpy(ptArray, &newCountData, sizeof(uint64_t));
    size_t offset = sizeof(uint64_t);
    for (size_t i = 0; i < countData; i++)
        {
        ptArray[(size_t)(ceil(((float)offset / sizeof(int32_t))))] = (int32_t)ct[i];
        offset = (size_t)(ceil(((float)offset / sizeof(int32_t))))*sizeof(int32_t);
        offset += sizeof(int32_t);
        memcpy((char*)ptArray + offset, serializedSet[i], ct[i]);
        offset += ct[i];
        free(serializedSet[i]);
        }
    delete[] serializedSet;
    delete[] ct;
    return ptArray;
    }

template <class DATATYPE, class EXTENT> HPMBlockID SMSQLiteNodeDataStore<DATATYPE, EXTENT>::StoreBlock(DATATYPE* DataTypeArray, size_t countData, HPMBlockID blockID)
    {
    assert(m_dataType != SMStoreDataType::PointAndTriPtIndices && m_dataType != SMStoreDataType::Cesium3DTiles);

    //Special case
    if (m_dataType == SMStoreDataType::Texture)
        {
        return StoreTexture(DataTypeArray, countData, blockID);
        }

    bool needCompression = true;

    size_t dataSize = 0;
    void* dataBuffer = nullptr; 

    if (m_dataType == SMStoreDataType::Graph)
        {
        assert(typeid(DATATYPE) == typeid(MTGGraph));
        dataSize = ((MTGGraph*)DataTypeArray)->WriteToBinaryStream(dataBuffer);        
        }
    else
    if (m_dataType == SMStoreDataType::DiffSet)
        {
        size_t countAsPts;
        dataBuffer = SerializeDiffSet(countAsPts, (DifferenceSet*)DataTypeArray, countData);        
        dataSize = countAsPts*sizeof(int) + countData*sizeof(int) + sizeof(size_t);                
        //needCompression = false;
        }
    else
    if (m_dataType == SMStoreDataType::CoverageName)
        {
        needCompression = false;
        }
    else
        {
        dataSize = countData*sizeof(DATATYPE);
        dataBuffer = DataTypeArray;
        }

    bvector<uint8_t> nodeData;

    if (needCompression)
        {        
        HCDPacket pi_uncompressedPacket, pi_compressedPacket;
        pi_uncompressedPacket.SetBuffer(dataBuffer, dataSize);
        pi_uncompressedPacket.SetDataSize(dataSize);
        WriteCompressedPacket(pi_uncompressedPacket, pi_compressedPacket);
        nodeData.resize(pi_compressedPacket.GetDataSize());        
        memcpy(&nodeData[0], pi_compressedPacket.GetBufferAddress(), pi_compressedPacket.GetDataSize());
        }
    else
        {
        nodeData.resize(dataSize);
        memcpy(&nodeData[0], dataBuffer, dataSize);
        }

    int64_t id = blockID.m_integerID;
    
    switch (m_dataType)
        {
        case SMStoreDataType::Points : 
            m_smSQLiteFile->StorePoints(id, nodeData, countData*sizeof(DATATYPE));            
            break;
        case SMStoreDataType::TriPtIndices : 
            m_smSQLiteFile->StoreIndices(id, nodeData, countData*sizeof(DATATYPE));                        
            break;
        case SMStoreDataType::TriUvIndices : 
            m_smSQLiteFile->StoreUVIndices(id, nodeData, countData*sizeof(DATATYPE));                            
            break;                    
        case SMStoreDataType::Graph : 
            m_smSQLiteFile->StoreGraph(id, nodeData, dataSize);
            free(dataBuffer);
            break;                                
        case SMStoreDataType::LinearFeature :            
            m_smSQLiteFile->StoreFeature(id, nodeData, countData*sizeof(DATATYPE));
            break;
        case SMStoreDataType::UvCoords : 
            m_smSQLiteFile->StoreUVs(id, nodeData, countData*sizeof(DATATYPE));
            break; 
        case SMStoreDataType::DiffSet :             
            m_smSQLiteFile->StoreDiffSet(id, nodeData, dataSize);
            delete [] dataBuffer;
            break;             
        case SMStoreDataType::Skirt :             
            m_smSQLiteFile->StoreSkirtPolygon(id, nodeData, countData*sizeof(DATATYPE));            
            break;
        case SMStoreDataType::ClipDefinition :
            m_smSQLiteFile->StoreClipPolygon(id, nodeData, countData*sizeof(DATATYPE));
            break;                
#ifdef WIP_MESH_IMPORT
        case SMStoreDataType::MeshParts:
            m_smSQLiteFile->StoreMeshParts(id, nodeData, countData*sizeof(DATATYPE));
            break;
        case SMStoreDataType::Metadata:
            m_smSQLiteFile->StoreMetadata(id, nodeData, countData*sizeof(DATATYPE));
            break;
#endif
        case SMStoreDataType::CoveragePolygon:
            m_smSQLiteFile->StoreCoveragePolygon(id, nodeData, countData*sizeof(DATATYPE));
            break;
        case SMStoreDataType::CoverageName:
            {
            Utf8String name(*((Utf8String*)DataTypeArray));
            m_smSQLiteFile->StoreCoverageName(id, name, 1);
            }
            break;            
        default : 
            assert(!"Unsupported type");
            break;
        }

    return HPMBlockID(id);
    }

template <class DATATYPE, class EXTENT> size_t SMSQLiteNodeDataStore<DATATYPE, EXTENT>::GetBlockDataCount(HPMBlockID blockID) const
    {
    assert(m_dataType != SMStoreDataType::PointAndTriPtIndices && m_dataType != SMStoreDataType::Cesium3DTiles);
    
    return GetBlockDataCount(blockID, m_dataType);    
    }


template <class DATATYPE, class EXTENT> size_t SMSQLiteNodeDataStore<DATATYPE, EXTENT>::GetBlockDataCount(HPMBlockID blockID, SMStoreDataType dataType) const
    {    
    size_t blockDataCount = 0;

    switch (dataType)
        {
        case SMStoreDataType::Graph : 
            return 1; 
            break;
        case SMStoreDataType::LinearFeature :
            m_smSQLiteFile->GetNumberOfFeaturePoints(blockID.m_integerID);
            break;
        case SMStoreDataType::Points : 
            blockDataCount = m_nodeHeader->m_nodeCount;            
            break;
        case SMStoreDataType::TriPtIndices : 
            blockDataCount = m_nodeHeader->m_nbFaceIndexes;
            break;                  
        case SMStoreDataType::TriUvIndices :             
            blockDataCount = m_smSQLiteFile->GetNumberOfUVIndices(blockID.m_integerID) / sizeof(DATATYPE);
            break;
        case SMStoreDataType::Texture :
            blockDataCount = m_smSQLiteFile->GetTextureByteCount(blockID.m_integerID);
            if(blockDataCount > 0) blockDataCount += 3 * sizeof(int);
            break;
        case SMStoreDataType::TextureCompressed:
            blockDataCount = m_smSQLiteFile->GetTextureCompressedByteCount(blockID.m_integerID);
            break;
        case SMStoreDataType::UvCoords :
            blockDataCount = m_smSQLiteFile->GetNumberOfUVs(blockID.m_integerID) / sizeof(DATATYPE);
            break;
        case SMStoreDataType::DiffSet : 
            {   
            bvector<uint8_t> nodeData;
            size_t uncompressedSize = 0;  
            m_smSQLiteFile->GetDiffSet(blockID.m_integerID, nodeData, uncompressedSize);            
            
			HCDPacket pi_uncompressedPacket, pi_compressedPacket;
			pi_compressedPacket.SetBuffer(&nodeData[0], nodeData.size());
			pi_compressedPacket.SetDataSize(nodeData.size());
			pi_uncompressedPacket.SetDataSize(uncompressedSize);
			pi_uncompressedPacket.SetBuffer(new Byte[uncompressedSize], uncompressedSize);
			pi_uncompressedPacket.SetBufferOwnership(true);

			LoadCompressedPacket(pi_compressedPacket, pi_uncompressedPacket);
            if (uncompressedSize == 0) 
                blockDataCount = 0;
			else
			    {
				uint64_t count;
				memcpy(&count, pi_uncompressedPacket.GetBufferAddress(), sizeof(uint64_t));
				blockDataCount = (size_t)count;
			    }
            }
            break;
        case SMStoreDataType::Skirt : 
            blockDataCount = m_smSQLiteFile->GetSkirtPolygonByteCount(blockID.m_integerID) / sizeof(DATATYPE);
            break;
        case SMStoreDataType::ClipDefinition:
            blockDataCount = m_smSQLiteFile->GetClipPolygonByteCount(blockID.m_integerID) / sizeof(DATATYPE);
            break;
        case SMStoreDataType::CoveragePolygon:
            blockDataCount = m_smSQLiteFile->GetCoveragePolygonByteCount(blockID.m_integerID) / sizeof(DATATYPE);
            break;
        case SMStoreDataType::CoverageName:
            blockDataCount = m_smSQLiteFile->GetCoverageNameByteCount(blockID.m_integerID) > 0 ? 1 : 0;
            break;            
#ifdef WIP_MESH_IMPORT
        case SMStoreDataType::MeshParts:
            blockDataCount = m_smSQLiteFile->GetNumberOfMeshParts(blockID.m_integerID) / sizeof(DATATYPE);
            break;
        case SMStoreDataType::Metadata:
            blockDataCount=  m_smSQLiteFile->GetNumberOfMetadataChars(blockID.m_integerID) / sizeof(DATATYPE);
            break;
#endif
        default : 
            assert(!"Unsupported type");
            break;
        }

    return blockDataCount;    
    }

template <class DATATYPE, class EXTENT> void SMSQLiteNodeDataStore<DATATYPE, EXTENT>::ModifyBlockDataCount(HPMBlockID blockID, int64_t countDelta) 
    {
    assert(m_dataType != SMStoreDataType::PointAndTriPtIndices && m_dataType != SMStoreDataType::Cesium3DTiles);

    ModifyBlockDataCount(blockID, countDelta, m_dataType);
    }

template <class DATATYPE, class EXTENT> void SMSQLiteNodeDataStore<DATATYPE, EXTENT>::ModifyBlockDataCount(HPMBlockID blockID, int64_t countDelta, SMStoreDataType dataType) 
    {    
    assert(SMStoreDataType::Graph != m_dataType);

    switch (m_dataType)
        {
        case SMStoreDataType::Points : 
            assert((((int64_t)m_nodeHeader->m_nodeCount) + countDelta) >= 0);
            m_nodeHeader->m_nodeCount += countDelta;                
            break;
         case SMStoreDataType::TriPtIndices : 
            assert((((int64_t)m_nodeHeader->m_nbFaceIndexes) + countDelta) >= 0);
            m_nodeHeader->m_nbFaceIndexes += countDelta;                
            break;  

        //MST_TS
case SMStoreDataType::DiffSet :
case SMStoreDataType::Skirt :  
        case SMStoreDataType::LinearFeature :
        case SMStoreDataType::UvCoords :
        case SMStoreDataType::TriUvIndices :
        case SMStoreDataType::Texture :
#ifdef WIP_MESH_IMPORT
        case SMStoreDataType::MeshParts:
        case SMStoreDataType::Metadata:
#endif
            break;
        default : 
            assert(!"Unsupported type");
            break;
        }    
    }


template <class DATATYPE, class EXTENT> size_t SMSQLiteNodeDataStore<DATATYPE, EXTENT>::DecompressTextureData(bvector<uint8_t>& texData, DATATYPE* DataTypeArray, size_t uncompressedSize)
    {
    assert(sizeof(DATATYPE) == 1);

    HCDPacket pi_uncompressedPacket((Byte*)DataTypeArray + sizeof(int) * 3, uncompressedSize, uncompressedSize);    
    HCDPacket pi_compressedPacket;
    pi_compressedPacket.SetBuffer(texData.data() + 4 * sizeof(int), texData.size() - 4 * sizeof(int));
    pi_compressedPacket.SetDataSize(texData.size() - 4 * sizeof(int));
    
    int *pHeader = (int*)(texData.data());
    int w = pHeader[0];
    int h = pHeader[1];
    int nOfChannels = pHeader[2];
    //int format = pHeader[3]; // The format is not used yet, but is may be useful in the future to support other compression than JPEG
    LoadJpegCompressedPacket(pi_compressedPacket, pi_uncompressedPacket, w, h, nOfChannels);    
    ((int*)DataTypeArray)[0] = w;
    ((int*)DataTypeArray)[1] = h;
    ((int*)DataTypeArray)[2] = nOfChannels;
    return uncompressedSize + sizeof(int) * 3;
    }


template <class DATATYPE, class EXTENT> size_t SMSQLiteNodeDataStore<DATATYPE, EXTENT>::LoadBlock(DATATYPE* DataTypeArray, size_t maxCountData, HPMBlockID blockID)
    {
    if (!blockID.IsValid() || maxCountData == 0) return 0;
    
#if 0 
    /*Multi item loading example
    if (m_dataType == SMStoreDataType::PointAndTriPtIndices)
        {        
        PointAndTriPtIndicesBase* pData = (PointAndTriPtIndicesBase*)(DataTypeArray);
        assert(pData != 0 && pData->m_pointData != 0 && pData->m_indicesData != 0);

        bvector<uint8_t> ptsData;        
        //MST_TS - Count not used?
        size_t uncompressedSizePts = 0;
        bvector<uint8_t> indicesData;
        size_t uncompressedSizeIndices = 0;

        m_smSQLiteFile->GetPointsAndIndices(blockID.m_integerID, ptsData, uncompressedSizePts, indicesData, uncompressedSizeIndices);

        assert(ptsData.size() > 0 && indicesData.size() > 0);

        if (ptsData.size() > 0)
            {
            HCDPacket pi_uncompressedPacket, pi_compressedPacket;        

            pi_compressedPacket.SetBuffer(&ptsData[0], ptsData.size());
            pi_compressedPacket.SetDataSize(ptsData.size());                        
            pi_uncompressedPacket.SetBuffer(pData->m_pointData, GetBlockDataCount(blockID, SMStoreDataType::Points) * sizeof(*pData->m_pointData));
            pi_uncompressedPacket.SetBufferOwnership(false);
            LoadCompressedPacket(pi_compressedPacket, pi_uncompressedPacket);   
            }        

        if (indicesData.size() > 0)
            {
            HCDPacket pi_uncompressedPacket, pi_compressedPacket;        
            pi_compressedPacket.SetBuffer(&indicesData[0], indicesData.size());
            pi_compressedPacket.SetDataSize(indicesData.size());                        
            pi_uncompressedPacket.SetBuffer(pData->m_indicesData, GetBlockDataCount(blockID, SMStoreDataType::TriPtIndices) * sizeof(*pData->m_indicesData));
            pi_uncompressedPacket.SetBufferOwnership(false);
            LoadCompressedPacket(pi_compressedPacket, pi_uncompressedPacket);       
            }        

        return 1*sizeof(DATATYPE);        
        }
    */
#endif

    bvector<uint8_t> nodeData;
    size_t uncompressedSize = 0;

    if (m_dataType == SMStoreDataType::CoverageName)
        {
        m_smSQLiteFile->GetCoverageName(blockID.m_integerID, (Utf8String*)DataTypeArray, uncompressedSize);
        return uncompressedSize;
        }

    this->GetCompressedBlock(nodeData, uncompressedSize, blockID);

    if (this->IsCompressedType())
        {
        memcpy(DataTypeArray, nodeData.data(), nodeData.size());
        return nodeData.size();
        }

    //Special case
    if (m_dataType == SMStoreDataType::Texture)
        {        
        if (nodeData.size() == 0) return 0;
        assert(uncompressedSize + sizeof(int) * 3 == maxCountData);
        return DecompressTextureData(nodeData, DataTypeArray, uncompressedSize);
        }
   /* else
    if (m_dataType == SMStoreDataType::DiffSet)
        {
        if (uncompressedSize == 0) return 1;
        size_t offset = (size_t)ceil(sizeof(size_t));        
        size_t ct = 0;

        size_t dataCount = 0;
        memcpy(&dataCount, &nodeData[0], sizeof(size_t));   
        assert(dataCount > 0);

        while (offset + 1 < nodeData.size() && *((int32_t*)&nodeData[offset]) > 0 && ct < dataCount)
            {
            //The pooled vectors don't initialize the memory they allocate. For complex datatypes with some logic in the constructor (like bvector),
            //this leads to undefined behavior when using the object. So we call the constructor on the allocated memory from the pool right here using placement new.
            DifferenceSet * diffSet = new(DataTypeArray + ct)DifferenceSet();
            size_t sizeOfCurrentSerializedSet = (size_t)*((int32_t*)&nodeData[offset]);
            diffSet->upToDate = true;
            diffSet->LoadFromBinaryStream(&nodeData[0] + offset + sizeof(int32_t), sizeOfCurrentSerializedSet);
            offset += sizeof(int32_t);
            offset += sizeOfCurrentSerializedSet;
            offset = ceil(((float)offset / sizeof(int32_t)))*sizeof(int32_t);
            ++ct;
            }        

        return nodeData.size();     
        }    */    
        
    HCDPacket pi_uncompressedPacket, pi_compressedPacket;
    pi_compressedPacket.SetBuffer(&nodeData[0], nodeData.size());
    pi_compressedPacket.SetDataSize(nodeData.size());

    if (m_dataType == SMStoreDataType::Graph || m_dataType == SMStoreDataType::DiffSet)
        {
        pi_uncompressedPacket.SetDataSize(uncompressedSize);        
        pi_uncompressedPacket.SetBuffer(new Byte[uncompressedSize], uncompressedSize);
        pi_uncompressedPacket.SetBufferOwnership(true);

        }
    else
        {
        assert(uncompressedSize == maxCountData*sizeof(DATATYPE));
        pi_uncompressedPacket.SetBuffer(DataTypeArray, maxCountData*sizeof(DATATYPE));
        pi_uncompressedPacket.SetBufferOwnership(false);
        }

    LoadCompressedPacket(pi_compressedPacket, pi_uncompressedPacket);
                
    if (m_dataType == SMStoreDataType::Graph)
        {
        assert(typeid(DATATYPE) == typeid(MTGGraph));
        
        if(uncompressedSize > 0) 
            {
            MTGGraph * graph = new(DataTypeArray)MTGGraph(); //some of the memory managers call malloc but not the constructor            
            graph->LoadFromBinaryStream(pi_uncompressedPacket.GetBufferAddress(), uncompressedSize);
            }

        return 1;       
        } 
	else
	{
		if (m_dataType == SMStoreDataType::DiffSet)
		{
			if (uncompressedSize == 0) return 1;
			uint64_t offset = (size_t)ceil(sizeof(uint64_t));
			size_t ct = 0;

			size_t dataCount = 0;
			memcpy(&dataCount, pi_uncompressedPacket.GetBufferAddress(), sizeof(uint64_t));
			assert(dataCount > 0);

			while (offset + 1 < (uint64_t)uncompressedSize && *((int32_t*)&pi_uncompressedPacket.GetBufferAddress()[offset]) > 0 && ct < dataCount)
			{
				//The pooled vectors don't initialize the memory they allocate. For complex datatypes with some logic in the constructor (like bvector),
				//this leads to undefined behavior when using the object. So we call the constructor on the allocated memory from the pool right here using placement new.
				DifferenceSet * diffSet = new(DataTypeArray + ct)DifferenceSet();
				uint64_t sizeOfCurrentSerializedSet = (uint64_t)*((int32_t*)&pi_uncompressedPacket.GetBufferAddress()[offset]);
				diffSet->upToDate = true;
				diffSet->LoadFromBinaryStream(&pi_uncompressedPacket.GetBufferAddress()[0] + offset + sizeof(int32_t), sizeOfCurrentSerializedSet);
				offset += sizeof(int32_t);
				offset += sizeOfCurrentSerializedSet;
				offset = ceil(((float)offset / sizeof(int32_t))) * sizeof(int32_t);
				++ct;
			}

			return uncompressedSize;
		}
	}

    return std::min(uncompressedSize, maxCountData*sizeof(DATATYPE));        
    }

template <class DATATYPE, class EXTENT> void SMSQLiteNodeDataStore<DATATYPE, EXTENT>::GetCompressedBlock(bvector<uint8_t>& nodeData, size_t& uncompressedSize, HPMBlockID blockID)
    {
    switch (m_dataType)
        {        
        case SMStoreDataType::DiffSet : 
            m_smSQLiteFile->GetDiffSet(blockID.m_integerID, nodeData, uncompressedSize);
            break;
        case SMStoreDataType::Graph : 
            m_smSQLiteFile->GetGraph(blockID.m_integerID, nodeData, uncompressedSize);
            break;
        case SMStoreDataType::LinearFeature :
            m_smSQLiteFile->GetFeature(blockID.m_integerID, nodeData, uncompressedSize);
            break;
        case SMStoreDataType::Points:
            m_smSQLiteFile->GetPoints(blockID.m_integerID, nodeData, uncompressedSize);
            break;
        case SMStoreDataType::Skirt :
            m_smSQLiteFile->GetSkirtPolygon(blockID.m_integerID, nodeData, uncompressedSize);
            break;
        case SMStoreDataType::TriPtIndices:
            m_smSQLiteFile->GetIndices(blockID.m_integerID, nodeData, uncompressedSize);
            break;
        case SMStoreDataType::UvCoords:
            m_smSQLiteFile->GetUVs(blockID.m_integerID, nodeData, uncompressedSize);
            break;
        case SMStoreDataType::TriUvIndices:
            m_smSQLiteFile->GetUVIndices(blockID.m_integerID, nodeData, uncompressedSize);
            break;            
#ifdef WIP_MESH_IMPORT
        case SMStoreDataType::MeshParts:
            m_smSQLiteFile->GetMeshParts(blockID.m_integerID, nodeData, uncompressedSize);
            break;
        case SMStoreDataType::Metadata:
            m_smSQLiteFile->GetMetadata(blockID.m_integerID, nodeData, uncompressedSize);
            break;
#endif
        case SMStoreDataType::ClipDefinition :
            SMClipGeometryType geom;
            SMNonDestructiveClipType type;
            bool isActive;
            m_smSQLiteFile->GetClipPolygon(blockID.m_integerID, nodeData, uncompressedSize, geom, type, isActive);           
            break;  
        case SMStoreDataType::CoveragePolygon:
            m_smSQLiteFile->GetCoveragePolygon(blockID.m_integerID, nodeData, uncompressedSize);
            break;        
        case SMStoreDataType::Texture:
        case SMStoreDataType::TextureCompressed:
            m_smSQLiteFile->GetTexture(blockID.m_integerID, nodeData, uncompressedSize);
            break;
        default:
            assert(!"Unsupported type");
            break;
        }
    }

template <class DATATYPE, class EXTENT> size_t SMSQLiteNodeDataStore<DATATYPE, EXTENT>::LoadCompressedBlock(bvector<uint8_t>& DataTypeArray, size_t maxCountData, HPMBlockID blockID)
    {
    size_t uncompressedSize = 0;
    this->GetCompressedBlock(DataTypeArray, uncompressedSize, blockID);
    assert(uncompressedSize <= maxCountData*sizeof(DATATYPE));
    return DataTypeArray.size();
    }

template <class DATATYPE, class EXTENT> bool SMSQLiteNodeDataStore<DATATYPE, EXTENT>::DestroyBlock(HPMBlockID blockID)
    {
    switch (m_dataType)
        {
        case SMStoreDataType::CoveragePolygon:
            m_smSQLiteFile->DeleteCoveragePolygon(blockID.m_integerID);
            return true;
        case SMStoreDataType::ClipDefinition:
            m_smSQLiteFile->DeleteClipPolygon(blockID.m_integerID);
            return true;
        }
    return false;
    }


template <class DATATYPE, class EXTENT> bool SMSQLiteNodeDataStore<DATATYPE, EXTENT>::GetClipDefinitionExtOps(IClipDefinitionExtOpsPtr& clipDefinitionExOpsPtr)
    {
    if (m_dataType != SMStoreDataType::ClipDefinition && m_dataType != SMStoreDataType::CoveragePolygon)
        {
        assert(!"Unexpected call");
        return false;
        }

    clipDefinitionExOpsPtr = new SMSQLiteClipDefinitionExtOps(m_smSQLiteFile);

    return true;
    }
   <|MERGE_RESOLUTION|>--- conflicted
+++ resolved
@@ -1,1086 +1,1083 @@
-#pragma once
-
-#include "SMSQLiteStore.h"
-#include "SMStreamedSourceStore.h"
-#include "..\ScalableMeshSourcesPersistance.h"
-#include <ScalableMesh/IScalableMeshSourceImportConfig.h>
-#include <ScalableMesh/IScalableMeshDocumentEnv.h>
-#include <ScalableMesh/IScalableMeshSourceVisitor.h>
-
-#include <ScalableMesh/Import/SourceReference.h>
-
-#include <ScalableMesh/Import/Source.h>
-#include "..\RasterUtilities.h"
-
-#include <ImagePP\all\h\HGF2DProjective.h>
-
-#include <ImagePP\all\h\HRFVirtualEarthFile.h>
-
-
-template <class EXTENT> SMSQLiteStore<EXTENT>::SMSQLiteStore(SMSQLiteFilePtr database)
-    : SMSQLiteSisterFile(database)
-    {
-    m_smSQLiteFile = database;   
-
-    SourcesDataSQLite* sourcesData = new SourcesDataSQLite();
-    m_smSQLiteFile->LoadSources(*sourcesData);
-
-    WString wktStr;
-    m_smSQLiteFile->GetWkt(wktStr);
-
-
-    if (!wktStr.empty())
-        {
-        ISMStore::WktFlavor fileWktFlavor = GetWKTFlavor(&wktStr, wktStr);
-
-        BaseGCS::WktFlavor wktFlavor;
-
-        bool result = MapWktFlavorEnum(wktFlavor, fileWktFlavor);
-
-        assert(result);
-
-        SMStatus gcsFromWKTStatus = SMStatus::S_SUCCESS;
-        GCS fileGCS(GetGCSFactory().Create(wktStr.c_str(), wktFlavor, gcsFromWKTStatus));
-        if (!fileGCS.IsNull()) m_cs = fileGCS.GetGeoRef().GetBasePtr();
-        }
-
-    DocumentEnv sourceEnv(L"");
-    bool success = BENTLEY_NAMESPACE_NAME::ScalableMesh::LoadSources(m_sources, *sourcesData, sourceEnv);
-    assert(success == true);
-
-    delete sourcesData;
-
-    SMIndexMasterHeader<EXTENT> indexHeader;
-    if (LoadMasterHeader(&indexHeader, sizeof(indexHeader)) > 0)
-        {
-        //we create the raster only once per dataset. Apparently there is some race condition if we do it in the render threads.
-        if (indexHeader.m_textured == SMTextureType::Streaming) 
-            {
-
-            SQLiteNodeHeader nodeHeader;
-            nodeHeader.m_nodeID = indexHeader.m_rootNodeBlockID.m_integerID;
-            if (!m_smSQLiteFile->GetNodeHeader(nodeHeader))
-                {
-                assert(!"Dataset is empty");
-                return;
-                }
-            SMIndexNodeHeader<EXTENT> header;
-            header = nodeHeader;
-            if (nodeHeader.m_parentNodeID == -1)  m_totalExtent = header.m_contentExtentDefined ? header.m_contentExtent : header.m_nodeExtent;
-
-            const IDTMSource* rasterSource = nullptr;
-            for (IDTMSourceCollection::const_iterator sourceIt = m_sources.Begin(), sourcesEnd = m_sources.End(); sourceIt != sourcesEnd;
-                 ++sourceIt)
-                {
-                const IDTMSource& source = *sourceIt;
-                if (source.GetSourceType() == DTM_SOURCE_DATA_IMAGE)
-                    {
-                    rasterSource = &source;
-                    break;
-                    }
-                }
-
-            if (rasterSource == nullptr)
-                {
-                assert(false && "Trying to use a streamed source but no raster source found!");
-                return;
-                }
-            WString path;
-            if (rasterSource->GetPath().StartsWith(L"http://"))
-                {
-                path = rasterSource->GetPath();
-                }
-            else
-                {
-                path = WString(L"file://") + rasterSource->GetPath();
-                }
-            
-            //path = WString(L"http://www.bing.com/maps/aerial/");
-
-            DRange2d extent2d = DRange2d::From(m_totalExtent);
-            m_raster = RasterUtilities::LoadRaster(m_streamingRasterFile, path, m_cs, extent2d, true);        
-            }
-        }
-
-    }
-
-template <class EXTENT> SMSQLiteStore<EXTENT>::~SMSQLiteStore()
-    {
-    // We didn't want to close it. It's ScalableMesh which did this stuff now (and if SMSQLiteFilePtr is destroy, close is automatically called)
-    //m_smSQLiteFile->Close();    
-
-    }
-
-template <class EXTENT> uint64_t SMSQLiteStore<EXTENT>::GetNextID() const
-    {
-    //return m_smSQLiteFile->GetLastInsertRowId(); // This only works if last insert was performed on the same database connection
-    return m_smSQLiteFile->GetLastNodeId();
-    }
-
-template <class EXTENT> void SMSQLiteStore<EXTENT>::Close()
-    {
-    }
-
-template <class EXTENT> bool SMSQLiteStore<EXTENT>::StoreMasterHeader(SMIndexMasterHeader<EXTENT>* indexHeader, size_t headerSize)
-    {
-    if (indexHeader == nullptr) return 0;
-    SQLiteIndexHeader header = *indexHeader;
-    m_smSQLiteFile->SetMasterHeader(header);
-    return true;
-    }
-
-template <class EXTENT> size_t SMSQLiteStore<EXTENT>::LoadMasterHeader(SMIndexMasterHeader<EXTENT>* indexHeader, size_t headerSize)
-    {
-    if (indexHeader == nullptr) return 0;
-    SQLiteIndexHeader header;
-    if (!m_smSQLiteFile->GetMasterHeader(header)) return 0;
-    if (header.m_rootNodeBlockID == SQLiteNodeHeader::NO_NODEID) return 0;
-    *indexHeader = header;
-
-    // keep a copy of the master header for future use...
-    m_masterHeader = header;
-
-    return sizeof(*indexHeader);
-    }
-
-template <class EXTENT> size_t SMSQLiteStore<EXTENT>::StoreNodeHeader(SMIndexNodeHeader<EXTENT>* header, HPMBlockID blockID)
-    {
-    if (header == nullptr) return 0;
-    if (header->m_ptsIndiceID.size() > 0)header->m_ptsIndiceID[0] = blockID;
-    SQLiteNodeHeader nodeHeader = *header;
-    if (header->m_SubNodeNoSplitID.IsValid() && !header->m_apSubNodeID[0].IsValid())
-        nodeHeader.m_apSubNodeID[0] = nodeHeader.m_SubNodeNoSplitID;
-    nodeHeader.m_nodeID = blockID.m_integerID;
-    nodeHeader.m_graphID = nodeHeader.m_nodeID;
-    m_smSQLiteFile->SetNodeHeader(nodeHeader);
-    return sizeof(header);
-    }
-
-template <class EXTENT> size_t SMSQLiteStore<EXTENT>::LoadNodeHeader(SMIndexNodeHeader<EXTENT>* header, HPMBlockID blockID)
-    {
-    if (header == nullptr) return 0;
-    SQLiteNodeHeader nodeHeader;
-    if (header->m_meshComponents != nullptr) delete[] header->m_meshComponents;
-    nodeHeader.m_nodeID = blockID.m_integerID;
-    if (!m_smSQLiteFile->GetNodeHeader(nodeHeader))
-        {
-        // return a valid (empty) node header
-        header->m_apSubNodeID.clear();
-        header->m_nodeExtent = ExtentOp<EXTENT>::Create(0, 0, 0, 0, 0, 0);
-        header->m_contentExtent = header->m_nodeExtent;
-        header->m_totalCount = 0;
-        return 1;
-        }
-    //nodeHeader.m_nbPoints = GetBlockDataCount(blockID);
-    *header = nodeHeader;
-    if (nodeHeader.m_parentNodeID == -1)  m_totalExtent = header->m_contentExtentDefined ? header->m_contentExtent : header->m_nodeExtent;
-    header->m_IsLeaf = header->m_apSubNodeID.size() == 0 || (!header->m_apSubNodeID[0].IsValid());
-    header->m_IsBranched = !header->m_IsLeaf && (header->m_apSubNodeID.size() > 1 && header->m_apSubNodeID[1].IsValid());
-    if (!header->m_IsLeaf && !header->m_IsBranched)
-        {
-        header->m_SubNodeNoSplitID = header->m_apSubNodeID[0];
-        header->m_apSubNodeID[0] = HPMBlockID();
-        }
-    //if (header->m_ptsIndiceID.size() > 0)header->m_ptsIndiceID[0] = blockID;
-    if (header->m_isTextured)
-        {
-        header->m_uvID = blockID;
-        header->m_ptsIndiceID[0] = HPMBlockID();
-        }
-    header->m_graphID = blockID;
-    return sizeof(*header);
-    }    
-
-template <class EXTENT> bool SMSQLiteStore<EXTENT>::SetProjectFilesPath(BeFileName& projectFilesPath)
-    {
-    return SMSQLiteSisterFile::SetProjectFilesPath(projectFilesPath);
-    }    
-
-template <class EXTENT> void SMSQLiteStore<EXTENT>::SaveProjectFiles()
-    {
-    __super::SaveSisterFiles();
-    }
-
-template <class EXTENT> void SMSQLiteStore<EXTENT>::CompactProjectFiles()
-{
-	__super::Compact();
-}
-
-template <class EXTENT> void SMSQLiteStore<EXTENT>::PreloadData(const bvector<DRange3d>& tileRanges)
-    {        
-    if (m_raster == nullptr)
-        return;     
-
-    for (auto& tileRange : tileRanges)
-        {         
-        HFCMatrix<3, 3> transfoMatrix;
-        transfoMatrix[0][0] = (tileRange.high.x - tileRange.low.x) / 256;
-        transfoMatrix[0][1] = 0;
-        transfoMatrix[0][2] = tileRange.low.x;
-        transfoMatrix[1][0] = 0;
-        transfoMatrix[1][1] = -(tileRange.high.y - tileRange.low.y) / 256;
-        transfoMatrix[1][2] = tileRange.high.y;
-        transfoMatrix[2][0] = 0;
-        transfoMatrix[2][1] = 0;
-        transfoMatrix[2][2] = 1;
-
-        HFCPtr<HGF2DTransfoModel> pTransfoModel((HGF2DTransfoModel*)new HGF2DProjective(transfoMatrix));
-
-        HFCPtr<HGF2DTransfoModel> pSimplifiedModel = pTransfoModel->CreateSimplifiedModel();
-
-        if (pSimplifiedModel != 0)
-        {
-            pTransfoModel = pSimplifiedModel;
-        }
-
-        DPoint2d lowInPixels;
-        DPoint2d highInPixels;
-
-        pTransfoModel->ConvertInverse(tileRange.low.x, tileRange.low.y, &lowInPixels.x, &lowInPixels.y);
-        pTransfoModel->ConvertInverse(tileRange.high.x, tileRange.high.y, &highInPixels.x, &highInPixels.y);
-
-        HFCPtr<HGF2DCoordSys> coordSys(new HGF2DCoordSys(*pTransfoModel, m_raster->GetCoordSys()));
-
-        HVEShape shape(lowInPixels.x, highInPixels.y, highInPixels.x, lowInPixels.y, coordSys);
-
-        //HVEShape shape(total3dRange.low.x, total3dRange.low.y, total3dRange.high.x, total3dRange.high.y, coordSys);
-
-        //HVEShape shape(total3dRange.low.x, total3dRange.low.y, total3dRange.high.x, total3dRange.high.y, m_raster->GetShape().GetCoordSys());
-
-<<<<<<< HEAD
-        // NEEDS_WORK_SM : Imagepp needs update on bim02
-        uint32_t consumerID = 1;
-        //uint32_t consumerID = BINGMAPS_MULTIPLE_SETLOOKAHEAD_MIN_CONSUMER_ID;
-=======
-        uint32_t consumerID = BINGMAPS_MULTIPLE_SETLOOKAHEAD_MIN_CONSUMER_ID;
-        m_preloadMutex.lock();
->>>>>>> 821640be
-        m_raster->SetLookAhead(shape, consumerID);
-        m_preloadMutex.unlock();
-        }
-
-#if 0 
-    DRange3d total3dRange(DRange3d::NullRange());
-    
-    for (auto& range : tileRanges)
-        { 
-        total3dRange.Extend(range);
-        }        
-
-    HFCMatrix<3, 3> transfoMatrix;
-    transfoMatrix[0][0] = (tileRanges[0].high.x - tileRanges[0].low.x) / 256;
-    transfoMatrix[0][1] = 0;
-    transfoMatrix[0][2] = total3dRange.low.x;
-    transfoMatrix[1][0] = 0;
-    transfoMatrix[1][1] = -(tileRanges[0].high.y - tileRanges[0].low.y) / 256;
-    transfoMatrix[1][2] = total3dRange.high.y;
-    transfoMatrix[2][0] = 0;
-    transfoMatrix[2][1] = 0;
-    transfoMatrix[2][2] = 1;    
-
-    HFCPtr<HGF2DTransfoModel> pTransfoModel((HGF2DTransfoModel*)new HGF2DProjective(transfoMatrix));
-
-    HFCPtr<HGF2DTransfoModel> pSimplifiedModel = pTransfoModel->CreateSimplifiedModel();
-
-    if (pSimplifiedModel != 0)
-    {
-        pTransfoModel = pSimplifiedModel;
-    }
-
-    DPoint2d lowInPixels; 
-    DPoint2d highInPixels;
-
-    pTransfoModel->ConvertInverse(total3dRange.low.x, total3dRange.low.y, &lowInPixels.x, &lowInPixels.y);
-    pTransfoModel->ConvertInverse(total3dRange.high.x, total3dRange.high.y, &highInPixels.x, &highInPixels.y);
-
-    HFCPtr<HGF2DCoordSys> coordSys(new HGF2DCoordSys(*pTransfoModel, m_raster->GetCoordSys()));
-
-    HVEShape shape(lowInPixels.x, highInPixels.y, highInPixels.x, lowInPixels.y, coordSys);
-
-    //HVEShape shape(total3dRange.low.x, total3dRange.low.y, total3dRange.high.x, total3dRange.high.y, coordSys);
-            
-    //HVEShape shape(total3dRange.low.x, total3dRange.low.y, total3dRange.high.x, total3dRange.high.y, m_raster->GetShape().GetCoordSys());
-
-
-    
-
-    uint32_t consumerID = 1;
-    m_raster->SetLookAhead(shape, consumerID);
-#endif
-    }
-
-template <class EXTENT> void SMSQLiteStore<EXTENT>::CancelPreloadData()
-    {
-#if 1
-    // NEEDS_WORK_SM : Imagepp needs to be updated on bim02
-    return;
-#else
-    if (m_streamingRasterFile != nullptr)
-        { 
-        HGFTileIDList blocks;
-
-        ((HRFVirtualEarthFile*)m_streamingRasterFile.GetPtr())->ForceCancelLookAhead(0);  
-        }
-#endif
-    }
-
-template <class EXTENT> bool SMSQLiteStore<EXTENT>::IsTextureAvailable()
-    {
-    if (m_masterHeader.m_textured == SMTextureType::Streaming && m_raster == nullptr)
-        {   
-        return false;         
-        }
-
-    return true;
-    }
-
-template <class EXTENT> bool SMSQLiteStore<EXTENT>::GetNodeDataStore(ISM3DPtDataStorePtr& dataStore, SMIndexNodeHeader<EXTENT>* nodeHeader, SMStoreDataType dataType)
-    {                   
-    SMSQLiteFilePtr sqlFilePtr;
-    
-    sqlFilePtr = m_smSQLiteFile;    
-
-    assert(sqlFilePtr.IsValid());
-
-    dataStore = new SMSQLiteNodeDataStore<DPoint3d, EXTENT>(dataType, nodeHeader, sqlFilePtr);
-
-    return true;    
-    }
-
-template <class EXTENT> bool SMSQLiteStore<EXTENT>::GetSisterNodeDataStore(ISDiffSetDataStorePtr& dataStore, SMIndexNodeHeader<EXTENT>* nodeHeader, bool createSisterFile)
-    {   
-    if (!IsProjectFilesPathSet())
-        return false; 
-
-    SMSQLiteFilePtr sqliteFilePtr = GetSisterSQLiteFile(SMStoreDataType::DiffSet, createSisterFile);
-
-    if (!sqliteFilePtr.IsValid())
-        return false;
-    
-    dataStore = new SMSQLiteNodeDataStore<DifferenceSet, EXTENT>(SMStoreDataType::DiffSet, nodeHeader, sqliteFilePtr);
-
-    return true;    
-    }
-
-template <class EXTENT> bool SMSQLiteStore<EXTENT>::GetNodeDataStore(ISMInt32DataStorePtr& dataStore, SMIndexNodeHeader<EXTENT>* nodeHeader, SMStoreDataType dataType)
-    {                
-#ifdef WIP_MESH_IMPORT
-    assert(dataType == SMStoreDataType::TriPtIndices || dataType == SMStoreDataType::TriUvIndices || dataType == SMStoreDataType::LinearFeature || dataType == SMStoreDataType::MeshParts);
-#else
-    assert(dataType == SMStoreDataType::TriPtIndices || dataType == SMStoreDataType::TriUvIndices || dataType == SMStoreDataType::LinearFeature);
-#endif
-
-    SMSQLiteFilePtr sqliteFilePtr;      
-
-    if (dataType == SMStoreDataType::LinearFeature)
-        {
-        sqliteFilePtr = GetSisterSQLiteFile(SMStoreDataType::LinearFeature, true);            
-        assert(sqliteFilePtr.IsValid() == true);
-        }
-    else
-        {
-        sqliteFilePtr = m_smSQLiteFile;
-        }
-    
-    dataStore = new SMSQLiteNodeDataStore<int32_t, EXTENT>(dataType, nodeHeader, sqliteFilePtr);
-                    
-    return true;    
-    }
-
-template <class EXTENT> bool SMSQLiteStore<EXTENT>::GetNodeDataStore(ISMMTGGraphDataStorePtr& dataStore, SMIndexNodeHeader<EXTENT>* nodeHeader)
-    {                    
-    SMSQLiteFilePtr sqliteFilePtr;
-
-
-    sqliteFilePtr = GetSisterSQLiteFile(SMStoreDataType::Graph, true);
-    assert(sqliteFilePtr.IsValid() == true);
-
-
-    dataStore = new SMSQLiteNodeDataStore<MTGGraph, EXTENT>(SMStoreDataType::Graph, nodeHeader, sqliteFilePtr);
-                    
-    return true;    
-    }
-
-template <class EXTENT> bool SMSQLiteStore<EXTENT>::GetNodeDataStore(ISMTextureDataStorePtr& dataStore, SMIndexNodeHeader<EXTENT>* nodeHeader, SMStoreDataType dataType)
-    {                        
-    if (m_masterHeader.m_textured == SMTextureType::Streaming)
-        {
-        dataStore = new SMStreamedSourceStore<Byte, EXTENT>(SMStoreDataType::Texture, nodeHeader, m_smSQLiteFile, m_totalExtent, m_raster);
-        return true;
-        }
-
-    dataStore = new SMSQLiteNodeDataStore<Byte, EXTENT>(dataType, nodeHeader, m_smSQLiteFile);
-                    
-    return true;    
-    }
-
-template <class EXTENT> bool SMSQLiteStore<EXTENT>::GetNodeDataStore(ISMUVCoordsDataStorePtr& dataStore, SMIndexNodeHeader<EXTENT>* nodeHeader, SMStoreDataType dataType)
-    {                
-    assert(dataType == SMStoreDataType::UvCoords);
-    dataStore = new SMSQLiteNodeDataStore<DPoint2d, EXTENT>(dataType, nodeHeader, m_smSQLiteFile);
-    return true;    
-    }
-
-
-//Multi-items loading store
-template <class EXTENT> bool SMSQLiteStore<EXTENT>::GetNodeDataStore(ISMPointTriPtIndDataStorePtr& dataStore, SMIndexNodeHeader<EXTENT>* nodeHeader)
-    {                
-    dataStore = new SMSQLiteNodeDataStore<PointAndTriPtIndicesBase, EXTENT>(SMStoreDataType::PointAndTriPtIndices, nodeHeader, m_smSQLiteFile);
-    return true;    
-    }
-
-template <class EXTENT> bool SMSQLiteStore<EXTENT>::GetNodeDataStore(ISMTileMeshDataStorePtr& dataStore, SMIndexNodeHeader<EXTENT>* nodeHeader)
-    {
-    dataStore = new SMSQLiteNodeDataStore<bvector<Byte>, EXTENT>(SMStoreDataType::Cesium3DTiles, nodeHeader, m_smSQLiteFile);
-    return true;
-    }
-
-template <class EXTENT> bool SMSQLiteStore<EXTENT>::GetNodeDataStore(ISMCesium3DTilesDataStorePtr& dataStore, SMIndexNodeHeader<EXTENT>* nodeHeader)
-    {
-    dataStore = new SMSQLiteNodeDataStore<Cesium3DTilesBase, EXTENT>(SMStoreDataType::Cesium3DTiles, nodeHeader, m_smSQLiteFile);
-    return true;
-    }
-
-template <class EXTENT> bool SMSQLiteStore<EXTENT>::GetSisterNodeDataStore(ISMCoverageNameDataStorePtr& dataStore, SMIndexNodeHeader<EXTENT>* nodeHeader, bool createSisterFile)
-    { 
-    SMSQLiteFilePtr sqlFilePtr;
-    
-    sqlFilePtr = GetSisterSQLiteFile(SMStoreDataType::CoverageName, createSisterFile);
-
-    if (!sqlFilePtr.IsValid())
-        return false;
-    
-    dataStore = new SMSQLiteNodeDataStore<Utf8String, EXTENT>(SMStoreDataType::CoverageName, nodeHeader, sqlFilePtr);
-
-    return true;
-    }
-
-template <class EXTENT> bool SMSQLiteStore<EXTENT>::GetSisterNodeDataStore(ISM3DPtDataStorePtr& dataStore, SMIndexNodeHeader<EXTENT>* nodeHeader, SMStoreDataType dataType, bool createSisterFile)
-    {
-    assert(dataType == SMStoreDataType::Skirt || dataType == SMStoreDataType::ClipDefinition || dataType == SMStoreDataType::CoveragePolygon);
-
-    SMSQLiteFilePtr sqlFilePtr = GetSisterSQLiteFile(dataType, createSisterFile);
-
-    if (!sqlFilePtr.IsValid())
-        return false;
-
-    dataStore = new SMSQLiteNodeDataStore<DPoint3d, EXTENT>(dataType, nodeHeader, sqlFilePtr);
-
-    return true;
-    }
-    
-
-template <class DATATYPE, class EXTENT> SMSQLiteNodeDataStore<DATATYPE, EXTENT>::SMSQLiteNodeDataStore(SMStoreDataType dataType, SMIndexNodeHeader<EXTENT>* nodeHeader, /*ISMDataStore<SMIndexMasterHeader<EXTENT>, SMIndexNodeHeader<EXTENT>>* dataStore,*/ SMSQLiteFilePtr& smSQLiteFile)    
-    {       
-    m_smSQLiteFile = smSQLiteFile;
-    m_nodeHeader = nodeHeader;
-    m_dataType = dataType;
-    }
-
-template <class DATATYPE, class EXTENT> SMSQLiteNodeDataStore<DATATYPE, EXTENT>::~SMSQLiteNodeDataStore()
-    {                
-    }
-
-template <class DATATYPE, class EXTENT> HPMBlockID SMSQLiteNodeDataStore<DATATYPE, EXTENT>::StoreTexture(DATATYPE* DataTypeArray, size_t countData, HPMBlockID blockID)
-    {
-    if (countData == 0)
-        {
-        int64_t id = blockID.IsValid() ? blockID.m_integerID : SQLiteNodeHeader::NO_NODEID;
-        bvector<uint8_t> texData;
-        m_smSQLiteFile->StoreTexture(id, texData, 0); // We store the number of bytes of the uncompressed image, ignoring the bytes used to store width, height, number of channels and format
-        return HPMBlockID(id);
-        }
-    countData -= 3 * sizeof(int);
-    HCDPacket pi_uncompressedPacket, pi_compressedPacket;
-
-    // The static analyzer found a potential mismatch between sizeof and countof because of the statement 
-    // DataTypeArray + 3 * sizeof(int) but there are other places where the same code is used and it has not complained about it...
-    // However, I think the code is correct so I disable the warning here.
-    #pragma warning( push )
-    #pragma warning ( disable: 6305 )
-    pi_uncompressedPacket.SetBuffer(DataTypeArray + 3 * sizeof(int), countData); // The data block starts with 12 bytes of metadata, followed by pixel data
-    #pragma warning ( pop )
-    pi_uncompressedPacket.SetDataSize(countData);
-    // Retrieve width, height and number of channels from the first 12 bytes of the data block
-    int w = ((int*)DataTypeArray)[0];
-    int h = ((int*)DataTypeArray)[1];
-    int nOfChannels = ((int*)DataTypeArray)[2];
-    int format = 0; // Keep an int to define the format and possible other options
-    // Compress the image with JPEG
-    WriteJpegCompressedPacket(pi_uncompressedPacket, pi_compressedPacket, w, h, nOfChannels);
-    // Create the compressed data block by storing width, height, number of channels and format before the compressed image block
-    bvector<uint8_t> texData(4 * sizeof(int) + pi_compressedPacket.GetDataSize());
-    int *pHeader = (int*)(texData.data());
-    pHeader[0] = w;
-    pHeader[1] = h;
-    pHeader[2] = nOfChannels;
-    pHeader[3] = format;
-    memcpy(texData.data() + 4 * sizeof(int), pi_compressedPacket.GetBufferAddress(), pi_compressedPacket.GetDataSize());
-    int64_t id = blockID.IsValid() ? blockID.m_integerID : SQLiteNodeHeader::NO_NODEID;
-    m_smSQLiteFile->StoreTexture(id, texData, pi_uncompressedPacket.GetDataSize()); // We store the number of bytes of the uncompressed image, ignoring the bytes used to store width, height, number of channels and format
-    return HPMBlockID(id);
-    }
-
-template<class DATATYPE, class EXTENT>
-inline bool SMSQLiteNodeDataStore<DATATYPE, EXTENT>::IsCompressedType()
-    {
-    return m_dataType == SMStoreDataType::TextureCompressed;
-    }
-    
-int32_t* SerializeDiffSet(size_t& countAsPts, DifferenceSet* DataTypeArray, size_t countData)
-    {
-    void** serializedSet = new void*[countData];
-    countAsPts = 0;
-    size_t countAsBytes = 0;
-    uint64_t* ct = new uint64_t[countData];
-
-    for (size_t i = 0; i < countData; i++)
-        {
-        ct[i] = DataTypeArray[i].WriteToBinaryStream(serializedSet[i]);
-        countAsBytes += ct[i];
-        countAsPts += (size_t)(ceil((float)ct[i] / sizeof(int32_t)));
-        }
-    //countAsPts = (size_t)(ceil((float)countAsBytes / sizeof(int32_t)));
-    size_t nOfInts = (size_t)(ceil(((float)sizeof(size_t) / sizeof(int32_t))));
-    int32_t* ptArray = new int32_t[countAsPts + countData + nOfInts];
-
-	uint64_t newCountData = countData;
-    memcpy(ptArray, &newCountData, sizeof(uint64_t));
-    size_t offset = sizeof(uint64_t);
-    for (size_t i = 0; i < countData; i++)
-        {
-        ptArray[(size_t)(ceil(((float)offset / sizeof(int32_t))))] = (int32_t)ct[i];
-        offset = (size_t)(ceil(((float)offset / sizeof(int32_t))))*sizeof(int32_t);
-        offset += sizeof(int32_t);
-        memcpy((char*)ptArray + offset, serializedSet[i], ct[i]);
-        offset += ct[i];
-        free(serializedSet[i]);
-        }
-    delete[] serializedSet;
-    delete[] ct;
-    return ptArray;
-    }
-
-template <class DATATYPE, class EXTENT> HPMBlockID SMSQLiteNodeDataStore<DATATYPE, EXTENT>::StoreBlock(DATATYPE* DataTypeArray, size_t countData, HPMBlockID blockID)
-    {
-    assert(m_dataType != SMStoreDataType::PointAndTriPtIndices && m_dataType != SMStoreDataType::Cesium3DTiles);
-
-    //Special case
-    if (m_dataType == SMStoreDataType::Texture)
-        {
-        return StoreTexture(DataTypeArray, countData, blockID);
-        }
-
-    bool needCompression = true;
-
-    size_t dataSize = 0;
-    void* dataBuffer = nullptr; 
-
-    if (m_dataType == SMStoreDataType::Graph)
-        {
-        assert(typeid(DATATYPE) == typeid(MTGGraph));
-        dataSize = ((MTGGraph*)DataTypeArray)->WriteToBinaryStream(dataBuffer);        
-        }
-    else
-    if (m_dataType == SMStoreDataType::DiffSet)
-        {
-        size_t countAsPts;
-        dataBuffer = SerializeDiffSet(countAsPts, (DifferenceSet*)DataTypeArray, countData);        
-        dataSize = countAsPts*sizeof(int) + countData*sizeof(int) + sizeof(size_t);                
-        //needCompression = false;
-        }
-    else
-    if (m_dataType == SMStoreDataType::CoverageName)
-        {
-        needCompression = false;
-        }
-    else
-        {
-        dataSize = countData*sizeof(DATATYPE);
-        dataBuffer = DataTypeArray;
-        }
-
-    bvector<uint8_t> nodeData;
-
-    if (needCompression)
-        {        
-        HCDPacket pi_uncompressedPacket, pi_compressedPacket;
-        pi_uncompressedPacket.SetBuffer(dataBuffer, dataSize);
-        pi_uncompressedPacket.SetDataSize(dataSize);
-        WriteCompressedPacket(pi_uncompressedPacket, pi_compressedPacket);
-        nodeData.resize(pi_compressedPacket.GetDataSize());        
-        memcpy(&nodeData[0], pi_compressedPacket.GetBufferAddress(), pi_compressedPacket.GetDataSize());
-        }
-    else
-        {
-        nodeData.resize(dataSize);
-        memcpy(&nodeData[0], dataBuffer, dataSize);
-        }
-
-    int64_t id = blockID.m_integerID;
-    
-    switch (m_dataType)
-        {
-        case SMStoreDataType::Points : 
-            m_smSQLiteFile->StorePoints(id, nodeData, countData*sizeof(DATATYPE));            
-            break;
-        case SMStoreDataType::TriPtIndices : 
-            m_smSQLiteFile->StoreIndices(id, nodeData, countData*sizeof(DATATYPE));                        
-            break;
-        case SMStoreDataType::TriUvIndices : 
-            m_smSQLiteFile->StoreUVIndices(id, nodeData, countData*sizeof(DATATYPE));                            
-            break;                    
-        case SMStoreDataType::Graph : 
-            m_smSQLiteFile->StoreGraph(id, nodeData, dataSize);
-            free(dataBuffer);
-            break;                                
-        case SMStoreDataType::LinearFeature :            
-            m_smSQLiteFile->StoreFeature(id, nodeData, countData*sizeof(DATATYPE));
-            break;
-        case SMStoreDataType::UvCoords : 
-            m_smSQLiteFile->StoreUVs(id, nodeData, countData*sizeof(DATATYPE));
-            break; 
-        case SMStoreDataType::DiffSet :             
-            m_smSQLiteFile->StoreDiffSet(id, nodeData, dataSize);
-            delete [] dataBuffer;
-            break;             
-        case SMStoreDataType::Skirt :             
-            m_smSQLiteFile->StoreSkirtPolygon(id, nodeData, countData*sizeof(DATATYPE));            
-            break;
-        case SMStoreDataType::ClipDefinition :
-            m_smSQLiteFile->StoreClipPolygon(id, nodeData, countData*sizeof(DATATYPE));
-            break;                
-#ifdef WIP_MESH_IMPORT
-        case SMStoreDataType::MeshParts:
-            m_smSQLiteFile->StoreMeshParts(id, nodeData, countData*sizeof(DATATYPE));
-            break;
-        case SMStoreDataType::Metadata:
-            m_smSQLiteFile->StoreMetadata(id, nodeData, countData*sizeof(DATATYPE));
-            break;
-#endif
-        case SMStoreDataType::CoveragePolygon:
-            m_smSQLiteFile->StoreCoveragePolygon(id, nodeData, countData*sizeof(DATATYPE));
-            break;
-        case SMStoreDataType::CoverageName:
-            {
-            Utf8String name(*((Utf8String*)DataTypeArray));
-            m_smSQLiteFile->StoreCoverageName(id, name, 1);
-            }
-            break;            
-        default : 
-            assert(!"Unsupported type");
-            break;
-        }
-
-    return HPMBlockID(id);
-    }
-
-template <class DATATYPE, class EXTENT> size_t SMSQLiteNodeDataStore<DATATYPE, EXTENT>::GetBlockDataCount(HPMBlockID blockID) const
-    {
-    assert(m_dataType != SMStoreDataType::PointAndTriPtIndices && m_dataType != SMStoreDataType::Cesium3DTiles);
-    
-    return GetBlockDataCount(blockID, m_dataType);    
-    }
-
-
-template <class DATATYPE, class EXTENT> size_t SMSQLiteNodeDataStore<DATATYPE, EXTENT>::GetBlockDataCount(HPMBlockID blockID, SMStoreDataType dataType) const
-    {    
-    size_t blockDataCount = 0;
-
-    switch (dataType)
-        {
-        case SMStoreDataType::Graph : 
-            return 1; 
-            break;
-        case SMStoreDataType::LinearFeature :
-            m_smSQLiteFile->GetNumberOfFeaturePoints(blockID.m_integerID);
-            break;
-        case SMStoreDataType::Points : 
-            blockDataCount = m_nodeHeader->m_nodeCount;            
-            break;
-        case SMStoreDataType::TriPtIndices : 
-            blockDataCount = m_nodeHeader->m_nbFaceIndexes;
-            break;                  
-        case SMStoreDataType::TriUvIndices :             
-            blockDataCount = m_smSQLiteFile->GetNumberOfUVIndices(blockID.m_integerID) / sizeof(DATATYPE);
-            break;
-        case SMStoreDataType::Texture :
-            blockDataCount = m_smSQLiteFile->GetTextureByteCount(blockID.m_integerID);
-            if(blockDataCount > 0) blockDataCount += 3 * sizeof(int);
-            break;
-        case SMStoreDataType::TextureCompressed:
-            blockDataCount = m_smSQLiteFile->GetTextureCompressedByteCount(blockID.m_integerID);
-            break;
-        case SMStoreDataType::UvCoords :
-            blockDataCount = m_smSQLiteFile->GetNumberOfUVs(blockID.m_integerID) / sizeof(DATATYPE);
-            break;
-        case SMStoreDataType::DiffSet : 
-            {   
-            bvector<uint8_t> nodeData;
-            size_t uncompressedSize = 0;  
-            m_smSQLiteFile->GetDiffSet(blockID.m_integerID, nodeData, uncompressedSize);            
-            
-			HCDPacket pi_uncompressedPacket, pi_compressedPacket;
-			pi_compressedPacket.SetBuffer(&nodeData[0], nodeData.size());
-			pi_compressedPacket.SetDataSize(nodeData.size());
-			pi_uncompressedPacket.SetDataSize(uncompressedSize);
-			pi_uncompressedPacket.SetBuffer(new Byte[uncompressedSize], uncompressedSize);
-			pi_uncompressedPacket.SetBufferOwnership(true);
-
-			LoadCompressedPacket(pi_compressedPacket, pi_uncompressedPacket);
-            if (uncompressedSize == 0) 
-                blockDataCount = 0;
-			else
-			    {
-				uint64_t count;
-				memcpy(&count, pi_uncompressedPacket.GetBufferAddress(), sizeof(uint64_t));
-				blockDataCount = (size_t)count;
-			    }
-            }
-            break;
-        case SMStoreDataType::Skirt : 
-            blockDataCount = m_smSQLiteFile->GetSkirtPolygonByteCount(blockID.m_integerID) / sizeof(DATATYPE);
-            break;
-        case SMStoreDataType::ClipDefinition:
-            blockDataCount = m_smSQLiteFile->GetClipPolygonByteCount(blockID.m_integerID) / sizeof(DATATYPE);
-            break;
-        case SMStoreDataType::CoveragePolygon:
-            blockDataCount = m_smSQLiteFile->GetCoveragePolygonByteCount(blockID.m_integerID) / sizeof(DATATYPE);
-            break;
-        case SMStoreDataType::CoverageName:
-            blockDataCount = m_smSQLiteFile->GetCoverageNameByteCount(blockID.m_integerID) > 0 ? 1 : 0;
-            break;            
-#ifdef WIP_MESH_IMPORT
-        case SMStoreDataType::MeshParts:
-            blockDataCount = m_smSQLiteFile->GetNumberOfMeshParts(blockID.m_integerID) / sizeof(DATATYPE);
-            break;
-        case SMStoreDataType::Metadata:
-            blockDataCount=  m_smSQLiteFile->GetNumberOfMetadataChars(blockID.m_integerID) / sizeof(DATATYPE);
-            break;
-#endif
-        default : 
-            assert(!"Unsupported type");
-            break;
-        }
-
-    return blockDataCount;    
-    }
-
-template <class DATATYPE, class EXTENT> void SMSQLiteNodeDataStore<DATATYPE, EXTENT>::ModifyBlockDataCount(HPMBlockID blockID, int64_t countDelta) 
-    {
-    assert(m_dataType != SMStoreDataType::PointAndTriPtIndices && m_dataType != SMStoreDataType::Cesium3DTiles);
-
-    ModifyBlockDataCount(blockID, countDelta, m_dataType);
-    }
-
-template <class DATATYPE, class EXTENT> void SMSQLiteNodeDataStore<DATATYPE, EXTENT>::ModifyBlockDataCount(HPMBlockID blockID, int64_t countDelta, SMStoreDataType dataType) 
-    {    
-    assert(SMStoreDataType::Graph != m_dataType);
-
-    switch (m_dataType)
-        {
-        case SMStoreDataType::Points : 
-            assert((((int64_t)m_nodeHeader->m_nodeCount) + countDelta) >= 0);
-            m_nodeHeader->m_nodeCount += countDelta;                
-            break;
-         case SMStoreDataType::TriPtIndices : 
-            assert((((int64_t)m_nodeHeader->m_nbFaceIndexes) + countDelta) >= 0);
-            m_nodeHeader->m_nbFaceIndexes += countDelta;                
-            break;  
-
-        //MST_TS
-case SMStoreDataType::DiffSet :
-case SMStoreDataType::Skirt :  
-        case SMStoreDataType::LinearFeature :
-        case SMStoreDataType::UvCoords :
-        case SMStoreDataType::TriUvIndices :
-        case SMStoreDataType::Texture :
-#ifdef WIP_MESH_IMPORT
-        case SMStoreDataType::MeshParts:
-        case SMStoreDataType::Metadata:
-#endif
-            break;
-        default : 
-            assert(!"Unsupported type");
-            break;
-        }    
-    }
-
-
-template <class DATATYPE, class EXTENT> size_t SMSQLiteNodeDataStore<DATATYPE, EXTENT>::DecompressTextureData(bvector<uint8_t>& texData, DATATYPE* DataTypeArray, size_t uncompressedSize)
-    {
-    assert(sizeof(DATATYPE) == 1);
-
-    HCDPacket pi_uncompressedPacket((Byte*)DataTypeArray + sizeof(int) * 3, uncompressedSize, uncompressedSize);    
-    HCDPacket pi_compressedPacket;
-    pi_compressedPacket.SetBuffer(texData.data() + 4 * sizeof(int), texData.size() - 4 * sizeof(int));
-    pi_compressedPacket.SetDataSize(texData.size() - 4 * sizeof(int));
-    
-    int *pHeader = (int*)(texData.data());
-    int w = pHeader[0];
-    int h = pHeader[1];
-    int nOfChannels = pHeader[2];
-    //int format = pHeader[3]; // The format is not used yet, but is may be useful in the future to support other compression than JPEG
-    LoadJpegCompressedPacket(pi_compressedPacket, pi_uncompressedPacket, w, h, nOfChannels);    
-    ((int*)DataTypeArray)[0] = w;
-    ((int*)DataTypeArray)[1] = h;
-    ((int*)DataTypeArray)[2] = nOfChannels;
-    return uncompressedSize + sizeof(int) * 3;
-    }
-
-
-template <class DATATYPE, class EXTENT> size_t SMSQLiteNodeDataStore<DATATYPE, EXTENT>::LoadBlock(DATATYPE* DataTypeArray, size_t maxCountData, HPMBlockID blockID)
-    {
-    if (!blockID.IsValid() || maxCountData == 0) return 0;
-    
-#if 0 
-    /*Multi item loading example
-    if (m_dataType == SMStoreDataType::PointAndTriPtIndices)
-        {        
-        PointAndTriPtIndicesBase* pData = (PointAndTriPtIndicesBase*)(DataTypeArray);
-        assert(pData != 0 && pData->m_pointData != 0 && pData->m_indicesData != 0);
-
-        bvector<uint8_t> ptsData;        
-        //MST_TS - Count not used?
-        size_t uncompressedSizePts = 0;
-        bvector<uint8_t> indicesData;
-        size_t uncompressedSizeIndices = 0;
-
-        m_smSQLiteFile->GetPointsAndIndices(blockID.m_integerID, ptsData, uncompressedSizePts, indicesData, uncompressedSizeIndices);
-
-        assert(ptsData.size() > 0 && indicesData.size() > 0);
-
-        if (ptsData.size() > 0)
-            {
-            HCDPacket pi_uncompressedPacket, pi_compressedPacket;        
-
-            pi_compressedPacket.SetBuffer(&ptsData[0], ptsData.size());
-            pi_compressedPacket.SetDataSize(ptsData.size());                        
-            pi_uncompressedPacket.SetBuffer(pData->m_pointData, GetBlockDataCount(blockID, SMStoreDataType::Points) * sizeof(*pData->m_pointData));
-            pi_uncompressedPacket.SetBufferOwnership(false);
-            LoadCompressedPacket(pi_compressedPacket, pi_uncompressedPacket);   
-            }        
-
-        if (indicesData.size() > 0)
-            {
-            HCDPacket pi_uncompressedPacket, pi_compressedPacket;        
-            pi_compressedPacket.SetBuffer(&indicesData[0], indicesData.size());
-            pi_compressedPacket.SetDataSize(indicesData.size());                        
-            pi_uncompressedPacket.SetBuffer(pData->m_indicesData, GetBlockDataCount(blockID, SMStoreDataType::TriPtIndices) * sizeof(*pData->m_indicesData));
-            pi_uncompressedPacket.SetBufferOwnership(false);
-            LoadCompressedPacket(pi_compressedPacket, pi_uncompressedPacket);       
-            }        
-
-        return 1*sizeof(DATATYPE);        
-        }
-    */
-#endif
-
-    bvector<uint8_t> nodeData;
-    size_t uncompressedSize = 0;
-
-    if (m_dataType == SMStoreDataType::CoverageName)
-        {
-        m_smSQLiteFile->GetCoverageName(blockID.m_integerID, (Utf8String*)DataTypeArray, uncompressedSize);
-        return uncompressedSize;
-        }
-
-    this->GetCompressedBlock(nodeData, uncompressedSize, blockID);
-
-    if (this->IsCompressedType())
-        {
-        memcpy(DataTypeArray, nodeData.data(), nodeData.size());
-        return nodeData.size();
-        }
-
-    //Special case
-    if (m_dataType == SMStoreDataType::Texture)
-        {        
-        if (nodeData.size() == 0) return 0;
-        assert(uncompressedSize + sizeof(int) * 3 == maxCountData);
-        return DecompressTextureData(nodeData, DataTypeArray, uncompressedSize);
-        }
-   /* else
-    if (m_dataType == SMStoreDataType::DiffSet)
-        {
-        if (uncompressedSize == 0) return 1;
-        size_t offset = (size_t)ceil(sizeof(size_t));        
-        size_t ct = 0;
-
-        size_t dataCount = 0;
-        memcpy(&dataCount, &nodeData[0], sizeof(size_t));   
-        assert(dataCount > 0);
-
-        while (offset + 1 < nodeData.size() && *((int32_t*)&nodeData[offset]) > 0 && ct < dataCount)
-            {
-            //The pooled vectors don't initialize the memory they allocate. For complex datatypes with some logic in the constructor (like bvector),
-            //this leads to undefined behavior when using the object. So we call the constructor on the allocated memory from the pool right here using placement new.
-            DifferenceSet * diffSet = new(DataTypeArray + ct)DifferenceSet();
-            size_t sizeOfCurrentSerializedSet = (size_t)*((int32_t*)&nodeData[offset]);
-            diffSet->upToDate = true;
-            diffSet->LoadFromBinaryStream(&nodeData[0] + offset + sizeof(int32_t), sizeOfCurrentSerializedSet);
-            offset += sizeof(int32_t);
-            offset += sizeOfCurrentSerializedSet;
-            offset = ceil(((float)offset / sizeof(int32_t)))*sizeof(int32_t);
-            ++ct;
-            }        
-
-        return nodeData.size();     
-        }    */    
-        
-    HCDPacket pi_uncompressedPacket, pi_compressedPacket;
-    pi_compressedPacket.SetBuffer(&nodeData[0], nodeData.size());
-    pi_compressedPacket.SetDataSize(nodeData.size());
-
-    if (m_dataType == SMStoreDataType::Graph || m_dataType == SMStoreDataType::DiffSet)
-        {
-        pi_uncompressedPacket.SetDataSize(uncompressedSize);        
-        pi_uncompressedPacket.SetBuffer(new Byte[uncompressedSize], uncompressedSize);
-        pi_uncompressedPacket.SetBufferOwnership(true);
-
-        }
-    else
-        {
-        assert(uncompressedSize == maxCountData*sizeof(DATATYPE));
-        pi_uncompressedPacket.SetBuffer(DataTypeArray, maxCountData*sizeof(DATATYPE));
-        pi_uncompressedPacket.SetBufferOwnership(false);
-        }
-
-    LoadCompressedPacket(pi_compressedPacket, pi_uncompressedPacket);
-                
-    if (m_dataType == SMStoreDataType::Graph)
-        {
-        assert(typeid(DATATYPE) == typeid(MTGGraph));
-        
-        if(uncompressedSize > 0) 
-            {
-            MTGGraph * graph = new(DataTypeArray)MTGGraph(); //some of the memory managers call malloc but not the constructor            
-            graph->LoadFromBinaryStream(pi_uncompressedPacket.GetBufferAddress(), uncompressedSize);
-            }
-
-        return 1;       
-        } 
-	else
-	{
-		if (m_dataType == SMStoreDataType::DiffSet)
-		{
-			if (uncompressedSize == 0) return 1;
-			uint64_t offset = (size_t)ceil(sizeof(uint64_t));
-			size_t ct = 0;
-
-			size_t dataCount = 0;
-			memcpy(&dataCount, pi_uncompressedPacket.GetBufferAddress(), sizeof(uint64_t));
-			assert(dataCount > 0);
-
-			while (offset + 1 < (uint64_t)uncompressedSize && *((int32_t*)&pi_uncompressedPacket.GetBufferAddress()[offset]) > 0 && ct < dataCount)
-			{
-				//The pooled vectors don't initialize the memory they allocate. For complex datatypes with some logic in the constructor (like bvector),
-				//this leads to undefined behavior when using the object. So we call the constructor on the allocated memory from the pool right here using placement new.
-				DifferenceSet * diffSet = new(DataTypeArray + ct)DifferenceSet();
-				uint64_t sizeOfCurrentSerializedSet = (uint64_t)*((int32_t*)&pi_uncompressedPacket.GetBufferAddress()[offset]);
-				diffSet->upToDate = true;
-				diffSet->LoadFromBinaryStream(&pi_uncompressedPacket.GetBufferAddress()[0] + offset + sizeof(int32_t), sizeOfCurrentSerializedSet);
-				offset += sizeof(int32_t);
-				offset += sizeOfCurrentSerializedSet;
-				offset = ceil(((float)offset / sizeof(int32_t))) * sizeof(int32_t);
-				++ct;
-			}
-
-			return uncompressedSize;
-		}
-	}
-
-    return std::min(uncompressedSize, maxCountData*sizeof(DATATYPE));        
-    }
-
-template <class DATATYPE, class EXTENT> void SMSQLiteNodeDataStore<DATATYPE, EXTENT>::GetCompressedBlock(bvector<uint8_t>& nodeData, size_t& uncompressedSize, HPMBlockID blockID)
-    {
-    switch (m_dataType)
-        {        
-        case SMStoreDataType::DiffSet : 
-            m_smSQLiteFile->GetDiffSet(blockID.m_integerID, nodeData, uncompressedSize);
-            break;
-        case SMStoreDataType::Graph : 
-            m_smSQLiteFile->GetGraph(blockID.m_integerID, nodeData, uncompressedSize);
-            break;
-        case SMStoreDataType::LinearFeature :
-            m_smSQLiteFile->GetFeature(blockID.m_integerID, nodeData, uncompressedSize);
-            break;
-        case SMStoreDataType::Points:
-            m_smSQLiteFile->GetPoints(blockID.m_integerID, nodeData, uncompressedSize);
-            break;
-        case SMStoreDataType::Skirt :
-            m_smSQLiteFile->GetSkirtPolygon(blockID.m_integerID, nodeData, uncompressedSize);
-            break;
-        case SMStoreDataType::TriPtIndices:
-            m_smSQLiteFile->GetIndices(blockID.m_integerID, nodeData, uncompressedSize);
-            break;
-        case SMStoreDataType::UvCoords:
-            m_smSQLiteFile->GetUVs(blockID.m_integerID, nodeData, uncompressedSize);
-            break;
-        case SMStoreDataType::TriUvIndices:
-            m_smSQLiteFile->GetUVIndices(blockID.m_integerID, nodeData, uncompressedSize);
-            break;            
-#ifdef WIP_MESH_IMPORT
-        case SMStoreDataType::MeshParts:
-            m_smSQLiteFile->GetMeshParts(blockID.m_integerID, nodeData, uncompressedSize);
-            break;
-        case SMStoreDataType::Metadata:
-            m_smSQLiteFile->GetMetadata(blockID.m_integerID, nodeData, uncompressedSize);
-            break;
-#endif
-        case SMStoreDataType::ClipDefinition :
-            SMClipGeometryType geom;
-            SMNonDestructiveClipType type;
-            bool isActive;
-            m_smSQLiteFile->GetClipPolygon(blockID.m_integerID, nodeData, uncompressedSize, geom, type, isActive);           
-            break;  
-        case SMStoreDataType::CoveragePolygon:
-            m_smSQLiteFile->GetCoveragePolygon(blockID.m_integerID, nodeData, uncompressedSize);
-            break;        
-        case SMStoreDataType::Texture:
-        case SMStoreDataType::TextureCompressed:
-            m_smSQLiteFile->GetTexture(blockID.m_integerID, nodeData, uncompressedSize);
-            break;
-        default:
-            assert(!"Unsupported type");
-            break;
-        }
-    }
-
-template <class DATATYPE, class EXTENT> size_t SMSQLiteNodeDataStore<DATATYPE, EXTENT>::LoadCompressedBlock(bvector<uint8_t>& DataTypeArray, size_t maxCountData, HPMBlockID blockID)
-    {
-    size_t uncompressedSize = 0;
-    this->GetCompressedBlock(DataTypeArray, uncompressedSize, blockID);
-    assert(uncompressedSize <= maxCountData*sizeof(DATATYPE));
-    return DataTypeArray.size();
-    }
-
-template <class DATATYPE, class EXTENT> bool SMSQLiteNodeDataStore<DATATYPE, EXTENT>::DestroyBlock(HPMBlockID blockID)
-    {
-    switch (m_dataType)
-        {
-        case SMStoreDataType::CoveragePolygon:
-            m_smSQLiteFile->DeleteCoveragePolygon(blockID.m_integerID);
-            return true;
-        case SMStoreDataType::ClipDefinition:
-            m_smSQLiteFile->DeleteClipPolygon(blockID.m_integerID);
-            return true;
-        }
-    return false;
-    }
-
-
-template <class DATATYPE, class EXTENT> bool SMSQLiteNodeDataStore<DATATYPE, EXTENT>::GetClipDefinitionExtOps(IClipDefinitionExtOpsPtr& clipDefinitionExOpsPtr)
-    {
-    if (m_dataType != SMStoreDataType::ClipDefinition && m_dataType != SMStoreDataType::CoveragePolygon)
-        {
-        assert(!"Unexpected call");
-        return false;
-        }
-
-    clipDefinitionExOpsPtr = new SMSQLiteClipDefinitionExtOps(m_smSQLiteFile);
-
-    return true;
-    }
+#pragma once
+
+#include "SMSQLiteStore.h"
+#include "SMStreamedSourceStore.h"
+#include "..\ScalableMeshSourcesPersistance.h"
+#include <ScalableMesh/IScalableMeshSourceImportConfig.h>
+#include <ScalableMesh/IScalableMeshDocumentEnv.h>
+#include <ScalableMesh/IScalableMeshSourceVisitor.h>
+
+#include <ScalableMesh/Import/SourceReference.h>
+
+#include <ScalableMesh/Import/Source.h>
+#include "..\RasterUtilities.h"
+
+#include <ImagePP\all\h\HGF2DProjective.h>
+
+#include <ImagePP\all\h\HRFVirtualEarthFile.h>
+
+
+template <class EXTENT> SMSQLiteStore<EXTENT>::SMSQLiteStore(SMSQLiteFilePtr database)
+    : SMSQLiteSisterFile(database)
+    {
+    m_smSQLiteFile = database;   
+
+    SourcesDataSQLite* sourcesData = new SourcesDataSQLite();
+    m_smSQLiteFile->LoadSources(*sourcesData);
+
+    WString wktStr;
+    m_smSQLiteFile->GetWkt(wktStr);
+
+
+    if (!wktStr.empty())
+        {
+        ISMStore::WktFlavor fileWktFlavor = GetWKTFlavor(&wktStr, wktStr);
+
+        BaseGCS::WktFlavor wktFlavor;
+
+        bool result = MapWktFlavorEnum(wktFlavor, fileWktFlavor);
+
+        assert(result);
+
+        SMStatus gcsFromWKTStatus = SMStatus::S_SUCCESS;
+        GCS fileGCS(GetGCSFactory().Create(wktStr.c_str(), wktFlavor, gcsFromWKTStatus));
+        if (!fileGCS.IsNull()) m_cs = fileGCS.GetGeoRef().GetBasePtr();
+        }
+
+    DocumentEnv sourceEnv(L"");
+    bool success = BENTLEY_NAMESPACE_NAME::ScalableMesh::LoadSources(m_sources, *sourcesData, sourceEnv);
+    assert(success == true);
+
+    delete sourcesData;
+
+    SMIndexMasterHeader<EXTENT> indexHeader;
+    if (LoadMasterHeader(&indexHeader, sizeof(indexHeader)) > 0)
+        {
+        //we create the raster only once per dataset. Apparently there is some race condition if we do it in the render threads.
+        if (indexHeader.m_textured == SMTextureType::Streaming) 
+            {
+
+            SQLiteNodeHeader nodeHeader;
+            nodeHeader.m_nodeID = indexHeader.m_rootNodeBlockID.m_integerID;
+            if (!m_smSQLiteFile->GetNodeHeader(nodeHeader))
+                {
+                assert(!"Dataset is empty");
+                return;
+                }
+            SMIndexNodeHeader<EXTENT> header;
+            header = nodeHeader;
+            if (nodeHeader.m_parentNodeID == -1)  m_totalExtent = header.m_contentExtentDefined ? header.m_contentExtent : header.m_nodeExtent;
+
+            const IDTMSource* rasterSource = nullptr;
+            for (IDTMSourceCollection::const_iterator sourceIt = m_sources.Begin(), sourcesEnd = m_sources.End(); sourceIt != sourcesEnd;
+                 ++sourceIt)
+                {
+                const IDTMSource& source = *sourceIt;
+                if (source.GetSourceType() == DTM_SOURCE_DATA_IMAGE)
+                    {
+                    rasterSource = &source;
+                    break;
+                    }
+                }
+
+            if (rasterSource == nullptr)
+                {
+                assert(false && "Trying to use a streamed source but no raster source found!");
+                return;
+                }
+            WString path;
+            if (rasterSource->GetPath().StartsWith(L"http://"))
+                {
+                path = rasterSource->GetPath();
+                }
+            else
+                {
+                path = WString(L"file://") + rasterSource->GetPath();
+                }
+            
+            //path = WString(L"http://www.bing.com/maps/aerial/");
+
+            DRange2d extent2d = DRange2d::From(m_totalExtent);
+            m_raster = RasterUtilities::LoadRaster(m_streamingRasterFile, path, m_cs, extent2d, true);        
+            }
+        }
+
+    }
+
+template <class EXTENT> SMSQLiteStore<EXTENT>::~SMSQLiteStore()
+    {
+    // We didn't want to close it. It's ScalableMesh which did this stuff now (and if SMSQLiteFilePtr is destroy, close is automatically called)
+    //m_smSQLiteFile->Close();    
+
+    }
+
+template <class EXTENT> uint64_t SMSQLiteStore<EXTENT>::GetNextID() const
+    {
+    //return m_smSQLiteFile->GetLastInsertRowId(); // This only works if last insert was performed on the same database connection
+    return m_smSQLiteFile->GetLastNodeId();
+    }
+
+template <class EXTENT> void SMSQLiteStore<EXTENT>::Close()
+    {
+    }
+
+template <class EXTENT> bool SMSQLiteStore<EXTENT>::StoreMasterHeader(SMIndexMasterHeader<EXTENT>* indexHeader, size_t headerSize)
+    {
+    if (indexHeader == nullptr) return 0;
+    SQLiteIndexHeader header = *indexHeader;
+    m_smSQLiteFile->SetMasterHeader(header);
+    return true;
+    }
+
+template <class EXTENT> size_t SMSQLiteStore<EXTENT>::LoadMasterHeader(SMIndexMasterHeader<EXTENT>* indexHeader, size_t headerSize)
+    {
+    if (indexHeader == nullptr) return 0;
+    SQLiteIndexHeader header;
+    if (!m_smSQLiteFile->GetMasterHeader(header)) return 0;
+    if (header.m_rootNodeBlockID == SQLiteNodeHeader::NO_NODEID) return 0;
+    *indexHeader = header;
+
+    // keep a copy of the master header for future use...
+    m_masterHeader = header;
+
+    return sizeof(*indexHeader);
+    }
+
+template <class EXTENT> size_t SMSQLiteStore<EXTENT>::StoreNodeHeader(SMIndexNodeHeader<EXTENT>* header, HPMBlockID blockID)
+    {
+    if (header == nullptr) return 0;
+    if (header->m_ptsIndiceID.size() > 0)header->m_ptsIndiceID[0] = blockID;
+    SQLiteNodeHeader nodeHeader = *header;
+    if (header->m_SubNodeNoSplitID.IsValid() && !header->m_apSubNodeID[0].IsValid())
+        nodeHeader.m_apSubNodeID[0] = nodeHeader.m_SubNodeNoSplitID;
+    nodeHeader.m_nodeID = blockID.m_integerID;
+    nodeHeader.m_graphID = nodeHeader.m_nodeID;
+    m_smSQLiteFile->SetNodeHeader(nodeHeader);
+    return sizeof(header);
+    }
+
+template <class EXTENT> size_t SMSQLiteStore<EXTENT>::LoadNodeHeader(SMIndexNodeHeader<EXTENT>* header, HPMBlockID blockID)
+    {
+    if (header == nullptr) return 0;
+    SQLiteNodeHeader nodeHeader;
+    if (header->m_meshComponents != nullptr) delete[] header->m_meshComponents;
+    nodeHeader.m_nodeID = blockID.m_integerID;
+    if (!m_smSQLiteFile->GetNodeHeader(nodeHeader))
+        {
+        // return a valid (empty) node header
+        header->m_apSubNodeID.clear();
+        header->m_nodeExtent = ExtentOp<EXTENT>::Create(0, 0, 0, 0, 0, 0);
+        header->m_contentExtent = header->m_nodeExtent;
+        header->m_totalCount = 0;
+        return 1;
+        }
+    //nodeHeader.m_nbPoints = GetBlockDataCount(blockID);
+    *header = nodeHeader;
+    if (nodeHeader.m_parentNodeID == -1)  m_totalExtent = header->m_contentExtentDefined ? header->m_contentExtent : header->m_nodeExtent;
+    header->m_IsLeaf = header->m_apSubNodeID.size() == 0 || (!header->m_apSubNodeID[0].IsValid());
+    header->m_IsBranched = !header->m_IsLeaf && (header->m_apSubNodeID.size() > 1 && header->m_apSubNodeID[1].IsValid());
+    if (!header->m_IsLeaf && !header->m_IsBranched)
+        {
+        header->m_SubNodeNoSplitID = header->m_apSubNodeID[0];
+        header->m_apSubNodeID[0] = HPMBlockID();
+        }
+    //if (header->m_ptsIndiceID.size() > 0)header->m_ptsIndiceID[0] = blockID;
+    if (header->m_isTextured)
+        {
+        header->m_uvID = blockID;
+        header->m_ptsIndiceID[0] = HPMBlockID();
+        }
+    header->m_graphID = blockID;
+    return sizeof(*header);
+    }    
+
+template <class EXTENT> bool SMSQLiteStore<EXTENT>::SetProjectFilesPath(BeFileName& projectFilesPath)
+    {
+    return SMSQLiteSisterFile::SetProjectFilesPath(projectFilesPath);
+    }    
+
+template <class EXTENT> void SMSQLiteStore<EXTENT>::SaveProjectFiles()
+    {
+    __super::SaveSisterFiles();
+    }
+
+template <class EXTENT> void SMSQLiteStore<EXTENT>::CompactProjectFiles()
+{
+	__super::Compact();
+}
+
+template <class EXTENT> void SMSQLiteStore<EXTENT>::PreloadData(const bvector<DRange3d>& tileRanges)
+    {        
+    if (m_raster == nullptr)
+        return;     
+
+    for (auto& tileRange : tileRanges)
+        {         
+        HFCMatrix<3, 3> transfoMatrix;
+        transfoMatrix[0][0] = (tileRange.high.x - tileRange.low.x) / 256;
+        transfoMatrix[0][1] = 0;
+        transfoMatrix[0][2] = tileRange.low.x;
+        transfoMatrix[1][0] = 0;
+        transfoMatrix[1][1] = -(tileRange.high.y - tileRange.low.y) / 256;
+        transfoMatrix[1][2] = tileRange.high.y;
+        transfoMatrix[2][0] = 0;
+        transfoMatrix[2][1] = 0;
+        transfoMatrix[2][2] = 1;
+
+        HFCPtr<HGF2DTransfoModel> pTransfoModel((HGF2DTransfoModel*)new HGF2DProjective(transfoMatrix));
+
+        HFCPtr<HGF2DTransfoModel> pSimplifiedModel = pTransfoModel->CreateSimplifiedModel();
+
+        if (pSimplifiedModel != 0)
+        {
+            pTransfoModel = pSimplifiedModel;
+        }
+
+        DPoint2d lowInPixels;
+        DPoint2d highInPixels;
+
+        pTransfoModel->ConvertInverse(tileRange.low.x, tileRange.low.y, &lowInPixels.x, &lowInPixels.y);
+        pTransfoModel->ConvertInverse(tileRange.high.x, tileRange.high.y, &highInPixels.x, &highInPixels.y);
+
+        HFCPtr<HGF2DCoordSys> coordSys(new HGF2DCoordSys(*pTransfoModel, m_raster->GetCoordSys()));
+
+        HVEShape shape(lowInPixels.x, highInPixels.y, highInPixels.x, lowInPixels.y, coordSys);
+
+        //HVEShape shape(total3dRange.low.x, total3dRange.low.y, total3dRange.high.x, total3dRange.high.y, coordSys);
+
+        //HVEShape shape(total3dRange.low.x, total3dRange.low.y, total3dRange.high.x, total3dRange.high.y, m_raster->GetShape().GetCoordSys());
+
+        // NEEDS_WORK_SM : Imagepp needs update on bim02
+		assert(!"Imagepp needs update on bim02");
+        uint32_t consumerID = 1;
+        //uint32_t consumerID = BINGMAPS_MULTIPLE_SETLOOKAHEAD_MIN_CONSUMER_ID;
+        m_preloadMutex.lock();
+        m_raster->SetLookAhead(shape, consumerID);
+        m_preloadMutex.unlock();
+        }
+
+#if 0 
+    DRange3d total3dRange(DRange3d::NullRange());
+    
+    for (auto& range : tileRanges)
+        { 
+        total3dRange.Extend(range);
+        }        
+
+    HFCMatrix<3, 3> transfoMatrix;
+    transfoMatrix[0][0] = (tileRanges[0].high.x - tileRanges[0].low.x) / 256;
+    transfoMatrix[0][1] = 0;
+    transfoMatrix[0][2] = total3dRange.low.x;
+    transfoMatrix[1][0] = 0;
+    transfoMatrix[1][1] = -(tileRanges[0].high.y - tileRanges[0].low.y) / 256;
+    transfoMatrix[1][2] = total3dRange.high.y;
+    transfoMatrix[2][0] = 0;
+    transfoMatrix[2][1] = 0;
+    transfoMatrix[2][2] = 1;    
+
+    HFCPtr<HGF2DTransfoModel> pTransfoModel((HGF2DTransfoModel*)new HGF2DProjective(transfoMatrix));
+
+    HFCPtr<HGF2DTransfoModel> pSimplifiedModel = pTransfoModel->CreateSimplifiedModel();
+
+    if (pSimplifiedModel != 0)
+    {
+        pTransfoModel = pSimplifiedModel;
+    }
+
+    DPoint2d lowInPixels; 
+    DPoint2d highInPixels;
+
+    pTransfoModel->ConvertInverse(total3dRange.low.x, total3dRange.low.y, &lowInPixels.x, &lowInPixels.y);
+    pTransfoModel->ConvertInverse(total3dRange.high.x, total3dRange.high.y, &highInPixels.x, &highInPixels.y);
+
+    HFCPtr<HGF2DCoordSys> coordSys(new HGF2DCoordSys(*pTransfoModel, m_raster->GetCoordSys()));
+
+    HVEShape shape(lowInPixels.x, highInPixels.y, highInPixels.x, lowInPixels.y, coordSys);
+
+    //HVEShape shape(total3dRange.low.x, total3dRange.low.y, total3dRange.high.x, total3dRange.high.y, coordSys);
+            
+    //HVEShape shape(total3dRange.low.x, total3dRange.low.y, total3dRange.high.x, total3dRange.high.y, m_raster->GetShape().GetCoordSys());
+
+
+    
+
+    uint32_t consumerID = 1;
+    m_raster->SetLookAhead(shape, consumerID);
+#endif
+    }
+
+template <class EXTENT> void SMSQLiteStore<EXTENT>::CancelPreloadData()
+    {
+#if 1
+    // NEEDS_WORK_SM : Imagepp needs to be updated on bim02
+	assert(!"Imagepp needs to be updated on bim02");
+    return;
+#else
+    if (m_streamingRasterFile != nullptr)
+        { 
+        HGFTileIDList blocks;
+
+        ((HRFVirtualEarthFile*)m_streamingRasterFile.GetPtr())->ForceCancelLookAhead(0);  
+        }
+    }
+#endif
+template <class EXTENT> bool SMSQLiteStore<EXTENT>::IsTextureAvailable()
+    {
+    if (m_masterHeader.m_textured == SMTextureType::Streaming && m_raster == nullptr)
+        {   
+        return false;         
+        }
+
+    return true;
+    }
+
+template <class EXTENT> bool SMSQLiteStore<EXTENT>::GetNodeDataStore(ISM3DPtDataStorePtr& dataStore, SMIndexNodeHeader<EXTENT>* nodeHeader, SMStoreDataType dataType)
+    {                   
+    SMSQLiteFilePtr sqlFilePtr;
+    
+    sqlFilePtr = m_smSQLiteFile;    
+
+    assert(sqlFilePtr.IsValid());
+
+    dataStore = new SMSQLiteNodeDataStore<DPoint3d, EXTENT>(dataType, nodeHeader, sqlFilePtr);
+
+    return true;    
+    }
+
+template <class EXTENT> bool SMSQLiteStore<EXTENT>::GetSisterNodeDataStore(ISDiffSetDataStorePtr& dataStore, SMIndexNodeHeader<EXTENT>* nodeHeader, bool createSisterFile)
+    {   
+    if (!IsProjectFilesPathSet())
+        return false; 
+
+    SMSQLiteFilePtr sqliteFilePtr = GetSisterSQLiteFile(SMStoreDataType::DiffSet, createSisterFile);
+
+    if (!sqliteFilePtr.IsValid())
+        return false;
+    
+    dataStore = new SMSQLiteNodeDataStore<DifferenceSet, EXTENT>(SMStoreDataType::DiffSet, nodeHeader, sqliteFilePtr);
+
+    return true;    
+    }
+
+template <class EXTENT> bool SMSQLiteStore<EXTENT>::GetNodeDataStore(ISMInt32DataStorePtr& dataStore, SMIndexNodeHeader<EXTENT>* nodeHeader, SMStoreDataType dataType)
+    {                
+#ifdef WIP_MESH_IMPORT
+    assert(dataType == SMStoreDataType::TriPtIndices || dataType == SMStoreDataType::TriUvIndices || dataType == SMStoreDataType::LinearFeature || dataType == SMStoreDataType::MeshParts);
+#else
+    assert(dataType == SMStoreDataType::TriPtIndices || dataType == SMStoreDataType::TriUvIndices || dataType == SMStoreDataType::LinearFeature);
+#endif
+
+    SMSQLiteFilePtr sqliteFilePtr;      
+
+    if (dataType == SMStoreDataType::LinearFeature)
+        {
+        sqliteFilePtr = GetSisterSQLiteFile(SMStoreDataType::LinearFeature, true);            
+        assert(sqliteFilePtr.IsValid() == true);
+        }
+    else
+        {
+        sqliteFilePtr = m_smSQLiteFile;
+        }
+    
+    dataStore = new SMSQLiteNodeDataStore<int32_t, EXTENT>(dataType, nodeHeader, sqliteFilePtr);
+                    
+    return true;    
+    }
+
+template <class EXTENT> bool SMSQLiteStore<EXTENT>::GetNodeDataStore(ISMMTGGraphDataStorePtr& dataStore, SMIndexNodeHeader<EXTENT>* nodeHeader)
+    {                    
+    SMSQLiteFilePtr sqliteFilePtr;
+
+
+    sqliteFilePtr = GetSisterSQLiteFile(SMStoreDataType::Graph, true);
+    assert(sqliteFilePtr.IsValid() == true);
+
+
+    dataStore = new SMSQLiteNodeDataStore<MTGGraph, EXTENT>(SMStoreDataType::Graph, nodeHeader, sqliteFilePtr);
+                    
+    return true;    
+    }
+
+template <class EXTENT> bool SMSQLiteStore<EXTENT>::GetNodeDataStore(ISMTextureDataStorePtr& dataStore, SMIndexNodeHeader<EXTENT>* nodeHeader, SMStoreDataType dataType)
+    {                        
+    if (m_masterHeader.m_textured == SMTextureType::Streaming)
+        {
+        dataStore = new SMStreamedSourceStore<Byte, EXTENT>(SMStoreDataType::Texture, nodeHeader, m_smSQLiteFile, m_totalExtent, m_raster);
+        return true;
+        }
+
+    dataStore = new SMSQLiteNodeDataStore<Byte, EXTENT>(dataType, nodeHeader, m_smSQLiteFile);
+                    
+    return true;    
+    }
+
+template <class EXTENT> bool SMSQLiteStore<EXTENT>::GetNodeDataStore(ISMUVCoordsDataStorePtr& dataStore, SMIndexNodeHeader<EXTENT>* nodeHeader, SMStoreDataType dataType)
+    {                
+    assert(dataType == SMStoreDataType::UvCoords);
+    dataStore = new SMSQLiteNodeDataStore<DPoint2d, EXTENT>(dataType, nodeHeader, m_smSQLiteFile);
+    return true;    
+    }
+
+
+//Multi-items loading store
+template <class EXTENT> bool SMSQLiteStore<EXTENT>::GetNodeDataStore(ISMPointTriPtIndDataStorePtr& dataStore, SMIndexNodeHeader<EXTENT>* nodeHeader)
+    {                
+    dataStore = new SMSQLiteNodeDataStore<PointAndTriPtIndicesBase, EXTENT>(SMStoreDataType::PointAndTriPtIndices, nodeHeader, m_smSQLiteFile);
+    return true;    
+    }
+
+template <class EXTENT> bool SMSQLiteStore<EXTENT>::GetNodeDataStore(ISMTileMeshDataStorePtr& dataStore, SMIndexNodeHeader<EXTENT>* nodeHeader)
+    {
+    dataStore = new SMSQLiteNodeDataStore<bvector<Byte>, EXTENT>(SMStoreDataType::Cesium3DTiles, nodeHeader, m_smSQLiteFile);
+    return true;
+    }
+
+template <class EXTENT> bool SMSQLiteStore<EXTENT>::GetNodeDataStore(ISMCesium3DTilesDataStorePtr& dataStore, SMIndexNodeHeader<EXTENT>* nodeHeader)
+    {
+    dataStore = new SMSQLiteNodeDataStore<Cesium3DTilesBase, EXTENT>(SMStoreDataType::Cesium3DTiles, nodeHeader, m_smSQLiteFile);
+    return true;
+    }
+
+template <class EXTENT> bool SMSQLiteStore<EXTENT>::GetSisterNodeDataStore(ISMCoverageNameDataStorePtr& dataStore, SMIndexNodeHeader<EXTENT>* nodeHeader, bool createSisterFile)
+    { 
+    SMSQLiteFilePtr sqlFilePtr;
+    
+    sqlFilePtr = GetSisterSQLiteFile(SMStoreDataType::CoverageName, createSisterFile);
+
+    if (!sqlFilePtr.IsValid())
+        return false;
+    
+    dataStore = new SMSQLiteNodeDataStore<Utf8String, EXTENT>(SMStoreDataType::CoverageName, nodeHeader, sqlFilePtr);
+
+    return true;
+    }
+
+template <class EXTENT> bool SMSQLiteStore<EXTENT>::GetSisterNodeDataStore(ISM3DPtDataStorePtr& dataStore, SMIndexNodeHeader<EXTENT>* nodeHeader, SMStoreDataType dataType, bool createSisterFile)
+    {
+    assert(dataType == SMStoreDataType::Skirt || dataType == SMStoreDataType::ClipDefinition || dataType == SMStoreDataType::CoveragePolygon);
+
+    SMSQLiteFilePtr sqlFilePtr = GetSisterSQLiteFile(dataType, createSisterFile);
+
+    if (!sqlFilePtr.IsValid())
+        return false;
+
+    dataStore = new SMSQLiteNodeDataStore<DPoint3d, EXTENT>(dataType, nodeHeader, sqlFilePtr);
+
+    return true;
+    }
+    
+
+template <class DATATYPE, class EXTENT> SMSQLiteNodeDataStore<DATATYPE, EXTENT>::SMSQLiteNodeDataStore(SMStoreDataType dataType, SMIndexNodeHeader<EXTENT>* nodeHeader, /*ISMDataStore<SMIndexMasterHeader<EXTENT>, SMIndexNodeHeader<EXTENT>>* dataStore,*/ SMSQLiteFilePtr& smSQLiteFile)    
+    {       
+    m_smSQLiteFile = smSQLiteFile;
+    m_nodeHeader = nodeHeader;
+    m_dataType = dataType;
+    }
+
+template <class DATATYPE, class EXTENT> SMSQLiteNodeDataStore<DATATYPE, EXTENT>::~SMSQLiteNodeDataStore()
+    {                
+    }
+
+template <class DATATYPE, class EXTENT> HPMBlockID SMSQLiteNodeDataStore<DATATYPE, EXTENT>::StoreTexture(DATATYPE* DataTypeArray, size_t countData, HPMBlockID blockID)
+    {
+    if (countData == 0)
+        {
+        int64_t id = blockID.IsValid() ? blockID.m_integerID : SQLiteNodeHeader::NO_NODEID;
+        bvector<uint8_t> texData;
+        m_smSQLiteFile->StoreTexture(id, texData, 0); // We store the number of bytes of the uncompressed image, ignoring the bytes used to store width, height, number of channels and format
+        return HPMBlockID(id);
+        }
+    countData -= 3 * sizeof(int);
+    HCDPacket pi_uncompressedPacket, pi_compressedPacket;
+
+    // The static analyzer found a potential mismatch between sizeof and countof because of the statement 
+    // DataTypeArray + 3 * sizeof(int) but there are other places where the same code is used and it has not complained about it...
+    // However, I think the code is correct so I disable the warning here.
+    #pragma warning( push )
+    #pragma warning ( disable: 6305 )
+    pi_uncompressedPacket.SetBuffer(DataTypeArray + 3 * sizeof(int), countData); // The data block starts with 12 bytes of metadata, followed by pixel data
+    #pragma warning ( pop )
+    pi_uncompressedPacket.SetDataSize(countData);
+    // Retrieve width, height and number of channels from the first 12 bytes of the data block
+    int w = ((int*)DataTypeArray)[0];
+    int h = ((int*)DataTypeArray)[1];
+    int nOfChannels = ((int*)DataTypeArray)[2];
+    int format = 0; // Keep an int to define the format and possible other options
+    // Compress the image with JPEG
+    WriteJpegCompressedPacket(pi_uncompressedPacket, pi_compressedPacket, w, h, nOfChannels);
+    // Create the compressed data block by storing width, height, number of channels and format before the compressed image block
+    bvector<uint8_t> texData(4 * sizeof(int) + pi_compressedPacket.GetDataSize());
+    int *pHeader = (int*)(texData.data());
+    pHeader[0] = w;
+    pHeader[1] = h;
+    pHeader[2] = nOfChannels;
+    pHeader[3] = format;
+    memcpy(texData.data() + 4 * sizeof(int), pi_compressedPacket.GetBufferAddress(), pi_compressedPacket.GetDataSize());
+    int64_t id = blockID.IsValid() ? blockID.m_integerID : SQLiteNodeHeader::NO_NODEID;
+    m_smSQLiteFile->StoreTexture(id, texData, pi_uncompressedPacket.GetDataSize()); // We store the number of bytes of the uncompressed image, ignoring the bytes used to store width, height, number of channels and format
+    return HPMBlockID(id);
+    }
+
+template<class DATATYPE, class EXTENT>
+inline bool SMSQLiteNodeDataStore<DATATYPE, EXTENT>::IsCompressedType()
+    {
+    return m_dataType == SMStoreDataType::TextureCompressed;
+    }
+    
+int32_t* SerializeDiffSet(size_t& countAsPts, DifferenceSet* DataTypeArray, size_t countData)
+    {
+    void** serializedSet = new void*[countData];
+    countAsPts = 0;
+    size_t countAsBytes = 0;
+    uint64_t* ct = new uint64_t[countData];
+
+    for (size_t i = 0; i < countData; i++)
+        {
+        ct[i] = DataTypeArray[i].WriteToBinaryStream(serializedSet[i]);
+        countAsBytes += ct[i];
+        countAsPts += (size_t)(ceil((float)ct[i] / sizeof(int32_t)));
+        }
+    //countAsPts = (size_t)(ceil((float)countAsBytes / sizeof(int32_t)));
+    size_t nOfInts = (size_t)(ceil(((float)sizeof(size_t) / sizeof(int32_t))));
+    int32_t* ptArray = new int32_t[countAsPts + countData + nOfInts];
+
+	uint64_t newCountData = countData;
+    memcpy(ptArray, &newCountData, sizeof(uint64_t));
+    size_t offset = sizeof(uint64_t);
+    for (size_t i = 0; i < countData; i++)
+        {
+        ptArray[(size_t)(ceil(((float)offset / sizeof(int32_t))))] = (int32_t)ct[i];
+        offset = (size_t)(ceil(((float)offset / sizeof(int32_t))))*sizeof(int32_t);
+        offset += sizeof(int32_t);
+        memcpy((char*)ptArray + offset, serializedSet[i], ct[i]);
+        offset += ct[i];
+        free(serializedSet[i]);
+        }
+    delete[] serializedSet;
+    delete[] ct;
+    return ptArray;
+    }
+
+template <class DATATYPE, class EXTENT> HPMBlockID SMSQLiteNodeDataStore<DATATYPE, EXTENT>::StoreBlock(DATATYPE* DataTypeArray, size_t countData, HPMBlockID blockID)
+    {
+    assert(m_dataType != SMStoreDataType::PointAndTriPtIndices && m_dataType != SMStoreDataType::Cesium3DTiles);
+
+    //Special case
+    if (m_dataType == SMStoreDataType::Texture)
+        {
+        return StoreTexture(DataTypeArray, countData, blockID);
+        }
+
+    bool needCompression = true;
+
+    size_t dataSize = 0;
+    void* dataBuffer = nullptr; 
+
+    if (m_dataType == SMStoreDataType::Graph)
+        {
+        assert(typeid(DATATYPE) == typeid(MTGGraph));
+        dataSize = ((MTGGraph*)DataTypeArray)->WriteToBinaryStream(dataBuffer);        
+        }
+    else
+    if (m_dataType == SMStoreDataType::DiffSet)
+        {
+        size_t countAsPts;
+        dataBuffer = SerializeDiffSet(countAsPts, (DifferenceSet*)DataTypeArray, countData);        
+        dataSize = countAsPts*sizeof(int) + countData*sizeof(int) + sizeof(size_t);                
+        //needCompression = false;
+        }
+    else
+    if (m_dataType == SMStoreDataType::CoverageName)
+        {
+        needCompression = false;
+        }
+    else
+        {
+        dataSize = countData*sizeof(DATATYPE);
+        dataBuffer = DataTypeArray;
+        }
+
+    bvector<uint8_t> nodeData;
+
+    if (needCompression)
+        {        
+        HCDPacket pi_uncompressedPacket, pi_compressedPacket;
+        pi_uncompressedPacket.SetBuffer(dataBuffer, dataSize);
+        pi_uncompressedPacket.SetDataSize(dataSize);
+        WriteCompressedPacket(pi_uncompressedPacket, pi_compressedPacket);
+        nodeData.resize(pi_compressedPacket.GetDataSize());        
+        memcpy(&nodeData[0], pi_compressedPacket.GetBufferAddress(), pi_compressedPacket.GetDataSize());
+        }
+    else
+        {
+        nodeData.resize(dataSize);
+        memcpy(&nodeData[0], dataBuffer, dataSize);
+        }
+
+    int64_t id = blockID.m_integerID;
+    
+    switch (m_dataType)
+        {
+        case SMStoreDataType::Points : 
+            m_smSQLiteFile->StorePoints(id, nodeData, countData*sizeof(DATATYPE));            
+            break;
+        case SMStoreDataType::TriPtIndices : 
+            m_smSQLiteFile->StoreIndices(id, nodeData, countData*sizeof(DATATYPE));                        
+            break;
+        case SMStoreDataType::TriUvIndices : 
+            m_smSQLiteFile->StoreUVIndices(id, nodeData, countData*sizeof(DATATYPE));                            
+            break;                    
+        case SMStoreDataType::Graph : 
+            m_smSQLiteFile->StoreGraph(id, nodeData, dataSize);
+            free(dataBuffer);
+            break;                                
+        case SMStoreDataType::LinearFeature :            
+            m_smSQLiteFile->StoreFeature(id, nodeData, countData*sizeof(DATATYPE));
+            break;
+        case SMStoreDataType::UvCoords : 
+            m_smSQLiteFile->StoreUVs(id, nodeData, countData*sizeof(DATATYPE));
+            break; 
+        case SMStoreDataType::DiffSet :             
+            m_smSQLiteFile->StoreDiffSet(id, nodeData, dataSize);
+            delete [] dataBuffer;
+            break;             
+        case SMStoreDataType::Skirt :             
+            m_smSQLiteFile->StoreSkirtPolygon(id, nodeData, countData*sizeof(DATATYPE));            
+            break;
+        case SMStoreDataType::ClipDefinition :
+            m_smSQLiteFile->StoreClipPolygon(id, nodeData, countData*sizeof(DATATYPE));
+            break;                
+#ifdef WIP_MESH_IMPORT
+        case SMStoreDataType::MeshParts:
+            m_smSQLiteFile->StoreMeshParts(id, nodeData, countData*sizeof(DATATYPE));
+            break;
+        case SMStoreDataType::Metadata:
+            m_smSQLiteFile->StoreMetadata(id, nodeData, countData*sizeof(DATATYPE));
+            break;
+#endif
+        case SMStoreDataType::CoveragePolygon:
+            m_smSQLiteFile->StoreCoveragePolygon(id, nodeData, countData*sizeof(DATATYPE));
+            break;
+        case SMStoreDataType::CoverageName:
+            {
+            Utf8String name(*((Utf8String*)DataTypeArray));
+            m_smSQLiteFile->StoreCoverageName(id, name, 1);
+            }
+            break;            
+        default : 
+            assert(!"Unsupported type");
+            break;
+        }
+
+    return HPMBlockID(id);
+    }
+
+template <class DATATYPE, class EXTENT> size_t SMSQLiteNodeDataStore<DATATYPE, EXTENT>::GetBlockDataCount(HPMBlockID blockID) const
+    {
+    assert(m_dataType != SMStoreDataType::PointAndTriPtIndices && m_dataType != SMStoreDataType::Cesium3DTiles);
+    
+    return GetBlockDataCount(blockID, m_dataType);    
+    }
+
+
+template <class DATATYPE, class EXTENT> size_t SMSQLiteNodeDataStore<DATATYPE, EXTENT>::GetBlockDataCount(HPMBlockID blockID, SMStoreDataType dataType) const
+    {    
+    size_t blockDataCount = 0;
+
+    switch (dataType)
+        {
+        case SMStoreDataType::Graph : 
+            return 1; 
+            break;
+        case SMStoreDataType::LinearFeature :
+            m_smSQLiteFile->GetNumberOfFeaturePoints(blockID.m_integerID);
+            break;
+        case SMStoreDataType::Points : 
+            blockDataCount = m_nodeHeader->m_nodeCount;            
+            break;
+        case SMStoreDataType::TriPtIndices : 
+            blockDataCount = m_nodeHeader->m_nbFaceIndexes;
+            break;                  
+        case SMStoreDataType::TriUvIndices :             
+            blockDataCount = m_smSQLiteFile->GetNumberOfUVIndices(blockID.m_integerID) / sizeof(DATATYPE);
+            break;
+        case SMStoreDataType::Texture :
+            blockDataCount = m_smSQLiteFile->GetTextureByteCount(blockID.m_integerID);
+            if(blockDataCount > 0) blockDataCount += 3 * sizeof(int);
+            break;
+        case SMStoreDataType::TextureCompressed:
+            blockDataCount = m_smSQLiteFile->GetTextureCompressedByteCount(blockID.m_integerID);
+            break;
+        case SMStoreDataType::UvCoords :
+            blockDataCount = m_smSQLiteFile->GetNumberOfUVs(blockID.m_integerID) / sizeof(DATATYPE);
+            break;
+        case SMStoreDataType::DiffSet : 
+            {   
+            bvector<uint8_t> nodeData;
+            size_t uncompressedSize = 0;  
+            m_smSQLiteFile->GetDiffSet(blockID.m_integerID, nodeData, uncompressedSize);            
+            
+			HCDPacket pi_uncompressedPacket, pi_compressedPacket;
+			pi_compressedPacket.SetBuffer(&nodeData[0], nodeData.size());
+			pi_compressedPacket.SetDataSize(nodeData.size());
+			pi_uncompressedPacket.SetDataSize(uncompressedSize);
+			pi_uncompressedPacket.SetBuffer(new Byte[uncompressedSize], uncompressedSize);
+			pi_uncompressedPacket.SetBufferOwnership(true);
+
+			LoadCompressedPacket(pi_compressedPacket, pi_uncompressedPacket);
+            if (uncompressedSize == 0) 
+                blockDataCount = 0;
+			else
+			    {
+				uint64_t count;
+				memcpy(&count, pi_uncompressedPacket.GetBufferAddress(), sizeof(uint64_t));
+				blockDataCount = (size_t)count;
+			    }
+            }
+            break;
+        case SMStoreDataType::Skirt : 
+            blockDataCount = m_smSQLiteFile->GetSkirtPolygonByteCount(blockID.m_integerID) / sizeof(DATATYPE);
+            break;
+        case SMStoreDataType::ClipDefinition:
+            blockDataCount = m_smSQLiteFile->GetClipPolygonByteCount(blockID.m_integerID) / sizeof(DATATYPE);
+            break;
+        case SMStoreDataType::CoveragePolygon:
+            blockDataCount = m_smSQLiteFile->GetCoveragePolygonByteCount(blockID.m_integerID) / sizeof(DATATYPE);
+            break;
+        case SMStoreDataType::CoverageName:
+            blockDataCount = m_smSQLiteFile->GetCoverageNameByteCount(blockID.m_integerID) > 0 ? 1 : 0;
+            break;            
+#ifdef WIP_MESH_IMPORT
+        case SMStoreDataType::MeshParts:
+            blockDataCount = m_smSQLiteFile->GetNumberOfMeshParts(blockID.m_integerID) / sizeof(DATATYPE);
+            break;
+        case SMStoreDataType::Metadata:
+            blockDataCount=  m_smSQLiteFile->GetNumberOfMetadataChars(blockID.m_integerID) / sizeof(DATATYPE);
+            break;
+#endif
+        default : 
+            assert(!"Unsupported type");
+            break;
+        }
+
+    return blockDataCount;    
+    }
+
+template <class DATATYPE, class EXTENT> void SMSQLiteNodeDataStore<DATATYPE, EXTENT>::ModifyBlockDataCount(HPMBlockID blockID, int64_t countDelta) 
+    {
+    assert(m_dataType != SMStoreDataType::PointAndTriPtIndices && m_dataType != SMStoreDataType::Cesium3DTiles);
+
+    ModifyBlockDataCount(blockID, countDelta, m_dataType);
+    }
+
+template <class DATATYPE, class EXTENT> void SMSQLiteNodeDataStore<DATATYPE, EXTENT>::ModifyBlockDataCount(HPMBlockID blockID, int64_t countDelta, SMStoreDataType dataType) 
+    {    
+    assert(SMStoreDataType::Graph != m_dataType);
+
+    switch (m_dataType)
+        {
+        case SMStoreDataType::Points : 
+            assert((((int64_t)m_nodeHeader->m_nodeCount) + countDelta) >= 0);
+            m_nodeHeader->m_nodeCount += countDelta;                
+            break;
+         case SMStoreDataType::TriPtIndices : 
+            assert((((int64_t)m_nodeHeader->m_nbFaceIndexes) + countDelta) >= 0);
+            m_nodeHeader->m_nbFaceIndexes += countDelta;                
+            break;  
+
+        //MST_TS
+case SMStoreDataType::DiffSet :
+case SMStoreDataType::Skirt :  
+        case SMStoreDataType::LinearFeature :
+        case SMStoreDataType::UvCoords :
+        case SMStoreDataType::TriUvIndices :
+        case SMStoreDataType::Texture :
+#ifdef WIP_MESH_IMPORT
+        case SMStoreDataType::MeshParts:
+        case SMStoreDataType::Metadata:
+#endif
+            break;
+        default : 
+            assert(!"Unsupported type");
+            break;
+        }    
+    }
+
+
+template <class DATATYPE, class EXTENT> size_t SMSQLiteNodeDataStore<DATATYPE, EXTENT>::DecompressTextureData(bvector<uint8_t>& texData, DATATYPE* DataTypeArray, size_t uncompressedSize)
+    {
+    assert(sizeof(DATATYPE) == 1);
+
+    HCDPacket pi_uncompressedPacket((Byte*)DataTypeArray + sizeof(int) * 3, uncompressedSize, uncompressedSize);    
+    HCDPacket pi_compressedPacket;
+    pi_compressedPacket.SetBuffer(texData.data() + 4 * sizeof(int), texData.size() - 4 * sizeof(int));
+    pi_compressedPacket.SetDataSize(texData.size() - 4 * sizeof(int));
+    
+    int *pHeader = (int*)(texData.data());
+    int w = pHeader[0];
+    int h = pHeader[1];
+    int nOfChannels = pHeader[2];
+    //int format = pHeader[3]; // The format is not used yet, but is may be useful in the future to support other compression than JPEG
+    LoadJpegCompressedPacket(pi_compressedPacket, pi_uncompressedPacket, w, h, nOfChannels);    
+    ((int*)DataTypeArray)[0] = w;
+    ((int*)DataTypeArray)[1] = h;
+    ((int*)DataTypeArray)[2] = nOfChannels;
+    return uncompressedSize + sizeof(int) * 3;
+    }
+
+
+template <class DATATYPE, class EXTENT> size_t SMSQLiteNodeDataStore<DATATYPE, EXTENT>::LoadBlock(DATATYPE* DataTypeArray, size_t maxCountData, HPMBlockID blockID)
+    {
+    if (!blockID.IsValid() || maxCountData == 0) return 0;
+    
+#if 0 
+    /*Multi item loading example
+    if (m_dataType == SMStoreDataType::PointAndTriPtIndices)
+        {        
+        PointAndTriPtIndicesBase* pData = (PointAndTriPtIndicesBase*)(DataTypeArray);
+        assert(pData != 0 && pData->m_pointData != 0 && pData->m_indicesData != 0);
+
+        bvector<uint8_t> ptsData;        
+        //MST_TS - Count not used?
+        size_t uncompressedSizePts = 0;
+        bvector<uint8_t> indicesData;
+        size_t uncompressedSizeIndices = 0;
+
+        m_smSQLiteFile->GetPointsAndIndices(blockID.m_integerID, ptsData, uncompressedSizePts, indicesData, uncompressedSizeIndices);
+
+        assert(ptsData.size() > 0 && indicesData.size() > 0);
+
+        if (ptsData.size() > 0)
+            {
+            HCDPacket pi_uncompressedPacket, pi_compressedPacket;        
+
+            pi_compressedPacket.SetBuffer(&ptsData[0], ptsData.size());
+            pi_compressedPacket.SetDataSize(ptsData.size());                        
+            pi_uncompressedPacket.SetBuffer(pData->m_pointData, GetBlockDataCount(blockID, SMStoreDataType::Points) * sizeof(*pData->m_pointData));
+            pi_uncompressedPacket.SetBufferOwnership(false);
+            LoadCompressedPacket(pi_compressedPacket, pi_uncompressedPacket);   
+            }        
+
+        if (indicesData.size() > 0)
+            {
+            HCDPacket pi_uncompressedPacket, pi_compressedPacket;        
+            pi_compressedPacket.SetBuffer(&indicesData[0], indicesData.size());
+            pi_compressedPacket.SetDataSize(indicesData.size());                        
+            pi_uncompressedPacket.SetBuffer(pData->m_indicesData, GetBlockDataCount(blockID, SMStoreDataType::TriPtIndices) * sizeof(*pData->m_indicesData));
+            pi_uncompressedPacket.SetBufferOwnership(false);
+            LoadCompressedPacket(pi_compressedPacket, pi_uncompressedPacket);       
+            }        
+
+        return 1*sizeof(DATATYPE);        
+        }
+    */
+#endif
+
+    bvector<uint8_t> nodeData;
+    size_t uncompressedSize = 0;
+
+    if (m_dataType == SMStoreDataType::CoverageName)
+        {
+        m_smSQLiteFile->GetCoverageName(blockID.m_integerID, (Utf8String*)DataTypeArray, uncompressedSize);
+        return uncompressedSize;
+        }
+
+    this->GetCompressedBlock(nodeData, uncompressedSize, blockID);
+
+    if (this->IsCompressedType())
+        {
+        memcpy(DataTypeArray, nodeData.data(), nodeData.size());
+        return nodeData.size();
+        }
+
+    //Special case
+    if (m_dataType == SMStoreDataType::Texture)
+        {        
+        if (nodeData.size() == 0) return 0;
+        assert(uncompressedSize + sizeof(int) * 3 == maxCountData);
+        return DecompressTextureData(nodeData, DataTypeArray, uncompressedSize);
+        }
+   /* else
+    if (m_dataType == SMStoreDataType::DiffSet)
+        {
+        if (uncompressedSize == 0) return 1;
+        size_t offset = (size_t)ceil(sizeof(size_t));        
+        size_t ct = 0;
+
+        size_t dataCount = 0;
+        memcpy(&dataCount, &nodeData[0], sizeof(size_t));   
+        assert(dataCount > 0);
+
+        while (offset + 1 < nodeData.size() && *((int32_t*)&nodeData[offset]) > 0 && ct < dataCount)
+            {
+            //The pooled vectors don't initialize the memory they allocate. For complex datatypes with some logic in the constructor (like bvector),
+            //this leads to undefined behavior when using the object. So we call the constructor on the allocated memory from the pool right here using placement new.
+            DifferenceSet * diffSet = new(DataTypeArray + ct)DifferenceSet();
+            size_t sizeOfCurrentSerializedSet = (size_t)*((int32_t*)&nodeData[offset]);
+            diffSet->upToDate = true;
+            diffSet->LoadFromBinaryStream(&nodeData[0] + offset + sizeof(int32_t), sizeOfCurrentSerializedSet);
+            offset += sizeof(int32_t);
+            offset += sizeOfCurrentSerializedSet;
+            offset = ceil(((float)offset / sizeof(int32_t)))*sizeof(int32_t);
+            ++ct;
+            }        
+
+        return nodeData.size();     
+        }    */    
+        
+    HCDPacket pi_uncompressedPacket, pi_compressedPacket;
+    pi_compressedPacket.SetBuffer(&nodeData[0], nodeData.size());
+    pi_compressedPacket.SetDataSize(nodeData.size());
+
+    if (m_dataType == SMStoreDataType::Graph || m_dataType == SMStoreDataType::DiffSet)
+        {
+        pi_uncompressedPacket.SetDataSize(uncompressedSize);        
+        pi_uncompressedPacket.SetBuffer(new Byte[uncompressedSize], uncompressedSize);
+        pi_uncompressedPacket.SetBufferOwnership(true);
+
+        }
+    else
+        {
+        assert(uncompressedSize == maxCountData*sizeof(DATATYPE));
+        pi_uncompressedPacket.SetBuffer(DataTypeArray, maxCountData*sizeof(DATATYPE));
+        pi_uncompressedPacket.SetBufferOwnership(false);
+        }
+
+    LoadCompressedPacket(pi_compressedPacket, pi_uncompressedPacket);
+                
+    if (m_dataType == SMStoreDataType::Graph)
+        {
+        assert(typeid(DATATYPE) == typeid(MTGGraph));
+        
+        if(uncompressedSize > 0) 
+            {
+            MTGGraph * graph = new(DataTypeArray)MTGGraph(); //some of the memory managers call malloc but not the constructor            
+            graph->LoadFromBinaryStream(pi_uncompressedPacket.GetBufferAddress(), uncompressedSize);
+            }
+
+        return 1;       
+        } 
+	else
+	{
+		if (m_dataType == SMStoreDataType::DiffSet)
+		{
+			if (uncompressedSize == 0) return 1;
+			uint64_t offset = (size_t)ceil(sizeof(uint64_t));
+			size_t ct = 0;
+
+			size_t dataCount = 0;
+			memcpy(&dataCount, pi_uncompressedPacket.GetBufferAddress(), sizeof(uint64_t));
+			assert(dataCount > 0);
+
+			while (offset + 1 < (uint64_t)uncompressedSize && *((int32_t*)&pi_uncompressedPacket.GetBufferAddress()[offset]) > 0 && ct < dataCount)
+			{
+				//The pooled vectors don't initialize the memory they allocate. For complex datatypes with some logic in the constructor (like bvector),
+				//this leads to undefined behavior when using the object. So we call the constructor on the allocated memory from the pool right here using placement new.
+				DifferenceSet * diffSet = new(DataTypeArray + ct)DifferenceSet();
+				uint64_t sizeOfCurrentSerializedSet = (uint64_t)*((int32_t*)&pi_uncompressedPacket.GetBufferAddress()[offset]);
+				diffSet->upToDate = true;
+				diffSet->LoadFromBinaryStream(&pi_uncompressedPacket.GetBufferAddress()[0] + offset + sizeof(int32_t), sizeOfCurrentSerializedSet);
+				offset += sizeof(int32_t);
+				offset += sizeOfCurrentSerializedSet;
+				offset = ceil(((float)offset / sizeof(int32_t))) * sizeof(int32_t);
+				++ct;
+			}
+
+			return uncompressedSize;
+		}
+	}
+
+    return std::min(uncompressedSize, maxCountData*sizeof(DATATYPE));        
+    }
+
+template <class DATATYPE, class EXTENT> void SMSQLiteNodeDataStore<DATATYPE, EXTENT>::GetCompressedBlock(bvector<uint8_t>& nodeData, size_t& uncompressedSize, HPMBlockID blockID)
+    {
+    switch (m_dataType)
+        {        
+        case SMStoreDataType::DiffSet : 
+            m_smSQLiteFile->GetDiffSet(blockID.m_integerID, nodeData, uncompressedSize);
+            break;
+        case SMStoreDataType::Graph : 
+            m_smSQLiteFile->GetGraph(blockID.m_integerID, nodeData, uncompressedSize);
+            break;
+        case SMStoreDataType::LinearFeature :
+            m_smSQLiteFile->GetFeature(blockID.m_integerID, nodeData, uncompressedSize);
+            break;
+        case SMStoreDataType::Points:
+            m_smSQLiteFile->GetPoints(blockID.m_integerID, nodeData, uncompressedSize);
+            break;
+        case SMStoreDataType::Skirt :
+            m_smSQLiteFile->GetSkirtPolygon(blockID.m_integerID, nodeData, uncompressedSize);
+            break;
+        case SMStoreDataType::TriPtIndices:
+            m_smSQLiteFile->GetIndices(blockID.m_integerID, nodeData, uncompressedSize);
+            break;
+        case SMStoreDataType::UvCoords:
+            m_smSQLiteFile->GetUVs(blockID.m_integerID, nodeData, uncompressedSize);
+            break;
+        case SMStoreDataType::TriUvIndices:
+            m_smSQLiteFile->GetUVIndices(blockID.m_integerID, nodeData, uncompressedSize);
+            break;            
+#ifdef WIP_MESH_IMPORT
+        case SMStoreDataType::MeshParts:
+            m_smSQLiteFile->GetMeshParts(blockID.m_integerID, nodeData, uncompressedSize);
+            break;
+        case SMStoreDataType::Metadata:
+            m_smSQLiteFile->GetMetadata(blockID.m_integerID, nodeData, uncompressedSize);
+            break;
+#endif
+        case SMStoreDataType::ClipDefinition :
+            SMClipGeometryType geom;
+            SMNonDestructiveClipType type;
+            bool isActive;
+            m_smSQLiteFile->GetClipPolygon(blockID.m_integerID, nodeData, uncompressedSize, geom, type, isActive);           
+            break;  
+        case SMStoreDataType::CoveragePolygon:
+            m_smSQLiteFile->GetCoveragePolygon(blockID.m_integerID, nodeData, uncompressedSize);
+            break;        
+        case SMStoreDataType::Texture:
+        case SMStoreDataType::TextureCompressed:
+            m_smSQLiteFile->GetTexture(blockID.m_integerID, nodeData, uncompressedSize);
+            break;
+        default:
+            assert(!"Unsupported type");
+            break;
+        }
+    }
+
+template <class DATATYPE, class EXTENT> size_t SMSQLiteNodeDataStore<DATATYPE, EXTENT>::LoadCompressedBlock(bvector<uint8_t>& DataTypeArray, size_t maxCountData, HPMBlockID blockID)
+    {
+    size_t uncompressedSize = 0;
+    this->GetCompressedBlock(DataTypeArray, uncompressedSize, blockID);
+    assert(uncompressedSize <= maxCountData*sizeof(DATATYPE));
+    return DataTypeArray.size();
+    }
+
+template <class DATATYPE, class EXTENT> bool SMSQLiteNodeDataStore<DATATYPE, EXTENT>::DestroyBlock(HPMBlockID blockID)
+    {
+    switch (m_dataType)
+        {
+        case SMStoreDataType::CoveragePolygon:
+            m_smSQLiteFile->DeleteCoveragePolygon(blockID.m_integerID);
+            return true;
+        case SMStoreDataType::ClipDefinition:
+            m_smSQLiteFile->DeleteClipPolygon(blockID.m_integerID);
+            return true;
+        }
+    return false;
+    }
+
+
+template <class DATATYPE, class EXTENT> bool SMSQLiteNodeDataStore<DATATYPE, EXTENT>::GetClipDefinitionExtOps(IClipDefinitionExtOpsPtr& clipDefinitionExOpsPtr)
+    {
+    if (m_dataType != SMStoreDataType::ClipDefinition && m_dataType != SMStoreDataType::CoveragePolygon)
+        {
+        assert(!"Unexpected call");
+        return false;
+        }
+
+    clipDefinitionExOpsPtr = new SMSQLiteClipDefinitionExtOps(m_smSQLiteFile);
+
+    return true;
+    }
    