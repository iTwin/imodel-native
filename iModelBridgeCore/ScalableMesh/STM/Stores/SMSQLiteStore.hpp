#pragma once

#include "SMSQLiteStore.h"



template <class EXTENT> SMSQLiteStore<EXTENT>::SMSQLiteStore(SMSQLiteFilePtr database)
    {
    m_smSQLiteFile = database;   
    }

template <class EXTENT> SMSQLiteStore<EXTENT>::~SMSQLiteStore()
    {
    // We didn't want to close it. It's ScalableMesh which did this stuff now (and if SMSQLiteFilePtr is destroy, close is automatically called)
    //m_smSQLiteFile->Close();    

    if (m_smFeatureSQLiteFile.IsValid())
        {
        Utf8String dbFileName;         
        bool result = m_smFeatureSQLiteFile->GetFileName(dbFileName); 
        assert(result == true);
        assert(m_smFeatureSQLiteFile->GetRefCount() == 1);
        m_smFeatureSQLiteFile->Close();
        m_smFeatureSQLiteFile = 0;        
        WString dbFileNameW;
        dbFileNameW.AssignUtf8(dbFileName.c_str());
        _wremove(dbFileNameW.c_str());
        }
    }

template <class EXTENT> uint64_t SMSQLiteStore<EXTENT>::GetNextID() const
    {
    //return m_smSQLiteFile->GetLastInsertRowId(); // This only works if last insert was performed on the same database connection
    return m_smSQLiteFile->GetLastNodeId();
    }

template <class EXTENT> void SMSQLiteStore<EXTENT>::Close()
    {
    }

template <class EXTENT> bool SMSQLiteStore<EXTENT>::StoreMasterHeader(SMIndexMasterHeader<EXTENT>* indexHeader, size_t headerSize)
    {
    if (indexHeader == nullptr) return 0;
    SQLiteIndexHeader header = *indexHeader;
    m_smSQLiteFile->SetMasterHeader(header);
    return true;
    }

template <class EXTENT> size_t SMSQLiteStore<EXTENT>::LoadMasterHeader(SMIndexMasterHeader<EXTENT>* indexHeader, size_t headerSize)
    {
    if (indexHeader == nullptr) return 0;
    SQLiteIndexHeader header;
    if (!m_smSQLiteFile->GetMasterHeader(header)) return 0;
    if (header.m_rootNodeBlockID == SQLiteNodeHeader::NO_NODEID) return 0;
    *indexHeader = header;
    return sizeof(*indexHeader);
    }

template <class EXTENT> size_t SMSQLiteStore<EXTENT>::StoreNodeHeader(SMIndexNodeHeader<EXTENT>* header, HPMBlockID blockID)
    {
    if (header == nullptr) return 0;
    if (header->m_ptsIndiceID.size() > 0)header->m_ptsIndiceID[0] = blockID;
    SQLiteNodeHeader nodeHeader = *header;
    if (header->m_SubNodeNoSplitID.IsValid() && !header->m_apSubNodeID[0].IsValid())
        nodeHeader.m_apSubNodeID[0] = nodeHeader.m_SubNodeNoSplitID;
    nodeHeader.m_nodeID = blockID.m_integerID;
    nodeHeader.m_graphID = nodeHeader.m_nodeID;
    m_smSQLiteFile->SetNodeHeader(nodeHeader);
    return sizeof(header);
    }

template <class EXTENT> size_t SMSQLiteStore<EXTENT>::LoadNodeHeader(SMIndexNodeHeader<EXTENT>* header, HPMBlockID blockID)
    {
    if (header == nullptr) return 0;
    SQLiteNodeHeader nodeHeader;
    if (header->m_meshComponents != nullptr) delete[] header->m_meshComponents;
    nodeHeader.m_nodeID = blockID.m_integerID;
    if (!m_smSQLiteFile->GetNodeHeader(nodeHeader)) return 1;
    //nodeHeader.m_nbPoints = GetBlockDataCount(blockID);
    *header = nodeHeader;
    header->m_IsLeaf = header->m_apSubNodeID.size() == 0 || (!header->m_apSubNodeID[0].IsValid());
    header->m_IsBranched = !header->m_IsLeaf && (header->m_apSubNodeID.size() > 1 && header->m_apSubNodeID[1].IsValid());
    if (!header->m_IsLeaf && !header->m_IsBranched)
        {
        header->m_SubNodeNoSplitID = header->m_apSubNodeID[0];
        header->m_apSubNodeID[0] = HPMBlockID();
        }
    //if (header->m_ptsIndiceID.size() > 0)header->m_ptsIndiceID[0] = blockID;
    if (header->m_isTextured)
        {
        header->m_uvID = blockID;
        header->m_ptsIndiceID[0] = HPMBlockID();
        }
    header->m_graphID = blockID;
    return sizeof(*header);
    }    

//template <class EXTENT> RefCountedPtr<ISMNodeDataStore<DPoint3d, SMIndexNodeHeader<EXTENT>>> SMSQLiteStore<EXTENT>::GetNodeDataStore(SMIndexNodeHeader<EXTENT>* nodeHeader)
template <class EXTENT> bool SMSQLiteStore<EXTENT>::GetNodeDataStore(ISMPointDataStorePtr& dataStore, SMIndexNodeHeader<EXTENT>* nodeHeader)
    {                
    dataStore = new SMSQLiteNodeDataStore<DPoint3d, EXTENT>(SMStoreDataType::Points, nodeHeader, m_smSQLiteFile);

    return true;    
    }


template <class EXTENT> SMSQLiteFilePtr SMSQLiteStore<EXTENT>::GetFeatureSQLiteFile()
    {
    if (!m_smFeatureSQLiteFile.IsValid())
        {
        Utf8String dbFileName;         
        bool result = m_smSQLiteFile->GetFileName(dbFileName); 
        assert(result == true);

        WString name;
        name.AssignUtf8(dbFileName.c_str());

        WString featureFilePath = name.append(L"_feature"); //temporary file, deleted after generation
        _wremove(featureFilePath.c_str());

        m_smFeatureSQLiteFile = new SMSQLiteFile();
        m_smFeatureSQLiteFile->Create(featureFilePath); 
        }

    return m_smFeatureSQLiteFile;
    }

template <class EXTENT> bool SMSQLiteStore<EXTENT>::GetNodeDataStore(ISMInt32DataStorePtr& dataStore, SMIndexNodeHeader<EXTENT>* nodeHeader, SMStoreDataType dataType)
    {                
    assert(dataType == SMStoreDataType::TriPtIndices || dataType == SMStoreDataType::TriUvIndices || dataType == SMStoreDataType::LinearFeature);
    SMSQLiteFilePtr sqliteFilePtr;      

    if (dataType == SMStoreDataType::LinearFeature)
        {
        sqliteFilePtr = GetFeatureSQLiteFile();            
        assert(sqliteFilePtr.IsValid() == true);
        }
    else
        {
        sqliteFilePtr = m_smSQLiteFile;
        }
    
    dataStore = new SMSQLiteNodeDataStore<int32_t, EXTENT>(dataType, nodeHeader, sqliteFilePtr);
                    
    return true;    
    }

template <class EXTENT> bool SMSQLiteStore<EXTENT>::GetNodeDataStore(ISMMTGGraphDataStorePtr& dataStore, SMIndexNodeHeader<EXTENT>* nodeHeader)
    {                        
    dataStore = new SMSQLiteNodeDataStore<MTGGraph, EXTENT>(SMStoreDataType::Graph, nodeHeader, m_smSQLiteFile);
                    
    return true;    
    }

template <class EXTENT> bool SMSQLiteStore<EXTENT>::GetNodeDataStore(ISMTextureDataStorePtr& dataStore, SMIndexNodeHeader<EXTENT>* nodeHeader)
    {                        
    dataStore = new SMSQLiteNodeDataStore<Byte, EXTENT>(SMStoreDataType::Texture, nodeHeader, m_smSQLiteFile);
                    
    return true;    
    }

template <class EXTENT> bool SMSQLiteStore<EXTENT>::GetNodeDataStore(ISMUVCoordsDataStorePtr& dataStore, SMIndexNodeHeader<EXTENT>* nodeHeader)
    {                
    dataStore = new SMSQLiteNodeDataStore<DPoint2d, EXTENT>(SMStoreDataType::UvCoords, nodeHeader, m_smSQLiteFile);
    return true;    
    }


//Multi-items loading store
template <class EXTENT> bool SMSQLiteStore<EXTENT>::GetNodeDataStore(ISMPointTriPtIndDataStorePtr& dataStore, SMIndexNodeHeader<EXTENT>* nodeHeader)
    {                
    dataStore = new SMSQLiteNodeDataStore<PointAndTriPtIndicesBase, EXTENT>(SMStoreDataType::PointAndTriPtIndices, nodeHeader, m_smSQLiteFile);
    return true;    
    }


template <class DATATYPE, class EXTENT> SMSQLiteNodeDataStore<DATATYPE, EXTENT>::SMSQLiteNodeDataStore(SMStoreDataType dataType, SMIndexNodeHeader<EXTENT>* nodeHeader, /*ISMDataStore<SMIndexMasterHeader<EXTENT>, SMIndexNodeHeader<EXTENT>>* dataStore,*/ SMSQLiteFilePtr& smSQLiteFile)    
    {       
    m_smSQLiteFile = smSQLiteFile;
    m_nodeHeader = nodeHeader;
    m_dataType = dataType;
    }

template <class DATATYPE, class EXTENT> SMSQLiteNodeDataStore<DATATYPE, EXTENT>::~SMSQLiteNodeDataStore()
    {            
    }

template <class DATATYPE, class EXTENT> HPMBlockID SMSQLiteNodeDataStore<DATATYPE, EXTENT>::StoreNewBlock(DATATYPE* DataTypeArray, size_t countData)
    {     
    assert(!"Should not be called");
   
    return HPMBlockID(-1);
    }


template <class DATATYPE, class EXTENT> HPMBlockID SMSQLiteNodeDataStore<DATATYPE, EXTENT>::StoreTexture(DATATYPE* DataTypeArray, size_t countData, HPMBlockID blockID)
    {
    HCDPacket pi_uncompressedPacket, pi_compressedPacket;
    pi_uncompressedPacket.SetBuffer(DataTypeArray + 3 * sizeof(int), countData - 3 * sizeof(int)); // The data block starts with 12 bytes of metadata, followed by pixel data
    pi_uncompressedPacket.SetDataSize(countData - 3 * sizeof(int));
    // Retrieve width, height and number of channels from the first 12 bytes of the data block
    int w = ((int*)DataTypeArray)[0];
    int h = ((int*)DataTypeArray)[1];
    int nOfChannels = ((int*)DataTypeArray)[2];
    int format = 0; // Keep an int to define the format and possible other options
    // Compress the image with JPEG
    WriteJpegCompressedPacket(pi_uncompressedPacket, pi_compressedPacket, w, h, nOfChannels);
    // Create the compressed data block by storing width, height, number of channels and format before the compressed image block
    bvector<uint8_t> texData(4 * sizeof(int) + pi_compressedPacket.GetDataSize());
    int *pHeader = (int*)(texData.data());
    pHeader[0] = w;
    pHeader[1] = h;
    pHeader[2] = nOfChannels;
    pHeader[3] = format;
    memcpy(texData.data() + 4 * sizeof(int), pi_compressedPacket.GetBufferAddress(), pi_compressedPacket.GetDataSize());
    int64_t id = blockID.IsValid() ? blockID.m_integerID : SQLiteNodeHeader::NO_NODEID;
    m_smSQLiteFile->StoreTexture(id, texData, pi_uncompressedPacket.GetDataSize()); // We store the number of bytes of the uncompressed image, ignoring the bytes used to store width, height, number of channels and format
    return HPMBlockID(id);
    }
    
template <class DATATYPE, class EXTENT> HPMBlockID SMSQLiteNodeDataStore<DATATYPE, EXTENT>::StoreBlock(DATATYPE* DataTypeArray, size_t countData, HPMBlockID blockID)
    {
    assert(m_dataType != SMStoreDataType::PointAndTriPtIndices);    

    if (!blockID.IsValid()) return StoreNewBlock(DataTypeArray, countData);

    //Special case
    if (m_dataType == SMStoreDataType::Texture)
        {
        return StoreTexture(DataTypeArray, countData, blockID);
        }

    size_t dataSize;
    void* dataBuffer; 

    if (m_dataType == SMStoreDataType::Graph)
        {
        assert(typeid(DATATYPE) == typeid(MTGGraph));
        dataSize = ((MTGGraph*)DataTypeArray)->WriteToBinaryStream(dataBuffer);        
        }
    else
        {
        dataSize = countData*sizeof(DATATYPE);
        dataBuffer = DataTypeArray;
        }

    HCDPacket pi_uncompressedPacket, pi_compressedPacket;
    pi_uncompressedPacket.SetBuffer(dataBuffer, dataSize);
    pi_uncompressedPacket.SetDataSize(dataSize);
    WriteCompressedPacket(pi_uncompressedPacket, pi_compressedPacket);
    bvector<uint8_t> nodeData(pi_compressedPacket.GetDataSize());
    memcpy(&nodeData[0], pi_compressedPacket.GetBufferAddress(), pi_compressedPacket.GetDataSize());
    int64_t id = blockID.m_integerID;
    
    switch (m_dataType)
        {
        case SMStoreDataType::Points : 
            m_smSQLiteFile->StorePoints(id, nodeData, countData*sizeof(DATATYPE));            
            break;
        case SMStoreDataType::TriPtIndices : 
            m_smSQLiteFile->StoreIndices(id, nodeData, countData*sizeof(DATATYPE));                        
            break;
        case SMStoreDataType::TriUvIndices : 
            m_smSQLiteFile->StoreUVIndices(id, nodeData, countData*sizeof(DATATYPE));                            
            break;                    
        case SMStoreDataType::Graph : 
            m_smSQLiteFile->StoreGraph(id, nodeData, dataSize);
            free(dataBuffer);
            break;                                
        case SMStoreDataType::LinearFeature :
            m_smSQLiteFile->StoreFeature(id, nodeData, countData*sizeof(DATATYPE));
            break;
        case SMStoreDataType::UvCoords : 
            m_smSQLiteFile->StoreUVs(id, nodeData, countData*sizeof(DATATYPE));
            break;                
        default : 
            assert(!"Unsupported type");
            break;
        }

    return HPMBlockID(id);
    }

template <class DATATYPE, class EXTENT> size_t SMSQLiteNodeDataStore<DATATYPE, EXTENT>::GetBlockDataCount(HPMBlockID blockID) const
    {
    assert(m_dataType != SMStoreDataType::PointAndTriPtIndices);
    
    return GetBlockDataCount(blockID, m_dataType);    
    }


template <class DATATYPE, class EXTENT> size_t SMSQLiteNodeDataStore<DATATYPE, EXTENT>::GetBlockDataCount(HPMBlockID blockID, SMStoreDataType dataType) const
    {    
    size_t blockDataCount = 0;

    switch (dataType)
        {
        case SMStoreDataType::Graph : 
            return 1; 
            break;
        case SMStoreDataType::LinearFeature :
            m_smSQLiteFile->GetNumberOfFeaturePoints(blockID.m_integerID);
            break;
        case SMStoreDataType::Points : 
            blockDataCount = m_nodeHeader->m_nodeCount;            
            break;
        case SMStoreDataType::TriPtIndices : 
            blockDataCount = m_nodeHeader->m_nbFaceIndexes;            
            break;                  
        case SMStoreDataType::TriUvIndices :             
            blockDataCount = m_smSQLiteFile->GetNumberOfUVIndices(blockID.m_integerID) / sizeof(DATATYPE);
            break;
        case SMStoreDataType::Texture :
            blockDataCount = m_smSQLiteFile->GetTextureByteCount(blockID.m_integerID) + 3 * sizeof(int);
            break;
        case SMStoreDataType::UvCoords : 
            blockDataCount = m_smSQLiteFile->GetNumberOfUVs(blockID.m_integerID) / sizeof(DATATYPE);
            break;

        default : 
            assert(!"Unsupported type");
            break;
        }

    return blockDataCount;    
    }

template <class DATATYPE, class EXTENT> void SMSQLiteNodeDataStore<DATATYPE, EXTENT>::ModifyBlockDataCount(HPMBlockID blockID, int64_t countDelta) 
    {
    assert(m_dataType != SMStoreDataType::PointAndTriPtIndices);

    ModifyBlockDataCount(blockID, countDelta, m_dataType);
    }

template <class DATATYPE, class EXTENT> void SMSQLiteNodeDataStore<DATATYPE, EXTENT>::ModifyBlockDataCount(HPMBlockID blockID, int64_t countDelta, SMStoreDataType dataType) 
    {    
    assert(SMStoreDataType::Graph != m_dataType);

    switch (m_dataType)
        {
        case SMStoreDataType::Points : 
            assert((((int64_t)m_nodeHeader->m_nodeCount) + countDelta) >= 0);
            m_nodeHeader->m_nodeCount += countDelta;                
            break;
         case SMStoreDataType::TriPtIndices : 
            assert((((int64_t)m_nodeHeader->m_nbFaceIndexes) + countDelta) >= 0);
            m_nodeHeader->m_nbFaceIndexes += countDelta;                
            break;  

        //MST_TS
        case SMStoreDataType::LinearFeature :
        case SMStoreDataType::UvCoords :
        case SMStoreDataType::TriUvIndices :
        case SMStoreDataType::Texture :
            break;
        default : 
            assert(!"Unsupported type");
            break;
        }    
    }


template <class DATATYPE, class EXTENT> size_t SMSQLiteNodeDataStore<DATATYPE, EXTENT>::DecompressTextureData(bvector<uint8_t>& texData, DATATYPE* DataTypeArray, size_t uncompressedSize)
    {
    assert(sizeof(DATATYPE) == 1);

    HCDPacket pi_uncompressedPacket((Byte*)DataTypeArray + sizeof(int) * 3, uncompressedSize, uncompressedSize);    
    HCDPacket pi_compressedPacket;
    pi_compressedPacket.SetBuffer(texData.data() + 4 * sizeof(int), texData.size() - 4 * sizeof(int));
    pi_compressedPacket.SetDataSize(texData.size() - 4 * sizeof(int));
    
    int *pHeader = (int*)(texData.data());
    int w = pHeader[0];
    int h = pHeader[1];
    int nOfChannels = pHeader[2];
    //int format = pHeader[3]; // The format is not used yet, but is may be useful in the future to support other compression than JPEG
    LoadJpegCompressedPacket(pi_compressedPacket, pi_uncompressedPacket, w, h, nOfChannels);    
    ((int*)DataTypeArray)[0] = w;
    ((int*)DataTypeArray)[1] = h;
    ((int*)DataTypeArray)[2] = nOfChannels;
    return uncompressedSize + sizeof(int) * 3;
    }


template <class DATATYPE, class EXTENT> size_t SMSQLiteNodeDataStore<DATATYPE, EXTENT>::LoadBlock(DATATYPE* DataTypeArray, size_t maxCountData, HPMBlockID blockID)
    {
    if (!blockID.IsValid()) return 0;
    
#if 0 
    /*Multi item loading example
    if (m_dataType == SMStoreDataType::PointAndTriPtIndices)
        {        
        PointAndTriPtIndicesBase* pData = (PointAndTriPtIndicesBase*)(DataTypeArray);
        assert(pData != 0 && pData->m_pointData != 0 && pData->m_indicesData != 0);

        bvector<uint8_t> ptsData;        
        //MST_TS - Count not used?
        size_t uncompressedSizePts = 0;
        bvector<uint8_t> indicesData;
        size_t uncompressedSizeIndices = 0;

        m_smSQLiteFile->GetPointsAndIndices(blockID.m_integerID, ptsData, uncompressedSizePts, indicesData, uncompressedSizeIndices);

        assert(ptsData.size() > 0 && indicesData.size() > 0);

        if (ptsData.size() > 0)
            {
            HCDPacket pi_uncompressedPacket, pi_compressedPacket;        

            pi_compressedPacket.SetBuffer(&ptsData[0], ptsData.size());
            pi_compressedPacket.SetDataSize(ptsData.size());                        
            pi_uncompressedPacket.SetBuffer(pData->m_pointData, GetBlockDataCount(blockID, SMStoreDataType::Points) * sizeof(*pData->m_pointData));
            pi_uncompressedPacket.SetBufferOwnership(false);
            LoadCompressedPacket(pi_compressedPacket, pi_uncompressedPacket);   
            }        

        if (indicesData.size() > 0)
            {
            HCDPacket pi_uncompressedPacket, pi_compressedPacket;        
            pi_compressedPacket.SetBuffer(&indicesData[0], indicesData.size());
            pi_compressedPacket.SetDataSize(indicesData.size());                        
            pi_uncompressedPacket.SetBuffer(pData->m_indicesData, GetBlockDataCount(blockID, SMStoreDataType::TriPtIndices) * sizeof(*pData->m_indicesData));
            pi_uncompressedPacket.SetBufferOwnership(false);
            LoadCompressedPacket(pi_compressedPacket, pi_uncompressedPacket);       
            }        

        return 1*sizeof(DATATYPE);        
        }
    */
#endif

    bvector<uint8_t> nodeData;
    size_t uncompressedSize = 0;
    this->GetCompressedBlock(nodeData, uncompressedSize, blockID);

    //Special case
    if (m_dataType == SMStoreDataType::Texture)
        {        
        assert(uncompressedSize + sizeof(int) * 3 == maxCountData);
        return DecompressTextureData(nodeData, DataTypeArray, uncompressedSize);
        }

<<<<<<< HEAD
    assert(uncompressedSize == maxCountData*sizeof(DATATYPE));

    HCDPacket pi_uncompressedPacket, pi_compressedPacket;
    pi_compressedPacket.SetBuffer(&nodeData[0], nodeData.size());
    pi_compressedPacket.SetDataSize(nodeData.size());
    pi_uncompressedPacket.SetBuffer(DataTypeArray, maxCountData*sizeof(DATATYPE));
    pi_uncompressedPacket.SetBufferOwnership(false);
    LoadCompressedPacket(pi_compressedPacket, pi_uncompressedPacket);
                
    return std::min(uncompressedSize, maxCountData*sizeof(DATATYPE));        
    }
=======
    bvector<uint8_t> nodeData;
    size_t uncompressedSize = 0;        
>>>>>>> 4f2ff5de

template <class DATATYPE, class EXTENT> void SMSQLiteNodeDataStore<DATATYPE, EXTENT>::GetCompressedBlock(bvector<uint8_t>& nodeData, size_t& uncompressedSize, HPMBlockID blockID)
    {
    switch (m_dataType)
<<<<<<< HEAD
        {
        case SMStoreDataType::Points:
            m_smSQLiteFile->GetPoints(blockID.m_integerID, nodeData, uncompressedSize);
=======
        {        
        case SMStoreDataType::Graph : 
            m_smSQLiteFile->GetGraph(blockID.m_integerID, nodeData, uncompressedSize);

            if (uncompressedSize == 0)
                return 1; 
            break;
        case SMStoreDataType::LinearFeature :
            m_smSQLiteFile->GetFeature(blockID.m_integerID, nodeData, uncompressedSize);
            break;
        case SMStoreDataType::Points : 
            m_smSQLiteFile->GetPoints(blockID.m_integerID, nodeData, uncompressedSize);            
>>>>>>> 4f2ff5de
            break;
        case SMStoreDataType::TriPtIndices:
            m_smSQLiteFile->GetIndices(blockID.m_integerID, nodeData, uncompressedSize);
            break;
        case SMStoreDataType::UvCoords:
            m_smSQLiteFile->GetUVs(blockID.m_integerID, nodeData, uncompressedSize);
            break;
        case SMStoreDataType::TriUvIndices:
            m_smSQLiteFile->GetUVIndices(blockID.m_integerID, nodeData, uncompressedSize);
            break;
        case SMStoreDataType::Texture:
            m_smSQLiteFile->GetTexture(blockID.m_integerID, nodeData, uncompressedSize);
            break;
        default:
            assert(!"Unsupported type");
            break;
<<<<<<< HEAD
        }
    }

template <class DATATYPE, class EXTENT> size_t SMSQLiteNodeDataStore<DATATYPE, EXTENT>::LoadCompressedBlock(bvector<DATATYPE>& DataTypeArray, size_t maxCountData, HPMBlockID blockID)
    {
    bvector<uint8_t> nodeData;
    size_t uncompressedSize = 0;
    this->GetCompressedBlock(nodeData, uncompressedSize, blockID);
    assert(uncompressedSize <= maxCountData*sizeof(DATATYPE));
    assert(nodeData.size() <= maxCountData*sizeof(DATATYPE));
    memcpy(DataTypeArray.data(), nodeData.data(), nodeData.size()*sizeof(DATATYPE));
    return nodeData.size();
=======
        }    
    
    HCDPacket pi_uncompressedPacket, pi_compressedPacket;
    pi_compressedPacket.SetBuffer(&nodeData[0], nodeData.size());
    pi_compressedPacket.SetDataSize(nodeData.size());

    if (m_dataType == SMStoreDataType::Graph)
        {
        pi_uncompressedPacket.SetDataSize(uncompressedSize);        
        pi_uncompressedPacket.SetBuffer(new Byte[uncompressedSize], uncompressedSize);
        pi_uncompressedPacket.SetBufferOwnership(true);

        }
    else
        {
        assert(uncompressedSize == maxCountData*sizeof(DATATYPE));
        pi_uncompressedPacket.SetBuffer(DataTypeArray, maxCountData*sizeof(DATATYPE));
        pi_uncompressedPacket.SetBufferOwnership(false);
        }
    
    LoadCompressedPacket(pi_compressedPacket, pi_uncompressedPacket);

    if (m_dataType == SMStoreDataType::Graph)
        {
        assert(typeid(DATATYPE) == typeid(MTGGraph));
        
        if(uncompressedSize > 0) 
            {
            MTGGraph * graph = new(DataTypeArray)MTGGraph(); //some of the memory managers call malloc but not the constructor            
            graph->LoadFromBinaryStream(pi_uncompressedPacket.GetBufferAddress(), uncompressedSize);
            }

        return 1;       
        }                

    return std::min(uncompressedSize, maxCountData*sizeof(DATATYPE));        
>>>>>>> 4f2ff5de
    }

template <class DATATYPE, class EXTENT> bool SMSQLiteNodeDataStore<DATATYPE, EXTENT>::DestroyBlock(HPMBlockID blockID)
    {
    return false;
    }<|MERGE_RESOLUTION|>--- conflicted
+++ resolved
@@ -1,553 +1,525 @@
-#pragma once
-
-#include "SMSQLiteStore.h"
-
-
-
-template <class EXTENT> SMSQLiteStore<EXTENT>::SMSQLiteStore(SMSQLiteFilePtr database)
-    {
-    m_smSQLiteFile = database;   
-    }
-
-template <class EXTENT> SMSQLiteStore<EXTENT>::~SMSQLiteStore()
-    {
-    // We didn't want to close it. It's ScalableMesh which did this stuff now (and if SMSQLiteFilePtr is destroy, close is automatically called)
-    //m_smSQLiteFile->Close();    
-
-    if (m_smFeatureSQLiteFile.IsValid())
-        {
-        Utf8String dbFileName;         
-        bool result = m_smFeatureSQLiteFile->GetFileName(dbFileName); 
-        assert(result == true);
-        assert(m_smFeatureSQLiteFile->GetRefCount() == 1);
-        m_smFeatureSQLiteFile->Close();
-        m_smFeatureSQLiteFile = 0;        
-        WString dbFileNameW;
-        dbFileNameW.AssignUtf8(dbFileName.c_str());
-        _wremove(dbFileNameW.c_str());
-        }
-    }
-
-template <class EXTENT> uint64_t SMSQLiteStore<EXTENT>::GetNextID() const
-    {
-    //return m_smSQLiteFile->GetLastInsertRowId(); // This only works if last insert was performed on the same database connection
-    return m_smSQLiteFile->GetLastNodeId();
-    }
-
-template <class EXTENT> void SMSQLiteStore<EXTENT>::Close()
-    {
-    }
-
-template <class EXTENT> bool SMSQLiteStore<EXTENT>::StoreMasterHeader(SMIndexMasterHeader<EXTENT>* indexHeader, size_t headerSize)
-    {
-    if (indexHeader == nullptr) return 0;
-    SQLiteIndexHeader header = *indexHeader;
-    m_smSQLiteFile->SetMasterHeader(header);
-    return true;
-    }
-
-template <class EXTENT> size_t SMSQLiteStore<EXTENT>::LoadMasterHeader(SMIndexMasterHeader<EXTENT>* indexHeader, size_t headerSize)
-    {
-    if (indexHeader == nullptr) return 0;
-    SQLiteIndexHeader header;
-    if (!m_smSQLiteFile->GetMasterHeader(header)) return 0;
-    if (header.m_rootNodeBlockID == SQLiteNodeHeader::NO_NODEID) return 0;
-    *indexHeader = header;
-    return sizeof(*indexHeader);
-    }
-
-template <class EXTENT> size_t SMSQLiteStore<EXTENT>::StoreNodeHeader(SMIndexNodeHeader<EXTENT>* header, HPMBlockID blockID)
-    {
-    if (header == nullptr) return 0;
-    if (header->m_ptsIndiceID.size() > 0)header->m_ptsIndiceID[0] = blockID;
-    SQLiteNodeHeader nodeHeader = *header;
-    if (header->m_SubNodeNoSplitID.IsValid() && !header->m_apSubNodeID[0].IsValid())
-        nodeHeader.m_apSubNodeID[0] = nodeHeader.m_SubNodeNoSplitID;
-    nodeHeader.m_nodeID = blockID.m_integerID;
-    nodeHeader.m_graphID = nodeHeader.m_nodeID;
-    m_smSQLiteFile->SetNodeHeader(nodeHeader);
-    return sizeof(header);
-    }
-
-template <class EXTENT> size_t SMSQLiteStore<EXTENT>::LoadNodeHeader(SMIndexNodeHeader<EXTENT>* header, HPMBlockID blockID)
-    {
-    if (header == nullptr) return 0;
-    SQLiteNodeHeader nodeHeader;
-    if (header->m_meshComponents != nullptr) delete[] header->m_meshComponents;
-    nodeHeader.m_nodeID = blockID.m_integerID;
-    if (!m_smSQLiteFile->GetNodeHeader(nodeHeader)) return 1;
-    //nodeHeader.m_nbPoints = GetBlockDataCount(blockID);
-    *header = nodeHeader;
-    header->m_IsLeaf = header->m_apSubNodeID.size() == 0 || (!header->m_apSubNodeID[0].IsValid());
-    header->m_IsBranched = !header->m_IsLeaf && (header->m_apSubNodeID.size() > 1 && header->m_apSubNodeID[1].IsValid());
-    if (!header->m_IsLeaf && !header->m_IsBranched)
-        {
-        header->m_SubNodeNoSplitID = header->m_apSubNodeID[0];
-        header->m_apSubNodeID[0] = HPMBlockID();
-        }
-    //if (header->m_ptsIndiceID.size() > 0)header->m_ptsIndiceID[0] = blockID;
-    if (header->m_isTextured)
-        {
-        header->m_uvID = blockID;
-        header->m_ptsIndiceID[0] = HPMBlockID();
-        }
-    header->m_graphID = blockID;
-    return sizeof(*header);
-    }    
-
-//template <class EXTENT> RefCountedPtr<ISMNodeDataStore<DPoint3d, SMIndexNodeHeader<EXTENT>>> SMSQLiteStore<EXTENT>::GetNodeDataStore(SMIndexNodeHeader<EXTENT>* nodeHeader)
-template <class EXTENT> bool SMSQLiteStore<EXTENT>::GetNodeDataStore(ISMPointDataStorePtr& dataStore, SMIndexNodeHeader<EXTENT>* nodeHeader)
-    {                
-    dataStore = new SMSQLiteNodeDataStore<DPoint3d, EXTENT>(SMStoreDataType::Points, nodeHeader, m_smSQLiteFile);
-
-    return true;    
-    }
-
-
-template <class EXTENT> SMSQLiteFilePtr SMSQLiteStore<EXTENT>::GetFeatureSQLiteFile()
-    {
-    if (!m_smFeatureSQLiteFile.IsValid())
-        {
-        Utf8String dbFileName;         
-        bool result = m_smSQLiteFile->GetFileName(dbFileName); 
-        assert(result == true);
-
-        WString name;
-        name.AssignUtf8(dbFileName.c_str());
-
-        WString featureFilePath = name.append(L"_feature"); //temporary file, deleted after generation
-        _wremove(featureFilePath.c_str());
-
-        m_smFeatureSQLiteFile = new SMSQLiteFile();
-        m_smFeatureSQLiteFile->Create(featureFilePath); 
-        }
-
-    return m_smFeatureSQLiteFile;
-    }
-
-template <class EXTENT> bool SMSQLiteStore<EXTENT>::GetNodeDataStore(ISMInt32DataStorePtr& dataStore, SMIndexNodeHeader<EXTENT>* nodeHeader, SMStoreDataType dataType)
-    {                
-    assert(dataType == SMStoreDataType::TriPtIndices || dataType == SMStoreDataType::TriUvIndices || dataType == SMStoreDataType::LinearFeature);
-    SMSQLiteFilePtr sqliteFilePtr;      
-
-    if (dataType == SMStoreDataType::LinearFeature)
-        {
-        sqliteFilePtr = GetFeatureSQLiteFile();            
-        assert(sqliteFilePtr.IsValid() == true);
-        }
-    else
-        {
-        sqliteFilePtr = m_smSQLiteFile;
-        }
-    
-    dataStore = new SMSQLiteNodeDataStore<int32_t, EXTENT>(dataType, nodeHeader, sqliteFilePtr);
-                    
-    return true;    
-    }
-
-template <class EXTENT> bool SMSQLiteStore<EXTENT>::GetNodeDataStore(ISMMTGGraphDataStorePtr& dataStore, SMIndexNodeHeader<EXTENT>* nodeHeader)
-    {                        
-    dataStore = new SMSQLiteNodeDataStore<MTGGraph, EXTENT>(SMStoreDataType::Graph, nodeHeader, m_smSQLiteFile);
-                    
-    return true;    
-    }
-
-template <class EXTENT> bool SMSQLiteStore<EXTENT>::GetNodeDataStore(ISMTextureDataStorePtr& dataStore, SMIndexNodeHeader<EXTENT>* nodeHeader)
-    {                        
-    dataStore = new SMSQLiteNodeDataStore<Byte, EXTENT>(SMStoreDataType::Texture, nodeHeader, m_smSQLiteFile);
-                    
-    return true;    
-    }
-
-template <class EXTENT> bool SMSQLiteStore<EXTENT>::GetNodeDataStore(ISMUVCoordsDataStorePtr& dataStore, SMIndexNodeHeader<EXTENT>* nodeHeader)
-    {                
-    dataStore = new SMSQLiteNodeDataStore<DPoint2d, EXTENT>(SMStoreDataType::UvCoords, nodeHeader, m_smSQLiteFile);
-    return true;    
-    }
-
-
-//Multi-items loading store
-template <class EXTENT> bool SMSQLiteStore<EXTENT>::GetNodeDataStore(ISMPointTriPtIndDataStorePtr& dataStore, SMIndexNodeHeader<EXTENT>* nodeHeader)
-    {                
-    dataStore = new SMSQLiteNodeDataStore<PointAndTriPtIndicesBase, EXTENT>(SMStoreDataType::PointAndTriPtIndices, nodeHeader, m_smSQLiteFile);
-    return true;    
-    }
-
-
-template <class DATATYPE, class EXTENT> SMSQLiteNodeDataStore<DATATYPE, EXTENT>::SMSQLiteNodeDataStore(SMStoreDataType dataType, SMIndexNodeHeader<EXTENT>* nodeHeader, /*ISMDataStore<SMIndexMasterHeader<EXTENT>, SMIndexNodeHeader<EXTENT>>* dataStore,*/ SMSQLiteFilePtr& smSQLiteFile)    
-    {       
-    m_smSQLiteFile = smSQLiteFile;
-    m_nodeHeader = nodeHeader;
-    m_dataType = dataType;
-    }
-
-template <class DATATYPE, class EXTENT> SMSQLiteNodeDataStore<DATATYPE, EXTENT>::~SMSQLiteNodeDataStore()
-    {            
-    }
-
-template <class DATATYPE, class EXTENT> HPMBlockID SMSQLiteNodeDataStore<DATATYPE, EXTENT>::StoreNewBlock(DATATYPE* DataTypeArray, size_t countData)
-    {     
-    assert(!"Should not be called");
-   
-    return HPMBlockID(-1);
-    }
-
-
-template <class DATATYPE, class EXTENT> HPMBlockID SMSQLiteNodeDataStore<DATATYPE, EXTENT>::StoreTexture(DATATYPE* DataTypeArray, size_t countData, HPMBlockID blockID)
-    {
-    HCDPacket pi_uncompressedPacket, pi_compressedPacket;
-    pi_uncompressedPacket.SetBuffer(DataTypeArray + 3 * sizeof(int), countData - 3 * sizeof(int)); // The data block starts with 12 bytes of metadata, followed by pixel data
-    pi_uncompressedPacket.SetDataSize(countData - 3 * sizeof(int));
-    // Retrieve width, height and number of channels from the first 12 bytes of the data block
-    int w = ((int*)DataTypeArray)[0];
-    int h = ((int*)DataTypeArray)[1];
-    int nOfChannels = ((int*)DataTypeArray)[2];
-    int format = 0; // Keep an int to define the format and possible other options
-    // Compress the image with JPEG
-    WriteJpegCompressedPacket(pi_uncompressedPacket, pi_compressedPacket, w, h, nOfChannels);
-    // Create the compressed data block by storing width, height, number of channels and format before the compressed image block
-    bvector<uint8_t> texData(4 * sizeof(int) + pi_compressedPacket.GetDataSize());
-    int *pHeader = (int*)(texData.data());
-    pHeader[0] = w;
-    pHeader[1] = h;
-    pHeader[2] = nOfChannels;
-    pHeader[3] = format;
-    memcpy(texData.data() + 4 * sizeof(int), pi_compressedPacket.GetBufferAddress(), pi_compressedPacket.GetDataSize());
-    int64_t id = blockID.IsValid() ? blockID.m_integerID : SQLiteNodeHeader::NO_NODEID;
-    m_smSQLiteFile->StoreTexture(id, texData, pi_uncompressedPacket.GetDataSize()); // We store the number of bytes of the uncompressed image, ignoring the bytes used to store width, height, number of channels and format
-    return HPMBlockID(id);
-    }
-    
-template <class DATATYPE, class EXTENT> HPMBlockID SMSQLiteNodeDataStore<DATATYPE, EXTENT>::StoreBlock(DATATYPE* DataTypeArray, size_t countData, HPMBlockID blockID)
-    {
-    assert(m_dataType != SMStoreDataType::PointAndTriPtIndices);    
-
-    if (!blockID.IsValid()) return StoreNewBlock(DataTypeArray, countData);
-
-    //Special case
-    if (m_dataType == SMStoreDataType::Texture)
-        {
-        return StoreTexture(DataTypeArray, countData, blockID);
-        }
-
-    size_t dataSize;
-    void* dataBuffer; 
-
-    if (m_dataType == SMStoreDataType::Graph)
-        {
-        assert(typeid(DATATYPE) == typeid(MTGGraph));
-        dataSize = ((MTGGraph*)DataTypeArray)->WriteToBinaryStream(dataBuffer);        
-        }
-    else
-        {
-        dataSize = countData*sizeof(DATATYPE);
-        dataBuffer = DataTypeArray;
-        }
-
-    HCDPacket pi_uncompressedPacket, pi_compressedPacket;
-    pi_uncompressedPacket.SetBuffer(dataBuffer, dataSize);
-    pi_uncompressedPacket.SetDataSize(dataSize);
-    WriteCompressedPacket(pi_uncompressedPacket, pi_compressedPacket);
-    bvector<uint8_t> nodeData(pi_compressedPacket.GetDataSize());
-    memcpy(&nodeData[0], pi_compressedPacket.GetBufferAddress(), pi_compressedPacket.GetDataSize());
-    int64_t id = blockID.m_integerID;
-    
-    switch (m_dataType)
-        {
-        case SMStoreDataType::Points : 
-            m_smSQLiteFile->StorePoints(id, nodeData, countData*sizeof(DATATYPE));            
-            break;
-        case SMStoreDataType::TriPtIndices : 
-            m_smSQLiteFile->StoreIndices(id, nodeData, countData*sizeof(DATATYPE));                        
-            break;
-        case SMStoreDataType::TriUvIndices : 
-            m_smSQLiteFile->StoreUVIndices(id, nodeData, countData*sizeof(DATATYPE));                            
-            break;                    
-        case SMStoreDataType::Graph : 
-            m_smSQLiteFile->StoreGraph(id, nodeData, dataSize);
-            free(dataBuffer);
-            break;                                
-        case SMStoreDataType::LinearFeature :
-            m_smSQLiteFile->StoreFeature(id, nodeData, countData*sizeof(DATATYPE));
-            break;
-        case SMStoreDataType::UvCoords : 
-            m_smSQLiteFile->StoreUVs(id, nodeData, countData*sizeof(DATATYPE));
-            break;                
-        default : 
-            assert(!"Unsupported type");
-            break;
-        }
-
-    return HPMBlockID(id);
-    }
-
-template <class DATATYPE, class EXTENT> size_t SMSQLiteNodeDataStore<DATATYPE, EXTENT>::GetBlockDataCount(HPMBlockID blockID) const
-    {
-    assert(m_dataType != SMStoreDataType::PointAndTriPtIndices);
-    
-    return GetBlockDataCount(blockID, m_dataType);    
-    }
-
-
-template <class DATATYPE, class EXTENT> size_t SMSQLiteNodeDataStore<DATATYPE, EXTENT>::GetBlockDataCount(HPMBlockID blockID, SMStoreDataType dataType) const
-    {    
-    size_t blockDataCount = 0;
-
-    switch (dataType)
-        {
-        case SMStoreDataType::Graph : 
-            return 1; 
-            break;
-        case SMStoreDataType::LinearFeature :
-            m_smSQLiteFile->GetNumberOfFeaturePoints(blockID.m_integerID);
-            break;
-        case SMStoreDataType::Points : 
-            blockDataCount = m_nodeHeader->m_nodeCount;            
-            break;
-        case SMStoreDataType::TriPtIndices : 
-            blockDataCount = m_nodeHeader->m_nbFaceIndexes;            
-            break;                  
-        case SMStoreDataType::TriUvIndices :             
-            blockDataCount = m_smSQLiteFile->GetNumberOfUVIndices(blockID.m_integerID) / sizeof(DATATYPE);
-            break;
-        case SMStoreDataType::Texture :
-            blockDataCount = m_smSQLiteFile->GetTextureByteCount(blockID.m_integerID) + 3 * sizeof(int);
-            break;
-        case SMStoreDataType::UvCoords : 
-            blockDataCount = m_smSQLiteFile->GetNumberOfUVs(blockID.m_integerID) / sizeof(DATATYPE);
-            break;
-
-        default : 
-            assert(!"Unsupported type");
-            break;
-        }
-
-    return blockDataCount;    
-    }
-
-template <class DATATYPE, class EXTENT> void SMSQLiteNodeDataStore<DATATYPE, EXTENT>::ModifyBlockDataCount(HPMBlockID blockID, int64_t countDelta) 
-    {
-    assert(m_dataType != SMStoreDataType::PointAndTriPtIndices);
-
-    ModifyBlockDataCount(blockID, countDelta, m_dataType);
-    }
-
-template <class DATATYPE, class EXTENT> void SMSQLiteNodeDataStore<DATATYPE, EXTENT>::ModifyBlockDataCount(HPMBlockID blockID, int64_t countDelta, SMStoreDataType dataType) 
-    {    
-    assert(SMStoreDataType::Graph != m_dataType);
-
-    switch (m_dataType)
-        {
-        case SMStoreDataType::Points : 
-            assert((((int64_t)m_nodeHeader->m_nodeCount) + countDelta) >= 0);
-            m_nodeHeader->m_nodeCount += countDelta;                
-            break;
-         case SMStoreDataType::TriPtIndices : 
-            assert((((int64_t)m_nodeHeader->m_nbFaceIndexes) + countDelta) >= 0);
-            m_nodeHeader->m_nbFaceIndexes += countDelta;                
-            break;  
-
-        //MST_TS
-        case SMStoreDataType::LinearFeature :
-        case SMStoreDataType::UvCoords :
-        case SMStoreDataType::TriUvIndices :
-        case SMStoreDataType::Texture :
-            break;
-        default : 
-            assert(!"Unsupported type");
-            break;
-        }    
-    }
-
-
-template <class DATATYPE, class EXTENT> size_t SMSQLiteNodeDataStore<DATATYPE, EXTENT>::DecompressTextureData(bvector<uint8_t>& texData, DATATYPE* DataTypeArray, size_t uncompressedSize)
-    {
-    assert(sizeof(DATATYPE) == 1);
-
-    HCDPacket pi_uncompressedPacket((Byte*)DataTypeArray + sizeof(int) * 3, uncompressedSize, uncompressedSize);    
-    HCDPacket pi_compressedPacket;
-    pi_compressedPacket.SetBuffer(texData.data() + 4 * sizeof(int), texData.size() - 4 * sizeof(int));
-    pi_compressedPacket.SetDataSize(texData.size() - 4 * sizeof(int));
-    
-    int *pHeader = (int*)(texData.data());
-    int w = pHeader[0];
-    int h = pHeader[1];
-    int nOfChannels = pHeader[2];
-    //int format = pHeader[3]; // The format is not used yet, but is may be useful in the future to support other compression than JPEG
-    LoadJpegCompressedPacket(pi_compressedPacket, pi_uncompressedPacket, w, h, nOfChannels);    
-    ((int*)DataTypeArray)[0] = w;
-    ((int*)DataTypeArray)[1] = h;
-    ((int*)DataTypeArray)[2] = nOfChannels;
-    return uncompressedSize + sizeof(int) * 3;
-    }
-
-
-template <class DATATYPE, class EXTENT> size_t SMSQLiteNodeDataStore<DATATYPE, EXTENT>::LoadBlock(DATATYPE* DataTypeArray, size_t maxCountData, HPMBlockID blockID)
-    {
-    if (!blockID.IsValid()) return 0;
-    
-#if 0 
-    /*Multi item loading example
-    if (m_dataType == SMStoreDataType::PointAndTriPtIndices)
-        {        
-        PointAndTriPtIndicesBase* pData = (PointAndTriPtIndicesBase*)(DataTypeArray);
-        assert(pData != 0 && pData->m_pointData != 0 && pData->m_indicesData != 0);
-
-        bvector<uint8_t> ptsData;        
-        //MST_TS - Count not used?
-        size_t uncompressedSizePts = 0;
-        bvector<uint8_t> indicesData;
-        size_t uncompressedSizeIndices = 0;
-
-        m_smSQLiteFile->GetPointsAndIndices(blockID.m_integerID, ptsData, uncompressedSizePts, indicesData, uncompressedSizeIndices);
-
-        assert(ptsData.size() > 0 && indicesData.size() > 0);
-
-        if (ptsData.size() > 0)
-            {
-            HCDPacket pi_uncompressedPacket, pi_compressedPacket;        
-
-            pi_compressedPacket.SetBuffer(&ptsData[0], ptsData.size());
-            pi_compressedPacket.SetDataSize(ptsData.size());                        
-            pi_uncompressedPacket.SetBuffer(pData->m_pointData, GetBlockDataCount(blockID, SMStoreDataType::Points) * sizeof(*pData->m_pointData));
-            pi_uncompressedPacket.SetBufferOwnership(false);
-            LoadCompressedPacket(pi_compressedPacket, pi_uncompressedPacket);   
-            }        
-
-        if (indicesData.size() > 0)
-            {
-            HCDPacket pi_uncompressedPacket, pi_compressedPacket;        
-            pi_compressedPacket.SetBuffer(&indicesData[0], indicesData.size());
-            pi_compressedPacket.SetDataSize(indicesData.size());                        
-            pi_uncompressedPacket.SetBuffer(pData->m_indicesData, GetBlockDataCount(blockID, SMStoreDataType::TriPtIndices) * sizeof(*pData->m_indicesData));
-            pi_uncompressedPacket.SetBufferOwnership(false);
-            LoadCompressedPacket(pi_compressedPacket, pi_uncompressedPacket);       
-            }        
-
-        return 1*sizeof(DATATYPE);        
-        }
-    */
-#endif
-
-    bvector<uint8_t> nodeData;
-    size_t uncompressedSize = 0;
-    this->GetCompressedBlock(nodeData, uncompressedSize, blockID);
-
-    //Special case
-    if (m_dataType == SMStoreDataType::Texture)
-        {        
-        assert(uncompressedSize + sizeof(int) * 3 == maxCountData);
-        return DecompressTextureData(nodeData, DataTypeArray, uncompressedSize);
-        }
-
-<<<<<<< HEAD
-    assert(uncompressedSize == maxCountData*sizeof(DATATYPE));
-
-    HCDPacket pi_uncompressedPacket, pi_compressedPacket;
-    pi_compressedPacket.SetBuffer(&nodeData[0], nodeData.size());
-    pi_compressedPacket.SetDataSize(nodeData.size());
-    pi_uncompressedPacket.SetBuffer(DataTypeArray, maxCountData*sizeof(DATATYPE));
-    pi_uncompressedPacket.SetBufferOwnership(false);
-    LoadCompressedPacket(pi_compressedPacket, pi_uncompressedPacket);
-                
-    return std::min(uncompressedSize, maxCountData*sizeof(DATATYPE));        
-    }
-=======
-    bvector<uint8_t> nodeData;
-    size_t uncompressedSize = 0;        
->>>>>>> 4f2ff5de
-
-template <class DATATYPE, class EXTENT> void SMSQLiteNodeDataStore<DATATYPE, EXTENT>::GetCompressedBlock(bvector<uint8_t>& nodeData, size_t& uncompressedSize, HPMBlockID blockID)
-    {
-    switch (m_dataType)
-<<<<<<< HEAD
-        {
-        case SMStoreDataType::Points:
-            m_smSQLiteFile->GetPoints(blockID.m_integerID, nodeData, uncompressedSize);
-=======
-        {        
-        case SMStoreDataType::Graph : 
-            m_smSQLiteFile->GetGraph(blockID.m_integerID, nodeData, uncompressedSize);
-
-            if (uncompressedSize == 0)
-                return 1; 
-            break;
-        case SMStoreDataType::LinearFeature :
-            m_smSQLiteFile->GetFeature(blockID.m_integerID, nodeData, uncompressedSize);
-            break;
-        case SMStoreDataType::Points : 
-            m_smSQLiteFile->GetPoints(blockID.m_integerID, nodeData, uncompressedSize);            
->>>>>>> 4f2ff5de
-            break;
-        case SMStoreDataType::TriPtIndices:
-            m_smSQLiteFile->GetIndices(blockID.m_integerID, nodeData, uncompressedSize);
-            break;
-        case SMStoreDataType::UvCoords:
-            m_smSQLiteFile->GetUVs(blockID.m_integerID, nodeData, uncompressedSize);
-            break;
-        case SMStoreDataType::TriUvIndices:
-            m_smSQLiteFile->GetUVIndices(blockID.m_integerID, nodeData, uncompressedSize);
-            break;
-        case SMStoreDataType::Texture:
-            m_smSQLiteFile->GetTexture(blockID.m_integerID, nodeData, uncompressedSize);
-            break;
-        default:
-            assert(!"Unsupported type");
-            break;
-<<<<<<< HEAD
-        }
-    }
-
-template <class DATATYPE, class EXTENT> size_t SMSQLiteNodeDataStore<DATATYPE, EXTENT>::LoadCompressedBlock(bvector<DATATYPE>& DataTypeArray, size_t maxCountData, HPMBlockID blockID)
-    {
-    bvector<uint8_t> nodeData;
-    size_t uncompressedSize = 0;
-    this->GetCompressedBlock(nodeData, uncompressedSize, blockID);
-    assert(uncompressedSize <= maxCountData*sizeof(DATATYPE));
-    assert(nodeData.size() <= maxCountData*sizeof(DATATYPE));
-    memcpy(DataTypeArray.data(), nodeData.data(), nodeData.size()*sizeof(DATATYPE));
-    return nodeData.size();
-=======
-        }    
-    
-    HCDPacket pi_uncompressedPacket, pi_compressedPacket;
-    pi_compressedPacket.SetBuffer(&nodeData[0], nodeData.size());
-    pi_compressedPacket.SetDataSize(nodeData.size());
-
-    if (m_dataType == SMStoreDataType::Graph)
-        {
-        pi_uncompressedPacket.SetDataSize(uncompressedSize);        
-        pi_uncompressedPacket.SetBuffer(new Byte[uncompressedSize], uncompressedSize);
-        pi_uncompressedPacket.SetBufferOwnership(true);
-
-        }
-    else
-        {
-        assert(uncompressedSize == maxCountData*sizeof(DATATYPE));
-        pi_uncompressedPacket.SetBuffer(DataTypeArray, maxCountData*sizeof(DATATYPE));
-        pi_uncompressedPacket.SetBufferOwnership(false);
-        }
-    
-    LoadCompressedPacket(pi_compressedPacket, pi_uncompressedPacket);
-
-    if (m_dataType == SMStoreDataType::Graph)
-        {
-        assert(typeid(DATATYPE) == typeid(MTGGraph));
-        
-        if(uncompressedSize > 0) 
-            {
-            MTGGraph * graph = new(DataTypeArray)MTGGraph(); //some of the memory managers call malloc but not the constructor            
-            graph->LoadFromBinaryStream(pi_uncompressedPacket.GetBufferAddress(), uncompressedSize);
-            }
-
-        return 1;       
-        }                
-
-    return std::min(uncompressedSize, maxCountData*sizeof(DATATYPE));        
->>>>>>> 4f2ff5de
-    }
-
-template <class DATATYPE, class EXTENT> bool SMSQLiteNodeDataStore<DATATYPE, EXTENT>::DestroyBlock(HPMBlockID blockID)
-    {
-    return false;
+#pragma once
+
+#include "SMSQLiteStore.h"
+
+
+
+template <class EXTENT> SMSQLiteStore<EXTENT>::SMSQLiteStore(SMSQLiteFilePtr database)
+    {
+    m_smSQLiteFile = database;   
+    }
+
+template <class EXTENT> SMSQLiteStore<EXTENT>::~SMSQLiteStore()
+    {
+    // We didn't want to close it. It's ScalableMesh which did this stuff now (and if SMSQLiteFilePtr is destroy, close is automatically called)
+    //m_smSQLiteFile->Close();    
+
+    if (m_smFeatureSQLiteFile.IsValid())
+        {
+        Utf8String dbFileName;         
+        bool result = m_smFeatureSQLiteFile->GetFileName(dbFileName); 
+        assert(result == true);
+        assert(m_smFeatureSQLiteFile->GetRefCount() == 1);
+        m_smFeatureSQLiteFile->Close();
+        m_smFeatureSQLiteFile = 0;        
+        WString dbFileNameW;
+        dbFileNameW.AssignUtf8(dbFileName.c_str());
+        _wremove(dbFileNameW.c_str());
+        }
+    }
+
+template <class EXTENT> uint64_t SMSQLiteStore<EXTENT>::GetNextID() const
+    {
+    //return m_smSQLiteFile->GetLastInsertRowId(); // This only works if last insert was performed on the same database connection
+    return m_smSQLiteFile->GetLastNodeId();
+    }
+
+template <class EXTENT> void SMSQLiteStore<EXTENT>::Close()
+    {
+    }
+
+template <class EXTENT> bool SMSQLiteStore<EXTENT>::StoreMasterHeader(SMIndexMasterHeader<EXTENT>* indexHeader, size_t headerSize)
+    {
+    if (indexHeader == nullptr) return 0;
+    SQLiteIndexHeader header = *indexHeader;
+    m_smSQLiteFile->SetMasterHeader(header);
+    return true;
+    }
+
+template <class EXTENT> size_t SMSQLiteStore<EXTENT>::LoadMasterHeader(SMIndexMasterHeader<EXTENT>* indexHeader, size_t headerSize)
+    {
+    if (indexHeader == nullptr) return 0;
+    SQLiteIndexHeader header;
+    if (!m_smSQLiteFile->GetMasterHeader(header)) return 0;
+    if (header.m_rootNodeBlockID == SQLiteNodeHeader::NO_NODEID) return 0;
+    *indexHeader = header;
+    return sizeof(*indexHeader);
+    }
+
+template <class EXTENT> size_t SMSQLiteStore<EXTENT>::StoreNodeHeader(SMIndexNodeHeader<EXTENT>* header, HPMBlockID blockID)
+    {
+    if (header == nullptr) return 0;
+    if (header->m_ptsIndiceID.size() > 0)header->m_ptsIndiceID[0] = blockID;
+    SQLiteNodeHeader nodeHeader = *header;
+    if (header->m_SubNodeNoSplitID.IsValid() && !header->m_apSubNodeID[0].IsValid())
+        nodeHeader.m_apSubNodeID[0] = nodeHeader.m_SubNodeNoSplitID;
+    nodeHeader.m_nodeID = blockID.m_integerID;
+    nodeHeader.m_graphID = nodeHeader.m_nodeID;
+    m_smSQLiteFile->SetNodeHeader(nodeHeader);
+    return sizeof(header);
+    }
+
+template <class EXTENT> size_t SMSQLiteStore<EXTENT>::LoadNodeHeader(SMIndexNodeHeader<EXTENT>* header, HPMBlockID blockID)
+    {
+    if (header == nullptr) return 0;
+    SQLiteNodeHeader nodeHeader;
+    if (header->m_meshComponents != nullptr) delete[] header->m_meshComponents;
+    nodeHeader.m_nodeID = blockID.m_integerID;
+    if (!m_smSQLiteFile->GetNodeHeader(nodeHeader)) return 1;
+    //nodeHeader.m_nbPoints = GetBlockDataCount(blockID);
+    *header = nodeHeader;
+    header->m_IsLeaf = header->m_apSubNodeID.size() == 0 || (!header->m_apSubNodeID[0].IsValid());
+    header->m_IsBranched = !header->m_IsLeaf && (header->m_apSubNodeID.size() > 1 && header->m_apSubNodeID[1].IsValid());
+    if (!header->m_IsLeaf && !header->m_IsBranched)
+        {
+        header->m_SubNodeNoSplitID = header->m_apSubNodeID[0];
+        header->m_apSubNodeID[0] = HPMBlockID();
+        }
+    //if (header->m_ptsIndiceID.size() > 0)header->m_ptsIndiceID[0] = blockID;
+    if (header->m_isTextured)
+        {
+        header->m_uvID = blockID;
+        header->m_ptsIndiceID[0] = HPMBlockID();
+        }
+    header->m_graphID = blockID;
+    return sizeof(*header);
+    }    
+
+//template <class EXTENT> RefCountedPtr<ISMNodeDataStore<DPoint3d, SMIndexNodeHeader<EXTENT>>> SMSQLiteStore<EXTENT>::GetNodeDataStore(SMIndexNodeHeader<EXTENT>* nodeHeader)
+template <class EXTENT> bool SMSQLiteStore<EXTENT>::GetNodeDataStore(ISMPointDataStorePtr& dataStore, SMIndexNodeHeader<EXTENT>* nodeHeader)
+    {                
+    dataStore = new SMSQLiteNodeDataStore<DPoint3d, EXTENT>(SMStoreDataType::Points, nodeHeader, m_smSQLiteFile);
+
+    return true;    
+    }
+
+
+template <class EXTENT> SMSQLiteFilePtr SMSQLiteStore<EXTENT>::GetFeatureSQLiteFile()
+    {
+    if (!m_smFeatureSQLiteFile.IsValid())
+        {
+        Utf8String dbFileName;         
+        bool result = m_smSQLiteFile->GetFileName(dbFileName); 
+        assert(result == true);
+
+        WString name;
+        name.AssignUtf8(dbFileName.c_str());
+
+        WString featureFilePath = name.append(L"_feature"); //temporary file, deleted after generation
+        _wremove(featureFilePath.c_str());
+
+        m_smFeatureSQLiteFile = new SMSQLiteFile();
+        m_smFeatureSQLiteFile->Create(featureFilePath); 
+        }
+
+    return m_smFeatureSQLiteFile;
+    }
+
+template <class EXTENT> bool SMSQLiteStore<EXTENT>::GetNodeDataStore(ISMInt32DataStorePtr& dataStore, SMIndexNodeHeader<EXTENT>* nodeHeader, SMStoreDataType dataType)
+    {                
+    assert(dataType == SMStoreDataType::TriPtIndices || dataType == SMStoreDataType::TriUvIndices || dataType == SMStoreDataType::LinearFeature);
+    SMSQLiteFilePtr sqliteFilePtr;      
+
+    if (dataType == SMStoreDataType::LinearFeature)
+        {
+        sqliteFilePtr = GetFeatureSQLiteFile();            
+        assert(sqliteFilePtr.IsValid() == true);
+        }
+    else
+        {
+        sqliteFilePtr = m_smSQLiteFile;
+        }
+    
+    dataStore = new SMSQLiteNodeDataStore<int32_t, EXTENT>(dataType, nodeHeader, sqliteFilePtr);
+                    
+    return true;    
+    }
+
+template <class EXTENT> bool SMSQLiteStore<EXTENT>::GetNodeDataStore(ISMMTGGraphDataStorePtr& dataStore, SMIndexNodeHeader<EXTENT>* nodeHeader)
+    {                        
+    dataStore = new SMSQLiteNodeDataStore<MTGGraph, EXTENT>(SMStoreDataType::Graph, nodeHeader, m_smSQLiteFile);
+                    
+    return true;    
+    }
+
+template <class EXTENT> bool SMSQLiteStore<EXTENT>::GetNodeDataStore(ISMTextureDataStorePtr& dataStore, SMIndexNodeHeader<EXTENT>* nodeHeader)
+    {                        
+    dataStore = new SMSQLiteNodeDataStore<Byte, EXTENT>(SMStoreDataType::Texture, nodeHeader, m_smSQLiteFile);
+                    
+    return true;    
+    }
+
+template <class EXTENT> bool SMSQLiteStore<EXTENT>::GetNodeDataStore(ISMUVCoordsDataStorePtr& dataStore, SMIndexNodeHeader<EXTENT>* nodeHeader)
+    {                
+    dataStore = new SMSQLiteNodeDataStore<DPoint2d, EXTENT>(SMStoreDataType::UvCoords, nodeHeader, m_smSQLiteFile);
+    return true;    
+    }
+
+
+//Multi-items loading store
+template <class EXTENT> bool SMSQLiteStore<EXTENT>::GetNodeDataStore(ISMPointTriPtIndDataStorePtr& dataStore, SMIndexNodeHeader<EXTENT>* nodeHeader)
+    {                
+    dataStore = new SMSQLiteNodeDataStore<PointAndTriPtIndicesBase, EXTENT>(SMStoreDataType::PointAndTriPtIndices, nodeHeader, m_smSQLiteFile);
+    return true;    
+    }
+
+
+template <class DATATYPE, class EXTENT> SMSQLiteNodeDataStore<DATATYPE, EXTENT>::SMSQLiteNodeDataStore(SMStoreDataType dataType, SMIndexNodeHeader<EXTENT>* nodeHeader, /*ISMDataStore<SMIndexMasterHeader<EXTENT>, SMIndexNodeHeader<EXTENT>>* dataStore,*/ SMSQLiteFilePtr& smSQLiteFile)    
+    {       
+    m_smSQLiteFile = smSQLiteFile;
+    m_nodeHeader = nodeHeader;
+    m_dataType = dataType;
+    }
+
+template <class DATATYPE, class EXTENT> SMSQLiteNodeDataStore<DATATYPE, EXTENT>::~SMSQLiteNodeDataStore()
+    {            
+    }
+
+template <class DATATYPE, class EXTENT> HPMBlockID SMSQLiteNodeDataStore<DATATYPE, EXTENT>::StoreNewBlock(DATATYPE* DataTypeArray, size_t countData)
+    {     
+    assert(!"Should not be called");
+   
+    return HPMBlockID(-1);
+    }
+
+
+template <class DATATYPE, class EXTENT> HPMBlockID SMSQLiteNodeDataStore<DATATYPE, EXTENT>::StoreTexture(DATATYPE* DataTypeArray, size_t countData, HPMBlockID blockID)
+    {
+    HCDPacket pi_uncompressedPacket, pi_compressedPacket;
+    pi_uncompressedPacket.SetBuffer(DataTypeArray + 3 * sizeof(int), countData - 3 * sizeof(int)); // The data block starts with 12 bytes of metadata, followed by pixel data
+    pi_uncompressedPacket.SetDataSize(countData - 3 * sizeof(int));
+    // Retrieve width, height and number of channels from the first 12 bytes of the data block
+    int w = ((int*)DataTypeArray)[0];
+    int h = ((int*)DataTypeArray)[1];
+    int nOfChannels = ((int*)DataTypeArray)[2];
+    int format = 0; // Keep an int to define the format and possible other options
+    // Compress the image with JPEG
+    WriteJpegCompressedPacket(pi_uncompressedPacket, pi_compressedPacket, w, h, nOfChannels);
+    // Create the compressed data block by storing width, height, number of channels and format before the compressed image block
+    bvector<uint8_t> texData(4 * sizeof(int) + pi_compressedPacket.GetDataSize());
+    int *pHeader = (int*)(texData.data());
+    pHeader[0] = w;
+    pHeader[1] = h;
+    pHeader[2] = nOfChannels;
+    pHeader[3] = format;
+    memcpy(texData.data() + 4 * sizeof(int), pi_compressedPacket.GetBufferAddress(), pi_compressedPacket.GetDataSize());
+    int64_t id = blockID.IsValid() ? blockID.m_integerID : SQLiteNodeHeader::NO_NODEID;
+    m_smSQLiteFile->StoreTexture(id, texData, pi_uncompressedPacket.GetDataSize()); // We store the number of bytes of the uncompressed image, ignoring the bytes used to store width, height, number of channels and format
+    return HPMBlockID(id);
+    }
+    
+template <class DATATYPE, class EXTENT> HPMBlockID SMSQLiteNodeDataStore<DATATYPE, EXTENT>::StoreBlock(DATATYPE* DataTypeArray, size_t countData, HPMBlockID blockID)
+    {
+    assert(m_dataType != SMStoreDataType::PointAndTriPtIndices);    
+
+    if (!blockID.IsValid()) return StoreNewBlock(DataTypeArray, countData);
+
+    //Special case
+    if (m_dataType == SMStoreDataType::Texture)
+        {
+        return StoreTexture(DataTypeArray, countData, blockID);
+        }
+
+    size_t dataSize;
+    void* dataBuffer; 
+
+    if (m_dataType == SMStoreDataType::Graph)
+        {
+        assert(typeid(DATATYPE) == typeid(MTGGraph));
+        dataSize = ((MTGGraph*)DataTypeArray)->WriteToBinaryStream(dataBuffer);        
+        }
+    else
+        {
+        dataSize = countData*sizeof(DATATYPE);
+        dataBuffer = DataTypeArray;
+        }
+
+    HCDPacket pi_uncompressedPacket, pi_compressedPacket;
+    pi_uncompressedPacket.SetBuffer(dataBuffer, dataSize);
+    pi_uncompressedPacket.SetDataSize(dataSize);
+    WriteCompressedPacket(pi_uncompressedPacket, pi_compressedPacket);
+    bvector<uint8_t> nodeData(pi_compressedPacket.GetDataSize());
+    memcpy(&nodeData[0], pi_compressedPacket.GetBufferAddress(), pi_compressedPacket.GetDataSize());
+    int64_t id = blockID.m_integerID;
+    
+    switch (m_dataType)
+        {
+        case SMStoreDataType::Points : 
+            m_smSQLiteFile->StorePoints(id, nodeData, countData*sizeof(DATATYPE));            
+            break;
+        case SMStoreDataType::TriPtIndices : 
+            m_smSQLiteFile->StoreIndices(id, nodeData, countData*sizeof(DATATYPE));                        
+            break;
+        case SMStoreDataType::TriUvIndices : 
+            m_smSQLiteFile->StoreUVIndices(id, nodeData, countData*sizeof(DATATYPE));                            
+            break;                    
+        case SMStoreDataType::Graph : 
+            m_smSQLiteFile->StoreGraph(id, nodeData, dataSize);
+            free(dataBuffer);
+            break;                                
+        case SMStoreDataType::LinearFeature :
+            m_smSQLiteFile->StoreFeature(id, nodeData, countData*sizeof(DATATYPE));
+            break;
+        case SMStoreDataType::UvCoords : 
+            m_smSQLiteFile->StoreUVs(id, nodeData, countData*sizeof(DATATYPE));
+            break;                
+        default : 
+            assert(!"Unsupported type");
+            break;
+        }
+
+    return HPMBlockID(id);
+    }
+
+template <class DATATYPE, class EXTENT> size_t SMSQLiteNodeDataStore<DATATYPE, EXTENT>::GetBlockDataCount(HPMBlockID blockID) const
+    {
+    assert(m_dataType != SMStoreDataType::PointAndTriPtIndices);
+    
+    return GetBlockDataCount(blockID, m_dataType);    
+    }
+
+
+template <class DATATYPE, class EXTENT> size_t SMSQLiteNodeDataStore<DATATYPE, EXTENT>::GetBlockDataCount(HPMBlockID blockID, SMStoreDataType dataType) const
+    {    
+    size_t blockDataCount = 0;
+
+    switch (dataType)
+        {
+        case SMStoreDataType::Graph : 
+            return 1; 
+            break;
+        case SMStoreDataType::LinearFeature :
+            m_smSQLiteFile->GetNumberOfFeaturePoints(blockID.m_integerID);
+            break;
+        case SMStoreDataType::Points : 
+            blockDataCount = m_nodeHeader->m_nodeCount;            
+            break;
+        case SMStoreDataType::TriPtIndices : 
+            blockDataCount = m_nodeHeader->m_nbFaceIndexes;            
+            break;                  
+        case SMStoreDataType::TriUvIndices :             
+            blockDataCount = m_smSQLiteFile->GetNumberOfUVIndices(blockID.m_integerID) / sizeof(DATATYPE);
+            break;
+        case SMStoreDataType::Texture :
+            blockDataCount = m_smSQLiteFile->GetTextureByteCount(blockID.m_integerID) + 3 * sizeof(int);
+            break;
+        case SMStoreDataType::UvCoords : 
+            blockDataCount = m_smSQLiteFile->GetNumberOfUVs(blockID.m_integerID) / sizeof(DATATYPE);
+            break;
+
+        default : 
+            assert(!"Unsupported type");
+            break;
+        }
+
+    return blockDataCount;    
+    }
+
+template <class DATATYPE, class EXTENT> void SMSQLiteNodeDataStore<DATATYPE, EXTENT>::ModifyBlockDataCount(HPMBlockID blockID, int64_t countDelta) 
+    {
+    assert(m_dataType != SMStoreDataType::PointAndTriPtIndices);
+
+    ModifyBlockDataCount(blockID, countDelta, m_dataType);
+    }
+
+template <class DATATYPE, class EXTENT> void SMSQLiteNodeDataStore<DATATYPE, EXTENT>::ModifyBlockDataCount(HPMBlockID blockID, int64_t countDelta, SMStoreDataType dataType) 
+    {    
+    assert(SMStoreDataType::Graph != m_dataType);
+
+    switch (m_dataType)
+        {
+        case SMStoreDataType::Points : 
+            assert((((int64_t)m_nodeHeader->m_nodeCount) + countDelta) >= 0);
+            m_nodeHeader->m_nodeCount += countDelta;                
+            break;
+         case SMStoreDataType::TriPtIndices : 
+            assert((((int64_t)m_nodeHeader->m_nbFaceIndexes) + countDelta) >= 0);
+            m_nodeHeader->m_nbFaceIndexes += countDelta;                
+            break;  
+
+        //MST_TS
+        case SMStoreDataType::LinearFeature :
+        case SMStoreDataType::UvCoords :
+        case SMStoreDataType::TriUvIndices :
+        case SMStoreDataType::Texture :
+            break;
+        default : 
+            assert(!"Unsupported type");
+            break;
+        }    
+    }
+
+
+template <class DATATYPE, class EXTENT> size_t SMSQLiteNodeDataStore<DATATYPE, EXTENT>::DecompressTextureData(bvector<uint8_t>& texData, DATATYPE* DataTypeArray, size_t uncompressedSize)
+    {
+    assert(sizeof(DATATYPE) == 1);
+
+    HCDPacket pi_uncompressedPacket((Byte*)DataTypeArray + sizeof(int) * 3, uncompressedSize, uncompressedSize);    
+    HCDPacket pi_compressedPacket;
+    pi_compressedPacket.SetBuffer(texData.data() + 4 * sizeof(int), texData.size() - 4 * sizeof(int));
+    pi_compressedPacket.SetDataSize(texData.size() - 4 * sizeof(int));
+    
+    int *pHeader = (int*)(texData.data());
+    int w = pHeader[0];
+    int h = pHeader[1];
+    int nOfChannels = pHeader[2];
+    //int format = pHeader[3]; // The format is not used yet, but is may be useful in the future to support other compression than JPEG
+    LoadJpegCompressedPacket(pi_compressedPacket, pi_uncompressedPacket, w, h, nOfChannels);    
+    ((int*)DataTypeArray)[0] = w;
+    ((int*)DataTypeArray)[1] = h;
+    ((int*)DataTypeArray)[2] = nOfChannels;
+    return uncompressedSize + sizeof(int) * 3;
+    }
+
+
+template <class DATATYPE, class EXTENT> size_t SMSQLiteNodeDataStore<DATATYPE, EXTENT>::LoadBlock(DATATYPE* DataTypeArray, size_t maxCountData, HPMBlockID blockID)
+    {
+    if (!blockID.IsValid()) return 0;
+    
+#if 0 
+    /*Multi item loading example
+    if (m_dataType == SMStoreDataType::PointAndTriPtIndices)
+        {        
+        PointAndTriPtIndicesBase* pData = (PointAndTriPtIndicesBase*)(DataTypeArray);
+        assert(pData != 0 && pData->m_pointData != 0 && pData->m_indicesData != 0);
+
+        bvector<uint8_t> ptsData;        
+        //MST_TS - Count not used?
+        size_t uncompressedSizePts = 0;
+        bvector<uint8_t> indicesData;
+        size_t uncompressedSizeIndices = 0;
+
+        m_smSQLiteFile->GetPointsAndIndices(blockID.m_integerID, ptsData, uncompressedSizePts, indicesData, uncompressedSizeIndices);
+
+        assert(ptsData.size() > 0 && indicesData.size() > 0);
+
+        if (ptsData.size() > 0)
+            {
+            HCDPacket pi_uncompressedPacket, pi_compressedPacket;        
+
+            pi_compressedPacket.SetBuffer(&ptsData[0], ptsData.size());
+            pi_compressedPacket.SetDataSize(ptsData.size());                        
+            pi_uncompressedPacket.SetBuffer(pData->m_pointData, GetBlockDataCount(blockID, SMStoreDataType::Points) * sizeof(*pData->m_pointData));
+            pi_uncompressedPacket.SetBufferOwnership(false);
+            LoadCompressedPacket(pi_compressedPacket, pi_uncompressedPacket);   
+            }        
+
+        if (indicesData.size() > 0)
+            {
+            HCDPacket pi_uncompressedPacket, pi_compressedPacket;        
+            pi_compressedPacket.SetBuffer(&indicesData[0], indicesData.size());
+            pi_compressedPacket.SetDataSize(indicesData.size());                        
+            pi_uncompressedPacket.SetBuffer(pData->m_indicesData, GetBlockDataCount(blockID, SMStoreDataType::TriPtIndices) * sizeof(*pData->m_indicesData));
+            pi_uncompressedPacket.SetBufferOwnership(false);
+            LoadCompressedPacket(pi_compressedPacket, pi_uncompressedPacket);       
+            }        
+
+        return 1*sizeof(DATATYPE);        
+        }
+    */
+#endif
+
+    bvector<uint8_t> nodeData;
+    size_t uncompressedSize = 0;
+    this->GetCompressedBlock(nodeData, uncompressedSize, blockID);
+
+    //Special case
+    if (m_dataType == SMStoreDataType::Texture)
+        {        
+        assert(uncompressedSize + sizeof(int) * 3 == maxCountData);
+        return DecompressTextureData(nodeData, DataTypeArray, uncompressedSize);
+        }
+
+
+    HCDPacket pi_uncompressedPacket, pi_compressedPacket;
+    pi_compressedPacket.SetBuffer(&nodeData[0], nodeData.size());
+    pi_compressedPacket.SetDataSize(nodeData.size());
+
+    if (m_dataType == SMStoreDataType::Graph)
+        {
+        pi_uncompressedPacket.SetDataSize(uncompressedSize);        
+        pi_uncompressedPacket.SetBuffer(new Byte[uncompressedSize], uncompressedSize);
+        pi_uncompressedPacket.SetBufferOwnership(true);
+
+        }
+    else
+        {
+        assert(uncompressedSize == maxCountData*sizeof(DATATYPE));
+        pi_uncompressedPacket.SetBuffer(DataTypeArray, maxCountData*sizeof(DATATYPE));
+        pi_uncompressedPacket.SetBufferOwnership(false);
+        }
+
+    LoadCompressedPacket(pi_compressedPacket, pi_uncompressedPacket);
+                
+    if (m_dataType == SMStoreDataType::Graph)
+        {
+        assert(typeid(DATATYPE) == typeid(MTGGraph));
+        
+        if(uncompressedSize > 0) 
+            {
+            MTGGraph * graph = new(DataTypeArray)MTGGraph(); //some of the memory managers call malloc but not the constructor            
+            graph->LoadFromBinaryStream(pi_uncompressedPacket.GetBufferAddress(), uncompressedSize);
+            }
+
+        return 1;       
+        }                
+
+    return std::min(uncompressedSize, maxCountData*sizeof(DATATYPE));        
+    }
+
+template <class DATATYPE, class EXTENT> void SMSQLiteNodeDataStore<DATATYPE, EXTENT>::GetCompressedBlock(bvector<uint8_t>& nodeData, size_t& uncompressedSize, HPMBlockID blockID)
+    {
+    switch (m_dataType)
+        {        
+        case SMStoreDataType::Graph : 
+            m_smSQLiteFile->GetGraph(blockID.m_integerID, nodeData, uncompressedSize);
+            break;
+        case SMStoreDataType::LinearFeature :
+            m_smSQLiteFile->GetFeature(blockID.m_integerID, nodeData, uncompressedSize);
+            break;
+        case SMStoreDataType::Points:
+            m_smSQLiteFile->GetPoints(blockID.m_integerID, nodeData, uncompressedSize);
+            break;
+        case SMStoreDataType::TriPtIndices:
+            m_smSQLiteFile->GetIndices(blockID.m_integerID, nodeData, uncompressedSize);
+            break;
+        case SMStoreDataType::UvCoords:
+            m_smSQLiteFile->GetUVs(blockID.m_integerID, nodeData, uncompressedSize);
+            break;
+        case SMStoreDataType::TriUvIndices:
+            m_smSQLiteFile->GetUVIndices(blockID.m_integerID, nodeData, uncompressedSize);
+            break;
+        case SMStoreDataType::Texture:
+            m_smSQLiteFile->GetTexture(blockID.m_integerID, nodeData, uncompressedSize);
+            break;
+        default:
+            assert(!"Unsupported type");
+            break;
+        }
+    }
+
+template <class DATATYPE, class EXTENT> size_t SMSQLiteNodeDataStore<DATATYPE, EXTENT>::LoadCompressedBlock(bvector<DATATYPE>& DataTypeArray, size_t maxCountData, HPMBlockID blockID)
+    {
+    bvector<uint8_t> nodeData;
+    size_t uncompressedSize = 0;
+    this->GetCompressedBlock(nodeData, uncompressedSize, blockID);
+    assert(uncompressedSize <= maxCountData*sizeof(DATATYPE));
+    assert(nodeData.size() <= maxCountData*sizeof(DATATYPE));
+    memcpy(DataTypeArray.data(), nodeData.data(), nodeData.size()*sizeof(DATATYPE));
+    return nodeData.size();
+    }
+
+template <class DATATYPE, class EXTENT> bool SMSQLiteNodeDataStore<DATATYPE, EXTENT>::DestroyBlock(HPMBlockID blockID)
+    {
+    return false;
     }