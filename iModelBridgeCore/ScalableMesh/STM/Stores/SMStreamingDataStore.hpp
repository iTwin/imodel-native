--- conflicted
+++ resolved
@@ -1,1475 +1,1469 @@
-//:>--------------------------------------------------------------------------------------+
-//:>
-//:>     $Source: STM/Stores/SMStreamingDataStore.hpp $
-//:>
-//:>  $Copyright: (c) 2016 Bentley Systems, Incorporated. All rights reserved. $
-//:>
-//:>+--------------------------------------------------------------------------------------
-
-
-#pragma once
-
-#include "SMStreamingDataStore.h"
-#include "../Threading\LightThreadPool.h"
-#include <curl/curl.h>
-#include <condition_variable>
-#include <CloudDataSource/DataSourceAccount.h>
-#include <CloudDataSource\DataSourceBuffered.h>
-
-#include <ImagePP\all\h\HCDCodecZlib.h>
-#include <ImagePP\all\h\HFCAccessMode.h>
-
-USING_NAMESPACE_IMAGEPP
-
-
-
-template <class EXTENT> SMStreamingStore<EXTENT>::SMStreamingStore(DataSourceAccount *dataSourceAccount, bool compress, bool areNodeHeadersGrouped, bool isVirtualGrouping, WString headers_path)
-    :m_pathToHeaders(headers_path),
-     m_use_node_header_grouping(areNodeHeadersGrouped),
-     m_use_virtual_grouping(isVirtualGrouping)
-    {
-    SetDataSourceAccount(dataSourceAccount);            
-       
-    if (m_pathToHeaders.empty())
-        {
-        // Set default path to headers relative to root directory
-        m_pathToHeaders = L"headers/";
-
-        if (m_use_node_header_grouping && m_use_virtual_grouping)
-            {
-            m_NodeHeaderFetchDistributor = new SMNodeDistributor<SMNodeGroup::DistributeData>();
-            SMNodeGroup::SetWorkTo(*m_NodeHeaderFetchDistributor);
-            }
-        }
-
-    // NEEDS_WORK_SM_STREAMING : create only directory structure if and only if in creation mode
-    //                           and do this in the Cloud API...
-    if (s_stream_from_disk)
-        {
-        // Create base directory structure to store information if not already done
-        // NEEDS_WORK_SM_STREAMING : directory/file functions are Windows only
-        if (0 == CreateDirectoryW(m_dataSourceAccount->getPrefixPath().c_str(), NULL))
-            {
-            assert(ERROR_PATH_NOT_FOUND != GetLastError());
-            }        
-        
-        if (0 == CreateDirectoryW((WString(m_dataSourceAccount->getPrefixPath().c_str()) + m_pathToHeaders).c_str(), NULL))
-            {
-            assert(ERROR_PATH_NOT_FOUND != GetLastError());
-            }        
-        }
-    }
-
-template <class EXTENT> SMStreamingStore<EXTENT>::~SMStreamingStore()
-    {
-    }
-
-template <class EXTENT> uint64_t SMStreamingStore<EXTENT>::GetNextID() const
-    {
-    assert(!"Not implemented yet");
-    return 0; 
-    }
-            
-template <class EXTENT> void SMStreamingStore<EXTENT>::Close()
-    {
-    }
-            
-template <class EXTENT> bool SMStreamingStore<EXTENT>::StoreMasterHeader(SMIndexMasterHeader<EXTENT>* indexHeader, size_t headerSize)
-    {
-    if (indexHeader != NULL && indexHeader->m_rootNodeBlockID.IsValid())
-        {
-        Json::Value masterHeader;
-        masterHeader["balanced"] = indexHeader->m_balanced;
-        masterHeader["depth"] = (uint32_t)indexHeader->m_depth;
-        masterHeader["rootNodeBlockID"] = ConvertBlockID(indexHeader->m_rootNodeBlockID);
-        masterHeader["splitThreshold"] = indexHeader->m_SplitTreshold;
-        masterHeader["singleFile"] = false;
-        masterHeader["isTerrain"] = true;
-
-        auto buffer = Json::StyledWriter().write(masterHeader);
-        uint64_t buffer_size = buffer.size();
-
-        DataSourceURL    dataSourceURL(L"MasterHeader.sscm");
-
-        DataSource *dataSource = m_dataSourceAccount->getOrCreateThreadDataSource();
-        assert(dataSource != nullptr);
-
-        if (dataSource->open(dataSourceURL, DataSourceMode_Write).isFailed())
-            {
-            assert(false); // could not open master header data source!
-            return false;
-            }
-
-        if (dataSource->write((const DataSource::Buffer*)buffer.c_str(), buffer_size).isFailed())
-            {
-            assert(false); // error writing to master header data source!
-            return false;
-            }
-
-        if (dataSource->close().isFailed())
-            {
-            assert(false); // error closing master header data source!
-            return false;
-            }
-        }
-
-    return true;
-    }
-    
-template <class EXTENT> size_t SMStreamingStore<EXTENT>::LoadMasterHeader(SMIndexMasterHeader<EXTENT>* indexHeader, size_t headerSize)
-    {
-    std::unique_ptr<DataSource::Buffer[]>            dest;
-    DataSource                                *      dataSource;
-    DataSource::DataSize                             readSize;
-    DataSourceBuffer::BufferSize                     destSize = 20 * 1024 * 1024;
-
-    if (indexHeader != NULL)
-        {
-        if (m_use_node_header_grouping || s_stream_from_grouped_store)
-            {
-            wchar_t buffer[10000];
-
-            swprintf(buffer, L"%sMasterHeaderWith%sGroups.bin", m_dataSourceAccount->getPrefixPath().c_str(), (m_use_virtual_grouping ? L"Virtual" : L""));
-
-            DataSourceURL    dataSourceURL(buffer);
-                                
-
-            if (m_nodeHeaderGroups.empty())
-                {
-                dataSource = this->InitializeDataSource(dest, destSize);
-                if (dataSource == nullptr)
-                    return 0;
-
-                if (dataSource->open(dataSourceURL, DataSourceMode_Read).isFailed())
-                    return 0;
-
-                if (dataSource->read(dest.get(), destSize, readSize, 0).isFailed())
-                    return 0;
-
-                assert(destSize >= readSize); 
-
-                dataSource->close();
-
-                headerSize = readSize;
-
-                uint64_t position = 0;
-
-                uint32_t sizeOfOldMasterHeaderPart;
-                memcpy(&sizeOfOldMasterHeaderPart, dest.get() + position, sizeof(sizeOfOldMasterHeaderPart));
-                position += sizeof(sizeOfOldMasterHeaderPart);
-                assert(sizeOfOldMasterHeaderPart == sizeof(SQLiteIndexHeader));
-
-                SQLiteIndexHeader oldMasterHeader;
-                memcpy(&oldMasterHeader, dest.get() + position, sizeof(SQLiteIndexHeader));
-                position += sizeof(SQLiteIndexHeader);
-                indexHeader->m_SplitTreshold = oldMasterHeader.m_SplitTreshold;
-                indexHeader->m_balanced = oldMasterHeader.m_balanced;
-                indexHeader->m_depth = oldMasterHeader.m_depth;
-                indexHeader->m_isTerrain = oldMasterHeader.m_isTerrain;
-                indexHeader->m_singleFile = oldMasterHeader.m_singleFile;
-                assert(indexHeader->m_singleFile == false); // cloud is always multifile. So if we use streamingTileStore without multiFile, there are problem
-
-                auto rootNodeBlockID = oldMasterHeader.m_rootNodeBlockID;
-                indexHeader->m_rootNodeBlockID = rootNodeBlockID != ISMStore::GetNullNodeID() ? HPMBlockID(rootNodeBlockID) : HPMBlockID();
-
-                short groupMode = m_use_virtual_grouping;
-                memcpy(&groupMode, reinterpret_cast<char *>(dest.get()) + position, sizeof(groupMode));
-                assert((groupMode == SMNodeGroup::VIRTUAL) == s_is_virtual_grouping); // Trying to load streaming master header with incoherent grouping strategies
-                position += sizeof(groupMode);
-
-
-                // Parse rest of file -- group information
-                while (position < headerSize)
-                    {
-                    size_t group_id;
-                    memcpy(&group_id, reinterpret_cast<char *>(dest.get()) + position, sizeof(group_id));
-                    position += sizeof(group_id);
-
-                    uint64_t group_totalSizeOfHeaders(0);
-                    if (groupMode == SMNodeGroup::VIRTUAL)
-                        {
-                        memcpy(&group_totalSizeOfHeaders, reinterpret_cast<char *>(dest.get()) + position, sizeof(group_totalSizeOfHeaders));
-                        position += sizeof(group_totalSizeOfHeaders);
-                        }
-
-                    size_t group_numNodes;
-                    memcpy(&group_numNodes, reinterpret_cast<char *>(dest.get()) + position, sizeof(size_t));
-                    position += sizeof(size_t);
-
-                    auto group = HFCPtr<SMNodeGroup>(new SMNodeGroup(this->GetDataSourceAccount(), 
-                                                                     group_id, 
-                                                                     SMNodeGroup::Mode(groupMode),
-                                                                     group_numNodes, 
-                                                                     group_totalSizeOfHeaders));
-                    // NEEDS_WORK_SM : group datasource doesn't need to depend on type of grouping
-                    group->SetDataSource(groupMode == SMNodeGroup::VIRTUAL ? m_pathToHeaders : m_pathToHeaders + L"g\\g_");
-                    group->SetDistributor(*m_NodeHeaderFetchDistributor);
-                    m_nodeHeaderGroups.push_back(group);
-
-                    vector<uint64_t> nodeIds(group_numNodes);
-                    memcpy(nodeIds.data(), reinterpret_cast<char *>(dest.get()) + position, group_numNodes*sizeof(uint64_t));
-                    position += group_numNodes*sizeof(uint64_t);
-
-                    group->GetHeader()->resize(group_numNodes);
-                    transform(begin(nodeIds), end(nodeIds), begin(*group->GetHeader()), [](const uint64_t& nodeId)
-                        {
-                        return SMNodeHeader{ nodeId, uint32_t(-1), 0 };
-                        });
-                    }
-                }
-            }
-        else
-            {
-            Json::Reader    reader;
-            Json::Value     masterHeader;
-
-            DataSourceURL dataSourceURL(L"MasterHeader.sscm");
-            
-            dataSource = this->InitializeDataSource(dest, destSize);
-            if (dataSource == nullptr)
-                return 0;
-
-            if (dataSource->open(dataSourceURL, DataSourceMode_Read).isFailed())
-                return 0;
-
-            if (dataSource->read(dest.get(), destSize, readSize, 0).isFailed())
-                return 0;
-
-            dataSource->close();
-
-            headerSize = readSize;
-
-            reader.parse(reinterpret_cast<char *>(dest.get()), reinterpret_cast<char *>(&(dest.get()[readSize])), masterHeader);
-
-            indexHeader->m_SplitTreshold = masterHeader["splitThreshold"].asUInt();
-            indexHeader->m_balanced = masterHeader["balanced"].asBool();
-            indexHeader->m_depth = masterHeader["depth"].asUInt();
-            indexHeader->m_isTerrain = masterHeader["isTerrain"].asBool();
-
-            auto rootNodeBlockID = masterHeader["rootNodeBlockID"].asUInt();
-            indexHeader->m_rootNodeBlockID = rootNodeBlockID != ISMStore::GetNullNodeID() ? HPMBlockID(rootNodeBlockID) : HPMBlockID();
-/* Needed?
-            if (masterHeader.isMember("singleFile"))
-                {
-                indexHeader->m_singleFile = masterHeader["singleFile"].asBool();
-                HASSERT(indexHeader->m_singleFile == false); // cloud is always multifile. So if we use streamingTileStore without multiFile, there are problem
-                }
-*/
-            }
-
-        return headerSize;
-        }
-
-    return 0;
-    }
-
-
-template <class EXTENT> void SMStreamingStore<EXTENT>::SerializeHeaderToBinary(const SMIndexNodeHeader<EXTENT>* pi_pHeader, std::unique_ptr<Byte>& po_pBinaryData, uint32_t& po_pDataSize) const
-    {
-    assert(po_pBinaryData == nullptr && po_pDataSize == 0);
-
-    po_pBinaryData.reset(new Byte[3000]);
-
-    const auto filtered = pi_pHeader->m_filtered;
-    memcpy(po_pBinaryData.get() + po_pDataSize, &filtered, sizeof(filtered));
-    po_pDataSize += sizeof(filtered);
-    const auto parentBlockID = pi_pHeader->m_parentNodeID.IsValid() ? ConvertBlockID(pi_pHeader->m_parentNodeID) : ISMStore::GetNullNodeID();
-    memcpy(po_pBinaryData.get() + po_pDataSize, &parentBlockID, sizeof(parentBlockID));
-    po_pDataSize += sizeof(parentBlockID);
-    const auto subNodeNoSplitID = pi_pHeader->m_SubNodeNoSplitID.IsValid() ? ConvertBlockID(pi_pHeader->m_SubNodeNoSplitID) : ISMStore::GetNullNodeID();
-    memcpy(po_pBinaryData.get() + po_pDataSize, &subNodeNoSplitID, sizeof(subNodeNoSplitID));
-    po_pDataSize += sizeof(subNodeNoSplitID);
-    const auto level = pi_pHeader->m_level;
-    memcpy(po_pBinaryData.get() + po_pDataSize, &level, sizeof(level));
-    po_pDataSize += sizeof(level);
-    const auto isBranched = pi_pHeader->m_IsBranched;
-    memcpy(po_pBinaryData.get() + po_pDataSize, &isBranched, sizeof(isBranched));
-    po_pDataSize += sizeof(isBranched);
-    const auto isLeaf = pi_pHeader->m_IsLeaf;
-    memcpy(po_pBinaryData.get() + po_pDataSize, &isLeaf, sizeof(isLeaf));
-    po_pDataSize += sizeof(isLeaf);
-    const auto splitThreshold = pi_pHeader->m_SplitTreshold;
-    memcpy(po_pBinaryData.get() + po_pDataSize, &splitThreshold, sizeof(splitThreshold));
-    po_pDataSize += sizeof(splitThreshold);
-    const auto totalCount = pi_pHeader->m_totalCount;
-    memcpy(po_pBinaryData.get() + po_pDataSize, &totalCount, sizeof(totalCount));
-    po_pDataSize += sizeof(totalCount);
-    const auto nodeCount = pi_pHeader->m_nodeCount;
-    memcpy(po_pBinaryData.get() + po_pDataSize, &nodeCount, sizeof(nodeCount));
-    po_pDataSize += sizeof(nodeCount);
-    const auto arePoints3d = pi_pHeader->m_arePoints3d;
-    memcpy(po_pBinaryData.get() + po_pDataSize, &arePoints3d, sizeof(arePoints3d));
-    po_pDataSize += sizeof(arePoints3d);
-    const auto isTextured = pi_pHeader->m_isTextured;
-    memcpy(po_pBinaryData.get() + po_pDataSize, &isTextured, sizeof(isTextured));
-    po_pDataSize += sizeof(isTextured);
-    const auto nbFaceIndexes = pi_pHeader->m_nbFaceIndexes;
-    memcpy(po_pBinaryData.get() + po_pDataSize, &nbFaceIndexes, sizeof(nbFaceIndexes));
-    po_pDataSize += sizeof(nbFaceIndexes);
-    const auto graphID = pi_pHeader->m_graphID.IsValid() ? ConvertBlockID(pi_pHeader->m_graphID) : ISMStore::GetNullNodeID();
-    memcpy(po_pBinaryData.get() + po_pDataSize, &graphID, sizeof(graphID));
-    po_pDataSize += sizeof(graphID);
-
-    memcpy(po_pBinaryData.get() + po_pDataSize, &pi_pHeader->m_nodeExtent, 6 * sizeof(double));
-    po_pDataSize += 6 * sizeof(double);
-
-    const auto contentExtentDefined = pi_pHeader->m_contentExtentDefined;
-    memcpy(po_pBinaryData.get() + po_pDataSize, &contentExtentDefined, sizeof(contentExtentDefined));
-    po_pDataSize += sizeof(contentExtentDefined);
-    if (contentExtentDefined)
-        {
-        memcpy(po_pBinaryData.get() + po_pDataSize, &pi_pHeader->m_contentExtent, 6 * sizeof(double));
-        po_pDataSize += 6 * sizeof(double);
-        }
-
-    /* Indice IDs */
-    const auto idx = pi_pHeader->m_ptsIndiceID[0].IsValid() ? ConvertBlockID(pi_pHeader->m_ptsIndiceID[0]) : ISMStore::GetNullNodeID();
-    memcpy(po_pBinaryData.get() + po_pDataSize, &idx, sizeof(idx));
-    po_pDataSize += sizeof(idx);
-
-
-    /* Mesh components and clips */
-    const auto numberOfMeshComponents = pi_pHeader->m_numberOfMeshComponents;
-    memcpy(po_pBinaryData.get() + po_pDataSize, &numberOfMeshComponents, sizeof(numberOfMeshComponents));
-    po_pDataSize += sizeof(numberOfMeshComponents);
-    for (size_t componentIdx = 0; componentIdx < pi_pHeader->m_numberOfMeshComponents; componentIdx++)
-        {
-        const auto component = pi_pHeader->m_meshComponents[componentIdx];
-        memcpy(po_pBinaryData.get() + po_pDataSize, &component, sizeof(component));
-        po_pDataSize += sizeof(component);
-        }
-
-    const auto nbClipSetsIDs = (uint32_t)pi_pHeader->m_clipSetsID.size();
-    memcpy(po_pBinaryData.get() + po_pDataSize, &nbClipSetsIDs, sizeof(nbClipSetsIDs));
-    po_pDataSize += sizeof(nbClipSetsIDs);
-    for (size_t i = 0; i < nbClipSetsIDs; ++i)
-        {
-        const auto clip = ConvertNeighborID(pi_pHeader->m_clipSetsID[i]);
-        memcpy(po_pBinaryData.get() + po_pDataSize, &clip, sizeof(clip));
-        po_pDataSize += sizeof(clip);
-        }
-
-    /* Children and Neighbors */
-    const auto nbChildren = isLeaf || (!isBranched  && !pi_pHeader->m_SubNodeNoSplitID.IsValid()) ? 0 : (!isBranched ? 1 : pi_pHeader->m_numberOfSubNodesOnSplit);
-    memcpy(po_pBinaryData.get() + po_pDataSize, &nbChildren, sizeof(nbChildren));
-    po_pDataSize += sizeof(nbChildren);
-    for (size_t childInd = 0; childInd < nbChildren; childInd++)
-        {
-        const auto id = ConvertChildID(pi_pHeader->m_apSubNodeID[childInd]);
-        memcpy(po_pBinaryData.get() + po_pDataSize, &id, sizeof(id));
-        po_pDataSize += sizeof(id);
-        }
-
-    for (size_t neighborPosInd = 0; neighborPosInd < MAX_NEIGHBORNODES_COUNT; neighborPosInd++)
-        {
-        const auto numNeighbors = pi_pHeader->m_apNeighborNodeID[neighborPosInd].size();
-        memcpy(po_pBinaryData.get() + po_pDataSize, &numNeighbors, sizeof(numNeighbors));
-        po_pDataSize += sizeof(numNeighbors);
-        for (size_t neighborInd = 0; neighborInd < numNeighbors; neighborInd++)
-            {
-            const auto nodeId = ConvertNeighborID(pi_pHeader->m_apNeighborNodeID[neighborPosInd][neighborInd]);
-            memcpy(po_pBinaryData.get() + po_pDataSize, &nodeId, sizeof(nodeId));
-            po_pDataSize += sizeof(nodeId);
-            }
-        }
-    auto nbDataSizes = pi_pHeader->m_blockSizes.size();
-    memcpy(po_pBinaryData.get() + po_pDataSize, &nbDataSizes, sizeof(nbDataSizes));
-    po_pDataSize += sizeof(nbDataSizes);
-
-    memcpy(po_pBinaryData.get() + po_pDataSize, pi_pHeader->m_blockSizes.data(), nbDataSizes * sizeof(SMIndexNodeHeader<EXTENT>::BlockSize));
-    po_pDataSize += (uint32_t)(nbDataSizes * sizeof(SMIndexNodeHeader<EXTENT>::BlockSize));
-    }
-
-
-template <class EXTENT> void SMStreamingStore<EXTENT>::SerializeHeaderToJSON(const SMIndexNodeHeader<EXTENT>* header, HPMBlockID blockID, Json::Value& block)
-    {
-    block["id"] = ConvertBlockID(blockID);
-    block["resolution"] = (ISMStore::NodeID)header->m_level;
-    block["filtered"] = header->m_filtered;
-    block["parentID"] = header->m_parentNodeID.IsValid() ? ConvertBlockID(header->m_parentNodeID) : ISMStore::GetNullNodeID();
-    block["isLeaf"] = header->m_IsLeaf;
-    block["isBranched"] = header->m_IsBranched;
-    block["splitThreshold"] = header->m_SplitTreshold;
-
-    size_t nbChildren = header->m_IsLeaf || (!header->m_IsBranched  && !header->m_SubNodeNoSplitID.IsValid()) ? 0 : (!header->m_IsBranched ? 1 : header->m_numberOfSubNodesOnSplit);
-
-    block["nbChildren"] = nbChildren;
-
-    auto& children = block["children"];
-
-    if (nbChildren > 1)
-        {
-        for (size_t childInd = 0; childInd < nbChildren; childInd++)
-            {
-            Json::Value& child = childInd >= children.size() ? children.append(Json::Value()) : children[(int)childInd];
-            child["index"] = (uint8_t)childInd;
-            child["id"] = header->m_apSubNodeID[childInd].IsValid() ? ConvertChildID(header->m_apSubNodeID[childInd]) : ISMStore::GetNullNodeID();
-            }
-        }
-    else if (nbChildren == 1)
-        {
-        Json::Value& child = children.empty() ? children.append(Json::Value()) : children[0];
-        child["index"] = 0;
-        child["id"] = header->m_SubNodeNoSplitID.IsValid() ? ConvertChildID(header->m_SubNodeNoSplitID) : ConvertChildID(header->m_apSubNodeID[0]);
-        }
-
-    auto& neighbors = block["neighbors"];
-    int neighborInfoInd = 0;
-    for (size_t neighborPosInd = 0; neighborPosInd < MAX_NEIGHBORNODES_COUNT; neighborPosInd++)
-        {
-        for (size_t neighborInd = 0; neighborInd < header->m_apNeighborNodeID[neighborPosInd].size(); neighborInd++)
-            {
-            Json::Value& neighbor = (uint32_t)neighborInfoInd >= neighbors.size() ? neighbors.append(Json::Value()) : neighbors[(uint32_t)neighborInfoInd];
-            neighbor["nodePos"] = (uint8_t)neighborPosInd;
-            neighbor["nodeId"] = ConvertNeighborID(header->m_apNeighborNodeID[neighborPosInd][neighborInd]);
-            neighborInfoInd++;
-            }
-        }
-
-    auto& extent = block["nodeExtent"];
-
-    extent["xMin"] = ExtentOp<EXTENT>::GetXMin(header->m_nodeExtent);
-    extent["yMin"] = ExtentOp<EXTENT>::GetYMin(header->m_nodeExtent);
-    extent["zMin"] = ExtentOp<EXTENT>::GetZMin(header->m_nodeExtent);
-    extent["xMax"] = ExtentOp<EXTENT>::GetXMax(header->m_nodeExtent);
-    extent["yMax"] = ExtentOp<EXTENT>::GetYMax(header->m_nodeExtent);
-    extent["zMax"] = ExtentOp<EXTENT>::GetZMax(header->m_nodeExtent);
-
-    if (header->m_contentExtentDefined)
-        {
-        block["contentExtentDefined"] = true;
-        auto& contentExtent = block["contentExtent"];
-        contentExtent["xMin"] = ExtentOp<EXTENT>::GetXMin(header->m_contentExtent);
-        contentExtent["yMin"] = ExtentOp<EXTENT>::GetYMin(header->m_contentExtent);
-        contentExtent["zMin"] = ExtentOp<EXTENT>::GetZMin(header->m_contentExtent);
-        contentExtent["xMax"] = ExtentOp<EXTENT>::GetXMax(header->m_contentExtent);
-        contentExtent["yMax"] = ExtentOp<EXTENT>::GetYMax(header->m_contentExtent);
-        contentExtent["zMax"] = ExtentOp<EXTENT>::GetZMax(header->m_contentExtent);
-        }
-    else
-        {
-        block["contentExtentDefined"] = false;
-        }
-
-
-    block["totalCount"] = header->m_totalCount;
-    block["nodeCount"] = header->m_nodeCount;
-    block["arePoints3d"] = header->m_arePoints3d;
-
-    /*
-
-    //why was this commented?
-    // assert(header->m_3dPointsDescBins.size() <= USHORT_MAX);
-    // m_indexHandler->SetNb3dPointsBins(ConvertBlockID(blockID), header->m_3dPointsDescBins.size());
-
-    */
-
-    block["nbFaceIndexes"] = header->m_nbFaceIndexes;
-    block["graphID"] = header->m_graphID.IsValid() ? ConvertBlockID(header->m_graphID) : ISMStore::GetNullNodeID();
-    block["nbIndiceID"] = (int)header->m_ptsIndiceID.size();
-
-    auto& indiceID = block["indiceID"];
-    for (size_t i = 0; i < header->m_ptsIndiceID.size(); i++)
-        {
-        Json::Value& indice = (uint32_t)i >= indiceID.size() ? indiceID.append(Json::Value()) : indiceID[(uint32_t)i];
-        indice = header->m_ptsIndiceID[i].IsValid() ? ConvertBlockID(header->m_ptsIndiceID[i]) : ISMStore::GetNullNodeID();
-        }
-
-    if (header->m_isTextured /*&& !header->m_textureID.empty() && IsValidID(header->m_textureID[0])*/)
-        {
-        block["areTextured"] = true;
-        /*block["nbTextureIDs"] = (int)header->m_textureID.size();
-        auto& textureIDs = block["textureIDs"];
-        for (size_t i = 0; i < header->m_textureID.size(); i++)
-            {
-            auto convertedID = ConvertBlockID(header->m_textureID[i]);
-            if (convertedID != ISMStore::GetNullNodeID())
-                {
-                Json::Value& textureID = (uint32_t)i >= textureIDs.size() ? textureIDs.append(Json::Value()) : textureIDs[(uint32_t)i];
-                textureID = header->m_textureID[i].IsValid() ? convertedID : ISMStore::GetNullNodeID();
-                }
-            }*/
-        block["uvID"] = header->m_uvID.IsValid() ? ConvertBlockID(header->m_uvID) : ISMStore::GetNullNodeID();
-
-        block["nbUVIDs"] = (int)header->m_uvsIndicesID.size();
-        auto& uvIndiceIDs = block["uvIndiceIDs"];
-        for (size_t i = 0; i < header->m_uvsIndicesID.size(); i++)
-            {
-            Json::Value& uvIndice = (uint32_t)i >= uvIndiceIDs.size() ? uvIndiceIDs.append(Json::Value()) : uvIndiceIDs[(uint32_t)i];
-            uvIndice = header->m_uvsIndicesID[i].IsValid() ? ConvertBlockID(header->m_uvsIndicesID[i]) : ISMStore::GetNullNodeID();
-            }
-        }
-    else {
-        block["areTextured"] = false;
-        }
-
-    block["numberOfMeshComponents"] = header->m_numberOfMeshComponents;
-    auto& meshComponents = block["meshComponents"];
-    for (size_t componentIdx = 0; componentIdx < header->m_numberOfMeshComponents; componentIdx++)
-        {
-        auto& component = (uint32_t)componentIdx >= meshComponents.size() ? meshComponents.append(Json::Value()) : meshComponents[(uint32_t)componentIdx];
-        component = header->m_meshComponents[componentIdx];
-        }
-
-    if (header->m_clipSetsID.size() > 0)
-        {
-        auto& clipSetsID = block["clipSetsID"];
-        for (size_t i = 0; i < header->m_clipSetsID.size(); ++i)
-            {
-            auto& clip = (uint32_t)i >= clipSetsID.size() ? clipSetsID.append(Json::Value()) : clipSetsID[(uint32_t)i];
-            clip = ConvertNeighborID(header->m_clipSetsID[i]);
-            }
-        }
-    block["nbClipSets"] = (uint32_t)header->m_clipSetsID.size();
-    }
-
-    
-template <class EXTENT> size_t SMStreamingStore<EXTENT>::StoreNodeHeader(SMIndexNodeHeader<EXTENT>* header, HPMBlockID blockID)
-    {
-    uint32_t headerSize = 0;
-    std::unique_ptr<Byte> headerData = nullptr;
-    SerializeHeaderToBinary(header, headerData, headerSize);
-    //SerializeHeaderToJSON(header, blockID, block);
-
-    wchar_t buffer[10000];
-    swprintf(buffer, L"%sn_%llu.bin", m_pathToHeaders.c_str(), blockID.m_integerID);
-
-    DataSourceURL    dataSourceURL(buffer);
-
-    bool created = false;
-    DataSource *dataSource = m_dataSourceAccount->getOrCreateThreadDataSource(&created);
-    if (dataSource == nullptr)
-        {
-        assert(false); // problem creating new datasource
-        return 0;
-        }
-    //{
-    //std::lock_guard<mutex> clk(s_consoleMutex);
-    //if (!created) std::cout << "[" << std::this_thread::get_id() << "] A datasource is being reused by thread" << std::endl;
-    //else std::cout << "[" << std::this_thread::get_id() << "] New thread DataSource created" << std::endl;
-    //}
-
-    if (dataSource->open(dataSourceURL, DataSourceMode_Write).isFailed())
-        {
-        assert(false); // problem opening a datasource
-        return 0;
-        }
-
-    if (dataSource->write(headerData.get(), headerSize).isFailed())
-        {
-        assert(false); // problem writing a datasource
-        return 0;
-        }
-
-    if (dataSource->close().isFailed())
-        {
-        assert(false); // problem closing a datasource
-        return 0;
-        }
-    //{
-    //std::lock_guard<mutex> clk(s_consoleMutex);
-    //std::cout << "[" << std::this_thread::get_id() << "] Thread DataSource finished" << std::endl;
-    //}
-
-    return 1;
-    }
-    
-template <class EXTENT> size_t SMStreamingStore<EXTENT>::LoadNodeHeader(SMIndexNodeHeader<EXTENT>* header, HPMBlockID blockID)            
-    {
-    if (s_stream_from_grouped_store)
-        {
-        auto group = this->GetGroup(blockID);
-        auto node_header = group->GetNodeHeader(blockID.m_integerID);
-        ReadNodeHeaderFromBinary(header, group->GetRawHeaders(node_header.offset), node_header.size);
-        header->m_id = blockID;
-        //group->removeNodeData(blockID.m_integerID);
-        }
-    else {
-        //auto nodeHeader = this->GetNodeHeaderJSON(blockID);
-        //ReadNodeHeaderFromJSON(header, nodeHeader);
-        uint64_t headerSize = 0;
-        std::unique_ptr<Byte> headerData = nullptr;
-        this->GetNodeHeaderBinary(blockID, headerData, headerSize);
-        if (!headerData && headerSize == 0) return 0;
-        ReadNodeHeaderFromBinary(header, headerData.get(), headerSize);
-        }
-    return 1;
-    }
-
-template <class EXTENT> bool SMStreamingStore<EXTENT>::SetProjectFilesPath(BeFileName& projectFilesPath)
-    {
-    assert(!"Should be handled by local file");
-    return false;
-    }
-
-template <class EXTENT> HFCPtr<SMNodeGroup> SMStreamingStore<EXTENT>::FindGroup(HPMBlockID blockID)
-    {
-    auto nodeIDToFind = ConvertBlockID(blockID);
-    for (auto& group : m_nodeHeaderGroups)
-        {
-        if (group->ContainsNode(nodeIDToFind))
-            {
-            return group;
-            }
-        }
-
-    return nullptr;
-    }
-
-template <class EXTENT> HFCPtr<SMNodeGroup> SMStreamingStore<EXTENT>::GetGroup(HPMBlockID blockID)
-    {
-    auto group = this->FindGroup(blockID);
-    if (group == nullptr) return group;
-    if (!group->IsLoaded())
-        {
-        group->Load(blockID.m_integerID);
-        }
-#ifdef DEBUG_STREAMING_DATA_STORE
-    else {
-        static std::atomic<uint64_t> s_NbAlreadyLoadedNodes = 0;
-        s_NbAlreadyLoadedNodes += 1;
-        {
-        std::lock_guard<mutex> clk(s_consoleMutex);
-        std::cout << "[" << blockID.m_integerID << ", " << group->GetID() << "] already loaded in temporary streaming data cache!" << std::endl;
-        }
-        }
-#endif
-    return group;
-    }
-
-template <class EXTENT> void SMStreamingStore<EXTENT>::ReadNodeHeaderFromBinary(SMIndexNodeHeader<EXTENT>* header, uint8_t* headerData, uint64_t& maxCountData) const
-    {
-    size_t dataIndex = 0;
-
-    memcpy(&header->m_filtered, headerData + dataIndex, sizeof(header->m_filtered));
-    dataIndex += sizeof(header->m_filtered);
-    uint32_t parentNodeID;
-    memcpy(&parentNodeID, headerData + dataIndex, sizeof(parentNodeID));
-    header->m_parentNodeID = parentNodeID != ISMStore::GetNullNodeID() ? HPMBlockID(parentNodeID) : ISMStore::GetNullNodeID();
-    dataIndex += sizeof(parentNodeID);
-    uint32_t subNodeNoSplitID;
-    memcpy(&subNodeNoSplitID, headerData + dataIndex, sizeof(subNodeNoSplitID));
-    header->m_SubNodeNoSplitID = subNodeNoSplitID != ISMStore::GetNullNodeID() ? HPMBlockID(subNodeNoSplitID) : ISMStore::GetNullNodeID();
-    dataIndex += sizeof(subNodeNoSplitID);
-    memcpy(&header->m_level, headerData + dataIndex, sizeof(header->m_level));
-    dataIndex += sizeof(header->m_level);
-    memcpy(&header->m_IsBranched, headerData + dataIndex, sizeof(header->m_IsBranched));
-    dataIndex += sizeof(header->m_IsBranched);
-    memcpy(&header->m_IsLeaf, headerData + dataIndex, sizeof(header->m_IsLeaf));
-    dataIndex += sizeof(header->m_IsLeaf);
-    memcpy(&header->m_SplitTreshold, headerData + dataIndex, sizeof(header->m_SplitTreshold));
-    dataIndex += sizeof(header->m_SplitTreshold);
-    memcpy(&header->m_totalCount, headerData + dataIndex, sizeof(header->m_totalCount));
-    dataIndex += sizeof(header->m_totalCount);
-    memcpy(&header->m_nodeCount, headerData + dataIndex, sizeof(header->m_nodeCount));
-    dataIndex += sizeof(header->m_nodeCount);
-    memcpy(&header->m_arePoints3d, headerData + dataIndex, sizeof(header->m_arePoints3d));
-    dataIndex += sizeof(header->m_arePoints3d);
-    memcpy(&header->m_isTextured, headerData + dataIndex, sizeof(header->m_isTextured));
-    dataIndex += sizeof(header->m_isTextured);
-    memcpy(&header->m_nbFaceIndexes, headerData + dataIndex, sizeof(header->m_nbFaceIndexes));
-    dataIndex += sizeof(header->m_nbFaceIndexes);
-    uint32_t graphID;
-    memcpy(&graphID, headerData + dataIndex, sizeof(graphID));
-    header->m_graphID = graphID != ISMStore::GetNullNodeID() ? HPMBlockID(graphID) : ISMStore::GetNullNodeID();
-    dataIndex += sizeof(graphID);
-
-    memcpy(&header->m_nodeExtent, headerData + dataIndex, 6 * sizeof(double));
-    dataIndex += 6 * sizeof(double);
-
-    memcpy(&header->m_contentExtentDefined, headerData + dataIndex, sizeof(header->m_contentExtentDefined));
-    dataIndex += sizeof(header->m_contentExtentDefined);
-    if (header->m_contentExtentDefined)
-        {
-        memcpy(&header->m_contentExtent, headerData + dataIndex, 6 * sizeof(double));
-        dataIndex += 6 * sizeof(double);
-        }
-
-    /* Indices */
-    uint32_t idx;
-    memcpy(&idx, headerData + dataIndex, sizeof(idx));
-    dataIndex += sizeof(idx);
-    header->m_ptsIndiceID.resize(1);
-    header->m_ptsIndiceID[0] = idx;
-
-    if (header->m_isTextured)
-        {
-        header->m_textureID.resize(1);
-        header->m_textureID[0] = ISMStore::GetNullNodeID();
-        header->m_ptsIndiceID.resize(2);
-        header->m_ptsIndiceID[1] = (int)idx;
-        header->m_ptsIndiceID[0] = SQLiteNodeHeader::NO_NODEID;
-        header->m_nbTextures = 1;
-        header->m_uvsIndicesID.resize(1);
-        header->m_uvsIndicesID[0] = idx;
-        }
-
-    /* Mesh components */
-    size_t numberOfMeshComponents;
-    memcpy(&numberOfMeshComponents, headerData + dataIndex, sizeof(numberOfMeshComponents));
-    dataIndex += sizeof(numberOfMeshComponents);
-    header->m_numberOfMeshComponents = numberOfMeshComponents;
-    assert(header->m_meshComponents == nullptr);
-    header->m_meshComponents = new int[numberOfMeshComponents];
-    for (size_t componentIdx = 0; componentIdx < header->m_numberOfMeshComponents; componentIdx++)
-        {
-        int component;
-        memcpy(&component, headerData + dataIndex, sizeof(component));
-        dataIndex += sizeof(component);
-        header->m_meshComponents[componentIdx] = component;
-        }
-
-    /* Clips */
-    uint32_t nbClipSetsIDs;
-    memcpy(&nbClipSetsIDs, headerData + dataIndex, sizeof(nbClipSetsIDs));
-    dataIndex += sizeof(nbClipSetsIDs);
-    header->m_clipSetsID.clear();
-    header->m_clipSetsID.reserve(nbClipSetsIDs);
-    for (size_t i = 0; i < nbClipSetsIDs; ++i)
-        {
-        uint32_t clip;
-        memcpy(&clip, headerData + dataIndex, sizeof(clip));
-        dataIndex += sizeof(clip);
-        header->m_clipSetsID.push_back(clip != ISMStore::GetNullNodeID() ? HPMBlockID(clip) : ISMStore::GetNullNodeID());
-        }
-
-    /* Children */
-    size_t nbChildren;
-    memcpy(&nbChildren, headerData + dataIndex, sizeof(nbChildren));
-    dataIndex += sizeof(nbChildren);
-    header->m_apSubNodeID.clear();
-    header->m_apSubNodeID.reserve(nbChildren);
-    header->m_numberOfSubNodesOnSplit = nbChildren;
-    for (size_t childInd = 0; childInd < nbChildren; childInd++)
-        {
-        uint32_t childID;
-        memcpy(&childID, headerData + dataIndex, sizeof(childID));
-        dataIndex += sizeof(childID);
-        header->m_apSubNodeID.push_back(childID != ISMStore::GetNullNodeID() ? HPMBlockID(childID) : ISMStore::GetNullNodeID());
-        }
-
-    /* Neighbors */
-    for (size_t neighborPosInd = 0; neighborPosInd < MAX_NEIGHBORNODES_COUNT; neighborPosInd++)
-        {
-        size_t numNeighbors;
-        memcpy(&numNeighbors, headerData + dataIndex, sizeof(numNeighbors));
-        dataIndex += sizeof(numNeighbors);
-        header->m_apNeighborNodeID[neighborPosInd].clear();
-        header->m_apNeighborNodeID[neighborPosInd].reserve(numNeighbors);
-        for (size_t neighborInd = 0; neighborInd < numNeighbors; neighborInd++)
-            {
-            uint32_t neighborId;
-            memcpy(&neighborId, headerData + dataIndex, sizeof(neighborId));
-            dataIndex += sizeof(neighborId);
-            header->m_apNeighborNodeID[neighborPosInd].push_back(neighborId != ISMStore::GetNullNodeID() ? HPMBlockID(neighborId) : ISMStore::GetNullNodeID());
-            }
-        }
-    uint64_t nbDataSizes;
-    memcpy(&nbDataSizes, headerData + dataIndex, sizeof(nbDataSizes));
-    dataIndex += sizeof(nbDataSizes);
-
-    header->m_blockSizes.resize(nbDataSizes);
-    memcpy(header->m_blockSizes.data(), headerData + dataIndex, nbDataSizes* sizeof(SMIndexNodeHeader<EXTENT>::BlockSize));
-    dataIndex += nbDataSizes * sizeof(SMIndexNodeHeader<EXTENT>::BlockSize);
-
-    assert(dataIndex == maxCountData);
-    }
-
-
-template <class EXTENT> void SMStreamingStore<EXTENT>::GetNodeHeaderBinary(const HPMBlockID& blockID, std::unique_ptr<uint8_t>& po_pBinaryData, uint64_t& po_pDataSize)
-    {
-    //NEEDS_WORK_SM_STREAMING : are we loading node headers multiple times?
-    std::unique_ptr<DataSource::Buffer[]>          dest;
-    DataSource                                *    dataSource;
-    DataSource::DataSize                           readSize;
-    wchar_t                                        buffer[10000];
-
-    swprintf(buffer, L"%sn_%llu.bin", m_pathToHeaders.c_str(), blockID.m_integerID);
-
-    DataSourceURL    dataSourceURL(buffer);
-
-    DataSourceBuffer::BufferSize    destSize = 5 * 1024 * 1024;
-
-    dataSource = this->InitializeDataSource(dest, destSize);
-    if (dataSource == nullptr)
-        return;
-
-    if (dataSource->open(dataSourceURL, DataSourceMode_Read).isFailed())
-        return;
-
-    if (dataSource->read(dest.get(), destSize, readSize, 0).isFailed())
-        return;
-
-    if (dataSource->close().isFailed())
-        return;
-
-    if (readSize > 0)
-        {
-        po_pDataSize = readSize;
-
-        uint8_t *buffer = new uint8_t[readSize];
-        if (buffer)
-            {
-            po_pBinaryData.reset(buffer);
-            memmove(po_pBinaryData.get(), dest.get(), po_pDataSize);
-            }
-
-        assert(buffer);
-        assert(readSize > 0);
-        }   
-    }
-
-
-template <class EXTENT> bool SMStreamingStore<EXTENT>::GetNodeDataStore(ISDiffSetDataStorePtr& dataStore, SMIndexNodeHeader<EXTENT>* nodeHeader)
-    {   
-    assert(!"Should not be called");
-    return false;    
-    }
-
-template <class EXTENT> bool SMStreamingStore<EXTENT>::GetNodeDataStore(ISMMTGGraphDataStorePtr& dataStore, SMIndexNodeHeader<EXTENT>* nodeHeader)
-    {        
-    assert(!"Should not be called");
-    return false;    
-    }
-
-template <class EXTENT> bool SMStreamingStore<EXTENT>::GetNodeDataStore(ISM3DPtDataStorePtr& dataStore, SMIndexNodeHeader<EXTENT>* nodeHeader, SMStoreDataType dataType)
-    {
-    //NEW_SSTORE_RB : Need to be implement
-<<<<<<< HEAD
-    assert(dataType != SMStoreDataType::Skirt);
-    auto nodeGroup = this->GetGroup(nodeHeader->m_id);
-    dataStore = new SMStreamingNodeDataStore<DPoint3d, EXTENT>(m_dataSourceAccount, dataType, nodeHeader, nodeGroup);
-=======
-    assert(dataType != SMStoreDataType::Skirt && dataType != SMStoreDataType::ClipDefinition);
-
-    dataStore = new SMStreamingNodeDataStore<DPoint3d, EXTENT>(m_dataSourceAccount, m_rootDirectory, dataType, nodeHeader);
->>>>>>> 72610ff8
-
-    return true;    
-    }
-
-template <class EXTENT> bool SMStreamingStore<EXTENT>::GetNodeDataStore(ISMInt32DataStorePtr& dataStore, SMIndexNodeHeader<EXTENT>* nodeHeader, SMStoreDataType dataType)
-    {                
-    assert(dataType == SMStoreDataType::TriPtIndices || dataType == SMStoreDataType::TriUvIndices);
-        
-    dataStore = new SMStreamingNodeDataStore<int32_t, EXTENT>(m_dataSourceAccount, dataType, nodeHeader);
-                    
-    return true;    
-    }
-
-template <class EXTENT> bool SMStreamingStore<EXTENT>::GetNodeDataStore(ISMTextureDataStorePtr& dataStore, SMIndexNodeHeader<EXTENT>* nodeHeader, SMStoreDataType dataType)
-    {    
-    dataStore = new StreamingNodeTextureStore<Byte, EXTENT>(m_dataSourceAccount, nodeHeader);
-    
-    return true;    
-    }
-
-template <class EXTENT> bool SMStreamingStore<EXTENT>::GetNodeDataStore(ISMUVCoordsDataStorePtr& dataStore, SMIndexNodeHeader<EXTENT>* nodeHeader)
-    {    
-    dataStore = new SMStreamingNodeDataStore<DPoint2d, EXTENT>(m_dataSourceAccount, SMStoreDataType::UvCoords, nodeHeader);
-
-    return true;    
-    }
-
-
-//Multi-items loading store
-
-template <class EXTENT> bool SMStreamingStore<EXTENT>::GetNodeDataStore(ISMPointTriPtIndDataStorePtr& dataStore, SMIndexNodeHeader<EXTENT>* nodeHeader)
-    {    
-    //dataStore = new SMStreamingNodeDataStore<int32_t, EXTENT>(m_dataSourceAccount, SMStoreDataType::TriPtIndices, nodeHeader);
-    assert(!"Not supported yet");
-
-    return false;    
-    }
-
-template <class EXTENT> DataSource* SMStreamingStore<EXTENT>::InitializeDataSource(std::unique_ptr<DataSource::Buffer[]> &dest, DataSourceBuffer::BufferSize destSize) const
-    {
-    if (this->GetDataSourceAccount() == nullptr)
-        return nullptr;
-                                                    // Get the thread's DataSource or create a new one
-    DataSource *dataSource = m_dataSourceAccount->getOrCreateThreadDataSource();
-    if (dataSource == nullptr)
-        return nullptr;
-                                                    // Make sure caching is enabled for this DataSource
-    dataSource->setCachingEnabled(s_stream_enable_caching);
-
-    dest.reset(new unsigned char[destSize]);
-                                                    // Return the DataSource
-    return dataSource;
-    }
-
-template <class EXTENT> DataSourceAccount* SMStreamingStore<EXTENT>::GetDataSourceAccount(void) const
-    {
-    return m_dataSourceAccount;
-    }
-
-template <class EXTENT> void SMStreamingStore<EXTENT>::SetDataSourceAccount(DataSourceAccount *dataSourceAccount)
-    {
-    m_dataSourceAccount = dataSourceAccount;
-    }
-
-
-//------------------SMStreamingNodeDataStore--------------------------------------------
-template <class DATATYPE, class EXTENT> SMStreamingNodeDataStore<DATATYPE, EXTENT>::SMStreamingNodeDataStore(DataSourceAccount* dataSourceAccount, SMStoreDataType type, SMIndexNodeHeader<EXTENT>* nodeHeader, HFCPtr<SMNodeGroup> nodeGroup, bool compress = true)
-    :m_dataSourceAccount(dataSourceAccount),     
-     m_nodeGroup(nodeGroup)
-    {       
-    m_nodeHeader = nodeHeader;
-    m_dataType = type;
-
-    switch (type)
-        {
-        case SMStoreDataType::Points: 
-            m_pathToNodeData = L"points/";
-            break;
-        case SMStoreDataType::TriPtIndices:
-            m_pathToNodeData = L"indices/";
-            break;
-        case SMStoreDataType::UvCoords:
-            m_pathToNodeData = L"uvs/";
-            break;
-        case SMStoreDataType::TriUvIndices:
-            m_pathToNodeData = L"uvindices/";
-            break;
-        default:
-            assert(!"Unkown data type for streaming");
-        }
-
-
-    // NEEDS_WORK_SM_STREAMING : create only directory structure if and only if in creation mode
-    if (s_stream_from_disk)
-        {
-        // Create base directory structure to store information if not already done
-        // NEEDS_WORK_SM_STREAMING : directory/file functions are Windows only        
-        if (0 == CreateDirectoryW((WString(m_dataSourceAccount->getPrefixPath().c_str()) + m_pathToNodeData).c_str(), NULL))
-            {
-            assert(ERROR_PATH_NOT_FOUND != GetLastError());
-            }        
-        }
-    else
-        {
-        // stream from azure
-        }
-    }
-
-template <class DATATYPE, class EXTENT> SMStreamingNodeDataStore<DATATYPE, EXTENT>::~SMStreamingNodeDataStore()
-    {            
-    for (auto it = m_pointCache.begin(); it != m_pointCache.end(); ++it) it->second.clear();
-    m_pointCache.clear();
-    }
-
-template <class DATATYPE, class EXTENT> HPMBlockID SMStreamingNodeDataStore<DATATYPE, EXTENT>::StoreBlock(DATATYPE* DataTypeArray, size_t countData, HPMBlockID blockID)
-    {
-    HPRECONDITION(blockID.IsValid());
-
-    if (NULL != DataTypeArray && countData > 0)
-        {
-        DataSourceStatus writeStatus;
-        wchar_t buffer[10000];
-        swprintf(buffer, L"%sp_%llu.bin", m_pathToNodeData.c_str(), blockID.m_integerID);
-        DataSourceURL    dataSourceURL(buffer);
-
-        bool created = false;
-        DataSourceBuffered *dataSource = dynamic_cast<DataSourceBuffered*>(m_dataSourceAccount->getOrCreateThreadDataSource(&created));
-        //{
-        //std::lock_guard<mutex> clk(s_consoleMutex);
-        //if (!created) std::cout << "[" << std::this_thread::get_id() << "] A datasource is being reused by thread" << std::endl;
-        //else std::cout<<"[" << std::this_thread::get_id() << "] New thread DataSource created" << std::endl;
-        //}
-        //DataSource *dataSource = m_dataSourceAccount->getOrCreateThreadDataSource();
-        assert(dataSource != nullptr); // problem creating a new DataSource
-
-        dataSource->setSegmentSize(1024 * 32);
-
-        // Time I/O operation timeouts for threading
-        dataSource->setTimeout(DataSource::Timeout(10000));
-
-        writeStatus = dataSource->open(dataSourceURL, DataSourceMode_Write_Segmented);
-        assert(writeStatus.isOK()); // problem opening a DataSource
-
-        HCDPacket uncompressedPacket, compressedPacket;
-        size_t bufferSize = countData * sizeof(DATATYPE);
-        Byte* dataArrayTmp = new Byte[bufferSize];
-        memcpy(dataArrayTmp, DataTypeArray, bufferSize);
-        uncompressedPacket.SetBuffer(dataArrayTmp, bufferSize);
-        uncompressedPacket.SetDataSize(bufferSize);
-        WriteCompressedPacket(uncompressedPacket, compressedPacket);
-
-        Byte* data = new Byte[compressedPacket.GetDataSize() + sizeof(uint32_t)];
-        auto UncompressedSize = (uint32_t)uncompressedPacket.GetDataSize();
-        reinterpret_cast<uint32_t&>(*data) = UncompressedSize;
-        if (m_pointCache.count(blockID.m_integerID) > 0)
-            {
-            // must update data count
-            auto& points = this->m_pointCache[blockID.m_integerID];
-            points.resize(UncompressedSize);
-            memcpy(points.data(), uncompressedPacket.GetBufferAddress(), uncompressedPacket.GetDataSize());
-            }
-
-        m_nodeHeader->m_blockSizes.push_back(SMIndexNodeHeader<EXTENT>::BlockSize{ compressedPacket.GetDataSize() + sizeof(uint32_t), (short)m_dataType });
-
-        memcpy(data + sizeof(uint32_t), compressedPacket.GetBufferAddress(), compressedPacket.GetDataSize());
-
-        writeStatus = dataSource->write(data, (uint32_t)compressedPacket.GetDataSize() + sizeof(uint32_t));
-        assert(writeStatus.isOK()); // problem writing a DataSource
-
-        writeStatus = dataSource->close();
-        assert(writeStatus.isOK()); // problem closing a DataSource
-
-        //{
-        //std::lock_guard<mutex> clk(s_consoleMutex);
-        //std::cout << "[" << std::this_thread::get_id() << "] Thread DataSource finished" << std::endl;
-        //}
-        delete[] data;
-        delete[] dataArrayTmp;
-        }
-
-    return blockID;   
-    }
-
-template <class DATATYPE, class EXTENT> size_t SMStreamingNodeDataStore<DATATYPE, EXTENT>::GetBlockDataCount(HPMBlockID blockID) const
-    {
-    if (m_dataType == SMStoreDataType::Points)
-        return m_nodeHeader->m_nodeCount;
-    else
-    if (m_dataType == SMStoreDataType::TriPtIndices)
-        return m_nodeHeader->m_nbFaceIndexes;    
-    else       
-    if (IsValidID(blockID))
-        return this->GetBlock(blockID).size() / sizeof(DATATYPE);
-
-    return 0;   
-    }
-
-template <class DATATYPE, class EXTENT> size_t SMStreamingNodeDataStore<DATATYPE, EXTENT>::GetBlockDataCount(HPMBlockID blockID, SMStoreDataType dataType) const
-    {
-    assert(!"Invalid call");
-    return 0;
-    }
-
-template <class DATATYPE, class EXTENT> void SMStreamingNodeDataStore<DATATYPE, EXTENT>::ModifyBlockDataCount(HPMBlockID blockID, int64_t countDelta) 
-    {
-    switch (m_dataType)
-        {
-        case SMStoreDataType::Points : 
-            assert((((int64_t)m_nodeHeader->m_nodeCount) + countDelta) >= 0);
-            m_nodeHeader->m_nodeCount += countDelta;                
-            break;
-         case SMStoreDataType::TriPtIndices : 
-            assert((((int64_t)m_nodeHeader->m_nbFaceIndexes) + countDelta) >= 0);
-            m_nodeHeader->m_nbFaceIndexes += countDelta;                
-            break;
-        case SMStoreDataType::UvCoords :
-        case SMStoreDataType::TriUvIndices :            
-            //MST_TS
-            break;
-        default : 
-            assert(!"Unsupported type");
-            break;
-        }        
-    }
-
-template <class DATATYPE, class EXTENT> void SMStreamingNodeDataStore<DATATYPE, EXTENT>::ModifyBlockDataCount(HPMBlockID blockID, int64_t countDelta, SMStoreDataType dataType) 
-    {
-    assert(!"Invalid call");
-    }
-
-template <class DATATYPE, class EXTENT> size_t SMStreamingNodeDataStore<DATATYPE, EXTENT>::LoadBlock(DATATYPE* DataTypeArray, size_t maxCountData, HPMBlockID blockID)
-    {
-    auto& block = this->GetBlock(blockID);
-    auto blockSize = block.size();
-    assert(block.size() <= maxCountData * sizeof(DATATYPE));
-    memmove(DataTypeArray, block.data(), block.size());
-
-    m_pointCacheLock.lock();
-    block.UnLoad();
-    m_pointCache.erase(block.GetID());
-    m_pointCacheLock.unlock();
-
-    return blockSize;
-    }
-
-template <class DATATYPE, class EXTENT> bool SMStreamingNodeDataStore<DATATYPE, EXTENT>::DestroyBlock(HPMBlockID blockID)
-    {
-    return true;
-    }
-
-template <class DATATYPE, class EXTENT> StreamingDataBlock& SMStreamingNodeDataStore<DATATYPE, EXTENT>::GetBlock(HPMBlockID blockID) const
-    {
-    // std::map [] operator is not thread safe while inserting new elements
-    m_pointCacheLock.lock();
-    StreamingDataBlock& block = m_pointCache[blockID.m_integerID];
-    m_pointCacheLock.unlock();
-    assert((block.GetID() != uint64_t(-1) ? block.GetID() == blockID.m_integerID : true));
-    if (!block.IsLoaded())
-        {
-        auto blockSize = m_nodeHeader->GetBlockSize((short)m_dataType);
-        //assert(blockSize != uint64_t(-1));
-        block.SetID(blockID.m_integerID);
-        block.SetDataSource(m_pathToNodeData);        
-        block.Load(m_dataSourceAccount, blockSize);
-        }
-    assert(block.GetID() == blockID.m_integerID);
-    assert(block.IsLoaded() && !block.empty());
-    return block;
-    }
-
-
-
-bool StreamingDataBlock::IsLoading() 
-    { 
-    return m_pIsLoading; 
-    }
-
-bool StreamingDataBlock::IsLoaded() 
-    { 
-    return m_pIsLoaded; 
-    }
-
-void StreamingDataBlock::LockAndWait()
-    {
-    unique_lock<mutex> lock(m_pPointBlockMutex);
-    m_pPointBlockCV.wait(lock, [this]() { return m_pIsLoaded; });
-    }
-
-void StreamingDataBlock::SetLoading() 
-    { 
-    m_pIsLoading = true; 
-    }
-
-DataSource* StreamingDataBlock::initializeDataSource(DataSourceAccount *dataSourceAccount, std::unique_ptr<DataSource::Buffer[]> &dest, DataSourceBuffer::BufferSize destSize)
-    {
-    if (dataSourceAccount == nullptr)
-        return nullptr;
-                                                        // Get the thread's DataSource or create a new one
-    DataSource *dataSource = dataSourceAccount->getOrCreateThreadDataSource();
-    if (dataSource == nullptr)
-        return nullptr;
-                                                        // Make sure caching is enabled for this DataSource
-    dataSource->setCachingEnabled(s_stream_enable_caching);
-
-    dest.reset(new unsigned char[destSize]);
-                                                        // Return the DataSource
-    return dataSource;
-    }
-    
-void StreamingDataBlock::Load(DataSourceAccount *dataSourceAccount, uint64_t dataSize)
-    {
-    if (!IsLoaded())
-        {
-        if (IsLoading())
-            {
-                LockAndWait();
-            }
-        else
-            {
-                wchar_t buffer[10000];
-                swprintf(buffer, L"%sp_%llu.bin", m_pDataSource.c_str(), m_pID);
-            
-                std::unique_ptr<DataSource::Buffer[]>        dest;
-                DataSource                                *  dataSource;
-                DataSource::DataSize                         readSize;
-
-                DataSourceURL    dataSourceURL(buffer);
-
-                DataSourceBuffer::BufferSize    destSize = 5 * 1024 * 1024;
-
-                dataSource = initializeDataSource(dataSourceAccount, dest, destSize);
-                assert(dest != nullptr);
-                if (dataSource == nullptr)
-                    return;
-
-                if (dataSource->open(dataSourceURL, DataSourceMode_Read).isFailed())
-                    return;
-
-                if (dataSize == uint64_t(-1)) dataSize = 0;
-                if (dataSource->read(dest.get(), destSize, readSize, dataSize).isFailed())
-                    return;
-
-                if (dataSource->close().isFailed())
-                    return;
-
-//                dataSourceAccount->destroyDataSource(dataSource);
-
-                if (dataSize > 0)
-                {
-                    m_pIsLoaded = true;
-
-                    uint32_t uncompressedSize = *reinterpret_cast<uint32_t *>(dest.get());
-                    //std::wcout << "node id:" << m_pID << "  source: " << m_pDataSource << "  size(bytes) : " << dataSize << std::endl;
-                    uint32_t sizeData = (uint32_t)dataSize - sizeof(uint32_t);
-                    DecompressPoints(dest.get() + sizeof(uint32_t), sizeData, uncompressedSize);
-                }
-            }
-        }
-    }
-    
-void StreamingDataBlock::UnLoad()
-    {
-    m_pIsLoaded = false;
-    m_pIsLoading = false;
-    this->clear();
-    }
-    
-void StreamingDataBlock::SetLoaded()
-    {
-    m_pIsLoaded = true;
-    m_pIsLoading = false;
-    m_pPointBlockCV.notify_all();
-    }
-
-void StreamingDataBlock::SetID(const uint64_t& pi_ID)
-    {
-    m_pID = pi_ID;
-    }
-
-uint64_t StreamingDataBlock::GetID() 
-    { 
-    return m_pID; 
-    }
-
-void StreamingDataBlock::SetDataSource(const WString& pi_DataSource)
-    {
-    m_pDataSource = pi_DataSource;
-    }
-
-void StreamingDataBlock::DecompressPoints(uint8_t* pi_CompressedData, uint32_t pi_CompressedDataSize, uint32_t pi_UncompressedDataSize)
-    {
-    HPRECONDITION(pi_CompressedDataSize <= (numeric_limits<uint32_t>::max) ());
-
-    this->resize(pi_UncompressedDataSize);
-
-    // initialize codec
-    HFCPtr<HCDCodec> pCodec = new HCDCodecZlib(pi_CompressedDataSize);
-    const size_t unCompressedDataSize = pCodec->DecompressSubset(pi_CompressedData,
-                                                                 pi_CompressedDataSize,
-                                                                 this->data(),
-                                                                 pi_UncompressedDataSize);
-    assert(unCompressedDataSize != 0 && pi_UncompressedDataSize == unCompressedDataSize);
-    }
-
-// NEEDS_WORK_SM_STREAMING: Move this to the CloudDataSource?
-//size_t StreamingDataBlock::WriteMemoryCallback(void *contents, size_t size, size_t nmemb, void *userp)
-//    {
-//    size_t realsize = size * nmemb;
-//    struct MemoryStruct *mem = (struct MemoryStruct *)userp;
-//
-//    assert(mem->memory->capacity() >= mem->memory->size() + realsize);
-//
-//    //    mem->memory->assign((Byte*)contents, (Byte*)contents + realsize);
-//    mem->memory->insert(mem->memory->end(), (Byte*)contents, (Byte*)contents + realsize);
-//
-//    return realsize;
-//    }
-//
-//// NEEDS_WORK_SM_STREAMING: Move this to the CloudDataSource?
-//void StreamingDataBlock::LoadFromFileSystem(const WString& m_pFilename)
-//    {
-//    CURL *curl_handle;
-//    bool retCode = true;
-//    struct MemoryStruct chunk;
-//    const int maxCountData = 100000;
-//    Utf8String blockUrl = "http://realitydatastreaming.azurewebsites.net/Mesh/c1sub_scalablemesh/";
-//    Utf8String name;
-//    BeStringUtilities::WCharToUtf8(name, m_pFilename.c_str());
-//    blockUrl += name;
-//
-//    chunk.memory = this;
-//    chunk.memory->reserve(maxCountData);
-//    chunk.size = 0;
-//    curl_global_init(CURL_GLOBAL_ALL);
-//    curl_handle = curl_easy_init();
-//
-//    // NEEDS_WORK_SM_STREAMING: Remove this when streaming works reasonably well
-//    //std::lock_guard<std::mutex> lock(fileMutex);
-//    //BeFile file;
-//    //if (BeFileStatus::Success == OPEN_FILE(file, L"C:\\Users\\Richard.Bois\\Documents\\ScalableMeshWorkDir\\FitView.node", BeFileAccess::ReadWrite) ||
-//    //    BeFileStatus::Success == file.Create(L"C:\\Users\\Richard.Bois\\Documents\\ScalableMeshWorkDir\\FitView.node"))
-//    //    {
-//    //    file.SetPointer(0, BeFileSeekOrigin::End);
-//    //    auto node_location = L"http://realitydatastreaming.azurewebsites.net/Mesh/c1sub_scalablemesh/" + block_name + L"\n";
-//    //    Utf8String utf8_node_location;
-//    //    BeStringUtilities::WCharToUtf8(utf8_node_location, node_location.c_str());
-//    //    file.Write(NULL, utf8_node_location.c_str(), (uint32_t)utf8_node_location.length());
-//    //    }
-//    //else
-//    //    {
-//    //    assert(!"Problem creating nodes file");
-//    //    }
-//    //
-//    //file.Close();
-//
-//    curl_easy_setopt(curl_handle, CURLOPT_URL, blockUrl.c_str());
-//    curl_easy_setopt(curl_handle, CURLOPT_WRITEFUNCTION, WriteMemoryCallback);
-//    curl_easy_setopt(curl_handle, CURLOPT_WRITEDATA, (void *)&chunk);
-//    //    curl_easy_setopt(curl_handle, CURLOPT_USERAGENT, "libcurl-agent/1.0");
-//
-//    /* get it! */
-//    CURLcode res = curl_easy_perform(curl_handle);
-//    /* check for errors */
-//    if (CURLE_OK != res)
-//        {
-//        retCode = false;
-//        fprintf(stderr, "curl_easy_perform() failed: %s\n", curl_easy_strerror(res));
-//        assert(false);
-//        }
-//
-//    curl_easy_cleanup(curl_handle);
-//    curl_global_cleanup();
-//
-//    assert(!chunk.memory->empty() && chunk.memory->size() <= 1000000);
-//
-//    uint32_t uncompressedSize = reinterpret_cast<uint32_t&>((*chunk.memory)[0]);
-//    uint32_t sizeData = (uint32_t)chunk.memory->size() - sizeof(uint32_t);
-//
-//    this->DecompressPoints(&(*chunk.memory)[0] + sizeof(uint32_t), sizeData, uncompressedSize);
-//    }
-
-
-template <class DATATYPE, class EXTENT> Texture& StreamingNodeTextureStore<DATATYPE, EXTENT>::GetTexture(HPMBlockID blockID) const
-    {
-    // std::map [] operator is not thread safe while inserting new elements
-    m_textureCacheLock.lock();
-    Texture& texture = m_textureCache[blockID.m_integerID];
-    m_textureCacheLock.unlock();
-    assert((texture.GetID() != uint64_t(-1) ? texture.GetID() == blockID.m_integerID : true));
-    if (!texture.IsLoaded())
-        {
-        if (texture.IsLoading())
-            {
-            texture.LockAndWait();
-            }
-        else
-            {
-            auto blockSize = m_nodeHeader->GetBlockSize(5);
-            texture.SetDataSource(this->GetDataSourceAccount(), m_path);
-            texture.SetID(blockID.m_integerID);
-            texture.Load(blockSize);
-            }
-        }
-    assert(texture.IsLoaded() && !texture.empty());
-    return texture;
-    }
-
-
-template <class DATATYPE, class EXTENT> StreamingNodeTextureStore<DATATYPE, EXTENT>::StreamingNodeTextureStore(DataSourceAccount *dataSourceAccount, SMIndexNodeHeader<EXTENT>* nodeHeader)
-    : m_path(L"textures/"),
-      m_nodeHeader(nodeHeader)
-    {
-    this->SetDataSourceAccount(dataSourceAccount);
-
-    // NEEDS_WORK_SM_STREAMING : create only directory structure if and only if in creation mode
-    if (s_stream_from_disk)
-        {
-        // Create base directory structure to store information if not already done
-        // NEEDS_WORK_SM_STREAMING : directory/file functions are Windows only
-        if (0 == CreateDirectoryW((WString(m_dataSourceAccount->getPrefixPath().c_str()) + m_path).c_str(), NULL))
-            {
-            assert(ERROR_PATH_NOT_FOUND != GetLastError());
-            }
-        }
-    }
-
-template <class DATATYPE, class EXTENT> StreamingNodeTextureStore<DATATYPE, EXTENT>::~StreamingNodeTextureStore()
-    {
-    for (auto it = m_textureCache.begin(); it != m_textureCache.end(); ++it) it->second.clear();
-    m_textureCache.clear();
-    }
-
-template <class DATATYPE, class EXTENT> bool StreamingNodeTextureStore<DATATYPE, EXTENT>::DestroyBlock(HPMBlockID blockID)
-    {
-    return false;
-    }
-                        
-template <class DATATYPE, class EXTENT> HPMBlockID StreamingNodeTextureStore<DATATYPE, EXTENT>::StoreBlock(DATATYPE* DataTypeArray, size_t countData, HPMBlockID blockID)
-    {
-    assert(blockID.IsValid());
-
-    // The data block starts with 12 bytes of metadata (texture header), followed by pixel data
-    Texture texture(((int*)DataTypeArray)[0], ((int*)DataTypeArray)[1], ((int*)DataTypeArray)[2]);
-    texture.SetDataSource(m_dataSourceAccount, m_path);
-    texture.SavePixelDataToDisk(DataTypeArray + 3 * sizeof(int), countData - 3 * sizeof(int), blockID);
-
-    return blockID;
-    }
-
-template <class DATATYPE, class EXTENT> HPMBlockID StreamingNodeTextureStore<DATATYPE, EXTENT>::StoreCompressedBlock(DATATYPE* DataTypeArray, size_t countData, HPMBlockID blockID)
-    {
-    assert(blockID.IsValid());
-
-    DataSourceStatus writeStatus;
-    wchar_t buffer[10000];
-    swprintf(buffer, L"%st_%llu.bin", m_path.c_str(), blockID.m_integerID);
-    DataSourceURL    dataSourceURL(buffer);
-
-    bool created = false;
-    DataSource *dataSource = m_dataSourceAccount->getOrCreateThreadDataSource(&created);
-    assert(dataSource != nullptr);
-    //{
-    //std::lock_guard<mutex> clk(s_consoleMutex);
-    //if (!created) std::cout << "[" << std::this_thread::get_id() << "] A datasource is being reused by thread" << std::endl;
-    //else std::cout << "[" << std::this_thread::get_id() << "] New thread DataSource created" << std::endl;
-    //}
-
-    writeStatus = dataSource->open(dataSourceURL, DataSourceMode_Write_Segmented);
-    assert(writeStatus.isOK());
-
-    writeStatus = dataSource->write(DataTypeArray, (uint32_t)countData);
-    assert(writeStatus.isOK());
-
-    writeStatus = dataSource->close();
-    assert(writeStatus.isOK());
-    //{
-    //std::lock_guard<mutex> clk(s_consoleMutex);
-    //std::cout << "[" << std::this_thread::get_id() << "] Thread DataSource finished" << std::endl;
-    //}
-
-    return HPMBlockID(blockID.m_integerID);
-    }
-
-template <class DATATYPE, class EXTENT> size_t StreamingNodeTextureStore<DATATYPE, EXTENT>::GetBlockDataCount(HPMBlockID blockID) const
-    {
-    return this->GetTexture(blockID).size() + 3 * sizeof(int);
-    }
-
-template <class DATATYPE, class EXTENT> size_t StreamingNodeTextureStore<DATATYPE, EXTENT>::GetBlockDataCount(HPMBlockID blockID, SMStoreDataType dataType) const
-    {
-    assert(!"Not supported");
-    return 0;
-    }
-
-template <class DATATYPE, class EXTENT> void StreamingNodeTextureStore<DATATYPE, EXTENT>::ModifyBlockDataCount(HPMBlockID blockID, int64_t countDelta) 
-    {
-    }
-
-template <class DATATYPE, class EXTENT> void StreamingNodeTextureStore<DATATYPE, EXTENT>::ModifyBlockDataCount(HPMBlockID blockID, int64_t countDelta, SMStoreDataType dataType) 
-    {
-    assert(!"Not supported");    
-    }
-
-template <class DATATYPE, class EXTENT> size_t StreamingNodeTextureStore<DATATYPE, EXTENT>::LoadBlock(DATATYPE* DataTypeArray, size_t maxCountData, HPMBlockID blockID)
-    {
-    auto& texture = this->GetTexture(blockID);
-    auto textureSize = texture.size();
-    assert(textureSize + 3 * sizeof(int) == maxCountData);
-    ((int*)DataTypeArray)[0] = (int)texture.GetWidth();
-    ((int*)DataTypeArray)[1] = (int)texture.GetHeight();
-    ((int*)DataTypeArray)[2] = (int)texture.GetNbChannels();
-    assert(maxCountData >= texture.size());
-    memmove(DataTypeArray + 3 * sizeof(int), texture.data(), std::min(texture.size(), maxCountData));
-    m_textureCacheLock.lock();
-    texture.Unload();
-    m_textureCache.erase(texture.GetID());
-    m_textureCacheLock.unlock();
-    return std::min(textureSize + 3 * sizeof(int), maxCountData);
-    }
-
-template <class DATATYPE, class EXTENT> void StreamingNodeTextureStore<DATATYPE, EXTENT>::SetDataSourceAccount    (DataSourceAccount *dataSourceAccount)  
-    {
-    m_dataSourceAccount = dataSourceAccount;
-    }
-
-template <class DATATYPE, class EXTENT> DataSourceAccount* StreamingNodeTextureStore<DATATYPE, EXTENT>::GetDataSourceAccount(void) const                            
-    {
-    return m_dataSourceAccount;
+//:>--------------------------------------------------------------------------------------+
+//:>
+//:>     $Source: STM/Stores/SMStreamingDataStore.hpp $
+//:>
+//:>  $Copyright: (c) 2016 Bentley Systems, Incorporated. All rights reserved. $
+//:>
+//:>+--------------------------------------------------------------------------------------
+
+
+#pragma once
+
+#include "SMStreamingDataStore.h"
+#include "../Threading\LightThreadPool.h"
+#include <curl/curl.h>
+#include <condition_variable>
+#include <CloudDataSource/DataSourceAccount.h>
+#include <CloudDataSource\DataSourceBuffered.h>
+
+#include <ImagePP\all\h\HCDCodecZlib.h>
+#include <ImagePP\all\h\HFCAccessMode.h>
+
+USING_NAMESPACE_IMAGEPP
+
+
+
+template <class EXTENT> SMStreamingStore<EXTENT>::SMStreamingStore(DataSourceAccount *dataSourceAccount, bool compress, bool areNodeHeadersGrouped, bool isVirtualGrouping, WString headers_path)
+    :m_pathToHeaders(headers_path),
+     m_use_node_header_grouping(areNodeHeadersGrouped),
+     m_use_virtual_grouping(isVirtualGrouping)
+    {
+    SetDataSourceAccount(dataSourceAccount);            
+       
+    if (m_pathToHeaders.empty())
+        {
+        // Set default path to headers relative to root directory
+        m_pathToHeaders = L"headers/";
+
+        if (m_use_node_header_grouping && m_use_virtual_grouping)
+            {
+            m_NodeHeaderFetchDistributor = new SMNodeDistributor<SMNodeGroup::DistributeData>();
+            SMNodeGroup::SetWorkTo(*m_NodeHeaderFetchDistributor);
+            }
+        }
+
+    // NEEDS_WORK_SM_STREAMING : create only directory structure if and only if in creation mode
+    //                           and do this in the Cloud API...
+    if (s_stream_from_disk)
+        {
+        // Create base directory structure to store information if not already done
+        // NEEDS_WORK_SM_STREAMING : directory/file functions are Windows only
+        if (0 == CreateDirectoryW(m_dataSourceAccount->getPrefixPath().c_str(), NULL))
+            {
+            assert(ERROR_PATH_NOT_FOUND != GetLastError());
+            }        
+        
+        if (0 == CreateDirectoryW((WString(m_dataSourceAccount->getPrefixPath().c_str()) + m_pathToHeaders).c_str(), NULL))
+            {
+            assert(ERROR_PATH_NOT_FOUND != GetLastError());
+            }        
+        }
+    }
+
+template <class EXTENT> SMStreamingStore<EXTENT>::~SMStreamingStore()
+    {
+    }
+
+template <class EXTENT> uint64_t SMStreamingStore<EXTENT>::GetNextID() const
+    {
+    assert(!"Not implemented yet");
+    return 0; 
+    }
+            
+template <class EXTENT> void SMStreamingStore<EXTENT>::Close()
+    {
+    }
+            
+template <class EXTENT> bool SMStreamingStore<EXTENT>::StoreMasterHeader(SMIndexMasterHeader<EXTENT>* indexHeader, size_t headerSize)
+    {
+    if (indexHeader != NULL && indexHeader->m_rootNodeBlockID.IsValid())
+        {
+        Json::Value masterHeader;
+        masterHeader["balanced"] = indexHeader->m_balanced;
+        masterHeader["depth"] = (uint32_t)indexHeader->m_depth;
+        masterHeader["rootNodeBlockID"] = ConvertBlockID(indexHeader->m_rootNodeBlockID);
+        masterHeader["splitThreshold"] = indexHeader->m_SplitTreshold;
+        masterHeader["singleFile"] = false;
+        masterHeader["isTerrain"] = true;
+
+        auto buffer = Json::StyledWriter().write(masterHeader);
+        uint64_t buffer_size = buffer.size();
+
+        DataSourceURL    dataSourceURL(L"MasterHeader.sscm");
+
+        DataSource *dataSource = m_dataSourceAccount->getOrCreateThreadDataSource();
+        assert(dataSource != nullptr);
+
+        if (dataSource->open(dataSourceURL, DataSourceMode_Write).isFailed())
+            {
+            assert(false); // could not open master header data source!
+            return false;
+            }
+
+        if (dataSource->write((const DataSource::Buffer*)buffer.c_str(), buffer_size).isFailed())
+            {
+            assert(false); // error writing to master header data source!
+            return false;
+            }
+
+        if (dataSource->close().isFailed())
+            {
+            assert(false); // error closing master header data source!
+            return false;
+            }
+        }
+
+    return true;
+    }
+    
+template <class EXTENT> size_t SMStreamingStore<EXTENT>::LoadMasterHeader(SMIndexMasterHeader<EXTENT>* indexHeader, size_t headerSize)
+    {
+    std::unique_ptr<DataSource::Buffer[]>            dest;
+    DataSource                                *      dataSource;
+    DataSource::DataSize                             readSize;
+    DataSourceBuffer::BufferSize                     destSize = 20 * 1024 * 1024;
+
+    if (indexHeader != NULL)
+        {
+        if (m_use_node_header_grouping || s_stream_from_grouped_store)
+            {
+            wchar_t buffer[10000];
+
+            swprintf(buffer, L"%sMasterHeaderWith%sGroups.bin", m_dataSourceAccount->getPrefixPath().c_str(), (m_use_virtual_grouping ? L"Virtual" : L""));
+
+            DataSourceURL    dataSourceURL(buffer);
+                                
+
+            if (m_nodeHeaderGroups.empty())
+                {
+                dataSource = this->InitializeDataSource(dest, destSize);
+                if (dataSource == nullptr)
+                    return 0;
+
+                if (dataSource->open(dataSourceURL, DataSourceMode_Read).isFailed())
+                    return 0;
+
+                if (dataSource->read(dest.get(), destSize, readSize, 0).isFailed())
+                    return 0;
+
+                assert(destSize >= readSize); 
+
+                dataSource->close();
+
+                headerSize = readSize;
+
+                uint64_t position = 0;
+
+                uint32_t sizeOfOldMasterHeaderPart;
+                memcpy(&sizeOfOldMasterHeaderPart, dest.get() + position, sizeof(sizeOfOldMasterHeaderPart));
+                position += sizeof(sizeOfOldMasterHeaderPart);
+                assert(sizeOfOldMasterHeaderPart == sizeof(SQLiteIndexHeader));
+
+                SQLiteIndexHeader oldMasterHeader;
+                memcpy(&oldMasterHeader, dest.get() + position, sizeof(SQLiteIndexHeader));
+                position += sizeof(SQLiteIndexHeader);
+                indexHeader->m_SplitTreshold = oldMasterHeader.m_SplitTreshold;
+                indexHeader->m_balanced = oldMasterHeader.m_balanced;
+                indexHeader->m_depth = oldMasterHeader.m_depth;
+                indexHeader->m_isTerrain = oldMasterHeader.m_isTerrain;
+                indexHeader->m_singleFile = oldMasterHeader.m_singleFile;
+                assert(indexHeader->m_singleFile == false); // cloud is always multifile. So if we use streamingTileStore without multiFile, there are problem
+
+                auto rootNodeBlockID = oldMasterHeader.m_rootNodeBlockID;
+                indexHeader->m_rootNodeBlockID = rootNodeBlockID != ISMStore::GetNullNodeID() ? HPMBlockID(rootNodeBlockID) : HPMBlockID();
+
+                short groupMode = m_use_virtual_grouping;
+                memcpy(&groupMode, reinterpret_cast<char *>(dest.get()) + position, sizeof(groupMode));
+                assert((groupMode == SMNodeGroup::VIRTUAL) == s_is_virtual_grouping); // Trying to load streaming master header with incoherent grouping strategies
+                position += sizeof(groupMode);
+
+
+                // Parse rest of file -- group information
+                while (position < headerSize)
+                    {
+                    size_t group_id;
+                    memcpy(&group_id, reinterpret_cast<char *>(dest.get()) + position, sizeof(group_id));
+                    position += sizeof(group_id);
+
+                    uint64_t group_totalSizeOfHeaders(0);
+                    if (groupMode == SMNodeGroup::VIRTUAL)
+                        {
+                        memcpy(&group_totalSizeOfHeaders, reinterpret_cast<char *>(dest.get()) + position, sizeof(group_totalSizeOfHeaders));
+                        position += sizeof(group_totalSizeOfHeaders);
+                        }
+
+                    size_t group_numNodes;
+                    memcpy(&group_numNodes, reinterpret_cast<char *>(dest.get()) + position, sizeof(size_t));
+                    position += sizeof(size_t);
+
+                    auto group = HFCPtr<SMNodeGroup>(new SMNodeGroup(this->GetDataSourceAccount(), 
+                                                                     group_id, 
+                                                                     SMNodeGroup::Mode(groupMode),
+                                                                     group_numNodes, 
+                                                                     group_totalSizeOfHeaders));
+                    // NEEDS_WORK_SM : group datasource doesn't need to depend on type of grouping
+                    group->SetDataSource(groupMode == SMNodeGroup::VIRTUAL ? m_pathToHeaders : m_pathToHeaders + L"g\\g_");
+                    group->SetDistributor(*m_NodeHeaderFetchDistributor);
+                    m_nodeHeaderGroups.push_back(group);
+
+                    vector<uint64_t> nodeIds(group_numNodes);
+                    memcpy(nodeIds.data(), reinterpret_cast<char *>(dest.get()) + position, group_numNodes*sizeof(uint64_t));
+                    position += group_numNodes*sizeof(uint64_t);
+
+                    group->GetHeader()->resize(group_numNodes);
+                    transform(begin(nodeIds), end(nodeIds), begin(*group->GetHeader()), [](const uint64_t& nodeId)
+                        {
+                        return SMNodeHeader{ nodeId, uint32_t(-1), 0 };
+                        });
+                    }
+                }
+            }
+        else
+            {
+            Json::Reader    reader;
+            Json::Value     masterHeader;
+
+            DataSourceURL dataSourceURL(L"MasterHeader.sscm");
+            
+            dataSource = this->InitializeDataSource(dest, destSize);
+            if (dataSource == nullptr)
+                return 0;
+
+            if (dataSource->open(dataSourceURL, DataSourceMode_Read).isFailed())
+                return 0;
+
+            if (dataSource->read(dest.get(), destSize, readSize, 0).isFailed())
+                return 0;
+
+            dataSource->close();
+
+            headerSize = readSize;
+
+            reader.parse(reinterpret_cast<char *>(dest.get()), reinterpret_cast<char *>(&(dest.get()[readSize])), masterHeader);
+
+            indexHeader->m_SplitTreshold = masterHeader["splitThreshold"].asUInt();
+            indexHeader->m_balanced = masterHeader["balanced"].asBool();
+            indexHeader->m_depth = masterHeader["depth"].asUInt();
+            indexHeader->m_isTerrain = masterHeader["isTerrain"].asBool();
+
+            auto rootNodeBlockID = masterHeader["rootNodeBlockID"].asUInt();
+            indexHeader->m_rootNodeBlockID = rootNodeBlockID != ISMStore::GetNullNodeID() ? HPMBlockID(rootNodeBlockID) : HPMBlockID();
+/* Needed?
+            if (masterHeader.isMember("singleFile"))
+                {
+                indexHeader->m_singleFile = masterHeader["singleFile"].asBool();
+                HASSERT(indexHeader->m_singleFile == false); // cloud is always multifile. So if we use streamingTileStore without multiFile, there are problem
+                }
+*/
+            }
+
+        return headerSize;
+        }
+
+    return 0;
+    }
+
+
+template <class EXTENT> void SMStreamingStore<EXTENT>::SerializeHeaderToBinary(const SMIndexNodeHeader<EXTENT>* pi_pHeader, std::unique_ptr<Byte>& po_pBinaryData, uint32_t& po_pDataSize) const
+    {
+    assert(po_pBinaryData == nullptr && po_pDataSize == 0);
+
+    po_pBinaryData.reset(new Byte[3000]);
+
+    const auto filtered = pi_pHeader->m_filtered;
+    memcpy(po_pBinaryData.get() + po_pDataSize, &filtered, sizeof(filtered));
+    po_pDataSize += sizeof(filtered);
+    const auto parentBlockID = pi_pHeader->m_parentNodeID.IsValid() ? ConvertBlockID(pi_pHeader->m_parentNodeID) : ISMStore::GetNullNodeID();
+    memcpy(po_pBinaryData.get() + po_pDataSize, &parentBlockID, sizeof(parentBlockID));
+    po_pDataSize += sizeof(parentBlockID);
+    const auto subNodeNoSplitID = pi_pHeader->m_SubNodeNoSplitID.IsValid() ? ConvertBlockID(pi_pHeader->m_SubNodeNoSplitID) : ISMStore::GetNullNodeID();
+    memcpy(po_pBinaryData.get() + po_pDataSize, &subNodeNoSplitID, sizeof(subNodeNoSplitID));
+    po_pDataSize += sizeof(subNodeNoSplitID);
+    const auto level = pi_pHeader->m_level;
+    memcpy(po_pBinaryData.get() + po_pDataSize, &level, sizeof(level));
+    po_pDataSize += sizeof(level);
+    const auto isBranched = pi_pHeader->m_IsBranched;
+    memcpy(po_pBinaryData.get() + po_pDataSize, &isBranched, sizeof(isBranched));
+    po_pDataSize += sizeof(isBranched);
+    const auto isLeaf = pi_pHeader->m_IsLeaf;
+    memcpy(po_pBinaryData.get() + po_pDataSize, &isLeaf, sizeof(isLeaf));
+    po_pDataSize += sizeof(isLeaf);
+    const auto splitThreshold = pi_pHeader->m_SplitTreshold;
+    memcpy(po_pBinaryData.get() + po_pDataSize, &splitThreshold, sizeof(splitThreshold));
+    po_pDataSize += sizeof(splitThreshold);
+    const auto totalCount = pi_pHeader->m_totalCount;
+    memcpy(po_pBinaryData.get() + po_pDataSize, &totalCount, sizeof(totalCount));
+    po_pDataSize += sizeof(totalCount);
+    const auto nodeCount = pi_pHeader->m_nodeCount;
+    memcpy(po_pBinaryData.get() + po_pDataSize, &nodeCount, sizeof(nodeCount));
+    po_pDataSize += sizeof(nodeCount);
+    const auto arePoints3d = pi_pHeader->m_arePoints3d;
+    memcpy(po_pBinaryData.get() + po_pDataSize, &arePoints3d, sizeof(arePoints3d));
+    po_pDataSize += sizeof(arePoints3d);
+    const auto isTextured = pi_pHeader->m_isTextured;
+    memcpy(po_pBinaryData.get() + po_pDataSize, &isTextured, sizeof(isTextured));
+    po_pDataSize += sizeof(isTextured);
+    const auto nbFaceIndexes = pi_pHeader->m_nbFaceIndexes;
+    memcpy(po_pBinaryData.get() + po_pDataSize, &nbFaceIndexes, sizeof(nbFaceIndexes));
+    po_pDataSize += sizeof(nbFaceIndexes);
+    const auto graphID = pi_pHeader->m_graphID.IsValid() ? ConvertBlockID(pi_pHeader->m_graphID) : ISMStore::GetNullNodeID();
+    memcpy(po_pBinaryData.get() + po_pDataSize, &graphID, sizeof(graphID));
+    po_pDataSize += sizeof(graphID);
+
+    memcpy(po_pBinaryData.get() + po_pDataSize, &pi_pHeader->m_nodeExtent, 6 * sizeof(double));
+    po_pDataSize += 6 * sizeof(double);
+
+    const auto contentExtentDefined = pi_pHeader->m_contentExtentDefined;
+    memcpy(po_pBinaryData.get() + po_pDataSize, &contentExtentDefined, sizeof(contentExtentDefined));
+    po_pDataSize += sizeof(contentExtentDefined);
+    if (contentExtentDefined)
+        {
+        memcpy(po_pBinaryData.get() + po_pDataSize, &pi_pHeader->m_contentExtent, 6 * sizeof(double));
+        po_pDataSize += 6 * sizeof(double);
+        }
+
+    /* Indice IDs */
+    const auto idx = pi_pHeader->m_ptsIndiceID[0].IsValid() ? ConvertBlockID(pi_pHeader->m_ptsIndiceID[0]) : ISMStore::GetNullNodeID();
+    memcpy(po_pBinaryData.get() + po_pDataSize, &idx, sizeof(idx));
+    po_pDataSize += sizeof(idx);
+
+
+    /* Mesh components and clips */
+    const auto numberOfMeshComponents = pi_pHeader->m_numberOfMeshComponents;
+    memcpy(po_pBinaryData.get() + po_pDataSize, &numberOfMeshComponents, sizeof(numberOfMeshComponents));
+    po_pDataSize += sizeof(numberOfMeshComponents);
+    for (size_t componentIdx = 0; componentIdx < pi_pHeader->m_numberOfMeshComponents; componentIdx++)
+        {
+        const auto component = pi_pHeader->m_meshComponents[componentIdx];
+        memcpy(po_pBinaryData.get() + po_pDataSize, &component, sizeof(component));
+        po_pDataSize += sizeof(component);
+        }
+
+    const auto nbClipSetsIDs = (uint32_t)pi_pHeader->m_clipSetsID.size();
+    memcpy(po_pBinaryData.get() + po_pDataSize, &nbClipSetsIDs, sizeof(nbClipSetsIDs));
+    po_pDataSize += sizeof(nbClipSetsIDs);
+    for (size_t i = 0; i < nbClipSetsIDs; ++i)
+        {
+        const auto clip = ConvertNeighborID(pi_pHeader->m_clipSetsID[i]);
+        memcpy(po_pBinaryData.get() + po_pDataSize, &clip, sizeof(clip));
+        po_pDataSize += sizeof(clip);
+        }
+
+    /* Children and Neighbors */
+    const auto nbChildren = isLeaf || (!isBranched  && !pi_pHeader->m_SubNodeNoSplitID.IsValid()) ? 0 : (!isBranched ? 1 : pi_pHeader->m_numberOfSubNodesOnSplit);
+    memcpy(po_pBinaryData.get() + po_pDataSize, &nbChildren, sizeof(nbChildren));
+    po_pDataSize += sizeof(nbChildren);
+    for (size_t childInd = 0; childInd < nbChildren; childInd++)
+        {
+        const auto id = ConvertChildID(pi_pHeader->m_apSubNodeID[childInd]);
+        memcpy(po_pBinaryData.get() + po_pDataSize, &id, sizeof(id));
+        po_pDataSize += sizeof(id);
+        }
+
+    for (size_t neighborPosInd = 0; neighborPosInd < MAX_NEIGHBORNODES_COUNT; neighborPosInd++)
+        {
+        const auto numNeighbors = pi_pHeader->m_apNeighborNodeID[neighborPosInd].size();
+        memcpy(po_pBinaryData.get() + po_pDataSize, &numNeighbors, sizeof(numNeighbors));
+        po_pDataSize += sizeof(numNeighbors);
+        for (size_t neighborInd = 0; neighborInd < numNeighbors; neighborInd++)
+            {
+            const auto nodeId = ConvertNeighborID(pi_pHeader->m_apNeighborNodeID[neighborPosInd][neighborInd]);
+            memcpy(po_pBinaryData.get() + po_pDataSize, &nodeId, sizeof(nodeId));
+            po_pDataSize += sizeof(nodeId);
+            }
+        }
+    auto nbDataSizes = pi_pHeader->m_blockSizes.size();
+    memcpy(po_pBinaryData.get() + po_pDataSize, &nbDataSizes, sizeof(nbDataSizes));
+    po_pDataSize += sizeof(nbDataSizes);
+
+    memcpy(po_pBinaryData.get() + po_pDataSize, pi_pHeader->m_blockSizes.data(), nbDataSizes * sizeof(SMIndexNodeHeader<EXTENT>::BlockSize));
+    po_pDataSize += (uint32_t)(nbDataSizes * sizeof(SMIndexNodeHeader<EXTENT>::BlockSize));
+    }
+
+
+template <class EXTENT> void SMStreamingStore<EXTENT>::SerializeHeaderToJSON(const SMIndexNodeHeader<EXTENT>* header, HPMBlockID blockID, Json::Value& block)
+    {
+    block["id"] = ConvertBlockID(blockID);
+    block["resolution"] = (ISMStore::NodeID)header->m_level;
+    block["filtered"] = header->m_filtered;
+    block["parentID"] = header->m_parentNodeID.IsValid() ? ConvertBlockID(header->m_parentNodeID) : ISMStore::GetNullNodeID();
+    block["isLeaf"] = header->m_IsLeaf;
+    block["isBranched"] = header->m_IsBranched;
+    block["splitThreshold"] = header->m_SplitTreshold;
+
+    size_t nbChildren = header->m_IsLeaf || (!header->m_IsBranched  && !header->m_SubNodeNoSplitID.IsValid()) ? 0 : (!header->m_IsBranched ? 1 : header->m_numberOfSubNodesOnSplit);
+
+    block["nbChildren"] = nbChildren;
+
+    auto& children = block["children"];
+
+    if (nbChildren > 1)
+        {
+        for (size_t childInd = 0; childInd < nbChildren; childInd++)
+            {
+            Json::Value& child = childInd >= children.size() ? children.append(Json::Value()) : children[(int)childInd];
+            child["index"] = (uint8_t)childInd;
+            child["id"] = header->m_apSubNodeID[childInd].IsValid() ? ConvertChildID(header->m_apSubNodeID[childInd]) : ISMStore::GetNullNodeID();
+            }
+        }
+    else if (nbChildren == 1)
+        {
+        Json::Value& child = children.empty() ? children.append(Json::Value()) : children[0];
+        child["index"] = 0;
+        child["id"] = header->m_SubNodeNoSplitID.IsValid() ? ConvertChildID(header->m_SubNodeNoSplitID) : ConvertChildID(header->m_apSubNodeID[0]);
+        }
+
+    auto& neighbors = block["neighbors"];
+    int neighborInfoInd = 0;
+    for (size_t neighborPosInd = 0; neighborPosInd < MAX_NEIGHBORNODES_COUNT; neighborPosInd++)
+        {
+        for (size_t neighborInd = 0; neighborInd < header->m_apNeighborNodeID[neighborPosInd].size(); neighborInd++)
+            {
+            Json::Value& neighbor = (uint32_t)neighborInfoInd >= neighbors.size() ? neighbors.append(Json::Value()) : neighbors[(uint32_t)neighborInfoInd];
+            neighbor["nodePos"] = (uint8_t)neighborPosInd;
+            neighbor["nodeId"] = ConvertNeighborID(header->m_apNeighborNodeID[neighborPosInd][neighborInd]);
+            neighborInfoInd++;
+            }
+        }
+
+    auto& extent = block["nodeExtent"];
+
+    extent["xMin"] = ExtentOp<EXTENT>::GetXMin(header->m_nodeExtent);
+    extent["yMin"] = ExtentOp<EXTENT>::GetYMin(header->m_nodeExtent);
+    extent["zMin"] = ExtentOp<EXTENT>::GetZMin(header->m_nodeExtent);
+    extent["xMax"] = ExtentOp<EXTENT>::GetXMax(header->m_nodeExtent);
+    extent["yMax"] = ExtentOp<EXTENT>::GetYMax(header->m_nodeExtent);
+    extent["zMax"] = ExtentOp<EXTENT>::GetZMax(header->m_nodeExtent);
+
+    if (header->m_contentExtentDefined)
+        {
+        block["contentExtentDefined"] = true;
+        auto& contentExtent = block["contentExtent"];
+        contentExtent["xMin"] = ExtentOp<EXTENT>::GetXMin(header->m_contentExtent);
+        contentExtent["yMin"] = ExtentOp<EXTENT>::GetYMin(header->m_contentExtent);
+        contentExtent["zMin"] = ExtentOp<EXTENT>::GetZMin(header->m_contentExtent);
+        contentExtent["xMax"] = ExtentOp<EXTENT>::GetXMax(header->m_contentExtent);
+        contentExtent["yMax"] = ExtentOp<EXTENT>::GetYMax(header->m_contentExtent);
+        contentExtent["zMax"] = ExtentOp<EXTENT>::GetZMax(header->m_contentExtent);
+        }
+    else
+        {
+        block["contentExtentDefined"] = false;
+        }
+
+
+    block["totalCount"] = header->m_totalCount;
+    block["nodeCount"] = header->m_nodeCount;
+    block["arePoints3d"] = header->m_arePoints3d;
+
+    /*
+
+    //why was this commented?
+    // assert(header->m_3dPointsDescBins.size() <= USHORT_MAX);
+    // m_indexHandler->SetNb3dPointsBins(ConvertBlockID(blockID), header->m_3dPointsDescBins.size());
+
+    */
+
+    block["nbFaceIndexes"] = header->m_nbFaceIndexes;
+    block["graphID"] = header->m_graphID.IsValid() ? ConvertBlockID(header->m_graphID) : ISMStore::GetNullNodeID();
+    block["nbIndiceID"] = (int)header->m_ptsIndiceID.size();
+
+    auto& indiceID = block["indiceID"];
+    for (size_t i = 0; i < header->m_ptsIndiceID.size(); i++)
+        {
+        Json::Value& indice = (uint32_t)i >= indiceID.size() ? indiceID.append(Json::Value()) : indiceID[(uint32_t)i];
+        indice = header->m_ptsIndiceID[i].IsValid() ? ConvertBlockID(header->m_ptsIndiceID[i]) : ISMStore::GetNullNodeID();
+        }
+
+    if (header->m_isTextured /*&& !header->m_textureID.empty() && IsValidID(header->m_textureID[0])*/)
+        {
+        block["areTextured"] = true;
+        /*block["nbTextureIDs"] = (int)header->m_textureID.size();
+        auto& textureIDs = block["textureIDs"];
+        for (size_t i = 0; i < header->m_textureID.size(); i++)
+            {
+            auto convertedID = ConvertBlockID(header->m_textureID[i]);
+            if (convertedID != ISMStore::GetNullNodeID())
+                {
+                Json::Value& textureID = (uint32_t)i >= textureIDs.size() ? textureIDs.append(Json::Value()) : textureIDs[(uint32_t)i];
+                textureID = header->m_textureID[i].IsValid() ? convertedID : ISMStore::GetNullNodeID();
+                }
+            }*/
+        block["uvID"] = header->m_uvID.IsValid() ? ConvertBlockID(header->m_uvID) : ISMStore::GetNullNodeID();
+
+        block["nbUVIDs"] = (int)header->m_uvsIndicesID.size();
+        auto& uvIndiceIDs = block["uvIndiceIDs"];
+        for (size_t i = 0; i < header->m_uvsIndicesID.size(); i++)
+            {
+            Json::Value& uvIndice = (uint32_t)i >= uvIndiceIDs.size() ? uvIndiceIDs.append(Json::Value()) : uvIndiceIDs[(uint32_t)i];
+            uvIndice = header->m_uvsIndicesID[i].IsValid() ? ConvertBlockID(header->m_uvsIndicesID[i]) : ISMStore::GetNullNodeID();
+            }
+        }
+    else {
+        block["areTextured"] = false;
+        }
+
+    block["numberOfMeshComponents"] = header->m_numberOfMeshComponents;
+    auto& meshComponents = block["meshComponents"];
+    for (size_t componentIdx = 0; componentIdx < header->m_numberOfMeshComponents; componentIdx++)
+        {
+        auto& component = (uint32_t)componentIdx >= meshComponents.size() ? meshComponents.append(Json::Value()) : meshComponents[(uint32_t)componentIdx];
+        component = header->m_meshComponents[componentIdx];
+        }
+
+    if (header->m_clipSetsID.size() > 0)
+        {
+        auto& clipSetsID = block["clipSetsID"];
+        for (size_t i = 0; i < header->m_clipSetsID.size(); ++i)
+            {
+            auto& clip = (uint32_t)i >= clipSetsID.size() ? clipSetsID.append(Json::Value()) : clipSetsID[(uint32_t)i];
+            clip = ConvertNeighborID(header->m_clipSetsID[i]);
+            }
+        }
+    block["nbClipSets"] = (uint32_t)header->m_clipSetsID.size();
+    }
+
+    
+template <class EXTENT> size_t SMStreamingStore<EXTENT>::StoreNodeHeader(SMIndexNodeHeader<EXTENT>* header, HPMBlockID blockID)
+    {
+    uint32_t headerSize = 0;
+    std::unique_ptr<Byte> headerData = nullptr;
+    SerializeHeaderToBinary(header, headerData, headerSize);
+    //SerializeHeaderToJSON(header, blockID, block);
+
+    wchar_t buffer[10000];
+    swprintf(buffer, L"%sn_%llu.bin", m_pathToHeaders.c_str(), blockID.m_integerID);
+
+    DataSourceURL    dataSourceURL(buffer);
+
+    bool created = false;
+    DataSource *dataSource = m_dataSourceAccount->getOrCreateThreadDataSource(&created);
+    if (dataSource == nullptr)
+        {
+        assert(false); // problem creating new datasource
+        return 0;
+        }
+    //{
+    //std::lock_guard<mutex> clk(s_consoleMutex);
+    //if (!created) std::cout << "[" << std::this_thread::get_id() << "] A datasource is being reused by thread" << std::endl;
+    //else std::cout << "[" << std::this_thread::get_id() << "] New thread DataSource created" << std::endl;
+    //}
+
+    if (dataSource->open(dataSourceURL, DataSourceMode_Write).isFailed())
+        {
+        assert(false); // problem opening a datasource
+        return 0;
+        }
+
+    if (dataSource->write(headerData.get(), headerSize).isFailed())
+        {
+        assert(false); // problem writing a datasource
+        return 0;
+        }
+
+    if (dataSource->close().isFailed())
+        {
+        assert(false); // problem closing a datasource
+        return 0;
+        }
+    //{
+    //std::lock_guard<mutex> clk(s_consoleMutex);
+    //std::cout << "[" << std::this_thread::get_id() << "] Thread DataSource finished" << std::endl;
+    //}
+
+    return 1;
+    }
+    
+template <class EXTENT> size_t SMStreamingStore<EXTENT>::LoadNodeHeader(SMIndexNodeHeader<EXTENT>* header, HPMBlockID blockID)            
+    {
+    if (s_stream_from_grouped_store)
+        {
+        auto group = this->GetGroup(blockID);
+        auto node_header = group->GetNodeHeader(blockID.m_integerID);
+        ReadNodeHeaderFromBinary(header, group->GetRawHeaders(node_header.offset), node_header.size);
+        header->m_id = blockID;
+        //group->removeNodeData(blockID.m_integerID);
+        }
+    else {
+        //auto nodeHeader = this->GetNodeHeaderJSON(blockID);
+        //ReadNodeHeaderFromJSON(header, nodeHeader);
+        uint64_t headerSize = 0;
+        std::unique_ptr<Byte> headerData = nullptr;
+        this->GetNodeHeaderBinary(blockID, headerData, headerSize);
+        if (!headerData && headerSize == 0) return 0;
+        ReadNodeHeaderFromBinary(header, headerData.get(), headerSize);
+        }
+    return 1;
+    }
+
+template <class EXTENT> bool SMStreamingStore<EXTENT>::SetProjectFilesPath(BeFileName& projectFilesPath)
+    {
+    assert(!"Should be handled by local file");
+    return false;
+    }
+
+template <class EXTENT> HFCPtr<SMNodeGroup> SMStreamingStore<EXTENT>::FindGroup(HPMBlockID blockID)
+    {
+    auto nodeIDToFind = ConvertBlockID(blockID);
+    for (auto& group : m_nodeHeaderGroups)
+        {
+        if (group->ContainsNode(nodeIDToFind))
+            {
+            return group;
+            }
+        }
+
+    return nullptr;
+    }
+
+template <class EXTENT> HFCPtr<SMNodeGroup> SMStreamingStore<EXTENT>::GetGroup(HPMBlockID blockID)
+    {
+    auto group = this->FindGroup(blockID);
+    if (group == nullptr) return group;
+    if (!group->IsLoaded())
+        {
+        group->Load(blockID.m_integerID);
+        }
+#ifdef DEBUG_STREAMING_DATA_STORE
+    else {
+        static std::atomic<uint64_t> s_NbAlreadyLoadedNodes = 0;
+        s_NbAlreadyLoadedNodes += 1;
+        {
+        std::lock_guard<mutex> clk(s_consoleMutex);
+        std::cout << "[" << blockID.m_integerID << ", " << group->GetID() << "] already loaded in temporary streaming data cache!" << std::endl;
+        }
+        }
+#endif
+    return group;
+    }
+
+template <class EXTENT> void SMStreamingStore<EXTENT>::ReadNodeHeaderFromBinary(SMIndexNodeHeader<EXTENT>* header, uint8_t* headerData, uint64_t& maxCountData) const
+    {
+    size_t dataIndex = 0;
+
+    memcpy(&header->m_filtered, headerData + dataIndex, sizeof(header->m_filtered));
+    dataIndex += sizeof(header->m_filtered);
+    uint32_t parentNodeID;
+    memcpy(&parentNodeID, headerData + dataIndex, sizeof(parentNodeID));
+    header->m_parentNodeID = parentNodeID != ISMStore::GetNullNodeID() ? HPMBlockID(parentNodeID) : ISMStore::GetNullNodeID();
+    dataIndex += sizeof(parentNodeID);
+    uint32_t subNodeNoSplitID;
+    memcpy(&subNodeNoSplitID, headerData + dataIndex, sizeof(subNodeNoSplitID));
+    header->m_SubNodeNoSplitID = subNodeNoSplitID != ISMStore::GetNullNodeID() ? HPMBlockID(subNodeNoSplitID) : ISMStore::GetNullNodeID();
+    dataIndex += sizeof(subNodeNoSplitID);
+    memcpy(&header->m_level, headerData + dataIndex, sizeof(header->m_level));
+    dataIndex += sizeof(header->m_level);
+    memcpy(&header->m_IsBranched, headerData + dataIndex, sizeof(header->m_IsBranched));
+    dataIndex += sizeof(header->m_IsBranched);
+    memcpy(&header->m_IsLeaf, headerData + dataIndex, sizeof(header->m_IsLeaf));
+    dataIndex += sizeof(header->m_IsLeaf);
+    memcpy(&header->m_SplitTreshold, headerData + dataIndex, sizeof(header->m_SplitTreshold));
+    dataIndex += sizeof(header->m_SplitTreshold);
+    memcpy(&header->m_totalCount, headerData + dataIndex, sizeof(header->m_totalCount));
+    dataIndex += sizeof(header->m_totalCount);
+    memcpy(&header->m_nodeCount, headerData + dataIndex, sizeof(header->m_nodeCount));
+    dataIndex += sizeof(header->m_nodeCount);
+    memcpy(&header->m_arePoints3d, headerData + dataIndex, sizeof(header->m_arePoints3d));
+    dataIndex += sizeof(header->m_arePoints3d);
+    memcpy(&header->m_isTextured, headerData + dataIndex, sizeof(header->m_isTextured));
+    dataIndex += sizeof(header->m_isTextured);
+    memcpy(&header->m_nbFaceIndexes, headerData + dataIndex, sizeof(header->m_nbFaceIndexes));
+    dataIndex += sizeof(header->m_nbFaceIndexes);
+    uint32_t graphID;
+    memcpy(&graphID, headerData + dataIndex, sizeof(graphID));
+    header->m_graphID = graphID != ISMStore::GetNullNodeID() ? HPMBlockID(graphID) : ISMStore::GetNullNodeID();
+    dataIndex += sizeof(graphID);
+
+    memcpy(&header->m_nodeExtent, headerData + dataIndex, 6 * sizeof(double));
+    dataIndex += 6 * sizeof(double);
+
+    memcpy(&header->m_contentExtentDefined, headerData + dataIndex, sizeof(header->m_contentExtentDefined));
+    dataIndex += sizeof(header->m_contentExtentDefined);
+    if (header->m_contentExtentDefined)
+        {
+        memcpy(&header->m_contentExtent, headerData + dataIndex, 6 * sizeof(double));
+        dataIndex += 6 * sizeof(double);
+        }
+
+    /* Indices */
+    uint32_t idx;
+    memcpy(&idx, headerData + dataIndex, sizeof(idx));
+    dataIndex += sizeof(idx);
+    header->m_ptsIndiceID.resize(1);
+    header->m_ptsIndiceID[0] = idx;
+
+    if (header->m_isTextured)
+        {
+        header->m_textureID.resize(1);
+        header->m_textureID[0] = ISMStore::GetNullNodeID();
+        header->m_ptsIndiceID.resize(2);
+        header->m_ptsIndiceID[1] = (int)idx;
+        header->m_ptsIndiceID[0] = SQLiteNodeHeader::NO_NODEID;
+        header->m_nbTextures = 1;
+        header->m_uvsIndicesID.resize(1);
+        header->m_uvsIndicesID[0] = idx;
+        }
+
+    /* Mesh components */
+    size_t numberOfMeshComponents;
+    memcpy(&numberOfMeshComponents, headerData + dataIndex, sizeof(numberOfMeshComponents));
+    dataIndex += sizeof(numberOfMeshComponents);
+    header->m_numberOfMeshComponents = numberOfMeshComponents;
+    assert(header->m_meshComponents == nullptr);
+    header->m_meshComponents = new int[numberOfMeshComponents];
+    for (size_t componentIdx = 0; componentIdx < header->m_numberOfMeshComponents; componentIdx++)
+        {
+        int component;
+        memcpy(&component, headerData + dataIndex, sizeof(component));
+        dataIndex += sizeof(component);
+        header->m_meshComponents[componentIdx] = component;
+        }
+
+    /* Clips */
+    uint32_t nbClipSetsIDs;
+    memcpy(&nbClipSetsIDs, headerData + dataIndex, sizeof(nbClipSetsIDs));
+    dataIndex += sizeof(nbClipSetsIDs);
+    header->m_clipSetsID.clear();
+    header->m_clipSetsID.reserve(nbClipSetsIDs);
+    for (size_t i = 0; i < nbClipSetsIDs; ++i)
+        {
+        uint32_t clip;
+        memcpy(&clip, headerData + dataIndex, sizeof(clip));
+        dataIndex += sizeof(clip);
+        header->m_clipSetsID.push_back(clip != ISMStore::GetNullNodeID() ? HPMBlockID(clip) : ISMStore::GetNullNodeID());
+        }
+
+    /* Children */
+    size_t nbChildren;
+    memcpy(&nbChildren, headerData + dataIndex, sizeof(nbChildren));
+    dataIndex += sizeof(nbChildren);
+    header->m_apSubNodeID.clear();
+    header->m_apSubNodeID.reserve(nbChildren);
+    header->m_numberOfSubNodesOnSplit = nbChildren;
+    for (size_t childInd = 0; childInd < nbChildren; childInd++)
+        {
+        uint32_t childID;
+        memcpy(&childID, headerData + dataIndex, sizeof(childID));
+        dataIndex += sizeof(childID);
+        header->m_apSubNodeID.push_back(childID != ISMStore::GetNullNodeID() ? HPMBlockID(childID) : ISMStore::GetNullNodeID());
+        }
+
+    /* Neighbors */
+    for (size_t neighborPosInd = 0; neighborPosInd < MAX_NEIGHBORNODES_COUNT; neighborPosInd++)
+        {
+        size_t numNeighbors;
+        memcpy(&numNeighbors, headerData + dataIndex, sizeof(numNeighbors));
+        dataIndex += sizeof(numNeighbors);
+        header->m_apNeighborNodeID[neighborPosInd].clear();
+        header->m_apNeighborNodeID[neighborPosInd].reserve(numNeighbors);
+        for (size_t neighborInd = 0; neighborInd < numNeighbors; neighborInd++)
+            {
+            uint32_t neighborId;
+            memcpy(&neighborId, headerData + dataIndex, sizeof(neighborId));
+            dataIndex += sizeof(neighborId);
+            header->m_apNeighborNodeID[neighborPosInd].push_back(neighborId != ISMStore::GetNullNodeID() ? HPMBlockID(neighborId) : ISMStore::GetNullNodeID());
+            }
+        }
+    uint64_t nbDataSizes;
+    memcpy(&nbDataSizes, headerData + dataIndex, sizeof(nbDataSizes));
+    dataIndex += sizeof(nbDataSizes);
+
+    header->m_blockSizes.resize(nbDataSizes);
+    memcpy(header->m_blockSizes.data(), headerData + dataIndex, nbDataSizes* sizeof(SMIndexNodeHeader<EXTENT>::BlockSize));
+    dataIndex += nbDataSizes * sizeof(SMIndexNodeHeader<EXTENT>::BlockSize);
+
+    assert(dataIndex == maxCountData);
+    }
+
+
+template <class EXTENT> void SMStreamingStore<EXTENT>::GetNodeHeaderBinary(const HPMBlockID& blockID, std::unique_ptr<uint8_t>& po_pBinaryData, uint64_t& po_pDataSize)
+    {
+    //NEEDS_WORK_SM_STREAMING : are we loading node headers multiple times?
+    std::unique_ptr<DataSource::Buffer[]>          dest;
+    DataSource                                *    dataSource;
+    DataSource::DataSize                           readSize;
+    wchar_t                                        buffer[10000];
+
+    swprintf(buffer, L"%sn_%llu.bin", m_pathToHeaders.c_str(), blockID.m_integerID);
+
+    DataSourceURL    dataSourceURL(buffer);
+
+    DataSourceBuffer::BufferSize    destSize = 5 * 1024 * 1024;
+
+    dataSource = this->InitializeDataSource(dest, destSize);
+    if (dataSource == nullptr)
+        return;
+
+    if (dataSource->open(dataSourceURL, DataSourceMode_Read).isFailed())
+        return;
+
+    if (dataSource->read(dest.get(), destSize, readSize, 0).isFailed())
+        return;
+
+    if (dataSource->close().isFailed())
+        return;
+
+    if (readSize > 0)
+        {
+        po_pDataSize = readSize;
+
+        uint8_t *buffer = new uint8_t[readSize];
+        if (buffer)
+            {
+            po_pBinaryData.reset(buffer);
+            memmove(po_pBinaryData.get(), dest.get(), po_pDataSize);
+            }
+
+        assert(buffer);
+        assert(readSize > 0);
+        }   
+    }
+
+
+template <class EXTENT> bool SMStreamingStore<EXTENT>::GetNodeDataStore(ISDiffSetDataStorePtr& dataStore, SMIndexNodeHeader<EXTENT>* nodeHeader)
+    {   
+    assert(!"Should not be called");
+    return false;    
+    }
+
+template <class EXTENT> bool SMStreamingStore<EXTENT>::GetNodeDataStore(ISMMTGGraphDataStorePtr& dataStore, SMIndexNodeHeader<EXTENT>* nodeHeader)
+    {        
+    assert(!"Should not be called");
+    return false;    
+    }
+
+template <class EXTENT> bool SMStreamingStore<EXTENT>::GetNodeDataStore(ISM3DPtDataStorePtr& dataStore, SMIndexNodeHeader<EXTENT>* nodeHeader, SMStoreDataType dataType)
+    {
+    //NEW_SSTORE_RB : Need to be implement
+    assert(dataType != SMStoreDataType::Skirt && dataType != SMStoreDataType::ClipDefinition);
+    auto nodeGroup = this->GetGroup(nodeHeader->m_id);
+    dataStore = new SMStreamingNodeDataStore<DPoint3d, EXTENT>(m_dataSourceAccount, dataType, nodeHeader, nodeGroup);
+
+    return true;    
+    }
+
+template <class EXTENT> bool SMStreamingStore<EXTENT>::GetNodeDataStore(ISMInt32DataStorePtr& dataStore, SMIndexNodeHeader<EXTENT>* nodeHeader, SMStoreDataType dataType)
+    {                
+    assert(dataType == SMStoreDataType::TriPtIndices || dataType == SMStoreDataType::TriUvIndices);
+        
+    dataStore = new SMStreamingNodeDataStore<int32_t, EXTENT>(m_dataSourceAccount, dataType, nodeHeader);
+                    
+    return true;    
+    }
+
+template <class EXTENT> bool SMStreamingStore<EXTENT>::GetNodeDataStore(ISMTextureDataStorePtr& dataStore, SMIndexNodeHeader<EXTENT>* nodeHeader, SMStoreDataType dataType)
+    {    
+    dataStore = new StreamingNodeTextureStore<Byte, EXTENT>(m_dataSourceAccount, nodeHeader);
+    
+    return true;    
+    }
+
+template <class EXTENT> bool SMStreamingStore<EXTENT>::GetNodeDataStore(ISMUVCoordsDataStorePtr& dataStore, SMIndexNodeHeader<EXTENT>* nodeHeader)
+    {    
+    dataStore = new SMStreamingNodeDataStore<DPoint2d, EXTENT>(m_dataSourceAccount, SMStoreDataType::UvCoords, nodeHeader);
+
+    return true;    
+    }
+
+
+//Multi-items loading store
+
+template <class EXTENT> bool SMStreamingStore<EXTENT>::GetNodeDataStore(ISMPointTriPtIndDataStorePtr& dataStore, SMIndexNodeHeader<EXTENT>* nodeHeader)
+    {    
+    //dataStore = new SMStreamingNodeDataStore<int32_t, EXTENT>(m_dataSourceAccount, SMStoreDataType::TriPtIndices, nodeHeader);
+    assert(!"Not supported yet");
+
+    return false;    
+    }
+
+template <class EXTENT> DataSource* SMStreamingStore<EXTENT>::InitializeDataSource(std::unique_ptr<DataSource::Buffer[]> &dest, DataSourceBuffer::BufferSize destSize) const
+    {
+    if (this->GetDataSourceAccount() == nullptr)
+        return nullptr;
+                                                    // Get the thread's DataSource or create a new one
+    DataSource *dataSource = m_dataSourceAccount->getOrCreateThreadDataSource();
+    if (dataSource == nullptr)
+        return nullptr;
+                                                    // Make sure caching is enabled for this DataSource
+    dataSource->setCachingEnabled(s_stream_enable_caching);
+
+    dest.reset(new unsigned char[destSize]);
+                                                    // Return the DataSource
+    return dataSource;
+    }
+
+template <class EXTENT> DataSourceAccount* SMStreamingStore<EXTENT>::GetDataSourceAccount(void) const
+    {
+    return m_dataSourceAccount;
+    }
+
+template <class EXTENT> void SMStreamingStore<EXTENT>::SetDataSourceAccount(DataSourceAccount *dataSourceAccount)
+    {
+    m_dataSourceAccount = dataSourceAccount;
+    }
+
+
+//------------------SMStreamingNodeDataStore--------------------------------------------
+template <class DATATYPE, class EXTENT> SMStreamingNodeDataStore<DATATYPE, EXTENT>::SMStreamingNodeDataStore(DataSourceAccount* dataSourceAccount, SMStoreDataType type, SMIndexNodeHeader<EXTENT>* nodeHeader, HFCPtr<SMNodeGroup> nodeGroup, bool compress = true)
+    :m_dataSourceAccount(dataSourceAccount),     
+     m_nodeGroup(nodeGroup)
+    {       
+    m_nodeHeader = nodeHeader;
+    m_dataType = type;
+
+    switch (type)
+        {
+        case SMStoreDataType::Points: 
+            m_pathToNodeData = L"points/";
+            break;
+        case SMStoreDataType::TriPtIndices:
+            m_pathToNodeData = L"indices/";
+            break;
+        case SMStoreDataType::UvCoords:
+            m_pathToNodeData = L"uvs/";
+            break;
+        case SMStoreDataType::TriUvIndices:
+            m_pathToNodeData = L"uvindices/";
+            break;
+        default:
+            assert(!"Unkown data type for streaming");
+        }
+
+
+    // NEEDS_WORK_SM_STREAMING : create only directory structure if and only if in creation mode
+    if (s_stream_from_disk)
+        {
+        // Create base directory structure to store information if not already done
+        // NEEDS_WORK_SM_STREAMING : directory/file functions are Windows only        
+        if (0 == CreateDirectoryW((WString(m_dataSourceAccount->getPrefixPath().c_str()) + m_pathToNodeData).c_str(), NULL))
+            {
+            assert(ERROR_PATH_NOT_FOUND != GetLastError());
+            }        
+        }
+    else
+        {
+        // stream from azure
+        }
+    }
+
+template <class DATATYPE, class EXTENT> SMStreamingNodeDataStore<DATATYPE, EXTENT>::~SMStreamingNodeDataStore()
+    {            
+    for (auto it = m_pointCache.begin(); it != m_pointCache.end(); ++it) it->second.clear();
+    m_pointCache.clear();
+    }
+
+template <class DATATYPE, class EXTENT> HPMBlockID SMStreamingNodeDataStore<DATATYPE, EXTENT>::StoreBlock(DATATYPE* DataTypeArray, size_t countData, HPMBlockID blockID)
+    {
+    HPRECONDITION(blockID.IsValid());
+
+    if (NULL != DataTypeArray && countData > 0)
+        {
+        DataSourceStatus writeStatus;
+        wchar_t buffer[10000];
+        swprintf(buffer, L"%sp_%llu.bin", m_pathToNodeData.c_str(), blockID.m_integerID);
+        DataSourceURL    dataSourceURL(buffer);
+
+        bool created = false;
+        DataSourceBuffered *dataSource = dynamic_cast<DataSourceBuffered*>(m_dataSourceAccount->getOrCreateThreadDataSource(&created));
+        //{
+        //std::lock_guard<mutex> clk(s_consoleMutex);
+        //if (!created) std::cout << "[" << std::this_thread::get_id() << "] A datasource is being reused by thread" << std::endl;
+        //else std::cout<<"[" << std::this_thread::get_id() << "] New thread DataSource created" << std::endl;
+        //}
+        //DataSource *dataSource = m_dataSourceAccount->getOrCreateThreadDataSource();
+        assert(dataSource != nullptr); // problem creating a new DataSource
+
+        dataSource->setSegmentSize(1024 * 32);
+
+        // Time I/O operation timeouts for threading
+        dataSource->setTimeout(DataSource::Timeout(10000));
+
+        writeStatus = dataSource->open(dataSourceURL, DataSourceMode_Write_Segmented);
+        assert(writeStatus.isOK()); // problem opening a DataSource
+
+        HCDPacket uncompressedPacket, compressedPacket;
+        size_t bufferSize = countData * sizeof(DATATYPE);
+        Byte* dataArrayTmp = new Byte[bufferSize];
+        memcpy(dataArrayTmp, DataTypeArray, bufferSize);
+        uncompressedPacket.SetBuffer(dataArrayTmp, bufferSize);
+        uncompressedPacket.SetDataSize(bufferSize);
+        WriteCompressedPacket(uncompressedPacket, compressedPacket);
+
+        Byte* data = new Byte[compressedPacket.GetDataSize() + sizeof(uint32_t)];
+        auto UncompressedSize = (uint32_t)uncompressedPacket.GetDataSize();
+        reinterpret_cast<uint32_t&>(*data) = UncompressedSize;
+        if (m_pointCache.count(blockID.m_integerID) > 0)
+            {
+            // must update data count
+            auto& points = this->m_pointCache[blockID.m_integerID];
+            points.resize(UncompressedSize);
+            memcpy(points.data(), uncompressedPacket.GetBufferAddress(), uncompressedPacket.GetDataSize());
+            }
+
+        m_nodeHeader->m_blockSizes.push_back(SMIndexNodeHeader<EXTENT>::BlockSize{ compressedPacket.GetDataSize() + sizeof(uint32_t), (short)m_dataType });
+
+        memcpy(data + sizeof(uint32_t), compressedPacket.GetBufferAddress(), compressedPacket.GetDataSize());
+
+        writeStatus = dataSource->write(data, (uint32_t)compressedPacket.GetDataSize() + sizeof(uint32_t));
+        assert(writeStatus.isOK()); // problem writing a DataSource
+
+        writeStatus = dataSource->close();
+        assert(writeStatus.isOK()); // problem closing a DataSource
+
+        //{
+        //std::lock_guard<mutex> clk(s_consoleMutex);
+        //std::cout << "[" << std::this_thread::get_id() << "] Thread DataSource finished" << std::endl;
+        //}
+        delete[] data;
+        delete[] dataArrayTmp;
+        }
+
+    return blockID;   
+    }
+
+template <class DATATYPE, class EXTENT> size_t SMStreamingNodeDataStore<DATATYPE, EXTENT>::GetBlockDataCount(HPMBlockID blockID) const
+    {
+    if (m_dataType == SMStoreDataType::Points)
+        return m_nodeHeader->m_nodeCount;
+    else
+    if (m_dataType == SMStoreDataType::TriPtIndices)
+        return m_nodeHeader->m_nbFaceIndexes;    
+    else       
+    if (IsValidID(blockID))
+        return this->GetBlock(blockID).size() / sizeof(DATATYPE);
+
+    return 0;   
+    }
+
+template <class DATATYPE, class EXTENT> size_t SMStreamingNodeDataStore<DATATYPE, EXTENT>::GetBlockDataCount(HPMBlockID blockID, SMStoreDataType dataType) const
+    {
+    assert(!"Invalid call");
+    return 0;
+    }
+
+template <class DATATYPE, class EXTENT> void SMStreamingNodeDataStore<DATATYPE, EXTENT>::ModifyBlockDataCount(HPMBlockID blockID, int64_t countDelta) 
+    {
+    switch (m_dataType)
+        {
+        case SMStoreDataType::Points : 
+            assert((((int64_t)m_nodeHeader->m_nodeCount) + countDelta) >= 0);
+            m_nodeHeader->m_nodeCount += countDelta;                
+            break;
+         case SMStoreDataType::TriPtIndices : 
+            assert((((int64_t)m_nodeHeader->m_nbFaceIndexes) + countDelta) >= 0);
+            m_nodeHeader->m_nbFaceIndexes += countDelta;                
+            break;
+        case SMStoreDataType::UvCoords :
+        case SMStoreDataType::TriUvIndices :            
+            //MST_TS
+            break;
+        default : 
+            assert(!"Unsupported type");
+            break;
+        }        
+    }
+
+template <class DATATYPE, class EXTENT> void SMStreamingNodeDataStore<DATATYPE, EXTENT>::ModifyBlockDataCount(HPMBlockID blockID, int64_t countDelta, SMStoreDataType dataType) 
+    {
+    assert(!"Invalid call");
+    }
+
+template <class DATATYPE, class EXTENT> size_t SMStreamingNodeDataStore<DATATYPE, EXTENT>::LoadBlock(DATATYPE* DataTypeArray, size_t maxCountData, HPMBlockID blockID)
+    {
+    auto& block = this->GetBlock(blockID);
+    auto blockSize = block.size();
+    assert(block.size() <= maxCountData * sizeof(DATATYPE));
+    memmove(DataTypeArray, block.data(), block.size());
+
+    m_pointCacheLock.lock();
+    block.UnLoad();
+    m_pointCache.erase(block.GetID());
+    m_pointCacheLock.unlock();
+
+    return blockSize;
+    }
+
+template <class DATATYPE, class EXTENT> bool SMStreamingNodeDataStore<DATATYPE, EXTENT>::DestroyBlock(HPMBlockID blockID)
+    {
+    return true;
+    }
+
+template <class DATATYPE, class EXTENT> StreamingDataBlock& SMStreamingNodeDataStore<DATATYPE, EXTENT>::GetBlock(HPMBlockID blockID) const
+    {
+    // std::map [] operator is not thread safe while inserting new elements
+    m_pointCacheLock.lock();
+    StreamingDataBlock& block = m_pointCache[blockID.m_integerID];
+    m_pointCacheLock.unlock();
+    assert((block.GetID() != uint64_t(-1) ? block.GetID() == blockID.m_integerID : true));
+    if (!block.IsLoaded())
+        {
+        auto blockSize = m_nodeHeader->GetBlockSize((short)m_dataType);
+        //assert(blockSize != uint64_t(-1));
+        block.SetID(blockID.m_integerID);
+        block.SetDataSource(m_pathToNodeData);        
+        block.Load(m_dataSourceAccount, blockSize);
+        }
+    assert(block.GetID() == blockID.m_integerID);
+    assert(block.IsLoaded() && !block.empty());
+    return block;
+    }
+
+
+
+bool StreamingDataBlock::IsLoading() 
+    { 
+    return m_pIsLoading; 
+    }
+
+bool StreamingDataBlock::IsLoaded() 
+    { 
+    return m_pIsLoaded; 
+    }
+
+void StreamingDataBlock::LockAndWait()
+    {
+    unique_lock<mutex> lock(m_pPointBlockMutex);
+    m_pPointBlockCV.wait(lock, [this]() { return m_pIsLoaded; });
+    }
+
+void StreamingDataBlock::SetLoading() 
+    { 
+    m_pIsLoading = true; 
+    }
+
+DataSource* StreamingDataBlock::initializeDataSource(DataSourceAccount *dataSourceAccount, std::unique_ptr<DataSource::Buffer[]> &dest, DataSourceBuffer::BufferSize destSize)
+    {
+    if (dataSourceAccount == nullptr)
+        return nullptr;
+                                                        // Get the thread's DataSource or create a new one
+    DataSource *dataSource = dataSourceAccount->getOrCreateThreadDataSource();
+    if (dataSource == nullptr)
+        return nullptr;
+                                                        // Make sure caching is enabled for this DataSource
+    dataSource->setCachingEnabled(s_stream_enable_caching);
+
+    dest.reset(new unsigned char[destSize]);
+                                                        // Return the DataSource
+    return dataSource;
+    }
+    
+void StreamingDataBlock::Load(DataSourceAccount *dataSourceAccount, uint64_t dataSize)
+    {
+    if (!IsLoaded())
+        {
+        if (IsLoading())
+            {
+                LockAndWait();
+            }
+        else
+            {
+                wchar_t buffer[10000];
+                swprintf(buffer, L"%sp_%llu.bin", m_pDataSource.c_str(), m_pID);
+            
+                std::unique_ptr<DataSource::Buffer[]>        dest;
+                DataSource                                *  dataSource;
+                DataSource::DataSize                         readSize;
+
+                DataSourceURL    dataSourceURL(buffer);
+
+                DataSourceBuffer::BufferSize    destSize = 5 * 1024 * 1024;
+
+                dataSource = initializeDataSource(dataSourceAccount, dest, destSize);
+                assert(dest != nullptr);
+                if (dataSource == nullptr)
+                    return;
+
+                if (dataSource->open(dataSourceURL, DataSourceMode_Read).isFailed())
+                    return;
+
+                if (dataSize == uint64_t(-1)) dataSize = 0;
+                if (dataSource->read(dest.get(), destSize, readSize, dataSize).isFailed())
+                    return;
+
+                if (dataSource->close().isFailed())
+                    return;
+
+//                dataSourceAccount->destroyDataSource(dataSource);
+
+                if (dataSize > 0)
+                {
+                    m_pIsLoaded = true;
+
+                    uint32_t uncompressedSize = *reinterpret_cast<uint32_t *>(dest.get());
+                    //std::wcout << "node id:" << m_pID << "  source: " << m_pDataSource << "  size(bytes) : " << dataSize << std::endl;
+                    uint32_t sizeData = (uint32_t)dataSize - sizeof(uint32_t);
+                    DecompressPoints(dest.get() + sizeof(uint32_t), sizeData, uncompressedSize);
+                }
+            }
+        }
+    }
+    
+void StreamingDataBlock::UnLoad()
+    {
+    m_pIsLoaded = false;
+    m_pIsLoading = false;
+    this->clear();
+    }
+    
+void StreamingDataBlock::SetLoaded()
+    {
+    m_pIsLoaded = true;
+    m_pIsLoading = false;
+    m_pPointBlockCV.notify_all();
+    }
+
+void StreamingDataBlock::SetID(const uint64_t& pi_ID)
+    {
+    m_pID = pi_ID;
+    }
+
+uint64_t StreamingDataBlock::GetID() 
+    { 
+    return m_pID; 
+    }
+
+void StreamingDataBlock::SetDataSource(const WString& pi_DataSource)
+    {
+    m_pDataSource = pi_DataSource;
+    }
+
+void StreamingDataBlock::DecompressPoints(uint8_t* pi_CompressedData, uint32_t pi_CompressedDataSize, uint32_t pi_UncompressedDataSize)
+    {
+    HPRECONDITION(pi_CompressedDataSize <= (numeric_limits<uint32_t>::max) ());
+
+    this->resize(pi_UncompressedDataSize);
+
+    // initialize codec
+    HFCPtr<HCDCodec> pCodec = new HCDCodecZlib(pi_CompressedDataSize);
+    const size_t unCompressedDataSize = pCodec->DecompressSubset(pi_CompressedData,
+                                                                 pi_CompressedDataSize,
+                                                                 this->data(),
+                                                                 pi_UncompressedDataSize);
+    assert(unCompressedDataSize != 0 && pi_UncompressedDataSize == unCompressedDataSize);
+    }
+
+// NEEDS_WORK_SM_STREAMING: Move this to the CloudDataSource?
+//size_t StreamingDataBlock::WriteMemoryCallback(void *contents, size_t size, size_t nmemb, void *userp)
+//    {
+//    size_t realsize = size * nmemb;
+//    struct MemoryStruct *mem = (struct MemoryStruct *)userp;
+//
+//    assert(mem->memory->capacity() >= mem->memory->size() + realsize);
+//
+//    //    mem->memory->assign((Byte*)contents, (Byte*)contents + realsize);
+//    mem->memory->insert(mem->memory->end(), (Byte*)contents, (Byte*)contents + realsize);
+//
+//    return realsize;
+//    }
+//
+//// NEEDS_WORK_SM_STREAMING: Move this to the CloudDataSource?
+//void StreamingDataBlock::LoadFromFileSystem(const WString& m_pFilename)
+//    {
+//    CURL *curl_handle;
+//    bool retCode = true;
+//    struct MemoryStruct chunk;
+//    const int maxCountData = 100000;
+//    Utf8String blockUrl = "http://realitydatastreaming.azurewebsites.net/Mesh/c1sub_scalablemesh/";
+//    Utf8String name;
+//    BeStringUtilities::WCharToUtf8(name, m_pFilename.c_str());
+//    blockUrl += name;
+//
+//    chunk.memory = this;
+//    chunk.memory->reserve(maxCountData);
+//    chunk.size = 0;
+//    curl_global_init(CURL_GLOBAL_ALL);
+//    curl_handle = curl_easy_init();
+//
+//    // NEEDS_WORK_SM_STREAMING: Remove this when streaming works reasonably well
+//    //std::lock_guard<std::mutex> lock(fileMutex);
+//    //BeFile file;
+//    //if (BeFileStatus::Success == OPEN_FILE(file, L"C:\\Users\\Richard.Bois\\Documents\\ScalableMeshWorkDir\\FitView.node", BeFileAccess::ReadWrite) ||
+//    //    BeFileStatus::Success == file.Create(L"C:\\Users\\Richard.Bois\\Documents\\ScalableMeshWorkDir\\FitView.node"))
+//    //    {
+//    //    file.SetPointer(0, BeFileSeekOrigin::End);
+//    //    auto node_location = L"http://realitydatastreaming.azurewebsites.net/Mesh/c1sub_scalablemesh/" + block_name + L"\n";
+//    //    Utf8String utf8_node_location;
+//    //    BeStringUtilities::WCharToUtf8(utf8_node_location, node_location.c_str());
+//    //    file.Write(NULL, utf8_node_location.c_str(), (uint32_t)utf8_node_location.length());
+//    //    }
+//    //else
+//    //    {
+//    //    assert(!"Problem creating nodes file");
+//    //    }
+//    //
+//    //file.Close();
+//
+//    curl_easy_setopt(curl_handle, CURLOPT_URL, blockUrl.c_str());
+//    curl_easy_setopt(curl_handle, CURLOPT_WRITEFUNCTION, WriteMemoryCallback);
+//    curl_easy_setopt(curl_handle, CURLOPT_WRITEDATA, (void *)&chunk);
+//    //    curl_easy_setopt(curl_handle, CURLOPT_USERAGENT, "libcurl-agent/1.0");
+//
+//    /* get it! */
+//    CURLcode res = curl_easy_perform(curl_handle);
+//    /* check for errors */
+//    if (CURLE_OK != res)
+//        {
+//        retCode = false;
+//        fprintf(stderr, "curl_easy_perform() failed: %s\n", curl_easy_strerror(res));
+//        assert(false);
+//        }
+//
+//    curl_easy_cleanup(curl_handle);
+//    curl_global_cleanup();
+//
+//    assert(!chunk.memory->empty() && chunk.memory->size() <= 1000000);
+//
+//    uint32_t uncompressedSize = reinterpret_cast<uint32_t&>((*chunk.memory)[0]);
+//    uint32_t sizeData = (uint32_t)chunk.memory->size() - sizeof(uint32_t);
+//
+//    this->DecompressPoints(&(*chunk.memory)[0] + sizeof(uint32_t), sizeData, uncompressedSize);
+//    }
+
+
+template <class DATATYPE, class EXTENT> Texture& StreamingNodeTextureStore<DATATYPE, EXTENT>::GetTexture(HPMBlockID blockID) const
+    {
+    // std::map [] operator is not thread safe while inserting new elements
+    m_textureCacheLock.lock();
+    Texture& texture = m_textureCache[blockID.m_integerID];
+    m_textureCacheLock.unlock();
+    assert((texture.GetID() != uint64_t(-1) ? texture.GetID() == blockID.m_integerID : true));
+    if (!texture.IsLoaded())
+        {
+        if (texture.IsLoading())
+            {
+            texture.LockAndWait();
+            }
+        else
+            {
+            auto blockSize = m_nodeHeader->GetBlockSize(5);
+            texture.SetDataSource(this->GetDataSourceAccount(), m_path);
+            texture.SetID(blockID.m_integerID);
+            texture.Load(blockSize);
+            }
+        }
+    assert(texture.IsLoaded() && !texture.empty());
+    return texture;
+    }
+
+
+template <class DATATYPE, class EXTENT> StreamingNodeTextureStore<DATATYPE, EXTENT>::StreamingNodeTextureStore(DataSourceAccount *dataSourceAccount, SMIndexNodeHeader<EXTENT>* nodeHeader)
+    : m_path(L"textures/"),
+      m_nodeHeader(nodeHeader)
+    {
+    this->SetDataSourceAccount(dataSourceAccount);
+
+    // NEEDS_WORK_SM_STREAMING : create only directory structure if and only if in creation mode
+    if (s_stream_from_disk)
+        {
+        // Create base directory structure to store information if not already done
+        // NEEDS_WORK_SM_STREAMING : directory/file functions are Windows only
+        if (0 == CreateDirectoryW((WString(m_dataSourceAccount->getPrefixPath().c_str()) + m_path).c_str(), NULL))
+            {
+            assert(ERROR_PATH_NOT_FOUND != GetLastError());
+            }
+        }
+    }
+
+template <class DATATYPE, class EXTENT> StreamingNodeTextureStore<DATATYPE, EXTENT>::~StreamingNodeTextureStore()
+    {
+    for (auto it = m_textureCache.begin(); it != m_textureCache.end(); ++it) it->second.clear();
+    m_textureCache.clear();
+    }
+
+template <class DATATYPE, class EXTENT> bool StreamingNodeTextureStore<DATATYPE, EXTENT>::DestroyBlock(HPMBlockID blockID)
+    {
+    return false;
+    }
+                        
+template <class DATATYPE, class EXTENT> HPMBlockID StreamingNodeTextureStore<DATATYPE, EXTENT>::StoreBlock(DATATYPE* DataTypeArray, size_t countData, HPMBlockID blockID)
+    {
+    assert(blockID.IsValid());
+
+    // The data block starts with 12 bytes of metadata (texture header), followed by pixel data
+    Texture texture(((int*)DataTypeArray)[0], ((int*)DataTypeArray)[1], ((int*)DataTypeArray)[2]);
+    texture.SetDataSource(m_dataSourceAccount, m_path);
+    texture.SavePixelDataToDisk(DataTypeArray + 3 * sizeof(int), countData - 3 * sizeof(int), blockID);
+
+    return blockID;
+    }
+
+template <class DATATYPE, class EXTENT> HPMBlockID StreamingNodeTextureStore<DATATYPE, EXTENT>::StoreCompressedBlock(DATATYPE* DataTypeArray, size_t countData, HPMBlockID blockID)
+    {
+    assert(blockID.IsValid());
+
+    DataSourceStatus writeStatus;
+    wchar_t buffer[10000];
+    swprintf(buffer, L"%st_%llu.bin", m_path.c_str(), blockID.m_integerID);
+    DataSourceURL    dataSourceURL(buffer);
+
+    bool created = false;
+    DataSource *dataSource = m_dataSourceAccount->getOrCreateThreadDataSource(&created);
+    assert(dataSource != nullptr);
+    //{
+    //std::lock_guard<mutex> clk(s_consoleMutex);
+    //if (!created) std::cout << "[" << std::this_thread::get_id() << "] A datasource is being reused by thread" << std::endl;
+    //else std::cout << "[" << std::this_thread::get_id() << "] New thread DataSource created" << std::endl;
+    //}
+
+    writeStatus = dataSource->open(dataSourceURL, DataSourceMode_Write_Segmented);
+    assert(writeStatus.isOK());
+
+    writeStatus = dataSource->write(DataTypeArray, (uint32_t)countData);
+    assert(writeStatus.isOK());
+
+    writeStatus = dataSource->close();
+    assert(writeStatus.isOK());
+    //{
+    //std::lock_guard<mutex> clk(s_consoleMutex);
+    //std::cout << "[" << std::this_thread::get_id() << "] Thread DataSource finished" << std::endl;
+    //}
+
+    return HPMBlockID(blockID.m_integerID);
+    }
+
+template <class DATATYPE, class EXTENT> size_t StreamingNodeTextureStore<DATATYPE, EXTENT>::GetBlockDataCount(HPMBlockID blockID) const
+    {
+    return this->GetTexture(blockID).size() + 3 * sizeof(int);
+    }
+
+template <class DATATYPE, class EXTENT> size_t StreamingNodeTextureStore<DATATYPE, EXTENT>::GetBlockDataCount(HPMBlockID blockID, SMStoreDataType dataType) const
+    {
+    assert(!"Not supported");
+    return 0;
+    }
+
+template <class DATATYPE, class EXTENT> void StreamingNodeTextureStore<DATATYPE, EXTENT>::ModifyBlockDataCount(HPMBlockID blockID, int64_t countDelta) 
+    {
+    }
+
+template <class DATATYPE, class EXTENT> void StreamingNodeTextureStore<DATATYPE, EXTENT>::ModifyBlockDataCount(HPMBlockID blockID, int64_t countDelta, SMStoreDataType dataType) 
+    {
+    assert(!"Not supported");    
+    }
+
+template <class DATATYPE, class EXTENT> size_t StreamingNodeTextureStore<DATATYPE, EXTENT>::LoadBlock(DATATYPE* DataTypeArray, size_t maxCountData, HPMBlockID blockID)
+    {
+    auto& texture = this->GetTexture(blockID);
+    auto textureSize = texture.size();
+    assert(textureSize + 3 * sizeof(int) == maxCountData);
+    ((int*)DataTypeArray)[0] = (int)texture.GetWidth();
+    ((int*)DataTypeArray)[1] = (int)texture.GetHeight();
+    ((int*)DataTypeArray)[2] = (int)texture.GetNbChannels();
+    assert(maxCountData >= texture.size());
+    memmove(DataTypeArray + 3 * sizeof(int), texture.data(), std::min(texture.size(), maxCountData));
+    m_textureCacheLock.lock();
+    texture.Unload();
+    m_textureCache.erase(texture.GetID());
+    m_textureCacheLock.unlock();
+    return std::min(textureSize + 3 * sizeof(int), maxCountData);
+    }
+
+template <class DATATYPE, class EXTENT> void StreamingNodeTextureStore<DATATYPE, EXTENT>::SetDataSourceAccount    (DataSourceAccount *dataSourceAccount)  
+    {
+    m_dataSourceAccount = dataSourceAccount;
+    }
+
+template <class DATATYPE, class EXTENT> DataSourceAccount* StreamingNodeTextureStore<DATATYPE, EXTENT>::GetDataSourceAccount(void) const                            
+    {
+    return m_dataSourceAccount;
     }