/*--------------------------------------------------------------------------------------+
|
|     $Source: STM/ImportPlugins/PODImporter.cpp $
|
|  $Copyright: (c) 2016 Bentley Systems, Incorporated. All rights reserved. $
|
+--------------------------------------------------------------------------------------*/

#include <ScalableMeshPCH.h>
#include "../ImagePPHeaders.h"
#include <ScalableMesh\ScalableMeshLib.h>
#include <ScalableMesh/Import/ScalableMeshData.h>
#include <ScalableMesh\Import\Plugin\TypeConversionFilterV0.h>
#include <ScalableMesh\GeoCoords\DGNModelGeoref.h>
#include <ScalableMesh\Type\IScalableMeshPoint.h>
#include <ScalableMesh\ScalableMeshUtilityFunctions.h>
#include <ScalableMesh\AutomaticGroundDetection\GroundDetectionManager.h>

#include "PluginUtils.h"

#include <ScalableMesh\Import\Plugin\InputExtractorV0.h>
#include <ScalableMesh\Import\Plugin\SourceV0.h>
#include <ScalableMesh\IScalableMeshPolicy.h>


#define PointCloudMinorId_Handler 1

#define GROUND_CHANNEL_NUMBER (2)

using namespace std;

USING_NAMESPACE_BENTLEY
USING_NAMESPACE_BENTLEY_DGNPLATFORM
USING_NAMESPACE_BENTLEY_SCALABLEMESH_IMPORT_PLUGIN_VERSION(0)
USING_NAMESPACE_BENTLEY_SCALABLEMESH
USING_NAMESPACE_BENTLEY_POINTCLOUD


namespace { //BEGIN UNAMED NAMESPACE



/*---------------------------------------------------------------------------------**//**
* @description
* @bsiclass                                                  Raymond.Gauthier   10/2010
+---------------+---------------+---------------+---------------+---------------+------*/
class PODSource : public SourceMixinBase<PODSource>
    {
private:
    friend class                    PODFileSourceCreator;
    friend class                    PODElementSourceCreator;

    auto_ptr<ElementHandle>         m_elementHandleP;
    const PointCloudHandler&        m_handler;

    bool                            m_isSingleElementOwner;

    IPointCloudFileQueryPtr         m_fileQueryPtr;
    bool                            m_hasInternalClassification;

    bool                            m_WantClassification;
    

    /*---------------------------------------------------------------------------------**//**
    * @description
    * @bsimethod                                                  Raymond.Gauthier   10/2010
    +---------------+---------------+---------------+---------------+---------------+------*/
    explicit                        PODSource          (EditElementHandle*                      elementHandleP,
                                                        const PointCloudHandler&                handler,
                                                        bool                                    isSingleElementOwner,
                                                        const IPointCloudFileQueryPtr&          fileQueryPtr
                                                        )
        :   m_elementHandleP(elementHandleP),
            m_handler(handler),
            m_isSingleElementOwner(isSingleElementOwner),
            m_fileQueryPtr(fileQueryPtr),
            m_hasInternalClassification(m_fileQueryPtr->HasClassificationChannel())
        {
        }

    /*---------------------------------------------------------------------------------**//**
    * @description
    * @bsimethod                                                  Raymond.Gauthier   08/2011
    +---------------+---------------+---------------+---------------+---------------+------*/
    static PODSource*               CreateFrom                                 (auto_ptr<EditElementHandle>&       editElementHandleP)
        {
        PointCloudHandler* handlerP = dynamic_cast<PointCloudHandler*>(&editElementHandleP->GetHandler ());
        if (0 == handlerP)
            throw FileIOException();

        IPointCloudFileQueryPtr fileQueryPtr(IPointCloudFileQuery::CreateFileQuery(*editElementHandleP));
        if (0 == fileQueryPtr.get())
            throw FileIOException();

        return new PODSource(editElementHandleP.release(),
                             *handlerP,
                             true,
                             fileQueryPtr);
        }


    /*---------------------------------------------------------------------------------**//**
    * @description
    * @bsimethod                                                  Raymond.Gauthier   10/2010
    +---------------+---------------+---------------+---------------+---------------+------*/
    virtual void                    _Close                                     () override
        {
        m_elementHandleP.reset(); // Dispose of element
        }

    /*---------------------------------------------------------------------------------**//**
    * @description
    * @bsimethod                                                  Raymond.Gauthier   11/2011
    +---------------+---------------+---------------+---------------+---------------+------*/
    GCS                             GetFileGCS                                 () const
        {
        WString WKT;
        bool    gcsError = false;

        GCS gcs(GCS::GetNull());

        if (SUCCESS != m_fileQueryPtr->GetMetaTag (L"Survey.GeoReference", WKT) && 0 != WKT.size())
            {
            gcsError = true;
            }
        else
            {
            if (WKT.empty())
                {
                return GetGCSFactory().Create(Unit::GetMeter());
                }

            try
                {
                gcs = GetGCSFactory().Create(WKT.c_str());
                }
            catch (CustomError&)
                {
                gcsError = true;
                }

            if (gcsError == false)
                {
                static const double ANGULAR_TO_LINEAR_RATIO = GetAngularToLinearRatio(Unit::GetMeter(), Unit::GetDegree());

                /*
                 * TR #346465:  as point cloud's query interface invariably returns points in meter (when transform to UOR is disabled)
                 *              rather than in a unit matching what is described in Survey.GeoReference WKT, we need to fix this
                 *              ourselves.
                 */
                const TransfoModel localToGlobal(GetUnitRectificationTransfoModel(Unit::GetMeter(), gcs.GetUnit(), ANGULAR_TO_LINEAR_RATIO));
                if (GCS::S_SUCCESS != gcs.AppendLocalTransform(LocalTransform::CreateFromToGlobal(localToGlobal)))
                    {
                    gcsError = true;
                    }
                }
            }

        if (gcsError == true)
            {
            //assert(!"GCS error");
            gcs = GetGCSFactory().Create(Unit::GetMeter());
            }

        return gcs;
        }

    /*---------------------------------------------------------------------------------**//**
    * @description
    * @bsimethod                                                  Raymond.Gauthier   11/2011
    +---------------+---------------+---------------+---------------+---------------+------*/
    GCS                             GetElementGCS                              () const
        {
        return GetBSIElementGCSFromRootPerspective(m_elementHandleP->GetModelRef());
        }

    /*---------------------------------------------------------------------------------**//**
    * @description
    * @bsimethod                                                  Raymond.Gauthier   11/2011
    +---------------+---------------+---------------+---------------+---------------+------*/
    bool                            GetFileRange                               (DRange3d&           range) const
        {
        WString name;
        uint32_t num_clouds;
        uint64_t num_points;

        if (SUCCESS != m_fileQueryPtr->GetMetaData (name, num_clouds, num_points, &range.low, &range.high))
            throw CustomException(L"Error fetching metadata");
        return true;
        }

    /*---------------------------------------------------------------------------------**//**
    * @description
    * @bsimethod                                                  Raymond.Gauthier   11/2011
    +---------------+---------------+---------------+---------------+---------------+------*/
    bool                            GetElementRange                            (DRange3d&           range) const
        {
        // TDORAY: Need to apply transform to range as it is in meter.

        return false;
        }


    /*---------------------------------------------------------------------------------**//**
    * @description
    * @bsimethod                                                  Raymond.Gauthier   10/2010
    +---------------+---------------+---------------+---------------+---------------+------*/
    virtual ContentDescriptor        _CreateDescriptor  () const override
        {
        const DataTypeSet storedType(HasClassification() ? PointType3d64f_R16G16B16_I16_C8Creator().Create() :
                                                           PointType3d64f_R16G16B16_I16Creator().Create());

        const GCS gcs(IsFromFile() ? GetFileGCS() : GetElementGCS());

        DRange3d range = { {0.0, 0.0, 0.0}, {0.0, 0.0, 0.0} };
        bool hasRange(IsFromFile() ? GetFileRange(range) : GetElementRange(range));
        ScalableMeshData data = ScalableMeshData::GetNull();
        data.AddExtent(range);
        data.SetIsGroundDetection(true);

        return ContentDescriptor
            (
            L"",
            ILayerDescriptor::CreateLayerDescriptor(L"",
                            storedType,
                            gcs,
                            (hasRange) ? &range : 0,
                            data),
            true
            );

        }

    /*---------------------------------------------------------------------------------**//**
    * @description
    * @bsimethod                                                  Raymond.Gauthier   08/2011
    +---------------+---------------+---------------+---------------+---------------+------*/
    virtual const WChar*             _GetType               () const override
        {
        return L"POD Point Cloud";
        }

public:
    ElementHandle&                     GetElementHandle                       () { return *m_elementHandleP; }

    const IPointCloudFileQuery&     GetFileQuery                           () const { return *m_fileQueryPtr; }

    void                            SetFileQuery                           (IPointCloudFileQueryPtr fileQuery) {m_fileQueryPtr=fileQuery;}

    bool                            HasInternalClassification              () const { return m_hasInternalClassification; }    

    bool                            HasClassification                      () const { return HasInternalClassification(); }

    void                            SetClassification                      (bool hasInternalClassification) { m_hasInternalClassification = hasInternalClassification;}
    
    bool                            IsTransient                            () const { return 0 == m_elementHandleP->GetElementRef(); }

    bool                            IsFromFile                             () const { return IsTransient(); }

    /*---------------------------------------------------------------------------------**//**
    * @description
    * NOTE: Resolution of TR #335455 required this kind of knowledge in order to avoid
    *       the performance penalty of calling a method for every point. There should
    *       be an accessor exported from PointCloudHandler in order to make it simpler
    *       for the user to access this information. Even better: user shouldn't even
    *       have to be aware of this if clipping of points was handled under the hood
    *       of PointCloudDataQuery.
    * @bsimethod                                                  Raymond.Gauthier   03/2012
    +---------------+---------------+---------------+---------------+---------------+------*/
    bool                            IsClipped                              () const
        {
        // When source is drawn from an existing element it may be clipped. However, when
        // drawn from a file, we assumed it couldn't.
        if (IsFromFile())
            return false;
        

        PointCloudPropertiesPtr pointCloudPropertiesP(m_handler.GetPointCloudProperties(*m_elementHandleP));
        PointCloudClipPropertiesPtr pointCloudClipPropertiesP(m_handler.GetPointCloudClipProperties(*m_elementHandleP));
       
        // As soon as at least one of these call return successfully, we know that POD element
        // may be or is clipped.
        OrientedBox clipBoundaryAsOB;
         
        if (BSISUCCESS == pointCloudClipPropertiesP->GetClipBoundary(*pointCloudPropertiesP, clipBoundaryAsOB))
            return true;

        bvector<DPoint3d> clipBoundaryAsVec;
        if (BSISUCCESS == pointCloudClipPropertiesP->GetClipBoundaryPolygon(*pointCloudPropertiesP, clipBoundaryAsVec))
            return true;

        OrientedBoxList clipMaskAsOBList;
        if (BSISUCCESS == pointCloudClipPropertiesP->GetClipMaskList(*pointCloudPropertiesP, clipMaskAsOBList))
            return true;

        bvector<bvector<DPoint3d>> clipMaskAsListVec;
        if (BSISUCCESS == pointCloudClipPropertiesP->GetClipMaskList(*pointCloudPropertiesP, clipMaskAsListVec))
            return true;

        PointCloudClipReferencePtr pClipRef = m_handler.GetClipReference(*m_elementHandleP);
        if (pClipRef.IsValid())
            return true;

        // We found no clips or masks
        return false;
        }

    };



/*---------------------------------------------------------------------------------**//**
* @description
* @bsiclass                                                  Raymond.Gauthier   10/2010
+---------------+---------------+---------------+---------------+---------------+------*/
class PODFileSourceCreator : public LocalFileSourceCreatorBase
    {    
    /*---------------------------------------------------------------------------------**//**
    * @description
    * @bsimethod                                                  Raymond.Gauthier   08/2011
    +---------------+---------------+---------------+---------------+---------------+------*/
    virtual ExtensionFilter         _GetExtensions                         () const override
        {
        return L"*.pod";
        }

    /*---------------------------------------------------------------------------------**//**
    * @description
    * @bsimethod                                                  Raymond.Gauthier   08/2011
    +---------------+---------------+---------------+---------------+---------------+------*/
    virtual bool                    _Supports                              (const LocalFileSourceRef&   pi_rSourceRef) const override
        {
        // TDORAY: Bad... do a real is kind of here...
        return DefaultSupports(pi_rSourceRef);
        }

    /*---------------------------------------------------------------------------------**//**
    * @description
    * @bsimethod                                                  Raymond.Gauthier   08/2011
    +---------------+---------------+---------------+---------------+---------------+------*/
    virtual SourceBase*             _Create                                (const LocalFileSourceRef&   sourceRef,
                                                                            Log&                        log) const override
        {      
        auto_ptr<EditElementHandle> editElementHandleP(new EditElementHandle);
        // Create the point cloud element

        assert(ScalableMeshLib::GetHost().GetScalableMeshAdmin()._GetActiveModelRef() != 0);        

        DgnDocumentMonikerPtr monikerPtr = PointCloudDisplay::CreateDocumentMonikerFromFileName(ScalableMeshLib::GetHost().GetScalableMeshAdmin()._GetActiveModelRef(), sourceRef.GetPath().c_str());
        PointCloudPropertiesPtr propsP = PointCloudProperties::Create (*monikerPtr, *ScalableMeshLib::GetHost().GetScalableMeshAdmin()._GetActiveModelRef());
        if (SUCCESS != PointCloudDisplay::CreateElement (*editElementHandleP, *ScalableMeshLib::GetHost().GetScalableMeshAdmin()._GetActiveModelRef(), *propsP))
            throw FileIOException();

        return PODSource::CreateFrom(editElementHandleP);
        }
    };


/*---------------------------------------------------------------------------------**//**
* @description
*
* @bsiclass                                                Jean-Francois.Cote   08/2011
+---------------+---------------+---------------+---------------+---------------+------*/
class PODElementSourceCreator : public DGNElementSourceCreatorBase
    {
    virtual uint32_t                    _GetElementType                    () const override
        {
        return EXTENDED_ELM;
        }

    virtual uint32_t                    _GetElementHandlerID               () const override
        {
        return ElementHandlerId(XATTRIBUTEID_PointCloudHandler, PointCloudMinorId_Handler).GetId();
        }

    /*---------------------------------------------------------------------------------**//**
    * @description
    * @bsimethod                                               Jean-Francois.Cote   08/2011
    +---------------+---------------+---------------+---------------+---------------+------*/
    virtual bool                    _Supports                              (const DGNElementSourceRef&  sourceRef) const override
        {
        return true;
        }

    /*---------------------------------------------------------------------------------**//**
    * @description
    * @bsimethod                                               Jean-Francois.Cote   08/2011
    +---------------+---------------+---------------+---------------+---------------+------*/
    virtual SourceBase*             _Create                                (const DGNElementSourceRef&  sourceRef,
                                                                            Log&                        log) const override
        {
        auto_ptr<EditElementHandle> editElementHandleP(new EditElementHandle(sourceRef.GetElementRef(), sourceRef.GetModelRef()));

        return PODSource::CreateFrom(editElementHandleP);
        }
    };


/*---------------------------------------------------------------------------------**//**
* @description
* @bsiclass                                                  Raymond.Gauthier   10/2010
+---------------+---------------+---------------+---------------+---------------+------*/
#define PointCloudChannels_Is_Point_Visible(bValue)     ( (bValue &  0x07) != 0)  //if one of the first 3 bits On


class PODPointExtractor : public InputExtractorBase
    {
private:
    friend class                    PODPointExtractorCreator;

    static const uint32_t               MAX_PT_QTY = 100000;

    IPointCloudDataQueryPtr          m_dataQueryPtr;

    
    PODPacketProxy<DPoint3d>        m_packetXYZ;
    PODPacketProxy<RgbColorDef>     m_packetRGB;
    PODPacketProxy<short>           m_packetIntensity;
    
    bool                            m_reachedEof;
    IPointCloudQueryBuffersPtr      m_pointCloudQueryBufferPtr;
    bool                            m_isClip;


    /*---------------------------------------------------------------------------------**//**
    * @description
    * @bsimethod                                                  Raymond.Gauthier   10/2010
    +---------------+---------------+---------------+---------------+---------------+------*/
    explicit                        PODPointExtractor  (const IPointCloudDataQueryPtr& dataQueryPtr, 
                                                        bool                           isClip)
        :   m_dataQueryPtr(dataQueryPtr),
            m_reachedEof(false), 
            m_isClip(isClip)
        {
        m_pointCloudQueryBufferPtr = m_dataQueryPtr->CreateBuffers(MAX_PT_QTY, (uint32_t)PointCloudChannelId::Rgb | 
                                                                               (uint32_t)PointCloudChannelId::Xyz | 
                                                                               (uint32_t)PointCloudChannelId::Intensity |
                                                                               (uint32_t)PointCloudChannelId::Filter);
        }

    /*---------------------------------------------------------------------------------**//**
    * @description
    * @bsimethod                                                  Raymond.Gauthier   10/2010
    +---------------+---------------+---------------+---------------+---------------+------*/
    virtual void                    _Assign                        (PacketGroup&     pi_rRawEntities) override
        {
        m_packetXYZ.AssignTo(pi_rRawEntities[0]);
        m_packetRGB.AssignTo(pi_rRawEntities[1]);
        m_packetIntensity.AssignTo(pi_rRawEntities[2]);
        }

    /*---------------------------------------------------------------------------------**//**
    * @description
    * @bsimethod                                                  Raymond.Gauthier   10/2010
    +---------------+---------------+---------------+---------------+---------------+------*/
    virtual void                    _Read                          () override
        {        
        const UInt pointsReadQty = m_dataQueryPtr->GetPoints (*m_pointCloudQueryBufferPtr);                        

        unsigned char* filterBufferP(m_pointCloudQueryBufferPtr->GetFilterBuffer());

        size_t packetInd = 0;

        if (m_isClip)
            {
            for (size_t pointInd = 0; pointInd < pointsReadQty; pointInd++)
                {
                if (PointCloudChannels_Is_Point_Visible(filterBufferP[pointInd]))
                    {
                    m_packetXYZ.Edit()[packetInd] = m_pointCloudQueryBufferPtr->GetXyzBuffer()[pointInd];
                    m_packetRGB.Edit()[packetInd] = m_pointCloudQueryBufferPtr->GetRgbBuffer()[pointInd];
                    m_packetIntensity.Edit()[packetInd] = m_pointCloudQueryBufferPtr->GetIntensityBuffer()[pointInd];
                    packetInd++;
                    }            
                }
            }
        else
            {
            memcpy(m_packetXYZ.Edit(), m_pointCloudQueryBufferPtr->GetXyzBuffer(), sizeof(DPoint3d) * pointsReadQty);
            memcpy(m_packetRGB.Edit(), m_pointCloudQueryBufferPtr->GetRgbBuffer(), sizeof(RgbColorDef) * pointsReadQty);
            memcpy(m_packetIntensity.Edit(), m_pointCloudQueryBufferPtr->GetIntensityBuffer(), sizeof(Int16) * pointsReadQty);            

            packetInd = pointsReadQty;
            }
        
        m_packetXYZ.SetSize(packetInd);
        m_packetRGB.SetSize(packetInd);
        m_packetIntensity.SetSize(packetInd);

        m_reachedEof = (0 == pointsReadQty);
        }

    /*---------------------------------------------------------------------------------**//**
    * @description
    * @bsimethod                                                  Raymond.Gauthier   10/2010
    +---------------+---------------+---------------+---------------+---------------+------*/
    virtual bool                    _Next                          () override
        {
        return !m_reachedEof;   
        }
    };


/*---------------------------------------------------------------------------------**//**
* @description
* @bsiclass                                                  Raymond.Gauthier   10/2010
+---------------+---------------+---------------+---------------+---------------+------*/
class PODPointExtractorWithInternalClassif : public InputExtractorBase
    {
private:
    friend class                    PODPointExtractorCreator;

    static const uint32_t               MAX_PT_QTY = 100000;



    IPointCloudDataQueryPtr         m_dataQueryPtr;
    IPointCloudQueryBuffersPtr      m_pointCloudQueryBufferPtr;
    IPointCloudChannelVector        m_queryChannels;
    EditElementHandle               m_elHandle;

    PODPacketProxy<DPoint3d>        m_packetXYZ;
    PODPacketProxy<RgbColorDef>     m_packetRGB;
    PODPacketProxy<short>           m_packetIntensity;
    PODPacketProxy<unsigned char>   m_classification;

    bool                            m_reachedEof;
    bool                            m_isClip;
    bool                            m_isGroundDetection;
    bvector<uint32_t>               m_classesToImport;
    
    /*---------------------------------------------------------------------------------**//**
    * @description
    * @bsimethod                                                  Raymond.Gauthier   10/2010
    +---------------+---------------+---------------+---------------+---------------+------*/
    explicit                        PODPointExtractorWithInternalClassif
                                                                   (const IPointCloudDataQueryPtr& dataQueryPtr,
                                                                    ElementHandle& elHandle,
                                                                    bool isClip,
                                                                    bool isGroundDetection,
                                                                    const bvector<uint32_t>& classesToImport)
        :   m_dataQueryPtr(dataQueryPtr),
            m_elHandle(elHandle, true),
            m_reachedEof(false), 
            m_isClip(isClip),
            m_isGroundDetection(isGroundDetection),
            m_classesToImport(classesToImport)

        {
        m_elHandle.AddToModel();

        if (m_isGroundDetection)
        {
#ifdef SCALABLE_MESH_ATP

            clock_t startClock = clock();    
#endif
            //NEEDS_WORK_SM_IMPORTER_GROUND
            //NEEDS_WORK_SM_IMPORTER : Should backup the current classif file if any and restore it after
            GroundDetectionParametersPtr pParam(GroundDetectionParameters::Create());
            GroundDetectionManager::DoGroundDetection(m_elHandle, *pParam);

#ifdef SCALABLE_MESH_ATP
            double t = ((double)clock() - startClock) / CLOCKS_PER_SEC / 60.0;
            AddGroundDetectionDuration(t);
#endif

        }
        
        ////NEEDS_WORK_SM_IMPORTER_GROUND
        m_queryChannels.push_back(GroundDetectionManager::GetChannelFromPODElement(m_elHandle));

        uint32_t channelFlags = ((uint32_t)PointCloudChannelId::Rgb | (uint32_t)PointCloudChannelId::Xyz | (uint32_t)PointCloudChannelId::Intensity | (uint32_t)PointCloudChannelId::Classification| (uint32_t)PointCloudChannelId::Filter);
        m_pointCloudQueryBufferPtr = m_dataQueryPtr->CreateBuffers(MAX_PT_QTY, channelFlags, m_queryChannels);
        }

    /*---------------------------------------------------------------------------------**//**
    * @description
    * @bsimethod                                                  Raymond.Gauthier   10/2010
    +---------------+---------------+---------------+---------------+---------------+------*/
    virtual void                    _Assign                        (PacketGroup&     dst) override
        {
        m_packetXYZ.AssignTo(dst[0]);
        m_packetRGB.AssignTo(dst[1]);
        m_packetIntensity.AssignTo(dst[2]);
        m_classification.AssignTo(dst[3]);
        }

    /*---------------------------------------------------------------------------------**//**
    * @description
    * @bsimethod                                                  Raymond.Gauthier   10/2010
    +---------------+---------------+---------------+---------------+---------------+------*/
    virtual void                    _Read                          () override
        {
        const uint32_t pointsReadQty = m_dataQueryPtr->GetPoints (*m_pointCloudQueryBufferPtr);
                
        size_t packetInd = 0;

        if (m_isClip || m_isGroundDetection || (m_classesToImport.size() > 0))
            { 
<<<<<<< HEAD
            unsigned char* filterBufferP(m_pointCloudQueryBufferPtr->GetFilterBuffer());
=======
            assert(!m_isGroundDetection && m_classesToImport.size() > 0 ||
                    m_isGroundDetection && m_classesToImport.size() == 0);

            UChar* filterBufferP(m_pointCloudQueryBufferPtr->GetFilterBuffer());
>>>>>>> e8236916

            for (size_t pointInd = 0; pointInd < pointsReadQty; pointInd++)
                {
                if (PointCloudChannels_Is_Point_Visible(filterBufferP[pointInd]))
                    {
                    if(m_isGroundDetection)
                        {
<<<<<<< HEAD
                        unsigned char* classificationBuffer = (unsigned char*)m_pointCloudQueryBufferPtr->GetChannelBuffer(m_queryChannels[0]);
=======
                        assert(m_classesToImport.size() == 0);

                        UChar* classificationBuffer = (UChar*)m_pointCloudQueryBufferPtr->GetChannelBuffer(m_queryChannels[0]);
>>>>>>> e8236916
                        if(classificationBuffer[pointInd] == GROUND_CHANNEL_NUMBER) // if ground
                            {
                            m_packetXYZ.Edit()[packetInd] = m_pointCloudQueryBufferPtr->GetXyzBuffer()[pointInd];
                            m_packetRGB.Edit()[packetInd] = m_pointCloudQueryBufferPtr->GetRgbBuffer()[pointInd];
                            m_packetIntensity.Edit()[packetInd] = m_pointCloudQueryBufferPtr->GetIntensityBuffer()[pointInd];
                            m_classification.Edit()[packetInd] = classificationBuffer[pointInd];
                            packetInd++;
                            }
                        }
                    else
                        {                        
                        if (m_classesToImport.size() > 0)
                            {
                            bool isSelectedClass = false;

                            for (auto classToImport : m_classesToImport)
                                {
                                if (m_pointCloudQueryBufferPtr->GetClassificationBuffer()[pointInd] == classToImport)
                                    {
                                    isSelectedClass = true;
                                    break;
                                    }
                                }

                            if (!isSelectedClass)
                                continue;
                            }

                        m_packetXYZ.Edit()[packetInd] = m_pointCloudQueryBufferPtr->GetXyzBuffer()[pointInd];
                        m_packetRGB.Edit()[packetInd] = m_pointCloudQueryBufferPtr->GetRgbBuffer()[pointInd];
                        m_packetIntensity.Edit()[packetInd] = m_pointCloudQueryBufferPtr->GetIntensityBuffer()[pointInd];
                        m_classification.Edit()[packetInd] = m_pointCloudQueryBufferPtr->GetClassificationBuffer()[pointInd];
                        packetInd++;
                        }
                    }            
                }
            }
        else
            {
            memcpy(m_packetXYZ.Edit(), m_pointCloudQueryBufferPtr->GetXyzBuffer(), sizeof(DPoint3d) * pointsReadQty);
            memcpy(m_packetRGB.Edit(), m_pointCloudQueryBufferPtr->GetRgbBuffer(), sizeof(RgbColorDef) * pointsReadQty);
            memcpy(m_packetIntensity.Edit(), m_pointCloudQueryBufferPtr->GetIntensityBuffer(), sizeof(Int16) * pointsReadQty);
            memcpy(m_classification.Edit(), m_pointCloudQueryBufferPtr->GetClassificationBuffer(), sizeof(UChar) * pointsReadQty);

            packetInd = pointsReadQty;
            }

        m_packetXYZ.SetSize(packetInd);
        m_packetRGB.SetSize(packetInd);
        m_packetIntensity.SetSize(packetInd);
        m_classification.SetSize(packetInd);

        m_reachedEof = (0 == pointsReadQty);
        }

    /*---------------------------------------------------------------------------------**//**
    * @description
    * @bsimethod                                                  Raymond.Gauthier   10/2010
    +---------------+---------------+---------------+---------------+---------------+------*/
    virtual bool                    _Next                          () override
        {
        return !m_reachedEof;
        }

    ~PODPointExtractorWithInternalClassif()
        {
            m_elHandle.DeleteFromModel();
        }
    };

/*---------------------------------------------------------------------------------**//**
* @description
* @bsiclass                                                  Raymond.Gauthier   10/2010
+---------------+---------------+---------------+---------------+---------------+------*/
class PODPointExtractorCreator : public InputExtractorCreatorMixinBase<PODSource>
    {

    virtual bool                                _Supports                          (const DataType&             type) const override
        {
        return type.GetFamily() == PointTypeFamilyCreator().Create();
        }



    /*---------------------------------------------------------------------------------**//**
    * @description
    * @bsimethod                                                  Raymond.Gauthier   07/2011
    +---------------+---------------+---------------+---------------+---------------+------*/
    virtual RawCapacities                       _GetOutputCapacities               (PODSource&                              sourceBase,
                                                                                    const BENTLEY_NAMESPACE_NAME::ScalableMesh::Import::Source&   source,
                                                                                    const ExtractionQuery&                  selection) const override
        {
        SourceImportConfig* sourceImportConf = source.GetSourceImportConfigC();
        ScalableMeshData data = sourceImportConf->GetReplacementSMData();
        if(data.IsGroundDetection())
            return RawCapacities (PODPointExtractor::MAX_PT_QTY * sizeof(DPoint3d),
            PODPointExtractor::MAX_PT_QTY * sizeof(RgbColorDef),
            PODPointExtractor::MAX_PT_QTY * sizeof(short),
            PODPointExtractor::MAX_PT_QTY * sizeof(unsigned char));
        else
            return (sourceBase.HasClassification()) ?
                        RawCapacities (PODPointExtractor::MAX_PT_QTY * sizeof(DPoint3d),
                                       PODPointExtractor::MAX_PT_QTY * sizeof(RgbColorDef),
                                       PODPointExtractor::MAX_PT_QTY * sizeof(short),
                                       PODPointExtractor::MAX_PT_QTY * sizeof(unsigned char))
                        :
                        RawCapacities (PODPointExtractor::MAX_PT_QTY * sizeof(DPoint3d),
                                       PODPointExtractor::MAX_PT_QTY * sizeof(RgbColorDef),
                                       PODPointExtractor::MAX_PT_QTY * sizeof(short));
        }

    /*---------------------------------------------------------------------------------**//**
    * @description
    * @bsimethod                                                  Raymond.Gauthier   03/2012
    +---------------+---------------+---------------+---------------+---------------+------*/
    static InputExtractorBase*                  CreateExtractor                    (PODSource&                     sourceBase,
                                                                                    const IPointCloudDataQueryPtr& dataQueryPtr, 
                                                                                    bool                           isClipped,
                                                                                    bool                           isGroundDetection,
                                                                                    const bvector<uint32_t>&       classesToImport)
        {
        // NEEDS_WORK_SM : internal classification => classification ?
        if (sourceBase.HasInternalClassification() || isGroundDetection)
            return new PODPointExtractorWithInternalClassif(dataQueryPtr, sourceBase.GetElementHandle(), isClipped, isGroundDetection, classesToImport);

        return new PODPointExtractor(dataQueryPtr, isClipped);
        }

    /*---------------------------------------------------------------------------------**//**
    * @description
    * @bsimethod                                                  Raymond.Gauthier   07/2011
    +---------------+---------------+---------------+---------------+---------------+------*/
    virtual InputExtractorBase*                 _Create                            (PODSource&                              sourceBase,
                                                                                    const BENTLEY_NAMESPACE_NAME::ScalableMesh::Import::Source&  source,
                                                                                    const ExtractionQuery&                  selection,
                                                                                    const ExtractionConfig&                 config,
                                                                                    Log&                                    log) const override
        {
        // Initialize our data query
        static const DPoint3d BottomExtentCorner = {-(numeric_limits<double>::max)(),
                                                    -(numeric_limits<double>::max)(),
                                                    -(numeric_limits<double>::max)()};
        static const DPoint3d TopExtentCorner = {(numeric_limits<double>::max)(),
                                                 (numeric_limits<double>::max)(),
                                                 (numeric_limits<double>::max)()};


        ElementHandle& rElementHandle = sourceBase.GetElementHandle();

        IPointCloudDataQueryPtr pDataQuery = IPointCloudDataQuery::CreateBoundingBoxQuery(rElementHandle, BottomExtentCorner, TopExtentCorner);

        if (0 == pDataQuery.get())
            return 0;

        Transform transform;

        pDataQuery->GetUORToNativeTransform(transform);

        if (sourceBase.IsFromFile())
            pDataQuery->SetIgnoreTransform(true);

        pDataQuery->SetDensity (IPointCloudDataQuery::QUERY_DENSITY_FULL, 1);

        const bool isClipped = sourceBase.IsClipped();
        
        SourceImportConfig* sourceImportConf = source.GetSourceImportConfigC();
        ScalableMeshData data = sourceImportConf->GetReplacementSMData();

        bvector<uint32_t> classesToImport;
        data.GetClassificationToImport(classesToImport);

        return CreateExtractor(sourceBase, pDataQuery, isClipped, data.IsGroundDetection(), classesToImport);
        }
    };




/*---------------------------------------------------------------------------------**//**
* @description
* @bsiclass                                                 Raymond.Gauthier    08/2011
+---------------+---------------+---------------+---------------+---------------+------*/
class Point3d64f_R16G16B16_I16_C8ToPoint3d64fConverter : public TypeConversionFilterBase
    {
    enum
        {
        SRC_POINT_DIM,
        SRC_CLASSIF_DIM = 3,
        };

    enum
        {
        DST_POINT_DIM
        };


    ConstPacketProxy<DPoint3d>                  m_srcPtPacket;
    ConstPacketProxy<unsigned char>                     m_srcPtClassifPacket;

    PODPacketProxy<DPoint3d>                    m_dstPtPacket;



    /*---------------------------------------------------------------------------------**//**
    * @description  Remove all points that do not respect specified Predicate's selection
    *               criteria.
    *
    *               Predicate -> A predicate of the following form
    *                            "bool Predicate(const DPoint3d& pi_rPt,
    *                                            UChar pi_rPtClass)"
    *                            that return true when the point as specified by Predicate's
    *                            parameters should be removed.

    * @return       Kept point quantity
    * @bsimethod                                                  Raymond.Gauthier   7/2010
    +---------------+---------------+---------------+---------------+---------------+------*/
    template <typename Predicate>
    static size_t                               RemovePointsIf         (const DPoint3d*                 srcPtP,
                                                                        const unsigned char*                    srcPtClassP,
                                                                        size_t                          srcPtQty,
                                                                        DPoint3d*                       dstPtP,
                                                                        Predicate                       shouldPtBeRemoved)
        {
        const DPoint3d* const   srcPtEnd = srcPtP + srcPtQty;
        DPoint3d* const         dstPtBegin = dstPtP;

        while (srcPtP != srcPtEnd)
            {
            if (!shouldPtBeRemoved(*srcPtP, *srcPtClassP))
                {
                *dstPtP++ = *srcPtP;
                }

            ++srcPtP;
            ++srcPtClassP;
            }

        return distance(dstPtBegin, dstPtP);
        }


    virtual void                                _Assign                (const PacketGroup&              src,
                                                                        PacketGroup&                    dst) override
        {
        m_srcPtPacket.AssignTo(src[SRC_POINT_DIM]);
        m_srcPtClassifPacket.AssignTo(src[SRC_CLASSIF_DIM]);
        m_dstPtPacket.AssignTo(dst[DST_POINT_DIM]);
        }

    virtual void                                _Run                   () override
        {
        // NEEDS_WORK_SM: comment for now GROUND_CLASS because we work with Scalable Mesh and not Terrain Model.
        // Maybe later we want only a specific class (not only GROUND, but maybe building => add user choice for this)
        //static const UChar GROUND_CLASS_ID = 2;
        static const struct
            {
            bool operator () (const DPoint3d& pi_rPt, unsigned char pi_rPtClass) const
                {
                //NEEDS_WORK_SM : Currenlty done in PODPointExtractorWithInternalClassif::_Read because it is to 
                //complicate to get classes information here.
                return false;//GROUND_CLASS_ID != pi_rPtClass;
                }
            } SHOULD_POINT_BE_REMOVED_PREDICATE;

        m_dstPtPacket.SetSize(RemovePointsIf(m_srcPtPacket.Get(),
                                             m_srcPtClassifPacket.Get(),
                                             m_srcPtPacket.GetSize(),
                                             m_dstPtPacket.Edit(),
                                             SHOULD_POINT_BE_REMOVED_PREDICATE));
        }
    };

/*---------------------------------------------------------------------------------**//**
* @description
* @bsiclass                                                 Raymond.Gauthier    08/2011
+---------------+---------------+---------------+---------------+---------------+------*/
struct Point3d64f_R16G16B16_I16_C8ToPoint3d64fConverterCreator : public TypeConversionFilterCreatorBase
    {
    enum
        {
        SRC_POINT_DIM,
        };

    enum
        {
        DST_POINT_DIM
        };

    explicit                                Point3d64f_R16G16B16_I16_C8ToPoint3d64fConverterCreator
                                                                       ()
        :   TypeConversionFilterCreatorBase(PointType3d64f_R16G16B16_I16_C8Creator().Create(), PointType3d64fCreator().Create())
        {
        }

    virtual TypeConversionFilterBase*       _Create                    (const FilteringConfig&      config,
                                                                        Log&                        log) const override
        {
        return new Point3d64f_R16G16B16_I16_C8ToPoint3d64fConverter;
        }

    virtual void                            _Bind                      (const PacketGroup&          src,
                                                                        PacketGroup&                dst) const
        {
        dst[DST_POINT_DIM].BindUseSameAs(src[SRC_POINT_DIM]);
        }
    virtual void                            _Bind                      (PacketGroup&                src,
                                                                        PacketGroup&                dst) const
        {
        dst[DST_POINT_DIM].BindUseSameAs(src[SRC_POINT_DIM]);
        }
    };

} //END UNAMED NAMESPACE


BEGIN_BENTLEY_SCALABLEMESH_NAMESPACE

/*---------------------------------------------------------------------------------**//**
* @description
* @bsimethod                                                  Raymond.Gauthier   02/2012
+---------------+---------------+---------------+---------------+---------------+------*/

void RegisterPODImportPlugin()
    {
    if (!ScalableMeshLib::GetHost().GetScalableMeshAdmin()._CanImportPODfile())
        return;
    else
        {
        static const SourceRegistry::AutoRegister<PODFileSourceCreator> s_RegisterPODFile;
        static const SourceRegistry::AutoRegister<PODElementSourceCreator> s_RegisterPODElement;
        static const ExtractorRegistry::AutoRegister<PODPointExtractorCreator> s_RegisterPODExtractor;
        static const TypeConversionFilterRegistry::AutoRegister<Point3d64f_R16G16B16_I16_C8ToPoint3d64fConverterCreator> s_RegisterConverter;
        }       
    } 

END_BENTLEY_SCALABLEMESH_NAMESPACE
<|MERGE_RESOLUTION|>--- conflicted
+++ resolved
@@ -1,958 +1,950 @@
-/*--------------------------------------------------------------------------------------+
-|
-|     $Source: STM/ImportPlugins/PODImporter.cpp $
-|
-|  $Copyright: (c) 2016 Bentley Systems, Incorporated. All rights reserved. $
-|
-+--------------------------------------------------------------------------------------*/
-
-#include <ScalableMeshPCH.h>
-#include "../ImagePPHeaders.h"
-#include <ScalableMesh\ScalableMeshLib.h>
-#include <ScalableMesh/Import/ScalableMeshData.h>
-#include <ScalableMesh\Import\Plugin\TypeConversionFilterV0.h>
-#include <ScalableMesh\GeoCoords\DGNModelGeoref.h>
-#include <ScalableMesh\Type\IScalableMeshPoint.h>
-#include <ScalableMesh\ScalableMeshUtilityFunctions.h>
-#include <ScalableMesh\AutomaticGroundDetection\GroundDetectionManager.h>
-
-#include "PluginUtils.h"
-
-#include <ScalableMesh\Import\Plugin\InputExtractorV0.h>
-#include <ScalableMesh\Import\Plugin\SourceV0.h>
-#include <ScalableMesh\IScalableMeshPolicy.h>
-
-
-#define PointCloudMinorId_Handler 1
-
-#define GROUND_CHANNEL_NUMBER (2)
-
-using namespace std;
-
-USING_NAMESPACE_BENTLEY
-USING_NAMESPACE_BENTLEY_DGNPLATFORM
-USING_NAMESPACE_BENTLEY_SCALABLEMESH_IMPORT_PLUGIN_VERSION(0)
-USING_NAMESPACE_BENTLEY_SCALABLEMESH
-USING_NAMESPACE_BENTLEY_POINTCLOUD
-
-
-namespace { //BEGIN UNAMED NAMESPACE
-
-
-
-/*---------------------------------------------------------------------------------**//**
-* @description
-* @bsiclass                                                  Raymond.Gauthier   10/2010
-+---------------+---------------+---------------+---------------+---------------+------*/
-class PODSource : public SourceMixinBase<PODSource>
-    {
-private:
-    friend class                    PODFileSourceCreator;
-    friend class                    PODElementSourceCreator;
-
-    auto_ptr<ElementHandle>         m_elementHandleP;
-    const PointCloudHandler&        m_handler;
-
-    bool                            m_isSingleElementOwner;
-
-    IPointCloudFileQueryPtr         m_fileQueryPtr;
-    bool                            m_hasInternalClassification;
-
-    bool                            m_WantClassification;
-    
-
-    /*---------------------------------------------------------------------------------**//**
-    * @description
-    * @bsimethod                                                  Raymond.Gauthier   10/2010
-    +---------------+---------------+---------------+---------------+---------------+------*/
-    explicit                        PODSource          (EditElementHandle*                      elementHandleP,
-                                                        const PointCloudHandler&                handler,
-                                                        bool                                    isSingleElementOwner,
-                                                        const IPointCloudFileQueryPtr&          fileQueryPtr
-                                                        )
-        :   m_elementHandleP(elementHandleP),
-            m_handler(handler),
-            m_isSingleElementOwner(isSingleElementOwner),
-            m_fileQueryPtr(fileQueryPtr),
-            m_hasInternalClassification(m_fileQueryPtr->HasClassificationChannel())
-        {
-        }
-
-    /*---------------------------------------------------------------------------------**//**
-    * @description
-    * @bsimethod                                                  Raymond.Gauthier   08/2011
-    +---------------+---------------+---------------+---------------+---------------+------*/
-    static PODSource*               CreateFrom                                 (auto_ptr<EditElementHandle>&       editElementHandleP)
-        {
-        PointCloudHandler* handlerP = dynamic_cast<PointCloudHandler*>(&editElementHandleP->GetHandler ());
-        if (0 == handlerP)
-            throw FileIOException();
-
-        IPointCloudFileQueryPtr fileQueryPtr(IPointCloudFileQuery::CreateFileQuery(*editElementHandleP));
-        if (0 == fileQueryPtr.get())
-            throw FileIOException();
-
-        return new PODSource(editElementHandleP.release(),
-                             *handlerP,
-                             true,
-                             fileQueryPtr);
-        }
-
-
-    /*---------------------------------------------------------------------------------**//**
-    * @description
-    * @bsimethod                                                  Raymond.Gauthier   10/2010
-    +---------------+---------------+---------------+---------------+---------------+------*/
-    virtual void                    _Close                                     () override
-        {
-        m_elementHandleP.reset(); // Dispose of element
-        }
-
-    /*---------------------------------------------------------------------------------**//**
-    * @description
-    * @bsimethod                                                  Raymond.Gauthier   11/2011
-    +---------------+---------------+---------------+---------------+---------------+------*/
-    GCS                             GetFileGCS                                 () const
-        {
-        WString WKT;
-        bool    gcsError = false;
-
-        GCS gcs(GCS::GetNull());
-
-        if (SUCCESS != m_fileQueryPtr->GetMetaTag (L"Survey.GeoReference", WKT) && 0 != WKT.size())
-            {
-            gcsError = true;
-            }
-        else
-            {
-            if (WKT.empty())
-                {
-                return GetGCSFactory().Create(Unit::GetMeter());
-                }
-
-            try
-                {
-                gcs = GetGCSFactory().Create(WKT.c_str());
-                }
-            catch (CustomError&)
-                {
-                gcsError = true;
-                }
-
-            if (gcsError == false)
-                {
-                static const double ANGULAR_TO_LINEAR_RATIO = GetAngularToLinearRatio(Unit::GetMeter(), Unit::GetDegree());
-
-                /*
-                 * TR #346465:  as point cloud's query interface invariably returns points in meter (when transform to UOR is disabled)
-                 *              rather than in a unit matching what is described in Survey.GeoReference WKT, we need to fix this
-                 *              ourselves.
-                 */
-                const TransfoModel localToGlobal(GetUnitRectificationTransfoModel(Unit::GetMeter(), gcs.GetUnit(), ANGULAR_TO_LINEAR_RATIO));
-                if (GCS::S_SUCCESS != gcs.AppendLocalTransform(LocalTransform::CreateFromToGlobal(localToGlobal)))
-                    {
-                    gcsError = true;
-                    }
-                }
-            }
-
-        if (gcsError == true)
-            {
-            //assert(!"GCS error");
-            gcs = GetGCSFactory().Create(Unit::GetMeter());
-            }
-
-        return gcs;
-        }
-
-    /*---------------------------------------------------------------------------------**//**
-    * @description
-    * @bsimethod                                                  Raymond.Gauthier   11/2011
-    +---------------+---------------+---------------+---------------+---------------+------*/
-    GCS                             GetElementGCS                              () const
-        {
-        return GetBSIElementGCSFromRootPerspective(m_elementHandleP->GetModelRef());
-        }
-
-    /*---------------------------------------------------------------------------------**//**
-    * @description
-    * @bsimethod                                                  Raymond.Gauthier   11/2011
-    +---------------+---------------+---------------+---------------+---------------+------*/
-    bool                            GetFileRange                               (DRange3d&           range) const
-        {
-        WString name;
-        uint32_t num_clouds;
-        uint64_t num_points;
-
-        if (SUCCESS != m_fileQueryPtr->GetMetaData (name, num_clouds, num_points, &range.low, &range.high))
-            throw CustomException(L"Error fetching metadata");
-        return true;
-        }
-
-    /*---------------------------------------------------------------------------------**//**
-    * @description
-    * @bsimethod                                                  Raymond.Gauthier   11/2011
-    +---------------+---------------+---------------+---------------+---------------+------*/
-    bool                            GetElementRange                            (DRange3d&           range) const
-        {
-        // TDORAY: Need to apply transform to range as it is in meter.
-
-        return false;
-        }
-
-
-    /*---------------------------------------------------------------------------------**//**
-    * @description
-    * @bsimethod                                                  Raymond.Gauthier   10/2010
-    +---------------+---------------+---------------+---------------+---------------+------*/
-    virtual ContentDescriptor        _CreateDescriptor  () const override
-        {
-        const DataTypeSet storedType(HasClassification() ? PointType3d64f_R16G16B16_I16_C8Creator().Create() :
-                                                           PointType3d64f_R16G16B16_I16Creator().Create());
-
-        const GCS gcs(IsFromFile() ? GetFileGCS() : GetElementGCS());
-
-        DRange3d range = { {0.0, 0.0, 0.0}, {0.0, 0.0, 0.0} };
-        bool hasRange(IsFromFile() ? GetFileRange(range) : GetElementRange(range));
-        ScalableMeshData data = ScalableMeshData::GetNull();
-        data.AddExtent(range);
-        data.SetIsGroundDetection(true);
-
-        return ContentDescriptor
-            (
-            L"",
-            ILayerDescriptor::CreateLayerDescriptor(L"",
-                            storedType,
-                            gcs,
-                            (hasRange) ? &range : 0,
-                            data),
-            true
-            );
-
-        }
-
-    /*---------------------------------------------------------------------------------**//**
-    * @description
-    * @bsimethod                                                  Raymond.Gauthier   08/2011
-    +---------------+---------------+---------------+---------------+---------------+------*/
-    virtual const WChar*             _GetType               () const override
-        {
-        return L"POD Point Cloud";
-        }
-
-public:
-    ElementHandle&                     GetElementHandle                       () { return *m_elementHandleP; }
-
-    const IPointCloudFileQuery&     GetFileQuery                           () const { return *m_fileQueryPtr; }
-
-    void                            SetFileQuery                           (IPointCloudFileQueryPtr fileQuery) {m_fileQueryPtr=fileQuery;}
-
-    bool                            HasInternalClassification              () const { return m_hasInternalClassification; }    
-
-    bool                            HasClassification                      () const { return HasInternalClassification(); }
-
-    void                            SetClassification                      (bool hasInternalClassification) { m_hasInternalClassification = hasInternalClassification;}
-    
-    bool                            IsTransient                            () const { return 0 == m_elementHandleP->GetElementRef(); }
-
-    bool                            IsFromFile                             () const { return IsTransient(); }
-
-    /*---------------------------------------------------------------------------------**//**
-    * @description
-    * NOTE: Resolution of TR #335455 required this kind of knowledge in order to avoid
-    *       the performance penalty of calling a method for every point. There should
-    *       be an accessor exported from PointCloudHandler in order to make it simpler
-    *       for the user to access this information. Even better: user shouldn't even
-    *       have to be aware of this if clipping of points was handled under the hood
-    *       of PointCloudDataQuery.
-    * @bsimethod                                                  Raymond.Gauthier   03/2012
-    +---------------+---------------+---------------+---------------+---------------+------*/
-    bool                            IsClipped                              () const
-        {
-        // When source is drawn from an existing element it may be clipped. However, when
-        // drawn from a file, we assumed it couldn't.
-        if (IsFromFile())
-            return false;
-        
-
-        PointCloudPropertiesPtr pointCloudPropertiesP(m_handler.GetPointCloudProperties(*m_elementHandleP));
-        PointCloudClipPropertiesPtr pointCloudClipPropertiesP(m_handler.GetPointCloudClipProperties(*m_elementHandleP));
-       
-        // As soon as at least one of these call return successfully, we know that POD element
-        // may be or is clipped.
-        OrientedBox clipBoundaryAsOB;
-         
-        if (BSISUCCESS == pointCloudClipPropertiesP->GetClipBoundary(*pointCloudPropertiesP, clipBoundaryAsOB))
-            return true;
-
-        bvector<DPoint3d> clipBoundaryAsVec;
-        if (BSISUCCESS == pointCloudClipPropertiesP->GetClipBoundaryPolygon(*pointCloudPropertiesP, clipBoundaryAsVec))
-            return true;
-
-        OrientedBoxList clipMaskAsOBList;
-        if (BSISUCCESS == pointCloudClipPropertiesP->GetClipMaskList(*pointCloudPropertiesP, clipMaskAsOBList))
-            return true;
-
-        bvector<bvector<DPoint3d>> clipMaskAsListVec;
-        if (BSISUCCESS == pointCloudClipPropertiesP->GetClipMaskList(*pointCloudPropertiesP, clipMaskAsListVec))
-            return true;
-
-        PointCloudClipReferencePtr pClipRef = m_handler.GetClipReference(*m_elementHandleP);
-        if (pClipRef.IsValid())
-            return true;
-
-        // We found no clips or masks
-        return false;
-        }
-
-    };
-
-
-
-/*---------------------------------------------------------------------------------**//**
-* @description
-* @bsiclass                                                  Raymond.Gauthier   10/2010
-+---------------+---------------+---------------+---------------+---------------+------*/
-class PODFileSourceCreator : public LocalFileSourceCreatorBase
-    {    
-    /*---------------------------------------------------------------------------------**//**
-    * @description
-    * @bsimethod                                                  Raymond.Gauthier   08/2011
-    +---------------+---------------+---------------+---------------+---------------+------*/
-    virtual ExtensionFilter         _GetExtensions                         () const override
-        {
-        return L"*.pod";
-        }
-
-    /*---------------------------------------------------------------------------------**//**
-    * @description
-    * @bsimethod                                                  Raymond.Gauthier   08/2011
-    +---------------+---------------+---------------+---------------+---------------+------*/
-    virtual bool                    _Supports                              (const LocalFileSourceRef&   pi_rSourceRef) const override
-        {
-        // TDORAY: Bad... do a real is kind of here...
-        return DefaultSupports(pi_rSourceRef);
-        }
-
-    /*---------------------------------------------------------------------------------**//**
-    * @description
-    * @bsimethod                                                  Raymond.Gauthier   08/2011
-    +---------------+---------------+---------------+---------------+---------------+------*/
-    virtual SourceBase*             _Create                                (const LocalFileSourceRef&   sourceRef,
-                                                                            Log&                        log) const override
-        {      
-        auto_ptr<EditElementHandle> editElementHandleP(new EditElementHandle);
-        // Create the point cloud element
-
-        assert(ScalableMeshLib::GetHost().GetScalableMeshAdmin()._GetActiveModelRef() != 0);        
-
-        DgnDocumentMonikerPtr monikerPtr = PointCloudDisplay::CreateDocumentMonikerFromFileName(ScalableMeshLib::GetHost().GetScalableMeshAdmin()._GetActiveModelRef(), sourceRef.GetPath().c_str());
-        PointCloudPropertiesPtr propsP = PointCloudProperties::Create (*monikerPtr, *ScalableMeshLib::GetHost().GetScalableMeshAdmin()._GetActiveModelRef());
-        if (SUCCESS != PointCloudDisplay::CreateElement (*editElementHandleP, *ScalableMeshLib::GetHost().GetScalableMeshAdmin()._GetActiveModelRef(), *propsP))
-            throw FileIOException();
-
-        return PODSource::CreateFrom(editElementHandleP);
-        }
-    };
-
-
-/*---------------------------------------------------------------------------------**//**
-* @description
-*
-* @bsiclass                                                Jean-Francois.Cote   08/2011
-+---------------+---------------+---------------+---------------+---------------+------*/
-class PODElementSourceCreator : public DGNElementSourceCreatorBase
-    {
-    virtual uint32_t                    _GetElementType                    () const override
-        {
-        return EXTENDED_ELM;
-        }
-
-    virtual uint32_t                    _GetElementHandlerID               () const override
-        {
-        return ElementHandlerId(XATTRIBUTEID_PointCloudHandler, PointCloudMinorId_Handler).GetId();
-        }
-
-    /*---------------------------------------------------------------------------------**//**
-    * @description
-    * @bsimethod                                               Jean-Francois.Cote   08/2011
-    +---------------+---------------+---------------+---------------+---------------+------*/
-    virtual bool                    _Supports                              (const DGNElementSourceRef&  sourceRef) const override
-        {
-        return true;
-        }
-
-    /*---------------------------------------------------------------------------------**//**
-    * @description
-    * @bsimethod                                               Jean-Francois.Cote   08/2011
-    +---------------+---------------+---------------+---------------+---------------+------*/
-    virtual SourceBase*             _Create                                (const DGNElementSourceRef&  sourceRef,
-                                                                            Log&                        log) const override
-        {
-        auto_ptr<EditElementHandle> editElementHandleP(new EditElementHandle(sourceRef.GetElementRef(), sourceRef.GetModelRef()));
-
-        return PODSource::CreateFrom(editElementHandleP);
-        }
-    };
-
-
-/*---------------------------------------------------------------------------------**//**
-* @description
-* @bsiclass                                                  Raymond.Gauthier   10/2010
-+---------------+---------------+---------------+---------------+---------------+------*/
-#define PointCloudChannels_Is_Point_Visible(bValue)     ( (bValue &  0x07) != 0)  //if one of the first 3 bits On
-
-
-class PODPointExtractor : public InputExtractorBase
-    {
-private:
-    friend class                    PODPointExtractorCreator;
-
-    static const uint32_t               MAX_PT_QTY = 100000;
-
-    IPointCloudDataQueryPtr          m_dataQueryPtr;
-
-    
-    PODPacketProxy<DPoint3d>        m_packetXYZ;
-    PODPacketProxy<RgbColorDef>     m_packetRGB;
-    PODPacketProxy<short>           m_packetIntensity;
-    
-    bool                            m_reachedEof;
-    IPointCloudQueryBuffersPtr      m_pointCloudQueryBufferPtr;
-    bool                            m_isClip;
-
-
-    /*---------------------------------------------------------------------------------**//**
-    * @description
-    * @bsimethod                                                  Raymond.Gauthier   10/2010
-    +---------------+---------------+---------------+---------------+---------------+------*/
-    explicit                        PODPointExtractor  (const IPointCloudDataQueryPtr& dataQueryPtr, 
-                                                        bool                           isClip)
-        :   m_dataQueryPtr(dataQueryPtr),
-            m_reachedEof(false), 
-            m_isClip(isClip)
-        {
-        m_pointCloudQueryBufferPtr = m_dataQueryPtr->CreateBuffers(MAX_PT_QTY, (uint32_t)PointCloudChannelId::Rgb | 
-                                                                               (uint32_t)PointCloudChannelId::Xyz | 
-                                                                               (uint32_t)PointCloudChannelId::Intensity |
-                                                                               (uint32_t)PointCloudChannelId::Filter);
-        }
-
-    /*---------------------------------------------------------------------------------**//**
-    * @description
-    * @bsimethod                                                  Raymond.Gauthier   10/2010
-    +---------------+---------------+---------------+---------------+---------------+------*/
-    virtual void                    _Assign                        (PacketGroup&     pi_rRawEntities) override
-        {
-        m_packetXYZ.AssignTo(pi_rRawEntities[0]);
-        m_packetRGB.AssignTo(pi_rRawEntities[1]);
-        m_packetIntensity.AssignTo(pi_rRawEntities[2]);
-        }
-
-    /*---------------------------------------------------------------------------------**//**
-    * @description
-    * @bsimethod                                                  Raymond.Gauthier   10/2010
-    +---------------+---------------+---------------+---------------+---------------+------*/
-    virtual void                    _Read                          () override
-        {        
-        const UInt pointsReadQty = m_dataQueryPtr->GetPoints (*m_pointCloudQueryBufferPtr);                        
-
-        unsigned char* filterBufferP(m_pointCloudQueryBufferPtr->GetFilterBuffer());
-
-        size_t packetInd = 0;
-
-        if (m_isClip)
-            {
-            for (size_t pointInd = 0; pointInd < pointsReadQty; pointInd++)
-                {
-                if (PointCloudChannels_Is_Point_Visible(filterBufferP[pointInd]))
-                    {
-                    m_packetXYZ.Edit()[packetInd] = m_pointCloudQueryBufferPtr->GetXyzBuffer()[pointInd];
-                    m_packetRGB.Edit()[packetInd] = m_pointCloudQueryBufferPtr->GetRgbBuffer()[pointInd];
-                    m_packetIntensity.Edit()[packetInd] = m_pointCloudQueryBufferPtr->GetIntensityBuffer()[pointInd];
-                    packetInd++;
-                    }            
-                }
-            }
-        else
-            {
-            memcpy(m_packetXYZ.Edit(), m_pointCloudQueryBufferPtr->GetXyzBuffer(), sizeof(DPoint3d) * pointsReadQty);
-            memcpy(m_packetRGB.Edit(), m_pointCloudQueryBufferPtr->GetRgbBuffer(), sizeof(RgbColorDef) * pointsReadQty);
-            memcpy(m_packetIntensity.Edit(), m_pointCloudQueryBufferPtr->GetIntensityBuffer(), sizeof(Int16) * pointsReadQty);            
-
-            packetInd = pointsReadQty;
-            }
-        
-        m_packetXYZ.SetSize(packetInd);
-        m_packetRGB.SetSize(packetInd);
-        m_packetIntensity.SetSize(packetInd);
-
-        m_reachedEof = (0 == pointsReadQty);
-        }
-
-    /*---------------------------------------------------------------------------------**//**
-    * @description
-    * @bsimethod                                                  Raymond.Gauthier   10/2010
-    +---------------+---------------+---------------+---------------+---------------+------*/
-    virtual bool                    _Next                          () override
-        {
-        return !m_reachedEof;   
-        }
-    };
-
-
-/*---------------------------------------------------------------------------------**//**
-* @description
-* @bsiclass                                                  Raymond.Gauthier   10/2010
-+---------------+---------------+---------------+---------------+---------------+------*/
-class PODPointExtractorWithInternalClassif : public InputExtractorBase
-    {
-private:
-    friend class                    PODPointExtractorCreator;
-
-    static const uint32_t               MAX_PT_QTY = 100000;
-
-
-
-    IPointCloudDataQueryPtr         m_dataQueryPtr;
-    IPointCloudQueryBuffersPtr      m_pointCloudQueryBufferPtr;
-    IPointCloudChannelVector        m_queryChannels;
-    EditElementHandle               m_elHandle;
-
-    PODPacketProxy<DPoint3d>        m_packetXYZ;
-    PODPacketProxy<RgbColorDef>     m_packetRGB;
-    PODPacketProxy<short>           m_packetIntensity;
-    PODPacketProxy<unsigned char>   m_classification;
-
-    bool                            m_reachedEof;
-    bool                            m_isClip;
-    bool                            m_isGroundDetection;
-    bvector<uint32_t>               m_classesToImport;
-    
-    /*---------------------------------------------------------------------------------**//**
-    * @description
-    * @bsimethod                                                  Raymond.Gauthier   10/2010
-    +---------------+---------------+---------------+---------------+---------------+------*/
-    explicit                        PODPointExtractorWithInternalClassif
-                                                                   (const IPointCloudDataQueryPtr& dataQueryPtr,
-                                                                    ElementHandle& elHandle,
-                                                                    bool isClip,
-                                                                    bool isGroundDetection,
-                                                                    const bvector<uint32_t>& classesToImport)
-        :   m_dataQueryPtr(dataQueryPtr),
-            m_elHandle(elHandle, true),
-            m_reachedEof(false), 
-            m_isClip(isClip),
-            m_isGroundDetection(isGroundDetection),
-            m_classesToImport(classesToImport)
-
-        {
-        m_elHandle.AddToModel();
-
-        if (m_isGroundDetection)
-        {
-#ifdef SCALABLE_MESH_ATP
-
-            clock_t startClock = clock();    
-#endif
-            //NEEDS_WORK_SM_IMPORTER_GROUND
-            //NEEDS_WORK_SM_IMPORTER : Should backup the current classif file if any and restore it after
-            GroundDetectionParametersPtr pParam(GroundDetectionParameters::Create());
-            GroundDetectionManager::DoGroundDetection(m_elHandle, *pParam);
-
-#ifdef SCALABLE_MESH_ATP
-            double t = ((double)clock() - startClock) / CLOCKS_PER_SEC / 60.0;
-            AddGroundDetectionDuration(t);
-#endif
-
-        }
-        
-        ////NEEDS_WORK_SM_IMPORTER_GROUND
-        m_queryChannels.push_back(GroundDetectionManager::GetChannelFromPODElement(m_elHandle));
-
-        uint32_t channelFlags = ((uint32_t)PointCloudChannelId::Rgb | (uint32_t)PointCloudChannelId::Xyz | (uint32_t)PointCloudChannelId::Intensity | (uint32_t)PointCloudChannelId::Classification| (uint32_t)PointCloudChannelId::Filter);
-        m_pointCloudQueryBufferPtr = m_dataQueryPtr->CreateBuffers(MAX_PT_QTY, channelFlags, m_queryChannels);
-        }
-
-    /*---------------------------------------------------------------------------------**//**
-    * @description
-    * @bsimethod                                                  Raymond.Gauthier   10/2010
-    +---------------+---------------+---------------+---------------+---------------+------*/
-    virtual void                    _Assign                        (PacketGroup&     dst) override
-        {
-        m_packetXYZ.AssignTo(dst[0]);
-        m_packetRGB.AssignTo(dst[1]);
-        m_packetIntensity.AssignTo(dst[2]);
-        m_classification.AssignTo(dst[3]);
-        }
-
-    /*---------------------------------------------------------------------------------**//**
-    * @description
-    * @bsimethod                                                  Raymond.Gauthier   10/2010
-    +---------------+---------------+---------------+---------------+---------------+------*/
-    virtual void                    _Read                          () override
-        {
-        const uint32_t pointsReadQty = m_dataQueryPtr->GetPoints (*m_pointCloudQueryBufferPtr);
-                
-        size_t packetInd = 0;
-
-        if (m_isClip || m_isGroundDetection || (m_classesToImport.size() > 0))
-            { 
-<<<<<<< HEAD
-            unsigned char* filterBufferP(m_pointCloudQueryBufferPtr->GetFilterBuffer());
-=======
-            assert(!m_isGroundDetection && m_classesToImport.size() > 0 ||
-                    m_isGroundDetection && m_classesToImport.size() == 0);
-
-            UChar* filterBufferP(m_pointCloudQueryBufferPtr->GetFilterBuffer());
->>>>>>> e8236916
-
-            for (size_t pointInd = 0; pointInd < pointsReadQty; pointInd++)
-                {
-                if (PointCloudChannels_Is_Point_Visible(filterBufferP[pointInd]))
-                    {
-                    if(m_isGroundDetection)
-                        {
-<<<<<<< HEAD
-                        unsigned char* classificationBuffer = (unsigned char*)m_pointCloudQueryBufferPtr->GetChannelBuffer(m_queryChannels[0]);
-=======
-                        assert(m_classesToImport.size() == 0);
-
-                        UChar* classificationBuffer = (UChar*)m_pointCloudQueryBufferPtr->GetChannelBuffer(m_queryChannels[0]);
->>>>>>> e8236916
-                        if(classificationBuffer[pointInd] == GROUND_CHANNEL_NUMBER) // if ground
-                            {
-                            m_packetXYZ.Edit()[packetInd] = m_pointCloudQueryBufferPtr->GetXyzBuffer()[pointInd];
-                            m_packetRGB.Edit()[packetInd] = m_pointCloudQueryBufferPtr->GetRgbBuffer()[pointInd];
-                            m_packetIntensity.Edit()[packetInd] = m_pointCloudQueryBufferPtr->GetIntensityBuffer()[pointInd];
-                            m_classification.Edit()[packetInd] = classificationBuffer[pointInd];
-                            packetInd++;
-                            }
-                        }
-                    else
-                        {                        
-                        if (m_classesToImport.size() > 0)
-                            {
-                            bool isSelectedClass = false;
-
-                            for (auto classToImport : m_classesToImport)
-                                {
-                                if (m_pointCloudQueryBufferPtr->GetClassificationBuffer()[pointInd] == classToImport)
-                                    {
-                                    isSelectedClass = true;
-                                    break;
-                                    }
-                                }
-
-                            if (!isSelectedClass)
-                                continue;
-                            }
-
-                        m_packetXYZ.Edit()[packetInd] = m_pointCloudQueryBufferPtr->GetXyzBuffer()[pointInd];
-                        m_packetRGB.Edit()[packetInd] = m_pointCloudQueryBufferPtr->GetRgbBuffer()[pointInd];
-                        m_packetIntensity.Edit()[packetInd] = m_pointCloudQueryBufferPtr->GetIntensityBuffer()[pointInd];
-                        m_classification.Edit()[packetInd] = m_pointCloudQueryBufferPtr->GetClassificationBuffer()[pointInd];
-                        packetInd++;
-                        }
-                    }            
-                }
-            }
-        else
-            {
-            memcpy(m_packetXYZ.Edit(), m_pointCloudQueryBufferPtr->GetXyzBuffer(), sizeof(DPoint3d) * pointsReadQty);
-            memcpy(m_packetRGB.Edit(), m_pointCloudQueryBufferPtr->GetRgbBuffer(), sizeof(RgbColorDef) * pointsReadQty);
-            memcpy(m_packetIntensity.Edit(), m_pointCloudQueryBufferPtr->GetIntensityBuffer(), sizeof(Int16) * pointsReadQty);
-            memcpy(m_classification.Edit(), m_pointCloudQueryBufferPtr->GetClassificationBuffer(), sizeof(UChar) * pointsReadQty);
-
-            packetInd = pointsReadQty;
-            }
-
-        m_packetXYZ.SetSize(packetInd);
-        m_packetRGB.SetSize(packetInd);
-        m_packetIntensity.SetSize(packetInd);
-        m_classification.SetSize(packetInd);
-
-        m_reachedEof = (0 == pointsReadQty);
-        }
-
-    /*---------------------------------------------------------------------------------**//**
-    * @description
-    * @bsimethod                                                  Raymond.Gauthier   10/2010
-    +---------------+---------------+---------------+---------------+---------------+------*/
-    virtual bool                    _Next                          () override
-        {
-        return !m_reachedEof;
-        }
-
-    ~PODPointExtractorWithInternalClassif()
-        {
-            m_elHandle.DeleteFromModel();
-        }
-    };
-
-/*---------------------------------------------------------------------------------**//**
-* @description
-* @bsiclass                                                  Raymond.Gauthier   10/2010
-+---------------+---------------+---------------+---------------+---------------+------*/
-class PODPointExtractorCreator : public InputExtractorCreatorMixinBase<PODSource>
-    {
-
-    virtual bool                                _Supports                          (const DataType&             type) const override
-        {
-        return type.GetFamily() == PointTypeFamilyCreator().Create();
-        }
-
-
-
-    /*---------------------------------------------------------------------------------**//**
-    * @description
-    * @bsimethod                                                  Raymond.Gauthier   07/2011
-    +---------------+---------------+---------------+---------------+---------------+------*/
-    virtual RawCapacities                       _GetOutputCapacities               (PODSource&                              sourceBase,
-                                                                                    const BENTLEY_NAMESPACE_NAME::ScalableMesh::Import::Source&   source,
-                                                                                    const ExtractionQuery&                  selection) const override
-        {
-        SourceImportConfig* sourceImportConf = source.GetSourceImportConfigC();
-        ScalableMeshData data = sourceImportConf->GetReplacementSMData();
-        if(data.IsGroundDetection())
-            return RawCapacities (PODPointExtractor::MAX_PT_QTY * sizeof(DPoint3d),
-            PODPointExtractor::MAX_PT_QTY * sizeof(RgbColorDef),
-            PODPointExtractor::MAX_PT_QTY * sizeof(short),
-            PODPointExtractor::MAX_PT_QTY * sizeof(unsigned char));
-        else
-            return (sourceBase.HasClassification()) ?
-                        RawCapacities (PODPointExtractor::MAX_PT_QTY * sizeof(DPoint3d),
-                                       PODPointExtractor::MAX_PT_QTY * sizeof(RgbColorDef),
-                                       PODPointExtractor::MAX_PT_QTY * sizeof(short),
-                                       PODPointExtractor::MAX_PT_QTY * sizeof(unsigned char))
-                        :
-                        RawCapacities (PODPointExtractor::MAX_PT_QTY * sizeof(DPoint3d),
-                                       PODPointExtractor::MAX_PT_QTY * sizeof(RgbColorDef),
-                                       PODPointExtractor::MAX_PT_QTY * sizeof(short));
-        }
-
-    /*---------------------------------------------------------------------------------**//**
-    * @description
-    * @bsimethod                                                  Raymond.Gauthier   03/2012
-    +---------------+---------------+---------------+---------------+---------------+------*/
-    static InputExtractorBase*                  CreateExtractor                    (PODSource&                     sourceBase,
-                                                                                    const IPointCloudDataQueryPtr& dataQueryPtr, 
-                                                                                    bool                           isClipped,
-                                                                                    bool                           isGroundDetection,
-                                                                                    const bvector<uint32_t>&       classesToImport)
-        {
-        // NEEDS_WORK_SM : internal classification => classification ?
-        if (sourceBase.HasInternalClassification() || isGroundDetection)
-            return new PODPointExtractorWithInternalClassif(dataQueryPtr, sourceBase.GetElementHandle(), isClipped, isGroundDetection, classesToImport);
-
-        return new PODPointExtractor(dataQueryPtr, isClipped);
-        }
-
-    /*---------------------------------------------------------------------------------**//**
-    * @description
-    * @bsimethod                                                  Raymond.Gauthier   07/2011
-    +---------------+---------------+---------------+---------------+---------------+------*/
-    virtual InputExtractorBase*                 _Create                            (PODSource&                              sourceBase,
-                                                                                    const BENTLEY_NAMESPACE_NAME::ScalableMesh::Import::Source&  source,
-                                                                                    const ExtractionQuery&                  selection,
-                                                                                    const ExtractionConfig&                 config,
-                                                                                    Log&                                    log) const override
-        {
-        // Initialize our data query
-        static const DPoint3d BottomExtentCorner = {-(numeric_limits<double>::max)(),
-                                                    -(numeric_limits<double>::max)(),
-                                                    -(numeric_limits<double>::max)()};
-        static const DPoint3d TopExtentCorner = {(numeric_limits<double>::max)(),
-                                                 (numeric_limits<double>::max)(),
-                                                 (numeric_limits<double>::max)()};
-
-
-        ElementHandle& rElementHandle = sourceBase.GetElementHandle();
-
-        IPointCloudDataQueryPtr pDataQuery = IPointCloudDataQuery::CreateBoundingBoxQuery(rElementHandle, BottomExtentCorner, TopExtentCorner);
-
-        if (0 == pDataQuery.get())
-            return 0;
-
-        Transform transform;
-
-        pDataQuery->GetUORToNativeTransform(transform);
-
-        if (sourceBase.IsFromFile())
-            pDataQuery->SetIgnoreTransform(true);
-
-        pDataQuery->SetDensity (IPointCloudDataQuery::QUERY_DENSITY_FULL, 1);
-
-        const bool isClipped = sourceBase.IsClipped();
-        
-        SourceImportConfig* sourceImportConf = source.GetSourceImportConfigC();
-        ScalableMeshData data = sourceImportConf->GetReplacementSMData();
-
-        bvector<uint32_t> classesToImport;
-        data.GetClassificationToImport(classesToImport);
-
-        return CreateExtractor(sourceBase, pDataQuery, isClipped, data.IsGroundDetection(), classesToImport);
-        }
-    };
-
-
-
-
-/*---------------------------------------------------------------------------------**//**
-* @description
-* @bsiclass                                                 Raymond.Gauthier    08/2011
-+---------------+---------------+---------------+---------------+---------------+------*/
-class Point3d64f_R16G16B16_I16_C8ToPoint3d64fConverter : public TypeConversionFilterBase
-    {
-    enum
-        {
-        SRC_POINT_DIM,
-        SRC_CLASSIF_DIM = 3,
-        };
-
-    enum
-        {
-        DST_POINT_DIM
-        };
-
-
-    ConstPacketProxy<DPoint3d>                  m_srcPtPacket;
-    ConstPacketProxy<unsigned char>                     m_srcPtClassifPacket;
-
-    PODPacketProxy<DPoint3d>                    m_dstPtPacket;
-
-
-
-    /*---------------------------------------------------------------------------------**//**
-    * @description  Remove all points that do not respect specified Predicate's selection
-    *               criteria.
-    *
-    *               Predicate -> A predicate of the following form
-    *                            "bool Predicate(const DPoint3d& pi_rPt,
-    *                                            UChar pi_rPtClass)"
-    *                            that return true when the point as specified by Predicate's
-    *                            parameters should be removed.
-
-    * @return       Kept point quantity
-    * @bsimethod                                                  Raymond.Gauthier   7/2010
-    +---------------+---------------+---------------+---------------+---------------+------*/
-    template <typename Predicate>
-    static size_t                               RemovePointsIf         (const DPoint3d*                 srcPtP,
-                                                                        const unsigned char*                    srcPtClassP,
-                                                                        size_t                          srcPtQty,
-                                                                        DPoint3d*                       dstPtP,
-                                                                        Predicate                       shouldPtBeRemoved)
-        {
-        const DPoint3d* const   srcPtEnd = srcPtP + srcPtQty;
-        DPoint3d* const         dstPtBegin = dstPtP;
-
-        while (srcPtP != srcPtEnd)
-            {
-            if (!shouldPtBeRemoved(*srcPtP, *srcPtClassP))
-                {
-                *dstPtP++ = *srcPtP;
-                }
-
-            ++srcPtP;
-            ++srcPtClassP;
-            }
-
-        return distance(dstPtBegin, dstPtP);
-        }
-
-
-    virtual void                                _Assign                (const PacketGroup&              src,
-                                                                        PacketGroup&                    dst) override
-        {
-        m_srcPtPacket.AssignTo(src[SRC_POINT_DIM]);
-        m_srcPtClassifPacket.AssignTo(src[SRC_CLASSIF_DIM]);
-        m_dstPtPacket.AssignTo(dst[DST_POINT_DIM]);
-        }
-
-    virtual void                                _Run                   () override
-        {
-        // NEEDS_WORK_SM: comment for now GROUND_CLASS because we work with Scalable Mesh and not Terrain Model.
-        // Maybe later we want only a specific class (not only GROUND, but maybe building => add user choice for this)
-        //static const UChar GROUND_CLASS_ID = 2;
-        static const struct
-            {
-            bool operator () (const DPoint3d& pi_rPt, unsigned char pi_rPtClass) const
-                {
-                //NEEDS_WORK_SM : Currenlty done in PODPointExtractorWithInternalClassif::_Read because it is to 
-                //complicate to get classes information here.
-                return false;//GROUND_CLASS_ID != pi_rPtClass;
-                }
-            } SHOULD_POINT_BE_REMOVED_PREDICATE;
-
-        m_dstPtPacket.SetSize(RemovePointsIf(m_srcPtPacket.Get(),
-                                             m_srcPtClassifPacket.Get(),
-                                             m_srcPtPacket.GetSize(),
-                                             m_dstPtPacket.Edit(),
-                                             SHOULD_POINT_BE_REMOVED_PREDICATE));
-        }
-    };
-
-/*---------------------------------------------------------------------------------**//**
-* @description
-* @bsiclass                                                 Raymond.Gauthier    08/2011
-+---------------+---------------+---------------+---------------+---------------+------*/
-struct Point3d64f_R16G16B16_I16_C8ToPoint3d64fConverterCreator : public TypeConversionFilterCreatorBase
-    {
-    enum
-        {
-        SRC_POINT_DIM,
-        };
-
-    enum
-        {
-        DST_POINT_DIM
-        };
-
-    explicit                                Point3d64f_R16G16B16_I16_C8ToPoint3d64fConverterCreator
-                                                                       ()
-        :   TypeConversionFilterCreatorBase(PointType3d64f_R16G16B16_I16_C8Creator().Create(), PointType3d64fCreator().Create())
-        {
-        }
-
-    virtual TypeConversionFilterBase*       _Create                    (const FilteringConfig&      config,
-                                                                        Log&                        log) const override
-        {
-        return new Point3d64f_R16G16B16_I16_C8ToPoint3d64fConverter;
-        }
-
-    virtual void                            _Bind                      (const PacketGroup&          src,
-                                                                        PacketGroup&                dst) const
-        {
-        dst[DST_POINT_DIM].BindUseSameAs(src[SRC_POINT_DIM]);
-        }
-    virtual void                            _Bind                      (PacketGroup&                src,
-                                                                        PacketGroup&                dst) const
-        {
-        dst[DST_POINT_DIM].BindUseSameAs(src[SRC_POINT_DIM]);
-        }
-    };
-
-} //END UNAMED NAMESPACE
-
-
-BEGIN_BENTLEY_SCALABLEMESH_NAMESPACE
-
-/*---------------------------------------------------------------------------------**//**
-* @description
-* @bsimethod                                                  Raymond.Gauthier   02/2012
-+---------------+---------------+---------------+---------------+---------------+------*/
-
-void RegisterPODImportPlugin()
-    {
-    if (!ScalableMeshLib::GetHost().GetScalableMeshAdmin()._CanImportPODfile())
-        return;
-    else
-        {
-        static const SourceRegistry::AutoRegister<PODFileSourceCreator> s_RegisterPODFile;
-        static const SourceRegistry::AutoRegister<PODElementSourceCreator> s_RegisterPODElement;
-        static const ExtractorRegistry::AutoRegister<PODPointExtractorCreator> s_RegisterPODExtractor;
-        static const TypeConversionFilterRegistry::AutoRegister<Point3d64f_R16G16B16_I16_C8ToPoint3d64fConverterCreator> s_RegisterConverter;
-        }       
-    } 
-
-END_BENTLEY_SCALABLEMESH_NAMESPACE
+/*--------------------------------------------------------------------------------------+
+|
+|     $Source: STM/ImportPlugins/PODImporter.cpp $
+|
+|  $Copyright: (c) 2016 Bentley Systems, Incorporated. All rights reserved. $
+|
++--------------------------------------------------------------------------------------*/
+
+#include <ScalableMeshPCH.h>
+#include "../ImagePPHeaders.h"
+#include <ScalableMesh\ScalableMeshLib.h>
+#include <ScalableMesh/Import/ScalableMeshData.h>
+#include <ScalableMesh\Import\Plugin\TypeConversionFilterV0.h>
+#include <ScalableMesh\GeoCoords\DGNModelGeoref.h>
+#include <ScalableMesh\Type\IScalableMeshPoint.h>
+#include <ScalableMesh\ScalableMeshUtilityFunctions.h>
+#include <ScalableMesh\AutomaticGroundDetection\GroundDetectionManager.h>
+
+#include "PluginUtils.h"
+
+#include <ScalableMesh\Import\Plugin\InputExtractorV0.h>
+#include <ScalableMesh\Import\Plugin\SourceV0.h>
+#include <ScalableMesh\IScalableMeshPolicy.h>
+
+
+#define PointCloudMinorId_Handler 1
+
+#define GROUND_CHANNEL_NUMBER (2)
+
+using namespace std;
+
+USING_NAMESPACE_BENTLEY
+USING_NAMESPACE_BENTLEY_DGNPLATFORM
+USING_NAMESPACE_BENTLEY_SCALABLEMESH_IMPORT_PLUGIN_VERSION(0)
+USING_NAMESPACE_BENTLEY_SCALABLEMESH
+USING_NAMESPACE_BENTLEY_POINTCLOUD
+
+
+namespace { //BEGIN UNAMED NAMESPACE
+
+
+
+/*---------------------------------------------------------------------------------**//**
+* @description
+* @bsiclass                                                  Raymond.Gauthier   10/2010
++---------------+---------------+---------------+---------------+---------------+------*/
+class PODSource : public SourceMixinBase<PODSource>
+    {
+private:
+    friend class                    PODFileSourceCreator;
+    friend class                    PODElementSourceCreator;
+
+    auto_ptr<ElementHandle>         m_elementHandleP;
+    const PointCloudHandler&        m_handler;
+
+    bool                            m_isSingleElementOwner;
+
+    IPointCloudFileQueryPtr         m_fileQueryPtr;
+    bool                            m_hasInternalClassification;
+
+    bool                            m_WantClassification;
+    
+
+    /*---------------------------------------------------------------------------------**//**
+    * @description
+    * @bsimethod                                                  Raymond.Gauthier   10/2010
+    +---------------+---------------+---------------+---------------+---------------+------*/
+    explicit                        PODSource          (EditElementHandle*                      elementHandleP,
+                                                        const PointCloudHandler&                handler,
+                                                        bool                                    isSingleElementOwner,
+                                                        const IPointCloudFileQueryPtr&          fileQueryPtr
+                                                        )
+        :   m_elementHandleP(elementHandleP),
+            m_handler(handler),
+            m_isSingleElementOwner(isSingleElementOwner),
+            m_fileQueryPtr(fileQueryPtr),
+            m_hasInternalClassification(m_fileQueryPtr->HasClassificationChannel())
+        {
+        }
+
+    /*---------------------------------------------------------------------------------**//**
+    * @description
+    * @bsimethod                                                  Raymond.Gauthier   08/2011
+    +---------------+---------------+---------------+---------------+---------------+------*/
+    static PODSource*               CreateFrom                                 (auto_ptr<EditElementHandle>&       editElementHandleP)
+        {
+        PointCloudHandler* handlerP = dynamic_cast<PointCloudHandler*>(&editElementHandleP->GetHandler ());
+        if (0 == handlerP)
+            throw FileIOException();
+
+        IPointCloudFileQueryPtr fileQueryPtr(IPointCloudFileQuery::CreateFileQuery(*editElementHandleP));
+        if (0 == fileQueryPtr.get())
+            throw FileIOException();
+
+        return new PODSource(editElementHandleP.release(),
+                             *handlerP,
+                             true,
+                             fileQueryPtr);
+        }
+
+
+    /*---------------------------------------------------------------------------------**//**
+    * @description
+    * @bsimethod                                                  Raymond.Gauthier   10/2010
+    +---------------+---------------+---------------+---------------+---------------+------*/
+    virtual void                    _Close                                     () override
+        {
+        m_elementHandleP.reset(); // Dispose of element
+        }
+
+    /*---------------------------------------------------------------------------------**//**
+    * @description
+    * @bsimethod                                                  Raymond.Gauthier   11/2011
+    +---------------+---------------+---------------+---------------+---------------+------*/
+    GCS                             GetFileGCS                                 () const
+        {
+        WString WKT;
+        bool    gcsError = false;
+
+        GCS gcs(GCS::GetNull());
+
+        if (SUCCESS != m_fileQueryPtr->GetMetaTag (L"Survey.GeoReference", WKT) && 0 != WKT.size())
+            {
+            gcsError = true;
+            }
+        else
+            {
+            if (WKT.empty())
+                {
+                return GetGCSFactory().Create(Unit::GetMeter());
+                }
+
+            try
+                {
+                gcs = GetGCSFactory().Create(WKT.c_str());
+                }
+            catch (CustomError&)
+                {
+                gcsError = true;
+                }
+
+            if (gcsError == false)
+                {
+                static const double ANGULAR_TO_LINEAR_RATIO = GetAngularToLinearRatio(Unit::GetMeter(), Unit::GetDegree());
+
+                /*
+                 * TR #346465:  as point cloud's query interface invariably returns points in meter (when transform to UOR is disabled)
+                 *              rather than in a unit matching what is described in Survey.GeoReference WKT, we need to fix this
+                 *              ourselves.
+                 */
+                const TransfoModel localToGlobal(GetUnitRectificationTransfoModel(Unit::GetMeter(), gcs.GetUnit(), ANGULAR_TO_LINEAR_RATIO));
+                if (GCS::S_SUCCESS != gcs.AppendLocalTransform(LocalTransform::CreateFromToGlobal(localToGlobal)))
+                    {
+                    gcsError = true;
+                    }
+                }
+            }
+
+        if (gcsError == true)
+            {
+            //assert(!"GCS error");
+            gcs = GetGCSFactory().Create(Unit::GetMeter());
+            }
+
+        return gcs;
+        }
+
+    /*---------------------------------------------------------------------------------**//**
+    * @description
+    * @bsimethod                                                  Raymond.Gauthier   11/2011
+    +---------------+---------------+---------------+---------------+---------------+------*/
+    GCS                             GetElementGCS                              () const
+        {
+        return GetBSIElementGCSFromRootPerspective(m_elementHandleP->GetModelRef());
+        }
+
+    /*---------------------------------------------------------------------------------**//**
+    * @description
+    * @bsimethod                                                  Raymond.Gauthier   11/2011
+    +---------------+---------------+---------------+---------------+---------------+------*/
+    bool                            GetFileRange                               (DRange3d&           range) const
+        {
+        WString name;
+        uint32_t num_clouds;
+        uint64_t num_points;
+
+        if (SUCCESS != m_fileQueryPtr->GetMetaData (name, num_clouds, num_points, &range.low, &range.high))
+            throw CustomException(L"Error fetching metadata");
+        return true;
+        }
+
+    /*---------------------------------------------------------------------------------**//**
+    * @description
+    * @bsimethod                                                  Raymond.Gauthier   11/2011
+    +---------------+---------------+---------------+---------------+---------------+------*/
+    bool                            GetElementRange                            (DRange3d&           range) const
+        {
+        // TDORAY: Need to apply transform to range as it is in meter.
+
+        return false;
+        }
+
+
+    /*---------------------------------------------------------------------------------**//**
+    * @description
+    * @bsimethod                                                  Raymond.Gauthier   10/2010
+    +---------------+---------------+---------------+---------------+---------------+------*/
+    virtual ContentDescriptor        _CreateDescriptor  () const override
+        {
+        const DataTypeSet storedType(HasClassification() ? PointType3d64f_R16G16B16_I16_C8Creator().Create() :
+                                                           PointType3d64f_R16G16B16_I16Creator().Create());
+
+        const GCS gcs(IsFromFile() ? GetFileGCS() : GetElementGCS());
+
+        DRange3d range = { {0.0, 0.0, 0.0}, {0.0, 0.0, 0.0} };
+        bool hasRange(IsFromFile() ? GetFileRange(range) : GetElementRange(range));
+        ScalableMeshData data = ScalableMeshData::GetNull();
+        data.AddExtent(range);
+        data.SetIsGroundDetection(true);
+
+        return ContentDescriptor
+            (
+            L"",
+            ILayerDescriptor::CreateLayerDescriptor(L"",
+                            storedType,
+                            gcs,
+                            (hasRange) ? &range : 0,
+                            data),
+            true
+            );
+
+        }
+
+    /*---------------------------------------------------------------------------------**//**
+    * @description
+    * @bsimethod                                                  Raymond.Gauthier   08/2011
+    +---------------+---------------+---------------+---------------+---------------+------*/
+    virtual const WChar*             _GetType               () const override
+        {
+        return L"POD Point Cloud";
+        }
+
+public:
+    ElementHandle&                     GetElementHandle                       () { return *m_elementHandleP; }
+
+    const IPointCloudFileQuery&     GetFileQuery                           () const { return *m_fileQueryPtr; }
+
+    void                            SetFileQuery                           (IPointCloudFileQueryPtr fileQuery) {m_fileQueryPtr=fileQuery;}
+
+    bool                            HasInternalClassification              () const { return m_hasInternalClassification; }    
+
+    bool                            HasClassification                      () const { return HasInternalClassification(); }
+
+    void                            SetClassification                      (bool hasInternalClassification) { m_hasInternalClassification = hasInternalClassification;}
+    
+    bool                            IsTransient                            () const { return 0 == m_elementHandleP->GetElementRef(); }
+
+    bool                            IsFromFile                             () const { return IsTransient(); }
+
+    /*---------------------------------------------------------------------------------**//**
+    * @description
+    * NOTE: Resolution of TR #335455 required this kind of knowledge in order to avoid
+    *       the performance penalty of calling a method for every point. There should
+    *       be an accessor exported from PointCloudHandler in order to make it simpler
+    *       for the user to access this information. Even better: user shouldn't even
+    *       have to be aware of this if clipping of points was handled under the hood
+    *       of PointCloudDataQuery.
+    * @bsimethod                                                  Raymond.Gauthier   03/2012
+    +---------------+---------------+---------------+---------------+---------------+------*/
+    bool                            IsClipped                              () const
+        {
+        // When source is drawn from an existing element it may be clipped. However, when
+        // drawn from a file, we assumed it couldn't.
+        if (IsFromFile())
+            return false;
+        
+
+        PointCloudPropertiesPtr pointCloudPropertiesP(m_handler.GetPointCloudProperties(*m_elementHandleP));
+        PointCloudClipPropertiesPtr pointCloudClipPropertiesP(m_handler.GetPointCloudClipProperties(*m_elementHandleP));
+       
+        // As soon as at least one of these call return successfully, we know that POD element
+        // may be or is clipped.
+        OrientedBox clipBoundaryAsOB;
+         
+        if (BSISUCCESS == pointCloudClipPropertiesP->GetClipBoundary(*pointCloudPropertiesP, clipBoundaryAsOB))
+            return true;
+
+        bvector<DPoint3d> clipBoundaryAsVec;
+        if (BSISUCCESS == pointCloudClipPropertiesP->GetClipBoundaryPolygon(*pointCloudPropertiesP, clipBoundaryAsVec))
+            return true;
+
+        OrientedBoxList clipMaskAsOBList;
+        if (BSISUCCESS == pointCloudClipPropertiesP->GetClipMaskList(*pointCloudPropertiesP, clipMaskAsOBList))
+            return true;
+
+        bvector<bvector<DPoint3d>> clipMaskAsListVec;
+        if (BSISUCCESS == pointCloudClipPropertiesP->GetClipMaskList(*pointCloudPropertiesP, clipMaskAsListVec))
+            return true;
+
+        PointCloudClipReferencePtr pClipRef = m_handler.GetClipReference(*m_elementHandleP);
+        if (pClipRef.IsValid())
+            return true;
+
+        // We found no clips or masks
+        return false;
+        }
+
+    };
+
+
+
+/*---------------------------------------------------------------------------------**//**
+* @description
+* @bsiclass                                                  Raymond.Gauthier   10/2010
++---------------+---------------+---------------+---------------+---------------+------*/
+class PODFileSourceCreator : public LocalFileSourceCreatorBase
+    {    
+    /*---------------------------------------------------------------------------------**//**
+    * @description
+    * @bsimethod                                                  Raymond.Gauthier   08/2011
+    +---------------+---------------+---------------+---------------+---------------+------*/
+    virtual ExtensionFilter         _GetExtensions                         () const override
+        {
+        return L"*.pod";
+        }
+
+    /*---------------------------------------------------------------------------------**//**
+    * @description
+    * @bsimethod                                                  Raymond.Gauthier   08/2011
+    +---------------+---------------+---------------+---------------+---------------+------*/
+    virtual bool                    _Supports                              (const LocalFileSourceRef&   pi_rSourceRef) const override
+        {
+        // TDORAY: Bad... do a real is kind of here...
+        return DefaultSupports(pi_rSourceRef);
+        }
+
+    /*---------------------------------------------------------------------------------**//**
+    * @description
+    * @bsimethod                                                  Raymond.Gauthier   08/2011
+    +---------------+---------------+---------------+---------------+---------------+------*/
+    virtual SourceBase*             _Create                                (const LocalFileSourceRef&   sourceRef,
+                                                                            Log&                        log) const override
+        {      
+        auto_ptr<EditElementHandle> editElementHandleP(new EditElementHandle);
+        // Create the point cloud element
+
+        assert(ScalableMeshLib::GetHost().GetScalableMeshAdmin()._GetActiveModelRef() != 0);        
+
+        DgnDocumentMonikerPtr monikerPtr = PointCloudDisplay::CreateDocumentMonikerFromFileName(ScalableMeshLib::GetHost().GetScalableMeshAdmin()._GetActiveModelRef(), sourceRef.GetPath().c_str());
+        PointCloudPropertiesPtr propsP = PointCloudProperties::Create (*monikerPtr, *ScalableMeshLib::GetHost().GetScalableMeshAdmin()._GetActiveModelRef());
+        if (SUCCESS != PointCloudDisplay::CreateElement (*editElementHandleP, *ScalableMeshLib::GetHost().GetScalableMeshAdmin()._GetActiveModelRef(), *propsP))
+            throw FileIOException();
+
+        return PODSource::CreateFrom(editElementHandleP);
+        }
+    };
+
+
+/*---------------------------------------------------------------------------------**//**
+* @description
+*
+* @bsiclass                                                Jean-Francois.Cote   08/2011
++---------------+---------------+---------------+---------------+---------------+------*/
+class PODElementSourceCreator : public DGNElementSourceCreatorBase
+    {
+    virtual uint32_t                    _GetElementType                    () const override
+        {
+        return EXTENDED_ELM;
+        }
+
+    virtual uint32_t                    _GetElementHandlerID               () const override
+        {
+        return ElementHandlerId(XATTRIBUTEID_PointCloudHandler, PointCloudMinorId_Handler).GetId();
+        }
+
+    /*---------------------------------------------------------------------------------**//**
+    * @description
+    * @bsimethod                                               Jean-Francois.Cote   08/2011
+    +---------------+---------------+---------------+---------------+---------------+------*/
+    virtual bool                    _Supports                              (const DGNElementSourceRef&  sourceRef) const override
+        {
+        return true;
+        }
+
+    /*---------------------------------------------------------------------------------**//**
+    * @description
+    * @bsimethod                                               Jean-Francois.Cote   08/2011
+    +---------------+---------------+---------------+---------------+---------------+------*/
+    virtual SourceBase*             _Create                                (const DGNElementSourceRef&  sourceRef,
+                                                                            Log&                        log) const override
+        {
+        auto_ptr<EditElementHandle> editElementHandleP(new EditElementHandle(sourceRef.GetElementRef(), sourceRef.GetModelRef()));
+
+        return PODSource::CreateFrom(editElementHandleP);
+        }
+    };
+
+
+/*---------------------------------------------------------------------------------**//**
+* @description
+* @bsiclass                                                  Raymond.Gauthier   10/2010
++---------------+---------------+---------------+---------------+---------------+------*/
+#define PointCloudChannels_Is_Point_Visible(bValue)     ( (bValue &  0x07) != 0)  //if one of the first 3 bits On
+
+
+class PODPointExtractor : public InputExtractorBase
+    {
+private:
+    friend class                    PODPointExtractorCreator;
+
+    static const uint32_t               MAX_PT_QTY = 100000;
+
+    IPointCloudDataQueryPtr          m_dataQueryPtr;
+
+    
+    PODPacketProxy<DPoint3d>        m_packetXYZ;
+    PODPacketProxy<RgbColorDef>     m_packetRGB;
+    PODPacketProxy<short>           m_packetIntensity;
+    
+    bool                            m_reachedEof;
+    IPointCloudQueryBuffersPtr      m_pointCloudQueryBufferPtr;
+    bool                            m_isClip;
+
+
+    /*---------------------------------------------------------------------------------**//**
+    * @description
+    * @bsimethod                                                  Raymond.Gauthier   10/2010
+    +---------------+---------------+---------------+---------------+---------------+------*/
+    explicit                        PODPointExtractor  (const IPointCloudDataQueryPtr& dataQueryPtr, 
+                                                        bool                           isClip)
+        :   m_dataQueryPtr(dataQueryPtr),
+            m_reachedEof(false), 
+            m_isClip(isClip)
+        {
+        m_pointCloudQueryBufferPtr = m_dataQueryPtr->CreateBuffers(MAX_PT_QTY, (uint32_t)PointCloudChannelId::Rgb | 
+                                                                               (uint32_t)PointCloudChannelId::Xyz | 
+                                                                               (uint32_t)PointCloudChannelId::Intensity |
+                                                                               (uint32_t)PointCloudChannelId::Filter);
+        }
+
+    /*---------------------------------------------------------------------------------**//**
+    * @description
+    * @bsimethod                                                  Raymond.Gauthier   10/2010
+    +---------------+---------------+---------------+---------------+---------------+------*/
+    virtual void                    _Assign                        (PacketGroup&     pi_rRawEntities) override
+        {
+        m_packetXYZ.AssignTo(pi_rRawEntities[0]);
+        m_packetRGB.AssignTo(pi_rRawEntities[1]);
+        m_packetIntensity.AssignTo(pi_rRawEntities[2]);
+        }
+
+    /*---------------------------------------------------------------------------------**//**
+    * @description
+    * @bsimethod                                                  Raymond.Gauthier   10/2010
+    +---------------+---------------+---------------+---------------+---------------+------*/
+    virtual void                    _Read                          () override
+        {        
+        const UInt pointsReadQty = m_dataQueryPtr->GetPoints (*m_pointCloudQueryBufferPtr);                        
+
+        unsigned char* filterBufferP(m_pointCloudQueryBufferPtr->GetFilterBuffer());
+
+        size_t packetInd = 0;
+
+        if (m_isClip)
+            {
+            for (size_t pointInd = 0; pointInd < pointsReadQty; pointInd++)
+                {
+                if (PointCloudChannels_Is_Point_Visible(filterBufferP[pointInd]))
+                    {
+                    m_packetXYZ.Edit()[packetInd] = m_pointCloudQueryBufferPtr->GetXyzBuffer()[pointInd];
+                    m_packetRGB.Edit()[packetInd] = m_pointCloudQueryBufferPtr->GetRgbBuffer()[pointInd];
+                    m_packetIntensity.Edit()[packetInd] = m_pointCloudQueryBufferPtr->GetIntensityBuffer()[pointInd];
+                    packetInd++;
+                    }            
+                }
+            }
+        else
+            {
+            memcpy(m_packetXYZ.Edit(), m_pointCloudQueryBufferPtr->GetXyzBuffer(), sizeof(DPoint3d) * pointsReadQty);
+            memcpy(m_packetRGB.Edit(), m_pointCloudQueryBufferPtr->GetRgbBuffer(), sizeof(RgbColorDef) * pointsReadQty);
+            memcpy(m_packetIntensity.Edit(), m_pointCloudQueryBufferPtr->GetIntensityBuffer(), sizeof(Int16) * pointsReadQty);            
+
+            packetInd = pointsReadQty;
+            }
+        
+        m_packetXYZ.SetSize(packetInd);
+        m_packetRGB.SetSize(packetInd);
+        m_packetIntensity.SetSize(packetInd);
+
+        m_reachedEof = (0 == pointsReadQty);
+        }
+
+    /*---------------------------------------------------------------------------------**//**
+    * @description
+    * @bsimethod                                                  Raymond.Gauthier   10/2010
+    +---------------+---------------+---------------+---------------+---------------+------*/
+    virtual bool                    _Next                          () override
+        {
+        return !m_reachedEof;   
+        }
+    };
+
+
+/*---------------------------------------------------------------------------------**//**
+* @description
+* @bsiclass                                                  Raymond.Gauthier   10/2010
++---------------+---------------+---------------+---------------+---------------+------*/
+class PODPointExtractorWithInternalClassif : public InputExtractorBase
+    {
+private:
+    friend class                    PODPointExtractorCreator;
+
+    static const uint32_t               MAX_PT_QTY = 100000;
+
+
+
+    IPointCloudDataQueryPtr         m_dataQueryPtr;
+    IPointCloudQueryBuffersPtr      m_pointCloudQueryBufferPtr;
+    IPointCloudChannelVector        m_queryChannels;
+    EditElementHandle               m_elHandle;
+
+    PODPacketProxy<DPoint3d>        m_packetXYZ;
+    PODPacketProxy<RgbColorDef>     m_packetRGB;
+    PODPacketProxy<short>           m_packetIntensity;
+    PODPacketProxy<unsigned char>   m_classification;
+
+    bool                            m_reachedEof;
+    bool                            m_isClip;
+    bool                            m_isGroundDetection;
+    bvector<uint32_t>               m_classesToImport;
+    
+    /*---------------------------------------------------------------------------------**//**
+    * @description
+    * @bsimethod                                                  Raymond.Gauthier   10/2010
+    +---------------+---------------+---------------+---------------+---------------+------*/
+    explicit                        PODPointExtractorWithInternalClassif
+                                                                   (const IPointCloudDataQueryPtr& dataQueryPtr,
+                                                                    ElementHandle& elHandle,
+                                                                    bool isClip,
+                                                                    bool isGroundDetection,
+                                                                    const bvector<uint32_t>& classesToImport)
+        :   m_dataQueryPtr(dataQueryPtr),
+            m_elHandle(elHandle, true),
+            m_reachedEof(false), 
+            m_isClip(isClip),
+            m_isGroundDetection(isGroundDetection),
+            m_classesToImport(classesToImport)
+
+        {
+        m_elHandle.AddToModel();
+
+        if (m_isGroundDetection)
+        {
+#ifdef SCALABLE_MESH_ATP
+
+            clock_t startClock = clock();    
+#endif
+            //NEEDS_WORK_SM_IMPORTER_GROUND
+            //NEEDS_WORK_SM_IMPORTER : Should backup the current classif file if any and restore it after
+            GroundDetectionParametersPtr pParam(GroundDetectionParameters::Create());
+            GroundDetectionManager::DoGroundDetection(m_elHandle, *pParam);
+
+#ifdef SCALABLE_MESH_ATP
+            double t = ((double)clock() - startClock) / CLOCKS_PER_SEC / 60.0;
+            AddGroundDetectionDuration(t);
+#endif
+
+        }
+        
+        ////NEEDS_WORK_SM_IMPORTER_GROUND
+        m_queryChannels.push_back(GroundDetectionManager::GetChannelFromPODElement(m_elHandle));
+
+        uint32_t channelFlags = ((uint32_t)PointCloudChannelId::Rgb | (uint32_t)PointCloudChannelId::Xyz | (uint32_t)PointCloudChannelId::Intensity | (uint32_t)PointCloudChannelId::Classification| (uint32_t)PointCloudChannelId::Filter);
+        m_pointCloudQueryBufferPtr = m_dataQueryPtr->CreateBuffers(MAX_PT_QTY, channelFlags, m_queryChannels);
+        }
+
+    /*---------------------------------------------------------------------------------**//**
+    * @description
+    * @bsimethod                                                  Raymond.Gauthier   10/2010
+    +---------------+---------------+---------------+---------------+---------------+------*/
+    virtual void                    _Assign                        (PacketGroup&     dst) override
+        {
+        m_packetXYZ.AssignTo(dst[0]);
+        m_packetRGB.AssignTo(dst[1]);
+        m_packetIntensity.AssignTo(dst[2]);
+        m_classification.AssignTo(dst[3]);
+        }
+
+    /*---------------------------------------------------------------------------------**//**
+    * @description
+    * @bsimethod                                                  Raymond.Gauthier   10/2010
+    +---------------+---------------+---------------+---------------+---------------+------*/
+    virtual void                    _Read                          () override
+        {
+        const uint32_t pointsReadQty = m_dataQueryPtr->GetPoints (*m_pointCloudQueryBufferPtr);
+                
+        size_t packetInd = 0;
+
+        if (m_isClip || m_isGroundDetection || (m_classesToImport.size() > 0))
+            { 
+            assert(!m_isGroundDetection && m_classesToImport.size() > 0 ||
+                    m_isGroundDetection && m_classesToImport.size() == 0);
+
+            unsigned char* filterBufferP(m_pointCloudQueryBufferPtr->GetFilterBuffer());
+
+            for (size_t pointInd = 0; pointInd < pointsReadQty; pointInd++)
+                {
+                if (PointCloudChannels_Is_Point_Visible(filterBufferP[pointInd]))
+                    {
+                    if(m_isGroundDetection)
+                        {
+                        assert(m_classesToImport.size() == 0);
+
+                        unsigned char* classificationBuffer = (unsigned char*)m_pointCloudQueryBufferPtr->GetChannelBuffer(m_queryChannels[0]);
+                        if(classificationBuffer[pointInd] == GROUND_CHANNEL_NUMBER) // if ground
+                            {
+                            m_packetXYZ.Edit()[packetInd] = m_pointCloudQueryBufferPtr->GetXyzBuffer()[pointInd];
+                            m_packetRGB.Edit()[packetInd] = m_pointCloudQueryBufferPtr->GetRgbBuffer()[pointInd];
+                            m_packetIntensity.Edit()[packetInd] = m_pointCloudQueryBufferPtr->GetIntensityBuffer()[pointInd];
+                            m_classification.Edit()[packetInd] = classificationBuffer[pointInd];
+                            packetInd++;
+                            }
+                        }
+                    else
+                        {                        
+                        if (m_classesToImport.size() > 0)
+                            {
+                            bool isSelectedClass = false;
+
+                            for (auto classToImport : m_classesToImport)
+                                {
+                                if (m_pointCloudQueryBufferPtr->GetClassificationBuffer()[pointInd] == classToImport)
+                                    {
+                                    isSelectedClass = true;
+                                    break;
+                                    }
+                                }
+
+                            if (!isSelectedClass)
+                                continue;
+                            }
+
+                        m_packetXYZ.Edit()[packetInd] = m_pointCloudQueryBufferPtr->GetXyzBuffer()[pointInd];
+                        m_packetRGB.Edit()[packetInd] = m_pointCloudQueryBufferPtr->GetRgbBuffer()[pointInd];
+                        m_packetIntensity.Edit()[packetInd] = m_pointCloudQueryBufferPtr->GetIntensityBuffer()[pointInd];
+                        m_classification.Edit()[packetInd] = m_pointCloudQueryBufferPtr->GetClassificationBuffer()[pointInd];
+                        packetInd++;
+                        }
+                    }            
+                }
+            }
+        else
+            {
+            memcpy(m_packetXYZ.Edit(), m_pointCloudQueryBufferPtr->GetXyzBuffer(), sizeof(DPoint3d) * pointsReadQty);
+            memcpy(m_packetRGB.Edit(), m_pointCloudQueryBufferPtr->GetRgbBuffer(), sizeof(RgbColorDef) * pointsReadQty);
+            memcpy(m_packetIntensity.Edit(), m_pointCloudQueryBufferPtr->GetIntensityBuffer(), sizeof(Int16) * pointsReadQty);
+            memcpy(m_classification.Edit(), m_pointCloudQueryBufferPtr->GetClassificationBuffer(), sizeof(UChar) * pointsReadQty);
+
+            packetInd = pointsReadQty;
+            }
+
+        m_packetXYZ.SetSize(packetInd);
+        m_packetRGB.SetSize(packetInd);
+        m_packetIntensity.SetSize(packetInd);
+        m_classification.SetSize(packetInd);
+
+        m_reachedEof = (0 == pointsReadQty);
+        }
+
+    /*---------------------------------------------------------------------------------**//**
+    * @description
+    * @bsimethod                                                  Raymond.Gauthier   10/2010
+    +---------------+---------------+---------------+---------------+---------------+------*/
+    virtual bool                    _Next                          () override
+        {
+        return !m_reachedEof;
+        }
+
+    ~PODPointExtractorWithInternalClassif()
+        {
+            m_elHandle.DeleteFromModel();
+        }
+    };
+
+/*---------------------------------------------------------------------------------**//**
+* @description
+* @bsiclass                                                  Raymond.Gauthier   10/2010
++---------------+---------------+---------------+---------------+---------------+------*/
+class PODPointExtractorCreator : public InputExtractorCreatorMixinBase<PODSource>
+    {
+
+    virtual bool                                _Supports                          (const DataType&             type) const override
+        {
+        return type.GetFamily() == PointTypeFamilyCreator().Create();
+        }
+
+
+
+    /*---------------------------------------------------------------------------------**//**
+    * @description
+    * @bsimethod                                                  Raymond.Gauthier   07/2011
+    +---------------+---------------+---------------+---------------+---------------+------*/
+    virtual RawCapacities                       _GetOutputCapacities               (PODSource&                              sourceBase,
+                                                                                    const BENTLEY_NAMESPACE_NAME::ScalableMesh::Import::Source&   source,
+                                                                                    const ExtractionQuery&                  selection) const override
+        {
+        SourceImportConfig* sourceImportConf = source.GetSourceImportConfigC();
+        ScalableMeshData data = sourceImportConf->GetReplacementSMData();
+        if(data.IsGroundDetection())
+            return RawCapacities (PODPointExtractor::MAX_PT_QTY * sizeof(DPoint3d),
+            PODPointExtractor::MAX_PT_QTY * sizeof(RgbColorDef),
+            PODPointExtractor::MAX_PT_QTY * sizeof(short),
+            PODPointExtractor::MAX_PT_QTY * sizeof(unsigned char));
+        else
+            return (sourceBase.HasClassification()) ?
+                        RawCapacities (PODPointExtractor::MAX_PT_QTY * sizeof(DPoint3d),
+                                       PODPointExtractor::MAX_PT_QTY * sizeof(RgbColorDef),
+                                       PODPointExtractor::MAX_PT_QTY * sizeof(short),
+                                       PODPointExtractor::MAX_PT_QTY * sizeof(unsigned char))
+                        :
+                        RawCapacities (PODPointExtractor::MAX_PT_QTY * sizeof(DPoint3d),
+                                       PODPointExtractor::MAX_PT_QTY * sizeof(RgbColorDef),
+                                       PODPointExtractor::MAX_PT_QTY * sizeof(short));
+        }
+
+    /*---------------------------------------------------------------------------------**//**
+    * @description
+    * @bsimethod                                                  Raymond.Gauthier   03/2012
+    +---------------+---------------+---------------+---------------+---------------+------*/
+    static InputExtractorBase*                  CreateExtractor                    (PODSource&                     sourceBase,
+                                                                                    const IPointCloudDataQueryPtr& dataQueryPtr, 
+                                                                                    bool                           isClipped,
+                                                                                    bool                           isGroundDetection,
+                                                                                    const bvector<uint32_t>&       classesToImport)
+        {
+        // NEEDS_WORK_SM : internal classification => classification ?
+        if (sourceBase.HasInternalClassification() || isGroundDetection)
+            return new PODPointExtractorWithInternalClassif(dataQueryPtr, sourceBase.GetElementHandle(), isClipped, isGroundDetection, classesToImport);
+
+        return new PODPointExtractor(dataQueryPtr, isClipped);
+        }
+
+    /*---------------------------------------------------------------------------------**//**
+    * @description
+    * @bsimethod                                                  Raymond.Gauthier   07/2011
+    +---------------+---------------+---------------+---------------+---------------+------*/
+    virtual InputExtractorBase*                 _Create                            (PODSource&                              sourceBase,
+                                                                                    const BENTLEY_NAMESPACE_NAME::ScalableMesh::Import::Source&  source,
+                                                                                    const ExtractionQuery&                  selection,
+                                                                                    const ExtractionConfig&                 config,
+                                                                                    Log&                                    log) const override
+        {
+        // Initialize our data query
+        static const DPoint3d BottomExtentCorner = {-(numeric_limits<double>::max)(),
+                                                    -(numeric_limits<double>::max)(),
+                                                    -(numeric_limits<double>::max)()};
+        static const DPoint3d TopExtentCorner = {(numeric_limits<double>::max)(),
+                                                 (numeric_limits<double>::max)(),
+                                                 (numeric_limits<double>::max)()};
+
+
+        ElementHandle& rElementHandle = sourceBase.GetElementHandle();
+
+        IPointCloudDataQueryPtr pDataQuery = IPointCloudDataQuery::CreateBoundingBoxQuery(rElementHandle, BottomExtentCorner, TopExtentCorner);
+
+        if (0 == pDataQuery.get())
+            return 0;
+
+        Transform transform;
+
+        pDataQuery->GetUORToNativeTransform(transform);
+
+        if (sourceBase.IsFromFile())
+            pDataQuery->SetIgnoreTransform(true);
+
+        pDataQuery->SetDensity (IPointCloudDataQuery::QUERY_DENSITY_FULL, 1);
+
+        const bool isClipped = sourceBase.IsClipped();
+        
+        SourceImportConfig* sourceImportConf = source.GetSourceImportConfigC();
+        ScalableMeshData data = sourceImportConf->GetReplacementSMData();
+
+        bvector<uint32_t> classesToImport;
+        data.GetClassificationToImport(classesToImport);
+
+        return CreateExtractor(sourceBase, pDataQuery, isClipped, data.IsGroundDetection(), classesToImport);
+        }
+    };
+
+
+
+
+/*---------------------------------------------------------------------------------**//**
+* @description
+* @bsiclass                                                 Raymond.Gauthier    08/2011
++---------------+---------------+---------------+---------------+---------------+------*/
+class Point3d64f_R16G16B16_I16_C8ToPoint3d64fConverter : public TypeConversionFilterBase
+    {
+    enum
+        {
+        SRC_POINT_DIM,
+        SRC_CLASSIF_DIM = 3,
+        };
+
+    enum
+        {
+        DST_POINT_DIM
+        };
+
+
+    ConstPacketProxy<DPoint3d>                  m_srcPtPacket;
+    ConstPacketProxy<unsigned char>                     m_srcPtClassifPacket;
+
+    PODPacketProxy<DPoint3d>                    m_dstPtPacket;
+
+
+
+    /*---------------------------------------------------------------------------------**//**
+    * @description  Remove all points that do not respect specified Predicate's selection
+    *               criteria.
+    *
+    *               Predicate -> A predicate of the following form
+    *                            "bool Predicate(const DPoint3d& pi_rPt,
+    *                                            UChar pi_rPtClass)"
+    *                            that return true when the point as specified by Predicate's
+    *                            parameters should be removed.
+
+    * @return       Kept point quantity
+    * @bsimethod                                                  Raymond.Gauthier   7/2010
+    +---------------+---------------+---------------+---------------+---------------+------*/
+    template <typename Predicate>
+    static size_t                               RemovePointsIf         (const DPoint3d*                 srcPtP,
+                                                                        const unsigned char*                    srcPtClassP,
+                                                                        size_t                          srcPtQty,
+                                                                        DPoint3d*                       dstPtP,
+                                                                        Predicate                       shouldPtBeRemoved)
+        {
+        const DPoint3d* const   srcPtEnd = srcPtP + srcPtQty;
+        DPoint3d* const         dstPtBegin = dstPtP;
+
+        while (srcPtP != srcPtEnd)
+            {
+            if (!shouldPtBeRemoved(*srcPtP, *srcPtClassP))
+                {
+                *dstPtP++ = *srcPtP;
+                }
+
+            ++srcPtP;
+            ++srcPtClassP;
+            }
+
+        return distance(dstPtBegin, dstPtP);
+        }
+
+
+    virtual void                                _Assign                (const PacketGroup&              src,
+                                                                        PacketGroup&                    dst) override
+        {
+        m_srcPtPacket.AssignTo(src[SRC_POINT_DIM]);
+        m_srcPtClassifPacket.AssignTo(src[SRC_CLASSIF_DIM]);
+        m_dstPtPacket.AssignTo(dst[DST_POINT_DIM]);
+        }
+
+    virtual void                                _Run                   () override
+        {
+        // NEEDS_WORK_SM: comment for now GROUND_CLASS because we work with Scalable Mesh and not Terrain Model.
+        // Maybe later we want only a specific class (not only GROUND, but maybe building => add user choice for this)
+        //static const UChar GROUND_CLASS_ID = 2;
+        static const struct
+            {
+            bool operator () (const DPoint3d& pi_rPt, unsigned char pi_rPtClass) const
+                {
+                //NEEDS_WORK_SM : Currenlty done in PODPointExtractorWithInternalClassif::_Read because it is to 
+                //complicate to get classes information here.
+                return false;//GROUND_CLASS_ID != pi_rPtClass;
+                }
+            } SHOULD_POINT_BE_REMOVED_PREDICATE;
+
+        m_dstPtPacket.SetSize(RemovePointsIf(m_srcPtPacket.Get(),
+                                             m_srcPtClassifPacket.Get(),
+                                             m_srcPtPacket.GetSize(),
+                                             m_dstPtPacket.Edit(),
+                                             SHOULD_POINT_BE_REMOVED_PREDICATE));
+        }
+    };
+
+/*---------------------------------------------------------------------------------**//**
+* @description
+* @bsiclass                                                 Raymond.Gauthier    08/2011
++---------------+---------------+---------------+---------------+---------------+------*/
+struct Point3d64f_R16G16B16_I16_C8ToPoint3d64fConverterCreator : public TypeConversionFilterCreatorBase
+    {
+    enum
+        {
+        SRC_POINT_DIM,
+        };
+
+    enum
+        {
+        DST_POINT_DIM
+        };
+
+    explicit                                Point3d64f_R16G16B16_I16_C8ToPoint3d64fConverterCreator
+                                                                       ()
+        :   TypeConversionFilterCreatorBase(PointType3d64f_R16G16B16_I16_C8Creator().Create(), PointType3d64fCreator().Create())
+        {
+        }
+
+    virtual TypeConversionFilterBase*       _Create                    (const FilteringConfig&      config,
+                                                                        Log&                        log) const override
+        {
+        return new Point3d64f_R16G16B16_I16_C8ToPoint3d64fConverter;
+        }
+
+    virtual void                            _Bind                      (const PacketGroup&          src,
+                                                                        PacketGroup&                dst) const
+        {
+        dst[DST_POINT_DIM].BindUseSameAs(src[SRC_POINT_DIM]);
+        }
+    virtual void                            _Bind                      (PacketGroup&                src,
+                                                                        PacketGroup&                dst) const
+        {
+        dst[DST_POINT_DIM].BindUseSameAs(src[SRC_POINT_DIM]);
+        }
+    };
+
+} //END UNAMED NAMESPACE
+
+
+BEGIN_BENTLEY_SCALABLEMESH_NAMESPACE
+
+/*---------------------------------------------------------------------------------**//**
+* @description
+* @bsimethod                                                  Raymond.Gauthier   02/2012
++---------------+---------------+---------------+---------------+---------------+------*/
+
+void RegisterPODImportPlugin()
+    {
+    if (!ScalableMeshLib::GetHost().GetScalableMeshAdmin()._CanImportPODfile())
+        return;
+    else
+        {
+        static const SourceRegistry::AutoRegister<PODFileSourceCreator> s_RegisterPODFile;
+        static const SourceRegistry::AutoRegister<PODElementSourceCreator> s_RegisterPODElement;
+        static const ExtractorRegistry::AutoRegister<PODPointExtractorCreator> s_RegisterPODExtractor;
+        static const TypeConversionFilterRegistry::AutoRegister<Point3d64f_R16G16B16_I16_C8ToPoint3d64fConverterCreator> s_RegisterConverter;
+        }       
+    } 
+
+END_BENTLEY_SCALABLEMESH_NAMESPACE