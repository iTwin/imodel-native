--- conflicted
+++ resolved
@@ -1,65 +1,57 @@
-/*--------------------------------------------------------------------------------------+
-|
-|     $Source: STM/ScalableMeshMemoryPools.h $
-|    $RCSfile: ScalableMeshMemoryPools.h,v $
-|   $Revision: 1.0 $
-|       $Date: 2015/07/14 09:22:17 $
-|     $Author: Elenie.Godzaridis $
-|
-|  $Copyright: (c) 2016 Bentley Systems, Incorporated. All rights reserved. $
-|
-+--------------------------------------------------------------------------------------*/
-#pragma once
-//#include <ImagePP/all/h/HPMIndirectCountLimitedPool.h>
-#include "Edits/DifferenceSet.h"
-#include "SMMemoryPool.h"
-
-BEGIN_BENTLEY_SCALABLEMESH_NAMESPACE
-template <typename POINT> class ScalableMeshMemoryPools
-    {
-    private:        
-                        
-        size_t                  m_genericPoolSize;                
-        SMMemoryPoolPtr         m_genericPool;
-
-        ScalableMeshMemoryPools();
-        static ScalableMeshMemoryPools* m_instance;
-
-    public:
-        static ScalableMeshMemoryPools* Get();                        
-        SMMemoryPoolPtr& GetGenericPool();
-    };
-
-template <typename POINT> ScalableMeshMemoryPools<POINT>::ScalableMeshMemoryPools()
-    {    
-    m_genericPoolSize = 20000000000;                 
-    m_genericPool = SMMemoryPool::GetInstance();
-    bool result = m_genericPool->SetMaxSize(m_genericPoolSize);
-    assert(result == true);
-    }
-
-template <typename POINT> ScalableMeshMemoryPools<POINT>*  ScalableMeshMemoryPools<POINT>::Get()
-    {
-    if (m_instance == nullptr)
-        {
-        m_instance = new ScalableMeshMemoryPools();
-        }
-    return m_instance;
-    }
-
-<<<<<<< HEAD
-/*template <typename POINT> HFCPtr<HPMIndirectCountLimitedPool<DifferenceSet>>   ScalableMeshMemoryPools<POINT>::GetDiffSetPool()
-    {
-    return m_diffSetPool;
-    }*/
-
-=======
->>>>>>> dd11821c
-template <typename POINT> SMMemoryPoolPtr& ScalableMeshMemoryPools<POINT>::GetGenericPool()
-    {
-    return m_genericPool;
-    }
-
-template <typename POINT> ScalableMeshMemoryPools<POINT>* ScalableMeshMemoryPools<POINT>::m_instance = nullptr;
-
+/*--------------------------------------------------------------------------------------+
+|
+|     $Source: STM/ScalableMeshMemoryPools.h $
+|    $RCSfile: ScalableMeshMemoryPools.h,v $
+|   $Revision: 1.0 $
+|       $Date: 2015/07/14 09:22:17 $
+|     $Author: Elenie.Godzaridis $
+|
+|  $Copyright: (c) 2016 Bentley Systems, Incorporated. All rights reserved. $
+|
++--------------------------------------------------------------------------------------*/
+#pragma once
+//#include <ImagePP/all/h/HPMIndirectCountLimitedPool.h>
+#include "Edits/DifferenceSet.h"
+#include "SMMemoryPool.h"
+
+BEGIN_BENTLEY_SCALABLEMESH_NAMESPACE
+template <typename POINT> class ScalableMeshMemoryPools
+    {
+    private:        
+                        
+        size_t                  m_genericPoolSize;                
+        SMMemoryPoolPtr         m_genericPool;
+
+        ScalableMeshMemoryPools();
+        static ScalableMeshMemoryPools* m_instance;
+
+    public:
+        static ScalableMeshMemoryPools* Get();                        
+        SMMemoryPoolPtr& GetGenericPool();
+    };
+
+template <typename POINT> ScalableMeshMemoryPools<POINT>::ScalableMeshMemoryPools()
+    {    
+    m_genericPoolSize = 20000000000;                 
+    m_genericPool = SMMemoryPool::GetInstance();
+    bool result = m_genericPool->SetMaxSize(m_genericPoolSize);
+    assert(result == true);
+    }
+
+template <typename POINT> ScalableMeshMemoryPools<POINT>*  ScalableMeshMemoryPools<POINT>::Get()
+    {
+    if (m_instance == nullptr)
+        {
+        m_instance = new ScalableMeshMemoryPools();
+        }
+    return m_instance;
+    }
+
+template <typename POINT> SMMemoryPoolPtr& ScalableMeshMemoryPools<POINT>::GetGenericPool()
+    {
+    return m_genericPool;
+    }
+
+template <typename POINT> ScalableMeshMemoryPools<POINT>* ScalableMeshMemoryPools<POINT>::m_instance = nullptr;
+
 END_BENTLEY_SCALABLEMESH_NAMESPACE