/*--------------------------------------------------------------------------------------+
|
|     $Source: STM/ScalableMeshMemoryPools.h $
|    $RCSfile: ScalableMeshMemoryPools.h,v $
|   $Revision: 1.0 $
|       $Date: 2015/07/14 09:22:17 $
|     $Author: Elenie.Godzaridis $
|
|  $Copyright: (c) 2016 Bentley Systems, Incorporated. All rights reserved. $
|
+--------------------------------------------------------------------------------------*/
#pragma once
#include <ImagePP/all/h/HPMIndirectCountLimitedPool.h>
#include "Edits/DifferenceSet.h"
#include "SMMemoryPool.h"

BEGIN_BENTLEY_SCALABLEMESH_NAMESPACE
template <typename POINT> class ScalableMeshMemoryPools
    {
    private:
        size_t m_pointPoolSize;
        size_t m_graphPoolSize;
        size_t m_ptsIndicePoolSize;
        size_t m_uvPoolSize;
        size_t m_uvsIndicesPoolSize;
        size_t m_texturePoolSize;
        size_t m_featurePoolSize;
        size_t m_diffSetPoolSize;
        size_t m_genericPoolSize;
        HFCPtr<HPMCountLimitedPool<POINT>> m_pointPool;
        HFCPtr<HPMIndirectCountLimitedPool<MTGGraph>> m_graphPool;
        HFCPtr<HPMCountLimitedPool<Byte>> m_texturePool;
        HFCPtr<HPMCountLimitedPool<int32_t>> m_ptsIndicePool;
        HFCPtr<HPMCountLimitedPool<DPoint2d>> m_uvPool;
        HFCPtr<HPMCountLimitedPool<int32_t>> m_uvsIndicesPool;
        HPMMemoryMgrReuseAlreadyAllocatedBlocksWithAlignment * m_myMemMgr;
        HFCPtr<HPMCountLimitedPool<int32_t>> m_featurePool;
        HFCPtr<HPMIndirectCountLimitedPool<DifferenceSet>> m_diffSetPool;
        SMMemoryPoolPtr                                    m_genericPool;

        ScalableMeshMemoryPools();
        static ScalableMeshMemoryPools* m_instance;

    public:
        static ScalableMeshMemoryPools* Get();
        HFCPtr<HPMCountLimitedPool<POINT>> GetPointPool();
        HFCPtr<HPMCountLimitedPool<int32_t>> GetPtsIndicePool();
        HFCPtr<HPMIndirectCountLimitedPool<MTGGraph>> GetGraphPool();
        HFCPtr<HPMCountLimitedPool<Byte>> GetTexturePool();
        //HPMCountLimitedPool<POINT> *GetIndicePool();
        HFCPtr<HPMCountLimitedPool<DPoint2d>> GetUVPool();
        HFCPtr<HPMCountLimitedPool<int32_t>> GetUVsIndicesPool();
        HFCPtr<HPMCountLimitedPool<int32_t>> GetFeaturePool();
        HFCPtr<HPMIndirectCountLimitedPool<DifferenceSet>> GetDiffSetPool();
        SMMemoryPoolPtr& GetGenericPool();
    };

template <typename POINT> ScalableMeshMemoryPools<POINT>::ScalableMeshMemoryPools()
    {
    m_myMemMgr = new HPMMemoryMgrReuseAlreadyAllocatedBlocksWithAlignment(100, 2000 * sizeof(POINT));
    m_pointPoolSize = 20000000;
    m_featurePoolSize = 10000000;
    m_ptsIndicePoolSize = 20000000;
    m_diffSetPoolSize = 4000000;
    m_graphPoolSize = 600000000;
    m_texturePoolSize = 600000000;
    m_uvPoolSize = 2000000;
    m_uvsIndicesPoolSize = 2000000;
<<<<<<< HEAD
    //m_genericPoolSize = 100000000;
    m_genericPoolSize = 1000000;
    m_pointPool = new HPMCountLimitedPool<POINT>(m_myMemMgr, m_pointPoolSize);
    m_ptsIndicePool = new HPMCountLimitedPool<int32_t>(m_myMemMgr,m_ptsIndicePoolSize);
=======
    m_pointPool = new HPMCountLimitedPool<POINT>(/*m_myMemMgr,*/ m_pointPoolSize);
    m_ptsIndicePool = new HPMCountLimitedPool<int32_t>(/*m_myMemMgr,*/m_ptsIndicePoolSize);
>>>>>>> 5e8c50ac
    m_graphPool = new HPMIndirectCountLimitedPool<MTGGraph>(m_graphPoolSize);
    m_texturePool = new HPMCountLimitedPool<Byte>(/*m_myMemMgr,*/ m_texturePoolSize);
    m_uvPool = new HPMCountLimitedPool<DPoint2d>(/*m_myMemMgr,*/ m_uvPoolSize);
    m_uvsIndicesPool = new HPMCountLimitedPool<int32_t>(/*m_myMemMgr, */m_uvsIndicesPoolSize);
    m_featurePool = new HPMCountLimitedPool<int32_t>(m_featurePoolSize);
    m_diffSetPool = new HPMIndirectCountLimitedPool<DifferenceSet>(m_diffSetPoolSize);
    m_genericPool = SMMemoryPool::GetInstance();
    bool result = m_genericPool->SetMaxSize(m_genericPoolSize);
    assert(result == true);
    }

template <typename POINT> ScalableMeshMemoryPools<POINT>*  ScalableMeshMemoryPools<POINT>::Get()
    {
    if (m_instance == nullptr)
        {
        m_instance = new ScalableMeshMemoryPools();
        }
    return m_instance;
    }

template <typename POINT> HFCPtr<HPMCountLimitedPool<POINT>>  ScalableMeshMemoryPools<POINT>::GetPointPool()
    {
    return m_pointPool;
    }

template <typename POINT> HFCPtr<HPMCountLimitedPool<int32_t>>  ScalableMeshMemoryPools<POINT>::GetPtsIndicePool()
    {
    return m_ptsIndicePool;
    }

template <typename POINT> HFCPtr<HPMIndirectCountLimitedPool<MTGGraph>>  ScalableMeshMemoryPools<POINT>::GetGraphPool()
    {
    return m_graphPool;
    }

template <typename POINT> HFCPtr<HPMCountLimitedPool<Byte>> ScalableMeshMemoryPools<POINT>::GetTexturePool()
    {
    return m_texturePool;
    }

template <typename POINT> HFCPtr<HPMCountLimitedPool<DPoint2d>> ScalableMeshMemoryPools<POINT>::GetUVPool()
    {
    return m_uvPool;
    }

template <typename POINT> HFCPtr<HPMCountLimitedPool<int32_t>>  ScalableMeshMemoryPools<POINT>::GetUVsIndicesPool()
{
    return m_uvsIndicesPool;
}

template <typename POINT> HFCPtr<HPMCountLimitedPool<int32_t>>   ScalableMeshMemoryPools<POINT>::GetFeaturePool()
    {
    return m_featurePool;
    }

template <typename POINT> HFCPtr<HPMIndirectCountLimitedPool<DifferenceSet>>   ScalableMeshMemoryPools<POINT>::GetDiffSetPool()
    {
    return m_diffSetPool;
    }

template <typename POINT> SMMemoryPoolPtr& ScalableMeshMemoryPools<POINT>::GetGenericPool()
    {
    return m_genericPool;
    }


template <typename POINT> ScalableMeshMemoryPools<POINT>* ScalableMeshMemoryPools<POINT>::m_instance = nullptr;

END_BENTLEY_SCALABLEMESH_NAMESPACE<|MERGE_RESOLUTION|>--- conflicted
+++ resolved
@@ -1,146 +1,141 @@
-/*--------------------------------------------------------------------------------------+
-|
-|     $Source: STM/ScalableMeshMemoryPools.h $
-|    $RCSfile: ScalableMeshMemoryPools.h,v $
-|   $Revision: 1.0 $
-|       $Date: 2015/07/14 09:22:17 $
-|     $Author: Elenie.Godzaridis $
-|
-|  $Copyright: (c) 2016 Bentley Systems, Incorporated. All rights reserved. $
-|
-+--------------------------------------------------------------------------------------*/
-#pragma once
-#include <ImagePP/all/h/HPMIndirectCountLimitedPool.h>
-#include "Edits/DifferenceSet.h"
-#include "SMMemoryPool.h"
-
-BEGIN_BENTLEY_SCALABLEMESH_NAMESPACE
-template <typename POINT> class ScalableMeshMemoryPools
-    {
-    private:
-        size_t m_pointPoolSize;
-        size_t m_graphPoolSize;
-        size_t m_ptsIndicePoolSize;
-        size_t m_uvPoolSize;
-        size_t m_uvsIndicesPoolSize;
-        size_t m_texturePoolSize;
-        size_t m_featurePoolSize;
-        size_t m_diffSetPoolSize;
-        size_t m_genericPoolSize;
-        HFCPtr<HPMCountLimitedPool<POINT>> m_pointPool;
-        HFCPtr<HPMIndirectCountLimitedPool<MTGGraph>> m_graphPool;
-        HFCPtr<HPMCountLimitedPool<Byte>> m_texturePool;
-        HFCPtr<HPMCountLimitedPool<int32_t>> m_ptsIndicePool;
-        HFCPtr<HPMCountLimitedPool<DPoint2d>> m_uvPool;
-        HFCPtr<HPMCountLimitedPool<int32_t>> m_uvsIndicesPool;
-        HPMMemoryMgrReuseAlreadyAllocatedBlocksWithAlignment * m_myMemMgr;
-        HFCPtr<HPMCountLimitedPool<int32_t>> m_featurePool;
-        HFCPtr<HPMIndirectCountLimitedPool<DifferenceSet>> m_diffSetPool;
-        SMMemoryPoolPtr                                    m_genericPool;
-
-        ScalableMeshMemoryPools();
-        static ScalableMeshMemoryPools* m_instance;
-
-    public:
-        static ScalableMeshMemoryPools* Get();
-        HFCPtr<HPMCountLimitedPool<POINT>> GetPointPool();
-        HFCPtr<HPMCountLimitedPool<int32_t>> GetPtsIndicePool();
-        HFCPtr<HPMIndirectCountLimitedPool<MTGGraph>> GetGraphPool();
-        HFCPtr<HPMCountLimitedPool<Byte>> GetTexturePool();
-        //HPMCountLimitedPool<POINT> *GetIndicePool();
-        HFCPtr<HPMCountLimitedPool<DPoint2d>> GetUVPool();
-        HFCPtr<HPMCountLimitedPool<int32_t>> GetUVsIndicesPool();
-        HFCPtr<HPMCountLimitedPool<int32_t>> GetFeaturePool();
-        HFCPtr<HPMIndirectCountLimitedPool<DifferenceSet>> GetDiffSetPool();
-        SMMemoryPoolPtr& GetGenericPool();
-    };
-
-template <typename POINT> ScalableMeshMemoryPools<POINT>::ScalableMeshMemoryPools()
-    {
-    m_myMemMgr = new HPMMemoryMgrReuseAlreadyAllocatedBlocksWithAlignment(100, 2000 * sizeof(POINT));
-    m_pointPoolSize = 20000000;
-    m_featurePoolSize = 10000000;
-    m_ptsIndicePoolSize = 20000000;
-    m_diffSetPoolSize = 4000000;
-    m_graphPoolSize = 600000000;
-    m_texturePoolSize = 600000000;
-    m_uvPoolSize = 2000000;
-    m_uvsIndicesPoolSize = 2000000;
-<<<<<<< HEAD
-    //m_genericPoolSize = 100000000;
-    m_genericPoolSize = 1000000;
-    m_pointPool = new HPMCountLimitedPool<POINT>(m_myMemMgr, m_pointPoolSize);
-    m_ptsIndicePool = new HPMCountLimitedPool<int32_t>(m_myMemMgr,m_ptsIndicePoolSize);
-=======
-    m_pointPool = new HPMCountLimitedPool<POINT>(/*m_myMemMgr,*/ m_pointPoolSize);
-    m_ptsIndicePool = new HPMCountLimitedPool<int32_t>(/*m_myMemMgr,*/m_ptsIndicePoolSize);
->>>>>>> 5e8c50ac
-    m_graphPool = new HPMIndirectCountLimitedPool<MTGGraph>(m_graphPoolSize);
-    m_texturePool = new HPMCountLimitedPool<Byte>(/*m_myMemMgr,*/ m_texturePoolSize);
-    m_uvPool = new HPMCountLimitedPool<DPoint2d>(/*m_myMemMgr,*/ m_uvPoolSize);
-    m_uvsIndicesPool = new HPMCountLimitedPool<int32_t>(/*m_myMemMgr, */m_uvsIndicesPoolSize);
-    m_featurePool = new HPMCountLimitedPool<int32_t>(m_featurePoolSize);
-    m_diffSetPool = new HPMIndirectCountLimitedPool<DifferenceSet>(m_diffSetPoolSize);
-    m_genericPool = SMMemoryPool::GetInstance();
-    bool result = m_genericPool->SetMaxSize(m_genericPoolSize);
-    assert(result == true);
-    }
-
-template <typename POINT> ScalableMeshMemoryPools<POINT>*  ScalableMeshMemoryPools<POINT>::Get()
-    {
-    if (m_instance == nullptr)
-        {
-        m_instance = new ScalableMeshMemoryPools();
-        }
-    return m_instance;
-    }
-
-template <typename POINT> HFCPtr<HPMCountLimitedPool<POINT>>  ScalableMeshMemoryPools<POINT>::GetPointPool()
-    {
-    return m_pointPool;
-    }
-
-template <typename POINT> HFCPtr<HPMCountLimitedPool<int32_t>>  ScalableMeshMemoryPools<POINT>::GetPtsIndicePool()
-    {
-    return m_ptsIndicePool;
-    }
-
-template <typename POINT> HFCPtr<HPMIndirectCountLimitedPool<MTGGraph>>  ScalableMeshMemoryPools<POINT>::GetGraphPool()
-    {
-    return m_graphPool;
-    }
-
-template <typename POINT> HFCPtr<HPMCountLimitedPool<Byte>> ScalableMeshMemoryPools<POINT>::GetTexturePool()
-    {
-    return m_texturePool;
-    }
-
-template <typename POINT> HFCPtr<HPMCountLimitedPool<DPoint2d>> ScalableMeshMemoryPools<POINT>::GetUVPool()
-    {
-    return m_uvPool;
-    }
-
-template <typename POINT> HFCPtr<HPMCountLimitedPool<int32_t>>  ScalableMeshMemoryPools<POINT>::GetUVsIndicesPool()
-{
-    return m_uvsIndicesPool;
-}
-
-template <typename POINT> HFCPtr<HPMCountLimitedPool<int32_t>>   ScalableMeshMemoryPools<POINT>::GetFeaturePool()
-    {
-    return m_featurePool;
-    }
-
-template <typename POINT> HFCPtr<HPMIndirectCountLimitedPool<DifferenceSet>>   ScalableMeshMemoryPools<POINT>::GetDiffSetPool()
-    {
-    return m_diffSetPool;
-    }
-
-template <typename POINT> SMMemoryPoolPtr& ScalableMeshMemoryPools<POINT>::GetGenericPool()
-    {
-    return m_genericPool;
-    }
-
-
-template <typename POINT> ScalableMeshMemoryPools<POINT>* ScalableMeshMemoryPools<POINT>::m_instance = nullptr;
-
+/*--------------------------------------------------------------------------------------+
+|
+|     $Source: STM/ScalableMeshMemoryPools.h $
+|    $RCSfile: ScalableMeshMemoryPools.h,v $
+|   $Revision: 1.0 $
+|       $Date: 2015/07/14 09:22:17 $
+|     $Author: Elenie.Godzaridis $
+|
+|  $Copyright: (c) 2016 Bentley Systems, Incorporated. All rights reserved. $
+|
++--------------------------------------------------------------------------------------*/
+#pragma once
+#include <ImagePP/all/h/HPMIndirectCountLimitedPool.h>
+#include "Edits/DifferenceSet.h"
+#include "SMMemoryPool.h"
+
+BEGIN_BENTLEY_SCALABLEMESH_NAMESPACE
+template <typename POINT> class ScalableMeshMemoryPools
+    {
+    private:
+        size_t m_pointPoolSize;
+        size_t m_graphPoolSize;
+        size_t m_ptsIndicePoolSize;
+        size_t m_uvPoolSize;
+        size_t m_uvsIndicesPoolSize;
+        size_t m_texturePoolSize;
+        size_t m_featurePoolSize;
+        size_t m_diffSetPoolSize;
+        size_t m_genericPoolSize;
+        HFCPtr<HPMCountLimitedPool<POINT>> m_pointPool;
+        HFCPtr<HPMIndirectCountLimitedPool<MTGGraph>> m_graphPool;
+        HFCPtr<HPMCountLimitedPool<Byte>> m_texturePool;
+        HFCPtr<HPMCountLimitedPool<int32_t>> m_ptsIndicePool;
+        HFCPtr<HPMCountLimitedPool<DPoint2d>> m_uvPool;
+        HFCPtr<HPMCountLimitedPool<int32_t>> m_uvsIndicesPool;
+        HPMMemoryMgrReuseAlreadyAllocatedBlocksWithAlignment * m_myMemMgr;
+        HFCPtr<HPMCountLimitedPool<int32_t>> m_featurePool;
+        HFCPtr<HPMIndirectCountLimitedPool<DifferenceSet>> m_diffSetPool;
+        SMMemoryPoolPtr                                    m_genericPool;
+
+        ScalableMeshMemoryPools();
+        static ScalableMeshMemoryPools* m_instance;
+
+    public:
+        static ScalableMeshMemoryPools* Get();
+        HFCPtr<HPMCountLimitedPool<POINT>> GetPointPool();
+        HFCPtr<HPMCountLimitedPool<int32_t>> GetPtsIndicePool();
+        HFCPtr<HPMIndirectCountLimitedPool<MTGGraph>> GetGraphPool();
+        HFCPtr<HPMCountLimitedPool<Byte>> GetTexturePool();
+        //HPMCountLimitedPool<POINT> *GetIndicePool();
+        HFCPtr<HPMCountLimitedPool<DPoint2d>> GetUVPool();
+        HFCPtr<HPMCountLimitedPool<int32_t>> GetUVsIndicesPool();
+        HFCPtr<HPMCountLimitedPool<int32_t>> GetFeaturePool();
+        HFCPtr<HPMIndirectCountLimitedPool<DifferenceSet>> GetDiffSetPool();
+        SMMemoryPoolPtr& GetGenericPool();
+    };
+
+template <typename POINT> ScalableMeshMemoryPools<POINT>::ScalableMeshMemoryPools()
+    {
+    m_myMemMgr = new HPMMemoryMgrReuseAlreadyAllocatedBlocksWithAlignment(100, 2000 * sizeof(POINT));
+    m_pointPoolSize = 20000000;
+    m_featurePoolSize = 10000000;
+    m_ptsIndicePoolSize = 20000000;
+    m_diffSetPoolSize = 4000000;
+    m_graphPoolSize = 600000000;
+    m_texturePoolSize = 600000000;
+    m_uvPoolSize = 2000000;
+    m_uvsIndicesPoolSize = 2000000;
+    //m_genericPoolSize = 100000000;
+    m_genericPoolSize = 1000000;
+    m_pointPool = new HPMCountLimitedPool<POINT>(/*m_myMemMgr,*/ m_pointPoolSize);
+    m_ptsIndicePool = new HPMCountLimitedPool<int32_t>(/*m_myMemMgr,*/m_ptsIndicePoolSize);
+    m_graphPool = new HPMIndirectCountLimitedPool<MTGGraph>(m_graphPoolSize);
+    m_texturePool = new HPMCountLimitedPool<Byte>(/*m_myMemMgr,*/ m_texturePoolSize);
+    m_uvPool = new HPMCountLimitedPool<DPoint2d>(/*m_myMemMgr,*/ m_uvPoolSize);
+    m_uvsIndicesPool = new HPMCountLimitedPool<int32_t>(/*m_myMemMgr, */m_uvsIndicesPoolSize);
+    m_featurePool = new HPMCountLimitedPool<int32_t>(m_featurePoolSize);
+    m_diffSetPool = new HPMIndirectCountLimitedPool<DifferenceSet>(m_diffSetPoolSize);
+    m_genericPool = SMMemoryPool::GetInstance();
+    bool result = m_genericPool->SetMaxSize(m_genericPoolSize);
+    assert(result == true);
+    }
+
+template <typename POINT> ScalableMeshMemoryPools<POINT>*  ScalableMeshMemoryPools<POINT>::Get()
+    {
+    if (m_instance == nullptr)
+        {
+        m_instance = new ScalableMeshMemoryPools();
+        }
+    return m_instance;
+    }
+
+template <typename POINT> HFCPtr<HPMCountLimitedPool<POINT>>  ScalableMeshMemoryPools<POINT>::GetPointPool()
+    {
+    return m_pointPool;
+    }
+
+template <typename POINT> HFCPtr<HPMCountLimitedPool<int32_t>>  ScalableMeshMemoryPools<POINT>::GetPtsIndicePool()
+    {
+    return m_ptsIndicePool;
+    }
+
+template <typename POINT> HFCPtr<HPMIndirectCountLimitedPool<MTGGraph>>  ScalableMeshMemoryPools<POINT>::GetGraphPool()
+    {
+    return m_graphPool;
+    }
+
+template <typename POINT> HFCPtr<HPMCountLimitedPool<Byte>> ScalableMeshMemoryPools<POINT>::GetTexturePool()
+    {
+    return m_texturePool;
+    }
+
+template <typename POINT> HFCPtr<HPMCountLimitedPool<DPoint2d>> ScalableMeshMemoryPools<POINT>::GetUVPool()
+    {
+    return m_uvPool;
+    }
+
+template <typename POINT> HFCPtr<HPMCountLimitedPool<int32_t>>  ScalableMeshMemoryPools<POINT>::GetUVsIndicesPool()
+{
+    return m_uvsIndicesPool;
+}
+
+template <typename POINT> HFCPtr<HPMCountLimitedPool<int32_t>>   ScalableMeshMemoryPools<POINT>::GetFeaturePool()
+    {
+    return m_featurePool;
+    }
+
+template <typename POINT> HFCPtr<HPMIndirectCountLimitedPool<DifferenceSet>>   ScalableMeshMemoryPools<POINT>::GetDiffSetPool()
+    {
+    return m_diffSetPool;
+    }
+
+template <typename POINT> SMMemoryPoolPtr& ScalableMeshMemoryPools<POINT>::GetGenericPool()
+    {
+    return m_genericPool;
+    }
+
+
+template <typename POINT> ScalableMeshMemoryPools<POINT>* ScalableMeshMemoryPools<POINT>::m_instance = nullptr;
+
 END_BENTLEY_SCALABLEMESH_NAMESPACE