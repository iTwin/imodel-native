/*--------------------------------------------------------------------------------------+
|
|     $Source: STM/ScalableMeshPCH.h $
|    $RCSfile: stdafx.h,v $
|   $Revision: 1.11 $
|       $Date: 2012/07/25 14:13:37 $
|     $Author: Raymond.Gauthier $
|
|  $Copyright: (c) 2017 Bentley Systems, Incorporated. All rights reserved. $
|
+--------------------------------------------------------------------------------------*/
#pragma once



#include <amp.h> 
#include <amp_math.h>
#include <thread>
#include <atomic>
#include <mutex> 
#include <excpt.h> 
#include <map>


#include <BeSQLite\BeSQLite.h>
#include <ScalableMesh/Foundations/Definitions.h>
#include <ScalableMesh/GeoCoords/Definitions.h>
#include <ScalableMesh/Import/Definitions.h>
#include <ScalableMesh/ScalableMeshDefs.h>

#ifndef VANCOUVER_API    
    #include <STMInternal/Foundations/FoundationsPrivateTools.h>
#endif 


#include <Bentley\Bentley.h>
#include <TerrainModel/TerrainModel.h>
#include <TerrainModel/Core/bcDTMBaseDef.h>
#include <TerrainModel/Core/bcDTMClass.h>
#include <TerrainModel/Core/bcdtminlines.h>
#include <TerrainModel\Formats\InroadsImporter.h>


USING_NAMESPACE_BENTLEY_TERRAINMODEL


#include <Bentley\BeStringUtilities.h>
#include <DgnPlatform\DgnPlatform.h>
#include <Geom/GeomApi.h>
#include <Mtg/MtgStructs.h>
#include <GeoCoord/BaseGeoCoord.h>



#ifdef VANCOUVER_API
#include <DgnGeoCoord\DgnGeoCoord.h>
#include <DgnPlatform\DgnAttachment.h>
#include <DgnPlatform\DgnPlatform.h>
#include <DgnPlatform\DgnFileIO\ModelInfo.h>
#include <DgnPlatform\DgnFileIO\UnitDefinition.h>
#include <DgnPlatform\ElementHandlerManager.h>
#include <DgnPlatform\ScanCriteria.h>
#endif

<<<<<<< HEAD
=======
#ifndef VANCOUVER_API
#include <DgnPlatform\ImageUtilities.h>
#endif

>>>>>>> 382978fa

#include <DgnPlatform\DgnPlatform.r.h>


#ifdef VANCOUVER_API
#include <DgnPlatform\ElementHandle.h>
#include <DgnPlatform\XAttributeHandler.h>
#include <RmgrTools\Tools\DataExternalizer.h>

#include <DgnPlatform\IPointCloud.h>
#include <DgnPlatform\ITransactionHandler.h>
#include <DgnPlatform\XAttributeHandler.h>
#include <DgnPlatform\DelegatedElementECEnabler.h>

#include <DgnPlatform\ExtendedElementHandler.h>
#include <DgnPlatform\TerrainModel\TMElementHandler.h>
#endif

#ifdef VANCOUVER_API
USING_NAMESPACE_BENTLEY_DGNPLATFORM
#else
USING_NAMESPACE_BENTLEY_DGN
#endif

#ifdef VANCOUVER_API
#include <DgnPlatform\PointCloudHandler.h>

#include <PointCloud\PointCloud.h>
#include <PointCloud\PointCloudChannel.h>
#include <PointCloud\PointCloudFileEdit.h>
#include <DgnPlatform\PointCloudClipHandler.h>    
USING_NAMESPACE_BENTLEY_POINTCLOUD
#include <PointCloud\PointCloudDataQuery.h>
#endif


/*----------------------------------------------------------------------+
| Include TerrainModel general header files                             |
+----------------------------------------------------------------------*/

#include <ScalableMesh/Foundations/Definitions.h>
#include <ScalableMesh/GeoCoords/Definitions.h>
#include <ScalableMesh/Import/Definitions.h>
#include <ScalableMesh/ScalableMeshDefs.h>

#ifndef VANCOUVER_API    
#include <STMInternal/Foundations/FoundationsPrivateTools.h>
#endif 

//Useful for detecting memory leak
//#define _DEBUG
//#include <C:\Program Files (x86)\Visual Leak Detector\include\vld.h>

#ifndef BEGIN_UNNAMED_NAMESPACE
#define BEGIN_UNNAMED_NAMESPACE namespace {
#define END_UNNAMED_NAMESPACE }
#endif //!BEGIN_UNNAMED_NAMESPACE

//TM API changes
//#ifdef VANCOUVER_API
#define GET_POINT_AT_INDEX(drapedLineP, pt, dist, code, sample)\
                    drapedLineP->GetPointByIndex(pt, dist, code, sample)
//#else
//#define GET_POINT_AT_INDEX(drapedLineP, pt, dist, code, sample)\
//                        drapedLineP->GetPointByIndex(&pt, dist, code, sample)
//#endif

#define scmInterface struct __declspec(novtable)
<|MERGE_RESOLUTION|>--- conflicted
+++ resolved
@@ -1,139 +1,136 @@
-/*--------------------------------------------------------------------------------------+
-|
-|     $Source: STM/ScalableMeshPCH.h $
-|    $RCSfile: stdafx.h,v $
-|   $Revision: 1.11 $
-|       $Date: 2012/07/25 14:13:37 $
-|     $Author: Raymond.Gauthier $
-|
-|  $Copyright: (c) 2017 Bentley Systems, Incorporated. All rights reserved. $
-|
-+--------------------------------------------------------------------------------------*/
-#pragma once
-
-
-
-#include <amp.h> 
-#include <amp_math.h>
-#include <thread>
-#include <atomic>
-#include <mutex> 
-#include <excpt.h> 
-#include <map>
-
-
-#include <BeSQLite\BeSQLite.h>
-#include <ScalableMesh/Foundations/Definitions.h>
-#include <ScalableMesh/GeoCoords/Definitions.h>
-#include <ScalableMesh/Import/Definitions.h>
-#include <ScalableMesh/ScalableMeshDefs.h>
-
-#ifndef VANCOUVER_API    
-    #include <STMInternal/Foundations/FoundationsPrivateTools.h>
-#endif 
-
-
-#include <Bentley\Bentley.h>
-#include <TerrainModel/TerrainModel.h>
-#include <TerrainModel/Core/bcDTMBaseDef.h>
-#include <TerrainModel/Core/bcDTMClass.h>
-#include <TerrainModel/Core/bcdtminlines.h>
-#include <TerrainModel\Formats\InroadsImporter.h>
-
-
-USING_NAMESPACE_BENTLEY_TERRAINMODEL
-
-
-#include <Bentley\BeStringUtilities.h>
-#include <DgnPlatform\DgnPlatform.h>
-#include <Geom/GeomApi.h>
-#include <Mtg/MtgStructs.h>
-#include <GeoCoord/BaseGeoCoord.h>
-
-
-
-#ifdef VANCOUVER_API
-#include <DgnGeoCoord\DgnGeoCoord.h>
-#include <DgnPlatform\DgnAttachment.h>
-#include <DgnPlatform\DgnPlatform.h>
-#include <DgnPlatform\DgnFileIO\ModelInfo.h>
-#include <DgnPlatform\DgnFileIO\UnitDefinition.h>
-#include <DgnPlatform\ElementHandlerManager.h>
-#include <DgnPlatform\ScanCriteria.h>
-#endif
-
-<<<<<<< HEAD
-=======
-#ifndef VANCOUVER_API
-#include <DgnPlatform\ImageUtilities.h>
-#endif
-
->>>>>>> 382978fa
-
-#include <DgnPlatform\DgnPlatform.r.h>
-
-
-#ifdef VANCOUVER_API
-#include <DgnPlatform\ElementHandle.h>
-#include <DgnPlatform\XAttributeHandler.h>
-#include <RmgrTools\Tools\DataExternalizer.h>
-
-#include <DgnPlatform\IPointCloud.h>
-#include <DgnPlatform\ITransactionHandler.h>
-#include <DgnPlatform\XAttributeHandler.h>
-#include <DgnPlatform\DelegatedElementECEnabler.h>
-
-#include <DgnPlatform\ExtendedElementHandler.h>
-#include <DgnPlatform\TerrainModel\TMElementHandler.h>
-#endif
-
-#ifdef VANCOUVER_API
-USING_NAMESPACE_BENTLEY_DGNPLATFORM
-#else
-USING_NAMESPACE_BENTLEY_DGN
-#endif
-
-#ifdef VANCOUVER_API
-#include <DgnPlatform\PointCloudHandler.h>
-
-#include <PointCloud\PointCloud.h>
-#include <PointCloud\PointCloudChannel.h>
-#include <PointCloud\PointCloudFileEdit.h>
-#include <DgnPlatform\PointCloudClipHandler.h>    
-USING_NAMESPACE_BENTLEY_POINTCLOUD
-#include <PointCloud\PointCloudDataQuery.h>
-#endif
-
-
-/*----------------------------------------------------------------------+
-| Include TerrainModel general header files                             |
-+----------------------------------------------------------------------*/
-
-#include <ScalableMesh/Foundations/Definitions.h>
-#include <ScalableMesh/GeoCoords/Definitions.h>
-#include <ScalableMesh/Import/Definitions.h>
-#include <ScalableMesh/ScalableMeshDefs.h>
-
-#ifndef VANCOUVER_API    
-#include <STMInternal/Foundations/FoundationsPrivateTools.h>
-#endif 
-
-//Useful for detecting memory leak
-//#define _DEBUG
-//#include <C:\Program Files (x86)\Visual Leak Detector\include\vld.h>
-
-#ifndef BEGIN_UNNAMED_NAMESPACE
-#define BEGIN_UNNAMED_NAMESPACE namespace {
-#define END_UNNAMED_NAMESPACE }
-#endif //!BEGIN_UNNAMED_NAMESPACE
-
-//TM API changes
-//#ifdef VANCOUVER_API
-#define GET_POINT_AT_INDEX(drapedLineP, pt, dist, code, sample)\
-                    drapedLineP->GetPointByIndex(pt, dist, code, sample)
-//#else
-//#define GET_POINT_AT_INDEX(drapedLineP, pt, dist, code, sample)\
-//                        drapedLineP->GetPointByIndex(&pt, dist, code, sample)
-//#endif
-
-#define scmInterface struct __declspec(novtable)
+/*--------------------------------------------------------------------------------------+
+|
+|     $Source: STM/ScalableMeshPCH.h $
+|    $RCSfile: stdafx.h,v $
+|   $Revision: 1.11 $
+|       $Date: 2012/07/25 14:13:37 $
+|     $Author: Raymond.Gauthier $
+|
+|  $Copyright: (c) 2018 Bentley Systems, Incorporated. All rights reserved. $
+|
++--------------------------------------------------------------------------------------*/
+#pragma once
+
+
+
+#include <amp.h> 
+#include <amp_math.h>
+#include <thread>
+#include <atomic>
+#include <mutex> 
+#include <excpt.h> 
+#include <map>
+
+
+#include <BeSQLite\BeSQLite.h>
+#include <ScalableMesh/Foundations/Definitions.h>
+#include <ScalableMesh/GeoCoords/Definitions.h>
+#include <ScalableMesh/Import/Definitions.h>
+#include <ScalableMesh/ScalableMeshDefs.h>
+
+#ifndef VANCOUVER_API    
+    #include <STMInternal/Foundations/FoundationsPrivateTools.h>
+#endif 
+
+
+#include <Bentley\Bentley.h>
+#include <TerrainModel/TerrainModel.h>
+#include <TerrainModel/Core/bcDTMBaseDef.h>
+#include <TerrainModel/Core/bcDTMClass.h>
+#include <TerrainModel/Core/bcdtminlines.h>
+#include <TerrainModel\Formats\InroadsImporter.h>
+
+
+USING_NAMESPACE_BENTLEY_TERRAINMODEL
+
+
+#include <Bentley\BeStringUtilities.h>
+#include <DgnPlatform\DgnPlatform.h>
+#include <Geom/GeomApi.h>
+#include <Mtg/MtgStructs.h>
+#include <GeoCoord/BaseGeoCoord.h>
+
+
+
+#ifdef VANCOUVER_API
+#include <DgnGeoCoord\DgnGeoCoord.h>
+#include <DgnPlatform\DgnAttachment.h>
+#include <DgnPlatform\DgnPlatform.h>
+#include <DgnPlatform\DgnFileIO\ModelInfo.h>
+#include <DgnPlatform\DgnFileIO\UnitDefinition.h>
+#include <DgnPlatform\ElementHandlerManager.h>
+#include <DgnPlatform\ScanCriteria.h>
+#endif
+
+#ifndef VANCOUVER_API
+//#include <DgnPlatform\ImageUtilities.h>
+#endif
+
+
+#include <DgnPlatform\DgnPlatform.r.h>
+
+
+#ifdef VANCOUVER_API
+#include <DgnPlatform\ElementHandle.h>
+#include <DgnPlatform\XAttributeHandler.h>
+#include <RmgrTools\Tools\DataExternalizer.h>
+
+#include <DgnPlatform\IPointCloud.h>
+#include <DgnPlatform\ITransactionHandler.h>
+#include <DgnPlatform\XAttributeHandler.h>
+#include <DgnPlatform\DelegatedElementECEnabler.h>
+
+#include <DgnPlatform\ExtendedElementHandler.h>
+#include <DgnPlatform\TerrainModel\TMElementHandler.h>
+#endif
+
+#ifdef VANCOUVER_API
+USING_NAMESPACE_BENTLEY_DGNPLATFORM
+#else
+USING_NAMESPACE_BENTLEY_DGN
+#endif
+
+#ifdef VANCOUVER_API
+#include <DgnPlatform\PointCloudHandler.h>
+
+#include <PointCloud\PointCloud.h>
+#include <PointCloud\PointCloudChannel.h>
+#include <PointCloud\PointCloudFileEdit.h>
+#include <DgnPlatform\PointCloudClipHandler.h>    
+USING_NAMESPACE_BENTLEY_POINTCLOUD
+#include <PointCloud\PointCloudDataQuery.h>
+#endif
+
+
+/*----------------------------------------------------------------------+
+| Include TerrainModel general header files                             |
++----------------------------------------------------------------------*/
+
+#include <ScalableMesh/Foundations/Definitions.h>
+#include <ScalableMesh/GeoCoords/Definitions.h>
+#include <ScalableMesh/Import/Definitions.h>
+#include <ScalableMesh/ScalableMeshDefs.h>
+
+#ifndef VANCOUVER_API    
+#include <STMInternal/Foundations/FoundationsPrivateTools.h>
+#endif 
+
+//Useful for detecting memory leak
+//#define _DEBUG
+//#include <C:\Program Files (x86)\Visual Leak Detector\include\vld.h>
+
+#ifndef BEGIN_UNNAMED_NAMESPACE
+#define BEGIN_UNNAMED_NAMESPACE namespace {
+#define END_UNNAMED_NAMESPACE }
+#endif //!BEGIN_UNNAMED_NAMESPACE
+
+//TM API changes
+//#ifdef VANCOUVER_API
+#define GET_POINT_AT_INDEX(drapedLineP, pt, dist, code, sample)\
+                    drapedLineP->GetPointByIndex(pt, dist, code, sample)
+//#else
+//#define GET_POINT_AT_INDEX(drapedLineP, pt, dist, code, sample)\
+//                        drapedLineP->GetPointByIndex(&pt, dist, code, sample)
+//#endif
+
+#define scmInterface struct __declspec(novtable)