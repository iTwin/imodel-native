//:>--------------------------------------------------------------------------------------+
//:>
//:>    $RCSfile: ScalableMeshQuadTreeQueries.h,v $
//:>   $Revision: 1.12 $
//:>       $Date: 2012/11/29 17:30:30 $
//:>     $Author: Mathieu.St-Pierre $
//:>
<<<<<<< HEAD
//:>  Copyright (c) Bentley Systems, Incorporated. All rights reserved.
=======
//:>  $Copyright: (c) 2019 Bentley Systems, Incorporated. All rights reserved. $
>>>>>>> c9ac1401
//:>
//:>+--------------------------------------------------------------------------------------
#pragma once

#include "SMPointIndex.h"

//#include <ImagePP/all/h/IDTMTypes.h>

#include <ScalableMesh/ScalableMeshUtilityFunctions.h>

#include "ScalableMeshQuery.h"

/*----------------------------------------------------------------------+
| CLASS definitions                                                     |
+----------------------------------------------------------------------*/

/** -----------------------------------------------------------------------------
    The ScalableMeshQuadTreeViewDependentPointQuery class is used for the query of
    a point quadtree index content based on a view dependent fashion. The query
    takes into account the view box and point of view of the display to be 
    realised to query individual point nodes according to required density.
    ----------------------------------------------------------------------------- 
*/


template<class POINT, class EXTENT> class ScalableMeshQuadTreeViewDependentPointQuery : public HGFViewDependentPointIndexQuery<POINT, EXTENT>
{

    protected: 
                 
        //Parameters controlling the tile selection 
        double m_meanScreenPixelsPerPoint;           
        double m_maxPixelError; //for datasets with a precomputed resolution in units
        
        // The viewbox to query in. This viewbox is expressed in the coordinate system and units
        // of the STM to be queiried upon.
        // If reprojection is used (when both m_sourceGCSPtr and m_targetGCSPtr are set) then
        // this member will contain the viewbox as reprojected in the STM GCS.
        DPoint3d                                         m_viewBox[8];
        // The GCS of the STM
        BaseGCSCPtr                                       m_sourceGCSPtr;

        // The GCS of the target
        BaseGCSCPtr                                       m_targetGCSPtr;

    protected: 

#ifdef ACTIVATE_NODE_QUERY_TRACING
        AString m_pTracingXMLFileName;
        FILE*  m_pTracingXMLFile;        
#endif

        void MoveIntersectionPointFromVanishingLine(const HGF2DLocation& intersectionPoint, 
                                                    const HGF2DLocation& pointOnIntersectedSegment, 
                                                    HGF2DLocation&       movedIntersectionPoint) const;

        EXTENT ComputeExtent(HFCPtr<HVE2DShape> shape)
            {
            HGF2DExtent shapeExtent;
            EXTENT myExtent;
            if (shape != NULL)
                { 
                shapeExtent = shape->GetExtent();
                myExtent = ExtentOp<EXTENT>::Create(shapeExtent.GetXMin(), 
                                                       shapeExtent.GetYMin(),
                                                       shapeExtent.GetXMax(),
                                                       shapeExtent.GetYMax());
                }
            else
                {
                myExtent = ExtentOp<EXTENT>::Create(0, 0, 0, 0);
                }

            return myExtent;
            }
                                            
    public:

        // Primary methods

        ScalableMeshQuadTreeViewDependentPointQuery(const EXTENT&      extent, 
                                             const double       rootToViewMatrix[][4],
                                             const double       viewportRotMatrix[][3],                                                                 
                                             bool               gatherTileBreaklines)
                            : HGFViewDependentPointIndexQuery<POINT, EXTENT>(extent, rootToViewMatrix, viewportRotMatrix, gatherTileBreaklines)
                            {  
                            m_meanScreenPixelsPerPoint = MEAN_SCREEN_PIXELS_PER_POINT;                            
                            m_maxPixelError = 1.0;
#ifdef ACTIVATE_NODE_QUERY_TRACING
                            m_pTracingXMLFileName = "";
                            m_pTracingXMLFile     = 0;
#endif                            
                            }


                            
                            /*---------------------------------------------------------------------------------**//**
                            * Creates the view dependant query. 
                            * The viewbox must be given in the target GCS if a coordinate system will be set
                            * with SetReprojectionInfo and in the units of UOR. If no coordinate system will be set
                            * then the viewbox is given in the units defined using uorsPerMeter.
                            * The uorsPerMeter parameter is used as an immediate scale factor to convert the given
                            * viewport into a unit that can be related to the units of the STM. Since usually
                            * STM units are in meters, the scale factor provided is thus sufficient to convert
                            * the viewbox provided in STM coordinates and units. This uorPerMeter value is unused 
                            * afterward.
                            * @bsimethod                                                    AlainRobert  08/2011
                            +---------------+---------------+---------------+---------------+---------------+------*/
                            ScalableMeshQuadTreeViewDependentPointQuery(const EXTENT&  extent, 
                                                                 const double   rootToViewMatrix[][4],
                                                                 const double   viewportRotMatrix[][3],                                                                 
                                                                 const DPoint3d viewBox[],                                                                 
                                                                 bool           gatherTileBreaklines)
                            : HGFViewDependentPointIndexQuery<POINT, EXTENT>(extent, rootToViewMatrix, viewportRotMatrix, gatherTileBreaklines)
                            {  
                            m_meanScreenPixelsPerPoint = MEAN_SCREEN_PIXELS_PER_POINT;
                            m_maxPixelError = 1.0;

#ifdef ACTIVATE_NODE_QUERY_TRACING
                            m_pTracingXMLFileName = "";
                            m_pTracingXMLFile     = 0;
#endif                                                
                            memcpy(m_viewBox, viewBox, sizeof(DPoint3d) * 8);                                
                            }
                                                        
        virtual             ~ScalableMeshQuadTreeViewDependentPointQuery() {};
               
     /*   virtual bool        GlobalPreQuery (SMPointIndex<POINT, EXTENT>& index,
                                            HPMMemoryManagedVector<POINT>& points);   */     

        // Specific Query implementation        
        /*virtual bool        Query (HFCPtr<SMPointIndexNode<POINT, EXTENT> > node, 
                                   HFCPtr<SMPointIndexNode<POINT, EXTENT> > subNodes[],
                                   size_t numSubNodes,
                                   HPMMemoryManagedVector<POINT>& resultPoints); */

        virtual bool        IsCorrectForCurrentView(HFCPtr<SMPointIndexNode<POINT, EXTENT> > node,
                                                    const EXTENT& pi_visibleExtent,                                                    
                                                    double        pi_RootToViewMatrix[][4]) const;

        virtual void        SetMeanScreenPixelsPerPoint (double meanScreenPixelsPerPoint) {m_meanScreenPixelsPerPoint = meanScreenPixelsPerPoint;}
        virtual double      GetMeanScreenPixelsPerPoint () {return m_meanScreenPixelsPerPoint;}        
  

        virtual void        SetMaxPixelError(double errorinPixels) { m_maxPixelError = errorinPixels; }
        virtual double      GetMaxPixelError() { return m_maxPixelError; }
                        
#ifdef ACTIVATE_NODE_QUERY_TRACING
        void                SetTracingXMLFileName(AString& pi_rTracingXMLFileName);

        void                OpenTracingXMLFile();

        void                CloseTracingXMLFile();
#endif

         /*---------------------------------------------------------------------------------**//**
         * Sets the reprojection information.
         * This method sets the STM and target GCS. All this function does is reproject the 
         * viewbox to the STM coordinate system. My guess is that such operation should probably
         * have been performed outside the present class and the viewbox be provided already
         * properly converted to the source STM GCS.
         * The viewbox provided at the moment of the contruction was in the units defined by the
         * uorPerMeter field and have likewise been converted to meters. Noew these viewbox
         * will be converted to the units of the targerGCS then reprojected to the source GCS
         * fully ready for querying. 
         +---------------+---------------+---------------+---------------+---------------+------*/
        void SetReprojectionInfo(BaseGCSCPtr& pi_sourceGCSPtr,
                                 BaseGCSCPtr& pi_targetGCSPtr)
            {            
            m_sourceGCSPtr = pi_sourceGCSPtr;
            m_targetGCSPtr = pi_targetGCSPtr;

            // Here we have the viewbox expressed in the cartesian target GCS yet this viewbox may exceed the
            // Target GCS mathematical domain. It is also likely that it will exceeed in addition the source GCS
            // mathematical domain. For this reason, we call the appropriate reprojection function that will
            // perform the clipping of the viewbox to the domains
            // It is unsure what the result viewbox shape will be. 
            // Since the wiewbox is a 3D object but the operations for clipping to the mathematical domains is 2D
            // we will preserve the elevations separately.
            DRange3d queryExtent;

            queryExtent.low.x = ExtentOp<EXTENT>::GetXMin(this->m_extent);
            queryExtent.low.y = ExtentOp<EXTENT>::GetYMin(this->m_extent);
            queryExtent.low.z = ExtentOp<EXTENT>::GetZMin(this->m_extent);
            queryExtent.high.x = ExtentOp<EXTENT>::GetXMax(this->m_extent);
            queryExtent.high.y = ExtentOp<EXTENT>::GetYMax(this->m_extent);
            queryExtent.high.z = ExtentOp<EXTENT>::GetZMax(this->m_extent);

            GetReprojectedBoxDomainLimited(m_targetGCSPtr, m_sourceGCSPtr, m_viewBox, m_viewBox, queryExtent, NULL);    

            // Now the viewbox is in the coordinates of the STM whatever the units be.
            }

        virtual ISMPointIndexQuery<POINT, EXTENT>* Clone()
        {
            auto ret = new ScalableMeshQuadTreeViewDependentPointQuery<POINT, EXTENT>(this->m_extent, this->m_rootToViewMatrix, this->m_viewportRotMatrix, m_viewBox, this->m_gatherTileBreaklines);
            ret->SetMaxPixelError(GetMaxPixelError());
            ret->SetMeanScreenPixelsPerPoint(GetMeanScreenPixelsPerPoint());
            return ret;
        }
};


/*======================================================================================================
** ScalableMeshQuadTreeLevelPointIndexQuery 
**
** This query fetches points within a specified area at a specified depth level. If the level
** requested is deeper than the maximum depth of the index then it is automatically limited
** to this level.
**====================================================================================================*/

template<class POINT, class EXTENT> class ScalableMeshQuadTreeLevelPointIndexQuery : public  HGFLevelPointIndexQuery<POINT, EXTENT>
{

    private:
        
        DPoint3d   m_viewBox[8];         
   
    public:

                            ScalableMeshQuadTreeLevelPointIndexQuery(const EXTENT   extent, 
                                                              size_t         level,                                                     
                                                              const DPoint3d viewBox[]) 
                            : HGFLevelPointIndexQuery<POINT,EXTENT>(extent, level)                              
                                {                                                             
                                memcpy(m_viewBox, viewBox, sizeof(DPoint3d) * 8);                                
                                }                            

                            virtual ~ScalableMeshQuadTreeLevelPointIndexQuery() {}

        
        // The Query process gathers points up to level depth        
        /*virtual bool        Query (HFCPtr<SMPointIndexNode<POINT, EXTENT> > node, 
                                   HFCPtr<SMPointIndexNode<POINT, EXTENT> > subNodes[],
                                   size_t numSubNodes,
                                   HPMMemoryManagedVector<POINT>& resultPoints);*/

        
                            virtual ISMPointIndexQuery<POINT, EXTENT>* Clone()
                            {
                                auto ret = new ScalableMeshQuadTreeLevelPointIndexQuery<POINT, EXTENT>(this->m_extent, this->m_requestedLevel, m_viewBox);
                                return ret;
                            }
};        

/*======================================================================================================
** ScalableMeshQuadTreeLevelMeshIndexQuery 
**
** This query fetches points within a specified area at a specified depth level. If the level
** requested is deeper than the maximum depth of the index then it is automatically limited
** to this level.
**====================================================================================================*/

template<class POINT, class EXTENT> class ScalableMeshQuadTreeLevelMeshIndexQuery : public  HGFLevelPointIndexQuery<POINT, EXTENT>
{

    private:
        
        DPoint3d   m_viewBox[8];         
        ClipVectorCP m_extent3d;
        bool m_useAllRes;
        bool m_alwaysVisible;
        bool m_includeUnbalancedLeafs;
        bool m_ignoreFaceIndexes;
        double m_pixelTolerance;        

    public:

        ScalableMeshQuadTreeLevelMeshIndexQuery(const EXTENT   extent,
                                                size_t         level,
                                                const DPoint3d viewBox[],
                                                double         pixelTol=0.0)
            : HGFLevelPointIndexQuery<POINT,EXTENT>(extent, level), m_useAllRes(false), m_extent3d(nullptr), m_alwaysVisible(false), m_includeUnbalancedLeafs(true), m_ignoreFaceIndexes(false), m_pixelTolerance(pixelTol)
            {
            memcpy(m_viewBox, viewBox, sizeof(DPoint3d) * 8);
            }

        ScalableMeshQuadTreeLevelMeshIndexQuery(const EXTENT   extent,
                                                size_t         level,
                                                bool           alwaysVisible,
                                                bool           includeUnbalancedLeafs,
                                                bool           ignoreIndexes)
            : HGFLevelPointIndexQuery<POINT,EXTENT>(extent, level), m_useAllRes(false), m_extent3d(nullptr), m_alwaysVisible(alwaysVisible), m_includeUnbalancedLeafs(includeUnbalancedLeafs), m_ignoreFaceIndexes(ignoreIndexes), m_pixelTolerance(0.0)
            {

            }

        ScalableMeshQuadTreeLevelMeshIndexQuery(const EXTENT   extent,
                                                size_t         level,
                                                ClipVectorCP   extent3d,
                                                bool           useAllResolutions,
                                                double         pixelTol = 0.0)
            : HGFLevelPointIndexQuery<POINT,EXTENT>(extent, level), m_useAllRes(useAllResolutions), m_extent3d(extent3d), m_alwaysVisible(false), m_includeUnbalancedLeafs(true), m_ignoreFaceIndexes(false), m_pixelTolerance(pixelTol)
            {

            }


        virtual ~ScalableMeshQuadTreeLevelMeshIndexQuery() {}


        // The Query process gathers points up to level depth                
        virtual bool        Query (HFCPtr<SMPointIndexNode<POINT, EXTENT> > node, 
                                   HFCPtr<SMPointIndexNode<POINT, EXTENT> > subNodes[],
                                   size_t numSubNodes,
                                   BENTLEY_NAMESPACE_NAME::ScalableMesh::ScalableMeshMesh* mesh);           
        virtual bool        Query (HFCPtr<SMPointIndexNode<POINT, EXTENT> > node,
                                   HFCPtr<SMPointIndexNode<POINT, EXTENT> > subNodes[],
                                   size_t numSubNodes,
                                   vector<typename SMPointIndexNode<POINT, EXTENT>::QueriedNode>& meshNodes);

        virtual ISMPointIndexQuery<POINT, EXTENT>* Clone()
        {
            auto ret = new ScalableMeshQuadTreeLevelMeshIndexQuery<POINT, EXTENT>(this->m_extent, this->m_requestedLevel, this->m_viewBox, this->m_pixelTolerance);
            ret->m_useAllRes = m_useAllRes;
            ret->m_alwaysVisible = m_alwaysVisible;
            ret->m_extent3d = m_extent3d;
            ret->m_ignoreFaceIndexes = m_ignoreFaceIndexes;
            ret->m_includeUnbalancedLeafs = m_includeUnbalancedLeafs;
            return ret;
        }

        void SetIgnoreFaceIndexes(bool ignoreIndexes)
        {
            m_ignoreFaceIndexes = ignoreIndexes;
        }
};     

/*
*   Query for retrieving nodes that intersect a given ray. Will only return nodes at chosen level that have points in them.
*   The optional parameter intersectType decides if using first or last node hit in direction of ray.
*
*   There are 2 kinds of intersect queries. The 2D queries return nodes if, when projected on the XY plane, their extent intersects the
*   ray also projected on the XY plane. The 3D queries are a full ray intersect against the node's box. Both kinds of queries can be constrained using 
*   a depth parameter corresponding to maximum length along the ray (allowing bounded queries, default is unbounded) and both can return the first, last or 
*   all intersects along the ray. "ALL_INTERSECT" queries will return nodes sorted along the ray direction.
*/
template<class POINT, class EXTENT> class ScalableMeshQuadTreeLevelIntersectIndexQuery : public  HGFLevelPointIndexQuery<POINT, EXTENT>
{
public:
    enum RaycastOptions
        {
        FIRST_INTERSECT,
        LAST_INTERSECT,
        ALL_INTERSECT
        };

    private:
        
        RaycastOptions m_intersect;
        DRay3d m_target;
        double m_bestHitScore;
        double m_depth;
        bool m_is2d;
        bool m_useUnboundedRay;
        bvector<double> m_fractions;
   
    public:

        ScalableMeshQuadTreeLevelIntersectIndexQuery(const EXTENT   extent,
                                                     size_t         level,
                                                     DRay3d ray,
                                                     bool is2d = false,
                                                     double depth = -1,
                                                     bool useUnboundedRay = true,
                                                               RaycastOptions intersectType = RaycastOptions::LAST_INTERSECT)
                                                               : HGFLevelPointIndexQuery<POINT,EXTENT>(extent, level), m_intersect(intersectType), m_target(ray), m_bestHitScore(numeric_limits<double>::quiet_NaN()), m_is2d(is2d), m_depth(depth), m_useUnboundedRay(useUnboundedRay)
                                {                                                             
                                }                            

                            virtual ~ScalableMeshQuadTreeLevelIntersectIndexQuery() {}

                            void       SetLevel(size_t level)
                            {
                                this->m_requestedLevel = level;
                            }
        
        // The Query process gathers points up to level depth              
        virtual bool        Query (HFCPtr<SMPointIndexNode<POINT, EXTENT> > node, 
                                   HFCPtr<SMPointIndexNode<POINT, EXTENT> > subNodes[],
                                   size_t numSubNodes,
                                   HFCPtr<SMPointIndexNode<POINT, EXTENT> >& hitNode);
        virtual bool        Query(HFCPtr<SMPointIndexNode<POINT, EXTENT> > node,
                                   HFCPtr<SMPointIndexNode<POINT, EXTENT> > subNodes[],
                                   size_t numSubNodes,
                                   vector<typename SMPointIndexNode<POINT, EXTENT>::QueriedNode>& meshNodes);

        virtual ISMPointIndexQuery<POINT, EXTENT>* Clone()
        {
            auto ret = new ScalableMeshQuadTreeLevelIntersectIndexQuery<POINT, EXTENT>(this->m_extent, this->m_requestedLevel, m_target, m_is2d, m_depth, m_useUnboundedRay, m_intersect);
            return ret;
        }
};    

/*
*   Query for retrieving nodes that intersect a given plane. Will only return nodes at chosen level that have points in them.
*/
template<class POINT, class EXTENT> class ScalableMeshQuadTreeLevelPlaneIntersectIndexQuery : public  HGFLevelPointIndexQuery<POINT, EXTENT>
{
public:


    private:
       
        DPlane3d m_target;
        double m_bestHitScore;
        double m_depth;
   
    public:

        ScalableMeshQuadTreeLevelPlaneIntersectIndexQuery(const EXTENT   extent,
                                                              size_t         level,                                                    
                                                               DPlane3d plane,
                                                               double depth = -1)
                                                               : HGFLevelPointIndexQuery<POINT,EXTENT>(extent, level),  m_target(plane), m_bestHitScore(numeric_limits<double>::quiet_NaN()),m_depth(depth)
                                {                                                             
                                }                            

                            virtual ~ScalableMeshQuadTreeLevelPlaneIntersectIndexQuery() {}

        
        // The Query process gathers points up to level depth               
        virtual bool        Query (HFCPtr<SMPointIndexNode<POINT, EXTENT> > node, 
                                   HFCPtr<SMPointIndexNode<POINT, EXTENT> > subNodes[],
                                   size_t numSubNodes,
                                   HFCPtr<SMPointIndexNode<POINT, EXTENT> >& hitNode);
        virtual bool        Query(HFCPtr<SMPointIndexNode<POINT, EXTENT> > node,
                                  HFCPtr<SMPointIndexNode<POINT, EXTENT> > subNodes[],
                                  size_t numSubNodes,
                                  vector<typename SMPointIndexNode<POINT, EXTENT>::QueriedNode>& meshNodes);

        virtual ISMPointIndexQuery<POINT, EXTENT>* Clone()
        {
            auto ret = new ScalableMeshQuadTreeLevelPlaneIntersectIndexQuery<POINT, EXTENT>(this->m_extent, this->m_requestedLevel, m_target, m_depth);
            return ret;
        }

};    

/** -----------------------------------------------------------------------------
    The ScalableMeshQuadTreeViewDependentPointQuery class is used for the query of
    a point quadtree index content based on a view dependent fashion. The query
    takes into account the view box and point of view of the display to be 
    realised to query individual point nodes according to required density.
    ----------------------------------------------------------------------------- 
*/
template<class POINT, class EXTENT> class ScalableMeshQuadTreeViewDependentMeshQuery : public ScalableMeshQuadTreeViewDependentPointQuery<POINT, EXTENT>
{

    private: 

        size_t        m_maxNumberOfPoints;

        bool m_invertClips;
        bool m_hasLevelLimit;
        size_t m_levelLimit;
                 
    protected: 
        ClipVectorPtr m_viewClipVector;
    public:

        // Primary methods

        ScalableMeshQuadTreeViewDependentMeshQuery(const EXTENT& extent, 
                                            const double         rootToViewMatrix[][4],
                                            const double         viewportRotMatrix[][3],                                                                 
                                            bool                 gatherTileBreaklines, 
                                            const ClipVectorPtr& viewClipVector,
                                            bool invertClips = false,
                                            size_t               maxNumberOfPoints = std::numeric_limits<std::size_t>::max())
        : ScalableMeshQuadTreeViewDependentPointQuery<POINT, EXTENT>(extent,
                                              rootToViewMatrix,
                                              viewportRotMatrix,                                                                 
                                              gatherTileBreaklines)
            {              
            m_maxNumberOfPoints = maxNumberOfPoints;
            m_invertClips = invertClips;
            m_viewClipVector = viewClipVector;
            m_hasLevelLimit = false;
            }


                            
                            /*---------------------------------------------------------------------------------**//**
                            * Creates the view dependant query. 
                            * The viewbox must be given in the target GCS if a coordinate system will be set
                            * with SetReprojectionInfo and in the units of UOR. If no coordinate system will be set
                            * then the viewbox is given in the units defined using uorsPerMeter.
                            * The uorsPerMeter parameter is used as an immediate scale factor to convert the given
                            * viewport into a unit that can be related to the units of the STM. Since usually
                            * STM units are in meters, the scale factor provided is thus sufficient to convert
                            * the viewbox provided in STM coordinates and units. This uorPerMeter value is unused 
                            * afterward.
                            * @bsimethod                                                    AlainRobert  08/2011
                            +---------------+---------------+---------------+---------------+---------------+------*/
                            ScalableMeshQuadTreeViewDependentMeshQuery(const EXTENT&  extent, 
                                                                 const double         rootToViewMatrix[][4],
                                                                 const double         viewportRotMatrix[][3],                                                                 
                                                                 const DPoint3d       viewBox[],                                                                 
                                                                 bool                 gatherTileBreaklines, 
                                                                 const ClipVectorPtr& viewClipVector,
                                                                 bool invertClips = false,
                                                                 size_t               maxNumberOfPoints = std::numeric_limits<std::size_t>::max())
                            : ScalableMeshQuadTreeViewDependentPointQuery<POINT, EXTENT>(extent, 
                                                                  rootToViewMatrix,
                                                                  viewportRotMatrix,                                                                 
                                                                  viewBox,                                                                 
                                                                  gatherTileBreaklines)                                                                                    
                            {                                                            
                            m_maxNumberOfPoints = maxNumberOfPoints;
                            m_viewClipVector = viewClipVector;
                            m_invertClips = invertClips;
                            m_hasLevelLimit = false;
                            }
                                                        
        virtual             ~ScalableMeshQuadTreeViewDependentMeshQuery() {};
                      
        virtual bool        GlobalPreQuery (SMPointIndex<POINT, EXTENT>& index,
                                            BENTLEY_NAMESPACE_NAME::ScalableMesh::ScalableMeshMesh* mesh);
        virtual bool        GlobalPreQuery (SMPointIndex<POINT, EXTENT>& index,
                                            vector<typename SMPointIndexNode<POINT, EXTENT>::QueriedNode>& meshNodes);

        // Specific Query implementation              
        virtual bool        Query (HFCPtr<SMPointIndexNode<POINT, EXTENT> > node,
                                   HFCPtr<SMPointIndexNode<POINT, EXTENT> > subNodes[],
                                   size_t numSubNodes,
                                   BENTLEY_NAMESPACE_NAME::ScalableMesh::ScalableMeshMesh* mesh);
        virtual bool        Query (HFCPtr<SMPointIndexNode<POINT, EXTENT> > node,
                                   HFCPtr<SMPointIndexNode<POINT, EXTENT> > subNodes[],
                                   size_t numSubNodes,
                                   vector<typename SMPointIndexNode<POINT, EXTENT>::QueriedNode>& meshNodes);
        virtual bool        Query (HFCPtr<SMPointIndexNode<POINT, EXTENT> > node,
                                   HFCPtr<SMPointIndexNode<POINT, EXTENT> > subNodes[],
                                   size_t numSubNodes,
                                   ProducedNodeContainer<POINT, EXTENT>& foundNodes);

        virtual void        GetQueryNodeOrder(vector<size_t>&                           queryNodeOrder, 
                                              HFCPtr<SMPointIndexNode<POINT, EXTENT> > node,
                                              HFCPtr<SMPointIndexNode<POINT, EXTENT> > subNodes[],
                                              size_t                                    numSubNodes) override; 

        virtual bool        IsCorrectForCurrentView(HFCPtr<SMPointIndexNode<POINT, EXTENT> > node,
                                                    const EXTENT& pi_visibleExtent,                                                    
                                                    double        pi_RootToViewMatrix[][4]) const;

        virtual bool        IsCorrectForCurrentViewSphere(HFCPtr<SMPointIndexNode<POINT, EXTENT>> node,
                                                          const EXTENT&                           i_visibleExtent,                                                          
                                                          double                                  i_RootToViewMatrix[][4],
                                                          bool& shouldAddNode) const;

        virtual ISMPointIndexQuery<POINT, EXTENT>* Clone()
        {
            auto ret = new ScalableMeshQuadTreeViewDependentMeshQuery<POINT, EXTENT>(this->m_extent, this->m_rootToViewMatrix, this->m_viewportRotMatrix, this->m_viewBox, this->m_gatherTileBreaklines, this->m_viewClipVector, this->m_invertClips, this->m_maxNumberOfPoints);
            ret->SetMaxPixelError(this->GetMaxPixelError());
            ret->SetMeanScreenPixelsPerPoint(this->GetMeanScreenPixelsPerPoint());
            return ret;
        }

        virtual void ToggleLimitToLevel(bool shouldLimit, size_t maxLevel);
        
};


template<class POINT, class EXTENT> class ScalableMeshQuadTreeContextMeshQuery : public ScalableMeshQuadTreeViewDependentMeshQuery<POINT,EXTENT>
{
public:
    ScalableMeshQuadTreeContextMeshQuery(const EXTENT& extent,
                                         const double         rootToViewMatrix[][4],
                                         const double         viewportRotMatrix[][3],
                                         const ClipVectorPtr& viewClipVector)
                                         :ScalableMeshQuadTreeViewDependentMeshQuery<POINT, EXTENT>(extent, rootToViewMatrix, viewportRotMatrix, false, viewClipVector)
        {
        }

    virtual             ~ScalableMeshQuadTreeContextMeshQuery() {};

    virtual bool        Query(HFCPtr<SMPointIndexNode<POINT, EXTENT> > node,
                              HFCPtr<SMPointIndexNode<POINT, EXTENT> > subNodes[],
                              size_t numSubNodes,
                              BENTLEY_NAMESPACE_NAME::ScalableMesh::ScalableMeshMesh* mesh);
    virtual bool        Query(HFCPtr<SMPointIndexNode<POINT, EXTENT> > node,
                              HFCPtr<SMPointIndexNode<POINT, EXTENT> > subNodes[],
                              size_t numSubNodes,
                              vector<typename SMPointIndexNode<POINT, EXTENT>::QueriedNode>& meshNodes);
    virtual bool        Query(HFCPtr<SMPointIndexNode<POINT, EXTENT> > node,
                              HFCPtr<SMPointIndexNode<POINT, EXTENT> > subNodes[],
                              size_t numSubNodes,
                              ProducedNodeContainer<POINT, EXTENT>& foundNodes);

    virtual ISMPointIndexQuery<POINT, EXTENT>* Clone()
    {
        auto ret = new ScalableMeshQuadTreeContextMeshQuery<POINT, EXTENT>(this->m_extent, this->m_rootToViewMatrix, this->m_viewportRotMatrix, this->m_viewClipVector);
        ret->SetMaxPixelError(this->GetMaxPixelError());
        ret->SetMeanScreenPixelsPerPoint(this->GetMeanScreenPixelsPerPoint());
        return ret;
    }
};

//#include "ScalableMeshQuadTreeQueries.hpp"
<|MERGE_RESOLUTION|>--- conflicted
+++ resolved
@@ -1,611 +1,607 @@
-//:>--------------------------------------------------------------------------------------+
-//:>
-//:>    $RCSfile: ScalableMeshQuadTreeQueries.h,v $
-//:>   $Revision: 1.12 $
-//:>       $Date: 2012/11/29 17:30:30 $
-//:>     $Author: Mathieu.St-Pierre $
-//:>
-<<<<<<< HEAD
-//:>  Copyright (c) Bentley Systems, Incorporated. All rights reserved.
-=======
-//:>  $Copyright: (c) 2019 Bentley Systems, Incorporated. All rights reserved. $
->>>>>>> c9ac1401
-//:>
-//:>+--------------------------------------------------------------------------------------
-#pragma once
-
-#include "SMPointIndex.h"
-
-//#include <ImagePP/all/h/IDTMTypes.h>
-
-#include <ScalableMesh/ScalableMeshUtilityFunctions.h>
-
-#include "ScalableMeshQuery.h"
-
-/*----------------------------------------------------------------------+
-| CLASS definitions                                                     |
-+----------------------------------------------------------------------*/
-
-/** -----------------------------------------------------------------------------
-    The ScalableMeshQuadTreeViewDependentPointQuery class is used for the query of
-    a point quadtree index content based on a view dependent fashion. The query
-    takes into account the view box and point of view of the display to be 
-    realised to query individual point nodes according to required density.
-    ----------------------------------------------------------------------------- 
-*/
-
-
-template<class POINT, class EXTENT> class ScalableMeshQuadTreeViewDependentPointQuery : public HGFViewDependentPointIndexQuery<POINT, EXTENT>
-{
-
-    protected: 
-                 
-        //Parameters controlling the tile selection 
-        double m_meanScreenPixelsPerPoint;           
-        double m_maxPixelError; //for datasets with a precomputed resolution in units
-        
-        // The viewbox to query in. This viewbox is expressed in the coordinate system and units
-        // of the STM to be queiried upon.
-        // If reprojection is used (when both m_sourceGCSPtr and m_targetGCSPtr are set) then
-        // this member will contain the viewbox as reprojected in the STM GCS.
-        DPoint3d                                         m_viewBox[8];
-        // The GCS of the STM
-        BaseGCSCPtr                                       m_sourceGCSPtr;
-
-        // The GCS of the target
-        BaseGCSCPtr                                       m_targetGCSPtr;
-
-    protected: 
-
-#ifdef ACTIVATE_NODE_QUERY_TRACING
-        AString m_pTracingXMLFileName;
-        FILE*  m_pTracingXMLFile;        
-#endif
-
-        void MoveIntersectionPointFromVanishingLine(const HGF2DLocation& intersectionPoint, 
-                                                    const HGF2DLocation& pointOnIntersectedSegment, 
-                                                    HGF2DLocation&       movedIntersectionPoint) const;
-
-        EXTENT ComputeExtent(HFCPtr<HVE2DShape> shape)
-            {
-            HGF2DExtent shapeExtent;
-            EXTENT myExtent;
-            if (shape != NULL)
-                { 
-                shapeExtent = shape->GetExtent();
-                myExtent = ExtentOp<EXTENT>::Create(shapeExtent.GetXMin(), 
-                                                       shapeExtent.GetYMin(),
-                                                       shapeExtent.GetXMax(),
-                                                       shapeExtent.GetYMax());
-                }
-            else
-                {
-                myExtent = ExtentOp<EXTENT>::Create(0, 0, 0, 0);
-                }
-
-            return myExtent;
-            }
-                                            
-    public:
-
-        // Primary methods
-
-        ScalableMeshQuadTreeViewDependentPointQuery(const EXTENT&      extent, 
-                                             const double       rootToViewMatrix[][4],
-                                             const double       viewportRotMatrix[][3],                                                                 
-                                             bool               gatherTileBreaklines)
-                            : HGFViewDependentPointIndexQuery<POINT, EXTENT>(extent, rootToViewMatrix, viewportRotMatrix, gatherTileBreaklines)
-                            {  
-                            m_meanScreenPixelsPerPoint = MEAN_SCREEN_PIXELS_PER_POINT;                            
-                            m_maxPixelError = 1.0;
-#ifdef ACTIVATE_NODE_QUERY_TRACING
-                            m_pTracingXMLFileName = "";
-                            m_pTracingXMLFile     = 0;
-#endif                            
-                            }
-
-
-                            
-                            /*---------------------------------------------------------------------------------**//**
-                            * Creates the view dependant query. 
-                            * The viewbox must be given in the target GCS if a coordinate system will be set
-                            * with SetReprojectionInfo and in the units of UOR. If no coordinate system will be set
-                            * then the viewbox is given in the units defined using uorsPerMeter.
-                            * The uorsPerMeter parameter is used as an immediate scale factor to convert the given
-                            * viewport into a unit that can be related to the units of the STM. Since usually
-                            * STM units are in meters, the scale factor provided is thus sufficient to convert
-                            * the viewbox provided in STM coordinates and units. This uorPerMeter value is unused 
-                            * afterward.
-                            * @bsimethod                                                    AlainRobert  08/2011
-                            +---------------+---------------+---------------+---------------+---------------+------*/
-                            ScalableMeshQuadTreeViewDependentPointQuery(const EXTENT&  extent, 
-                                                                 const double   rootToViewMatrix[][4],
-                                                                 const double   viewportRotMatrix[][3],                                                                 
-                                                                 const DPoint3d viewBox[],                                                                 
-                                                                 bool           gatherTileBreaklines)
-                            : HGFViewDependentPointIndexQuery<POINT, EXTENT>(extent, rootToViewMatrix, viewportRotMatrix, gatherTileBreaklines)
-                            {  
-                            m_meanScreenPixelsPerPoint = MEAN_SCREEN_PIXELS_PER_POINT;
-                            m_maxPixelError = 1.0;
-
-#ifdef ACTIVATE_NODE_QUERY_TRACING
-                            m_pTracingXMLFileName = "";
-                            m_pTracingXMLFile     = 0;
-#endif                                                
-                            memcpy(m_viewBox, viewBox, sizeof(DPoint3d) * 8);                                
-                            }
-                                                        
-        virtual             ~ScalableMeshQuadTreeViewDependentPointQuery() {};
-               
-     /*   virtual bool        GlobalPreQuery (SMPointIndex<POINT, EXTENT>& index,
-                                            HPMMemoryManagedVector<POINT>& points);   */     
-
-        // Specific Query implementation        
-        /*virtual bool        Query (HFCPtr<SMPointIndexNode<POINT, EXTENT> > node, 
-                                   HFCPtr<SMPointIndexNode<POINT, EXTENT> > subNodes[],
-                                   size_t numSubNodes,
-                                   HPMMemoryManagedVector<POINT>& resultPoints); */
-
-        virtual bool        IsCorrectForCurrentView(HFCPtr<SMPointIndexNode<POINT, EXTENT> > node,
-                                                    const EXTENT& pi_visibleExtent,                                                    
-                                                    double        pi_RootToViewMatrix[][4]) const;
-
-        virtual void        SetMeanScreenPixelsPerPoint (double meanScreenPixelsPerPoint) {m_meanScreenPixelsPerPoint = meanScreenPixelsPerPoint;}
-        virtual double      GetMeanScreenPixelsPerPoint () {return m_meanScreenPixelsPerPoint;}        
-  
-
-        virtual void        SetMaxPixelError(double errorinPixels) { m_maxPixelError = errorinPixels; }
-        virtual double      GetMaxPixelError() { return m_maxPixelError; }
-                        
-#ifdef ACTIVATE_NODE_QUERY_TRACING
-        void                SetTracingXMLFileName(AString& pi_rTracingXMLFileName);
-
-        void                OpenTracingXMLFile();
-
-        void                CloseTracingXMLFile();
-#endif
-
-         /*---------------------------------------------------------------------------------**//**
-         * Sets the reprojection information.
-         * This method sets the STM and target GCS. All this function does is reproject the 
-         * viewbox to the STM coordinate system. My guess is that such operation should probably
-         * have been performed outside the present class and the viewbox be provided already
-         * properly converted to the source STM GCS.
-         * The viewbox provided at the moment of the contruction was in the units defined by the
-         * uorPerMeter field and have likewise been converted to meters. Noew these viewbox
-         * will be converted to the units of the targerGCS then reprojected to the source GCS
-         * fully ready for querying. 
-         +---------------+---------------+---------------+---------------+---------------+------*/
-        void SetReprojectionInfo(BaseGCSCPtr& pi_sourceGCSPtr,
-                                 BaseGCSCPtr& pi_targetGCSPtr)
-            {            
-            m_sourceGCSPtr = pi_sourceGCSPtr;
-            m_targetGCSPtr = pi_targetGCSPtr;
-
-            // Here we have the viewbox expressed in the cartesian target GCS yet this viewbox may exceed the
-            // Target GCS mathematical domain. It is also likely that it will exceeed in addition the source GCS
-            // mathematical domain. For this reason, we call the appropriate reprojection function that will
-            // perform the clipping of the viewbox to the domains
-            // It is unsure what the result viewbox shape will be. 
-            // Since the wiewbox is a 3D object but the operations for clipping to the mathematical domains is 2D
-            // we will preserve the elevations separately.
-            DRange3d queryExtent;
-
-            queryExtent.low.x = ExtentOp<EXTENT>::GetXMin(this->m_extent);
-            queryExtent.low.y = ExtentOp<EXTENT>::GetYMin(this->m_extent);
-            queryExtent.low.z = ExtentOp<EXTENT>::GetZMin(this->m_extent);
-            queryExtent.high.x = ExtentOp<EXTENT>::GetXMax(this->m_extent);
-            queryExtent.high.y = ExtentOp<EXTENT>::GetYMax(this->m_extent);
-            queryExtent.high.z = ExtentOp<EXTENT>::GetZMax(this->m_extent);
-
-            GetReprojectedBoxDomainLimited(m_targetGCSPtr, m_sourceGCSPtr, m_viewBox, m_viewBox, queryExtent, NULL);    
-
-            // Now the viewbox is in the coordinates of the STM whatever the units be.
-            }
-
-        virtual ISMPointIndexQuery<POINT, EXTENT>* Clone()
-        {
-            auto ret = new ScalableMeshQuadTreeViewDependentPointQuery<POINT, EXTENT>(this->m_extent, this->m_rootToViewMatrix, this->m_viewportRotMatrix, m_viewBox, this->m_gatherTileBreaklines);
-            ret->SetMaxPixelError(GetMaxPixelError());
-            ret->SetMeanScreenPixelsPerPoint(GetMeanScreenPixelsPerPoint());
-            return ret;
-        }
-};
-
-
-/*======================================================================================================
-** ScalableMeshQuadTreeLevelPointIndexQuery 
-**
-** This query fetches points within a specified area at a specified depth level. If the level
-** requested is deeper than the maximum depth of the index then it is automatically limited
-** to this level.
-**====================================================================================================*/
-
-template<class POINT, class EXTENT> class ScalableMeshQuadTreeLevelPointIndexQuery : public  HGFLevelPointIndexQuery<POINT, EXTENT>
-{
-
-    private:
-        
-        DPoint3d   m_viewBox[8];         
-   
-    public:
-
-                            ScalableMeshQuadTreeLevelPointIndexQuery(const EXTENT   extent, 
-                                                              size_t         level,                                                     
-                                                              const DPoint3d viewBox[]) 
-                            : HGFLevelPointIndexQuery<POINT,EXTENT>(extent, level)                              
-                                {                                                             
-                                memcpy(m_viewBox, viewBox, sizeof(DPoint3d) * 8);                                
-                                }                            
-
-                            virtual ~ScalableMeshQuadTreeLevelPointIndexQuery() {}
-
-        
-        // The Query process gathers points up to level depth        
-        /*virtual bool        Query (HFCPtr<SMPointIndexNode<POINT, EXTENT> > node, 
-                                   HFCPtr<SMPointIndexNode<POINT, EXTENT> > subNodes[],
-                                   size_t numSubNodes,
-                                   HPMMemoryManagedVector<POINT>& resultPoints);*/
-
-        
-                            virtual ISMPointIndexQuery<POINT, EXTENT>* Clone()
-                            {
-                                auto ret = new ScalableMeshQuadTreeLevelPointIndexQuery<POINT, EXTENT>(this->m_extent, this->m_requestedLevel, m_viewBox);
-                                return ret;
-                            }
-};        
-
-/*======================================================================================================
-** ScalableMeshQuadTreeLevelMeshIndexQuery 
-**
-** This query fetches points within a specified area at a specified depth level. If the level
-** requested is deeper than the maximum depth of the index then it is automatically limited
-** to this level.
-**====================================================================================================*/
-
-template<class POINT, class EXTENT> class ScalableMeshQuadTreeLevelMeshIndexQuery : public  HGFLevelPointIndexQuery<POINT, EXTENT>
-{
-
-    private:
-        
-        DPoint3d   m_viewBox[8];         
-        ClipVectorCP m_extent3d;
-        bool m_useAllRes;
-        bool m_alwaysVisible;
-        bool m_includeUnbalancedLeafs;
-        bool m_ignoreFaceIndexes;
-        double m_pixelTolerance;        
-
-    public:
-
-        ScalableMeshQuadTreeLevelMeshIndexQuery(const EXTENT   extent,
-                                                size_t         level,
-                                                const DPoint3d viewBox[],
-                                                double         pixelTol=0.0)
-            : HGFLevelPointIndexQuery<POINT,EXTENT>(extent, level), m_useAllRes(false), m_extent3d(nullptr), m_alwaysVisible(false), m_includeUnbalancedLeafs(true), m_ignoreFaceIndexes(false), m_pixelTolerance(pixelTol)
-            {
-            memcpy(m_viewBox, viewBox, sizeof(DPoint3d) * 8);
-            }
-
-        ScalableMeshQuadTreeLevelMeshIndexQuery(const EXTENT   extent,
-                                                size_t         level,
-                                                bool           alwaysVisible,
-                                                bool           includeUnbalancedLeafs,
-                                                bool           ignoreIndexes)
-            : HGFLevelPointIndexQuery<POINT,EXTENT>(extent, level), m_useAllRes(false), m_extent3d(nullptr), m_alwaysVisible(alwaysVisible), m_includeUnbalancedLeafs(includeUnbalancedLeafs), m_ignoreFaceIndexes(ignoreIndexes), m_pixelTolerance(0.0)
-            {
-
-            }
-
-        ScalableMeshQuadTreeLevelMeshIndexQuery(const EXTENT   extent,
-                                                size_t         level,
-                                                ClipVectorCP   extent3d,
-                                                bool           useAllResolutions,
-                                                double         pixelTol = 0.0)
-            : HGFLevelPointIndexQuery<POINT,EXTENT>(extent, level), m_useAllRes(useAllResolutions), m_extent3d(extent3d), m_alwaysVisible(false), m_includeUnbalancedLeafs(true), m_ignoreFaceIndexes(false), m_pixelTolerance(pixelTol)
-            {
-
-            }
-
-
-        virtual ~ScalableMeshQuadTreeLevelMeshIndexQuery() {}
-
-
-        // The Query process gathers points up to level depth                
-        virtual bool        Query (HFCPtr<SMPointIndexNode<POINT, EXTENT> > node, 
-                                   HFCPtr<SMPointIndexNode<POINT, EXTENT> > subNodes[],
-                                   size_t numSubNodes,
-                                   BENTLEY_NAMESPACE_NAME::ScalableMesh::ScalableMeshMesh* mesh);           
-        virtual bool        Query (HFCPtr<SMPointIndexNode<POINT, EXTENT> > node,
-                                   HFCPtr<SMPointIndexNode<POINT, EXTENT> > subNodes[],
-                                   size_t numSubNodes,
-                                   vector<typename SMPointIndexNode<POINT, EXTENT>::QueriedNode>& meshNodes);
-
-        virtual ISMPointIndexQuery<POINT, EXTENT>* Clone()
-        {
-            auto ret = new ScalableMeshQuadTreeLevelMeshIndexQuery<POINT, EXTENT>(this->m_extent, this->m_requestedLevel, this->m_viewBox, this->m_pixelTolerance);
-            ret->m_useAllRes = m_useAllRes;
-            ret->m_alwaysVisible = m_alwaysVisible;
-            ret->m_extent3d = m_extent3d;
-            ret->m_ignoreFaceIndexes = m_ignoreFaceIndexes;
-            ret->m_includeUnbalancedLeafs = m_includeUnbalancedLeafs;
-            return ret;
-        }
-
-        void SetIgnoreFaceIndexes(bool ignoreIndexes)
-        {
-            m_ignoreFaceIndexes = ignoreIndexes;
-        }
-};     
-
-/*
-*   Query for retrieving nodes that intersect a given ray. Will only return nodes at chosen level that have points in them.
-*   The optional parameter intersectType decides if using first or last node hit in direction of ray.
-*
-*   There are 2 kinds of intersect queries. The 2D queries return nodes if, when projected on the XY plane, their extent intersects the
-*   ray also projected on the XY plane. The 3D queries are a full ray intersect against the node's box. Both kinds of queries can be constrained using 
-*   a depth parameter corresponding to maximum length along the ray (allowing bounded queries, default is unbounded) and both can return the first, last or 
-*   all intersects along the ray. "ALL_INTERSECT" queries will return nodes sorted along the ray direction.
-*/
-template<class POINT, class EXTENT> class ScalableMeshQuadTreeLevelIntersectIndexQuery : public  HGFLevelPointIndexQuery<POINT, EXTENT>
-{
-public:
-    enum RaycastOptions
-        {
-        FIRST_INTERSECT,
-        LAST_INTERSECT,
-        ALL_INTERSECT
-        };
-
-    private:
-        
-        RaycastOptions m_intersect;
-        DRay3d m_target;
-        double m_bestHitScore;
-        double m_depth;
-        bool m_is2d;
-        bool m_useUnboundedRay;
-        bvector<double> m_fractions;
-   
-    public:
-
-        ScalableMeshQuadTreeLevelIntersectIndexQuery(const EXTENT   extent,
-                                                     size_t         level,
-                                                     DRay3d ray,
-                                                     bool is2d = false,
-                                                     double depth = -1,
-                                                     bool useUnboundedRay = true,
-                                                               RaycastOptions intersectType = RaycastOptions::LAST_INTERSECT)
-                                                               : HGFLevelPointIndexQuery<POINT,EXTENT>(extent, level), m_intersect(intersectType), m_target(ray), m_bestHitScore(numeric_limits<double>::quiet_NaN()), m_is2d(is2d), m_depth(depth), m_useUnboundedRay(useUnboundedRay)
-                                {                                                             
-                                }                            
-
-                            virtual ~ScalableMeshQuadTreeLevelIntersectIndexQuery() {}
-
-                            void       SetLevel(size_t level)
-                            {
-                                this->m_requestedLevel = level;
-                            }
-        
-        // The Query process gathers points up to level depth              
-        virtual bool        Query (HFCPtr<SMPointIndexNode<POINT, EXTENT> > node, 
-                                   HFCPtr<SMPointIndexNode<POINT, EXTENT> > subNodes[],
-                                   size_t numSubNodes,
-                                   HFCPtr<SMPointIndexNode<POINT, EXTENT> >& hitNode);
-        virtual bool        Query(HFCPtr<SMPointIndexNode<POINT, EXTENT> > node,
-                                   HFCPtr<SMPointIndexNode<POINT, EXTENT> > subNodes[],
-                                   size_t numSubNodes,
-                                   vector<typename SMPointIndexNode<POINT, EXTENT>::QueriedNode>& meshNodes);
-
-        virtual ISMPointIndexQuery<POINT, EXTENT>* Clone()
-        {
-            auto ret = new ScalableMeshQuadTreeLevelIntersectIndexQuery<POINT, EXTENT>(this->m_extent, this->m_requestedLevel, m_target, m_is2d, m_depth, m_useUnboundedRay, m_intersect);
-            return ret;
-        }
-};    
-
-/*
-*   Query for retrieving nodes that intersect a given plane. Will only return nodes at chosen level that have points in them.
-*/
-template<class POINT, class EXTENT> class ScalableMeshQuadTreeLevelPlaneIntersectIndexQuery : public  HGFLevelPointIndexQuery<POINT, EXTENT>
-{
-public:
-
-
-    private:
-       
-        DPlane3d m_target;
-        double m_bestHitScore;
-        double m_depth;
-   
-    public:
-
-        ScalableMeshQuadTreeLevelPlaneIntersectIndexQuery(const EXTENT   extent,
-                                                              size_t         level,                                                    
-                                                               DPlane3d plane,
-                                                               double depth = -1)
-                                                               : HGFLevelPointIndexQuery<POINT,EXTENT>(extent, level),  m_target(plane), m_bestHitScore(numeric_limits<double>::quiet_NaN()),m_depth(depth)
-                                {                                                             
-                                }                            
-
-                            virtual ~ScalableMeshQuadTreeLevelPlaneIntersectIndexQuery() {}
-
-        
-        // The Query process gathers points up to level depth               
-        virtual bool        Query (HFCPtr<SMPointIndexNode<POINT, EXTENT> > node, 
-                                   HFCPtr<SMPointIndexNode<POINT, EXTENT> > subNodes[],
-                                   size_t numSubNodes,
-                                   HFCPtr<SMPointIndexNode<POINT, EXTENT> >& hitNode);
-        virtual bool        Query(HFCPtr<SMPointIndexNode<POINT, EXTENT> > node,
-                                  HFCPtr<SMPointIndexNode<POINT, EXTENT> > subNodes[],
-                                  size_t numSubNodes,
-                                  vector<typename SMPointIndexNode<POINT, EXTENT>::QueriedNode>& meshNodes);
-
-        virtual ISMPointIndexQuery<POINT, EXTENT>* Clone()
-        {
-            auto ret = new ScalableMeshQuadTreeLevelPlaneIntersectIndexQuery<POINT, EXTENT>(this->m_extent, this->m_requestedLevel, m_target, m_depth);
-            return ret;
-        }
-
-};    
-
-/** -----------------------------------------------------------------------------
-    The ScalableMeshQuadTreeViewDependentPointQuery class is used for the query of
-    a point quadtree index content based on a view dependent fashion. The query
-    takes into account the view box and point of view of the display to be 
-    realised to query individual point nodes according to required density.
-    ----------------------------------------------------------------------------- 
-*/
-template<class POINT, class EXTENT> class ScalableMeshQuadTreeViewDependentMeshQuery : public ScalableMeshQuadTreeViewDependentPointQuery<POINT, EXTENT>
-{
-
-    private: 
-
-        size_t        m_maxNumberOfPoints;
-
-        bool m_invertClips;
-        bool m_hasLevelLimit;
-        size_t m_levelLimit;
-                 
-    protected: 
-        ClipVectorPtr m_viewClipVector;
-    public:
-
-        // Primary methods
-
-        ScalableMeshQuadTreeViewDependentMeshQuery(const EXTENT& extent, 
-                                            const double         rootToViewMatrix[][4],
-                                            const double         viewportRotMatrix[][3],                                                                 
-                                            bool                 gatherTileBreaklines, 
-                                            const ClipVectorPtr& viewClipVector,
-                                            bool invertClips = false,
-                                            size_t               maxNumberOfPoints = std::numeric_limits<std::size_t>::max())
-        : ScalableMeshQuadTreeViewDependentPointQuery<POINT, EXTENT>(extent,
-                                              rootToViewMatrix,
-                                              viewportRotMatrix,                                                                 
-                                              gatherTileBreaklines)
-            {              
-            m_maxNumberOfPoints = maxNumberOfPoints;
-            m_invertClips = invertClips;
-            m_viewClipVector = viewClipVector;
-            m_hasLevelLimit = false;
-            }
-
-
-                            
-                            /*---------------------------------------------------------------------------------**//**
-                            * Creates the view dependant query. 
-                            * The viewbox must be given in the target GCS if a coordinate system will be set
-                            * with SetReprojectionInfo and in the units of UOR. If no coordinate system will be set
-                            * then the viewbox is given in the units defined using uorsPerMeter.
-                            * The uorsPerMeter parameter is used as an immediate scale factor to convert the given
-                            * viewport into a unit that can be related to the units of the STM. Since usually
-                            * STM units are in meters, the scale factor provided is thus sufficient to convert
-                            * the viewbox provided in STM coordinates and units. This uorPerMeter value is unused 
-                            * afterward.
-                            * @bsimethod                                                    AlainRobert  08/2011
-                            +---------------+---------------+---------------+---------------+---------------+------*/
-                            ScalableMeshQuadTreeViewDependentMeshQuery(const EXTENT&  extent, 
-                                                                 const double         rootToViewMatrix[][4],
-                                                                 const double         viewportRotMatrix[][3],                                                                 
-                                                                 const DPoint3d       viewBox[],                                                                 
-                                                                 bool                 gatherTileBreaklines, 
-                                                                 const ClipVectorPtr& viewClipVector,
-                                                                 bool invertClips = false,
-                                                                 size_t               maxNumberOfPoints = std::numeric_limits<std::size_t>::max())
-                            : ScalableMeshQuadTreeViewDependentPointQuery<POINT, EXTENT>(extent, 
-                                                                  rootToViewMatrix,
-                                                                  viewportRotMatrix,                                                                 
-                                                                  viewBox,                                                                 
-                                                                  gatherTileBreaklines)                                                                                    
-                            {                                                            
-                            m_maxNumberOfPoints = maxNumberOfPoints;
-                            m_viewClipVector = viewClipVector;
-                            m_invertClips = invertClips;
-                            m_hasLevelLimit = false;
-                            }
-                                                        
-        virtual             ~ScalableMeshQuadTreeViewDependentMeshQuery() {};
-                      
-        virtual bool        GlobalPreQuery (SMPointIndex<POINT, EXTENT>& index,
-                                            BENTLEY_NAMESPACE_NAME::ScalableMesh::ScalableMeshMesh* mesh);
-        virtual bool        GlobalPreQuery (SMPointIndex<POINT, EXTENT>& index,
-                                            vector<typename SMPointIndexNode<POINT, EXTENT>::QueriedNode>& meshNodes);
-
-        // Specific Query implementation              
-        virtual bool        Query (HFCPtr<SMPointIndexNode<POINT, EXTENT> > node,
-                                   HFCPtr<SMPointIndexNode<POINT, EXTENT> > subNodes[],
-                                   size_t numSubNodes,
-                                   BENTLEY_NAMESPACE_NAME::ScalableMesh::ScalableMeshMesh* mesh);
-        virtual bool        Query (HFCPtr<SMPointIndexNode<POINT, EXTENT> > node,
-                                   HFCPtr<SMPointIndexNode<POINT, EXTENT> > subNodes[],
-                                   size_t numSubNodes,
-                                   vector<typename SMPointIndexNode<POINT, EXTENT>::QueriedNode>& meshNodes);
-        virtual bool        Query (HFCPtr<SMPointIndexNode<POINT, EXTENT> > node,
-                                   HFCPtr<SMPointIndexNode<POINT, EXTENT> > subNodes[],
-                                   size_t numSubNodes,
-                                   ProducedNodeContainer<POINT, EXTENT>& foundNodes);
-
-        virtual void        GetQueryNodeOrder(vector<size_t>&                           queryNodeOrder, 
-                                              HFCPtr<SMPointIndexNode<POINT, EXTENT> > node,
-                                              HFCPtr<SMPointIndexNode<POINT, EXTENT> > subNodes[],
-                                              size_t                                    numSubNodes) override; 
-
-        virtual bool        IsCorrectForCurrentView(HFCPtr<SMPointIndexNode<POINT, EXTENT> > node,
-                                                    const EXTENT& pi_visibleExtent,                                                    
-                                                    double        pi_RootToViewMatrix[][4]) const;
-
-        virtual bool        IsCorrectForCurrentViewSphere(HFCPtr<SMPointIndexNode<POINT, EXTENT>> node,
-                                                          const EXTENT&                           i_visibleExtent,                                                          
-                                                          double                                  i_RootToViewMatrix[][4],
-                                                          bool& shouldAddNode) const;
-
-        virtual ISMPointIndexQuery<POINT, EXTENT>* Clone()
-        {
-            auto ret = new ScalableMeshQuadTreeViewDependentMeshQuery<POINT, EXTENT>(this->m_extent, this->m_rootToViewMatrix, this->m_viewportRotMatrix, this->m_viewBox, this->m_gatherTileBreaklines, this->m_viewClipVector, this->m_invertClips, this->m_maxNumberOfPoints);
-            ret->SetMaxPixelError(this->GetMaxPixelError());
-            ret->SetMeanScreenPixelsPerPoint(this->GetMeanScreenPixelsPerPoint());
-            return ret;
-        }
-
-        virtual void ToggleLimitToLevel(bool shouldLimit, size_t maxLevel);
-        
-};
-
-
-template<class POINT, class EXTENT> class ScalableMeshQuadTreeContextMeshQuery : public ScalableMeshQuadTreeViewDependentMeshQuery<POINT,EXTENT>
-{
-public:
-    ScalableMeshQuadTreeContextMeshQuery(const EXTENT& extent,
-                                         const double         rootToViewMatrix[][4],
-                                         const double         viewportRotMatrix[][3],
-                                         const ClipVectorPtr& viewClipVector)
-                                         :ScalableMeshQuadTreeViewDependentMeshQuery<POINT, EXTENT>(extent, rootToViewMatrix, viewportRotMatrix, false, viewClipVector)
-        {
-        }
-
-    virtual             ~ScalableMeshQuadTreeContextMeshQuery() {};
-
-    virtual bool        Query(HFCPtr<SMPointIndexNode<POINT, EXTENT> > node,
-                              HFCPtr<SMPointIndexNode<POINT, EXTENT> > subNodes[],
-                              size_t numSubNodes,
-                              BENTLEY_NAMESPACE_NAME::ScalableMesh::ScalableMeshMesh* mesh);
-    virtual bool        Query(HFCPtr<SMPointIndexNode<POINT, EXTENT> > node,
-                              HFCPtr<SMPointIndexNode<POINT, EXTENT> > subNodes[],
-                              size_t numSubNodes,
-                              vector<typename SMPointIndexNode<POINT, EXTENT>::QueriedNode>& meshNodes);
-    virtual bool        Query(HFCPtr<SMPointIndexNode<POINT, EXTENT> > node,
-                              HFCPtr<SMPointIndexNode<POINT, EXTENT> > subNodes[],
-                              size_t numSubNodes,
-                              ProducedNodeContainer<POINT, EXTENT>& foundNodes);
-
-    virtual ISMPointIndexQuery<POINT, EXTENT>* Clone()
-    {
-        auto ret = new ScalableMeshQuadTreeContextMeshQuery<POINT, EXTENT>(this->m_extent, this->m_rootToViewMatrix, this->m_viewportRotMatrix, this->m_viewClipVector);
-        ret->SetMaxPixelError(this->GetMaxPixelError());
-        ret->SetMeanScreenPixelsPerPoint(this->GetMeanScreenPixelsPerPoint());
-        return ret;
-    }
-};
-
-//#include "ScalableMeshQuadTreeQueries.hpp"
+//:>--------------------------------------------------------------------------------------+
+//:>
+//:>    $RCSfile: ScalableMeshQuadTreeQueries.h,v $
+//:>   $Revision: 1.12 $
+//:>       $Date: 2012/11/29 17:30:30 $
+//:>     $Author: Mathieu.St-Pierre $
+//:>
+//:>  Copyright (c) Bentley Systems, Incorporated. All rights reserved.
+//:>
+//:>+--------------------------------------------------------------------------------------
+#pragma once
+
+#include "SMPointIndex.h"
+
+//#include <ImagePP/all/h/IDTMTypes.h>
+
+#include <ScalableMesh/ScalableMeshUtilityFunctions.h>
+
+#include "ScalableMeshQuery.h"
+
+/*----------------------------------------------------------------------+
+| CLASS definitions                                                     |
++----------------------------------------------------------------------*/
+
+/** -----------------------------------------------------------------------------
+    The ScalableMeshQuadTreeViewDependentPointQuery class is used for the query of
+    a point quadtree index content based on a view dependent fashion. The query
+    takes into account the view box and point of view of the display to be 
+    realised to query individual point nodes according to required density.
+    ----------------------------------------------------------------------------- 
+*/
+
+
+template<class POINT, class EXTENT> class ScalableMeshQuadTreeViewDependentPointQuery : public HGFViewDependentPointIndexQuery<POINT, EXTENT>
+{
+
+    protected: 
+                 
+        //Parameters controlling the tile selection 
+        double m_meanScreenPixelsPerPoint;           
+        double m_maxPixelError; //for datasets with a precomputed resolution in units
+        
+        // The viewbox to query in. This viewbox is expressed in the coordinate system and units
+        // of the STM to be queiried upon.
+        // If reprojection is used (when both m_sourceGCSPtr and m_targetGCSPtr are set) then
+        // this member will contain the viewbox as reprojected in the STM GCS.
+        DPoint3d                                         m_viewBox[8];
+        // The GCS of the STM
+        BaseGCSCPtr                                       m_sourceGCSPtr;
+
+        // The GCS of the target
+        BaseGCSCPtr                                       m_targetGCSPtr;
+
+    protected: 
+
+#ifdef ACTIVATE_NODE_QUERY_TRACING
+        AString m_pTracingXMLFileName;
+        FILE*  m_pTracingXMLFile;        
+#endif
+
+        void MoveIntersectionPointFromVanishingLine(const HGF2DLocation& intersectionPoint, 
+                                                    const HGF2DLocation& pointOnIntersectedSegment, 
+                                                    HGF2DLocation&       movedIntersectionPoint) const;
+
+        EXTENT ComputeExtent(HFCPtr<HVE2DShape> shape)
+            {
+            HGF2DExtent shapeExtent;
+            EXTENT myExtent;
+            if (shape != NULL)
+                { 
+                shapeExtent = shape->GetExtent();
+                myExtent = ExtentOp<EXTENT>::Create(shapeExtent.GetXMin(), 
+                                                       shapeExtent.GetYMin(),
+                                                       shapeExtent.GetXMax(),
+                                                       shapeExtent.GetYMax());
+                }
+            else
+                {
+                myExtent = ExtentOp<EXTENT>::Create(0, 0, 0, 0);
+                }
+
+            return myExtent;
+            }
+                                            
+    public:
+
+        // Primary methods
+
+        ScalableMeshQuadTreeViewDependentPointQuery(const EXTENT&      extent, 
+                                             const double       rootToViewMatrix[][4],
+                                             const double       viewportRotMatrix[][3],                                                                 
+                                             bool               gatherTileBreaklines)
+                            : HGFViewDependentPointIndexQuery<POINT, EXTENT>(extent, rootToViewMatrix, viewportRotMatrix, gatherTileBreaklines)
+                            {  
+                            m_meanScreenPixelsPerPoint = MEAN_SCREEN_PIXELS_PER_POINT;                            
+                            m_maxPixelError = 1.0;
+#ifdef ACTIVATE_NODE_QUERY_TRACING
+                            m_pTracingXMLFileName = "";
+                            m_pTracingXMLFile     = 0;
+#endif                            
+                            }
+
+
+                            
+                            /*---------------------------------------------------------------------------------**//**
+                            * Creates the view dependant query. 
+                            * The viewbox must be given in the target GCS if a coordinate system will be set
+                            * with SetReprojectionInfo and in the units of UOR. If no coordinate system will be set
+                            * then the viewbox is given in the units defined using uorsPerMeter.
+                            * The uorsPerMeter parameter is used as an immediate scale factor to convert the given
+                            * viewport into a unit that can be related to the units of the STM. Since usually
+                            * STM units are in meters, the scale factor provided is thus sufficient to convert
+                            * the viewbox provided in STM coordinates and units. This uorPerMeter value is unused 
+                            * afterward.
+                            * @bsimethod                                                    AlainRobert  08/2011
+                            +---------------+---------------+---------------+---------------+---------------+------*/
+                            ScalableMeshQuadTreeViewDependentPointQuery(const EXTENT&  extent, 
+                                                                 const double   rootToViewMatrix[][4],
+                                                                 const double   viewportRotMatrix[][3],                                                                 
+                                                                 const DPoint3d viewBox[],                                                                 
+                                                                 bool           gatherTileBreaklines)
+                            : HGFViewDependentPointIndexQuery<POINT, EXTENT>(extent, rootToViewMatrix, viewportRotMatrix, gatherTileBreaklines)
+                            {  
+                            m_meanScreenPixelsPerPoint = MEAN_SCREEN_PIXELS_PER_POINT;
+                            m_maxPixelError = 1.0;
+
+#ifdef ACTIVATE_NODE_QUERY_TRACING
+                            m_pTracingXMLFileName = "";
+                            m_pTracingXMLFile     = 0;
+#endif                                                
+                            memcpy(m_viewBox, viewBox, sizeof(DPoint3d) * 8);                                
+                            }
+                                                        
+        virtual             ~ScalableMeshQuadTreeViewDependentPointQuery() {};
+               
+     /*   virtual bool        GlobalPreQuery (SMPointIndex<POINT, EXTENT>& index,
+                                            HPMMemoryManagedVector<POINT>& points);   */     
+
+        // Specific Query implementation        
+        /*virtual bool        Query (HFCPtr<SMPointIndexNode<POINT, EXTENT> > node, 
+                                   HFCPtr<SMPointIndexNode<POINT, EXTENT> > subNodes[],
+                                   size_t numSubNodes,
+                                   HPMMemoryManagedVector<POINT>& resultPoints); */
+
+        virtual bool        IsCorrectForCurrentView(HFCPtr<SMPointIndexNode<POINT, EXTENT> > node,
+                                                    const EXTENT& pi_visibleExtent,                                                    
+                                                    double        pi_RootToViewMatrix[][4]) const;
+
+        virtual void        SetMeanScreenPixelsPerPoint (double meanScreenPixelsPerPoint) {m_meanScreenPixelsPerPoint = meanScreenPixelsPerPoint;}
+        virtual double      GetMeanScreenPixelsPerPoint () {return m_meanScreenPixelsPerPoint;}        
+  
+
+        virtual void        SetMaxPixelError(double errorinPixels) { m_maxPixelError = errorinPixels; }
+        virtual double      GetMaxPixelError() { return m_maxPixelError; }
+                        
+#ifdef ACTIVATE_NODE_QUERY_TRACING
+        void                SetTracingXMLFileName(AString& pi_rTracingXMLFileName);
+
+        void                OpenTracingXMLFile();
+
+        void                CloseTracingXMLFile();
+#endif
+
+         /*---------------------------------------------------------------------------------**//**
+         * Sets the reprojection information.
+         * This method sets the STM and target GCS. All this function does is reproject the 
+         * viewbox to the STM coordinate system. My guess is that such operation should probably
+         * have been performed outside the present class and the viewbox be provided already
+         * properly converted to the source STM GCS.
+         * The viewbox provided at the moment of the contruction was in the units defined by the
+         * uorPerMeter field and have likewise been converted to meters. Noew these viewbox
+         * will be converted to the units of the targerGCS then reprojected to the source GCS
+         * fully ready for querying. 
+         +---------------+---------------+---------------+---------------+---------------+------*/
+        void SetReprojectionInfo(BaseGCSCPtr& pi_sourceGCSPtr,
+                                 BaseGCSCPtr& pi_targetGCSPtr)
+            {            
+            m_sourceGCSPtr = pi_sourceGCSPtr;
+            m_targetGCSPtr = pi_targetGCSPtr;
+
+            // Here we have the viewbox expressed in the cartesian target GCS yet this viewbox may exceed the
+            // Target GCS mathematical domain. It is also likely that it will exceeed in addition the source GCS
+            // mathematical domain. For this reason, we call the appropriate reprojection function that will
+            // perform the clipping of the viewbox to the domains
+            // It is unsure what the result viewbox shape will be. 
+            // Since the wiewbox is a 3D object but the operations for clipping to the mathematical domains is 2D
+            // we will preserve the elevations separately.
+            DRange3d queryExtent;
+
+            queryExtent.low.x = ExtentOp<EXTENT>::GetXMin(this->m_extent);
+            queryExtent.low.y = ExtentOp<EXTENT>::GetYMin(this->m_extent);
+            queryExtent.low.z = ExtentOp<EXTENT>::GetZMin(this->m_extent);
+            queryExtent.high.x = ExtentOp<EXTENT>::GetXMax(this->m_extent);
+            queryExtent.high.y = ExtentOp<EXTENT>::GetYMax(this->m_extent);
+            queryExtent.high.z = ExtentOp<EXTENT>::GetZMax(this->m_extent);
+
+            GetReprojectedBoxDomainLimited(m_targetGCSPtr, m_sourceGCSPtr, m_viewBox, m_viewBox, queryExtent, NULL);    
+
+            // Now the viewbox is in the coordinates of the STM whatever the units be.
+            }
+
+        virtual ISMPointIndexQuery<POINT, EXTENT>* Clone()
+        {
+            auto ret = new ScalableMeshQuadTreeViewDependentPointQuery<POINT, EXTENT>(this->m_extent, this->m_rootToViewMatrix, this->m_viewportRotMatrix, m_viewBox, this->m_gatherTileBreaklines);
+            ret->SetMaxPixelError(GetMaxPixelError());
+            ret->SetMeanScreenPixelsPerPoint(GetMeanScreenPixelsPerPoint());
+            return ret;
+        }
+};
+
+
+/*======================================================================================================
+** ScalableMeshQuadTreeLevelPointIndexQuery 
+**
+** This query fetches points within a specified area at a specified depth level. If the level
+** requested is deeper than the maximum depth of the index then it is automatically limited
+** to this level.
+**====================================================================================================*/
+
+template<class POINT, class EXTENT> class ScalableMeshQuadTreeLevelPointIndexQuery : public  HGFLevelPointIndexQuery<POINT, EXTENT>
+{
+
+    private:
+        
+        DPoint3d   m_viewBox[8];         
+   
+    public:
+
+                            ScalableMeshQuadTreeLevelPointIndexQuery(const EXTENT   extent, 
+                                                              size_t         level,                                                     
+                                                              const DPoint3d viewBox[]) 
+                            : HGFLevelPointIndexQuery<POINT,EXTENT>(extent, level)                              
+                                {                                                             
+                                memcpy(m_viewBox, viewBox, sizeof(DPoint3d) * 8);                                
+                                }                            
+
+                            virtual ~ScalableMeshQuadTreeLevelPointIndexQuery() {}
+
+        
+        // The Query process gathers points up to level depth        
+        /*virtual bool        Query (HFCPtr<SMPointIndexNode<POINT, EXTENT> > node, 
+                                   HFCPtr<SMPointIndexNode<POINT, EXTENT> > subNodes[],
+                                   size_t numSubNodes,
+                                   HPMMemoryManagedVector<POINT>& resultPoints);*/
+
+        
+                            virtual ISMPointIndexQuery<POINT, EXTENT>* Clone()
+                            {
+                                auto ret = new ScalableMeshQuadTreeLevelPointIndexQuery<POINT, EXTENT>(this->m_extent, this->m_requestedLevel, m_viewBox);
+                                return ret;
+                            }
+};        
+
+/*======================================================================================================
+** ScalableMeshQuadTreeLevelMeshIndexQuery 
+**
+** This query fetches points within a specified area at a specified depth level. If the level
+** requested is deeper than the maximum depth of the index then it is automatically limited
+** to this level.
+**====================================================================================================*/
+
+template<class POINT, class EXTENT> class ScalableMeshQuadTreeLevelMeshIndexQuery : public  HGFLevelPointIndexQuery<POINT, EXTENT>
+{
+
+    private:
+        
+        DPoint3d   m_viewBox[8];         
+        ClipVectorCP m_extent3d;
+        bool m_useAllRes;
+        bool m_alwaysVisible;
+        bool m_includeUnbalancedLeafs;
+        bool m_ignoreFaceIndexes;
+        double m_pixelTolerance;        
+
+    public:
+
+        ScalableMeshQuadTreeLevelMeshIndexQuery(const EXTENT   extent,
+                                                size_t         level,
+                                                const DPoint3d viewBox[],
+                                                double         pixelTol=0.0)
+            : HGFLevelPointIndexQuery<POINT,EXTENT>(extent, level), m_useAllRes(false), m_extent3d(nullptr), m_alwaysVisible(false), m_includeUnbalancedLeafs(true), m_ignoreFaceIndexes(false), m_pixelTolerance(pixelTol)
+            {
+            memcpy(m_viewBox, viewBox, sizeof(DPoint3d) * 8);
+            }
+
+        ScalableMeshQuadTreeLevelMeshIndexQuery(const EXTENT   extent,
+                                                size_t         level,
+                                                bool           alwaysVisible,
+                                                bool           includeUnbalancedLeafs,
+                                                bool           ignoreIndexes)
+            : HGFLevelPointIndexQuery<POINT,EXTENT>(extent, level), m_useAllRes(false), m_extent3d(nullptr), m_alwaysVisible(alwaysVisible), m_includeUnbalancedLeafs(includeUnbalancedLeafs), m_ignoreFaceIndexes(ignoreIndexes), m_pixelTolerance(0.0)
+            {
+
+            }
+
+        ScalableMeshQuadTreeLevelMeshIndexQuery(const EXTENT   extent,
+                                                size_t         level,
+                                                ClipVectorCP   extent3d,
+                                                bool           useAllResolutions,
+                                                double         pixelTol = 0.0)
+            : HGFLevelPointIndexQuery<POINT,EXTENT>(extent, level), m_useAllRes(useAllResolutions), m_extent3d(extent3d), m_alwaysVisible(false), m_includeUnbalancedLeafs(true), m_ignoreFaceIndexes(false), m_pixelTolerance(pixelTol)
+            {
+
+            }
+
+
+        virtual ~ScalableMeshQuadTreeLevelMeshIndexQuery() {}
+
+
+        // The Query process gathers points up to level depth                
+        virtual bool        Query (HFCPtr<SMPointIndexNode<POINT, EXTENT> > node, 
+                                   HFCPtr<SMPointIndexNode<POINT, EXTENT> > subNodes[],
+                                   size_t numSubNodes,
+                                   BENTLEY_NAMESPACE_NAME::ScalableMesh::ScalableMeshMesh* mesh);           
+        virtual bool        Query (HFCPtr<SMPointIndexNode<POINT, EXTENT> > node,
+                                   HFCPtr<SMPointIndexNode<POINT, EXTENT> > subNodes[],
+                                   size_t numSubNodes,
+                                   vector<typename SMPointIndexNode<POINT, EXTENT>::QueriedNode>& meshNodes);
+
+        virtual ISMPointIndexQuery<POINT, EXTENT>* Clone()
+        {
+            auto ret = new ScalableMeshQuadTreeLevelMeshIndexQuery<POINT, EXTENT>(this->m_extent, this->m_requestedLevel, this->m_viewBox, this->m_pixelTolerance);
+            ret->m_useAllRes = m_useAllRes;
+            ret->m_alwaysVisible = m_alwaysVisible;
+            ret->m_extent3d = m_extent3d;
+            ret->m_ignoreFaceIndexes = m_ignoreFaceIndexes;
+            ret->m_includeUnbalancedLeafs = m_includeUnbalancedLeafs;
+            return ret;
+        }
+
+        void SetIgnoreFaceIndexes(bool ignoreIndexes)
+        {
+            m_ignoreFaceIndexes = ignoreIndexes;
+        }
+};     
+
+/*
+*   Query for retrieving nodes that intersect a given ray. Will only return nodes at chosen level that have points in them.
+*   The optional parameter intersectType decides if using first or last node hit in direction of ray.
+*
+*   There are 2 kinds of intersect queries. The 2D queries return nodes if, when projected on the XY plane, their extent intersects the
+*   ray also projected on the XY plane. The 3D queries are a full ray intersect against the node's box. Both kinds of queries can be constrained using 
+*   a depth parameter corresponding to maximum length along the ray (allowing bounded queries, default is unbounded) and both can return the first, last or 
+*   all intersects along the ray. "ALL_INTERSECT" queries will return nodes sorted along the ray direction.
+*/
+template<class POINT, class EXTENT> class ScalableMeshQuadTreeLevelIntersectIndexQuery : public  HGFLevelPointIndexQuery<POINT, EXTENT>
+{
+public:
+    enum RaycastOptions
+        {
+        FIRST_INTERSECT,
+        LAST_INTERSECT,
+        ALL_INTERSECT
+        };
+
+    private:
+        
+        RaycastOptions m_intersect;
+        DRay3d m_target;
+        double m_bestHitScore;
+        double m_depth;
+        bool m_is2d;
+        bool m_useUnboundedRay;
+        bvector<double> m_fractions;
+   
+    public:
+
+        ScalableMeshQuadTreeLevelIntersectIndexQuery(const EXTENT   extent,
+                                                     size_t         level,
+                                                     DRay3d ray,
+                                                     bool is2d = false,
+                                                     double depth = -1,
+                                                     bool useUnboundedRay = true,
+                                                               RaycastOptions intersectType = RaycastOptions::LAST_INTERSECT)
+                                                               : HGFLevelPointIndexQuery<POINT,EXTENT>(extent, level), m_intersect(intersectType), m_target(ray), m_bestHitScore(numeric_limits<double>::quiet_NaN()), m_is2d(is2d), m_depth(depth), m_useUnboundedRay(useUnboundedRay)
+                                {                                                             
+                                }                            
+
+                            virtual ~ScalableMeshQuadTreeLevelIntersectIndexQuery() {}
+
+                            void       SetLevel(size_t level)
+                            {
+                                this->m_requestedLevel = level;
+                            }
+        
+        // The Query process gathers points up to level depth              
+        virtual bool        Query (HFCPtr<SMPointIndexNode<POINT, EXTENT> > node, 
+                                   HFCPtr<SMPointIndexNode<POINT, EXTENT> > subNodes[],
+                                   size_t numSubNodes,
+                                   HFCPtr<SMPointIndexNode<POINT, EXTENT> >& hitNode);
+        virtual bool        Query(HFCPtr<SMPointIndexNode<POINT, EXTENT> > node,
+                                   HFCPtr<SMPointIndexNode<POINT, EXTENT> > subNodes[],
+                                   size_t numSubNodes,
+                                   vector<typename SMPointIndexNode<POINT, EXTENT>::QueriedNode>& meshNodes);
+
+        virtual ISMPointIndexQuery<POINT, EXTENT>* Clone()
+        {
+            auto ret = new ScalableMeshQuadTreeLevelIntersectIndexQuery<POINT, EXTENT>(this->m_extent, this->m_requestedLevel, m_target, m_is2d, m_depth, m_useUnboundedRay, m_intersect);
+            return ret;
+        }
+};    
+
+/*
+*   Query for retrieving nodes that intersect a given plane. Will only return nodes at chosen level that have points in them.
+*/
+template<class POINT, class EXTENT> class ScalableMeshQuadTreeLevelPlaneIntersectIndexQuery : public  HGFLevelPointIndexQuery<POINT, EXTENT>
+{
+public:
+
+
+    private:
+       
+        DPlane3d m_target;
+        double m_bestHitScore;
+        double m_depth;
+   
+    public:
+
+        ScalableMeshQuadTreeLevelPlaneIntersectIndexQuery(const EXTENT   extent,
+                                                              size_t         level,                                                    
+                                                               DPlane3d plane,
+                                                               double depth = -1)
+                                                               : HGFLevelPointIndexQuery<POINT,EXTENT>(extent, level),  m_target(plane), m_bestHitScore(numeric_limits<double>::quiet_NaN()),m_depth(depth)
+                                {                                                             
+                                }                            
+
+                            virtual ~ScalableMeshQuadTreeLevelPlaneIntersectIndexQuery() {}
+
+        
+        // The Query process gathers points up to level depth               
+        virtual bool        Query (HFCPtr<SMPointIndexNode<POINT, EXTENT> > node, 
+                                   HFCPtr<SMPointIndexNode<POINT, EXTENT> > subNodes[],
+                                   size_t numSubNodes,
+                                   HFCPtr<SMPointIndexNode<POINT, EXTENT> >& hitNode);
+        virtual bool        Query(HFCPtr<SMPointIndexNode<POINT, EXTENT> > node,
+                                  HFCPtr<SMPointIndexNode<POINT, EXTENT> > subNodes[],
+                                  size_t numSubNodes,
+                                  vector<typename SMPointIndexNode<POINT, EXTENT>::QueriedNode>& meshNodes);
+
+        virtual ISMPointIndexQuery<POINT, EXTENT>* Clone()
+        {
+            auto ret = new ScalableMeshQuadTreeLevelPlaneIntersectIndexQuery<POINT, EXTENT>(this->m_extent, this->m_requestedLevel, m_target, m_depth);
+            return ret;
+        }
+
+};    
+
+/** -----------------------------------------------------------------------------
+    The ScalableMeshQuadTreeViewDependentPointQuery class is used for the query of
+    a point quadtree index content based on a view dependent fashion. The query
+    takes into account the view box and point of view of the display to be 
+    realised to query individual point nodes according to required density.
+    ----------------------------------------------------------------------------- 
+*/
+template<class POINT, class EXTENT> class ScalableMeshQuadTreeViewDependentMeshQuery : public ScalableMeshQuadTreeViewDependentPointQuery<POINT, EXTENT>
+{
+
+    private: 
+
+        size_t        m_maxNumberOfPoints;
+
+        bool m_invertClips;
+        bool m_hasLevelLimit;
+        size_t m_levelLimit;
+                 
+    protected: 
+        ClipVectorPtr m_viewClipVector;
+    public:
+
+        // Primary methods
+
+        ScalableMeshQuadTreeViewDependentMeshQuery(const EXTENT& extent, 
+                                            const double         rootToViewMatrix[][4],
+                                            const double         viewportRotMatrix[][3],                                                                 
+                                            bool                 gatherTileBreaklines, 
+                                            const ClipVectorPtr& viewClipVector,
+                                            bool invertClips = false,
+                                            size_t               maxNumberOfPoints = std::numeric_limits<std::size_t>::max())
+        : ScalableMeshQuadTreeViewDependentPointQuery<POINT, EXTENT>(extent,
+                                              rootToViewMatrix,
+                                              viewportRotMatrix,                                                                 
+                                              gatherTileBreaklines)
+            {              
+            m_maxNumberOfPoints = maxNumberOfPoints;
+            m_invertClips = invertClips;
+            m_viewClipVector = viewClipVector;
+            m_hasLevelLimit = false;
+            }
+
+
+                            
+                            /*---------------------------------------------------------------------------------**//**
+                            * Creates the view dependant query. 
+                            * The viewbox must be given in the target GCS if a coordinate system will be set
+                            * with SetReprojectionInfo and in the units of UOR. If no coordinate system will be set
+                            * then the viewbox is given in the units defined using uorsPerMeter.
+                            * The uorsPerMeter parameter is used as an immediate scale factor to convert the given
+                            * viewport into a unit that can be related to the units of the STM. Since usually
+                            * STM units are in meters, the scale factor provided is thus sufficient to convert
+                            * the viewbox provided in STM coordinates and units. This uorPerMeter value is unused 
+                            * afterward.
+                            * @bsimethod                                                    AlainRobert  08/2011
+                            +---------------+---------------+---------------+---------------+---------------+------*/
+                            ScalableMeshQuadTreeViewDependentMeshQuery(const EXTENT&  extent, 
+                                                                 const double         rootToViewMatrix[][4],
+                                                                 const double         viewportRotMatrix[][3],                                                                 
+                                                                 const DPoint3d       viewBox[],                                                                 
+                                                                 bool                 gatherTileBreaklines, 
+                                                                 const ClipVectorPtr& viewClipVector,
+                                                                 bool invertClips = false,
+                                                                 size_t               maxNumberOfPoints = std::numeric_limits<std::size_t>::max())
+                            : ScalableMeshQuadTreeViewDependentPointQuery<POINT, EXTENT>(extent, 
+                                                                  rootToViewMatrix,
+                                                                  viewportRotMatrix,                                                                 
+                                                                  viewBox,                                                                 
+                                                                  gatherTileBreaklines)                                                                                    
+                            {                                                            
+                            m_maxNumberOfPoints = maxNumberOfPoints;
+                            m_viewClipVector = viewClipVector;
+                            m_invertClips = invertClips;
+                            m_hasLevelLimit = false;
+                            }
+                                                        
+        virtual             ~ScalableMeshQuadTreeViewDependentMeshQuery() {};
+                      
+        virtual bool        GlobalPreQuery (SMPointIndex<POINT, EXTENT>& index,
+                                            BENTLEY_NAMESPACE_NAME::ScalableMesh::ScalableMeshMesh* mesh);
+        virtual bool        GlobalPreQuery (SMPointIndex<POINT, EXTENT>& index,
+                                            vector<typename SMPointIndexNode<POINT, EXTENT>::QueriedNode>& meshNodes);
+
+        // Specific Query implementation              
+        virtual bool        Query (HFCPtr<SMPointIndexNode<POINT, EXTENT> > node,
+                                   HFCPtr<SMPointIndexNode<POINT, EXTENT> > subNodes[],
+                                   size_t numSubNodes,
+                                   BENTLEY_NAMESPACE_NAME::ScalableMesh::ScalableMeshMesh* mesh);
+        virtual bool        Query (HFCPtr<SMPointIndexNode<POINT, EXTENT> > node,
+                                   HFCPtr<SMPointIndexNode<POINT, EXTENT> > subNodes[],
+                                   size_t numSubNodes,
+                                   vector<typename SMPointIndexNode<POINT, EXTENT>::QueriedNode>& meshNodes);
+        virtual bool        Query (HFCPtr<SMPointIndexNode<POINT, EXTENT> > node,
+                                   HFCPtr<SMPointIndexNode<POINT, EXTENT> > subNodes[],
+                                   size_t numSubNodes,
+                                   ProducedNodeContainer<POINT, EXTENT>& foundNodes);
+
+        virtual void        GetQueryNodeOrder(vector<size_t>&                           queryNodeOrder, 
+                                              HFCPtr<SMPointIndexNode<POINT, EXTENT> > node,
+                                              HFCPtr<SMPointIndexNode<POINT, EXTENT> > subNodes[],
+                                              size_t                                    numSubNodes) override; 
+
+        virtual bool        IsCorrectForCurrentView(HFCPtr<SMPointIndexNode<POINT, EXTENT> > node,
+                                                    const EXTENT& pi_visibleExtent,                                                    
+                                                    double        pi_RootToViewMatrix[][4]) const;
+
+        virtual bool        IsCorrectForCurrentViewSphere(HFCPtr<SMPointIndexNode<POINT, EXTENT>> node,
+                                                          const EXTENT&                           i_visibleExtent,                                                          
+                                                          double                                  i_RootToViewMatrix[][4],
+                                                          bool& shouldAddNode) const;
+
+        virtual ISMPointIndexQuery<POINT, EXTENT>* Clone()
+        {
+            auto ret = new ScalableMeshQuadTreeViewDependentMeshQuery<POINT, EXTENT>(this->m_extent, this->m_rootToViewMatrix, this->m_viewportRotMatrix, this->m_viewBox, this->m_gatherTileBreaklines, this->m_viewClipVector, this->m_invertClips, this->m_maxNumberOfPoints);
+            ret->SetMaxPixelError(this->GetMaxPixelError());
+            ret->SetMeanScreenPixelsPerPoint(this->GetMeanScreenPixelsPerPoint());
+            return ret;
+        }
+
+        virtual void ToggleLimitToLevel(bool shouldLimit, size_t maxLevel);
+        
+};
+
+
+template<class POINT, class EXTENT> class ScalableMeshQuadTreeContextMeshQuery : public ScalableMeshQuadTreeViewDependentMeshQuery<POINT,EXTENT>
+{
+public:
+    ScalableMeshQuadTreeContextMeshQuery(const EXTENT& extent,
+                                         const double         rootToViewMatrix[][4],
+                                         const double         viewportRotMatrix[][3],
+                                         const ClipVectorPtr& viewClipVector)
+                                         :ScalableMeshQuadTreeViewDependentMeshQuery<POINT, EXTENT>(extent, rootToViewMatrix, viewportRotMatrix, false, viewClipVector)
+        {
+        }
+
+    virtual             ~ScalableMeshQuadTreeContextMeshQuery() {};
+
+    virtual bool        Query(HFCPtr<SMPointIndexNode<POINT, EXTENT> > node,
+                              HFCPtr<SMPointIndexNode<POINT, EXTENT> > subNodes[],
+                              size_t numSubNodes,
+                              BENTLEY_NAMESPACE_NAME::ScalableMesh::ScalableMeshMesh* mesh);
+    virtual bool        Query(HFCPtr<SMPointIndexNode<POINT, EXTENT> > node,
+                              HFCPtr<SMPointIndexNode<POINT, EXTENT> > subNodes[],
+                              size_t numSubNodes,
+                              vector<typename SMPointIndexNode<POINT, EXTENT>::QueriedNode>& meshNodes);
+    virtual bool        Query(HFCPtr<SMPointIndexNode<POINT, EXTENT> > node,
+                              HFCPtr<SMPointIndexNode<POINT, EXTENT> > subNodes[],
+                              size_t numSubNodes,
+                              ProducedNodeContainer<POINT, EXTENT>& foundNodes);
+
+    virtual ISMPointIndexQuery<POINT, EXTENT>* Clone()
+    {
+        auto ret = new ScalableMeshQuadTreeContextMeshQuery<POINT, EXTENT>(this->m_extent, this->m_rootToViewMatrix, this->m_viewportRotMatrix, this->m_viewClipVector);
+        ret->SetMaxPixelError(this->GetMaxPixelError());
+        ret->SetMeanScreenPixelsPerPoint(this->GetMeanScreenPixelsPerPoint());
+        return ret;
+    }
+};
+
+//#include "ScalableMeshQuadTreeQueries.hpp"