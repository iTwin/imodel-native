/*--------------------------------------------------------------------------------------+
|
|     $Source: STM/ScalableMeshProgressiveQuery.cpp $
|    $RCSfile: ScalableMeshPointQuery.cpp,v $
|   $Revision: 1.41 $
|       $Date: 2012/11/29 17:30:37 $
|     $Author: Mathieu.St-Pierre $
|
|  $Copyright: (c) 2016 Bentley Systems, Incorporated. All rights reserved. $
|
+--------------------------------------------------------------------------------------*/

#include <ScalableMeshPCH.h>
#undef static_assert
#include <DgnPlatform/DgnPlatformLib.h>
#include "ImagePPHeaders.h"
//#define GPU
USING_NAMESPACE_IMAGEPP;

/*------------------------------------------------------------------+
| Include of the current class header                               |
+------------------------------------------------------------------*/
#include <GeoCoord/BaseGeoCoord.h>
#include "SMPointIndex.h"
#include "InternalUtilityFunctions.h"
#include <ScalableMesh/IScalableMeshClipContainer.h>
#include <ScalableMesh/ScalableMeshUtilityFunctions.h>

#include "ScalableMesh.h"
#include "ScalableMeshProgressiveQuery.h"
#include "ScalableMeshQuery.h"
#include "ScalableMeshQuadTreeBCLIBFilters.h"
#include "ScalableMeshQuadTreeQueries.h"


BEGIN_BENTLEY_SCALABLEMESH_NAMESPACE

//NEEDS_WORK_SM : Ugly, just for testing purpose
IScalableMeshDisplayCacheManagerPtr s_displayCacheManagerPtr;
IScalableMeshPtr                    s_scalableMeshPtr;

#ifdef DISPLAYLOG

class Logger
    {
public:

    Logger()
    {
        m_file = fopen("D:\\MyDoc\\RM - SM - Sprint 8\\Display\\log\\progressifLog.txt", "w+");
    }

    ~Logger()
    {
        fclose(m_file);
    }

    FILE* GetFile()
    {
        return m_file;
    }

    FILE* m_file;
    };


static Logger logger;

#endif


/*==================================================================*/
/*                   IScalableMeshProgressiveQueryEngine            */
/*==================================================================*/
BentleyStatus IScalableMeshProgressiveQueryEngine::GetOverviewNodes(bvector<IScalableMeshCachedDisplayNodePtr>& meshNodes,
    int                                         queryId)
    {
    return _GetOverviewNodes(meshNodes, queryId);
    }

BentleyStatus IScalableMeshProgressiveQueryEngine::GetQueriedNodes(bvector<IScalableMeshCachedDisplayNodePtr>& meshNodes,
                                                                   int                                         queryId)
    {
    return _GetQueriedNodes(meshNodes, queryId);
    }

BentleyStatus IScalableMeshProgressiveQueryEngine::ClearCaching(const bvector<DRange2d>* clearRanges, const IScalableMeshPtr& scalableMeshPtr)
    {
    return _ClearCaching(clearRanges, scalableMeshPtr);
    }

BentleyStatus IScalableMeshProgressiveQueryEngine::StartQuery(int                                                                      queryId,
                                                              IScalableMeshViewDependentMeshQueryParamsPtr                             queryParam,
                                                              const bvector<BENTLEY_NAMESPACE_NAME::ScalableMesh::IScalableMeshCachedDisplayNodePtr>& startingNodes,
                                                              bool                                                                     loadTexture,
                                                              const bvector<bool>&                                                     clipVisibilities,
                                                              const DMatrix4d*                                                         prevLocalToView,
                                                              const DMatrix4d*                                                         newLocalToView)
    {
    return _StartQuery(queryId, queryParam, startingNodes, loadTexture, clipVisibilities, prevLocalToView, newLocalToView);
    }

BentleyStatus IScalableMeshProgressiveQueryEngine::StopQuery(int queryId)
    {
    return _StopQuery(queryId);
    }

bool IScalableMeshProgressiveQueryEngine::IsQueryComplete(int queryId)
    {
    return _IsQueryComplete(queryId);
    }

IScalableMeshProgressiveQueryEnginePtr IScalableMeshProgressiveQueryEngine::Create(IScalableMeshPtr& scalableMeshPtr, IScalableMeshDisplayCacheManagerPtr& displayCacheManagerPtr)
    {
    s_displayCacheManagerPtr = displayCacheManagerPtr;
    s_scalableMeshPtr = scalableMeshPtr;
    return new ScalableMeshProgressiveQueryEngine(scalableMeshPtr, displayCacheManagerPtr);
    }

static bool s_LoadQVDuringQuery = true;


class CachedDisplayNodeManager
    {
private:

    size_t               m_maxNbPoints;
    size_t               m_totalNbPoints;
    std::recursive_mutex m_nodeListMutex;

    struct CachedNode
    {
        CachedNode(IScalableMeshPtr& scalableMeshPtr, IScalableMeshCachedDisplayNodePtr& displayNodePtr)
            {
            m_scalableMeshPtr = scalableMeshPtr;
            m_displayNodePtr = displayNodePtr;
            }

        /*void ReleaseQVisionCache()
        {
        if (m_material.IsValid())
        {
        MaterialManager::GetManagerR().ClearQvTexture(m_material->GetName().c_str(), m_material.get());
        m_material = nullptr;
        }
        }*/


        IScalableMeshPtr                  m_scalableMeshPtr;
        IScalableMeshCachedDisplayNodePtr m_displayNodePtr;

        //MaterialPtr m_material;
    };

    typedef std::list<CachedNode> CachedNodesList;
    CachedNodesList m_cachedNodes;

    CachedDisplayNodeManager()
        {
        m_maxNbPoints = 3000000;
        m_totalNbPoints = 0;
        }

public:


    void AddCachedNode(IScalableMeshPtr& scalableMeshPtr, IScalableMeshCachedDisplayNodePtr& displayNodePtr)
    {
        //assert(qvElem != 0);
        size_t addedNodePointCount = displayNodePtr->GetPointCount();

        m_nodeListMutex.lock();

        while (m_totalNbPoints + addedNodePointCount > m_maxNbPoints)
        {   
            assert(m_totalNbPoints >= m_cachedNodes.back().m_displayNodePtr->GetPointCount());
            m_totalNbPoints -= m_cachedNodes.back().m_displayNodePtr->GetPointCount();
            //T_HOST.GetGraphicsAdmin()._DeleteQvElem (m_cachedNodes.back().m_qvElem);
            //        m_cachedNodes.back().ReleaseQVisionCache();
            m_cachedNodes.pop_back();
        }

        m_cachedNodes.push_front(CachedNode(scalableMeshPtr, displayNodePtr));

        m_nodeListMutex.unlock();

        m_totalNbPoints += addedNodePointCount;
    }


    //MaterialPtr GetMaterial(__int64 nodeId, DTMDataRef* dtmDataRef);

    void ClearCachedNodes(const bvector<DRange2d>* clearRanges, IScalableMeshPtr& scalableMeshPtr)
        {
        m_nodeListMutex.lock();

        auto cachedNodeIter(m_cachedNodes.begin());
        auto cachedNodeIterEnd(m_cachedNodes.end());

        //NEEDS_WORK_SM : Maybe should try making it parallel?        
        while (cachedNodeIter != cachedNodeIterEnd)
            {
            if (cachedNodeIter->m_scalableMeshPtr == scalableMeshPtr)
                {      
                if (clearRanges != 0)
                    {
                    DRange3d range3d = cachedNodeIter->m_displayNodePtr->GetContentExtent();
                    DRange2d nodeContentRange;
                    nodeContentRange.low.x = range3d.low.x;
                    nodeContentRange.low.y = range3d.low.y;
                    nodeContentRange.high.x = range3d.high.x;
                    nodeContentRange.high.y = range3d.high.y;

                    bool isCleared = false;

                    for (auto& range : *clearRanges)
                        {
                        if (nodeContentRange.IntersectsWith(range))
                            {
                            cachedNodeIter = m_cachedNodes.erase(cachedNodeIter);
                            isCleared = true;
                            break;
                            }                        
                        }                    

                    if (!isCleared)
                        cachedNodeIter++;
                        
                    }
                else
                    {
                    cachedNodeIter = m_cachedNodes.erase(cachedNodeIter);
                    }                                
                }
            else
                {
                cachedNodeIter++;
                }
            }

        m_nodeListMutex.unlock();
        }

        void GetNodeListLock()
            {
            m_nodeListMutex.lock();
            }

        void ReleaseNodeListLock()
            {
            m_nodeListMutex.unlock();
            }

        IScalableMeshCachedDisplayNodePtr FindNode(__int64 nodeId, IScalableMeshPtr& scalableMeshPtr, bool threadSafe = true)
            {        
            //NEEDS_WORK_SM : Must be remove this mutex, cost too much
            if (threadSafe)
                m_nodeListMutex.lock();

            auto cachedNodeIter(m_cachedNodes.begin());
            auto cachedNodeIterEnd(m_cachedNodes.end());

            IScalableMeshCachedDisplayNodePtr foundNodePtr;
                        
            while (cachedNodeIter != cachedNodeIterEnd)
                {                
                if ((cachedNodeIter->m_scalableMeshPtr == scalableMeshPtr) && 
                    (cachedNodeIter->m_displayNodePtr->GetNodeId() == nodeId))
                    {
                    CachedNode cachedNode(*cachedNodeIter);
                    foundNodePtr = cachedNodeIter->m_displayNodePtr;        
                    m_cachedNodes.erase(cachedNodeIter);
                    m_cachedNodes.push_front(cachedNode);                    
                    break;
                    }

                cachedNodeIter++;
                }
            
            if (threadSafe)
                m_nodeListMutex.unlock();

            return foundNodePtr; 
            }
              
        template <class POINT, class EXTENT>
        IScalableMeshCachedDisplayNodePtr FindOrLoadNode(HFCPtr<SMPointIndexNode<POINT, EXTENT>>& node, bool loadTexture, const bvector<bool>& clipVisibilities)
            {                           
            IScalableMeshCachedDisplayNodePtr foundNodePtr(FindNode(node->GetBlockID().m_integerID, s_scalableMeshPtr));
                   
            if (foundNodePtr == 0)     
                {    
                ScalableMeshCachedDisplayNode<POINT>* meshNode(ScalableMeshCachedDisplayNode<POINT>::Create(node));               
                meshNode->ApplyAllExistingClips();
                
                meshNode->LoadMeshes(false, clipVisibilities, s_displayCacheManagerPtr, loadTexture);
                foundNodePtr = meshNode;                
                AddCachedNode(s_scalableMeshPtr, foundNodePtr);
                }   

            return foundNodePtr;
            }
          
        static CachedDisplayNodeManager& GetManager()
            {
            static CachedDisplayNodeManager* s_manager = 0;

            if (s_manager == 0) 
                {
                s_manager = new CachedDisplayNodeManager();
                }

            return *s_manager;
            }   
    };


template <class POINT, class EXTENT> class NodeQueryProcessor : public RefCountedBase, public IStopQuery
    {
private:

    HFCPtr<SMPointIndexNode<POINT, EXTENT>>          m_queryNode;
    ISMPointIndexQuery<POINT, EXTENT>*               m_pQueryObject;
    StopQueryCallbackFP                              m_stopQueryCallbackFP;
    ProducedNodeContainer<POINT, EXTENT>*            m_foundNodesP;
    atomic<bool>                                     m_stopQuery;
    bool                                             m_loadTexture;
    int                                              m_threadId;



    NodeQueryProcessor(HFCPtr<SMPointIndexNode<POINT, EXTENT>> queryNode,
        ISMPointIndexQuery<POINT, EXTENT>*      queryObject,
        StopQueryCallbackFP                     stopQueryCallbackFP,
        bool                                    loadTexture,
        ProducedNodeContainer<POINT, EXTENT>*   foundNodesP,
        int                                     threadId)
        {
        m_queryNode = queryNode;
        m_pQueryObject = queryObject;
        m_stopQueryCallbackFP = stopQueryCallbackFP;
        m_stopQuery = false;
        m_loadTexture = loadTexture;
        m_threadId = threadId;
        m_foundNodesP = foundNodesP;
        }

public:

    typedef RefCountedPtr<NodeQueryProcessor> Ptr;

    virtual bool DoStop() const override
        {
        return m_stopQuery;
        }

    void DoQuery()
        {
        if (!m_stopQuery)
            m_queryNode->Query(m_pQueryObject, *m_foundNodesP, this);
        }

    void SetStopQuery(bool stopQuery)
        {
        m_stopQuery = stopQuery;
        }

    /*
    void GetFoundNodes(bvector<IScalableMeshCachedDisplayNodePtr>& foundNodes)a
        {

    #ifdef DISPLAYLOG
    fprintf(logger.GetFile(), "threadId %i : nb found nodes : %I64d\n", m_threadId, m_foundNodes.GetNodes().size());
    fflush(logger.GetFile());
    #endif

    for (auto& node : m_foundNodes.GetNodes())
    {
    IScalableMeshCachedDisplayNodePtr meshNodePtr;

    if (!s_LoadQVDuringQuery)
    {
    ScalableMeshCachedMeshNode<POINT>* meshNode(new ScalableMeshCachedMeshNode<POINT>(node, m_loadTexture));
    bvector<bool> clipsToShow;
    meshNode->LoadMeshes(false, clipsToShow);
    meshNodePtr = meshNode;
    }
    else
    {
    meshNodePtr = CachedDisplayNodeManager::GetManager().FindOrLoadNode<POINT>(node, m_loadTexture);
    }

    foundNodes.push_back(meshNodePtr);
    }
    }

    */

    static Ptr Create(HFCPtr<SMPointIndexNode<POINT, EXTENT>> queryNode,
        ISMPointIndexQuery<POINT, EXTENT>*      queryObject,
        StopQueryCallbackFP                     stopQueryCallbackFP,
        bool                                    loadTexture,
        ProducedNodeContainer<POINT, EXTENT>*   foundNodesP,
        int                                     threadId)
        {
        return new NodeQueryProcessor(queryNode, queryObject, stopQueryCallbackFP, loadTexture, foundNodesP, threadId);
        }
    };
   
  
template <class POINT, class EXTENT> struct ProcessingQuery : public RefCountedBase
    {
    typedef RefCountedPtr<ProcessingQuery<POINT, EXTENT>> Ptr;
      
    ProcessingQuery(int                                               queryId,
                    int                                               nbWorkingThreads,
                    ISMPointIndexQuery<POINT, EXTENT>*                queryObjectP,
                    bvector<HFCPtr<SMPointIndexNode<POINT, EXTENT>>>& searchingNodes,
                    bvector<HFCPtr<SMPointIndexNode<POINT, EXTENT>>>& toLoadNodes,
                    bool                                              loadTexture, 
                    const bvector<bool>&                              clipVisibilities)
        : m_producedFoundNodes(true),
          m_clipVisibilities(clipVisibilities)
        {
        m_queryId = queryId;
        m_searchingNodes.resize(nbWorkingThreads);

        for (size_t nodeId = 0; nodeId < searchingNodes.size(); nodeId++)
            {
            m_searchingNodes[nodeId % nbWorkingThreads].push_back(searchingNodes[nodeId]);
            }

        m_toLoadNodes.resize(nbWorkingThreads);

        for (size_t nodeId = 0; nodeId < toLoadNodes.size(); nodeId++)
            {
            m_toLoadNodes[nodeId % nbWorkingThreads].push_back(toLoadNodes[nodeId]);
            }

        m_searchingNodeMutexes = new std::mutex[nbWorkingThreads];
        m_toLoadNodeMutexes = new std::mutex[nbWorkingThreads];
        m_foundMeshNodes.resize(nbWorkingThreads);
        m_foundMeshNodeMutexes = new std::mutex[nbWorkingThreads];
        m_nodeQueryProcessors.resize(nbWorkingThreads);
        m_nodeQueryProcessorMutexes = new std::mutex[nbWorkingThreads];
                
        m_queryObjectP = queryObjectP;
        m_isCancel = false;
        m_isConsumingNode = false;
        m_loadTexture = loadTexture;        
        }

    ~ProcessingQuery()
        {
        delete[] m_searchingNodeMutexes;
        delete[] m_toLoadNodeMutexes;
        delete[] m_foundMeshNodeMutexes;
        delete[] m_nodeQueryProcessorMutexes;
        delete m_queryObjectP;
        }

    bool IsComplete()
        {        
        if (m_producedFoundNodes.WaitConsumption())
            return false;

        if (m_isConsumingNode == true)
            return false;

        size_t threadInd;

        for (threadInd = 0; threadInd < m_searchingNodes.size(); threadInd++)
            {
            m_searchingNodeMutexes[threadInd].lock();
            if (m_searchingNodes[threadInd].size() > 0)
                {
                m_searchingNodeMutexes[threadInd].unlock();
                break;
                }

            m_searchingNodeMutexes[threadInd].unlock();

            m_nodeQueryProcessorMutexes[threadInd].lock();
            if (m_nodeQueryProcessors[threadInd] != 0)
                {
                m_nodeQueryProcessorMutexes[threadInd].unlock();
                break;
                }

            m_nodeQueryProcessorMutexes[threadInd].unlock();
            }

        if (threadInd != m_searchingNodes.size())
            return false;

        for (threadInd = 0; threadInd < m_toLoadNodes.size(); threadInd++)
            {
            m_toLoadNodeMutexes[threadInd].lock();
            if (m_toLoadNodes[threadInd].size() > 0)
                {
                m_toLoadNodeMutexes[threadInd].unlock();
                break;
                }

            m_toLoadNodeMutexes[threadInd].unlock();
            }

        if (threadInd != m_toLoadNodes.size())
            return false;

        return true;
        }

    static Ptr Create(int                                               queryId,
                      int                                               nbWorkingThreads,
                      ISMPointIndexQuery<POINT, EXTENT>*                queryObjectP,
                      bvector<HFCPtr<SMPointIndexNode<POINT, EXTENT>>>& searchingNodes,
                      bvector<HFCPtr<SMPointIndexNode<POINT, EXTENT>>>& toLoadNodes,
                      bool                                              loadTexture, 
                      const bvector<bool>&                              clipVisibilities)
        {
        return new ProcessingQuery(queryId, nbWorkingThreads, queryObjectP, searchingNodes, toLoadNodes, loadTexture, clipVisibilities);
        }

    int                                                       m_queryId;
    bvector<bvector<HFCPtr<SMPointIndexNode<POINT, EXTENT>>>> m_searchingNodes;
    std::mutex*                                               m_searchingNodeMutexes;
    bvector<bvector<HFCPtr<SMPointIndexNode<POINT, EXTENT>>>> m_toLoadNodes;
    std::mutex*                                               m_toLoadNodeMutexes;
    ProducedNodeContainer<POINT, EXTENT>                      m_producedFoundNodes;
    bvector<bvector<IScalableMeshCachedDisplayNodePtr>>       m_foundMeshNodes;
    std::mutex*                                               m_foundMeshNodeMutexes;

    bvector<NodeQueryProcessor<DPoint3d, YProtPtExtentType>::Ptr>  m_nodeQueryProcessors;
    std::mutex*                                                    m_nodeQueryProcessorMutexes;

    ISMPointIndexQuery<POINT, EXTENT>*                        m_queryObjectP;
    //atomic<int>                                               m_nbSearchingNodes;    
    atomic<bool>                                              m_isCancel;
    bool                                                      m_loadTexture;
    const bvector<bool>                                       m_clipVisibilities;
    atomic<bool>                                              m_isConsumingNode;
    };

static bool s_delayJoinThread = false;
static bool s_streamingSM = false;

class QueryProcessor
    {
public:

private:

    typedef std::list<ProcessingQuery<DPoint3d, YProtPtExtentType>::Ptr> ProcessingQueryList;

    bvector<int>                  m_processingQueryIndexes;
    ProcessingQueryList           m_processingQueries;
    std::mutex                    m_processingQueriesMutex;
    atomic<bool>                  m_run;

    int                           m_numWorkingThreads;
    std::thread*                  m_workingThreads;    
    atomic<bool>*                 m_areWorkingThreadRunning;    
       
    struct InLoadingNode;

    typedef RefCountedPtr<InLoadingNode> InLoadingNodePtr;

    struct InLoadingNode : public RefCountedBase
        {
        InLoadingNode(HFCPtr<SMPointIndexNode<DPoint3d, YProtPtExtentType>> visibleNode, 
                      IScalableMeshCachedDisplayNodePtr                     displayNode)
            {
            m_visibleNode = visibleNode;
            m_displayNode = displayNode; 
            }

        static InLoadingNodePtr Create(HFCPtr<SMPointIndexNode<DPoint3d, YProtPtExtentType>> visibleNode, 
                                       IScalableMeshCachedDisplayNodePtr                     displayNode)
            {
            return new InLoadingNode(visibleNode, displayNode);
            }

        HFCPtr<SMPointIndexNode<DPoint3d, YProtPtExtentType>> m_visibleNode;
        IScalableMeshCachedDisplayNodePtr                     m_displayNode;         
        };    

    std::mutex m_inLoadingNodeMutex;
    bvector<InLoadingNodePtr> m_inLoadingNodes;


    void LoadNodeDisplayData(IScalableMeshCachedDisplayNodePtr& meshNodePtr, HFCPtr<SMPointIndexNode<DPoint3d, YProtPtExtentType>>& visibleNode, bool loadTexture, const bvector<bool>& clipVisibilities)
        {
        InLoadingNodePtr inloadingNodePtr; 
        bool inLoading = false;

        while (!m_inLoadingNodeMutex.try_lock());                     
        for (auto& inLoadingNode : m_inLoadingNodes)
            {
            if (inLoadingNode->m_visibleNode.GetPtr() == visibleNode.GetPtr())
                {
                inloadingNodePtr = inLoadingNode;
                inLoading = true;
                }                        
            }

        if (inloadingNodePtr == 0)
            {
            inloadingNodePtr = InLoadingNode::Create(visibleNode, meshNodePtr);
            m_inLoadingNodes.push_back(inloadingNodePtr);
            }

        m_inLoadingNodeMutex.unlock();

        if (!inLoading)
            {
            if (!s_LoadQVDuringQuery)
                {
                ScalableMeshCachedMeshNode<DPoint3d>* meshNode(ScalableMeshCachedMeshNode<DPoint3d>::Create(visibleNode, loadTexture));                
                meshNode->LoadMeshes(false, clipVisibilities);
                meshNodePtr = meshNode;
                }
            else
                {
                meshNodePtr = CachedDisplayNodeManager::GetManager().FindOrLoadNode<DPoint3d>(visibleNode, loadTexture, clipVisibilities);
                }

            inloadingNodePtr->m_displayNode = meshNodePtr;
            
            while (!m_inLoadingNodeMutex.try_lock());                     
            
            auto nodeIter = m_inLoadingNodes.begin();

            while (nodeIter != m_inLoadingNodes.end())
                {
                if (nodeIter->get() == inloadingNodePtr.get())                    
                    break;

                nodeIter++;
                }

            assert(nodeIter != m_inLoadingNodes.end());

            m_inLoadingNodes.erase(nodeIter);

            m_inLoadingNodeMutex.unlock();
            }
        else
            {
            while (inloadingNodePtr->m_displayNode == 0)
                {
                BeThreadUtilities::BeSleep(50);
                }

            meshNodePtr = inloadingNodePtr->m_displayNode;
            }
        }

    void QueryThread(DgnPlatformLib::Host* hostToAdopt, int threadId)
        {
        DgnPlatformLib::AdoptHost(*hostToAdopt);

#ifndef NDEBUG
        char threadName[200];

        sprintf(threadName, "ScalableMesh QueryProcessor Thread %i", threadId);
        BeThreadUtilities::SetCurrentThreadName(threadName);
#endif

        ProcessingQuery<DPoint3d, YProtPtExtentType>::Ptr processingQueryPtr;

        do
            {
            
            m_processingQueriesMutex.lock();
            assert(m_processingQueries.size() <= 1);

            if (m_processingQueries.size() > 0)
                {
                processingQueryPtr = m_processingQueries.front();
                }
            else
                {
                processingQueryPtr = 0;
                }

            m_processingQueriesMutex.unlock();

            //NEEDS_WORK_MST : Maybe we should prioritize the first processing query found
            if (processingQueryPtr != 0)
                {
                HFCPtr<SMPointIndexNode<DPoint3d, YProtPtExtentType>> nodePtr;

                processingQueryPtr->m_searchingNodeMutexes[threadId].lock();

                if (processingQueryPtr->m_searchingNodes[threadId].size() > 0)
                    {                    
                    nodePtr = processingQueryPtr->m_searchingNodes[threadId].back();
                    processingQueryPtr->m_searchingNodes[threadId].pop_back();                    
                    }

                processingQueryPtr->m_searchingNodeMutexes[threadId].unlock();

                if (nodePtr != 0)
                    {
                    processingQueryPtr->m_nodeQueryProcessorMutexes[threadId].lock();
                    processingQueryPtr->m_nodeQueryProcessors[threadId] = NodeQueryProcessor<DPoint3d, YProtPtExtentType>::Create(nodePtr, processingQueryPtr->m_queryObjectP, 0, processingQueryPtr->m_loadTexture, &processingQueryPtr->m_producedFoundNodes, threadId);
                    processingQueryPtr->m_nodeQueryProcessorMutexes[threadId].unlock();

                    if (!processingQueryPtr->m_isCancel)
                        {
                        processingQueryPtr->m_nodeQueryProcessors[threadId]->DoQuery();

                        processingQueryPtr->m_nodeQueryProcessorMutexes[threadId].lock();
                        processingQueryPtr->m_nodeQueryProcessors[threadId] = 0;
                        processingQueryPtr->m_nodeQueryProcessorMutexes[threadId].unlock();
                        }

                    continue;
                    }
                
                //Load unloaded node
                //HFCPtr<SMPointIndexNode<DPoint3d, YProtPtExtentType>> nodePtr;

                processingQueryPtr->m_toLoadNodeMutexes[threadId].lock();

                if (processingQueryPtr->m_toLoadNodes[threadId].size() > 0)
                    {                    
                    nodePtr = processingQueryPtr->m_toLoadNodes[threadId].back();
                    processingQueryPtr->m_toLoadNodes[threadId].pop_back();                    
                    }

                processingQueryPtr->m_toLoadNodeMutexes[threadId].unlock();

                if (nodePtr != 0)
                    {       
                    IScalableMeshCachedDisplayNodePtr meshNodePtr;

                    LoadNodeDisplayData(meshNodePtr, nodePtr, processingQueryPtr->m_loadTexture, processingQueryPtr->m_clipVisibilities);                            
                          
                    processingQueryPtr->m_foundMeshNodeMutexes[threadId].lock();
                    processingQueryPtr->m_foundMeshNodes[threadId].push_back(meshNodePtr);
                    processingQueryPtr->m_foundMeshNodeMutexes[threadId].unlock();                                        
                    }                   


                size_t m_nbMissed = 0;
                static size_t MAX_MISSED = 5;

                //NEED_WORK_SM : Part of node query processor;
                while (m_nbMissed < MAX_MISSED && !processingQueryPtr->m_isCancel)                            
                    {
                    HFCPtr<SMPointIndexNode<DPoint3d, YProtPtExtentType>> consumedNodePtr;

                    if (!processingQueryPtr->m_producedFoundNodes.WaitConsumption())
                        {
                        m_nbMissed++;
                        continue;
                        }
            
                    //NEEDS_WORK_SM : Should be set only if a no
                    processingQueryPtr->m_isConsumingNode = true;

                    if (processingQueryPtr->m_producedFoundNodes.ConsumeNode(consumedNodePtr))
                        {                        
#ifdef DISPLAYLOG
                        fprintf(logger.GetFile(), "Consumed node : %I64d\n", consumedNodePtr->GetBlockID().m_integerID);
                        fflush(logger.GetFile());                                        
#endif
                            //NEED_WORK_SM : Maybe will lead to too much wait for other query when multiples queries
                        m_nbMissed = 0;

                        IScalableMeshCachedDisplayNodePtr meshNodePtr;

                        LoadNodeDisplayData(meshNodePtr, consumedNodePtr, processingQueryPtr->m_loadTexture, processingQueryPtr->m_clipVisibilities);                            
                        
                        processingQueryPtr->m_foundMeshNodeMutexes[threadId].lock();
                        processingQueryPtr->m_foundMeshNodes[threadId].push_back(meshNodePtr);
                        processingQueryPtr->m_foundMeshNodeMutexes[threadId].unlock();
                        }                    

                    processingQueryPtr->m_isConsumingNode = false;
                    }                
                }

            } while (m_run && (processingQueryPtr != 0));

        m_areWorkingThreadRunning[threadId] = false;
        }
         
public:

    QueryProcessor()
        {
<<<<<<< HEAD
        if (!s_streamingSM)
            {
            m_numWorkingThreads = std::thread::hardware_concurrency() - 1;
            }
        else
            {
            m_numWorkingThreads = 14;
            }
=======
        //m_numWorkingThreads = std::thread::hardware_concurrency() - 1;
        m_numWorkingThreads = 1;
>>>>>>> e2f10aa2

        m_workingThreads = new std::thread[m_numWorkingThreads];
        m_areWorkingThreadRunning = new std::atomic<bool>[m_numWorkingThreads];

        for (size_t ind = 0; ind < m_numWorkingThreads; ind++)
            m_areWorkingThreadRunning[ind] = false;
                
        m_run = false;
        m_processingQueryIndexes.resize(m_numWorkingThreads);
        }

    virtual ~QueryProcessor()
        {
        for (size_t threadInd = 0; threadInd < m_numWorkingThreads; threadInd++)
            {
            if (m_workingThreads[threadInd].joinable())
                m_workingThreads[threadInd].join();
            }

        delete[] m_workingThreads;
        delete[] m_areWorkingThreadRunning;
        }

    void AddQuery(int                                                             queryId,
                  ISMPointIndexQuery<DPoint3d, YProtPtExtentType>*                queryObjectP,
                  bvector<HFCPtr<SMPointIndexNode<DPoint3d, YProtPtExtentType>>>& searchingNodes,
                  bvector<HFCPtr<SMPointIndexNode<DPoint3d, YProtPtExtentType>>>& toLoadNodes,                  
                  bool                                                            loadTexture, 
                  const bvector<bool>&                                            clipVisibilities)
        {

#ifdef DISPLAYLOG
            fprintf(logger.GetFile(), "START NEW QUERY\n");
            fflush(logger.GetFile());                                                    
#endif


#ifndef NDEBUG
        for (auto& query : m_processingQueries)
            {
            if (query->m_queryId == queryId)
                assert(!"Query already processing");
            }
#endif
        ProcessingQuery<DPoint3d, YProtPtExtentType>::Ptr processingQueryPtr(ProcessingQuery<DPoint3d, YProtPtExtentType>::Create(queryId, m_numWorkingThreads, queryObjectP, searchingNodes, toLoadNodes, loadTexture, clipVisibilities));

        size_t currentNbProcessingQueries;

        m_processingQueriesMutex.lock();
        currentNbProcessingQueries = m_processingQueries.size();
        m_processingQueries.push_back(processingQueryPtr);
        m_processingQueriesMutex.unlock();
        
        if (currentNbProcessingQueries == 0)
            {
            Stop();
            Start();
            }        
        }
     
    StatusInt CancelQuery(int queryId)
        {              
#ifdef DISPLAYLOG 
        fprintf(logger.GetFile(), "STOP NEW QUERY\n");
        fflush(logger.GetFile());                                        
#endif

        ProcessingQuery<DPoint3d, YProtPtExtentType>::Ptr toCancelQueryPtr;

        m_processingQueriesMutex.lock();

        ProcessingQueryList::iterator queryIter(m_processingQueries.begin());
        ProcessingQueryList::iterator queryIterEnd(m_processingQueries.end());

        while (queryIter != queryIterEnd)
            {
            if ((*queryIter)->m_queryId == queryId)
                {
                toCancelQueryPtr = *queryIter;
                m_processingQueries.erase(queryIter);
                toCancelQueryPtr->m_isCancel = true;
                break;
                }

            queryIter++;
            }

        m_processingQueriesMutex.unlock();

        if (toCancelQueryPtr != 0)
            {
            for (size_t processorInd = 0; processorInd < toCancelQueryPtr->m_nodeQueryProcessors.size(); processorInd++)
                {
                toCancelQueryPtr->m_nodeQueryProcessorMutexes[processorInd].lock();
                if (toCancelQueryPtr->m_nodeQueryProcessors[processorInd] != 0)
                    {
                    toCancelQueryPtr->m_nodeQueryProcessors[processorInd]->SetStopQuery(true);
                    }
                toCancelQueryPtr->m_nodeQueryProcessorMutexes[processorInd].unlock();
                }
            }

        return SUCCESS;
        }


        bool IsQueryComplete(int queryId) 
            {
            bool isQueryComplete = true;
            
            ProcessingQuery<DPoint3d, YProtPtExtentType>::Ptr queryPtr;

            //m_processingQueriesMutex.lock();                    

            auto& queryIter(m_processingQueries.begin());     
            auto& queryIterEnd(m_processingQueries.end());     

            while (queryIter != queryIterEnd)
                {
                if ((*queryIter)->m_queryId == queryId)
                    {
                    queryPtr = *queryIter;                                        
                    break;
                    }

                queryIter++;
                }
            
            if (queryPtr != 0)
                {                
                isQueryComplete = queryPtr->IsComplete();
/*
                if (queryPtr->m_producedFoundNodes.)

                for (size_t processorInd = 0; processorInd < queryPtr->m_nodeQueryProcessors.size(); processorInd++)
                    {
                    queryPtr->m_nodeQueryProcessorMutexes[processorInd].lock();
                    if (queryPtr->m_nodeQueryProcessors[processorInd] != 0)
                        {
                        isQueryComplete = false;
                        queryPtr->m_nodeQueryProcessorMutexes[processorInd].unlock();
                        break;
                        }

                    queryPtr->m_nodeQueryProcessorMutexes[processorInd].unlock();
                    }     

                if (isQueryComplete == true)
                    {
                    for (size_t processorInd = 0; processorInd < queryPtr->m_searchingNodes.size(); processorInd++)
                        {
                        queryPtr->m_searchingNodeMutexes[processorInd].lock();
                        if (queryPtr->m_searchingNodes[processorInd].size() > 0)
                            {
                            isQueryComplete = false;
                            queryPtr->m_searchingNodeMutexes[processorInd].unlock();
                            break;
                            }
                        queryPtr->m_searchingNodeMutexes[processorInd].unlock();
                        }     
                    }
                    */
                }

            return isQueryComplete;
            }
            
        void Start()
            { 
            if (m_run == false)
                {
                m_run = true;

                //Launch a group of threads
                for (int threadId = 0; threadId < m_numWorkingThreads; ++threadId) 
                    {                                                        
                    if (!s_delayJoinThread && !s_streamingSM)
                        {                
                        m_workingThreads[threadId] = std::thread(&QueryProcessor::QueryThread, this, DgnPlatformLib::QueryHost(), threadId);
                        }
                    else
                        {
                        if (m_areWorkingThreadRunning[threadId] == false)
                            {
                            if (m_workingThreads[threadId].joinable())                            
                                m_workingThreads[threadId].join();

                            m_workingThreads[threadId] = std::thread(&QueryProcessor::QueryThread, this, DgnPlatformLib::QueryHost(), threadId);
                            m_areWorkingThreadRunning[threadId] = true;
                            }
                        }
                    }
                }
            }
        
        void Stop()
            {                        
            m_run = false;

            if (!s_delayJoinThread && !s_streamingSM)
                {                
                for (int threadId = 0; threadId < m_numWorkingThreads; ++threadId) 
                    {
                    if (m_workingThreads[threadId].joinable())
                        m_workingThreads[threadId].join();                    
                    }         
                }
            }
       
        StatusInt GetFoundNodes(bvector<IScalableMeshCachedDisplayNodePtr>& foundNodes, int queryId)
            {             
            StatusInt status;

            std::list<ProcessingQuery<DPoint3d, YProtPtExtentType>::Ptr>::iterator queryItr(m_processingQueries.begin());
            std::list<ProcessingQuery<DPoint3d, YProtPtExtentType>::Ptr>::iterator queryItrEnd(m_processingQueries.end());

            while (queryItr != queryItrEnd)
                {
                if ((*queryItr)->m_queryId == queryId)
                    {
                    break;
                    }
                }

            if (queryItr != queryItrEnd)
                {                
                for (size_t threadIter = 0; threadIter < (*queryItr)->m_foundMeshNodes.size(); threadIter++)
                    {
                    (*queryItr)->m_foundMeshNodeMutexes[threadIter].lock();
#ifdef DISPLAYLOG                 
                    /*
                    fprintf(logger.GetFile(), "threadId %i : nb found nodes : %I64d\n", threadIter, (*queryItr)->m_foundMeshNodes[threadIter].size());
                    fflush(logger.GetFile());                    
                    */
#endif
                    foundNodes.insert(foundNodes.end(), (*queryItr)->m_foundMeshNodes[threadIter].begin(),(*queryItr)->m_foundMeshNodes[threadIter].end());
                    (*queryItr)->m_foundMeshNodeMutexes[threadIter].unlock();
                    }   
            
                if ((*queryItr)->IsComplete()) 
                    {
                    m_processingQueriesMutex.lock();
                    m_processingQueries.erase(queryItr);
                    m_processingQueriesMutex.unlock();                                
                    }

                status = SUCCESS;
                }
            else
                {
                status = ERROR;
                }             

            return status;
            }
    };

static QueryProcessor s_queryProcessor;


ScalableMeshProgressiveQueryEngine::ScalableMeshProgressiveQueryEngine(IScalableMeshPtr& scalableMeshPtr, IScalableMeshDisplayCacheManagerPtr& displayCacheManagerPtr)
    {
    m_scalableMeshPtr = scalableMeshPtr;
    m_displayCacheManagerPtr = displayCacheManagerPtr;
    }

template <class POINT> int BuildQueryObject(//ScalableMeshQuadTreeViewDependentMeshQuery<POINT, YProtPtExtentType>* viewDependentQueryP,
    ISMPointIndexQuery<POINT, YProtPtExtentType>*&                        pQueryObject,
    const DPoint3d*                                                       pQueryExtentPts,
    int                                                                   nbQueryExtentPts,
    IScalableMeshViewDependentMeshQueryParamsPtr                          queryParam)
    {
    //MST More validation is required here.
    assert(queryParam != 0);

    int status = SUCCESS;

    YProtPtExtentType queryExtent;
    /*
    YProtPtExtentType contentExtent(m_scmIndexPtr->GetContentExtent());

    double minZ = ExtentOp<YProtPtExtentType>::GetZMin(contentExtent);
    double maxZ = ExtentOp<YProtPtExtentType>::GetZMax(contentExtent);

    YProtPtExtentType queryExtent(ScalableMeshPointQuery::GetExtentFromClipShape<YProtPtExtentType>(pQueryExtentPts,
    nbQueryExtentPts,
    minZ,
    maxZ));
    */
    //MS Need to be removed
    double viewportRotMatrix[3][3];
    double rootToViewMatrix[4][4];

    memcpy(rootToViewMatrix, queryParam->GetRootToViewMatrix(), sizeof(double) * 4 * 4);

    ScalableMeshQuadTreeViewDependentMeshQuery<POINT, YProtPtExtentType>* viewDependentQueryP = new ScalableMeshQuadTreeViewDependentMeshQuery<POINT, YProtPtExtentType>(queryExtent,
        rootToViewMatrix,
        viewportRotMatrix,
        queryParam->GetViewBox(),
        false,
        queryParam->GetViewClipVector(),
        100000000);

    // viewDependentQueryP->SetTracingXMLFileName(AString("E:\\MyDoc\\SS3 - Iteration 17\\STM\\Bad Resolution Selection\\visitingNodes.xml"));

    viewDependentQueryP->SetMeanScreenPixelsPerPoint(queryParam->GetMinScreenPixelsPerPoint());

    //MS : Might need to be done at the ScalableMeshReprojectionQuery level.    
    if ((queryParam->GetSourceGCS() != 0) && (queryParam->GetTargetGCS() != 0))
        {
        BaseGCSCPtr sourcePtr = queryParam->GetSourceGCS();
        BaseGCSCPtr targetPtr = queryParam->GetTargetGCS();
        viewDependentQueryP->SetReprojectionInfo(sourcePtr, targetPtr);
        }   


    pQueryObject = (ISMPointIndexQuery<POINT, YProtPtExtentType>*)(viewDependentQueryP);

    return status;
    }

DisplayMovementType DetermineDisplayMovementType(const DMatrix4d* prevLocalToView,
                             const DMatrix4d* newLocalToView)
    {
    if (prevLocalToView == nullptr || newLocalToView == nullptr)
        return DisplayMovementType::UNKNOWN;

    /*
    DMatrix4d resultMatrix; 

    resultMatrix.differenceOf(newLocalToView, prevLocalToView);
    */

    return DisplayMovementType::UNKNOWN;
    }

static bool s_searchNodeAround = true; 
static bool s_addStartingNodeToPreview = true;
static bool s_newOverview = true;

#ifndef NDEBUG
static double s_firstNodeSearchingDelay = (double)1 / 15 * CLOCKS_PER_SEC;
#else
static double s_firstNodeSearchingDelay = (double)1 / 30 * CLOCKS_PER_SEC;
#endif
//static int    s_nbIterClock;

void FindOverview(bvector<IScalableMeshCachedDisplayNodePtr>& lowerResOverviewNodes, HFCPtr<SMPointIndexNode<DPoint3d, YProtPtExtentType>>& node, bool loadTexture, const bvector<bool>& clipVisibilities)
    {    
    assert(node->IsParentSet() == true);
        
    HFCPtr<SMPointIndexNode<DPoint3d, YProtPtExtentType>> parentNodePtr(node->GetParentNodePtr());

    //NEEDS_WORK_MST : Root node could be loaded at load time instead. 
    if (parentNodePtr == nullptr)
        {        
        IScalableMeshCachedDisplayNodePtr meshNodePtr = CachedDisplayNodeManager::GetManager().FindOrLoadNode<DPoint3d>(node, loadTexture, clipVisibilities);
        lowerResOverviewNodes.push_back(meshNodePtr);        
        return;
        }
                    
    IScalableMeshCachedDisplayNodePtr meshNodePtr = CachedDisplayNodeManager::GetManager().FindNode(parentNodePtr->GetBlockID().m_integerID, s_scalableMeshPtr, false);
    assert(parentNodePtr != node);
    if (meshNodePtr == 0)
        {
        FindOverview(lowerResOverviewNodes, parentNodePtr, loadTexture, clipVisibilities);
        }
    else   
        {
        auto nodeIter = lowerResOverviewNodes.begin();

        while (nodeIter != lowerResOverviewNodes.end())
            {
            if (nodeIter->get() == meshNodePtr.get())
                break;            

            nodeIter++;
            }

        if (nodeIter == lowerResOverviewNodes.end())
            {
            lowerResOverviewNodes.push_back(meshNodePtr);
            }        
        }
    }

void ScalableMeshProgressiveQueryEngine::StartNewQuery(RequestedQuery& newQuery, ISMPointIndexQuery<DPoint3d, YProtPtExtentType>* queryObjectP, const bvector<BENTLEY_NAMESPACE_NAME::ScalableMesh::IScalableMeshCachedDisplayNodePtr>& startingNodes)
    {
    static int s_maxLevel = 2;
       
    HFCPtr<SMPointIndexNode<DPoint3d, YProtPtExtentType>> rootNodePtr(((ScalableMesh<DPoint3d>*)m_scalableMeshPtr.get())->GetRootNode());

    assert(rootNodePtr != 0);

    if (s_newOverview)
        {
        ProducedNodeContainer<DPoint3d, YProtPtExtentType> overviewNodes;
        ProducedNodeContainer<DPoint3d, YProtPtExtentType> nodesToSearch;
        ProducedNodeContainer<DPoint3d, YProtPtExtentType> foundNodes;
        
        nodesToSearch.AddNode(rootNodePtr);        

        clock_t startTime = clock(); 
        int nbIterBeforeClock = 10;
        size_t currentInd = 0;
         
        while (currentInd < nodesToSearch.GetNodes().size())
            {
            nodesToSearch.GetNodes()[currentInd]->QueryVisibleNode (queryObjectP, s_maxLevel, overviewNodes, foundNodes, nodesToSearch, nullptr);
            
            if ((clock() - startTime) > s_firstNodeSearchingDelay)
                {
                break;
                }
            
            currentInd++;
            }

        //The other option not yet supported.
        assert(s_LoadQVDuringQuery);
        
        bvector<IScalableMeshCachedDisplayNodePtr>                     lowerResOverviewNodes;
        bvector<HFCPtr<SMPointIndexNode<DPoint3d, YProtPtExtentType>>> searchingNodes;

        CachedDisplayNodeManager::GetManager().GetNodeListLock();                            
             
        for (size_t nodeInd = currentInd + 1; nodeInd < nodesToSearch.GetNodes().size(); nodeInd++)        
            {                                    
            IScalableMeshCachedDisplayNodePtr meshNodePtr = CachedDisplayNodeManager::GetManager().FindNode(nodesToSearch.GetNodes()[nodeInd]->GetBlockID().m_integerID, s_scalableMeshPtr, false);

            if (meshNodePtr == 0)
                {                                
                FindOverview(lowerResOverviewNodes, nodesToSearch.GetNodes()[nodeInd], newQuery.m_loadTexture, newQuery.m_clipVisibilities);
                }
            else
                {
                newQuery.m_overviewMeshNodes.push_back(meshNodePtr);
                }

            searchingNodes.push_back(nodesToSearch.GetNodes()[nodeInd]);
            }
            
        bvector<HFCPtr<SMPointIndexNode<DPoint3d, YProtPtExtentType>>> toLoadNodes;

        for (auto& node : foundNodes.GetNodes())
            {                        
            IScalableMeshCachedDisplayNodePtr meshNodePtr = CachedDisplayNodeManager::GetManager().FindNode(node->GetBlockID().m_integerID, s_scalableMeshPtr, false);

            if (meshNodePtr == 0)
                {                
                FindOverview(lowerResOverviewNodes, node, newQuery.m_loadTexture, newQuery.m_clipVisibilities);
                toLoadNodes.push_back(node);
                }
            else
                {
                newQuery.m_queriedMeshNodes.push_back(meshNodePtr);
                }
            }

        CachedDisplayNodeManager::GetManager().ReleaseNodeListLock();

        assert(lowerResOverviewNodes.size() > 0 || (nodesToSearch.GetNodes().size() - currentInd) == 0);
        
        newQuery.m_overviewMeshNodes.insert(newQuery.m_overviewMeshNodes.end(), lowerResOverviewNodes.begin(), lowerResOverviewNodes.end());        

        s_queryProcessor.AddQuery(newQuery.m_queryId, queryObjectP, searchingNodes, toLoadNodes, newQuery.m_loadTexture, newQuery.m_clipVisibilities);
        }
    else
        {             
        ProducedNodeContainer<DPoint3d, YProtPtExtentType> overviewNodes;
        ProducedNodeContainer<DPoint3d, YProtPtExtentType> nodesToSearch;
        ProducedNodeContainer<DPoint3d, YProtPtExtentType> foundNodes;

        rootNodePtr->QueryOverview(queryObjectP, s_maxLevel, overviewNodes, foundNodes, nodesToSearch, 0);
        
        //Query not complete  
        if (nodesToSearch.GetNodes().size() > 0)
            {   
            if (foundNodes.GetNodes().size() > 0)
                {            
                for (auto& node : foundNodes.GetNodes())
                    {
                    IScalableMeshCachedDisplayNodePtr meshNodePtr;

                    if (!s_LoadQVDuringQuery)
                        {
                        ScalableMeshCachedMeshNode<DPoint3d>* meshNode(new ScalableMeshCachedMeshNode<DPoint3d>(node, newQuery.m_loadTexture));                        
                        meshNode->LoadMeshes(false, newQuery.m_clipVisibilities);
                        meshNodePtr = meshNode;
                        }
                    else
                        {
                        meshNodePtr = CachedDisplayNodeManager::GetManager().FindOrLoadNode<DPoint3d>(node, newQuery.m_loadTexture, newQuery.m_clipVisibilities);
                        }

                    newQuery.m_queriedMeshNodes.push_back(meshNodePtr);
                    }
                }
                      
            bvector<HFCPtr<SMPointIndexNode<DPoint3d, YProtPtExtentType>>> toLoadNodes;

            s_queryProcessor.AddQuery(newQuery.m_queryId, queryObjectP, nodesToSearch.GetNodes(), toLoadNodes, newQuery.m_loadTexture, newQuery.m_clipVisibilities);

            for (auto& node : overviewNodes.GetNodes())
                {
                IScalableMeshCachedDisplayNodePtr meshNodePtr;

                if (!s_LoadQVDuringQuery)
                    {
                    ScalableMeshCachedMeshNode<DPoint3d>* meshNode(new ScalableMeshCachedMeshNode<DPoint3d>(node, newQuery.m_loadTexture));                    
                    meshNode->LoadMeshes(false, newQuery.m_clipVisibilities);
                    meshNodePtr = meshNode;
                    }
                else
                    {
                    meshNodePtr = CachedDisplayNodeManager::GetManager().FindOrLoadNode<DPoint3d>(node, newQuery.m_loadTexture, newQuery.m_clipVisibilities);
                    }

                newQuery.m_overviewMeshNodes.push_back(meshNodePtr);
                }

            if (s_addStartingNodeToPreview)
                {
                newQuery.m_overviewMeshNodes.insert(newQuery.m_overviewMeshNodes.end(), startingNodes.begin(), startingNodes.end());            
                }
            }
        else
            {
            for (auto& node : overviewNodes.GetNodes())
                {
                IScalableMeshCachedDisplayNodePtr meshNodePtr;

                if (!s_LoadQVDuringQuery)
                    {
                    ScalableMeshCachedMeshNode<DPoint3d>* meshNode(new ScalableMeshCachedMeshNode<DPoint3d>(node, newQuery.m_loadTexture));
                    bvector<bool> clipsToShow;
                    meshNode->LoadMeshes(false, clipsToShow);
                    meshNodePtr = meshNode;
                    }
                else
                    {
                    meshNodePtr = CachedDisplayNodeManager::GetManager().FindOrLoadNode<DPoint3d>(node, newQuery.m_loadTexture, newQuery.m_clipVisibilities);
                    }

                newQuery.m_queriedMeshNodes.push_back(meshNodePtr);
                }

            delete queryObjectP;
            newQuery.m_isQueryCompleted = true;
            newQuery.m_fetchLastCompletedNodes = true;
            }
        }
    }
      
BentleyStatus ScalableMeshProgressiveQueryEngine::_ClearCaching(const bvector<DRange2d>* clearRanges, const IScalableMeshPtr& scalableMeshPtr)
    {
    CachedDisplayNodeManager::GetManager().ClearCachedNodes(clearRanges, s_scalableMeshPtr);

    return SUCCESS;
    }

BentleyStatus ScalableMeshProgressiveQueryEngine::_StartQuery(int                                                                      queryId,
                                                              IScalableMeshViewDependentMeshQueryParamsPtr                             queryParam,
                                                              const bvector<BENTLEY_NAMESPACE_NAME::ScalableMesh::IScalableMeshCachedDisplayNodePtr>& startingNodes,
                                                              bool                                                                     loadTexture,
                                                              const bvector<bool>&                                                     clipVisibilities,
                                                              const DMatrix4d*                                                         prevLocalToView,
                                                              const DMatrix4d*                                                         newLocalToView)
    {
    assert(_IsQueryComplete(queryId) == true);

    RequestedQuery requestedQuery;

    requestedQuery.m_queryId = queryId;
    requestedQuery.m_isQueryCompleted = false;
    requestedQuery.m_fetchLastCompletedNodes = false;
    requestedQuery.m_loadTexture = loadTexture;
    requestedQuery.m_clipVisibilities = clipVisibilities;

    ISMPointIndexQuery<DPoint3d, YProtPtExtentType>* queryObjectP;

    BuildQueryObject<DPoint3d>(queryObjectP, 0/*pQueryExtentPts*/, 0/*nbQueryExtentPts*/, queryParam);

    assert(queryObjectP != 0);
      
    StartNewQuery(requestedQuery, queryObjectP, startingNodes);

    m_requestedQueries.push_back(requestedQuery);

    return SUCCESS;
    }

BentleyStatus ScalableMeshProgressiveQueryEngine::_GetOverviewNodes(bvector<BENTLEY_NAMESPACE_NAME::ScalableMesh::IScalableMeshCachedDisplayNodePtr>& meshNodes,
    int                                                   queryId) const
    {
    const RequestedQuery* requestedQueryP = 0;

    for (auto& query : m_requestedQueries)
    {
        if (query.m_queryId == queryId)
        {
            requestedQueryP = &query;
            break;
        }
    }

    BentleyStatus status;

    if (requestedQueryP != 0)
    {
        meshNodes.insert(meshNodes.end(), requestedQueryP->m_overviewMeshNodes.begin(), requestedQueryP->m_overviewMeshNodes.end());
        status = SUCCESS;
    }
    else
    {
        status = ERROR;
    }

    return status;
    }

BentleyStatus ScalableMeshProgressiveQueryEngine::_GetQueriedNodes(bvector<BENTLEY_NAMESPACE_NAME::ScalableMesh::IScalableMeshCachedDisplayNodePtr>& meshNodes,
    int                                                   queryId) const
    {
    RequestedQuery* requestedQueryP = 0;

    for (auto& query : m_requestedQueries)
    {
        if (query.m_queryId == queryId)
        {
            requestedQueryP = &query;
            break;
        }
    }

    BentleyStatus status;

    if (requestedQueryP != 0)
    {
        if (requestedQueryP->m_isQueryCompleted == false || requestedQueryP->m_fetchLastCompletedNodes == false)
        {
            StatusInt status = s_queryProcessor.GetFoundNodes(requestedQueryP->m_queriedMeshNodes, queryId);
            assert(status == SUCCESS);

            if (requestedQueryP->m_isQueryCompleted == true)
            {
                requestedQueryP->m_fetchLastCompletedNodes = true;
                s_queryProcessor.CancelQuery(queryId);
            }
        }

        meshNodes.insert(meshNodes.end(), requestedQueryP->m_queriedMeshNodes.begin(), requestedQueryP->m_queriedMeshNodes.end());
        status = SUCCESS;
    }
    else
    {
        status = ERROR;
    }

    return status;
    }

BentleyStatus ScalableMeshProgressiveQueryEngine::_StopQuery(int queryId)
    {
    RequestedQuery* requestedQueryP = 0;

    auto queryIter(m_requestedQueries.begin());
    auto queryIterEnd(m_requestedQueries.end());

    while (queryIter != queryIterEnd)
    {
        if (queryIter->m_queryId == queryId)
        {
            requestedQueryP = &(*queryIter);
            break;
        }
    }

    if (requestedQueryP != 0)
    {
        StatusInt status = s_queryProcessor.CancelQuery(requestedQueryP->m_queryId);
        assert(status == SUCCESS);
        m_requestedQueries.erase(queryIter);
    }

    return SUCCESS;
    }


bool ScalableMeshProgressiveQueryEngine::_IsQueryComplete(int queryId)
    {
    bool isQueryComplete;

    RequestedQuery* requestedQueryP = 0;

    for (auto& query : m_requestedQueries)
    {
        if (query.m_queryId == queryId)
        {
            requestedQueryP = &query;
            break;
        }
    }

    if (requestedQueryP == 0)
    {
        isQueryComplete = true;
    }
    else
    {
        if (!requestedQueryP->m_isQueryCompleted)
        {
            //NEEDS_WORK_SM_PROGRESSIVE : Should have auto notification
            requestedQueryP->m_isQueryCompleted = s_queryProcessor.IsQueryComplete(queryId);
        }

        isQueryComplete = requestedQueryP->m_isQueryCompleted;
    }

    return isQueryComplete;
    }


END_BENTLEY_SCALABLEMESH_NAMESPACE
<|MERGE_RESOLUTION|>--- conflicted
+++ resolved
@@ -1,1531 +1,1526 @@
-/*--------------------------------------------------------------------------------------+
-|
-|     $Source: STM/ScalableMeshProgressiveQuery.cpp $
-|    $RCSfile: ScalableMeshPointQuery.cpp,v $
-|   $Revision: 1.41 $
-|       $Date: 2012/11/29 17:30:37 $
-|     $Author: Mathieu.St-Pierre $
-|
-|  $Copyright: (c) 2016 Bentley Systems, Incorporated. All rights reserved. $
-|
-+--------------------------------------------------------------------------------------*/
-
-#include <ScalableMeshPCH.h>
-#undef static_assert
-#include <DgnPlatform/DgnPlatformLib.h>
-#include "ImagePPHeaders.h"
-//#define GPU
-USING_NAMESPACE_IMAGEPP;
-
-/*------------------------------------------------------------------+
-| Include of the current class header                               |
-+------------------------------------------------------------------*/
-#include <GeoCoord/BaseGeoCoord.h>
-#include "SMPointIndex.h"
-#include "InternalUtilityFunctions.h"
-#include <ScalableMesh/IScalableMeshClipContainer.h>
-#include <ScalableMesh/ScalableMeshUtilityFunctions.h>
-
-#include "ScalableMesh.h"
-#include "ScalableMeshProgressiveQuery.h"
-#include "ScalableMeshQuery.h"
-#include "ScalableMeshQuadTreeBCLIBFilters.h"
-#include "ScalableMeshQuadTreeQueries.h"
-
-
-BEGIN_BENTLEY_SCALABLEMESH_NAMESPACE
-
-//NEEDS_WORK_SM : Ugly, just for testing purpose
-IScalableMeshDisplayCacheManagerPtr s_displayCacheManagerPtr;
-IScalableMeshPtr                    s_scalableMeshPtr;
-
-#ifdef DISPLAYLOG
-
-class Logger
-    {
-public:
-
-    Logger()
-    {
-        m_file = fopen("D:\\MyDoc\\RM - SM - Sprint 8\\Display\\log\\progressifLog.txt", "w+");
-    }
-
-    ~Logger()
-    {
-        fclose(m_file);
-    }
-
-    FILE* GetFile()
-    {
-        return m_file;
-    }
-
-    FILE* m_file;
-    };
-
-
-static Logger logger;
-
-#endif
-
-
-/*==================================================================*/
-/*                   IScalableMeshProgressiveQueryEngine            */
-/*==================================================================*/
-BentleyStatus IScalableMeshProgressiveQueryEngine::GetOverviewNodes(bvector<IScalableMeshCachedDisplayNodePtr>& meshNodes,
-    int                                         queryId)
-    {
-    return _GetOverviewNodes(meshNodes, queryId);
-    }
-
-BentleyStatus IScalableMeshProgressiveQueryEngine::GetQueriedNodes(bvector<IScalableMeshCachedDisplayNodePtr>& meshNodes,
-                                                                   int                                         queryId)
-    {
-    return _GetQueriedNodes(meshNodes, queryId);
-    }
-
-BentleyStatus IScalableMeshProgressiveQueryEngine::ClearCaching(const bvector<DRange2d>* clearRanges, const IScalableMeshPtr& scalableMeshPtr)
-    {
-    return _ClearCaching(clearRanges, scalableMeshPtr);
-    }
-
-BentleyStatus IScalableMeshProgressiveQueryEngine::StartQuery(int                                                                      queryId,
-                                                              IScalableMeshViewDependentMeshQueryParamsPtr                             queryParam,
-                                                              const bvector<BENTLEY_NAMESPACE_NAME::ScalableMesh::IScalableMeshCachedDisplayNodePtr>& startingNodes,
-                                                              bool                                                                     loadTexture,
-                                                              const bvector<bool>&                                                     clipVisibilities,
-                                                              const DMatrix4d*                                                         prevLocalToView,
-                                                              const DMatrix4d*                                                         newLocalToView)
-    {
-    return _StartQuery(queryId, queryParam, startingNodes, loadTexture, clipVisibilities, prevLocalToView, newLocalToView);
-    }
-
-BentleyStatus IScalableMeshProgressiveQueryEngine::StopQuery(int queryId)
-    {
-    return _StopQuery(queryId);
-    }
-
-bool IScalableMeshProgressiveQueryEngine::IsQueryComplete(int queryId)
-    {
-    return _IsQueryComplete(queryId);
-    }
-
-IScalableMeshProgressiveQueryEnginePtr IScalableMeshProgressiveQueryEngine::Create(IScalableMeshPtr& scalableMeshPtr, IScalableMeshDisplayCacheManagerPtr& displayCacheManagerPtr)
-    {
-    s_displayCacheManagerPtr = displayCacheManagerPtr;
-    s_scalableMeshPtr = scalableMeshPtr;
-    return new ScalableMeshProgressiveQueryEngine(scalableMeshPtr, displayCacheManagerPtr);
-    }
-
-static bool s_LoadQVDuringQuery = true;
-
-
-class CachedDisplayNodeManager
-    {
-private:
-
-    size_t               m_maxNbPoints;
-    size_t               m_totalNbPoints;
-    std::recursive_mutex m_nodeListMutex;
-
-    struct CachedNode
-    {
-        CachedNode(IScalableMeshPtr& scalableMeshPtr, IScalableMeshCachedDisplayNodePtr& displayNodePtr)
-            {
-            m_scalableMeshPtr = scalableMeshPtr;
-            m_displayNodePtr = displayNodePtr;
-            }
-
-        /*void ReleaseQVisionCache()
-        {
-        if (m_material.IsValid())
-        {
-        MaterialManager::GetManagerR().ClearQvTexture(m_material->GetName().c_str(), m_material.get());
-        m_material = nullptr;
-        }
-        }*/
-
-
-        IScalableMeshPtr                  m_scalableMeshPtr;
-        IScalableMeshCachedDisplayNodePtr m_displayNodePtr;
-
-        //MaterialPtr m_material;
-    };
-
-    typedef std::list<CachedNode> CachedNodesList;
-    CachedNodesList m_cachedNodes;
-
-    CachedDisplayNodeManager()
-        {
-        m_maxNbPoints = 3000000;
-        m_totalNbPoints = 0;
-        }
-
-public:
-
-
-    void AddCachedNode(IScalableMeshPtr& scalableMeshPtr, IScalableMeshCachedDisplayNodePtr& displayNodePtr)
-    {
-        //assert(qvElem != 0);
-        size_t addedNodePointCount = displayNodePtr->GetPointCount();
-
-        m_nodeListMutex.lock();
-
-        while (m_totalNbPoints + addedNodePointCount > m_maxNbPoints)
-        {   
-            assert(m_totalNbPoints >= m_cachedNodes.back().m_displayNodePtr->GetPointCount());
-            m_totalNbPoints -= m_cachedNodes.back().m_displayNodePtr->GetPointCount();
-            //T_HOST.GetGraphicsAdmin()._DeleteQvElem (m_cachedNodes.back().m_qvElem);
-            //        m_cachedNodes.back().ReleaseQVisionCache();
-            m_cachedNodes.pop_back();
-        }
-
-        m_cachedNodes.push_front(CachedNode(scalableMeshPtr, displayNodePtr));
-
-        m_nodeListMutex.unlock();
-
-        m_totalNbPoints += addedNodePointCount;
-    }
-
-
-    //MaterialPtr GetMaterial(__int64 nodeId, DTMDataRef* dtmDataRef);
-
-    void ClearCachedNodes(const bvector<DRange2d>* clearRanges, IScalableMeshPtr& scalableMeshPtr)
-        {
-        m_nodeListMutex.lock();
-
-        auto cachedNodeIter(m_cachedNodes.begin());
-        auto cachedNodeIterEnd(m_cachedNodes.end());
-
-        //NEEDS_WORK_SM : Maybe should try making it parallel?        
-        while (cachedNodeIter != cachedNodeIterEnd)
-            {
-            if (cachedNodeIter->m_scalableMeshPtr == scalableMeshPtr)
-                {      
-                if (clearRanges != 0)
-                    {
-                    DRange3d range3d = cachedNodeIter->m_displayNodePtr->GetContentExtent();
-                    DRange2d nodeContentRange;
-                    nodeContentRange.low.x = range3d.low.x;
-                    nodeContentRange.low.y = range3d.low.y;
-                    nodeContentRange.high.x = range3d.high.x;
-                    nodeContentRange.high.y = range3d.high.y;
-
-                    bool isCleared = false;
-
-                    for (auto& range : *clearRanges)
-                        {
-                        if (nodeContentRange.IntersectsWith(range))
-                            {
-                            cachedNodeIter = m_cachedNodes.erase(cachedNodeIter);
-                            isCleared = true;
-                            break;
-                            }                        
-                        }                    
-
-                    if (!isCleared)
-                        cachedNodeIter++;
-                        
-                    }
-                else
-                    {
-                    cachedNodeIter = m_cachedNodes.erase(cachedNodeIter);
-                    }                                
-                }
-            else
-                {
-                cachedNodeIter++;
-                }
-            }
-
-        m_nodeListMutex.unlock();
-        }
-
-        void GetNodeListLock()
-            {
-            m_nodeListMutex.lock();
-            }
-
-        void ReleaseNodeListLock()
-            {
-            m_nodeListMutex.unlock();
-            }
-
-        IScalableMeshCachedDisplayNodePtr FindNode(__int64 nodeId, IScalableMeshPtr& scalableMeshPtr, bool threadSafe = true)
-            {        
-            //NEEDS_WORK_SM : Must be remove this mutex, cost too much
-            if (threadSafe)
-                m_nodeListMutex.lock();
-
-            auto cachedNodeIter(m_cachedNodes.begin());
-            auto cachedNodeIterEnd(m_cachedNodes.end());
-
-            IScalableMeshCachedDisplayNodePtr foundNodePtr;
-                        
-            while (cachedNodeIter != cachedNodeIterEnd)
-                {                
-                if ((cachedNodeIter->m_scalableMeshPtr == scalableMeshPtr) && 
-                    (cachedNodeIter->m_displayNodePtr->GetNodeId() == nodeId))
-                    {
-                    CachedNode cachedNode(*cachedNodeIter);
-                    foundNodePtr = cachedNodeIter->m_displayNodePtr;        
-                    m_cachedNodes.erase(cachedNodeIter);
-                    m_cachedNodes.push_front(cachedNode);                    
-                    break;
-                    }
-
-                cachedNodeIter++;
-                }
-            
-            if (threadSafe)
-                m_nodeListMutex.unlock();
-
-            return foundNodePtr; 
-            }
-              
-        template <class POINT, class EXTENT>
-        IScalableMeshCachedDisplayNodePtr FindOrLoadNode(HFCPtr<SMPointIndexNode<POINT, EXTENT>>& node, bool loadTexture, const bvector<bool>& clipVisibilities)
-            {                           
-            IScalableMeshCachedDisplayNodePtr foundNodePtr(FindNode(node->GetBlockID().m_integerID, s_scalableMeshPtr));
-                   
-            if (foundNodePtr == 0)     
-                {    
-                ScalableMeshCachedDisplayNode<POINT>* meshNode(ScalableMeshCachedDisplayNode<POINT>::Create(node));               
-                meshNode->ApplyAllExistingClips();
-                
-                meshNode->LoadMeshes(false, clipVisibilities, s_displayCacheManagerPtr, loadTexture);
-                foundNodePtr = meshNode;                
-                AddCachedNode(s_scalableMeshPtr, foundNodePtr);
-                }   
-
-            return foundNodePtr;
-            }
-          
-        static CachedDisplayNodeManager& GetManager()
-            {
-            static CachedDisplayNodeManager* s_manager = 0;
-
-            if (s_manager == 0) 
-                {
-                s_manager = new CachedDisplayNodeManager();
-                }
-
-            return *s_manager;
-            }   
-    };
-
-
-template <class POINT, class EXTENT> class NodeQueryProcessor : public RefCountedBase, public IStopQuery
-    {
-private:
-
-    HFCPtr<SMPointIndexNode<POINT, EXTENT>>          m_queryNode;
-    ISMPointIndexQuery<POINT, EXTENT>*               m_pQueryObject;
-    StopQueryCallbackFP                              m_stopQueryCallbackFP;
-    ProducedNodeContainer<POINT, EXTENT>*            m_foundNodesP;
-    atomic<bool>                                     m_stopQuery;
-    bool                                             m_loadTexture;
-    int                                              m_threadId;
-
-
-
-    NodeQueryProcessor(HFCPtr<SMPointIndexNode<POINT, EXTENT>> queryNode,
-        ISMPointIndexQuery<POINT, EXTENT>*      queryObject,
-        StopQueryCallbackFP                     stopQueryCallbackFP,
-        bool                                    loadTexture,
-        ProducedNodeContainer<POINT, EXTENT>*   foundNodesP,
-        int                                     threadId)
-        {
-        m_queryNode = queryNode;
-        m_pQueryObject = queryObject;
-        m_stopQueryCallbackFP = stopQueryCallbackFP;
-        m_stopQuery = false;
-        m_loadTexture = loadTexture;
-        m_threadId = threadId;
-        m_foundNodesP = foundNodesP;
-        }
-
-public:
-
-    typedef RefCountedPtr<NodeQueryProcessor> Ptr;
-
-    virtual bool DoStop() const override
-        {
-        return m_stopQuery;
-        }
-
-    void DoQuery()
-        {
-        if (!m_stopQuery)
-            m_queryNode->Query(m_pQueryObject, *m_foundNodesP, this);
-        }
-
-    void SetStopQuery(bool stopQuery)
-        {
-        m_stopQuery = stopQuery;
-        }
-
-    /*
-    void GetFoundNodes(bvector<IScalableMeshCachedDisplayNodePtr>& foundNodes)a
-        {
-
-    #ifdef DISPLAYLOG
-    fprintf(logger.GetFile(), "threadId %i : nb found nodes : %I64d\n", m_threadId, m_foundNodes.GetNodes().size());
-    fflush(logger.GetFile());
-    #endif
-
-    for (auto& node : m_foundNodes.GetNodes())
-    {
-    IScalableMeshCachedDisplayNodePtr meshNodePtr;
-
-    if (!s_LoadQVDuringQuery)
-    {
-    ScalableMeshCachedMeshNode<POINT>* meshNode(new ScalableMeshCachedMeshNode<POINT>(node, m_loadTexture));
-    bvector<bool> clipsToShow;
-    meshNode->LoadMeshes(false, clipsToShow);
-    meshNodePtr = meshNode;
-    }
-    else
-    {
-    meshNodePtr = CachedDisplayNodeManager::GetManager().FindOrLoadNode<POINT>(node, m_loadTexture);
-    }
-
-    foundNodes.push_back(meshNodePtr);
-    }
-    }
-
-    */
-
-    static Ptr Create(HFCPtr<SMPointIndexNode<POINT, EXTENT>> queryNode,
-        ISMPointIndexQuery<POINT, EXTENT>*      queryObject,
-        StopQueryCallbackFP                     stopQueryCallbackFP,
-        bool                                    loadTexture,
-        ProducedNodeContainer<POINT, EXTENT>*   foundNodesP,
-        int                                     threadId)
-        {
-        return new NodeQueryProcessor(queryNode, queryObject, stopQueryCallbackFP, loadTexture, foundNodesP, threadId);
-        }
-    };
-   
-  
-template <class POINT, class EXTENT> struct ProcessingQuery : public RefCountedBase
-    {
-    typedef RefCountedPtr<ProcessingQuery<POINT, EXTENT>> Ptr;
-      
-    ProcessingQuery(int                                               queryId,
-                    int                                               nbWorkingThreads,
-                    ISMPointIndexQuery<POINT, EXTENT>*                queryObjectP,
-                    bvector<HFCPtr<SMPointIndexNode<POINT, EXTENT>>>& searchingNodes,
-                    bvector<HFCPtr<SMPointIndexNode<POINT, EXTENT>>>& toLoadNodes,
-                    bool                                              loadTexture, 
-                    const bvector<bool>&                              clipVisibilities)
-        : m_producedFoundNodes(true),
-          m_clipVisibilities(clipVisibilities)
-        {
-        m_queryId = queryId;
-        m_searchingNodes.resize(nbWorkingThreads);
-
-        for (size_t nodeId = 0; nodeId < searchingNodes.size(); nodeId++)
-            {
-            m_searchingNodes[nodeId % nbWorkingThreads].push_back(searchingNodes[nodeId]);
-            }
-
-        m_toLoadNodes.resize(nbWorkingThreads);
-
-        for (size_t nodeId = 0; nodeId < toLoadNodes.size(); nodeId++)
-            {
-            m_toLoadNodes[nodeId % nbWorkingThreads].push_back(toLoadNodes[nodeId]);
-            }
-
-        m_searchingNodeMutexes = new std::mutex[nbWorkingThreads];
-        m_toLoadNodeMutexes = new std::mutex[nbWorkingThreads];
-        m_foundMeshNodes.resize(nbWorkingThreads);
-        m_foundMeshNodeMutexes = new std::mutex[nbWorkingThreads];
-        m_nodeQueryProcessors.resize(nbWorkingThreads);
-        m_nodeQueryProcessorMutexes = new std::mutex[nbWorkingThreads];
-                
-        m_queryObjectP = queryObjectP;
-        m_isCancel = false;
-        m_isConsumingNode = false;
-        m_loadTexture = loadTexture;        
-        }
-
-    ~ProcessingQuery()
-        {
-        delete[] m_searchingNodeMutexes;
-        delete[] m_toLoadNodeMutexes;
-        delete[] m_foundMeshNodeMutexes;
-        delete[] m_nodeQueryProcessorMutexes;
-        delete m_queryObjectP;
-        }
-
-    bool IsComplete()
-        {        
-        if (m_producedFoundNodes.WaitConsumption())
-            return false;
-
-        if (m_isConsumingNode == true)
-            return false;
-
-        size_t threadInd;
-
-        for (threadInd = 0; threadInd < m_searchingNodes.size(); threadInd++)
-            {
-            m_searchingNodeMutexes[threadInd].lock();
-            if (m_searchingNodes[threadInd].size() > 0)
-                {
-                m_searchingNodeMutexes[threadInd].unlock();
-                break;
-                }
-
-            m_searchingNodeMutexes[threadInd].unlock();
-
-            m_nodeQueryProcessorMutexes[threadInd].lock();
-            if (m_nodeQueryProcessors[threadInd] != 0)
-                {
-                m_nodeQueryProcessorMutexes[threadInd].unlock();
-                break;
-                }
-
-            m_nodeQueryProcessorMutexes[threadInd].unlock();
-            }
-
-        if (threadInd != m_searchingNodes.size())
-            return false;
-
-        for (threadInd = 0; threadInd < m_toLoadNodes.size(); threadInd++)
-            {
-            m_toLoadNodeMutexes[threadInd].lock();
-            if (m_toLoadNodes[threadInd].size() > 0)
-                {
-                m_toLoadNodeMutexes[threadInd].unlock();
-                break;
-                }
-
-            m_toLoadNodeMutexes[threadInd].unlock();
-            }
-
-        if (threadInd != m_toLoadNodes.size())
-            return false;
-
-        return true;
-        }
-
-    static Ptr Create(int                                               queryId,
-                      int                                               nbWorkingThreads,
-                      ISMPointIndexQuery<POINT, EXTENT>*                queryObjectP,
-                      bvector<HFCPtr<SMPointIndexNode<POINT, EXTENT>>>& searchingNodes,
-                      bvector<HFCPtr<SMPointIndexNode<POINT, EXTENT>>>& toLoadNodes,
-                      bool                                              loadTexture, 
-                      const bvector<bool>&                              clipVisibilities)
-        {
-        return new ProcessingQuery(queryId, nbWorkingThreads, queryObjectP, searchingNodes, toLoadNodes, loadTexture, clipVisibilities);
-        }
-
-    int                                                       m_queryId;
-    bvector<bvector<HFCPtr<SMPointIndexNode<POINT, EXTENT>>>> m_searchingNodes;
-    std::mutex*                                               m_searchingNodeMutexes;
-    bvector<bvector<HFCPtr<SMPointIndexNode<POINT, EXTENT>>>> m_toLoadNodes;
-    std::mutex*                                               m_toLoadNodeMutexes;
-    ProducedNodeContainer<POINT, EXTENT>                      m_producedFoundNodes;
-    bvector<bvector<IScalableMeshCachedDisplayNodePtr>>       m_foundMeshNodes;
-    std::mutex*                                               m_foundMeshNodeMutexes;
-
-    bvector<NodeQueryProcessor<DPoint3d, YProtPtExtentType>::Ptr>  m_nodeQueryProcessors;
-    std::mutex*                                                    m_nodeQueryProcessorMutexes;
-
-    ISMPointIndexQuery<POINT, EXTENT>*                        m_queryObjectP;
-    //atomic<int>                                               m_nbSearchingNodes;    
-    atomic<bool>                                              m_isCancel;
-    bool                                                      m_loadTexture;
-    const bvector<bool>                                       m_clipVisibilities;
-    atomic<bool>                                              m_isConsumingNode;
-    };
-
-static bool s_delayJoinThread = false;
-static bool s_streamingSM = false;
-
-class QueryProcessor
-    {
-public:
-
-private:
-
-    typedef std::list<ProcessingQuery<DPoint3d, YProtPtExtentType>::Ptr> ProcessingQueryList;
-
-    bvector<int>                  m_processingQueryIndexes;
-    ProcessingQueryList           m_processingQueries;
-    std::mutex                    m_processingQueriesMutex;
-    atomic<bool>                  m_run;
-
-    int                           m_numWorkingThreads;
-    std::thread*                  m_workingThreads;    
-    atomic<bool>*                 m_areWorkingThreadRunning;    
-       
-    struct InLoadingNode;
-
-    typedef RefCountedPtr<InLoadingNode> InLoadingNodePtr;
-
-    struct InLoadingNode : public RefCountedBase
-        {
-        InLoadingNode(HFCPtr<SMPointIndexNode<DPoint3d, YProtPtExtentType>> visibleNode, 
-                      IScalableMeshCachedDisplayNodePtr                     displayNode)
-            {
-            m_visibleNode = visibleNode;
-            m_displayNode = displayNode; 
-            }
-
-        static InLoadingNodePtr Create(HFCPtr<SMPointIndexNode<DPoint3d, YProtPtExtentType>> visibleNode, 
-                                       IScalableMeshCachedDisplayNodePtr                     displayNode)
-            {
-            return new InLoadingNode(visibleNode, displayNode);
-            }
-
-        HFCPtr<SMPointIndexNode<DPoint3d, YProtPtExtentType>> m_visibleNode;
-        IScalableMeshCachedDisplayNodePtr                     m_displayNode;         
-        };    
-
-    std::mutex m_inLoadingNodeMutex;
-    bvector<InLoadingNodePtr> m_inLoadingNodes;
-
-
-    void LoadNodeDisplayData(IScalableMeshCachedDisplayNodePtr& meshNodePtr, HFCPtr<SMPointIndexNode<DPoint3d, YProtPtExtentType>>& visibleNode, bool loadTexture, const bvector<bool>& clipVisibilities)
-        {
-        InLoadingNodePtr inloadingNodePtr; 
-        bool inLoading = false;
-
-        while (!m_inLoadingNodeMutex.try_lock());                     
-        for (auto& inLoadingNode : m_inLoadingNodes)
-            {
-            if (inLoadingNode->m_visibleNode.GetPtr() == visibleNode.GetPtr())
-                {
-                inloadingNodePtr = inLoadingNode;
-                inLoading = true;
-                }                        
-            }
-
-        if (inloadingNodePtr == 0)
-            {
-            inloadingNodePtr = InLoadingNode::Create(visibleNode, meshNodePtr);
-            m_inLoadingNodes.push_back(inloadingNodePtr);
-            }
-
-        m_inLoadingNodeMutex.unlock();
-
-        if (!inLoading)
-            {
-            if (!s_LoadQVDuringQuery)
-                {
-                ScalableMeshCachedMeshNode<DPoint3d>* meshNode(ScalableMeshCachedMeshNode<DPoint3d>::Create(visibleNode, loadTexture));                
-                meshNode->LoadMeshes(false, clipVisibilities);
-                meshNodePtr = meshNode;
-                }
-            else
-                {
-                meshNodePtr = CachedDisplayNodeManager::GetManager().FindOrLoadNode<DPoint3d>(visibleNode, loadTexture, clipVisibilities);
-                }
-
-            inloadingNodePtr->m_displayNode = meshNodePtr;
-            
-            while (!m_inLoadingNodeMutex.try_lock());                     
-            
-            auto nodeIter = m_inLoadingNodes.begin();
-
-            while (nodeIter != m_inLoadingNodes.end())
-                {
-                if (nodeIter->get() == inloadingNodePtr.get())                    
-                    break;
-
-                nodeIter++;
-                }
-
-            assert(nodeIter != m_inLoadingNodes.end());
-
-            m_inLoadingNodes.erase(nodeIter);
-
-            m_inLoadingNodeMutex.unlock();
-            }
-        else
-            {
-            while (inloadingNodePtr->m_displayNode == 0)
-                {
-                BeThreadUtilities::BeSleep(50);
-                }
-
-            meshNodePtr = inloadingNodePtr->m_displayNode;
-            }
-        }
-
-    void QueryThread(DgnPlatformLib::Host* hostToAdopt, int threadId)
-        {
-        DgnPlatformLib::AdoptHost(*hostToAdopt);
-
-#ifndef NDEBUG
-        char threadName[200];
-
-        sprintf(threadName, "ScalableMesh QueryProcessor Thread %i", threadId);
-        BeThreadUtilities::SetCurrentThreadName(threadName);
-#endif
-
-        ProcessingQuery<DPoint3d, YProtPtExtentType>::Ptr processingQueryPtr;
-
-        do
-            {
-            
-            m_processingQueriesMutex.lock();
-            assert(m_processingQueries.size() <= 1);
-
-            if (m_processingQueries.size() > 0)
-                {
-                processingQueryPtr = m_processingQueries.front();
-                }
-            else
-                {
-                processingQueryPtr = 0;
-                }
-
-            m_processingQueriesMutex.unlock();
-
-            //NEEDS_WORK_MST : Maybe we should prioritize the first processing query found
-            if (processingQueryPtr != 0)
-                {
-                HFCPtr<SMPointIndexNode<DPoint3d, YProtPtExtentType>> nodePtr;
-
-                processingQueryPtr->m_searchingNodeMutexes[threadId].lock();
-
-                if (processingQueryPtr->m_searchingNodes[threadId].size() > 0)
-                    {                    
-                    nodePtr = processingQueryPtr->m_searchingNodes[threadId].back();
-                    processingQueryPtr->m_searchingNodes[threadId].pop_back();                    
-                    }
-
-                processingQueryPtr->m_searchingNodeMutexes[threadId].unlock();
-
-                if (nodePtr != 0)
-                    {
-                    processingQueryPtr->m_nodeQueryProcessorMutexes[threadId].lock();
-                    processingQueryPtr->m_nodeQueryProcessors[threadId] = NodeQueryProcessor<DPoint3d, YProtPtExtentType>::Create(nodePtr, processingQueryPtr->m_queryObjectP, 0, processingQueryPtr->m_loadTexture, &processingQueryPtr->m_producedFoundNodes, threadId);
-                    processingQueryPtr->m_nodeQueryProcessorMutexes[threadId].unlock();
-
-                    if (!processingQueryPtr->m_isCancel)
-                        {
-                        processingQueryPtr->m_nodeQueryProcessors[threadId]->DoQuery();
-
-                        processingQueryPtr->m_nodeQueryProcessorMutexes[threadId].lock();
-                        processingQueryPtr->m_nodeQueryProcessors[threadId] = 0;
-                        processingQueryPtr->m_nodeQueryProcessorMutexes[threadId].unlock();
-                        }
-
-                    continue;
-                    }
-                
-                //Load unloaded node
-                //HFCPtr<SMPointIndexNode<DPoint3d, YProtPtExtentType>> nodePtr;
-
-                processingQueryPtr->m_toLoadNodeMutexes[threadId].lock();
-
-                if (processingQueryPtr->m_toLoadNodes[threadId].size() > 0)
-                    {                    
-                    nodePtr = processingQueryPtr->m_toLoadNodes[threadId].back();
-                    processingQueryPtr->m_toLoadNodes[threadId].pop_back();                    
-                    }
-
-                processingQueryPtr->m_toLoadNodeMutexes[threadId].unlock();
-
-                if (nodePtr != 0)
-                    {       
-                    IScalableMeshCachedDisplayNodePtr meshNodePtr;
-
-                    LoadNodeDisplayData(meshNodePtr, nodePtr, processingQueryPtr->m_loadTexture, processingQueryPtr->m_clipVisibilities);                            
-                          
-                    processingQueryPtr->m_foundMeshNodeMutexes[threadId].lock();
-                    processingQueryPtr->m_foundMeshNodes[threadId].push_back(meshNodePtr);
-                    processingQueryPtr->m_foundMeshNodeMutexes[threadId].unlock();                                        
-                    }                   
-
-
-                size_t m_nbMissed = 0;
-                static size_t MAX_MISSED = 5;
-
-                //NEED_WORK_SM : Part of node query processor;
-                while (m_nbMissed < MAX_MISSED && !processingQueryPtr->m_isCancel)                            
-                    {
-                    HFCPtr<SMPointIndexNode<DPoint3d, YProtPtExtentType>> consumedNodePtr;
-
-                    if (!processingQueryPtr->m_producedFoundNodes.WaitConsumption())
-                        {
-                        m_nbMissed++;
-                        continue;
-                        }
-            
-                    //NEEDS_WORK_SM : Should be set only if a no
-                    processingQueryPtr->m_isConsumingNode = true;
-
-                    if (processingQueryPtr->m_producedFoundNodes.ConsumeNode(consumedNodePtr))
-                        {                        
-#ifdef DISPLAYLOG
-                        fprintf(logger.GetFile(), "Consumed node : %I64d\n", consumedNodePtr->GetBlockID().m_integerID);
-                        fflush(logger.GetFile());                                        
-#endif
-                            //NEED_WORK_SM : Maybe will lead to too much wait for other query when multiples queries
-                        m_nbMissed = 0;
-
-                        IScalableMeshCachedDisplayNodePtr meshNodePtr;
-
-                        LoadNodeDisplayData(meshNodePtr, consumedNodePtr, processingQueryPtr->m_loadTexture, processingQueryPtr->m_clipVisibilities);                            
-                        
-                        processingQueryPtr->m_foundMeshNodeMutexes[threadId].lock();
-                        processingQueryPtr->m_foundMeshNodes[threadId].push_back(meshNodePtr);
-                        processingQueryPtr->m_foundMeshNodeMutexes[threadId].unlock();
-                        }                    
-
-                    processingQueryPtr->m_isConsumingNode = false;
-                    }                
-                }
-
-            } while (m_run && (processingQueryPtr != 0));
-
-        m_areWorkingThreadRunning[threadId] = false;
-        }
-         
-public:
-
-    QueryProcessor()
-        {
-<<<<<<< HEAD
-        if (!s_streamingSM)
-            {
-            m_numWorkingThreads = std::thread::hardware_concurrency() - 1;
-            }
-        else
-            {
-            m_numWorkingThreads = 14;
-            }
-=======
-        //m_numWorkingThreads = std::thread::hardware_concurrency() - 1;
-        m_numWorkingThreads = 1;
->>>>>>> e2f10aa2
-
-        m_workingThreads = new std::thread[m_numWorkingThreads];
-        m_areWorkingThreadRunning = new std::atomic<bool>[m_numWorkingThreads];
-
-        for (size_t ind = 0; ind < m_numWorkingThreads; ind++)
-            m_areWorkingThreadRunning[ind] = false;
-                
-        m_run = false;
-        m_processingQueryIndexes.resize(m_numWorkingThreads);
-        }
-
-    virtual ~QueryProcessor()
-        {
-        for (size_t threadInd = 0; threadInd < m_numWorkingThreads; threadInd++)
-            {
-            if (m_workingThreads[threadInd].joinable())
-                m_workingThreads[threadInd].join();
-            }
-
-        delete[] m_workingThreads;
-        delete[] m_areWorkingThreadRunning;
-        }
-
-    void AddQuery(int                                                             queryId,
-                  ISMPointIndexQuery<DPoint3d, YProtPtExtentType>*                queryObjectP,
-                  bvector<HFCPtr<SMPointIndexNode<DPoint3d, YProtPtExtentType>>>& searchingNodes,
-                  bvector<HFCPtr<SMPointIndexNode<DPoint3d, YProtPtExtentType>>>& toLoadNodes,                  
-                  bool                                                            loadTexture, 
-                  const bvector<bool>&                                            clipVisibilities)
-        {
-
-#ifdef DISPLAYLOG
-            fprintf(logger.GetFile(), "START NEW QUERY\n");
-            fflush(logger.GetFile());                                                    
-#endif
-
-
-#ifndef NDEBUG
-        for (auto& query : m_processingQueries)
-            {
-            if (query->m_queryId == queryId)
-                assert(!"Query already processing");
-            }
-#endif
-        ProcessingQuery<DPoint3d, YProtPtExtentType>::Ptr processingQueryPtr(ProcessingQuery<DPoint3d, YProtPtExtentType>::Create(queryId, m_numWorkingThreads, queryObjectP, searchingNodes, toLoadNodes, loadTexture, clipVisibilities));
-
-        size_t currentNbProcessingQueries;
-
-        m_processingQueriesMutex.lock();
-        currentNbProcessingQueries = m_processingQueries.size();
-        m_processingQueries.push_back(processingQueryPtr);
-        m_processingQueriesMutex.unlock();
-        
-        if (currentNbProcessingQueries == 0)
-            {
-            Stop();
-            Start();
-            }        
-        }
-     
-    StatusInt CancelQuery(int queryId)
-        {              
-#ifdef DISPLAYLOG 
-        fprintf(logger.GetFile(), "STOP NEW QUERY\n");
-        fflush(logger.GetFile());                                        
-#endif
-
-        ProcessingQuery<DPoint3d, YProtPtExtentType>::Ptr toCancelQueryPtr;
-
-        m_processingQueriesMutex.lock();
-
-        ProcessingQueryList::iterator queryIter(m_processingQueries.begin());
-        ProcessingQueryList::iterator queryIterEnd(m_processingQueries.end());
-
-        while (queryIter != queryIterEnd)
-            {
-            if ((*queryIter)->m_queryId == queryId)
-                {
-                toCancelQueryPtr = *queryIter;
-                m_processingQueries.erase(queryIter);
-                toCancelQueryPtr->m_isCancel = true;
-                break;
-                }
-
-            queryIter++;
-            }
-
-        m_processingQueriesMutex.unlock();
-
-        if (toCancelQueryPtr != 0)
-            {
-            for (size_t processorInd = 0; processorInd < toCancelQueryPtr->m_nodeQueryProcessors.size(); processorInd++)
-                {
-                toCancelQueryPtr->m_nodeQueryProcessorMutexes[processorInd].lock();
-                if (toCancelQueryPtr->m_nodeQueryProcessors[processorInd] != 0)
-                    {
-                    toCancelQueryPtr->m_nodeQueryProcessors[processorInd]->SetStopQuery(true);
-                    }
-                toCancelQueryPtr->m_nodeQueryProcessorMutexes[processorInd].unlock();
-                }
-            }
-
-        return SUCCESS;
-        }
-
-
-        bool IsQueryComplete(int queryId) 
-            {
-            bool isQueryComplete = true;
-            
-            ProcessingQuery<DPoint3d, YProtPtExtentType>::Ptr queryPtr;
-
-            //m_processingQueriesMutex.lock();                    
-
-            auto& queryIter(m_processingQueries.begin());     
-            auto& queryIterEnd(m_processingQueries.end());     
-
-            while (queryIter != queryIterEnd)
-                {
-                if ((*queryIter)->m_queryId == queryId)
-                    {
-                    queryPtr = *queryIter;                                        
-                    break;
-                    }
-
-                queryIter++;
-                }
-            
-            if (queryPtr != 0)
-                {                
-                isQueryComplete = queryPtr->IsComplete();
-/*
-                if (queryPtr->m_producedFoundNodes.)
-
-                for (size_t processorInd = 0; processorInd < queryPtr->m_nodeQueryProcessors.size(); processorInd++)
-                    {
-                    queryPtr->m_nodeQueryProcessorMutexes[processorInd].lock();
-                    if (queryPtr->m_nodeQueryProcessors[processorInd] != 0)
-                        {
-                        isQueryComplete = false;
-                        queryPtr->m_nodeQueryProcessorMutexes[processorInd].unlock();
-                        break;
-                        }
-
-                    queryPtr->m_nodeQueryProcessorMutexes[processorInd].unlock();
-                    }     
-
-                if (isQueryComplete == true)
-                    {
-                    for (size_t processorInd = 0; processorInd < queryPtr->m_searchingNodes.size(); processorInd++)
-                        {
-                        queryPtr->m_searchingNodeMutexes[processorInd].lock();
-                        if (queryPtr->m_searchingNodes[processorInd].size() > 0)
-                            {
-                            isQueryComplete = false;
-                            queryPtr->m_searchingNodeMutexes[processorInd].unlock();
-                            break;
-                            }
-                        queryPtr->m_searchingNodeMutexes[processorInd].unlock();
-                        }     
-                    }
-                    */
-                }
-
-            return isQueryComplete;
-            }
-            
-        void Start()
-            { 
-            if (m_run == false)
-                {
-                m_run = true;
-
-                //Launch a group of threads
-                for (int threadId = 0; threadId < m_numWorkingThreads; ++threadId) 
-                    {                                                        
-                    if (!s_delayJoinThread && !s_streamingSM)
-                        {                
-                        m_workingThreads[threadId] = std::thread(&QueryProcessor::QueryThread, this, DgnPlatformLib::QueryHost(), threadId);
-                        }
-                    else
-                        {
-                        if (m_areWorkingThreadRunning[threadId] == false)
-                            {
-                            if (m_workingThreads[threadId].joinable())                            
-                                m_workingThreads[threadId].join();
-
-                            m_workingThreads[threadId] = std::thread(&QueryProcessor::QueryThread, this, DgnPlatformLib::QueryHost(), threadId);
-                            m_areWorkingThreadRunning[threadId] = true;
-                            }
-                        }
-                    }
-                }
-            }
-        
-        void Stop()
-            {                        
-            m_run = false;
-
-            if (!s_delayJoinThread && !s_streamingSM)
-                {                
-                for (int threadId = 0; threadId < m_numWorkingThreads; ++threadId) 
-                    {
-                    if (m_workingThreads[threadId].joinable())
-                        m_workingThreads[threadId].join();                    
-                    }         
-                }
-            }
-       
-        StatusInt GetFoundNodes(bvector<IScalableMeshCachedDisplayNodePtr>& foundNodes, int queryId)
-            {             
-            StatusInt status;
-
-            std::list<ProcessingQuery<DPoint3d, YProtPtExtentType>::Ptr>::iterator queryItr(m_processingQueries.begin());
-            std::list<ProcessingQuery<DPoint3d, YProtPtExtentType>::Ptr>::iterator queryItrEnd(m_processingQueries.end());
-
-            while (queryItr != queryItrEnd)
-                {
-                if ((*queryItr)->m_queryId == queryId)
-                    {
-                    break;
-                    }
-                }
-
-            if (queryItr != queryItrEnd)
-                {                
-                for (size_t threadIter = 0; threadIter < (*queryItr)->m_foundMeshNodes.size(); threadIter++)
-                    {
-                    (*queryItr)->m_foundMeshNodeMutexes[threadIter].lock();
-#ifdef DISPLAYLOG                 
-                    /*
-                    fprintf(logger.GetFile(), "threadId %i : nb found nodes : %I64d\n", threadIter, (*queryItr)->m_foundMeshNodes[threadIter].size());
-                    fflush(logger.GetFile());                    
-                    */
-#endif
-                    foundNodes.insert(foundNodes.end(), (*queryItr)->m_foundMeshNodes[threadIter].begin(),(*queryItr)->m_foundMeshNodes[threadIter].end());
-                    (*queryItr)->m_foundMeshNodeMutexes[threadIter].unlock();
-                    }   
-            
-                if ((*queryItr)->IsComplete()) 
-                    {
-                    m_processingQueriesMutex.lock();
-                    m_processingQueries.erase(queryItr);
-                    m_processingQueriesMutex.unlock();                                
-                    }
-
-                status = SUCCESS;
-                }
-            else
-                {
-                status = ERROR;
-                }             
-
-            return status;
-            }
-    };
-
-static QueryProcessor s_queryProcessor;
-
-
-ScalableMeshProgressiveQueryEngine::ScalableMeshProgressiveQueryEngine(IScalableMeshPtr& scalableMeshPtr, IScalableMeshDisplayCacheManagerPtr& displayCacheManagerPtr)
-    {
-    m_scalableMeshPtr = scalableMeshPtr;
-    m_displayCacheManagerPtr = displayCacheManagerPtr;
-    }
-
-template <class POINT> int BuildQueryObject(//ScalableMeshQuadTreeViewDependentMeshQuery<POINT, YProtPtExtentType>* viewDependentQueryP,
-    ISMPointIndexQuery<POINT, YProtPtExtentType>*&                        pQueryObject,
-    const DPoint3d*                                                       pQueryExtentPts,
-    int                                                                   nbQueryExtentPts,
-    IScalableMeshViewDependentMeshQueryParamsPtr                          queryParam)
-    {
-    //MST More validation is required here.
-    assert(queryParam != 0);
-
-    int status = SUCCESS;
-
-    YProtPtExtentType queryExtent;
-    /*
-    YProtPtExtentType contentExtent(m_scmIndexPtr->GetContentExtent());
-
-    double minZ = ExtentOp<YProtPtExtentType>::GetZMin(contentExtent);
-    double maxZ = ExtentOp<YProtPtExtentType>::GetZMax(contentExtent);
-
-    YProtPtExtentType queryExtent(ScalableMeshPointQuery::GetExtentFromClipShape<YProtPtExtentType>(pQueryExtentPts,
-    nbQueryExtentPts,
-    minZ,
-    maxZ));
-    */
-    //MS Need to be removed
-    double viewportRotMatrix[3][3];
-    double rootToViewMatrix[4][4];
-
-    memcpy(rootToViewMatrix, queryParam->GetRootToViewMatrix(), sizeof(double) * 4 * 4);
-
-    ScalableMeshQuadTreeViewDependentMeshQuery<POINT, YProtPtExtentType>* viewDependentQueryP = new ScalableMeshQuadTreeViewDependentMeshQuery<POINT, YProtPtExtentType>(queryExtent,
-        rootToViewMatrix,
-        viewportRotMatrix,
-        queryParam->GetViewBox(),
-        false,
-        queryParam->GetViewClipVector(),
-        100000000);
-
-    // viewDependentQueryP->SetTracingXMLFileName(AString("E:\\MyDoc\\SS3 - Iteration 17\\STM\\Bad Resolution Selection\\visitingNodes.xml"));
-
-    viewDependentQueryP->SetMeanScreenPixelsPerPoint(queryParam->GetMinScreenPixelsPerPoint());
-
-    //MS : Might need to be done at the ScalableMeshReprojectionQuery level.    
-    if ((queryParam->GetSourceGCS() != 0) && (queryParam->GetTargetGCS() != 0))
-        {
-        BaseGCSCPtr sourcePtr = queryParam->GetSourceGCS();
-        BaseGCSCPtr targetPtr = queryParam->GetTargetGCS();
-        viewDependentQueryP->SetReprojectionInfo(sourcePtr, targetPtr);
-        }   
-
-
-    pQueryObject = (ISMPointIndexQuery<POINT, YProtPtExtentType>*)(viewDependentQueryP);
-
-    return status;
-    }
-
-DisplayMovementType DetermineDisplayMovementType(const DMatrix4d* prevLocalToView,
-                             const DMatrix4d* newLocalToView)
-    {
-    if (prevLocalToView == nullptr || newLocalToView == nullptr)
-        return DisplayMovementType::UNKNOWN;
-
-    /*
-    DMatrix4d resultMatrix; 
-
-    resultMatrix.differenceOf(newLocalToView, prevLocalToView);
-    */
-
-    return DisplayMovementType::UNKNOWN;
-    }
-
-static bool s_searchNodeAround = true; 
-static bool s_addStartingNodeToPreview = true;
-static bool s_newOverview = true;
-
-#ifndef NDEBUG
-static double s_firstNodeSearchingDelay = (double)1 / 15 * CLOCKS_PER_SEC;
-#else
-static double s_firstNodeSearchingDelay = (double)1 / 30 * CLOCKS_PER_SEC;
-#endif
-//static int    s_nbIterClock;
-
-void FindOverview(bvector<IScalableMeshCachedDisplayNodePtr>& lowerResOverviewNodes, HFCPtr<SMPointIndexNode<DPoint3d, YProtPtExtentType>>& node, bool loadTexture, const bvector<bool>& clipVisibilities)
-    {    
-    assert(node->IsParentSet() == true);
-        
-    HFCPtr<SMPointIndexNode<DPoint3d, YProtPtExtentType>> parentNodePtr(node->GetParentNodePtr());
-
-    //NEEDS_WORK_MST : Root node could be loaded at load time instead. 
-    if (parentNodePtr == nullptr)
-        {        
-        IScalableMeshCachedDisplayNodePtr meshNodePtr = CachedDisplayNodeManager::GetManager().FindOrLoadNode<DPoint3d>(node, loadTexture, clipVisibilities);
-        lowerResOverviewNodes.push_back(meshNodePtr);        
-        return;
-        }
-                    
-    IScalableMeshCachedDisplayNodePtr meshNodePtr = CachedDisplayNodeManager::GetManager().FindNode(parentNodePtr->GetBlockID().m_integerID, s_scalableMeshPtr, false);
-    assert(parentNodePtr != node);
-    if (meshNodePtr == 0)
-        {
-        FindOverview(lowerResOverviewNodes, parentNodePtr, loadTexture, clipVisibilities);
-        }
-    else   
-        {
-        auto nodeIter = lowerResOverviewNodes.begin();
-
-        while (nodeIter != lowerResOverviewNodes.end())
-            {
-            if (nodeIter->get() == meshNodePtr.get())
-                break;            
-
-            nodeIter++;
-            }
-
-        if (nodeIter == lowerResOverviewNodes.end())
-            {
-            lowerResOverviewNodes.push_back(meshNodePtr);
-            }        
-        }
-    }
-
-void ScalableMeshProgressiveQueryEngine::StartNewQuery(RequestedQuery& newQuery, ISMPointIndexQuery<DPoint3d, YProtPtExtentType>* queryObjectP, const bvector<BENTLEY_NAMESPACE_NAME::ScalableMesh::IScalableMeshCachedDisplayNodePtr>& startingNodes)
-    {
-    static int s_maxLevel = 2;
-       
-    HFCPtr<SMPointIndexNode<DPoint3d, YProtPtExtentType>> rootNodePtr(((ScalableMesh<DPoint3d>*)m_scalableMeshPtr.get())->GetRootNode());
-
-    assert(rootNodePtr != 0);
-
-    if (s_newOverview)
-        {
-        ProducedNodeContainer<DPoint3d, YProtPtExtentType> overviewNodes;
-        ProducedNodeContainer<DPoint3d, YProtPtExtentType> nodesToSearch;
-        ProducedNodeContainer<DPoint3d, YProtPtExtentType> foundNodes;
-        
-        nodesToSearch.AddNode(rootNodePtr);        
-
-        clock_t startTime = clock(); 
-        int nbIterBeforeClock = 10;
-        size_t currentInd = 0;
-         
-        while (currentInd < nodesToSearch.GetNodes().size())
-            {
-            nodesToSearch.GetNodes()[currentInd]->QueryVisibleNode (queryObjectP, s_maxLevel, overviewNodes, foundNodes, nodesToSearch, nullptr);
-            
-            if ((clock() - startTime) > s_firstNodeSearchingDelay)
-                {
-                break;
-                }
-            
-            currentInd++;
-            }
-
-        //The other option not yet supported.
-        assert(s_LoadQVDuringQuery);
-        
-        bvector<IScalableMeshCachedDisplayNodePtr>                     lowerResOverviewNodes;
-        bvector<HFCPtr<SMPointIndexNode<DPoint3d, YProtPtExtentType>>> searchingNodes;
-
-        CachedDisplayNodeManager::GetManager().GetNodeListLock();                            
-             
-        for (size_t nodeInd = currentInd + 1; nodeInd < nodesToSearch.GetNodes().size(); nodeInd++)        
-            {                                    
-            IScalableMeshCachedDisplayNodePtr meshNodePtr = CachedDisplayNodeManager::GetManager().FindNode(nodesToSearch.GetNodes()[nodeInd]->GetBlockID().m_integerID, s_scalableMeshPtr, false);
-
-            if (meshNodePtr == 0)
-                {                                
-                FindOverview(lowerResOverviewNodes, nodesToSearch.GetNodes()[nodeInd], newQuery.m_loadTexture, newQuery.m_clipVisibilities);
-                }
-            else
-                {
-                newQuery.m_overviewMeshNodes.push_back(meshNodePtr);
-                }
-
-            searchingNodes.push_back(nodesToSearch.GetNodes()[nodeInd]);
-            }
-            
-        bvector<HFCPtr<SMPointIndexNode<DPoint3d, YProtPtExtentType>>> toLoadNodes;
-
-        for (auto& node : foundNodes.GetNodes())
-            {                        
-            IScalableMeshCachedDisplayNodePtr meshNodePtr = CachedDisplayNodeManager::GetManager().FindNode(node->GetBlockID().m_integerID, s_scalableMeshPtr, false);
-
-            if (meshNodePtr == 0)
-                {                
-                FindOverview(lowerResOverviewNodes, node, newQuery.m_loadTexture, newQuery.m_clipVisibilities);
-                toLoadNodes.push_back(node);
-                }
-            else
-                {
-                newQuery.m_queriedMeshNodes.push_back(meshNodePtr);
-                }
-            }
-
-        CachedDisplayNodeManager::GetManager().ReleaseNodeListLock();
-
-        assert(lowerResOverviewNodes.size() > 0 || (nodesToSearch.GetNodes().size() - currentInd) == 0);
-        
-        newQuery.m_overviewMeshNodes.insert(newQuery.m_overviewMeshNodes.end(), lowerResOverviewNodes.begin(), lowerResOverviewNodes.end());        
-
-        s_queryProcessor.AddQuery(newQuery.m_queryId, queryObjectP, searchingNodes, toLoadNodes, newQuery.m_loadTexture, newQuery.m_clipVisibilities);
-        }
-    else
-        {             
-        ProducedNodeContainer<DPoint3d, YProtPtExtentType> overviewNodes;
-        ProducedNodeContainer<DPoint3d, YProtPtExtentType> nodesToSearch;
-        ProducedNodeContainer<DPoint3d, YProtPtExtentType> foundNodes;
-
-        rootNodePtr->QueryOverview(queryObjectP, s_maxLevel, overviewNodes, foundNodes, nodesToSearch, 0);
-        
-        //Query not complete  
-        if (nodesToSearch.GetNodes().size() > 0)
-            {   
-            if (foundNodes.GetNodes().size() > 0)
-                {            
-                for (auto& node : foundNodes.GetNodes())
-                    {
-                    IScalableMeshCachedDisplayNodePtr meshNodePtr;
-
-                    if (!s_LoadQVDuringQuery)
-                        {
-                        ScalableMeshCachedMeshNode<DPoint3d>* meshNode(new ScalableMeshCachedMeshNode<DPoint3d>(node, newQuery.m_loadTexture));                        
-                        meshNode->LoadMeshes(false, newQuery.m_clipVisibilities);
-                        meshNodePtr = meshNode;
-                        }
-                    else
-                        {
-                        meshNodePtr = CachedDisplayNodeManager::GetManager().FindOrLoadNode<DPoint3d>(node, newQuery.m_loadTexture, newQuery.m_clipVisibilities);
-                        }
-
-                    newQuery.m_queriedMeshNodes.push_back(meshNodePtr);
-                    }
-                }
-                      
-            bvector<HFCPtr<SMPointIndexNode<DPoint3d, YProtPtExtentType>>> toLoadNodes;
-
-            s_queryProcessor.AddQuery(newQuery.m_queryId, queryObjectP, nodesToSearch.GetNodes(), toLoadNodes, newQuery.m_loadTexture, newQuery.m_clipVisibilities);
-
-            for (auto& node : overviewNodes.GetNodes())
-                {
-                IScalableMeshCachedDisplayNodePtr meshNodePtr;
-
-                if (!s_LoadQVDuringQuery)
-                    {
-                    ScalableMeshCachedMeshNode<DPoint3d>* meshNode(new ScalableMeshCachedMeshNode<DPoint3d>(node, newQuery.m_loadTexture));                    
-                    meshNode->LoadMeshes(false, newQuery.m_clipVisibilities);
-                    meshNodePtr = meshNode;
-                    }
-                else
-                    {
-                    meshNodePtr = CachedDisplayNodeManager::GetManager().FindOrLoadNode<DPoint3d>(node, newQuery.m_loadTexture, newQuery.m_clipVisibilities);
-                    }
-
-                newQuery.m_overviewMeshNodes.push_back(meshNodePtr);
-                }
-
-            if (s_addStartingNodeToPreview)
-                {
-                newQuery.m_overviewMeshNodes.insert(newQuery.m_overviewMeshNodes.end(), startingNodes.begin(), startingNodes.end());            
-                }
-            }
-        else
-            {
-            for (auto& node : overviewNodes.GetNodes())
-                {
-                IScalableMeshCachedDisplayNodePtr meshNodePtr;
-
-                if (!s_LoadQVDuringQuery)
-                    {
-                    ScalableMeshCachedMeshNode<DPoint3d>* meshNode(new ScalableMeshCachedMeshNode<DPoint3d>(node, newQuery.m_loadTexture));
-                    bvector<bool> clipsToShow;
-                    meshNode->LoadMeshes(false, clipsToShow);
-                    meshNodePtr = meshNode;
-                    }
-                else
-                    {
-                    meshNodePtr = CachedDisplayNodeManager::GetManager().FindOrLoadNode<DPoint3d>(node, newQuery.m_loadTexture, newQuery.m_clipVisibilities);
-                    }
-
-                newQuery.m_queriedMeshNodes.push_back(meshNodePtr);
-                }
-
-            delete queryObjectP;
-            newQuery.m_isQueryCompleted = true;
-            newQuery.m_fetchLastCompletedNodes = true;
-            }
-        }
-    }
-      
-BentleyStatus ScalableMeshProgressiveQueryEngine::_ClearCaching(const bvector<DRange2d>* clearRanges, const IScalableMeshPtr& scalableMeshPtr)
-    {
-    CachedDisplayNodeManager::GetManager().ClearCachedNodes(clearRanges, s_scalableMeshPtr);
-
-    return SUCCESS;
-    }
-
-BentleyStatus ScalableMeshProgressiveQueryEngine::_StartQuery(int                                                                      queryId,
-                                                              IScalableMeshViewDependentMeshQueryParamsPtr                             queryParam,
-                                                              const bvector<BENTLEY_NAMESPACE_NAME::ScalableMesh::IScalableMeshCachedDisplayNodePtr>& startingNodes,
-                                                              bool                                                                     loadTexture,
-                                                              const bvector<bool>&                                                     clipVisibilities,
-                                                              const DMatrix4d*                                                         prevLocalToView,
-                                                              const DMatrix4d*                                                         newLocalToView)
-    {
-    assert(_IsQueryComplete(queryId) == true);
-
-    RequestedQuery requestedQuery;
-
-    requestedQuery.m_queryId = queryId;
-    requestedQuery.m_isQueryCompleted = false;
-    requestedQuery.m_fetchLastCompletedNodes = false;
-    requestedQuery.m_loadTexture = loadTexture;
-    requestedQuery.m_clipVisibilities = clipVisibilities;
-
-    ISMPointIndexQuery<DPoint3d, YProtPtExtentType>* queryObjectP;
-
-    BuildQueryObject<DPoint3d>(queryObjectP, 0/*pQueryExtentPts*/, 0/*nbQueryExtentPts*/, queryParam);
-
-    assert(queryObjectP != 0);
-      
-    StartNewQuery(requestedQuery, queryObjectP, startingNodes);
-
-    m_requestedQueries.push_back(requestedQuery);
-
-    return SUCCESS;
-    }
-
-BentleyStatus ScalableMeshProgressiveQueryEngine::_GetOverviewNodes(bvector<BENTLEY_NAMESPACE_NAME::ScalableMesh::IScalableMeshCachedDisplayNodePtr>& meshNodes,
-    int                                                   queryId) const
-    {
-    const RequestedQuery* requestedQueryP = 0;
-
-    for (auto& query : m_requestedQueries)
-    {
-        if (query.m_queryId == queryId)
-        {
-            requestedQueryP = &query;
-            break;
-        }
-    }
-
-    BentleyStatus status;
-
-    if (requestedQueryP != 0)
-    {
-        meshNodes.insert(meshNodes.end(), requestedQueryP->m_overviewMeshNodes.begin(), requestedQueryP->m_overviewMeshNodes.end());
-        status = SUCCESS;
-    }
-    else
-    {
-        status = ERROR;
-    }
-
-    return status;
-    }
-
-BentleyStatus ScalableMeshProgressiveQueryEngine::_GetQueriedNodes(bvector<BENTLEY_NAMESPACE_NAME::ScalableMesh::IScalableMeshCachedDisplayNodePtr>& meshNodes,
-    int                                                   queryId) const
-    {
-    RequestedQuery* requestedQueryP = 0;
-
-    for (auto& query : m_requestedQueries)
-    {
-        if (query.m_queryId == queryId)
-        {
-            requestedQueryP = &query;
-            break;
-        }
-    }
-
-    BentleyStatus status;
-
-    if (requestedQueryP != 0)
-    {
-        if (requestedQueryP->m_isQueryCompleted == false || requestedQueryP->m_fetchLastCompletedNodes == false)
-        {
-            StatusInt status = s_queryProcessor.GetFoundNodes(requestedQueryP->m_queriedMeshNodes, queryId);
-            assert(status == SUCCESS);
-
-            if (requestedQueryP->m_isQueryCompleted == true)
-            {
-                requestedQueryP->m_fetchLastCompletedNodes = true;
-                s_queryProcessor.CancelQuery(queryId);
-            }
-        }
-
-        meshNodes.insert(meshNodes.end(), requestedQueryP->m_queriedMeshNodes.begin(), requestedQueryP->m_queriedMeshNodes.end());
-        status = SUCCESS;
-    }
-    else
-    {
-        status = ERROR;
-    }
-
-    return status;
-    }
-
-BentleyStatus ScalableMeshProgressiveQueryEngine::_StopQuery(int queryId)
-    {
-    RequestedQuery* requestedQueryP = 0;
-
-    auto queryIter(m_requestedQueries.begin());
-    auto queryIterEnd(m_requestedQueries.end());
-
-    while (queryIter != queryIterEnd)
-    {
-        if (queryIter->m_queryId == queryId)
-        {
-            requestedQueryP = &(*queryIter);
-            break;
-        }
-    }
-
-    if (requestedQueryP != 0)
-    {
-        StatusInt status = s_queryProcessor.CancelQuery(requestedQueryP->m_queryId);
-        assert(status == SUCCESS);
-        m_requestedQueries.erase(queryIter);
-    }
-
-    return SUCCESS;
-    }
-
-
-bool ScalableMeshProgressiveQueryEngine::_IsQueryComplete(int queryId)
-    {
-    bool isQueryComplete;
-
-    RequestedQuery* requestedQueryP = 0;
-
-    for (auto& query : m_requestedQueries)
-    {
-        if (query.m_queryId == queryId)
-        {
-            requestedQueryP = &query;
-            break;
-        }
-    }
-
-    if (requestedQueryP == 0)
-    {
-        isQueryComplete = true;
-    }
-    else
-    {
-        if (!requestedQueryP->m_isQueryCompleted)
-        {
-            //NEEDS_WORK_SM_PROGRESSIVE : Should have auto notification
-            requestedQueryP->m_isQueryCompleted = s_queryProcessor.IsQueryComplete(queryId);
-        }
-
-        isQueryComplete = requestedQueryP->m_isQueryCompleted;
-    }
-
-    return isQueryComplete;
-    }
-
-
-END_BENTLEY_SCALABLEMESH_NAMESPACE
+/*--------------------------------------------------------------------------------------+
+|
+|     $Source: STM/ScalableMeshProgressiveQuery.cpp $
+|    $RCSfile: ScalableMeshPointQuery.cpp,v $
+|   $Revision: 1.41 $
+|       $Date: 2012/11/29 17:30:37 $
+|     $Author: Mathieu.St-Pierre $
+|
+|  $Copyright: (c) 2016 Bentley Systems, Incorporated. All rights reserved. $
+|
++--------------------------------------------------------------------------------------*/
+
+#include <ScalableMeshPCH.h>
+#undef static_assert
+#include <DgnPlatform/DgnPlatformLib.h>
+#include "ImagePPHeaders.h"
+//#define GPU
+USING_NAMESPACE_IMAGEPP;
+
+/*------------------------------------------------------------------+
+| Include of the current class header                               |
++------------------------------------------------------------------*/
+#include <GeoCoord/BaseGeoCoord.h>
+#include "SMPointIndex.h"
+#include "InternalUtilityFunctions.h"
+#include <ScalableMesh/IScalableMeshClipContainer.h>
+#include <ScalableMesh/ScalableMeshUtilityFunctions.h>
+
+#include "ScalableMesh.h"
+#include "ScalableMeshProgressiveQuery.h"
+#include "ScalableMeshQuery.h"
+#include "ScalableMeshQuadTreeBCLIBFilters.h"
+#include "ScalableMeshQuadTreeQueries.h"
+
+
+BEGIN_BENTLEY_SCALABLEMESH_NAMESPACE
+
+//NEEDS_WORK_SM : Ugly, just for testing purpose
+IScalableMeshDisplayCacheManagerPtr s_displayCacheManagerPtr;
+IScalableMeshPtr                    s_scalableMeshPtr;
+
+#ifdef DISPLAYLOG
+
+class Logger
+    {
+public:
+
+    Logger()
+    {
+        m_file = fopen("D:\\MyDoc\\RM - SM - Sprint 8\\Display\\log\\progressifLog.txt", "w+");
+    }
+
+    ~Logger()
+    {
+        fclose(m_file);
+    }
+
+    FILE* GetFile()
+    {
+        return m_file;
+    }
+
+    FILE* m_file;
+    };
+
+
+static Logger logger;
+
+#endif
+
+
+/*==================================================================*/
+/*                   IScalableMeshProgressiveQueryEngine            */
+/*==================================================================*/
+BentleyStatus IScalableMeshProgressiveQueryEngine::GetOverviewNodes(bvector<IScalableMeshCachedDisplayNodePtr>& meshNodes,
+    int                                         queryId)
+    {
+    return _GetOverviewNodes(meshNodes, queryId);
+    }
+
+BentleyStatus IScalableMeshProgressiveQueryEngine::GetQueriedNodes(bvector<IScalableMeshCachedDisplayNodePtr>& meshNodes,
+                                                                   int                                         queryId)
+    {
+    return _GetQueriedNodes(meshNodes, queryId);
+    }
+
+BentleyStatus IScalableMeshProgressiveQueryEngine::ClearCaching(const bvector<DRange2d>* clearRanges, const IScalableMeshPtr& scalableMeshPtr)
+    {
+    return _ClearCaching(clearRanges, scalableMeshPtr);
+    }
+
+BentleyStatus IScalableMeshProgressiveQueryEngine::StartQuery(int                                                                      queryId,
+                                                              IScalableMeshViewDependentMeshQueryParamsPtr                             queryParam,
+                                                              const bvector<BENTLEY_NAMESPACE_NAME::ScalableMesh::IScalableMeshCachedDisplayNodePtr>& startingNodes,
+                                                              bool                                                                     loadTexture,
+                                                              const bvector<bool>&                                                     clipVisibilities,
+                                                              const DMatrix4d*                                                         prevLocalToView,
+                                                              const DMatrix4d*                                                         newLocalToView)
+    {
+    return _StartQuery(queryId, queryParam, startingNodes, loadTexture, clipVisibilities, prevLocalToView, newLocalToView);
+    }
+
+BentleyStatus IScalableMeshProgressiveQueryEngine::StopQuery(int queryId)
+    {
+    return _StopQuery(queryId);
+    }
+
+bool IScalableMeshProgressiveQueryEngine::IsQueryComplete(int queryId)
+    {
+    return _IsQueryComplete(queryId);
+    }
+
+IScalableMeshProgressiveQueryEnginePtr IScalableMeshProgressiveQueryEngine::Create(IScalableMeshPtr& scalableMeshPtr, IScalableMeshDisplayCacheManagerPtr& displayCacheManagerPtr)
+    {
+    s_displayCacheManagerPtr = displayCacheManagerPtr;
+    s_scalableMeshPtr = scalableMeshPtr;
+    return new ScalableMeshProgressiveQueryEngine(scalableMeshPtr, displayCacheManagerPtr);
+    }
+
+static bool s_LoadQVDuringQuery = true;
+
+
+class CachedDisplayNodeManager
+    {
+private:
+
+    size_t               m_maxNbPoints;
+    size_t               m_totalNbPoints;
+    std::recursive_mutex m_nodeListMutex;
+
+    struct CachedNode
+    {
+        CachedNode(IScalableMeshPtr& scalableMeshPtr, IScalableMeshCachedDisplayNodePtr& displayNodePtr)
+            {
+            m_scalableMeshPtr = scalableMeshPtr;
+            m_displayNodePtr = displayNodePtr;
+            }
+
+        /*void ReleaseQVisionCache()
+        {
+        if (m_material.IsValid())
+        {
+        MaterialManager::GetManagerR().ClearQvTexture(m_material->GetName().c_str(), m_material.get());
+        m_material = nullptr;
+        }
+        }*/
+
+
+        IScalableMeshPtr                  m_scalableMeshPtr;
+        IScalableMeshCachedDisplayNodePtr m_displayNodePtr;
+
+        //MaterialPtr m_material;
+    };
+
+    typedef std::list<CachedNode> CachedNodesList;
+    CachedNodesList m_cachedNodes;
+
+    CachedDisplayNodeManager()
+        {
+        m_maxNbPoints = 3000000;
+        m_totalNbPoints = 0;
+        }
+
+public:
+
+
+    void AddCachedNode(IScalableMeshPtr& scalableMeshPtr, IScalableMeshCachedDisplayNodePtr& displayNodePtr)
+    {
+        //assert(qvElem != 0);
+        size_t addedNodePointCount = displayNodePtr->GetPointCount();
+
+        m_nodeListMutex.lock();
+
+        while (m_totalNbPoints + addedNodePointCount > m_maxNbPoints)
+        {   
+            assert(m_totalNbPoints >= m_cachedNodes.back().m_displayNodePtr->GetPointCount());
+            m_totalNbPoints -= m_cachedNodes.back().m_displayNodePtr->GetPointCount();
+            //T_HOST.GetGraphicsAdmin()._DeleteQvElem (m_cachedNodes.back().m_qvElem);
+            //        m_cachedNodes.back().ReleaseQVisionCache();
+            m_cachedNodes.pop_back();
+        }
+
+        m_cachedNodes.push_front(CachedNode(scalableMeshPtr, displayNodePtr));
+
+        m_nodeListMutex.unlock();
+
+        m_totalNbPoints += addedNodePointCount;
+    }
+
+
+    //MaterialPtr GetMaterial(__int64 nodeId, DTMDataRef* dtmDataRef);
+
+    void ClearCachedNodes(const bvector<DRange2d>* clearRanges, IScalableMeshPtr& scalableMeshPtr)
+        {
+        m_nodeListMutex.lock();
+
+        auto cachedNodeIter(m_cachedNodes.begin());
+        auto cachedNodeIterEnd(m_cachedNodes.end());
+
+        //NEEDS_WORK_SM : Maybe should try making it parallel?        
+        while (cachedNodeIter != cachedNodeIterEnd)
+            {
+            if (cachedNodeIter->m_scalableMeshPtr == scalableMeshPtr)
+                {      
+                if (clearRanges != 0)
+                    {
+                    DRange3d range3d = cachedNodeIter->m_displayNodePtr->GetContentExtent();
+                    DRange2d nodeContentRange;
+                    nodeContentRange.low.x = range3d.low.x;
+                    nodeContentRange.low.y = range3d.low.y;
+                    nodeContentRange.high.x = range3d.high.x;
+                    nodeContentRange.high.y = range3d.high.y;
+
+                    bool isCleared = false;
+
+                    for (auto& range : *clearRanges)
+                        {
+                        if (nodeContentRange.IntersectsWith(range))
+                            {
+                            cachedNodeIter = m_cachedNodes.erase(cachedNodeIter);
+                            isCleared = true;
+                            break;
+                            }                        
+                        }                    
+
+                    if (!isCleared)
+                        cachedNodeIter++;
+                        
+                    }
+                else
+                    {
+                    cachedNodeIter = m_cachedNodes.erase(cachedNodeIter);
+                    }                                
+                }
+            else
+                {
+                cachedNodeIter++;
+                }
+            }
+
+        m_nodeListMutex.unlock();
+        }
+
+        void GetNodeListLock()
+            {
+            m_nodeListMutex.lock();
+            }
+
+        void ReleaseNodeListLock()
+            {
+            m_nodeListMutex.unlock();
+            }
+
+        IScalableMeshCachedDisplayNodePtr FindNode(__int64 nodeId, IScalableMeshPtr& scalableMeshPtr, bool threadSafe = true)
+            {        
+            //NEEDS_WORK_SM : Must be remove this mutex, cost too much
+            if (threadSafe)
+                m_nodeListMutex.lock();
+
+            auto cachedNodeIter(m_cachedNodes.begin());
+            auto cachedNodeIterEnd(m_cachedNodes.end());
+
+            IScalableMeshCachedDisplayNodePtr foundNodePtr;
+                        
+            while (cachedNodeIter != cachedNodeIterEnd)
+                {                
+                if ((cachedNodeIter->m_scalableMeshPtr == scalableMeshPtr) && 
+                    (cachedNodeIter->m_displayNodePtr->GetNodeId() == nodeId))
+                    {
+                    CachedNode cachedNode(*cachedNodeIter);
+                    foundNodePtr = cachedNodeIter->m_displayNodePtr;        
+                    m_cachedNodes.erase(cachedNodeIter);
+                    m_cachedNodes.push_front(cachedNode);                    
+                    break;
+                    }
+
+                cachedNodeIter++;
+                }
+            
+            if (threadSafe)
+                m_nodeListMutex.unlock();
+
+            return foundNodePtr; 
+            }
+              
+        template <class POINT, class EXTENT>
+        IScalableMeshCachedDisplayNodePtr FindOrLoadNode(HFCPtr<SMPointIndexNode<POINT, EXTENT>>& node, bool loadTexture, const bvector<bool>& clipVisibilities)
+            {                           
+            IScalableMeshCachedDisplayNodePtr foundNodePtr(FindNode(node->GetBlockID().m_integerID, s_scalableMeshPtr));
+                   
+            if (foundNodePtr == 0)     
+                {    
+                ScalableMeshCachedDisplayNode<POINT>* meshNode(ScalableMeshCachedDisplayNode<POINT>::Create(node));               
+                meshNode->ApplyAllExistingClips();
+                
+                meshNode->LoadMeshes(false, clipVisibilities, s_displayCacheManagerPtr, loadTexture);
+                foundNodePtr = meshNode;                
+                AddCachedNode(s_scalableMeshPtr, foundNodePtr);
+                }   
+
+            return foundNodePtr;
+            }
+          
+        static CachedDisplayNodeManager& GetManager()
+            {
+            static CachedDisplayNodeManager* s_manager = 0;
+
+            if (s_manager == 0) 
+                {
+                s_manager = new CachedDisplayNodeManager();
+                }
+
+            return *s_manager;
+            }   
+    };
+
+
+template <class POINT, class EXTENT> class NodeQueryProcessor : public RefCountedBase, public IStopQuery
+    {
+private:
+
+    HFCPtr<SMPointIndexNode<POINT, EXTENT>>          m_queryNode;
+    ISMPointIndexQuery<POINT, EXTENT>*               m_pQueryObject;
+    StopQueryCallbackFP                              m_stopQueryCallbackFP;
+    ProducedNodeContainer<POINT, EXTENT>*            m_foundNodesP;
+    atomic<bool>                                     m_stopQuery;
+    bool                                             m_loadTexture;
+    int                                              m_threadId;
+
+
+
+    NodeQueryProcessor(HFCPtr<SMPointIndexNode<POINT, EXTENT>> queryNode,
+        ISMPointIndexQuery<POINT, EXTENT>*      queryObject,
+        StopQueryCallbackFP                     stopQueryCallbackFP,
+        bool                                    loadTexture,
+        ProducedNodeContainer<POINT, EXTENT>*   foundNodesP,
+        int                                     threadId)
+        {
+        m_queryNode = queryNode;
+        m_pQueryObject = queryObject;
+        m_stopQueryCallbackFP = stopQueryCallbackFP;
+        m_stopQuery = false;
+        m_loadTexture = loadTexture;
+        m_threadId = threadId;
+        m_foundNodesP = foundNodesP;
+        }
+
+public:
+
+    typedef RefCountedPtr<NodeQueryProcessor> Ptr;
+
+    virtual bool DoStop() const override
+        {
+        return m_stopQuery;
+        }
+
+    void DoQuery()
+        {
+        if (!m_stopQuery)
+            m_queryNode->Query(m_pQueryObject, *m_foundNodesP, this);
+        }
+
+    void SetStopQuery(bool stopQuery)
+        {
+        m_stopQuery = stopQuery;
+        }
+
+    /*
+    void GetFoundNodes(bvector<IScalableMeshCachedDisplayNodePtr>& foundNodes)a
+        {
+
+    #ifdef DISPLAYLOG
+    fprintf(logger.GetFile(), "threadId %i : nb found nodes : %I64d\n", m_threadId, m_foundNodes.GetNodes().size());
+    fflush(logger.GetFile());
+    #endif
+
+    for (auto& node : m_foundNodes.GetNodes())
+    {
+    IScalableMeshCachedDisplayNodePtr meshNodePtr;
+
+    if (!s_LoadQVDuringQuery)
+    {
+    ScalableMeshCachedMeshNode<POINT>* meshNode(new ScalableMeshCachedMeshNode<POINT>(node, m_loadTexture));
+    bvector<bool> clipsToShow;
+    meshNode->LoadMeshes(false, clipsToShow);
+    meshNodePtr = meshNode;
+    }
+    else
+    {
+    meshNodePtr = CachedDisplayNodeManager::GetManager().FindOrLoadNode<POINT>(node, m_loadTexture);
+    }
+
+    foundNodes.push_back(meshNodePtr);
+    }
+    }
+
+    */
+
+    static Ptr Create(HFCPtr<SMPointIndexNode<POINT, EXTENT>> queryNode,
+        ISMPointIndexQuery<POINT, EXTENT>*      queryObject,
+        StopQueryCallbackFP                     stopQueryCallbackFP,
+        bool                                    loadTexture,
+        ProducedNodeContainer<POINT, EXTENT>*   foundNodesP,
+        int                                     threadId)
+        {
+        return new NodeQueryProcessor(queryNode, queryObject, stopQueryCallbackFP, loadTexture, foundNodesP, threadId);
+        }
+    };
+   
+  
+template <class POINT, class EXTENT> struct ProcessingQuery : public RefCountedBase
+    {
+    typedef RefCountedPtr<ProcessingQuery<POINT, EXTENT>> Ptr;
+      
+    ProcessingQuery(int                                               queryId,
+                    int                                               nbWorkingThreads,
+                    ISMPointIndexQuery<POINT, EXTENT>*                queryObjectP,
+                    bvector<HFCPtr<SMPointIndexNode<POINT, EXTENT>>>& searchingNodes,
+                    bvector<HFCPtr<SMPointIndexNode<POINT, EXTENT>>>& toLoadNodes,
+                    bool                                              loadTexture, 
+                    const bvector<bool>&                              clipVisibilities)
+        : m_producedFoundNodes(true),
+          m_clipVisibilities(clipVisibilities)
+        {
+        m_queryId = queryId;
+        m_searchingNodes.resize(nbWorkingThreads);
+
+        for (size_t nodeId = 0; nodeId < searchingNodes.size(); nodeId++)
+            {
+            m_searchingNodes[nodeId % nbWorkingThreads].push_back(searchingNodes[nodeId]);
+            }
+
+        m_toLoadNodes.resize(nbWorkingThreads);
+
+        for (size_t nodeId = 0; nodeId < toLoadNodes.size(); nodeId++)
+            {
+            m_toLoadNodes[nodeId % nbWorkingThreads].push_back(toLoadNodes[nodeId]);
+            }
+
+        m_searchingNodeMutexes = new std::mutex[nbWorkingThreads];
+        m_toLoadNodeMutexes = new std::mutex[nbWorkingThreads];
+        m_foundMeshNodes.resize(nbWorkingThreads);
+        m_foundMeshNodeMutexes = new std::mutex[nbWorkingThreads];
+        m_nodeQueryProcessors.resize(nbWorkingThreads);
+        m_nodeQueryProcessorMutexes = new std::mutex[nbWorkingThreads];
+                
+        m_queryObjectP = queryObjectP;
+        m_isCancel = false;
+        m_isConsumingNode = false;
+        m_loadTexture = loadTexture;        
+        }
+
+    ~ProcessingQuery()
+        {
+        delete[] m_searchingNodeMutexes;
+        delete[] m_toLoadNodeMutexes;
+        delete[] m_foundMeshNodeMutexes;
+        delete[] m_nodeQueryProcessorMutexes;
+        delete m_queryObjectP;
+        }
+
+    bool IsComplete()
+        {        
+        if (m_producedFoundNodes.WaitConsumption())
+            return false;
+
+        if (m_isConsumingNode == true)
+            return false;
+
+        size_t threadInd;
+
+        for (threadInd = 0; threadInd < m_searchingNodes.size(); threadInd++)
+            {
+            m_searchingNodeMutexes[threadInd].lock();
+            if (m_searchingNodes[threadInd].size() > 0)
+                {
+                m_searchingNodeMutexes[threadInd].unlock();
+                break;
+                }
+
+            m_searchingNodeMutexes[threadInd].unlock();
+
+            m_nodeQueryProcessorMutexes[threadInd].lock();
+            if (m_nodeQueryProcessors[threadInd] != 0)
+                {
+                m_nodeQueryProcessorMutexes[threadInd].unlock();
+                break;
+                }
+
+            m_nodeQueryProcessorMutexes[threadInd].unlock();
+            }
+
+        if (threadInd != m_searchingNodes.size())
+            return false;
+
+        for (threadInd = 0; threadInd < m_toLoadNodes.size(); threadInd++)
+            {
+            m_toLoadNodeMutexes[threadInd].lock();
+            if (m_toLoadNodes[threadInd].size() > 0)
+                {
+                m_toLoadNodeMutexes[threadInd].unlock();
+                break;
+                }
+
+            m_toLoadNodeMutexes[threadInd].unlock();
+            }
+
+        if (threadInd != m_toLoadNodes.size())
+            return false;
+
+        return true;
+        }
+
+    static Ptr Create(int                                               queryId,
+                      int                                               nbWorkingThreads,
+                      ISMPointIndexQuery<POINT, EXTENT>*                queryObjectP,
+                      bvector<HFCPtr<SMPointIndexNode<POINT, EXTENT>>>& searchingNodes,
+                      bvector<HFCPtr<SMPointIndexNode<POINT, EXTENT>>>& toLoadNodes,
+                      bool                                              loadTexture, 
+                      const bvector<bool>&                              clipVisibilities)
+        {
+        return new ProcessingQuery(queryId, nbWorkingThreads, queryObjectP, searchingNodes, toLoadNodes, loadTexture, clipVisibilities);
+        }
+
+    int                                                       m_queryId;
+    bvector<bvector<HFCPtr<SMPointIndexNode<POINT, EXTENT>>>> m_searchingNodes;
+    std::mutex*                                               m_searchingNodeMutexes;
+    bvector<bvector<HFCPtr<SMPointIndexNode<POINT, EXTENT>>>> m_toLoadNodes;
+    std::mutex*                                               m_toLoadNodeMutexes;
+    ProducedNodeContainer<POINT, EXTENT>                      m_producedFoundNodes;
+    bvector<bvector<IScalableMeshCachedDisplayNodePtr>>       m_foundMeshNodes;
+    std::mutex*                                               m_foundMeshNodeMutexes;
+
+    bvector<NodeQueryProcessor<DPoint3d, YProtPtExtentType>::Ptr>  m_nodeQueryProcessors;
+    std::mutex*                                                    m_nodeQueryProcessorMutexes;
+
+    ISMPointIndexQuery<POINT, EXTENT>*                        m_queryObjectP;
+    //atomic<int>                                               m_nbSearchingNodes;    
+    atomic<bool>                                              m_isCancel;
+    bool                                                      m_loadTexture;
+    const bvector<bool>                                       m_clipVisibilities;
+    atomic<bool>                                              m_isConsumingNode;
+    };
+
+static bool s_delayJoinThread = false;
+static bool s_streamingSM = false;
+
+class QueryProcessor
+    {
+public:
+
+private:
+
+    typedef std::list<ProcessingQuery<DPoint3d, YProtPtExtentType>::Ptr> ProcessingQueryList;
+
+    bvector<int>                  m_processingQueryIndexes;
+    ProcessingQueryList           m_processingQueries;
+    std::mutex                    m_processingQueriesMutex;
+    atomic<bool>                  m_run;
+
+    int                           m_numWorkingThreads;
+    std::thread*                  m_workingThreads;    
+    atomic<bool>*                 m_areWorkingThreadRunning;    
+       
+    struct InLoadingNode;
+
+    typedef RefCountedPtr<InLoadingNode> InLoadingNodePtr;
+
+    struct InLoadingNode : public RefCountedBase
+        {
+        InLoadingNode(HFCPtr<SMPointIndexNode<DPoint3d, YProtPtExtentType>> visibleNode, 
+                      IScalableMeshCachedDisplayNodePtr                     displayNode)
+            {
+            m_visibleNode = visibleNode;
+            m_displayNode = displayNode; 
+            }
+
+        static InLoadingNodePtr Create(HFCPtr<SMPointIndexNode<DPoint3d, YProtPtExtentType>> visibleNode, 
+                                       IScalableMeshCachedDisplayNodePtr                     displayNode)
+            {
+            return new InLoadingNode(visibleNode, displayNode);
+            }
+
+        HFCPtr<SMPointIndexNode<DPoint3d, YProtPtExtentType>> m_visibleNode;
+        IScalableMeshCachedDisplayNodePtr                     m_displayNode;         
+        };    
+
+    std::mutex m_inLoadingNodeMutex;
+    bvector<InLoadingNodePtr> m_inLoadingNodes;
+
+
+    void LoadNodeDisplayData(IScalableMeshCachedDisplayNodePtr& meshNodePtr, HFCPtr<SMPointIndexNode<DPoint3d, YProtPtExtentType>>& visibleNode, bool loadTexture, const bvector<bool>& clipVisibilities)
+        {
+        InLoadingNodePtr inloadingNodePtr; 
+        bool inLoading = false;
+
+        while (!m_inLoadingNodeMutex.try_lock());                     
+        for (auto& inLoadingNode : m_inLoadingNodes)
+            {
+            if (inLoadingNode->m_visibleNode.GetPtr() == visibleNode.GetPtr())
+                {
+                inloadingNodePtr = inLoadingNode;
+                inLoading = true;
+                }                        
+            }
+
+        if (inloadingNodePtr == 0)
+            {
+            inloadingNodePtr = InLoadingNode::Create(visibleNode, meshNodePtr);
+            m_inLoadingNodes.push_back(inloadingNodePtr);
+            }
+
+        m_inLoadingNodeMutex.unlock();
+
+        if (!inLoading)
+            {
+            if (!s_LoadQVDuringQuery)
+                {
+                ScalableMeshCachedMeshNode<DPoint3d>* meshNode(ScalableMeshCachedMeshNode<DPoint3d>::Create(visibleNode, loadTexture));                
+                meshNode->LoadMeshes(false, clipVisibilities);
+                meshNodePtr = meshNode;
+                }
+            else
+                {
+                meshNodePtr = CachedDisplayNodeManager::GetManager().FindOrLoadNode<DPoint3d>(visibleNode, loadTexture, clipVisibilities);
+                }
+
+            inloadingNodePtr->m_displayNode = meshNodePtr;
+            
+            while (!m_inLoadingNodeMutex.try_lock());                     
+            
+            auto nodeIter = m_inLoadingNodes.begin();
+
+            while (nodeIter != m_inLoadingNodes.end())
+                {
+                if (nodeIter->get() == inloadingNodePtr.get())                    
+                    break;
+
+                nodeIter++;
+                }
+
+            assert(nodeIter != m_inLoadingNodes.end());
+
+            m_inLoadingNodes.erase(nodeIter);
+
+            m_inLoadingNodeMutex.unlock();
+            }
+        else
+            {
+            while (inloadingNodePtr->m_displayNode == 0)
+                {
+                BeThreadUtilities::BeSleep(50);
+                }
+
+            meshNodePtr = inloadingNodePtr->m_displayNode;
+            }
+        }
+
+    void QueryThread(DgnPlatformLib::Host* hostToAdopt, int threadId)
+        {
+        DgnPlatformLib::AdoptHost(*hostToAdopt);
+
+#ifndef NDEBUG
+        char threadName[200];
+
+        sprintf(threadName, "ScalableMesh QueryProcessor Thread %i", threadId);
+        BeThreadUtilities::SetCurrentThreadName(threadName);
+#endif
+
+        ProcessingQuery<DPoint3d, YProtPtExtentType>::Ptr processingQueryPtr;
+
+        do
+            {
+            
+            m_processingQueriesMutex.lock();
+            assert(m_processingQueries.size() <= 1);
+
+            if (m_processingQueries.size() > 0)
+                {
+                processingQueryPtr = m_processingQueries.front();
+                }
+            else
+                {
+                processingQueryPtr = 0;
+                }
+
+            m_processingQueriesMutex.unlock();
+
+            //NEEDS_WORK_MST : Maybe we should prioritize the first processing query found
+            if (processingQueryPtr != 0)
+                {
+                HFCPtr<SMPointIndexNode<DPoint3d, YProtPtExtentType>> nodePtr;
+
+                processingQueryPtr->m_searchingNodeMutexes[threadId].lock();
+
+                if (processingQueryPtr->m_searchingNodes[threadId].size() > 0)
+                    {                    
+                    nodePtr = processingQueryPtr->m_searchingNodes[threadId].back();
+                    processingQueryPtr->m_searchingNodes[threadId].pop_back();                    
+                    }
+
+                processingQueryPtr->m_searchingNodeMutexes[threadId].unlock();
+
+                if (nodePtr != 0)
+                    {
+                    processingQueryPtr->m_nodeQueryProcessorMutexes[threadId].lock();
+                    processingQueryPtr->m_nodeQueryProcessors[threadId] = NodeQueryProcessor<DPoint3d, YProtPtExtentType>::Create(nodePtr, processingQueryPtr->m_queryObjectP, 0, processingQueryPtr->m_loadTexture, &processingQueryPtr->m_producedFoundNodes, threadId);
+                    processingQueryPtr->m_nodeQueryProcessorMutexes[threadId].unlock();
+
+                    if (!processingQueryPtr->m_isCancel)
+                        {
+                        processingQueryPtr->m_nodeQueryProcessors[threadId]->DoQuery();
+
+                        processingQueryPtr->m_nodeQueryProcessorMutexes[threadId].lock();
+                        processingQueryPtr->m_nodeQueryProcessors[threadId] = 0;
+                        processingQueryPtr->m_nodeQueryProcessorMutexes[threadId].unlock();
+                        }
+
+                    continue;
+                    }
+                
+                //Load unloaded node
+                //HFCPtr<SMPointIndexNode<DPoint3d, YProtPtExtentType>> nodePtr;
+
+                processingQueryPtr->m_toLoadNodeMutexes[threadId].lock();
+
+                if (processingQueryPtr->m_toLoadNodes[threadId].size() > 0)
+                    {                    
+                    nodePtr = processingQueryPtr->m_toLoadNodes[threadId].back();
+                    processingQueryPtr->m_toLoadNodes[threadId].pop_back();                    
+                    }
+
+                processingQueryPtr->m_toLoadNodeMutexes[threadId].unlock();
+
+                if (nodePtr != 0)
+                    {       
+                    IScalableMeshCachedDisplayNodePtr meshNodePtr;
+
+                    LoadNodeDisplayData(meshNodePtr, nodePtr, processingQueryPtr->m_loadTexture, processingQueryPtr->m_clipVisibilities);                            
+                          
+                    processingQueryPtr->m_foundMeshNodeMutexes[threadId].lock();
+                    processingQueryPtr->m_foundMeshNodes[threadId].push_back(meshNodePtr);
+                    processingQueryPtr->m_foundMeshNodeMutexes[threadId].unlock();                                        
+                    }                   
+
+
+                size_t m_nbMissed = 0;
+                static size_t MAX_MISSED = 5;
+
+                //NEED_WORK_SM : Part of node query processor;
+                while (m_nbMissed < MAX_MISSED && !processingQueryPtr->m_isCancel)                            
+                    {
+                    HFCPtr<SMPointIndexNode<DPoint3d, YProtPtExtentType>> consumedNodePtr;
+
+                    if (!processingQueryPtr->m_producedFoundNodes.WaitConsumption())
+                        {
+                        m_nbMissed++;
+                        continue;
+                        }
+            
+                    //NEEDS_WORK_SM : Should be set only if a no
+                    processingQueryPtr->m_isConsumingNode = true;
+
+                    if (processingQueryPtr->m_producedFoundNodes.ConsumeNode(consumedNodePtr))
+                        {                        
+#ifdef DISPLAYLOG
+                        fprintf(logger.GetFile(), "Consumed node : %I64d\n", consumedNodePtr->GetBlockID().m_integerID);
+                        fflush(logger.GetFile());                                        
+#endif
+                            //NEED_WORK_SM : Maybe will lead to too much wait for other query when multiples queries
+                        m_nbMissed = 0;
+
+                        IScalableMeshCachedDisplayNodePtr meshNodePtr;
+
+                        LoadNodeDisplayData(meshNodePtr, consumedNodePtr, processingQueryPtr->m_loadTexture, processingQueryPtr->m_clipVisibilities);                            
+                        
+                        processingQueryPtr->m_foundMeshNodeMutexes[threadId].lock();
+                        processingQueryPtr->m_foundMeshNodes[threadId].push_back(meshNodePtr);
+                        processingQueryPtr->m_foundMeshNodeMutexes[threadId].unlock();
+                        }                    
+
+                    processingQueryPtr->m_isConsumingNode = false;
+                    }                
+                }
+
+            } while (m_run && (processingQueryPtr != 0));
+
+        m_areWorkingThreadRunning[threadId] = false;
+        }
+         
+public:
+
+    QueryProcessor()
+        {
+        if (!s_streamingSM)
+            {
+            m_numWorkingThreads = 1;
+            }
+        else
+            {
+            m_numWorkingThreads = 14;
+            }
+
+        m_workingThreads = new std::thread[m_numWorkingThreads];
+        m_areWorkingThreadRunning = new std::atomic<bool>[m_numWorkingThreads];
+
+        for (size_t ind = 0; ind < m_numWorkingThreads; ind++)
+            m_areWorkingThreadRunning[ind] = false;
+                
+        m_run = false;
+        m_processingQueryIndexes.resize(m_numWorkingThreads);
+        }
+
+    virtual ~QueryProcessor()
+        {
+        for (size_t threadInd = 0; threadInd < m_numWorkingThreads; threadInd++)
+            {
+            if (m_workingThreads[threadInd].joinable())
+                m_workingThreads[threadInd].join();
+            }
+
+        delete[] m_workingThreads;
+        delete[] m_areWorkingThreadRunning;
+        }
+
+    void AddQuery(int                                                             queryId,
+                  ISMPointIndexQuery<DPoint3d, YProtPtExtentType>*                queryObjectP,
+                  bvector<HFCPtr<SMPointIndexNode<DPoint3d, YProtPtExtentType>>>& searchingNodes,
+                  bvector<HFCPtr<SMPointIndexNode<DPoint3d, YProtPtExtentType>>>& toLoadNodes,                  
+                  bool                                                            loadTexture, 
+                  const bvector<bool>&                                            clipVisibilities)
+        {
+
+#ifdef DISPLAYLOG
+            fprintf(logger.GetFile(), "START NEW QUERY\n");
+            fflush(logger.GetFile());                                                    
+#endif
+
+
+#ifndef NDEBUG
+        for (auto& query : m_processingQueries)
+            {
+            if (query->m_queryId == queryId)
+                assert(!"Query already processing");
+            }
+#endif
+        ProcessingQuery<DPoint3d, YProtPtExtentType>::Ptr processingQueryPtr(ProcessingQuery<DPoint3d, YProtPtExtentType>::Create(queryId, m_numWorkingThreads, queryObjectP, searchingNodes, toLoadNodes, loadTexture, clipVisibilities));
+
+        size_t currentNbProcessingQueries;
+
+        m_processingQueriesMutex.lock();
+        currentNbProcessingQueries = m_processingQueries.size();
+        m_processingQueries.push_back(processingQueryPtr);
+        m_processingQueriesMutex.unlock();
+        
+        if (currentNbProcessingQueries == 0)
+            {
+            Stop();
+            Start();
+            }        
+        }
+     
+    StatusInt CancelQuery(int queryId)
+        {              
+#ifdef DISPLAYLOG 
+        fprintf(logger.GetFile(), "STOP NEW QUERY\n");
+        fflush(logger.GetFile());                                        
+#endif
+
+        ProcessingQuery<DPoint3d, YProtPtExtentType>::Ptr toCancelQueryPtr;
+
+        m_processingQueriesMutex.lock();
+
+        ProcessingQueryList::iterator queryIter(m_processingQueries.begin());
+        ProcessingQueryList::iterator queryIterEnd(m_processingQueries.end());
+
+        while (queryIter != queryIterEnd)
+            {
+            if ((*queryIter)->m_queryId == queryId)
+                {
+                toCancelQueryPtr = *queryIter;
+                m_processingQueries.erase(queryIter);
+                toCancelQueryPtr->m_isCancel = true;
+                break;
+                }
+
+            queryIter++;
+            }
+
+        m_processingQueriesMutex.unlock();
+
+        if (toCancelQueryPtr != 0)
+            {
+            for (size_t processorInd = 0; processorInd < toCancelQueryPtr->m_nodeQueryProcessors.size(); processorInd++)
+                {
+                toCancelQueryPtr->m_nodeQueryProcessorMutexes[processorInd].lock();
+                if (toCancelQueryPtr->m_nodeQueryProcessors[processorInd] != 0)
+                    {
+                    toCancelQueryPtr->m_nodeQueryProcessors[processorInd]->SetStopQuery(true);
+                    }
+                toCancelQueryPtr->m_nodeQueryProcessorMutexes[processorInd].unlock();
+                }
+            }
+
+        return SUCCESS;
+        }
+
+
+        bool IsQueryComplete(int queryId) 
+            {
+            bool isQueryComplete = true;
+            
+            ProcessingQuery<DPoint3d, YProtPtExtentType>::Ptr queryPtr;
+
+            //m_processingQueriesMutex.lock();                    
+
+            auto& queryIter(m_processingQueries.begin());     
+            auto& queryIterEnd(m_processingQueries.end());     
+
+            while (queryIter != queryIterEnd)
+                {
+                if ((*queryIter)->m_queryId == queryId)
+                    {
+                    queryPtr = *queryIter;                                        
+                    break;
+                    }
+
+                queryIter++;
+                }
+            
+            if (queryPtr != 0)
+                {                
+                isQueryComplete = queryPtr->IsComplete();
+/*
+                if (queryPtr->m_producedFoundNodes.)
+
+                for (size_t processorInd = 0; processorInd < queryPtr->m_nodeQueryProcessors.size(); processorInd++)
+                    {
+                    queryPtr->m_nodeQueryProcessorMutexes[processorInd].lock();
+                    if (queryPtr->m_nodeQueryProcessors[processorInd] != 0)
+                        {
+                        isQueryComplete = false;
+                        queryPtr->m_nodeQueryProcessorMutexes[processorInd].unlock();
+                        break;
+                        }
+
+                    queryPtr->m_nodeQueryProcessorMutexes[processorInd].unlock();
+                    }     
+
+                if (isQueryComplete == true)
+                    {
+                    for (size_t processorInd = 0; processorInd < queryPtr->m_searchingNodes.size(); processorInd++)
+                        {
+                        queryPtr->m_searchingNodeMutexes[processorInd].lock();
+                        if (queryPtr->m_searchingNodes[processorInd].size() > 0)
+                            {
+                            isQueryComplete = false;
+                            queryPtr->m_searchingNodeMutexes[processorInd].unlock();
+                            break;
+                            }
+                        queryPtr->m_searchingNodeMutexes[processorInd].unlock();
+                        }     
+                    }
+                    */
+                }
+
+            return isQueryComplete;
+            }
+            
+        void Start()
+            { 
+            if (m_run == false)
+                {
+                m_run = true;
+
+                //Launch a group of threads
+                for (int threadId = 0; threadId < m_numWorkingThreads; ++threadId) 
+                    {                                                        
+                    if (!s_delayJoinThread && !s_streamingSM)
+                        {                
+                        m_workingThreads[threadId] = std::thread(&QueryProcessor::QueryThread, this, DgnPlatformLib::QueryHost(), threadId);
+                        }
+                    else
+                        {
+                        if (m_areWorkingThreadRunning[threadId] == false)
+                            {
+                            if (m_workingThreads[threadId].joinable())                            
+                                m_workingThreads[threadId].join();
+
+                            m_workingThreads[threadId] = std::thread(&QueryProcessor::QueryThread, this, DgnPlatformLib::QueryHost(), threadId);
+                            m_areWorkingThreadRunning[threadId] = true;
+                            }
+                        }
+                    }
+                }
+            }
+        
+        void Stop()
+            {                        
+            m_run = false;
+
+            if (!s_delayJoinThread && !s_streamingSM)
+                {                
+                for (int threadId = 0; threadId < m_numWorkingThreads; ++threadId) 
+                    {
+                    if (m_workingThreads[threadId].joinable())
+                        m_workingThreads[threadId].join();                    
+                    }         
+                }
+            }
+       
+        StatusInt GetFoundNodes(bvector<IScalableMeshCachedDisplayNodePtr>& foundNodes, int queryId)
+            {             
+            StatusInt status;
+
+            std::list<ProcessingQuery<DPoint3d, YProtPtExtentType>::Ptr>::iterator queryItr(m_processingQueries.begin());
+            std::list<ProcessingQuery<DPoint3d, YProtPtExtentType>::Ptr>::iterator queryItrEnd(m_processingQueries.end());
+
+            while (queryItr != queryItrEnd)
+                {
+                if ((*queryItr)->m_queryId == queryId)
+                    {
+                    break;
+                    }
+                }
+
+            if (queryItr != queryItrEnd)
+                {                
+                for (size_t threadIter = 0; threadIter < (*queryItr)->m_foundMeshNodes.size(); threadIter++)
+                    {
+                    (*queryItr)->m_foundMeshNodeMutexes[threadIter].lock();
+#ifdef DISPLAYLOG                 
+                    /*
+                    fprintf(logger.GetFile(), "threadId %i : nb found nodes : %I64d\n", threadIter, (*queryItr)->m_foundMeshNodes[threadIter].size());
+                    fflush(logger.GetFile());                    
+                    */
+#endif
+                    foundNodes.insert(foundNodes.end(), (*queryItr)->m_foundMeshNodes[threadIter].begin(),(*queryItr)->m_foundMeshNodes[threadIter].end());
+                    (*queryItr)->m_foundMeshNodeMutexes[threadIter].unlock();
+                    }   
+            
+                if ((*queryItr)->IsComplete()) 
+                    {
+                    m_processingQueriesMutex.lock();
+                    m_processingQueries.erase(queryItr);
+                    m_processingQueriesMutex.unlock();                                
+                    }
+
+                status = SUCCESS;
+                }
+            else
+                {
+                status = ERROR;
+                }             
+
+            return status;
+            }
+    };
+
+static QueryProcessor s_queryProcessor;
+
+
+ScalableMeshProgressiveQueryEngine::ScalableMeshProgressiveQueryEngine(IScalableMeshPtr& scalableMeshPtr, IScalableMeshDisplayCacheManagerPtr& displayCacheManagerPtr)
+    {
+    m_scalableMeshPtr = scalableMeshPtr;
+    m_displayCacheManagerPtr = displayCacheManagerPtr;
+    }
+
+template <class POINT> int BuildQueryObject(//ScalableMeshQuadTreeViewDependentMeshQuery<POINT, YProtPtExtentType>* viewDependentQueryP,
+    ISMPointIndexQuery<POINT, YProtPtExtentType>*&                        pQueryObject,
+    const DPoint3d*                                                       pQueryExtentPts,
+    int                                                                   nbQueryExtentPts,
+    IScalableMeshViewDependentMeshQueryParamsPtr                          queryParam)
+    {
+    //MST More validation is required here.
+    assert(queryParam != 0);
+
+    int status = SUCCESS;
+
+    YProtPtExtentType queryExtent;
+    /*
+    YProtPtExtentType contentExtent(m_scmIndexPtr->GetContentExtent());
+
+    double minZ = ExtentOp<YProtPtExtentType>::GetZMin(contentExtent);
+    double maxZ = ExtentOp<YProtPtExtentType>::GetZMax(contentExtent);
+
+    YProtPtExtentType queryExtent(ScalableMeshPointQuery::GetExtentFromClipShape<YProtPtExtentType>(pQueryExtentPts,
+    nbQueryExtentPts,
+    minZ,
+    maxZ));
+    */
+    //MS Need to be removed
+    double viewportRotMatrix[3][3];
+    double rootToViewMatrix[4][4];
+
+    memcpy(rootToViewMatrix, queryParam->GetRootToViewMatrix(), sizeof(double) * 4 * 4);
+
+    ScalableMeshQuadTreeViewDependentMeshQuery<POINT, YProtPtExtentType>* viewDependentQueryP = new ScalableMeshQuadTreeViewDependentMeshQuery<POINT, YProtPtExtentType>(queryExtent,
+        rootToViewMatrix,
+        viewportRotMatrix,
+        queryParam->GetViewBox(),
+        false,
+        queryParam->GetViewClipVector(),
+        100000000);
+
+    // viewDependentQueryP->SetTracingXMLFileName(AString("E:\\MyDoc\\SS3 - Iteration 17\\STM\\Bad Resolution Selection\\visitingNodes.xml"));
+
+    viewDependentQueryP->SetMeanScreenPixelsPerPoint(queryParam->GetMinScreenPixelsPerPoint());
+
+    //MS : Might need to be done at the ScalableMeshReprojectionQuery level.    
+    if ((queryParam->GetSourceGCS() != 0) && (queryParam->GetTargetGCS() != 0))
+        {
+        BaseGCSCPtr sourcePtr = queryParam->GetSourceGCS();
+        BaseGCSCPtr targetPtr = queryParam->GetTargetGCS();
+        viewDependentQueryP->SetReprojectionInfo(sourcePtr, targetPtr);
+        }   
+
+
+    pQueryObject = (ISMPointIndexQuery<POINT, YProtPtExtentType>*)(viewDependentQueryP);
+
+    return status;
+    }
+
+DisplayMovementType DetermineDisplayMovementType(const DMatrix4d* prevLocalToView,
+                             const DMatrix4d* newLocalToView)
+    {
+    if (prevLocalToView == nullptr || newLocalToView == nullptr)
+        return DisplayMovementType::UNKNOWN;
+
+    /*
+    DMatrix4d resultMatrix; 
+
+    resultMatrix.differenceOf(newLocalToView, prevLocalToView);
+    */
+
+    return DisplayMovementType::UNKNOWN;
+    }
+
+static bool s_searchNodeAround = true; 
+static bool s_addStartingNodeToPreview = true;
+static bool s_newOverview = true;
+
+#ifndef NDEBUG
+static double s_firstNodeSearchingDelay = (double)1 / 15 * CLOCKS_PER_SEC;
+#else
+static double s_firstNodeSearchingDelay = (double)1 / 30 * CLOCKS_PER_SEC;
+#endif
+//static int    s_nbIterClock;
+
+void FindOverview(bvector<IScalableMeshCachedDisplayNodePtr>& lowerResOverviewNodes, HFCPtr<SMPointIndexNode<DPoint3d, YProtPtExtentType>>& node, bool loadTexture, const bvector<bool>& clipVisibilities)
+    {    
+    assert(node->IsParentSet() == true);
+        
+    HFCPtr<SMPointIndexNode<DPoint3d, YProtPtExtentType>> parentNodePtr(node->GetParentNodePtr());
+
+    //NEEDS_WORK_MST : Root node could be loaded at load time instead. 
+    if (parentNodePtr == nullptr)
+        {        
+        IScalableMeshCachedDisplayNodePtr meshNodePtr = CachedDisplayNodeManager::GetManager().FindOrLoadNode<DPoint3d>(node, loadTexture, clipVisibilities);
+        lowerResOverviewNodes.push_back(meshNodePtr);        
+        return;
+        }
+                    
+    IScalableMeshCachedDisplayNodePtr meshNodePtr = CachedDisplayNodeManager::GetManager().FindNode(parentNodePtr->GetBlockID().m_integerID, s_scalableMeshPtr, false);
+    assert(parentNodePtr != node);
+    if (meshNodePtr == 0)
+        {
+        FindOverview(lowerResOverviewNodes, parentNodePtr, loadTexture, clipVisibilities);
+        }
+    else   
+        {
+        auto nodeIter = lowerResOverviewNodes.begin();
+
+        while (nodeIter != lowerResOverviewNodes.end())
+            {
+            if (nodeIter->get() == meshNodePtr.get())
+                break;            
+
+            nodeIter++;
+            }
+
+        if (nodeIter == lowerResOverviewNodes.end())
+            {
+            lowerResOverviewNodes.push_back(meshNodePtr);
+            }        
+        }
+    }
+
+void ScalableMeshProgressiveQueryEngine::StartNewQuery(RequestedQuery& newQuery, ISMPointIndexQuery<DPoint3d, YProtPtExtentType>* queryObjectP, const bvector<BENTLEY_NAMESPACE_NAME::ScalableMesh::IScalableMeshCachedDisplayNodePtr>& startingNodes)
+    {
+    static int s_maxLevel = 2;
+       
+    HFCPtr<SMPointIndexNode<DPoint3d, YProtPtExtentType>> rootNodePtr(((ScalableMesh<DPoint3d>*)m_scalableMeshPtr.get())->GetRootNode());
+
+    assert(rootNodePtr != 0);
+
+    if (s_newOverview)
+        {
+        ProducedNodeContainer<DPoint3d, YProtPtExtentType> overviewNodes;
+        ProducedNodeContainer<DPoint3d, YProtPtExtentType> nodesToSearch;
+        ProducedNodeContainer<DPoint3d, YProtPtExtentType> foundNodes;
+        
+        nodesToSearch.AddNode(rootNodePtr);        
+
+        clock_t startTime = clock(); 
+        int nbIterBeforeClock = 10;
+        size_t currentInd = 0;
+         
+        while (currentInd < nodesToSearch.GetNodes().size())
+            {
+            nodesToSearch.GetNodes()[currentInd]->QueryVisibleNode (queryObjectP, s_maxLevel, overviewNodes, foundNodes, nodesToSearch, nullptr);
+            
+            if ((clock() - startTime) > s_firstNodeSearchingDelay)
+                {
+                break;
+                }
+            
+            currentInd++;
+            }
+
+        //The other option not yet supported.
+        assert(s_LoadQVDuringQuery);
+        
+        bvector<IScalableMeshCachedDisplayNodePtr>                     lowerResOverviewNodes;
+        bvector<HFCPtr<SMPointIndexNode<DPoint3d, YProtPtExtentType>>> searchingNodes;
+
+        CachedDisplayNodeManager::GetManager().GetNodeListLock();                            
+             
+        for (size_t nodeInd = currentInd + 1; nodeInd < nodesToSearch.GetNodes().size(); nodeInd++)        
+            {                                    
+            IScalableMeshCachedDisplayNodePtr meshNodePtr = CachedDisplayNodeManager::GetManager().FindNode(nodesToSearch.GetNodes()[nodeInd]->GetBlockID().m_integerID, s_scalableMeshPtr, false);
+
+            if (meshNodePtr == 0)
+                {                                
+                FindOverview(lowerResOverviewNodes, nodesToSearch.GetNodes()[nodeInd], newQuery.m_loadTexture, newQuery.m_clipVisibilities);
+                }
+            else
+                {
+                newQuery.m_overviewMeshNodes.push_back(meshNodePtr);
+                }
+
+            searchingNodes.push_back(nodesToSearch.GetNodes()[nodeInd]);
+            }
+            
+        bvector<HFCPtr<SMPointIndexNode<DPoint3d, YProtPtExtentType>>> toLoadNodes;
+
+        for (auto& node : foundNodes.GetNodes())
+            {                        
+            IScalableMeshCachedDisplayNodePtr meshNodePtr = CachedDisplayNodeManager::GetManager().FindNode(node->GetBlockID().m_integerID, s_scalableMeshPtr, false);
+
+            if (meshNodePtr == 0)
+                {                
+                FindOverview(lowerResOverviewNodes, node, newQuery.m_loadTexture, newQuery.m_clipVisibilities);
+                toLoadNodes.push_back(node);
+                }
+            else
+                {
+                newQuery.m_queriedMeshNodes.push_back(meshNodePtr);
+                }
+            }
+
+        CachedDisplayNodeManager::GetManager().ReleaseNodeListLock();
+
+        assert(lowerResOverviewNodes.size() > 0 || (nodesToSearch.GetNodes().size() - currentInd) == 0);
+        
+        newQuery.m_overviewMeshNodes.insert(newQuery.m_overviewMeshNodes.end(), lowerResOverviewNodes.begin(), lowerResOverviewNodes.end());        
+
+        s_queryProcessor.AddQuery(newQuery.m_queryId, queryObjectP, searchingNodes, toLoadNodes, newQuery.m_loadTexture, newQuery.m_clipVisibilities);
+        }
+    else
+        {             
+        ProducedNodeContainer<DPoint3d, YProtPtExtentType> overviewNodes;
+        ProducedNodeContainer<DPoint3d, YProtPtExtentType> nodesToSearch;
+        ProducedNodeContainer<DPoint3d, YProtPtExtentType> foundNodes;
+
+        rootNodePtr->QueryOverview(queryObjectP, s_maxLevel, overviewNodes, foundNodes, nodesToSearch, 0);
+        
+        //Query not complete  
+        if (nodesToSearch.GetNodes().size() > 0)
+            {   
+            if (foundNodes.GetNodes().size() > 0)
+                {            
+                for (auto& node : foundNodes.GetNodes())
+                    {
+                    IScalableMeshCachedDisplayNodePtr meshNodePtr;
+
+                    if (!s_LoadQVDuringQuery)
+                        {
+                        ScalableMeshCachedMeshNode<DPoint3d>* meshNode(new ScalableMeshCachedMeshNode<DPoint3d>(node, newQuery.m_loadTexture));                        
+                        meshNode->LoadMeshes(false, newQuery.m_clipVisibilities);
+                        meshNodePtr = meshNode;
+                        }
+                    else
+                        {
+                        meshNodePtr = CachedDisplayNodeManager::GetManager().FindOrLoadNode<DPoint3d>(node, newQuery.m_loadTexture, newQuery.m_clipVisibilities);
+                        }
+
+                    newQuery.m_queriedMeshNodes.push_back(meshNodePtr);
+                    }
+                }
+                      
+            bvector<HFCPtr<SMPointIndexNode<DPoint3d, YProtPtExtentType>>> toLoadNodes;
+
+            s_queryProcessor.AddQuery(newQuery.m_queryId, queryObjectP, nodesToSearch.GetNodes(), toLoadNodes, newQuery.m_loadTexture, newQuery.m_clipVisibilities);
+
+            for (auto& node : overviewNodes.GetNodes())
+                {
+                IScalableMeshCachedDisplayNodePtr meshNodePtr;
+
+                if (!s_LoadQVDuringQuery)
+                    {
+                    ScalableMeshCachedMeshNode<DPoint3d>* meshNode(new ScalableMeshCachedMeshNode<DPoint3d>(node, newQuery.m_loadTexture));                    
+                    meshNode->LoadMeshes(false, newQuery.m_clipVisibilities);
+                    meshNodePtr = meshNode;
+                    }
+                else
+                    {
+                    meshNodePtr = CachedDisplayNodeManager::GetManager().FindOrLoadNode<DPoint3d>(node, newQuery.m_loadTexture, newQuery.m_clipVisibilities);
+                    }
+
+                newQuery.m_overviewMeshNodes.push_back(meshNodePtr);
+                }
+
+            if (s_addStartingNodeToPreview)
+                {
+                newQuery.m_overviewMeshNodes.insert(newQuery.m_overviewMeshNodes.end(), startingNodes.begin(), startingNodes.end());            
+                }
+            }
+        else
+            {
+            for (auto& node : overviewNodes.GetNodes())
+                {
+                IScalableMeshCachedDisplayNodePtr meshNodePtr;
+
+                if (!s_LoadQVDuringQuery)
+                    {
+                    ScalableMeshCachedMeshNode<DPoint3d>* meshNode(new ScalableMeshCachedMeshNode<DPoint3d>(node, newQuery.m_loadTexture));
+                    bvector<bool> clipsToShow;
+                    meshNode->LoadMeshes(false, clipsToShow);
+                    meshNodePtr = meshNode;
+                    }
+                else
+                    {
+                    meshNodePtr = CachedDisplayNodeManager::GetManager().FindOrLoadNode<DPoint3d>(node, newQuery.m_loadTexture, newQuery.m_clipVisibilities);
+                    }
+
+                newQuery.m_queriedMeshNodes.push_back(meshNodePtr);
+                }
+
+            delete queryObjectP;
+            newQuery.m_isQueryCompleted = true;
+            newQuery.m_fetchLastCompletedNodes = true;
+            }
+        }
+    }
+      
+BentleyStatus ScalableMeshProgressiveQueryEngine::_ClearCaching(const bvector<DRange2d>* clearRanges, const IScalableMeshPtr& scalableMeshPtr)
+    {
+    CachedDisplayNodeManager::GetManager().ClearCachedNodes(clearRanges, s_scalableMeshPtr);
+
+    return SUCCESS;
+    }
+
+BentleyStatus ScalableMeshProgressiveQueryEngine::_StartQuery(int                                                                      queryId,
+                                                              IScalableMeshViewDependentMeshQueryParamsPtr                             queryParam,
+                                                              const bvector<BENTLEY_NAMESPACE_NAME::ScalableMesh::IScalableMeshCachedDisplayNodePtr>& startingNodes,
+                                                              bool                                                                     loadTexture,
+                                                              const bvector<bool>&                                                     clipVisibilities,
+                                                              const DMatrix4d*                                                         prevLocalToView,
+                                                              const DMatrix4d*                                                         newLocalToView)
+    {
+    assert(_IsQueryComplete(queryId) == true);
+
+    RequestedQuery requestedQuery;
+
+    requestedQuery.m_queryId = queryId;
+    requestedQuery.m_isQueryCompleted = false;
+    requestedQuery.m_fetchLastCompletedNodes = false;
+    requestedQuery.m_loadTexture = loadTexture;
+    requestedQuery.m_clipVisibilities = clipVisibilities;
+
+    ISMPointIndexQuery<DPoint3d, YProtPtExtentType>* queryObjectP;
+
+    BuildQueryObject<DPoint3d>(queryObjectP, 0/*pQueryExtentPts*/, 0/*nbQueryExtentPts*/, queryParam);
+
+    assert(queryObjectP != 0);
+      
+    StartNewQuery(requestedQuery, queryObjectP, startingNodes);
+
+    m_requestedQueries.push_back(requestedQuery);
+
+    return SUCCESS;
+    }
+
+BentleyStatus ScalableMeshProgressiveQueryEngine::_GetOverviewNodes(bvector<BENTLEY_NAMESPACE_NAME::ScalableMesh::IScalableMeshCachedDisplayNodePtr>& meshNodes,
+    int                                                   queryId) const
+    {
+    const RequestedQuery* requestedQueryP = 0;
+
+    for (auto& query : m_requestedQueries)
+    {
+        if (query.m_queryId == queryId)
+        {
+            requestedQueryP = &query;
+            break;
+        }
+    }
+
+    BentleyStatus status;
+
+    if (requestedQueryP != 0)
+    {
+        meshNodes.insert(meshNodes.end(), requestedQueryP->m_overviewMeshNodes.begin(), requestedQueryP->m_overviewMeshNodes.end());
+        status = SUCCESS;
+    }
+    else
+    {
+        status = ERROR;
+    }
+
+    return status;
+    }
+
+BentleyStatus ScalableMeshProgressiveQueryEngine::_GetQueriedNodes(bvector<BENTLEY_NAMESPACE_NAME::ScalableMesh::IScalableMeshCachedDisplayNodePtr>& meshNodes,
+    int                                                   queryId) const
+    {
+    RequestedQuery* requestedQueryP = 0;
+
+    for (auto& query : m_requestedQueries)
+    {
+        if (query.m_queryId == queryId)
+        {
+            requestedQueryP = &query;
+            break;
+        }
+    }
+
+    BentleyStatus status;
+
+    if (requestedQueryP != 0)
+    {
+        if (requestedQueryP->m_isQueryCompleted == false || requestedQueryP->m_fetchLastCompletedNodes == false)
+        {
+            StatusInt status = s_queryProcessor.GetFoundNodes(requestedQueryP->m_queriedMeshNodes, queryId);
+            assert(status == SUCCESS);
+
+            if (requestedQueryP->m_isQueryCompleted == true)
+            {
+                requestedQueryP->m_fetchLastCompletedNodes = true;
+                s_queryProcessor.CancelQuery(queryId);
+            }
+        }
+
+        meshNodes.insert(meshNodes.end(), requestedQueryP->m_queriedMeshNodes.begin(), requestedQueryP->m_queriedMeshNodes.end());
+        status = SUCCESS;
+    }
+    else
+    {
+        status = ERROR;
+    }
+
+    return status;
+    }
+
+BentleyStatus ScalableMeshProgressiveQueryEngine::_StopQuery(int queryId)
+    {
+    RequestedQuery* requestedQueryP = 0;
+
+    auto queryIter(m_requestedQueries.begin());
+    auto queryIterEnd(m_requestedQueries.end());
+
+    while (queryIter != queryIterEnd)
+    {
+        if (queryIter->m_queryId == queryId)
+        {
+            requestedQueryP = &(*queryIter);
+            break;
+        }
+    }
+
+    if (requestedQueryP != 0)
+    {
+        StatusInt status = s_queryProcessor.CancelQuery(requestedQueryP->m_queryId);
+        assert(status == SUCCESS);
+        m_requestedQueries.erase(queryIter);
+    }
+
+    return SUCCESS;
+    }
+
+
+bool ScalableMeshProgressiveQueryEngine::_IsQueryComplete(int queryId)
+    {
+    bool isQueryComplete;
+
+    RequestedQuery* requestedQueryP = 0;
+
+    for (auto& query : m_requestedQueries)
+    {
+        if (query.m_queryId == queryId)
+        {
+            requestedQueryP = &query;
+            break;
+        }
+    }
+
+    if (requestedQueryP == 0)
+    {
+        isQueryComplete = true;
+    }
+    else
+    {
+        if (!requestedQueryP->m_isQueryCompleted)
+        {
+            //NEEDS_WORK_SM_PROGRESSIVE : Should have auto notification
+            requestedQueryP->m_isQueryCompleted = s_queryProcessor.IsQueryComplete(queryId);
+        }
+
+        isQueryComplete = requestedQueryP->m_isQueryCompleted;
+    }
+
+    return isQueryComplete;
+    }
+
+
+END_BENTLEY_SCALABLEMESH_NAMESPACE