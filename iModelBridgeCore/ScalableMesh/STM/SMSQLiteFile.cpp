#include <ScalableMeshPCH.h>
#include "SMSQLiteFile.h"
#include <iostream>
#include "SMSQLiteClipDefinitionsFile.h"
#include "SMSQLiteDiffsetFile.h"
#include "SMSQLiteFeatureFile.h"

#define WSTRING_FROM_CSTR(cstr) WString(cstr, BentleyCharEncoding::Utf8)
#define MAKE_COPY_NO Statement::MakeCopy::No
#define MAKE_COPY_YES Statement::MakeCopy::Yes
#define GET_VALUE_STR(stmt, id) stmt->GetValueText(id)
#define BIND_VALUE_STR(stmt, id, utf8str, copyval) stmt->BindText(id, utf8str, copyval)
#define READONLY Db::OpenMode::Readonly
#define READWRITE Db::OpenMode::ReadWrite

const SchemaVersion SMSQLiteFile::CURRENT_VERSION = SchemaVersion(1, 1, 0, 3);

SMSQLiteFile::SMSQLiteFile()
{
    m_database = nullptr;
}

SMSQLiteFile::~SMSQLiteFile()
    {
    if (m_database != nullptr)
        {            
        if (m_database->IsDbOpen())
            {
            Close();
            }

        delete m_database;
        }

    m_database = nullptr;
    }

void SMSQLiteFile::Save()
    {
    if (m_database != nullptr) m_database->SaveChanges();
    }

bool SMSQLiteFile::Close()
    {
    m_database->SaveChanges();
    m_database->CloseDb();
    return true;
    }

<<<<<<< HEAD

=======
>>>>>>> 305317db
const SchemaVersion s_listOfReleasedSchemas[4] = { SchemaVersion(1, 1, 0, 0), SchemaVersion(1, 1, 0, 1), SchemaVersion(1, 1, 0, 2), SchemaVersion(1, 1, 0, 3) };
const size_t s_numberOfReleasedSchemas = 4;
double s_expectedTimeUpdate[3] = { 1.2*1e-5, 1e-6,1e-6};
//all the functions for each schema transition. 
std::function<void(BeSQLite::Db*)> s_databaseUpdateFunctions[3] = {
    [](BeSQLite::Db* database)
        {
        assert(database->TableExists("SMMasterHeader"));
        assert(database->ColumnExists("SMMasterHeader", "TerrainDepth"));
        Savepoint s(*database, Utf8String("newTable").c_str());
        database->ExecuteSql("ALTER TABLE SMMasterHeader RENAME TO SMMasterHeader_2");
        database->CreateTable("SMMasterHeader", "MasterHeaderId INTEGER PRIMARY KEY,"
                                "Balanced INTEGER,"
                                "SplitTreshold INTEGER,"
                                "RootNodeId INTEGER,"
                                "Depth INTEGER,"
                                "IsTextured INTEGER,"
                                "SingleFile INTEGER,"
                                "MeshDataDepth INTEGER,"
                                "IsTerrain INTEGER,"
                                "GCS STRING,"
                                "LastModifiedTime INTEGER,"
                                "LastSyncTime INTEGER,"
                                "CheckTime INTEGER");
        database->ExecuteSql("INSERT INTO SMMasterHeader (MasterHeaderId,Balanced,SplitTreshold,RootNodeId,Depth,IsTextured,SingleFile,MeshDataDepth,IsTerrain,GCS,LastModifiedTime,LastSyncTime,CheckTime)"
                             " SELECT MasterHeaderId,Balanced,SplitTreshold,RootNodeId,Depth,IsTextured,SingleFile,TerrainDepth,IsTerrain,GCS,LastModifiedTime,LastSyncTime,CheckTime"
                             " FROM SMMasterHeader_2");
        s.Commit();
        Savepoint s2(*database, Utf8String("nodeTable").c_str());
        database->DropTable("SMMasterHeader_2");

        assert(database->TableExists("SMNodeHeader"));
        assert(database->ColumnExists("SMNodeHeader", "GraphID"));
        assert(database->ColumnExists("SMNodeHeader", "IndiceID"));

        database->ExecuteSql("ALTER TABLE SMNodeHeader RENAME TO SMNodeHeader_2");
        database->CreateTable("SMNodeHeader", "NodeId INTEGER PRIMARY KEY,"
                              "ParentNodeId INTEGER,"
                              "Resolution INTEGER,"
                              "Filtered INTEGER,"
                              "Extent BLOB,"
                              "ContentExtent BLOB,"
                              "TotalCount INTEGER,"
                              "NodeCount INTEGER,"
                              "ArePoints3d INTEGER,"
                              "NbFaceIndexes INTEGER,"
                              "NumberOfMeshComponents INTEGER,"
                              "AllComponent BLOB,"
                              "IsTextured INTEGER,"
                              "TexID INTEGER,"
                              "SubNode BLOB,"
                              "Neighbor BLOB");
        s2.Commit();
        database->ExecuteSql("INSERT INTO SMNodeHeader (NodeId,ParentNodeId,Resolution,Filtered,Extent,ContentExtent,TotalCount,NodeCount,ArePoints3d,NbFaceIndexes,NumberOfMeshComponents,AllComponent,IsTextured,TexID,SubNode,Neighbor)"
                             " SELECT SMNodeHeader_2.NodeId,SMNodeHeader_2.ParentNodeId,SMNodeHeader_2.Resolution,SMNodeHeader_2.Filtered,SMNodeHeader_2.Extent,SMNodeHeader_2.ContentExtent,SMNodeHeader_2.TotalCount,SMNodeHeader_2.NodeCount,SMNodeHeader_2.ArePoints3d,SMNodeHeader_2.NbFaceIndexes,SMNodeHeader_2.NumberOfMeshComponents,SMNodeHeader_2.AllComponent,SMNodeHeader_2.IsTextured,SMNodeHeader_2.TexID,SMNodeHeader_2.SubNode,SMNodeHeader_2.Neighbor"
                             " FROM SMNodeHeader_2");

        database->ExecuteSql("ALTER TABLE SMTexture RENAME TO SMTexture_2");
        database->CreateTable("SMTexture", "NodeId INTEGER PRIMARY KEY,"
                              "TexData BLOB,"
                              "SizeTexture INTEGER,"
                              "Codec INTEGER,"
                              "NOfChannels INTEGER");
        database->ExecuteSql("INSERT INTO SMTexture (NodeId,TexData,SizeTexture,Codec,NOfChannels)"
                             " SELECT SMTexture_2.NodeId,SMTexture_2.TexData,SMTexture_2.SizeTexture,SMTexture_2.Codec,SMTexture_2.NOfChannels"
                             " FROM SMTexture_2");
        database->ExecuteSql("ALTER TABLE SMUVs ADD COLUMN UVIndexData BLOB");
        database->ExecuteSql("ALTER TABLE SMUVs ADD COLUMN SizeUVIndex INTEGER DEFAULT 0");
        database->ExecuteSql("UPDATE SMUVs SET UVIndexData = (SELECT SMTexture_2.UVData FROM SMTexture_2 WHERE SMTexture_2.NodeId = SMUVs.NodeId) ,"
                             "SizeUVIndex = (SELECT SMTexture_2.SizeUVs FROM SMTexture_2 WHERE SMTexture_2.NodeId = SMUVs.NodeId)");
        
        Savepoint s3(*database, Utf8String("drops").c_str());
        database->DropTable("SMNodeHeader_2");
        database->DropTable("SMTexture_2");
        database->DropTable("SMSkirts");
        database->DropTable("SMDiffSets");
        database->DropTable("SMFeatures");
        database->DropTable("SMClipDefinitions");
        database->DropTable("SMGraph");
        s3.Commit();
        },

        [] (BeSQLite::Db* database)
        {
        database->ExecuteSql("ALTER TABLE SMMasterHeader ADD COLUMN DataResolution REAL DEFAULT 0.0");
        database->ExecuteSql("ALTER TABLE SMNodeHeader ADD COLUMN GeometryResolution REAL DEFAULT 0.0");
        database->ExecuteSql("ALTER TABLE SMNodeHeader ADD COLUMN TextureResolution REAL DEFAULT 0.0");
        },
            [](BeSQLite::Db* database)
        {
            database->ExecuteSql("ALTER TABLE SMFileMetadata ADD COLUMN Properties TEXT DEFAULT NULL");
        }
    };

size_t SMSQLiteFile::GetNumberOfReleasedSchemas() { return s_numberOfReleasedSchemas; }
const SchemaVersion* SMSQLiteFile::GetListOfReleasedVersions() { return s_listOfReleasedSchemas; }
double* SMSQLiteFile::GetExpectedTimesForUpdateFunctions() { return s_expectedTimeUpdate; }
std::function<void(BeSQLite::Db*)>* SMSQLiteFile::GetFunctionsForAutomaticUpdate() { return s_databaseUpdateFunctions; }

bool SMSQLiteFile::UpdateDatabase()
    {         
    CachedStatementPtr stmtTest;
    m_database->GetCachedStatement(stmtTest, "SELECT Version FROM SMFileMetadata");
    assert(stmtTest != nullptr);
    stmtTest->Step();
#ifndef VANCOUVER_API
    SchemaVersion databaseSchema(GET_VALUE_STR(stmtTest,0));    
    stmtTest->Finalize();
    for (size_t i = 0; i < GetNumberOfReleasedSchemas()- 1; ++i)
        {
        SchemaVersion databaseSchemaOld = GetListOfReleasedVersions()[i];

        if (databaseSchema.CompareTo(databaseSchemaOld) == 0)
            {
            Savepoint s(*m_database,(Utf8String("update ") + databaseSchemaOld.ToString()).c_str());
            clock_t start = clock();
            GetFunctionsForAutomaticUpdate()[i](m_database);
            databaseSchema = GetListOfReleasedVersions()[i + 1];
            double time = ((double)clock() - start) / CLOCKS_PER_SEC;
            std::cout << "Update to version " << databaseSchema.ToString() << " took " << time << "s" << std::endl;
            }
        }
    if (databaseSchema.CompareTo(GetCurrentVersion()) == 0)
        {
        CachedStatementPtr stmt;
        m_database->GetCachedStatement(stmt, "UPDATE SMFileMetadata SET Version=?");
        Utf8String versonJson(databaseSchema.ToJson());
#ifndef VANCOUVER_API
        stmt->BindText(1, versonJson.c_str(), Statement::MakeCopy::Yes);
#else
        stmt->BindUtf8String(1, versonJson, Statement::MAKE_COPY_Yes);
#endif
        DbResult status = stmt->Step();
        if (status == BE_SQLITE_DONE) return true;
        }
    #endif
    assert(!"ERROR - Unknown database schema version");
    return false;
    }


bool SMSQLiteFile::Open(BENTLEY_NAMESPACE_NAME::Utf8CP filename, bool openReadOnly, SQLDatabaseType type)
    {
    if (m_database == nullptr)
        m_database = new ScalableMeshDb(type);
    DbResult result;
    if (m_database->IsDbOpen())
        m_database->CloseDb();

    result = m_database->OpenBeSQLiteDb(filename, Db::OpenParams(openReadOnly ? READONLY: READWRITE));

//#ifndef VANCOUVER_API
    if (result == BE_SQLITE_SCHEMA)
//#endif
        {
        Db::OpenParams openParamUpdate(READWRITE);

        #ifndef VANCOUVER_API
        openParamUpdate.m_skipSchemaCheck = true;
        #endif

        result = m_database->OpenBeSQLiteDb(filename, openParamUpdate);

        assert(result == BE_SQLITE_OK);
<<<<<<< HEAD
        
        if (result == BE_SQLITE_OK)
        {
            UpdateDatabase();
=======

        UpdateDatabase();
>>>>>>> 305317db

            m_database->CloseDb();
        }

        result = m_database->OpenBeSQLiteDb(filename, Db::OpenParams(openReadOnly ? READONLY : READWRITE));
        }
    
    return result == BE_SQLITE_OK;
    }

bool SMSQLiteFile::Open(BENTLEY_NAMESPACE_NAME::WString& filename, bool openReadOnly, SQLDatabaseType type)
    {
    Utf8String utf8FileName(filename);        
    return Open(utf8FileName.c_str(), openReadOnly, type);
    }

SMSQLiteFilePtr SMSQLiteFile::Open(const WString& filename, bool openReadOnly, StatusInt& status, SQLDatabaseType type)
    {
    bool result;
    SMSQLiteFilePtr smSQLiteFile;
    switch (type)
        {
        case SQLDatabaseType::SM_CLIP_DEF_FILE:
            smSQLiteFile = new SMSQLiteClipDefinitionsFile();
            break;
        case SQLDatabaseType::SM_DIFFSETS_FILE:
            smSQLiteFile = new SMSQLiteDiffsetFile();
            break;
        case SQLDatabaseType::SM_GENERATION_FILE:
            smSQLiteFile = new SMSQLiteFeatureFile();
            break;
        default:
            smSQLiteFile = new SMSQLiteFile();
        }

    Utf8String utf8File(filename);

    result = smSQLiteFile->Open(utf8File.c_str(), openReadOnly, type);
    // need to check version file ?
    status = result ? 1 : 0;
    return smSQLiteFile;
    }

bool SMSQLiteFile::GetFileName(Utf8String& fileName) const
    {
    if (m_database == 0)
        {
        return false;
        }

    fileName = Utf8String(m_database->GetDbFileName());

    return true;
    }        

DbResult SMSQLiteFile::CreateTables()
    {
    DbResult result;
    result = m_database->CreateTable("SMMasterHeader", "MasterHeaderId INTEGER PRIMARY KEY,"
                                     "Balanced INTEGER,"
                                     "SplitTreshold INTEGER,"
                                     "RootNodeId INTEGER,"
                                     "Depth INTEGER,"
                                     "IsTextured INTEGER,"
                                     "SingleFile INTEGER,"
                                     "MeshDataDepth INTEGER,"
                                     "IsTerrain INTEGER,"
                                     "GCS STRING,"
                                     "LastModifiedTime INTEGER,"
                                     "LastSyncTime INTEGER,"
                                     "CheckTime INTEGER,"
                                     "DataResolution REAL");
    assert(result == BE_SQLITE_OK);


    result = m_database->CreateTable("SMPoint", "NodeId INTEGER PRIMARY KEY AUTOINCREMENT,"
                                     "PointData BLOB,"
                                     "IndexData BLOB,"
                                     "SizePts INTEGER,"
                                     "SizeIndices INTEGER");
    assert(result == BE_SQLITE_OK);




    result = m_database->CreateTable("SMNodeHeader", "NodeId INTEGER PRIMARY KEY,"
                                     "ParentNodeId INTEGER,"
                                     "Resolution INTEGER,"
                                     "Filtered INTEGER,"
                                     "Extent BLOB,"
                                     "ContentExtent BLOB,"
                                     "TotalCount INTEGER,"
                                     "NodeCount INTEGER,"
                                     "ArePoints3d INTEGER,"
                                     "NbFaceIndexes INTEGER,"
                                     "NumberOfMeshComponents INTEGER,"
                                     "AllComponent BLOB,"
                                     "IsTextured INTEGER,"
                                     "TexID INTEGER,"
                                     "SubNode BLOB,"
                                     "Neighbor BLOB,"
                                     "GeometryResolution REAL,"
                                     "TextureResolution REAL");
    assert(result == BE_SQLITE_OK);


    result = m_database->CreateTable("SMTexture", "NodeId INTEGER PRIMARY KEY,"
                                     "TexData BLOB,"
                                     "SizeTexture INTEGER,"
                                     "Codec INTEGER,"
                                     "NOfChannels INTEGER");
    assert(result == BE_SQLITE_OK);


    result = m_database->CreateTable("SMUVs", "NodeId INTEGER PRIMARY KEY,"
                                     "UVData BLOB,"
                                     "SizeUVs INTEGER,"
                                     "UVIndexData BLOB,"
                                     "SizeUVIndex INTEGER");


#ifdef WIP_MESH_IMPORT

    result = m_database->CreateTable("SMMeshParts", "NodeId INTEGER PRIMARY KEY,"
                                     "Data BLOB,"
                                     "Size INTEGER");

    result = m_database->CreateTable("SMMeshMetadata", "NodeId INTEGER PRIMARY KEY,"
                                     "Data BLOB,"
                                     "Size INTEGER");
#endif

    assert(result == BE_SQLITE_OK);


    result = m_database->CreateTable(m_sSourceTable.c_str(), "SourceId INTEGER PRIMARY KEY,"
                                     "SourceType INTEGER,"
                                     "DTMSourceID INTEGER,"
                                     "GroupID INTEGER,"
                                     "ModelId INTEGER,"
                                     "ModelName TEXT,"
                                     "LevelId INTEGER,"
                                     "LevelName TEXT,"
                                     "RootToRefPersistentPath TEXT,"
                                     "ReferenceName TEXT,"
                                     "ReferenceModelName TEXT,"
                                     "GCS TEXT,"
                                     "Flags INTEGER,"
                                     "TypeFamilyID INTEGER,"
                                     "TypeID INTEGER,"
                                     "Layer INTEGER,"
                                     "MonikerType INTEGER,"
                                     "MonikerString INTEGER,"
                                     "TimeLastModified NUMERIC,"
                                     "SizeExtent INTEGER,"
                                     "Extent BLOB,"
                                     "UpToDateState INTEGER,"
                                     "Time NUMERIC,"
                                     "IsRepresenting3dData INTEGER,"
                                     "IsGroundDetection INTEGER,"
                                     "IsGISData INTEGER,"
                                     "ElevationProperty TEXT,"
                                     "LinearFeatureType INTEGER,"
                                     "PolygonFeatureType INTEGER,"
                                     "IsGridData INTEGER");
    assert(result == BE_SQLITE_OK);


    result = m_database->CreateTable("SMImportSequences", "CommandID INTEGER PRIMARY KEY,"
                                     "SourceID INTEGER,"
                                     "CommandPosition INTEGER,"
                                     "SourceLayer INTEGER,"
                                     "TargetLayer INTEGER,"
                                     "SourceType INTEGER,"
                                     "TargetType INTEGER");
    assert(result == BE_SQLITE_OK);
    return result;
    }

    bool SMSQLiteFile::Create(BENTLEY_NAMESPACE_NAME::Utf8CP filename, SQLDatabaseType type)
{
    if (m_database == nullptr)

        m_database = new ScalableMeshDb(type);

    DbResult result;
    result = m_database->CreateNewDb(filename);

    assert(result == BE_SQLITE_OK);

    result = CreateTables();

                            

    m_database->SaveChanges();

    return result == BE_SQLITE_OK;
}

bool SMSQLiteFile::Create(BENTLEY_NAMESPACE_NAME::WString& filename, SQLDatabaseType type)
    {
    BeFileName sqlFileName(filename.GetWCharCP());

#ifndef VANCOUVER_API
    if (!sqlFileName.GetDirectoryName().DoesPathExist())
        BeFileName::CreateNewDirectory(sqlFileName.GetDirectoryName().GetWCharCP());
#else
    BeFileName path(sqlFileName.GetWCharCP());
    BeFileName dirname(BeFileName::GetDirectoryName(path).GetWCharCP());
    if (!BeFileName::DoesPathExist(dirname))
        BeFileName::CreateNewDirectory(dirname.GetWCharCP());
#endif

    Utf8String utf8FileName(filename);            
    return Create(utf8FileName.c_str(), type);
    }

bool SMSQLiteFile::SetMasterHeader(const SQLiteIndexHeader& newHeader)
    {
    std::lock_guard<std::mutex> lock(dbLock);
    CachedStatementPtr stmtTest;
    m_database->GetCachedStatement(stmtTest, "SELECT COUNT(MasterHeaderId) FROM SMMasterHeader WHERE MasterHeaderId=?");
    size_t id = 0;
    stmtTest->BindInt64(1, id);
    stmtTest->Step();
    size_t nRows = stmtTest->GetValueInt64(0);
    CachedStatementPtr stmt;
    if (nRows == 0)
    {
        m_database->GetCachedStatement(stmt, "INSERT INTO SMMasterHeader (MasterHeaderId, Balanced, RootNodeId, SplitTreshold, Depth, MeshDataDepth, IsTextured, IsTerrain, DataResolution) VALUES(?,?,?,?,?,?,?,?,?)");
    }
    else
    {
        m_database->GetCachedStatement(stmt, "UPDATE SMMasterHeader SET MasterHeaderId=?, Balanced=?, RootNodeId=?, SplitTreshold=?, Depth=?, MeshDataDepth=?, IsTextured=?, IsTerrain=?, DataResolution=?"
            " WHERE MasterHeaderId=?");
    }
    stmt->BindInt64(1, id);
    stmt->BindInt(2, newHeader.m_balanced ? 1: 0);
    stmt->BindInt64(3, newHeader.m_rootNodeBlockID);
    stmt->BindInt(4, (int)newHeader.m_SplitTreshold);
    stmt->BindInt64(5, newHeader.m_depth);
    stmt->BindInt64(6, newHeader.m_terrainDepth);
    stmt->BindInt(7, (int)newHeader.m_textured);
    stmt->BindInt(8, newHeader.m_isTerrain ? 1 : 0);
    stmt->BindDouble(9, (double)newHeader.m_resolution);
    if (nRows != 0)
        stmt->BindInt64(10, id);
    DbResult status = stmt->Step();
    assert(status == BE_SQLITE_DONE);
    return status == BE_SQLITE_DONE;
    }

bool SMSQLiteFile::SetNodeHeader(const SQLiteNodeHeader& newNodeHeader)
    {
    std::lock_guard<std::mutex> lock(dbLock);
    CachedStatementPtr stmt;
    m_database->GetCachedStatement(stmt, "REPLACE INTO SMNodeHeader (NodeId, ParentNodeId, Resolution," 
                                  "Filtered, Extent, ContentExtent, TotalCount, ArePoints3d, NbFaceIndexes, "
                                  "NumberOfMeshComponents, AllComponent,SubNode,Neighbor, TexID, IsTextured, NodeCount, GeometryResolution, TextureResolution) VALUES(?,?,?,?,?,?,?,?,?,?,?,?,?,?,?,?,?,?)");
    stmt->BindInt64(1, newNodeHeader.m_nodeID);
    stmt->BindInt64(2, newNodeHeader.m_parentNodeID);
    stmt->BindInt64(3, newNodeHeader.m_level);
    stmt->BindInt(4, newNodeHeader.m_filtered ? 1 : 0);
    stmt->BindBlob(5, &newNodeHeader.m_nodeExtent, 6 * sizeof(double), MAKE_COPY_NO);
    stmt->BindBlob(6, newNodeHeader.m_contentExtentDefined ? &newNodeHeader.m_contentExtent : NULL, 6 * sizeof(double), MAKE_COPY_NO);
    stmt->BindInt64(7, newNodeHeader.m_totalCount);
    stmt->BindInt(8, newNodeHeader.m_arePoints3d ? 1 : 0);
    stmt->BindInt64(9, newNodeHeader.m_nbFaceIndexes);
    stmt->BindInt64(10, newNodeHeader.m_numberOfMeshComponents);
    stmt->BindBlob(11, newNodeHeader.m_meshComponents, (int)newNodeHeader.m_numberOfMeshComponents * sizeof(int), MAKE_COPY_NO);
    stmt->BindBlob(12, (newNodeHeader.m_apSubNodeID.size() > 0) ? &newNodeHeader.m_apSubNodeID[0] : nullptr, (int)newNodeHeader.m_apSubNodeID.size()  * sizeof(int), MAKE_COPY_NO);
    size_t nOfNeighbors = 0;
    for (size_t i = 0; i < 26; ++i)
        nOfNeighbors += newNodeHeader.m_apNeighborNodeID[i].size();
    int* neighbors = new int[26 + nOfNeighbors];
    int offset = 0;
    for (size_t i = 0; i < 26; ++i)
        {
        neighbors[i] = offset;
        memcpy(&neighbors[26 + offset], &newNodeHeader.m_apNeighborNodeID[i][0], newNodeHeader.m_apNeighborNodeID[i].size()*sizeof(int));
        offset += (int)newNodeHeader.m_apNeighborNodeID[i].size();
        }
    stmt->BindBlob(13, (void*)neighbors, (int)nOfNeighbors*sizeof(int) + 26 * sizeof(int), MAKE_COPY_NO);

    stmt->BindInt64(14, newNodeHeader.m_textureID);


    stmt->BindInt(15, newNodeHeader.m_isTextured ? 1 : 0); 
    stmt->BindInt(16, (int)newNodeHeader.m_nodeCount);
    stmt->BindDouble(17, (double)newNodeHeader.m_geometricResolution);
    stmt->BindDouble(18, (double)newNodeHeader.m_textureResolution);
    DbResult status = stmt->Step();
    stmt->ClearBindings();
    delete[]neighbors;
    assert(status == BE_SQLITE_DONE);
    return status == BE_SQLITE_DONE;
    }


bool SMSQLiteFile::GetMasterHeader(SQLiteIndexHeader& header)
    {
    CachedStatementPtr stmt;
    m_database->GetCachedStatement(stmt, "SELECT Balanced, RootNodeId, SplitTreshold, Depth,IsTextured, SingleFile, MeshDataDepth, IsTerrain, DataResolution FROM SMMasterHeader WHERE MasterHeaderId = ?");
    size_t id = 0;
    stmt->BindInt64(1, id);
    DbResult status = stmt->Step();
    assert(status == BE_SQLITE_DONE || status == BE_SQLITE_ROW);
    if (status == BE_SQLITE_DONE) return false;
    header.m_balanced = stmt->GetValueInt(0) ? true : false;
    header.m_rootNodeBlockID = stmt->GetValueInt(1);
    header.m_SplitTreshold = stmt->GetValueInt(2);
    header.m_depth = (size_t)stmt->GetValueInt(3);
    header.m_textured = (IndexTexture) stmt->GetValueInt(4);
    header.m_singleFile = stmt->GetValueInt(5) ? true : false;
    header.m_terrainDepth = stmt->GetValueInt64(6);
    header.m_isTerrain = stmt->GetValueInt(7) ? true : false;
    header.m_resolution = (float)stmt->GetValueDouble(8);
    return true;
    }


bool SMSQLiteFile::GetNodeHeader(SQLiteNodeHeader& nodeHeader)
    {
    std::lock_guard<std::mutex> lock(dbLock);
    CachedStatementPtr stmt;
    m_database->GetCachedStatement(stmt, "SELECT ParentNodeId, Resolution, Filtered, Extent,"
                                  "ContentExtent, TotalCount, ArePoints3d, NbFaceIndexes, "
                                  "NumberOfMeshComponents, AllComponent,SubNode, Neighbor, TexID, IsTextured, NodeCount, GeometryResolution, TextureResolution, length(SubNode), length(Neighbor) FROM SMNodeHeader WHERE NodeId=?");
    stmt->BindInt64(1, nodeHeader.m_nodeID);


    DbResult status = stmt->Step();
    assert(status == BE_SQLITE_DONE || status == BE_SQLITE_ROW);
    if (status == BE_SQLITE_DONE) 
        {
        assert(!"Node header not found");
        return false;
        }
    nodeHeader.m_parentNodeID = stmt->GetValueInt64(0);
    nodeHeader.m_level = stmt->GetValueInt64(1);
    nodeHeader.m_filtered = stmt->GetValueInt(2) ? true : false;
    const void* extentTmp = stmt->GetValueBlob(3);
    const void* contentExtentTmp = stmt->GetValueBlob(4);
    nodeHeader.m_totalCount = stmt->GetValueInt64(5);
    nodeHeader.m_totalCountDefined = true;
    nodeHeader.m_arePoints3d = stmt->GetValueInt(6) ? true : false;
    nodeHeader.m_nbFaceIndexes = stmt->GetValueInt64(7);
    nodeHeader.m_nbTextures = 0;
    nodeHeader.m_nbUvIndexes = 0;
    nodeHeader.m_numberOfMeshComponents = stmt->GetValueInt64(8);
    const void* allComponentTmp = stmt->GetValueBlob(9);

    const void* childrenTmp = stmt->GetValueBlob(10);
    size_t nofNodes = stmt->GetValueInt(17) / sizeof(int);
    nodeHeader.m_apSubNodeID.resize(nofNodes);
    memcpy(&nodeHeader.m_apSubNodeID[0], childrenTmp, stmt->GetValueInt(17));
    const void* neighborTmp = stmt->GetValueBlob(11);
    if (stmt->GetValueInt(18) >= 26 * sizeof(int))
        {
        const int* neighbors = (const int*)neighborTmp;
        for (size_t i = 0; i < 26; ++i)
            {
            int nNeighbors = i + 1 < 26 ? (neighbors[i + 1] - neighbors[i]) : (stmt->GetValueInt(18)/ sizeof(int) - (neighbors[i] + 26));
            nodeHeader.m_apNeighborNodeID[i].resize(nNeighbors);
            memcpy(&nodeHeader.m_apNeighborNodeID[i][0], &neighbors[26 + neighbors[i]], nNeighbors*sizeof(int));
            }
        }

        nodeHeader.m_ptsIndiceID.resize(1);


    memcpy(&nodeHeader.m_nodeExtent, extentTmp, sizeof(double) * 6);
    nodeHeader.m_contentExtentDefined = contentExtentTmp != NULL;
    if (nodeHeader.m_contentExtentDefined) memcpy(&nodeHeader.m_contentExtent, contentExtentTmp, sizeof(double) * 6);
    nodeHeader.m_meshComponents = new int[nodeHeader.m_numberOfMeshComponents];
    memcpy(nodeHeader.m_meshComponents, allComponentTmp, sizeof(int) * nodeHeader.m_numberOfMeshComponents);
    nodeHeader.m_clipSetsID = std::vector<int>();
    nodeHeader.m_numberOfSubNodesOnSplit = nodeHeader.m_apSubNodeID.size();
    int64_t texIdx = stmt->GetValueInt64(12);
    nodeHeader.m_isTextured = stmt->GetValueInt(13) ? true : false;
    if (nodeHeader.m_isTextured)
        {
        nodeHeader.m_textureID = texIdx;
        nodeHeader.m_nbTextures = 1;
        nodeHeader.m_uvsIndicesID.resize(1);
        nodeHeader.m_uvsIndicesID[0] = texIdx;
        }
    nodeHeader.m_nodeCount = stmt->GetValueInt(14);
    nodeHeader.m_geometricResolution = (float)stmt->GetValueDouble(15);
    nodeHeader.m_textureResolution = (float)stmt->GetValueDouble(16);
    stmt->ClearBindings();
    return true;
    }

bool SMSQLiteFile::SetProperties(const Json::Value& properties)
{
    CachedStatementPtr stmt;
    Utf8String propertiesStr(Json::FastWriter().write(properties));
    m_database->GetCachedStatement(stmt, "UPDATE SMFileMetadata SET Properties=?");

    BIND_VALUE_STR(stmt, 1, propertiesStr, MAKE_COPY_NO);

    DbResult status = stmt->Step();

    assert((status == BE_SQLITE_DONE) || (status == BE_SQLITE_ROW));
    return ((status == BE_SQLITE_DONE) || (status == BE_SQLITE_ROW));
}

bool SMSQLiteFile::GetProperties(Json::Value& properties)
{
    CachedStatementPtr stmt;
    m_database->GetCachedStatement(stmt, "SELECT Properties  FROM SMFileMetadata");
    DbResult status = stmt->Step();

    Utf8String propertiesUtf8 = GET_VALUE_STR(stmt, 0);
    assert((status == BE_SQLITE_DONE) || (status == BE_SQLITE_ROW)); 

    Json::Reader reader;
    reader.parse(propertiesUtf8, properties);

    return !propertiesUtf8.empty();
}

void SMSQLiteFile::GetPoints(int64_t nodeID, bvector<uint8_t>& pts, size_t& uncompressedSize)
    {
    std::lock_guard<std::mutex> lock(dbLock);
    CachedStatementPtr stmt;
    m_database->GetCachedStatement(stmt, "SELECT PointData, length(PointData), SizePts FROM SMPoint WHERE NodeId=?");
    stmt->BindInt64(1, nodeID);
    DbResult status = stmt->Step();
   // assert(status == BE_SQLITE_ROW);
    if (status != BE_SQLITE_ROW)
        {
        uncompressedSize = 0;
        return;
        }
    pts.resize(stmt->GetValueInt64(1));
    uncompressedSize = stmt->GetValueInt64(2);
    if(pts.size() > 0) memcpy(&pts[0], stmt->GetValueBlob(0), pts.size());
    }


void SMSQLiteFile::GetPointsAndIndices(int64_t nodeID, bvector<uint8_t>& pts, size_t& uncompressedSizePts, bvector<uint8_t>& indices, size_t& uncompressedSizeIndices)
    {
    std::lock_guard<std::mutex> lock(dbLock);
    CachedStatementPtr stmt;    
    m_database->GetCachedStatement(stmt, "SELECT PointData, length(PointData), SizePts, IndexData, length(IndexData), SizeIndices FROM SMPoint WHERE NodeId=?");
    stmt->BindInt64(1, nodeID);
    DbResult status = stmt->Step();
   // assert(status == BE_SQLITE_ROW);
    if (status != BE_SQLITE_ROW)
        {
        uncompressedSizePts = 0;
        uncompressedSizeIndices = 0;
        return;
        }

    pts.resize(stmt->GetValueInt64(1));
    uncompressedSizePts = stmt->GetValueInt64(2);
    if(pts.size() > 0) memcpy(&pts[0], stmt->GetValueBlob(0), pts.size());

    indices.resize(stmt->GetValueInt64(4));
    uncompressedSizeIndices = stmt->GetValueInt64(5);
    if(indices.size() > 0) memcpy(&indices[0], stmt->GetValueBlob(3), indices.size());

    }

void SMSQLiteFile::GetIndices(int64_t nodeID, bvector<uint8_t>& indices, size_t& uncompressedSize)
    {
    std::lock_guard<std::mutex> lock(dbLock);
    CachedStatementPtr stmt;
    m_database->GetCachedStatement(stmt, "SELECT IndexData, length(IndexData), SizeIndices FROM SMPoint WHERE NodeId=?");
    stmt->BindInt64(1, nodeID);
    DbResult status = stmt->Step();
   // assert(status == BE_SQLITE_ROW);
    if (status == BE_SQLITE_DONE)
        {
        uncompressedSize = 0;
        return;
        }
    indices.resize(stmt->GetValueInt64(1));
    uncompressedSize = stmt->GetValueInt64(2);
    memcpy(&indices[0], stmt->GetValueBlob(0), indices.size());
    }


void SMSQLiteFile::GetUVIndices(int64_t nodeID, bvector<uint8_t>& uvCoords, size_t& uncompressedSize)
    {
    std::lock_guard<std::mutex> lock(dbLock);
    CachedStatementPtr stmt;
    m_database->GetCachedStatement(stmt, "SELECT UVIndexData, length(UVIndexData), SizeUVIndex FROM SMUVs WHERE NodeId=?");
    stmt->BindInt64(1, nodeID);
    DbResult status = stmt->Step();
    // assert(status == BE_SQLITE_ROW);
    if (status == BE_SQLITE_DONE)
        {
        uncompressedSize = 0;
        return;
        }
    uvCoords.resize(stmt->GetValueInt64(1));
    uncompressedSize = stmt->GetValueInt64(2);
    memcpy(&uvCoords[0], stmt->GetValueBlob(0), uvCoords.size());
    }

void SMSQLiteFile::GetTexture(int64_t nodeID, bvector<uint8_t>& texture, size_t& uncompressedSize)
    {
    std::lock_guard<std::mutex> lock(dbLock);
    CachedStatementPtr stmt;
    m_database->GetCachedStatement(stmt, "SELECT TexData, length(TexData), SizeTexture FROM SMTexture WHERE NodeId=?");
    stmt->BindInt64(1, nodeID);
    DbResult status = stmt->Step();
    // assert(status == BE_SQLITE_ROW);
    if (status == BE_SQLITE_DONE || stmt->GetValueInt64(1) == 0)
        {
        uncompressedSize = 0;
        return;
        }
    texture.resize(stmt->GetValueInt64(1));
    uncompressedSize = stmt->GetValueInt64(2);
    memcpy(&texture[0], stmt->GetValueBlob(0), texture.size());
    }

void SMSQLiteFile::GetUVs(int64_t nodeID, bvector<uint8_t>& uvCoords, size_t& uncompressedSize)
    {
    std::lock_guard<std::mutex> lock(dbLock);
    CachedStatementPtr stmt;
    m_database->GetCachedStatement(stmt, "SELECT UVData, length(UVData), SizeUVs FROM SMUVs WHERE NodeId=?");
    stmt->BindInt64(1, nodeID);
    DbResult status = stmt->Step();
    // assert(status == BE_SQLITE_ROW);
    if (status == BE_SQLITE_DONE)
        {
        uncompressedSize = 0;
        return;
        }
    uvCoords.resize(stmt->GetValueInt64(1));
    uncompressedSize = stmt->GetValueInt64(2);
    memcpy(&uvCoords[0], stmt->GetValueBlob(0), uvCoords.size());
    }



#ifdef WIP_MESH_IMPORT
void SMSQLiteFile::GetMeshParts(int64_t nodeID, bvector<uint8_t>& data, size_t& uncompressedSize)
    {
    std::lock_guard<std::mutex> lock(dbLock);
    CachedStatementPtr stmt;
    m_database->GetCachedStatement(stmt, "SELECT Data, length(Data), Size FROM SMMeshParts WHERE NodeId=?");
    stmt->BindInt64(1, nodeID);
    DbResult status = stmt->Step();
    // assert(status == BE_SQLITE_ROW);
    if (status == BE_SQLITE_DONE)
        {
        uncompressedSize = 0;
        return;
        }
    data.resize(stmt->GetValueInt64(1));
    uncompressedSize = stmt->GetValueInt64(2);
    memcpy(&data[0], stmt->GetValueBlob(0), data.size());
    }

void SMSQLiteFile::GetMetadata(int64_t nodeID, bvector<uint8_t>& metadata, size_t& uncompressedSize)
    {
    std::lock_guard<std::mutex> lock(dbLock);
    CachedStatementPtr stmt;
    m_database->GetCachedStatement(stmt, "SELECT Data, length(Data), Size FROM SMMeshMetadata WHERE NodeId=?");
    stmt->BindInt64(1, nodeID);
    DbResult status = stmt->Step();
    // assert(status == BE_SQLITE_ROW);
    if (status == BE_SQLITE_DONE)
        {
        uncompressedSize = 0;
        return;
        }
    metadata.resize(stmt->GetValueInt64(1));
    uncompressedSize = stmt->GetValueInt64(2);
    memcpy(&metadata[0], stmt->GetValueBlob(0), metadata.size());
}
#endif

uint64_t SMSQLiteFile::GetLastNodeId()
    {
    std::lock_guard<std::mutex> lock(dbLock);
    CachedStatementPtr stmt;
    m_database->GetCachedStatement(stmt, "SELECT NodeId FROM SMNodeHeader ORDER BY NodeId DESC LIMIT 1");
    stmt->Step();
    auto numResults = stmt->GetColumnCount();

    auto lastID = numResults > 0 ? stmt->GetValueInt64(0) : 0;
    return lastID;
    }


void SMSQLiteFile::StorePoints(int64_t& nodeID, const bvector<uint8_t>& pts, size_t uncompressedSize)
    {
    std::lock_guard<std::mutex> lock(dbLock);
    CachedStatementPtr stmt;
    CachedStatementPtr stmt3;
    m_database->GetCachedStatement(stmt3, "SELECT COUNT(NodeId) FROM SMPoint WHERE NodeId=?");
    stmt3->BindInt64(1, nodeID);
    stmt3->Step();
    size_t nRows = stmt3->GetValueInt64(0);
    if (nodeID == SQLiteNodeHeader::NO_NODEID || nRows == 0)
        {
        Savepoint insertTransaction(*m_database, "insert");
        m_database->GetCachedStatement(stmt, "INSERT INTO SMPoint (NodeId, PointData, IndexData, SizePts, SizeIndices) VALUES(?,?,?,?,?)");
        stmt->BindInt64(1, nodeID);
        stmt->BindBlob(2, pts.data(), (int)pts.size(), MAKE_COPY_NO);
        stmt->BindBlob(3, nullptr, 0, MAKE_COPY_NO);
        stmt->BindInt64(4, uncompressedSize);
        stmt->BindInt64(5, 0);
        DbResult status = stmt->Step();
        assert(status == BE_SQLITE_DONE);
        }
    else
        {
        m_database->GetCachedStatement(stmt, "UPDATE SMPoint SET PointData=?, SizePts=? WHERE NodeId=?");
        stmt->BindBlob(1, &pts[0], (int)pts.size(), MAKE_COPY_NO);
        stmt->BindInt64(2, uncompressedSize);
        stmt->BindInt64(3, nodeID);
        DbResult status = stmt->Step();
        assert(status == BE_SQLITE_DONE);
        }
    }

void SMSQLiteFile::StoreIndices(int64_t& nodeID, const bvector<uint8_t>& indices, size_t uncompressedSize)
    {
    std::lock_guard<std::mutex> lock(dbLock);
    CachedStatementPtr stmt;
    CachedStatementPtr stmt3;
    m_database->GetCachedStatement(stmt3, "SELECT COUNT(NodeId) FROM SMPoint WHERE NodeId=?");
    stmt3->BindInt64(1, nodeID);
    stmt3->Step();
    size_t nRows = stmt3->GetValueInt64(0);

    if (nodeID != SQLiteNodeHeader::NO_NODEID && nRows == 0)
        {
        Savepoint insertTransaction(*m_database, "insert");
        m_database->GetCachedStatement(stmt, "INSERT INTO SMPoint (NodeId,PointData, IndexData, SizePts, SizeIndices) VALUES(?,?,?,?,?)");
        stmt->BindInt64(1, nodeID);
        stmt->BindBlob(2, nullptr, 0, MAKE_COPY_NO);
        stmt->BindBlob(3, &indices[0], (int)indices.size(), MAKE_COPY_NO);
        stmt->BindInt64(4, 0);
        stmt->BindInt64(5, uncompressedSize);
        DbResult status = stmt->Step();
        assert(status == BE_SQLITE_DONE);
        stmt->ClearBindings();
        }
    else if (nodeID == SQLiteNodeHeader::NO_NODEID)
        {
        Savepoint insertTransaction(*m_database, "insert");
        m_database->GetCachedStatement(stmt, "INSERT INTO SMPoint (PointData, IndexData, SizePts, SizeIndices) VALUES(?,?,?,?)");
        stmt->BindBlob(1, nullptr, 0, MAKE_COPY_NO);
        stmt->BindBlob(2, &indices[0], (int)indices.size(), MAKE_COPY_NO);
        stmt->BindInt64(3, 0);
        stmt->BindInt64(4, uncompressedSize);
        DbResult status = stmt->Step();
        if (status != BE_SQLITE_DONE)
            {
            std::string s;
            s = std::to_string(status);
            }
        assert(status == BE_SQLITE_DONE);
         CachedStatementPtr stmt2;
        m_database->GetCachedStatement(stmt2, "SELECT last_insert_rowid()");
        status = stmt2->Step();
        nodeID = stmt2->GetValueInt64(0);
        stmt->ClearBindings();
        }
    else
        {
        m_database->GetCachedStatement(stmt, "UPDATE SMPoint SET IndexData=?, SizeIndices=? WHERE NodeId=?");
        stmt->BindBlob(1, &indices[0], (int)indices.size(), MAKE_COPY_NO);
        stmt->BindInt64(2, uncompressedSize);
        stmt->BindInt64(3, nodeID);
        DbResult status = stmt->Step();
        assert(status == BE_SQLITE_DONE);
        stmt->ClearBindings();
        }
    }

void SMSQLiteFile::StoreUVIndices(int64_t& nodeID, const bvector<uint8_t>& uvCoords, size_t uncompressedSize)
    {
    std::lock_guard<std::mutex> lock(dbLock);
    CachedStatementPtr stmt;
    CachedStatementPtr stmt3;
    m_database->GetCachedStatement(stmt3, "SELECT COUNT(NodeId) FROM SMUVs WHERE NodeId=?");
    stmt3->BindInt64(1, nodeID);
    stmt3->Step();
    size_t nRows = stmt3->GetValueInt64(0);
    if (nodeID == SQLiteNodeHeader::NO_NODEID || nRows == 0)
        {
        Savepoint insertTransaction(*m_database, "insert");
        m_database->GetCachedStatement(stmt, "INSERT INTO SMUVs (NodeId,UVData,UVIndexData, SizeUVs, SizeUVIndex) VALUES(?,?,?,?,?)");
        stmt->BindInt64(1, nodeID);
        stmt->BindBlob(2, nullptr, 0, MAKE_COPY_NO);
        stmt->BindBlob(3, &uvCoords[0], (int)uvCoords.size(), MAKE_COPY_NO);
        stmt->BindInt64(4, 0);
        stmt->BindInt64(5, uncompressedSize);
        DbResult status = stmt->Step();
        assert(status == BE_SQLITE_DONE);
        /* CachedStatementPtr stmt2;
        m_database->GetCachedStatement(stmt2, "SELECT last_insert_rowid()");
        status = stmt2->Step();
        nodeID = stmt2->GetValueInt64(0);*/
        stmt->ClearBindings();
        }
    else
        {
        m_database->GetCachedStatement(stmt, "UPDATE SMUVs SET UVIndexData=?, SizeUVIndex=? WHERE NodeId=?");
        stmt->BindBlob(1, &uvCoords[0], (int)uvCoords.size(), MAKE_COPY_NO);
        stmt->BindInt64(2, uncompressedSize);
        stmt->BindInt64(3, nodeID);
        DbResult status = stmt->Step();
        assert(status == BE_SQLITE_DONE);
        stmt->ClearBindings();
        }
    }

void SMSQLiteFile::StoreTexture(int64_t& nodeID, const bvector<uint8_t>& texture, size_t uncompressedSize)
    {
    std::lock_guard<std::mutex> lock(dbLock);
    CachedStatementPtr stmt;
    CachedStatementPtr stmt3;
    m_database->GetCachedStatement(stmt3, "SELECT COUNT(NodeId) FROM SMTexture WHERE NodeId=?");
    stmt3->BindInt64(1, nodeID);
    stmt3->Step();
    size_t nRows = stmt3->GetValueInt64(0);
    if (nodeID == SQLiteNodeHeader::NO_NODEID || nRows == 0)
        {
        Savepoint insertTransaction(*m_database, "insert");
        m_database->GetCachedStatement(stmt, "INSERT INTO SMTexture (NodeId,TexData, SizeTexture) VALUES(?,?,?)");
        stmt->BindInt64(1, nodeID);
        stmt->BindBlob(2, &texture[0], (int)texture.size(), MAKE_COPY_NO);
        stmt->BindInt64(3, uncompressedSize);
        DbResult status = stmt->Step();
        assert(status == BE_SQLITE_DONE);
        /* CachedStatementPtr stmt2;
        m_database->GetCachedStatement(stmt2, "SELECT last_insert_rowid()");
        status = stmt2->Step();
        nodeID = stmt2->GetValueInt64(0);*/
        stmt->ClearBindings();
        }
    else
        {
        m_database->GetCachedStatement(stmt, "UPDATE SMTexture SET TexData=?, SizeTexture=? WHERE NodeId=?");
        stmt->BindBlob(1, &texture[0], (int)texture.size(), MAKE_COPY_NO);
        stmt->BindInt64(2, uncompressedSize);
        stmt->BindInt64(3, nodeID);
        DbResult status = stmt->Step();
        assert(status == BE_SQLITE_DONE);
        stmt->ClearBindings();
        }
    }

void SMSQLiteFile::StoreUVs(int64_t& nodeID, const bvector<uint8_t>& uvCoords, size_t uncompressedSize)
    {
    std::lock_guard<std::mutex> lock(dbLock);
    CachedStatementPtr stmt;
    CachedStatementPtr stmt3;
    m_database->GetCachedStatement(stmt3, "SELECT COUNT(NodeId) FROM SMUVs WHERE NodeId=?");
    stmt3->BindInt64(1, nodeID);
    stmt3->Step();
    size_t nRows = stmt3->GetValueInt64(0);
    if (nodeID == SQLiteNodeHeader::NO_NODEID || nRows == 0)
        {
        Savepoint insertTransaction(*m_database, "insert");
        m_database->GetCachedStatement(stmt, "INSERT INTO SMUVs (NodeId,UVData,UVIndexData,SizeUVs, SizeUVIndex) VALUES(?,?,?,?,?)");
        stmt->BindInt64(1, nodeID);
        stmt->BindBlob(2, &uvCoords[0], (int)uvCoords.size(), MAKE_COPY_NO);
        stmt->BindBlob(3, nullptr, 0, MAKE_COPY_NO);
        stmt->BindInt64(4, uncompressedSize);
        stmt->BindInt64(5, 0);
        DbResult status = stmt->Step();
        assert(status == BE_SQLITE_DONE);
        stmt->ClearBindings();
        }
    else
        {
        m_database->GetCachedStatement(stmt, "UPDATE SMUVs SET UvData=?, SizeUVs=? WHERE NodeId=?");
        stmt->BindBlob(1, &uvCoords[0], (int)uvCoords.size(), MAKE_COPY_NO);
        stmt->BindInt64(2, uncompressedSize);
        stmt->BindInt64(3, nodeID);
        DbResult status = stmt->Step();
        assert(status == BE_SQLITE_DONE);
        stmt->ClearBindings();
        }
    }






#ifdef WIP_MESH_IMPORT
void SMSQLiteFile::StoreMeshParts(int64_t& nodeID, const bvector<uint8_t>& data, size_t uncompressedSize)
    {
    std::lock_guard<std::mutex> lock(dbLock);
    CachedStatementPtr stmt; 
    size_t nRows = 0;
    if (nodeID != SQLiteNodeHeader::NO_NODEID)
        {
        CachedStatementPtr stmt3;
        m_database->GetCachedStatement(stmt3, "SELECT COUNT(NodeId) FROM SMMeshParts WHERE NodeId=?");
        stmt3->BindInt64(1, nodeID);
        stmt3->Step();
        nRows = stmt3->GetValueInt64(0);
        }
    if (nodeID == SQLiteNodeHeader::NO_NODEID)
        {
        Savepoint insertTransaction(*m_database, "insert");
        m_database->GetCachedStatement(stmt, "INSERT INTO SMMeshParts (Data,Size) VALUES(?,?)");
        stmt->BindBlob(1, &data[0], (int)data.size(), MAKE_COPY_NO);
        stmt->BindInt64(2, uncompressedSize);
        DbResult status = stmt->Step();
        assert(status == BE_SQLITE_DONE);
        stmt->ClearBindings();
        CachedStatementPtr stmt2;
        m_database->GetCachedStatement(stmt2, "SELECT last_insert_rowid()");
        status = stmt2->Step();
        nodeID = stmt2->GetValueInt64(0);
        }
    else if (nRows == 0)
        {
        Savepoint insertTransaction(*m_database, "insert");
        m_database->GetCachedStatement(stmt, "INSERT INTO SMMeshParts (NodeId, Data,Size) VALUES(?, ?,?)");
        stmt->BindInt64(1, nodeID);
        stmt->BindBlob(2, &data[0], (int)data.size(), MAKE_COPY_NO);
        stmt->BindInt64(3, uncompressedSize);
        DbResult status = stmt->Step();
        assert(status == BE_SQLITE_DONE);
        stmt->ClearBindings();
        m_database->SaveChanges();
        }
    else
        {
        m_database->GetCachedStatement(stmt, "UPDATE SMMeshParts SET Data=?, Size=? WHERE NodeId=?");
        stmt->BindBlob(1, &data[0], (int)data.size(), MAKE_COPY_NO);
        stmt->BindInt64(2, uncompressedSize);
        stmt->BindInt64(3, nodeID);
        DbResult status = stmt->Step();
        assert(status == BE_SQLITE_DONE);
        stmt->ClearBindings();
        }
    }

void SMSQLiteFile::StoreMetadata(int64_t& nodeID, const bvector<uint8_t>& metadata, size_t uncompressedSize)
    {
    std::lock_guard<std::mutex> lock(dbLock);
    CachedStatementPtr stmt;
    size_t nRows = 0;
    if (nodeID != SQLiteNodeHeader::NO_NODEID)
        {
        CachedStatementPtr stmt3;
        m_database->GetCachedStatement(stmt3, "SELECT COUNT(NodeId) FROM SMMeshMetadata WHERE NodeId=?");
        stmt3->BindInt64(1, nodeID);
        stmt3->Step();
        nRows = stmt3->GetValueInt64(0);
        }
    if (nodeID == SQLiteNodeHeader::NO_NODEID)
        {
        Savepoint insertTransaction(*m_database, "insert");
        m_database->GetCachedStatement(stmt, "INSERT INTO SMMeshMetadata (Data,Size) VALUES(?,?)");
        stmt->BindBlob(1, &metadata[0], (int)metadata.size(), MAKE_COPY_NO);
        stmt->BindInt64(2, uncompressedSize);
        DbResult status = stmt->Step();
        assert(status == BE_SQLITE_DONE);
        stmt->ClearBindings();
        CachedStatementPtr stmt2;
        m_database->GetCachedStatement(stmt2, "SELECT last_insert_rowid()");
        status = stmt2->Step();
        nodeID = stmt2->GetValueInt64(0);
        }
    else if (nRows == 0)
        {
        Savepoint insertTransaction(*m_database, "insert");
        m_database->GetCachedStatement(stmt, "INSERT INTO SMMeshMetadata (NodeId, Data,Size) VALUES(?, ?,?)");
        stmt->BindInt64(1, nodeID);
        stmt->BindBlob(2, &metadata[0], (int)metadata.size(), MAKE_COPY_NO);
        stmt->BindInt64(3, uncompressedSize);
        DbResult status = stmt->Step();
        assert(status == BE_SQLITE_DONE);
        stmt->ClearBindings();
        m_database->SaveChanges();
        }
    else
        {
        m_database->GetCachedStatement(stmt, "UPDATE SMMeshMetadata SET Data=?, Size=? WHERE NodeId=?");
        stmt->BindBlob(1, &metadata[0], (int)metadata.size(), MAKE_COPY_NO);
        stmt->BindInt64(2, uncompressedSize);
        stmt->BindInt64(3, nodeID);
        DbResult status = stmt->Step();
        assert(status == BE_SQLITE_DONE);
        stmt->ClearBindings();
        }
}
#endif

size_t SMSQLiteFile::GetNumberOfPoints(int64_t nodeID)
    {
    std::lock_guard<std::mutex> lock(dbLock);
    CachedStatementPtr stmt;
    DbResult rc = m_database->GetCachedStatement(stmt, "SELECT SizePts FROM SMPoint WHERE NodeId=?");
    if (rc != BE_SQLITE_OK)
        {
        assert(!"Can't get number of points");
        return 0;
        }
    stmt->BindInt64(1, nodeID);
    DbResult status = stmt->Step();
    //assert(status == BE_SQLITE_ROW);
    if (status != BE_SQLITE_ROW) return 0;
    return stmt->GetValueInt64(0);
    }

size_t SMSQLiteFile::GetNumberOfIndices(int64_t nodeID)
    {
    std::lock_guard<std::mutex> lock(dbLock);
    CachedStatementPtr stmt;
    DbResult rc = m_database->GetCachedStatement(stmt, "SELECT SizeIndices FROM SMPoint WHERE NodeId=?");
    if (rc != BE_SQLITE_OK)
        {
        assert(!"Can't get number of indices");
        return 0;
        }
    stmt->BindInt64(1, nodeID);
    DbResult status = stmt->Step();
   // assert(status == BE_SQLITE_ROW);
    if (status != BE_SQLITE_ROW) return 0;
    return stmt->GetValueInt64(0);
    }

size_t SMSQLiteFile::GetNumberOfUVIndices(int64_t nodeID)
    {
    std::lock_guard<std::mutex> lock(dbLock);
    CachedStatementPtr stmt;
    DbResult rc = m_database->GetCachedStatement(stmt, "SELECT SizeUVIndex FROM SMUVs WHERE NodeId=?");
    if (rc != BE_SQLITE_OK)
        {
        assert(!"Can't get number of UV indices");
        return 0;
        }
    stmt->BindInt64(1, nodeID);
    DbResult status = stmt->Step();
    // assert(status == BE_SQLITE_ROW);
    if (status != BE_SQLITE_ROW) return 0;
    return stmt->GetValueInt64(0);
    }

size_t SMSQLiteFile::GetTextureByteCount(int64_t nodeID)
    {
    std::lock_guard<std::mutex> lock(dbLock);
    CachedStatementPtr stmt;
    m_database->GetCachedStatement(stmt, "SELECT SizeTexture FROM SMTexture WHERE NodeId=?");
    stmt->BindInt64(1, nodeID);
    DbResult status = stmt->Step();
    // assert(status == BE_SQLITE_ROW);
    if (status != BE_SQLITE_ROW) return 0;
    return stmt->GetValueInt64(0);
    }

size_t SMSQLiteFile::GetTextureCompressedByteCount(int64_t nodeID)
    {
    std::lock_guard<std::mutex> lock(dbLock);
    CachedStatementPtr stmt;
    m_database->GetCachedStatement(stmt, "SELECT length(TexData) FROM SMTexture WHERE NodeId=?");
    stmt->BindInt64(1, nodeID);
    DbResult status = stmt->Step();
    // assert(status == BE_SQLITE_ROW);
    if (status == BE_SQLITE_DONE || stmt->GetValueInt64(0) == 0)
        {
        return 0;
        }
    return stmt->GetValueInt64(0);
    }

size_t SMSQLiteFile::GetNumberOfUVs(int64_t nodeID)
    {
    std::lock_guard<std::mutex> lock(dbLock);
    CachedStatementPtr stmt;
    m_database->GetCachedStatement(stmt, "SELECT SizeUVs FROM SMUVs WHERE NodeId=?");
    stmt->BindInt64(1, nodeID);
    DbResult status = stmt->Step();
    if (status != BE_SQLITE_ROW) return 0;
    return stmt->GetValueInt64(0);
    }


#ifdef WIP_MESH_IMPORT
size_t SMSQLiteFile::CountTextures()
    {
    CachedStatementPtr stmt;
    m_database->GetCachedStatement(stmt, "SELECT MAX(_ROWID_) FROM SMTexture LIMIT 1"); 
    DbResult status = stmt->Step();
    assert((status == BE_SQLITE_DONE) || (status == BE_SQLITE_ROW));
    int texCount = stmt->GetValueInt(0);
    return (size_t) texCount;
    }

size_t SMSQLiteFile::GetNumberOfMeshParts(int64_t nodeId)
    {
    std::lock_guard<std::mutex> lock(dbLock);
    CachedStatementPtr stmt;
    m_database->GetCachedStatement(stmt, "SELECT Size FROM SMMeshParts WHERE NodeId=?");
    stmt->BindInt64(1, nodeId);
    DbResult status = stmt->Step();
    if (status != BE_SQLITE_ROW) return 0;
    return stmt->GetValueInt64(0);
}

size_t SMSQLiteFile::GetNumberOfMetadataChars(int64_t nodeId)
    {
    std::lock_guard<std::mutex> lock(dbLock);
    CachedStatementPtr stmt;
    m_database->GetCachedStatement(stmt, "SELECT Size FROM SMMeshMetadata WHERE NodeId=?");
    stmt->BindInt64(1, nodeId);
    DbResult status = stmt->Step();
    if (status != BE_SQLITE_ROW) return 0;
    return stmt->GetValueInt64(0);
    }
#endif




    bool SMSQLiteFile::SetWkt(WCharCP extendedWkt)
{

    Utf8String extendedWktUtf8String;
    BeStringUtilities::WCharToUtf8(extendedWktUtf8String, extendedWkt);

    CachedStatementPtr stmtTest;
    m_database->GetCachedStatement(stmtTest, "SELECT COUNT(MasterHeaderId) FROM SMMasterHeader WHERE MasterHeaderId=?");
    size_t id = 0;
    stmtTest->BindInt64(1, id);
    stmtTest->Step();
    size_t nRows = stmtTest->GetValueInt64(0);
    CachedStatementPtr stmt;
    if (nRows == 0)
    {
        
        m_database->GetCachedStatement(stmt, "INSERT INTO SMMasterHeader (MasterHeaderId, GCS, RootNodeId) VALUES(?,?,?)");

    }
    else
    {
        
        m_database->GetCachedStatement(stmt, "UPDATE SMMasterHeader SET MasterHeaderId=?, GCS=? WHERE MasterHeaderID=?");
    }
    stmt->BindInt64(1, id);
    BIND_VALUE_STR(stmt, 2, extendedWktUtf8String, MAKE_COPY_NO);
    if (nRows != 0)
        stmt->BindInt64(3, id);
    else
        stmt->BindInt64(3, SQLiteNodeHeader::NO_NODEID);

    DbResult status = stmt->Step();
  
    assert((status == BE_SQLITE_DONE) || (status == BE_SQLITE_ROW));
    return ((status == BE_SQLITE_DONE) || (status == BE_SQLITE_ROW));
}

bool SMSQLiteFile::HasWkt()
{
    CachedStatementPtr stmt;
    m_database->GetCachedStatement(stmt, "SELECT GCS FROM SMMasterHeader WHERE MasterHeaderId=?");
    stmt->BindInt64(1, 0);


    DbResult status = stmt->Step();
    assert((status == BE_SQLITE_DONE) || (status == BE_SQLITE_ROW)); // can be BE_SQLITE_RAW => step has another raw ready (but the true question is why ?
    Utf8String wktStringUtf8 = GET_VALUE_STR(stmt, 0);
    return !wktStringUtf8.empty();
}

bool SMSQLiteFile::HasMasterHeader()
{
    CachedStatementPtr stmt;
    m_database->GetCachedStatement(stmt, "SELECT count(MasterHeaderId) FROM SMMasterHeader");
    DbResult status = stmt->Step();
    assert((status == BE_SQLITE_DONE) || (status == BE_SQLITE_ROW));
    int masterHeaderCount = stmt->GetValueInt(0);
    return masterHeaderCount > 0 ? true : false;
}

bool SMSQLiteFile::HasPoints()
{
    CachedStatementPtr stmt;
    m_database->GetCachedStatement(stmt, "SELECT MAX(_ROWID_) FROM SMPoint LIMIT 1"); //select count() is not optimized on sqlite
    DbResult status = stmt->Step();
    assert((status == BE_SQLITE_DONE) || (status == BE_SQLITE_ROW));
    int nodeIdCount = stmt->GetValueInt(0);
    return nodeIdCount > 0 ? true : false;
}

bool SMSQLiteFile::IsSingleFile()
{
    CachedStatementPtr stmt;
    m_database->GetCachedStatement(stmt, "SELECT SingleFile  FROM SMMasterHeader WHERE MasterHeaderId=?");
    stmt->BindInt64(1, 0);

    DbResult status = stmt->Step();
    assert((status == BE_SQLITE_DONE) || (status == BE_SQLITE_ROW)); // can be BE_SQLITE_RAW => step has another raw ready (but the true question is why ?
    int singleFile = stmt->GetValueInt(0);
    return singleFile > 0 ? true : false;
}

bool SMSQLiteFile::GetWkt(WString& wktStr)
{
    CachedStatementPtr stmt;
    m_database->GetCachedStatement(stmt, "SELECT GCS FROM SMMasterHeader WHERE MasterHeaderId=?");
    stmt->BindInt64(1, 0);


    DbResult status = stmt->Step();
    assert((status == BE_SQLITE_DONE) || (status == BE_SQLITE_ROW));
    Utf8String wktStringUtf8 = GET_VALUE_STR(stmt,0);
    wktStr = WSTRING_FROM_CSTR(wktStringUtf8.c_str());
    return wktStringUtf8.empty();
}

bool SMSQLiteFile::SaveSource(SourcesDataSQLite& sourcesData)
{
    BeAssert(m_database->IsTransactionActive());
    Savepoint s(*m_database, "sources");
    s.Begin();
    std::vector<SourceDataSQLite> vecSourceDataSQLite = sourcesData.GetSourceDataSQLite();

    for (SourceDataSQLite& sourceData : vecSourceDataSQLite)
    {
        Utf8String extendedWktUtf8String;
        BeStringUtilities::WCharToUtf8(extendedWktUtf8String, sourceData.GetGCS().GetWCharCP());


        ScalableMeshData smData = sourceData.GetScalableMeshData();

        Utf8String modelNameUtf8String;
        BeStringUtilities::WCharToUtf8(modelNameUtf8String, sourceData.GetModelName().GetWCharCP());

        Utf8String levelNameUtf8String;
        BeStringUtilities::WCharToUtf8(levelNameUtf8String, sourceData.GetLevelName().GetWCharCP());

        Utf8String rootToRefPersistentPathUtf8String;
        BeStringUtilities::WCharToUtf8(rootToRefPersistentPathUtf8String, sourceData.GetRootToRefPersistentPath().GetWCharCP());
       
        Utf8String referenceNameUtf8String;
        BeStringUtilities::WCharToUtf8(referenceNameUtf8String, sourceData.GetReferenceName().GetWCharCP());
   
        Utf8String referenceModelNameUtf8String;
        BeStringUtilities::WCharToUtf8(referenceModelNameUtf8String, sourceData.GetReferenceModelName().GetWCharCP());

        Utf8String ElevationPropertyNameUtf8String;
        BeStringUtilities::WCharToUtf8(ElevationPropertyNameUtf8String, smData.ElevationPropertyName().GetWCharCP());

        Utf8String monikerStringUtf8String;
        BeStringUtilities::WCharToUtf8(monikerStringUtf8String, sourceData.GetMonikerString().GetWCharCP());

        CachedStatementPtr stmt;
        //Savepoint insertTransaction(*m_database, "replace");
        m_database->GetCachedStatement(stmt, "REPLACE INTO SMSources (SourceId, SourceType, DTMSourceID, GroupID, ModelId, ModelName, LevelId, LevelName, RootToRefPersistentPath, "
            "ReferenceName, ReferenceModelName, GCS, Flags, TypeFamilyID, TypeID, MonikerType, MonikerString, TimeLastModified, "
            "SizeExtent, Extent, UpToDateState, Time, IsRepresenting3dData, IsGroundDetection, IsGISData, ElevationProperty, LinearFeatureType, PolygonFeatureType, IsGridData)"
            "VALUES(?,?,?,?,?,"
            "?,?,?,?,?,"
            "?,?,?,?,?,"
            "?,?,?,?,?,"
            "?,?,?,?,?,"
            "?,?,?,?)");
        stmt->BindInt64(1, sourceData.GetSourceID());
        stmt->BindInt(2, sourceData.GetSourceType());
        stmt->BindInt(3, sourceData.GetDTMSourceID());
        stmt->BindInt64(4, sourceData.GetGroupID());
        stmt->BindInt64(5, sourceData.GetModelID());
        BIND_VALUE_STR(stmt, 6, modelNameUtf8String, MAKE_COPY_NO);
        stmt->BindInt64(7, sourceData.GetLevelID());
        BIND_VALUE_STR(stmt, 8, levelNameUtf8String, MAKE_COPY_NO);
        BIND_VALUE_STR(stmt, 9, rootToRefPersistentPathUtf8String, MAKE_COPY_NO);
        BIND_VALUE_STR(stmt, 10, referenceNameUtf8String, MAKE_COPY_NO);
        BIND_VALUE_STR(stmt, 11, referenceModelNameUtf8String, MAKE_COPY_NO);
        BIND_VALUE_STR(stmt, 12, extendedWktUtf8String, MAKE_COPY_NO);
        stmt->BindInt64(13, sourceData.GetFlags());
        stmt->BindInt64(14, sourceData.GetTypeFamilyID());
        stmt->BindInt64(15, sourceData.GetTypeID());


        stmt->BindInt(16, sourceData.GetMonikerType());
        BIND_VALUE_STR(stmt, 17, monikerStringUtf8String, MAKE_COPY_NO);


        stmt->BindInt64(18, sourceData.GetTimeLastModified());
        stmt->BindInt64(19, smData.GetExtent().size());

        {
            stmt->BindBlob(20, &smData.GetExtent()[0], sizeof(DRange3d)*(int)smData.GetExtent().size(), MAKE_COPY_YES);
        }
        stmt->BindInt(21, smData.GetUpToDateState());
        stmt->BindInt64(22, smData.GetTimeFile());
        stmt->BindInt(23, (int)smData.IsRepresenting3dData());
        stmt->BindInt(24, smData.IsGroundDetection() ? 1 : 0);
        stmt->BindInt(25, smData.IsGISDataType() ? 1 : 0);
        BIND_VALUE_STR(stmt, 26, ElevationPropertyNameUtf8String, MAKE_COPY_NO);
        stmt->BindInt(27, (int)smData.GetLinearFeatureType());
        stmt->BindInt(28, (int)smData.GetPolygonFeatureType());
        stmt->BindInt(29, smData.IsGridData() ? 1 : 0);
        DbResult status = stmt->Step();
        assert((status == BE_SQLITE_DONE) || (status == BE_SQLITE_ROW));


        for (auto& cmdData : sourceData.GetOrderedCommands())
            {
            CachedStatementPtr stmtTest;
            m_database->GetCachedStatement(stmtTest, "SELECT COUNT(CommandID) FROM SMImportSequences WHERE SourceID=? AND CommandPosition=?");
            int pos = &cmdData - &sourceData.GetOrderedCommands().front();
            stmtTest->BindInt64(1, sourceData.GetSourceID());
            stmtTest->BindInt(2, pos);
            stmtTest->Step();
            size_t nRows = stmtTest->GetValueInt64(0);
            CachedStatementPtr stmtSeq;
            if (nRows > 0)
                {
                m_database->GetCachedStatement(stmtSeq, "UPDATE SMImportSequences SET SourceLayer=?, TargetLayer=?, SourceType=?, TargetType=? WHERE SourceID=? AND CommandPosition=?");
                }
            else
                {
                m_database->GetCachedStatement(stmtSeq, "INSERT INTO SMImportSequences (SourceLayer,TargetLayer,SourceType,TargetType,SourceID,CommandPosition) VALUES (?,?,?,?,?,?)");
                }
            if (cmdData.sourceLayerSet) stmtSeq->BindInt(1, cmdData.sourceLayerID);
            if (cmdData.targetLayerSet) stmtSeq->BindInt(2, cmdData.targetLayerID);
            if (cmdData.sourceTypeSet) stmtSeq->BindInt(3, cmdData.sourceTypeID);
            if (cmdData.targetTypeSet) stmtSeq->BindInt(4, cmdData.targetTypeID);
            stmtSeq->BindInt64(5, sourceData.GetSourceID());
            stmtSeq->BindInt(6, pos);
            stmtSeq->Step();
            }
        s.Save("newSource");
   }
    CachedStatementPtr stmtTest;
    m_database->GetCachedStatement(stmtTest, "SELECT COUNT(MasterHeaderId) FROM SMMasterHeader WHERE MasterHeaderId=?");
    size_t id = 0;
    stmtTest->BindInt64(1, id);
    stmtTest->Step();
    size_t nRows = stmtTest->GetValueInt64(0);
    CachedStatementPtr stmt;
    if (nRows == 0)
    {

        m_database->GetCachedStatement(stmt, "INSERT INTO SMMasterHeader (MasterHeaderId, LastModifiedTime, LastSyncTime, CheckTime,"
            "RootNodeId) VALUES(?,?,?,?,?)");

    }
    else
    {

        m_database->GetCachedStatement(stmt, "UPDATE SMMasterHeader SET MasterHeaderId=?, LastModifiedTime=?, LastSyncTime=?, CheckTime=?"
            " WHERE MasterHeaderId=?");

    }
    
    stmt->BindInt64(1, id);
    stmt->BindInt64(2, sourcesData.GetLastModifiedCheckTime());
    stmt->BindInt64(3, sourcesData.GetLastModifiedTime());
    stmt->BindInt64(4, sourcesData.GetLastSyncTime());

    if (nRows != 0)
        stmt->BindInt64(5, id);
    else
        stmt->BindInt64(5, SQLiteNodeHeader::NO_NODEID);
    DbResult status = stmt->Step();
    s.Commit();
    m_database->SaveChanges();
    assert((status == BE_SQLITE_DONE) || (status == BE_SQLITE_ROW));
    return ((status == BE_SQLITE_DONE) || (status == BE_SQLITE_ROW));
}

bool SMSQLiteFile::HasSources()
{
    CachedStatementPtr stmtTest;
    m_database->GetCachedStatement(stmtTest, "SELECT COUNT(SourceId) FROM SMSources");
    stmtTest->Step();
    return stmtTest->GetValueInt64(0) > 0 ? true : false;
}

bool SMSQLiteFile::LoadSources(SourcesDataSQLite& sourcesData)
{
    CachedStatementPtr stmt;
    m_database->GetCachedStatement(stmt, "SELECT SourceId, SourceType, DTMSourceID, GroupID, ModelId, ModelName, LevelId, LevelName, RootToRefPersistentPath, "
        "ReferenceName, ReferenceModelName, GCS, Flags, TypeFamilyID, TypeID, MonikerType, MonikerString, TimeLastModified, "
        "SizeExtent, Extent, UpToDateState, Time, IsRepresenting3dData, IsGroundDetection, IsGISData, ElevationProperty, LinearFeatureType, PolygonFeatureType, IsGridData "
        "FROM SMSources");
    while (stmt->Step() == BE_SQLITE_ROW)
    {
        SourceDataSQLite sourceData(SourceDataSQLite::GetNull());
        sourceData.SetSourceID(stmt->GetValueInt64(0));
        sourceData.SetSourceType(stmt->GetValueInt64(1));
        sourceData.SetDTMSourceID(stmt->GetValueInt(2));
        sourceData.SetGroupID(stmt->GetValueInt64(3));
        sourceData.SetModelID(stmt->GetValueInt64(4));
        sourceData.SetModelName(WSTRING_FROM_CSTR(Utf8String(GET_VALUE_STR(stmt, 5)).c_str()));
        sourceData.SetLevelID(stmt->GetValueInt64(6));
        sourceData.SetLevelName(WSTRING_FROM_CSTR(Utf8String(GET_VALUE_STR(stmt, 7)).c_str()));
        sourceData.SetRootToRefPersistentPath(WSTRING_FROM_CSTR(Utf8String(GET_VALUE_STR(stmt, 8)).c_str()));
        sourceData.SetReferenceName(WSTRING_FROM_CSTR(Utf8String(GET_VALUE_STR(stmt, 9)).c_str()));
        sourceData.SetReferenceModelName(WSTRING_FROM_CSTR(Utf8String(GET_VALUE_STR(stmt, 10)).c_str()));
        sourceData.SetGCS(WSTRING_FROM_CSTR(Utf8String(GET_VALUE_STR(stmt, 11)).c_str()));
        sourceData.SetFlags(stmt->GetValueInt64(12));
        sourceData.SetTypeFamilyID(stmt->GetValueInt64(13));
        sourceData.SetTypeID(stmt->GetValueInt64(14));


        sourceData.SetMonikerType(stmt->GetValueInt(15));
        sourceData.SetMonikerString(WSTRING_FROM_CSTR(Utf8String(GET_VALUE_STR(stmt, 16)).c_str()));


        sourceData.SetTimeLastModified(stmt->GetValueInt64(17));

        ScalableMeshData smData(ScalableMeshData::GetNull());
        size_t nLayer = stmt->GetValueInt64(18);

        {
            std::vector<DRange3d> extents(nLayer);
            std::memcpy(&extents[0], stmt->GetValueBlob(19), sizeof(DRange3d)*(int)nLayer);
            smData.SetExtents(extents);
        }
        smData.SetUpToDateState(UpToDateState(stmt->GetValueInt(20)));
        smData.SetTimeFile(stmt->GetValueInt64(21));
        smData.SetRepresenting3dData(SMis3D(stmt->GetValueInt(22)));
        smData.SetIsGroundDetection(stmt->GetValueInt(23) ? true : false);
        smData.SetIsGISDataType(stmt->GetValueInt(24) ? true : false);
        WString tmp = WSTRING_FROM_CSTR(Utf8String(GET_VALUE_STR(stmt, 25)).c_str());
        smData.SetElevationPropertyName(tmp);
        smData.SetLinearFeatureType(DTMFeatureType(stmt->GetValueInt(26)));
        smData.SetPolygonFeatureType(DTMFeatureType(stmt->GetValueInt(27)));
        smData.SetIsGridData(stmt->GetValueInt(28) ? true : false);
        sourceData.SetScalableMeshData(smData);
      

        CachedStatementPtr stmtSequence;
        bvector<ImportCommandData> sequenceData;
        m_database->GetCachedStatement(stmtSequence, "SELECT SourceLayer, TargetLayer, SourceType, TargetType FROM SMImportSequences WHERE SourceID=? ORDER BY CommandPosition ASC");
        stmtSequence->BindInt64(1, sourceData.GetSourceID());
        while (stmtSequence->Step() == BE_SQLITE_ROW)
            {
            ImportCommandData data;
            if (!stmt->IsColumnNull(0))
                {
                data.sourceLayerID = stmt->GetValueInt(0);
                data.sourceLayerSet = true;
                }
            if (!stmt->IsColumnNull(1))
                {
                data.targetLayerID = stmt->GetValueInt(1);
                data.targetLayerSet = true;
                }
            if (!stmt->IsColumnNull(2))
                {
                data.sourceTypeID = stmt->GetValueInt(2);
                data.sourceTypeSet = true;
                }
            if (!stmt->IsColumnNull(3))
                {
                data.targetTypeID = stmt->GetValueInt(3);
                data.targetTypeSet = true;
                }
            sequenceData.push_back(data);
            }
        sourceData.SetOrderedCommands(sequenceData);
        sourcesData.AddSourcesNode(sourceData);
    }

    CachedStatementPtr stmt2;
    m_database->GetCachedStatement(stmt2, "SELECT LastModifiedTime, LastSyncTime, CheckTime"
        " FROM SMMasterHeader WHERE MasterHEaderId=?");
    size_t id = 0;
    stmt2->BindInt64(1, id);
    stmt2->Step();

    sourcesData.SetLastModifiedCheckTime(stmt->GetValueInt64(0));
    sourcesData.SetLastModifiedTime(stmt->GetValueInt64(1));
    sourcesData.SetLastSyncTime(stmt->GetValueInt64(2));

    return true;
}

bool SMSQLiteFile::SetSingleFile(bool isSingleFile)
{
    CachedStatementPtr stmtTest;
    m_database->GetCachedStatement(stmtTest, "SELECT COUNT(MasterHeaderId) FROM SMMasterHeader WHERE MasterHeaderId=?");
    size_t id = 0;
    stmtTest->BindInt64(1, id);
    stmtTest->Step();
    size_t nRows = stmtTest->GetValueInt64(0);
    CachedStatementPtr stmt;
    if (nRows == 0)
    {
        m_database->GetCachedStatement(stmt, "INSERT INTO SMMasterHeader (MasterHeaderId, SingleFile, RootNodeId) VALUES(?,?,?)");
    }
    else
    {
        m_database->GetCachedStatement(stmt, "UPDATE SMMasterHeader SET MasterHeaderId=?, SingleFile=? WHERE MasterHeaderID=?");
    }
    stmt->BindInt64(1, id);
    stmt->BindInt(2, isSingleFile ? 1 : 0);
    if (nRows != 0)
        stmt->BindInt64(3, id);
    else
        stmt->BindInt64(3, SQLiteNodeHeader::NO_NODEID);

    DbResult status = stmt->Step();

    assert((status == BE_SQLITE_DONE) || (status == BE_SQLITE_ROW));
    return ((status == BE_SQLITE_DONE) || (status == BE_SQLITE_ROW));
}

void SMSQLiteFile::Compact()
{
	m_database->SaveChanges();
	Savepoint* savepoint = m_database->GetSavepoint(0);
	savepoint->Commit(nullptr);
	m_database->TryExecuteSql("VACUUM");
	savepoint->Begin();
}
<|MERGE_RESOLUTION|>--- conflicted
+++ resolved
@@ -1,1647 +1,1639 @@
-#include <ScalableMeshPCH.h>
-#include "SMSQLiteFile.h"
-#include <iostream>
-#include "SMSQLiteClipDefinitionsFile.h"
-#include "SMSQLiteDiffsetFile.h"
-#include "SMSQLiteFeatureFile.h"
-
-#define WSTRING_FROM_CSTR(cstr) WString(cstr, BentleyCharEncoding::Utf8)
-#define MAKE_COPY_NO Statement::MakeCopy::No
-#define MAKE_COPY_YES Statement::MakeCopy::Yes
-#define GET_VALUE_STR(stmt, id) stmt->GetValueText(id)
-#define BIND_VALUE_STR(stmt, id, utf8str, copyval) stmt->BindText(id, utf8str, copyval)
-#define READONLY Db::OpenMode::Readonly
-#define READWRITE Db::OpenMode::ReadWrite
-
-const SchemaVersion SMSQLiteFile::CURRENT_VERSION = SchemaVersion(1, 1, 0, 3);
-
-SMSQLiteFile::SMSQLiteFile()
-{
-    m_database = nullptr;
-}
-
-SMSQLiteFile::~SMSQLiteFile()
-    {
-    if (m_database != nullptr)
-        {            
-        if (m_database->IsDbOpen())
-            {
-            Close();
-            }
-
-        delete m_database;
-        }
-
-    m_database = nullptr;
-    }
-
-void SMSQLiteFile::Save()
-    {
-    if (m_database != nullptr) m_database->SaveChanges();
-    }
-
-bool SMSQLiteFile::Close()
-    {
-    m_database->SaveChanges();
-    m_database->CloseDb();
-    return true;
-    }
-
-<<<<<<< HEAD
-
-=======
->>>>>>> 305317db
-const SchemaVersion s_listOfReleasedSchemas[4] = { SchemaVersion(1, 1, 0, 0), SchemaVersion(1, 1, 0, 1), SchemaVersion(1, 1, 0, 2), SchemaVersion(1, 1, 0, 3) };
-const size_t s_numberOfReleasedSchemas = 4;
-double s_expectedTimeUpdate[3] = { 1.2*1e-5, 1e-6,1e-6};
-//all the functions for each schema transition. 
-std::function<void(BeSQLite::Db*)> s_databaseUpdateFunctions[3] = {
-    [](BeSQLite::Db* database)
-        {
-        assert(database->TableExists("SMMasterHeader"));
-        assert(database->ColumnExists("SMMasterHeader", "TerrainDepth"));
-        Savepoint s(*database, Utf8String("newTable").c_str());
-        database->ExecuteSql("ALTER TABLE SMMasterHeader RENAME TO SMMasterHeader_2");
-        database->CreateTable("SMMasterHeader", "MasterHeaderId INTEGER PRIMARY KEY,"
-                                "Balanced INTEGER,"
-                                "SplitTreshold INTEGER,"
-                                "RootNodeId INTEGER,"
-                                "Depth INTEGER,"
-                                "IsTextured INTEGER,"
-                                "SingleFile INTEGER,"
-                                "MeshDataDepth INTEGER,"
-                                "IsTerrain INTEGER,"
-                                "GCS STRING,"
-                                "LastModifiedTime INTEGER,"
-                                "LastSyncTime INTEGER,"
-                                "CheckTime INTEGER");
-        database->ExecuteSql("INSERT INTO SMMasterHeader (MasterHeaderId,Balanced,SplitTreshold,RootNodeId,Depth,IsTextured,SingleFile,MeshDataDepth,IsTerrain,GCS,LastModifiedTime,LastSyncTime,CheckTime)"
-                             " SELECT MasterHeaderId,Balanced,SplitTreshold,RootNodeId,Depth,IsTextured,SingleFile,TerrainDepth,IsTerrain,GCS,LastModifiedTime,LastSyncTime,CheckTime"
-                             " FROM SMMasterHeader_2");
-        s.Commit();
-        Savepoint s2(*database, Utf8String("nodeTable").c_str());
-        database->DropTable("SMMasterHeader_2");
-
-        assert(database->TableExists("SMNodeHeader"));
-        assert(database->ColumnExists("SMNodeHeader", "GraphID"));
-        assert(database->ColumnExists("SMNodeHeader", "IndiceID"));
-
-        database->ExecuteSql("ALTER TABLE SMNodeHeader RENAME TO SMNodeHeader_2");
-        database->CreateTable("SMNodeHeader", "NodeId INTEGER PRIMARY KEY,"
-                              "ParentNodeId INTEGER,"
-                              "Resolution INTEGER,"
-                              "Filtered INTEGER,"
-                              "Extent BLOB,"
-                              "ContentExtent BLOB,"
-                              "TotalCount INTEGER,"
-                              "NodeCount INTEGER,"
-                              "ArePoints3d INTEGER,"
-                              "NbFaceIndexes INTEGER,"
-                              "NumberOfMeshComponents INTEGER,"
-                              "AllComponent BLOB,"
-                              "IsTextured INTEGER,"
-                              "TexID INTEGER,"
-                              "SubNode BLOB,"
-                              "Neighbor BLOB");
-        s2.Commit();
-        database->ExecuteSql("INSERT INTO SMNodeHeader (NodeId,ParentNodeId,Resolution,Filtered,Extent,ContentExtent,TotalCount,NodeCount,ArePoints3d,NbFaceIndexes,NumberOfMeshComponents,AllComponent,IsTextured,TexID,SubNode,Neighbor)"
-                             " SELECT SMNodeHeader_2.NodeId,SMNodeHeader_2.ParentNodeId,SMNodeHeader_2.Resolution,SMNodeHeader_2.Filtered,SMNodeHeader_2.Extent,SMNodeHeader_2.ContentExtent,SMNodeHeader_2.TotalCount,SMNodeHeader_2.NodeCount,SMNodeHeader_2.ArePoints3d,SMNodeHeader_2.NbFaceIndexes,SMNodeHeader_2.NumberOfMeshComponents,SMNodeHeader_2.AllComponent,SMNodeHeader_2.IsTextured,SMNodeHeader_2.TexID,SMNodeHeader_2.SubNode,SMNodeHeader_2.Neighbor"
-                             " FROM SMNodeHeader_2");
-
-        database->ExecuteSql("ALTER TABLE SMTexture RENAME TO SMTexture_2");
-        database->CreateTable("SMTexture", "NodeId INTEGER PRIMARY KEY,"
-                              "TexData BLOB,"
-                              "SizeTexture INTEGER,"
-                              "Codec INTEGER,"
-                              "NOfChannels INTEGER");
-        database->ExecuteSql("INSERT INTO SMTexture (NodeId,TexData,SizeTexture,Codec,NOfChannels)"
-                             " SELECT SMTexture_2.NodeId,SMTexture_2.TexData,SMTexture_2.SizeTexture,SMTexture_2.Codec,SMTexture_2.NOfChannels"
-                             " FROM SMTexture_2");
-        database->ExecuteSql("ALTER TABLE SMUVs ADD COLUMN UVIndexData BLOB");
-        database->ExecuteSql("ALTER TABLE SMUVs ADD COLUMN SizeUVIndex INTEGER DEFAULT 0");
-        database->ExecuteSql("UPDATE SMUVs SET UVIndexData = (SELECT SMTexture_2.UVData FROM SMTexture_2 WHERE SMTexture_2.NodeId = SMUVs.NodeId) ,"
-                             "SizeUVIndex = (SELECT SMTexture_2.SizeUVs FROM SMTexture_2 WHERE SMTexture_2.NodeId = SMUVs.NodeId)");
-        
-        Savepoint s3(*database, Utf8String("drops").c_str());
-        database->DropTable("SMNodeHeader_2");
-        database->DropTable("SMTexture_2");
-        database->DropTable("SMSkirts");
-        database->DropTable("SMDiffSets");
-        database->DropTable("SMFeatures");
-        database->DropTable("SMClipDefinitions");
-        database->DropTable("SMGraph");
-        s3.Commit();
-        },
-
-        [] (BeSQLite::Db* database)
-        {
-        database->ExecuteSql("ALTER TABLE SMMasterHeader ADD COLUMN DataResolution REAL DEFAULT 0.0");
-        database->ExecuteSql("ALTER TABLE SMNodeHeader ADD COLUMN GeometryResolution REAL DEFAULT 0.0");
-        database->ExecuteSql("ALTER TABLE SMNodeHeader ADD COLUMN TextureResolution REAL DEFAULT 0.0");
-        },
-            [](BeSQLite::Db* database)
-        {
-            database->ExecuteSql("ALTER TABLE SMFileMetadata ADD COLUMN Properties TEXT DEFAULT NULL");
-        }
-    };
-
-size_t SMSQLiteFile::GetNumberOfReleasedSchemas() { return s_numberOfReleasedSchemas; }
-const SchemaVersion* SMSQLiteFile::GetListOfReleasedVersions() { return s_listOfReleasedSchemas; }
-double* SMSQLiteFile::GetExpectedTimesForUpdateFunctions() { return s_expectedTimeUpdate; }
-std::function<void(BeSQLite::Db*)>* SMSQLiteFile::GetFunctionsForAutomaticUpdate() { return s_databaseUpdateFunctions; }
-
-bool SMSQLiteFile::UpdateDatabase()
-    {         
-    CachedStatementPtr stmtTest;
-    m_database->GetCachedStatement(stmtTest, "SELECT Version FROM SMFileMetadata");
-    assert(stmtTest != nullptr);
-    stmtTest->Step();
-#ifndef VANCOUVER_API
-    SchemaVersion databaseSchema(GET_VALUE_STR(stmtTest,0));    
-    stmtTest->Finalize();
-    for (size_t i = 0; i < GetNumberOfReleasedSchemas()- 1; ++i)
-        {
-        SchemaVersion databaseSchemaOld = GetListOfReleasedVersions()[i];
-
-        if (databaseSchema.CompareTo(databaseSchemaOld) == 0)
-            {
-            Savepoint s(*m_database,(Utf8String("update ") + databaseSchemaOld.ToString()).c_str());
-            clock_t start = clock();
-            GetFunctionsForAutomaticUpdate()[i](m_database);
-            databaseSchema = GetListOfReleasedVersions()[i + 1];
-            double time = ((double)clock() - start) / CLOCKS_PER_SEC;
-            std::cout << "Update to version " << databaseSchema.ToString() << " took " << time << "s" << std::endl;
-            }
-        }
-    if (databaseSchema.CompareTo(GetCurrentVersion()) == 0)
-        {
-        CachedStatementPtr stmt;
-        m_database->GetCachedStatement(stmt, "UPDATE SMFileMetadata SET Version=?");
-        Utf8String versonJson(databaseSchema.ToJson());
-#ifndef VANCOUVER_API
-        stmt->BindText(1, versonJson.c_str(), Statement::MakeCopy::Yes);
-#else
-        stmt->BindUtf8String(1, versonJson, Statement::MAKE_COPY_Yes);
-#endif
-        DbResult status = stmt->Step();
-        if (status == BE_SQLITE_DONE) return true;
-        }
-    #endif
-    assert(!"ERROR - Unknown database schema version");
-    return false;
-    }
-
-
-bool SMSQLiteFile::Open(BENTLEY_NAMESPACE_NAME::Utf8CP filename, bool openReadOnly, SQLDatabaseType type)
-    {
-    if (m_database == nullptr)
-        m_database = new ScalableMeshDb(type);
-    DbResult result;
-    if (m_database->IsDbOpen())
-        m_database->CloseDb();
-
-    result = m_database->OpenBeSQLiteDb(filename, Db::OpenParams(openReadOnly ? READONLY: READWRITE));
-
-//#ifndef VANCOUVER_API
-    if (result == BE_SQLITE_SCHEMA)
-//#endif
-        {
-        Db::OpenParams openParamUpdate(READWRITE);
-
-        #ifndef VANCOUVER_API
-        openParamUpdate.m_skipSchemaCheck = true;
-        #endif
-
-        result = m_database->OpenBeSQLiteDb(filename, openParamUpdate);
-
-        assert(result == BE_SQLITE_OK);
-<<<<<<< HEAD
-        
-        if (result == BE_SQLITE_OK)
-        {
-            UpdateDatabase();
-=======
-
-        UpdateDatabase();
->>>>>>> 305317db
-
-            m_database->CloseDb();
-        }
-
-        result = m_database->OpenBeSQLiteDb(filename, Db::OpenParams(openReadOnly ? READONLY : READWRITE));
-        }
-    
-    return result == BE_SQLITE_OK;
-    }
-
-bool SMSQLiteFile::Open(BENTLEY_NAMESPACE_NAME::WString& filename, bool openReadOnly, SQLDatabaseType type)
-    {
-    Utf8String utf8FileName(filename);        
-    return Open(utf8FileName.c_str(), openReadOnly, type);
-    }
-
-SMSQLiteFilePtr SMSQLiteFile::Open(const WString& filename, bool openReadOnly, StatusInt& status, SQLDatabaseType type)
-    {
-    bool result;
-    SMSQLiteFilePtr smSQLiteFile;
-    switch (type)
-        {
-        case SQLDatabaseType::SM_CLIP_DEF_FILE:
-            smSQLiteFile = new SMSQLiteClipDefinitionsFile();
-            break;
-        case SQLDatabaseType::SM_DIFFSETS_FILE:
-            smSQLiteFile = new SMSQLiteDiffsetFile();
-            break;
-        case SQLDatabaseType::SM_GENERATION_FILE:
-            smSQLiteFile = new SMSQLiteFeatureFile();
-            break;
-        default:
-            smSQLiteFile = new SMSQLiteFile();
-        }
-
-    Utf8String utf8File(filename);
-
-    result = smSQLiteFile->Open(utf8File.c_str(), openReadOnly, type);
-    // need to check version file ?
-    status = result ? 1 : 0;
-    return smSQLiteFile;
-    }
-
-bool SMSQLiteFile::GetFileName(Utf8String& fileName) const
-    {
-    if (m_database == 0)
-        {
-        return false;
-        }
-
-    fileName = Utf8String(m_database->GetDbFileName());
-
-    return true;
-    }        
-
-DbResult SMSQLiteFile::CreateTables()
-    {
-    DbResult result;
-    result = m_database->CreateTable("SMMasterHeader", "MasterHeaderId INTEGER PRIMARY KEY,"
-                                     "Balanced INTEGER,"
-                                     "SplitTreshold INTEGER,"
-                                     "RootNodeId INTEGER,"
-                                     "Depth INTEGER,"
-                                     "IsTextured INTEGER,"
-                                     "SingleFile INTEGER,"
-                                     "MeshDataDepth INTEGER,"
-                                     "IsTerrain INTEGER,"
-                                     "GCS STRING,"
-                                     "LastModifiedTime INTEGER,"
-                                     "LastSyncTime INTEGER,"
-                                     "CheckTime INTEGER,"
-                                     "DataResolution REAL");
-    assert(result == BE_SQLITE_OK);
-
-
-    result = m_database->CreateTable("SMPoint", "NodeId INTEGER PRIMARY KEY AUTOINCREMENT,"
-                                     "PointData BLOB,"
-                                     "IndexData BLOB,"
-                                     "SizePts INTEGER,"
-                                     "SizeIndices INTEGER");
-    assert(result == BE_SQLITE_OK);
-
-
-
-
-    result = m_database->CreateTable("SMNodeHeader", "NodeId INTEGER PRIMARY KEY,"
-                                     "ParentNodeId INTEGER,"
-                                     "Resolution INTEGER,"
-                                     "Filtered INTEGER,"
-                                     "Extent BLOB,"
-                                     "ContentExtent BLOB,"
-                                     "TotalCount INTEGER,"
-                                     "NodeCount INTEGER,"
-                                     "ArePoints3d INTEGER,"
-                                     "NbFaceIndexes INTEGER,"
-                                     "NumberOfMeshComponents INTEGER,"
-                                     "AllComponent BLOB,"
-                                     "IsTextured INTEGER,"
-                                     "TexID INTEGER,"
-                                     "SubNode BLOB,"
-                                     "Neighbor BLOB,"
-                                     "GeometryResolution REAL,"
-                                     "TextureResolution REAL");
-    assert(result == BE_SQLITE_OK);
-
-
-    result = m_database->CreateTable("SMTexture", "NodeId INTEGER PRIMARY KEY,"
-                                     "TexData BLOB,"
-                                     "SizeTexture INTEGER,"
-                                     "Codec INTEGER,"
-                                     "NOfChannels INTEGER");
-    assert(result == BE_SQLITE_OK);
-
-
-    result = m_database->CreateTable("SMUVs", "NodeId INTEGER PRIMARY KEY,"
-                                     "UVData BLOB,"
-                                     "SizeUVs INTEGER,"
-                                     "UVIndexData BLOB,"
-                                     "SizeUVIndex INTEGER");
-
-
-#ifdef WIP_MESH_IMPORT
-
-    result = m_database->CreateTable("SMMeshParts", "NodeId INTEGER PRIMARY KEY,"
-                                     "Data BLOB,"
-                                     "Size INTEGER");
-
-    result = m_database->CreateTable("SMMeshMetadata", "NodeId INTEGER PRIMARY KEY,"
-                                     "Data BLOB,"
-                                     "Size INTEGER");
-#endif
-
-    assert(result == BE_SQLITE_OK);
-
-
-    result = m_database->CreateTable(m_sSourceTable.c_str(), "SourceId INTEGER PRIMARY KEY,"
-                                     "SourceType INTEGER,"
-                                     "DTMSourceID INTEGER,"
-                                     "GroupID INTEGER,"
-                                     "ModelId INTEGER,"
-                                     "ModelName TEXT,"
-                                     "LevelId INTEGER,"
-                                     "LevelName TEXT,"
-                                     "RootToRefPersistentPath TEXT,"
-                                     "ReferenceName TEXT,"
-                                     "ReferenceModelName TEXT,"
-                                     "GCS TEXT,"
-                                     "Flags INTEGER,"
-                                     "TypeFamilyID INTEGER,"
-                                     "TypeID INTEGER,"
-                                     "Layer INTEGER,"
-                                     "MonikerType INTEGER,"
-                                     "MonikerString INTEGER,"
-                                     "TimeLastModified NUMERIC,"
-                                     "SizeExtent INTEGER,"
-                                     "Extent BLOB,"
-                                     "UpToDateState INTEGER,"
-                                     "Time NUMERIC,"
-                                     "IsRepresenting3dData INTEGER,"
-                                     "IsGroundDetection INTEGER,"
-                                     "IsGISData INTEGER,"
-                                     "ElevationProperty TEXT,"
-                                     "LinearFeatureType INTEGER,"
-                                     "PolygonFeatureType INTEGER,"
-                                     "IsGridData INTEGER");
-    assert(result == BE_SQLITE_OK);
-
-
-    result = m_database->CreateTable("SMImportSequences", "CommandID INTEGER PRIMARY KEY,"
-                                     "SourceID INTEGER,"
-                                     "CommandPosition INTEGER,"
-                                     "SourceLayer INTEGER,"
-                                     "TargetLayer INTEGER,"
-                                     "SourceType INTEGER,"
-                                     "TargetType INTEGER");
-    assert(result == BE_SQLITE_OK);
-    return result;
-    }
-
-    bool SMSQLiteFile::Create(BENTLEY_NAMESPACE_NAME::Utf8CP filename, SQLDatabaseType type)
-{
-    if (m_database == nullptr)
-
-        m_database = new ScalableMeshDb(type);
-
-    DbResult result;
-    result = m_database->CreateNewDb(filename);
-
-    assert(result == BE_SQLITE_OK);
-
-    result = CreateTables();
-
-                            
-
-    m_database->SaveChanges();
-
-    return result == BE_SQLITE_OK;
-}
-
-bool SMSQLiteFile::Create(BENTLEY_NAMESPACE_NAME::WString& filename, SQLDatabaseType type)
-    {
-    BeFileName sqlFileName(filename.GetWCharCP());
-
-#ifndef VANCOUVER_API
-    if (!sqlFileName.GetDirectoryName().DoesPathExist())
-        BeFileName::CreateNewDirectory(sqlFileName.GetDirectoryName().GetWCharCP());
-#else
-    BeFileName path(sqlFileName.GetWCharCP());
-    BeFileName dirname(BeFileName::GetDirectoryName(path).GetWCharCP());
-    if (!BeFileName::DoesPathExist(dirname))
-        BeFileName::CreateNewDirectory(dirname.GetWCharCP());
-#endif
-
-    Utf8String utf8FileName(filename);            
-    return Create(utf8FileName.c_str(), type);
-    }
-
-bool SMSQLiteFile::SetMasterHeader(const SQLiteIndexHeader& newHeader)
-    {
-    std::lock_guard<std::mutex> lock(dbLock);
-    CachedStatementPtr stmtTest;
-    m_database->GetCachedStatement(stmtTest, "SELECT COUNT(MasterHeaderId) FROM SMMasterHeader WHERE MasterHeaderId=?");
-    size_t id = 0;
-    stmtTest->BindInt64(1, id);
-    stmtTest->Step();
-    size_t nRows = stmtTest->GetValueInt64(0);
-    CachedStatementPtr stmt;
-    if (nRows == 0)
-    {
-        m_database->GetCachedStatement(stmt, "INSERT INTO SMMasterHeader (MasterHeaderId, Balanced, RootNodeId, SplitTreshold, Depth, MeshDataDepth, IsTextured, IsTerrain, DataResolution) VALUES(?,?,?,?,?,?,?,?,?)");
-    }
-    else
-    {
-        m_database->GetCachedStatement(stmt, "UPDATE SMMasterHeader SET MasterHeaderId=?, Balanced=?, RootNodeId=?, SplitTreshold=?, Depth=?, MeshDataDepth=?, IsTextured=?, IsTerrain=?, DataResolution=?"
-            " WHERE MasterHeaderId=?");
-    }
-    stmt->BindInt64(1, id);
-    stmt->BindInt(2, newHeader.m_balanced ? 1: 0);
-    stmt->BindInt64(3, newHeader.m_rootNodeBlockID);
-    stmt->BindInt(4, (int)newHeader.m_SplitTreshold);
-    stmt->BindInt64(5, newHeader.m_depth);
-    stmt->BindInt64(6, newHeader.m_terrainDepth);
-    stmt->BindInt(7, (int)newHeader.m_textured);
-    stmt->BindInt(8, newHeader.m_isTerrain ? 1 : 0);
-    stmt->BindDouble(9, (double)newHeader.m_resolution);
-    if (nRows != 0)
-        stmt->BindInt64(10, id);
-    DbResult status = stmt->Step();
-    assert(status == BE_SQLITE_DONE);
-    return status == BE_SQLITE_DONE;
-    }
-
-bool SMSQLiteFile::SetNodeHeader(const SQLiteNodeHeader& newNodeHeader)
-    {
-    std::lock_guard<std::mutex> lock(dbLock);
-    CachedStatementPtr stmt;
-    m_database->GetCachedStatement(stmt, "REPLACE INTO SMNodeHeader (NodeId, ParentNodeId, Resolution," 
-                                  "Filtered, Extent, ContentExtent, TotalCount, ArePoints3d, NbFaceIndexes, "
-                                  "NumberOfMeshComponents, AllComponent,SubNode,Neighbor, TexID, IsTextured, NodeCount, GeometryResolution, TextureResolution) VALUES(?,?,?,?,?,?,?,?,?,?,?,?,?,?,?,?,?,?)");
-    stmt->BindInt64(1, newNodeHeader.m_nodeID);
-    stmt->BindInt64(2, newNodeHeader.m_parentNodeID);
-    stmt->BindInt64(3, newNodeHeader.m_level);
-    stmt->BindInt(4, newNodeHeader.m_filtered ? 1 : 0);
-    stmt->BindBlob(5, &newNodeHeader.m_nodeExtent, 6 * sizeof(double), MAKE_COPY_NO);
-    stmt->BindBlob(6, newNodeHeader.m_contentExtentDefined ? &newNodeHeader.m_contentExtent : NULL, 6 * sizeof(double), MAKE_COPY_NO);
-    stmt->BindInt64(7, newNodeHeader.m_totalCount);
-    stmt->BindInt(8, newNodeHeader.m_arePoints3d ? 1 : 0);
-    stmt->BindInt64(9, newNodeHeader.m_nbFaceIndexes);
-    stmt->BindInt64(10, newNodeHeader.m_numberOfMeshComponents);
-    stmt->BindBlob(11, newNodeHeader.m_meshComponents, (int)newNodeHeader.m_numberOfMeshComponents * sizeof(int), MAKE_COPY_NO);
-    stmt->BindBlob(12, (newNodeHeader.m_apSubNodeID.size() > 0) ? &newNodeHeader.m_apSubNodeID[0] : nullptr, (int)newNodeHeader.m_apSubNodeID.size()  * sizeof(int), MAKE_COPY_NO);
-    size_t nOfNeighbors = 0;
-    for (size_t i = 0; i < 26; ++i)
-        nOfNeighbors += newNodeHeader.m_apNeighborNodeID[i].size();
-    int* neighbors = new int[26 + nOfNeighbors];
-    int offset = 0;
-    for (size_t i = 0; i < 26; ++i)
-        {
-        neighbors[i] = offset;
-        memcpy(&neighbors[26 + offset], &newNodeHeader.m_apNeighborNodeID[i][0], newNodeHeader.m_apNeighborNodeID[i].size()*sizeof(int));
-        offset += (int)newNodeHeader.m_apNeighborNodeID[i].size();
-        }
-    stmt->BindBlob(13, (void*)neighbors, (int)nOfNeighbors*sizeof(int) + 26 * sizeof(int), MAKE_COPY_NO);
-
-    stmt->BindInt64(14, newNodeHeader.m_textureID);
-
-
-    stmt->BindInt(15, newNodeHeader.m_isTextured ? 1 : 0); 
-    stmt->BindInt(16, (int)newNodeHeader.m_nodeCount);
-    stmt->BindDouble(17, (double)newNodeHeader.m_geometricResolution);
-    stmt->BindDouble(18, (double)newNodeHeader.m_textureResolution);
-    DbResult status = stmt->Step();
-    stmt->ClearBindings();
-    delete[]neighbors;
-    assert(status == BE_SQLITE_DONE);
-    return status == BE_SQLITE_DONE;
-    }
-
-
-bool SMSQLiteFile::GetMasterHeader(SQLiteIndexHeader& header)
-    {
-    CachedStatementPtr stmt;
-    m_database->GetCachedStatement(stmt, "SELECT Balanced, RootNodeId, SplitTreshold, Depth,IsTextured, SingleFile, MeshDataDepth, IsTerrain, DataResolution FROM SMMasterHeader WHERE MasterHeaderId = ?");
-    size_t id = 0;
-    stmt->BindInt64(1, id);
-    DbResult status = stmt->Step();
-    assert(status == BE_SQLITE_DONE || status == BE_SQLITE_ROW);
-    if (status == BE_SQLITE_DONE) return false;
-    header.m_balanced = stmt->GetValueInt(0) ? true : false;
-    header.m_rootNodeBlockID = stmt->GetValueInt(1);
-    header.m_SplitTreshold = stmt->GetValueInt(2);
-    header.m_depth = (size_t)stmt->GetValueInt(3);
-    header.m_textured = (IndexTexture) stmt->GetValueInt(4);
-    header.m_singleFile = stmt->GetValueInt(5) ? true : false;
-    header.m_terrainDepth = stmt->GetValueInt64(6);
-    header.m_isTerrain = stmt->GetValueInt(7) ? true : false;
-    header.m_resolution = (float)stmt->GetValueDouble(8);
-    return true;
-    }
-
-
-bool SMSQLiteFile::GetNodeHeader(SQLiteNodeHeader& nodeHeader)
-    {
-    std::lock_guard<std::mutex> lock(dbLock);
-    CachedStatementPtr stmt;
-    m_database->GetCachedStatement(stmt, "SELECT ParentNodeId, Resolution, Filtered, Extent,"
-                                  "ContentExtent, TotalCount, ArePoints3d, NbFaceIndexes, "
-                                  "NumberOfMeshComponents, AllComponent,SubNode, Neighbor, TexID, IsTextured, NodeCount, GeometryResolution, TextureResolution, length(SubNode), length(Neighbor) FROM SMNodeHeader WHERE NodeId=?");
-    stmt->BindInt64(1, nodeHeader.m_nodeID);
-
-
-    DbResult status = stmt->Step();
-    assert(status == BE_SQLITE_DONE || status == BE_SQLITE_ROW);
-    if (status == BE_SQLITE_DONE) 
-        {
-        assert(!"Node header not found");
-        return false;
-        }
-    nodeHeader.m_parentNodeID = stmt->GetValueInt64(0);
-    nodeHeader.m_level = stmt->GetValueInt64(1);
-    nodeHeader.m_filtered = stmt->GetValueInt(2) ? true : false;
-    const void* extentTmp = stmt->GetValueBlob(3);
-    const void* contentExtentTmp = stmt->GetValueBlob(4);
-    nodeHeader.m_totalCount = stmt->GetValueInt64(5);
-    nodeHeader.m_totalCountDefined = true;
-    nodeHeader.m_arePoints3d = stmt->GetValueInt(6) ? true : false;
-    nodeHeader.m_nbFaceIndexes = stmt->GetValueInt64(7);
-    nodeHeader.m_nbTextures = 0;
-    nodeHeader.m_nbUvIndexes = 0;
-    nodeHeader.m_numberOfMeshComponents = stmt->GetValueInt64(8);
-    const void* allComponentTmp = stmt->GetValueBlob(9);
-
-    const void* childrenTmp = stmt->GetValueBlob(10);
-    size_t nofNodes = stmt->GetValueInt(17) / sizeof(int);
-    nodeHeader.m_apSubNodeID.resize(nofNodes);
-    memcpy(&nodeHeader.m_apSubNodeID[0], childrenTmp, stmt->GetValueInt(17));
-    const void* neighborTmp = stmt->GetValueBlob(11);
-    if (stmt->GetValueInt(18) >= 26 * sizeof(int))
-        {
-        const int* neighbors = (const int*)neighborTmp;
-        for (size_t i = 0; i < 26; ++i)
-            {
-            int nNeighbors = i + 1 < 26 ? (neighbors[i + 1] - neighbors[i]) : (stmt->GetValueInt(18)/ sizeof(int) - (neighbors[i] + 26));
-            nodeHeader.m_apNeighborNodeID[i].resize(nNeighbors);
-            memcpy(&nodeHeader.m_apNeighborNodeID[i][0], &neighbors[26 + neighbors[i]], nNeighbors*sizeof(int));
-            }
-        }
-
-        nodeHeader.m_ptsIndiceID.resize(1);
-
-
-    memcpy(&nodeHeader.m_nodeExtent, extentTmp, sizeof(double) * 6);
-    nodeHeader.m_contentExtentDefined = contentExtentTmp != NULL;
-    if (nodeHeader.m_contentExtentDefined) memcpy(&nodeHeader.m_contentExtent, contentExtentTmp, sizeof(double) * 6);
-    nodeHeader.m_meshComponents = new int[nodeHeader.m_numberOfMeshComponents];
-    memcpy(nodeHeader.m_meshComponents, allComponentTmp, sizeof(int) * nodeHeader.m_numberOfMeshComponents);
-    nodeHeader.m_clipSetsID = std::vector<int>();
-    nodeHeader.m_numberOfSubNodesOnSplit = nodeHeader.m_apSubNodeID.size();
-    int64_t texIdx = stmt->GetValueInt64(12);
-    nodeHeader.m_isTextured = stmt->GetValueInt(13) ? true : false;
-    if (nodeHeader.m_isTextured)
-        {
-        nodeHeader.m_textureID = texIdx;
-        nodeHeader.m_nbTextures = 1;
-        nodeHeader.m_uvsIndicesID.resize(1);
-        nodeHeader.m_uvsIndicesID[0] = texIdx;
-        }
-    nodeHeader.m_nodeCount = stmt->GetValueInt(14);
-    nodeHeader.m_geometricResolution = (float)stmt->GetValueDouble(15);
-    nodeHeader.m_textureResolution = (float)stmt->GetValueDouble(16);
-    stmt->ClearBindings();
-    return true;
-    }
-
-bool SMSQLiteFile::SetProperties(const Json::Value& properties)
-{
-    CachedStatementPtr stmt;
-    Utf8String propertiesStr(Json::FastWriter().write(properties));
-    m_database->GetCachedStatement(stmt, "UPDATE SMFileMetadata SET Properties=?");
-
-    BIND_VALUE_STR(stmt, 1, propertiesStr, MAKE_COPY_NO);
-
-    DbResult status = stmt->Step();
-
-    assert((status == BE_SQLITE_DONE) || (status == BE_SQLITE_ROW));
-    return ((status == BE_SQLITE_DONE) || (status == BE_SQLITE_ROW));
-}
-
-bool SMSQLiteFile::GetProperties(Json::Value& properties)
-{
-    CachedStatementPtr stmt;
-    m_database->GetCachedStatement(stmt, "SELECT Properties  FROM SMFileMetadata");
-    DbResult status = stmt->Step();
-
-    Utf8String propertiesUtf8 = GET_VALUE_STR(stmt, 0);
-    assert((status == BE_SQLITE_DONE) || (status == BE_SQLITE_ROW)); 
-
-    Json::Reader reader;
-    reader.parse(propertiesUtf8, properties);
-
-    return !propertiesUtf8.empty();
-}
-
-void SMSQLiteFile::GetPoints(int64_t nodeID, bvector<uint8_t>& pts, size_t& uncompressedSize)
-    {
-    std::lock_guard<std::mutex> lock(dbLock);
-    CachedStatementPtr stmt;
-    m_database->GetCachedStatement(stmt, "SELECT PointData, length(PointData), SizePts FROM SMPoint WHERE NodeId=?");
-    stmt->BindInt64(1, nodeID);
-    DbResult status = stmt->Step();
-   // assert(status == BE_SQLITE_ROW);
-    if (status != BE_SQLITE_ROW)
-        {
-        uncompressedSize = 0;
-        return;
-        }
-    pts.resize(stmt->GetValueInt64(1));
-    uncompressedSize = stmt->GetValueInt64(2);
-    if(pts.size() > 0) memcpy(&pts[0], stmt->GetValueBlob(0), pts.size());
-    }
-
-
-void SMSQLiteFile::GetPointsAndIndices(int64_t nodeID, bvector<uint8_t>& pts, size_t& uncompressedSizePts, bvector<uint8_t>& indices, size_t& uncompressedSizeIndices)
-    {
-    std::lock_guard<std::mutex> lock(dbLock);
-    CachedStatementPtr stmt;    
-    m_database->GetCachedStatement(stmt, "SELECT PointData, length(PointData), SizePts, IndexData, length(IndexData), SizeIndices FROM SMPoint WHERE NodeId=?");
-    stmt->BindInt64(1, nodeID);
-    DbResult status = stmt->Step();
-   // assert(status == BE_SQLITE_ROW);
-    if (status != BE_SQLITE_ROW)
-        {
-        uncompressedSizePts = 0;
-        uncompressedSizeIndices = 0;
-        return;
-        }
-
-    pts.resize(stmt->GetValueInt64(1));
-    uncompressedSizePts = stmt->GetValueInt64(2);
-    if(pts.size() > 0) memcpy(&pts[0], stmt->GetValueBlob(0), pts.size());
-
-    indices.resize(stmt->GetValueInt64(4));
-    uncompressedSizeIndices = stmt->GetValueInt64(5);
-    if(indices.size() > 0) memcpy(&indices[0], stmt->GetValueBlob(3), indices.size());
-
-    }
-
-void SMSQLiteFile::GetIndices(int64_t nodeID, bvector<uint8_t>& indices, size_t& uncompressedSize)
-    {
-    std::lock_guard<std::mutex> lock(dbLock);
-    CachedStatementPtr stmt;
-    m_database->GetCachedStatement(stmt, "SELECT IndexData, length(IndexData), SizeIndices FROM SMPoint WHERE NodeId=?");
-    stmt->BindInt64(1, nodeID);
-    DbResult status = stmt->Step();
-   // assert(status == BE_SQLITE_ROW);
-    if (status == BE_SQLITE_DONE)
-        {
-        uncompressedSize = 0;
-        return;
-        }
-    indices.resize(stmt->GetValueInt64(1));
-    uncompressedSize = stmt->GetValueInt64(2);
-    memcpy(&indices[0], stmt->GetValueBlob(0), indices.size());
-    }
-
-
-void SMSQLiteFile::GetUVIndices(int64_t nodeID, bvector<uint8_t>& uvCoords, size_t& uncompressedSize)
-    {
-    std::lock_guard<std::mutex> lock(dbLock);
-    CachedStatementPtr stmt;
-    m_database->GetCachedStatement(stmt, "SELECT UVIndexData, length(UVIndexData), SizeUVIndex FROM SMUVs WHERE NodeId=?");
-    stmt->BindInt64(1, nodeID);
-    DbResult status = stmt->Step();
-    // assert(status == BE_SQLITE_ROW);
-    if (status == BE_SQLITE_DONE)
-        {
-        uncompressedSize = 0;
-        return;
-        }
-    uvCoords.resize(stmt->GetValueInt64(1));
-    uncompressedSize = stmt->GetValueInt64(2);
-    memcpy(&uvCoords[0], stmt->GetValueBlob(0), uvCoords.size());
-    }
-
-void SMSQLiteFile::GetTexture(int64_t nodeID, bvector<uint8_t>& texture, size_t& uncompressedSize)
-    {
-    std::lock_guard<std::mutex> lock(dbLock);
-    CachedStatementPtr stmt;
-    m_database->GetCachedStatement(stmt, "SELECT TexData, length(TexData), SizeTexture FROM SMTexture WHERE NodeId=?");
-    stmt->BindInt64(1, nodeID);
-    DbResult status = stmt->Step();
-    // assert(status == BE_SQLITE_ROW);
-    if (status == BE_SQLITE_DONE || stmt->GetValueInt64(1) == 0)
-        {
-        uncompressedSize = 0;
-        return;
-        }
-    texture.resize(stmt->GetValueInt64(1));
-    uncompressedSize = stmt->GetValueInt64(2);
-    memcpy(&texture[0], stmt->GetValueBlob(0), texture.size());
-    }
-
-void SMSQLiteFile::GetUVs(int64_t nodeID, bvector<uint8_t>& uvCoords, size_t& uncompressedSize)
-    {
-    std::lock_guard<std::mutex> lock(dbLock);
-    CachedStatementPtr stmt;
-    m_database->GetCachedStatement(stmt, "SELECT UVData, length(UVData), SizeUVs FROM SMUVs WHERE NodeId=?");
-    stmt->BindInt64(1, nodeID);
-    DbResult status = stmt->Step();
-    // assert(status == BE_SQLITE_ROW);
-    if (status == BE_SQLITE_DONE)
-        {
-        uncompressedSize = 0;
-        return;
-        }
-    uvCoords.resize(stmt->GetValueInt64(1));
-    uncompressedSize = stmt->GetValueInt64(2);
-    memcpy(&uvCoords[0], stmt->GetValueBlob(0), uvCoords.size());
-    }
-
-
-
-#ifdef WIP_MESH_IMPORT
-void SMSQLiteFile::GetMeshParts(int64_t nodeID, bvector<uint8_t>& data, size_t& uncompressedSize)
-    {
-    std::lock_guard<std::mutex> lock(dbLock);
-    CachedStatementPtr stmt;
-    m_database->GetCachedStatement(stmt, "SELECT Data, length(Data), Size FROM SMMeshParts WHERE NodeId=?");
-    stmt->BindInt64(1, nodeID);
-    DbResult status = stmt->Step();
-    // assert(status == BE_SQLITE_ROW);
-    if (status == BE_SQLITE_DONE)
-        {
-        uncompressedSize = 0;
-        return;
-        }
-    data.resize(stmt->GetValueInt64(1));
-    uncompressedSize = stmt->GetValueInt64(2);
-    memcpy(&data[0], stmt->GetValueBlob(0), data.size());
-    }
-
-void SMSQLiteFile::GetMetadata(int64_t nodeID, bvector<uint8_t>& metadata, size_t& uncompressedSize)
-    {
-    std::lock_guard<std::mutex> lock(dbLock);
-    CachedStatementPtr stmt;
-    m_database->GetCachedStatement(stmt, "SELECT Data, length(Data), Size FROM SMMeshMetadata WHERE NodeId=?");
-    stmt->BindInt64(1, nodeID);
-    DbResult status = stmt->Step();
-    // assert(status == BE_SQLITE_ROW);
-    if (status == BE_SQLITE_DONE)
-        {
-        uncompressedSize = 0;
-        return;
-        }
-    metadata.resize(stmt->GetValueInt64(1));
-    uncompressedSize = stmt->GetValueInt64(2);
-    memcpy(&metadata[0], stmt->GetValueBlob(0), metadata.size());
-}
-#endif
-
-uint64_t SMSQLiteFile::GetLastNodeId()
-    {
-    std::lock_guard<std::mutex> lock(dbLock);
-    CachedStatementPtr stmt;
-    m_database->GetCachedStatement(stmt, "SELECT NodeId FROM SMNodeHeader ORDER BY NodeId DESC LIMIT 1");
-    stmt->Step();
-    auto numResults = stmt->GetColumnCount();
-
-    auto lastID = numResults > 0 ? stmt->GetValueInt64(0) : 0;
-    return lastID;
-    }
-
-
-void SMSQLiteFile::StorePoints(int64_t& nodeID, const bvector<uint8_t>& pts, size_t uncompressedSize)
-    {
-    std::lock_guard<std::mutex> lock(dbLock);
-    CachedStatementPtr stmt;
-    CachedStatementPtr stmt3;
-    m_database->GetCachedStatement(stmt3, "SELECT COUNT(NodeId) FROM SMPoint WHERE NodeId=?");
-    stmt3->BindInt64(1, nodeID);
-    stmt3->Step();
-    size_t nRows = stmt3->GetValueInt64(0);
-    if (nodeID == SQLiteNodeHeader::NO_NODEID || nRows == 0)
-        {
-        Savepoint insertTransaction(*m_database, "insert");
-        m_database->GetCachedStatement(stmt, "INSERT INTO SMPoint (NodeId, PointData, IndexData, SizePts, SizeIndices) VALUES(?,?,?,?,?)");
-        stmt->BindInt64(1, nodeID);
-        stmt->BindBlob(2, pts.data(), (int)pts.size(), MAKE_COPY_NO);
-        stmt->BindBlob(3, nullptr, 0, MAKE_COPY_NO);
-        stmt->BindInt64(4, uncompressedSize);
-        stmt->BindInt64(5, 0);
-        DbResult status = stmt->Step();
-        assert(status == BE_SQLITE_DONE);
-        }
-    else
-        {
-        m_database->GetCachedStatement(stmt, "UPDATE SMPoint SET PointData=?, SizePts=? WHERE NodeId=?");
-        stmt->BindBlob(1, &pts[0], (int)pts.size(), MAKE_COPY_NO);
-        stmt->BindInt64(2, uncompressedSize);
-        stmt->BindInt64(3, nodeID);
-        DbResult status = stmt->Step();
-        assert(status == BE_SQLITE_DONE);
-        }
-    }
-
-void SMSQLiteFile::StoreIndices(int64_t& nodeID, const bvector<uint8_t>& indices, size_t uncompressedSize)
-    {
-    std::lock_guard<std::mutex> lock(dbLock);
-    CachedStatementPtr stmt;
-    CachedStatementPtr stmt3;
-    m_database->GetCachedStatement(stmt3, "SELECT COUNT(NodeId) FROM SMPoint WHERE NodeId=?");
-    stmt3->BindInt64(1, nodeID);
-    stmt3->Step();
-    size_t nRows = stmt3->GetValueInt64(0);
-
-    if (nodeID != SQLiteNodeHeader::NO_NODEID && nRows == 0)
-        {
-        Savepoint insertTransaction(*m_database, "insert");
-        m_database->GetCachedStatement(stmt, "INSERT INTO SMPoint (NodeId,PointData, IndexData, SizePts, SizeIndices) VALUES(?,?,?,?,?)");
-        stmt->BindInt64(1, nodeID);
-        stmt->BindBlob(2, nullptr, 0, MAKE_COPY_NO);
-        stmt->BindBlob(3, &indices[0], (int)indices.size(), MAKE_COPY_NO);
-        stmt->BindInt64(4, 0);
-        stmt->BindInt64(5, uncompressedSize);
-        DbResult status = stmt->Step();
-        assert(status == BE_SQLITE_DONE);
-        stmt->ClearBindings();
-        }
-    else if (nodeID == SQLiteNodeHeader::NO_NODEID)
-        {
-        Savepoint insertTransaction(*m_database, "insert");
-        m_database->GetCachedStatement(stmt, "INSERT INTO SMPoint (PointData, IndexData, SizePts, SizeIndices) VALUES(?,?,?,?)");
-        stmt->BindBlob(1, nullptr, 0, MAKE_COPY_NO);
-        stmt->BindBlob(2, &indices[0], (int)indices.size(), MAKE_COPY_NO);
-        stmt->BindInt64(3, 0);
-        stmt->BindInt64(4, uncompressedSize);
-        DbResult status = stmt->Step();
-        if (status != BE_SQLITE_DONE)
-            {
-            std::string s;
-            s = std::to_string(status);
-            }
-        assert(status == BE_SQLITE_DONE);
-         CachedStatementPtr stmt2;
-        m_database->GetCachedStatement(stmt2, "SELECT last_insert_rowid()");
-        status = stmt2->Step();
-        nodeID = stmt2->GetValueInt64(0);
-        stmt->ClearBindings();
-        }
-    else
-        {
-        m_database->GetCachedStatement(stmt, "UPDATE SMPoint SET IndexData=?, SizeIndices=? WHERE NodeId=?");
-        stmt->BindBlob(1, &indices[0], (int)indices.size(), MAKE_COPY_NO);
-        stmt->BindInt64(2, uncompressedSize);
-        stmt->BindInt64(3, nodeID);
-        DbResult status = stmt->Step();
-        assert(status == BE_SQLITE_DONE);
-        stmt->ClearBindings();
-        }
-    }
-
-void SMSQLiteFile::StoreUVIndices(int64_t& nodeID, const bvector<uint8_t>& uvCoords, size_t uncompressedSize)
-    {
-    std::lock_guard<std::mutex> lock(dbLock);
-    CachedStatementPtr stmt;
-    CachedStatementPtr stmt3;
-    m_database->GetCachedStatement(stmt3, "SELECT COUNT(NodeId) FROM SMUVs WHERE NodeId=?");
-    stmt3->BindInt64(1, nodeID);
-    stmt3->Step();
-    size_t nRows = stmt3->GetValueInt64(0);
-    if (nodeID == SQLiteNodeHeader::NO_NODEID || nRows == 0)
-        {
-        Savepoint insertTransaction(*m_database, "insert");
-        m_database->GetCachedStatement(stmt, "INSERT INTO SMUVs (NodeId,UVData,UVIndexData, SizeUVs, SizeUVIndex) VALUES(?,?,?,?,?)");
-        stmt->BindInt64(1, nodeID);
-        stmt->BindBlob(2, nullptr, 0, MAKE_COPY_NO);
-        stmt->BindBlob(3, &uvCoords[0], (int)uvCoords.size(), MAKE_COPY_NO);
-        stmt->BindInt64(4, 0);
-        stmt->BindInt64(5, uncompressedSize);
-        DbResult status = stmt->Step();
-        assert(status == BE_SQLITE_DONE);
-        /* CachedStatementPtr stmt2;
-        m_database->GetCachedStatement(stmt2, "SELECT last_insert_rowid()");
-        status = stmt2->Step();
-        nodeID = stmt2->GetValueInt64(0);*/
-        stmt->ClearBindings();
-        }
-    else
-        {
-        m_database->GetCachedStatement(stmt, "UPDATE SMUVs SET UVIndexData=?, SizeUVIndex=? WHERE NodeId=?");
-        stmt->BindBlob(1, &uvCoords[0], (int)uvCoords.size(), MAKE_COPY_NO);
-        stmt->BindInt64(2, uncompressedSize);
-        stmt->BindInt64(3, nodeID);
-        DbResult status = stmt->Step();
-        assert(status == BE_SQLITE_DONE);
-        stmt->ClearBindings();
-        }
-    }
-
-void SMSQLiteFile::StoreTexture(int64_t& nodeID, const bvector<uint8_t>& texture, size_t uncompressedSize)
-    {
-    std::lock_guard<std::mutex> lock(dbLock);
-    CachedStatementPtr stmt;
-    CachedStatementPtr stmt3;
-    m_database->GetCachedStatement(stmt3, "SELECT COUNT(NodeId) FROM SMTexture WHERE NodeId=?");
-    stmt3->BindInt64(1, nodeID);
-    stmt3->Step();
-    size_t nRows = stmt3->GetValueInt64(0);
-    if (nodeID == SQLiteNodeHeader::NO_NODEID || nRows == 0)
-        {
-        Savepoint insertTransaction(*m_database, "insert");
-        m_database->GetCachedStatement(stmt, "INSERT INTO SMTexture (NodeId,TexData, SizeTexture) VALUES(?,?,?)");
-        stmt->BindInt64(1, nodeID);
-        stmt->BindBlob(2, &texture[0], (int)texture.size(), MAKE_COPY_NO);
-        stmt->BindInt64(3, uncompressedSize);
-        DbResult status = stmt->Step();
-        assert(status == BE_SQLITE_DONE);
-        /* CachedStatementPtr stmt2;
-        m_database->GetCachedStatement(stmt2, "SELECT last_insert_rowid()");
-        status = stmt2->Step();
-        nodeID = stmt2->GetValueInt64(0);*/
-        stmt->ClearBindings();
-        }
-    else
-        {
-        m_database->GetCachedStatement(stmt, "UPDATE SMTexture SET TexData=?, SizeTexture=? WHERE NodeId=?");
-        stmt->BindBlob(1, &texture[0], (int)texture.size(), MAKE_COPY_NO);
-        stmt->BindInt64(2, uncompressedSize);
-        stmt->BindInt64(3, nodeID);
-        DbResult status = stmt->Step();
-        assert(status == BE_SQLITE_DONE);
-        stmt->ClearBindings();
-        }
-    }
-
-void SMSQLiteFile::StoreUVs(int64_t& nodeID, const bvector<uint8_t>& uvCoords, size_t uncompressedSize)
-    {
-    std::lock_guard<std::mutex> lock(dbLock);
-    CachedStatementPtr stmt;
-    CachedStatementPtr stmt3;
-    m_database->GetCachedStatement(stmt3, "SELECT COUNT(NodeId) FROM SMUVs WHERE NodeId=?");
-    stmt3->BindInt64(1, nodeID);
-    stmt3->Step();
-    size_t nRows = stmt3->GetValueInt64(0);
-    if (nodeID == SQLiteNodeHeader::NO_NODEID || nRows == 0)
-        {
-        Savepoint insertTransaction(*m_database, "insert");
-        m_database->GetCachedStatement(stmt, "INSERT INTO SMUVs (NodeId,UVData,UVIndexData,SizeUVs, SizeUVIndex) VALUES(?,?,?,?,?)");
-        stmt->BindInt64(1, nodeID);
-        stmt->BindBlob(2, &uvCoords[0], (int)uvCoords.size(), MAKE_COPY_NO);
-        stmt->BindBlob(3, nullptr, 0, MAKE_COPY_NO);
-        stmt->BindInt64(4, uncompressedSize);
-        stmt->BindInt64(5, 0);
-        DbResult status = stmt->Step();
-        assert(status == BE_SQLITE_DONE);
-        stmt->ClearBindings();
-        }
-    else
-        {
-        m_database->GetCachedStatement(stmt, "UPDATE SMUVs SET UvData=?, SizeUVs=? WHERE NodeId=?");
-        stmt->BindBlob(1, &uvCoords[0], (int)uvCoords.size(), MAKE_COPY_NO);
-        stmt->BindInt64(2, uncompressedSize);
-        stmt->BindInt64(3, nodeID);
-        DbResult status = stmt->Step();
-        assert(status == BE_SQLITE_DONE);
-        stmt->ClearBindings();
-        }
-    }
-
-
-
-
-
-
-#ifdef WIP_MESH_IMPORT
-void SMSQLiteFile::StoreMeshParts(int64_t& nodeID, const bvector<uint8_t>& data, size_t uncompressedSize)
-    {
-    std::lock_guard<std::mutex> lock(dbLock);
-    CachedStatementPtr stmt; 
-    size_t nRows = 0;
-    if (nodeID != SQLiteNodeHeader::NO_NODEID)
-        {
-        CachedStatementPtr stmt3;
-        m_database->GetCachedStatement(stmt3, "SELECT COUNT(NodeId) FROM SMMeshParts WHERE NodeId=?");
-        stmt3->BindInt64(1, nodeID);
-        stmt3->Step();
-        nRows = stmt3->GetValueInt64(0);
-        }
-    if (nodeID == SQLiteNodeHeader::NO_NODEID)
-        {
-        Savepoint insertTransaction(*m_database, "insert");
-        m_database->GetCachedStatement(stmt, "INSERT INTO SMMeshParts (Data,Size) VALUES(?,?)");
-        stmt->BindBlob(1, &data[0], (int)data.size(), MAKE_COPY_NO);
-        stmt->BindInt64(2, uncompressedSize);
-        DbResult status = stmt->Step();
-        assert(status == BE_SQLITE_DONE);
-        stmt->ClearBindings();
-        CachedStatementPtr stmt2;
-        m_database->GetCachedStatement(stmt2, "SELECT last_insert_rowid()");
-        status = stmt2->Step();
-        nodeID = stmt2->GetValueInt64(0);
-        }
-    else if (nRows == 0)
-        {
-        Savepoint insertTransaction(*m_database, "insert");
-        m_database->GetCachedStatement(stmt, "INSERT INTO SMMeshParts (NodeId, Data,Size) VALUES(?, ?,?)");
-        stmt->BindInt64(1, nodeID);
-        stmt->BindBlob(2, &data[0], (int)data.size(), MAKE_COPY_NO);
-        stmt->BindInt64(3, uncompressedSize);
-        DbResult status = stmt->Step();
-        assert(status == BE_SQLITE_DONE);
-        stmt->ClearBindings();
-        m_database->SaveChanges();
-        }
-    else
-        {
-        m_database->GetCachedStatement(stmt, "UPDATE SMMeshParts SET Data=?, Size=? WHERE NodeId=?");
-        stmt->BindBlob(1, &data[0], (int)data.size(), MAKE_COPY_NO);
-        stmt->BindInt64(2, uncompressedSize);
-        stmt->BindInt64(3, nodeID);
-        DbResult status = stmt->Step();
-        assert(status == BE_SQLITE_DONE);
-        stmt->ClearBindings();
-        }
-    }
-
-void SMSQLiteFile::StoreMetadata(int64_t& nodeID, const bvector<uint8_t>& metadata, size_t uncompressedSize)
-    {
-    std::lock_guard<std::mutex> lock(dbLock);
-    CachedStatementPtr stmt;
-    size_t nRows = 0;
-    if (nodeID != SQLiteNodeHeader::NO_NODEID)
-        {
-        CachedStatementPtr stmt3;
-        m_database->GetCachedStatement(stmt3, "SELECT COUNT(NodeId) FROM SMMeshMetadata WHERE NodeId=?");
-        stmt3->BindInt64(1, nodeID);
-        stmt3->Step();
-        nRows = stmt3->GetValueInt64(0);
-        }
-    if (nodeID == SQLiteNodeHeader::NO_NODEID)
-        {
-        Savepoint insertTransaction(*m_database, "insert");
-        m_database->GetCachedStatement(stmt, "INSERT INTO SMMeshMetadata (Data,Size) VALUES(?,?)");
-        stmt->BindBlob(1, &metadata[0], (int)metadata.size(), MAKE_COPY_NO);
-        stmt->BindInt64(2, uncompressedSize);
-        DbResult status = stmt->Step();
-        assert(status == BE_SQLITE_DONE);
-        stmt->ClearBindings();
-        CachedStatementPtr stmt2;
-        m_database->GetCachedStatement(stmt2, "SELECT last_insert_rowid()");
-        status = stmt2->Step();
-        nodeID = stmt2->GetValueInt64(0);
-        }
-    else if (nRows == 0)
-        {
-        Savepoint insertTransaction(*m_database, "insert");
-        m_database->GetCachedStatement(stmt, "INSERT INTO SMMeshMetadata (NodeId, Data,Size) VALUES(?, ?,?)");
-        stmt->BindInt64(1, nodeID);
-        stmt->BindBlob(2, &metadata[0], (int)metadata.size(), MAKE_COPY_NO);
-        stmt->BindInt64(3, uncompressedSize);
-        DbResult status = stmt->Step();
-        assert(status == BE_SQLITE_DONE);
-        stmt->ClearBindings();
-        m_database->SaveChanges();
-        }
-    else
-        {
-        m_database->GetCachedStatement(stmt, "UPDATE SMMeshMetadata SET Data=?, Size=? WHERE NodeId=?");
-        stmt->BindBlob(1, &metadata[0], (int)metadata.size(), MAKE_COPY_NO);
-        stmt->BindInt64(2, uncompressedSize);
-        stmt->BindInt64(3, nodeID);
-        DbResult status = stmt->Step();
-        assert(status == BE_SQLITE_DONE);
-        stmt->ClearBindings();
-        }
-}
-#endif
-
-size_t SMSQLiteFile::GetNumberOfPoints(int64_t nodeID)
-    {
-    std::lock_guard<std::mutex> lock(dbLock);
-    CachedStatementPtr stmt;
-    DbResult rc = m_database->GetCachedStatement(stmt, "SELECT SizePts FROM SMPoint WHERE NodeId=?");
-    if (rc != BE_SQLITE_OK)
-        {
-        assert(!"Can't get number of points");
-        return 0;
-        }
-    stmt->BindInt64(1, nodeID);
-    DbResult status = stmt->Step();
-    //assert(status == BE_SQLITE_ROW);
-    if (status != BE_SQLITE_ROW) return 0;
-    return stmt->GetValueInt64(0);
-    }
-
-size_t SMSQLiteFile::GetNumberOfIndices(int64_t nodeID)
-    {
-    std::lock_guard<std::mutex> lock(dbLock);
-    CachedStatementPtr stmt;
-    DbResult rc = m_database->GetCachedStatement(stmt, "SELECT SizeIndices FROM SMPoint WHERE NodeId=?");
-    if (rc != BE_SQLITE_OK)
-        {
-        assert(!"Can't get number of indices");
-        return 0;
-        }
-    stmt->BindInt64(1, nodeID);
-    DbResult status = stmt->Step();
-   // assert(status == BE_SQLITE_ROW);
-    if (status != BE_SQLITE_ROW) return 0;
-    return stmt->GetValueInt64(0);
-    }
-
-size_t SMSQLiteFile::GetNumberOfUVIndices(int64_t nodeID)
-    {
-    std::lock_guard<std::mutex> lock(dbLock);
-    CachedStatementPtr stmt;
-    DbResult rc = m_database->GetCachedStatement(stmt, "SELECT SizeUVIndex FROM SMUVs WHERE NodeId=?");
-    if (rc != BE_SQLITE_OK)
-        {
-        assert(!"Can't get number of UV indices");
-        return 0;
-        }
-    stmt->BindInt64(1, nodeID);
-    DbResult status = stmt->Step();
-    // assert(status == BE_SQLITE_ROW);
-    if (status != BE_SQLITE_ROW) return 0;
-    return stmt->GetValueInt64(0);
-    }
-
-size_t SMSQLiteFile::GetTextureByteCount(int64_t nodeID)
-    {
-    std::lock_guard<std::mutex> lock(dbLock);
-    CachedStatementPtr stmt;
-    m_database->GetCachedStatement(stmt, "SELECT SizeTexture FROM SMTexture WHERE NodeId=?");
-    stmt->BindInt64(1, nodeID);
-    DbResult status = stmt->Step();
-    // assert(status == BE_SQLITE_ROW);
-    if (status != BE_SQLITE_ROW) return 0;
-    return stmt->GetValueInt64(0);
-    }
-
-size_t SMSQLiteFile::GetTextureCompressedByteCount(int64_t nodeID)
-    {
-    std::lock_guard<std::mutex> lock(dbLock);
-    CachedStatementPtr stmt;
-    m_database->GetCachedStatement(stmt, "SELECT length(TexData) FROM SMTexture WHERE NodeId=?");
-    stmt->BindInt64(1, nodeID);
-    DbResult status = stmt->Step();
-    // assert(status == BE_SQLITE_ROW);
-    if (status == BE_SQLITE_DONE || stmt->GetValueInt64(0) == 0)
-        {
-        return 0;
-        }
-    return stmt->GetValueInt64(0);
-    }
-
-size_t SMSQLiteFile::GetNumberOfUVs(int64_t nodeID)
-    {
-    std::lock_guard<std::mutex> lock(dbLock);
-    CachedStatementPtr stmt;
-    m_database->GetCachedStatement(stmt, "SELECT SizeUVs FROM SMUVs WHERE NodeId=?");
-    stmt->BindInt64(1, nodeID);
-    DbResult status = stmt->Step();
-    if (status != BE_SQLITE_ROW) return 0;
-    return stmt->GetValueInt64(0);
-    }
-
-
-#ifdef WIP_MESH_IMPORT
-size_t SMSQLiteFile::CountTextures()
-    {
-    CachedStatementPtr stmt;
-    m_database->GetCachedStatement(stmt, "SELECT MAX(_ROWID_) FROM SMTexture LIMIT 1"); 
-    DbResult status = stmt->Step();
-    assert((status == BE_SQLITE_DONE) || (status == BE_SQLITE_ROW));
-    int texCount = stmt->GetValueInt(0);
-    return (size_t) texCount;
-    }
-
-size_t SMSQLiteFile::GetNumberOfMeshParts(int64_t nodeId)
-    {
-    std::lock_guard<std::mutex> lock(dbLock);
-    CachedStatementPtr stmt;
-    m_database->GetCachedStatement(stmt, "SELECT Size FROM SMMeshParts WHERE NodeId=?");
-    stmt->BindInt64(1, nodeId);
-    DbResult status = stmt->Step();
-    if (status != BE_SQLITE_ROW) return 0;
-    return stmt->GetValueInt64(0);
-}
-
-size_t SMSQLiteFile::GetNumberOfMetadataChars(int64_t nodeId)
-    {
-    std::lock_guard<std::mutex> lock(dbLock);
-    CachedStatementPtr stmt;
-    m_database->GetCachedStatement(stmt, "SELECT Size FROM SMMeshMetadata WHERE NodeId=?");
-    stmt->BindInt64(1, nodeId);
-    DbResult status = stmt->Step();
-    if (status != BE_SQLITE_ROW) return 0;
-    return stmt->GetValueInt64(0);
-    }
-#endif
-
-
-
-
-    bool SMSQLiteFile::SetWkt(WCharCP extendedWkt)
-{
-
-    Utf8String extendedWktUtf8String;
-    BeStringUtilities::WCharToUtf8(extendedWktUtf8String, extendedWkt);
-
-    CachedStatementPtr stmtTest;
-    m_database->GetCachedStatement(stmtTest, "SELECT COUNT(MasterHeaderId) FROM SMMasterHeader WHERE MasterHeaderId=?");
-    size_t id = 0;
-    stmtTest->BindInt64(1, id);
-    stmtTest->Step();
-    size_t nRows = stmtTest->GetValueInt64(0);
-    CachedStatementPtr stmt;
-    if (nRows == 0)
-    {
-        
-        m_database->GetCachedStatement(stmt, "INSERT INTO SMMasterHeader (MasterHeaderId, GCS, RootNodeId) VALUES(?,?,?)");
-
-    }
-    else
-    {
-        
-        m_database->GetCachedStatement(stmt, "UPDATE SMMasterHeader SET MasterHeaderId=?, GCS=? WHERE MasterHeaderID=?");
-    }
-    stmt->BindInt64(1, id);
-    BIND_VALUE_STR(stmt, 2, extendedWktUtf8String, MAKE_COPY_NO);
-    if (nRows != 0)
-        stmt->BindInt64(3, id);
-    else
-        stmt->BindInt64(3, SQLiteNodeHeader::NO_NODEID);
-
-    DbResult status = stmt->Step();
-  
-    assert((status == BE_SQLITE_DONE) || (status == BE_SQLITE_ROW));
-    return ((status == BE_SQLITE_DONE) || (status == BE_SQLITE_ROW));
-}
-
-bool SMSQLiteFile::HasWkt()
-{
-    CachedStatementPtr stmt;
-    m_database->GetCachedStatement(stmt, "SELECT GCS FROM SMMasterHeader WHERE MasterHeaderId=?");
-    stmt->BindInt64(1, 0);
-
-
-    DbResult status = stmt->Step();
-    assert((status == BE_SQLITE_DONE) || (status == BE_SQLITE_ROW)); // can be BE_SQLITE_RAW => step has another raw ready (but the true question is why ?
-    Utf8String wktStringUtf8 = GET_VALUE_STR(stmt, 0);
-    return !wktStringUtf8.empty();
-}
-
-bool SMSQLiteFile::HasMasterHeader()
-{
-    CachedStatementPtr stmt;
-    m_database->GetCachedStatement(stmt, "SELECT count(MasterHeaderId) FROM SMMasterHeader");
-    DbResult status = stmt->Step();
-    assert((status == BE_SQLITE_DONE) || (status == BE_SQLITE_ROW));
-    int masterHeaderCount = stmt->GetValueInt(0);
-    return masterHeaderCount > 0 ? true : false;
-}
-
-bool SMSQLiteFile::HasPoints()
-{
-    CachedStatementPtr stmt;
-    m_database->GetCachedStatement(stmt, "SELECT MAX(_ROWID_) FROM SMPoint LIMIT 1"); //select count() is not optimized on sqlite
-    DbResult status = stmt->Step();
-    assert((status == BE_SQLITE_DONE) || (status == BE_SQLITE_ROW));
-    int nodeIdCount = stmt->GetValueInt(0);
-    return nodeIdCount > 0 ? true : false;
-}
-
-bool SMSQLiteFile::IsSingleFile()
-{
-    CachedStatementPtr stmt;
-    m_database->GetCachedStatement(stmt, "SELECT SingleFile  FROM SMMasterHeader WHERE MasterHeaderId=?");
-    stmt->BindInt64(1, 0);
-
-    DbResult status = stmt->Step();
-    assert((status == BE_SQLITE_DONE) || (status == BE_SQLITE_ROW)); // can be BE_SQLITE_RAW => step has another raw ready (but the true question is why ?
-    int singleFile = stmt->GetValueInt(0);
-    return singleFile > 0 ? true : false;
-}
-
-bool SMSQLiteFile::GetWkt(WString& wktStr)
-{
-    CachedStatementPtr stmt;
-    m_database->GetCachedStatement(stmt, "SELECT GCS FROM SMMasterHeader WHERE MasterHeaderId=?");
-    stmt->BindInt64(1, 0);
-
-
-    DbResult status = stmt->Step();
-    assert((status == BE_SQLITE_DONE) || (status == BE_SQLITE_ROW));
-    Utf8String wktStringUtf8 = GET_VALUE_STR(stmt,0);
-    wktStr = WSTRING_FROM_CSTR(wktStringUtf8.c_str());
-    return wktStringUtf8.empty();
-}
-
-bool SMSQLiteFile::SaveSource(SourcesDataSQLite& sourcesData)
-{
-    BeAssert(m_database->IsTransactionActive());
-    Savepoint s(*m_database, "sources");
-    s.Begin();
-    std::vector<SourceDataSQLite> vecSourceDataSQLite = sourcesData.GetSourceDataSQLite();
-
-    for (SourceDataSQLite& sourceData : vecSourceDataSQLite)
-    {
-        Utf8String extendedWktUtf8String;
-        BeStringUtilities::WCharToUtf8(extendedWktUtf8String, sourceData.GetGCS().GetWCharCP());
-
-
-        ScalableMeshData smData = sourceData.GetScalableMeshData();
-
-        Utf8String modelNameUtf8String;
-        BeStringUtilities::WCharToUtf8(modelNameUtf8String, sourceData.GetModelName().GetWCharCP());
-
-        Utf8String levelNameUtf8String;
-        BeStringUtilities::WCharToUtf8(levelNameUtf8String, sourceData.GetLevelName().GetWCharCP());
-
-        Utf8String rootToRefPersistentPathUtf8String;
-        BeStringUtilities::WCharToUtf8(rootToRefPersistentPathUtf8String, sourceData.GetRootToRefPersistentPath().GetWCharCP());
-       
-        Utf8String referenceNameUtf8String;
-        BeStringUtilities::WCharToUtf8(referenceNameUtf8String, sourceData.GetReferenceName().GetWCharCP());
-   
-        Utf8String referenceModelNameUtf8String;
-        BeStringUtilities::WCharToUtf8(referenceModelNameUtf8String, sourceData.GetReferenceModelName().GetWCharCP());
-
-        Utf8String ElevationPropertyNameUtf8String;
-        BeStringUtilities::WCharToUtf8(ElevationPropertyNameUtf8String, smData.ElevationPropertyName().GetWCharCP());
-
-        Utf8String monikerStringUtf8String;
-        BeStringUtilities::WCharToUtf8(monikerStringUtf8String, sourceData.GetMonikerString().GetWCharCP());
-
-        CachedStatementPtr stmt;
-        //Savepoint insertTransaction(*m_database, "replace");
-        m_database->GetCachedStatement(stmt, "REPLACE INTO SMSources (SourceId, SourceType, DTMSourceID, GroupID, ModelId, ModelName, LevelId, LevelName, RootToRefPersistentPath, "
-            "ReferenceName, ReferenceModelName, GCS, Flags, TypeFamilyID, TypeID, MonikerType, MonikerString, TimeLastModified, "
-            "SizeExtent, Extent, UpToDateState, Time, IsRepresenting3dData, IsGroundDetection, IsGISData, ElevationProperty, LinearFeatureType, PolygonFeatureType, IsGridData)"
-            "VALUES(?,?,?,?,?,"
-            "?,?,?,?,?,"
-            "?,?,?,?,?,"
-            "?,?,?,?,?,"
-            "?,?,?,?,?,"
-            "?,?,?,?)");
-        stmt->BindInt64(1, sourceData.GetSourceID());
-        stmt->BindInt(2, sourceData.GetSourceType());
-        stmt->BindInt(3, sourceData.GetDTMSourceID());
-        stmt->BindInt64(4, sourceData.GetGroupID());
-        stmt->BindInt64(5, sourceData.GetModelID());
-        BIND_VALUE_STR(stmt, 6, modelNameUtf8String, MAKE_COPY_NO);
-        stmt->BindInt64(7, sourceData.GetLevelID());
-        BIND_VALUE_STR(stmt, 8, levelNameUtf8String, MAKE_COPY_NO);
-        BIND_VALUE_STR(stmt, 9, rootToRefPersistentPathUtf8String, MAKE_COPY_NO);
-        BIND_VALUE_STR(stmt, 10, referenceNameUtf8String, MAKE_COPY_NO);
-        BIND_VALUE_STR(stmt, 11, referenceModelNameUtf8String, MAKE_COPY_NO);
-        BIND_VALUE_STR(stmt, 12, extendedWktUtf8String, MAKE_COPY_NO);
-        stmt->BindInt64(13, sourceData.GetFlags());
-        stmt->BindInt64(14, sourceData.GetTypeFamilyID());
-        stmt->BindInt64(15, sourceData.GetTypeID());
-
-
-        stmt->BindInt(16, sourceData.GetMonikerType());
-        BIND_VALUE_STR(stmt, 17, monikerStringUtf8String, MAKE_COPY_NO);
-
-
-        stmt->BindInt64(18, sourceData.GetTimeLastModified());
-        stmt->BindInt64(19, smData.GetExtent().size());
-
-        {
-            stmt->BindBlob(20, &smData.GetExtent()[0], sizeof(DRange3d)*(int)smData.GetExtent().size(), MAKE_COPY_YES);
-        }
-        stmt->BindInt(21, smData.GetUpToDateState());
-        stmt->BindInt64(22, smData.GetTimeFile());
-        stmt->BindInt(23, (int)smData.IsRepresenting3dData());
-        stmt->BindInt(24, smData.IsGroundDetection() ? 1 : 0);
-        stmt->BindInt(25, smData.IsGISDataType() ? 1 : 0);
-        BIND_VALUE_STR(stmt, 26, ElevationPropertyNameUtf8String, MAKE_COPY_NO);
-        stmt->BindInt(27, (int)smData.GetLinearFeatureType());
-        stmt->BindInt(28, (int)smData.GetPolygonFeatureType());
-        stmt->BindInt(29, smData.IsGridData() ? 1 : 0);
-        DbResult status = stmt->Step();
-        assert((status == BE_SQLITE_DONE) || (status == BE_SQLITE_ROW));
-
-
-        for (auto& cmdData : sourceData.GetOrderedCommands())
-            {
-            CachedStatementPtr stmtTest;
-            m_database->GetCachedStatement(stmtTest, "SELECT COUNT(CommandID) FROM SMImportSequences WHERE SourceID=? AND CommandPosition=?");
-            int pos = &cmdData - &sourceData.GetOrderedCommands().front();
-            stmtTest->BindInt64(1, sourceData.GetSourceID());
-            stmtTest->BindInt(2, pos);
-            stmtTest->Step();
-            size_t nRows = stmtTest->GetValueInt64(0);
-            CachedStatementPtr stmtSeq;
-            if (nRows > 0)
-                {
-                m_database->GetCachedStatement(stmtSeq, "UPDATE SMImportSequences SET SourceLayer=?, TargetLayer=?, SourceType=?, TargetType=? WHERE SourceID=? AND CommandPosition=?");
-                }
-            else
-                {
-                m_database->GetCachedStatement(stmtSeq, "INSERT INTO SMImportSequences (SourceLayer,TargetLayer,SourceType,TargetType,SourceID,CommandPosition) VALUES (?,?,?,?,?,?)");
-                }
-            if (cmdData.sourceLayerSet) stmtSeq->BindInt(1, cmdData.sourceLayerID);
-            if (cmdData.targetLayerSet) stmtSeq->BindInt(2, cmdData.targetLayerID);
-            if (cmdData.sourceTypeSet) stmtSeq->BindInt(3, cmdData.sourceTypeID);
-            if (cmdData.targetTypeSet) stmtSeq->BindInt(4, cmdData.targetTypeID);
-            stmtSeq->BindInt64(5, sourceData.GetSourceID());
-            stmtSeq->BindInt(6, pos);
-            stmtSeq->Step();
-            }
-        s.Save("newSource");
-   }
-    CachedStatementPtr stmtTest;
-    m_database->GetCachedStatement(stmtTest, "SELECT COUNT(MasterHeaderId) FROM SMMasterHeader WHERE MasterHeaderId=?");
-    size_t id = 0;
-    stmtTest->BindInt64(1, id);
-    stmtTest->Step();
-    size_t nRows = stmtTest->GetValueInt64(0);
-    CachedStatementPtr stmt;
-    if (nRows == 0)
-    {
-
-        m_database->GetCachedStatement(stmt, "INSERT INTO SMMasterHeader (MasterHeaderId, LastModifiedTime, LastSyncTime, CheckTime,"
-            "RootNodeId) VALUES(?,?,?,?,?)");
-
-    }
-    else
-    {
-
-        m_database->GetCachedStatement(stmt, "UPDATE SMMasterHeader SET MasterHeaderId=?, LastModifiedTime=?, LastSyncTime=?, CheckTime=?"
-            " WHERE MasterHeaderId=?");
-
-    }
-    
-    stmt->BindInt64(1, id);
-    stmt->BindInt64(2, sourcesData.GetLastModifiedCheckTime());
-    stmt->BindInt64(3, sourcesData.GetLastModifiedTime());
-    stmt->BindInt64(4, sourcesData.GetLastSyncTime());
-
-    if (nRows != 0)
-        stmt->BindInt64(5, id);
-    else
-        stmt->BindInt64(5, SQLiteNodeHeader::NO_NODEID);
-    DbResult status = stmt->Step();
-    s.Commit();
-    m_database->SaveChanges();
-    assert((status == BE_SQLITE_DONE) || (status == BE_SQLITE_ROW));
-    return ((status == BE_SQLITE_DONE) || (status == BE_SQLITE_ROW));
-}
-
-bool SMSQLiteFile::HasSources()
-{
-    CachedStatementPtr stmtTest;
-    m_database->GetCachedStatement(stmtTest, "SELECT COUNT(SourceId) FROM SMSources");
-    stmtTest->Step();
-    return stmtTest->GetValueInt64(0) > 0 ? true : false;
-}
-
-bool SMSQLiteFile::LoadSources(SourcesDataSQLite& sourcesData)
-{
-    CachedStatementPtr stmt;
-    m_database->GetCachedStatement(stmt, "SELECT SourceId, SourceType, DTMSourceID, GroupID, ModelId, ModelName, LevelId, LevelName, RootToRefPersistentPath, "
-        "ReferenceName, ReferenceModelName, GCS, Flags, TypeFamilyID, TypeID, MonikerType, MonikerString, TimeLastModified, "
-        "SizeExtent, Extent, UpToDateState, Time, IsRepresenting3dData, IsGroundDetection, IsGISData, ElevationProperty, LinearFeatureType, PolygonFeatureType, IsGridData "
-        "FROM SMSources");
-    while (stmt->Step() == BE_SQLITE_ROW)
-    {
-        SourceDataSQLite sourceData(SourceDataSQLite::GetNull());
-        sourceData.SetSourceID(stmt->GetValueInt64(0));
-        sourceData.SetSourceType(stmt->GetValueInt64(1));
-        sourceData.SetDTMSourceID(stmt->GetValueInt(2));
-        sourceData.SetGroupID(stmt->GetValueInt64(3));
-        sourceData.SetModelID(stmt->GetValueInt64(4));
-        sourceData.SetModelName(WSTRING_FROM_CSTR(Utf8String(GET_VALUE_STR(stmt, 5)).c_str()));
-        sourceData.SetLevelID(stmt->GetValueInt64(6));
-        sourceData.SetLevelName(WSTRING_FROM_CSTR(Utf8String(GET_VALUE_STR(stmt, 7)).c_str()));
-        sourceData.SetRootToRefPersistentPath(WSTRING_FROM_CSTR(Utf8String(GET_VALUE_STR(stmt, 8)).c_str()));
-        sourceData.SetReferenceName(WSTRING_FROM_CSTR(Utf8String(GET_VALUE_STR(stmt, 9)).c_str()));
-        sourceData.SetReferenceModelName(WSTRING_FROM_CSTR(Utf8String(GET_VALUE_STR(stmt, 10)).c_str()));
-        sourceData.SetGCS(WSTRING_FROM_CSTR(Utf8String(GET_VALUE_STR(stmt, 11)).c_str()));
-        sourceData.SetFlags(stmt->GetValueInt64(12));
-        sourceData.SetTypeFamilyID(stmt->GetValueInt64(13));
-        sourceData.SetTypeID(stmt->GetValueInt64(14));
-
-
-        sourceData.SetMonikerType(stmt->GetValueInt(15));
-        sourceData.SetMonikerString(WSTRING_FROM_CSTR(Utf8String(GET_VALUE_STR(stmt, 16)).c_str()));
-
-
-        sourceData.SetTimeLastModified(stmt->GetValueInt64(17));
-
-        ScalableMeshData smData(ScalableMeshData::GetNull());
-        size_t nLayer = stmt->GetValueInt64(18);
-
-        {
-            std::vector<DRange3d> extents(nLayer);
-            std::memcpy(&extents[0], stmt->GetValueBlob(19), sizeof(DRange3d)*(int)nLayer);
-            smData.SetExtents(extents);
-        }
-        smData.SetUpToDateState(UpToDateState(stmt->GetValueInt(20)));
-        smData.SetTimeFile(stmt->GetValueInt64(21));
-        smData.SetRepresenting3dData(SMis3D(stmt->GetValueInt(22)));
-        smData.SetIsGroundDetection(stmt->GetValueInt(23) ? true : false);
-        smData.SetIsGISDataType(stmt->GetValueInt(24) ? true : false);
-        WString tmp = WSTRING_FROM_CSTR(Utf8String(GET_VALUE_STR(stmt, 25)).c_str());
-        smData.SetElevationPropertyName(tmp);
-        smData.SetLinearFeatureType(DTMFeatureType(stmt->GetValueInt(26)));
-        smData.SetPolygonFeatureType(DTMFeatureType(stmt->GetValueInt(27)));
-        smData.SetIsGridData(stmt->GetValueInt(28) ? true : false);
-        sourceData.SetScalableMeshData(smData);
-      
-
-        CachedStatementPtr stmtSequence;
-        bvector<ImportCommandData> sequenceData;
-        m_database->GetCachedStatement(stmtSequence, "SELECT SourceLayer, TargetLayer, SourceType, TargetType FROM SMImportSequences WHERE SourceID=? ORDER BY CommandPosition ASC");
-        stmtSequence->BindInt64(1, sourceData.GetSourceID());
-        while (stmtSequence->Step() == BE_SQLITE_ROW)
-            {
-            ImportCommandData data;
-            if (!stmt->IsColumnNull(0))
-                {
-                data.sourceLayerID = stmt->GetValueInt(0);
-                data.sourceLayerSet = true;
-                }
-            if (!stmt->IsColumnNull(1))
-                {
-                data.targetLayerID = stmt->GetValueInt(1);
-                data.targetLayerSet = true;
-                }
-            if (!stmt->IsColumnNull(2))
-                {
-                data.sourceTypeID = stmt->GetValueInt(2);
-                data.sourceTypeSet = true;
-                }
-            if (!stmt->IsColumnNull(3))
-                {
-                data.targetTypeID = stmt->GetValueInt(3);
-                data.targetTypeSet = true;
-                }
-            sequenceData.push_back(data);
-            }
-        sourceData.SetOrderedCommands(sequenceData);
-        sourcesData.AddSourcesNode(sourceData);
-    }
-
-    CachedStatementPtr stmt2;
-    m_database->GetCachedStatement(stmt2, "SELECT LastModifiedTime, LastSyncTime, CheckTime"
-        " FROM SMMasterHeader WHERE MasterHEaderId=?");
-    size_t id = 0;
-    stmt2->BindInt64(1, id);
-    stmt2->Step();
-
-    sourcesData.SetLastModifiedCheckTime(stmt->GetValueInt64(0));
-    sourcesData.SetLastModifiedTime(stmt->GetValueInt64(1));
-    sourcesData.SetLastSyncTime(stmt->GetValueInt64(2));
-
-    return true;
-}
-
-bool SMSQLiteFile::SetSingleFile(bool isSingleFile)
-{
-    CachedStatementPtr stmtTest;
-    m_database->GetCachedStatement(stmtTest, "SELECT COUNT(MasterHeaderId) FROM SMMasterHeader WHERE MasterHeaderId=?");
-    size_t id = 0;
-    stmtTest->BindInt64(1, id);
-    stmtTest->Step();
-    size_t nRows = stmtTest->GetValueInt64(0);
-    CachedStatementPtr stmt;
-    if (nRows == 0)
-    {
-        m_database->GetCachedStatement(stmt, "INSERT INTO SMMasterHeader (MasterHeaderId, SingleFile, RootNodeId) VALUES(?,?,?)");
-    }
-    else
-    {
-        m_database->GetCachedStatement(stmt, "UPDATE SMMasterHeader SET MasterHeaderId=?, SingleFile=? WHERE MasterHeaderID=?");
-    }
-    stmt->BindInt64(1, id);
-    stmt->BindInt(2, isSingleFile ? 1 : 0);
-    if (nRows != 0)
-        stmt->BindInt64(3, id);
-    else
-        stmt->BindInt64(3, SQLiteNodeHeader::NO_NODEID);
-
-    DbResult status = stmt->Step();
-
-    assert((status == BE_SQLITE_DONE) || (status == BE_SQLITE_ROW));
-    return ((status == BE_SQLITE_DONE) || (status == BE_SQLITE_ROW));
-}
-
-void SMSQLiteFile::Compact()
-{
-	m_database->SaveChanges();
-	Savepoint* savepoint = m_database->GetSavepoint(0);
-	savepoint->Commit(nullptr);
-	m_database->TryExecuteSql("VACUUM");
-	savepoint->Begin();
-}
+#include <ScalableMeshPCH.h>
+#include "SMSQLiteFile.h"
+#include <iostream>
+#include "SMSQLiteClipDefinitionsFile.h"
+#include "SMSQLiteDiffsetFile.h"
+#include "SMSQLiteFeatureFile.h"
+
+#define WSTRING_FROM_CSTR(cstr) WString(cstr, BentleyCharEncoding::Utf8)
+#define MAKE_COPY_NO Statement::MakeCopy::No
+#define MAKE_COPY_YES Statement::MakeCopy::Yes
+#define GET_VALUE_STR(stmt, id) stmt->GetValueText(id)
+#define BIND_VALUE_STR(stmt, id, utf8str, copyval) stmt->BindText(id, utf8str, copyval)
+#define READONLY Db::OpenMode::Readonly
+#define READWRITE Db::OpenMode::ReadWrite
+
+const SchemaVersion SMSQLiteFile::CURRENT_VERSION = SchemaVersion(1, 1, 0, 3);
+
+SMSQLiteFile::SMSQLiteFile()
+{
+    m_database = nullptr;
+}
+
+SMSQLiteFile::~SMSQLiteFile()
+    {
+    if (m_database != nullptr)
+        {            
+        if (m_database->IsDbOpen())
+            {
+            Close();
+            }
+
+        delete m_database;
+        }
+
+    m_database = nullptr;
+    }
+
+void SMSQLiteFile::Save()
+    {
+    if (m_database != nullptr) m_database->SaveChanges();
+    }
+
+bool SMSQLiteFile::Close()
+    {
+    m_database->SaveChanges();
+    m_database->CloseDb();
+    return true;
+    }
+
+
+const SchemaVersion s_listOfReleasedSchemas[4] = { SchemaVersion(1, 1, 0, 0), SchemaVersion(1, 1, 0, 1), SchemaVersion(1, 1, 0, 2), SchemaVersion(1, 1, 0, 3) };
+const size_t s_numberOfReleasedSchemas = 4;
+double s_expectedTimeUpdate[3] = { 1.2*1e-5, 1e-6,1e-6};
+//all the functions for each schema transition. 
+std::function<void(BeSQLite::Db*)> s_databaseUpdateFunctions[3] = {
+    [](BeSQLite::Db* database)
+        {
+        assert(database->TableExists("SMMasterHeader"));
+        assert(database->ColumnExists("SMMasterHeader", "TerrainDepth"));
+        Savepoint s(*database, Utf8String("newTable").c_str());
+        database->ExecuteSql("ALTER TABLE SMMasterHeader RENAME TO SMMasterHeader_2");
+        database->CreateTable("SMMasterHeader", "MasterHeaderId INTEGER PRIMARY KEY,"
+                                "Balanced INTEGER,"
+                                "SplitTreshold INTEGER,"
+                                "RootNodeId INTEGER,"
+                                "Depth INTEGER,"
+                                "IsTextured INTEGER,"
+                                "SingleFile INTEGER,"
+                                "MeshDataDepth INTEGER,"
+                                "IsTerrain INTEGER,"
+                                "GCS STRING,"
+                                "LastModifiedTime INTEGER,"
+                                "LastSyncTime INTEGER,"
+                                "CheckTime INTEGER");
+        database->ExecuteSql("INSERT INTO SMMasterHeader (MasterHeaderId,Balanced,SplitTreshold,RootNodeId,Depth,IsTextured,SingleFile,MeshDataDepth,IsTerrain,GCS,LastModifiedTime,LastSyncTime,CheckTime)"
+                             " SELECT MasterHeaderId,Balanced,SplitTreshold,RootNodeId,Depth,IsTextured,SingleFile,TerrainDepth,IsTerrain,GCS,LastModifiedTime,LastSyncTime,CheckTime"
+                             " FROM SMMasterHeader_2");
+        s.Commit();
+        Savepoint s2(*database, Utf8String("nodeTable").c_str());
+        database->DropTable("SMMasterHeader_2");
+
+        assert(database->TableExists("SMNodeHeader"));
+        assert(database->ColumnExists("SMNodeHeader", "GraphID"));
+        assert(database->ColumnExists("SMNodeHeader", "IndiceID"));
+
+        database->ExecuteSql("ALTER TABLE SMNodeHeader RENAME TO SMNodeHeader_2");
+        database->CreateTable("SMNodeHeader", "NodeId INTEGER PRIMARY KEY,"
+                              "ParentNodeId INTEGER,"
+                              "Resolution INTEGER,"
+                              "Filtered INTEGER,"
+                              "Extent BLOB,"
+                              "ContentExtent BLOB,"
+                              "TotalCount INTEGER,"
+                              "NodeCount INTEGER,"
+                              "ArePoints3d INTEGER,"
+                              "NbFaceIndexes INTEGER,"
+                              "NumberOfMeshComponents INTEGER,"
+                              "AllComponent BLOB,"
+                              "IsTextured INTEGER,"
+                              "TexID INTEGER,"
+                              "SubNode BLOB,"
+                              "Neighbor BLOB");
+        s2.Commit();
+        database->ExecuteSql("INSERT INTO SMNodeHeader (NodeId,ParentNodeId,Resolution,Filtered,Extent,ContentExtent,TotalCount,NodeCount,ArePoints3d,NbFaceIndexes,NumberOfMeshComponents,AllComponent,IsTextured,TexID,SubNode,Neighbor)"
+                             " SELECT SMNodeHeader_2.NodeId,SMNodeHeader_2.ParentNodeId,SMNodeHeader_2.Resolution,SMNodeHeader_2.Filtered,SMNodeHeader_2.Extent,SMNodeHeader_2.ContentExtent,SMNodeHeader_2.TotalCount,SMNodeHeader_2.NodeCount,SMNodeHeader_2.ArePoints3d,SMNodeHeader_2.NbFaceIndexes,SMNodeHeader_2.NumberOfMeshComponents,SMNodeHeader_2.AllComponent,SMNodeHeader_2.IsTextured,SMNodeHeader_2.TexID,SMNodeHeader_2.SubNode,SMNodeHeader_2.Neighbor"
+                             " FROM SMNodeHeader_2");
+
+        database->ExecuteSql("ALTER TABLE SMTexture RENAME TO SMTexture_2");
+        database->CreateTable("SMTexture", "NodeId INTEGER PRIMARY KEY,"
+                              "TexData BLOB,"
+                              "SizeTexture INTEGER,"
+                              "Codec INTEGER,"
+                              "NOfChannels INTEGER");
+        database->ExecuteSql("INSERT INTO SMTexture (NodeId,TexData,SizeTexture,Codec,NOfChannels)"
+                             " SELECT SMTexture_2.NodeId,SMTexture_2.TexData,SMTexture_2.SizeTexture,SMTexture_2.Codec,SMTexture_2.NOfChannels"
+                             " FROM SMTexture_2");
+        database->ExecuteSql("ALTER TABLE SMUVs ADD COLUMN UVIndexData BLOB");
+        database->ExecuteSql("ALTER TABLE SMUVs ADD COLUMN SizeUVIndex INTEGER DEFAULT 0");
+        database->ExecuteSql("UPDATE SMUVs SET UVIndexData = (SELECT SMTexture_2.UVData FROM SMTexture_2 WHERE SMTexture_2.NodeId = SMUVs.NodeId) ,"
+                             "SizeUVIndex = (SELECT SMTexture_2.SizeUVs FROM SMTexture_2 WHERE SMTexture_2.NodeId = SMUVs.NodeId)");
+        
+        Savepoint s3(*database, Utf8String("drops").c_str());
+        database->DropTable("SMNodeHeader_2");
+        database->DropTable("SMTexture_2");
+        database->DropTable("SMSkirts");
+        database->DropTable("SMDiffSets");
+        database->DropTable("SMFeatures");
+        database->DropTable("SMClipDefinitions");
+        database->DropTable("SMGraph");
+        s3.Commit();
+        },
+
+        [] (BeSQLite::Db* database)
+        {
+        database->ExecuteSql("ALTER TABLE SMMasterHeader ADD COLUMN DataResolution REAL DEFAULT 0.0");
+        database->ExecuteSql("ALTER TABLE SMNodeHeader ADD COLUMN GeometryResolution REAL DEFAULT 0.0");
+        database->ExecuteSql("ALTER TABLE SMNodeHeader ADD COLUMN TextureResolution REAL DEFAULT 0.0");
+        },
+            [](BeSQLite::Db* database)
+        {
+            database->ExecuteSql("ALTER TABLE SMFileMetadata ADD COLUMN Properties TEXT DEFAULT NULL");
+        }
+    };
+
+size_t SMSQLiteFile::GetNumberOfReleasedSchemas() { return s_numberOfReleasedSchemas; }
+const SchemaVersion* SMSQLiteFile::GetListOfReleasedVersions() { return s_listOfReleasedSchemas; }
+double* SMSQLiteFile::GetExpectedTimesForUpdateFunctions() { return s_expectedTimeUpdate; }
+std::function<void(BeSQLite::Db*)>* SMSQLiteFile::GetFunctionsForAutomaticUpdate() { return s_databaseUpdateFunctions; }
+
+bool SMSQLiteFile::UpdateDatabase()
+    {         
+    CachedStatementPtr stmtTest;
+    m_database->GetCachedStatement(stmtTest, "SELECT Version FROM SMFileMetadata");
+    assert(stmtTest != nullptr);
+    stmtTest->Step();
+#ifndef VANCOUVER_API
+    SchemaVersion databaseSchema(GET_VALUE_STR(stmtTest,0));    
+    stmtTest->Finalize();
+    for (size_t i = 0; i < GetNumberOfReleasedSchemas()- 1; ++i)
+        {
+        SchemaVersion databaseSchemaOld = GetListOfReleasedVersions()[i];
+
+        if (databaseSchema.CompareTo(databaseSchemaOld) == 0)
+            {
+            Savepoint s(*m_database,(Utf8String("update ") + databaseSchemaOld.ToString()).c_str());
+            clock_t start = clock();
+            GetFunctionsForAutomaticUpdate()[i](m_database);
+            databaseSchema = GetListOfReleasedVersions()[i + 1];
+            double time = ((double)clock() - start) / CLOCKS_PER_SEC;
+            std::cout << "Update to version " << databaseSchema.ToString() << " took " << time << "s" << std::endl;
+            }
+        }
+    if (databaseSchema.CompareTo(GetCurrentVersion()) == 0)
+        {
+        CachedStatementPtr stmt;
+        m_database->GetCachedStatement(stmt, "UPDATE SMFileMetadata SET Version=?");
+        Utf8String versonJson(databaseSchema.ToJson());
+#ifndef VANCOUVER_API
+        stmt->BindText(1, versonJson.c_str(), Statement::MakeCopy::Yes);
+#else
+        stmt->BindUtf8String(1, versonJson, Statement::MAKE_COPY_Yes);
+#endif
+        DbResult status = stmt->Step();
+        if (status == BE_SQLITE_DONE) return true;
+        }
+    #endif
+    assert(!"ERROR - Unknown database schema version");
+    return false;
+    }
+
+
+bool SMSQLiteFile::Open(BENTLEY_NAMESPACE_NAME::Utf8CP filename, bool openReadOnly, SQLDatabaseType type)
+    {
+    if (m_database == nullptr)
+        m_database = new ScalableMeshDb(type);
+    DbResult result;
+    if (m_database->IsDbOpen())
+        m_database->CloseDb();
+
+    result = m_database->OpenBeSQLiteDb(filename, Db::OpenParams(openReadOnly ? READONLY: READWRITE));
+
+//#ifndef VANCOUVER_API
+    if (result == BE_SQLITE_SCHEMA)
+//#endif
+        {
+        Db::OpenParams openParamUpdate(READWRITE);
+
+        #ifndef VANCOUVER_API
+        openParamUpdate.m_skipSchemaCheck = true;
+        #endif
+
+        result = m_database->OpenBeSQLiteDb(filename, openParamUpdate);
+
+        assert(result == BE_SQLITE_OK);
+
+        if (result == BE_SQLITE_OK)
+        {
+            UpdateDatabase();
+
+            m_database->CloseDb();
+        }
+
+        result = m_database->OpenBeSQLiteDb(filename, Db::OpenParams(openReadOnly ? READONLY : READWRITE));
+        }
+    
+    return result == BE_SQLITE_OK;
+    }
+
+bool SMSQLiteFile::Open(BENTLEY_NAMESPACE_NAME::WString& filename, bool openReadOnly, SQLDatabaseType type)
+    {
+    Utf8String utf8FileName(filename);        
+    return Open(utf8FileName.c_str(), openReadOnly, type);
+    }
+
+SMSQLiteFilePtr SMSQLiteFile::Open(const WString& filename, bool openReadOnly, StatusInt& status, SQLDatabaseType type)
+    {
+    bool result;
+    SMSQLiteFilePtr smSQLiteFile;
+    switch (type)
+        {
+        case SQLDatabaseType::SM_CLIP_DEF_FILE:
+            smSQLiteFile = new SMSQLiteClipDefinitionsFile();
+            break;
+        case SQLDatabaseType::SM_DIFFSETS_FILE:
+            smSQLiteFile = new SMSQLiteDiffsetFile();
+            break;
+        case SQLDatabaseType::SM_GENERATION_FILE:
+            smSQLiteFile = new SMSQLiteFeatureFile();
+            break;
+        default:
+            smSQLiteFile = new SMSQLiteFile();
+        }
+
+    Utf8String utf8File(filename);
+
+    result = smSQLiteFile->Open(utf8File.c_str(), openReadOnly, type);
+    // need to check version file ?
+    status = result ? 1 : 0;
+    return smSQLiteFile;
+    }
+
+bool SMSQLiteFile::GetFileName(Utf8String& fileName) const
+    {
+    if (m_database == 0)
+        {
+        return false;
+        }
+
+    fileName = Utf8String(m_database->GetDbFileName());
+
+    return true;
+    }        
+
+DbResult SMSQLiteFile::CreateTables()
+    {
+    DbResult result;
+    result = m_database->CreateTable("SMMasterHeader", "MasterHeaderId INTEGER PRIMARY KEY,"
+                                     "Balanced INTEGER,"
+                                     "SplitTreshold INTEGER,"
+                                     "RootNodeId INTEGER,"
+                                     "Depth INTEGER,"
+                                     "IsTextured INTEGER,"
+                                     "SingleFile INTEGER,"
+                                     "MeshDataDepth INTEGER,"
+                                     "IsTerrain INTEGER,"
+                                     "GCS STRING,"
+                                     "LastModifiedTime INTEGER,"
+                                     "LastSyncTime INTEGER,"
+                                     "CheckTime INTEGER,"
+                                     "DataResolution REAL");
+    assert(result == BE_SQLITE_OK);
+
+
+    result = m_database->CreateTable("SMPoint", "NodeId INTEGER PRIMARY KEY AUTOINCREMENT,"
+                                     "PointData BLOB,"
+                                     "IndexData BLOB,"
+                                     "SizePts INTEGER,"
+                                     "SizeIndices INTEGER");
+    assert(result == BE_SQLITE_OK);
+
+
+
+
+    result = m_database->CreateTable("SMNodeHeader", "NodeId INTEGER PRIMARY KEY,"
+                                     "ParentNodeId INTEGER,"
+                                     "Resolution INTEGER,"
+                                     "Filtered INTEGER,"
+                                     "Extent BLOB,"
+                                     "ContentExtent BLOB,"
+                                     "TotalCount INTEGER,"
+                                     "NodeCount INTEGER,"
+                                     "ArePoints3d INTEGER,"
+                                     "NbFaceIndexes INTEGER,"
+                                     "NumberOfMeshComponents INTEGER,"
+                                     "AllComponent BLOB,"
+                                     "IsTextured INTEGER,"
+                                     "TexID INTEGER,"
+                                     "SubNode BLOB,"
+                                     "Neighbor BLOB,"
+                                     "GeometryResolution REAL,"
+                                     "TextureResolution REAL");
+    assert(result == BE_SQLITE_OK);
+
+
+    result = m_database->CreateTable("SMTexture", "NodeId INTEGER PRIMARY KEY,"
+                                     "TexData BLOB,"
+                                     "SizeTexture INTEGER,"
+                                     "Codec INTEGER,"
+                                     "NOfChannels INTEGER");
+    assert(result == BE_SQLITE_OK);
+
+
+    result = m_database->CreateTable("SMUVs", "NodeId INTEGER PRIMARY KEY,"
+                                     "UVData BLOB,"
+                                     "SizeUVs INTEGER,"
+                                     "UVIndexData BLOB,"
+                                     "SizeUVIndex INTEGER");
+
+
+#ifdef WIP_MESH_IMPORT
+
+    result = m_database->CreateTable("SMMeshParts", "NodeId INTEGER PRIMARY KEY,"
+                                     "Data BLOB,"
+                                     "Size INTEGER");
+
+    result = m_database->CreateTable("SMMeshMetadata", "NodeId INTEGER PRIMARY KEY,"
+                                     "Data BLOB,"
+                                     "Size INTEGER");
+#endif
+
+    assert(result == BE_SQLITE_OK);
+
+
+    result = m_database->CreateTable(m_sSourceTable.c_str(), "SourceId INTEGER PRIMARY KEY,"
+                                     "SourceType INTEGER,"
+                                     "DTMSourceID INTEGER,"
+                                     "GroupID INTEGER,"
+                                     "ModelId INTEGER,"
+                                     "ModelName TEXT,"
+                                     "LevelId INTEGER,"
+                                     "LevelName TEXT,"
+                                     "RootToRefPersistentPath TEXT,"
+                                     "ReferenceName TEXT,"
+                                     "ReferenceModelName TEXT,"
+                                     "GCS TEXT,"
+                                     "Flags INTEGER,"
+                                     "TypeFamilyID INTEGER,"
+                                     "TypeID INTEGER,"
+                                     "Layer INTEGER,"
+                                     "MonikerType INTEGER,"
+                                     "MonikerString INTEGER,"
+                                     "TimeLastModified NUMERIC,"
+                                     "SizeExtent INTEGER,"
+                                     "Extent BLOB,"
+                                     "UpToDateState INTEGER,"
+                                     "Time NUMERIC,"
+                                     "IsRepresenting3dData INTEGER,"
+                                     "IsGroundDetection INTEGER,"
+                                     "IsGISData INTEGER,"
+                                     "ElevationProperty TEXT,"
+                                     "LinearFeatureType INTEGER,"
+                                     "PolygonFeatureType INTEGER,"
+                                     "IsGridData INTEGER");
+    assert(result == BE_SQLITE_OK);
+
+
+    result = m_database->CreateTable("SMImportSequences", "CommandID INTEGER PRIMARY KEY,"
+                                     "SourceID INTEGER,"
+                                     "CommandPosition INTEGER,"
+                                     "SourceLayer INTEGER,"
+                                     "TargetLayer INTEGER,"
+                                     "SourceType INTEGER,"
+                                     "TargetType INTEGER");
+    assert(result == BE_SQLITE_OK);
+    return result;
+    }
+
+    bool SMSQLiteFile::Create(BENTLEY_NAMESPACE_NAME::Utf8CP filename, SQLDatabaseType type)
+{
+    if (m_database == nullptr)
+
+        m_database = new ScalableMeshDb(type);
+
+    DbResult result;
+    result = m_database->CreateNewDb(filename);
+
+    assert(result == BE_SQLITE_OK);
+
+    result = CreateTables();
+
+                            
+
+    m_database->SaveChanges();
+
+    return result == BE_SQLITE_OK;
+}
+
+bool SMSQLiteFile::Create(BENTLEY_NAMESPACE_NAME::WString& filename, SQLDatabaseType type)
+    {
+    BeFileName sqlFileName(filename.GetWCharCP());
+
+#ifndef VANCOUVER_API
+    if (!sqlFileName.GetDirectoryName().DoesPathExist())
+        BeFileName::CreateNewDirectory(sqlFileName.GetDirectoryName().GetWCharCP());
+#else
+    BeFileName path(sqlFileName.GetWCharCP());
+    BeFileName dirname(BeFileName::GetDirectoryName(path).GetWCharCP());
+    if (!BeFileName::DoesPathExist(dirname))
+        BeFileName::CreateNewDirectory(dirname.GetWCharCP());
+#endif
+
+    Utf8String utf8FileName(filename);            
+    return Create(utf8FileName.c_str(), type);
+    }
+
+bool SMSQLiteFile::SetMasterHeader(const SQLiteIndexHeader& newHeader)
+    {
+    std::lock_guard<std::mutex> lock(dbLock);
+    CachedStatementPtr stmtTest;
+    m_database->GetCachedStatement(stmtTest, "SELECT COUNT(MasterHeaderId) FROM SMMasterHeader WHERE MasterHeaderId=?");
+    size_t id = 0;
+    stmtTest->BindInt64(1, id);
+    stmtTest->Step();
+    size_t nRows = stmtTest->GetValueInt64(0);
+    CachedStatementPtr stmt;
+    if (nRows == 0)
+    {
+        m_database->GetCachedStatement(stmt, "INSERT INTO SMMasterHeader (MasterHeaderId, Balanced, RootNodeId, SplitTreshold, Depth, MeshDataDepth, IsTextured, IsTerrain, DataResolution) VALUES(?,?,?,?,?,?,?,?,?)");
+    }
+    else
+    {
+        m_database->GetCachedStatement(stmt, "UPDATE SMMasterHeader SET MasterHeaderId=?, Balanced=?, RootNodeId=?, SplitTreshold=?, Depth=?, MeshDataDepth=?, IsTextured=?, IsTerrain=?, DataResolution=?"
+            " WHERE MasterHeaderId=?");
+    }
+    stmt->BindInt64(1, id);
+    stmt->BindInt(2, newHeader.m_balanced ? 1: 0);
+    stmt->BindInt64(3, newHeader.m_rootNodeBlockID);
+    stmt->BindInt(4, (int)newHeader.m_SplitTreshold);
+    stmt->BindInt64(5, newHeader.m_depth);
+    stmt->BindInt64(6, newHeader.m_terrainDepth);
+    stmt->BindInt(7, (int)newHeader.m_textured);
+    stmt->BindInt(8, newHeader.m_isTerrain ? 1 : 0);
+    stmt->BindDouble(9, (double)newHeader.m_resolution);
+    if (nRows != 0)
+        stmt->BindInt64(10, id);
+    DbResult status = stmt->Step();
+    assert(status == BE_SQLITE_DONE);
+    return status == BE_SQLITE_DONE;
+    }
+
+bool SMSQLiteFile::SetNodeHeader(const SQLiteNodeHeader& newNodeHeader)
+    {
+    std::lock_guard<std::mutex> lock(dbLock);
+    CachedStatementPtr stmt;
+    m_database->GetCachedStatement(stmt, "REPLACE INTO SMNodeHeader (NodeId, ParentNodeId, Resolution," 
+                                  "Filtered, Extent, ContentExtent, TotalCount, ArePoints3d, NbFaceIndexes, "
+                                  "NumberOfMeshComponents, AllComponent,SubNode,Neighbor, TexID, IsTextured, NodeCount, GeometryResolution, TextureResolution) VALUES(?,?,?,?,?,?,?,?,?,?,?,?,?,?,?,?,?,?)");
+    stmt->BindInt64(1, newNodeHeader.m_nodeID);
+    stmt->BindInt64(2, newNodeHeader.m_parentNodeID);
+    stmt->BindInt64(3, newNodeHeader.m_level);
+    stmt->BindInt(4, newNodeHeader.m_filtered ? 1 : 0);
+    stmt->BindBlob(5, &newNodeHeader.m_nodeExtent, 6 * sizeof(double), MAKE_COPY_NO);
+    stmt->BindBlob(6, newNodeHeader.m_contentExtentDefined ? &newNodeHeader.m_contentExtent : NULL, 6 * sizeof(double), MAKE_COPY_NO);
+    stmt->BindInt64(7, newNodeHeader.m_totalCount);
+    stmt->BindInt(8, newNodeHeader.m_arePoints3d ? 1 : 0);
+    stmt->BindInt64(9, newNodeHeader.m_nbFaceIndexes);
+    stmt->BindInt64(10, newNodeHeader.m_numberOfMeshComponents);
+    stmt->BindBlob(11, newNodeHeader.m_meshComponents, (int)newNodeHeader.m_numberOfMeshComponents * sizeof(int), MAKE_COPY_NO);
+    stmt->BindBlob(12, (newNodeHeader.m_apSubNodeID.size() > 0) ? &newNodeHeader.m_apSubNodeID[0] : nullptr, (int)newNodeHeader.m_apSubNodeID.size()  * sizeof(int), MAKE_COPY_NO);
+    size_t nOfNeighbors = 0;
+    for (size_t i = 0; i < 26; ++i)
+        nOfNeighbors += newNodeHeader.m_apNeighborNodeID[i].size();
+    int* neighbors = new int[26 + nOfNeighbors];
+    int offset = 0;
+    for (size_t i = 0; i < 26; ++i)
+        {
+        neighbors[i] = offset;
+        memcpy(&neighbors[26 + offset], &newNodeHeader.m_apNeighborNodeID[i][0], newNodeHeader.m_apNeighborNodeID[i].size()*sizeof(int));
+        offset += (int)newNodeHeader.m_apNeighborNodeID[i].size();
+        }
+    stmt->BindBlob(13, (void*)neighbors, (int)nOfNeighbors*sizeof(int) + 26 * sizeof(int), MAKE_COPY_NO);
+
+    stmt->BindInt64(14, newNodeHeader.m_textureID);
+
+
+    stmt->BindInt(15, newNodeHeader.m_isTextured ? 1 : 0); 
+    stmt->BindInt(16, (int)newNodeHeader.m_nodeCount);
+    stmt->BindDouble(17, (double)newNodeHeader.m_geometricResolution);
+    stmt->BindDouble(18, (double)newNodeHeader.m_textureResolution);
+    DbResult status = stmt->Step();
+    stmt->ClearBindings();
+    delete[]neighbors;
+    assert(status == BE_SQLITE_DONE);
+    return status == BE_SQLITE_DONE;
+    }
+
+
+bool SMSQLiteFile::GetMasterHeader(SQLiteIndexHeader& header)
+    {
+    CachedStatementPtr stmt;
+    m_database->GetCachedStatement(stmt, "SELECT Balanced, RootNodeId, SplitTreshold, Depth,IsTextured, SingleFile, MeshDataDepth, IsTerrain, DataResolution FROM SMMasterHeader WHERE MasterHeaderId = ?");
+    size_t id = 0;
+    stmt->BindInt64(1, id);
+    DbResult status = stmt->Step();
+    assert(status == BE_SQLITE_DONE || status == BE_SQLITE_ROW);
+    if (status == BE_SQLITE_DONE) return false;
+    header.m_balanced = stmt->GetValueInt(0) ? true : false;
+    header.m_rootNodeBlockID = stmt->GetValueInt(1);
+    header.m_SplitTreshold = stmt->GetValueInt(2);
+    header.m_depth = (size_t)stmt->GetValueInt(3);
+    header.m_textured = (IndexTexture) stmt->GetValueInt(4);
+    header.m_singleFile = stmt->GetValueInt(5) ? true : false;
+    header.m_terrainDepth = stmt->GetValueInt64(6);
+    header.m_isTerrain = stmt->GetValueInt(7) ? true : false;
+    header.m_resolution = (float)stmt->GetValueDouble(8);
+    return true;
+    }
+
+
+bool SMSQLiteFile::GetNodeHeader(SQLiteNodeHeader& nodeHeader)
+    {
+    std::lock_guard<std::mutex> lock(dbLock);
+    CachedStatementPtr stmt;
+    m_database->GetCachedStatement(stmt, "SELECT ParentNodeId, Resolution, Filtered, Extent,"
+                                  "ContentExtent, TotalCount, ArePoints3d, NbFaceIndexes, "
+                                  "NumberOfMeshComponents, AllComponent,SubNode, Neighbor, TexID, IsTextured, NodeCount, GeometryResolution, TextureResolution, length(SubNode), length(Neighbor) FROM SMNodeHeader WHERE NodeId=?");
+    stmt->BindInt64(1, nodeHeader.m_nodeID);
+
+
+    DbResult status = stmt->Step();
+    assert(status == BE_SQLITE_DONE || status == BE_SQLITE_ROW);
+    if (status == BE_SQLITE_DONE) 
+        {
+        assert(!"Node header not found");
+        return false;
+        }
+    nodeHeader.m_parentNodeID = stmt->GetValueInt64(0);
+    nodeHeader.m_level = stmt->GetValueInt64(1);
+    nodeHeader.m_filtered = stmt->GetValueInt(2) ? true : false;
+    const void* extentTmp = stmt->GetValueBlob(3);
+    const void* contentExtentTmp = stmt->GetValueBlob(4);
+    nodeHeader.m_totalCount = stmt->GetValueInt64(5);
+    nodeHeader.m_totalCountDefined = true;
+    nodeHeader.m_arePoints3d = stmt->GetValueInt(6) ? true : false;
+    nodeHeader.m_nbFaceIndexes = stmt->GetValueInt64(7);
+    nodeHeader.m_nbTextures = 0;
+    nodeHeader.m_nbUvIndexes = 0;
+    nodeHeader.m_numberOfMeshComponents = stmt->GetValueInt64(8);
+    const void* allComponentTmp = stmt->GetValueBlob(9);
+
+    const void* childrenTmp = stmt->GetValueBlob(10);
+    size_t nofNodes = stmt->GetValueInt(17) / sizeof(int);
+    nodeHeader.m_apSubNodeID.resize(nofNodes);
+    memcpy(&nodeHeader.m_apSubNodeID[0], childrenTmp, stmt->GetValueInt(17));
+    const void* neighborTmp = stmt->GetValueBlob(11);
+    if (stmt->GetValueInt(18) >= 26 * sizeof(int))
+        {
+        const int* neighbors = (const int*)neighborTmp;
+        for (size_t i = 0; i < 26; ++i)
+            {
+            int nNeighbors = i + 1 < 26 ? (neighbors[i + 1] - neighbors[i]) : (stmt->GetValueInt(18)/ sizeof(int) - (neighbors[i] + 26));
+            nodeHeader.m_apNeighborNodeID[i].resize(nNeighbors);
+            memcpy(&nodeHeader.m_apNeighborNodeID[i][0], &neighbors[26 + neighbors[i]], nNeighbors*sizeof(int));
+            }
+        }
+
+        nodeHeader.m_ptsIndiceID.resize(1);
+
+
+    memcpy(&nodeHeader.m_nodeExtent, extentTmp, sizeof(double) * 6);
+    nodeHeader.m_contentExtentDefined = contentExtentTmp != NULL;
+    if (nodeHeader.m_contentExtentDefined) memcpy(&nodeHeader.m_contentExtent, contentExtentTmp, sizeof(double) * 6);
+    nodeHeader.m_meshComponents = new int[nodeHeader.m_numberOfMeshComponents];
+    memcpy(nodeHeader.m_meshComponents, allComponentTmp, sizeof(int) * nodeHeader.m_numberOfMeshComponents);
+    nodeHeader.m_clipSetsID = std::vector<int>();
+    nodeHeader.m_numberOfSubNodesOnSplit = nodeHeader.m_apSubNodeID.size();
+    int64_t texIdx = stmt->GetValueInt64(12);
+    nodeHeader.m_isTextured = stmt->GetValueInt(13) ? true : false;
+    if (nodeHeader.m_isTextured)
+        {
+        nodeHeader.m_textureID = texIdx;
+        nodeHeader.m_nbTextures = 1;
+        nodeHeader.m_uvsIndicesID.resize(1);
+        nodeHeader.m_uvsIndicesID[0] = texIdx;
+        }
+    nodeHeader.m_nodeCount = stmt->GetValueInt(14);
+    nodeHeader.m_geometricResolution = (float)stmt->GetValueDouble(15);
+    nodeHeader.m_textureResolution = (float)stmt->GetValueDouble(16);
+    stmt->ClearBindings();
+    return true;
+    }
+
+bool SMSQLiteFile::SetProperties(const Json::Value& properties)
+{
+    CachedStatementPtr stmt;
+    Utf8String propertiesStr(Json::FastWriter().write(properties));
+    m_database->GetCachedStatement(stmt, "UPDATE SMFileMetadata SET Properties=?");
+
+    BIND_VALUE_STR(stmt, 1, propertiesStr, MAKE_COPY_NO);
+
+    DbResult status = stmt->Step();
+
+    assert((status == BE_SQLITE_DONE) || (status == BE_SQLITE_ROW));
+    return ((status == BE_SQLITE_DONE) || (status == BE_SQLITE_ROW));
+}
+
+bool SMSQLiteFile::GetProperties(Json::Value& properties)
+{
+    CachedStatementPtr stmt;
+    m_database->GetCachedStatement(stmt, "SELECT Properties  FROM SMFileMetadata");
+    DbResult status = stmt->Step();
+
+    Utf8String propertiesUtf8 = GET_VALUE_STR(stmt, 0);
+    assert((status == BE_SQLITE_DONE) || (status == BE_SQLITE_ROW)); 
+
+    Json::Reader reader;
+    reader.parse(propertiesUtf8, properties);
+
+    return !propertiesUtf8.empty();
+}
+
+void SMSQLiteFile::GetPoints(int64_t nodeID, bvector<uint8_t>& pts, size_t& uncompressedSize)
+    {
+    std::lock_guard<std::mutex> lock(dbLock);
+    CachedStatementPtr stmt;
+    m_database->GetCachedStatement(stmt, "SELECT PointData, length(PointData), SizePts FROM SMPoint WHERE NodeId=?");
+    stmt->BindInt64(1, nodeID);
+    DbResult status = stmt->Step();
+   // assert(status == BE_SQLITE_ROW);
+    if (status != BE_SQLITE_ROW)
+        {
+        uncompressedSize = 0;
+        return;
+        }
+    pts.resize(stmt->GetValueInt64(1));
+    uncompressedSize = stmt->GetValueInt64(2);
+    if(pts.size() > 0) memcpy(&pts[0], stmt->GetValueBlob(0), pts.size());
+    }
+
+
+void SMSQLiteFile::GetPointsAndIndices(int64_t nodeID, bvector<uint8_t>& pts, size_t& uncompressedSizePts, bvector<uint8_t>& indices, size_t& uncompressedSizeIndices)
+    {
+    std::lock_guard<std::mutex> lock(dbLock);
+    CachedStatementPtr stmt;    
+    m_database->GetCachedStatement(stmt, "SELECT PointData, length(PointData), SizePts, IndexData, length(IndexData), SizeIndices FROM SMPoint WHERE NodeId=?");
+    stmt->BindInt64(1, nodeID);
+    DbResult status = stmt->Step();
+   // assert(status == BE_SQLITE_ROW);
+    if (status != BE_SQLITE_ROW)
+        {
+        uncompressedSizePts = 0;
+        uncompressedSizeIndices = 0;
+        return;
+        }
+
+    pts.resize(stmt->GetValueInt64(1));
+    uncompressedSizePts = stmt->GetValueInt64(2);
+    if(pts.size() > 0) memcpy(&pts[0], stmt->GetValueBlob(0), pts.size());
+
+    indices.resize(stmt->GetValueInt64(4));
+    uncompressedSizeIndices = stmt->GetValueInt64(5);
+    if(indices.size() > 0) memcpy(&indices[0], stmt->GetValueBlob(3), indices.size());
+
+    }
+
+void SMSQLiteFile::GetIndices(int64_t nodeID, bvector<uint8_t>& indices, size_t& uncompressedSize)
+    {
+    std::lock_guard<std::mutex> lock(dbLock);
+    CachedStatementPtr stmt;
+    m_database->GetCachedStatement(stmt, "SELECT IndexData, length(IndexData), SizeIndices FROM SMPoint WHERE NodeId=?");
+    stmt->BindInt64(1, nodeID);
+    DbResult status = stmt->Step();
+   // assert(status == BE_SQLITE_ROW);
+    if (status == BE_SQLITE_DONE)
+        {
+        uncompressedSize = 0;
+        return;
+        }
+    indices.resize(stmt->GetValueInt64(1));
+    uncompressedSize = stmt->GetValueInt64(2);
+    memcpy(&indices[0], stmt->GetValueBlob(0), indices.size());
+    }
+
+
+void SMSQLiteFile::GetUVIndices(int64_t nodeID, bvector<uint8_t>& uvCoords, size_t& uncompressedSize)
+    {
+    std::lock_guard<std::mutex> lock(dbLock);
+    CachedStatementPtr stmt;
+    m_database->GetCachedStatement(stmt, "SELECT UVIndexData, length(UVIndexData), SizeUVIndex FROM SMUVs WHERE NodeId=?");
+    stmt->BindInt64(1, nodeID);
+    DbResult status = stmt->Step();
+    // assert(status == BE_SQLITE_ROW);
+    if (status == BE_SQLITE_DONE)
+        {
+        uncompressedSize = 0;
+        return;
+        }
+    uvCoords.resize(stmt->GetValueInt64(1));
+    uncompressedSize = stmt->GetValueInt64(2);
+    memcpy(&uvCoords[0], stmt->GetValueBlob(0), uvCoords.size());
+    }
+
+void SMSQLiteFile::GetTexture(int64_t nodeID, bvector<uint8_t>& texture, size_t& uncompressedSize)
+    {
+    std::lock_guard<std::mutex> lock(dbLock);
+    CachedStatementPtr stmt;
+    m_database->GetCachedStatement(stmt, "SELECT TexData, length(TexData), SizeTexture FROM SMTexture WHERE NodeId=?");
+    stmt->BindInt64(1, nodeID);
+    DbResult status = stmt->Step();
+    // assert(status == BE_SQLITE_ROW);
+    if (status == BE_SQLITE_DONE || stmt->GetValueInt64(1) == 0)
+        {
+        uncompressedSize = 0;
+        return;
+        }
+    texture.resize(stmt->GetValueInt64(1));
+    uncompressedSize = stmt->GetValueInt64(2);
+    memcpy(&texture[0], stmt->GetValueBlob(0), texture.size());
+    }
+
+void SMSQLiteFile::GetUVs(int64_t nodeID, bvector<uint8_t>& uvCoords, size_t& uncompressedSize)
+    {
+    std::lock_guard<std::mutex> lock(dbLock);
+    CachedStatementPtr stmt;
+    m_database->GetCachedStatement(stmt, "SELECT UVData, length(UVData), SizeUVs FROM SMUVs WHERE NodeId=?");
+    stmt->BindInt64(1, nodeID);
+    DbResult status = stmt->Step();
+    // assert(status == BE_SQLITE_ROW);
+    if (status == BE_SQLITE_DONE)
+        {
+        uncompressedSize = 0;
+        return;
+        }
+    uvCoords.resize(stmt->GetValueInt64(1));
+    uncompressedSize = stmt->GetValueInt64(2);
+    memcpy(&uvCoords[0], stmt->GetValueBlob(0), uvCoords.size());
+    }
+
+
+
+#ifdef WIP_MESH_IMPORT
+void SMSQLiteFile::GetMeshParts(int64_t nodeID, bvector<uint8_t>& data, size_t& uncompressedSize)
+    {
+    std::lock_guard<std::mutex> lock(dbLock);
+    CachedStatementPtr stmt;
+    m_database->GetCachedStatement(stmt, "SELECT Data, length(Data), Size FROM SMMeshParts WHERE NodeId=?");
+    stmt->BindInt64(1, nodeID);
+    DbResult status = stmt->Step();
+    // assert(status == BE_SQLITE_ROW);
+    if (status == BE_SQLITE_DONE)
+        {
+        uncompressedSize = 0;
+        return;
+        }
+    data.resize(stmt->GetValueInt64(1));
+    uncompressedSize = stmt->GetValueInt64(2);
+    memcpy(&data[0], stmt->GetValueBlob(0), data.size());
+    }
+
+void SMSQLiteFile::GetMetadata(int64_t nodeID, bvector<uint8_t>& metadata, size_t& uncompressedSize)
+    {
+    std::lock_guard<std::mutex> lock(dbLock);
+    CachedStatementPtr stmt;
+    m_database->GetCachedStatement(stmt, "SELECT Data, length(Data), Size FROM SMMeshMetadata WHERE NodeId=?");
+    stmt->BindInt64(1, nodeID);
+    DbResult status = stmt->Step();
+    // assert(status == BE_SQLITE_ROW);
+    if (status == BE_SQLITE_DONE)
+        {
+        uncompressedSize = 0;
+        return;
+        }
+    metadata.resize(stmt->GetValueInt64(1));
+    uncompressedSize = stmt->GetValueInt64(2);
+    memcpy(&metadata[0], stmt->GetValueBlob(0), metadata.size());
+}
+#endif
+
+uint64_t SMSQLiteFile::GetLastNodeId()
+    {
+    std::lock_guard<std::mutex> lock(dbLock);
+    CachedStatementPtr stmt;
+    m_database->GetCachedStatement(stmt, "SELECT NodeId FROM SMNodeHeader ORDER BY NodeId DESC LIMIT 1");
+    stmt->Step();
+    auto numResults = stmt->GetColumnCount();
+
+    auto lastID = numResults > 0 ? stmt->GetValueInt64(0) : 0;
+    return lastID;
+    }
+
+
+void SMSQLiteFile::StorePoints(int64_t& nodeID, const bvector<uint8_t>& pts, size_t uncompressedSize)
+    {
+    std::lock_guard<std::mutex> lock(dbLock);
+    CachedStatementPtr stmt;
+    CachedStatementPtr stmt3;
+    m_database->GetCachedStatement(stmt3, "SELECT COUNT(NodeId) FROM SMPoint WHERE NodeId=?");
+    stmt3->BindInt64(1, nodeID);
+    stmt3->Step();
+    size_t nRows = stmt3->GetValueInt64(0);
+    if (nodeID == SQLiteNodeHeader::NO_NODEID || nRows == 0)
+        {
+        Savepoint insertTransaction(*m_database, "insert");
+        m_database->GetCachedStatement(stmt, "INSERT INTO SMPoint (NodeId, PointData, IndexData, SizePts, SizeIndices) VALUES(?,?,?,?,?)");
+        stmt->BindInt64(1, nodeID);
+        stmt->BindBlob(2, pts.data(), (int)pts.size(), MAKE_COPY_NO);
+        stmt->BindBlob(3, nullptr, 0, MAKE_COPY_NO);
+        stmt->BindInt64(4, uncompressedSize);
+        stmt->BindInt64(5, 0);
+        DbResult status = stmt->Step();
+        assert(status == BE_SQLITE_DONE);
+        }
+    else
+        {
+        m_database->GetCachedStatement(stmt, "UPDATE SMPoint SET PointData=?, SizePts=? WHERE NodeId=?");
+        stmt->BindBlob(1, &pts[0], (int)pts.size(), MAKE_COPY_NO);
+        stmt->BindInt64(2, uncompressedSize);
+        stmt->BindInt64(3, nodeID);
+        DbResult status = stmt->Step();
+        assert(status == BE_SQLITE_DONE);
+        }
+    }
+
+void SMSQLiteFile::StoreIndices(int64_t& nodeID, const bvector<uint8_t>& indices, size_t uncompressedSize)
+    {
+    std::lock_guard<std::mutex> lock(dbLock);
+    CachedStatementPtr stmt;
+    CachedStatementPtr stmt3;
+    m_database->GetCachedStatement(stmt3, "SELECT COUNT(NodeId) FROM SMPoint WHERE NodeId=?");
+    stmt3->BindInt64(1, nodeID);
+    stmt3->Step();
+    size_t nRows = stmt3->GetValueInt64(0);
+
+    if (nodeID != SQLiteNodeHeader::NO_NODEID && nRows == 0)
+        {
+        Savepoint insertTransaction(*m_database, "insert");
+        m_database->GetCachedStatement(stmt, "INSERT INTO SMPoint (NodeId,PointData, IndexData, SizePts, SizeIndices) VALUES(?,?,?,?,?)");
+        stmt->BindInt64(1, nodeID);
+        stmt->BindBlob(2, nullptr, 0, MAKE_COPY_NO);
+        stmt->BindBlob(3, &indices[0], (int)indices.size(), MAKE_COPY_NO);
+        stmt->BindInt64(4, 0);
+        stmt->BindInt64(5, uncompressedSize);
+        DbResult status = stmt->Step();
+        assert(status == BE_SQLITE_DONE);
+        stmt->ClearBindings();
+        }
+    else if (nodeID == SQLiteNodeHeader::NO_NODEID)
+        {
+        Savepoint insertTransaction(*m_database, "insert");
+        m_database->GetCachedStatement(stmt, "INSERT INTO SMPoint (PointData, IndexData, SizePts, SizeIndices) VALUES(?,?,?,?)");
+        stmt->BindBlob(1, nullptr, 0, MAKE_COPY_NO);
+        stmt->BindBlob(2, &indices[0], (int)indices.size(), MAKE_COPY_NO);
+        stmt->BindInt64(3, 0);
+        stmt->BindInt64(4, uncompressedSize);
+        DbResult status = stmt->Step();
+        if (status != BE_SQLITE_DONE)
+            {
+            std::string s;
+            s = std::to_string(status);
+            }
+        assert(status == BE_SQLITE_DONE);
+         CachedStatementPtr stmt2;
+        m_database->GetCachedStatement(stmt2, "SELECT last_insert_rowid()");
+        status = stmt2->Step();
+        nodeID = stmt2->GetValueInt64(0);
+        stmt->ClearBindings();
+        }
+    else
+        {
+        m_database->GetCachedStatement(stmt, "UPDATE SMPoint SET IndexData=?, SizeIndices=? WHERE NodeId=?");
+        stmt->BindBlob(1, &indices[0], (int)indices.size(), MAKE_COPY_NO);
+        stmt->BindInt64(2, uncompressedSize);
+        stmt->BindInt64(3, nodeID);
+        DbResult status = stmt->Step();
+        assert(status == BE_SQLITE_DONE);
+        stmt->ClearBindings();
+        }
+    }
+
+void SMSQLiteFile::StoreUVIndices(int64_t& nodeID, const bvector<uint8_t>& uvCoords, size_t uncompressedSize)
+    {
+    std::lock_guard<std::mutex> lock(dbLock);
+    CachedStatementPtr stmt;
+    CachedStatementPtr stmt3;
+    m_database->GetCachedStatement(stmt3, "SELECT COUNT(NodeId) FROM SMUVs WHERE NodeId=?");
+    stmt3->BindInt64(1, nodeID);
+    stmt3->Step();
+    size_t nRows = stmt3->GetValueInt64(0);
+    if (nodeID == SQLiteNodeHeader::NO_NODEID || nRows == 0)
+        {
+        Savepoint insertTransaction(*m_database, "insert");
+        m_database->GetCachedStatement(stmt, "INSERT INTO SMUVs (NodeId,UVData,UVIndexData, SizeUVs, SizeUVIndex) VALUES(?,?,?,?,?)");
+        stmt->BindInt64(1, nodeID);
+        stmt->BindBlob(2, nullptr, 0, MAKE_COPY_NO);
+        stmt->BindBlob(3, &uvCoords[0], (int)uvCoords.size(), MAKE_COPY_NO);
+        stmt->BindInt64(4, 0);
+        stmt->BindInt64(5, uncompressedSize);
+        DbResult status = stmt->Step();
+        assert(status == BE_SQLITE_DONE);
+        /* CachedStatementPtr stmt2;
+        m_database->GetCachedStatement(stmt2, "SELECT last_insert_rowid()");
+        status = stmt2->Step();
+        nodeID = stmt2->GetValueInt64(0);*/
+        stmt->ClearBindings();
+        }
+    else
+        {
+        m_database->GetCachedStatement(stmt, "UPDATE SMUVs SET UVIndexData=?, SizeUVIndex=? WHERE NodeId=?");
+        stmt->BindBlob(1, &uvCoords[0], (int)uvCoords.size(), MAKE_COPY_NO);
+        stmt->BindInt64(2, uncompressedSize);
+        stmt->BindInt64(3, nodeID);
+        DbResult status = stmt->Step();
+        assert(status == BE_SQLITE_DONE);
+        stmt->ClearBindings();
+        }
+    }
+
+void SMSQLiteFile::StoreTexture(int64_t& nodeID, const bvector<uint8_t>& texture, size_t uncompressedSize)
+    {
+    std::lock_guard<std::mutex> lock(dbLock);
+    CachedStatementPtr stmt;
+    CachedStatementPtr stmt3;
+    m_database->GetCachedStatement(stmt3, "SELECT COUNT(NodeId) FROM SMTexture WHERE NodeId=?");
+    stmt3->BindInt64(1, nodeID);
+    stmt3->Step();
+    size_t nRows = stmt3->GetValueInt64(0);
+    if (nodeID == SQLiteNodeHeader::NO_NODEID || nRows == 0)
+        {
+        Savepoint insertTransaction(*m_database, "insert");
+        m_database->GetCachedStatement(stmt, "INSERT INTO SMTexture (NodeId,TexData, SizeTexture) VALUES(?,?,?)");
+        stmt->BindInt64(1, nodeID);
+        stmt->BindBlob(2, &texture[0], (int)texture.size(), MAKE_COPY_NO);
+        stmt->BindInt64(3, uncompressedSize);
+        DbResult status = stmt->Step();
+        assert(status == BE_SQLITE_DONE);
+        /* CachedStatementPtr stmt2;
+        m_database->GetCachedStatement(stmt2, "SELECT last_insert_rowid()");
+        status = stmt2->Step();
+        nodeID = stmt2->GetValueInt64(0);*/
+        stmt->ClearBindings();
+        }
+    else
+        {
+        m_database->GetCachedStatement(stmt, "UPDATE SMTexture SET TexData=?, SizeTexture=? WHERE NodeId=?");
+        stmt->BindBlob(1, &texture[0], (int)texture.size(), MAKE_COPY_NO);
+        stmt->BindInt64(2, uncompressedSize);
+        stmt->BindInt64(3, nodeID);
+        DbResult status = stmt->Step();
+        assert(status == BE_SQLITE_DONE);
+        stmt->ClearBindings();
+        }
+    }
+
+void SMSQLiteFile::StoreUVs(int64_t& nodeID, const bvector<uint8_t>& uvCoords, size_t uncompressedSize)
+    {
+    std::lock_guard<std::mutex> lock(dbLock);
+    CachedStatementPtr stmt;
+    CachedStatementPtr stmt3;
+    m_database->GetCachedStatement(stmt3, "SELECT COUNT(NodeId) FROM SMUVs WHERE NodeId=?");
+    stmt3->BindInt64(1, nodeID);
+    stmt3->Step();
+    size_t nRows = stmt3->GetValueInt64(0);
+    if (nodeID == SQLiteNodeHeader::NO_NODEID || nRows == 0)
+        {
+        Savepoint insertTransaction(*m_database, "insert");
+        m_database->GetCachedStatement(stmt, "INSERT INTO SMUVs (NodeId,UVData,UVIndexData,SizeUVs, SizeUVIndex) VALUES(?,?,?,?,?)");
+        stmt->BindInt64(1, nodeID);
+        stmt->BindBlob(2, &uvCoords[0], (int)uvCoords.size(), MAKE_COPY_NO);
+        stmt->BindBlob(3, nullptr, 0, MAKE_COPY_NO);
+        stmt->BindInt64(4, uncompressedSize);
+        stmt->BindInt64(5, 0);
+        DbResult status = stmt->Step();
+        assert(status == BE_SQLITE_DONE);
+        stmt->ClearBindings();
+        }
+    else
+        {
+        m_database->GetCachedStatement(stmt, "UPDATE SMUVs SET UvData=?, SizeUVs=? WHERE NodeId=?");
+        stmt->BindBlob(1, &uvCoords[0], (int)uvCoords.size(), MAKE_COPY_NO);
+        stmt->BindInt64(2, uncompressedSize);
+        stmt->BindInt64(3, nodeID);
+        DbResult status = stmt->Step();
+        assert(status == BE_SQLITE_DONE);
+        stmt->ClearBindings();
+        }
+    }
+
+
+
+
+
+
+#ifdef WIP_MESH_IMPORT
+void SMSQLiteFile::StoreMeshParts(int64_t& nodeID, const bvector<uint8_t>& data, size_t uncompressedSize)
+    {
+    std::lock_guard<std::mutex> lock(dbLock);
+    CachedStatementPtr stmt; 
+    size_t nRows = 0;
+    if (nodeID != SQLiteNodeHeader::NO_NODEID)
+        {
+        CachedStatementPtr stmt3;
+        m_database->GetCachedStatement(stmt3, "SELECT COUNT(NodeId) FROM SMMeshParts WHERE NodeId=?");
+        stmt3->BindInt64(1, nodeID);
+        stmt3->Step();
+        nRows = stmt3->GetValueInt64(0);
+        }
+    if (nodeID == SQLiteNodeHeader::NO_NODEID)
+        {
+        Savepoint insertTransaction(*m_database, "insert");
+        m_database->GetCachedStatement(stmt, "INSERT INTO SMMeshParts (Data,Size) VALUES(?,?)");
+        stmt->BindBlob(1, &data[0], (int)data.size(), MAKE_COPY_NO);
+        stmt->BindInt64(2, uncompressedSize);
+        DbResult status = stmt->Step();
+        assert(status == BE_SQLITE_DONE);
+        stmt->ClearBindings();
+        CachedStatementPtr stmt2;
+        m_database->GetCachedStatement(stmt2, "SELECT last_insert_rowid()");
+        status = stmt2->Step();
+        nodeID = stmt2->GetValueInt64(0);
+        }
+    else if (nRows == 0)
+        {
+        Savepoint insertTransaction(*m_database, "insert");
+        m_database->GetCachedStatement(stmt, "INSERT INTO SMMeshParts (NodeId, Data,Size) VALUES(?, ?,?)");
+        stmt->BindInt64(1, nodeID);
+        stmt->BindBlob(2, &data[0], (int)data.size(), MAKE_COPY_NO);
+        stmt->BindInt64(3, uncompressedSize);
+        DbResult status = stmt->Step();
+        assert(status == BE_SQLITE_DONE);
+        stmt->ClearBindings();
+        m_database->SaveChanges();
+        }
+    else
+        {
+        m_database->GetCachedStatement(stmt, "UPDATE SMMeshParts SET Data=?, Size=? WHERE NodeId=?");
+        stmt->BindBlob(1, &data[0], (int)data.size(), MAKE_COPY_NO);
+        stmt->BindInt64(2, uncompressedSize);
+        stmt->BindInt64(3, nodeID);
+        DbResult status = stmt->Step();
+        assert(status == BE_SQLITE_DONE);
+        stmt->ClearBindings();
+        }
+    }
+
+void SMSQLiteFile::StoreMetadata(int64_t& nodeID, const bvector<uint8_t>& metadata, size_t uncompressedSize)
+    {
+    std::lock_guard<std::mutex> lock(dbLock);
+    CachedStatementPtr stmt;
+    size_t nRows = 0;
+    if (nodeID != SQLiteNodeHeader::NO_NODEID)
+        {
+        CachedStatementPtr stmt3;
+        m_database->GetCachedStatement(stmt3, "SELECT COUNT(NodeId) FROM SMMeshMetadata WHERE NodeId=?");
+        stmt3->BindInt64(1, nodeID);
+        stmt3->Step();
+        nRows = stmt3->GetValueInt64(0);
+        }
+    if (nodeID == SQLiteNodeHeader::NO_NODEID)
+        {
+        Savepoint insertTransaction(*m_database, "insert");
+        m_database->GetCachedStatement(stmt, "INSERT INTO SMMeshMetadata (Data,Size) VALUES(?,?)");
+        stmt->BindBlob(1, &metadata[0], (int)metadata.size(), MAKE_COPY_NO);
+        stmt->BindInt64(2, uncompressedSize);
+        DbResult status = stmt->Step();
+        assert(status == BE_SQLITE_DONE);
+        stmt->ClearBindings();
+        CachedStatementPtr stmt2;
+        m_database->GetCachedStatement(stmt2, "SELECT last_insert_rowid()");
+        status = stmt2->Step();
+        nodeID = stmt2->GetValueInt64(0);
+        }
+    else if (nRows == 0)
+        {
+        Savepoint insertTransaction(*m_database, "insert");
+        m_database->GetCachedStatement(stmt, "INSERT INTO SMMeshMetadata (NodeId, Data,Size) VALUES(?, ?,?)");
+        stmt->BindInt64(1, nodeID);
+        stmt->BindBlob(2, &metadata[0], (int)metadata.size(), MAKE_COPY_NO);
+        stmt->BindInt64(3, uncompressedSize);
+        DbResult status = stmt->Step();
+        assert(status == BE_SQLITE_DONE);
+        stmt->ClearBindings();
+        m_database->SaveChanges();
+        }
+    else
+        {
+        m_database->GetCachedStatement(stmt, "UPDATE SMMeshMetadata SET Data=?, Size=? WHERE NodeId=?");
+        stmt->BindBlob(1, &metadata[0], (int)metadata.size(), MAKE_COPY_NO);
+        stmt->BindInt64(2, uncompressedSize);
+        stmt->BindInt64(3, nodeID);
+        DbResult status = stmt->Step();
+        assert(status == BE_SQLITE_DONE);
+        stmt->ClearBindings();
+        }
+}
+#endif
+
+size_t SMSQLiteFile::GetNumberOfPoints(int64_t nodeID)
+    {
+    std::lock_guard<std::mutex> lock(dbLock);
+    CachedStatementPtr stmt;
+    DbResult rc = m_database->GetCachedStatement(stmt, "SELECT SizePts FROM SMPoint WHERE NodeId=?");
+    if (rc != BE_SQLITE_OK)
+        {
+        assert(!"Can't get number of points");
+        return 0;
+        }
+    stmt->BindInt64(1, nodeID);
+    DbResult status = stmt->Step();
+    //assert(status == BE_SQLITE_ROW);
+    if (status != BE_SQLITE_ROW) return 0;
+    return stmt->GetValueInt64(0);
+    }
+
+size_t SMSQLiteFile::GetNumberOfIndices(int64_t nodeID)
+    {
+    std::lock_guard<std::mutex> lock(dbLock);
+    CachedStatementPtr stmt;
+    DbResult rc = m_database->GetCachedStatement(stmt, "SELECT SizeIndices FROM SMPoint WHERE NodeId=?");
+    if (rc != BE_SQLITE_OK)
+        {
+        assert(!"Can't get number of indices");
+        return 0;
+        }
+    stmt->BindInt64(1, nodeID);
+    DbResult status = stmt->Step();
+   // assert(status == BE_SQLITE_ROW);
+    if (status != BE_SQLITE_ROW) return 0;
+    return stmt->GetValueInt64(0);
+    }
+
+size_t SMSQLiteFile::GetNumberOfUVIndices(int64_t nodeID)
+    {
+    std::lock_guard<std::mutex> lock(dbLock);
+    CachedStatementPtr stmt;
+    DbResult rc = m_database->GetCachedStatement(stmt, "SELECT SizeUVIndex FROM SMUVs WHERE NodeId=?");
+    if (rc != BE_SQLITE_OK)
+        {
+        assert(!"Can't get number of UV indices");
+        return 0;
+        }
+    stmt->BindInt64(1, nodeID);
+    DbResult status = stmt->Step();
+    // assert(status == BE_SQLITE_ROW);
+    if (status != BE_SQLITE_ROW) return 0;
+    return stmt->GetValueInt64(0);
+    }
+
+size_t SMSQLiteFile::GetTextureByteCount(int64_t nodeID)
+    {
+    std::lock_guard<std::mutex> lock(dbLock);
+    CachedStatementPtr stmt;
+    m_database->GetCachedStatement(stmt, "SELECT SizeTexture FROM SMTexture WHERE NodeId=?");
+    stmt->BindInt64(1, nodeID);
+    DbResult status = stmt->Step();
+    // assert(status == BE_SQLITE_ROW);
+    if (status != BE_SQLITE_ROW) return 0;
+    return stmt->GetValueInt64(0);
+    }
+
+size_t SMSQLiteFile::GetTextureCompressedByteCount(int64_t nodeID)
+    {
+    std::lock_guard<std::mutex> lock(dbLock);
+    CachedStatementPtr stmt;
+    m_database->GetCachedStatement(stmt, "SELECT length(TexData) FROM SMTexture WHERE NodeId=?");
+    stmt->BindInt64(1, nodeID);
+    DbResult status = stmt->Step();
+    // assert(status == BE_SQLITE_ROW);
+    if (status == BE_SQLITE_DONE || stmt->GetValueInt64(0) == 0)
+        {
+        return 0;
+        }
+    return stmt->GetValueInt64(0);
+    }
+
+size_t SMSQLiteFile::GetNumberOfUVs(int64_t nodeID)
+    {
+    std::lock_guard<std::mutex> lock(dbLock);
+    CachedStatementPtr stmt;
+    m_database->GetCachedStatement(stmt, "SELECT SizeUVs FROM SMUVs WHERE NodeId=?");
+    stmt->BindInt64(1, nodeID);
+    DbResult status = stmt->Step();
+    if (status != BE_SQLITE_ROW) return 0;
+    return stmt->GetValueInt64(0);
+    }
+
+
+#ifdef WIP_MESH_IMPORT
+size_t SMSQLiteFile::CountTextures()
+    {
+    CachedStatementPtr stmt;
+    m_database->GetCachedStatement(stmt, "SELECT MAX(_ROWID_) FROM SMTexture LIMIT 1"); 
+    DbResult status = stmt->Step();
+    assert((status == BE_SQLITE_DONE) || (status == BE_SQLITE_ROW));
+    int texCount = stmt->GetValueInt(0);
+    return (size_t) texCount;
+    }
+
+size_t SMSQLiteFile::GetNumberOfMeshParts(int64_t nodeId)
+    {
+    std::lock_guard<std::mutex> lock(dbLock);
+    CachedStatementPtr stmt;
+    m_database->GetCachedStatement(stmt, "SELECT Size FROM SMMeshParts WHERE NodeId=?");
+    stmt->BindInt64(1, nodeId);
+    DbResult status = stmt->Step();
+    if (status != BE_SQLITE_ROW) return 0;
+    return stmt->GetValueInt64(0);
+}
+
+size_t SMSQLiteFile::GetNumberOfMetadataChars(int64_t nodeId)
+    {
+    std::lock_guard<std::mutex> lock(dbLock);
+    CachedStatementPtr stmt;
+    m_database->GetCachedStatement(stmt, "SELECT Size FROM SMMeshMetadata WHERE NodeId=?");
+    stmt->BindInt64(1, nodeId);
+    DbResult status = stmt->Step();
+    if (status != BE_SQLITE_ROW) return 0;
+    return stmt->GetValueInt64(0);
+    }
+#endif
+
+
+
+
+    bool SMSQLiteFile::SetWkt(WCharCP extendedWkt)
+{
+
+    Utf8String extendedWktUtf8String;
+    BeStringUtilities::WCharToUtf8(extendedWktUtf8String, extendedWkt);
+
+    CachedStatementPtr stmtTest;
+    m_database->GetCachedStatement(stmtTest, "SELECT COUNT(MasterHeaderId) FROM SMMasterHeader WHERE MasterHeaderId=?");
+    size_t id = 0;
+    stmtTest->BindInt64(1, id);
+    stmtTest->Step();
+    size_t nRows = stmtTest->GetValueInt64(0);
+    CachedStatementPtr stmt;
+    if (nRows == 0)
+    {
+        
+        m_database->GetCachedStatement(stmt, "INSERT INTO SMMasterHeader (MasterHeaderId, GCS, RootNodeId) VALUES(?,?,?)");
+
+    }
+    else
+    {
+        
+        m_database->GetCachedStatement(stmt, "UPDATE SMMasterHeader SET MasterHeaderId=?, GCS=? WHERE MasterHeaderID=?");
+    }
+    stmt->BindInt64(1, id);
+    BIND_VALUE_STR(stmt, 2, extendedWktUtf8String, MAKE_COPY_NO);
+    if (nRows != 0)
+        stmt->BindInt64(3, id);
+    else
+        stmt->BindInt64(3, SQLiteNodeHeader::NO_NODEID);
+
+    DbResult status = stmt->Step();
+  
+    assert((status == BE_SQLITE_DONE) || (status == BE_SQLITE_ROW));
+    return ((status == BE_SQLITE_DONE) || (status == BE_SQLITE_ROW));
+}
+
+bool SMSQLiteFile::HasWkt()
+{
+    CachedStatementPtr stmt;
+    m_database->GetCachedStatement(stmt, "SELECT GCS FROM SMMasterHeader WHERE MasterHeaderId=?");
+    stmt->BindInt64(1, 0);
+
+
+    DbResult status = stmt->Step();
+    assert((status == BE_SQLITE_DONE) || (status == BE_SQLITE_ROW)); // can be BE_SQLITE_RAW => step has another raw ready (but the true question is why ?
+    Utf8String wktStringUtf8 = GET_VALUE_STR(stmt, 0);
+    return !wktStringUtf8.empty();
+}
+
+bool SMSQLiteFile::HasMasterHeader()
+{
+    CachedStatementPtr stmt;
+    m_database->GetCachedStatement(stmt, "SELECT count(MasterHeaderId) FROM SMMasterHeader");
+    DbResult status = stmt->Step();
+    assert((status == BE_SQLITE_DONE) || (status == BE_SQLITE_ROW));
+    int masterHeaderCount = stmt->GetValueInt(0);
+    return masterHeaderCount > 0 ? true : false;
+}
+
+bool SMSQLiteFile::HasPoints()
+{
+    CachedStatementPtr stmt;
+    m_database->GetCachedStatement(stmt, "SELECT MAX(_ROWID_) FROM SMPoint LIMIT 1"); //select count() is not optimized on sqlite
+    DbResult status = stmt->Step();
+    assert((status == BE_SQLITE_DONE) || (status == BE_SQLITE_ROW));
+    int nodeIdCount = stmt->GetValueInt(0);
+    return nodeIdCount > 0 ? true : false;
+}
+
+bool SMSQLiteFile::IsSingleFile()
+{
+    CachedStatementPtr stmt;
+    m_database->GetCachedStatement(stmt, "SELECT SingleFile  FROM SMMasterHeader WHERE MasterHeaderId=?");
+    stmt->BindInt64(1, 0);
+
+    DbResult status = stmt->Step();
+    assert((status == BE_SQLITE_DONE) || (status == BE_SQLITE_ROW)); // can be BE_SQLITE_RAW => step has another raw ready (but the true question is why ?
+    int singleFile = stmt->GetValueInt(0);
+    return singleFile > 0 ? true : false;
+}
+
+bool SMSQLiteFile::GetWkt(WString& wktStr)
+{
+    CachedStatementPtr stmt;
+    m_database->GetCachedStatement(stmt, "SELECT GCS FROM SMMasterHeader WHERE MasterHeaderId=?");
+    stmt->BindInt64(1, 0);
+
+
+    DbResult status = stmt->Step();
+    assert((status == BE_SQLITE_DONE) || (status == BE_SQLITE_ROW));
+    Utf8String wktStringUtf8 = GET_VALUE_STR(stmt,0);
+    wktStr = WSTRING_FROM_CSTR(wktStringUtf8.c_str());
+    return wktStringUtf8.empty();
+}
+
+bool SMSQLiteFile::SaveSource(SourcesDataSQLite& sourcesData)
+{
+    BeAssert(m_database->IsTransactionActive());
+    Savepoint s(*m_database, "sources");
+    s.Begin();
+    std::vector<SourceDataSQLite> vecSourceDataSQLite = sourcesData.GetSourceDataSQLite();
+
+    for (SourceDataSQLite& sourceData : vecSourceDataSQLite)
+    {
+        Utf8String extendedWktUtf8String;
+        BeStringUtilities::WCharToUtf8(extendedWktUtf8String, sourceData.GetGCS().GetWCharCP());
+
+
+        ScalableMeshData smData = sourceData.GetScalableMeshData();
+
+        Utf8String modelNameUtf8String;
+        BeStringUtilities::WCharToUtf8(modelNameUtf8String, sourceData.GetModelName().GetWCharCP());
+
+        Utf8String levelNameUtf8String;
+        BeStringUtilities::WCharToUtf8(levelNameUtf8String, sourceData.GetLevelName().GetWCharCP());
+
+        Utf8String rootToRefPersistentPathUtf8String;
+        BeStringUtilities::WCharToUtf8(rootToRefPersistentPathUtf8String, sourceData.GetRootToRefPersistentPath().GetWCharCP());
+       
+        Utf8String referenceNameUtf8String;
+        BeStringUtilities::WCharToUtf8(referenceNameUtf8String, sourceData.GetReferenceName().GetWCharCP());
+   
+        Utf8String referenceModelNameUtf8String;
+        BeStringUtilities::WCharToUtf8(referenceModelNameUtf8String, sourceData.GetReferenceModelName().GetWCharCP());
+
+        Utf8String ElevationPropertyNameUtf8String;
+        BeStringUtilities::WCharToUtf8(ElevationPropertyNameUtf8String, smData.ElevationPropertyName().GetWCharCP());
+
+        Utf8String monikerStringUtf8String;
+        BeStringUtilities::WCharToUtf8(monikerStringUtf8String, sourceData.GetMonikerString().GetWCharCP());
+
+        CachedStatementPtr stmt;
+        //Savepoint insertTransaction(*m_database, "replace");
+        m_database->GetCachedStatement(stmt, "REPLACE INTO SMSources (SourceId, SourceType, DTMSourceID, GroupID, ModelId, ModelName, LevelId, LevelName, RootToRefPersistentPath, "
+            "ReferenceName, ReferenceModelName, GCS, Flags, TypeFamilyID, TypeID, MonikerType, MonikerString, TimeLastModified, "
+            "SizeExtent, Extent, UpToDateState, Time, IsRepresenting3dData, IsGroundDetection, IsGISData, ElevationProperty, LinearFeatureType, PolygonFeatureType, IsGridData)"
+            "VALUES(?,?,?,?,?,"
+            "?,?,?,?,?,"
+            "?,?,?,?,?,"
+            "?,?,?,?,?,"
+            "?,?,?,?,?,"
+            "?,?,?,?)");
+        stmt->BindInt64(1, sourceData.GetSourceID());
+        stmt->BindInt(2, sourceData.GetSourceType());
+        stmt->BindInt(3, sourceData.GetDTMSourceID());
+        stmt->BindInt64(4, sourceData.GetGroupID());
+        stmt->BindInt64(5, sourceData.GetModelID());
+        BIND_VALUE_STR(stmt, 6, modelNameUtf8String, MAKE_COPY_NO);
+        stmt->BindInt64(7, sourceData.GetLevelID());
+        BIND_VALUE_STR(stmt, 8, levelNameUtf8String, MAKE_COPY_NO);
+        BIND_VALUE_STR(stmt, 9, rootToRefPersistentPathUtf8String, MAKE_COPY_NO);
+        BIND_VALUE_STR(stmt, 10, referenceNameUtf8String, MAKE_COPY_NO);
+        BIND_VALUE_STR(stmt, 11, referenceModelNameUtf8String, MAKE_COPY_NO);
+        BIND_VALUE_STR(stmt, 12, extendedWktUtf8String, MAKE_COPY_NO);
+        stmt->BindInt64(13, sourceData.GetFlags());
+        stmt->BindInt64(14, sourceData.GetTypeFamilyID());
+        stmt->BindInt64(15, sourceData.GetTypeID());
+
+
+        stmt->BindInt(16, sourceData.GetMonikerType());
+        BIND_VALUE_STR(stmt, 17, monikerStringUtf8String, MAKE_COPY_NO);
+
+
+        stmt->BindInt64(18, sourceData.GetTimeLastModified());
+        stmt->BindInt64(19, smData.GetExtent().size());
+
+        {
+            stmt->BindBlob(20, &smData.GetExtent()[0], sizeof(DRange3d)*(int)smData.GetExtent().size(), MAKE_COPY_YES);
+        }
+        stmt->BindInt(21, smData.GetUpToDateState());
+        stmt->BindInt64(22, smData.GetTimeFile());
+        stmt->BindInt(23, (int)smData.IsRepresenting3dData());
+        stmt->BindInt(24, smData.IsGroundDetection() ? 1 : 0);
+        stmt->BindInt(25, smData.IsGISDataType() ? 1 : 0);
+        BIND_VALUE_STR(stmt, 26, ElevationPropertyNameUtf8String, MAKE_COPY_NO);
+        stmt->BindInt(27, (int)smData.GetLinearFeatureType());
+        stmt->BindInt(28, (int)smData.GetPolygonFeatureType());
+        stmt->BindInt(29, smData.IsGridData() ? 1 : 0);
+        DbResult status = stmt->Step();
+        assert((status == BE_SQLITE_DONE) || (status == BE_SQLITE_ROW));
+
+
+        for (auto& cmdData : sourceData.GetOrderedCommands())
+            {
+            CachedStatementPtr stmtTest;
+            m_database->GetCachedStatement(stmtTest, "SELECT COUNT(CommandID) FROM SMImportSequences WHERE SourceID=? AND CommandPosition=?");
+            int pos = &cmdData - &sourceData.GetOrderedCommands().front();
+            stmtTest->BindInt64(1, sourceData.GetSourceID());
+            stmtTest->BindInt(2, pos);
+            stmtTest->Step();
+            size_t nRows = stmtTest->GetValueInt64(0);
+            CachedStatementPtr stmtSeq;
+            if (nRows > 0)
+                {
+                m_database->GetCachedStatement(stmtSeq, "UPDATE SMImportSequences SET SourceLayer=?, TargetLayer=?, SourceType=?, TargetType=? WHERE SourceID=? AND CommandPosition=?");
+                }
+            else
+                {
+                m_database->GetCachedStatement(stmtSeq, "INSERT INTO SMImportSequences (SourceLayer,TargetLayer,SourceType,TargetType,SourceID,CommandPosition) VALUES (?,?,?,?,?,?)");
+                }
+            if (cmdData.sourceLayerSet) stmtSeq->BindInt(1, cmdData.sourceLayerID);
+            if (cmdData.targetLayerSet) stmtSeq->BindInt(2, cmdData.targetLayerID);
+            if (cmdData.sourceTypeSet) stmtSeq->BindInt(3, cmdData.sourceTypeID);
+            if (cmdData.targetTypeSet) stmtSeq->BindInt(4, cmdData.targetTypeID);
+            stmtSeq->BindInt64(5, sourceData.GetSourceID());
+            stmtSeq->BindInt(6, pos);
+            stmtSeq->Step();
+            }
+        s.Save("newSource");
+   }
+    CachedStatementPtr stmtTest;
+    m_database->GetCachedStatement(stmtTest, "SELECT COUNT(MasterHeaderId) FROM SMMasterHeader WHERE MasterHeaderId=?");
+    size_t id = 0;
+    stmtTest->BindInt64(1, id);
+    stmtTest->Step();
+    size_t nRows = stmtTest->GetValueInt64(0);
+    CachedStatementPtr stmt;
+    if (nRows == 0)
+    {
+
+        m_database->GetCachedStatement(stmt, "INSERT INTO SMMasterHeader (MasterHeaderId, LastModifiedTime, LastSyncTime, CheckTime,"
+            "RootNodeId) VALUES(?,?,?,?,?)");
+
+    }
+    else
+    {
+
+        m_database->GetCachedStatement(stmt, "UPDATE SMMasterHeader SET MasterHeaderId=?, LastModifiedTime=?, LastSyncTime=?, CheckTime=?"
+            " WHERE MasterHeaderId=?");
+
+    }
+    
+    stmt->BindInt64(1, id);
+    stmt->BindInt64(2, sourcesData.GetLastModifiedCheckTime());
+    stmt->BindInt64(3, sourcesData.GetLastModifiedTime());
+    stmt->BindInt64(4, sourcesData.GetLastSyncTime());
+
+    if (nRows != 0)
+        stmt->BindInt64(5, id);
+    else
+        stmt->BindInt64(5, SQLiteNodeHeader::NO_NODEID);
+    DbResult status = stmt->Step();
+    s.Commit();
+    m_database->SaveChanges();
+    assert((status == BE_SQLITE_DONE) || (status == BE_SQLITE_ROW));
+    return ((status == BE_SQLITE_DONE) || (status == BE_SQLITE_ROW));
+}
+
+bool SMSQLiteFile::HasSources()
+{
+    CachedStatementPtr stmtTest;
+    m_database->GetCachedStatement(stmtTest, "SELECT COUNT(SourceId) FROM SMSources");
+    stmtTest->Step();
+    return stmtTest->GetValueInt64(0) > 0 ? true : false;
+}
+
+bool SMSQLiteFile::LoadSources(SourcesDataSQLite& sourcesData)
+{
+    CachedStatementPtr stmt;
+    m_database->GetCachedStatement(stmt, "SELECT SourceId, SourceType, DTMSourceID, GroupID, ModelId, ModelName, LevelId, LevelName, RootToRefPersistentPath, "
+        "ReferenceName, ReferenceModelName, GCS, Flags, TypeFamilyID, TypeID, MonikerType, MonikerString, TimeLastModified, "
+        "SizeExtent, Extent, UpToDateState, Time, IsRepresenting3dData, IsGroundDetection, IsGISData, ElevationProperty, LinearFeatureType, PolygonFeatureType, IsGridData "
+        "FROM SMSources");
+    while (stmt->Step() == BE_SQLITE_ROW)
+    {
+        SourceDataSQLite sourceData(SourceDataSQLite::GetNull());
+        sourceData.SetSourceID(stmt->GetValueInt64(0));
+        sourceData.SetSourceType(stmt->GetValueInt64(1));
+        sourceData.SetDTMSourceID(stmt->GetValueInt(2));
+        sourceData.SetGroupID(stmt->GetValueInt64(3));
+        sourceData.SetModelID(stmt->GetValueInt64(4));
+        sourceData.SetModelName(WSTRING_FROM_CSTR(Utf8String(GET_VALUE_STR(stmt, 5)).c_str()));
+        sourceData.SetLevelID(stmt->GetValueInt64(6));
+        sourceData.SetLevelName(WSTRING_FROM_CSTR(Utf8String(GET_VALUE_STR(stmt, 7)).c_str()));
+        sourceData.SetRootToRefPersistentPath(WSTRING_FROM_CSTR(Utf8String(GET_VALUE_STR(stmt, 8)).c_str()));
+        sourceData.SetReferenceName(WSTRING_FROM_CSTR(Utf8String(GET_VALUE_STR(stmt, 9)).c_str()));
+        sourceData.SetReferenceModelName(WSTRING_FROM_CSTR(Utf8String(GET_VALUE_STR(stmt, 10)).c_str()));
+        sourceData.SetGCS(WSTRING_FROM_CSTR(Utf8String(GET_VALUE_STR(stmt, 11)).c_str()));
+        sourceData.SetFlags(stmt->GetValueInt64(12));
+        sourceData.SetTypeFamilyID(stmt->GetValueInt64(13));
+        sourceData.SetTypeID(stmt->GetValueInt64(14));
+
+
+        sourceData.SetMonikerType(stmt->GetValueInt(15));
+        sourceData.SetMonikerString(WSTRING_FROM_CSTR(Utf8String(GET_VALUE_STR(stmt, 16)).c_str()));
+
+
+        sourceData.SetTimeLastModified(stmt->GetValueInt64(17));
+
+        ScalableMeshData smData(ScalableMeshData::GetNull());
+        size_t nLayer = stmt->GetValueInt64(18);
+
+        {
+            std::vector<DRange3d> extents(nLayer);
+            std::memcpy(&extents[0], stmt->GetValueBlob(19), sizeof(DRange3d)*(int)nLayer);
+            smData.SetExtents(extents);
+        }
+        smData.SetUpToDateState(UpToDateState(stmt->GetValueInt(20)));
+        smData.SetTimeFile(stmt->GetValueInt64(21));
+        smData.SetRepresenting3dData(SMis3D(stmt->GetValueInt(22)));
+        smData.SetIsGroundDetection(stmt->GetValueInt(23) ? true : false);
+        smData.SetIsGISDataType(stmt->GetValueInt(24) ? true : false);
+        WString tmp = WSTRING_FROM_CSTR(Utf8String(GET_VALUE_STR(stmt, 25)).c_str());
+        smData.SetElevationPropertyName(tmp);
+        smData.SetLinearFeatureType(DTMFeatureType(stmt->GetValueInt(26)));
+        smData.SetPolygonFeatureType(DTMFeatureType(stmt->GetValueInt(27)));
+        smData.SetIsGridData(stmt->GetValueInt(28) ? true : false);
+        sourceData.SetScalableMeshData(smData);
+      
+
+        CachedStatementPtr stmtSequence;
+        bvector<ImportCommandData> sequenceData;
+        m_database->GetCachedStatement(stmtSequence, "SELECT SourceLayer, TargetLayer, SourceType, TargetType FROM SMImportSequences WHERE SourceID=? ORDER BY CommandPosition ASC");
+        stmtSequence->BindInt64(1, sourceData.GetSourceID());
+        while (stmtSequence->Step() == BE_SQLITE_ROW)
+            {
+            ImportCommandData data;
+            if (!stmt->IsColumnNull(0))
+                {
+                data.sourceLayerID = stmt->GetValueInt(0);
+                data.sourceLayerSet = true;
+                }
+            if (!stmt->IsColumnNull(1))
+                {
+                data.targetLayerID = stmt->GetValueInt(1);
+                data.targetLayerSet = true;
+                }
+            if (!stmt->IsColumnNull(2))
+                {
+                data.sourceTypeID = stmt->GetValueInt(2);
+                data.sourceTypeSet = true;
+                }
+            if (!stmt->IsColumnNull(3))
+                {
+                data.targetTypeID = stmt->GetValueInt(3);
+                data.targetTypeSet = true;
+                }
+            sequenceData.push_back(data);
+            }
+        sourceData.SetOrderedCommands(sequenceData);
+        sourcesData.AddSourcesNode(sourceData);
+    }
+
+    CachedStatementPtr stmt2;
+    m_database->GetCachedStatement(stmt2, "SELECT LastModifiedTime, LastSyncTime, CheckTime"
+        " FROM SMMasterHeader WHERE MasterHEaderId=?");
+    size_t id = 0;
+    stmt2->BindInt64(1, id);
+    stmt2->Step();
+
+    sourcesData.SetLastModifiedCheckTime(stmt->GetValueInt64(0));
+    sourcesData.SetLastModifiedTime(stmt->GetValueInt64(1));
+    sourcesData.SetLastSyncTime(stmt->GetValueInt64(2));
+
+    return true;
+}
+
+bool SMSQLiteFile::SetSingleFile(bool isSingleFile)
+{
+    CachedStatementPtr stmtTest;
+    m_database->GetCachedStatement(stmtTest, "SELECT COUNT(MasterHeaderId) FROM SMMasterHeader WHERE MasterHeaderId=?");
+    size_t id = 0;
+    stmtTest->BindInt64(1, id);
+    stmtTest->Step();
+    size_t nRows = stmtTest->GetValueInt64(0);
+    CachedStatementPtr stmt;
+    if (nRows == 0)
+    {
+        m_database->GetCachedStatement(stmt, "INSERT INTO SMMasterHeader (MasterHeaderId, SingleFile, RootNodeId) VALUES(?,?,?)");
+    }
+    else
+    {
+        m_database->GetCachedStatement(stmt, "UPDATE SMMasterHeader SET MasterHeaderId=?, SingleFile=? WHERE MasterHeaderID=?");
+    }
+    stmt->BindInt64(1, id);
+    stmt->BindInt(2, isSingleFile ? 1 : 0);
+    if (nRows != 0)
+        stmt->BindInt64(3, id);
+    else
+        stmt->BindInt64(3, SQLiteNodeHeader::NO_NODEID);
+
+    DbResult status = stmt->Step();
+
+    assert((status == BE_SQLITE_DONE) || (status == BE_SQLITE_ROW));
+    return ((status == BE_SQLITE_DONE) || (status == BE_SQLITE_ROW));
+}
+
+void SMSQLiteFile::Compact()
+{
+	m_database->SaveChanges();
+	Savepoint* savepoint = m_database->GetSavepoint(0);
+	savepoint->Commit(nullptr);
+	m_database->TryExecuteSql("VACUUM");
+	savepoint->Begin();
+}