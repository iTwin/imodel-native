/*--------------------------------------------------------------------------------------+
|
|     $Source: STM/Edits/ClipRegistry.h $
|    $RCSfile: ClipRegistry.h,v $
|   $Revision: 1.0 $
|       $Date: 2015/09/14 15:28:03 $
|     $Author: Elenie.Godzaridis $
|
|  $Copyright: (c) 2016 Bentley Systems, Incorporated. All rights reserved. $
|
+--------------------------------------------------------------------------------------*/

#pragma once
#include <Bentley/Bentley.h>
#include <Bentley/bvector.h>
#include <ScalableMesh/IScalableMesh.h>
#include "..\SMPointTileStore.h"
#include "..\SMSQLiteClipDefinitionsTileStore.h"
//#include "..\PointTypeDPoint3d.h"

BEGIN_BENTLEY_SCALABLEMESH_NAMESPACE

//typedef IDTMFile::Extent3d64f        YProtPtExtentType;
typedef DRange3d       YProtPtExtentType;
class ClipRegistry : public HFCShareableObject<ClipRegistry>
    {
    //HFCPtr<SMPointTaggedTileStore<DPoint3d, YProtPtExtentType>> m_clipStore;
    HFCPtr<SMSQLiteClipDefinitionsTileStore<YProtPtExtentType>> m_clipStore;
    //HFCPtr<HPMCountLimitedPool<DPoint3d>> m_pool;
    //vector<HPMStoredPooledVector<DPoint3d>> m_clips;
    SMPointIndexHeader<YProtPtExtentType> h;
    WString m_path;
    bmap<uint64_t, bvector<DPoint3d>> m_clipDefs;
    uint64_t m_maxID;

    public:

    ClipRegistry(const WString& fileName)
        {
       // m_pool = new HPMCountLimitedPool<DPoint3d>(new HPMMemoryMgrReuseAlreadyAllocatedBlocksWithAlignment(100, 2000 * sizeof(DPoint3d)), 200000);
       // IDTMFile::File::Ptr filePtr = IDTMFile::File::Open(fileName.c_str());
        StatusInt status;
        SMSQLiteFilePtr filePtr = SMSQLiteFile::Open(fileName.c_str(), false, status);
        m_path = fileName;
        if (status && nullptr != filePtr.get()) m_clipStore = new SMSQLiteClipDefinitionsTileStore<YProtPtExtentType>(filePtr);//new SMPointTaggedTileStore<DPoint3d, YProtPtExtentType>(filePtr, false);
        h.m_depth = 0;
        h.m_SplitTreshold = 1;
        m_maxID = 0;
        if (filePtr == NULL /*|| !m_clipStore->LoadMasterHeader(&h, 1)*/)
            {
            m_clipStore = NULL;
            }
            //m_clipStore->StoreMasterHeader(&h, 0);
        //m_clips.resize(h.m_depth);
        /*for (auto& clip : m_clips)
            {
            clip.SetBlockID(&clip - &m_clips[0]);
            if (clip.Discarded()) clip.Inflate();
            }*/
        if (filePtr != NULL && m_clipStore != NULL) LoadAllClips();

        }

    ~ClipRegistry()
        {
        StoreAllClips();
        /*for (auto& clip : m_clips)
            {
            clip.UnPin();
            if(clip.IsDirty() && !clip.Discarded()) clip.Discard();
            }*/
        if (m_clipStore != NULL)
            {
            m_clipStore->StoreMasterHeader(&h, 0);
            m_clipStore->Close();
            }
        }

    void OpenStore()
        {
        //IDTMFile::File::Ptr filePtr = IDTMFile::File::Create(m_path.c_str());
        StatusInt status;
<<<<<<< HEAD
        SMSQLiteFilePtr filePtr = SMSQLiteFile::Open(m_path, false, status);
        filePtr->Create(m_path);
=======
        SMSQLiteFilePtr filePtr = SMSQLiteFile::Open(m_path.c_str(), false, status);
        if(status) filePtr->Create(m_path.c_str());
>>>>>>> a461e75e
        if (filePtr.get() != nullptr && filePtr->IsOpen()) m_clipStore = new SMSQLiteClipDefinitionsTileStore<YProtPtExtentType>(filePtr);//new SMPointTaggedTileStore<DPoint3d, YProtPtExtentType>(filePtr, false);
        }

    void LoadAllClips()
        {
        //m_maxID = m_clipStore->GetNextID();
        }

    void StoreAllClips()
        {

        }

    uint64_t AddClip(const DPoint3d* clip, size_t clipSize)
        {
        if (m_clipStore == NULL) OpenStore();
        /*if (m_clips.size() + 1 > m_clips.capacity())
            {
            for (auto& element : m_clips)
                {
                    element.UnPin();
                    if (!element.Discarded()) element.Discard();
                }
            m_clips.resize(m_clips.size() + 1);
            for (size_t i = 0; i < m_clips.size() - 1; ++i) m_clips[i].Pin();
            }
        else m_clips.resize(m_clips.size() + 1);
        h.m_depth += 1;
        m_clipStore->StoreMasterHeader(&h, 0);
        auto& newClip = m_clips.back();
        newClip.SetStore(m_clipStore);
        newClip.SetPool(m_pool);
        newClip.push_back(clip, clipSize);
        newClip.Discard();
        newClip.Inflate();
        newClip.Pin();
        return newClip.GetBlockID().m_integerID;*/
        m_clipStore->StoreBlock(const_cast<DPoint3d*>(clip), clipSize, m_maxID);
        return m_maxID++;
        }

    void ModifyClip(uint64_t id, const DPoint3d* clip, size_t clipSize)
        {
        //m_clips[id].clear();
        //m_clips[id].push_back(clip, clipSize);
        if (m_clipStore == NULL) OpenStore();
        m_clipStore->StoreBlock(const_cast<DPoint3d*>(clip), clipSize, id);
        }


    void DeleteClip(uint64_t id)
        {
        //m_clips[id].clear();
        m_clipStore->DestroyBlock(/*m_clips[id].GetBlockID()*/id);
        //m_clips[id].SetDirty(false);
        }

    void GetClip(uint64_t id, bvector<DPoint3d>& clip)
        {
        /*if (id < 0 || id > m_clips.size()) return;
        clip.resize(m_clips[id].size());
        m_clips[id].get(&clip[0], clip.size());*/
        size_t nOfPts = m_clipStore->GetBlockDataCount(id);
        if (nOfPts == 0) return;
        else clip.resize(nOfPts);
        m_clipStore->LoadBlock(&clip[0], nOfPts, id);
        }

    size_t GetNbClips()
        {
        return 0;//m_clipStore->CountClips();// m_clips.size();
        }
    };

END_BENTLEY_SCALABLEMESH_NAMESPACE<|MERGE_RESOLUTION|>--- conflicted
+++ resolved
@@ -1,164 +1,159 @@
-/*--------------------------------------------------------------------------------------+
-|
-|     $Source: STM/Edits/ClipRegistry.h $
-|    $RCSfile: ClipRegistry.h,v $
-|   $Revision: 1.0 $
-|       $Date: 2015/09/14 15:28:03 $
-|     $Author: Elenie.Godzaridis $
-|
-|  $Copyright: (c) 2016 Bentley Systems, Incorporated. All rights reserved. $
-|
-+--------------------------------------------------------------------------------------*/
-
-#pragma once
-#include <Bentley/Bentley.h>
-#include <Bentley/bvector.h>
-#include <ScalableMesh/IScalableMesh.h>
-#include "..\SMPointTileStore.h"
-#include "..\SMSQLiteClipDefinitionsTileStore.h"
-//#include "..\PointTypeDPoint3d.h"
-
-BEGIN_BENTLEY_SCALABLEMESH_NAMESPACE
-
-//typedef IDTMFile::Extent3d64f        YProtPtExtentType;
-typedef DRange3d       YProtPtExtentType;
-class ClipRegistry : public HFCShareableObject<ClipRegistry>
-    {
-    //HFCPtr<SMPointTaggedTileStore<DPoint3d, YProtPtExtentType>> m_clipStore;
-    HFCPtr<SMSQLiteClipDefinitionsTileStore<YProtPtExtentType>> m_clipStore;
-    //HFCPtr<HPMCountLimitedPool<DPoint3d>> m_pool;
-    //vector<HPMStoredPooledVector<DPoint3d>> m_clips;
-    SMPointIndexHeader<YProtPtExtentType> h;
-    WString m_path;
-    bmap<uint64_t, bvector<DPoint3d>> m_clipDefs;
-    uint64_t m_maxID;
-
-    public:
-
-    ClipRegistry(const WString& fileName)
-        {
-       // m_pool = new HPMCountLimitedPool<DPoint3d>(new HPMMemoryMgrReuseAlreadyAllocatedBlocksWithAlignment(100, 2000 * sizeof(DPoint3d)), 200000);
-       // IDTMFile::File::Ptr filePtr = IDTMFile::File::Open(fileName.c_str());
-        StatusInt status;
-        SMSQLiteFilePtr filePtr = SMSQLiteFile::Open(fileName.c_str(), false, status);
-        m_path = fileName;
-        if (status && nullptr != filePtr.get()) m_clipStore = new SMSQLiteClipDefinitionsTileStore<YProtPtExtentType>(filePtr);//new SMPointTaggedTileStore<DPoint3d, YProtPtExtentType>(filePtr, false);
-        h.m_depth = 0;
-        h.m_SplitTreshold = 1;
-        m_maxID = 0;
-        if (filePtr == NULL /*|| !m_clipStore->LoadMasterHeader(&h, 1)*/)
-            {
-            m_clipStore = NULL;
-            }
-            //m_clipStore->StoreMasterHeader(&h, 0);
-        //m_clips.resize(h.m_depth);
-        /*for (auto& clip : m_clips)
-            {
-            clip.SetBlockID(&clip - &m_clips[0]);
-            if (clip.Discarded()) clip.Inflate();
-            }*/
-        if (filePtr != NULL && m_clipStore != NULL) LoadAllClips();
-
-        }
-
-    ~ClipRegistry()
-        {
-        StoreAllClips();
-        /*for (auto& clip : m_clips)
-            {
-            clip.UnPin();
-            if(clip.IsDirty() && !clip.Discarded()) clip.Discard();
-            }*/
-        if (m_clipStore != NULL)
-            {
-            m_clipStore->StoreMasterHeader(&h, 0);
-            m_clipStore->Close();
-            }
-        }
-
-    void OpenStore()
-        {
-        //IDTMFile::File::Ptr filePtr = IDTMFile::File::Create(m_path.c_str());
-        StatusInt status;
-<<<<<<< HEAD
-        SMSQLiteFilePtr filePtr = SMSQLiteFile::Open(m_path, false, status);
-        filePtr->Create(m_path);
-=======
-        SMSQLiteFilePtr filePtr = SMSQLiteFile::Open(m_path.c_str(), false, status);
-        if(status) filePtr->Create(m_path.c_str());
->>>>>>> a461e75e
-        if (filePtr.get() != nullptr && filePtr->IsOpen()) m_clipStore = new SMSQLiteClipDefinitionsTileStore<YProtPtExtentType>(filePtr);//new SMPointTaggedTileStore<DPoint3d, YProtPtExtentType>(filePtr, false);
-        }
-
-    void LoadAllClips()
-        {
-        //m_maxID = m_clipStore->GetNextID();
-        }
-
-    void StoreAllClips()
-        {
-
-        }
-
-    uint64_t AddClip(const DPoint3d* clip, size_t clipSize)
-        {
-        if (m_clipStore == NULL) OpenStore();
-        /*if (m_clips.size() + 1 > m_clips.capacity())
-            {
-            for (auto& element : m_clips)
-                {
-                    element.UnPin();
-                    if (!element.Discarded()) element.Discard();
-                }
-            m_clips.resize(m_clips.size() + 1);
-            for (size_t i = 0; i < m_clips.size() - 1; ++i) m_clips[i].Pin();
-            }
-        else m_clips.resize(m_clips.size() + 1);
-        h.m_depth += 1;
-        m_clipStore->StoreMasterHeader(&h, 0);
-        auto& newClip = m_clips.back();
-        newClip.SetStore(m_clipStore);
-        newClip.SetPool(m_pool);
-        newClip.push_back(clip, clipSize);
-        newClip.Discard();
-        newClip.Inflate();
-        newClip.Pin();
-        return newClip.GetBlockID().m_integerID;*/
-        m_clipStore->StoreBlock(const_cast<DPoint3d*>(clip), clipSize, m_maxID);
-        return m_maxID++;
-        }
-
-    void ModifyClip(uint64_t id, const DPoint3d* clip, size_t clipSize)
-        {
-        //m_clips[id].clear();
-        //m_clips[id].push_back(clip, clipSize);
-        if (m_clipStore == NULL) OpenStore();
-        m_clipStore->StoreBlock(const_cast<DPoint3d*>(clip), clipSize, id);
-        }
-
-
-    void DeleteClip(uint64_t id)
-        {
-        //m_clips[id].clear();
-        m_clipStore->DestroyBlock(/*m_clips[id].GetBlockID()*/id);
-        //m_clips[id].SetDirty(false);
-        }
-
-    void GetClip(uint64_t id, bvector<DPoint3d>& clip)
-        {
-        /*if (id < 0 || id > m_clips.size()) return;
-        clip.resize(m_clips[id].size());
-        m_clips[id].get(&clip[0], clip.size());*/
-        size_t nOfPts = m_clipStore->GetBlockDataCount(id);
-        if (nOfPts == 0) return;
-        else clip.resize(nOfPts);
-        m_clipStore->LoadBlock(&clip[0], nOfPts, id);
-        }
-
-    size_t GetNbClips()
-        {
-        return 0;//m_clipStore->CountClips();// m_clips.size();
-        }
-    };
-
+/*--------------------------------------------------------------------------------------+
+|
+|     $Source: STM/Edits/ClipRegistry.h $
+|    $RCSfile: ClipRegistry.h,v $
+|   $Revision: 1.0 $
+|       $Date: 2015/09/14 15:28:03 $
+|     $Author: Elenie.Godzaridis $
+|
+|  $Copyright: (c) 2016 Bentley Systems, Incorporated. All rights reserved. $
+|
++--------------------------------------------------------------------------------------*/
+
+#pragma once
+#include <Bentley/Bentley.h>
+#include <Bentley/bvector.h>
+#include <ScalableMesh/IScalableMesh.h>
+#include "..\SMPointTileStore.h"
+#include "..\SMSQLiteClipDefinitionsTileStore.h"
+//#include "..\PointTypeDPoint3d.h"
+
+BEGIN_BENTLEY_SCALABLEMESH_NAMESPACE
+
+//typedef IDTMFile::Extent3d64f        YProtPtExtentType;
+typedef DRange3d       YProtPtExtentType;
+class ClipRegistry : public HFCShareableObject<ClipRegistry>
+    {
+    //HFCPtr<SMPointTaggedTileStore<DPoint3d, YProtPtExtentType>> m_clipStore;
+    HFCPtr<SMSQLiteClipDefinitionsTileStore<YProtPtExtentType>> m_clipStore;
+    //HFCPtr<HPMCountLimitedPool<DPoint3d>> m_pool;
+    //vector<HPMStoredPooledVector<DPoint3d>> m_clips;
+    SMPointIndexHeader<YProtPtExtentType> h;
+    WString m_path;
+    bmap<uint64_t, bvector<DPoint3d>> m_clipDefs;
+    uint64_t m_maxID;
+
+    public:
+
+    ClipRegistry(const WString& fileName)
+        {
+       // m_pool = new HPMCountLimitedPool<DPoint3d>(new HPMMemoryMgrReuseAlreadyAllocatedBlocksWithAlignment(100, 2000 * sizeof(DPoint3d)), 200000);
+       // IDTMFile::File::Ptr filePtr = IDTMFile::File::Open(fileName.c_str());
+        StatusInt status;
+        SMSQLiteFilePtr filePtr = SMSQLiteFile::Open(fileName.c_str(), false, status);
+        m_path = fileName;
+        if (status && nullptr != filePtr.get()) m_clipStore = new SMSQLiteClipDefinitionsTileStore<YProtPtExtentType>(filePtr);//new SMPointTaggedTileStore<DPoint3d, YProtPtExtentType>(filePtr, false);
+        h.m_depth = 0;
+        h.m_SplitTreshold = 1;
+        m_maxID = 0;
+        if (filePtr == NULL /*|| !m_clipStore->LoadMasterHeader(&h, 1)*/)
+            {
+            m_clipStore = NULL;
+            }
+            //m_clipStore->StoreMasterHeader(&h, 0);
+        //m_clips.resize(h.m_depth);
+        /*for (auto& clip : m_clips)
+            {
+            clip.SetBlockID(&clip - &m_clips[0]);
+            if (clip.Discarded()) clip.Inflate();
+            }*/
+        if (filePtr != NULL && m_clipStore != NULL) LoadAllClips();
+
+        }
+
+    ~ClipRegistry()
+        {
+        StoreAllClips();
+        /*for (auto& clip : m_clips)
+            {
+            clip.UnPin();
+            if(clip.IsDirty() && !clip.Discarded()) clip.Discard();
+            }*/
+        if (m_clipStore != NULL)
+            {
+            m_clipStore->StoreMasterHeader(&h, 0);
+            m_clipStore->Close();
+            }
+        }
+
+    void OpenStore()
+        {
+        //IDTMFile::File::Ptr filePtr = IDTMFile::File::Create(m_path.c_str());
+        StatusInt status;
+        SMSQLiteFilePtr filePtr = SMSQLiteFile::Open(m_path.c_str(), false, status);
+        if(status) filePtr->Create(m_path.c_str());
+        if (filePtr.get() != nullptr && filePtr->IsOpen()) m_clipStore = new SMSQLiteClipDefinitionsTileStore<YProtPtExtentType>(filePtr);//new SMPointTaggedTileStore<DPoint3d, YProtPtExtentType>(filePtr, false);
+        }
+
+    void LoadAllClips()
+        {
+        //m_maxID = m_clipStore->GetNextID();
+        }
+
+    void StoreAllClips()
+        {
+
+        }
+
+    uint64_t AddClip(const DPoint3d* clip, size_t clipSize)
+        {
+        if (m_clipStore == NULL) OpenStore();
+        /*if (m_clips.size() + 1 > m_clips.capacity())
+            {
+            for (auto& element : m_clips)
+                {
+                    element.UnPin();
+                    if (!element.Discarded()) element.Discard();
+                }
+            m_clips.resize(m_clips.size() + 1);
+            for (size_t i = 0; i < m_clips.size() - 1; ++i) m_clips[i].Pin();
+            }
+        else m_clips.resize(m_clips.size() + 1);
+        h.m_depth += 1;
+        m_clipStore->StoreMasterHeader(&h, 0);
+        auto& newClip = m_clips.back();
+        newClip.SetStore(m_clipStore);
+        newClip.SetPool(m_pool);
+        newClip.push_back(clip, clipSize);
+        newClip.Discard();
+        newClip.Inflate();
+        newClip.Pin();
+        return newClip.GetBlockID().m_integerID;*/
+        m_clipStore->StoreBlock(const_cast<DPoint3d*>(clip), clipSize, m_maxID);
+        return m_maxID++;
+        }
+
+    void ModifyClip(uint64_t id, const DPoint3d* clip, size_t clipSize)
+        {
+        //m_clips[id].clear();
+        //m_clips[id].push_back(clip, clipSize);
+        if (m_clipStore == NULL) OpenStore();
+        m_clipStore->StoreBlock(const_cast<DPoint3d*>(clip), clipSize, id);
+        }
+
+
+    void DeleteClip(uint64_t id)
+        {
+        //m_clips[id].clear();
+        m_clipStore->DestroyBlock(/*m_clips[id].GetBlockID()*/id);
+        //m_clips[id].SetDirty(false);
+        }
+
+    void GetClip(uint64_t id, bvector<DPoint3d>& clip)
+        {
+        /*if (id < 0 || id > m_clips.size()) return;
+        clip.resize(m_clips[id].size());
+        m_clips[id].get(&clip[0], clip.size());*/
+        size_t nOfPts = m_clipStore->GetBlockDataCount(id);
+        if (nOfPts == 0) return;
+        else clip.resize(nOfPts);
+        m_clipStore->LoadBlock(&clip[0], nOfPts, id);
+        }
+
+    size_t GetNbClips()
+        {
+        return 0;//m_clipStore->CountClips();// m_clips.size();
+        }
+    };
+
 END_BENTLEY_SCALABLEMESH_NAMESPACE