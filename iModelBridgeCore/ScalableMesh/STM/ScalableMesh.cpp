/*--------------------------------------------------------------------------------------+
|
|     $Source: STM/ScalableMesh.cpp $
|    $RCSfile: ScalableMesh.cpp,v $
|   $Revision: 1.106 $
|       $Date: 2012/01/06 16:30:15 $
|     $Author: Raymond.Gauthier $
|
|  $Copyright: (c) 2016 Bentley Systems, Incorporated. All rights reserved. $
|
+--------------------------------------------------------------------------------------*/
  
#include <ScalableMeshPCH.h>
#include "ImagePPHeaders.h" 
extern bool   GET_HIGHEST_RES;

/*------------------------------------------------------------------+
| Include of the current class header                               |
+------------------------------------------------------------------*/
#include "InternalUtilityFunctions.h"
#include "ScalableMesh.h"
//#include "DTMGraphTileStore.h"
//#include "SMTextureTileStore.h"
#include "ScalableMeshQuadTreeBCLIBFilters.h"
#include "ScalableMeshQuadTreeQueries.h"

#include <ScalableMesh/GeoCoords/GCS.h>
#include <STMInternal/GeoCoords/WKTUtils.h>

#include "ScalableMeshQuery.h"
#include "ScalableMeshSourcesPersistance.h"

#include <ScalableMesh/IScalableMeshPolicy.h>
#include <ScalableMesh\IScalableMeshSourceCollection.h>
#include <ScalableMesh\IScalableMeshDocumentEnv.h>
#include <ScalableMesh\IScalableMeshSourceImportConfig.h>
#include <ScalableMesh\IScalableMeshSources.h>

#include <CloudDataSource/DataSourceManager.h>

#include "ScalableMeshDraping.h"
#include "ScalableMeshVolume.h"

//#include "Edits\DiffSetTileStore.h"
#include "SMSQLiteDiffsetTileStore.h"
#include "Edits\ClipRegistry.h"
#include "SMSQLitePointTileStore.h"
#include "SMSQLiteGraphTileStore.h"
#include "SMSQLiteIndiceTileStore.h"
#include "SMSQLiteUVStore.h"
#include "SMSQLiteUVIndiceTileStore.h"
#include "SMSQLiteTextureTileStore.h"
#include <Vu\VuApi.h>
#include <Vu\vupoly.fdf>
#include "vuPolygonClassifier.h"
#include <ImagePP\all\h\HIMMosaic.h>
#include "LogUtils.h"
//#include "CGALEdgeCollapse.h"

DataSourceManager ScalableMeshBase::s_dataSourceManager;


ScalableMeshScheduler* s_clipScheduler = nullptr;
std::mutex s_schedulerLock;
/*
#include <msoutput.fdf>
#include <mstypes.h>
*/
/*------------------------------------------------------------------+
| Include COGO definitions                                          |
+------------------------------------------------------------------*/

/*----------------------------------------------+
| Constant definitions                          |
+----------------------------------------------*/

/*----------------------------------------------+
| Private type definitions                      |
+----------------------------------------------*/

// typedef HGF2DTemplateExtent<double, HGF3DCoord<double>> FProtFeatureExtentType;
typedef HGF3DExtent<double> FProtFeatureExtentType;
//typedef HGF2DTemplateExtent<double, HGF3DCoord<double>> FProtPtExtentType;
typedef HGF3DExtent<double> FProtPtExtentType;
 
// typedef HGF2DTemplateExtent<double, HGF3DCoord<double>> XProtFeatureExtentType;
typedef HGF3DExtent<double> XProtFeatureExtentType;
//typedef HGF2DTemplateExtent<double, HGF3DCoord<double>> XProtPtExtentType;
typedef HGF3DExtent<double> XProtPtExtentType;


typedef HGF3DExtent<double> YProtFeatureExtentType;
//typedef HGF2DTemplateExtent<double, HGF3DCoord<double>> YProtFeatureExtentType;

/*==================================================================*/
/*                                                                  */
/*          INTERNAL FUNCTIONS                                      */
/*                                                                  */
/*==================================================================*/

using namespace IDTMFile;

USING_NAMESPACE_BENTLEY_SCALABLEMESH_IMPORT
USING_NAMESPACE_BENTLEY_SCALABLEMESH_GEOCOORDINATES


BEGIN_BENTLEY_SCALABLEMESH_NAMESPACE
#ifdef SM_BESQL_FORMAT
bool s_useSQLFormat = true;
#else
bool s_useSQLFormat = false;
#endif
#define USE_CODE_FOR_ERROR_DETECTION



namespace {

/*----------------------------------------------------------------------------+
| Pool Singleton
+----------------------------------------------------------------------------*/
template <typename POINT> static HFCPtr<HPMCountLimitedPool<POINT> > PoolSingleton()
    {
    static HFCPtr<HPMCountLimitedPool<POINT> > pGlobalPointPool(new HPMCountLimitedPool<POINT>(new HPMMemoryMgrReuseAlreadyAllocatedBlocksWithAlignment(100, 2000 * sizeof(POINT)), 30000000));

    return pGlobalPointPool;
    }

inline const GCS& GetDefaultGCS ()
    {
    static const GCS DEFAULT_GCS(GetGCSFactory().Create(GeoCoords::Unit::GetMeter()));
    return DEFAULT_GCS;
    }

const size_t DEFAULT_WORKING_LAYER = 0;

}   

/*----------------------------------------------------------------------------+
|IScalableMesh Method Definition Section - Begin
+----------------------------------------------------------------------------*/

void IScalableMesh::TextureFromRaster(HIMMosaic* mosaicP)
    {
    return _TextureFromRaster(mosaicP);
    }

_int64 IScalableMesh::GetPointCount()
    {
    return _GetPointCount();
    }

bool IScalableMesh::IsTerrain()
    {
    return _IsTerrain();
    }

DTMStatusInt IScalableMesh::GetRange(DRange3dR range)
    {
    return _GetRange(range);
    }

StatusInt IScalableMesh::GetBoundary(bvector<DPoint3d>& boundary)
    {
    return _GetBoundary(boundary);
    }

int IScalableMesh::GenerateSubResolutions()
    {
    return _GenerateSubResolutions();
    }
            
__int64 IScalableMesh::GetBreaklineCount() const
    {
    return _GetBreaklineCount();
    }
 
ScalableMeshCompressionType IScalableMesh::GetCompressionType() const
    {
    return _GetCompressionType();
    }

int IScalableMesh::GetNbResolutions() const
    {
    return _GetNbResolutions();
    }

size_t IScalableMesh::GetTerrainDepth() const
    {
    return _GetTerrainDepth();
    }


IScalableMeshPointQueryPtr IScalableMesh::GetQueryInterface(ScalableMeshQueryType queryType) const
    {
    return _GetQueryInterface(queryType);
    }

IScalableMeshPointQueryPtr IScalableMesh::GetQueryInterface(ScalableMeshQueryType                         queryType,                                          
                                                            BENTLEY_NAMESPACE_NAME::GeoCoordinates::BaseGCSCPtr& targetGCS,
                                                            const DRange3d& extentInTargetGCS) const
    {
    return _GetQueryInterface(queryType, targetGCS, extentInTargetGCS);
    }

IScalableMeshMeshQueryPtr IScalableMesh::GetMeshQueryInterface(MeshQueryType queryType) const
    {
    return _GetMeshQueryInterface(queryType);
    }

IScalableMeshMeshQueryPtr IScalableMesh::GetMeshQueryInterface(MeshQueryType queryType,
                                                 BENTLEY_NAMESPACE_NAME::GeoCoordinates::BaseGCSCPtr& targetGCS,
                                                 const DRange3d& extentInTargetGCS) const
    {
    return _GetMeshQueryInterface(queryType, targetGCS, extentInTargetGCS);
    }

IScalableMeshNodeRayQueryPtr IScalableMesh::GetNodeQueryInterface() const
    {
    return _GetNodeQueryInterface();
    }

BENTLEY_NAMESPACE_NAME::TerrainModel::IDTM* IScalableMesh::GetDTMInterface(DTMAnalysisType type)
    {
    return _GetDTMInterface(type);
    }

BENTLEY_NAMESPACE_NAME::TerrainModel::IDTM* IScalableMesh::GetDTMInterface(DMatrix4d& storageToUors, DTMAnalysisType type)
    {
    return _GetDTMInterface(storageToUors, type);
    }

const BaseGCSCPtr& IScalableMesh::GetBaseGCS() const 
    {
    return _GetGCS().GetGeoRef().GetBasePtr();
    }

StatusInt IScalableMesh::SetBaseGCS(const BaseGCSCPtr& baseGCSPtr)
    {
    GCSFactory::Status createStatus = GCSFactory::S_SUCCESS;
    GCS gcs(GetGCSFactory().Create(baseGCSPtr, createStatus));
    if (GCSFactory::S_SUCCESS != createStatus)
        return BSIERROR;

    return _SetGCS(gcs);
    }


const GeoCoords::GCS& IScalableMesh::GetGCS() const
    {
    return _GetGCS();
    }

StatusInt IScalableMesh::SetGCS(const GeoCoords::GCS& gcs)
    {
    return _SetGCS(gcs);
    }

ScalableMeshState IScalableMesh::GetState() const
    {
    return _GetState();
    }

bool IScalableMesh::IsProgressive() const
    {
    return _IsProgressive();
    }

bool IScalableMesh::IsReadOnly() const
    {
    return _IsReadOnly();
    }

bool IScalableMesh::IsShareable() const
    {
    return _IsShareable();
    }

bool IScalableMesh::InSynchWithSources() const
    {
    return _InSynchWithSources();
    }

bool IScalableMesh::LastSynchronizationCheck(time_t& lastCheckTime) const
    {
    return _LastSynchronizationCheck(lastCheckTime);
    }

int IScalableMesh::SynchWithSources()
    {
    return _SynchWithSources();
    } 

int IScalableMesh::GetRangeInSpecificGCS(DPoint3d& lowPt, DPoint3d& highPt, BENTLEY_NAMESPACE_NAME::GeoCoordinates::BaseGCSCPtr& targetGCS) const
    {
    return _GetRangeInSpecificGCS(lowPt, highPt, targetGCS);
    }


uint64_t IScalableMesh::AddClip(const DPoint3d* pts, size_t ptsSize)
    {
    return _AddClip(pts, ptsSize);
    }

bool IScalableMesh::AddClip(const DPoint3d* pts, size_t ptsSize, uint64_t clipID)
    {
    return _AddClip(pts, ptsSize, clipID);
    }

bool IScalableMesh::ModifyClip(const DPoint3d* pts, size_t ptsSize, uint64_t clipID)
    {
    return _ModifyClip(pts, ptsSize, clipID);
    }

void IScalableMesh::ModifyClipMetadata(uint64_t clipId, double importance, int nDimensions)
    {
    return _ModifyClipMetadata(clipId, importance, nDimensions);
    }

bool IScalableMesh::RemoveClip(uint64_t clipID)
    {
    return _RemoveClip(clipID);
    }

void IScalableMesh::SetIsInsertingClips(bool toggleInsertClips)
    {
    return _SetIsInsertingClips(toggleInsertClips);
    }

bool IScalableMesh::AddSkirt(const bvector<bvector<DPoint3d>>& skirt, uint64_t clipID)
    {
    return _AddSkirt(skirt, clipID);
    }

bool IScalableMesh::ModifySkirt(const bvector<bvector<DPoint3d>>& skirt, uint64_t clipID)
    {
    return _ModifySkirt(skirt, clipID);
    }

void IScalableMesh::GetAllClipIds(bvector<uint64_t>& ids)
    {
    return _GetAllClipsIds(ids);
    }

void IScalableMesh::GetCurrentlyViewedNodes(bvector<IScalableMeshNodePtr>& nodes)
    {
    return _GetCurrentlyViewedNodes(nodes);
    }

void IScalableMesh::SetCurrentlyViewedNodes(const bvector<IScalableMeshNodePtr>& nodes)
    {
    return _SetCurrentlyViewedNodes(nodes);
    }


void IScalableMesh::SetEditFilesBasePath(const Utf8String& path)
    {
    return _SetEditFilesBasePath(path);
    }

bool IScalableMesh::RemoveSkirt(uint64_t clipID)
    {
    return _RemoveSkirt(clipID);
    }


int IScalableMesh::ConvertToCloud(const WString& pi_pOutputDirPath) const
    {
    return _ConvertToCloud(pi_pOutputDirPath);
    }

#ifdef SCALABLE_MESH_ATP
int IScalableMesh::LoadAllNodeHeaders(size_t& nbLoadedNodes) const
    {
    return _LoadAllNodeHeaders(nbLoadedNodes);
    }

int IScalableMesh::SaveGroupedNodeHeaders(const WString& pi_pOutputDirPath) const
    {
    return _SaveGroupedNodeHeaders(pi_pOutputDirPath);
    }
#endif

/*----------------------------------------------------------------------------+
|IScalableMesh Method Definition Section - End
+----------------------------------------------------------------------------*/


namespace {

AccessMode GetAccessModeFor(bool                    openReadOnly,
                            bool                    openShareable)
    {
    AccessMode accessMode;

    if (openReadOnly == true)
        {
        accessMode = HFC_READ_ONLY;

        if (openShareable == true)
            {
            accessMode |= HFC_SHARE_READ_WRITE;
            }           
        }
    else
        {            
        accessMode = HFC_READ_WRITE;

        if (openShareable == true)
            {                    
            accessMode |= HFC_SHARE_READ_ONLY;
            }            
        } 
    return accessMode;
    }

}

/*----------------------------------------------------------------------------+
|IScalableMesh::GetFor
+----------------------------------------------------------------------------*/

IScalableMeshPtr IScalableMesh::GetFor(const WChar*          filePath,
                                       const Utf8String&      baseEditsFilePath,
    bool                    openReadOnly,
    bool                    openShareable,
    StatusInt&              status)
{
    status = BSISUCCESS;

    if(0 != _waccess(filePath, 04))
    {
        status = BSISUCCESS;
        return 0; // File not found
    }

    StatusInt openStatus;
    SMSQLiteFilePtr smSQLiteFile(SMSQLiteFile::Open(filePath, openReadOnly, openStatus));
    if(smSQLiteFile == nullptr)
    {
            status = BSIERROR;

        return 0; // Error opening file
    }
    return ScalableMesh<DPoint3d>::Open(smSQLiteFile, filePath, baseEditsFilePath, status);
}

IScalableMeshPtr IScalableMesh::GetFor(const WChar*          filePath,
                                       bool                    openReadOnly,
                                       bool                    openShareable,
                                       StatusInt&              status)
    {
    return GetFor(filePath, Utf8String(filePath), openReadOnly, openShareable, status);
    }

/*----------------------------------------------------------------------------+
|IScalableMesh::GetFor
+----------------------------------------------------------------------------*/
IScalableMeshPtr IScalableMesh::GetFor   (const WChar*          filePath,
                            bool                    openReadOnly,
                            bool                    openShareable)
    {
    StatusInt status;
    return GetFor(filePath, Utf8String(filePath), openReadOnly, openShareable, status);
    }

/*----------------------------------------------------------------------------+
|IScalableMesh::GetFor
+----------------------------------------------------------------------------*/
IScalableMeshPtr IScalableMesh::GetFor(const WChar*          filePath,
                                       const Utf8String&      baseEditsFilePath,
                                       bool                    openReadOnly,
                                       bool                    openShareable)
    {
    StatusInt status;
    return GetFor(filePath, baseEditsFilePath, openReadOnly, openShareable, status);
    }



/*----------------------------------------------------------------------------+
|IScalableMesh::GetCountInRange
+----------------------------------------------------------------------------*/
Count IScalableMesh::GetCountInRange (const DRange2d& range, const CountType& type, const unsigned __int64& maxNumberCountedPoints) const
    {
    return _GetCountInRange(range, type, maxNumberCountedPoints);
    }



/*----------------------------------------------------------------------------+
|ScalableMeshBase::ScalableMeshBase
+----------------------------------------------------------------------------*/

ScalableMeshBase::ScalableMeshBase(SMSQLiteFilePtr& smSQliteFile,
    const WString&             filePath)
    : m_workingLayer(DEFAULT_WORKING_LAYER),
    m_sourceGCS(GetDefaultGCS()),
    m_path(filePath),
    m_baseExtraFilesPath(filePath),
    m_smSQLitePtr(smSQliteFile)
{
    memset(&m_contentExtent, 0, sizeof(m_contentExtent));

    HPRECONDITION(smSQliteFile != 0);
}


/*----------------------------------------------------------------------------+
|ScalableMeshBase::~ScalableMeshBase
+----------------------------------------------------------------------------*/
ScalableMeshBase::~ScalableMeshBase ()
    {
    }

/*----------------------------------------------------------------------------+
|ScalableMeshBase::GetIDTMFile
+----------------------------------------------------------------------------*/
const SMSQLiteFilePtr& ScalableMeshBase::GetDbFile() const
{
    return m_smSQLitePtr;
}


/*----------------------------------------------------------------------------+
|ScalableMeshBase::GetPath
+----------------------------------------------------------------------------*/
const WChar* ScalableMeshBase::GetPath () const
    {
    return m_path.c_str();
    }

/*----------------------------------------------------------------------------+
|ScalableMeshBase::LoadGCSFrom
+----------------------------------------------------------------------------*/

bool ScalableMeshBase::LoadGCSFrom()
{
    WString wktStr;
    if (m_smSQLitePtr->GetWkt(wktStr)) // if true, ScalableMesh has not Wkt
        return true;

    IDTMFile::WktFlavor fileWktFlavor = GetWKTFlavor(&wktStr, wktStr);
    BaseGCS::WktFlavor  wktFlavor;

    bool result = MapWktFlavorEnum(wktFlavor, fileWktFlavor);

    assert(result);

    GCSFactory::Status gcsCreateStatus;
    GCS gcs(GetGCSFactory().Create(wktStr.c_str(), wktFlavor, gcsCreateStatus));

    if (GCSFactory::S_SUCCESS != gcsCreateStatus)
        return false;

    using std::swap;
    swap(m_sourceGCS, gcs);

    return true;
}


/*----------------------------------------------------------------------------+
|ScalableMesh::ScalableMesh
+----------------------------------------------------------------------------*/
DataSourceStatus ScalableMeshBase::initializeAzureTest(void)
{
	DataSourceStatus							status;
	DataSourceAccount::AccountIdentifier		accountIdentifier(L"pcdsustest");
	DataSourceAccount::AccountKey				accountKey(L"3EQ8Yb3SfocqbYpeIUxvwu/aEdiza+MFUDgQcIkrxkp435c7BxV8k2gd+F+iK/8V2iho80kFakRpZBRwFJh8wQ==");
	DataSourceService						*	serviceAzure;
	DataSourceAccount						*	accountAzure;
	DataSourceAccount						*	accountCaching;
	DataSourceService						*	serviceFile;

//	DataSourceAccount						*	accountCaching;
//	DataSourceBuffer::BufferSize				testDataSize = 1024 * 1024 * 8;

															// Get the Azure service
	serviceAzure = getDataSourceManager().getService(DataSourceService::ServiceName(L"DataSourceServiceAzure"));
	if(serviceAzure == nullptr)
		return DataSourceStatus(DataSourceStatus::Status_Error_Test_Failed);
															// Create an account on Azure
	accountAzure = serviceAzure->createAccount(DataSourceAccount::AccountName(L"AzureAccount"), accountIdentifier, accountKey);
	if (accountAzure == nullptr)
		return DataSourceStatus(DataSourceStatus::Status_Error_Test_Failed);
															// Set ScalableMesh's DataSource
	setDataSourceAccount(accountAzure);

/*
															// Create an Azure specific DataSource
	dataSourceAzure = dynamic_cast<DataSourceAzure *>(dataSourceManager.createDataSource(DataSourceManager::DataSourceName(L"MyAzureDataSource"), DataSourceAccount::AccountName(L"AzureAccount"), nullptr));
	if (dataSourceAzure == nullptr)
		return DataSourceStatus(DataSourceStatus::Status_Error);
															// Blobs will be split up into segments of this size
	dataSourceAzure->setSegmentSize(1024 * 64);
															// Time I/O operation timeouts for threading
	dataSourceAzure->setTimeout(DataSource::Timeout(100000));
*/
															// Get the file service
	if ((serviceFile = getDataSourceManager().getService(DataSourceService::ServiceName(L"DataSourceServiceFile"))) == nullptr)
		return DataSourceStatus(DataSourceStatus::Status_Error_Test_Failed);
															// Create an account on the file service for caching
	if ((accountCaching = serviceFile->createAccount(DataSourceAccount::AccountName(L"CacheAccount"), DataSourceAccount::AccountIdentifier(), DataSourceAccount::AccountKey())) == nullptr)
		return DataSourceStatus(DataSourceStatus::Status_Error_Test_Failed);
															// Set prefix for caching account data sources
	accountCaching->setPrefixPath(DataSourceURL(L"C:\\Temp\\CacheAzure"));

//	accountAzure->setCacheRootURL(DataSourceURL(L"C:\\Temp\\CacheAzure"));
															// Set up local file based caching
	accountAzure->setCaching(*accountCaching, DataSourceURL());
															// Set up default container
	accountAzure->setPrefixPath(DataSourceURL(L"scalablemeshtest"));


	return status;
}


/*----------------------------------------------------------------------------+
|ScalableMesh::ScalableMesh
+----------------------------------------------------------------------------*/

template <class POINT> ScalableMesh<POINT>::ScalableMesh(SMSQLiteFilePtr& smSQLiteFile, const WString& path)
    : ScalableMeshBase(smSQLiteFile, path),
    m_areDataCompressed(false),
    m_computeTileBoundary(false),
    m_minScreenPixelsPerPoint(MEAN_SCREEN_PIXELS_PER_POINT)
    { 
    }


/*----------------------------------------------------------------------------+
|ScalableMesh::~ScalableMesh
+----------------------------------------------------------------------------*/
template <class POINT> ScalableMesh<POINT>::~ScalableMesh()
    {
    Close();
    }

template <class POINT> unsigned __int64 ScalableMesh<POINT>::CountPointsInExtent(YProtPtExtentType& extent, 
                                                                          HFCPtr<SMPointIndexNode<POINT, YProtPtExtentType>> nodePtr,
                                                                          const unsigned __int64& maxNumberCountedPoints) const
    {
    const unsigned __int64 maxCount = maxNumberCountedPoints <= 0 ? std::numeric_limits<unsigned __int64>::max() : maxNumberCountedPoints;

    if(ExtentOp<YProtPtExtentType>::Overlap(nodePtr->GetContentExtent(),extent))
        {
        if(nodePtr->IsLeaf())
            {
            if (ExtentOp<YProtPtExtentType>::Contains2d(nodePtr->GetContentExtent(), extent))
                {
                // Approximate number of points. The points are assumed to be evenly distributed in the tile extent.
                // This could potentially lead to poor performance if the points are concentrated in specific areas of
                // the tile extent.
                double nodeExtentDistanceX = ExtentOp<YProtPtExtentType>::GetWidth(nodePtr->GetContentExtent());
                double nodeExtentDistanceY = ExtentOp<YProtPtExtentType>::GetHeight(nodePtr->GetContentExtent());
                double nodeExtentArea = nodeExtentDistanceX * nodeExtentDistanceY;
                double extentDistanceX = ExtentOp<YProtPtExtentType>::GetWidth(extent);
                double extentDistanceY = ExtentOp<YProtPtExtentType>::GetHeight(extent);
                double extentArea = extentDistanceX * extentDistanceY;
                return unsigned __int64(nodePtr->GetCount()*(extentArea/nodeExtentArea));
                }
            else {
                double nodeExtentDistanceX = ExtentOp<YProtPtExtentType>::GetWidth(nodePtr->GetContentExtent());
                double nodeExtentDistanceY = ExtentOp<YProtPtExtentType>::GetHeight(nodePtr->GetContentExtent());
                double nodeExtentArea = nodeExtentDistanceX * nodeExtentDistanceY;
                // Create intersection extent
                double xAxisValues[] = { ExtentOp<YProtPtExtentType>::GetXMin(nodePtr->GetContentExtent()), ExtentOp<YProtPtExtentType>::GetXMax(nodePtr->GetContentExtent()),
                    ExtentOp<YProtPtExtentType>::GetXMin(extent), ExtentOp<YProtPtExtentType>::GetXMax(extent) };
                vector<double> xAxisValuesV (xAxisValues,xAxisValues+sizeof(xAxisValues)/ sizeof(double)) ;
                sort(xAxisValuesV.begin(),xAxisValuesV.end());
                double yAxisValues[] = { ExtentOp<YProtPtExtentType>::GetYMin(nodePtr->GetContentExtent()), ExtentOp<YProtPtExtentType>::GetYMax(nodePtr->GetContentExtent()), 
                    ExtentOp<YProtPtExtentType>::GetYMin(extent), ExtentOp<YProtPtExtentType>::GetYMax(extent) };
                vector<double> yAxisValuesV (yAxisValues,yAxisValues+sizeof(yAxisValues)/ sizeof(double)) ;
                sort(yAxisValuesV.begin(),yAxisValuesV.end());
                YProtPtExtentType intersectionExtent = ExtentOp<YProtPtExtentType>::Create(xAxisValuesV[1],yAxisValuesV[1],xAxisValuesV[2],yAxisValuesV[2]);
                double intersectionArea = ExtentOp<YProtPtExtentType>::GetWidth(intersectionExtent)*ExtentOp<YProtPtExtentType>::GetHeight(intersectionExtent);
                //return nodePtr->GetCount();
                return unsigned __int64( (intersectionArea != 0 && nodeExtentArea != 0) ? nodePtr->GetCount()*(intersectionArea/nodeExtentArea) : 0);
                }
            }
        else if(nodePtr->GetSubNodeNoSplit() != NULL)
            {
            return CountPointsInExtent(extent,nodePtr->GetSubNodeNoSplit(),maxCount);
            }
        else
            {
            unsigned __int64 count = 0;
            for(size_t nodeIndex = 0; nodeIndex < nodePtr->GetNumberOfSubNodesOnSplit() && count < maxCount; nodeIndex++)
                {
                count += CountPointsInExtent(extent,nodePtr->m_apSubNodes[nodeIndex],maxCount);
                }
            return count;
            }
        }
    else return 0;
    }

template <class POINT> unsigned __int64 ScalableMesh<POINT>::CountLinearsInExtent(YProtFeatureExtentType& extent, unsigned __int64 maxFeatures) const
{
    assert(false && "Not supported!");
    return -1;
};

template <class POINT> Count ScalableMesh<POINT>::_GetCountInRange (const DRange2d& range, const CountType& type, const unsigned __int64& maxNumberCountedPoints) const
    {
    Count qty (0,0);
    switch (type)
        {
        case COUNTTYPE_POINTS:
        case COUNTTYPE_BOTH:
            {
            HFCPtr<SMPointIndexNode<POINT, YProtPtExtentType>> nodePtr = m_scmIndexPtr->GetRootNode();
            YProtPtExtentType pointExtent;
            ExtentOp<YProtPtExtentType>::SetXMax(pointExtent, range.high.x);
            ExtentOp<YProtPtExtentType>::SetXMin(pointExtent, range.low.x);
            ExtentOp<YProtPtExtentType>::SetYMax(pointExtent, range.high.y);
            ExtentOp<YProtPtExtentType>::SetYMin(pointExtent, range.low.y);
            ExtentOp<YProtPtExtentType>::SetZMax(pointExtent, 0.0);
            ExtentOp<YProtPtExtentType>::SetZMin(pointExtent, 0.0);
            qty.m_nbPoints = CountPointsInExtent (pointExtent, nodePtr, maxNumberCountedPoints);
            }
        case COUNTTYPE_LINEARS:
            {
            YProtFeatureExtentType queryExtent;
            queryExtent.Set(range.low.x, range.low.y, 0.0, range.high.x, range.high.y, 0.0);
            qty.m_nbLinears = CountLinearsInExtent (queryExtent, maxNumberCountedPoints);
            break;
            }
        default:
            {
            assert(false);
            }
        }
    return qty;
    }

/*----------------------------------------------------------------------------+
|ScalableMesh::Open
+----------------------------------------------------------------------------*/

template <class POINT>
IScalableMeshPtr ScalableMesh<POINT>::Open(SMSQLiteFilePtr& smSQLiteFile,
                                    const WString&     filePath,
                                    const Utf8String&     baseEditsFilePath,
                                    StatusInt&              status)
{
     ScalableMesh<POINT>* scmPtr = new ScalableMesh<POINT>(smSQLiteFile, filePath);
    IScalableMeshPtr scmP(scmPtr);
    scmP->SetEditFilesBasePath(baseEditsFilePath);
    status = scmPtr->Open();
    return (BSISUCCESS == status ? scmP : 0);
}

/*----------------------------------------------------------------------------+
|ScalableMesh::Open
+----------------------------------------------------------------------------*/
static bool s_dropNodes = false;
static bool s_checkHybridNodeState = false;
template <class POINT> int ScalableMesh<POINT>::Open()
    {

    try 
        {
        //m_smSQLitePtr->Open(m_path);
        // If there are no masterHeader => file empty ?
        bool notEmpty = m_smSQLitePtr->HasMasterHeader();
        if (!notEmpty && m_smSQLitePtr->IsSingleFile())
            return BSISUCCESS; // File is empty.

        if (!LoadGCSFrom())
            return BSIERROR; // Error loading layer gcs

        bool hasPoints = m_smSQLitePtr->HasPoints(); 



        HFCPtr<TileStoreType> pTileStore;
        HFCPtr<StreamingPointStoreType>  pStreamingTileStore;
        HFCPtr<SMStreamingPointTaggedTileStore<int32_t, YProtPtExtentType >> pStreamingIndiceTileStore;
        HFCPtr<SMStreamingPointTaggedTileStore<DPoint2d, YProtPtExtentType >> pStreamingUVTileStore;
        HFCPtr<SMStreamingPointTaggedTileStore<int32_t, YProtPtExtentType >> pStreamingUVsIndicesTileStore;
        HFCPtr<StreamingTextureTileStore> pStreamingTextureTileStore;

        HFCPtr<SMPointTileStore<int32_t, YProtPtExtentType >> pIndiceTileStore;
        HFCPtr<SMPointTileStore<DPoint2d, YProtPtExtentType >> pUVTileStore;
        HFCPtr<SMPointTileStore<int32_t, YProtPtExtentType >> pUVsIndicesTileStore;
        HFCPtr<IScalableMeshDataStore<Byte, float, float>> pTextureTileStore;
        HFCPtr<IScalableMeshDataStore<MTGGraph, Byte, Byte>> pGraphTileStore;
        bool isSingleFile = true;
        

        pTileStore = new SMSQLitePointTileStore<POINT, YProtPtExtentType>(m_smSQLitePtr);
        isSingleFile = m_smSQLitePtr->IsSingleFile();

        if (hasPoints || !isSingleFile)
            {    
         //   HFCPtr<HPMCountLimitedPool<POINT> > pMemoryPool(PoolSingleton<POINT>());

         //NEEDS_WORK_SM - Why correct filter is not saved?                                             
         //auto_ptr<ISMPointIndexFilter<POINT, YProtPtExtentType>> filterP(CreatePointIndexFilter(featureDir));
            auto_ptr<ISMMeshIndexFilter<POINT, YProtPtExtentType>> filterP(new ScalableMeshQuadTreeBCLIBMeshFilter1<POINT, YProtPtExtentType>());

                if (!isSingleFile)
                    {
                    // NEEDS_WORK_SM - Path should not depend on the existence of an stm file
                    auto position = m_path.find_last_of(L".stm");
                    auto filenameWithoutExtension = m_path.substr(0, position - 3);
                    // NEEDS_WORK_SM - Remove hardcoded azure dataset name
                    WString azureDatasetName(L"quebeccityvg\\");
                    // NEEDS_WORK_SM - Check existence of the following directories
                    WString streamingSourcePath = (s_stream_from_disk ? m_path.substr(0, position - 3) + L"_stream\\" : azureDatasetName);
                    WString groupedStreamingFilePath = streamingSourcePath + L"headers\\";
                    WString point_store_path         = streamingSourcePath + L"points\\";
                    WString indice_store_path        = streamingSourcePath + L"indices\\";
                    WString uv_store_path            = streamingSourcePath + L"uvs\\";
                    WString uvIndice_store_path      = streamingSourcePath + L"uvindices\\";
                    WString texture_store_path       = streamingSourcePath + L"textures\\";

					if (initializeAzureTest().isFailed())
					{
						return BSIERROR; // Error loading layer gcs
					}


                    // NEEDS_WORK_SM - Need to stream textures as well
<<<<<<< HEAD
                    pStreamingTileStore = new StreamingPointStoreType(getDataSourceAccount(), point_store_path, groupedStreamingFilePath, s_stream_from_grouped_store, AreDataCompressed());
                    pStreamingIndiceTileStore = new StreamingIndiceStoreType(getDataSourceAccount(), indice_store_path, groupedStreamingFilePath, AreDataCompressed());
                    pStreamingUVTileStore = new StreamingUVStoreType(getDataSourceAccount(), uv_store_path, groupedStreamingFilePath, AreDataCompressed());
                    pStreamingUVsIndicesTileStore = new StreamingIndiceStoreType(getDataSourceAccount(), uvIndice_store_path, groupedStreamingFilePath, AreDataCompressed());
                    pStreamingTextureTileStore = new StreamingTextureTileStore(getDataSourceAccount(), texture_store_path.c_str());
=======
                    pStreamingTileStore = new StreamingPointStoreType(point_store_path, AreDataCompressed(), true, groupedStreamingFilePath, s_stream_from_grouped_store);
                    pStreamingIndiceTileStore = new StreamingIndiceStoreType(indice_store_path, AreDataCompressed(), false, groupedStreamingFilePath);
                    pStreamingUVTileStore = new StreamingUVStoreType(uv_store_path, AreDataCompressed(), false, groupedStreamingFilePath);
                    pStreamingUVsIndicesTileStore = new StreamingIndiceStoreType(uvIndice_store_path, AreDataCompressed(), false, groupedStreamingFilePath);
                    pStreamingTextureTileStore = new StreamingTextureTileStore(texture_store_path.c_str());
>>>>>>> b4e9961b
                    m_scmIndexPtr = new MeshIndexType(ScalableMeshMemoryPools<POINT>::Get()->GetGenericPool(),                                                       
                                                       &*pStreamingTileStore,                                                            
                                                            &*pStreamingIndiceTileStore,
                                                    //        ScalableMeshMemoryPools<POINT>::Get()->GetGraphPool(),
                                                            new SMSQLiteGraphTileStore((dynamic_cast<SMSQLitePointTileStore<POINT, YProtPtExtentType>*>(pTileStore.GetPtr()))->GetDbConnection()),                                                            
                                                            &*pStreamingTextureTileStore,                                                            
                                                            &*pStreamingUVTileStore,                                                            
                                                            &*pStreamingUVsIndicesTileStore,
                                                            10000,
                                                            filterP.get(),
                                                            false,
                                                            false,
                                                            false,
                                                            0,
                                                            0);

                    }
                else
                    {
                    //                    size_t n = 4;

                    pIndiceTileStore = new SMSQLiteIndiceTileStore<YProtPtExtentType >(m_smSQLitePtr);
                    pUVTileStore = new SMSQLiteUVTileStore<YProtPtExtentType >((dynamic_cast<SMSQLitePointTileStore<POINT, YProtPtExtentType>*>(pTileStore.GetPtr()))->GetDbConnection());
                    pUVsIndicesTileStore = new SMSQLiteUVIndiceTileStore<YProtPtExtentType >((dynamic_cast<SMSQLitePointTileStore<POINT, YProtPtExtentType>*>(pTileStore.GetPtr()))->GetDbConnection());
                    pTextureTileStore = new SMSQLiteTextureTileStore((dynamic_cast<SMSQLitePointTileStore<POINT, YProtPtExtentType>*>(pTileStore.GetPtr()))->GetDbConnection());
                    pGraphTileStore = new SMSQLiteGraphTileStore((dynamic_cast<SMSQLitePointTileStore<POINT, YProtPtExtentType>*>(pTileStore.GetPtr()))->GetDbConnection());


                    m_scmIndexPtr = new MeshIndexType(//pMemoryPool, 
                                                       ScalableMeshMemoryPools<POINT>::Get()->GetGenericPool(),                                                       
                                                       &*pTileStore,                                                       
                                                       &*pIndiceTileStore,
                                                     //  ScalableMeshMemoryPools<POINT>::Get()->GetGraphPool(),
                                                       //new HPMIndirectCountLimitedPool<MTGGraph>(new HPMMemoryMgrReuseAlreadyAllocatedBlocksWithAlignment(100, 2000*sizeof(POINT)), 600000000),
                                                       &*pGraphTileStore,                                                       
                                                       &*pTextureTileStore,                                                       
                                                       &*pUVTileStore,                                                       
                                                       &*pUVsIndicesTileStore,
                                                       10000,
                                                       filterP.get(),
                                                       false,
                                                       false,
                                                       false,
                                                       0,
                                                       0);  
                    }          

            WString clipFilePath = m_baseExtraFilesPath;
            clipFilePath.append(L"_clips"); 
           // IDTMFile::File::Ptr clipFilePtr = IDTMFile::File::Create(clipFilePath.c_str());
            HFCPtr<IScalableMeshDataStore<DifferenceSet, Byte, Byte>> store = new SMSQLiteDiffsetTileStore(clipFilePath, 0);//DiffSetTileStore(clipFilePath, 0);
            ((SMSQLiteDiffsetTileStore*)(store.GetPtr()))->Open();
            //store->StoreMasterHeader(NULL,0);
            m_scmIndexPtr->SetClipStore(store);
      //      auto pool = ScalableMeshMemoryPools<POINT>::Get()->GetDiffSetPool();
      //      m_scmIndexPtr->SetClipPool(pool);
            WString clipFileDefPath = m_baseExtraFilesPath;
            clipFileDefPath.append(L"_clipDefinitions");
            ClipRegistry* registry = new ClipRegistry(clipFileDefPath);
            m_scmIndexPtr->SetClipRegistry(registry);
            filterP.release();

#ifdef INDEX_DUMPING_ACTIVATED
            if (s_dropNodes)
                {                                        
              //  m_scmIndexPtr->DumpOctTree("D:\\MyDoc\\Scalable Mesh Iteration 8\\PartialUpdate\\Neighbor\\Log\\nodeAfterOpen.xml", false); 
                m_scmIndexPtr->DumpOctTree("e:\\output\\scmesh\\nodeAfterOpen.xml", false);      
                //m_scmIndexPtr->DumpOctTree("C:\\Users\\Richard.Bois\\Documents\\ScalableMeshWorkDir\\QuebecCityMini\\nodeAfterOpen.xml", false);      
           //     m_scmMPointIndexPtr->ValidateNeighbors();
                }
#endif
            }


#ifndef NDEBUG

        if (s_checkHybridNodeState)
        {
            if (!m_smSQLitePtr->HasSources())
                return BSISUCCESS; // No sources were added to the STM

            IDTMSourceCollection sources;
            DocumentEnv sourceEnv(L"");

            SourcesDataSQLite* sourcesData = new SourcesDataSQLite();
            m_smSQLitePtr->LoadSources(*sourcesData);

            bool success = BENTLEY_NAMESPACE_NAME::ScalableMesh::LoadSources(sources, *sourcesData, sourceEnv);
            assert(success == true);


            auto sourceIter(sources.Begin());
            auto sourceIterEnd(sources.End());

            vector<DRange3d> source2_5dRanges;
            vector<DRange3d> source3dRanges;       

            // Remove and Add sources                                            
            while (sourceIter != sourceIterEnd)
                {
                SourceImportConfig sourceConfig(sourceIter->GetConfig());

                Import::ScalableMeshData scalableMesh(sourceIter->GetConfig().GetReplacementSMData());                                
                
                if (scalableMesh.IsRepresenting3dData() == SMis3D::is3D)
                    {               
                    source3dRanges.insert(source3dRanges.begin(), scalableMesh.GetExtent().begin(), scalableMesh.GetExtent().end());
                    }        
                else
                    {
                    source2_5dRanges.insert(source2_5dRanges.begin(), scalableMesh.GetExtent().begin(), scalableMesh.GetExtent().end());                
                    }

                m_scmIndexPtr->ValidateIs3dDataStates(source2_5dRanges, source3dRanges);    

                sourceIter++;
                }                       
            }            
#endif
                       

        m_contentExtent = ComputeTotalExtentFor(&*m_scmIndexPtr);
        m_scalableMeshDTM[DTMAnalysisType::Precise] = ScalableMeshDTM::Create(this);
        m_scalableMeshDTM[DTMAnalysisType::Precise]->SetAnalysisType(DTMAnalysisType::Precise);
        m_scalableMeshDTM[DTMAnalysisType::Fast] = ScalableMeshDTM::Create(this);
        m_scalableMeshDTM[DTMAnalysisType::Fast]->SetAnalysisType(DTMAnalysisType::Fast);
        return BSISUCCESS;  
        }
    catch(...)
        {
        return BSIERROR;             
        }
    }

/*----------------------------------------------------------------------------+
|ScalableMesh::Close
+----------------------------------------------------------------------------*/    
template <class POINT> int ScalableMesh<POINT>::Close
(
)
    {
    m_viewedNodes.clear();
    m_scmIndexPtr = 0;

    if(m_smSQLitePtr != nullptr)
        m_smSQLitePtr->Close();
    m_smSQLitePtr = nullptr;

    
    return SUCCESS;        
    }

template <class POINT>
DRange3d ScalableMesh<POINT>::ComputeTotalExtentFor   (const MeshIndexType*   pointIndexP)
    {
    typedef ExtentOp<YProtPtExtentType>         PtExtentOpType;

    DRange3d totalExtent;
    memset(&totalExtent, 0, sizeof(totalExtent));

    if ((pointIndexP != 0) && (!pointIndexP->IsEmpty()))
        {
        YProtPtExtentType ExtentPoints = pointIndexP->GetContentExtent();
        totalExtent.low.x = PtExtentOpType::GetXMin(ExtentPoints);
        totalExtent.high.x = PtExtentOpType::GetXMax(ExtentPoints);
        totalExtent.low.y = PtExtentOpType::GetYMin(ExtentPoints);
        totalExtent.high.y = PtExtentOpType::GetYMax(ExtentPoints);
        totalExtent.low.z = PtExtentOpType::GetZMin(ExtentPoints);
        totalExtent.high.z = PtExtentOpType::GetZMax(ExtentPoints);
        }

    return totalExtent;
    }
#if 0
/*----------------------------------------------------------------------------+
|ScalableMesh::CreatePointIndexFilter
+----------------------------------------------------------------------------*/
template <class POINT> ISMPointIndexFilter<POINT, YProtPtExtentType>* ScalableMesh<POINT>::CreatePointIndexFilter(IDTMFile::UniformFeatureDir* pointDirPtr) const
    {
    HPRECONDITION(pointDirPtr != 0);

    const IDTMFile::FilteringDir* filteringDir = pointDirPtr->GetFilteringDir();
    IDTMFile::SpatialIndexDir* indexDirP = pointDirPtr->GetSpatialIndexDir();

    if (0 == filteringDir || 0 == indexDirP)
        return 0;

    BTreeIndexHandler::Ptr indexHandler = BTreeIndexHandler::CreateFrom(indexDirP);

    if (0 == indexHandler)
        return 0;
 

    ISMPointIndexFilter<POINT, YProtPtExtentType>* pFilter = 0;                            
    IDTMFile::FilterType filteringType = filteringDir->GetType();

    if (indexHandler->IsProgressive())
        {
        switch (filteringType)
            {
            case IDTMFile::FILTER_TYPE_DUMB :
                pFilter = new ScalableMeshQuadTreeBCLIBProgressiveFilter1<POINT, YProtPtExtentType>();                           
                break;            
            default : 
                assert(0);
            }               
        }
    else
        {
        switch (filteringType)
            {
            case FILTER_TYPE_DUMB :
                pFilter = new ScalableMeshQuadTreeBCLIBFilter1<POINT, YProtPtExtentType>();                           
                break;                        
            default : 
                assert(0);
            }               
        }        

    return pFilter;
    }
#endif

/*----------------------------------------------------------------------------+
|ScalableMesh::ComputeTileBoundaryDuringQuery
+----------------------------------------------------------------------------*/
template <class POINT> void ScalableMesh<POINT>::ComputeTileBoundaryDuringQuery(bool doCompute)
    {
    m_computeTileBoundary = doCompute;
    }

/*----------------------------------------------------------------------------+
|ScalableMesh::SetMinScreenPixelsPerPoint
+----------------------------------------------------------------------------*/
template <class POINT> void ScalableMesh<POINT>::SetMinScreenPixelsPerPoint(double pi_minScreenPixelsPerPoint)
    {    
    m_minScreenPixelsPerPoint = pi_minScreenPixelsPerPoint;   
    }

/*----------------------------------------------------------------------------+
|ScalableMesh::GetMinScreenPixelsPerPoint
+----------------------------------------------------------------------------*/
template <class POINT> double ScalableMesh<POINT>::GetMinScreenPixelsPerPoint()
    {
    return m_minScreenPixelsPerPoint;
    }

/*----------------------------------------------------------------------------+
|ScalableMesh::AreDataCompressed
+----------------------------------------------------------------------------*/
template <class POINT> bool ScalableMesh<POINT>::AreDataCompressed()
    {
    return m_areDataCompressed;
    }

/*----------------------------------------------------------------------------+
|ScalableMesh::CreateSpatialIndexFromExtents
+----------------------------------------------------------------------------*/
template <class POINT> void ScalableMesh<POINT>::CreateSpatialIndexFromExtents(list<HVE2DSegment>& pi_rpBreaklineList, 
                                                                 BC_DTM_OBJ**        po_ppBcDtmObj)
    {   
    int status;

    if (pi_rpBreaklineList.size() > 0)
        {        
        if (*po_ppBcDtmObj != 0)
            {
            status = bcdtmObject_destroyDtmObject(po_ppBcDtmObj);
            assert(status == 0);            
            }

        status = bcdtmObject_createDtmObject(po_ppBcDtmObj);
        assert(status == 0);                   

        list<HVE2DSegment>::iterator BreaklineIter    = pi_rpBreaklineList.begin();
        list<HVE2DSegment>::iterator BreaklineIterEnd = pi_rpBreaklineList.end();

        DPoint3d     TileHullPts[2];        

        uint32_t TileNumber = 0;
          
        while (BreaklineIter != BreaklineIterEnd) 
            {                            
            TileHullPts[0].x = BreaklineIter->GetExtent().GetXMin(); 
            TileHullPts[0].y = BreaklineIter->GetExtent().GetYMin(); 
            TileHullPts[0].z = 0;

            TileHullPts[1].x = BreaklineIter->GetExtent().GetXMax();                             
            TileHullPts[1].y = BreaklineIter->GetExtent().GetYMax(); 
            TileHullPts[1].z = 0;

            status = bcdtmObject_storeDtmFeatureInDtmObject(*po_ppBcDtmObj, DTMFeatureType::Breakline, TileNumber, 1, &(*po_ppBcDtmObj)->nullFeatureId, TileHullPts, 2);

            assert(status == 0);      
            BreaklineIter++;
            TileNumber++;
            }         
        }
    }

/*----------------------------------------------------------------------------+
|ScalableMesh::AddBreaklineSet
+----------------------------------------------------------------------------*/
#if 0
template <class POINT> void ScalableMesh<POINT>::AddBreaklineSet(list<HFCPtr<HVEDTMLinearFeature> >& breaklineList, 
                                                          BC_DTM_OBJ*                         po_pBcDtmObj)
    {   
    int status;

    if (breaklineList.size() > 0)
        {        
        list<HFCPtr<HVEDTMLinearFeature> >::iterator BreaklineIter    = breaklineList.begin();
        list<HFCPtr<HVEDTMLinearFeature> >::iterator BreaklineIterEnd = breaklineList.end();

        uint32_t TileNumber = 0;

        while (BreaklineIter != BreaklineIterEnd) 
            {
            DPoint3d*     linePts = new DPoint3d[(*BreaklineIter)->GetSize()];        

            for (size_t indexPoints = 0 ; indexPoints < (*BreaklineIter)->GetSize(); indexPoints++)
                {
                linePts[indexPoints].x = (*BreaklineIter)->GetPoint(indexPoints).GetX();
                linePts[indexPoints].y = (*BreaklineIter)->GetPoint(indexPoints).GetY();
                linePts[indexPoints].z = (*BreaklineIter)->GetPoint(indexPoints).GetZ();
                }

            status = bcdtmObject_storeDtmFeatureInDtmObject(po_pBcDtmObj, (DTMFeatureType)(*BreaklineIter)->GetFeatureType() /*DTMFeatureType::Breakline*/, TileNumber, 1, &po_pBcDtmObj->nullFeatureId, linePts, (uint32_t)(*BreaklineIter)->GetSize());
            BreaklineIter++;
            TileNumber++;
            }         
        }
    }
#endif
/*-------------------Methods inherited from IDTM-----------------------------*/


int64_t ScalableMeshDTM::_GetPointCount()
    {
    return m_scMesh->GetPointCount();
    }

BcDTMP ScalableMeshDTM::_GetBcDTM()
{
return 0;
};

DTMStatusInt ScalableMeshDTM::_GetBoundary(DTMPointArray& result)
{
return m_scMesh->GetBoundary(result) == SUCCESS ? DTM_SUCCESS : DTM_ERROR;
}

IDTMDrapingP ScalableMeshDTM::_GetDTMDraping()
    {
    return m_draping;
    }

IDTMDrainageP    ScalableMeshDTM::_GetDTMDrainage()
    {
    assert(0);
    return 0;
    }

IDTMContouringP  ScalableMeshDTM::_GetDTMContouring()
    {
    assert(0);
    return 0;
    }

DTMStatusInt ScalableMeshDTM::_CalculateSlopeArea(double& flatArea, double& slopeArea, DPoint3dCP pts, int numPoints)
    {
    IScalableMeshMeshQueryParamsPtr params = IScalableMeshMeshQueryParams::CreateParams();
    IScalableMeshMeshQueryPtr meshQueryInterface = m_scMesh->GetMeshQueryInterface(MESH_QUERY_FULL_RESOLUTION);
    bvector<IScalableMeshNodePtr> returnedNodes;
    params->SetLevel(m_scMesh->GetTerrainDepth());

    Transform uorsToStorage = m_transformToUors.ValidatedInverse();
    bvector<DPoint3d> transPts(numPoints);
    memcpy(&transPts[0], pts, numPoints*sizeof(DPoint3d));
    uorsToStorage.Multiply(&transPts[0], numPoints);
    if (meshQueryInterface->Query(returnedNodes, &transPts[0], numPoints, params) != SUCCESS)
        return DTM_ERROR;
    bvector<bool> clips;
    flatArea = 0;
    slopeArea = 0;
    for (auto& node : returnedNodes)
        {
        double flatAreaTile = 0;
        double slopeAreaTile = 0;
        BcDTMPtr dtmP = node->GetBcDTM();
        if (dtmP != nullptr) dtmP->CalculateSlopeArea(&flatAreaTile, &slopeAreaTile, &transPts[0], numPoints);
        flatArea += flatAreaTile;
        slopeArea += slopeAreaTile;
        }
    DPoint3d pt = DPoint3d::From(flatArea, slopeArea, 0);
    m_transformToUors.Multiply(pt);
    flatArea = pt.x;
    slopeArea = pt.y;
    return DTM_SUCCESS;
    }

DTMStatusInt ScalableMeshDTM::_CalculateSlopeArea(double& flatArea, double& slopeArea, DPoint3dCP pts, int numPoints, DTMAreaValuesCallback progressiveCallback, DTMCancelProcessCallback isCancelledCallback)
    {
    IScalableMeshMeshQueryParamsPtr params = IScalableMeshMeshQueryParams::CreateParams();
    IScalableMeshMeshQueryPtr meshQueryInterface = m_scMesh->GetMeshQueryInterface(MESH_QUERY_FULL_RESOLUTION);
    bvector<IScalableMeshNodePtr> returnedNodes;
    params->SetLevel(m_scMesh->GetTerrainDepth());

    Transform uorsToStorage = m_transformToUors.ValidatedInverse();
    bvector<DPoint3d> transPts(numPoints);
    memcpy(&transPts[0], pts, numPoints*sizeof(DPoint3d));
    uorsToStorage.Multiply(&transPts[0], numPoints);
    if (meshQueryInterface->Query(returnedNodes, &transPts[0], numPoints, params) != SUCCESS)
        return DTM_ERROR;
    bvector<IScalableMeshNodePtr>* fullResolutionReturnedNodes = new bvector<IScalableMeshNodePtr> (returnedNodes);
    while (returnedNodes.size() > 20 && params->GetLevel() > 1)
        {
        returnedNodes.clear();
        params->SetLevel(params->GetLevel()-1);
        meshQueryInterface->Query(returnedNodes, &transPts[0], numPoints, params);
        }
    bvector<bool> clips;
    flatArea = 0;
    slopeArea = 0;
    for (auto& node : returnedNodes)
        {
        double flatAreaTile = 0;
        double slopeAreaTile = 0;
        DRange3d nodeExt = node->GetContentExtent();
        DPoint3d rangePts[5] = { DPoint3d::From(nodeExt.low.x, nodeExt.low.y, 0), DPoint3d::From(nodeExt.high.x, nodeExt.low.y, 0), DPoint3d::From(nodeExt.high.x, nodeExt.high.y, 0),
            DPoint3d::From(nodeExt.low.x, nodeExt.high.y, 0), DPoint3d::From(nodeExt.low.x, nodeExt.low.y, 0) };
        DTM_POLYGON_OBJ* polyP = NULL;
        long intersectFlag;
        bool restrictToPoly = true;
        if (DTM_SUCCESS != bcdtmPolygon_intersectPointArrayPolygons(&rangePts[0], 5, &transPts[0], numPoints, &intersectFlag, &polyP, 1e-8, 1e-8) || intersectFlag == 0) restrictToPoly = false;
        if (polyP != NULL) free(polyP);
        BcDTMPtr dtmP = node->GetBcDTM();
        if (dtmP != nullptr) dtmP->CalculateSlopeArea(&flatAreaTile, &slopeAreaTile, restrictToPoly ? &transPts[0] : 0, restrictToPoly?numPoints:0);
        flatArea += flatAreaTile;
        slopeArea += slopeAreaTile;
        }
    DPoint3d pt = DPoint3d::From(flatArea, slopeArea, 0);
    m_transformToUors.Multiply(pt);
    flatArea = pt.x;
    slopeArea = pt.y;
    if (fullResolutionReturnedNodes->size() == returnedNodes.size())
        {
        progressiveCallback(DTM_SUCCESS, flatArea, slopeArea);
        delete fullResolutionReturnedNodes;
        }
    else
        {
        DPoint3d* transPtsAsync = new DPoint3d[numPoints];
        memcpy(transPtsAsync,&transPts[0], numPoints*sizeof(DPoint3d));

        std::thread t(std::bind([] (bvector<IScalableMeshNodePtr>* nodes, DPoint3d* pts, int numPoints, DTMAreaValuesCallback progressiveCallback, DTMCancelProcessCallback isCancelledCallback)
            {
            double flatAreaFull = 0;
            double slopeAreaFull = 0;
            bool finished = true;
            DTMStatusInt retval = DTM_ERROR;
            for (auto& node : *nodes)
                {
                if (isCancelledCallback())
                    {
                    finished = false;
                    break;
                    }
                double flatAreaTile = 0;
                double slopeAreaTile = 0;
                DRange3d nodeExt = node->GetContentExtent();
                DPoint3d rangePts[5] = { DPoint3d::From(nodeExt.low.x, nodeExt.low.y, 0), DPoint3d::From(nodeExt.low.x, nodeExt.high.y, 0), DPoint3d::From(nodeExt.high.x, nodeExt.high.y, 0),
                    DPoint3d::From(nodeExt.high.x, nodeExt.low.y, 0), DPoint3d::From(nodeExt.low.x, nodeExt.low.y, 0) };
                DTM_POLYGON_OBJ* polyP = NULL;
                long intersectFlag;
                bool restrictToPoly = true;
                if (DTM_SUCCESS != bcdtmPolygon_intersectPointArrayPolygons(&rangePts[0], 5, &pts[0], numPoints, &intersectFlag, &polyP, 1e-8, 1e-8) || intersectFlag == 0) restrictToPoly = false;
                if (polyP != NULL) free(polyP);
                BcDTMPtr dtmP = node->GetBcDTM();
                if (dtmP->CalculateSlopeArea(&flatAreaTile, &slopeAreaTile, restrictToPoly ? pts : 0, restrictToPoly?numPoints:0) == DTM_SUCCESS) retval = DTM_SUCCESS;
                
                flatAreaFull += flatAreaTile;
                slopeAreaFull += slopeAreaTile;
                }
            if (finished) progressiveCallback(retval, flatAreaFull, slopeAreaFull);
            delete nodes;
            delete[] pts;
            }, fullResolutionReturnedNodes, transPtsAsync, numPoints, progressiveCallback, isCancelledCallback));
        t.detach();
        }
    return DTM_SUCCESS;
    }

bool ScalableMeshDTM::_GetTransformation(TransformR)
    {
    return true;
    }

DTMStatusInt ScalableMeshDTM::_GetTransformDTM(DTMPtr& transformedDTM, TransformCR)
    {
    return DTM_ERROR;
    }

DTMStatusInt ScalableMeshDTM::_GetRange(DRange3dR range)
    {
    m_scMesh->GetRange(range);
    return DTM_SUCCESS;
    }

IDTMVolumeP ScalableMeshDTM::_GetDTMVolume()
    {
    return m_dtmVolume;
    }

template <class POINT> BENTLEY_NAMESPACE_NAME::TerrainModel::IDTM* ScalableMesh<POINT>::_GetDTMInterface(DTMAnalysisType type)
 {
    return m_scalableMeshDTM[type].get();
 }

template <class POINT> BENTLEY_NAMESPACE_NAME::TerrainModel::IDTM* ScalableMesh<POINT>::_GetDTMInterface(DMatrix4d& storageToUors, DTMAnalysisType type)
    {
    m_scalableMeshDTM[type]->SetStorageToUors(storageToUors);
    return m_scalableMeshDTM[type].get();
    }



/*----------------------------------------------------------------------------+
|ScalableMesh::GetRootNode
+----------------------------------------------------------------------------*/
template <class POINT> HFCPtr<SMPointIndexNode<POINT, YProtPtExtentType>> ScalableMesh<POINT>::GetRootNode()
    {
    HFCPtr<SMPointIndexNode<POINT, YProtPtExtentType>> pRootNode;

    if (m_scmIndexPtr != 0)
        {
        pRootNode = m_scmIndexPtr->GetRootNode();
        }

    return pRootNode;    
    }

/*----------------------------------------------------------------------------+
|ScalableMesh::_GetPointCount
+----------------------------------------------------------------------------*/
template <class POINT> __int64 ScalableMesh<POINT>::_GetPointCount() 
    {                
    __int64 nbPoints = 0;

    if (m_scmIndexPtr != 0)
        {
        nbPoints += m_scmIndexPtr->GetCount();
        }
    
    //MST : Need to add the number of points in the linear index.    
    return nbPoints;
    }

template <class POINT> bool ScalableMesh<POINT>::_IsTerrain()
    {

    if (m_scmIndexPtr != 0)
        {
        return m_scmIndexPtr->IsTerrain();
        }
    return false;

    }

template <class POINT> void ScalableMesh<POINT>::_TextureFromRaster(HIMMosaic* mosaicP)
    {
    auto nextID = m_scmIndexPtr->GetPointsStore()->GetNextID();
    nextID = nextID != uint64_t(-1) ? nextID : m_scmIndexPtr->GetNextID();
    m_scmIndexPtr->SetNextID(nextID);
    m_scmIndexPtr->TextureFromRaster(mosaicP);
    m_scmIndexPtr->Store();
    m_smSQLitePtr->CommitAll();
    m_scmIndexPtr = 0;
    Open();
    }

/*----------------------------------------------------------------------------+
|ScalableMesh::_GetBreaklineCount
+----------------------------------------------------------------------------*/

template <class POINT> __int64 ScalableMesh<POINT>::_GetBreaklineCount() const
    {
   // assert(false && "Not supported!");
    return 0;
    }

/*----------------------------------------------------------------------------+
|ScalableMesh::_GetRange
+----------------------------------------------------------------------------*/
template <class POINT> DTMStatusInt ScalableMesh<POINT>::_GetRange(DRange3dR range) 
    {


    range = m_contentExtent;
    return DTM_SUCCESS;
    }


/*----------------------------------------------------------------------------+
|ScalableMesh::_GetBoundary
+----------------------------------------------------------------------------*/
template <class POINT> StatusInt ScalableMesh<POINT>::_GetBoundary(bvector<DPoint3d>& boundary)
    {
    IScalableMeshMeshQueryPtr meshQueryInterface = GetMeshQueryInterface(MESH_QUERY_FULL_RESOLUTION);
    bvector<IScalableMeshNodePtr> returnedNodes;
    IScalableMeshMeshQueryParamsPtr params = IScalableMeshMeshQueryParams::CreateParams();
    params->SetLevel(std::min((size_t)3, _GetTerrainDepth()));
    meshQueryInterface->Query(returnedNodes, 0,0, params);
    if (returnedNodes.size() == 0) return ERROR;
    bvector<DPoint3d> current;
    DRange3d rangeCurrent = DRange3d::From(current);
    for (auto& node : returnedNodes)
        {
        bvector<bool> clips;
        IScalableMeshMeshFlagsPtr flags = IScalableMeshMeshFlags::Create();
        flags->SetLoadGraph(true);
        auto meshP = node->GetMesh(flags, clips);
        bvector<DPoint3d> bound;
        if (meshP.get() != nullptr && meshP->GetBoundary(bound) == DTM_SUCCESS)
            {
            VuPolygonClassifier vu(1e-8, 0);
            vu.ClassifyAUnionB(bound, current);
            bvector<DPoint3d> xyz;
            for (; vu.GetFace(xyz);)
                {
                DRange3d rangeXYZ = DRange3d::From(xyz);
                if (rangeXYZ.XLength() * rangeXYZ.YLength() >= rangeCurrent.XLength() * rangeCurrent.YLength())
                    {
                    current = xyz;
                    rangeCurrent = rangeXYZ;
                    }
                }
            }
        }
    if (current.size() == 0) return ERROR;
    boundary = current;
    return SUCCESS;
    }


/*-------------------Methods inherited from IMRDTM-----------------------------*/

/*----------------------------------------------------------------------------+
|ScalableMesh::_GetCompressionType
+----------------------------------------------------------------------------*/
template <class POINT> int ScalableMesh<POINT>::_GenerateSubResolutions()
    {
    return ERROR;
    }

/*----------------------------------------------------------------------------+
|ScalableMesh::_GetCompressionType
+----------------------------------------------------------------------------*/
template <class POINT> ScalableMeshCompressionType ScalableMesh<POINT>::_GetCompressionType() const
    {
    return SCM_COMPRESSION_NONE;
    }
  
/*----------------------------------------------------------------------------+
|ScalableMesh::_GetQueryInterface
+----------------------------------------------------------------------------*/
template <class POINT> IScalableMeshPointQueryPtr ScalableMesh<POINT>::_GetQueryInterface(ScalableMeshQueryType                         queryType,                                                                        
                                                                                          BENTLEY_NAMESPACE_NAME::GeoCoordinates::BaseGCSCPtr& targetBaseGCSPtr,
                                                                                          const DRange3d&                       extentInTargetGCS) const
    {
    IScalableMeshPointQueryPtr scmQueryPtr;
                    
    GCS targetGCS = GetGCSFactory().Create(targetBaseGCSPtr);        

    _GetQueryInterface(queryType);    
    
    // TODO: Remove cast when smart pointers becomes const aware
    ScalableMesh<POINT>* UNCONST_THIS = const_cast<ScalableMesh<POINT>*>(this);

    scmQueryPtr = ScalableMeshPointQuery::GetReprojectionQueryInterface(UNCONST_THIS, queryType, m_sourceGCS, targetGCS, extentInTargetGCS);
             
    return scmQueryPtr;                
    }

/*----------------------------------------------------------------------------+
|ScalableMesh::_GetQueryInterface
+----------------------------------------------------------------------------*/
template <class POINT> IScalableMeshPointQueryPtr ScalableMesh<POINT>::_GetQueryInterface(ScalableMeshQueryType queryType) const
    {
    IScalableMeshPointQueryPtr iScalableMeshQueryPtr;
       
    if ((m_scmIndexPtr != 0) && (m_scmIndexPtr->IsEmpty() == false))
        {
        if (queryType == SCM_QUERY_FULL_RESOLUTION)
            {                                    
            //MST Should be done by using the highest resolution.
            //iScalableMeshQueryPtr = new ScalableMeshFullResolutionQuery(m_mrDTMPointIndexPtr);   
            }
        else
        if (queryType == SCM_QUERY_VIEW_DEPENDENT)
            {                        
            iScalableMeshQueryPtr = new ScalableMeshViewDependentPointQuery<POINT>(&*m_scmIndexPtr);       
            }
        else
        if (queryType == SCM_QUERY_FIX_RESOLUTION_VIEW)
            {        
            iScalableMeshQueryPtr = new ScalableMeshFixResolutionViewPointQuery<POINT>(&*m_scmIndexPtr, m_sourceGCS);
            }
        }
                    
    return iScalableMeshQueryPtr;
    }

/*----------------------------------------------------------------------------+
|ScalableMesh::_GetMeshQueryInterface
+----------------------------------------------------------------------------*/
template <class POINT> IScalableMeshMeshQueryPtr ScalableMesh<POINT>::_GetMeshQueryInterface(MeshQueryType queryType) const
    {
    switch (queryType)
        {
        case MESH_QUERY_FULL_RESOLUTION:
            return new ScalableMeshFullResolutionMeshQuery<POINT>(&*m_scmIndexPtr);
        case MESH_QUERY_VIEW_DEPENDENT:
            return new ScalableMeshViewDependentMeshQuery<POINT>(&*m_scmIndexPtr);
        case MESH_QUERY_PLANE_INTERSECT:
            return new ScalableMeshNodePlaneQuery<POINT>(&*m_scmIndexPtr);
        default:
            return new ScalableMeshViewDependentMeshQuery<POINT>(&*m_scmIndexPtr);
        }
    }

template <class POINT> IScalableMeshMeshQueryPtr ScalableMesh<POINT>::_GetMeshQueryInterface(MeshQueryType queryType,
                                                                               BENTLEY_NAMESPACE_NAME::GeoCoordinates::BaseGCSCPtr& targetBaseGCSPtr,
                                                                               const DRange3d&                       extentInTargetGCS) const
    {
    GCS targetGCS = GetGCSFactory().Create(targetBaseGCSPtr);
    IScalableMeshMeshQueryPtr meshQueryPtr = new ScalableMeshReprojectionMeshQuery<POINT>(_GetMeshQueryInterface(queryType),
                                                                            m_scmIndexPtr,
                                                                 m_sourceGCS,
                                                                 targetGCS,
                                                                 extentInTargetGCS);
    return meshQueryPtr;
    }

/*----------------------------------------------------------------------------+
|ScalableMesh::_GetNodeQueryInterface
+----------------------------------------------------------------------------*/
template <class POINT> IScalableMeshNodeRayQueryPtr ScalableMesh<POINT>::_GetNodeQueryInterface() const
    {
    return new ScalableMeshNodeRayQuery<POINT>(&*m_scmIndexPtr);
    }

/*----------------------------------------------------------------------------+
|ScalableMesh::_GetNbResolutions
+----------------------------------------------------------------------------*/
template <class POINT> int ScalableMesh<POINT>::_GetNbResolutions() const
    {    
    int nbResolutions = 0;
    
    if (m_scmIndexPtr != 0)
        {
        nbResolutions = (int)(m_scmIndexPtr->GetDepth() + 1);
        }        
    
    return nbResolutions;    
    }


template <class POINT> size_t ScalableMesh<POINT>::_GetTerrainDepth() const
    {
    size_t depth = 0;

    if (m_scmIndexPtr != 0)
        {
        depth = m_scmIndexPtr->GetTerrainDepth() != (size_t)-1 ? m_scmIndexPtr->GetTerrainDepth() : m_scmIndexPtr->GetDepth();
        }

    return depth;
    }

/*----------------------------------------------------------------------------+
|ScalableMesh::__GetSourceGCS
+----------------------------------------------------------------------------*/
template <class POINT> const GeoCoords::GCS& ScalableMesh<POINT>::_GetGCS() const
    {
    return m_sourceGCS;
    }




/*----------------------------------------------------------------------------+
|ScalableMesh::IsRangeValidInside
+----------------------------------------------------------------------------*/
template <class POINT> bool ScalableMesh<POINT>::IsValidInContextOf (const GCS& gcs) const
    {
    if (!gcs.HasGeoRef())
        return true;

    // Now we must validate that the change is possible. If the extent does not fall into the
    // valid domain range of the new GCS, an error will be returned.

    // Obtain the current range points
    DRange3d range;

    // NTERAY: Why isn't _GetRange a const method?
    const_cast<ScalableMesh<POINT>&>(*this)._GetRange(range);

    // Transform both points to latitude/longitude
    GeoPoint dumPoint;
    return BSISUCCESS == gcs.GetGeoRef().GetBase().LatLongFromCartesian(dumPoint, range.low) &&
           BSISUCCESS == gcs.GetGeoRef().GetBase().LatLongFromCartesian(dumPoint, range.high);
    }

/*----------------------------------------------------------------------------+
|ScalableMesh::_SetSourceGCS
+----------------------------------------------------------------------------*/
template <class POINT> StatusInt ScalableMesh<POINT>::_SetGCS(const GCS& newGCS)
{
    const GCS& savedGCS = (newGCS.IsNull()) ? GetDefaultGCS() : newGCS;

    //HCPWKT wkt;

    GCS::Status wktCreateStatus = GCS::S_SUCCESS;
    //wkt = HCPWKT(savedGCS.GetWKT(wktCreateStatus).GetCStr());

    WString extendedWktStr(savedGCS.GetWKT(wktCreateStatus).GetCStr());

    if (WKTKeyword::TYPE_UNKNOWN == GetWktType(extendedWktStr))
    {
        wchar_t wktFlavor[2] = { (wchar_t)IDTMFile::WktFlavor_Autodesk, L'\0' };

        extendedWktStr += WString(wktFlavor);
        //wkt = HCPWKT(extendedWktStr.c_str());
    }

    if (GCS::S_SUCCESS != wktCreateStatus)
        return BSIERROR;

    // This is called even if there are no GCS provided... In such case the WKT AString
    // is that of the default GCS.
    WString wktStr;
    m_smSQLitePtr->GetWkt(wktStr);
    //HCPWKT oldWkt = HCPWKT(wktStr.c_str());

    if (!m_smSQLitePtr->SetWkt(extendedWktStr.c_str()))
    {
    bool result = m_smSQLitePtr->SetWkt(wktStr.c_str());
        assert(result);

        return BSIERROR;
    }

    m_sourceGCS = savedGCS;

    return BSISUCCESS;
    }

/*---------------------------------------------------------------------------------**//**
* @description  
* @bsimethod                                                  Raymond.Gauthier   12/2011
+---------------+---------------+---------------+---------------+---------------+------*/
template <class POINT> inline bool ScalableMesh<POINT>::IsEmpty () const
    {
    // NTERAY: Not sure if this test is required anymore... If not, we can move this
    //         method to base class.
    if (0 == m_scmIndexPtr)
        return true;

    return EqEps(m_contentExtent.low.x, m_contentExtent.high.x) &&
           EqEps(m_contentExtent.low.y, m_contentExtent.high.y) &&
           EqEps(m_contentExtent.low.z, m_contentExtent.high.z);
    }

/*----------------------------------------------------------------------------+
|ScalableMesh::_AddClip
+----------------------------------------------------------------------------*/
template <class POINT> uint64_t ScalableMesh<POINT>::_AddClip(const DPoint3d* pts, size_t ptsSize)
    {
    if (m_scmIndexPtr->GetClipRegistry() == nullptr) return ((uint64_t)-1);
    if (bsiGeom_getXYPolygonArea(pts, (int)ptsSize) < 0) //need to flip polygon so it's counterclockwise
        {
        uint64_t clipId = 0;
        DPoint3d* flippedPts = new DPoint3d[ptsSize];
        for (size_t pt = 0; pt < ptsSize; ++pt) flippedPts[pt] = pts[ptsSize - 1 - pt];
        clipId = m_scmIndexPtr->GetClipRegistry()->AddClip(flippedPts, ptsSize) + 1;
        delete[] flippedPts;
        return clipId;
        }
    return m_scmIndexPtr->GetClipRegistry()->AddClip(pts, ptsSize)+1;
    }

/*----------------------------------------------------------------------------+
|ScalableMesh::_AddClip
+----------------------------------------------------------------------------*/
template <class POINT> bool ScalableMesh<POINT>::_AddClip(const DPoint3d* pts, size_t ptsSize, uint64_t clipID)
    {
    if (m_scmIndexPtr->GetClipRegistry() == nullptr) return false;
    DRange3d extent = DRange3d::From(pts, (int)ptsSize);
   /* bvector<int> idx;
    bvector<DPoint3d> points;
    vu_triangulateSpacePolygonExt(&idx, &points, const_cast<DPoint3d*>(pts), (int)ptsSize, 1e-6, true);
    bvector<DPoint3d> poly;
    bvector<DPoint3d> current;
    for (auto& i : idx)
        {
        if (i > 0) current.push_back(points[i - 1]);
        else if (current.size() > poly.size())
            {
            poly = current;
            current.clear();
            }
        }
    m_scmIndexPtr->GetClipRegistry()->ModifyClip(clipID, &poly[0], poly.size());*/
    if (m_scmIndexPtr->GetClipRegistry()->HasClip(clipID)) return false;
    m_scmIndexPtr->GetClipRegistry()->ModifyClip(clipID, pts, ptsSize);
    m_scmIndexPtr->PerformClipAction(ClipAction::ACTION_ADD, clipID, extent);
    return true;
    /*if (bsiGeom_getXYPolygonArea(pts, (int)ptsSize) < 0) //need to flip polygon so it's counterclockwise
        {
        uint64_t clipId = 0;
        DPoint3d* flippedPts = new DPoint3d[ptsSize];
        for (size_t pt = 0; pt < ptsSize; ++pt) flippedPts[pt] = pts[ptsSize - 1 - pt];
        clipId = m_scmIndexPtr->GetClipRegistry()->AddClip(flippedPts, ptsSize) + 1;
        delete[] flippedPts;
        return clipId;
        }
    return m_scmIndexPtr->GetClipRegistry()->AddClip(pts, ptsSize) + 1;*/
    }

/*----------------------------------------------------------------------------+
|ScalableMesh::_ModifyClip
+----------------------------------------------------------------------------*/
template <class POINT> bool ScalableMesh<POINT>::_ModifyClip(const DPoint3d* pts, size_t ptsSize, uint64_t clipID)
    {
    if (m_scmIndexPtr->GetClipRegistry() == nullptr) return false;
    bvector<DPoint3d> clipData;
    m_scmIndexPtr->GetClipRegistry()->GetClip(clipID, clipData);
    DRange3d extent = DRange3d::From(&clipData[0], (int)clipData.size());
    DRange3d extentNew = DRange3d::From(pts, (int)ptsSize);
    extent.Extend(extentNew);
   /* bvector<int> idx;
    bvector<DPoint3d> points;
    vu_triangulateSpacePolygonExt(&idx, &points, const_cast<DPoint3d*>(pts), (int)ptsSize, 1e-6, true);
    bvector<DPoint3d> poly;
    bvector<DPoint3d> current;
    for (auto& i : idx)
        {
        if (i > 0) current.push_back(points[i - 1]);
        else if (current.size() > poly.size())
            {
            poly = current;
            current.clear();
            }
        }
    m_scmIndexPtr->GetClipRegistry()->ModifyClip(clipID, &poly[0], poly.size());*/
    m_scmIndexPtr->GetClipRegistry()->ModifyClip(clipID, pts, ptsSize);
    m_scmIndexPtr->PerformClipAction(ClipAction::ACTION_MODIFY, clipID, extent);
    return true;
    /*if (bsiGeom_getXYPolygonArea(pts, (int)ptsSize) < 0) //need to flip polygon so it's counterclockwise
        {
        uint64_t clipId = 0;
        DPoint3d* flippedPts = new DPoint3d[ptsSize];
        for (size_t pt = 0; pt < ptsSize; ++pt) flippedPts[pt] = pts[ptsSize - 1 - pt];
        clipId = m_scmIndexPtr->GetClipRegistry()->AddClip(flippedPts, ptsSize) + 1;
        delete[] flippedPts;
        return clipId;
        }
    return m_scmIndexPtr->GetClipRegistry()->AddClip(pts, ptsSize) + 1;*/
    }

/*----------------------------------------------------------------------------+
|ScalableMesh::_RemoveClip
+----------------------------------------------------------------------------*/
template <class POINT> bool ScalableMesh<POINT>::_RemoveClip(uint64_t clipID)
    {
    if (m_scmIndexPtr->GetClipRegistry() == nullptr) return false;
    bvector<DPoint3d> clipData;
    m_scmIndexPtr->GetClipRegistry()->GetClip(clipID, clipData);
    DRange3d extent = DRange3d::From(&clipData[0], (int)clipData.size());
    m_scmIndexPtr->GetClipRegistry()->DeleteClip(clipID);
    m_scmIndexPtr->PerformClipAction(ClipAction::ACTION_DELETE, clipID, extent);
    return true;
    /*if (bsiGeom_getXYPolygonArea(pts, (int)ptsSize) < 0) //need to flip polygon so it's counterclockwise
        {
        uint64_t clipId = 0;
        DPoint3d* flippedPts = new DPoint3d[ptsSize];
        for (size_t pt = 0; pt < ptsSize; ++pt) flippedPts[pt] = pts[ptsSize - 1 - pt];
        clipId = m_scmIndexPtr->GetClipRegistry()->AddClip(flippedPts, ptsSize) + 1;
        delete[] flippedPts;
        return clipId;
        }
    return m_scmIndexPtr->GetClipRegistry()->AddClip(pts, ptsSize) + 1;*/
    }

template <class POINT> void ScalableMesh<POINT>::_SetIsInsertingClips(bool toggleInsertClips)
    {
    if (nullptr == m_scmIndexPtr || m_scmIndexPtr->GetClipRegistry() == nullptr) return;
    m_scmIndexPtr->GetClipRegistry()->GetFile()->m_autocommit = !toggleInsertClips;
    if (!toggleInsertClips) m_scmIndexPtr->RefreshMergedClips();
    }

template <class POINT> void ScalableMesh<POINT>::_ModifyClipMetadata(uint64_t clipId, double importance, int nDimensions)
    {
    if (nullptr == m_scmIndexPtr || m_scmIndexPtr->GetClipRegistry() == nullptr) return;
    m_scmIndexPtr->GetClipRegistry()->SetClipMetadata(clipId, importance, nDimensions);
    }

/*----------------------------------------------------------------------------+
|ScalableMesh::_AddClip
+----------------------------------------------------------------------------*/
template <class POINT> bool ScalableMesh<POINT>::_AddSkirt(const bvector<bvector<DPoint3d>>& skirt, uint64_t clipID)
    {
    if (m_scmIndexPtr->GetClipRegistry() == nullptr || skirt.size() == 0 || skirt[0].size() == 0) return false;
    DRange3d extent = DRange3d::From(skirt[0][0]);
    for (auto& vec : skirt) extent.Extend(vec, nullptr);
    if (m_scmIndexPtr->GetClipRegistry()->HasSkirt(clipID)) return false;
    m_scmIndexPtr->GetClipRegistry()->ModifySkirt(clipID, skirt);
    m_scmIndexPtr->PerformClipAction(ClipAction::ACTION_ADD, clipID, extent, false);
    return true;
    }

/*----------------------------------------------------------------------------+
|ScalableMesh::_ModifyClip
+----------------------------------------------------------------------------*/
template <class POINT> bool ScalableMesh<POINT>::_ModifySkirt(const bvector<bvector<DPoint3d>>& skirt, uint64_t clipID)
    {
    if (m_scmIndexPtr->GetClipRegistry() == nullptr || skirt.size() ==0 || skirt[0].size() ==0) return false;
    DRange3d extent = DRange3d::From(skirt[0][0]);
    for (auto& vec : skirt) extent.Extend(vec, nullptr);
    m_scmIndexPtr->GetClipRegistry()->ModifySkirt(clipID, skirt);
    m_scmIndexPtr->PerformClipAction(ClipAction::ACTION_MODIFY, clipID, extent, false);
    return true;
    }

template <class POINT> void ScalableMesh<POINT>::_GetAllClipsIds(bvector<uint64_t>& allClipIds)
    {
    if (m_scmIndexPtr->GetClipRegistry() == nullptr) return;
    m_scmIndexPtr->GetClipRegistry()->GetAllClipsIds(allClipIds);
    }

template <class POINT> void ScalableMesh<POINT>::_GetCurrentlyViewedNodes(bvector<IScalableMeshNodePtr>& nodes)
    {
    nodes = m_viewedNodes;
    }

template <class POINT> void ScalableMesh<POINT>::_SetCurrentlyViewedNodes(const bvector<IScalableMeshNodePtr>& nodes)
    {
    m_viewedNodes = nodes;
    }

template <class POINT> void ScalableMesh<POINT>::_SetEditFilesBasePath(const Utf8String& path)
    {
    m_baseExtraFilesPath = WString(path.c_str(), BentleyCharEncoding::Utf8);
    }


/*----------------------------------------------------------------------------+
|ScalableMesh::_RemoveClip
+----------------------------------------------------------------------------*/
template <class POINT> bool ScalableMesh<POINT>::_RemoveSkirt(uint64_t clipID)
    {
    if (m_scmIndexPtr->GetClipRegistry() == nullptr) return false;
    bvector<bvector<DPoint3d>> skirt;
    m_scmIndexPtr->GetClipRegistry()->GetSkirt(clipID, skirt);
    if (skirt.size() == 0) return true;
    DRange3d extent =  DRange3d::From(skirt[0][0]);
    for (auto& vec : skirt) extent.Extend(vec, nullptr);
    m_scmIndexPtr->GetClipRegistry()->DeleteClip(clipID);
    m_scmIndexPtr->PerformClipAction(ClipAction::ACTION_DELETE, clipID, extent, false);
    return true;
    }

/*----------------------------------------------------------------------------+
|ScalableMesh::_GetState
+----------------------------------------------------------------------------*/
template <class POINT> ScalableMeshState ScalableMesh<POINT>::_GetState() const
    {
    if (IsEmpty())
        return SCM_STATE_EMPTY;

    return _InSynchWithSources() ? SCM_STATE_UP_TO_DATE : SCM_STATE_DIRTY;
    }

/*----------------------------------------------------------------------------+
|ScalableMesh::_InSynchWithSources
+----------------------------------------------------------------------------*/
template <class POINT> bool ScalableMesh<POINT>::_InSynchWithSources() const
    {
        //NEEDS_WORK_SM: Get LastModifiedTime from sqlite file
        return false;

    }

/*----------------------------------------------------------------------------+
|ScalableMesh::_GetRangeInSpecificGCS
+----------------------------------------------------------------------------*/
template <class POINT> int ScalableMesh<POINT>::_GetRangeInSpecificGCS(DPoint3d& lowPt, DPoint3d& highPt, BENTLEY_NAMESPACE_NAME::GeoCoordinates::BaseGCSCPtr& targetGCS) const
    {
    StatusInt status = SUCCESS;

    DRange3d reprojectedRange;
    status = ReprojectRangeDomainLimited(reprojectedRange, m_contentExtent, const_cast<BENTLEY_NAMESPACE_NAME::GeoCoordinates::BaseGCSCPtr&>(m_sourceGCS.GetGeoRef().GetBasePtr()), targetGCS);

    lowPt.x = reprojectedRange.low.x;
    highPt.x = reprojectedRange.high.x;
    lowPt.y = reprojectedRange.low.y;
    highPt.y = reprojectedRange.high.y;
    lowPt.z = reprojectedRange.low.z;
    highPt.z = reprojectedRange.high.z;


    return status;


    }



/*----------------------------------------------------------------------------+
|ScalableMesh::_LastSynchronizationCheck
+----------------------------------------------------------------------------*/
template <class POINT> bool ScalableMesh<POINT>::_LastSynchronizationCheck(time_t& lastCheckTime) const
    {
        return false;
    }

/*----------------------------------------------------------------------------+
|ScalableMesh::_SynchWithSources
+----------------------------------------------------------------------------*/
template <class POINT> int ScalableMesh<POINT>::_SynchWithSources()
    {
    assert(!"Not done yet");
    return false;
    }

/*----------------------------------------------------------------------------+
|ScalableMesh::_IsProgressive
+----------------------------------------------------------------------------*/
template <class POINT> bool ScalableMesh<POINT>::_IsProgressive() const
    {
    assert(!"Not done yet");
    return true;
    } 

/*----------------------------------------------------------------------------+
|ScalableMesh::_IsReadOnly
+----------------------------------------------------------------------------*/
template <class POINT> bool ScalableMesh<POINT>::_IsReadOnly() const
    {

        return false;

    } 

/*----------------------------------------------------------------------------+
|ScalableMesh::_IsShareable
+----------------------------------------------------------------------------*/
template <class POINT> bool ScalableMesh<POINT>::_IsShareable() const
    {

        return true;

    } 

/*----------------------------------------------------------------------------+
|ScalableMesh::_ConvertToCloud
+----------------------------------------------------------------------------*/
template <class POINT> StatusInt ScalableMesh<POINT>::_ConvertToCloud(const WString& pi_pOutputDirPath) const
    {
    if (m_scmIndexPtr == nullptr) return ERROR;

<<<<<<< HEAD
    return m_scmIndexPtr->SaveCloudReady(getDataSourceAccount(), pi_pOutputDirPath, false);
=======
    s_stream_from_disk = true;
    s_stream_from_grouped_store = false;

    return m_scmIndexPtr->SaveMeshToCloud(pi_pOutputDirPath, false);
>>>>>>> b4e9961b
    }

#ifdef SCALABLE_MESH_ATP
/*----------------------------------------------------------------------------+
|MrDTM::_LoadAllNodeHeaders
+----------------------------------------------------------------------------*/
template <class POINT> int ScalableMesh<POINT>::_LoadAllNodeHeaders(size_t& nbLoadedNodes) const
    {    
    m_scmIndexPtr->LoadTree(nbLoadedNodes);    
    return SUCCESS;
    } 

/*----------------------------------------------------------------------------+
|MrDTM::_GroupNodeHeaders
+----------------------------------------------------------------------------*/
template <class POINT> int ScalableMesh<POINT>::_SaveGroupedNodeHeaders(const WString& pi_pOutputDirPath) const
    {
<<<<<<< HEAD
    m_scmIndexPtr->SaveCloudReady(getDataSourceAccount(), pi_pOutputDirPath, true);
=======
    if (m_scmIndexPtr == nullptr) return ERROR;
    if (m_smSQLitePtr->IsSingleFile()) return ERROR;

    s_stream_from_disk = true;
    s_stream_from_grouped_store = false;

    m_scmIndexPtr->SaveGroupedNodeHeaders(pi_pOutputDirPath, true);
>>>>>>> b4e9961b
    return SUCCESS;
    }
#endif
/*----------------------------------------------------------------------------+
|ScalableMeshSingleResolutionPointIndexView Method Definition Section - Begin
+----------------------------------------------------------------------------*/
template <class POINT> ScalableMeshSingleResolutionPointIndexView<POINT>::ScalableMeshSingleResolutionPointIndexView(HFCPtr<SMPointIndex<POINT, YProtPtExtentType>> scmPointIndexPtr, 
                                                                                                       int                                              resolutionIndex, 
                                                                                                       GeoCoords::GCS                                   sourceGCS)
: m_sourceGCS(sourceGCS)
    {    
    m_scmIndexPtr = scmPointIndexPtr;
    m_resolutionIndex    = resolutionIndex;    
    }

template <class POINT> ScalableMeshSingleResolutionPointIndexView<POINT>::~ScalableMeshSingleResolutionPointIndexView()
    {
    } 

template <class POINT> void ScalableMeshSingleResolutionPointIndexView<POINT>::_TextureFromRaster(HIMMosaic* mosaicP)
    {}

// Inherited from IDTM   
template <class POINT> __int64 ScalableMeshSingleResolutionPointIndexView<POINT>::_GetPointCount()
    {
    return m_scmIndexPtr->GetNbObjectsAtLevel(m_resolutionIndex);
    }

template <class POINT> bool ScalableMeshSingleResolutionPointIndexView<POINT>::_IsTerrain()
    {
    return false;
    }


template <class POINT> __int64 ScalableMeshSingleResolutionPointIndexView<POINT>::_GetBreaklineCount() const
    {
    assert(0);
    return 0;
    }


template <class POINT> BENTLEY_NAMESPACE_NAME::TerrainModel::IDTM* ScalableMeshSingleResolutionPointIndexView<POINT>::_GetDTMInterface(DTMAnalysisType type)
    {
    assert(0);
    return 0;
    }

template <class POINT> BENTLEY_NAMESPACE_NAME::TerrainModel::IDTM* ScalableMeshSingleResolutionPointIndexView<POINT>::_GetDTMInterface(DMatrix4d& storageToUors, DTMAnalysisType type)
    {
    assert(0);
    return 0;
    }


template <class POINT> DTMStatusInt ScalableMeshSingleResolutionPointIndexView<POINT>::_GetRange(DRange3dR range)
    {        
    YProtPtExtentType ExtentPoints = m_scmIndexPtr->GetContentExtent();

    range.low.x = ExtentOp<YProtPtExtentType>::GetXMin(ExtentPoints);
    range.high.x = ExtentOp<YProtPtExtentType>::GetXMax(ExtentPoints);
    range.low.y = ExtentOp<YProtPtExtentType>::GetYMin(ExtentPoints);
    range.high.y = ExtentOp<YProtPtExtentType>::GetYMax(ExtentPoints);
    range.low.z = ExtentOp<YProtPtExtentType>::GetZMin(ExtentPoints);
    range.high.z = ExtentOp<YProtPtExtentType>::GetZMax(ExtentPoints);   
    return DTM_SUCCESS;
    }



template <class POINT> StatusInt ScalableMeshSingleResolutionPointIndexView<POINT>::_GetBoundary(bvector<DPoint3d>& boundary)
    {
    return ERROR;
    }

template <class POINT> uint64_t ScalableMeshSingleResolutionPointIndexView<POINT>::_AddClip(const DPoint3d* pts, size_t ptsSize)
    {
    assert(false && "Not implemented");
    return ((uint64_t)-1);
    }

/*----------------------------------------------------------------------------+
|ScalableMeshSingleResolutionPointIndexView::_GetRangeInSpecificGCS
+----------------------------------------------------------------------------*/
template <class POINT> int ScalableMeshSingleResolutionPointIndexView<POINT>::_GetRangeInSpecificGCS(DPoint3d& lowPt, DPoint3d& highPt, BENTLEY_NAMESPACE_NAME::GeoCoordinates::BaseGCSCPtr& targetGCS) const
    {
    StatusInt status = SUCCESS;

    YProtPtExtentType ExtentPoints = m_scmIndexPtr->GetContentExtent();

    DRange3d initialRange;
    initialRange.low.x = ExtentOp<YProtPtExtentType>::GetXMin(ExtentPoints);
    initialRange.high.x = ExtentOp<YProtPtExtentType>::GetXMax(ExtentPoints);
    initialRange.low.y = ExtentOp<YProtPtExtentType>::GetYMin(ExtentPoints);
    initialRange.high.y = ExtentOp<YProtPtExtentType>::GetYMax(ExtentPoints);
    initialRange.low.z = ExtentOp<YProtPtExtentType>::GetZMin(ExtentPoints);
    initialRange.high.z = ExtentOp<YProtPtExtentType>::GetZMax(ExtentPoints);

    DRange3d reprojectedRange;
    status = ReprojectRangeDomainLimited(reprojectedRange, initialRange, const_cast<BENTLEY_NAMESPACE_NAME::GeoCoordinates::BaseGCSCPtr&>(m_sourceGCS.GetGeoRef().GetBasePtr()), targetGCS);

    lowPt.x = reprojectedRange.low.x;
    highPt.x = reprojectedRange.high.x;
    lowPt.y = reprojectedRange.low.y;
    highPt.y = reprojectedRange.high.y;
    lowPt.z = reprojectedRange.low.z;
    highPt.z = reprojectedRange.high.z;


    return status;    
    }

// Inherited from IMRDTM     
template <class POINT> Count ScalableMeshSingleResolutionPointIndexView<POINT>::_GetCountInRange (const DRange2d& range, 
                                                                                           const CountType& type, 
                                                                                           const unsigned __int64& maxNumberCountedPoints) const
    {
    // Not implemented
    assert(false);
    return Count(0,0);
    }

template <class POINT> int ScalableMeshSingleResolutionPointIndexView<POINT>::_GenerateSubResolutions()
    {  
    assert(0);
    return ERROR;
    }

template <class POINT> ScalableMeshCompressionType ScalableMeshSingleResolutionPointIndexView<POINT>::_GetCompressionType() const
    {
    assert(0);
    return SCM_COMPRESSION_NONE;
    }

template <class POINT> int ScalableMeshSingleResolutionPointIndexView<POINT>::_GetNbResolutions() const
    {
    return 1;    
    }

template <class POINT> size_t ScalableMeshSingleResolutionPointIndexView<POINT>::_GetTerrainDepth() const
    {
    return 1;
    }

template <class POINT> IScalableMeshPointQueryPtr ScalableMeshSingleResolutionPointIndexView<POINT>::_GetQueryInterface(ScalableMeshQueryType                queryType,                                                                                                      
                                                                                                                        BENTLEY_NAMESPACE_NAME::GeoCoordinates::BaseGCSCPtr& targetGCS,
                                                                                                                        const DRange3d&                      extentInTargetGCS) const
    {                   
    GeoCoords::GCS targetGeoCoord(GetGCSFactory().Create(targetGCS));           
   
    // TODO: Remove once smart pointers are const aware
    ScalableMeshSingleResolutionPointIndexView<POINT>* UNCONST_THIS = const_cast<ScalableMeshSingleResolutionPointIndexView<POINT>*>(this);

    IScalableMeshPointQueryPtr scmQueryPtr = ScalableMeshPointQuery::GetReprojectionQueryInterface(UNCONST_THIS, queryType, m_sourceGCS, targetGeoCoord, extentInTargetGCS);

    return scmQueryPtr;                
    }

template <class POINT> IScalableMeshPointQueryPtr ScalableMeshSingleResolutionPointIndexView<POINT>::_GetQueryInterface(ScalableMeshQueryType queryType) const
    {    
    IScalableMeshPointQueryPtr iScalableMeshQueryPtr;

    if ((m_scmIndexPtr != 0) && (m_scmIndexPtr->IsEmpty() == false))
        {    
        if (queryType == SCM_QUERY_FULL_RESOLUTION)
            {
            iScalableMeshQueryPtr =  new ScalableMeshFullResolutionPointQuery<POINT>(m_scmIndexPtr, 
                                                                                     m_resolutionIndex);
            }
        else
        if (queryType == SCM_QUERY_VIEW_DEPENDENT)
            {
            iScalableMeshQueryPtr =  new ScalableMeshViewDependentPointQuery<POINT>(m_scmIndexPtr);       
            }

        //SCM_QUERY_FIX_RESOLUTION_VIEW is meaningless for a single resolution view.         
        }
        
    return iScalableMeshQueryPtr;
    }
  
template <class POINT> IScalableMeshMeshQueryPtr ScalableMeshSingleResolutionPointIndexView<POINT>::_GetMeshQueryInterface(MeshQueryType queryType) const
    {
    assert(!"Not supported");

    return IScalableMeshMeshQueryPtr();
    }

template <class POINT> IScalableMeshMeshQueryPtr ScalableMeshSingleResolutionPointIndexView<POINT>::_GetMeshQueryInterface(MeshQueryType queryType,
                                                                                                             BENTLEY_NAMESPACE_NAME::GeoCoordinates::BaseGCSCPtr& targetGCS,
                                                                                                             const DRange3d&                      extentInTargetGCS) const
    {
    assert(!"Not supported");

    return IScalableMeshMeshQueryPtr();
    }

template <class POINT> IScalableMeshNodeRayQueryPtr ScalableMeshSingleResolutionPointIndexView<POINT>::_GetNodeQueryInterface() const
    {
    assert(!"Not supported");

    return IScalableMeshNodeRayQueryPtr();
    }

template <class POINT> const GeoCoords::GCS& ScalableMeshSingleResolutionPointIndexView<POINT>::_GetGCS() const
    {
    return m_sourceGCS;
    }

template <class POINT> StatusInt ScalableMeshSingleResolutionPointIndexView<POINT>::_SetGCS(const GeoCoords::GCS& sourceGCS)
    {
    assert(!"Not done yet");

    return -1;   
    }

template <class POINT> bool ScalableMeshSingleResolutionPointIndexView<POINT>::_IsProgressive() const
    {
    assert(0);
    return false;
    }



template <class POINT> bool ScalableMeshSingleResolutionPointIndexView<POINT>::_AddClip(const DPoint3d* pts, size_t ptsSize, uint64_t clipID)
    {
    return false;
    }

template <class POINT> bool ScalableMeshSingleResolutionPointIndexView<POINT>::_ModifyClip(const DPoint3d* pts, size_t ptsSize, uint64_t clipID)
    {
    return false;
    }

template <class POINT> bool ScalableMeshSingleResolutionPointIndexView<POINT>::_RemoveClip(uint64_t clipID)
    {
    return false;
    }


template <class POINT> void ScalableMeshSingleResolutionPointIndexView<POINT>::_ModifyClipMetadata(uint64_t clipId, double importance, int nDimensions)
    {
    assert(0);
    return;
    }

template <class POINT> bool ScalableMeshSingleResolutionPointIndexView<POINT>::_AddSkirt(const bvector<bvector<DPoint3d>>& skirt, uint64_t clipID)
    {
    return false;
    }

template <class POINT> bool ScalableMeshSingleResolutionPointIndexView<POINT>::_ModifySkirt(const bvector<bvector<DPoint3d>>& skirt, uint64_t clipID)
    {
    return false;
    }

template <class POINT> void ScalableMeshSingleResolutionPointIndexView<POINT>::_GetAllClipsIds(bvector<uint64_t>& allClipIds)
    {

    }

template <class POINT> void ScalableMeshSingleResolutionPointIndexView<POINT>::_GetCurrentlyViewedNodes(bvector<IScalableMeshNodePtr>& nodes)
    {

    }

template <class POINT> void ScalableMeshSingleResolutionPointIndexView<POINT>::_SetCurrentlyViewedNodes(const bvector<IScalableMeshNodePtr>& nodes)
    {

    }

template <class POINT> bool ScalableMeshSingleResolutionPointIndexView<POINT>::_RemoveSkirt(uint64_t clipID)
    {
    return false;
    }



template <class POINT> bool ScalableMeshSingleResolutionPointIndexView<POINT>::_IsReadOnly() const
    {    
    //MS Access of the file 
    assert(!"Not done yet");
    return true;
    }

template <class POINT> bool ScalableMeshSingleResolutionPointIndexView<POINT>::_IsShareable() const
    {    
    //MS Access of the file 
    assert(!"Not done yet");
    return false;
    }

template <class POINT> ScalableMeshState ScalableMeshSingleResolutionPointIndexView<POINT>::_GetState() const
    {
    assert(!"Not done yet");
    return SCM_STATE_EMPTY; 
    }

template <class POINT> bool ScalableMeshSingleResolutionPointIndexView<POINT>::_InSynchWithSources() const
    {    
    assert(!"Should not be called");
    return false;
    }

template <class POINT> bool ScalableMeshSingleResolutionPointIndexView<POINT>::_LastSynchronizationCheck(time_t& lastCheckTime) const
    {
    assert(!"Should not be called");
    return false;       
    }

template <class POINT> int ScalableMeshSingleResolutionPointIndexView<POINT>::_SynchWithSources()
    {
    assert(!"Should not be called");
    return -1;       
    }

template <class POINT> void ScalableMeshSingleResolutionPointIndexView<POINT>::_SetIsInsertingClips(bool toggleInsertClips)
    {
    assert(!"Should not be called");
    }

/*----------------------------------------------------------------------------+
|ScalableMeshSingleResolutionPointIndexView Method Definition Section - End
+----------------------------------------------------------------------------*/
/*
DTMStatusInt IDTMVolume::ComputeVolumeCutAndFill(double& cut, double& fill, double& area, PolyfaceHeader& intersectingMeshSurface, DRange3d& meshRange, bvector<PolyfaceHeaderPtr>& volumeMeshVector)
    {
    return _ComputeVolumeCutAndFill(cut, fill, area, intersectingMeshSurface,meshRange, volumeMeshVector);
    }

DTMStatusInt IDTMVolume::ComputeVolumeCutAndFill(PolyfaceHeaderPtr& terrainMesh, double& cut, double& fill, PolyfaceHeader& mesh, bool is2d, bvector<PolyfaceHeaderPtr>& volumeMeshVector)
    {
    return _ComputeVolumeCutAndFill(terrainMesh, cut, fill, mesh, is2d, volumeMeshVector);
    }
*/

void edgeCollapseTest(WCharCP param)
    {
    FILE* mesh = _wfopen(param, L"rb");

    size_t ct;
    fread(&ct, sizeof(size_t), 1, mesh);
    void* graph = new byte[ct];
    fread(graph, 1, ct, mesh);
    MTGGraph g;
    g.LoadFromBinaryStream(graph, ct);
    size_t npts;
    fread(&npts, sizeof(size_t), 1, mesh);
    std::vector<DPoint3d> pts(npts);
    fread(&pts[0], sizeof(DPoint3d), npts, mesh);
    //CGALEdgeCollapse(&g, pts, 20000000);
    fclose(mesh);
    }

void edgeCollapsePrintGraph(WCharCP param)
    {
    FILE* mesh = _wfopen(param, L"rb");

    size_t ct;
    fread(&ct, sizeof(size_t), 1, mesh);
    void* graph = new byte[ct];
    fread(graph, 1, ct, mesh);
    MTGGraph g;
    g.LoadFromBinaryStream(graph, ct);
    size_t npts;
    fread(&npts, sizeof(size_t), 1, mesh);
    std::vector<DPoint3d> pts(npts);
    fread(&pts[0], sizeof(DPoint3d), npts, mesh);
    fclose(mesh);
    Utf8String path = "E:\\output\\scmesh\\2016-01-28\\";
    Utf8String str1 = "tested";
    PrintGraphWithPointInfo(path, str1, &g, &pts[0], npts);
    }

void edgeCollapseShowMesh(WCharCP param, PolyfaceQueryP& outMesh)
    {
    FILE* mesh = _wfopen(param, L"rb");
    size_t ct;
    fread(&ct, sizeof(size_t), 1, mesh);
    void* graph = new byte[ct];
    fread(graph, 1, ct, mesh);
    MTGGraph g;
    g.LoadFromBinaryStream(graph, ct);
    size_t npts;
    fread(&npts, sizeof(size_t), 1, mesh);
    DPoint3d* pts = new DPoint3d[npts];
    fread(pts, sizeof(DPoint3d), npts, mesh);
    fclose(mesh);
    std::vector<int32_t> indices;
    ExtractMeshIndicesFromGraph(indices, &g);
    int32_t* indicesArray = new int32_t[indices.size()];
    memcpy(indicesArray, &indices[0], indices.size()*sizeof(int32_t));
    for (size_t i = 0; i < npts; ++i) pts[i].Scale(10000);
    outMesh = new PolyfaceQueryCarrier(3, false, indices.size(), npts, pts,indicesArray);
    }

template class ScalableMesh<DPoint3d>;
template class ScalableMeshSingleResolutionPointIndexView<DPoint3d>;

END_BENTLEY_SCALABLEMESH_NAMESPACE
<|MERGE_RESOLUTION|>--- conflicted
+++ resolved
@@ -1,2447 +1,2431 @@
-/*--------------------------------------------------------------------------------------+
-|
-|     $Source: STM/ScalableMesh.cpp $
-|    $RCSfile: ScalableMesh.cpp,v $
-|   $Revision: 1.106 $
-|       $Date: 2012/01/06 16:30:15 $
-|     $Author: Raymond.Gauthier $
-|
-|  $Copyright: (c) 2016 Bentley Systems, Incorporated. All rights reserved. $
-|
-+--------------------------------------------------------------------------------------*/
-  
-#include <ScalableMeshPCH.h>
-#include "ImagePPHeaders.h" 
-extern bool   GET_HIGHEST_RES;
-
-/*------------------------------------------------------------------+
-| Include of the current class header                               |
-+------------------------------------------------------------------*/
-#include "InternalUtilityFunctions.h"
-#include "ScalableMesh.h"
-//#include "DTMGraphTileStore.h"
-//#include "SMTextureTileStore.h"
-#include "ScalableMeshQuadTreeBCLIBFilters.h"
-#include "ScalableMeshQuadTreeQueries.h"
-
-#include <ScalableMesh/GeoCoords/GCS.h>
-#include <STMInternal/GeoCoords/WKTUtils.h>
-
-#include "ScalableMeshQuery.h"
-#include "ScalableMeshSourcesPersistance.h"
-
-#include <ScalableMesh/IScalableMeshPolicy.h>
-#include <ScalableMesh\IScalableMeshSourceCollection.h>
-#include <ScalableMesh\IScalableMeshDocumentEnv.h>
-#include <ScalableMesh\IScalableMeshSourceImportConfig.h>
-#include <ScalableMesh\IScalableMeshSources.h>
-
-#include <CloudDataSource/DataSourceManager.h>
-
-#include "ScalableMeshDraping.h"
-#include "ScalableMeshVolume.h"
-
-//#include "Edits\DiffSetTileStore.h"
-#include "SMSQLiteDiffsetTileStore.h"
-#include "Edits\ClipRegistry.h"
-#include "SMSQLitePointTileStore.h"
-#include "SMSQLiteGraphTileStore.h"
-#include "SMSQLiteIndiceTileStore.h"
-#include "SMSQLiteUVStore.h"
-#include "SMSQLiteUVIndiceTileStore.h"
-#include "SMSQLiteTextureTileStore.h"
-#include <Vu\VuApi.h>
-#include <Vu\vupoly.fdf>
-#include "vuPolygonClassifier.h"
-#include <ImagePP\all\h\HIMMosaic.h>
-#include "LogUtils.h"
-//#include "CGALEdgeCollapse.h"
-
-DataSourceManager ScalableMeshBase::s_dataSourceManager;
-
-
-ScalableMeshScheduler* s_clipScheduler = nullptr;
-std::mutex s_schedulerLock;
-/*
-#include <msoutput.fdf>
-#include <mstypes.h>
-*/
-/*------------------------------------------------------------------+
-| Include COGO definitions                                          |
-+------------------------------------------------------------------*/
-
-/*----------------------------------------------+
-| Constant definitions                          |
-+----------------------------------------------*/
-
-/*----------------------------------------------+
-| Private type definitions                      |
-+----------------------------------------------*/
-
-// typedef HGF2DTemplateExtent<double, HGF3DCoord<double>> FProtFeatureExtentType;
-typedef HGF3DExtent<double> FProtFeatureExtentType;
-//typedef HGF2DTemplateExtent<double, HGF3DCoord<double>> FProtPtExtentType;
-typedef HGF3DExtent<double> FProtPtExtentType;
- 
-// typedef HGF2DTemplateExtent<double, HGF3DCoord<double>> XProtFeatureExtentType;
-typedef HGF3DExtent<double> XProtFeatureExtentType;
-//typedef HGF2DTemplateExtent<double, HGF3DCoord<double>> XProtPtExtentType;
-typedef HGF3DExtent<double> XProtPtExtentType;
-
-
-typedef HGF3DExtent<double> YProtFeatureExtentType;
-//typedef HGF2DTemplateExtent<double, HGF3DCoord<double>> YProtFeatureExtentType;
-
-/*==================================================================*/
-/*                                                                  */
-/*          INTERNAL FUNCTIONS                                      */
-/*                                                                  */
-/*==================================================================*/
-
-using namespace IDTMFile;
-
-USING_NAMESPACE_BENTLEY_SCALABLEMESH_IMPORT
-USING_NAMESPACE_BENTLEY_SCALABLEMESH_GEOCOORDINATES
-
-
-BEGIN_BENTLEY_SCALABLEMESH_NAMESPACE
-#ifdef SM_BESQL_FORMAT
-bool s_useSQLFormat = true;
-#else
-bool s_useSQLFormat = false;
-#endif
-#define USE_CODE_FOR_ERROR_DETECTION
-
-
-
-namespace {
-
-/*----------------------------------------------------------------------------+
-| Pool Singleton
-+----------------------------------------------------------------------------*/
-template <typename POINT> static HFCPtr<HPMCountLimitedPool<POINT> > PoolSingleton()
-    {
-    static HFCPtr<HPMCountLimitedPool<POINT> > pGlobalPointPool(new HPMCountLimitedPool<POINT>(new HPMMemoryMgrReuseAlreadyAllocatedBlocksWithAlignment(100, 2000 * sizeof(POINT)), 30000000));
-
-    return pGlobalPointPool;
-    }
-
-inline const GCS& GetDefaultGCS ()
-    {
-    static const GCS DEFAULT_GCS(GetGCSFactory().Create(GeoCoords::Unit::GetMeter()));
-    return DEFAULT_GCS;
-    }
-
-const size_t DEFAULT_WORKING_LAYER = 0;
-
-}   
-
-/*----------------------------------------------------------------------------+
-|IScalableMesh Method Definition Section - Begin
-+----------------------------------------------------------------------------*/
-
-void IScalableMesh::TextureFromRaster(HIMMosaic* mosaicP)
-    {
-    return _TextureFromRaster(mosaicP);
-    }
-
-_int64 IScalableMesh::GetPointCount()
-    {
-    return _GetPointCount();
-    }
-
-bool IScalableMesh::IsTerrain()
-    {
-    return _IsTerrain();
-    }
-
-DTMStatusInt IScalableMesh::GetRange(DRange3dR range)
-    {
-    return _GetRange(range);
-    }
-
-StatusInt IScalableMesh::GetBoundary(bvector<DPoint3d>& boundary)
-    {
-    return _GetBoundary(boundary);
-    }
-
-int IScalableMesh::GenerateSubResolutions()
-    {
-    return _GenerateSubResolutions();
-    }
-            
-__int64 IScalableMesh::GetBreaklineCount() const
-    {
-    return _GetBreaklineCount();
-    }
- 
-ScalableMeshCompressionType IScalableMesh::GetCompressionType() const
-    {
-    return _GetCompressionType();
-    }
-
-int IScalableMesh::GetNbResolutions() const
-    {
-    return _GetNbResolutions();
-    }
-
-size_t IScalableMesh::GetTerrainDepth() const
-    {
-    return _GetTerrainDepth();
-    }
-
-
-IScalableMeshPointQueryPtr IScalableMesh::GetQueryInterface(ScalableMeshQueryType queryType) const
-    {
-    return _GetQueryInterface(queryType);
-    }
-
-IScalableMeshPointQueryPtr IScalableMesh::GetQueryInterface(ScalableMeshQueryType                         queryType,                                          
-                                                            BENTLEY_NAMESPACE_NAME::GeoCoordinates::BaseGCSCPtr& targetGCS,
-                                                            const DRange3d& extentInTargetGCS) const
-    {
-    return _GetQueryInterface(queryType, targetGCS, extentInTargetGCS);
-    }
-
-IScalableMeshMeshQueryPtr IScalableMesh::GetMeshQueryInterface(MeshQueryType queryType) const
-    {
-    return _GetMeshQueryInterface(queryType);
-    }
-
-IScalableMeshMeshQueryPtr IScalableMesh::GetMeshQueryInterface(MeshQueryType queryType,
-                                                 BENTLEY_NAMESPACE_NAME::GeoCoordinates::BaseGCSCPtr& targetGCS,
-                                                 const DRange3d& extentInTargetGCS) const
-    {
-    return _GetMeshQueryInterface(queryType, targetGCS, extentInTargetGCS);
-    }
-
-IScalableMeshNodeRayQueryPtr IScalableMesh::GetNodeQueryInterface() const
-    {
-    return _GetNodeQueryInterface();
-    }
-
-BENTLEY_NAMESPACE_NAME::TerrainModel::IDTM* IScalableMesh::GetDTMInterface(DTMAnalysisType type)
-    {
-    return _GetDTMInterface(type);
-    }
-
-BENTLEY_NAMESPACE_NAME::TerrainModel::IDTM* IScalableMesh::GetDTMInterface(DMatrix4d& storageToUors, DTMAnalysisType type)
-    {
-    return _GetDTMInterface(storageToUors, type);
-    }
-
-const BaseGCSCPtr& IScalableMesh::GetBaseGCS() const 
-    {
-    return _GetGCS().GetGeoRef().GetBasePtr();
-    }
-
-StatusInt IScalableMesh::SetBaseGCS(const BaseGCSCPtr& baseGCSPtr)
-    {
-    GCSFactory::Status createStatus = GCSFactory::S_SUCCESS;
-    GCS gcs(GetGCSFactory().Create(baseGCSPtr, createStatus));
-    if (GCSFactory::S_SUCCESS != createStatus)
-        return BSIERROR;
-
-    return _SetGCS(gcs);
-    }
-
-
-const GeoCoords::GCS& IScalableMesh::GetGCS() const
-    {
-    return _GetGCS();
-    }
-
-StatusInt IScalableMesh::SetGCS(const GeoCoords::GCS& gcs)
-    {
-    return _SetGCS(gcs);
-    }
-
-ScalableMeshState IScalableMesh::GetState() const
-    {
-    return _GetState();
-    }
-
-bool IScalableMesh::IsProgressive() const
-    {
-    return _IsProgressive();
-    }
-
-bool IScalableMesh::IsReadOnly() const
-    {
-    return _IsReadOnly();
-    }
-
-bool IScalableMesh::IsShareable() const
-    {
-    return _IsShareable();
-    }
-
-bool IScalableMesh::InSynchWithSources() const
-    {
-    return _InSynchWithSources();
-    }
-
-bool IScalableMesh::LastSynchronizationCheck(time_t& lastCheckTime) const
-    {
-    return _LastSynchronizationCheck(lastCheckTime);
-    }
-
-int IScalableMesh::SynchWithSources()
-    {
-    return _SynchWithSources();
-    } 
-
-int IScalableMesh::GetRangeInSpecificGCS(DPoint3d& lowPt, DPoint3d& highPt, BENTLEY_NAMESPACE_NAME::GeoCoordinates::BaseGCSCPtr& targetGCS) const
-    {
-    return _GetRangeInSpecificGCS(lowPt, highPt, targetGCS);
-    }
-
-
-uint64_t IScalableMesh::AddClip(const DPoint3d* pts, size_t ptsSize)
-    {
-    return _AddClip(pts, ptsSize);
-    }
-
-bool IScalableMesh::AddClip(const DPoint3d* pts, size_t ptsSize, uint64_t clipID)
-    {
-    return _AddClip(pts, ptsSize, clipID);
-    }
-
-bool IScalableMesh::ModifyClip(const DPoint3d* pts, size_t ptsSize, uint64_t clipID)
-    {
-    return _ModifyClip(pts, ptsSize, clipID);
-    }
-
-void IScalableMesh::ModifyClipMetadata(uint64_t clipId, double importance, int nDimensions)
-    {
-    return _ModifyClipMetadata(clipId, importance, nDimensions);
-    }
-
-bool IScalableMesh::RemoveClip(uint64_t clipID)
-    {
-    return _RemoveClip(clipID);
-    }
-
-void IScalableMesh::SetIsInsertingClips(bool toggleInsertClips)
-    {
-    return _SetIsInsertingClips(toggleInsertClips);
-    }
-
-bool IScalableMesh::AddSkirt(const bvector<bvector<DPoint3d>>& skirt, uint64_t clipID)
-    {
-    return _AddSkirt(skirt, clipID);
-    }
-
-bool IScalableMesh::ModifySkirt(const bvector<bvector<DPoint3d>>& skirt, uint64_t clipID)
-    {
-    return _ModifySkirt(skirt, clipID);
-    }
-
-void IScalableMesh::GetAllClipIds(bvector<uint64_t>& ids)
-    {
-    return _GetAllClipsIds(ids);
-    }
-
-void IScalableMesh::GetCurrentlyViewedNodes(bvector<IScalableMeshNodePtr>& nodes)
-    {
-    return _GetCurrentlyViewedNodes(nodes);
-    }
-
-void IScalableMesh::SetCurrentlyViewedNodes(const bvector<IScalableMeshNodePtr>& nodes)
-    {
-    return _SetCurrentlyViewedNodes(nodes);
-    }
-
-
-void IScalableMesh::SetEditFilesBasePath(const Utf8String& path)
-    {
-    return _SetEditFilesBasePath(path);
-    }
-
-bool IScalableMesh::RemoveSkirt(uint64_t clipID)
-    {
-    return _RemoveSkirt(clipID);
-    }
-
-
-int IScalableMesh::ConvertToCloud(const WString& pi_pOutputDirPath) const
-    {
-    return _ConvertToCloud(pi_pOutputDirPath);
-    }
-
-#ifdef SCALABLE_MESH_ATP
-int IScalableMesh::LoadAllNodeHeaders(size_t& nbLoadedNodes) const
-    {
-    return _LoadAllNodeHeaders(nbLoadedNodes);
-    }
-
-int IScalableMesh::SaveGroupedNodeHeaders(const WString& pi_pOutputDirPath) const
-    {
-    return _SaveGroupedNodeHeaders(pi_pOutputDirPath);
-    }
-#endif
-
-/*----------------------------------------------------------------------------+
-|IScalableMesh Method Definition Section - End
-+----------------------------------------------------------------------------*/
-
-
-namespace {
-
-AccessMode GetAccessModeFor(bool                    openReadOnly,
-                            bool                    openShareable)
-    {
-    AccessMode accessMode;
-
-    if (openReadOnly == true)
-        {
-        accessMode = HFC_READ_ONLY;
-
-        if (openShareable == true)
-            {
-            accessMode |= HFC_SHARE_READ_WRITE;
-            }           
-        }
-    else
-        {            
-        accessMode = HFC_READ_WRITE;
-
-        if (openShareable == true)
-            {                    
-            accessMode |= HFC_SHARE_READ_ONLY;
-            }            
-        } 
-    return accessMode;
-    }
-
-}
-
-/*----------------------------------------------------------------------------+
-|IScalableMesh::GetFor
-+----------------------------------------------------------------------------*/
-
-IScalableMeshPtr IScalableMesh::GetFor(const WChar*          filePath,
-                                       const Utf8String&      baseEditsFilePath,
-    bool                    openReadOnly,
-    bool                    openShareable,
-    StatusInt&              status)
-{
-    status = BSISUCCESS;
-
-    if(0 != _waccess(filePath, 04))
-    {
-        status = BSISUCCESS;
-        return 0; // File not found
-    }
-
-    StatusInt openStatus;
-    SMSQLiteFilePtr smSQLiteFile(SMSQLiteFile::Open(filePath, openReadOnly, openStatus));
-    if(smSQLiteFile == nullptr)
-    {
-            status = BSIERROR;
-
-        return 0; // Error opening file
-    }
-    return ScalableMesh<DPoint3d>::Open(smSQLiteFile, filePath, baseEditsFilePath, status);
-}
-
-IScalableMeshPtr IScalableMesh::GetFor(const WChar*          filePath,
-                                       bool                    openReadOnly,
-                                       bool                    openShareable,
-                                       StatusInt&              status)
-    {
-    return GetFor(filePath, Utf8String(filePath), openReadOnly, openShareable, status);
-    }
-
-/*----------------------------------------------------------------------------+
-|IScalableMesh::GetFor
-+----------------------------------------------------------------------------*/
-IScalableMeshPtr IScalableMesh::GetFor   (const WChar*          filePath,
-                            bool                    openReadOnly,
-                            bool                    openShareable)
-    {
-    StatusInt status;
-    return GetFor(filePath, Utf8String(filePath), openReadOnly, openShareable, status);
-    }
-
-/*----------------------------------------------------------------------------+
-|IScalableMesh::GetFor
-+----------------------------------------------------------------------------*/
-IScalableMeshPtr IScalableMesh::GetFor(const WChar*          filePath,
-                                       const Utf8String&      baseEditsFilePath,
-                                       bool                    openReadOnly,
-                                       bool                    openShareable)
-    {
-    StatusInt status;
-    return GetFor(filePath, baseEditsFilePath, openReadOnly, openShareable, status);
-    }
-
-
-
-/*----------------------------------------------------------------------------+
-|IScalableMesh::GetCountInRange
-+----------------------------------------------------------------------------*/
-Count IScalableMesh::GetCountInRange (const DRange2d& range, const CountType& type, const unsigned __int64& maxNumberCountedPoints) const
-    {
-    return _GetCountInRange(range, type, maxNumberCountedPoints);
-    }
-
-
-
-/*----------------------------------------------------------------------------+
-|ScalableMeshBase::ScalableMeshBase
-+----------------------------------------------------------------------------*/
-
-ScalableMeshBase::ScalableMeshBase(SMSQLiteFilePtr& smSQliteFile,
-    const WString&             filePath)
-    : m_workingLayer(DEFAULT_WORKING_LAYER),
-    m_sourceGCS(GetDefaultGCS()),
-    m_path(filePath),
-    m_baseExtraFilesPath(filePath),
-    m_smSQLitePtr(smSQliteFile)
-{
-    memset(&m_contentExtent, 0, sizeof(m_contentExtent));
-
-    HPRECONDITION(smSQliteFile != 0);
-}
-
-
-/*----------------------------------------------------------------------------+
-|ScalableMeshBase::~ScalableMeshBase
-+----------------------------------------------------------------------------*/
-ScalableMeshBase::~ScalableMeshBase ()
-    {
-    }
-
-/*----------------------------------------------------------------------------+
-|ScalableMeshBase::GetIDTMFile
-+----------------------------------------------------------------------------*/
-const SMSQLiteFilePtr& ScalableMeshBase::GetDbFile() const
-{
-    return m_smSQLitePtr;
-}
-
-
-/*----------------------------------------------------------------------------+
-|ScalableMeshBase::GetPath
-+----------------------------------------------------------------------------*/
-const WChar* ScalableMeshBase::GetPath () const
-    {
-    return m_path.c_str();
-    }
-
-/*----------------------------------------------------------------------------+
-|ScalableMeshBase::LoadGCSFrom
-+----------------------------------------------------------------------------*/
-
-bool ScalableMeshBase::LoadGCSFrom()
-{
-    WString wktStr;
-    if (m_smSQLitePtr->GetWkt(wktStr)) // if true, ScalableMesh has not Wkt
-        return true;
-
-    IDTMFile::WktFlavor fileWktFlavor = GetWKTFlavor(&wktStr, wktStr);
-    BaseGCS::WktFlavor  wktFlavor;
-
-    bool result = MapWktFlavorEnum(wktFlavor, fileWktFlavor);
-
-    assert(result);
-
-    GCSFactory::Status gcsCreateStatus;
-    GCS gcs(GetGCSFactory().Create(wktStr.c_str(), wktFlavor, gcsCreateStatus));
-
-    if (GCSFactory::S_SUCCESS != gcsCreateStatus)
-        return false;
-
-    using std::swap;
-    swap(m_sourceGCS, gcs);
-
-    return true;
-}
-
-
-/*----------------------------------------------------------------------------+
-|ScalableMesh::ScalableMesh
-+----------------------------------------------------------------------------*/
-DataSourceStatus ScalableMeshBase::initializeAzureTest(void)
-{
-	DataSourceStatus							status;
-	DataSourceAccount::AccountIdentifier		accountIdentifier(L"pcdsustest");
-	DataSourceAccount::AccountKey				accountKey(L"3EQ8Yb3SfocqbYpeIUxvwu/aEdiza+MFUDgQcIkrxkp435c7BxV8k2gd+F+iK/8V2iho80kFakRpZBRwFJh8wQ==");
-	DataSourceService						*	serviceAzure;
-	DataSourceAccount						*	accountAzure;
-	DataSourceAccount						*	accountCaching;
-	DataSourceService						*	serviceFile;
-
-//	DataSourceAccount						*	accountCaching;
-//	DataSourceBuffer::BufferSize				testDataSize = 1024 * 1024 * 8;
-
-															// Get the Azure service
-	serviceAzure = getDataSourceManager().getService(DataSourceService::ServiceName(L"DataSourceServiceAzure"));
-	if(serviceAzure == nullptr)
-		return DataSourceStatus(DataSourceStatus::Status_Error_Test_Failed);
-															// Create an account on Azure
-	accountAzure = serviceAzure->createAccount(DataSourceAccount::AccountName(L"AzureAccount"), accountIdentifier, accountKey);
-	if (accountAzure == nullptr)
-		return DataSourceStatus(DataSourceStatus::Status_Error_Test_Failed);
-															// Set ScalableMesh's DataSource
-	setDataSourceAccount(accountAzure);
-
-/*
-															// Create an Azure specific DataSource
-	dataSourceAzure = dynamic_cast<DataSourceAzure *>(dataSourceManager.createDataSource(DataSourceManager::DataSourceName(L"MyAzureDataSource"), DataSourceAccount::AccountName(L"AzureAccount"), nullptr));
-	if (dataSourceAzure == nullptr)
-		return DataSourceStatus(DataSourceStatus::Status_Error);
-															// Blobs will be split up into segments of this size
-	dataSourceAzure->setSegmentSize(1024 * 64);
-															// Time I/O operation timeouts for threading
-	dataSourceAzure->setTimeout(DataSource::Timeout(100000));
-*/
-															// Get the file service
-	if ((serviceFile = getDataSourceManager().getService(DataSourceService::ServiceName(L"DataSourceServiceFile"))) == nullptr)
-		return DataSourceStatus(DataSourceStatus::Status_Error_Test_Failed);
-															// Create an account on the file service for caching
-	if ((accountCaching = serviceFile->createAccount(DataSourceAccount::AccountName(L"CacheAccount"), DataSourceAccount::AccountIdentifier(), DataSourceAccount::AccountKey())) == nullptr)
-		return DataSourceStatus(DataSourceStatus::Status_Error_Test_Failed);
-															// Set prefix for caching account data sources
-	accountCaching->setPrefixPath(DataSourceURL(L"C:\\Temp\\CacheAzure"));
-
-//	accountAzure->setCacheRootURL(DataSourceURL(L"C:\\Temp\\CacheAzure"));
-															// Set up local file based caching
-	accountAzure->setCaching(*accountCaching, DataSourceURL());
-															// Set up default container
-	accountAzure->setPrefixPath(DataSourceURL(L"scalablemeshtest"));
-
-
-	return status;
-}
-
-
-/*----------------------------------------------------------------------------+
-|ScalableMesh::ScalableMesh
-+----------------------------------------------------------------------------*/
-
-template <class POINT> ScalableMesh<POINT>::ScalableMesh(SMSQLiteFilePtr& smSQLiteFile, const WString& path)
-    : ScalableMeshBase(smSQLiteFile, path),
-    m_areDataCompressed(false),
-    m_computeTileBoundary(false),
-    m_minScreenPixelsPerPoint(MEAN_SCREEN_PIXELS_PER_POINT)
-    { 
-    }
-
-
-/*----------------------------------------------------------------------------+
-|ScalableMesh::~ScalableMesh
-+----------------------------------------------------------------------------*/
-template <class POINT> ScalableMesh<POINT>::~ScalableMesh()
-    {
-    Close();
-    }
-
-template <class POINT> unsigned __int64 ScalableMesh<POINT>::CountPointsInExtent(YProtPtExtentType& extent, 
-                                                                          HFCPtr<SMPointIndexNode<POINT, YProtPtExtentType>> nodePtr,
-                                                                          const unsigned __int64& maxNumberCountedPoints) const
-    {
-    const unsigned __int64 maxCount = maxNumberCountedPoints <= 0 ? std::numeric_limits<unsigned __int64>::max() : maxNumberCountedPoints;
-
-    if(ExtentOp<YProtPtExtentType>::Overlap(nodePtr->GetContentExtent(),extent))
-        {
-        if(nodePtr->IsLeaf())
-            {
-            if (ExtentOp<YProtPtExtentType>::Contains2d(nodePtr->GetContentExtent(), extent))
-                {
-                // Approximate number of points. The points are assumed to be evenly distributed in the tile extent.
-                // This could potentially lead to poor performance if the points are concentrated in specific areas of
-                // the tile extent.
-                double nodeExtentDistanceX = ExtentOp<YProtPtExtentType>::GetWidth(nodePtr->GetContentExtent());
-                double nodeExtentDistanceY = ExtentOp<YProtPtExtentType>::GetHeight(nodePtr->GetContentExtent());
-                double nodeExtentArea = nodeExtentDistanceX * nodeExtentDistanceY;
-                double extentDistanceX = ExtentOp<YProtPtExtentType>::GetWidth(extent);
-                double extentDistanceY = ExtentOp<YProtPtExtentType>::GetHeight(extent);
-                double extentArea = extentDistanceX * extentDistanceY;
-                return unsigned __int64(nodePtr->GetCount()*(extentArea/nodeExtentArea));
-                }
-            else {
-                double nodeExtentDistanceX = ExtentOp<YProtPtExtentType>::GetWidth(nodePtr->GetContentExtent());
-                double nodeExtentDistanceY = ExtentOp<YProtPtExtentType>::GetHeight(nodePtr->GetContentExtent());
-                double nodeExtentArea = nodeExtentDistanceX * nodeExtentDistanceY;
-                // Create intersection extent
-                double xAxisValues[] = { ExtentOp<YProtPtExtentType>::GetXMin(nodePtr->GetContentExtent()), ExtentOp<YProtPtExtentType>::GetXMax(nodePtr->GetContentExtent()),
-                    ExtentOp<YProtPtExtentType>::GetXMin(extent), ExtentOp<YProtPtExtentType>::GetXMax(extent) };
-                vector<double> xAxisValuesV (xAxisValues,xAxisValues+sizeof(xAxisValues)/ sizeof(double)) ;
-                sort(xAxisValuesV.begin(),xAxisValuesV.end());
-                double yAxisValues[] = { ExtentOp<YProtPtExtentType>::GetYMin(nodePtr->GetContentExtent()), ExtentOp<YProtPtExtentType>::GetYMax(nodePtr->GetContentExtent()), 
-                    ExtentOp<YProtPtExtentType>::GetYMin(extent), ExtentOp<YProtPtExtentType>::GetYMax(extent) };
-                vector<double> yAxisValuesV (yAxisValues,yAxisValues+sizeof(yAxisValues)/ sizeof(double)) ;
-                sort(yAxisValuesV.begin(),yAxisValuesV.end());
-                YProtPtExtentType intersectionExtent = ExtentOp<YProtPtExtentType>::Create(xAxisValuesV[1],yAxisValuesV[1],xAxisValuesV[2],yAxisValuesV[2]);
-                double intersectionArea = ExtentOp<YProtPtExtentType>::GetWidth(intersectionExtent)*ExtentOp<YProtPtExtentType>::GetHeight(intersectionExtent);
-                //return nodePtr->GetCount();
-                return unsigned __int64( (intersectionArea != 0 && nodeExtentArea != 0) ? nodePtr->GetCount()*(intersectionArea/nodeExtentArea) : 0);
-                }
-            }
-        else if(nodePtr->GetSubNodeNoSplit() != NULL)
-            {
-            return CountPointsInExtent(extent,nodePtr->GetSubNodeNoSplit(),maxCount);
-            }
-        else
-            {
-            unsigned __int64 count = 0;
-            for(size_t nodeIndex = 0; nodeIndex < nodePtr->GetNumberOfSubNodesOnSplit() && count < maxCount; nodeIndex++)
-                {
-                count += CountPointsInExtent(extent,nodePtr->m_apSubNodes[nodeIndex],maxCount);
-                }
-            return count;
-            }
-        }
-    else return 0;
-    }
-
-template <class POINT> unsigned __int64 ScalableMesh<POINT>::CountLinearsInExtent(YProtFeatureExtentType& extent, unsigned __int64 maxFeatures) const
-{
-    assert(false && "Not supported!");
-    return -1;
-};
-
-template <class POINT> Count ScalableMesh<POINT>::_GetCountInRange (const DRange2d& range, const CountType& type, const unsigned __int64& maxNumberCountedPoints) const
-    {
-    Count qty (0,0);
-    switch (type)
-        {
-        case COUNTTYPE_POINTS:
-        case COUNTTYPE_BOTH:
-            {
-            HFCPtr<SMPointIndexNode<POINT, YProtPtExtentType>> nodePtr = m_scmIndexPtr->GetRootNode();
-            YProtPtExtentType pointExtent;
-            ExtentOp<YProtPtExtentType>::SetXMax(pointExtent, range.high.x);
-            ExtentOp<YProtPtExtentType>::SetXMin(pointExtent, range.low.x);
-            ExtentOp<YProtPtExtentType>::SetYMax(pointExtent, range.high.y);
-            ExtentOp<YProtPtExtentType>::SetYMin(pointExtent, range.low.y);
-            ExtentOp<YProtPtExtentType>::SetZMax(pointExtent, 0.0);
-            ExtentOp<YProtPtExtentType>::SetZMin(pointExtent, 0.0);
-            qty.m_nbPoints = CountPointsInExtent (pointExtent, nodePtr, maxNumberCountedPoints);
-            }
-        case COUNTTYPE_LINEARS:
-            {
-            YProtFeatureExtentType queryExtent;
-            queryExtent.Set(range.low.x, range.low.y, 0.0, range.high.x, range.high.y, 0.0);
-            qty.m_nbLinears = CountLinearsInExtent (queryExtent, maxNumberCountedPoints);
-            break;
-            }
-        default:
-            {
-            assert(false);
-            }
-        }
-    return qty;
-    }
-
-/*----------------------------------------------------------------------------+
-|ScalableMesh::Open
-+----------------------------------------------------------------------------*/
-
-template <class POINT>
-IScalableMeshPtr ScalableMesh<POINT>::Open(SMSQLiteFilePtr& smSQLiteFile,
-                                    const WString&     filePath,
-                                    const Utf8String&     baseEditsFilePath,
-                                    StatusInt&              status)
-{
-     ScalableMesh<POINT>* scmPtr = new ScalableMesh<POINT>(smSQLiteFile, filePath);
-    IScalableMeshPtr scmP(scmPtr);
-    scmP->SetEditFilesBasePath(baseEditsFilePath);
-    status = scmPtr->Open();
-    return (BSISUCCESS == status ? scmP : 0);
-}
-
-/*----------------------------------------------------------------------------+
-|ScalableMesh::Open
-+----------------------------------------------------------------------------*/
-static bool s_dropNodes = false;
-static bool s_checkHybridNodeState = false;
-template <class POINT> int ScalableMesh<POINT>::Open()
-    {
-
-    try 
-        {
-        //m_smSQLitePtr->Open(m_path);
-        // If there are no masterHeader => file empty ?
-        bool notEmpty = m_smSQLitePtr->HasMasterHeader();
-        if (!notEmpty && m_smSQLitePtr->IsSingleFile())
-            return BSISUCCESS; // File is empty.
-
-        if (!LoadGCSFrom())
-            return BSIERROR; // Error loading layer gcs
-
-        bool hasPoints = m_smSQLitePtr->HasPoints(); 
-
-
-
-        HFCPtr<TileStoreType> pTileStore;
-        HFCPtr<StreamingPointStoreType>  pStreamingTileStore;
-        HFCPtr<SMStreamingPointTaggedTileStore<int32_t, YProtPtExtentType >> pStreamingIndiceTileStore;
-        HFCPtr<SMStreamingPointTaggedTileStore<DPoint2d, YProtPtExtentType >> pStreamingUVTileStore;
-        HFCPtr<SMStreamingPointTaggedTileStore<int32_t, YProtPtExtentType >> pStreamingUVsIndicesTileStore;
-        HFCPtr<StreamingTextureTileStore> pStreamingTextureTileStore;
-
-        HFCPtr<SMPointTileStore<int32_t, YProtPtExtentType >> pIndiceTileStore;
-        HFCPtr<SMPointTileStore<DPoint2d, YProtPtExtentType >> pUVTileStore;
-        HFCPtr<SMPointTileStore<int32_t, YProtPtExtentType >> pUVsIndicesTileStore;
-        HFCPtr<IScalableMeshDataStore<Byte, float, float>> pTextureTileStore;
-        HFCPtr<IScalableMeshDataStore<MTGGraph, Byte, Byte>> pGraphTileStore;
-        bool isSingleFile = true;
-        
-
-        pTileStore = new SMSQLitePointTileStore<POINT, YProtPtExtentType>(m_smSQLitePtr);
-        isSingleFile = m_smSQLitePtr->IsSingleFile();
-
-        if (hasPoints || !isSingleFile)
-            {    
-         //   HFCPtr<HPMCountLimitedPool<POINT> > pMemoryPool(PoolSingleton<POINT>());
-
-         //NEEDS_WORK_SM - Why correct filter is not saved?                                             
-         //auto_ptr<ISMPointIndexFilter<POINT, YProtPtExtentType>> filterP(CreatePointIndexFilter(featureDir));
-            auto_ptr<ISMMeshIndexFilter<POINT, YProtPtExtentType>> filterP(new ScalableMeshQuadTreeBCLIBMeshFilter1<POINT, YProtPtExtentType>());
-
-                if (!isSingleFile)
-                    {
-                    // NEEDS_WORK_SM - Path should not depend on the existence of an stm file
-                    auto position = m_path.find_last_of(L".stm");
-                    auto filenameWithoutExtension = m_path.substr(0, position - 3);
-                    // NEEDS_WORK_SM - Remove hardcoded azure dataset name
-                    WString azureDatasetName(L"quebeccityvg\\");
-                    // NEEDS_WORK_SM - Check existence of the following directories
-                    WString streamingSourcePath = (s_stream_from_disk ? m_path.substr(0, position - 3) + L"_stream\\" : azureDatasetName);
-                    WString groupedStreamingFilePath = streamingSourcePath + L"headers\\";
-                    WString point_store_path         = streamingSourcePath + L"points\\";
-                    WString indice_store_path        = streamingSourcePath + L"indices\\";
-                    WString uv_store_path            = streamingSourcePath + L"uvs\\";
-                    WString uvIndice_store_path      = streamingSourcePath + L"uvindices\\";
-                    WString texture_store_path       = streamingSourcePath + L"textures\\";
-
-					if (initializeAzureTest().isFailed())
-					{
-						return BSIERROR; // Error loading layer gcs
-					}
-
-
-                    // NEEDS_WORK_SM - Need to stream textures as well
-<<<<<<< HEAD
-                    pStreamingTileStore = new StreamingPointStoreType(getDataSourceAccount(), point_store_path, groupedStreamingFilePath, s_stream_from_grouped_store, AreDataCompressed());
-                    pStreamingIndiceTileStore = new StreamingIndiceStoreType(getDataSourceAccount(), indice_store_path, groupedStreamingFilePath, AreDataCompressed());
-                    pStreamingUVTileStore = new StreamingUVStoreType(getDataSourceAccount(), uv_store_path, groupedStreamingFilePath, AreDataCompressed());
-                    pStreamingUVsIndicesTileStore = new StreamingIndiceStoreType(getDataSourceAccount(), uvIndice_store_path, groupedStreamingFilePath, AreDataCompressed());
-                    pStreamingTextureTileStore = new StreamingTextureTileStore(getDataSourceAccount(), texture_store_path.c_str());
-=======
-                    pStreamingTileStore = new StreamingPointStoreType(point_store_path, AreDataCompressed(), true, groupedStreamingFilePath, s_stream_from_grouped_store);
-                    pStreamingIndiceTileStore = new StreamingIndiceStoreType(indice_store_path, AreDataCompressed(), false, groupedStreamingFilePath);
-                    pStreamingUVTileStore = new StreamingUVStoreType(uv_store_path, AreDataCompressed(), false, groupedStreamingFilePath);
-                    pStreamingUVsIndicesTileStore = new StreamingIndiceStoreType(uvIndice_store_path, AreDataCompressed(), false, groupedStreamingFilePath);
-                    pStreamingTextureTileStore = new StreamingTextureTileStore(texture_store_path.c_str());
->>>>>>> b4e9961b
-                    m_scmIndexPtr = new MeshIndexType(ScalableMeshMemoryPools<POINT>::Get()->GetGenericPool(),                                                       
-                                                       &*pStreamingTileStore,                                                            
-                                                            &*pStreamingIndiceTileStore,
-                                                    //        ScalableMeshMemoryPools<POINT>::Get()->GetGraphPool(),
-                                                            new SMSQLiteGraphTileStore((dynamic_cast<SMSQLitePointTileStore<POINT, YProtPtExtentType>*>(pTileStore.GetPtr()))->GetDbConnection()),                                                            
-                                                            &*pStreamingTextureTileStore,                                                            
-                                                            &*pStreamingUVTileStore,                                                            
-                                                            &*pStreamingUVsIndicesTileStore,
-                                                            10000,
-                                                            filterP.get(),
-                                                            false,
-                                                            false,
-                                                            false,
-                                                            0,
-                                                            0);
-
-                    }
-                else
-                    {
-                    //                    size_t n = 4;
-
-                    pIndiceTileStore = new SMSQLiteIndiceTileStore<YProtPtExtentType >(m_smSQLitePtr);
-                    pUVTileStore = new SMSQLiteUVTileStore<YProtPtExtentType >((dynamic_cast<SMSQLitePointTileStore<POINT, YProtPtExtentType>*>(pTileStore.GetPtr()))->GetDbConnection());
-                    pUVsIndicesTileStore = new SMSQLiteUVIndiceTileStore<YProtPtExtentType >((dynamic_cast<SMSQLitePointTileStore<POINT, YProtPtExtentType>*>(pTileStore.GetPtr()))->GetDbConnection());
-                    pTextureTileStore = new SMSQLiteTextureTileStore((dynamic_cast<SMSQLitePointTileStore<POINT, YProtPtExtentType>*>(pTileStore.GetPtr()))->GetDbConnection());
-                    pGraphTileStore = new SMSQLiteGraphTileStore((dynamic_cast<SMSQLitePointTileStore<POINT, YProtPtExtentType>*>(pTileStore.GetPtr()))->GetDbConnection());
-
-
-                    m_scmIndexPtr = new MeshIndexType(//pMemoryPool, 
-                                                       ScalableMeshMemoryPools<POINT>::Get()->GetGenericPool(),                                                       
-                                                       &*pTileStore,                                                       
-                                                       &*pIndiceTileStore,
-                                                     //  ScalableMeshMemoryPools<POINT>::Get()->GetGraphPool(),
-                                                       //new HPMIndirectCountLimitedPool<MTGGraph>(new HPMMemoryMgrReuseAlreadyAllocatedBlocksWithAlignment(100, 2000*sizeof(POINT)), 600000000),
-                                                       &*pGraphTileStore,                                                       
-                                                       &*pTextureTileStore,                                                       
-                                                       &*pUVTileStore,                                                       
-                                                       &*pUVsIndicesTileStore,
-                                                       10000,
-                                                       filterP.get(),
-                                                       false,
-                                                       false,
-                                                       false,
-                                                       0,
-                                                       0);  
-                    }          
-
-            WString clipFilePath = m_baseExtraFilesPath;
-            clipFilePath.append(L"_clips"); 
-           // IDTMFile::File::Ptr clipFilePtr = IDTMFile::File::Create(clipFilePath.c_str());
-            HFCPtr<IScalableMeshDataStore<DifferenceSet, Byte, Byte>> store = new SMSQLiteDiffsetTileStore(clipFilePath, 0);//DiffSetTileStore(clipFilePath, 0);
-            ((SMSQLiteDiffsetTileStore*)(store.GetPtr()))->Open();
-            //store->StoreMasterHeader(NULL,0);
-            m_scmIndexPtr->SetClipStore(store);
-      //      auto pool = ScalableMeshMemoryPools<POINT>::Get()->GetDiffSetPool();
-      //      m_scmIndexPtr->SetClipPool(pool);
-            WString clipFileDefPath = m_baseExtraFilesPath;
-            clipFileDefPath.append(L"_clipDefinitions");
-            ClipRegistry* registry = new ClipRegistry(clipFileDefPath);
-            m_scmIndexPtr->SetClipRegistry(registry);
-            filterP.release();
-
-#ifdef INDEX_DUMPING_ACTIVATED
-            if (s_dropNodes)
-                {                                        
-              //  m_scmIndexPtr->DumpOctTree("D:\\MyDoc\\Scalable Mesh Iteration 8\\PartialUpdate\\Neighbor\\Log\\nodeAfterOpen.xml", false); 
-                m_scmIndexPtr->DumpOctTree("e:\\output\\scmesh\\nodeAfterOpen.xml", false);      
-                //m_scmIndexPtr->DumpOctTree("C:\\Users\\Richard.Bois\\Documents\\ScalableMeshWorkDir\\QuebecCityMini\\nodeAfterOpen.xml", false);      
-           //     m_scmMPointIndexPtr->ValidateNeighbors();
-                }
-#endif
-            }
-
-
-#ifndef NDEBUG
-
-        if (s_checkHybridNodeState)
-        {
-            if (!m_smSQLitePtr->HasSources())
-                return BSISUCCESS; // No sources were added to the STM
-
-            IDTMSourceCollection sources;
-            DocumentEnv sourceEnv(L"");
-
-            SourcesDataSQLite* sourcesData = new SourcesDataSQLite();
-            m_smSQLitePtr->LoadSources(*sourcesData);
-
-            bool success = BENTLEY_NAMESPACE_NAME::ScalableMesh::LoadSources(sources, *sourcesData, sourceEnv);
-            assert(success == true);
-
-
-            auto sourceIter(sources.Begin());
-            auto sourceIterEnd(sources.End());
-
-            vector<DRange3d> source2_5dRanges;
-            vector<DRange3d> source3dRanges;       
-
-            // Remove and Add sources                                            
-            while (sourceIter != sourceIterEnd)
-                {
-                SourceImportConfig sourceConfig(sourceIter->GetConfig());
-
-                Import::ScalableMeshData scalableMesh(sourceIter->GetConfig().GetReplacementSMData());                                
-                
-                if (scalableMesh.IsRepresenting3dData() == SMis3D::is3D)
-                    {               
-                    source3dRanges.insert(source3dRanges.begin(), scalableMesh.GetExtent().begin(), scalableMesh.GetExtent().end());
-                    }        
-                else
-                    {
-                    source2_5dRanges.insert(source2_5dRanges.begin(), scalableMesh.GetExtent().begin(), scalableMesh.GetExtent().end());                
-                    }
-
-                m_scmIndexPtr->ValidateIs3dDataStates(source2_5dRanges, source3dRanges);    
-
-                sourceIter++;
-                }                       
-            }            
-#endif
-                       
-
-        m_contentExtent = ComputeTotalExtentFor(&*m_scmIndexPtr);
-        m_scalableMeshDTM[DTMAnalysisType::Precise] = ScalableMeshDTM::Create(this);
-        m_scalableMeshDTM[DTMAnalysisType::Precise]->SetAnalysisType(DTMAnalysisType::Precise);
-        m_scalableMeshDTM[DTMAnalysisType::Fast] = ScalableMeshDTM::Create(this);
-        m_scalableMeshDTM[DTMAnalysisType::Fast]->SetAnalysisType(DTMAnalysisType::Fast);
-        return BSISUCCESS;  
-        }
-    catch(...)
-        {
-        return BSIERROR;             
-        }
-    }
-
-/*----------------------------------------------------------------------------+
-|ScalableMesh::Close
-+----------------------------------------------------------------------------*/    
-template <class POINT> int ScalableMesh<POINT>::Close
-(
-)
-    {
-    m_viewedNodes.clear();
-    m_scmIndexPtr = 0;
-
-    if(m_smSQLitePtr != nullptr)
-        m_smSQLitePtr->Close();
-    m_smSQLitePtr = nullptr;
-
-    
-    return SUCCESS;        
-    }
-
-template <class POINT>
-DRange3d ScalableMesh<POINT>::ComputeTotalExtentFor   (const MeshIndexType*   pointIndexP)
-    {
-    typedef ExtentOp<YProtPtExtentType>         PtExtentOpType;
-
-    DRange3d totalExtent;
-    memset(&totalExtent, 0, sizeof(totalExtent));
-
-    if ((pointIndexP != 0) && (!pointIndexP->IsEmpty()))
-        {
-        YProtPtExtentType ExtentPoints = pointIndexP->GetContentExtent();
-        totalExtent.low.x = PtExtentOpType::GetXMin(ExtentPoints);
-        totalExtent.high.x = PtExtentOpType::GetXMax(ExtentPoints);
-        totalExtent.low.y = PtExtentOpType::GetYMin(ExtentPoints);
-        totalExtent.high.y = PtExtentOpType::GetYMax(ExtentPoints);
-        totalExtent.low.z = PtExtentOpType::GetZMin(ExtentPoints);
-        totalExtent.high.z = PtExtentOpType::GetZMax(ExtentPoints);
-        }
-
-    return totalExtent;
-    }
-#if 0
-/*----------------------------------------------------------------------------+
-|ScalableMesh::CreatePointIndexFilter
-+----------------------------------------------------------------------------*/
-template <class POINT> ISMPointIndexFilter<POINT, YProtPtExtentType>* ScalableMesh<POINT>::CreatePointIndexFilter(IDTMFile::UniformFeatureDir* pointDirPtr) const
-    {
-    HPRECONDITION(pointDirPtr != 0);
-
-    const IDTMFile::FilteringDir* filteringDir = pointDirPtr->GetFilteringDir();
-    IDTMFile::SpatialIndexDir* indexDirP = pointDirPtr->GetSpatialIndexDir();
-
-    if (0 == filteringDir || 0 == indexDirP)
-        return 0;
-
-    BTreeIndexHandler::Ptr indexHandler = BTreeIndexHandler::CreateFrom(indexDirP);
-
-    if (0 == indexHandler)
-        return 0;
- 
-
-    ISMPointIndexFilter<POINT, YProtPtExtentType>* pFilter = 0;                            
-    IDTMFile::FilterType filteringType = filteringDir->GetType();
-
-    if (indexHandler->IsProgressive())
-        {
-        switch (filteringType)
-            {
-            case IDTMFile::FILTER_TYPE_DUMB :
-                pFilter = new ScalableMeshQuadTreeBCLIBProgressiveFilter1<POINT, YProtPtExtentType>();                           
-                break;            
-            default : 
-                assert(0);
-            }               
-        }
-    else
-        {
-        switch (filteringType)
-            {
-            case FILTER_TYPE_DUMB :
-                pFilter = new ScalableMeshQuadTreeBCLIBFilter1<POINT, YProtPtExtentType>();                           
-                break;                        
-            default : 
-                assert(0);
-            }               
-        }        
-
-    return pFilter;
-    }
-#endif
-
-/*----------------------------------------------------------------------------+
-|ScalableMesh::ComputeTileBoundaryDuringQuery
-+----------------------------------------------------------------------------*/
-template <class POINT> void ScalableMesh<POINT>::ComputeTileBoundaryDuringQuery(bool doCompute)
-    {
-    m_computeTileBoundary = doCompute;
-    }
-
-/*----------------------------------------------------------------------------+
-|ScalableMesh::SetMinScreenPixelsPerPoint
-+----------------------------------------------------------------------------*/
-template <class POINT> void ScalableMesh<POINT>::SetMinScreenPixelsPerPoint(double pi_minScreenPixelsPerPoint)
-    {    
-    m_minScreenPixelsPerPoint = pi_minScreenPixelsPerPoint;   
-    }
-
-/*----------------------------------------------------------------------------+
-|ScalableMesh::GetMinScreenPixelsPerPoint
-+----------------------------------------------------------------------------*/
-template <class POINT> double ScalableMesh<POINT>::GetMinScreenPixelsPerPoint()
-    {
-    return m_minScreenPixelsPerPoint;
-    }
-
-/*----------------------------------------------------------------------------+
-|ScalableMesh::AreDataCompressed
-+----------------------------------------------------------------------------*/
-template <class POINT> bool ScalableMesh<POINT>::AreDataCompressed()
-    {
-    return m_areDataCompressed;
-    }
-
-/*----------------------------------------------------------------------------+
-|ScalableMesh::CreateSpatialIndexFromExtents
-+----------------------------------------------------------------------------*/
-template <class POINT> void ScalableMesh<POINT>::CreateSpatialIndexFromExtents(list<HVE2DSegment>& pi_rpBreaklineList, 
-                                                                 BC_DTM_OBJ**        po_ppBcDtmObj)
-    {   
-    int status;
-
-    if (pi_rpBreaklineList.size() > 0)
-        {        
-        if (*po_ppBcDtmObj != 0)
-            {
-            status = bcdtmObject_destroyDtmObject(po_ppBcDtmObj);
-            assert(status == 0);            
-            }
-
-        status = bcdtmObject_createDtmObject(po_ppBcDtmObj);
-        assert(status == 0);                   
-
-        list<HVE2DSegment>::iterator BreaklineIter    = pi_rpBreaklineList.begin();
-        list<HVE2DSegment>::iterator BreaklineIterEnd = pi_rpBreaklineList.end();
-
-        DPoint3d     TileHullPts[2];        
-
-        uint32_t TileNumber = 0;
-          
-        while (BreaklineIter != BreaklineIterEnd) 
-            {                            
-            TileHullPts[0].x = BreaklineIter->GetExtent().GetXMin(); 
-            TileHullPts[0].y = BreaklineIter->GetExtent().GetYMin(); 
-            TileHullPts[0].z = 0;
-
-            TileHullPts[1].x = BreaklineIter->GetExtent().GetXMax();                             
-            TileHullPts[1].y = BreaklineIter->GetExtent().GetYMax(); 
-            TileHullPts[1].z = 0;
-
-            status = bcdtmObject_storeDtmFeatureInDtmObject(*po_ppBcDtmObj, DTMFeatureType::Breakline, TileNumber, 1, &(*po_ppBcDtmObj)->nullFeatureId, TileHullPts, 2);
-
-            assert(status == 0);      
-            BreaklineIter++;
-            TileNumber++;
-            }         
-        }
-    }
-
-/*----------------------------------------------------------------------------+
-|ScalableMesh::AddBreaklineSet
-+----------------------------------------------------------------------------*/
-#if 0
-template <class POINT> void ScalableMesh<POINT>::AddBreaklineSet(list<HFCPtr<HVEDTMLinearFeature> >& breaklineList, 
-                                                          BC_DTM_OBJ*                         po_pBcDtmObj)
-    {   
-    int status;
-
-    if (breaklineList.size() > 0)
-        {        
-        list<HFCPtr<HVEDTMLinearFeature> >::iterator BreaklineIter    = breaklineList.begin();
-        list<HFCPtr<HVEDTMLinearFeature> >::iterator BreaklineIterEnd = breaklineList.end();
-
-        uint32_t TileNumber = 0;
-
-        while (BreaklineIter != BreaklineIterEnd) 
-            {
-            DPoint3d*     linePts = new DPoint3d[(*BreaklineIter)->GetSize()];        
-
-            for (size_t indexPoints = 0 ; indexPoints < (*BreaklineIter)->GetSize(); indexPoints++)
-                {
-                linePts[indexPoints].x = (*BreaklineIter)->GetPoint(indexPoints).GetX();
-                linePts[indexPoints].y = (*BreaklineIter)->GetPoint(indexPoints).GetY();
-                linePts[indexPoints].z = (*BreaklineIter)->GetPoint(indexPoints).GetZ();
-                }
-
-            status = bcdtmObject_storeDtmFeatureInDtmObject(po_pBcDtmObj, (DTMFeatureType)(*BreaklineIter)->GetFeatureType() /*DTMFeatureType::Breakline*/, TileNumber, 1, &po_pBcDtmObj->nullFeatureId, linePts, (uint32_t)(*BreaklineIter)->GetSize());
-            BreaklineIter++;
-            TileNumber++;
-            }         
-        }
-    }
-#endif
-/*-------------------Methods inherited from IDTM-----------------------------*/
-
-
-int64_t ScalableMeshDTM::_GetPointCount()
-    {
-    return m_scMesh->GetPointCount();
-    }
-
-BcDTMP ScalableMeshDTM::_GetBcDTM()
-{
-return 0;
-};
-
-DTMStatusInt ScalableMeshDTM::_GetBoundary(DTMPointArray& result)
-{
-return m_scMesh->GetBoundary(result) == SUCCESS ? DTM_SUCCESS : DTM_ERROR;
-}
-
-IDTMDrapingP ScalableMeshDTM::_GetDTMDraping()
-    {
-    return m_draping;
-    }
-
-IDTMDrainageP    ScalableMeshDTM::_GetDTMDrainage()
-    {
-    assert(0);
-    return 0;
-    }
-
-IDTMContouringP  ScalableMeshDTM::_GetDTMContouring()
-    {
-    assert(0);
-    return 0;
-    }
-
-DTMStatusInt ScalableMeshDTM::_CalculateSlopeArea(double& flatArea, double& slopeArea, DPoint3dCP pts, int numPoints)
-    {
-    IScalableMeshMeshQueryParamsPtr params = IScalableMeshMeshQueryParams::CreateParams();
-    IScalableMeshMeshQueryPtr meshQueryInterface = m_scMesh->GetMeshQueryInterface(MESH_QUERY_FULL_RESOLUTION);
-    bvector<IScalableMeshNodePtr> returnedNodes;
-    params->SetLevel(m_scMesh->GetTerrainDepth());
-
-    Transform uorsToStorage = m_transformToUors.ValidatedInverse();
-    bvector<DPoint3d> transPts(numPoints);
-    memcpy(&transPts[0], pts, numPoints*sizeof(DPoint3d));
-    uorsToStorage.Multiply(&transPts[0], numPoints);
-    if (meshQueryInterface->Query(returnedNodes, &transPts[0], numPoints, params) != SUCCESS)
-        return DTM_ERROR;
-    bvector<bool> clips;
-    flatArea = 0;
-    slopeArea = 0;
-    for (auto& node : returnedNodes)
-        {
-        double flatAreaTile = 0;
-        double slopeAreaTile = 0;
-        BcDTMPtr dtmP = node->GetBcDTM();
-        if (dtmP != nullptr) dtmP->CalculateSlopeArea(&flatAreaTile, &slopeAreaTile, &transPts[0], numPoints);
-        flatArea += flatAreaTile;
-        slopeArea += slopeAreaTile;
-        }
-    DPoint3d pt = DPoint3d::From(flatArea, slopeArea, 0);
-    m_transformToUors.Multiply(pt);
-    flatArea = pt.x;
-    slopeArea = pt.y;
-    return DTM_SUCCESS;
-    }
-
-DTMStatusInt ScalableMeshDTM::_CalculateSlopeArea(double& flatArea, double& slopeArea, DPoint3dCP pts, int numPoints, DTMAreaValuesCallback progressiveCallback, DTMCancelProcessCallback isCancelledCallback)
-    {
-    IScalableMeshMeshQueryParamsPtr params = IScalableMeshMeshQueryParams::CreateParams();
-    IScalableMeshMeshQueryPtr meshQueryInterface = m_scMesh->GetMeshQueryInterface(MESH_QUERY_FULL_RESOLUTION);
-    bvector<IScalableMeshNodePtr> returnedNodes;
-    params->SetLevel(m_scMesh->GetTerrainDepth());
-
-    Transform uorsToStorage = m_transformToUors.ValidatedInverse();
-    bvector<DPoint3d> transPts(numPoints);
-    memcpy(&transPts[0], pts, numPoints*sizeof(DPoint3d));
-    uorsToStorage.Multiply(&transPts[0], numPoints);
-    if (meshQueryInterface->Query(returnedNodes, &transPts[0], numPoints, params) != SUCCESS)
-        return DTM_ERROR;
-    bvector<IScalableMeshNodePtr>* fullResolutionReturnedNodes = new bvector<IScalableMeshNodePtr> (returnedNodes);
-    while (returnedNodes.size() > 20 && params->GetLevel() > 1)
-        {
-        returnedNodes.clear();
-        params->SetLevel(params->GetLevel()-1);
-        meshQueryInterface->Query(returnedNodes, &transPts[0], numPoints, params);
-        }
-    bvector<bool> clips;
-    flatArea = 0;
-    slopeArea = 0;
-    for (auto& node : returnedNodes)
-        {
-        double flatAreaTile = 0;
-        double slopeAreaTile = 0;
-        DRange3d nodeExt = node->GetContentExtent();
-        DPoint3d rangePts[5] = { DPoint3d::From(nodeExt.low.x, nodeExt.low.y, 0), DPoint3d::From(nodeExt.high.x, nodeExt.low.y, 0), DPoint3d::From(nodeExt.high.x, nodeExt.high.y, 0),
-            DPoint3d::From(nodeExt.low.x, nodeExt.high.y, 0), DPoint3d::From(nodeExt.low.x, nodeExt.low.y, 0) };
-        DTM_POLYGON_OBJ* polyP = NULL;
-        long intersectFlag;
-        bool restrictToPoly = true;
-        if (DTM_SUCCESS != bcdtmPolygon_intersectPointArrayPolygons(&rangePts[0], 5, &transPts[0], numPoints, &intersectFlag, &polyP, 1e-8, 1e-8) || intersectFlag == 0) restrictToPoly = false;
-        if (polyP != NULL) free(polyP);
-        BcDTMPtr dtmP = node->GetBcDTM();
-        if (dtmP != nullptr) dtmP->CalculateSlopeArea(&flatAreaTile, &slopeAreaTile, restrictToPoly ? &transPts[0] : 0, restrictToPoly?numPoints:0);
-        flatArea += flatAreaTile;
-        slopeArea += slopeAreaTile;
-        }
-    DPoint3d pt = DPoint3d::From(flatArea, slopeArea, 0);
-    m_transformToUors.Multiply(pt);
-    flatArea = pt.x;
-    slopeArea = pt.y;
-    if (fullResolutionReturnedNodes->size() == returnedNodes.size())
-        {
-        progressiveCallback(DTM_SUCCESS, flatArea, slopeArea);
-        delete fullResolutionReturnedNodes;
-        }
-    else
-        {
-        DPoint3d* transPtsAsync = new DPoint3d[numPoints];
-        memcpy(transPtsAsync,&transPts[0], numPoints*sizeof(DPoint3d));
-
-        std::thread t(std::bind([] (bvector<IScalableMeshNodePtr>* nodes, DPoint3d* pts, int numPoints, DTMAreaValuesCallback progressiveCallback, DTMCancelProcessCallback isCancelledCallback)
-            {
-            double flatAreaFull = 0;
-            double slopeAreaFull = 0;
-            bool finished = true;
-            DTMStatusInt retval = DTM_ERROR;
-            for (auto& node : *nodes)
-                {
-                if (isCancelledCallback())
-                    {
-                    finished = false;
-                    break;
-                    }
-                double flatAreaTile = 0;
-                double slopeAreaTile = 0;
-                DRange3d nodeExt = node->GetContentExtent();
-                DPoint3d rangePts[5] = { DPoint3d::From(nodeExt.low.x, nodeExt.low.y, 0), DPoint3d::From(nodeExt.low.x, nodeExt.high.y, 0), DPoint3d::From(nodeExt.high.x, nodeExt.high.y, 0),
-                    DPoint3d::From(nodeExt.high.x, nodeExt.low.y, 0), DPoint3d::From(nodeExt.low.x, nodeExt.low.y, 0) };
-                DTM_POLYGON_OBJ* polyP = NULL;
-                long intersectFlag;
-                bool restrictToPoly = true;
-                if (DTM_SUCCESS != bcdtmPolygon_intersectPointArrayPolygons(&rangePts[0], 5, &pts[0], numPoints, &intersectFlag, &polyP, 1e-8, 1e-8) || intersectFlag == 0) restrictToPoly = false;
-                if (polyP != NULL) free(polyP);
-                BcDTMPtr dtmP = node->GetBcDTM();
-                if (dtmP->CalculateSlopeArea(&flatAreaTile, &slopeAreaTile, restrictToPoly ? pts : 0, restrictToPoly?numPoints:0) == DTM_SUCCESS) retval = DTM_SUCCESS;
-                
-                flatAreaFull += flatAreaTile;
-                slopeAreaFull += slopeAreaTile;
-                }
-            if (finished) progressiveCallback(retval, flatAreaFull, slopeAreaFull);
-            delete nodes;
-            delete[] pts;
-            }, fullResolutionReturnedNodes, transPtsAsync, numPoints, progressiveCallback, isCancelledCallback));
-        t.detach();
-        }
-    return DTM_SUCCESS;
-    }
-
-bool ScalableMeshDTM::_GetTransformation(TransformR)
-    {
-    return true;
-    }
-
-DTMStatusInt ScalableMeshDTM::_GetTransformDTM(DTMPtr& transformedDTM, TransformCR)
-    {
-    return DTM_ERROR;
-    }
-
-DTMStatusInt ScalableMeshDTM::_GetRange(DRange3dR range)
-    {
-    m_scMesh->GetRange(range);
-    return DTM_SUCCESS;
-    }
-
-IDTMVolumeP ScalableMeshDTM::_GetDTMVolume()
-    {
-    return m_dtmVolume;
-    }
-
-template <class POINT> BENTLEY_NAMESPACE_NAME::TerrainModel::IDTM* ScalableMesh<POINT>::_GetDTMInterface(DTMAnalysisType type)
- {
-    return m_scalableMeshDTM[type].get();
- }
-
-template <class POINT> BENTLEY_NAMESPACE_NAME::TerrainModel::IDTM* ScalableMesh<POINT>::_GetDTMInterface(DMatrix4d& storageToUors, DTMAnalysisType type)
-    {
-    m_scalableMeshDTM[type]->SetStorageToUors(storageToUors);
-    return m_scalableMeshDTM[type].get();
-    }
-
-
-
-/*----------------------------------------------------------------------------+
-|ScalableMesh::GetRootNode
-+----------------------------------------------------------------------------*/
-template <class POINT> HFCPtr<SMPointIndexNode<POINT, YProtPtExtentType>> ScalableMesh<POINT>::GetRootNode()
-    {
-    HFCPtr<SMPointIndexNode<POINT, YProtPtExtentType>> pRootNode;
-
-    if (m_scmIndexPtr != 0)
-        {
-        pRootNode = m_scmIndexPtr->GetRootNode();
-        }
-
-    return pRootNode;    
-    }
-
-/*----------------------------------------------------------------------------+
-|ScalableMesh::_GetPointCount
-+----------------------------------------------------------------------------*/
-template <class POINT> __int64 ScalableMesh<POINT>::_GetPointCount() 
-    {                
-    __int64 nbPoints = 0;
-
-    if (m_scmIndexPtr != 0)
-        {
-        nbPoints += m_scmIndexPtr->GetCount();
-        }
-    
-    //MST : Need to add the number of points in the linear index.    
-    return nbPoints;
-    }
-
-template <class POINT> bool ScalableMesh<POINT>::_IsTerrain()
-    {
-
-    if (m_scmIndexPtr != 0)
-        {
-        return m_scmIndexPtr->IsTerrain();
-        }
-    return false;
-
-    }
-
-template <class POINT> void ScalableMesh<POINT>::_TextureFromRaster(HIMMosaic* mosaicP)
-    {
-    auto nextID = m_scmIndexPtr->GetPointsStore()->GetNextID();
-    nextID = nextID != uint64_t(-1) ? nextID : m_scmIndexPtr->GetNextID();
-    m_scmIndexPtr->SetNextID(nextID);
-    m_scmIndexPtr->TextureFromRaster(mosaicP);
-    m_scmIndexPtr->Store();
-    m_smSQLitePtr->CommitAll();
-    m_scmIndexPtr = 0;
-    Open();
-    }
-
-/*----------------------------------------------------------------------------+
-|ScalableMesh::_GetBreaklineCount
-+----------------------------------------------------------------------------*/
-
-template <class POINT> __int64 ScalableMesh<POINT>::_GetBreaklineCount() const
-    {
-   // assert(false && "Not supported!");
-    return 0;
-    }
-
-/*----------------------------------------------------------------------------+
-|ScalableMesh::_GetRange
-+----------------------------------------------------------------------------*/
-template <class POINT> DTMStatusInt ScalableMesh<POINT>::_GetRange(DRange3dR range) 
-    {
-
-
-    range = m_contentExtent;
-    return DTM_SUCCESS;
-    }
-
-
-/*----------------------------------------------------------------------------+
-|ScalableMesh::_GetBoundary
-+----------------------------------------------------------------------------*/
-template <class POINT> StatusInt ScalableMesh<POINT>::_GetBoundary(bvector<DPoint3d>& boundary)
-    {
-    IScalableMeshMeshQueryPtr meshQueryInterface = GetMeshQueryInterface(MESH_QUERY_FULL_RESOLUTION);
-    bvector<IScalableMeshNodePtr> returnedNodes;
-    IScalableMeshMeshQueryParamsPtr params = IScalableMeshMeshQueryParams::CreateParams();
-    params->SetLevel(std::min((size_t)3, _GetTerrainDepth()));
-    meshQueryInterface->Query(returnedNodes, 0,0, params);
-    if (returnedNodes.size() == 0) return ERROR;
-    bvector<DPoint3d> current;
-    DRange3d rangeCurrent = DRange3d::From(current);
-    for (auto& node : returnedNodes)
-        {
-        bvector<bool> clips;
-        IScalableMeshMeshFlagsPtr flags = IScalableMeshMeshFlags::Create();
-        flags->SetLoadGraph(true);
-        auto meshP = node->GetMesh(flags, clips);
-        bvector<DPoint3d> bound;
-        if (meshP.get() != nullptr && meshP->GetBoundary(bound) == DTM_SUCCESS)
-            {
-            VuPolygonClassifier vu(1e-8, 0);
-            vu.ClassifyAUnionB(bound, current);
-            bvector<DPoint3d> xyz;
-            for (; vu.GetFace(xyz);)
-                {
-                DRange3d rangeXYZ = DRange3d::From(xyz);
-                if (rangeXYZ.XLength() * rangeXYZ.YLength() >= rangeCurrent.XLength() * rangeCurrent.YLength())
-                    {
-                    current = xyz;
-                    rangeCurrent = rangeXYZ;
-                    }
-                }
-            }
-        }
-    if (current.size() == 0) return ERROR;
-    boundary = current;
-    return SUCCESS;
-    }
-
-
-/*-------------------Methods inherited from IMRDTM-----------------------------*/
-
-/*----------------------------------------------------------------------------+
-|ScalableMesh::_GetCompressionType
-+----------------------------------------------------------------------------*/
-template <class POINT> int ScalableMesh<POINT>::_GenerateSubResolutions()
-    {
-    return ERROR;
-    }
-
-/*----------------------------------------------------------------------------+
-|ScalableMesh::_GetCompressionType
-+----------------------------------------------------------------------------*/
-template <class POINT> ScalableMeshCompressionType ScalableMesh<POINT>::_GetCompressionType() const
-    {
-    return SCM_COMPRESSION_NONE;
-    }
-  
-/*----------------------------------------------------------------------------+
-|ScalableMesh::_GetQueryInterface
-+----------------------------------------------------------------------------*/
-template <class POINT> IScalableMeshPointQueryPtr ScalableMesh<POINT>::_GetQueryInterface(ScalableMeshQueryType                         queryType,                                                                        
-                                                                                          BENTLEY_NAMESPACE_NAME::GeoCoordinates::BaseGCSCPtr& targetBaseGCSPtr,
-                                                                                          const DRange3d&                       extentInTargetGCS) const
-    {
-    IScalableMeshPointQueryPtr scmQueryPtr;
-                    
-    GCS targetGCS = GetGCSFactory().Create(targetBaseGCSPtr);        
-
-    _GetQueryInterface(queryType);    
-    
-    // TODO: Remove cast when smart pointers becomes const aware
-    ScalableMesh<POINT>* UNCONST_THIS = const_cast<ScalableMesh<POINT>*>(this);
-
-    scmQueryPtr = ScalableMeshPointQuery::GetReprojectionQueryInterface(UNCONST_THIS, queryType, m_sourceGCS, targetGCS, extentInTargetGCS);
-             
-    return scmQueryPtr;                
-    }
-
-/*----------------------------------------------------------------------------+
-|ScalableMesh::_GetQueryInterface
-+----------------------------------------------------------------------------*/
-template <class POINT> IScalableMeshPointQueryPtr ScalableMesh<POINT>::_GetQueryInterface(ScalableMeshQueryType queryType) const
-    {
-    IScalableMeshPointQueryPtr iScalableMeshQueryPtr;
-       
-    if ((m_scmIndexPtr != 0) && (m_scmIndexPtr->IsEmpty() == false))
-        {
-        if (queryType == SCM_QUERY_FULL_RESOLUTION)
-            {                                    
-            //MST Should be done by using the highest resolution.
-            //iScalableMeshQueryPtr = new ScalableMeshFullResolutionQuery(m_mrDTMPointIndexPtr);   
-            }
-        else
-        if (queryType == SCM_QUERY_VIEW_DEPENDENT)
-            {                        
-            iScalableMeshQueryPtr = new ScalableMeshViewDependentPointQuery<POINT>(&*m_scmIndexPtr);       
-            }
-        else
-        if (queryType == SCM_QUERY_FIX_RESOLUTION_VIEW)
-            {        
-            iScalableMeshQueryPtr = new ScalableMeshFixResolutionViewPointQuery<POINT>(&*m_scmIndexPtr, m_sourceGCS);
-            }
-        }
-                    
-    return iScalableMeshQueryPtr;
-    }
-
-/*----------------------------------------------------------------------------+
-|ScalableMesh::_GetMeshQueryInterface
-+----------------------------------------------------------------------------*/
-template <class POINT> IScalableMeshMeshQueryPtr ScalableMesh<POINT>::_GetMeshQueryInterface(MeshQueryType queryType) const
-    {
-    switch (queryType)
-        {
-        case MESH_QUERY_FULL_RESOLUTION:
-            return new ScalableMeshFullResolutionMeshQuery<POINT>(&*m_scmIndexPtr);
-        case MESH_QUERY_VIEW_DEPENDENT:
-            return new ScalableMeshViewDependentMeshQuery<POINT>(&*m_scmIndexPtr);
-        case MESH_QUERY_PLANE_INTERSECT:
-            return new ScalableMeshNodePlaneQuery<POINT>(&*m_scmIndexPtr);
-        default:
-            return new ScalableMeshViewDependentMeshQuery<POINT>(&*m_scmIndexPtr);
-        }
-    }
-
-template <class POINT> IScalableMeshMeshQueryPtr ScalableMesh<POINT>::_GetMeshQueryInterface(MeshQueryType queryType,
-                                                                               BENTLEY_NAMESPACE_NAME::GeoCoordinates::BaseGCSCPtr& targetBaseGCSPtr,
-                                                                               const DRange3d&                       extentInTargetGCS) const
-    {
-    GCS targetGCS = GetGCSFactory().Create(targetBaseGCSPtr);
-    IScalableMeshMeshQueryPtr meshQueryPtr = new ScalableMeshReprojectionMeshQuery<POINT>(_GetMeshQueryInterface(queryType),
-                                                                            m_scmIndexPtr,
-                                                                 m_sourceGCS,
-                                                                 targetGCS,
-                                                                 extentInTargetGCS);
-    return meshQueryPtr;
-    }
-
-/*----------------------------------------------------------------------------+
-|ScalableMesh::_GetNodeQueryInterface
-+----------------------------------------------------------------------------*/
-template <class POINT> IScalableMeshNodeRayQueryPtr ScalableMesh<POINT>::_GetNodeQueryInterface() const
-    {
-    return new ScalableMeshNodeRayQuery<POINT>(&*m_scmIndexPtr);
-    }
-
-/*----------------------------------------------------------------------------+
-|ScalableMesh::_GetNbResolutions
-+----------------------------------------------------------------------------*/
-template <class POINT> int ScalableMesh<POINT>::_GetNbResolutions() const
-    {    
-    int nbResolutions = 0;
-    
-    if (m_scmIndexPtr != 0)
-        {
-        nbResolutions = (int)(m_scmIndexPtr->GetDepth() + 1);
-        }        
-    
-    return nbResolutions;    
-    }
-
-
-template <class POINT> size_t ScalableMesh<POINT>::_GetTerrainDepth() const
-    {
-    size_t depth = 0;
-
-    if (m_scmIndexPtr != 0)
-        {
-        depth = m_scmIndexPtr->GetTerrainDepth() != (size_t)-1 ? m_scmIndexPtr->GetTerrainDepth() : m_scmIndexPtr->GetDepth();
-        }
-
-    return depth;
-    }
-
-/*----------------------------------------------------------------------------+
-|ScalableMesh::__GetSourceGCS
-+----------------------------------------------------------------------------*/
-template <class POINT> const GeoCoords::GCS& ScalableMesh<POINT>::_GetGCS() const
-    {
-    return m_sourceGCS;
-    }
-
-
-
-
-/*----------------------------------------------------------------------------+
-|ScalableMesh::IsRangeValidInside
-+----------------------------------------------------------------------------*/
-template <class POINT> bool ScalableMesh<POINT>::IsValidInContextOf (const GCS& gcs) const
-    {
-    if (!gcs.HasGeoRef())
-        return true;
-
-    // Now we must validate that the change is possible. If the extent does not fall into the
-    // valid domain range of the new GCS, an error will be returned.
-
-    // Obtain the current range points
-    DRange3d range;
-
-    // NTERAY: Why isn't _GetRange a const method?
-    const_cast<ScalableMesh<POINT>&>(*this)._GetRange(range);
-
-    // Transform both points to latitude/longitude
-    GeoPoint dumPoint;
-    return BSISUCCESS == gcs.GetGeoRef().GetBase().LatLongFromCartesian(dumPoint, range.low) &&
-           BSISUCCESS == gcs.GetGeoRef().GetBase().LatLongFromCartesian(dumPoint, range.high);
-    }
-
-/*----------------------------------------------------------------------------+
-|ScalableMesh::_SetSourceGCS
-+----------------------------------------------------------------------------*/
-template <class POINT> StatusInt ScalableMesh<POINT>::_SetGCS(const GCS& newGCS)
-{
-    const GCS& savedGCS = (newGCS.IsNull()) ? GetDefaultGCS() : newGCS;
-
-    //HCPWKT wkt;
-
-    GCS::Status wktCreateStatus = GCS::S_SUCCESS;
-    //wkt = HCPWKT(savedGCS.GetWKT(wktCreateStatus).GetCStr());
-
-    WString extendedWktStr(savedGCS.GetWKT(wktCreateStatus).GetCStr());
-
-    if (WKTKeyword::TYPE_UNKNOWN == GetWktType(extendedWktStr))
-    {
-        wchar_t wktFlavor[2] = { (wchar_t)IDTMFile::WktFlavor_Autodesk, L'\0' };
-
-        extendedWktStr += WString(wktFlavor);
-        //wkt = HCPWKT(extendedWktStr.c_str());
-    }
-
-    if (GCS::S_SUCCESS != wktCreateStatus)
-        return BSIERROR;
-
-    // This is called even if there are no GCS provided... In such case the WKT AString
-    // is that of the default GCS.
-    WString wktStr;
-    m_smSQLitePtr->GetWkt(wktStr);
-    //HCPWKT oldWkt = HCPWKT(wktStr.c_str());
-
-    if (!m_smSQLitePtr->SetWkt(extendedWktStr.c_str()))
-    {
-    bool result = m_smSQLitePtr->SetWkt(wktStr.c_str());
-        assert(result);
-
-        return BSIERROR;
-    }
-
-    m_sourceGCS = savedGCS;
-
-    return BSISUCCESS;
-    }
-
-/*---------------------------------------------------------------------------------**//**
-* @description  
-* @bsimethod                                                  Raymond.Gauthier   12/2011
-+---------------+---------------+---------------+---------------+---------------+------*/
-template <class POINT> inline bool ScalableMesh<POINT>::IsEmpty () const
-    {
-    // NTERAY: Not sure if this test is required anymore... If not, we can move this
-    //         method to base class.
-    if (0 == m_scmIndexPtr)
-        return true;
-
-    return EqEps(m_contentExtent.low.x, m_contentExtent.high.x) &&
-           EqEps(m_contentExtent.low.y, m_contentExtent.high.y) &&
-           EqEps(m_contentExtent.low.z, m_contentExtent.high.z);
-    }
-
-/*----------------------------------------------------------------------------+
-|ScalableMesh::_AddClip
-+----------------------------------------------------------------------------*/
-template <class POINT> uint64_t ScalableMesh<POINT>::_AddClip(const DPoint3d* pts, size_t ptsSize)
-    {
-    if (m_scmIndexPtr->GetClipRegistry() == nullptr) return ((uint64_t)-1);
-    if (bsiGeom_getXYPolygonArea(pts, (int)ptsSize) < 0) //need to flip polygon so it's counterclockwise
-        {
-        uint64_t clipId = 0;
-        DPoint3d* flippedPts = new DPoint3d[ptsSize];
-        for (size_t pt = 0; pt < ptsSize; ++pt) flippedPts[pt] = pts[ptsSize - 1 - pt];
-        clipId = m_scmIndexPtr->GetClipRegistry()->AddClip(flippedPts, ptsSize) + 1;
-        delete[] flippedPts;
-        return clipId;
-        }
-    return m_scmIndexPtr->GetClipRegistry()->AddClip(pts, ptsSize)+1;
-    }
-
-/*----------------------------------------------------------------------------+
-|ScalableMesh::_AddClip
-+----------------------------------------------------------------------------*/
-template <class POINT> bool ScalableMesh<POINT>::_AddClip(const DPoint3d* pts, size_t ptsSize, uint64_t clipID)
-    {
-    if (m_scmIndexPtr->GetClipRegistry() == nullptr) return false;
-    DRange3d extent = DRange3d::From(pts, (int)ptsSize);
-   /* bvector<int> idx;
-    bvector<DPoint3d> points;
-    vu_triangulateSpacePolygonExt(&idx, &points, const_cast<DPoint3d*>(pts), (int)ptsSize, 1e-6, true);
-    bvector<DPoint3d> poly;
-    bvector<DPoint3d> current;
-    for (auto& i : idx)
-        {
-        if (i > 0) current.push_back(points[i - 1]);
-        else if (current.size() > poly.size())
-            {
-            poly = current;
-            current.clear();
-            }
-        }
-    m_scmIndexPtr->GetClipRegistry()->ModifyClip(clipID, &poly[0], poly.size());*/
-    if (m_scmIndexPtr->GetClipRegistry()->HasClip(clipID)) return false;
-    m_scmIndexPtr->GetClipRegistry()->ModifyClip(clipID, pts, ptsSize);
-    m_scmIndexPtr->PerformClipAction(ClipAction::ACTION_ADD, clipID, extent);
-    return true;
-    /*if (bsiGeom_getXYPolygonArea(pts, (int)ptsSize) < 0) //need to flip polygon so it's counterclockwise
-        {
-        uint64_t clipId = 0;
-        DPoint3d* flippedPts = new DPoint3d[ptsSize];
-        for (size_t pt = 0; pt < ptsSize; ++pt) flippedPts[pt] = pts[ptsSize - 1 - pt];
-        clipId = m_scmIndexPtr->GetClipRegistry()->AddClip(flippedPts, ptsSize) + 1;
-        delete[] flippedPts;
-        return clipId;
-        }
-    return m_scmIndexPtr->GetClipRegistry()->AddClip(pts, ptsSize) + 1;*/
-    }
-
-/*----------------------------------------------------------------------------+
-|ScalableMesh::_ModifyClip
-+----------------------------------------------------------------------------*/
-template <class POINT> bool ScalableMesh<POINT>::_ModifyClip(const DPoint3d* pts, size_t ptsSize, uint64_t clipID)
-    {
-    if (m_scmIndexPtr->GetClipRegistry() == nullptr) return false;
-    bvector<DPoint3d> clipData;
-    m_scmIndexPtr->GetClipRegistry()->GetClip(clipID, clipData);
-    DRange3d extent = DRange3d::From(&clipData[0], (int)clipData.size());
-    DRange3d extentNew = DRange3d::From(pts, (int)ptsSize);
-    extent.Extend(extentNew);
-   /* bvector<int> idx;
-    bvector<DPoint3d> points;
-    vu_triangulateSpacePolygonExt(&idx, &points, const_cast<DPoint3d*>(pts), (int)ptsSize, 1e-6, true);
-    bvector<DPoint3d> poly;
-    bvector<DPoint3d> current;
-    for (auto& i : idx)
-        {
-        if (i > 0) current.push_back(points[i - 1]);
-        else if (current.size() > poly.size())
-            {
-            poly = current;
-            current.clear();
-            }
-        }
-    m_scmIndexPtr->GetClipRegistry()->ModifyClip(clipID, &poly[0], poly.size());*/
-    m_scmIndexPtr->GetClipRegistry()->ModifyClip(clipID, pts, ptsSize);
-    m_scmIndexPtr->PerformClipAction(ClipAction::ACTION_MODIFY, clipID, extent);
-    return true;
-    /*if (bsiGeom_getXYPolygonArea(pts, (int)ptsSize) < 0) //need to flip polygon so it's counterclockwise
-        {
-        uint64_t clipId = 0;
-        DPoint3d* flippedPts = new DPoint3d[ptsSize];
-        for (size_t pt = 0; pt < ptsSize; ++pt) flippedPts[pt] = pts[ptsSize - 1 - pt];
-        clipId = m_scmIndexPtr->GetClipRegistry()->AddClip(flippedPts, ptsSize) + 1;
-        delete[] flippedPts;
-        return clipId;
-        }
-    return m_scmIndexPtr->GetClipRegistry()->AddClip(pts, ptsSize) + 1;*/
-    }
-
-/*----------------------------------------------------------------------------+
-|ScalableMesh::_RemoveClip
-+----------------------------------------------------------------------------*/
-template <class POINT> bool ScalableMesh<POINT>::_RemoveClip(uint64_t clipID)
-    {
-    if (m_scmIndexPtr->GetClipRegistry() == nullptr) return false;
-    bvector<DPoint3d> clipData;
-    m_scmIndexPtr->GetClipRegistry()->GetClip(clipID, clipData);
-    DRange3d extent = DRange3d::From(&clipData[0], (int)clipData.size());
-    m_scmIndexPtr->GetClipRegistry()->DeleteClip(clipID);
-    m_scmIndexPtr->PerformClipAction(ClipAction::ACTION_DELETE, clipID, extent);
-    return true;
-    /*if (bsiGeom_getXYPolygonArea(pts, (int)ptsSize) < 0) //need to flip polygon so it's counterclockwise
-        {
-        uint64_t clipId = 0;
-        DPoint3d* flippedPts = new DPoint3d[ptsSize];
-        for (size_t pt = 0; pt < ptsSize; ++pt) flippedPts[pt] = pts[ptsSize - 1 - pt];
-        clipId = m_scmIndexPtr->GetClipRegistry()->AddClip(flippedPts, ptsSize) + 1;
-        delete[] flippedPts;
-        return clipId;
-        }
-    return m_scmIndexPtr->GetClipRegistry()->AddClip(pts, ptsSize) + 1;*/
-    }
-
-template <class POINT> void ScalableMesh<POINT>::_SetIsInsertingClips(bool toggleInsertClips)
-    {
-    if (nullptr == m_scmIndexPtr || m_scmIndexPtr->GetClipRegistry() == nullptr) return;
-    m_scmIndexPtr->GetClipRegistry()->GetFile()->m_autocommit = !toggleInsertClips;
-    if (!toggleInsertClips) m_scmIndexPtr->RefreshMergedClips();
-    }
-
-template <class POINT> void ScalableMesh<POINT>::_ModifyClipMetadata(uint64_t clipId, double importance, int nDimensions)
-    {
-    if (nullptr == m_scmIndexPtr || m_scmIndexPtr->GetClipRegistry() == nullptr) return;
-    m_scmIndexPtr->GetClipRegistry()->SetClipMetadata(clipId, importance, nDimensions);
-    }
-
-/*----------------------------------------------------------------------------+
-|ScalableMesh::_AddClip
-+----------------------------------------------------------------------------*/
-template <class POINT> bool ScalableMesh<POINT>::_AddSkirt(const bvector<bvector<DPoint3d>>& skirt, uint64_t clipID)
-    {
-    if (m_scmIndexPtr->GetClipRegistry() == nullptr || skirt.size() == 0 || skirt[0].size() == 0) return false;
-    DRange3d extent = DRange3d::From(skirt[0][0]);
-    for (auto& vec : skirt) extent.Extend(vec, nullptr);
-    if (m_scmIndexPtr->GetClipRegistry()->HasSkirt(clipID)) return false;
-    m_scmIndexPtr->GetClipRegistry()->ModifySkirt(clipID, skirt);
-    m_scmIndexPtr->PerformClipAction(ClipAction::ACTION_ADD, clipID, extent, false);
-    return true;
-    }
-
-/*----------------------------------------------------------------------------+
-|ScalableMesh::_ModifyClip
-+----------------------------------------------------------------------------*/
-template <class POINT> bool ScalableMesh<POINT>::_ModifySkirt(const bvector<bvector<DPoint3d>>& skirt, uint64_t clipID)
-    {
-    if (m_scmIndexPtr->GetClipRegistry() == nullptr || skirt.size() ==0 || skirt[0].size() ==0) return false;
-    DRange3d extent = DRange3d::From(skirt[0][0]);
-    for (auto& vec : skirt) extent.Extend(vec, nullptr);
-    m_scmIndexPtr->GetClipRegistry()->ModifySkirt(clipID, skirt);
-    m_scmIndexPtr->PerformClipAction(ClipAction::ACTION_MODIFY, clipID, extent, false);
-    return true;
-    }
-
-template <class POINT> void ScalableMesh<POINT>::_GetAllClipsIds(bvector<uint64_t>& allClipIds)
-    {
-    if (m_scmIndexPtr->GetClipRegistry() == nullptr) return;
-    m_scmIndexPtr->GetClipRegistry()->GetAllClipsIds(allClipIds);
-    }
-
-template <class POINT> void ScalableMesh<POINT>::_GetCurrentlyViewedNodes(bvector<IScalableMeshNodePtr>& nodes)
-    {
-    nodes = m_viewedNodes;
-    }
-
-template <class POINT> void ScalableMesh<POINT>::_SetCurrentlyViewedNodes(const bvector<IScalableMeshNodePtr>& nodes)
-    {
-    m_viewedNodes = nodes;
-    }
-
-template <class POINT> void ScalableMesh<POINT>::_SetEditFilesBasePath(const Utf8String& path)
-    {
-    m_baseExtraFilesPath = WString(path.c_str(), BentleyCharEncoding::Utf8);
-    }
-
-
-/*----------------------------------------------------------------------------+
-|ScalableMesh::_RemoveClip
-+----------------------------------------------------------------------------*/
-template <class POINT> bool ScalableMesh<POINT>::_RemoveSkirt(uint64_t clipID)
-    {
-    if (m_scmIndexPtr->GetClipRegistry() == nullptr) return false;
-    bvector<bvector<DPoint3d>> skirt;
-    m_scmIndexPtr->GetClipRegistry()->GetSkirt(clipID, skirt);
-    if (skirt.size() == 0) return true;
-    DRange3d extent =  DRange3d::From(skirt[0][0]);
-    for (auto& vec : skirt) extent.Extend(vec, nullptr);
-    m_scmIndexPtr->GetClipRegistry()->DeleteClip(clipID);
-    m_scmIndexPtr->PerformClipAction(ClipAction::ACTION_DELETE, clipID, extent, false);
-    return true;
-    }
-
-/*----------------------------------------------------------------------------+
-|ScalableMesh::_GetState
-+----------------------------------------------------------------------------*/
-template <class POINT> ScalableMeshState ScalableMesh<POINT>::_GetState() const
-    {
-    if (IsEmpty())
-        return SCM_STATE_EMPTY;
-
-    return _InSynchWithSources() ? SCM_STATE_UP_TO_DATE : SCM_STATE_DIRTY;
-    }
-
-/*----------------------------------------------------------------------------+
-|ScalableMesh::_InSynchWithSources
-+----------------------------------------------------------------------------*/
-template <class POINT> bool ScalableMesh<POINT>::_InSynchWithSources() const
-    {
-        //NEEDS_WORK_SM: Get LastModifiedTime from sqlite file
-        return false;
-
-    }
-
-/*----------------------------------------------------------------------------+
-|ScalableMesh::_GetRangeInSpecificGCS
-+----------------------------------------------------------------------------*/
-template <class POINT> int ScalableMesh<POINT>::_GetRangeInSpecificGCS(DPoint3d& lowPt, DPoint3d& highPt, BENTLEY_NAMESPACE_NAME::GeoCoordinates::BaseGCSCPtr& targetGCS) const
-    {
-    StatusInt status = SUCCESS;
-
-    DRange3d reprojectedRange;
-    status = ReprojectRangeDomainLimited(reprojectedRange, m_contentExtent, const_cast<BENTLEY_NAMESPACE_NAME::GeoCoordinates::BaseGCSCPtr&>(m_sourceGCS.GetGeoRef().GetBasePtr()), targetGCS);
-
-    lowPt.x = reprojectedRange.low.x;
-    highPt.x = reprojectedRange.high.x;
-    lowPt.y = reprojectedRange.low.y;
-    highPt.y = reprojectedRange.high.y;
-    lowPt.z = reprojectedRange.low.z;
-    highPt.z = reprojectedRange.high.z;
-
-
-    return status;
-
-
-    }
-
-
-
-/*----------------------------------------------------------------------------+
-|ScalableMesh::_LastSynchronizationCheck
-+----------------------------------------------------------------------------*/
-template <class POINT> bool ScalableMesh<POINT>::_LastSynchronizationCheck(time_t& lastCheckTime) const
-    {
-        return false;
-    }
-
-/*----------------------------------------------------------------------------+
-|ScalableMesh::_SynchWithSources
-+----------------------------------------------------------------------------*/
-template <class POINT> int ScalableMesh<POINT>::_SynchWithSources()
-    {
-    assert(!"Not done yet");
-    return false;
-    }
-
-/*----------------------------------------------------------------------------+
-|ScalableMesh::_IsProgressive
-+----------------------------------------------------------------------------*/
-template <class POINT> bool ScalableMesh<POINT>::_IsProgressive() const
-    {
-    assert(!"Not done yet");
-    return true;
-    } 
-
-/*----------------------------------------------------------------------------+
-|ScalableMesh::_IsReadOnly
-+----------------------------------------------------------------------------*/
-template <class POINT> bool ScalableMesh<POINT>::_IsReadOnly() const
-    {
-
-        return false;
-
-    } 
-
-/*----------------------------------------------------------------------------+
-|ScalableMesh::_IsShareable
-+----------------------------------------------------------------------------*/
-template <class POINT> bool ScalableMesh<POINT>::_IsShareable() const
-    {
-
-        return true;
-
-    } 
-
-/*----------------------------------------------------------------------------+
-|ScalableMesh::_ConvertToCloud
-+----------------------------------------------------------------------------*/
-template <class POINT> StatusInt ScalableMesh<POINT>::_ConvertToCloud(const WString& pi_pOutputDirPath) const
-    {
-    if (m_scmIndexPtr == nullptr) return ERROR;
-
-<<<<<<< HEAD
-    return m_scmIndexPtr->SaveCloudReady(getDataSourceAccount(), pi_pOutputDirPath, false);
-=======
-    s_stream_from_disk = true;
-    s_stream_from_grouped_store = false;
-
-    return m_scmIndexPtr->SaveMeshToCloud(pi_pOutputDirPath, false);
->>>>>>> b4e9961b
-    }
-
-#ifdef SCALABLE_MESH_ATP
-/*----------------------------------------------------------------------------+
-|MrDTM::_LoadAllNodeHeaders
-+----------------------------------------------------------------------------*/
-template <class POINT> int ScalableMesh<POINT>::_LoadAllNodeHeaders(size_t& nbLoadedNodes) const
-    {    
-    m_scmIndexPtr->LoadTree(nbLoadedNodes);    
-    return SUCCESS;
-    } 
-
-/*----------------------------------------------------------------------------+
-|MrDTM::_GroupNodeHeaders
-+----------------------------------------------------------------------------*/
-template <class POINT> int ScalableMesh<POINT>::_SaveGroupedNodeHeaders(const WString& pi_pOutputDirPath) const
-    {
-<<<<<<< HEAD
-    m_scmIndexPtr->SaveCloudReady(getDataSourceAccount(), pi_pOutputDirPath, true);
-=======
-    if (m_scmIndexPtr == nullptr) return ERROR;
-    if (m_smSQLitePtr->IsSingleFile()) return ERROR;
-
-    s_stream_from_disk = true;
-    s_stream_from_grouped_store = false;
-
-    m_scmIndexPtr->SaveGroupedNodeHeaders(pi_pOutputDirPath, true);
->>>>>>> b4e9961b
-    return SUCCESS;
-    }
-#endif
-/*----------------------------------------------------------------------------+
-|ScalableMeshSingleResolutionPointIndexView Method Definition Section - Begin
-+----------------------------------------------------------------------------*/
-template <class POINT> ScalableMeshSingleResolutionPointIndexView<POINT>::ScalableMeshSingleResolutionPointIndexView(HFCPtr<SMPointIndex<POINT, YProtPtExtentType>> scmPointIndexPtr, 
-                                                                                                       int                                              resolutionIndex, 
-                                                                                                       GeoCoords::GCS                                   sourceGCS)
-: m_sourceGCS(sourceGCS)
-    {    
-    m_scmIndexPtr = scmPointIndexPtr;
-    m_resolutionIndex    = resolutionIndex;    
-    }
-
-template <class POINT> ScalableMeshSingleResolutionPointIndexView<POINT>::~ScalableMeshSingleResolutionPointIndexView()
-    {
-    } 
-
-template <class POINT> void ScalableMeshSingleResolutionPointIndexView<POINT>::_TextureFromRaster(HIMMosaic* mosaicP)
-    {}
-
-// Inherited from IDTM   
-template <class POINT> __int64 ScalableMeshSingleResolutionPointIndexView<POINT>::_GetPointCount()
-    {
-    return m_scmIndexPtr->GetNbObjectsAtLevel(m_resolutionIndex);
-    }
-
-template <class POINT> bool ScalableMeshSingleResolutionPointIndexView<POINT>::_IsTerrain()
-    {
-    return false;
-    }
-
-
-template <class POINT> __int64 ScalableMeshSingleResolutionPointIndexView<POINT>::_GetBreaklineCount() const
-    {
-    assert(0);
-    return 0;
-    }
-
-
-template <class POINT> BENTLEY_NAMESPACE_NAME::TerrainModel::IDTM* ScalableMeshSingleResolutionPointIndexView<POINT>::_GetDTMInterface(DTMAnalysisType type)
-    {
-    assert(0);
-    return 0;
-    }
-
-template <class POINT> BENTLEY_NAMESPACE_NAME::TerrainModel::IDTM* ScalableMeshSingleResolutionPointIndexView<POINT>::_GetDTMInterface(DMatrix4d& storageToUors, DTMAnalysisType type)
-    {
-    assert(0);
-    return 0;
-    }
-
-
-template <class POINT> DTMStatusInt ScalableMeshSingleResolutionPointIndexView<POINT>::_GetRange(DRange3dR range)
-    {        
-    YProtPtExtentType ExtentPoints = m_scmIndexPtr->GetContentExtent();
-
-    range.low.x = ExtentOp<YProtPtExtentType>::GetXMin(ExtentPoints);
-    range.high.x = ExtentOp<YProtPtExtentType>::GetXMax(ExtentPoints);
-    range.low.y = ExtentOp<YProtPtExtentType>::GetYMin(ExtentPoints);
-    range.high.y = ExtentOp<YProtPtExtentType>::GetYMax(ExtentPoints);
-    range.low.z = ExtentOp<YProtPtExtentType>::GetZMin(ExtentPoints);
-    range.high.z = ExtentOp<YProtPtExtentType>::GetZMax(ExtentPoints);   
-    return DTM_SUCCESS;
-    }
-
-
-
-template <class POINT> StatusInt ScalableMeshSingleResolutionPointIndexView<POINT>::_GetBoundary(bvector<DPoint3d>& boundary)
-    {
-    return ERROR;
-    }
-
-template <class POINT> uint64_t ScalableMeshSingleResolutionPointIndexView<POINT>::_AddClip(const DPoint3d* pts, size_t ptsSize)
-    {
-    assert(false && "Not implemented");
-    return ((uint64_t)-1);
-    }
-
-/*----------------------------------------------------------------------------+
-|ScalableMeshSingleResolutionPointIndexView::_GetRangeInSpecificGCS
-+----------------------------------------------------------------------------*/
-template <class POINT> int ScalableMeshSingleResolutionPointIndexView<POINT>::_GetRangeInSpecificGCS(DPoint3d& lowPt, DPoint3d& highPt, BENTLEY_NAMESPACE_NAME::GeoCoordinates::BaseGCSCPtr& targetGCS) const
-    {
-    StatusInt status = SUCCESS;
-
-    YProtPtExtentType ExtentPoints = m_scmIndexPtr->GetContentExtent();
-
-    DRange3d initialRange;
-    initialRange.low.x = ExtentOp<YProtPtExtentType>::GetXMin(ExtentPoints);
-    initialRange.high.x = ExtentOp<YProtPtExtentType>::GetXMax(ExtentPoints);
-    initialRange.low.y = ExtentOp<YProtPtExtentType>::GetYMin(ExtentPoints);
-    initialRange.high.y = ExtentOp<YProtPtExtentType>::GetYMax(ExtentPoints);
-    initialRange.low.z = ExtentOp<YProtPtExtentType>::GetZMin(ExtentPoints);
-    initialRange.high.z = ExtentOp<YProtPtExtentType>::GetZMax(ExtentPoints);
-
-    DRange3d reprojectedRange;
-    status = ReprojectRangeDomainLimited(reprojectedRange, initialRange, const_cast<BENTLEY_NAMESPACE_NAME::GeoCoordinates::BaseGCSCPtr&>(m_sourceGCS.GetGeoRef().GetBasePtr()), targetGCS);
-
-    lowPt.x = reprojectedRange.low.x;
-    highPt.x = reprojectedRange.high.x;
-    lowPt.y = reprojectedRange.low.y;
-    highPt.y = reprojectedRange.high.y;
-    lowPt.z = reprojectedRange.low.z;
-    highPt.z = reprojectedRange.high.z;
-
-
-    return status;    
-    }
-
-// Inherited from IMRDTM     
-template <class POINT> Count ScalableMeshSingleResolutionPointIndexView<POINT>::_GetCountInRange (const DRange2d& range, 
-                                                                                           const CountType& type, 
-                                                                                           const unsigned __int64& maxNumberCountedPoints) const
-    {
-    // Not implemented
-    assert(false);
-    return Count(0,0);
-    }
-
-template <class POINT> int ScalableMeshSingleResolutionPointIndexView<POINT>::_GenerateSubResolutions()
-    {  
-    assert(0);
-    return ERROR;
-    }
-
-template <class POINT> ScalableMeshCompressionType ScalableMeshSingleResolutionPointIndexView<POINT>::_GetCompressionType() const
-    {
-    assert(0);
-    return SCM_COMPRESSION_NONE;
-    }
-
-template <class POINT> int ScalableMeshSingleResolutionPointIndexView<POINT>::_GetNbResolutions() const
-    {
-    return 1;    
-    }
-
-template <class POINT> size_t ScalableMeshSingleResolutionPointIndexView<POINT>::_GetTerrainDepth() const
-    {
-    return 1;
-    }
-
-template <class POINT> IScalableMeshPointQueryPtr ScalableMeshSingleResolutionPointIndexView<POINT>::_GetQueryInterface(ScalableMeshQueryType                queryType,                                                                                                      
-                                                                                                                        BENTLEY_NAMESPACE_NAME::GeoCoordinates::BaseGCSCPtr& targetGCS,
-                                                                                                                        const DRange3d&                      extentInTargetGCS) const
-    {                   
-    GeoCoords::GCS targetGeoCoord(GetGCSFactory().Create(targetGCS));           
-   
-    // TODO: Remove once smart pointers are const aware
-    ScalableMeshSingleResolutionPointIndexView<POINT>* UNCONST_THIS = const_cast<ScalableMeshSingleResolutionPointIndexView<POINT>*>(this);
-
-    IScalableMeshPointQueryPtr scmQueryPtr = ScalableMeshPointQuery::GetReprojectionQueryInterface(UNCONST_THIS, queryType, m_sourceGCS, targetGeoCoord, extentInTargetGCS);
-
-    return scmQueryPtr;                
-    }
-
-template <class POINT> IScalableMeshPointQueryPtr ScalableMeshSingleResolutionPointIndexView<POINT>::_GetQueryInterface(ScalableMeshQueryType queryType) const
-    {    
-    IScalableMeshPointQueryPtr iScalableMeshQueryPtr;
-
-    if ((m_scmIndexPtr != 0) && (m_scmIndexPtr->IsEmpty() == false))
-        {    
-        if (queryType == SCM_QUERY_FULL_RESOLUTION)
-            {
-            iScalableMeshQueryPtr =  new ScalableMeshFullResolutionPointQuery<POINT>(m_scmIndexPtr, 
-                                                                                     m_resolutionIndex);
-            }
-        else
-        if (queryType == SCM_QUERY_VIEW_DEPENDENT)
-            {
-            iScalableMeshQueryPtr =  new ScalableMeshViewDependentPointQuery<POINT>(m_scmIndexPtr);       
-            }
-
-        //SCM_QUERY_FIX_RESOLUTION_VIEW is meaningless for a single resolution view.         
-        }
-        
-    return iScalableMeshQueryPtr;
-    }
-  
-template <class POINT> IScalableMeshMeshQueryPtr ScalableMeshSingleResolutionPointIndexView<POINT>::_GetMeshQueryInterface(MeshQueryType queryType) const
-    {
-    assert(!"Not supported");
-
-    return IScalableMeshMeshQueryPtr();
-    }
-
-template <class POINT> IScalableMeshMeshQueryPtr ScalableMeshSingleResolutionPointIndexView<POINT>::_GetMeshQueryInterface(MeshQueryType queryType,
-                                                                                                             BENTLEY_NAMESPACE_NAME::GeoCoordinates::BaseGCSCPtr& targetGCS,
-                                                                                                             const DRange3d&                      extentInTargetGCS) const
-    {
-    assert(!"Not supported");
-
-    return IScalableMeshMeshQueryPtr();
-    }
-
-template <class POINT> IScalableMeshNodeRayQueryPtr ScalableMeshSingleResolutionPointIndexView<POINT>::_GetNodeQueryInterface() const
-    {
-    assert(!"Not supported");
-
-    return IScalableMeshNodeRayQueryPtr();
-    }
-
-template <class POINT> const GeoCoords::GCS& ScalableMeshSingleResolutionPointIndexView<POINT>::_GetGCS() const
-    {
-    return m_sourceGCS;
-    }
-
-template <class POINT> StatusInt ScalableMeshSingleResolutionPointIndexView<POINT>::_SetGCS(const GeoCoords::GCS& sourceGCS)
-    {
-    assert(!"Not done yet");
-
-    return -1;   
-    }
-
-template <class POINT> bool ScalableMeshSingleResolutionPointIndexView<POINT>::_IsProgressive() const
-    {
-    assert(0);
-    return false;
-    }
-
-
-
-template <class POINT> bool ScalableMeshSingleResolutionPointIndexView<POINT>::_AddClip(const DPoint3d* pts, size_t ptsSize, uint64_t clipID)
-    {
-    return false;
-    }
-
-template <class POINT> bool ScalableMeshSingleResolutionPointIndexView<POINT>::_ModifyClip(const DPoint3d* pts, size_t ptsSize, uint64_t clipID)
-    {
-    return false;
-    }
-
-template <class POINT> bool ScalableMeshSingleResolutionPointIndexView<POINT>::_RemoveClip(uint64_t clipID)
-    {
-    return false;
-    }
-
-
-template <class POINT> void ScalableMeshSingleResolutionPointIndexView<POINT>::_ModifyClipMetadata(uint64_t clipId, double importance, int nDimensions)
-    {
-    assert(0);
-    return;
-    }
-
-template <class POINT> bool ScalableMeshSingleResolutionPointIndexView<POINT>::_AddSkirt(const bvector<bvector<DPoint3d>>& skirt, uint64_t clipID)
-    {
-    return false;
-    }
-
-template <class POINT> bool ScalableMeshSingleResolutionPointIndexView<POINT>::_ModifySkirt(const bvector<bvector<DPoint3d>>& skirt, uint64_t clipID)
-    {
-    return false;
-    }
-
-template <class POINT> void ScalableMeshSingleResolutionPointIndexView<POINT>::_GetAllClipsIds(bvector<uint64_t>& allClipIds)
-    {
-
-    }
-
-template <class POINT> void ScalableMeshSingleResolutionPointIndexView<POINT>::_GetCurrentlyViewedNodes(bvector<IScalableMeshNodePtr>& nodes)
-    {
-
-    }
-
-template <class POINT> void ScalableMeshSingleResolutionPointIndexView<POINT>::_SetCurrentlyViewedNodes(const bvector<IScalableMeshNodePtr>& nodes)
-    {
-
-    }
-
-template <class POINT> bool ScalableMeshSingleResolutionPointIndexView<POINT>::_RemoveSkirt(uint64_t clipID)
-    {
-    return false;
-    }
-
-
-
-template <class POINT> bool ScalableMeshSingleResolutionPointIndexView<POINT>::_IsReadOnly() const
-    {    
-    //MS Access of the file 
-    assert(!"Not done yet");
-    return true;
-    }
-
-template <class POINT> bool ScalableMeshSingleResolutionPointIndexView<POINT>::_IsShareable() const
-    {    
-    //MS Access of the file 
-    assert(!"Not done yet");
-    return false;
-    }
-
-template <class POINT> ScalableMeshState ScalableMeshSingleResolutionPointIndexView<POINT>::_GetState() const
-    {
-    assert(!"Not done yet");
-    return SCM_STATE_EMPTY; 
-    }
-
-template <class POINT> bool ScalableMeshSingleResolutionPointIndexView<POINT>::_InSynchWithSources() const
-    {    
-    assert(!"Should not be called");
-    return false;
-    }
-
-template <class POINT> bool ScalableMeshSingleResolutionPointIndexView<POINT>::_LastSynchronizationCheck(time_t& lastCheckTime) const
-    {
-    assert(!"Should not be called");
-    return false;       
-    }
-
-template <class POINT> int ScalableMeshSingleResolutionPointIndexView<POINT>::_SynchWithSources()
-    {
-    assert(!"Should not be called");
-    return -1;       
-    }
-
-template <class POINT> void ScalableMeshSingleResolutionPointIndexView<POINT>::_SetIsInsertingClips(bool toggleInsertClips)
-    {
-    assert(!"Should not be called");
-    }
-
-/*----------------------------------------------------------------------------+
-|ScalableMeshSingleResolutionPointIndexView Method Definition Section - End
-+----------------------------------------------------------------------------*/
-/*
-DTMStatusInt IDTMVolume::ComputeVolumeCutAndFill(double& cut, double& fill, double& area, PolyfaceHeader& intersectingMeshSurface, DRange3d& meshRange, bvector<PolyfaceHeaderPtr>& volumeMeshVector)
-    {
-    return _ComputeVolumeCutAndFill(cut, fill, area, intersectingMeshSurface,meshRange, volumeMeshVector);
-    }
-
-DTMStatusInt IDTMVolume::ComputeVolumeCutAndFill(PolyfaceHeaderPtr& terrainMesh, double& cut, double& fill, PolyfaceHeader& mesh, bool is2d, bvector<PolyfaceHeaderPtr>& volumeMeshVector)
-    {
-    return _ComputeVolumeCutAndFill(terrainMesh, cut, fill, mesh, is2d, volumeMeshVector);
-    }
-*/
-
-void edgeCollapseTest(WCharCP param)
-    {
-    FILE* mesh = _wfopen(param, L"rb");
-
-    size_t ct;
-    fread(&ct, sizeof(size_t), 1, mesh);
-    void* graph = new byte[ct];
-    fread(graph, 1, ct, mesh);
-    MTGGraph g;
-    g.LoadFromBinaryStream(graph, ct);
-    size_t npts;
-    fread(&npts, sizeof(size_t), 1, mesh);
-    std::vector<DPoint3d> pts(npts);
-    fread(&pts[0], sizeof(DPoint3d), npts, mesh);
-    //CGALEdgeCollapse(&g, pts, 20000000);
-    fclose(mesh);
-    }
-
-void edgeCollapsePrintGraph(WCharCP param)
-    {
-    FILE* mesh = _wfopen(param, L"rb");
-
-    size_t ct;
-    fread(&ct, sizeof(size_t), 1, mesh);
-    void* graph = new byte[ct];
-    fread(graph, 1, ct, mesh);
-    MTGGraph g;
-    g.LoadFromBinaryStream(graph, ct);
-    size_t npts;
-    fread(&npts, sizeof(size_t), 1, mesh);
-    std::vector<DPoint3d> pts(npts);
-    fread(&pts[0], sizeof(DPoint3d), npts, mesh);
-    fclose(mesh);
-    Utf8String path = "E:\\output\\scmesh\\2016-01-28\\";
-    Utf8String str1 = "tested";
-    PrintGraphWithPointInfo(path, str1, &g, &pts[0], npts);
-    }
-
-void edgeCollapseShowMesh(WCharCP param, PolyfaceQueryP& outMesh)
-    {
-    FILE* mesh = _wfopen(param, L"rb");
-    size_t ct;
-    fread(&ct, sizeof(size_t), 1, mesh);
-    void* graph = new byte[ct];
-    fread(graph, 1, ct, mesh);
-    MTGGraph g;
-    g.LoadFromBinaryStream(graph, ct);
-    size_t npts;
-    fread(&npts, sizeof(size_t), 1, mesh);
-    DPoint3d* pts = new DPoint3d[npts];
-    fread(pts, sizeof(DPoint3d), npts, mesh);
-    fclose(mesh);
-    std::vector<int32_t> indices;
-    ExtractMeshIndicesFromGraph(indices, &g);
-    int32_t* indicesArray = new int32_t[indices.size()];
-    memcpy(indicesArray, &indices[0], indices.size()*sizeof(int32_t));
-    for (size_t i = 0; i < npts; ++i) pts[i].Scale(10000);
-    outMesh = new PolyfaceQueryCarrier(3, false, indices.size(), npts, pts,indicesArray);
-    }
-
-template class ScalableMesh<DPoint3d>;
-template class ScalableMeshSingleResolutionPointIndexView<DPoint3d>;
-
-END_BENTLEY_SCALABLEMESH_NAMESPACE
+/*--------------------------------------------------------------------------------------+
+|
+|     $Source: STM/ScalableMesh.cpp $
+|    $RCSfile: ScalableMesh.cpp,v $
+|   $Revision: 1.106 $
+|       $Date: 2012/01/06 16:30:15 $
+|     $Author: Raymond.Gauthier $
+|
+|  $Copyright: (c) 2016 Bentley Systems, Incorporated. All rights reserved. $
+|
++--------------------------------------------------------------------------------------*/
+  
+#include <ScalableMeshPCH.h>
+#include "ImagePPHeaders.h" 
+extern bool   GET_HIGHEST_RES;
+
+/*------------------------------------------------------------------+
+| Include of the current class header                               |
++------------------------------------------------------------------*/
+#include "InternalUtilityFunctions.h"
+#include "ScalableMesh.h"
+//#include "DTMGraphTileStore.h"
+//#include "SMTextureTileStore.h"
+#include "ScalableMeshQuadTreeBCLIBFilters.h"
+#include "ScalableMeshQuadTreeQueries.h"
+
+#include <ScalableMesh/GeoCoords/GCS.h>
+#include <STMInternal/GeoCoords/WKTUtils.h>
+
+#include "ScalableMeshQuery.h"
+#include "ScalableMeshSourcesPersistance.h"
+
+#include <ScalableMesh/IScalableMeshPolicy.h>
+#include <ScalableMesh\IScalableMeshSourceCollection.h>
+#include <ScalableMesh\IScalableMeshDocumentEnv.h>
+#include <ScalableMesh\IScalableMeshSourceImportConfig.h>
+#include <ScalableMesh\IScalableMeshSources.h>
+
+#include <CloudDataSource/DataSourceManager.h>
+
+#include "ScalableMeshDraping.h"
+#include "ScalableMeshVolume.h"
+
+//#include "Edits\DiffSetTileStore.h"
+#include "SMSQLiteDiffsetTileStore.h"
+#include "Edits\ClipRegistry.h"
+#include "SMSQLitePointTileStore.h"
+#include "SMSQLiteGraphTileStore.h"
+#include "SMSQLiteIndiceTileStore.h"
+#include "SMSQLiteUVStore.h"
+#include "SMSQLiteUVIndiceTileStore.h"
+#include "SMSQLiteTextureTileStore.h"
+#include <Vu\VuApi.h>
+#include <Vu\vupoly.fdf>
+#include "vuPolygonClassifier.h"
+#include <ImagePP\all\h\HIMMosaic.h>
+#include "LogUtils.h"
+//#include "CGALEdgeCollapse.h"
+
+DataSourceManager ScalableMeshBase::s_dataSourceManager;
+
+
+ScalableMeshScheduler* s_clipScheduler = nullptr;
+std::mutex s_schedulerLock;
+/*
+#include <msoutput.fdf>
+#include <mstypes.h>
+*/
+/*------------------------------------------------------------------+
+| Include COGO definitions                                          |
++------------------------------------------------------------------*/
+
+/*----------------------------------------------+
+| Constant definitions                          |
++----------------------------------------------*/
+
+/*----------------------------------------------+
+| Private type definitions                      |
++----------------------------------------------*/
+
+// typedef HGF2DTemplateExtent<double, HGF3DCoord<double>> FProtFeatureExtentType;
+typedef HGF3DExtent<double> FProtFeatureExtentType;
+//typedef HGF2DTemplateExtent<double, HGF3DCoord<double>> FProtPtExtentType;
+typedef HGF3DExtent<double> FProtPtExtentType;
+ 
+// typedef HGF2DTemplateExtent<double, HGF3DCoord<double>> XProtFeatureExtentType;
+typedef HGF3DExtent<double> XProtFeatureExtentType;
+//typedef HGF2DTemplateExtent<double, HGF3DCoord<double>> XProtPtExtentType;
+typedef HGF3DExtent<double> XProtPtExtentType;
+
+
+typedef HGF3DExtent<double> YProtFeatureExtentType;
+//typedef HGF2DTemplateExtent<double, HGF3DCoord<double>> YProtFeatureExtentType;
+
+/*==================================================================*/
+/*                                                                  */
+/*          INTERNAL FUNCTIONS                                      */
+/*                                                                  */
+/*==================================================================*/
+
+using namespace IDTMFile;
+
+USING_NAMESPACE_BENTLEY_SCALABLEMESH_IMPORT
+USING_NAMESPACE_BENTLEY_SCALABLEMESH_GEOCOORDINATES
+
+
+BEGIN_BENTLEY_SCALABLEMESH_NAMESPACE
+#ifdef SM_BESQL_FORMAT
+bool s_useSQLFormat = true;
+#else
+bool s_useSQLFormat = false;
+#endif
+#define USE_CODE_FOR_ERROR_DETECTION
+
+
+
+namespace {
+
+/*----------------------------------------------------------------------------+
+| Pool Singleton
++----------------------------------------------------------------------------*/
+template <typename POINT> static HFCPtr<HPMCountLimitedPool<POINT> > PoolSingleton()
+    {
+    static HFCPtr<HPMCountLimitedPool<POINT> > pGlobalPointPool(new HPMCountLimitedPool<POINT>(new HPMMemoryMgrReuseAlreadyAllocatedBlocksWithAlignment(100, 2000 * sizeof(POINT)), 30000000));
+
+    return pGlobalPointPool;
+    }
+
+inline const GCS& GetDefaultGCS ()
+    {
+    static const GCS DEFAULT_GCS(GetGCSFactory().Create(GeoCoords::Unit::GetMeter()));
+    return DEFAULT_GCS;
+    }
+
+const size_t DEFAULT_WORKING_LAYER = 0;
+
+}   
+
+/*----------------------------------------------------------------------------+
+|IScalableMesh Method Definition Section - Begin
++----------------------------------------------------------------------------*/
+
+void IScalableMesh::TextureFromRaster(HIMMosaic* mosaicP)
+    {
+    return _TextureFromRaster(mosaicP);
+    }
+
+_int64 IScalableMesh::GetPointCount()
+    {
+    return _GetPointCount();
+    }
+
+bool IScalableMesh::IsTerrain()
+    {
+    return _IsTerrain();
+    }
+
+DTMStatusInt IScalableMesh::GetRange(DRange3dR range)
+    {
+    return _GetRange(range);
+    }
+
+StatusInt IScalableMesh::GetBoundary(bvector<DPoint3d>& boundary)
+    {
+    return _GetBoundary(boundary);
+    }
+
+int IScalableMesh::GenerateSubResolutions()
+    {
+    return _GenerateSubResolutions();
+    }
+            
+__int64 IScalableMesh::GetBreaklineCount() const
+    {
+    return _GetBreaklineCount();
+    }
+ 
+ScalableMeshCompressionType IScalableMesh::GetCompressionType() const
+    {
+    return _GetCompressionType();
+    }
+
+int IScalableMesh::GetNbResolutions() const
+    {
+    return _GetNbResolutions();
+    }
+
+size_t IScalableMesh::GetTerrainDepth() const
+    {
+    return _GetTerrainDepth();
+    }
+
+
+IScalableMeshPointQueryPtr IScalableMesh::GetQueryInterface(ScalableMeshQueryType queryType) const
+    {
+    return _GetQueryInterface(queryType);
+    }
+
+IScalableMeshPointQueryPtr IScalableMesh::GetQueryInterface(ScalableMeshQueryType                         queryType,                                          
+                                                            BENTLEY_NAMESPACE_NAME::GeoCoordinates::BaseGCSCPtr& targetGCS,
+                                                            const DRange3d& extentInTargetGCS) const
+    {
+    return _GetQueryInterface(queryType, targetGCS, extentInTargetGCS);
+    }
+
+IScalableMeshMeshQueryPtr IScalableMesh::GetMeshQueryInterface(MeshQueryType queryType) const
+    {
+    return _GetMeshQueryInterface(queryType);
+    }
+
+IScalableMeshMeshQueryPtr IScalableMesh::GetMeshQueryInterface(MeshQueryType queryType,
+                                                 BENTLEY_NAMESPACE_NAME::GeoCoordinates::BaseGCSCPtr& targetGCS,
+                                                 const DRange3d& extentInTargetGCS) const
+    {
+    return _GetMeshQueryInterface(queryType, targetGCS, extentInTargetGCS);
+    }
+
+IScalableMeshNodeRayQueryPtr IScalableMesh::GetNodeQueryInterface() const
+    {
+    return _GetNodeQueryInterface();
+    }
+
+BENTLEY_NAMESPACE_NAME::TerrainModel::IDTM* IScalableMesh::GetDTMInterface(DTMAnalysisType type)
+    {
+    return _GetDTMInterface(type);
+    }
+
+BENTLEY_NAMESPACE_NAME::TerrainModel::IDTM* IScalableMesh::GetDTMInterface(DMatrix4d& storageToUors, DTMAnalysisType type)
+    {
+    return _GetDTMInterface(storageToUors, type);
+    }
+
+const BaseGCSCPtr& IScalableMesh::GetBaseGCS() const 
+    {
+    return _GetGCS().GetGeoRef().GetBasePtr();
+    }
+
+StatusInt IScalableMesh::SetBaseGCS(const BaseGCSCPtr& baseGCSPtr)
+    {
+    GCSFactory::Status createStatus = GCSFactory::S_SUCCESS;
+    GCS gcs(GetGCSFactory().Create(baseGCSPtr, createStatus));
+    if (GCSFactory::S_SUCCESS != createStatus)
+        return BSIERROR;
+
+    return _SetGCS(gcs);
+    }
+
+
+const GeoCoords::GCS& IScalableMesh::GetGCS() const
+    {
+    return _GetGCS();
+    }
+
+StatusInt IScalableMesh::SetGCS(const GeoCoords::GCS& gcs)
+    {
+    return _SetGCS(gcs);
+    }
+
+ScalableMeshState IScalableMesh::GetState() const
+    {
+    return _GetState();
+    }
+
+bool IScalableMesh::IsProgressive() const
+    {
+    return _IsProgressive();
+    }
+
+bool IScalableMesh::IsReadOnly() const
+    {
+    return _IsReadOnly();
+    }
+
+bool IScalableMesh::IsShareable() const
+    {
+    return _IsShareable();
+    }
+
+bool IScalableMesh::InSynchWithSources() const
+    {
+    return _InSynchWithSources();
+    }
+
+bool IScalableMesh::LastSynchronizationCheck(time_t& lastCheckTime) const
+    {
+    return _LastSynchronizationCheck(lastCheckTime);
+    }
+
+int IScalableMesh::SynchWithSources()
+    {
+    return _SynchWithSources();
+    } 
+
+int IScalableMesh::GetRangeInSpecificGCS(DPoint3d& lowPt, DPoint3d& highPt, BENTLEY_NAMESPACE_NAME::GeoCoordinates::BaseGCSCPtr& targetGCS) const
+    {
+    return _GetRangeInSpecificGCS(lowPt, highPt, targetGCS);
+    }
+
+
+uint64_t IScalableMesh::AddClip(const DPoint3d* pts, size_t ptsSize)
+    {
+    return _AddClip(pts, ptsSize);
+    }
+
+bool IScalableMesh::AddClip(const DPoint3d* pts, size_t ptsSize, uint64_t clipID)
+    {
+    return _AddClip(pts, ptsSize, clipID);
+    }
+
+bool IScalableMesh::ModifyClip(const DPoint3d* pts, size_t ptsSize, uint64_t clipID)
+    {
+    return _ModifyClip(pts, ptsSize, clipID);
+    }
+
+void IScalableMesh::ModifyClipMetadata(uint64_t clipId, double importance, int nDimensions)
+    {
+    return _ModifyClipMetadata(clipId, importance, nDimensions);
+    }
+
+bool IScalableMesh::RemoveClip(uint64_t clipID)
+    {
+    return _RemoveClip(clipID);
+    }
+
+void IScalableMesh::SetIsInsertingClips(bool toggleInsertClips)
+    {
+    return _SetIsInsertingClips(toggleInsertClips);
+    }
+
+bool IScalableMesh::AddSkirt(const bvector<bvector<DPoint3d>>& skirt, uint64_t clipID)
+    {
+    return _AddSkirt(skirt, clipID);
+    }
+
+bool IScalableMesh::ModifySkirt(const bvector<bvector<DPoint3d>>& skirt, uint64_t clipID)
+    {
+    return _ModifySkirt(skirt, clipID);
+    }
+
+void IScalableMesh::GetAllClipIds(bvector<uint64_t>& ids)
+    {
+    return _GetAllClipsIds(ids);
+    }
+
+void IScalableMesh::GetCurrentlyViewedNodes(bvector<IScalableMeshNodePtr>& nodes)
+    {
+    return _GetCurrentlyViewedNodes(nodes);
+    }
+
+void IScalableMesh::SetCurrentlyViewedNodes(const bvector<IScalableMeshNodePtr>& nodes)
+    {
+    return _SetCurrentlyViewedNodes(nodes);
+    }
+
+
+void IScalableMesh::SetEditFilesBasePath(const Utf8String& path)
+    {
+    return _SetEditFilesBasePath(path);
+    }
+
+bool IScalableMesh::RemoveSkirt(uint64_t clipID)
+    {
+    return _RemoveSkirt(clipID);
+    }
+
+
+int IScalableMesh::ConvertToCloud(const WString& pi_pOutputDirPath) const
+    {
+    return _ConvertToCloud(pi_pOutputDirPath);
+    }
+
+#ifdef SCALABLE_MESH_ATP
+int IScalableMesh::LoadAllNodeHeaders(size_t& nbLoadedNodes) const
+    {
+    return _LoadAllNodeHeaders(nbLoadedNodes);
+    }
+
+int IScalableMesh::SaveGroupedNodeHeaders(const WString& pi_pOutputDirPath) const
+    {
+    return _SaveGroupedNodeHeaders(pi_pOutputDirPath);
+    }
+#endif
+
+/*----------------------------------------------------------------------------+
+|IScalableMesh Method Definition Section - End
++----------------------------------------------------------------------------*/
+
+
+namespace {
+
+AccessMode GetAccessModeFor(bool                    openReadOnly,
+                            bool                    openShareable)
+    {
+    AccessMode accessMode;
+
+    if (openReadOnly == true)
+        {
+        accessMode = HFC_READ_ONLY;
+
+        if (openShareable == true)
+            {
+            accessMode |= HFC_SHARE_READ_WRITE;
+            }           
+        }
+    else
+        {            
+        accessMode = HFC_READ_WRITE;
+
+        if (openShareable == true)
+            {                    
+            accessMode |= HFC_SHARE_READ_ONLY;
+            }            
+        } 
+    return accessMode;
+    }
+
+}
+
+/*----------------------------------------------------------------------------+
+|IScalableMesh::GetFor
++----------------------------------------------------------------------------*/
+
+IScalableMeshPtr IScalableMesh::GetFor(const WChar*          filePath,
+                                       const Utf8String&      baseEditsFilePath,
+    bool                    openReadOnly,
+    bool                    openShareable,
+    StatusInt&              status)
+{
+    status = BSISUCCESS;
+
+    if(0 != _waccess(filePath, 04))
+    {
+        status = BSISUCCESS;
+        return 0; // File not found
+    }
+
+    StatusInt openStatus;
+    SMSQLiteFilePtr smSQLiteFile(SMSQLiteFile::Open(filePath, openReadOnly, openStatus));
+    if(smSQLiteFile == nullptr)
+    {
+            status = BSIERROR;
+
+        return 0; // Error opening file
+    }
+    return ScalableMesh<DPoint3d>::Open(smSQLiteFile, filePath, baseEditsFilePath, status);
+}
+
+IScalableMeshPtr IScalableMesh::GetFor(const WChar*          filePath,
+                                       bool                    openReadOnly,
+                                       bool                    openShareable,
+                                       StatusInt&              status)
+    {
+    return GetFor(filePath, Utf8String(filePath), openReadOnly, openShareable, status);
+    }
+
+/*----------------------------------------------------------------------------+
+|IScalableMesh::GetFor
++----------------------------------------------------------------------------*/
+IScalableMeshPtr IScalableMesh::GetFor   (const WChar*          filePath,
+                            bool                    openReadOnly,
+                            bool                    openShareable)
+    {
+    StatusInt status;
+    return GetFor(filePath, Utf8String(filePath), openReadOnly, openShareable, status);
+    }
+
+/*----------------------------------------------------------------------------+
+|IScalableMesh::GetFor
++----------------------------------------------------------------------------*/
+IScalableMeshPtr IScalableMesh::GetFor(const WChar*          filePath,
+                                       const Utf8String&      baseEditsFilePath,
+                                       bool                    openReadOnly,
+                                       bool                    openShareable)
+    {
+    StatusInt status;
+    return GetFor(filePath, baseEditsFilePath, openReadOnly, openShareable, status);
+    }
+
+
+
+/*----------------------------------------------------------------------------+
+|IScalableMesh::GetCountInRange
++----------------------------------------------------------------------------*/
+Count IScalableMesh::GetCountInRange (const DRange2d& range, const CountType& type, const unsigned __int64& maxNumberCountedPoints) const
+    {
+    return _GetCountInRange(range, type, maxNumberCountedPoints);
+    }
+
+
+
+/*----------------------------------------------------------------------------+
+|ScalableMeshBase::ScalableMeshBase
++----------------------------------------------------------------------------*/
+
+ScalableMeshBase::ScalableMeshBase(SMSQLiteFilePtr& smSQliteFile,
+    const WString&             filePath)
+    : m_workingLayer(DEFAULT_WORKING_LAYER),
+    m_sourceGCS(GetDefaultGCS()),
+    m_path(filePath),
+    m_baseExtraFilesPath(filePath),
+    m_smSQLitePtr(smSQliteFile)
+{
+    memset(&m_contentExtent, 0, sizeof(m_contentExtent));
+
+    HPRECONDITION(smSQliteFile != 0);
+}
+
+
+/*----------------------------------------------------------------------------+
+|ScalableMeshBase::~ScalableMeshBase
++----------------------------------------------------------------------------*/
+ScalableMeshBase::~ScalableMeshBase ()
+    {
+    }
+
+/*----------------------------------------------------------------------------+
+|ScalableMeshBase::GetIDTMFile
++----------------------------------------------------------------------------*/
+const SMSQLiteFilePtr& ScalableMeshBase::GetDbFile() const
+{
+    return m_smSQLitePtr;
+}
+
+
+/*----------------------------------------------------------------------------+
+|ScalableMeshBase::GetPath
++----------------------------------------------------------------------------*/
+const WChar* ScalableMeshBase::GetPath () const
+    {
+    return m_path.c_str();
+    }
+
+/*----------------------------------------------------------------------------+
+|ScalableMeshBase::LoadGCSFrom
++----------------------------------------------------------------------------*/
+
+bool ScalableMeshBase::LoadGCSFrom()
+{
+    WString wktStr;
+    if (m_smSQLitePtr->GetWkt(wktStr)) // if true, ScalableMesh has not Wkt
+        return true;
+
+    IDTMFile::WktFlavor fileWktFlavor = GetWKTFlavor(&wktStr, wktStr);
+    BaseGCS::WktFlavor  wktFlavor;
+
+    bool result = MapWktFlavorEnum(wktFlavor, fileWktFlavor);
+
+    assert(result);
+
+    GCSFactory::Status gcsCreateStatus;
+    GCS gcs(GetGCSFactory().Create(wktStr.c_str(), wktFlavor, gcsCreateStatus));
+
+    if (GCSFactory::S_SUCCESS != gcsCreateStatus)
+        return false;
+
+    using std::swap;
+    swap(m_sourceGCS, gcs);
+
+    return true;
+}
+
+
+/*----------------------------------------------------------------------------+
+|ScalableMesh::ScalableMesh
++----------------------------------------------------------------------------*/
+DataSourceStatus ScalableMeshBase::initializeAzureTest(void)
+{
+	DataSourceStatus							status;
+	DataSourceAccount::AccountIdentifier		accountIdentifier(L"pcdsustest");
+	DataSourceAccount::AccountKey				accountKey(L"3EQ8Yb3SfocqbYpeIUxvwu/aEdiza+MFUDgQcIkrxkp435c7BxV8k2gd+F+iK/8V2iho80kFakRpZBRwFJh8wQ==");
+	DataSourceService						*	serviceAzure;
+	DataSourceAccount						*	accountAzure;
+	DataSourceAccount						*	accountCaching;
+	DataSourceService						*	serviceFile;
+
+//	DataSourceAccount						*	accountCaching;
+//	DataSourceBuffer::BufferSize				testDataSize = 1024 * 1024 * 8;
+
+															// Get the Azure service
+	serviceAzure = getDataSourceManager().getService(DataSourceService::ServiceName(L"DataSourceServiceAzure"));
+	if(serviceAzure == nullptr)
+		return DataSourceStatus(DataSourceStatus::Status_Error_Test_Failed);
+															// Create an account on Azure
+	accountAzure = serviceAzure->createAccount(DataSourceAccount::AccountName(L"AzureAccount"), accountIdentifier, accountKey);
+	if (accountAzure == nullptr)
+		return DataSourceStatus(DataSourceStatus::Status_Error_Test_Failed);
+															// Set ScalableMesh's DataSource
+	setDataSourceAccount(accountAzure);
+
+/*
+															// Create an Azure specific DataSource
+	dataSourceAzure = dynamic_cast<DataSourceAzure *>(dataSourceManager.createDataSource(DataSourceManager::DataSourceName(L"MyAzureDataSource"), DataSourceAccount::AccountName(L"AzureAccount"), nullptr));
+	if (dataSourceAzure == nullptr)
+		return DataSourceStatus(DataSourceStatus::Status_Error);
+															// Blobs will be split up into segments of this size
+	dataSourceAzure->setSegmentSize(1024 * 64);
+															// Time I/O operation timeouts for threading
+	dataSourceAzure->setTimeout(DataSource::Timeout(100000));
+*/
+															// Get the file service
+	if ((serviceFile = getDataSourceManager().getService(DataSourceService::ServiceName(L"DataSourceServiceFile"))) == nullptr)
+		return DataSourceStatus(DataSourceStatus::Status_Error_Test_Failed);
+															// Create an account on the file service for caching
+	if ((accountCaching = serviceFile->createAccount(DataSourceAccount::AccountName(L"CacheAccount"), DataSourceAccount::AccountIdentifier(), DataSourceAccount::AccountKey())) == nullptr)
+		return DataSourceStatus(DataSourceStatus::Status_Error_Test_Failed);
+															// Set prefix for caching account data sources
+	accountCaching->setPrefixPath(DataSourceURL(L"C:\\Temp\\CacheAzure"));
+
+//	accountAzure->setCacheRootURL(DataSourceURL(L"C:\\Temp\\CacheAzure"));
+															// Set up local file based caching
+	accountAzure->setCaching(*accountCaching, DataSourceURL());
+															// Set up default container
+	accountAzure->setPrefixPath(DataSourceURL(L"scalablemeshtest"));
+
+
+	return status;
+}
+
+
+/*----------------------------------------------------------------------------+
+|ScalableMesh::ScalableMesh
++----------------------------------------------------------------------------*/
+
+template <class POINT> ScalableMesh<POINT>::ScalableMesh(SMSQLiteFilePtr& smSQLiteFile, const WString& path)
+    : ScalableMeshBase(smSQLiteFile, path),
+    m_areDataCompressed(false),
+    m_computeTileBoundary(false),
+    m_minScreenPixelsPerPoint(MEAN_SCREEN_PIXELS_PER_POINT)
+    { 
+    }
+
+
+/*----------------------------------------------------------------------------+
+|ScalableMesh::~ScalableMesh
++----------------------------------------------------------------------------*/
+template <class POINT> ScalableMesh<POINT>::~ScalableMesh()
+    {
+    Close();
+    }
+
+template <class POINT> unsigned __int64 ScalableMesh<POINT>::CountPointsInExtent(YProtPtExtentType& extent, 
+                                                                          HFCPtr<SMPointIndexNode<POINT, YProtPtExtentType>> nodePtr,
+                                                                          const unsigned __int64& maxNumberCountedPoints) const
+    {
+    const unsigned __int64 maxCount = maxNumberCountedPoints <= 0 ? std::numeric_limits<unsigned __int64>::max() : maxNumberCountedPoints;
+
+    if(ExtentOp<YProtPtExtentType>::Overlap(nodePtr->GetContentExtent(),extent))
+        {
+        if(nodePtr->IsLeaf())
+            {
+            if (ExtentOp<YProtPtExtentType>::Contains2d(nodePtr->GetContentExtent(), extent))
+                {
+                // Approximate number of points. The points are assumed to be evenly distributed in the tile extent.
+                // This could potentially lead to poor performance if the points are concentrated in specific areas of
+                // the tile extent.
+                double nodeExtentDistanceX = ExtentOp<YProtPtExtentType>::GetWidth(nodePtr->GetContentExtent());
+                double nodeExtentDistanceY = ExtentOp<YProtPtExtentType>::GetHeight(nodePtr->GetContentExtent());
+                double nodeExtentArea = nodeExtentDistanceX * nodeExtentDistanceY;
+                double extentDistanceX = ExtentOp<YProtPtExtentType>::GetWidth(extent);
+                double extentDistanceY = ExtentOp<YProtPtExtentType>::GetHeight(extent);
+                double extentArea = extentDistanceX * extentDistanceY;
+                return unsigned __int64(nodePtr->GetCount()*(extentArea/nodeExtentArea));
+                }
+            else {
+                double nodeExtentDistanceX = ExtentOp<YProtPtExtentType>::GetWidth(nodePtr->GetContentExtent());
+                double nodeExtentDistanceY = ExtentOp<YProtPtExtentType>::GetHeight(nodePtr->GetContentExtent());
+                double nodeExtentArea = nodeExtentDistanceX * nodeExtentDistanceY;
+                // Create intersection extent
+                double xAxisValues[] = { ExtentOp<YProtPtExtentType>::GetXMin(nodePtr->GetContentExtent()), ExtentOp<YProtPtExtentType>::GetXMax(nodePtr->GetContentExtent()),
+                    ExtentOp<YProtPtExtentType>::GetXMin(extent), ExtentOp<YProtPtExtentType>::GetXMax(extent) };
+                vector<double> xAxisValuesV (xAxisValues,xAxisValues+sizeof(xAxisValues)/ sizeof(double)) ;
+                sort(xAxisValuesV.begin(),xAxisValuesV.end());
+                double yAxisValues[] = { ExtentOp<YProtPtExtentType>::GetYMin(nodePtr->GetContentExtent()), ExtentOp<YProtPtExtentType>::GetYMax(nodePtr->GetContentExtent()), 
+                    ExtentOp<YProtPtExtentType>::GetYMin(extent), ExtentOp<YProtPtExtentType>::GetYMax(extent) };
+                vector<double> yAxisValuesV (yAxisValues,yAxisValues+sizeof(yAxisValues)/ sizeof(double)) ;
+                sort(yAxisValuesV.begin(),yAxisValuesV.end());
+                YProtPtExtentType intersectionExtent = ExtentOp<YProtPtExtentType>::Create(xAxisValuesV[1],yAxisValuesV[1],xAxisValuesV[2],yAxisValuesV[2]);
+                double intersectionArea = ExtentOp<YProtPtExtentType>::GetWidth(intersectionExtent)*ExtentOp<YProtPtExtentType>::GetHeight(intersectionExtent);
+                //return nodePtr->GetCount();
+                return unsigned __int64( (intersectionArea != 0 && nodeExtentArea != 0) ? nodePtr->GetCount()*(intersectionArea/nodeExtentArea) : 0);
+                }
+            }
+        else if(nodePtr->GetSubNodeNoSplit() != NULL)
+            {
+            return CountPointsInExtent(extent,nodePtr->GetSubNodeNoSplit(),maxCount);
+            }
+        else
+            {
+            unsigned __int64 count = 0;
+            for(size_t nodeIndex = 0; nodeIndex < nodePtr->GetNumberOfSubNodesOnSplit() && count < maxCount; nodeIndex++)
+                {
+                count += CountPointsInExtent(extent,nodePtr->m_apSubNodes[nodeIndex],maxCount);
+                }
+            return count;
+            }
+        }
+    else return 0;
+    }
+
+template <class POINT> unsigned __int64 ScalableMesh<POINT>::CountLinearsInExtent(YProtFeatureExtentType& extent, unsigned __int64 maxFeatures) const
+{
+    assert(false && "Not supported!");
+    return -1;
+};
+
+template <class POINT> Count ScalableMesh<POINT>::_GetCountInRange (const DRange2d& range, const CountType& type, const unsigned __int64& maxNumberCountedPoints) const
+    {
+    Count qty (0,0);
+    switch (type)
+        {
+        case COUNTTYPE_POINTS:
+        case COUNTTYPE_BOTH:
+            {
+            HFCPtr<SMPointIndexNode<POINT, YProtPtExtentType>> nodePtr = m_scmIndexPtr->GetRootNode();
+            YProtPtExtentType pointExtent;
+            ExtentOp<YProtPtExtentType>::SetXMax(pointExtent, range.high.x);
+            ExtentOp<YProtPtExtentType>::SetXMin(pointExtent, range.low.x);
+            ExtentOp<YProtPtExtentType>::SetYMax(pointExtent, range.high.y);
+            ExtentOp<YProtPtExtentType>::SetYMin(pointExtent, range.low.y);
+            ExtentOp<YProtPtExtentType>::SetZMax(pointExtent, 0.0);
+            ExtentOp<YProtPtExtentType>::SetZMin(pointExtent, 0.0);
+            qty.m_nbPoints = CountPointsInExtent (pointExtent, nodePtr, maxNumberCountedPoints);
+            }
+        case COUNTTYPE_LINEARS:
+            {
+            YProtFeatureExtentType queryExtent;
+            queryExtent.Set(range.low.x, range.low.y, 0.0, range.high.x, range.high.y, 0.0);
+            qty.m_nbLinears = CountLinearsInExtent (queryExtent, maxNumberCountedPoints);
+            break;
+            }
+        default:
+            {
+            assert(false);
+            }
+        }
+    return qty;
+    }
+
+/*----------------------------------------------------------------------------+
+|ScalableMesh::Open
++----------------------------------------------------------------------------*/
+
+template <class POINT>
+IScalableMeshPtr ScalableMesh<POINT>::Open(SMSQLiteFilePtr& smSQLiteFile,
+                                    const WString&     filePath,
+                                    const Utf8String&     baseEditsFilePath,
+                                    StatusInt&              status)
+{
+     ScalableMesh<POINT>* scmPtr = new ScalableMesh<POINT>(smSQLiteFile, filePath);
+    IScalableMeshPtr scmP(scmPtr);
+    scmP->SetEditFilesBasePath(baseEditsFilePath);
+    status = scmPtr->Open();
+    return (BSISUCCESS == status ? scmP : 0);
+}
+
+/*----------------------------------------------------------------------------+
+|ScalableMesh::Open
++----------------------------------------------------------------------------*/
+static bool s_dropNodes = false;
+static bool s_checkHybridNodeState = false;
+template <class POINT> int ScalableMesh<POINT>::Open()
+    {
+
+    try 
+        {
+        //m_smSQLitePtr->Open(m_path);
+        // If there are no masterHeader => file empty ?
+        bool notEmpty = m_smSQLitePtr->HasMasterHeader();
+        if (!notEmpty && m_smSQLitePtr->IsSingleFile())
+            return BSISUCCESS; // File is empty.
+
+        if (!LoadGCSFrom())
+            return BSIERROR; // Error loading layer gcs
+
+        bool hasPoints = m_smSQLitePtr->HasPoints(); 
+
+
+
+        HFCPtr<TileStoreType> pTileStore;
+        HFCPtr<StreamingPointStoreType>  pStreamingTileStore;
+        HFCPtr<SMStreamingPointTaggedTileStore<int32_t, YProtPtExtentType >> pStreamingIndiceTileStore;
+        HFCPtr<SMStreamingPointTaggedTileStore<DPoint2d, YProtPtExtentType >> pStreamingUVTileStore;
+        HFCPtr<SMStreamingPointTaggedTileStore<int32_t, YProtPtExtentType >> pStreamingUVsIndicesTileStore;
+        HFCPtr<StreamingTextureTileStore> pStreamingTextureTileStore;
+
+        HFCPtr<SMPointTileStore<int32_t, YProtPtExtentType >> pIndiceTileStore;
+        HFCPtr<SMPointTileStore<DPoint2d, YProtPtExtentType >> pUVTileStore;
+        HFCPtr<SMPointTileStore<int32_t, YProtPtExtentType >> pUVsIndicesTileStore;
+        HFCPtr<IScalableMeshDataStore<Byte, float, float>> pTextureTileStore;
+        HFCPtr<IScalableMeshDataStore<MTGGraph, Byte, Byte>> pGraphTileStore;
+        bool isSingleFile = true;
+        
+
+        pTileStore = new SMSQLitePointTileStore<POINT, YProtPtExtentType>(m_smSQLitePtr);
+        isSingleFile = m_smSQLitePtr->IsSingleFile();
+
+        if (hasPoints || !isSingleFile)
+            {    
+         //   HFCPtr<HPMCountLimitedPool<POINT> > pMemoryPool(PoolSingleton<POINT>());
+
+         //NEEDS_WORK_SM - Why correct filter is not saved?                                             
+         //auto_ptr<ISMPointIndexFilter<POINT, YProtPtExtentType>> filterP(CreatePointIndexFilter(featureDir));
+            auto_ptr<ISMMeshIndexFilter<POINT, YProtPtExtentType>> filterP(new ScalableMeshQuadTreeBCLIBMeshFilter1<POINT, YProtPtExtentType>());
+
+                if (!isSingleFile)
+                    {
+                    // NEEDS_WORK_SM - Path should not depend on the existence of an stm file
+                    auto position = m_path.find_last_of(L".stm");
+                    auto filenameWithoutExtension = m_path.substr(0, position - 3);
+                    // NEEDS_WORK_SM - Remove hardcoded azure dataset name
+                    WString azureDatasetName(L"quebeccityvg\\");
+                    // NEEDS_WORK_SM - Check existence of the following directories
+                    WString streamingSourcePath = (s_stream_from_disk ? m_path.substr(0, position - 3) + L"_stream\\" : azureDatasetName);
+                    WString groupedStreamingFilePath = streamingSourcePath + L"headers\\";
+                    WString point_store_path         = streamingSourcePath + L"points\\";
+                    WString indice_store_path        = streamingSourcePath + L"indices\\";
+                    WString uv_store_path            = streamingSourcePath + L"uvs\\";
+                    WString uvIndice_store_path      = streamingSourcePath + L"uvindices\\";
+                    WString texture_store_path       = streamingSourcePath + L"textures\\";
+
+					if (initializeAzureTest().isFailed())
+					{
+						return BSIERROR; // Error loading layer gcs
+					}
+
+
+                    // NEEDS_WORK_SM - Need to stream textures as well
+                    pStreamingTileStore = new StreamingPointStoreType(getDataSourceAccount(), point_store_path, AreDataCompressed(), true, groupedStreamingFilePath, s_stream_from_grouped_store);
+                    pStreamingIndiceTileStore = new StreamingIndiceStoreType(getDataSourceAccount(), indice_store_path, AreDataCompressed(), false, groupedStreamingFilePath);
+                    pStreamingUVTileStore = new StreamingUVStoreType(getDataSourceAccount(), uv_store_path, AreDataCompressed(), false, groupedStreamingFilePath);
+                    pStreamingUVsIndicesTileStore = new StreamingIndiceStoreType(getDataSourceAccount(), uvIndice_store_path, AreDataCompressed(), false, groupedStreamingFilePath);
+                    pStreamingTextureTileStore = new StreamingTextureTileStore(getDataSourceAccount(), texture_store_path.c_str());
+                    m_scmIndexPtr = new MeshIndexType(ScalableMeshMemoryPools<POINT>::Get()->GetGenericPool(),                                                       
+                                                       &*pStreamingTileStore,                                                            
+                                                            &*pStreamingIndiceTileStore,
+                                                    //        ScalableMeshMemoryPools<POINT>::Get()->GetGraphPool(),
+                                                            new SMSQLiteGraphTileStore((dynamic_cast<SMSQLitePointTileStore<POINT, YProtPtExtentType>*>(pTileStore.GetPtr()))->GetDbConnection()),                                                            
+                                                            &*pStreamingTextureTileStore,                                                            
+                                                            &*pStreamingUVTileStore,                                                            
+                                                            &*pStreamingUVsIndicesTileStore,
+                                                            10000,
+                                                            filterP.get(),
+                                                            false,
+                                                            false,
+                                                            false,
+                                                            0,
+                                                            0);
+
+                    }
+                else
+                    {
+                    //                    size_t n = 4;
+
+                    pIndiceTileStore = new SMSQLiteIndiceTileStore<YProtPtExtentType >(m_smSQLitePtr);
+                    pUVTileStore = new SMSQLiteUVTileStore<YProtPtExtentType >((dynamic_cast<SMSQLitePointTileStore<POINT, YProtPtExtentType>*>(pTileStore.GetPtr()))->GetDbConnection());
+                    pUVsIndicesTileStore = new SMSQLiteUVIndiceTileStore<YProtPtExtentType >((dynamic_cast<SMSQLitePointTileStore<POINT, YProtPtExtentType>*>(pTileStore.GetPtr()))->GetDbConnection());
+                    pTextureTileStore = new SMSQLiteTextureTileStore((dynamic_cast<SMSQLitePointTileStore<POINT, YProtPtExtentType>*>(pTileStore.GetPtr()))->GetDbConnection());
+                    pGraphTileStore = new SMSQLiteGraphTileStore((dynamic_cast<SMSQLitePointTileStore<POINT, YProtPtExtentType>*>(pTileStore.GetPtr()))->GetDbConnection());
+
+
+                    m_scmIndexPtr = new MeshIndexType(//pMemoryPool, 
+                                                       ScalableMeshMemoryPools<POINT>::Get()->GetGenericPool(),                                                       
+                                                       &*pTileStore,                                                       
+                                                       &*pIndiceTileStore,
+                                                     //  ScalableMeshMemoryPools<POINT>::Get()->GetGraphPool(),
+                                                       //new HPMIndirectCountLimitedPool<MTGGraph>(new HPMMemoryMgrReuseAlreadyAllocatedBlocksWithAlignment(100, 2000*sizeof(POINT)), 600000000),
+                                                       &*pGraphTileStore,                                                       
+                                                       &*pTextureTileStore,                                                       
+                                                       &*pUVTileStore,                                                       
+                                                       &*pUVsIndicesTileStore,
+                                                       10000,
+                                                       filterP.get(),
+                                                       false,
+                                                       false,
+                                                       false,
+                                                       0,
+                                                       0);  
+                    }          
+
+            WString clipFilePath = m_baseExtraFilesPath;
+            clipFilePath.append(L"_clips"); 
+           // IDTMFile::File::Ptr clipFilePtr = IDTMFile::File::Create(clipFilePath.c_str());
+            HFCPtr<IScalableMeshDataStore<DifferenceSet, Byte, Byte>> store = new SMSQLiteDiffsetTileStore(clipFilePath, 0);//DiffSetTileStore(clipFilePath, 0);
+            ((SMSQLiteDiffsetTileStore*)(store.GetPtr()))->Open();
+            //store->StoreMasterHeader(NULL,0);
+            m_scmIndexPtr->SetClipStore(store);
+      //      auto pool = ScalableMeshMemoryPools<POINT>::Get()->GetDiffSetPool();
+      //      m_scmIndexPtr->SetClipPool(pool);
+            WString clipFileDefPath = m_baseExtraFilesPath;
+            clipFileDefPath.append(L"_clipDefinitions");
+            ClipRegistry* registry = new ClipRegistry(clipFileDefPath);
+            m_scmIndexPtr->SetClipRegistry(registry);
+            filterP.release();
+
+#ifdef INDEX_DUMPING_ACTIVATED
+            if (s_dropNodes)
+                {                                        
+              //  m_scmIndexPtr->DumpOctTree("D:\\MyDoc\\Scalable Mesh Iteration 8\\PartialUpdate\\Neighbor\\Log\\nodeAfterOpen.xml", false); 
+                m_scmIndexPtr->DumpOctTree("e:\\output\\scmesh\\nodeAfterOpen.xml", false);      
+                //m_scmIndexPtr->DumpOctTree("C:\\Users\\Richard.Bois\\Documents\\ScalableMeshWorkDir\\QuebecCityMini\\nodeAfterOpen.xml", false);      
+           //     m_scmMPointIndexPtr->ValidateNeighbors();
+                }
+#endif
+            }
+
+
+#ifndef NDEBUG
+
+        if (s_checkHybridNodeState)
+        {
+            if (!m_smSQLitePtr->HasSources())
+                return BSISUCCESS; // No sources were added to the STM
+
+            IDTMSourceCollection sources;
+            DocumentEnv sourceEnv(L"");
+
+            SourcesDataSQLite* sourcesData = new SourcesDataSQLite();
+            m_smSQLitePtr->LoadSources(*sourcesData);
+
+            bool success = BENTLEY_NAMESPACE_NAME::ScalableMesh::LoadSources(sources, *sourcesData, sourceEnv);
+            assert(success == true);
+
+
+            auto sourceIter(sources.Begin());
+            auto sourceIterEnd(sources.End());
+
+            vector<DRange3d> source2_5dRanges;
+            vector<DRange3d> source3dRanges;       
+
+            // Remove and Add sources                                            
+            while (sourceIter != sourceIterEnd)
+                {
+                SourceImportConfig sourceConfig(sourceIter->GetConfig());
+
+                Import::ScalableMeshData scalableMesh(sourceIter->GetConfig().GetReplacementSMData());                                
+                
+                if (scalableMesh.IsRepresenting3dData() == SMis3D::is3D)
+                    {               
+                    source3dRanges.insert(source3dRanges.begin(), scalableMesh.GetExtent().begin(), scalableMesh.GetExtent().end());
+                    }        
+                else
+                    {
+                    source2_5dRanges.insert(source2_5dRanges.begin(), scalableMesh.GetExtent().begin(), scalableMesh.GetExtent().end());                
+                    }
+
+                m_scmIndexPtr->ValidateIs3dDataStates(source2_5dRanges, source3dRanges);    
+
+                sourceIter++;
+                }                       
+            }            
+#endif
+                       
+
+        m_contentExtent = ComputeTotalExtentFor(&*m_scmIndexPtr);
+        m_scalableMeshDTM[DTMAnalysisType::Precise] = ScalableMeshDTM::Create(this);
+        m_scalableMeshDTM[DTMAnalysisType::Precise]->SetAnalysisType(DTMAnalysisType::Precise);
+        m_scalableMeshDTM[DTMAnalysisType::Fast] = ScalableMeshDTM::Create(this);
+        m_scalableMeshDTM[DTMAnalysisType::Fast]->SetAnalysisType(DTMAnalysisType::Fast);
+        return BSISUCCESS;  
+        }
+    catch(...)
+        {
+        return BSIERROR;             
+        }
+    }
+
+/*----------------------------------------------------------------------------+
+|ScalableMesh::Close
++----------------------------------------------------------------------------*/    
+template <class POINT> int ScalableMesh<POINT>::Close
+(
+)
+    {
+    m_viewedNodes.clear();
+    m_scmIndexPtr = 0;
+
+    if(m_smSQLitePtr != nullptr)
+        m_smSQLitePtr->Close();
+    m_smSQLitePtr = nullptr;
+
+    
+    return SUCCESS;        
+    }
+
+template <class POINT>
+DRange3d ScalableMesh<POINT>::ComputeTotalExtentFor   (const MeshIndexType*   pointIndexP)
+    {
+    typedef ExtentOp<YProtPtExtentType>         PtExtentOpType;
+
+    DRange3d totalExtent;
+    memset(&totalExtent, 0, sizeof(totalExtent));
+
+    if ((pointIndexP != 0) && (!pointIndexP->IsEmpty()))
+        {
+        YProtPtExtentType ExtentPoints = pointIndexP->GetContentExtent();
+        totalExtent.low.x = PtExtentOpType::GetXMin(ExtentPoints);
+        totalExtent.high.x = PtExtentOpType::GetXMax(ExtentPoints);
+        totalExtent.low.y = PtExtentOpType::GetYMin(ExtentPoints);
+        totalExtent.high.y = PtExtentOpType::GetYMax(ExtentPoints);
+        totalExtent.low.z = PtExtentOpType::GetZMin(ExtentPoints);
+        totalExtent.high.z = PtExtentOpType::GetZMax(ExtentPoints);
+        }
+
+    return totalExtent;
+    }
+#if 0
+/*----------------------------------------------------------------------------+
+|ScalableMesh::CreatePointIndexFilter
++----------------------------------------------------------------------------*/
+template <class POINT> ISMPointIndexFilter<POINT, YProtPtExtentType>* ScalableMesh<POINT>::CreatePointIndexFilter(IDTMFile::UniformFeatureDir* pointDirPtr) const
+    {
+    HPRECONDITION(pointDirPtr != 0);
+
+    const IDTMFile::FilteringDir* filteringDir = pointDirPtr->GetFilteringDir();
+    IDTMFile::SpatialIndexDir* indexDirP = pointDirPtr->GetSpatialIndexDir();
+
+    if (0 == filteringDir || 0 == indexDirP)
+        return 0;
+
+    BTreeIndexHandler::Ptr indexHandler = BTreeIndexHandler::CreateFrom(indexDirP);
+
+    if (0 == indexHandler)
+        return 0;
+ 
+
+    ISMPointIndexFilter<POINT, YProtPtExtentType>* pFilter = 0;                            
+    IDTMFile::FilterType filteringType = filteringDir->GetType();
+
+    if (indexHandler->IsProgressive())
+        {
+        switch (filteringType)
+            {
+            case IDTMFile::FILTER_TYPE_DUMB :
+                pFilter = new ScalableMeshQuadTreeBCLIBProgressiveFilter1<POINT, YProtPtExtentType>();                           
+                break;            
+            default : 
+                assert(0);
+            }               
+        }
+    else
+        {
+        switch (filteringType)
+            {
+            case FILTER_TYPE_DUMB :
+                pFilter = new ScalableMeshQuadTreeBCLIBFilter1<POINT, YProtPtExtentType>();                           
+                break;                        
+            default : 
+                assert(0);
+            }               
+        }        
+
+    return pFilter;
+    }
+#endif
+
+/*----------------------------------------------------------------------------+
+|ScalableMesh::ComputeTileBoundaryDuringQuery
++----------------------------------------------------------------------------*/
+template <class POINT> void ScalableMesh<POINT>::ComputeTileBoundaryDuringQuery(bool doCompute)
+    {
+    m_computeTileBoundary = doCompute;
+    }
+
+/*----------------------------------------------------------------------------+
+|ScalableMesh::SetMinScreenPixelsPerPoint
++----------------------------------------------------------------------------*/
+template <class POINT> void ScalableMesh<POINT>::SetMinScreenPixelsPerPoint(double pi_minScreenPixelsPerPoint)
+    {    
+    m_minScreenPixelsPerPoint = pi_minScreenPixelsPerPoint;   
+    }
+
+/*----------------------------------------------------------------------------+
+|ScalableMesh::GetMinScreenPixelsPerPoint
++----------------------------------------------------------------------------*/
+template <class POINT> double ScalableMesh<POINT>::GetMinScreenPixelsPerPoint()
+    {
+    return m_minScreenPixelsPerPoint;
+    }
+
+/*----------------------------------------------------------------------------+
+|ScalableMesh::AreDataCompressed
++----------------------------------------------------------------------------*/
+template <class POINT> bool ScalableMesh<POINT>::AreDataCompressed()
+    {
+    return m_areDataCompressed;
+    }
+
+/*----------------------------------------------------------------------------+
+|ScalableMesh::CreateSpatialIndexFromExtents
++----------------------------------------------------------------------------*/
+template <class POINT> void ScalableMesh<POINT>::CreateSpatialIndexFromExtents(list<HVE2DSegment>& pi_rpBreaklineList, 
+                                                                 BC_DTM_OBJ**        po_ppBcDtmObj)
+    {   
+    int status;
+
+    if (pi_rpBreaklineList.size() > 0)
+        {        
+        if (*po_ppBcDtmObj != 0)
+            {
+            status = bcdtmObject_destroyDtmObject(po_ppBcDtmObj);
+            assert(status == 0);            
+            }
+
+        status = bcdtmObject_createDtmObject(po_ppBcDtmObj);
+        assert(status == 0);                   
+
+        list<HVE2DSegment>::iterator BreaklineIter    = pi_rpBreaklineList.begin();
+        list<HVE2DSegment>::iterator BreaklineIterEnd = pi_rpBreaklineList.end();
+
+        DPoint3d     TileHullPts[2];        
+
+        uint32_t TileNumber = 0;
+          
+        while (BreaklineIter != BreaklineIterEnd) 
+            {                            
+            TileHullPts[0].x = BreaklineIter->GetExtent().GetXMin(); 
+            TileHullPts[0].y = BreaklineIter->GetExtent().GetYMin(); 
+            TileHullPts[0].z = 0;
+
+            TileHullPts[1].x = BreaklineIter->GetExtent().GetXMax();                             
+            TileHullPts[1].y = BreaklineIter->GetExtent().GetYMax(); 
+            TileHullPts[1].z = 0;
+
+            status = bcdtmObject_storeDtmFeatureInDtmObject(*po_ppBcDtmObj, DTMFeatureType::Breakline, TileNumber, 1, &(*po_ppBcDtmObj)->nullFeatureId, TileHullPts, 2);
+
+            assert(status == 0);      
+            BreaklineIter++;
+            TileNumber++;
+            }         
+        }
+    }
+
+/*----------------------------------------------------------------------------+
+|ScalableMesh::AddBreaklineSet
++----------------------------------------------------------------------------*/
+#if 0
+template <class POINT> void ScalableMesh<POINT>::AddBreaklineSet(list<HFCPtr<HVEDTMLinearFeature> >& breaklineList, 
+                                                          BC_DTM_OBJ*                         po_pBcDtmObj)
+    {   
+    int status;
+
+    if (breaklineList.size() > 0)
+        {        
+        list<HFCPtr<HVEDTMLinearFeature> >::iterator BreaklineIter    = breaklineList.begin();
+        list<HFCPtr<HVEDTMLinearFeature> >::iterator BreaklineIterEnd = breaklineList.end();
+
+        uint32_t TileNumber = 0;
+
+        while (BreaklineIter != BreaklineIterEnd) 
+            {
+            DPoint3d*     linePts = new DPoint3d[(*BreaklineIter)->GetSize()];        
+
+            for (size_t indexPoints = 0 ; indexPoints < (*BreaklineIter)->GetSize(); indexPoints++)
+                {
+                linePts[indexPoints].x = (*BreaklineIter)->GetPoint(indexPoints).GetX();
+                linePts[indexPoints].y = (*BreaklineIter)->GetPoint(indexPoints).GetY();
+                linePts[indexPoints].z = (*BreaklineIter)->GetPoint(indexPoints).GetZ();
+                }
+
+            status = bcdtmObject_storeDtmFeatureInDtmObject(po_pBcDtmObj, (DTMFeatureType)(*BreaklineIter)->GetFeatureType() /*DTMFeatureType::Breakline*/, TileNumber, 1, &po_pBcDtmObj->nullFeatureId, linePts, (uint32_t)(*BreaklineIter)->GetSize());
+            BreaklineIter++;
+            TileNumber++;
+            }         
+        }
+    }
+#endif
+/*-------------------Methods inherited from IDTM-----------------------------*/
+
+
+int64_t ScalableMeshDTM::_GetPointCount()
+    {
+    return m_scMesh->GetPointCount();
+    }
+
+BcDTMP ScalableMeshDTM::_GetBcDTM()
+{
+return 0;
+};
+
+DTMStatusInt ScalableMeshDTM::_GetBoundary(DTMPointArray& result)
+{
+return m_scMesh->GetBoundary(result) == SUCCESS ? DTM_SUCCESS : DTM_ERROR;
+}
+
+IDTMDrapingP ScalableMeshDTM::_GetDTMDraping()
+    {
+    return m_draping;
+    }
+
+IDTMDrainageP    ScalableMeshDTM::_GetDTMDrainage()
+    {
+    assert(0);
+    return 0;
+    }
+
+IDTMContouringP  ScalableMeshDTM::_GetDTMContouring()
+    {
+    assert(0);
+    return 0;
+    }
+
+DTMStatusInt ScalableMeshDTM::_CalculateSlopeArea(double& flatArea, double& slopeArea, DPoint3dCP pts, int numPoints)
+    {
+    IScalableMeshMeshQueryParamsPtr params = IScalableMeshMeshQueryParams::CreateParams();
+    IScalableMeshMeshQueryPtr meshQueryInterface = m_scMesh->GetMeshQueryInterface(MESH_QUERY_FULL_RESOLUTION);
+    bvector<IScalableMeshNodePtr> returnedNodes;
+    params->SetLevel(m_scMesh->GetTerrainDepth());
+
+    Transform uorsToStorage = m_transformToUors.ValidatedInverse();
+    bvector<DPoint3d> transPts(numPoints);
+    memcpy(&transPts[0], pts, numPoints*sizeof(DPoint3d));
+    uorsToStorage.Multiply(&transPts[0], numPoints);
+    if (meshQueryInterface->Query(returnedNodes, &transPts[0], numPoints, params) != SUCCESS)
+        return DTM_ERROR;
+    bvector<bool> clips;
+    flatArea = 0;
+    slopeArea = 0;
+    for (auto& node : returnedNodes)
+        {
+        double flatAreaTile = 0;
+        double slopeAreaTile = 0;
+        BcDTMPtr dtmP = node->GetBcDTM();
+        if (dtmP != nullptr) dtmP->CalculateSlopeArea(&flatAreaTile, &slopeAreaTile, &transPts[0], numPoints);
+        flatArea += flatAreaTile;
+        slopeArea += slopeAreaTile;
+        }
+    DPoint3d pt = DPoint3d::From(flatArea, slopeArea, 0);
+    m_transformToUors.Multiply(pt);
+    flatArea = pt.x;
+    slopeArea = pt.y;
+    return DTM_SUCCESS;
+    }
+
+DTMStatusInt ScalableMeshDTM::_CalculateSlopeArea(double& flatArea, double& slopeArea, DPoint3dCP pts, int numPoints, DTMAreaValuesCallback progressiveCallback, DTMCancelProcessCallback isCancelledCallback)
+    {
+    IScalableMeshMeshQueryParamsPtr params = IScalableMeshMeshQueryParams::CreateParams();
+    IScalableMeshMeshQueryPtr meshQueryInterface = m_scMesh->GetMeshQueryInterface(MESH_QUERY_FULL_RESOLUTION);
+    bvector<IScalableMeshNodePtr> returnedNodes;
+    params->SetLevel(m_scMesh->GetTerrainDepth());
+
+    Transform uorsToStorage = m_transformToUors.ValidatedInverse();
+    bvector<DPoint3d> transPts(numPoints);
+    memcpy(&transPts[0], pts, numPoints*sizeof(DPoint3d));
+    uorsToStorage.Multiply(&transPts[0], numPoints);
+    if (meshQueryInterface->Query(returnedNodes, &transPts[0], numPoints, params) != SUCCESS)
+        return DTM_ERROR;
+    bvector<IScalableMeshNodePtr>* fullResolutionReturnedNodes = new bvector<IScalableMeshNodePtr> (returnedNodes);
+    while (returnedNodes.size() > 20 && params->GetLevel() > 1)
+        {
+        returnedNodes.clear();
+        params->SetLevel(params->GetLevel()-1);
+        meshQueryInterface->Query(returnedNodes, &transPts[0], numPoints, params);
+        }
+    bvector<bool> clips;
+    flatArea = 0;
+    slopeArea = 0;
+    for (auto& node : returnedNodes)
+        {
+        double flatAreaTile = 0;
+        double slopeAreaTile = 0;
+        DRange3d nodeExt = node->GetContentExtent();
+        DPoint3d rangePts[5] = { DPoint3d::From(nodeExt.low.x, nodeExt.low.y, 0), DPoint3d::From(nodeExt.high.x, nodeExt.low.y, 0), DPoint3d::From(nodeExt.high.x, nodeExt.high.y, 0),
+            DPoint3d::From(nodeExt.low.x, nodeExt.high.y, 0), DPoint3d::From(nodeExt.low.x, nodeExt.low.y, 0) };
+        DTM_POLYGON_OBJ* polyP = NULL;
+        long intersectFlag;
+        bool restrictToPoly = true;
+        if (DTM_SUCCESS != bcdtmPolygon_intersectPointArrayPolygons(&rangePts[0], 5, &transPts[0], numPoints, &intersectFlag, &polyP, 1e-8, 1e-8) || intersectFlag == 0) restrictToPoly = false;
+        if (polyP != NULL) free(polyP);
+        BcDTMPtr dtmP = node->GetBcDTM();
+        if (dtmP != nullptr) dtmP->CalculateSlopeArea(&flatAreaTile, &slopeAreaTile, restrictToPoly ? &transPts[0] : 0, restrictToPoly?numPoints:0);
+        flatArea += flatAreaTile;
+        slopeArea += slopeAreaTile;
+        }
+    DPoint3d pt = DPoint3d::From(flatArea, slopeArea, 0);
+    m_transformToUors.Multiply(pt);
+    flatArea = pt.x;
+    slopeArea = pt.y;
+    if (fullResolutionReturnedNodes->size() == returnedNodes.size())
+        {
+        progressiveCallback(DTM_SUCCESS, flatArea, slopeArea);
+        delete fullResolutionReturnedNodes;
+        }
+    else
+        {
+        DPoint3d* transPtsAsync = new DPoint3d[numPoints];
+        memcpy(transPtsAsync,&transPts[0], numPoints*sizeof(DPoint3d));
+
+        std::thread t(std::bind([] (bvector<IScalableMeshNodePtr>* nodes, DPoint3d* pts, int numPoints, DTMAreaValuesCallback progressiveCallback, DTMCancelProcessCallback isCancelledCallback)
+            {
+            double flatAreaFull = 0;
+            double slopeAreaFull = 0;
+            bool finished = true;
+            DTMStatusInt retval = DTM_ERROR;
+            for (auto& node : *nodes)
+                {
+                if (isCancelledCallback())
+                    {
+                    finished = false;
+                    break;
+                    }
+                double flatAreaTile = 0;
+                double slopeAreaTile = 0;
+                DRange3d nodeExt = node->GetContentExtent();
+                DPoint3d rangePts[5] = { DPoint3d::From(nodeExt.low.x, nodeExt.low.y, 0), DPoint3d::From(nodeExt.low.x, nodeExt.high.y, 0), DPoint3d::From(nodeExt.high.x, nodeExt.high.y, 0),
+                    DPoint3d::From(nodeExt.high.x, nodeExt.low.y, 0), DPoint3d::From(nodeExt.low.x, nodeExt.low.y, 0) };
+                DTM_POLYGON_OBJ* polyP = NULL;
+                long intersectFlag;
+                bool restrictToPoly = true;
+                if (DTM_SUCCESS != bcdtmPolygon_intersectPointArrayPolygons(&rangePts[0], 5, &pts[0], numPoints, &intersectFlag, &polyP, 1e-8, 1e-8) || intersectFlag == 0) restrictToPoly = false;
+                if (polyP != NULL) free(polyP);
+                BcDTMPtr dtmP = node->GetBcDTM();
+                if (dtmP->CalculateSlopeArea(&flatAreaTile, &slopeAreaTile, restrictToPoly ? pts : 0, restrictToPoly?numPoints:0) == DTM_SUCCESS) retval = DTM_SUCCESS;
+                
+                flatAreaFull += flatAreaTile;
+                slopeAreaFull += slopeAreaTile;
+                }
+            if (finished) progressiveCallback(retval, flatAreaFull, slopeAreaFull);
+            delete nodes;
+            delete[] pts;
+            }, fullResolutionReturnedNodes, transPtsAsync, numPoints, progressiveCallback, isCancelledCallback));
+        t.detach();
+        }
+    return DTM_SUCCESS;
+    }
+
+bool ScalableMeshDTM::_GetTransformation(TransformR)
+    {
+    return true;
+    }
+
+DTMStatusInt ScalableMeshDTM::_GetTransformDTM(DTMPtr& transformedDTM, TransformCR)
+    {
+    return DTM_ERROR;
+    }
+
+DTMStatusInt ScalableMeshDTM::_GetRange(DRange3dR range)
+    {
+    m_scMesh->GetRange(range);
+    return DTM_SUCCESS;
+    }
+
+IDTMVolumeP ScalableMeshDTM::_GetDTMVolume()
+    {
+    return m_dtmVolume;
+    }
+
+template <class POINT> BENTLEY_NAMESPACE_NAME::TerrainModel::IDTM* ScalableMesh<POINT>::_GetDTMInterface(DTMAnalysisType type)
+ {
+    return m_scalableMeshDTM[type].get();
+ }
+
+template <class POINT> BENTLEY_NAMESPACE_NAME::TerrainModel::IDTM* ScalableMesh<POINT>::_GetDTMInterface(DMatrix4d& storageToUors, DTMAnalysisType type)
+    {
+    m_scalableMeshDTM[type]->SetStorageToUors(storageToUors);
+    return m_scalableMeshDTM[type].get();
+    }
+
+
+
+/*----------------------------------------------------------------------------+
+|ScalableMesh::GetRootNode
++----------------------------------------------------------------------------*/
+template <class POINT> HFCPtr<SMPointIndexNode<POINT, YProtPtExtentType>> ScalableMesh<POINT>::GetRootNode()
+    {
+    HFCPtr<SMPointIndexNode<POINT, YProtPtExtentType>> pRootNode;
+
+    if (m_scmIndexPtr != 0)
+        {
+        pRootNode = m_scmIndexPtr->GetRootNode();
+        }
+
+    return pRootNode;    
+    }
+
+/*----------------------------------------------------------------------------+
+|ScalableMesh::_GetPointCount
++----------------------------------------------------------------------------*/
+template <class POINT> __int64 ScalableMesh<POINT>::_GetPointCount() 
+    {                
+    __int64 nbPoints = 0;
+
+    if (m_scmIndexPtr != 0)
+        {
+        nbPoints += m_scmIndexPtr->GetCount();
+        }
+    
+    //MST : Need to add the number of points in the linear index.    
+    return nbPoints;
+    }
+
+template <class POINT> bool ScalableMesh<POINT>::_IsTerrain()
+    {
+
+    if (m_scmIndexPtr != 0)
+        {
+        return m_scmIndexPtr->IsTerrain();
+        }
+    return false;
+
+    }
+
+template <class POINT> void ScalableMesh<POINT>::_TextureFromRaster(HIMMosaic* mosaicP)
+    {
+    auto nextID = m_scmIndexPtr->GetPointsStore()->GetNextID();
+    nextID = nextID != uint64_t(-1) ? nextID : m_scmIndexPtr->GetNextID();
+    m_scmIndexPtr->SetNextID(nextID);
+    m_scmIndexPtr->TextureFromRaster(mosaicP);
+    m_scmIndexPtr->Store();
+    m_smSQLitePtr->CommitAll();
+    m_scmIndexPtr = 0;
+    Open();
+    }
+
+/*----------------------------------------------------------------------------+
+|ScalableMesh::_GetBreaklineCount
++----------------------------------------------------------------------------*/
+
+template <class POINT> __int64 ScalableMesh<POINT>::_GetBreaklineCount() const
+    {
+   // assert(false && "Not supported!");
+    return 0;
+    }
+
+/*----------------------------------------------------------------------------+
+|ScalableMesh::_GetRange
++----------------------------------------------------------------------------*/
+template <class POINT> DTMStatusInt ScalableMesh<POINT>::_GetRange(DRange3dR range) 
+    {
+
+
+    range = m_contentExtent;
+    return DTM_SUCCESS;
+    }
+
+
+/*----------------------------------------------------------------------------+
+|ScalableMesh::_GetBoundary
++----------------------------------------------------------------------------*/
+template <class POINT> StatusInt ScalableMesh<POINT>::_GetBoundary(bvector<DPoint3d>& boundary)
+    {
+    IScalableMeshMeshQueryPtr meshQueryInterface = GetMeshQueryInterface(MESH_QUERY_FULL_RESOLUTION);
+    bvector<IScalableMeshNodePtr> returnedNodes;
+    IScalableMeshMeshQueryParamsPtr params = IScalableMeshMeshQueryParams::CreateParams();
+    params->SetLevel(std::min((size_t)3, _GetTerrainDepth()));
+    meshQueryInterface->Query(returnedNodes, 0,0, params);
+    if (returnedNodes.size() == 0) return ERROR;
+    bvector<DPoint3d> current;
+    DRange3d rangeCurrent = DRange3d::From(current);
+    for (auto& node : returnedNodes)
+        {
+        bvector<bool> clips;
+        IScalableMeshMeshFlagsPtr flags = IScalableMeshMeshFlags::Create();
+        flags->SetLoadGraph(true);
+        auto meshP = node->GetMesh(flags, clips);
+        bvector<DPoint3d> bound;
+        if (meshP.get() != nullptr && meshP->GetBoundary(bound) == DTM_SUCCESS)
+            {
+            VuPolygonClassifier vu(1e-8, 0);
+            vu.ClassifyAUnionB(bound, current);
+            bvector<DPoint3d> xyz;
+            for (; vu.GetFace(xyz);)
+                {
+                DRange3d rangeXYZ = DRange3d::From(xyz);
+                if (rangeXYZ.XLength() * rangeXYZ.YLength() >= rangeCurrent.XLength() * rangeCurrent.YLength())
+                    {
+                    current = xyz;
+                    rangeCurrent = rangeXYZ;
+                    }
+                }
+            }
+        }
+    if (current.size() == 0) return ERROR;
+    boundary = current;
+    return SUCCESS;
+    }
+
+
+/*-------------------Methods inherited from IMRDTM-----------------------------*/
+
+/*----------------------------------------------------------------------------+
+|ScalableMesh::_GetCompressionType
++----------------------------------------------------------------------------*/
+template <class POINT> int ScalableMesh<POINT>::_GenerateSubResolutions()
+    {
+    return ERROR;
+    }
+
+/*----------------------------------------------------------------------------+
+|ScalableMesh::_GetCompressionType
++----------------------------------------------------------------------------*/
+template <class POINT> ScalableMeshCompressionType ScalableMesh<POINT>::_GetCompressionType() const
+    {
+    return SCM_COMPRESSION_NONE;
+    }
+  
+/*----------------------------------------------------------------------------+
+|ScalableMesh::_GetQueryInterface
++----------------------------------------------------------------------------*/
+template <class POINT> IScalableMeshPointQueryPtr ScalableMesh<POINT>::_GetQueryInterface(ScalableMeshQueryType                         queryType,                                                                        
+                                                                                          BENTLEY_NAMESPACE_NAME::GeoCoordinates::BaseGCSCPtr& targetBaseGCSPtr,
+                                                                                          const DRange3d&                       extentInTargetGCS) const
+    {
+    IScalableMeshPointQueryPtr scmQueryPtr;
+                    
+    GCS targetGCS = GetGCSFactory().Create(targetBaseGCSPtr);        
+
+    _GetQueryInterface(queryType);    
+    
+    // TODO: Remove cast when smart pointers becomes const aware
+    ScalableMesh<POINT>* UNCONST_THIS = const_cast<ScalableMesh<POINT>*>(this);
+
+    scmQueryPtr = ScalableMeshPointQuery::GetReprojectionQueryInterface(UNCONST_THIS, queryType, m_sourceGCS, targetGCS, extentInTargetGCS);
+             
+    return scmQueryPtr;                
+    }
+
+/*----------------------------------------------------------------------------+
+|ScalableMesh::_GetQueryInterface
++----------------------------------------------------------------------------*/
+template <class POINT> IScalableMeshPointQueryPtr ScalableMesh<POINT>::_GetQueryInterface(ScalableMeshQueryType queryType) const
+    {
+    IScalableMeshPointQueryPtr iScalableMeshQueryPtr;
+       
+    if ((m_scmIndexPtr != 0) && (m_scmIndexPtr->IsEmpty() == false))
+        {
+        if (queryType == SCM_QUERY_FULL_RESOLUTION)
+            {                                    
+            //MST Should be done by using the highest resolution.
+            //iScalableMeshQueryPtr = new ScalableMeshFullResolutionQuery(m_mrDTMPointIndexPtr);   
+            }
+        else
+        if (queryType == SCM_QUERY_VIEW_DEPENDENT)
+            {                        
+            iScalableMeshQueryPtr = new ScalableMeshViewDependentPointQuery<POINT>(&*m_scmIndexPtr);       
+            }
+        else
+        if (queryType == SCM_QUERY_FIX_RESOLUTION_VIEW)
+            {        
+            iScalableMeshQueryPtr = new ScalableMeshFixResolutionViewPointQuery<POINT>(&*m_scmIndexPtr, m_sourceGCS);
+            }
+        }
+                    
+    return iScalableMeshQueryPtr;
+    }
+
+/*----------------------------------------------------------------------------+
+|ScalableMesh::_GetMeshQueryInterface
++----------------------------------------------------------------------------*/
+template <class POINT> IScalableMeshMeshQueryPtr ScalableMesh<POINT>::_GetMeshQueryInterface(MeshQueryType queryType) const
+    {
+    switch (queryType)
+        {
+        case MESH_QUERY_FULL_RESOLUTION:
+            return new ScalableMeshFullResolutionMeshQuery<POINT>(&*m_scmIndexPtr);
+        case MESH_QUERY_VIEW_DEPENDENT:
+            return new ScalableMeshViewDependentMeshQuery<POINT>(&*m_scmIndexPtr);
+        case MESH_QUERY_PLANE_INTERSECT:
+            return new ScalableMeshNodePlaneQuery<POINT>(&*m_scmIndexPtr);
+        default:
+            return new ScalableMeshViewDependentMeshQuery<POINT>(&*m_scmIndexPtr);
+        }
+    }
+
+template <class POINT> IScalableMeshMeshQueryPtr ScalableMesh<POINT>::_GetMeshQueryInterface(MeshQueryType queryType,
+                                                                               BENTLEY_NAMESPACE_NAME::GeoCoordinates::BaseGCSCPtr& targetBaseGCSPtr,
+                                                                               const DRange3d&                       extentInTargetGCS) const
+    {
+    GCS targetGCS = GetGCSFactory().Create(targetBaseGCSPtr);
+    IScalableMeshMeshQueryPtr meshQueryPtr = new ScalableMeshReprojectionMeshQuery<POINT>(_GetMeshQueryInterface(queryType),
+                                                                            m_scmIndexPtr,
+                                                                 m_sourceGCS,
+                                                                 targetGCS,
+                                                                 extentInTargetGCS);
+    return meshQueryPtr;
+    }
+
+/*----------------------------------------------------------------------------+
+|ScalableMesh::_GetNodeQueryInterface
++----------------------------------------------------------------------------*/
+template <class POINT> IScalableMeshNodeRayQueryPtr ScalableMesh<POINT>::_GetNodeQueryInterface() const
+    {
+    return new ScalableMeshNodeRayQuery<POINT>(&*m_scmIndexPtr);
+    }
+
+/*----------------------------------------------------------------------------+
+|ScalableMesh::_GetNbResolutions
++----------------------------------------------------------------------------*/
+template <class POINT> int ScalableMesh<POINT>::_GetNbResolutions() const
+    {    
+    int nbResolutions = 0;
+    
+    if (m_scmIndexPtr != 0)
+        {
+        nbResolutions = (int)(m_scmIndexPtr->GetDepth() + 1);
+        }        
+    
+    return nbResolutions;    
+    }
+
+
+template <class POINT> size_t ScalableMesh<POINT>::_GetTerrainDepth() const
+    {
+    size_t depth = 0;
+
+    if (m_scmIndexPtr != 0)
+        {
+        depth = m_scmIndexPtr->GetTerrainDepth() != (size_t)-1 ? m_scmIndexPtr->GetTerrainDepth() : m_scmIndexPtr->GetDepth();
+        }
+
+    return depth;
+    }
+
+/*----------------------------------------------------------------------------+
+|ScalableMesh::__GetSourceGCS
++----------------------------------------------------------------------------*/
+template <class POINT> const GeoCoords::GCS& ScalableMesh<POINT>::_GetGCS() const
+    {
+    return m_sourceGCS;
+    }
+
+
+
+
+/*----------------------------------------------------------------------------+
+|ScalableMesh::IsRangeValidInside
++----------------------------------------------------------------------------*/
+template <class POINT> bool ScalableMesh<POINT>::IsValidInContextOf (const GCS& gcs) const
+    {
+    if (!gcs.HasGeoRef())
+        return true;
+
+    // Now we must validate that the change is possible. If the extent does not fall into the
+    // valid domain range of the new GCS, an error will be returned.
+
+    // Obtain the current range points
+    DRange3d range;
+
+    // NTERAY: Why isn't _GetRange a const method?
+    const_cast<ScalableMesh<POINT>&>(*this)._GetRange(range);
+
+    // Transform both points to latitude/longitude
+    GeoPoint dumPoint;
+    return BSISUCCESS == gcs.GetGeoRef().GetBase().LatLongFromCartesian(dumPoint, range.low) &&
+           BSISUCCESS == gcs.GetGeoRef().GetBase().LatLongFromCartesian(dumPoint, range.high);
+    }
+
+/*----------------------------------------------------------------------------+
+|ScalableMesh::_SetSourceGCS
++----------------------------------------------------------------------------*/
+template <class POINT> StatusInt ScalableMesh<POINT>::_SetGCS(const GCS& newGCS)
+{
+    const GCS& savedGCS = (newGCS.IsNull()) ? GetDefaultGCS() : newGCS;
+
+    //HCPWKT wkt;
+
+    GCS::Status wktCreateStatus = GCS::S_SUCCESS;
+    //wkt = HCPWKT(savedGCS.GetWKT(wktCreateStatus).GetCStr());
+
+    WString extendedWktStr(savedGCS.GetWKT(wktCreateStatus).GetCStr());
+
+    if (WKTKeyword::TYPE_UNKNOWN == GetWktType(extendedWktStr))
+    {
+        wchar_t wktFlavor[2] = { (wchar_t)IDTMFile::WktFlavor_Autodesk, L'\0' };
+
+        extendedWktStr += WString(wktFlavor);
+        //wkt = HCPWKT(extendedWktStr.c_str());
+    }
+
+    if (GCS::S_SUCCESS != wktCreateStatus)
+        return BSIERROR;
+
+    // This is called even if there are no GCS provided... In such case the WKT AString
+    // is that of the default GCS.
+    WString wktStr;
+    m_smSQLitePtr->GetWkt(wktStr);
+    //HCPWKT oldWkt = HCPWKT(wktStr.c_str());
+
+    if (!m_smSQLitePtr->SetWkt(extendedWktStr.c_str()))
+    {
+    bool result = m_smSQLitePtr->SetWkt(wktStr.c_str());
+        assert(result);
+
+        return BSIERROR;
+    }
+
+    m_sourceGCS = savedGCS;
+
+    return BSISUCCESS;
+    }
+
+/*---------------------------------------------------------------------------------**//**
+* @description  
+* @bsimethod                                                  Raymond.Gauthier   12/2011
++---------------+---------------+---------------+---------------+---------------+------*/
+template <class POINT> inline bool ScalableMesh<POINT>::IsEmpty () const
+    {
+    // NTERAY: Not sure if this test is required anymore... If not, we can move this
+    //         method to base class.
+    if (0 == m_scmIndexPtr)
+        return true;
+
+    return EqEps(m_contentExtent.low.x, m_contentExtent.high.x) &&
+           EqEps(m_contentExtent.low.y, m_contentExtent.high.y) &&
+           EqEps(m_contentExtent.low.z, m_contentExtent.high.z);
+    }
+
+/*----------------------------------------------------------------------------+
+|ScalableMesh::_AddClip
++----------------------------------------------------------------------------*/
+template <class POINT> uint64_t ScalableMesh<POINT>::_AddClip(const DPoint3d* pts, size_t ptsSize)
+    {
+    if (m_scmIndexPtr->GetClipRegistry() == nullptr) return ((uint64_t)-1);
+    if (bsiGeom_getXYPolygonArea(pts, (int)ptsSize) < 0) //need to flip polygon so it's counterclockwise
+        {
+        uint64_t clipId = 0;
+        DPoint3d* flippedPts = new DPoint3d[ptsSize];
+        for (size_t pt = 0; pt < ptsSize; ++pt) flippedPts[pt] = pts[ptsSize - 1 - pt];
+        clipId = m_scmIndexPtr->GetClipRegistry()->AddClip(flippedPts, ptsSize) + 1;
+        delete[] flippedPts;
+        return clipId;
+        }
+    return m_scmIndexPtr->GetClipRegistry()->AddClip(pts, ptsSize)+1;
+    }
+
+/*----------------------------------------------------------------------------+
+|ScalableMesh::_AddClip
++----------------------------------------------------------------------------*/
+template <class POINT> bool ScalableMesh<POINT>::_AddClip(const DPoint3d* pts, size_t ptsSize, uint64_t clipID)
+    {
+    if (m_scmIndexPtr->GetClipRegistry() == nullptr) return false;
+    DRange3d extent = DRange3d::From(pts, (int)ptsSize);
+   /* bvector<int> idx;
+    bvector<DPoint3d> points;
+    vu_triangulateSpacePolygonExt(&idx, &points, const_cast<DPoint3d*>(pts), (int)ptsSize, 1e-6, true);
+    bvector<DPoint3d> poly;
+    bvector<DPoint3d> current;
+    for (auto& i : idx)
+        {
+        if (i > 0) current.push_back(points[i - 1]);
+        else if (current.size() > poly.size())
+            {
+            poly = current;
+            current.clear();
+            }
+        }
+    m_scmIndexPtr->GetClipRegistry()->ModifyClip(clipID, &poly[0], poly.size());*/
+    if (m_scmIndexPtr->GetClipRegistry()->HasClip(clipID)) return false;
+    m_scmIndexPtr->GetClipRegistry()->ModifyClip(clipID, pts, ptsSize);
+    m_scmIndexPtr->PerformClipAction(ClipAction::ACTION_ADD, clipID, extent);
+    return true;
+    /*if (bsiGeom_getXYPolygonArea(pts, (int)ptsSize) < 0) //need to flip polygon so it's counterclockwise
+        {
+        uint64_t clipId = 0;
+        DPoint3d* flippedPts = new DPoint3d[ptsSize];
+        for (size_t pt = 0; pt < ptsSize; ++pt) flippedPts[pt] = pts[ptsSize - 1 - pt];
+        clipId = m_scmIndexPtr->GetClipRegistry()->AddClip(flippedPts, ptsSize) + 1;
+        delete[] flippedPts;
+        return clipId;
+        }
+    return m_scmIndexPtr->GetClipRegistry()->AddClip(pts, ptsSize) + 1;*/
+    }
+
+/*----------------------------------------------------------------------------+
+|ScalableMesh::_ModifyClip
++----------------------------------------------------------------------------*/
+template <class POINT> bool ScalableMesh<POINT>::_ModifyClip(const DPoint3d* pts, size_t ptsSize, uint64_t clipID)
+    {
+    if (m_scmIndexPtr->GetClipRegistry() == nullptr) return false;
+    bvector<DPoint3d> clipData;
+    m_scmIndexPtr->GetClipRegistry()->GetClip(clipID, clipData);
+    DRange3d extent = DRange3d::From(&clipData[0], (int)clipData.size());
+    DRange3d extentNew = DRange3d::From(pts, (int)ptsSize);
+    extent.Extend(extentNew);
+   /* bvector<int> idx;
+    bvector<DPoint3d> points;
+    vu_triangulateSpacePolygonExt(&idx, &points, const_cast<DPoint3d*>(pts), (int)ptsSize, 1e-6, true);
+    bvector<DPoint3d> poly;
+    bvector<DPoint3d> current;
+    for (auto& i : idx)
+        {
+        if (i > 0) current.push_back(points[i - 1]);
+        else if (current.size() > poly.size())
+            {
+            poly = current;
+            current.clear();
+            }
+        }
+    m_scmIndexPtr->GetClipRegistry()->ModifyClip(clipID, &poly[0], poly.size());*/
+    m_scmIndexPtr->GetClipRegistry()->ModifyClip(clipID, pts, ptsSize);
+    m_scmIndexPtr->PerformClipAction(ClipAction::ACTION_MODIFY, clipID, extent);
+    return true;
+    /*if (bsiGeom_getXYPolygonArea(pts, (int)ptsSize) < 0) //need to flip polygon so it's counterclockwise
+        {
+        uint64_t clipId = 0;
+        DPoint3d* flippedPts = new DPoint3d[ptsSize];
+        for (size_t pt = 0; pt < ptsSize; ++pt) flippedPts[pt] = pts[ptsSize - 1 - pt];
+        clipId = m_scmIndexPtr->GetClipRegistry()->AddClip(flippedPts, ptsSize) + 1;
+        delete[] flippedPts;
+        return clipId;
+        }
+    return m_scmIndexPtr->GetClipRegistry()->AddClip(pts, ptsSize) + 1;*/
+    }
+
+/*----------------------------------------------------------------------------+
+|ScalableMesh::_RemoveClip
++----------------------------------------------------------------------------*/
+template <class POINT> bool ScalableMesh<POINT>::_RemoveClip(uint64_t clipID)
+    {
+    if (m_scmIndexPtr->GetClipRegistry() == nullptr) return false;
+    bvector<DPoint3d> clipData;
+    m_scmIndexPtr->GetClipRegistry()->GetClip(clipID, clipData);
+    DRange3d extent = DRange3d::From(&clipData[0], (int)clipData.size());
+    m_scmIndexPtr->GetClipRegistry()->DeleteClip(clipID);
+    m_scmIndexPtr->PerformClipAction(ClipAction::ACTION_DELETE, clipID, extent);
+    return true;
+    /*if (bsiGeom_getXYPolygonArea(pts, (int)ptsSize) < 0) //need to flip polygon so it's counterclockwise
+        {
+        uint64_t clipId = 0;
+        DPoint3d* flippedPts = new DPoint3d[ptsSize];
+        for (size_t pt = 0; pt < ptsSize; ++pt) flippedPts[pt] = pts[ptsSize - 1 - pt];
+        clipId = m_scmIndexPtr->GetClipRegistry()->AddClip(flippedPts, ptsSize) + 1;
+        delete[] flippedPts;
+        return clipId;
+        }
+    return m_scmIndexPtr->GetClipRegistry()->AddClip(pts, ptsSize) + 1;*/
+    }
+
+template <class POINT> void ScalableMesh<POINT>::_SetIsInsertingClips(bool toggleInsertClips)
+    {
+    if (nullptr == m_scmIndexPtr || m_scmIndexPtr->GetClipRegistry() == nullptr) return;
+    m_scmIndexPtr->GetClipRegistry()->GetFile()->m_autocommit = !toggleInsertClips;
+    if (!toggleInsertClips) m_scmIndexPtr->RefreshMergedClips();
+    }
+
+template <class POINT> void ScalableMesh<POINT>::_ModifyClipMetadata(uint64_t clipId, double importance, int nDimensions)
+    {
+    if (nullptr == m_scmIndexPtr || m_scmIndexPtr->GetClipRegistry() == nullptr) return;
+    m_scmIndexPtr->GetClipRegistry()->SetClipMetadata(clipId, importance, nDimensions);
+    }
+
+/*----------------------------------------------------------------------------+
+|ScalableMesh::_AddClip
++----------------------------------------------------------------------------*/
+template <class POINT> bool ScalableMesh<POINT>::_AddSkirt(const bvector<bvector<DPoint3d>>& skirt, uint64_t clipID)
+    {
+    if (m_scmIndexPtr->GetClipRegistry() == nullptr || skirt.size() == 0 || skirt[0].size() == 0) return false;
+    DRange3d extent = DRange3d::From(skirt[0][0]);
+    for (auto& vec : skirt) extent.Extend(vec, nullptr);
+    if (m_scmIndexPtr->GetClipRegistry()->HasSkirt(clipID)) return false;
+    m_scmIndexPtr->GetClipRegistry()->ModifySkirt(clipID, skirt);
+    m_scmIndexPtr->PerformClipAction(ClipAction::ACTION_ADD, clipID, extent, false);
+    return true;
+    }
+
+/*----------------------------------------------------------------------------+
+|ScalableMesh::_ModifyClip
++----------------------------------------------------------------------------*/
+template <class POINT> bool ScalableMesh<POINT>::_ModifySkirt(const bvector<bvector<DPoint3d>>& skirt, uint64_t clipID)
+    {
+    if (m_scmIndexPtr->GetClipRegistry() == nullptr || skirt.size() ==0 || skirt[0].size() ==0) return false;
+    DRange3d extent = DRange3d::From(skirt[0][0]);
+    for (auto& vec : skirt) extent.Extend(vec, nullptr);
+    m_scmIndexPtr->GetClipRegistry()->ModifySkirt(clipID, skirt);
+    m_scmIndexPtr->PerformClipAction(ClipAction::ACTION_MODIFY, clipID, extent, false);
+    return true;
+    }
+
+template <class POINT> void ScalableMesh<POINT>::_GetAllClipsIds(bvector<uint64_t>& allClipIds)
+    {
+    if (m_scmIndexPtr->GetClipRegistry() == nullptr) return;
+    m_scmIndexPtr->GetClipRegistry()->GetAllClipsIds(allClipIds);
+    }
+
+template <class POINT> void ScalableMesh<POINT>::_GetCurrentlyViewedNodes(bvector<IScalableMeshNodePtr>& nodes)
+    {
+    nodes = m_viewedNodes;
+    }
+
+template <class POINT> void ScalableMesh<POINT>::_SetCurrentlyViewedNodes(const bvector<IScalableMeshNodePtr>& nodes)
+    {
+    m_viewedNodes = nodes;
+    }
+
+template <class POINT> void ScalableMesh<POINT>::_SetEditFilesBasePath(const Utf8String& path)
+    {
+    m_baseExtraFilesPath = WString(path.c_str(), BentleyCharEncoding::Utf8);
+    }
+
+
+/*----------------------------------------------------------------------------+
+|ScalableMesh::_RemoveClip
++----------------------------------------------------------------------------*/
+template <class POINT> bool ScalableMesh<POINT>::_RemoveSkirt(uint64_t clipID)
+    {
+    if (m_scmIndexPtr->GetClipRegistry() == nullptr) return false;
+    bvector<bvector<DPoint3d>> skirt;
+    m_scmIndexPtr->GetClipRegistry()->GetSkirt(clipID, skirt);
+    if (skirt.size() == 0) return true;
+    DRange3d extent =  DRange3d::From(skirt[0][0]);
+    for (auto& vec : skirt) extent.Extend(vec, nullptr);
+    m_scmIndexPtr->GetClipRegistry()->DeleteClip(clipID);
+    m_scmIndexPtr->PerformClipAction(ClipAction::ACTION_DELETE, clipID, extent, false);
+    return true;
+    }
+
+/*----------------------------------------------------------------------------+
+|ScalableMesh::_GetState
++----------------------------------------------------------------------------*/
+template <class POINT> ScalableMeshState ScalableMesh<POINT>::_GetState() const
+    {
+    if (IsEmpty())
+        return SCM_STATE_EMPTY;
+
+    return _InSynchWithSources() ? SCM_STATE_UP_TO_DATE : SCM_STATE_DIRTY;
+    }
+
+/*----------------------------------------------------------------------------+
+|ScalableMesh::_InSynchWithSources
++----------------------------------------------------------------------------*/
+template <class POINT> bool ScalableMesh<POINT>::_InSynchWithSources() const
+    {
+        //NEEDS_WORK_SM: Get LastModifiedTime from sqlite file
+        return false;
+
+    }
+
+/*----------------------------------------------------------------------------+
+|ScalableMesh::_GetRangeInSpecificGCS
++----------------------------------------------------------------------------*/
+template <class POINT> int ScalableMesh<POINT>::_GetRangeInSpecificGCS(DPoint3d& lowPt, DPoint3d& highPt, BENTLEY_NAMESPACE_NAME::GeoCoordinates::BaseGCSCPtr& targetGCS) const
+    {
+    StatusInt status = SUCCESS;
+
+    DRange3d reprojectedRange;
+    status = ReprojectRangeDomainLimited(reprojectedRange, m_contentExtent, const_cast<BENTLEY_NAMESPACE_NAME::GeoCoordinates::BaseGCSCPtr&>(m_sourceGCS.GetGeoRef().GetBasePtr()), targetGCS);
+
+    lowPt.x = reprojectedRange.low.x;
+    highPt.x = reprojectedRange.high.x;
+    lowPt.y = reprojectedRange.low.y;
+    highPt.y = reprojectedRange.high.y;
+    lowPt.z = reprojectedRange.low.z;
+    highPt.z = reprojectedRange.high.z;
+
+
+    return status;
+
+
+    }
+
+
+
+/*----------------------------------------------------------------------------+
+|ScalableMesh::_LastSynchronizationCheck
++----------------------------------------------------------------------------*/
+template <class POINT> bool ScalableMesh<POINT>::_LastSynchronizationCheck(time_t& lastCheckTime) const
+    {
+        return false;
+    }
+
+/*----------------------------------------------------------------------------+
+|ScalableMesh::_SynchWithSources
++----------------------------------------------------------------------------*/
+template <class POINT> int ScalableMesh<POINT>::_SynchWithSources()
+    {
+    assert(!"Not done yet");
+    return false;
+    }
+
+/*----------------------------------------------------------------------------+
+|ScalableMesh::_IsProgressive
++----------------------------------------------------------------------------*/
+template <class POINT> bool ScalableMesh<POINT>::_IsProgressive() const
+    {
+    assert(!"Not done yet");
+    return true;
+    } 
+
+/*----------------------------------------------------------------------------+
+|ScalableMesh::_IsReadOnly
++----------------------------------------------------------------------------*/
+template <class POINT> bool ScalableMesh<POINT>::_IsReadOnly() const
+    {
+
+        return false;
+
+    } 
+
+/*----------------------------------------------------------------------------+
+|ScalableMesh::_IsShareable
++----------------------------------------------------------------------------*/
+template <class POINT> bool ScalableMesh<POINT>::_IsShareable() const
+    {
+
+        return true;
+
+    } 
+
+/*----------------------------------------------------------------------------+
+|ScalableMesh::_ConvertToCloud
++----------------------------------------------------------------------------*/
+template <class POINT> StatusInt ScalableMesh<POINT>::_ConvertToCloud(const WString& pi_pOutputDirPath) const
+    {
+    if (m_scmIndexPtr == nullptr) return ERROR;
+
+    s_stream_from_disk = true;
+    s_stream_from_grouped_store = false;
+
+    return m_scmIndexPtr->SaveMeshToCloud(getDataSourceAccount(), pi_pOutputDirPath, false);
+    }
+
+#ifdef SCALABLE_MESH_ATP
+/*----------------------------------------------------------------------------+
+|MrDTM::_LoadAllNodeHeaders
++----------------------------------------------------------------------------*/
+template <class POINT> int ScalableMesh<POINT>::_LoadAllNodeHeaders(size_t& nbLoadedNodes) const
+    {    
+    m_scmIndexPtr->LoadTree(nbLoadedNodes);    
+    return SUCCESS;
+    } 
+
+/*----------------------------------------------------------------------------+
+|MrDTM::_GroupNodeHeaders
++----------------------------------------------------------------------------*/
+template <class POINT> int ScalableMesh<POINT>::_SaveGroupedNodeHeaders(const WString& pi_pOutputDirPath) const
+    {
+    if (m_scmIndexPtr == nullptr) return ERROR;
+    if (m_smSQLitePtr->IsSingleFile()) return ERROR;
+
+    s_stream_from_disk = true;
+    s_stream_from_grouped_store = false;
+
+    m_scmIndexPtr->SaveGroupedNodeHeaders(getDataSourceAccount(), pi_pOutputDirPath, true);
+    return SUCCESS;
+    }
+#endif
+/*----------------------------------------------------------------------------+
+|ScalableMeshSingleResolutionPointIndexView Method Definition Section - Begin
++----------------------------------------------------------------------------*/
+template <class POINT> ScalableMeshSingleResolutionPointIndexView<POINT>::ScalableMeshSingleResolutionPointIndexView(HFCPtr<SMPointIndex<POINT, YProtPtExtentType>> scmPointIndexPtr, 
+                                                                                                       int                                              resolutionIndex, 
+                                                                                                       GeoCoords::GCS                                   sourceGCS)
+: m_sourceGCS(sourceGCS)
+    {    
+    m_scmIndexPtr = scmPointIndexPtr;
+    m_resolutionIndex    = resolutionIndex;    
+    }
+
+template <class POINT> ScalableMeshSingleResolutionPointIndexView<POINT>::~ScalableMeshSingleResolutionPointIndexView()
+    {
+    } 
+
+template <class POINT> void ScalableMeshSingleResolutionPointIndexView<POINT>::_TextureFromRaster(HIMMosaic* mosaicP)
+    {}
+
+// Inherited from IDTM   
+template <class POINT> __int64 ScalableMeshSingleResolutionPointIndexView<POINT>::_GetPointCount()
+    {
+    return m_scmIndexPtr->GetNbObjectsAtLevel(m_resolutionIndex);
+    }
+
+template <class POINT> bool ScalableMeshSingleResolutionPointIndexView<POINT>::_IsTerrain()
+    {
+    return false;
+    }
+
+
+template <class POINT> __int64 ScalableMeshSingleResolutionPointIndexView<POINT>::_GetBreaklineCount() const
+    {
+    assert(0);
+    return 0;
+    }
+
+
+template <class POINT> BENTLEY_NAMESPACE_NAME::TerrainModel::IDTM* ScalableMeshSingleResolutionPointIndexView<POINT>::_GetDTMInterface(DTMAnalysisType type)
+    {
+    assert(0);
+    return 0;
+    }
+
+template <class POINT> BENTLEY_NAMESPACE_NAME::TerrainModel::IDTM* ScalableMeshSingleResolutionPointIndexView<POINT>::_GetDTMInterface(DMatrix4d& storageToUors, DTMAnalysisType type)
+    {
+    assert(0);
+    return 0;
+    }
+
+
+template <class POINT> DTMStatusInt ScalableMeshSingleResolutionPointIndexView<POINT>::_GetRange(DRange3dR range)
+    {        
+    YProtPtExtentType ExtentPoints = m_scmIndexPtr->GetContentExtent();
+
+    range.low.x = ExtentOp<YProtPtExtentType>::GetXMin(ExtentPoints);
+    range.high.x = ExtentOp<YProtPtExtentType>::GetXMax(ExtentPoints);
+    range.low.y = ExtentOp<YProtPtExtentType>::GetYMin(ExtentPoints);
+    range.high.y = ExtentOp<YProtPtExtentType>::GetYMax(ExtentPoints);
+    range.low.z = ExtentOp<YProtPtExtentType>::GetZMin(ExtentPoints);
+    range.high.z = ExtentOp<YProtPtExtentType>::GetZMax(ExtentPoints);   
+    return DTM_SUCCESS;
+    }
+
+
+
+template <class POINT> StatusInt ScalableMeshSingleResolutionPointIndexView<POINT>::_GetBoundary(bvector<DPoint3d>& boundary)
+    {
+    return ERROR;
+    }
+
+template <class POINT> uint64_t ScalableMeshSingleResolutionPointIndexView<POINT>::_AddClip(const DPoint3d* pts, size_t ptsSize)
+    {
+    assert(false && "Not implemented");
+    return ((uint64_t)-1);
+    }
+
+/*----------------------------------------------------------------------------+
+|ScalableMeshSingleResolutionPointIndexView::_GetRangeInSpecificGCS
++----------------------------------------------------------------------------*/
+template <class POINT> int ScalableMeshSingleResolutionPointIndexView<POINT>::_GetRangeInSpecificGCS(DPoint3d& lowPt, DPoint3d& highPt, BENTLEY_NAMESPACE_NAME::GeoCoordinates::BaseGCSCPtr& targetGCS) const
+    {
+    StatusInt status = SUCCESS;
+
+    YProtPtExtentType ExtentPoints = m_scmIndexPtr->GetContentExtent();
+
+    DRange3d initialRange;
+    initialRange.low.x = ExtentOp<YProtPtExtentType>::GetXMin(ExtentPoints);
+    initialRange.high.x = ExtentOp<YProtPtExtentType>::GetXMax(ExtentPoints);
+    initialRange.low.y = ExtentOp<YProtPtExtentType>::GetYMin(ExtentPoints);
+    initialRange.high.y = ExtentOp<YProtPtExtentType>::GetYMax(ExtentPoints);
+    initialRange.low.z = ExtentOp<YProtPtExtentType>::GetZMin(ExtentPoints);
+    initialRange.high.z = ExtentOp<YProtPtExtentType>::GetZMax(ExtentPoints);
+
+    DRange3d reprojectedRange;
+    status = ReprojectRangeDomainLimited(reprojectedRange, initialRange, const_cast<BENTLEY_NAMESPACE_NAME::GeoCoordinates::BaseGCSCPtr&>(m_sourceGCS.GetGeoRef().GetBasePtr()), targetGCS);
+
+    lowPt.x = reprojectedRange.low.x;
+    highPt.x = reprojectedRange.high.x;
+    lowPt.y = reprojectedRange.low.y;
+    highPt.y = reprojectedRange.high.y;
+    lowPt.z = reprojectedRange.low.z;
+    highPt.z = reprojectedRange.high.z;
+
+
+    return status;    
+    }
+
+// Inherited from IMRDTM     
+template <class POINT> Count ScalableMeshSingleResolutionPointIndexView<POINT>::_GetCountInRange (const DRange2d& range, 
+                                                                                           const CountType& type, 
+                                                                                           const unsigned __int64& maxNumberCountedPoints) const
+    {
+    // Not implemented
+    assert(false);
+    return Count(0,0);
+    }
+
+template <class POINT> int ScalableMeshSingleResolutionPointIndexView<POINT>::_GenerateSubResolutions()
+    {  
+    assert(0);
+    return ERROR;
+    }
+
+template <class POINT> ScalableMeshCompressionType ScalableMeshSingleResolutionPointIndexView<POINT>::_GetCompressionType() const
+    {
+    assert(0);
+    return SCM_COMPRESSION_NONE;
+    }
+
+template <class POINT> int ScalableMeshSingleResolutionPointIndexView<POINT>::_GetNbResolutions() const
+    {
+    return 1;    
+    }
+
+template <class POINT> size_t ScalableMeshSingleResolutionPointIndexView<POINT>::_GetTerrainDepth() const
+    {
+    return 1;
+    }
+
+template <class POINT> IScalableMeshPointQueryPtr ScalableMeshSingleResolutionPointIndexView<POINT>::_GetQueryInterface(ScalableMeshQueryType                queryType,                                                                                                      
+                                                                                                                        BENTLEY_NAMESPACE_NAME::GeoCoordinates::BaseGCSCPtr& targetGCS,
+                                                                                                                        const DRange3d&                      extentInTargetGCS) const
+    {                   
+    GeoCoords::GCS targetGeoCoord(GetGCSFactory().Create(targetGCS));           
+   
+    // TODO: Remove once smart pointers are const aware
+    ScalableMeshSingleResolutionPointIndexView<POINT>* UNCONST_THIS = const_cast<ScalableMeshSingleResolutionPointIndexView<POINT>*>(this);
+
+    IScalableMeshPointQueryPtr scmQueryPtr = ScalableMeshPointQuery::GetReprojectionQueryInterface(UNCONST_THIS, queryType, m_sourceGCS, targetGeoCoord, extentInTargetGCS);
+
+    return scmQueryPtr;                
+    }
+
+template <class POINT> IScalableMeshPointQueryPtr ScalableMeshSingleResolutionPointIndexView<POINT>::_GetQueryInterface(ScalableMeshQueryType queryType) const
+    {    
+    IScalableMeshPointQueryPtr iScalableMeshQueryPtr;
+
+    if ((m_scmIndexPtr != 0) && (m_scmIndexPtr->IsEmpty() == false))
+        {    
+        if (queryType == SCM_QUERY_FULL_RESOLUTION)
+            {
+            iScalableMeshQueryPtr =  new ScalableMeshFullResolutionPointQuery<POINT>(m_scmIndexPtr, 
+                                                                                     m_resolutionIndex);
+            }
+        else
+        if (queryType == SCM_QUERY_VIEW_DEPENDENT)
+            {
+            iScalableMeshQueryPtr =  new ScalableMeshViewDependentPointQuery<POINT>(m_scmIndexPtr);       
+            }
+
+        //SCM_QUERY_FIX_RESOLUTION_VIEW is meaningless for a single resolution view.         
+        }
+        
+    return iScalableMeshQueryPtr;
+    }
+  
+template <class POINT> IScalableMeshMeshQueryPtr ScalableMeshSingleResolutionPointIndexView<POINT>::_GetMeshQueryInterface(MeshQueryType queryType) const
+    {
+    assert(!"Not supported");
+
+    return IScalableMeshMeshQueryPtr();
+    }
+
+template <class POINT> IScalableMeshMeshQueryPtr ScalableMeshSingleResolutionPointIndexView<POINT>::_GetMeshQueryInterface(MeshQueryType queryType,
+                                                                                                             BENTLEY_NAMESPACE_NAME::GeoCoordinates::BaseGCSCPtr& targetGCS,
+                                                                                                             const DRange3d&                      extentInTargetGCS) const
+    {
+    assert(!"Not supported");
+
+    return IScalableMeshMeshQueryPtr();
+    }
+
+template <class POINT> IScalableMeshNodeRayQueryPtr ScalableMeshSingleResolutionPointIndexView<POINT>::_GetNodeQueryInterface() const
+    {
+    assert(!"Not supported");
+
+    return IScalableMeshNodeRayQueryPtr();
+    }
+
+template <class POINT> const GeoCoords::GCS& ScalableMeshSingleResolutionPointIndexView<POINT>::_GetGCS() const
+    {
+    return m_sourceGCS;
+    }
+
+template <class POINT> StatusInt ScalableMeshSingleResolutionPointIndexView<POINT>::_SetGCS(const GeoCoords::GCS& sourceGCS)
+    {
+    assert(!"Not done yet");
+
+    return -1;   
+    }
+
+template <class POINT> bool ScalableMeshSingleResolutionPointIndexView<POINT>::_IsProgressive() const
+    {
+    assert(0);
+    return false;
+    }
+
+
+
+template <class POINT> bool ScalableMeshSingleResolutionPointIndexView<POINT>::_AddClip(const DPoint3d* pts, size_t ptsSize, uint64_t clipID)
+    {
+    return false;
+    }
+
+template <class POINT> bool ScalableMeshSingleResolutionPointIndexView<POINT>::_ModifyClip(const DPoint3d* pts, size_t ptsSize, uint64_t clipID)
+    {
+    return false;
+    }
+
+template <class POINT> bool ScalableMeshSingleResolutionPointIndexView<POINT>::_RemoveClip(uint64_t clipID)
+    {
+    return false;
+    }
+
+
+template <class POINT> void ScalableMeshSingleResolutionPointIndexView<POINT>::_ModifyClipMetadata(uint64_t clipId, double importance, int nDimensions)
+    {
+    assert(0);
+    return;
+    }
+
+template <class POINT> bool ScalableMeshSingleResolutionPointIndexView<POINT>::_AddSkirt(const bvector<bvector<DPoint3d>>& skirt, uint64_t clipID)
+    {
+    return false;
+    }
+
+template <class POINT> bool ScalableMeshSingleResolutionPointIndexView<POINT>::_ModifySkirt(const bvector<bvector<DPoint3d>>& skirt, uint64_t clipID)
+    {
+    return false;
+    }
+
+template <class POINT> void ScalableMeshSingleResolutionPointIndexView<POINT>::_GetAllClipsIds(bvector<uint64_t>& allClipIds)
+    {
+
+    }
+
+template <class POINT> void ScalableMeshSingleResolutionPointIndexView<POINT>::_GetCurrentlyViewedNodes(bvector<IScalableMeshNodePtr>& nodes)
+    {
+
+    }
+
+template <class POINT> void ScalableMeshSingleResolutionPointIndexView<POINT>::_SetCurrentlyViewedNodes(const bvector<IScalableMeshNodePtr>& nodes)
+    {
+
+    }
+
+template <class POINT> bool ScalableMeshSingleResolutionPointIndexView<POINT>::_RemoveSkirt(uint64_t clipID)
+    {
+    return false;
+    }
+
+
+
+template <class POINT> bool ScalableMeshSingleResolutionPointIndexView<POINT>::_IsReadOnly() const
+    {    
+    //MS Access of the file 
+    assert(!"Not done yet");
+    return true;
+    }
+
+template <class POINT> bool ScalableMeshSingleResolutionPointIndexView<POINT>::_IsShareable() const
+    {    
+    //MS Access of the file 
+    assert(!"Not done yet");
+    return false;
+    }
+
+template <class POINT> ScalableMeshState ScalableMeshSingleResolutionPointIndexView<POINT>::_GetState() const
+    {
+    assert(!"Not done yet");
+    return SCM_STATE_EMPTY; 
+    }
+
+template <class POINT> bool ScalableMeshSingleResolutionPointIndexView<POINT>::_InSynchWithSources() const
+    {    
+    assert(!"Should not be called");
+    return false;
+    }
+
+template <class POINT> bool ScalableMeshSingleResolutionPointIndexView<POINT>::_LastSynchronizationCheck(time_t& lastCheckTime) const
+    {
+    assert(!"Should not be called");
+    return false;       
+    }
+
+template <class POINT> int ScalableMeshSingleResolutionPointIndexView<POINT>::_SynchWithSources()
+    {
+    assert(!"Should not be called");
+    return -1;       
+    }
+
+template <class POINT> void ScalableMeshSingleResolutionPointIndexView<POINT>::_SetIsInsertingClips(bool toggleInsertClips)
+    {
+    assert(!"Should not be called");
+    }
+
+/*----------------------------------------------------------------------------+
+|ScalableMeshSingleResolutionPointIndexView Method Definition Section - End
++----------------------------------------------------------------------------*/
+/*
+DTMStatusInt IDTMVolume::ComputeVolumeCutAndFill(double& cut, double& fill, double& area, PolyfaceHeader& intersectingMeshSurface, DRange3d& meshRange, bvector<PolyfaceHeaderPtr>& volumeMeshVector)
+    {
+    return _ComputeVolumeCutAndFill(cut, fill, area, intersectingMeshSurface,meshRange, volumeMeshVector);
+    }
+
+DTMStatusInt IDTMVolume::ComputeVolumeCutAndFill(PolyfaceHeaderPtr& terrainMesh, double& cut, double& fill, PolyfaceHeader& mesh, bool is2d, bvector<PolyfaceHeaderPtr>& volumeMeshVector)
+    {
+    return _ComputeVolumeCutAndFill(terrainMesh, cut, fill, mesh, is2d, volumeMeshVector);
+    }
+*/
+
+void edgeCollapseTest(WCharCP param)
+    {
+    FILE* mesh = _wfopen(param, L"rb");
+
+    size_t ct;
+    fread(&ct, sizeof(size_t), 1, mesh);
+    void* graph = new byte[ct];
+    fread(graph, 1, ct, mesh);
+    MTGGraph g;
+    g.LoadFromBinaryStream(graph, ct);
+    size_t npts;
+    fread(&npts, sizeof(size_t), 1, mesh);
+    std::vector<DPoint3d> pts(npts);
+    fread(&pts[0], sizeof(DPoint3d), npts, mesh);
+    //CGALEdgeCollapse(&g, pts, 20000000);
+    fclose(mesh);
+    }
+
+void edgeCollapsePrintGraph(WCharCP param)
+    {
+    FILE* mesh = _wfopen(param, L"rb");
+
+    size_t ct;
+    fread(&ct, sizeof(size_t), 1, mesh);
+    void* graph = new byte[ct];
+    fread(graph, 1, ct, mesh);
+    MTGGraph g;
+    g.LoadFromBinaryStream(graph, ct);
+    size_t npts;
+    fread(&npts, sizeof(size_t), 1, mesh);
+    std::vector<DPoint3d> pts(npts);
+    fread(&pts[0], sizeof(DPoint3d), npts, mesh);
+    fclose(mesh);
+    Utf8String path = "E:\\output\\scmesh\\2016-01-28\\";
+    Utf8String str1 = "tested";
+    PrintGraphWithPointInfo(path, str1, &g, &pts[0], npts);
+    }
+
+void edgeCollapseShowMesh(WCharCP param, PolyfaceQueryP& outMesh)
+    {
+    FILE* mesh = _wfopen(param, L"rb");
+    size_t ct;
+    fread(&ct, sizeof(size_t), 1, mesh);
+    void* graph = new byte[ct];
+    fread(graph, 1, ct, mesh);
+    MTGGraph g;
+    g.LoadFromBinaryStream(graph, ct);
+    size_t npts;
+    fread(&npts, sizeof(size_t), 1, mesh);
+    DPoint3d* pts = new DPoint3d[npts];
+    fread(pts, sizeof(DPoint3d), npts, mesh);
+    fclose(mesh);
+    std::vector<int32_t> indices;
+    ExtractMeshIndicesFromGraph(indices, &g);
+    int32_t* indicesArray = new int32_t[indices.size()];
+    memcpy(indicesArray, &indices[0], indices.size()*sizeof(int32_t));
+    for (size_t i = 0; i < npts; ++i) pts[i].Scale(10000);
+    outMesh = new PolyfaceQueryCarrier(3, false, indices.size(), npts, pts,indicesArray);
+    }
+
+template class ScalableMesh<DPoint3d>;
+template class ScalableMeshSingleResolutionPointIndexView<DPoint3d>;
+
+END_BENTLEY_SCALABLEMESH_NAMESPACE