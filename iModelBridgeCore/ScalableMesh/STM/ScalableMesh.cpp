/*--------------------------------------------------------------------------------------+
|
|     $Source: STM/ScalableMesh.cpp $
|    $RCSfile: ScalableMesh.cpp,v $
|   $Revision: 1.106 $
|       $Date: 2012/01/06 16:30:15 $
|     $Author: Raymond.Gauthier $
|
|  $Copyright: (c) 2019 Bentley Systems, Incorporated. All rights reserved. $
|
+--------------------------------------------------------------------------------------*/
  
#include <ScalableMeshPCH.h>
#include "ImagePPHeaders.h" 
extern bool   GET_HIGHEST_RES;

#include <STMInternal/Foundations/FoundationsPrivateTools.h>
/*------------------------------------------------------------------+
| Include of the current class header                               |
+------------------------------------------------------------------*/
#include "InternalUtilityFunctions.h"
#include "ScalableMesh.h"
#include "ScalableMeshQuadTreeBCLIBFilters.h"
#include "ScalableMeshQuadTreeQueries.h"

#include <ScalableMesh/GeoCoords/GCS.h>
#include <STMInternal/GeoCoords/WKTUtils.h>
#include <ScalableMesh/GeoCoords/Reprojection.h>

#include "ScalableMeshQuery.h"
#include "ScalableMeshSourcesPersistance.h"

#include <ScalableMesh/IScalableMeshPolicy.h>
#include <ScalableMesh/IScalableMeshSourceCollection.h>
#include <ScalableMesh/IScalableMeshDocumentEnv.h>
#include <ScalableMesh/IScalableMeshGroundExtractor.h>
#include <ScalableMesh/IScalableMeshSourceImportConfig.h>
#include <ScalableMesh/IScalableMeshSources.h>

#include "ScalableMesh/ScalableMeshLib.h"
#include <CloudDataSource/DataSourceManager.h>

#include "ScalableMeshDraping.h"
#include "ScalableMeshInfo.h"
#include "ScalableMeshVolume.h"

#include "Edits/ClipRegistry.h"

#include <Vu/VuApi.h>
#include <Vu/vupoly.fdf>
#include "vuPolygonClassifier.h"
#include <ImagePP/all/h/HIMMosaic.h>
#include <ImagePP/all/h/HRFVirtualEarthFile.h>
#include "LogUtils.h"
#include "ScalableMeshEdit.h"
#include "ScalableMeshAnalysis.h"
#include <ScalableMesh/ScalableMeshLib.h>
#include <ScalableMesh/IScalableMeshNodeCreator.h>
#include "MosaicTextureProvider.h"
#include "ScalableMeshGroup.h"
#include "ScalableMeshMesher.h"
#include "ScalableMeshDb.h"
#include <ScalableMesh/IScalableMeshPublisher.h>

#ifndef VANCOUVER_API
#include <DgnPlatform/DgnGeoCoord.h>
#endif



//#include "CGALEdgeCollapse.h"

//DataSourceManager s_dataSourceManager;

extern bool s_stream_from_wsg;
extern bool s_stream_from_grouped_store;
extern bool s_is_virtual_grouping;

ScalableMeshScheduler* s_clipScheduler = nullptr;
std::mutex s_schedulerLock;

/*----------------------------------------------+
| Constant definitions                          |
+----------------------------------------------*/

/*----------------------------------------------+
| Private type definitions                      |
+----------------------------------------------*/

// typedef HGF2DTemplateExtent<double, HGF3DCoord<double>> FProtFeatureExtentType;
typedef HGF3DExtent<double> FProtFeatureExtentType;
//typedef HGF2DTemplateExtent<double, HGF3DCoord<double>> FProtPtExtentType;
typedef HGF3DExtent<double> FProtPtExtentType;
 
// typedef HGF2DTemplateExtent<double, HGF3DCoord<double>> XProtFeatureExtentType;
typedef HGF3DExtent<double> XProtFeatureExtentType;
//typedef HGF2DTemplateExtent<double, HGF3DCoord<double>> XProtPtExtentType;
typedef HGF3DExtent<double> XProtPtExtentType;


typedef HGF3DExtent<double> YProtFeatureExtentType;
//typedef HGF2DTemplateExtent<double, HGF3DCoord<double>> YProtFeatureExtentType;

/*==================================================================*/
/*                                                                  */
/*          INTERNAL FUNCTIONS                                      */
/*                                                                  */
/*==================================================================*/

using namespace ISMStore;

USING_NAMESPACE_BENTLEY_SCALABLEMESH_IMPORT
USING_NAMESPACE_BENTLEY_SCALABLEMESH_GEOCOORDINATES


BEGIN_BENTLEY_SCALABLEMESH_NAMESPACE

bool s_useSQLFormat = true;

#define USE_CODE_FOR_ERROR_DETECTION

namespace {
#if 0
/*----------------------------------------------------------------------------+
| Pool Singleton
+----------------------------------------------------------------------------*/
template <typename POINT> static HFCPtr<HPMCountLimitedPool<POINT> > PoolSingleton()
    {
    static HFCPtr<HPMCountLimitedPool<POINT> > pGlobalPointPool(new HPMCountLimitedPool<POINT>(new HPMMemoryMgrReuseAlreadyAllocatedBlocksWithAlignment(100, 2000 * sizeof(POINT)), 30000000));

    return pGlobalPointPool;
    }
#endif

inline const GCS& GetDefaultGCS ()
    {
    static const GCS DEFAULT_GCS(GetGCSFactory().Create(GeoCoords::Unit::GetMeter()));
    return DEFAULT_GCS;
    }

const size_t DEFAULT_WORKING_LAYER = 0;

}   

/*----------------------------------------------------------------------------+
|IScalableMesh Method Definition Section - Begin
+----------------------------------------------------------------------------*/

void IScalableMesh::TextureFromRaster(ITextureProviderPtr provider)
    {
    return _TextureFromRaster(provider);
    }

int64_t IScalableMesh::GetPointCount()
    {
    return _GetPointCount();
    }

uint64_t IScalableMesh::GetNodeCount()
    {
    return _GetNodeCount();
    }

bool IScalableMesh::IsTerrain()
    {
    return _IsTerrain();
    }

bool IScalableMesh::IsTextured()
    {
    return _IsTextured();
    }

StatusInt IScalableMesh::GetTextureInfo(IScalableMeshTextureInfoPtr& textureInfo) const
    {
    return _GetTextureInfo(textureInfo);
    }

bool IScalableMesh::IsCesium3DTiles()
    {
    return _IsCesium3DTiles();
    }

bool IScalableMesh::IsStubFile()
    {
    return _IsStubFile();
    }

Utf8String IScalableMesh::GetProjectWiseContextShareLink()
    {
    return _GetProjectWiseContextShareLink();
    }

DTMStatusInt IScalableMesh::GetRange(DRange3dR range)
    {
    return _GetRange(range);
    }

StatusInt IScalableMesh::GetBoundary(bvector<DPoint3d>& boundary)
    {
    return _GetBoundary(boundary);
    }

int IScalableMesh::GenerateSubResolutions()
    {
    return _GenerateSubResolutions();
    }
            
int64_t IScalableMesh::GetBreaklineCount() const
    {
    return _GetBreaklineCount();
    }
 
ScalableMeshCompressionType IScalableMesh::GetCompressionType() const
    {
    return _GetCompressionType();
    }

int IScalableMesh::GetNbResolutions() const
    {
    return _GetNbResolutions();
    }

size_t IScalableMesh::GetTerrainDepth() const
    {
    return _GetTerrainDepth();
    }


IScalableMeshPointQueryPtr IScalableMesh::GetQueryInterface(ScalableMeshQueryType queryType) const
    {
    return _GetQueryInterface(queryType);
    }

IScalableMeshPointQueryPtr IScalableMesh::GetQueryInterface(ScalableMeshQueryType                         queryType,                                          
                                                            BENTLEY_NAMESPACE_NAME::GeoCoordinates::BaseGCSCPtr& targetGCS,
                                                            const DRange3d& extentInTargetGCS) const
    {
    return _GetQueryInterface(queryType, targetGCS, extentInTargetGCS);
    }

IScalableMeshMeshQueryPtr IScalableMesh::GetMeshQueryInterface(MeshQueryType queryType) const
    {
    return _GetMeshQueryInterface(queryType);
    }

IScalableMeshMeshQueryPtr IScalableMesh::GetMeshQueryInterface(MeshQueryType queryType,
                                                 BENTLEY_NAMESPACE_NAME::GeoCoordinates::BaseGCSCPtr& targetGCS,
                                                 const DRange3d& extentInTargetGCS) const
    {
    return _GetMeshQueryInterface(queryType, targetGCS, extentInTargetGCS);
    }

IScalableMeshNodeRayQueryPtr IScalableMesh::GetNodeQueryInterface() const
    {
    return _GetNodeQueryInterface();
    } 

IScalableMeshEditPtr IScalableMesh::GetMeshEditInterface() const
    {
    return _GetMeshEditInterface();
    }

IScalableMeshAnalysisPtr IScalableMesh::GetMeshAnalysisInterface()
    {
    return _GetMeshAnalysisInterface();
    }

BENTLEY_NAMESPACE_NAME::TerrainModel::IDTM* IScalableMesh::GetDTMInterface(DTMAnalysisType type)
    {
    return _GetDTMInterface(type);
    }

BENTLEY_NAMESPACE_NAME::TerrainModel::IDTM* IScalableMesh::GetDTMInterface(DMatrix4d& storageToUors, DTMAnalysisType type)
    {
    return _GetDTMInterface(storageToUors, type);
    }

const BaseGCSCPtr& IScalableMesh::GetBaseGCS() const 
    {
    return _GetGCS().GetGeoRef().GetBasePtr();
    }

StatusInt IScalableMesh::SetBaseGCS(const BaseGCSCPtr& baseGCSPtr)
    {
    SMStatus createStatus = SMStatus::S_SUCCESS;
    GCS gcs(GetGCSFactory().Create(baseGCSPtr, createStatus));
    if (SMStatus::S_SUCCESS != createStatus)
        return BSIERROR;

    return _SetGCS(gcs);
    }


const GeoCoords::GCS& IScalableMesh::GetGCS() const
    {
    return _GetGCS();
    }

StatusInt IScalableMesh::SetGCS(const GeoCoords::GCS& gcs)
    {
    return _SetGCS(gcs);
    }

ScalableMeshState IScalableMesh::GetState() const
    {
    return _GetState();
    }

bool IScalableMesh::IsReadOnly() const
    {
    return _IsReadOnly();
    }

bool IScalableMesh::IsShareable() const
    {
    return _IsShareable();
    }

bool IScalableMesh::InSynchWithSources() const
    {
    return _InSynchWithSources();
    }

bool IScalableMesh::LastSynchronizationCheck(time_t& lastCheckTime) const
    {
    return _LastSynchronizationCheck(lastCheckTime);
    }

int IScalableMesh::GetRangeInSpecificGCS(DPoint3d& lowPt, DPoint3d& highPt, BENTLEY_NAMESPACE_NAME::GeoCoordinates::BaseGCSCPtr& targetGCS) const
    {
    return _GetRangeInSpecificGCS(lowPt, highPt, targetGCS);
    }


uint64_t IScalableMesh::AddClip(const DPoint3d* pts, size_t ptsSize)
    {
    return _AddClip(pts, ptsSize);
    }

bool IScalableMesh::AddClip(const DPoint3d* pts, size_t ptsSize, uint64_t clipID)
    {
    return _AddClip(pts, ptsSize, clipID);
    }

bool IScalableMesh::AddClip(const DPoint3d* pts, size_t ptsSize, uint64_t clipID, SMClipGeometryType geom, SMNonDestructiveClipType type, bool isActive)
    {
    return _AddClip(pts, ptsSize, clipID, geom, type, isActive);
    }

bool IScalableMesh::AddClip(const ClipVectorPtr& clip, uint64_t clipID, SMClipGeometryType geom, SMNonDestructiveClipType type, bool isActive)
{
    return _AddClip(clip, clipID, geom, type, isActive);
}

bool IScalableMesh::ModifyClip(const DPoint3d* pts, size_t ptsSize, uint64_t clipID)
    {
    return _ModifyClip(pts, ptsSize, clipID);
    }


bool IScalableMesh::ModifyClip(const DPoint3d* pts, size_t ptsSize, uint64_t clipID, SMClipGeometryType geom, SMNonDestructiveClipType type, bool isActive)
    {
    return _ModifyClip(pts, ptsSize, clipID, geom, type, isActive);
    }

bool IScalableMesh::ModifyClip(const ClipVectorPtr& clip, uint64_t clipID, SMClipGeometryType geom, SMNonDestructiveClipType type, bool isActive)
{
    return _ModifyClip(clip, clipID, geom, type, isActive);
}

void IScalableMesh::SynchronizeClipData(const bvector<bpair<uint64_t, bvector<DPoint3d>>>& listOfClips, const bvector<bpair<uint64_t, bvector<bvector<DPoint3d>>>>& listOfSkirts)
    {
    return _SynchronizeClipData(listOfClips, listOfSkirts);
    }

void IScalableMesh::ModifyClipMetadata(uint64_t clipId, double importance, int nDimensions)
    {
    return _ModifyClipMetadata(clipId, importance, nDimensions);
    }

bool IScalableMesh::RemoveClip(uint64_t clipID)
    {
    return _RemoveClip(clipID);
    }

bool IScalableMesh::GetClip(uint64_t clipID, bvector<DPoint3d>& clipData)
{
    return _GetClip(clipID, clipData);
}

bool IScalableMesh::GetClip(uint64_t clipID, ClipVectorPtr& clipData)
{
    return _GetClip(clipID, clipData);
}

bool IScalableMesh::IsInsertingClips()
    {
    return _IsInsertingClips();
    }

void IScalableMesh::SetIsInsertingClips(bool toggleInsertClips)
    {
    return _SetIsInsertingClips(toggleInsertClips);
    }


bool   IScalableMesh::ShouldInvertClips()
    {
    return _ShouldInvertClips();
    }

void   IScalableMesh::SetInvertClip(bool invertClips)
    {
    return _SetInvertClip(invertClips);
    }

bool IScalableMesh::GetSkirt(uint64_t skirtID, bvector<bvector<DPoint3d>>& skirt)
    {
    return _GetSkirt(skirtID, skirt);
    }

bool IScalableMesh::AddSkirt(const bvector<bvector<DPoint3d>>& skirt, uint64_t clipID)
    {
    return _AddSkirt(skirt, clipID);
    }

bool IScalableMesh::ModifySkirt(const bvector<bvector<DPoint3d>>& skirt, uint64_t clipID)
    {
    return _ModifySkirt(skirt, clipID);
    }

void IScalableMesh::GetAllClipIds(bvector<uint64_t>& ids)
    {
    return _GetAllClipsIds(ids);
    }

void                              IScalableMesh::SetClipOnOrOff(uint64_t id, bool isActive)
    {
    return _SetClipOnOrOff(id, isActive);
    }

void                               IScalableMesh::GetIsClipActive(uint64_t id, bool& isActive)
    {
    return _GetIsClipActive(id, isActive);
    }

void                        IScalableMesh::GetClipType(uint64_t id, SMNonDestructiveClipType& type)
    {
    return _GetClipType(id, type);
    }

void IScalableMesh::CompactExtraFiles()
{
	return _CompactExtraFiles();
}

void IScalableMesh::WriteExtraFiles()
{
	return _WriteExtraFiles();
}

void IScalableMesh::GetCurrentlyViewedNodes(bvector<IScalableMeshNodePtr>& nodes)
    {
    return _GetCurrentlyViewedNodes(nodes);
    }

void IScalableMesh::SetCurrentlyViewedNodes(const bvector<IScalableMeshNodePtr>& nodes)
    {
    return _SetCurrentlyViewedNodes(nodes);
    }

void IScalableMesh::SetEditFilesBasePath(const Utf8String& path)
    {
    return _SetEditFilesBasePath(path);
    }

Utf8String IScalableMesh::GetEditFilesBasePath()
    {
    return _GetEditFilesBasePath();
    }

void IScalableMesh::GetExtraFileNames(bvector<BeFileName>& extraFileNames) const
    {
    return _GetExtraFileNames(extraFileNames);
    }

IScalableMeshNodePtr IScalableMesh::GetRootNode()
    {
    return _GetRootNode();
    }

#ifdef WIP_MESH_IMPORT
void  IScalableMesh::GetAllTextures(bvector<IScalableMeshTexturePtr>& textures)
    {
    return _GetAllTextures(textures);
    }
#endif

bool IScalableMesh::RemoveSkirt(uint64_t clipID)
    {
    return _RemoveSkirt(clipID);
    }


int IScalableMesh::SaveAs(const WString& destination, ClipVectorPtr clips, IScalableMeshProgressPtr progress)
    {
    return _SaveAs(destination, clips, progress);
    }

int IScalableMesh::Generate3DTiles(const WString& outContainerName, WString outDatasetName, SMCloudServerType server, IScalableMeshProgressPtr progress, ClipVectorPtr clips) const
    {
    return _Generate3DTiles(outContainerName, outDatasetName, server, progress, clips, (clips.IsValid() ? (uint64_t)-1 : (uint64_t)-2));
    }

BentleyStatus IScalableMesh::CreateCoverage(const bvector<DPoint3d>& coverageData, uint64_t id, const Utf8String& coverageName)
    {    
    return _CreateCoverage(coverageData, id, coverageName);
    }

SMStatus IScalableMesh::DetectGroundForRegion(BeFileName& createdTerrain, const BeFileName& coverageTempDataFolder, const bvector<DPoint3d>& coverageData, uint64_t id, IScalableMeshGroundPreviewerPtr groundPreviewer, BaseGCSCPtr destinationGcs, bool limitResolution)
    {
    return _DetectGroundForRegion(createdTerrain, coverageTempDataFolder, coverageData, id, groundPreviewer, destinationGcs, limitResolution);
    }

void IScalableMesh::GetAllCoverages(bvector<bvector<DPoint3d>>& coverageData)
    {
    return _GetAllCoverages(coverageData);
    }

void IScalableMesh::GetCoverageIds(bvector<uint64_t>& ids) const
    {
    return _GetCoverageIds(ids);
    }

void IScalableMesh::GetCoverageName(Utf8String& name, uint64_t id) const
    {
    return _GetCoverageName(name, id);
    }

BentleyStatus IScalableMesh::DeleteCoverage(uint64_t id)
    {
    return _DeleteCoverage(id);
    }

IScalableMeshClippingOptions&  IScalableMesh::EditClippingOptions()
    {
	return _EditClippingOptions();
    }

void IScalableMesh::ImportTerrainSM(WString terrainPath)
    {
    return _ImportTerrainSM(terrainPath);
    }

IScalableMeshPtr IScalableMesh::GetTerrainSM()
    {
    return _GetTerrainSM();
    }

Transform  IScalableMesh::GetReprojectionTransform() const
    {
    return _GetReprojectionTransform();
    }

BentleyStatus   IScalableMesh::SetReprojection(GeoCoordinates::BaseGCSCR targetCS, TransformCR approximateTransform)
    {
    return _SetReprojection(targetCS, approximateTransform);
    }

#ifdef VANCOUVER_API
BentleyStatus   IScalableMesh::Reproject(GeoCoordinates::BaseGCSCP targetCS, DgnModelRefP dgnModel)
    {
    return _Reproject(targetCS, dgnModel);
    }
#else
BentleyStatus   IScalableMesh::Reproject(DgnGCSCP targetCS, DgnDbR dgnProject)
    {
    return _Reproject(targetCS, dgnProject);
    }
#endif

IScalableMeshPtr IScalableMesh::GetGroup()
    {
    return _GetGroup();
    }

void IScalableMesh::AddToGroup(IScalableMeshPtr& sMesh, bool isRegionRestricted, const DPoint3d* region, size_t nOfPtsInRegion)
    {
    return _AddToGroup(sMesh, isRegionRestricted, region, nOfPtsInRegion);
    }


void IScalableMesh::RemoveFromGroup(IScalableMeshPtr& sMesh)
    {
    return _RemoveFromGroup(sMesh);
    }

void IScalableMesh::SetGroupSelectionFromPoint(DPoint3d firstPoint)
    {
    return _SetGroupSelectionFromPoint(firstPoint);
    }

void  IScalableMesh::ClearGroupSelection()
    {
    return _ClearGroupSelection();
    }

void  IScalableMesh::RemoveAllDisplayData()
    {
    return _RemoveAllDisplayData();
    }


#ifdef SCALABLE_MESH_ATP
    
int IScalableMesh::ChangeGeometricError(const WString& outContainerName, WString outDatasetName, SMCloudServerType server, const double& newGeometricErrorValue) const
    {
    return _ChangeGeometricError(outContainerName, outDatasetName, server, newGeometricErrorValue);
    }

int IScalableMesh::LoadAllNodeHeaders(size_t& nbLoadedNodes, int level) const
    {
    return _LoadAllNodeHeaders(nbLoadedNodes, level);
    }

int IScalableMesh::LoadAllNodeData(size_t& nbLoadedNodes, int level) const
{
    return _LoadAllNodeData(nbLoadedNodes, level);
}

int IScalableMesh::SaveGroupedNodeHeaders(const WString& pi_pOutputDirPath, const short& pi_pGroupMode) const
    {
    return _SaveGroupedNodeHeaders(pi_pOutputDirPath, pi_pGroupMode);
    }
#endif

void IScalableMesh::ReFilter()
    {
    return _ReFilter();
    }

/*----------------------------------------------------------------------------+
|IScalableMesh Method Definition Section - End
+----------------------------------------------------------------------------*/


namespace {

AccessMode GetAccessModeFor(bool                    openReadOnly,
                            bool                    openShareable)
    {
    AccessMode accessMode;

    if (openReadOnly == true)
        {
        accessMode = HFC_READ_ONLY;

        if (openShareable == true)
            {
            accessMode |= HFC_SHARE_READ_WRITE;
            }           
        }
    else
        {            
        accessMode = HFC_READ_WRITE;

        if (openShareable == true)
            {                    
            accessMode |= HFC_SHARE_READ_ONLY;
            }            
        } 
    return accessMode;
    }

}

/*----------------------------------------------------------------------------+
|IScalableMesh::GetFor
+----------------------------------------------------------------------------*/

IScalableMeshPtr IScalableMesh::GetFor(const WChar*          filePath,
                                       const Utf8String&     baseEditsFilePath,
                                       bool                  useTempFolderForEditFiles,
                                       bool                  openReadOnly,
                                       bool                  openShareable,
                                       StatusInt&            status)
{
    return GetFor(filePath, baseEditsFilePath, useTempFolderForEditFiles, true, openReadOnly, openShareable, status);

}

IScalableMeshPtr IScalableMesh::GetFor(const WChar*          filePath,
                                       const Utf8String&     baseEditsFilePath,
                                       bool                  useTempFolderForEditFiles,
                                       bool                  needsNeighbors,
                                       bool                  openReadOnly,
                                       bool                  openShareable,
                                       StatusInt&            status)
{
    status = BSISUCCESS;
    bool isLocal = true;
    Utf8String newBaseEditsFilePath(baseEditsFilePath);
    SMSQLiteFilePtr smSQLiteFile;
    if ((BeFileName::GetExtension(filePath).CompareToI(L"3sm") == 0) ||
        (BeFileName::GetExtension(filePath).CompareToI(L"stm2") == 0))
        { // Open 3sm file
        StatusInt openStatus;
        
        if (openShareable && ScalableMeshDb::GetEnableSharedDatabase())
            {
            smSQLiteFile = SMSQLiteFile::Open(filePath, openReadOnly, openStatus, true);
            }
        else
            {
            smSQLiteFile = SMSQLiteFile::Open(filePath, openReadOnly, openStatus);
            }
			
        if (smSQLiteFile == nullptr)
            {
            status = BSIERROR;

            return 0; // Error opening file
            }
        }
    else if (BeFileName::GetExtension(filePath).CompareToI(L"s3sm") == 0)
        {
        auto directory = BeFileName::GetDirectoryName(filePath);
        isLocal = BeFileName::DoesPathExist(directory.c_str());
        }
    else if (BeFileName::GetExtension(filePath).CompareToI(L"json") == 0)    
        { // Open json streaming format
        auto directory = BeFileName::GetDirectoryName(filePath);
        isLocal = BeFileName::DoesPathExist(directory.c_str());
        if (!isLocal && newBaseEditsFilePath.empty())
            {
            const wchar_t* temp = L"C:\\Temp\\Bentley\\3SM";
            if (!BeFileName::DoesPathExist(temp)) BeFileName::CreateNewDirectory(temp);
            newBaseEditsFilePath.Assign(temp);
            }
        }
    else if (WString(filePath).ContainsI(L"realitydataservices") && WString(filePath).ContainsI(L"S3MXECPlugin"))
        { // Open from ProjectWise Context share
        isLocal = false;
        if (newBaseEditsFilePath.empty())
            {
            const wchar_t* temp = L"C:\\Temp\\Bentley\\3SM";
            if (!BeFileName::DoesPathExist(temp)) BeFileName::CreateNewDirectory(temp);
            newBaseEditsFilePath.Assign(temp);
            }
        }
    else
        {
        status = BSIERROR;
        return 0;
        }

    if (ScalableMeshLib::GetHost().GetRegisteredScalableMesh(filePath) != nullptr) return ScalableMeshLib::GetHost().GetRegisteredScalableMesh(filePath);
#ifndef LINUX_SCALABLEMESH_BUILD
    if(isLocal && 0 != _waccess(filePath, 04))
    {
        status = BSISUCCESS;
        return 0; // File not found
    }
#endif

    return ScalableMesh<DPoint3d>::Open(smSQLiteFile, filePath, newBaseEditsFilePath, useTempFolderForEditFiles, needsNeighbors, status);

}

IScalableMeshPtr IScalableMesh::GetFor(const WChar*          filePath,
                                       bool                    openReadOnly,
                                       bool                    openShareable,
                                       StatusInt&              status)
    {
    return GetFor(filePath, Utf8String(filePath), true, openReadOnly, openShareable, status);
    }

IScalableMeshPtr IScalableMesh::GetFor(const WChar*          filePath,
                                       bool                  needsNeighbors,
                                       bool                    openReadOnly,
                                       bool                    openShareable,
                                       StatusInt&              status)
    {
    return GetFor(filePath, Utf8String(filePath), true, needsNeighbors, openReadOnly, openShareable, status);
    }

/*----------------------------------------------------------------------------+
|IScalableMesh::GetFor
+----------------------------------------------------------------------------*/
IScalableMeshPtr IScalableMesh::GetFor   (const WChar*          filePath,
                            bool                    openReadOnly,
                            bool                    openShareable)
    {
    StatusInt status;
    return GetFor(filePath, Utf8String(filePath), true, openReadOnly, openShareable, status);
    }

/*----------------------------------------------------------------------------+
|IScalableMesh::GetFor
+----------------------------------------------------------------------------*/
IScalableMeshPtr IScalableMesh::GetFor(const WChar*          filePath,
                                       const Utf8String&     baseEditsFilePath,
                                       bool                  openReadOnly,
                                       bool                  openShareable)
    {
    StatusInt status;
    return IScalableMesh::GetFor(filePath, baseEditsFilePath, true, openReadOnly, openShareable, status);
    }

/*----------------------------------------------------------------------------+
|IScalableMesh::GetCountInRange
+----------------------------------------------------------------------------*/
Count IScalableMesh::GetCountInRange (const DRange2d& range, const CountType& type, const uint64_t& maxNumberCountedPoints) const
    {
    return _GetCountInRange(range, type, maxNumberCountedPoints);
    }


void      IScalableMesh::RegenerateClips(bool forceRegenerate)
{
    return _RegenerateClips(forceRegenerate);
}

/*----------------------------------------------------------------------------+
|ScalableMeshBase::ScalableMeshBase
+----------------------------------------------------------------------------*/

ScalableMeshBase::ScalableMeshBase(SMSQLiteFilePtr& smSQliteFile,
    const WString&             filePath)
    : m_workingLayer(DEFAULT_WORKING_LAYER),
    m_sourceGCS(GetDefaultGCS()),
    m_path(filePath),
    m_baseExtraFilesPath(filePath),    
    m_useTempPath(true), //Default is true, only legacy code should want not to use temporary folder.
    m_smSQLitePtr(smSQliteFile)
{
    memset(&m_contentExtent, 0, sizeof(m_contentExtent));

    // NEEDS_WORK_SM_STREAMING : if sqlite file is null, check for streaming parameters
    //HPRECONDITION(smSQliteFile != 0);
    
        m_useTempPath = true;

    SetDataSourceAccount(nullptr);
}


/*----------------------------------------------------------------------------+
|ScalableMeshBase::~ScalableMeshBase
+----------------------------------------------------------------------------*/
ScalableMeshBase::~ScalableMeshBase ()
    {
    }

/*----------------------------------------------------------------------------+
|ScalableMeshBase::GetIDTMFile
+----------------------------------------------------------------------------*/
const SMSQLiteFilePtr& ScalableMeshBase::GetDbFile() const
{
    return m_smSQLitePtr;
}


/*----------------------------------------------------------------------------+
|ScalableMeshBase::GetPath
+----------------------------------------------------------------------------*/
const WChar* ScalableMeshBase::GetPath () const
    {
    return m_path.c_str();
    }

/*----------------------------------------------------------------------------+
|ScalableMeshBase::LoadGCSFrom
+----------------------------------------------------------------------------*/

bool ScalableMeshBase::LoadGCSFrom(WString wktStr)
    {
    assert(!wktStr.empty()); // invalid parameter

    auto wktTemp = wktStr;
    ISMStore::WktFlavor fileWktFlavor = GetWKTFlavor(&wktTemp, wktStr);
    BaseGCS::WktFlavor  wktFlavor = BaseGCS::WktFlavor::wktFlavorUnknown;

    bool result = MapWktFlavorEnum(wktFlavor, fileWktFlavor);

    SMStatus gcsCreateStatus;
    if (result)
        {
        GCS gcs(GetGCSFactory().Create(wktTemp.c_str(), wktFlavor, gcsCreateStatus));

        if (SMStatus::S_SUCCESS != gcsCreateStatus)
            return false;

        using std::swap;
        swap(m_sourceGCS, gcs);
        return true;
        }

    // NEEDS_WORK_SM_STREAMING : assume default gcs for streaming only?
    auto baseGCS = BENTLEY_NAMESPACE_NAME::GeoCoordinates::BaseGCS::CreateGCS(wktStr.c_str());

    GCS gcs(GetGCSFactory().Create(baseGCS.get(), gcsCreateStatus));

    using std::swap;
    swap(m_sourceGCS, gcs);
    return true;
    }

bool ScalableMeshBase::LoadGCSFrom()
{
    assert(m_smSQLitePtr != nullptr); // Must only be called with valid sqlite file

    WString wktStr;
    if (m_smSQLitePtr == nullptr || m_smSQLitePtr->GetWkt(wktStr))
        return true;
    return LoadGCSFrom(wktStr);
}

template <class POINT> void ScalableMesh<POINT>::_RegenerateClips(bool forceRegenerate)
{
    if (nullptr == m_scmIndexPtr) return;
    auto store = m_scmIndexPtr->GetDataStore();

    if (store->DoesClipFileExist() && forceRegenerate)
    {
        SMMemoryPool::GetInstance()->RemoveAllItemsOfType(SMStoreDataType::DiffSet, (uint64_t)m_scmIndexPtr.GetPtr());
        store->EraseClipFile();
    }

    SetIsInsertingClips(true);

    bvector<uint64_t> existingClipIds;
    GetAllClipIds(existingClipIds);

    for (auto& id : existingClipIds)
    {
        bvector<DPoint3d> clipData;
        m_scmIndexPtr->GetClipRegistry()->GetClip(id, clipData);
        DRange3d extent = DRange3d::NullRange();
        if (!clipData.empty())
            extent.Extend(DRange3d::From(&clipData[0], (int)clipData.size()));
        else
        {
            SMClipGeometryType geom;
            SMNonDestructiveClipType type;
            bool isActive;
            m_scmIndexPtr->GetClipRegistry()->GetClipWithParameters(id, clipData, geom, type, isActive);
            if (geom == SMClipGeometryType::BoundedVolume)
            {
                ClipVectorPtr cp;
                m_scmIndexPtr->GetClipRegistry()->GetClipWithParameters(id, cp, geom, type, isActive);
                if (cp.IsValid())
                {
                    for (ClipPrimitivePtr& primitive : *cp)
                        primitive->SetIsMask(false);
                    cp->GetRange(extent, nullptr);
                }
                if (extent.Volume() == 0)
                {
                    if (extent.XLength() == 0)
                    {
                        extent.low.x -= 1.e-5;
                        extent.high.x += 1.e-5;
                    }
                    if (extent.YLength() == 0)
                    {
                        extent.low.y -= 1.e-5;
                        extent.high.y += 1.e-5;
                    }
                    if (extent.ZLength() == 0)
                    {
                        extent.low.z -= 1.e-5;
                        extent.high.z += 1.e-5;
                    }
                }
            }

        }

        Transform t = Transform::FromIdentity();
        if (IsCesium3DTiles()) t = GetReprojectionTransform();

        m_scmIndexPtr->PerformClipAction(ClipAction::ACTION_ADD, id, extent, true, t);

    }

    SetIsInsertingClips(false);
    SaveEditFiles();
}

/*----------------------------------------------------------------------------+
|ScalableMesh::ScalableMesh
+----------------------------------------------------------------------------*/

template <class POINT> ScalableMesh<POINT>::ScalableMesh(SMSQLiteFilePtr& smSQLiteFile, const WString& path)
    : ScalableMeshBase(smSQLiteFile, path),
    m_areDataCompressed(false),
    m_computeTileBoundary(false),
    m_isCesium3DTiles(false),
    m_isFromStubFile(false),
    m_minScreenPixelsPerPoint(MEAN_SCREEN_PIXELS_PER_POINT),
    m_reprojectionTransform(Transform::FromIdentity()),
    m_isInvertingClips(false)
    {

	m_clippingOptions = new ScalableMeshClippingOptions([this](const ScalableMeshClippingOptions* changed)
	{
		if (nullptr == m_scmIndexPtr) return;
		auto store = m_scmIndexPtr->GetDataStore();
		store->SetClipDefinitionsProvider(changed->GetClipDefinitionsProvider());
		m_scmIndexPtr->m_canUseBcLibClips = !changed->HasOverlappingClips();

		if (changed->ShouldRegenerateStaleClipFiles() && !store->DoesClipFileExist())
		{
			/*SetIsInsertingClips(true);

			bvector<uint64_t> existingClipIds;
			GetAllClipIds(existingClipIds);

			for (auto& id : existingClipIds)
			{
				bvector<DPoint3d> clipData;
				m_scmIndexPtr->GetClipRegistry()->GetClip(id, clipData);
				DRange3d extent = DRange3d::NullRange();
				if (!clipData.empty())
					extent.Extend(DRange3d::From(&clipData[0], (int)clipData.size()));
                else
                {
                    SMClipGeometryType geom;
                    SMNonDestructiveClipType type;
                    bool isActive;
                    m_scmIndexPtr->GetClipRegistry()->GetClipWithParameters(id, clipData, geom, type, isActive);
                    if (geom == SMClipGeometryType::BoundedVolume)
                    {
                        ClipVectorPtr cp;
                        m_scmIndexPtr->GetClipRegistry()->GetClipWithParameters(id, cp, geom, type, isActive);
                        if (cp.IsValid())
                        {
                            for (ClipPrimitivePtr& primitive : *cp)
                                primitive->SetIsMask(false);
                            cp->GetRange(extent, nullptr);
                        }
                        if (extent.Volume() == 0)
                        {
                            if (extent.XLength() == 0)
                            {
                                extent.low.x -= 1.e-5;
                                extent.high.x += 1.e-5;
                            }
                            if (extent.YLength() == 0)
                            {
                                extent.low.y -= 1.e-5;
                                extent.high.y += 1.e-5;
                            }
                            if (extent.ZLength() == 0)
                            {
                                extent.low.z -= 1.e-5;
                                extent.high.z += 1.e-5;
                            }
                        }
                    }
                    
                }

				Transform t = Transform::FromIdentity();
				if (IsCesium3DTiles()) t = GetReprojectionTransform();

				m_scmIndexPtr->PerformClipAction(ClipAction::ACTION_ADD, id, extent, true, t);

			}

			SetIsInsertingClips(false);
			SaveEditFiles();*/
            _RegenerateClips();
		}
	});
    }


/*----------------------------------------------------------------------------+
|ScalableMesh::~ScalableMesh
+----------------------------------------------------------------------------*/
template <class POINT> ScalableMesh<POINT>::~ScalableMesh()
    {    
    Close();
    }

template <class POINT> uint64_t ScalableMesh<POINT>::CountPointsInExtent(Extent3dType& extent, 
                                                                          HFCPtr<SMPointIndexNode<POINT, Extent3dType>> nodePtr,
                                                                          const uint64_t& maxNumberCountedPoints) const
    {
    const uint64_t maxCount = maxNumberCountedPoints <= 0 ? std::numeric_limits<uint64_t>::max() : maxNumberCountedPoints;

    if(ExtentOp<Extent3dType>::Overlap(nodePtr->GetContentExtent(),extent))
        {
        if(nodePtr->IsLeaf())
            {
            if (ExtentOp<Extent3dType>::Contains2d(nodePtr->GetContentExtent(), extent))
                {
                // Approximate number of points. The points are assumed to be evenly distributed in the tile extent.
                // This could potentially lead to poor performance if the points are concentrated in specific areas of
                // the tile extent.
                double nodeExtentDistanceX = ExtentOp<Extent3dType>::GetWidth(nodePtr->GetContentExtent());
                double nodeExtentDistanceY = ExtentOp<Extent3dType>::GetHeight(nodePtr->GetContentExtent());
                double nodeExtentArea = nodeExtentDistanceX * nodeExtentDistanceY;
                double extentDistanceX = ExtentOp<Extent3dType>::GetWidth(extent);
                double extentDistanceY = ExtentOp<Extent3dType>::GetHeight(extent);
                double extentArea = extentDistanceX * extentDistanceY;
                return uint64_t(nodePtr->GetCount()*(extentArea/nodeExtentArea));
                }
            else {
                double nodeExtentDistanceX = ExtentOp<Extent3dType>::GetWidth(nodePtr->GetContentExtent());
                double nodeExtentDistanceY = ExtentOp<Extent3dType>::GetHeight(nodePtr->GetContentExtent());
                double nodeExtentArea = nodeExtentDistanceX * nodeExtentDistanceY;
                // Create intersection extent
                double xAxisValues[] = { ExtentOp<Extent3dType>::GetXMin(nodePtr->GetContentExtent()), ExtentOp<Extent3dType>::GetXMax(nodePtr->GetContentExtent()),
                    ExtentOp<Extent3dType>::GetXMin(extent), ExtentOp<Extent3dType>::GetXMax(extent) };
                vector<double> xAxisValuesV (xAxisValues,xAxisValues+sizeof(xAxisValues)/ sizeof(double)) ;
                sort(xAxisValuesV.begin(),xAxisValuesV.end());
                double yAxisValues[] = { ExtentOp<Extent3dType>::GetYMin(nodePtr->GetContentExtent()), ExtentOp<Extent3dType>::GetYMax(nodePtr->GetContentExtent()), 
                    ExtentOp<Extent3dType>::GetYMin(extent), ExtentOp<Extent3dType>::GetYMax(extent) };
                vector<double> yAxisValuesV (yAxisValues,yAxisValues+sizeof(yAxisValues)/ sizeof(double)) ;
                sort(yAxisValuesV.begin(),yAxisValuesV.end());
                Extent3dType intersectionExtent = ExtentOp<Extent3dType>::Create(xAxisValuesV[1],yAxisValuesV[1],xAxisValuesV[2],yAxisValuesV[2]);
                double intersectionArea = ExtentOp<Extent3dType>::GetWidth(intersectionExtent)*ExtentOp<Extent3dType>::GetHeight(intersectionExtent);
                //return nodePtr->GetCount();
                return uint64_t( (intersectionArea != 0 && nodeExtentArea != 0) ? nodePtr->GetCount()*(intersectionArea/nodeExtentArea) : 0);
                }
            }
        else if(nodePtr->GetSubNodeNoSplit() != NULL)
            {
            return CountPointsInExtent(extent,nodePtr->GetSubNodeNoSplit(),maxCount);
            }
        else
            {
            uint64_t count = 0;
            for(size_t nodeIndex = 0; nodeIndex < nodePtr->GetNumberOfSubNodesOnSplit() && count < maxCount; nodeIndex++)
                {
                count += CountPointsInExtent(extent,nodePtr->m_apSubNodes[nodeIndex],maxCount);
                }
            return count;
            }
        }
    else return 0;
    }

template <class POINT> uint64_t ScalableMesh<POINT>::CountLinearsInExtent(YProtFeatureExtentType& extent, uint64_t maxFeatures) const
{
    assert(false && "Not supported!");
    return -1;
};

template <class POINT> Count ScalableMesh<POINT>::_GetCountInRange (const DRange2d& range, const CountType& type, const uint64_t& maxNumberCountedPoints) const
    {
    Count qty (0,0);
    switch (type)
        {
        case COUNTTYPE_POINTS:
        case COUNTTYPE_BOTH:
            {
            HFCPtr<SMPointIndexNode<POINT, Extent3dType>> nodePtr = m_scmIndexPtr->GetRootNode();
            Extent3dType pointExtent;
            ExtentOp<Extent3dType>::SetXMax(pointExtent, range.high.x);
            ExtentOp<Extent3dType>::SetXMin(pointExtent, range.low.x);
            ExtentOp<Extent3dType>::SetYMax(pointExtent, range.high.y);
            ExtentOp<Extent3dType>::SetYMin(pointExtent, range.low.y);
            ExtentOp<Extent3dType>::SetZMax(pointExtent, 0.0);
            ExtentOp<Extent3dType>::SetZMin(pointExtent, 0.0);
            qty.m_nbPoints = CountPointsInExtent (pointExtent, nodePtr, maxNumberCountedPoints);
            }
        case COUNTTYPE_LINEARS:
            {
            YProtFeatureExtentType queryExtent;
            queryExtent.Set(range.low.x, range.low.y, 0.0, range.high.x, range.high.y, 0.0);
            qty.m_nbLinears = CountLinearsInExtent (queryExtent, maxNumberCountedPoints);
            break;
            }
        default:
            {
            assert(false);
            }
        }
    return qty;
    }

/*----------------------------------------------------------------------------+
|ScalableMesh::Open
+----------------------------------------------------------------------------*/

template <class POINT>
IScalableMeshPtr ScalableMesh<POINT>::Open(SMSQLiteFilePtr&  smSQLiteFile,
                                           const WString&    filePath,
                                           const Utf8String& baseEditsFilePath,                                           
                                           bool              useTempFolderForEditFiles,
                                           bool              needsNeighbors,
                                           StatusInt&        status)
{
    ScalableMesh<POINT>* scmPtr = new ScalableMesh<POINT>(smSQLiteFile, filePath);
    IScalableMeshPtr scmP(scmPtr);
    scmP->SetEditFilesBasePath(baseEditsFilePath);    
    scmPtr->SetUseTempPath(useTempFolderForEditFiles);
    scmPtr->SetNeedsNeighbors(needsNeighbors);
    status = scmPtr->Open();
    if (status == BSISUCCESS)
        {
        bool isFromPWCS = false;
        WString newFilePath = filePath;
        if (scmPtr->IsCesium3DTiles() && !scmPtr->IsStubFile())
            {
            auto pwcsLink = scmPtr->GetProjectWiseContextShareLink();
            if (isFromPWCS = !pwcsLink.empty())
                newFilePath = WString(pwcsLink.c_str(), true);
            }
#ifndef VANCOUVER_API
        ScalableMeshLib::GetHost().RegisterScalableMesh(newFilePath, scmP);
#endif
        }
    return (BSISUCCESS == status ? scmP : 0);
}

/*----------------------------------------------------------------------------+
|ScalableMesh::Open
+----------------------------------------------------------------------------*/
static bool s_dropNodes = false;
static bool s_checkHybridNodeState = false;
template <class POINT> int ScalableMesh<POINT>::Open()
    {

    try 
        {
        bool isSingleFile = m_smSQLitePtr != nullptr ? m_smSQLitePtr->IsSingleFile() : false;

        // If there are no masterHeader => file empty ?
        if (isSingleFile && m_smSQLitePtr != nullptr && !m_smSQLitePtr->HasMasterHeader())
            return BSISUCCESS; // File is empty.

        {    
        ISMDataStoreTypePtr<Extent3dType> dataStore;
        if (!isSingleFile)
            {
            m_streamingSettings = new SMStreamingStore<Extent3dType>::SMStreamingSettings(m_path);

            if (!m_streamingSettings->IsValid())
                return ERROR;
            if (m_streamingSettings->IsDataFromRDS())
                m_smRDSProvider = IScalableMeshRDSProvider::Create("https://" + m_streamingSettings->GetUtf8ServerID() + ".bentley.com/", m_streamingSettings->GetUtf8ProjectID(), m_streamingSettings->GetUtf8GUID());
            m_isCesium3DTiles = m_streamingSettings->IsCesium3DTiles();
            m_isFromStubFile = m_streamingSettings->IsStubFile();

#ifndef VANCOUVER_API                                       
            dataStore = new SMStreamingStore<Extent3dType>(m_streamingSettings, m_smRDSProvider);
#else
            dataStore = SMStreamingStore<Extent3dType>::Create(m_streamingSettings, m_smRDSProvider);
#endif

            m_scmIndexPtr = new MeshIndexType(dataStore,
                ScalableMeshMemoryPools<POINT>::Get()->GetGenericPool(),
                10000,
                nullptr/*filterP*/,
                this->m_needsNeighbors,
                false,
                false,
                false,
                0,
                0);

            {
                if ((m_streamingSettings->GetGCSString().empty() && !LoadGCSFrom(WString(L"ll84"))) ||
                    (!m_streamingSettings->GetGCSString().empty() && !LoadGCSFrom(m_streamingSettings->GetGCSString())))
                return BSIERROR; // Error loading layer gcs
            }
            }
        else
            {

            if (!LoadGCSFrom())
                return BSIERROR; // Error loading layer gcs

#ifndef VANCOUVER_API                       
            dataStore = new SMSQLiteStore<Extent3dType>(m_smSQLitePtr);
#else
            dataStore = SMSQLiteStore<Extent3dType>::Create(m_smSQLitePtr);
#endif

            m_scmIndexPtr = new MeshIndexType(dataStore,
                ScalableMeshMemoryPools<POINT>::Get()->GetGenericPool(),
                10000,
                nullptr/*filterP*/,
                this->m_needsNeighbors,
                false,
                false,
                false,
                0,
                0);
            }


        BeFileName projectFilesPath(m_baseExtraFilesPath.c_str());

        bool result = dataStore->SetProjectFilesPath(projectFilesPath);
        assert(result == true);

        result = dataStore->SetUseTempPath(m_useTempPath);
        assert(result == true);

        ClipRegistry* registry = new ClipRegistry(dataStore);
        m_scmIndexPtr->SetClipRegistry(registry);


        //filterP.release();

#ifdef INDEX_DUMPING_ACTIVATED
        if (s_dropNodes)
            {
            //  m_scmIndexPtr->DumpOctTree("D:\\MyDoc\\Scalable Mesh Iteration 8\\PartialUpdate\\Neighbor\\Log\\nodeAfterOpen.xml", false); 
            m_scmIndexPtr->DumpOctTree((char *)"D:\\MyDoc\\RM - SM - Sprint 13\\New Store\\Dump\\nodeDump.xml", false);
            //m_scmIndexPtr->DumpOctTree("C:\\Users\\Richard.Bois\\Documents\\ScalableMeshWorkDir\\QuebecCityMini\\nodeAfterOpen.xml", false);      
       //     m_scmMPointIndexPtr->ValidateNeighbors();
            }
#endif
        }

#if 0

        if (s_checkHybridNodeState)
        {
            if (!m_smSQLitePtr->HasSources())
                return BSISUCCESS; // No sources were added to the STM

            IDTMSourceCollection sources;
            DocumentEnv sourceEnv(L"");

            SourcesDataSQLite sourcesData;
            m_smSQLitePtr->LoadSources(sourcesData);

            bool success = BENTLEY_NAMESPACE_NAME::ScalableMesh::LoadSources(sources, sourcesData, sourceEnv);
            assert(success == true);


            auto sourceIter(sources.Begin());
            auto sourceIterEnd(sources.End());

            vector<DRange3d> source2_5dRanges;
            vector<DRange3d> source3dRanges;       

            // Remove and Add sources                                            
            while (sourceIter != sourceIterEnd)
                {
                SourceImportConfig sourceConfig(sourceIter->GetConfig());

                Import::ScalableMeshData scalableMesh(sourceIter->GetConfig().GetReplacementSMData());                                
                if (scalableMesh.IsRepresenting3dData() == SMis3D::is3D)
                    {               
                    source3dRanges.insert(source3dRanges.begin(), scalableMesh.GetExtent().begin(), scalableMesh.GetExtent().end());
                    }        
                else
                    {
                    source2_5dRanges.insert(source2_5dRanges.begin(), scalableMesh.GetExtent().begin(), scalableMesh.GetExtent().end());                
                    }

                m_scmIndexPtr->ValidateIs3dDataStates(source2_5dRanges, source3dRanges);    

                sourceIter++;
                }                       
            }            
#endif
                       

        m_contentExtent = ComputeTotalExtentFor(&*m_scmIndexPtr);
        //if (m_contentExtent.isNull() || m_contentExtent.isEmpty() || m_contentExtent.DiagonalDistance() == 0) return BSIERROR;
        for (int i = 0; i < (int)DTMAnalysisType::Qty; ++i)
            {
            m_scalableMeshDTM[i] = ScalableMeshDTM::Create(this);
            m_scalableMeshDTM[i]->SetAnalysisType((DTMAnalysisType)i);

            //TFS# 775936 - Ensure that the reprojection matrix is applied to the scalableMeshDTM object when reopening the 3SM internally 
            //              (e.g. : when adding texture to existing terrain).
            auto mat4d = DMatrix4d::From(m_reprojectionTransform);
            m_scalableMeshDTM[i]->SetStorageToUors(mat4d);
            }

        return BSISUCCESS;  
        }
    catch(...)
        {
        return BSIERROR;             
        }
    }

/*----------------------------------------------------------------------------+
|ScalableMesh::Close
+----------------------------------------------------------------------------*/    
template <class POINT> int ScalableMesh<POINT>::Close
(
)
    {
    WString path = m_path;
    if (this->IsCesium3DTiles() && !this->IsStubFile())
        {
        auto pwcsLink = this->GetProjectWiseContextShareLink();
        if (!pwcsLink.empty())
            path = WString(pwcsLink.c_str(), true);
        }
#ifndef VANCOUVER_API
    BeAssert(ScalableMeshLib::IsInitialized()); // Must initialize lib first!
    ScalableMeshLib::GetHost().RemoveRegisteredScalableMesh(path);
#endif
    m_viewedNodes.clear();
    ClearProgressiveQueriesInfo();
    if (m_scalableMeshDTM[DTMAnalysisType::Fast] != nullptr)
        ((ScalableMeshDraping*)m_scalableMeshDTM[DTMAnalysisType::Fast]->GetDTMDraping())->ClearNodes();
    if (m_scalableMeshDTM[DTMAnalysisType::Precise] != nullptr)
        ((ScalableMeshDraping*)m_scalableMeshDTM[DTMAnalysisType::Precise]->GetDTMDraping())->ClearNodes();

    SMMemoryPool::CleanVideoMemoryPool();

    _SetIsInsertingClips(false);
    SaveEditFiles();

    m_scmIndexPtr = 0;

    if(m_smSQLitePtr != nullptr)
        m_smSQLitePtr->Close();
    m_smSQLitePtr = nullptr;

    
    return SUCCESS;        
    }

/*----------------------------------------------------------------------------+
|ScalableMesh::ComputeTileBoundaryDuringQuery
+----------------------------------------------------------------------------*/
template <class POINT> void ScalableMesh<POINT>::ComputeTileBoundaryDuringQuery(bool doCompute)
    {
    m_computeTileBoundary = doCompute;
    }

/*----------------------------------------------------------------------------+
|ScalableMesh::SetMinScreenPixelsPerPoint
+----------------------------------------------------------------------------*/
template <class POINT> void ScalableMesh<POINT>::SetMinScreenPixelsPerPoint(double pi_minScreenPixelsPerPoint)
    {    
    m_minScreenPixelsPerPoint = pi_minScreenPixelsPerPoint;   
    }

/*----------------------------------------------------------------------------+
|ScalableMesh::GetMinScreenPixelsPerPoint
+----------------------------------------------------------------------------*/
template <class POINT> double ScalableMesh<POINT>::GetMinScreenPixelsPerPoint()
    {
    return m_minScreenPixelsPerPoint;
    }

/*----------------------------------------------------------------------------+
|ScalableMesh::AreDataCompressed
+----------------------------------------------------------------------------*/
template <class POINT> bool ScalableMesh<POINT>::AreDataCompressed()
    {
    return m_areDataCompressed;
    }

/*----------------------------------------------------------------------------+
|ScalableMesh::CreateSpatialIndexFromExtents
+----------------------------------------------------------------------------*/
template <class POINT> void ScalableMesh<POINT>::CreateSpatialIndexFromExtents(list<HVE2DSegment>& pi_rpBreaklineList, 
                                                                 BC_DTM_OBJ**        po_ppBcDtmObj)
    {   
    int status;

    if (pi_rpBreaklineList.size() > 0)
        {        
        if (*po_ppBcDtmObj != 0)
            {
            status = bcdtmObject_destroyDtmObject(po_ppBcDtmObj);
            assert(status == 0);            
            }

        status = bcdtmObject_createDtmObject(po_ppBcDtmObj);
        assert(status == 0);                   

        list<HVE2DSegment>::iterator BreaklineIter    = pi_rpBreaklineList.begin();
        list<HVE2DSegment>::iterator BreaklineIterEnd = pi_rpBreaklineList.end();

        DPoint3d     TileHullPts[2];        

        uint32_t TileNumber = 0;
          
        while (BreaklineIter != BreaklineIterEnd) 
            {                            
            TileHullPts[0].x = BreaklineIter->GetExtent().GetXMin(); 
            TileHullPts[0].y = BreaklineIter->GetExtent().GetYMin(); 
            TileHullPts[0].z = 0;

            TileHullPts[1].x = BreaklineIter->GetExtent().GetXMax();                             
            TileHullPts[1].y = BreaklineIter->GetExtent().GetYMax(); 
            TileHullPts[1].z = 0;

            status = bcdtmObject_storeDtmFeatureInDtmObject(*po_ppBcDtmObj, DTMFeatureType::Breakline, TileNumber, 1, &(*po_ppBcDtmObj)->nullFeatureId, TileHullPts, 2);

            assert(status == 0);      
            BreaklineIter++;
            TileNumber++;
            }         
        }
    }


ScalableMeshDTM::ScalableMeshDTM(IScalableMeshPtr& scMesh)
    {
    m_draping = new ScalableMeshDraping(scMesh);
    m_dtmVolume = new ScalableMeshVolume(scMesh);
    m_scMesh = scMesh.get();   
    m_tryCreateDtm = false;    
    }

void ScalableMeshDTM::SetStorageToUors(DMatrix4d& storageToUors)
    {
    m_transformToUors.InitFrom(storageToUors);
    m_draping->SetTransform(m_transformToUors);
    ((ScalableMeshVolume*)m_dtmVolume)->SetTransform(m_transformToUors);
    }


/*-------------------Methods inherited from IDTM-----------------------------*/
int64_t ScalableMeshDTM::_GetPointCount()
    {
    return m_scMesh->GetPointCount();
    }

BcDTMP ScalableMeshDTM::_GetBcDTM()
    {    
    if (!m_tryCreateDtm)
        {
        m_tryCreateDtm = true;

        //find the highest resolution that has less than 5M points
        IScalableMeshMeshQueryParamsPtr params = IScalableMeshMeshQueryParams::CreateParams();
        IScalableMeshMeshQueryPtr meshQueryInterface = m_scMesh->GetMeshQueryInterface(MESH_QUERY_FULL_RESOLUTION);
        bvector<IScalableMeshNodePtr> returnedNodes;
        params->SetLevel(m_scMesh->GetTerrainDepth());

        size_t totalPts = 0;
        if (meshQueryInterface->Query(returnedNodes, 0, 0, params) != SUCCESS)
            return nullptr;
        for (auto& node : returnedNodes)
        {
            totalPts += node->GetPointCount();
        }
        while (totalPts > 5000000 && params->GetLevel() > 1)
        {
            returnedNodes.clear();
            params->SetLevel(params->GetLevel() - 1);
            meshQueryInterface->Query(returnedNodes, 0, 0, params);
            totalPts = 0;
            for (auto& node : returnedNodes)
            {
                totalPts += node->GetPointCount();
            }
        }
        if (returnedNodes.size() == 0) return nullptr;

        IScalableMeshMeshFlagsPtr flags = IScalableMeshMeshFlags::Create();
        auto meshPtr = returnedNodes.front()->GetMesh(flags);
        ScalableMeshMesh* meshP = dynamic_cast<ScalableMeshMesh*>(meshPtr.get());
        //add all triangles from returned nodes to DTM
        for (auto nodeIter = returnedNodes.begin() + 1; nodeIter != returnedNodes.end(); ++nodeIter)
        {
            if ((*nodeIter)->GetPointCount() <= 4) continue;
            auto currentMeshPtr = (*nodeIter)->GetMesh(flags);
            if (!currentMeshPtr.IsValid()) continue;
            bvector<int32_t> indices(currentMeshPtr->GetPolyfaceQuery()->GetPointIndexCount());
            memcpy(&indices[0], currentMeshPtr->GetPolyfaceQuery()->GetPointIndexCP(), indices.size() * sizeof(int32_t));
            for (auto&idx : indices) idx += (int)meshP->GetNbPoints();
            meshP->AppendMesh(currentMeshPtr->GetPolyfaceQuery()->GetPointCount(), const_cast<DPoint3d*>(currentMeshPtr->GetPolyfaceQuery()->GetPointCP()), (int)indices.size(), &indices[0], 0, 0, 0, 0, 0, 0);
        }
		meshP->RemoveDuplicates();
        DTMStatusInt val = meshP->GetAsBcDTM(m_dtm);
        if (val == DTM_ERROR) 
            {
            m_dtm = nullptr;
            return nullptr;
            }
        
        if (!m_transformToUors.IsIdentity())
            {
            val = m_dtm->Transform(m_transformToUors);

            if (val == DTM_ERROR)
                {
                m_dtm = nullptr;
                return nullptr;
                }            
            }        
        }

    return m_dtm.get();    
    }

DTMStatusInt ScalableMeshDTM::_GetBoundary(DTMPointArray& result)
    {
    DTMPointArray boundary;
    if (m_scMesh->GetBoundary(boundary) != SUCCESS)
        return DTM_ERROR;

    if (m_scMesh->IsCesium3DTiles())
        {
        result = boundary;
        }
    else
        {
        m_transformToUors.Multiply(result, boundary);
        }

    return DTM_SUCCESS;
    }

IDTMDrapingP ScalableMeshDTM::_GetDTMDraping()
    {
    return m_draping;
    }

IDTMDrainageP    ScalableMeshDTM::_GetDTMDrainage()
    {
    assert(0);
    return 0;
    }

IDTMContouringP  ScalableMeshDTM::_GetDTMContouring()
    {
    assert(0);
    return 0;
    }

DTMStatusInt ScalableMeshDTM::_CalculateSlopeArea(double& flatArea, double& slopeArea, DPoint3dCP pts, int numPoints)
    {
    IScalableMeshMeshQueryParamsPtr params = IScalableMeshMeshQueryParams::CreateParams();
    IScalableMeshMeshQueryPtr meshQueryInterface = m_scMesh->GetMeshQueryInterface(MESH_QUERY_FULL_RESOLUTION);
    bvector<IScalableMeshNodePtr> returnedNodes;
    params->SetLevel(m_scMesh->GetTerrainDepth());

#ifndef VANCOUVER_API
    Transform uorsToStorage = m_transformToUors.ValidatedInverse();
#else
    Transform uorsToStorage;
    uorsToStorage.InverseOf(m_transformToUors);
#endif
    bvector<DPoint3d> transPts(numPoints);
    memcpy(&transPts[0], pts, numPoints*sizeof(DPoint3d));
    uorsToStorage.Multiply(&transPts[0], numPoints);
    if (meshQueryInterface->Query(returnedNodes, &transPts[0], numPoints, params) != SUCCESS)
        return DTM_ERROR;
    bvector<bool> clips;
    flatArea = 0;
    slopeArea = 0;
    for (auto& node : returnedNodes)
        {
        double flatAreaTile = 0;
        double slopeAreaTile = 0;
        BcDTMPtr dtmP = node->GetBcDTM();
        if (dtmP != nullptr) 
//#ifdef VANCOUVER_API
            dtmP->CalculateSlopeArea(flatAreaTile, slopeAreaTile, &transPts[0], numPoints);
//#else
//            dtmP->CalculateSlopeArea(&flatAreaTile, &slopeAreaTile, &transPts[0], numPoints);
//#endif
        flatArea += flatAreaTile;
        slopeArea += slopeAreaTile;
        }
    DPoint3d pt = DPoint3d::From(flatArea, slopeArea, 0);
    m_transformToUors.Multiply(pt);
    flatArea = pt.x;
    slopeArea = pt.y;
    return DTM_SUCCESS;
    }

DTMStatusInt ScalableMeshDTM::_CalculateSlopeArea(double& flatArea, double& slopeArea, DPoint3dCP pts, int numPoints, DTMAreaValuesCallback progressiveCallback, DTMCancelProcessCallback isCancelledCallback)
    {
    IScalableMeshMeshQueryParamsPtr params = IScalableMeshMeshQueryParams::CreateParams();
    IScalableMeshMeshQueryPtr meshQueryInterface = m_scMesh->GetMeshQueryInterface(MESH_QUERY_FULL_RESOLUTION);
    bvector<IScalableMeshNodePtr> returnedNodes;
    params->SetLevel(m_scMesh->GetTerrainDepth());

#ifndef VANCOUVER_API
    Transform uorsToStorage = m_transformToUors.ValidatedInverse();
#else
    Transform uorsToStorage;
    uorsToStorage.InverseOf(m_transformToUors);
#endif
    bvector<DPoint3d> transPts(numPoints);
    memcpy(&transPts[0], pts, numPoints*sizeof(DPoint3d));
    uorsToStorage.Multiply(&transPts[0], numPoints);
    for (auto& pt : transPts) pt.z = 0.0;
    if (meshQueryInterface->Query(returnedNodes, &transPts[0], numPoints, params) != SUCCESS)
        return DTM_ERROR;
    bvector<IScalableMeshNodePtr>* fullResolutionReturnedNodes = new bvector<IScalableMeshNodePtr> (returnedNodes);
    while (returnedNodes.size() > 20 && params->GetLevel() > 1)
        {
        returnedNodes.clear();
        params->SetLevel(params->GetLevel()-1);
        meshQueryInterface->Query(returnedNodes, &transPts[0], numPoints, params);
        }
    bvector<bool> clips;
    flatArea = 0;
    slopeArea = 0;
    for (auto& node : returnedNodes)
        {
        double flatAreaTile = 0;
        double slopeAreaTile = 0;
        DRange3d nodeExt = node->GetContentExtent();
        DPoint3d rangePts[5] = { DPoint3d::From(nodeExt.low.x, nodeExt.low.y, 0), DPoint3d::From(nodeExt.high.x, nodeExt.low.y, 0), DPoint3d::From(nodeExt.high.x, nodeExt.high.y, 0),
            DPoint3d::From(nodeExt.low.x, nodeExt.high.y, 0), DPoint3d::From(nodeExt.low.x, nodeExt.low.y, 0) };
       // DTM_POLYGON_OBJ* polyP = NULL;
       // long intersectFlag;
        bool restrictToPoly = true;
        /*if (DTM_SUCCESS != bcdtmPolygon_intersectPointArrayPolygons(&rangePts[0], 5, &transPts[0], numPoints, &intersectFlag, &polyP, 1e-8, 1e-8) || intersectFlag == 0) restrictToPoly = false;
        if (polyP != NULL) free(polyP);*/
        const CurveVectorPtr dtmBoundary = CurveVector::CreateLinear(rangePts, 5,CurveVector::BOUNDARY_TYPE_Outer, false);
        const CurveVectorPtr activeBoundary = CurveVector::CreateLinear(transPts, CurveVector::BOUNDARY_TYPE_Outer, false);
        const CurveVectorPtr intersection = CurveVector::AreaIntersection(*activeBoundary, *dtmBoundary);
        if (!intersection.IsValid() || intersection.IsNull()) restrictToPoly = false;
        BcDTMPtr dtmP = node->GetBcDTM();
        if (restrictToPoly)
            {
            double flat, slope;
            bvector<bvector<bvector<DPoint3d>>> allGeom;
            intersection->CollectLinearGeometry(allGeom);
            for (auto& geom : allGeom)
                for (auto& lineString : geom)
                    {
                    if (dtmP != nullptr)
                        {
//#ifdef VANCOUVER_API
                        if (DTM_SUCCESS == dtmP->CalculateSlopeArea(flat, slope, &lineString[0], (int)lineString.size()))
//#else
//                        if (DTM_SUCCESS == dtmP->CalculateSlopeArea(&flat, &slope, &lineString[0], (int)lineString.size()))
//#endif
                            {
                            flatAreaTile += flat;
                            slopeAreaTile += slope;
                            }
                        }
                    }
            }
        else
//#ifdef VANCOUVER_API
          if (dtmP != nullptr) dtmP->CalculateSlopeArea(flatAreaTile, slopeAreaTile,  0, 0);
//#else
//            if (dtmP != nullptr) dtmP->CalculateSlopeArea(&flatAreaTile, &slopeAreaTile, 0, 0);
//#endif
        flatArea += flatAreaTile;
        slopeArea += slopeAreaTile;
        }
    DPoint3d pt = DPoint3d::From(flatArea, slopeArea, 0);
    m_transformToUors.Multiply(pt);
	m_transformToUors.Multiply(pt);
    flatArea = pt.x;
    slopeArea = pt.y;
    if (fullResolutionReturnedNodes->size() == returnedNodes.size())
        {
        progressiveCallback(DTM_SUCCESS, flatArea, slopeArea);
        delete fullResolutionReturnedNodes;
        }
    else
        {
        DPoint3d* transPtsAsync = new DPoint3d[numPoints];
        memcpy(transPtsAsync,&transPts[0], numPoints*sizeof(DPoint3d));

        std::thread t(std::bind([] (bvector<IScalableMeshNodePtr>* nodes, DPoint3d* pts, int numPoints, DTMAreaValuesCallback progressiveCallback, DTMCancelProcessCallback isCancelledCallback, Transform& transformToUors)
            {
            double flatAreaFull = 0;
            double slopeAreaFull = 0;
            bool finished = true;
            DTMStatusInt retval = DTM_ERROR;
            for (auto& node : *nodes)
                {
                if (isCancelledCallback())
                    {
                    finished = false;
                    break;
                    }
                double flatAreaTile = 0;
                double slopeAreaTile = 0;
                DRange3d nodeExt = node->GetContentExtent();
                DPoint3d rangePts[5] = { DPoint3d::From(nodeExt.low.x, nodeExt.low.y, 0), DPoint3d::From(nodeExt.low.x, nodeExt.high.y, 0), DPoint3d::From(nodeExt.high.x, nodeExt.high.y, 0),
                    DPoint3d::From(nodeExt.high.x, nodeExt.low.y, 0), DPoint3d::From(nodeExt.low.x, nodeExt.low.y, 0) };
               // DTM_POLYGON_OBJ* polyP = NULL;
               // long intersectFlag;
                bool restrictToPoly = true;
                //if (DTM_SUCCESS != bcdtmPolygon_intersectPointArrayPolygons(&rangePts[0], 5, &pts[0], numPoints, &intersectFlag, &polyP, 1e-8, 1e-8) || intersectFlag == 0) restrictToPoly = false;
                //if (polyP != NULL) free(polyP);
                const CurveVectorPtr dtmBoundary = CurveVector::CreateLinear(rangePts, 5, CurveVector::BOUNDARY_TYPE_Outer, false);
                const CurveVectorPtr activeBoundary = CurveVector::CreateLinear(pts, numPoints, CurveVector::BOUNDARY_TYPE_Outer, false);
                const CurveVectorPtr intersection = CurveVector::AreaIntersection(*activeBoundary, *dtmBoundary);
                if (!intersection.IsValid() || intersection.IsNull()) restrictToPoly = false;
                BcDTMPtr dtmP = node->GetBcDTM();
                if (restrictToPoly)
                    {
                    double flat, slope;
                    bvector<bvector<bvector<DPoint3d>>> allGeom;
                    intersection->CollectLinearGeometry(allGeom);
                    for (auto& geom : allGeom)
                        for (auto& lineString : geom)
                            {
                            if (dtmP != nullptr)
                                {
                             //   #ifdef VANCOUVER_API
                                if (DTM_SUCCESS == dtmP->CalculateSlopeArea(flat, slope, &lineString[0], (int)lineString.size()))
                            //    #else
                            //    if (DTM_SUCCESS == dtmP->CalculateSlopeArea(&flat, &slope, &lineString[0], (int)lineString.size()))
                             //   #endif
                                    {
                                    retval = DTM_SUCCESS;
                                    flatAreaTile += flat;
                                    slopeAreaTile += slope;
                                    }
                                }
                            }
                    
                    }
                else
               // #ifdef VANCOUVER_API
                if (dtmP->CalculateSlopeArea(flatAreaTile, slopeAreaTile, 0,0) == DTM_SUCCESS) retval = DTM_SUCCESS;
              //  #else
              //  if (dtmP->CalculateSlopeArea(&flatAreaTile, &slopeAreaTile, 0,0) == DTM_SUCCESS) retval = DTM_SUCCESS;
              //  #endif
                
                flatAreaFull += flatAreaTile;
                slopeAreaFull += slopeAreaTile;
                }
			if (finished)
			{
				DPoint3d pt = DPoint3d::From(flatAreaFull, slopeAreaFull, 0);
			    transformToUors.Multiply(pt);
				transformToUors.Multiply(pt);
				flatAreaFull = pt.x;
				slopeAreaFull = pt.y;
				progressiveCallback(retval, flatAreaFull, slopeAreaFull);
			}
            delete nodes;
            delete[] pts;
            }, fullResolutionReturnedNodes, transPtsAsync, numPoints, progressiveCallback, isCancelledCallback, m_transformToUors));
        t.detach();
        }
    return DTM_SUCCESS;
    }

    DTMStatusInt ScalableMeshDTM::_ExportToGeopakTinFile(WCharCP fileNameP, TransformCP transformation)
    {   
    BcDTMP dtm(_GetBcDTM());

    if (dtm == nullptr)
        {
        return DTM_ERROR;
        }
    
    return dtm->ExportToGeopakTinFile(fileNameP, transformation);
    }

bool ScalableMeshDTM::_GetTransformation(TransformR transformation)
    {
    transformation = m_transformToUors;
    return true;
    }

DTMStatusInt ScalableMeshDTM::_GetTransformDTM(DTMPtr& transformedDTM, TransformCR)
    {
    return DTM_ERROR;
    }

DTMStatusInt ScalableMeshDTM::_GetRange(DRange3dR range)
    {
    m_scMesh->GetRange(range);
    return DTM_SUCCESS;
    }

IDTMVolumeP ScalableMeshDTM::_GetDTMVolume()
    {
    return m_dtmVolume;
    }

template <class POINT> BENTLEY_NAMESPACE_NAME::TerrainModel::IDTM* ScalableMesh<POINT>::_GetDTMInterface(DTMAnalysisType type)
 {
    return m_scalableMeshDTM[type].get();
 }

template <class POINT> BENTLEY_NAMESPACE_NAME::TerrainModel::IDTM* ScalableMesh<POINT>::_GetDTMInterface(DMatrix4d& storageToUors, DTMAnalysisType type)
    {
    //m_scalableMeshDTM[type]->SetStorageToUors(storageToUors);
    return m_scalableMeshDTM[type].get();
    }



/*----------------------------------------------------------------------------+
|ScalableMesh::GetRootNode
+----------------------------------------------------------------------------*/
template <class POINT> HFCPtr<SMPointIndexNode<POINT, Extent3dType>> ScalableMesh<POINT>::GetRootNode()
    {
    HFCPtr<SMPointIndexNode<POINT, Extent3dType>> pRootNode;

    if (m_scmIndexPtr != 0)
        {
        pRootNode = m_scmIndexPtr->GetRootNode();
        }

    return pRootNode;    
    }

/*----------------------------------------------------------------------------+
|ScalableMesh::_GetPointCount
+----------------------------------------------------------------------------*/
template <class POINT> int64_t ScalableMesh<POINT>::_GetPointCount() 
    {                
    int64_t nbPoints = 0;

    if (m_scmIndexPtr != 0)
        {
        nbPoints += m_scmIndexPtr->GetCount();
        }
    
    //MST : Need to add the number of points in the linear index.    
    return nbPoints;
    }

/*----------------------------------------------------------------------------+
|ScalableMesh::_GetNodeCount
+----------------------------------------------------------------------------*/
template <class POINT> uint64_t ScalableMesh<POINT>::_GetNodeCount()
    {
    if (m_scmIndexPtr != 0)
        {
        return m_scmIndexPtr->GetNodeCount();
        }
    return 0;
    }

template <class POINT> bool ScalableMesh<POINT>::_IsTerrain()
    {

    if (m_scmIndexPtr != 0)
        {
        return m_scmIndexPtr->IsTerrain();
        }
    return false;

    }

template <class POINT> bool ScalableMesh<POINT>::_IsTextured()
    {

    if (m_scmIndexPtr != 0)
        {
        return m_scmIndexPtr->IsTextured() != SMTextureType::None;
        }
    return false;
    }

template <class POINT> StatusInt ScalableMesh<POINT>::_GetTextureInfo(IScalableMeshTextureInfoPtr& textureInfo) const
    {    
    if (m_scmIndexPtr == 0)
        {
        return ERROR;        
        }   

    SMTextureType textureType = m_scmIndexPtr->IsTextured();
    bool isUsingBingMap = false;    
    WString bingMapType; 

    // NEEDS_WORK_SM_STREAMING : Save bing map server url in Cesium 3dtiles?
    if (m_smSQLitePtr != nullptr && textureType == SMTextureType::Streaming)
        {
        SourcesDataSQLite sourcesData;
        m_smSQLitePtr->LoadSources(sourcesData);
        
        IDTMSourceCollection sources;
        DocumentEnv sourceEnv(L"");
        bool success = BENTLEY_NAMESPACE_NAME::ScalableMesh::LoadSources(sources, sourcesData, sourceEnv);
        assert(success == true);
                
        for (IDTMSourceCollection::const_iterator sourceIt = sources.Begin(), sourcesEnd = sources.End(); sourceIt != sourcesEnd; ++sourceIt)
            {
            const IDTMSource& source = *sourceIt;
            if (source.GetSourceType() == DTM_SOURCE_DATA_IMAGE)
                {  
#if defined(VANCOUVER_API) || defined(DGNDB06_API)
				HFCPtr<HFCURL> pImageURL(HFCURL::Instanciate(source.GetPath()));
#else
				HFCPtr<HFCURL> pImageURL(HFCURL::Instanciate(Utf8String(source.GetPath())));
#endif

                if (HRFVirtualEarthCreator::GetInstance()->IsKindOfFile(pImageURL))
                    {                    
                    isUsingBingMap = true;
                    bingMapType = source.GetPath();                        
                    size_t nbReplaces = bingMapType.ReplaceAll(L"http://www.bing.com/maps/", L"");
                    assert(nbReplaces > 0);
                    break;
                    }                                
                }
            } 
        }

	textureInfo = IScalableMeshTextureInfoPtr(new ScalableMeshTextureInfo(m_scmIndexPtr->IsTextured(), isUsingBingMap, m_scmIndexPtr->GetDataStore()->IsTextureAvailable(), bingMapType));

    return SUCCESS;
    }

template <class POINT> bool ScalableMesh<POINT>::_IsCesium3DTiles()
    {
    return m_isCesium3DTiles;
    }

template <class POINT> bool ScalableMesh<POINT>::_IsStubFile()
    {
    return m_isFromStubFile;
    }

template <class POINT> Utf8String ScalableMesh<POINT>::_GetProjectWiseContextShareLink()
    {
#ifndef LINUX_SCALABLEMESH_BUILD
    if (m_smRDSProvider.IsValid()) return m_smRDSProvider->GetRDSURLAddress();
#endif    
    return Utf8String();
    }

template <class POINT> void ScalableMesh<POINT>::_TextureFromRaster(ITextureProviderPtr provider)
    {
    auto nextID = m_scmIndexPtr->GetDataStore()->GetNextID();
    nextID = nextID != uint64_t(-1) ? nextID : m_scmIndexPtr->GetNextID();
    m_scmIndexPtr->SetNextID(nextID);

    double ratioToMeter(GetGCS().GetUnit().GetRatioToBase());
#ifndef VANCOUVER_API
    Transform smUnitToMeterTransform(Transform::FromScaleFactors(ratioToMeter, ratioToMeter, ratioToMeter));
#else
    Transform smUnitToMeterTransform(Transform::FromRowValues(ratioToMeter, 0, 0, 0, 
                                                              0, ratioToMeter, 0, 0, 
                                                              0, 0, ratioToMeter, 0));
#endif

    m_scmIndexPtr->TextureFromRaster(provider, smUnitToMeterTransform);
    m_scmIndexPtr->Store();
    m_smSQLitePtr->Save();
    m_scmIndexPtr = 0;
    Open();
    }

/*----------------------------------------------------------------------------+
|ScalableMesh::_GetBreaklineCount
+----------------------------------------------------------------------------*/

template <class POINT> int64_t ScalableMesh<POINT>::_GetBreaklineCount() const
    {
   // assert(false && "Not supported!");
    return 0;
    }

/*----------------------------------------------------------------------------+
|ScalableMesh::_GetRange
+----------------------------------------------------------------------------*/
template <class POINT> DTMStatusInt ScalableMesh<POINT>::_GetRange(DRange3dR range) 
    {


    range = m_contentExtent;
    return DTM_SUCCESS;
    }


/*----------------------------------------------------------------------------+
|ScalableMesh::_GetBoundary
+----------------------------------------------------------------------------*/
template <class POINT> StatusInt ScalableMesh<POINT>::_GetBoundary(bvector<DPoint3d>& boundary)
    {
    IScalableMeshMeshQueryPtr meshQueryInterface = GetMeshQueryInterface(MESH_QUERY_FULL_RESOLUTION);
    bvector<IScalableMeshNodePtr> returnedNodes;
    IScalableMeshMeshQueryParamsPtr params = IScalableMeshMeshQueryParams::CreateParams();
    params->SetLevel(std::min((size_t)3, _GetTerrainDepth()));
    meshQueryInterface->Query(returnedNodes, 0,0, params); 
    if (returnedNodes.size() == 0) return ERROR;
    bvector<DPoint3d> current;
    DRange3d rangeCurrent = DRange3d::From(current);
	//PolyfaceHeaderPtr polyface = PolyfaceHeader::CreateVariableSizeIndexed();
	//bmap<DPoint3d, DPoint3d, DPoint3dZYXTolerancedSortComparison> ptsWithTolerance(DPoint3dZYXTolerancedSortComparison(1e-8, 0));
	bvector<bvector<DPoint3d>> bounds;
    for (auto& node : returnedNodes)
        {
        IScalableMeshMeshFlagsPtr flags = IScalableMeshMeshFlags::Create();
        flags->SetLoadGraph(true);
        auto meshP = node->GetMesh(flags);

        if (IsCesium3DTiles()) 
            meshP->SetTransform(m_reprojectionTransform);
 
        bvector<DPoint3d> bound;
        if (meshP.get() != nullptr && meshP->GetBoundary(bound) == DTM_SUCCESS)
            {
           /* if (current.empty()) current = bound;
            else
                {
                VuPolygonClassifier vu(1e-8, 0);
                vu.ClassifyAUnionB(bound, current);
                bvector<DPoint3d> xyz;
                for (; vu.GetFace(xyz);)
                    {
                    DRange3d rangeXYZ = DRange3d::From(xyz);
                    if (rangeXYZ.XLength() * rangeXYZ.YLength() >= rangeCurrent.XLength() * rangeCurrent.YLength())
                        {
                        current = xyz;
                        rangeCurrent = rangeXYZ;
                        }
                    }
                }*/
			/*for (auto& pt : bound)
			    {
				if (ptsWithTolerance.count(pt) == 0) ptsWithTolerance[pt] = pt;
				pt = ptsWithTolerance[pt];
			    }*/
			bound.push_back(bound[0]);
			if (bsiGeom_getXYPolygonArea(&bound[0], (int)bound.size()) > 0)
				std::reverse(bound.begin(), bound.end());
			bounds.push_back(bound);
			//polyface->AddPolygon(bound);
            }
        }
	MergePolygonSets(bounds);
	current = bounds[0];


	//polyface->Compress();
	//size_t numOpen = 0, numClosed = 0;
/*	PolyfaceVisitorPtr visitor = PolyfaceVisitor::Attach(*polyface);
	int n = 0;
	for (visitor->Reset(); visitor->AdvanceToNextFace();)
	{
		{
			WString namePoly = WString(L"C:\\work\\2017q2\\cs\\") + L"newpoly_";
			namePoly.append(to_wstring(n).c_str());
			namePoly.append(L".p");
			FILE* polyCliPFile = _wfopen(namePoly.c_str(), L"wb");
			size_t polySize = visitor->Point().size();
			fwrite(&polySize, sizeof(size_t), 1, polyCliPFile);
			fwrite(&visitor->Point()[0], sizeof(DPoint3d), polySize, polyCliPFile);
			fclose(polyCliPFile);
		}
		++n;
	}*/

	/*CurveVectorPtr boundCurve = polyface->ExtractBoundaryStrings(numOpen, numClosed);
	for (auto& curve : *boundCurve)
	    {
		if (ICurvePrimitive::CURVE_PRIMITIVE_TYPE_CurveVector == curve->GetCurvePrimitiveType() && curve->GetChildCurveVectorCP()->GetBoundaryType() == CurveVector::BOUNDARY_TYPE_Outer)
 		    {
			bvector<bvector<DPoint3d>> loops;
			curve->GetChildCurveVectorCP()->CollectLinearGeometry(loops);
			if (loops.empty())
			    {
				current = loops.front();
				break;
			    }
		    }
	    }*/
    if (current.size() == 0) return ERROR;

    boundary = current;
    return SUCCESS;
    }


/*-------------------Methods inherited from IMRDTM-----------------------------*/

/*----------------------------------------------------------------------------+
|ScalableMesh::_GetCompressionType
+----------------------------------------------------------------------------*/
template <class POINT> int ScalableMesh<POINT>::_GenerateSubResolutions()
    {
    return ERROR;
    }

/*----------------------------------------------------------------------------+
|ScalableMesh::_GetCompressionType
+----------------------------------------------------------------------------*/
template <class POINT> ScalableMeshCompressionType ScalableMesh<POINT>::_GetCompressionType() const
    {
    return SCM_COMPRESSION_NONE;
    }
  
/*----------------------------------------------------------------------------+
|ScalableMesh::_GetQueryInterface
+----------------------------------------------------------------------------*/
template <class POINT> IScalableMeshPointQueryPtr ScalableMesh<POINT>::_GetQueryInterface(ScalableMeshQueryType                         queryType,                                                                        
                                                                                          BENTLEY_NAMESPACE_NAME::GeoCoordinates::BaseGCSCPtr& targetBaseGCSPtr,
                                                                                          const DRange3d&                       extentInTargetGCS) const
    {
    IScalableMeshPointQueryPtr scmQueryPtr;
                    
    GCS targetGCS = GetGCSFactory().Create(targetBaseGCSPtr);        

    _GetQueryInterface(queryType);    
    
    // TODO: Remove cast when smart pointers becomes const aware
    ScalableMesh<POINT>* UNCONST_THIS = const_cast<ScalableMesh<POINT>*>(this);

    scmQueryPtr = ScalableMeshPointQuery::GetReprojectionQueryInterface(UNCONST_THIS, queryType, m_sourceGCS, targetGCS, extentInTargetGCS);
             
    return scmQueryPtr;                
    }

/*----------------------------------------------------------------------------+
|ScalableMesh::_GetQueryInterface
+----------------------------------------------------------------------------*/
template <class POINT> IScalableMeshPointQueryPtr ScalableMesh<POINT>::_GetQueryInterface(ScalableMeshQueryType queryType) const
    {
    IScalableMeshPointQueryPtr iScalableMeshQueryPtr;
       
    if ((m_scmIndexPtr != 0) && (m_scmIndexPtr->IsEmpty() == false))
        {
        if (queryType == SCM_QUERY_FULL_RESOLUTION)
            {                                    
            //MST Should be done by using the highest resolution.
            //iScalableMeshQueryPtr = new ScalableMeshFullResolutionQuery(m_mrDTMPointIndexPtr);   
            }
        else
        if (queryType == SCM_QUERY_VIEW_DEPENDENT)
            {                        
            iScalableMeshQueryPtr = new ScalableMeshViewDependentPointQuery<POINT>(&*m_scmIndexPtr);       
            }
        else
        if (queryType == SCM_QUERY_FIX_RESOLUTION_VIEW)
            {        
            iScalableMeshQueryPtr = new ScalableMeshFixResolutionViewPointQuery<POINT>(&*m_scmIndexPtr, m_sourceGCS);
            }
        }
                    
    return iScalableMeshQueryPtr;
    }

/*----------------------------------------------------------------------------+
|ScalableMesh::_GetMeshQueryInterface
+----------------------------------------------------------------------------*/
template <class POINT> IScalableMeshMeshQueryPtr ScalableMesh<POINT>::_GetMeshQueryInterface(MeshQueryType queryType) const
    {
    switch (queryType)
        {
        case MESH_QUERY_FULL_RESOLUTION:
            return new ScalableMeshFullResolutionMeshQuery<POINT>(&*m_scmIndexPtr);
        case MESH_QUERY_VIEW_DEPENDENT:
            return new ScalableMeshViewDependentMeshQuery<POINT>(&*m_scmIndexPtr);
        case MESH_QUERY_PLANE_INTERSECT:
            return new ScalableMeshNodePlaneQuery<POINT>(&*m_scmIndexPtr);
        case MESH_QUERY_CONTEXT:
            return new ScalableMeshContextMeshQuery<POINT>(&*m_scmIndexPtr);
        default:
            return new ScalableMeshViewDependentMeshQuery<POINT>(&*m_scmIndexPtr);
        }
    }

template <class POINT> IScalableMeshMeshQueryPtr ScalableMesh<POINT>::_GetMeshQueryInterface(MeshQueryType queryType,
                                                                               BENTLEY_NAMESPACE_NAME::GeoCoordinates::BaseGCSCPtr& targetBaseGCSPtr,
                                                                               const DRange3d&                       extentInTargetGCS) const
    {
    GCS targetGCS = GetGCSFactory().Create(targetBaseGCSPtr);
    IScalableMeshMeshQueryPtr meshQueryPtr = new ScalableMeshReprojectionMeshQuery<POINT>(_GetMeshQueryInterface(queryType),
                                                                            m_scmIndexPtr,
                                                                 m_sourceGCS,
                                                                 targetGCS,
                                                                 extentInTargetGCS);
    return meshQueryPtr;
    }


/*----------------------------------------------------------------------------+
|ScalableMesh::_GetMeshEditInterface
+----------------------------------------------------------------------------*/
template <class POINT> IScalableMeshNodeRayQueryPtr ScalableMesh<POINT>::_GetNodeQueryInterface() const
    {
    return new ScalableMeshNodeRayQuery<POINT>(&*m_scmIndexPtr);
    }

/*----------------------------------------------------------------------------+
|ScalableMesh::_GetMeshEditInterface
+----------------------------------------------------------------------------*/
template <class POINT> IScalableMeshEditPtr ScalableMesh<POINT>::_GetMeshEditInterface() const
    {
    return ScalableMeshEdit::Create((SMMeshIndex<DPoint3d,DRange3d>*)(&*m_scmIndexPtr));
    }

/*----------------------------------------------------------------------------+
|ScalableMesh::_GetMeshAnalysisInterface
+----------------------------------------------------------------------------*/
template <class POINT> IScalableMeshAnalysisPtr ScalableMesh<POINT>::_GetMeshAnalysisInterface()
    {
    #ifndef LINUX_SCALABLEMESH_BUILD
    return ScalableMeshAnalysis::Create(this);
    #else
    return nullptr;
    #endif
    }

/*----------------------------------------------------------------------------+
|ScalableMesh::_GetNbResolutions
+----------------------------------------------------------------------------*/
template <class POINT> int ScalableMesh<POINT>::_GetNbResolutions() const
    {    
    int nbResolutions = 0;
    
    if (m_scmIndexPtr != 0)
        {
        nbResolutions = (int)(m_scmIndexPtr->GetDepth() + 1);
        }        
    
    return nbResolutions;    
    }


template <class POINT> size_t ScalableMesh<POINT>::_GetTerrainDepth() const
    {
    size_t depth = 0;

    if (m_scmIndexPtr != 0)
        {
        depth = m_scmIndexPtr->GetTerrainDepth() != (size_t)-1 ? m_scmIndexPtr->GetTerrainDepth() : m_scmIndexPtr->GetDepth();
        }

    return depth;
    }

/*----------------------------------------------------------------------------+
|ScalableMesh::__GetSourceGCS
+----------------------------------------------------------------------------*/
template <class POINT> const GeoCoords::GCS& ScalableMesh<POINT>::_GetGCS() const
    {
    return m_sourceGCS;
    }




/*----------------------------------------------------------------------------+
|ScalableMesh::IsRangeValidInside
+----------------------------------------------------------------------------*/
template <class POINT> bool ScalableMesh<POINT>::IsValidInContextOf (const GCS& gcs) const
    {
    if (!gcs.HasGeoRef())
        return true;

    // Now we must validate that the change is possible. If the extent does not fall into the
    // valid domain range of the new GCS, an error will be returned.

    // Obtain the current range points
    DRange3d range;

    // NTERAY: Why isn't _GetRange a const method?
    const_cast<ScalableMesh<POINT>&>(*this)._GetRange(range);

    // Transform both points to latitude/longitude
    GeoPoint dumPoint;
    return BSISUCCESS == gcs.GetGeoRef().GetBase().LatLongFromCartesian(dumPoint, range.low) &&
           BSISUCCESS == gcs.GetGeoRef().GetBase().LatLongFromCartesian(dumPoint, range.high);
    }

/*----------------------------------------------------------------------------+
|ScalableMesh::_SetSourceGCS
+----------------------------------------------------------------------------*/
template <class POINT> StatusInt ScalableMesh<POINT>::_SetGCS(const GCS& newGCS)
{
    const GCS& savedGCS = (newGCS.IsNull()) ? GetDefaultGCS() : newGCS;

    //HCPWKT wkt;

    SMStatus wktCreateStatus = SMStatus::S_SUCCESS;
    //wkt = HCPWKT(savedGCS.GetWKT(wktCreateStatus).GetCStr());

    WString extendedWktStr(savedGCS.GetWKT(wktCreateStatus).GetCStr());

    if (WKTKeyword::TYPE_UNKNOWN == GetWktType(extendedWktStr))
    {
        wchar_t wktFlavor[2] = { (wchar_t)ISMStore::WktFlavor_Autodesk, L'\0' };

        extendedWktStr += WString(wktFlavor);
        //wkt = HCPWKT(extendedWktStr.c_str());
    }

    if (SMStatus::S_SUCCESS != wktCreateStatus)
        return BSIERROR;

    // This is called even if there are no GCS provided... In such case the WKT AString
    // is that of the default GCS.
    WString wktStr;
    m_smSQLitePtr->GetWkt(wktStr);
    //HCPWKT oldWkt = HCPWKT(wktStr.c_str());

    if (!m_smSQLitePtr->SetWkt(extendedWktStr.c_str()))
    {
    bool result = m_smSQLitePtr->SetWkt(wktStr.c_str());
        assert(result);

        return BSIERROR;
    }

    m_sourceGCS = savedGCS;

    return BSISUCCESS;
    }

/*---------------------------------------------------------------------------------**//**
* @description  
* @bsimethod                                                  Raymond.Gauthier   12/2011
+---------------+---------------+---------------+---------------+---------------+------*/
template <class POINT> inline bool ScalableMesh<POINT>::IsEmpty () const
    {
    // NTERAY: Not sure if this test is required anymore... If not, we can move this
    //         method to base class.
    if (0 == m_scmIndexPtr)
        return true;

    return EqEps(m_contentExtent.low.x, m_contentExtent.high.x) &&
           EqEps(m_contentExtent.low.y, m_contentExtent.high.y) &&
           EqEps(m_contentExtent.low.z, m_contentExtent.high.z);
    }

/*----------------------------------------------------------------------------+
|ScalableMesh::_AddClip
+----------------------------------------------------------------------------*/
template <class POINT> uint64_t ScalableMesh<POINT>::_AddClip(const DPoint3d* pts, size_t ptsSize)
    {
    if (m_scmIndexPtr->GetClipRegistry() == nullptr) return ((uint64_t)-1);
    if (bsiGeom_getXYPolygonArea(pts, (int)ptsSize) < 0) //need to flip polygon so it's counterclockwise
        {
        uint64_t clipId = 0;
        DPoint3d* flippedPts = new DPoint3d[ptsSize];
        for (size_t pt = 0; pt < ptsSize; ++pt) flippedPts[pt] = pts[ptsSize - 1 - pt];
        clipId = m_scmIndexPtr->GetClipRegistry()->AddClip(flippedPts, ptsSize) + 1;
        delete[] flippedPts;
        return clipId;
        }
    uint64_t id = m_scmIndexPtr->GetClipRegistry()->AddClip(pts, ptsSize)+1;
    SaveEditFiles();
    return id;
    }

/*----------------------------------------------------------------------------+
|ScalableMesh::_AddClip
+----------------------------------------------------------------------------*/
template <class POINT> bool ScalableMesh<POINT>::_AddClip(const DPoint3d* pts, size_t ptsSize, uint64_t clipID, bool alsoAddOnTerrain)
    {
    bvector<bvector<DPoint3d>> coverageData;
    if (m_scmIndexPtr->GetClipRegistry() == nullptr || pts == nullptr || ptsSize == 0) return false;

    DRange3d extent = DRange3d::From(pts, (int)ptsSize);
    if (extent.Volume() == 0)
        {
        if (extent.XLength() == 0)
            {
            extent.low.x -= 1.e-5;
            extent.high.x += 1.e-5;
            }
        if (extent.YLength() == 0)
            {
            extent.low.y -= 1.e-5;
            extent.high.y += 1.e-5;
            }
        if (extent.ZLength() == 0)
            {
            extent.low.z -= 1.e-5;
            extent.high.z += 1.e-5;
            }
        }

    const DPoint3d* targetPts;
    bvector<DPoint3d> reprojectedPts(ptsSize);
    if (!m_reprojectionTransform.IsIdentity())
        {
        Transform trans;
        trans.InverseOf(m_reprojectionTransform);
        trans.Multiply(&reprojectedPts[0], pts, (int)ptsSize);
        targetPts = reprojectedPts.data();
        }
    else targetPts = pts;

    if (m_scmIndexPtr->GetClipRegistry()->HasClip(clipID)) return false;
    m_scmIndexPtr->GetClipRegistry()->ModifyClip(clipID, targetPts, ptsSize);
    if (!alsoAddOnTerrain || coverageData.empty())
        {
		Transform t = Transform::FromIdentity();
		if (IsCesium3DTiles()) t = GetReprojectionTransform();
        m_scmIndexPtr->PerformClipAction(ClipAction::ACTION_ADD, clipID, extent,true, t);
        }
    else
        {
       /* if (m_terrainP.IsValid())
            {
            m_terrainP->AddClip(targetPts, ptsSize, clipID);
            }*/
        }

    SaveEditFiles();

    return true;
    }


/*----------------------------------------------------------------------------+
|ScalableMesh::_AddClip
+----------------------------------------------------------------------------*/
template <class POINT> bool ScalableMesh<POINT>::_AddClip(const DPoint3d* pts, size_t ptsSize, uint64_t clipID, SMClipGeometryType geom, SMNonDestructiveClipType type, bool isActive)
    {
    const DPoint3d* targetPts;
    bvector<DPoint3d> reprojectedPts(ptsSize);
    if (!m_reprojectionTransform.IsIdentity())
        {
        Transform trans;
        trans.InverseOf(m_reprojectionTransform);
        trans.Multiply(&reprojectedPts[0], pts, (int)ptsSize);
        targetPts = reprojectedPts.data();
        }
    else targetPts = pts;

    DRange3d extent = DRange3d::From(targetPts, (int)ptsSize);
    if (extent.Volume() == 0)
        {
        if (extent.XLength() == 0)
            {
            extent.low.x -= 1.e-5;
            extent.high.x += 1.e-5;
            }
        if (extent.YLength() == 0)
            {
            extent.low.y -= 1.e-5;
            extent.high.y += 1.e-5;
            }
        if (extent.ZLength() == 0)
            {
            extent.low.z -= 1.e-5;
            extent.high.z += 1.e-5;
            }
        }

    if (m_scmIndexPtr->GetClipRegistry()->HasClip(clipID)) return false;
    m_scmIndexPtr->GetClipRegistry()->AddClipWithParameters(clipID, targetPts, ptsSize, geom, type, isActive);

	Transform t = Transform::FromIdentity();
	if (IsCesium3DTiles()) t = GetReprojectionTransform();

    m_scmIndexPtr->PerformClipAction(ClipAction::ACTION_ADD, clipID, extent,true, t);
    SaveEditFiles();
    return true;
    }

template <class POINT> bool ScalableMesh<POINT>::_AddClip(const ClipVectorPtr& clip, uint64_t clipID, SMClipGeometryType geom, SMNonDestructiveClipType type, bool isActive)
{
    ClipVectorPtr clipP = ClipVector::CreateCopy(*clip);
    if (!m_reprojectionTransform.IsIdentity())
    {
        Transform trans;
        trans.InverseOf(m_reprojectionTransform);
        clipP->TransformInPlace(trans);
    }

    DRange3d extent;
    clipP->GetRange(extent, nullptr);
    if (extent.Volume() == 0)
    {
        if (extent.XLength() == 0)
        {
            extent.low.x -= 1.e-5;
            extent.high.x += 1.e-5;
        }
        if (extent.YLength() == 0)
        {
            extent.low.y -= 1.e-5;
            extent.high.y += 1.e-5;
        }
        if (extent.ZLength() == 0)
        {
            extent.low.z -= 1.e-5;
            extent.high.z += 1.e-5;
        }
    }

    if (m_scmIndexPtr->GetClipRegistry()->HasClip(clipID)) return false;
    m_scmIndexPtr->GetClipRegistry()->AddClipWithParameters(clipID, clipP, geom, type, isActive);

    Transform t = Transform::FromIdentity();
    if (IsCesium3DTiles()) t = GetReprojectionTransform();

    m_scmIndexPtr->PerformClipAction(ClipAction::ACTION_ADD, clipID, extent, true, t);
    SaveEditFiles();
    return true;
}

/*----------------------------------------------------------------------------+
|ScalableMesh::_ModifyClip
+----------------------------------------------------------------------------*/
template <class POINT> bool ScalableMesh<POINT>::_ModifyClip(const DPoint3d* pts, size_t ptsSize, uint64_t clipID)
    {
    if (m_scmIndexPtr->GetClipRegistry() == nullptr) return false;
    bvector<DPoint3d> clipData;
    m_scmIndexPtr->GetClipRegistry()->GetClip(clipID, clipData);
    DRange3d extent = DRange3d::From(&clipData[0], (int)clipData.size());
    if (extent.Volume() == 0)
        {
        if (extent.XLength() == 0)
            {
            extent.low.x -= 1.e-5;
            extent.high.x += 1.e-5;
            }
        if (extent.YLength() == 0)
            {
            extent.low.y -= 1.e-5;
            extent.high.y += 1.e-5;
            }
        if (extent.ZLength() == 0)
            {
            extent.low.z -= 1.e-5;
            extent.high.z += 1.e-5;
            }
        }

    const DPoint3d* targetPts;
    bvector<DPoint3d> reprojectedPts(ptsSize);
    if (!m_reprojectionTransform.IsIdentity())
        {
        Transform trans;
        trans.InverseOf(m_reprojectionTransform);
        trans.Multiply(&reprojectedPts[0], pts, (int)ptsSize);
        targetPts = reprojectedPts.data();
        }
    else targetPts = pts;
    DRange3d extentNew = DRange3d::From(targetPts, (int)ptsSize);
    extent.Extend(extentNew);

    m_scmIndexPtr->GetClipRegistry()->ModifyClip(clipID, targetPts, ptsSize);

	Transform t = Transform::FromIdentity();
	if (IsCesium3DTiles()) t = GetReprojectionTransform();

    m_scmIndexPtr->PerformClipAction(ClipAction::ACTION_MODIFY, clipID, extent,true, t);
    
    SaveEditFiles();    

    return true;
    }

template <class POINT> bool ScalableMesh<POINT>::_ModifyClip(const ClipVectorPtr& clip, uint64_t clipID, SMClipGeometryType geom, SMNonDestructiveClipType type, bool isActive)
{
    if (m_scmIndexPtr->GetClipRegistry() == nullptr) return false;
    ClipVectorPtr clipData;
    SMClipGeometryType geom2;
    SMNonDestructiveClipType type2;
    bool isActive2;
    m_scmIndexPtr->GetClipRegistry()->GetClipWithParameters(clipID, clipData,geom2,type2,isActive2);
    DRange3d extent;
    clipData->GetRange(extent, nullptr);
    if (extent.Volume() == 0)
    {
        if (extent.XLength() == 0)
        {
            extent.low.x -= 1.e-5;
            extent.high.x += 1.e-5;
        }
        if (extent.YLength() == 0)
        {
            extent.low.y -= 1.e-5;
            extent.high.y += 1.e-5;
        }
        if (extent.ZLength() == 0)
        {
            extent.low.z -= 1.e-5;
            extent.high.z += 1.e-5;
        }
    }

    ClipVectorPtr clipP = ClipVector::CreateCopy(*clip);
    if (!m_reprojectionTransform.IsIdentity())
    {
        Transform trans;
        trans.InverseOf(m_reprojectionTransform);
        clipP->TransformInPlace(trans);
    }
    DRange3d extentNew;
    clipP->GetRange(extentNew, nullptr);
    extent.Extend(extentNew);

    m_scmIndexPtr->GetClipRegistry()->ModifyClip(clipID, clipP, geom, type, isActive);

    Transform t = Transform::FromIdentity();
    if (IsCesium3DTiles()) t = GetReprojectionTransform();

    m_scmIndexPtr->PerformClipAction(ClipAction::ACTION_MODIFY, clipID, extent, true, t);

    SaveEditFiles();

    return true;
}

/*----------------------------------------------------------------------------+
|ScalableMesh::_ModifyClip
+----------------------------------------------------------------------------*/
template <class POINT> bool ScalableMesh<POINT>::_ModifyClip(const DPoint3d* pts, size_t ptsSize, uint64_t clipID, SMClipGeometryType geom, SMNonDestructiveClipType type, bool isActive)
    {
    const DPoint3d* targetPts;
    bvector<DPoint3d> reprojectedPts(ptsSize);
    if (!m_reprojectionTransform.IsIdentity())
        {
        Transform trans;
        trans.InverseOf(m_reprojectionTransform);
        trans.Multiply(&reprojectedPts[0], pts, (int)ptsSize);
        targetPts = reprojectedPts.data();
        }
    else targetPts = pts;

    DRange3d extent = DRange3d::From(targetPts, (int)ptsSize);
    if (extent.Volume() == 0)
        {
        if (extent.XLength() == 0)
            {
            extent.low.x -= 1.e-5;
            extent.high.x += 1.e-5;
            }
        if (extent.YLength() == 0)
            {
            extent.low.y -= 1.e-5;
            extent.high.y += 1.e-5;
            }
        if (extent.ZLength() == 0)
            {
            extent.low.z -= 1.e-5;
            extent.high.z += 1.e-5;
            }
        }

	bvector<DPoint3d> clipData;
	m_scmIndexPtr->GetClipRegistry()->GetClip(clipID, clipData);
	if(!clipData.empty())
		extent.Extend(DRange3d::From(&clipData[0], (int)clipData.size()));

    m_scmIndexPtr->GetClipRegistry()->AddClipWithParameters(clipID, targetPts, ptsSize, geom, type, isActive);

	Transform t = Transform::FromIdentity();
	if (IsCesium3DTiles()) t = GetReprojectionTransform();

    m_scmIndexPtr->PerformClipAction(ClipAction::ACTION_MODIFY, clipID, extent,true, t);
        
    SaveEditFiles();        

    return true;
    }

/*----------------------------------------------------------------------------+
|ScalableMesh::_RemoveClip
+----------------------------------------------------------------------------*/
template <class POINT> bool ScalableMesh<POINT>::_RemoveClip(uint64_t clipID)
    {
    if (m_scmIndexPtr->GetClipRegistry() == nullptr) return false;
    bvector<DPoint3d> clipData;
    m_scmIndexPtr->GetClipRegistry()->GetClip(clipID, clipData);
    DRange3d extent = DRange3d::From(&clipData[0], (int)clipData.size());
    if (extent.Volume() == 0)
        {
        if (extent.XLength() == 0)
            {
            extent.low.x -= 1.e-5;
            extent.high.x += 1.e-5;
            }
        if (extent.YLength() == 0)
            {
            extent.low.y -= 1.e-5;
            extent.high.y += 1.e-5;
            }
        if (extent.ZLength() == 0)
            {
            extent.low.z -= 1.e-5;
            extent.high.z += 1.e-5;
            }
        }
    m_scmIndexPtr->GetClipRegistry()->DeleteClip(clipID);
    m_scmIndexPtr->PerformClipAction(ClipAction::ACTION_DELETE, clipID, extent);
    
    SaveEditFiles();
    
    return true;
    }

template <class POINT> bool ScalableMesh<POINT>::_GetClip(uint64_t clipID, bvector<DPoint3d>& clipData)
{
    if (m_scmIndexPtr->GetClipRegistry() == nullptr) return false;
    m_scmIndexPtr->GetClipRegistry()->GetClip(clipID, clipData);
    return !clipData.empty();
}

template <class POINT> bool ScalableMesh<POINT>::_GetClip(uint64_t clipID, ClipVectorPtr& clipData)
{
    if (m_scmIndexPtr->GetClipRegistry() == nullptr) return false;
    SMClipGeometryType geom; 
    SMNonDestructiveClipType type; 
    bool isActive;
    m_scmIndexPtr->GetClipRegistry()->GetClipWithParameters(clipID, clipData, geom, type, isActive);
    return clipData.IsValid();
}

template <class POINT> bool ScalableMesh<POINT>::_IsInsertingClips()
    {
    return m_scmIndexPtr->m_isInsertingClips;
    }

template <class POINT> void ScalableMesh<POINT>::_SetIsInsertingClips(bool toggleInsertClips)
    {
    if (nullptr == m_scmIndexPtr || m_scmIndexPtr->GetClipRegistry() == nullptr) return;
    m_scmIndexPtr->GetClipRegistry()->SetAutoCommit(!toggleInsertClips);
    m_scmIndexPtr->m_isInsertingClips = toggleInsertClips;        
    
    SaveEditFiles();
    }

template <class POINT>  bool   ScalableMesh<POINT>::_ShouldInvertClips()
    {
    return m_isInvertingClips;
    }

template <class POINT>  void   ScalableMesh<POINT>::_SetInvertClip(bool invertClips)
    {
    m_isInvertingClips = invertClips;
    }

template <class POINT> void ScalableMesh<POINT>::_ModifyClipMetadata(uint64_t clipId, double importance, int nDimensions)
    {
    if (nullptr == m_scmIndexPtr || m_scmIndexPtr->GetClipRegistry() == nullptr) return;
    m_scmIndexPtr->GetClipRegistry()->SetClipMetadata(clipId, importance, nDimensions);
    
    SaveEditFiles();
    }


template <class POINT>  void ScalableMesh<POINT>::_SynchronizeClipData(const bvector<bpair<uint64_t, bvector<DPoint3d>>>& listOfClips, const bvector<bpair<uint64_t, bvector<bvector<DPoint3d>>>>& listOfSkirts)
    {
    SetIsInsertingClips(true);

    bvector<uint64_t> existingClipIds;
    GetAllClipIds(existingClipIds);
    std::sort(existingClipIds.begin(), existingClipIds.end());

    bset<uint64_t> foundIds;
    
    for (auto& clip : listOfClips)
        {
        uint64_t* addr = std::lower_bound(existingClipIds.begin(), existingClipIds.end(), clip.first);
        if (addr == existingClipIds.end() || *addr != clip.first)
            {
            AddClip(clip.second.data(), clip.second.size(), clip.first);
            }
        else
            {
            foundIds.insert(clip.first);
            ModifyClip(clip.second.data(), clip.second.size(), clip.first);
            }
        }

    for (auto& skirt : listOfSkirts)
        {
        uint64_t* addr = std::lower_bound(existingClipIds.begin(), existingClipIds.end(), skirt.first);
        if (addr == existingClipIds.end() || *addr != skirt.first)
            {
            AddSkirt(skirt.second, skirt.first);
            }
        else
            {
            foundIds.insert(skirt.first);
            ModifySkirt(skirt.second, skirt.first);
            }
        }

    for (auto& id : existingClipIds)
        {
        if (foundIds.count(id) == 0)
            {
            RemoveClip(id);
            RemoveSkirt(id);
            }
        }

    SetIsInsertingClips(false);
    }

/*----------------------------------------------------------------------------+
|ScalableMesh::_AddClip
+----------------------------------------------------------------------------*/
template <class POINT> bool ScalableMesh<POINT>::_AddSkirt(const bvector<bvector<DPoint3d>>& skirt, uint64_t clipID, bool alsoAddOnTerrain)
    {
    if (m_scmIndexPtr->GetClipRegistry() == nullptr || skirt.size() == 0 || skirt[0].size() == 0) return false;
    bvector<bvector<DPoint3d>> coverageData;
    m_scmIndexPtr->GetClipRegistry()->GetAllCoveragePolygons(coverageData);
    if (!alsoAddOnTerrain || coverageData.empty())
        {
        bvector<bvector<DPoint3d>> reprojSkirt;
        if (!m_reprojectionTransform.IsIdentity())
            {
            Transform trans;
            trans.InverseOf(m_reprojectionTransform);
            for (auto&vec : skirt)
                {
                bvector<DPoint3d> subskirt(vec.size());
                if (!vec.empty()) trans.Multiply(&subskirt[0], &vec[0], (int)vec.size());
                reprojSkirt.push_back(subskirt);
                }
            }
        else reprojSkirt = skirt;


        DRange3d extent = DRange3d::From(reprojSkirt[0][0]);
        for (auto& vec : reprojSkirt) extent.Extend(vec, nullptr);
        if (m_scmIndexPtr->GetClipRegistry()->HasSkirt(clipID)) return false;
        m_scmIndexPtr->GetClipRegistry()->ModifySkirt(clipID, reprojSkirt);
        m_scmIndexPtr->PerformClipAction(ClipAction::ACTION_ADD, clipID, extent, false);
        }
    else
        {
     /*   if (m_terrainP.IsValid())
            {
            m_terrainP->AddSkirt(skirt, clipID);
            }*/
        }

    SaveEditFiles();

    return true;
    }


template <class POINT> bool ScalableMesh<POINT>::_GetSkirt(uint64_t skirtID, bvector<bvector<DPoint3d>>& skirt)
    {
    if (m_scmIndexPtr->GetClipRegistry() == nullptr) return false;
    m_scmIndexPtr->GetClipRegistry()->GetSkirt(skirtID, skirt);
    return !skirt.empty();
    }

template <class POINT> bool ScalableMesh<POINT>::_ModifySkirt(const bvector<bvector<DPoint3d>>& skirt, uint64_t clipID)
    {
    if (m_scmIndexPtr->GetClipRegistry() == nullptr || skirt.size() ==0 || skirt[0].size() ==0) return false;

    bvector<bvector<DPoint3d>> reprojSkirt;
    if (!m_reprojectionTransform.IsIdentity())
        {
        Transform trans;
        trans.InverseOf(m_reprojectionTransform);
        for (auto&vec : skirt)
            {
            bvector<DPoint3d> subskirt(vec.size());
            if (!vec.empty()) trans.Multiply(&subskirt[0], &vec[0], (int)vec.size());
            reprojSkirt.push_back(subskirt);
            }
        }
    else reprojSkirt = skirt;
    DRange3d extent = DRange3d::From(reprojSkirt[0][0]);
    for (auto& vec : reprojSkirt) extent.Extend(vec, nullptr);
    m_scmIndexPtr->GetClipRegistry()->ModifySkirt(clipID, reprojSkirt);
	Transform t = Transform::FromIdentity();
	if (IsCesium3DTiles()) t = GetReprojectionTransform();

    m_scmIndexPtr->PerformClipAction(ClipAction::ACTION_MODIFY, clipID, extent, false, t);
    
    SaveEditFiles();
    
    return true;
    }

template <class POINT> void ScalableMesh<POINT>::_GetAllClipsIds(bvector<uint64_t>& allClipIds)
    {
    if (m_scmIndexPtr->GetClipRegistry() == nullptr) return;
    m_scmIndexPtr->GetClipRegistry()->GetAllClipsIds(allClipIds);
    }

template <class POINT>  void                         ScalableMesh<POINT>::_SetClipOnOrOff(uint64_t id, bool isActive)
    {
    if (m_scmIndexPtr->GetClipRegistry() == nullptr) return;
    m_scmIndexPtr->GetClipRegistry()->SetClipOnOrOff(id, isActive);
    
    SaveEditFiles();
    }

template <class POINT>  void                       ScalableMesh<POINT>::_GetIsClipActive(uint64_t id, bool& isActive)
    {
    if (m_scmIndexPtr->GetClipRegistry() == nullptr) return;
    m_scmIndexPtr->GetClipRegistry()->GetIsClipActive(id, isActive);
    }

template <class POINT>  void                    ScalableMesh<POINT>::_GetClipType(uint64_t id, SMNonDestructiveClipType& type)
    {
    if (m_scmIndexPtr->GetClipRegistry() == nullptr) return;
    m_scmIndexPtr->GetClipRegistry()->GetClipType(id, type);
    }

template <class POINT>  void                    ScalableMesh<POINT>::_CompactExtraFiles()
   {
	assert(m_scmIndexPtr.GetPtr() != nullptr && m_scmIndexPtr->GetDataStore().IsValid());

	if (m_scmIndexPtr->m_isInsertingClips == true)
		return;

	m_scmIndexPtr->GetDataStore()->CompactProjectFiles();
   }

template <class POINT>  void                    ScalableMesh<POINT>::_WriteExtraFiles()
{
	assert(m_scmIndexPtr.GetPtr() != nullptr && m_scmIndexPtr->GetDataStore().IsValid());

	if (m_scmIndexPtr->m_isInsertingClips == true)
		return;

	m_scmIndexPtr->GetDataStore()->WriteClipDataToProjectFilePath();
}

template <class POINT> void ScalableMesh<POINT>::_GetCurrentlyViewedNodes(bvector<IScalableMeshNodePtr>& nodes)
    {
    nodes = m_viewedNodes;
    }

template <class POINT> void ScalableMesh<POINT>::_SetCurrentlyViewedNodes(const bvector<IScalableMeshNodePtr>& nodes)
    {
    m_viewedNodes = nodes;
    }

template <class POINT> void ScalableMesh<POINT>::SaveEditFiles()
    {        
    if (m_scmIndexPtr.GetPtr() == nullptr || !m_scmIndexPtr->GetDataStore().IsValid())
        return;

    if (m_scmIndexPtr->m_isInsertingClips == true)
        return;

    SMMemoryPool::GetInstance()->RemoveAllItemsOfType(SMStoreDataType::DiffSet, (uint64_t)m_scmIndexPtr.GetPtr());

    m_scmIndexPtr->GetDataStore()->SaveProjectFiles();
    }

template <class POINT> void ScalableMesh<POINT>::_RemoveAllDisplayData()
    {                    
    SMMemoryPool::GetInstance()->RemoveAllItemsOfType(SMStoreDataType::DisplayMesh, (uint64_t)m_scmIndexPtr.GetPtr());
    SMMemoryPool::GetInstance()->RemoveAllItemsOfType(SMStoreDataType::DisplayTexture, (uint64_t)m_scmIndexPtr.GetPtr());
    SMMemoryPool::GetInstanceVideo()->RemoveAllItemsOfType(SMStoreDataType::DisplayMesh, (uint64_t)m_scmIndexPtr.GetPtr());
    SMMemoryPool::GetInstanceVideo()->RemoveAllItemsOfType(SMStoreDataType::DisplayTexture, (uint64_t)m_scmIndexPtr.GetPtr());    
    
    m_scmIndexPtr->TextureManager()->RemoveAllPoolIdForTexture();
    m_scmIndexPtr->TextureManager()->RemoveAllPoolIdForTextureVideo();
    }

template <class POINT> void ScalableMesh<POINT>::_SetEditFilesBasePath(const Utf8String& path)
    {
    m_baseExtraFilesPath = WString(path.c_str(), BentleyCharEncoding::Utf8);
    
	if (m_scmIndexPtr == nullptr) return;
	BeFileName projectFilesPath(m_baseExtraFilesPath.c_str());

	bool result = m_scmIndexPtr->GetDataStore()->SetProjectFilesPath(projectFilesPath);
	assert(result == true);                 
    }

template <class POINT> Utf8String ScalableMesh<POINT>::_GetEditFilesBasePath()
    {
    return Utf8String(m_baseExtraFilesPath);
    }

template <class POINT> void ScalableMesh<POINT>::_GetExtraFileNames(bvector<BeFileName>& extraFileNames) const
    {
    //Clip files
    //NEEDS_WORK_SM : Might be better to get the name from SMSQLiteSisterFile.cpp
#ifdef VANCOUVER_API
    BeFileName fileName(m_baseExtraFilesPath.GetWCharCP());
#else
    BeFileName fileName(m_baseExtraFilesPath);
#endif
    fileName.AppendString(L"_clipDefinitions");

    extraFileNames.push_back(fileName);

    fileName.clear();
#ifdef VANCOUVER_API
    fileName = BeFileName(m_baseExtraFilesPath.GetWCharCP());
#else
    fileName = BeFileName(m_baseExtraFilesPath);
#endif
    fileName.AppendString(L"_clips");

    extraFileNames.push_back(fileName);

    //Coverage terrain files
    bvector<uint64_t> ids;
    GetCoverageIds(ids);

    for (auto& id : ids)
        { 
        //wchar_t idStr[1000];
        //swprintf(idStr, L"%llu", id);
                    
        //Note that the clips file for the coverage terrain are extra files to the coverage terrain.
        fileName.clear();   
        Utf8String coverageName; 
        GetCoverageName(coverageName, id);
     
        GetCoverageTerrainAbsFileName(fileName, m_baseExtraFilesPath, coverageName);
        extraFileNames.push_back(fileName);        
        }    
    }

template <class POINT> IScalableMeshNodePtr ScalableMesh<POINT>::_GetRootNode()
    {
    auto ptr = HFCPtr<SMPointIndexNode<POINT, Extent3dType>>(nullptr);
    if (m_scmIndexPtr == nullptr) 
 #ifndef VANCOUVER_API
        return new ScalableMeshNode<POINT>(ptr);
#else
return  ScalableMeshNode<POINT>::CreateItem(ptr);
#endif
    auto nodeP = m_scmIndexPtr->GetRootNode();
 #ifndef VANCOUVER_API
    return new ScalableMeshNode<POINT>(nodeP);
#else
return  ScalableMeshNode<POINT>::CreateItem(nodeP);
#endif

    }


#ifdef WIP_MESH_IMPORT
template <class POINT> void ScalableMesh<POINT>::_GetAllTextures(bvector<IScalableMeshTexturePtr>& textures)
    {
    size_t nTextures = m_smSQLitePtr->CountTextures();
    textures.resize(nTextures);

    auto meshNode = dynamic_cast<SMMeshIndexNode<POINT,Extent3dType>*>(m_scmIndexPtr->GetRootNode().GetPtr());
    for (size_t i = 1; i <= nTextures; ++i)
        {
        RefCountedPtr<SMMemoryPoolBlobItem<Byte>> texPtr(meshNode->GetTexturePtr(i));

        if (texPtr.IsValid())
            {
            ScalableMeshTexturePtr textureP(ScalableMeshTexture::Create(texPtr));

            if (textureP->GetSize() != 0)
                textures[i-1] = IScalableMeshTexturePtr(textureP.get());
            }
        }
    }
#endif

/*----------------------------------------------------------------------------+
|ScalableMesh::_RemoveClip
+----------------------------------------------------------------------------*/
template <class POINT> bool ScalableMesh<POINT>::_RemoveSkirt(uint64_t clipID)
    {
    bvector<bvector<DPoint3d>> skirt;
    if (!_GetSkirt(clipID, skirt)) return false;
    DRange3d extent =  DRange3d::From(skirt[0][0]);
    for (auto& vec : skirt) extent.Extend(vec, nullptr);
    m_scmIndexPtr->GetClipRegistry()->DeleteSkirt(clipID);

	Transform t = Transform::FromIdentity();
	if (IsCesium3DTiles()) t = GetReprojectionTransform();

    m_scmIndexPtr->PerformClipAction(ClipAction::ACTION_DELETE, clipID, extent, false, t);
    SaveEditFiles();
    return true;
    }


template <class POINT> IScalableMeshPtr ScalableMesh<POINT>::_GetGroup()
    {
    return m_groupP;
    }

template <class POINT> void ScalableMesh<POINT>::_AddToGroup(IScalableMeshPtr& sMesh, bool isRegionRestricted, const DPoint3d* region, size_t nOfPtsInRegion)
    {
    if (!m_groupP.IsValid())
        {
        m_groupP = ScalableMeshGroup::Create();
        }
    
    dynamic_cast<ScalableMeshGroup*>(m_groupP.get())->AddMember(sMesh, isRegionRestricted, region, nOfPtsInRegion);
    }


template <class POINT> void ScalableMesh<POINT>::_RemoveFromGroup(IScalableMeshPtr& sMesh)
    {
    if (m_groupP.IsValid())
        {
        dynamic_cast<ScalableMeshGroup*>(m_groupP.get())->RemoveMember(sMesh);
        }
    }
/*----------------------------------------------------------------------------+
|ScalableMesh::_GetState
+----------------------------------------------------------------------------*/
template <class POINT> ScalableMeshState ScalableMesh<POINT>::_GetState() const
    {
    if (IsEmpty())
        return SCM_STATE_EMPTY;

    return _InSynchWithSources() ? SCM_STATE_UP_TO_DATE : SCM_STATE_DIRTY;
    }

/*----------------------------------------------------------------------------+
|ScalableMesh::_InSynchWithSources
+----------------------------------------------------------------------------*/
template <class POINT> bool ScalableMesh<POINT>::_InSynchWithSources() const
    {
    if (!m_smSQLitePtr.IsValid())
        return false; 

    SourcesDataSQLite sourcesData;
    m_smSQLitePtr->LoadSources(sourcesData);

    const bool InSync = sourcesData.GetLastModifiedTime() < sourcesData.GetLastSyncTime();
    return InSync;
    }

/*----------------------------------------------------------------------------+
|ScalableMesh::_GetRangeInSpecificGCS
+----------------------------------------------------------------------------*/
template <class POINT> int ScalableMesh<POINT>::_GetRangeInSpecificGCS(DPoint3d& lowPt, DPoint3d& highPt, BENTLEY_NAMESPACE_NAME::GeoCoordinates::BaseGCSCPtr& targetGCS) const
    {
    StatusInt status = SUCCESS;

    DRange3d reprojectedRange;
    status = ReprojectRangeDomainLimited(reprojectedRange, m_contentExtent, const_cast<BENTLEY_NAMESPACE_NAME::GeoCoordinates::BaseGCSCPtr&>(m_sourceGCS.GetGeoRef().GetBasePtr()), targetGCS);

    lowPt.x = reprojectedRange.low.x;
    highPt.x = reprojectedRange.high.x;
    lowPt.y = reprojectedRange.low.y;
    highPt.y = reprojectedRange.high.y;
    lowPt.z = reprojectedRange.low.z;
    highPt.z = reprojectedRange.high.z;


    return status;


    }



/*----------------------------------------------------------------------------+
|ScalableMesh::_LastSynchronizationCheck
+----------------------------------------------------------------------------*/
template <class POINT> bool ScalableMesh<POINT>::_LastSynchronizationCheck(time_t& lastCheckTime) const
    {
    if (!m_smSQLitePtr.IsValid())
        return false;

    SourcesDataSQLite sourcesData;
    m_smSQLitePtr->LoadSources(sourcesData);

    lastCheckTime = sourcesData.GetLastModifiedCheckTime();

    return true;
    }

/*----------------------------------------------------------------------------+
|ScalableMesh::_IsReadOnly
+----------------------------------------------------------------------------*/
template <class POINT> bool ScalableMesh<POINT>::_IsReadOnly() const
    {
    if (m_smSQLitePtr.IsValid())
        return m_smSQLitePtr->IsReadOnly();
    return true;
    } 

/*----------------------------------------------------------------------------+
|ScalableMesh::_IsShareable
+----------------------------------------------------------------------------*/
template <class POINT> bool ScalableMesh<POINT>::_IsShareable() const
    {

        return true;

    } 

/*----------------------------------------------------------------------------+
|ScalableMesh::_SaveAs
+----------------------------------------------------------------------------*/
template <class POINT> StatusInt ScalableMesh<POINT>::_SaveAs(const WString& destination, ClipVectorPtr clips, IScalableMeshProgressPtr progress)
    {
#if defined(NEED_SAVE_AS_IN_IMPORT_DLL) && !defined(DGNDB06_API)
    // Create Scalable Mesh at output path
    StatusInt status;
    IScalableMeshNodeCreatorPtr scMeshDestination = IScalableMeshNodeCreator::GetFor(destination.c_str(), status);
    if (SUCCESS != status || !scMeshDestination.IsValid())
        return ERROR;

    IScalableMeshTextureInfoPtr textureInfo = nullptr;
    if (SUCCESS != GetTextureInfo(textureInfo))
        return ERROR;

    // Set global parameters to the new 3sm (this will also create a new index)
    if (SUCCESS != scMeshDestination->SetGCS(m_sourceGCS))
        return ERROR;
    scMeshDestination->SetIsTerrain(IsTerrain());
    scMeshDestination->SetIsSingleFile(!IsCesium3DTiles());
    scMeshDestination->SetTextured(textureInfo->GetTextureType());

    { // Scope the publishing part for proper cleanup of parameters when finished
    SM3SMPublishParamsPtr smParams = new SM3SMPublishParams();

    smParams->SetSource(this);
    smParams->SetDestination(scMeshDestination);
    smParams->SetClips(clips);
    smParams->SetProgress(progress);
    smParams->SetSaveTextures(textureInfo->IsTextureAvailable() && !textureInfo->IsUsingBingMap());

    auto smPublisher = IScalableMeshPublisher::Create(SMPublishType::THREESM);
    if (SUCCESS != smPublisher->Publish(smParams))
        return ERROR;
    }

    scMeshDestination = nullptr;

    if (m_smSQLitePtr->HasSources())
        {
        IScalableMeshSourceCreatorPtr destMeshSourceEdit = IScalableMeshSourceCreator::GetFor(destination.c_str(), status);
        if (status != SUCCESS) 
            return ERROR;

        IDTMSourceCollection sources;

        SourcesDataSQLite sourcesData;
        m_smSQLitePtr->LoadSources(sourcesData);

        if (!BENTLEY_NAMESPACE_NAME::ScalableMesh::LoadSources(sources, sourcesData, DocumentEnv(L"")))
            return ERROR;

        destMeshSourceEdit->EditSources() = sources;
        destMeshSourceEdit->SetSourcesDirty();

        if (SUCCESS != destMeshSourceEdit->SaveToFile())
            return ERROR;
        }
#else
    assert(!"_SaveAs not yet implemented on this code base");
#endif
    return SUCCESS;
    }

/*----------------------------------------------------------------------------+
|ScalableMesh::_Generate3DTiles
+----------------------------------------------------------------------------*/
template <class POINT> StatusInt ScalableMesh<POINT>::_Generate3DTiles(const WString& outContainerName, const WString& outDatasetName, SMCloudServerType server, IScalableMeshProgressPtr progress, ClipVectorPtr clips, uint64_t coverageId) const
    {

#if defined(NEED_SAVE_AS_IN_IMPORT_DLL) && !defined(DGNDB06_API)
    if (m_scmIndexPtr == nullptr) return ERROR;

    StatusInt status;

    WString path;
    if (server == SMCloudServerType::Azure)
        {
        // Setup streaming stores to use Azure
        //s_stream_from_disk = false; 
        s_stream_from_wsg = false;

        path += outContainerName + L"/" + outDatasetName;
        }
    else if (server == SMCloudServerType::WSG)
        {
        // Setup streaming stores to use WSG
        //s_stream_from_disk = false;
        s_stream_from_wsg = true;

        path += outContainerName + L"~2F" + outDatasetName;
        }
    else if (server == SMCloudServerType::LocalDiskCURL)
        {
        // Setup streaming stores to use local disk (relative to attached 3sm file location)
        //s_stream_from_disk = true;
        s_stream_using_curl = true;

        const auto smFileName = BeFileName(this->GetPath());
        path += BEFILENAME(GetDirectoryName, smFileName);
        path += L"cloud\\";
        path += BEFILENAME(GetFileNameWithoutExtension, smFileName);
        }
    else
        {
        assert(server == SMCloudServerType::LocalDisk);

        // Setup streaming stores to use local disk (relative to attached 3sm file location)
        //s_stream_from_disk = true;
        path = outContainerName;
        }
    
    //s_stream_from_grouped_store = false;
    m_scmIndexPtr->SetProgressCallback(progress);
    bool hasCoverages = false;
    bvector<SMNodeGroupPtr> coverageTilesets;

    if (coverageId == (uint64_t)-1)
        {
        // Generate 3DTiles tilesets for all coverages
        bvector<uint64_t> ids;
        m_scmIndexPtr->GetClipRegistry()->GetAllCoverageIds(ids);
        hasCoverages = !ids.empty();
        for (auto coverageID : ids)
            {
            Utf8String coverageName;
            m_scmIndexPtr->GetClipRegistry()->GetCoverageName(coverageID, coverageName);

            BeFileName coverageFileName(coverageName.c_str());
            if (BeFileName::DoesPathExist(coverageFileName))
                {
                // Ensure that coverage path is formatted correctly (e.g. remove redundant double backslashes such as \\\\)
                WString coverageFullPathName;
                BeFileName::BeGetFullPathName(coverageFullPathName, coverageFileName.c_str());

                IScalableMeshPtr coverageMeshPtr = nullptr;
                if ((coverageMeshPtr = IScalableMesh::GetFor(coverageFullPathName.c_str(), Utf8String(m_baseExtraFilesPath.c_str()), false, true, true, status)) == nullptr || status != SUCCESS)
                    {
                    BeAssert(false); // Error opening coverage 3sm
                    return status;
                    }

                auto coverageMesh = static_cast<ScalableMesh<POINT>*>(coverageMeshPtr.get());

                // Create directory for coverage tileset output
                BeFileName coverageOutDir(path.c_str());
                coverageOutDir.AppendToPath(BeFileName::GetFileNameWithoutExtension(coverageFileName).c_str());
                coverageOutDir.AppendSeparator();
                if (!BeFileName::DoesPathExist(coverageOutDir) && (status = (StatusInt)BeFileName::CreateNewDirectory(coverageOutDir)) != SUCCESS)
                    {
                    BeAssert(false); // Could not create tileset output directory for coverage
                    return status;
                    }
                if ((status = coverageMesh->_Generate3DTiles(coverageOutDir.c_str(), outDatasetName, server, nullptr /*no progress?*/, clips, coverageID)) != SUCCESS)
                    {
                    BeAssert(false); // Could not publish coverage
                    return status;
                    }
                auto coverageIndex = coverageMesh->m_scmIndexPtr;
                auto root = coverageIndex->GetRootNodeGroup();
                BeAssert(root.IsValid()); // Something wrong in the publish
                coverageTilesets.push_back(root);
                }
            }
        }


    IScalableMeshTextureInfoPtr textureInfo;

    status = ScalableMesh<POINT>::_GetTextureInfo(textureInfo);

    bool outputTexture = true;

    //BingMap texture MUST NOT be baked into the Cesium 3D tile data
    if (status != SUCCESS || textureInfo->IsUsingBingMap())
        outputTexture = false;

    
    status = m_scmIndexPtr->Publish3DTiles(path, m_reprojectionTransform, clips, (uint64_t)(hasCoverages && coverageId == (uint64_t)-1 ? 0 : coverageId), this->_GetGCS().GetGeoRef().GetBasePtr(), outputTexture);
    SMNodeGroupPtr rootTileset = m_scmIndexPtr->GetRootNodeGroup();
    BeAssert(rootTileset.IsValid()); // something wrong in the publish


    for (auto& converageTileset : coverageTilesets)
        {
        // insert tileset as child tileset to the current tileset
        rootTileset->AppendChildGroup(converageTileset);
        converageTileset->Close<Extent3dType>();
        }

    WString wktStr;
    if (m_smSQLitePtr != nullptr)
        m_smSQLitePtr->GetWkt(wktStr);

    rootTileset->GetParameters()->SetWellKnownText(wktStr);

    // Force save of root tileset and take into account coverages
    rootTileset->Close<Extent3dType>();
    return status;
#else
    assert(!"_Generate3DTiles not yet implemented on this code base");
#endif

    return SUCCESS;
    }

template <class POINT>  SMStatus                      ScalableMesh<POINT>::_DetectGroundForRegion(BeFileName& createdTerrain, const BeFileName& coverageTempDataFolder, const bvector<DPoint3d>& coverageData, uint64_t id, IScalableMeshGroundPreviewerPtr groundPreviewer, BaseGCSCPtr& destinationGcs, bool limitResolution)
    {    

#if NEED_SAVE_AS_IN_IMPORT_DLL
    BeFileName terrainAbsName;

    Utf8String coverageName(createdTerrain);

    GetCoverageTerrainAbsFileName(terrainAbsName, m_baseExtraFilesPath, coverageName);

#ifndef VANCOUVER_API
    assert(!terrainAbsName.DoesPathExist());
#else    
    assert(!BeFileName::DoesPathExist(terrainAbsName.c_str()));
#endif

    if (s_doGroundExtract /*&& m_scmTerrainIndexPtr == nullptr*/)
        {
        IScalableMeshPtr scalableMeshPtr(this);

        m_scmTerrainIndexPtr = 0;
        m_terrainP = 0;
        /*
        int result = _wremove(newPath.c_str());
        assert(result == 0);
        */
        IScalableMeshGroundExtractorPtr smGroundExtractor(IScalableMeshGroundExtractor::Create(terrainAbsName, scalableMeshPtr));

        BaseGCSPtr newDestPtr = (BaseGCS*)destinationGcs.get();
        smGroundExtractor->SetDestinationGcs(newDestPtr);
        smGroundExtractor->SetExtractionArea(coverageData);
        smGroundExtractor->SetGroundPreviewer(groundPreviewer);
		smGroundExtractor->SetLimitTextureResolution(limitResolution);
                
        StatusInt status = smGroundExtractor->ExtractAndEmbed(coverageTempDataFolder);

		if (status != SUCCESS)
			return status == SUCCESS ? SMStatus::S_SUCCESS : SMStatus::S_ERROR;
/*
        Utf8String newBaseEditsFilePath = Utf8String(m_baseExtraFilesPath) + "_terrain_";
        newBaseEditsFilePath.append(std::to_string(id).c_str());
*/

        StatusInt openStatus;
                                                                       
        SMSQLiteFilePtr smSQLiteFile(SMSQLiteFile::Open(WString(terrainAbsName.c_str()), false, openStatus));

        if (openStatus && smSQLiteFile != nullptr)
            {
 /*           m_terrainP = ScalableMesh<DPoint3d>::Open(smSQLiteFile, newPath, newBaseEditsFilePath, openStatus);
            m_terrainP->SetInvertClip(true);
            m_scmTerrainIndexPtr = dynamic_cast<ScalableMesh<DPoint3d>*>(m_terrainP.get())->GetMainIndexP();*/
            }
        }


    createdTerrain = terrainAbsName;
#else
    assert(!"_DetectGroundForRegion not yet implemented on this code base");
#endif
	return SMStatus::S_SUCCESS;
    }


static bool s_doGroundExtract = true; 

template <class POINT> BentleyStatus ScalableMesh<POINT>::_CreateCoverage( const bvector<DPoint3d>& coverageData, uint64_t id, const Utf8String& coverageName)
    {
   // if (m_scmTerrainIndexPtr == nullptr) return ERROR;
    _AddClip(coverageData.data(), coverageData.size(), id, false);
    bvector<bvector<DPoint3d>> skirts;
    skirts.push_back(coverageData);
   // _AddSkirt(skirts, id, false);

/*    DRange3d extent = */DRange3d::From(&coverageData[0], (int)coverageData.size());
    m_scmIndexPtr->GetClipRegistry()->ModifyCoverage(id, coverageData.data(), coverageData.size(), coverageName);

    //m_terrainP->AddClip(coverageData.data(), coverageData.size(), id);

    SaveEditFiles();
    return SUCCESS;
    }

template <class POINT> void ScalableMesh<POINT>::_GetAllCoverages(bvector<bvector<DPoint3d>>& coverageData)
    {
    m_scmIndexPtr->GetClipRegistry()->GetAllCoveragePolygons(coverageData);
    }

template <class POINT> void ScalableMesh<POINT>::_GetCoverageIds(bvector<uint64_t>& ids) const
    {
    if (nullptr == m_scmIndexPtr) return;
    m_scmIndexPtr->GetClipRegistry()->GetAllCoverageIds(ids);
    }

template <class POINT> void ScalableMesh<POINT>::_GetCoverageName(Utf8String& name, uint64_t id) const
    {
    if (nullptr == m_scmIndexPtr) return;
    m_scmIndexPtr->GetClipRegistry()->GetCoverageName(id, name);    
    }

template <class POINT> BentleyStatus ScalableMesh<POINT>::_DeleteCoverage(uint64_t id)
    {
    m_scmIndexPtr->GetClipRegistry()->DeleteCoverage(id);
    _RemoveClip(id);
    SaveEditFiles();
    return SUCCESS;
    }

template <class POINT> IScalableMeshClippingOptions& ScalableMesh<POINT>::_EditClippingOptions()
   {

	return *m_clippingOptions;
   }

template <class POINT> IScalableMeshPtr ScalableMesh<POINT>::_GetTerrainSM()
    {
    return m_terrainP;
    }

template <class POINT>  Transform  ScalableMesh<POINT>::_GetReprojectionTransform() const
    {
    return m_reprojectionTransform;
    }

template <class POINT> BentleyStatus  ScalableMesh<POINT>::_SetReprojection(GeoCoordinates::BaseGCSCR targetCS, TransformCR approximateTransform)
    {
    m_reprojectionTransform = approximateTransform;
    for (size_t i = 0; i < DTMAnalysisType::Qty; ++i)
        {
        auto mat4d = DMatrix4d::From(approximateTransform);
        m_scalableMeshDTM[i]->SetStorageToUors(mat4d);
        }

    return SUCCESS;
    }

#ifdef VANCOUVER_API
template <class POINT> BentleyStatus  ScalableMesh<POINT>::_Reproject(GeoCoordinates::BaseGCSCP targetCS, DgnModelRefP dgnModel)
    {   
    #ifndef LINUX_SCALABLEMESH_BUILD
    if (targetCS == nullptr && this->IsCesium3DTiles() && m_streamingSettings != nullptr && m_streamingSettings->IsGCSStringSet())
        {
        // Fall back on the GCS saved in the SM metadata for Cesium tilesets
        auto ecefGCS = m_sourceGCS;
        if (!LoadGCSFrom(m_streamingSettings->GetGCSString()))
            return BSIERROR; // Error loading layer gcs

                             // Reproject data using this new GCS
        auto newGCS = m_sourceGCS;
        std::swap(m_sourceGCS, ecefGCS);

        if (newGCS.GetGeoRef().GetBasePtr().get() == nullptr)
            return ERROR;
        DgnGCSPtr newDgnGcsPtr(DgnGCS::CreateGCS(newGCS.GetGeoRef().GetBasePtr().get(), dgnModel));
        return this->_Reproject(newDgnGcsPtr.get(), dgnModel);
        }
    #endif
    
    // Greate a GCS from the ScalableMesh
    GeoCoords::GCS gcs(this->GetGCS());
    GeoCoords::Unit unit(gcs.GetHorizontalUnit());

    //TFS#721455 - dgnModel may be an attachment
    DgnModelCP targetModel = dgnModel->AsDgnModelCP();
    if (targetModel == nullptr && dgnModel->AsDgnAttachmentCP() != nullptr)
        targetModel = dgnModel->AsDgnAttachmentCP()->GetDgnModelP();

    assert(targetModel != nullptr);

    if (targetModel == nullptr) return ERROR; //something is wrong with the reference;
    auto& modelInfo = targetModel->GetModelInfo();

    double scaleUorPerMeters = ModelInfo::GetUorPerMeter(&modelInfo) * (this->IsCesium3DTiles() ? 1.0 : unit.GetRatioToBase());

    DPoint3d globalOrigin = modelInfo.GetGlobalOrigin();

    Transform computedTransform = Transform::FromRowValues(scaleUorPerMeters, 0, 0, 0.0,
                                                           0, scaleUorPerMeters, 0, 0.0,
                                                           0, 0, scaleUorPerMeters, 0.0);

<<<<<<< HEAD
    auto coordInterp = this->IsCesium3DTiles() ? GeoCoordinates::GeoCoordInterpretation::XYZ : GeoCoordinates::GeoCoordInterpretation::Cartesian;
    //auto coordInterp = GeoCoordinates::GeoCoordInterpretation::XYZ;
    //   #ifndef LINUX_SCALABLEMESH_BUILD
    //if (this->IsCesium3DTiles())
    //    {
    //    auto tileToDb = m_streamingSettings->GetTileToDbTransform();
    //    if (!tileToDb.IsIdentity())
    //        {
    //        computedTransform = Transform::FromProduct(computedTransform, tileToDb);
    //        }
    //    else
    //        { // tile coordinates are not transformed, therefore they must be interpreted as XYZ coordinates
    //        coordInterp = GeoCoordinates::GeoCoordInterpretation::XYZ;
    //        }
    //    auto tileToECEF = m_streamingSettings->GetTileToECEFTransform();
    //    if (!tileToECEF.IsIdentity())
    //        {
    //        Transform ecefToTile;
    //        ecefToTile.InverseOf(tileToECEF);
    //        computedTransform = Transform::FromProduct(computedTransform, ecefToTile);
    //        }
    //    }
    //    #endif
=======
    //auto coordInterp = this->IsCesium3DTiles() ? GeoCoordinates::GeoCoordInterpretation::XYZ : GeoCoordinates::GeoCoordInterpretation::Cartesian;
    auto coordInterp = GeoCoordinates::GeoCoordInterpretation::Cartesian;
    if (this->IsCesium3DTiles())
        {
        auto tileToDb = m_streamingSettings->GetTileToDbTransform();
        if (!tileToDb.IsIdentity())
            {
            computedTransform = Transform::FromProduct(computedTransform, tileToDb);
            auto tileToECEF = m_streamingSettings->GetTileToECEFTransform();
            if(!tileToECEF.IsIdentity())
                {
                Transform ecefToTile;
                ecefToTile.InverseOf(tileToECEF);
                computedTransform = Transform::FromProduct(computedTransform, ecefToTile);
                }
            }
        else
            { // tile coordinates are not transformed, therefore they must be interpreted as XYZ coordinates
            coordInterp = GeoCoordinates::GeoCoordInterpretation::XYZ;
            }
        }
>>>>>>> 4545fb19

    if (targetCS == nullptr || !gcs.HasGeoRef())
        {
        BaseGCSPtr targetGcs(BaseGCS::CreateGCS());
                        
        return _SetReprojection(*targetGcs, computedTransform);
        }
    else
        {
        GeoCoordinates::DgnGCSPtr  smGCS = nullptr;
        if (coordInterp == GeoCoordinates::GeoCoordInterpretation::XYZ)
            {
            smGCS = GeoCoordinates::DgnGCS::CreateGCS(L"ll84", dgnModel);
            }
        else
            smGCS = GeoCoordinates::DgnGCS::CreateGCS(gcs.GetGeoRef().GetBasePtr().get(), dgnModel);

        assert(smGCS != nullptr); // Error creating SM GCS from GeoRef for reprojection
        
        if (!targetCS->IsEquivalent(*smGCS))
            {
            smGCS->SetReprojectElevation(true);

            //DPoint3d scale = DPoint3d::FromXYZ(1, 1, 1);
            //smGCS->UorsFromCartesian(scale, scale);
            //scale.DifferenceOf(scale, globalOrigin);            
            
            computedTransform = Transform::FromProduct(Transform::From(globalOrigin.x, globalOrigin.y, globalOrigin.z), computedTransform);
            //computedTransform = Transform::FromProduct(Transform::From(scale.x, scale.y, scale.z), computedTransform);

            DRange3d smExtent, smExtentUors;
            this->GetRange(smExtent);
            computedTransform.Multiply(smExtentUors, smExtent);

            DPoint3d extent;
            extent.DifferenceOf(smExtentUors.high, smExtentUors.low);
            Transform       approxTransform;

            auto status = smGCS->GetLocalTransform(&approxTransform, smExtentUors.low, &extent, true/*doRotate*/, true/*doScale*/, coordInterp, static_cast<DgnGCSCR>(*targetCS));

            if (0 == status || 1 == status)
                {
                computedTransform = Transform::FromProduct(approxTransform, computedTransform);
                computedTransform = Transform::FromProduct(Transform::From(-globalOrigin.x, -globalOrigin.y, -globalOrigin.z), computedTransform);
                }
            }
        }

    return _SetReprojection(*targetCS, computedTransform);
    }
#else
template <class POINT> BentleyStatus  ScalableMesh<POINT>::_Reproject(DgnGCSCP targetCS, DgnDbR dgnProject)
    {
#ifdef DGNDB06_API
    assert(!"ERROR - BIM0200 code not ported");
    return BSIERROR;
#else
    if (this->IsCesium3DTiles() && targetCS == nullptr && m_streamingSettings != nullptr && m_streamingSettings->IsGCSStringSet())
        {
        // Fall back on the GCS saved in the SM metadata for Cesium tilesets
        auto ecefGCS = m_sourceGCS;
        if (!LoadGCSFrom(m_streamingSettings->GetGCSString()))
            return BSIERROR; // Error loading layer gcs

                             // Reproject data using this new GCS
        auto newGCS = m_sourceGCS;
        std::swap(m_sourceGCS, ecefGCS);

        if (newGCS.GetGeoRef().GetBasePtr().get() == nullptr)
            return BSIERROR;
        DgnGCSPtr newDgnGcsPtr(DgnGCS::CreateGCS(newGCS.GetGeoRef().GetBasePtr().get(), dgnProject));
        return this->_Reproject(newDgnGcsPtr.get(), dgnProject);
        }

    DPoint3d globalOrigin = dgnProject.GeoLocation().GetGlobalOrigin();

    // Greate a GCS from the ScalableMesh
    GeoCoords::GCS gcs(this->GetGCS());
    GeoCoords::Unit unit(gcs.GetHorizontalUnit());
    double scaleUorPerMeters = unit.GetRatioToBase();

    Transform computedTransform = Transform::FromScaleFactors(scaleUorPerMeters, scaleUorPerMeters, scaleUorPerMeters);
    auto coordInterp = Dgn::GeoCoordInterpretation::Cartesian;
    if (this->IsCesium3DTiles())
        {
        auto tileToDb = m_streamingSettings->GetTileToDbTransform();
        if (!tileToDb.IsIdentity())
            {
            computedTransform = Transform::FromProduct(computedTransform, tileToDb);
            }
        else
            { // tile coordinates are not transformed, therefore they must be interpreted as XYZ coordinates
            coordInterp = Dgn::GeoCoordInterpretation::XYZ;
            }
        auto tileToECEF = m_streamingSettings->GetTileToECEFTransform();
        if (!tileToECEF.IsIdentity())
            {
            Transform ecefToTile;
            ecefToTile.InverseOf(tileToECEF);
            computedTransform = Transform::FromProduct(computedTransform, ecefToTile);
            }
        }

    if (gcs.HasGeoRef())
        {
        DgnGCSPtr  smGCS = nullptr;
        if (coordInterp == Dgn::GeoCoordInterpretation::XYZ)
            {
            smGCS = DgnGCS::CreateGCS(L"ll84", dgnProject);
            }
        else
            smGCS = DgnGCS::CreateGCS(gcs.GetGeoRef().GetBasePtr().get(), dgnProject);

        assert(smGCS != nullptr); // Error creating SM GCS from GeoRef for reprojection

        if (targetCS != nullptr && !targetCS->IsEquivalent(*smGCS))
            {
            smGCS->SetReprojectElevation(true);

            computedTransform = Transform::FromProduct(Transform::From(globalOrigin.x, globalOrigin.y, globalOrigin.z), computedTransform);

            DRange3d smExtent, smExtentUors;
            this->GetRange(smExtent);
            computedTransform.Multiply(smExtentUors, smExtent);

            DPoint3d extent;
            extent.DifferenceOf(smExtentUors.high, smExtentUors.low);
            Transform       approxTransform;

            StatusInt status = smGCS->GetLocalTransform(&approxTransform, smExtentUors.low, &extent, true/*doRotate*/, true/*doScale*/, coordInterp, *targetCS);
            if (0 == status || 1 == status || 25 == status)
                {
                computedTransform = Transform::FromProduct(approxTransform, computedTransform);
                computedTransform = Transform::FromProduct(Transform::From(-globalOrigin.x, -globalOrigin.y, -globalOrigin.z), computedTransform);
                }
            }
        }
    else
        {
        DPoint3d scale = DPoint3d::From(1.0, 1.0, 1.0);
        if (targetCS != nullptr)
            {
            dgnProject.GeoLocation().GetDgnGCS()->UorsFromCartesian(scale, scale);
            scale.DifferenceOf(scale, globalOrigin);
            }

        computedTransform = Transform::FromProduct(Transform::FromScaleFactors(scale.x, scale.y, scale.z), computedTransform);
        }

    return _SetReprojection(*targetCS, computedTransform);
#endif
    }
#endif

template <class POINT> void ScalableMesh<POINT>::_ImportTerrainSM(WString terrainPath)
    {
    StatusInt status;
    m_terrainP = IScalableMesh::GetFor(terrainPath.c_str(), false, true, status);
    if (status != SUCCESS) return;
    auto nodeP = m_terrainP->GetRootNode();

    //create terrain index
    auto pool = SMMemoryPool::GetInstance();
    auto store = m_scmIndexPtr->GetDataStore();
    m_scmTerrainIndexPtr = new MeshIndexType(store,
                                        pool,
                                   10000,
                                   dynamic_cast<ScalableMeshNode<POINT>*>(nodeP.get())->GetNodePtr()->GetFilter(),
                                   true, true, true, true,
                                   dynamic_cast<SMMeshIndexNode<POINT,Extent3dType>*>((dynamic_cast<ScalableMeshNode<POINT>*>(nodeP.get()))->GetNodePtr().GetPtr())->GetMesher2_5d(),
                                   dynamic_cast<SMMeshIndexNode<POINT, Extent3dType>*>((dynamic_cast<ScalableMeshNode<POINT>*>(nodeP.get()))->GetNodePtr().GetPtr())->GetMesher3d()
                                   );
    auto rootNodeP = m_scmTerrainIndexPtr->CreateRootNode();
    dynamic_cast<SMMeshIndexNode<POINT, Extent3dType>*>(rootNodeP.GetPtr())->ImportTreeFrom(nodeP);
    }

#ifdef SCALABLE_MESH_ATP
/*----------------------------------------------------------------------------+
|ScalableMesh::_ChangeGeometricError
+----------------------------------------------------------------------------*/
template <class POINT> StatusInt ScalableMesh<POINT>::_ChangeGeometricError(const WString& outContainerName, const WString& outDatasetName, SMCloudServerType server, const double& newGeometricErrorValue) const
    {
    if (m_scmIndexPtr == nullptr) return ERROR;

#ifndef LINUX_SCALABLEMESH_BUILD
    WString path;
    if (server == SMCloudServerType::Azure)
        {
        // Setup streaming stores to use Azure
        //s_stream_from_disk = false;
        s_stream_from_wsg = false;

        path += outContainerName + L"/" + outDatasetName;
        }
    else if (server == SMCloudServerType::WSG)
        {
        // Setup streaming stores to use WSG
        //s_stream_from_disk = false;
        s_stream_from_wsg = true;

        path += outContainerName + L"~2F" + outDatasetName;
        }
    else if (server == SMCloudServerType::LocalDiskCURL)
        {
        // Setup streaming stores to use local disk (relative to attached 3sm file location)
        //s_stream_from_disk = true;
        s_stream_using_curl = true;

        const auto smFileName = BeFileName(this->GetPath());

#ifndef VANCOUVER_API   
        path += smFileName.GetDirectoryName();
#else
        WChar pathBuffer[5000];
        path += smFileName.GetDirectoryName(pathBuffer);
#endif
        
        path += L"cloud\\";
        
#ifndef VANCOUVER_API   
        path += smFileName.GetFileNameWithoutExtension();
#else        
        path += smFileName.GetFileNameWithoutExtension(pathBuffer);
#endif

        }
    else
        {
        assert(server == SMCloudServerType::LocalDisk);

        // Setup streaming stores to use local disk (relative to attached 3sm file location)
        //s_stream_from_disk = true;
        path = outContainerName;
        }

    //s_stream_from_grouped_store = false;

    return m_scmIndexPtr->ChangeGeometricError(path, true, newGeometricErrorValue);
    #else
    return false;
    #endif
    }

/*----------------------------------------------------------------------------+
|MrDTM::_LoadAllNodeHeaders
+----------------------------------------------------------------------------*/
template <class POINT> int ScalableMesh<POINT>::_LoadAllNodeHeaders(size_t& nbLoadedNodes, int level) const
    {    
    m_scmIndexPtr->LoadIndexNodes(nbLoadedNodes, level, true);
    return SUCCESS;
    } 

/*----------------------------------------------------------------------------+
|MrDTM::_LoadAllNodeData
+----------------------------------------------------------------------------*/
template <class POINT> int ScalableMesh<POINT>::_LoadAllNodeData(size_t& nbLoadedNodes, int level) const
{
    m_scmIndexPtr->LoadIndexNodes(nbLoadedNodes, level, false);
    return SUCCESS;
}

/*----------------------------------------------------------------------------+
|MrDTM::_GroupNodeHeaders
+----------------------------------------------------------------------------*/
template <class POINT> int ScalableMesh<POINT>::_SaveGroupedNodeHeaders(const WString& pi_pOutputDirPath, const short& pi_pGroupMode) const
    {
    if (m_scmIndexPtr == nullptr) return ERROR;
    if (m_smSQLitePtr->IsSingleFile()) return ERROR;

    //s_stream_from_disk = true;
 #ifndef LINUX_SCALABLEMESH_BUILD       
    s_stream_from_grouped_store = false;
    s_is_virtual_grouping = pi_pGroupMode == SMGroupGlobalParameters::VIRTUAL;

    //m_smSQLitePtr->SetVirtualGroups(pi_pGroupMode == SMGroupGlobalParameters::VIRTUAL);
    m_scmIndexPtr->SaveGroupedNodeHeaders(this->GetDataSourceAccount(), pi_pOutputDirPath, pi_pGroupMode, true);
#endif
    return SUCCESS;
    }
#endif  
 
template <class POINT> void ScalableMesh<POINT>::_ReFilter()
    {
    size_t depth = m_scmIndexPtr->GetDepth();
    for (int level = (int)depth-1; level >= 0; level--)
        {
        m_scmIndexPtr->Filter(level);
        }
    m_scmIndexPtr = 0;
    }
/*----------------------------------------------------------------------------+
|ScalableMeshSingleResolutionPointIndexView Method Definition Section - Begin
+----------------------------------------------------------------------------*/
template <class POINT> ScalableMeshSingleResolutionPointIndexView<POINT>::ScalableMeshSingleResolutionPointIndexView(HFCPtr<SMPointIndex<POINT, Extent3dType>> scmPointIndexPtr, 
                                                                                                       int                                              resolutionIndex, 
                                                                                                       GeoCoords::GCS                                   sourceGCS)
: m_sourceGCS(sourceGCS)
    {    
    m_scmIndexPtr = scmPointIndexPtr;
    m_resolutionIndex    = resolutionIndex;    
    }

template <class POINT> ScalableMeshSingleResolutionPointIndexView<POINT>::~ScalableMeshSingleResolutionPointIndexView()
    {
    } 

template <class POINT> void ScalableMeshSingleResolutionPointIndexView<POINT>::_TextureFromRaster(ITextureProviderPtr provider)
    {}

// Inherited from IDTM   
template <class POINT> int64_t ScalableMeshSingleResolutionPointIndexView<POINT>::_GetPointCount()
    {
    return m_scmIndexPtr->GetNbObjectsAtLevel(m_resolutionIndex);
    }

template <class POINT> uint64_t ScalableMeshSingleResolutionPointIndexView<POINT>::_GetNodeCount()
    {
    size_t numNodes = 0;
    m_scmIndexPtr->LoadIndexNodes(numNodes, m_resolutionIndex, true);
    return numNodes;
    }

template <class POINT> bool ScalableMeshSingleResolutionPointIndexView<POINT>::_IsTerrain()
    {
    return false;
    }

template <class POINT> int64_t ScalableMeshSingleResolutionPointIndexView<POINT>::_GetBreaklineCount() const
    {
    assert(0);
    return 0;
    }


template <class POINT> BENTLEY_NAMESPACE_NAME::TerrainModel::IDTM* ScalableMeshSingleResolutionPointIndexView<POINT>::_GetDTMInterface(DTMAnalysisType type)
    {
    assert(0);
    return 0;
    }

template <class POINT> BENTLEY_NAMESPACE_NAME::TerrainModel::IDTM* ScalableMeshSingleResolutionPointIndexView<POINT>::_GetDTMInterface(DMatrix4d& storageToUors, DTMAnalysisType type)
    {
    assert(0);
    return 0;
    }


template <class POINT> DTMStatusInt ScalableMeshSingleResolutionPointIndexView<POINT>::_GetRange(DRange3dR range)
    {        
    Extent3dType ExtentPoints = m_scmIndexPtr->GetContentExtent();

    range.low.x = ExtentOp<Extent3dType>::GetXMin(ExtentPoints);
    range.high.x = ExtentOp<Extent3dType>::GetXMax(ExtentPoints);
    range.low.y = ExtentOp<Extent3dType>::GetYMin(ExtentPoints);
    range.high.y = ExtentOp<Extent3dType>::GetYMax(ExtentPoints);
    range.low.z = ExtentOp<Extent3dType>::GetZMin(ExtentPoints);
    range.high.z = ExtentOp<Extent3dType>::GetZMax(ExtentPoints);   
    return DTM_SUCCESS;
    }



template <class POINT> StatusInt ScalableMeshSingleResolutionPointIndexView<POINT>::_GetBoundary(bvector<DPoint3d>& boundary)
    {
    return ERROR;
    }

template <class POINT> uint64_t ScalableMeshSingleResolutionPointIndexView<POINT>::_AddClip(const DPoint3d* pts, size_t ptsSize)
    {
    assert(false && "Not implemented");
    return ((uint64_t)-1);
    }

/*----------------------------------------------------------------------------+
|ScalableMeshSingleResolutionPointIndexView::_GetRangeInSpecificGCS
+----------------------------------------------------------------------------*/
template <class POINT> int ScalableMeshSingleResolutionPointIndexView<POINT>::_GetRangeInSpecificGCS(DPoint3d& lowPt, DPoint3d& highPt, BENTLEY_NAMESPACE_NAME::GeoCoordinates::BaseGCSCPtr& targetGCS) const
    {
    StatusInt status = SUCCESS;

    Extent3dType ExtentPoints = m_scmIndexPtr->GetContentExtent();

    DRange3d initialRange;
    initialRange.low.x = ExtentOp<Extent3dType>::GetXMin(ExtentPoints);
    initialRange.high.x = ExtentOp<Extent3dType>::GetXMax(ExtentPoints);
    initialRange.low.y = ExtentOp<Extent3dType>::GetYMin(ExtentPoints);
    initialRange.high.y = ExtentOp<Extent3dType>::GetYMax(ExtentPoints);
    initialRange.low.z = ExtentOp<Extent3dType>::GetZMin(ExtentPoints);
    initialRange.high.z = ExtentOp<Extent3dType>::GetZMax(ExtentPoints);

    DRange3d reprojectedRange;
    status = ReprojectRangeDomainLimited(reprojectedRange, initialRange, const_cast<BENTLEY_NAMESPACE_NAME::GeoCoordinates::BaseGCSCPtr&>(m_sourceGCS.GetGeoRef().GetBasePtr()), targetGCS);

    lowPt.x = reprojectedRange.low.x;
    highPt.x = reprojectedRange.high.x;
    lowPt.y = reprojectedRange.low.y;
    highPt.y = reprojectedRange.high.y;
    lowPt.z = reprojectedRange.low.z;
    highPt.z = reprojectedRange.high.z;


    return status;    
    }

// Inherited from IMRDTM     
template <class POINT> Count ScalableMeshSingleResolutionPointIndexView<POINT>::_GetCountInRange (const DRange2d& range, 
                                                                                           const CountType& type, 
                                                                                           const uint64_t& maxNumberCountedPoints) const
    {
    // Not implemented
    assert(false);
    return Count(0,0);
    }

template <class POINT> int ScalableMeshSingleResolutionPointIndexView<POINT>::_GenerateSubResolutions()
    {  
    assert(0);
    return ERROR;
    }

template <class POINT> ScalableMeshCompressionType ScalableMeshSingleResolutionPointIndexView<POINT>::_GetCompressionType() const
    {
    assert(0);
    return SCM_COMPRESSION_NONE;
    }

template <class POINT> int ScalableMeshSingleResolutionPointIndexView<POINT>::_GetNbResolutions() const
    {
    return 1;    
    }

template <class POINT> size_t ScalableMeshSingleResolutionPointIndexView<POINT>::_GetTerrainDepth() const
    {
    return 1;
    }

template <class POINT> IScalableMeshPointQueryPtr ScalableMeshSingleResolutionPointIndexView<POINT>::_GetQueryInterface(ScalableMeshQueryType                queryType,                                                                                                      
                                                                                                                        BENTLEY_NAMESPACE_NAME::GeoCoordinates::BaseGCSCPtr& targetGCS,
                                                                                                                        const DRange3d&                      extentInTargetGCS) const
    {                   
    GeoCoords::GCS targetGeoCoord(GetGCSFactory().Create(targetGCS));           
   
    // TODO: Remove once smart pointers are const aware
    ScalableMeshSingleResolutionPointIndexView<POINT>* UNCONST_THIS = const_cast<ScalableMeshSingleResolutionPointIndexView<POINT>*>(this);

    IScalableMeshPointQueryPtr scmQueryPtr = ScalableMeshPointQuery::GetReprojectionQueryInterface(UNCONST_THIS, queryType, m_sourceGCS, targetGeoCoord, extentInTargetGCS);

    return scmQueryPtr;                
    }

template <class POINT> IScalableMeshPointQueryPtr ScalableMeshSingleResolutionPointIndexView<POINT>::_GetQueryInterface(ScalableMeshQueryType queryType) const
    {    
    IScalableMeshPointQueryPtr iScalableMeshQueryPtr;

    if ((m_scmIndexPtr != 0) && (m_scmIndexPtr->IsEmpty() == false))
        {    
        if (queryType == SCM_QUERY_FULL_RESOLUTION)
            {
            iScalableMeshQueryPtr =  new ScalableMeshFullResolutionPointQuery<POINT>(m_scmIndexPtr, 
                                                                                     m_resolutionIndex);
            }
        else
        if (queryType == SCM_QUERY_VIEW_DEPENDENT)
            {
            iScalableMeshQueryPtr =  new ScalableMeshViewDependentPointQuery<POINT>(m_scmIndexPtr);       
            }

        //SCM_QUERY_FIX_RESOLUTION_VIEW is meaningless for a single resolution view.         
        }
        
    return iScalableMeshQueryPtr;
    }
  
template <class POINT> IScalableMeshMeshQueryPtr ScalableMeshSingleResolutionPointIndexView<POINT>::_GetMeshQueryInterface(MeshQueryType queryType) const
    {
    assert(!"Not supported");

    return IScalableMeshMeshQueryPtr();
    }

template <class POINT> IScalableMeshMeshQueryPtr ScalableMeshSingleResolutionPointIndexView<POINT>::_GetMeshQueryInterface(MeshQueryType queryType,
                                                                                                             BENTLEY_NAMESPACE_NAME::GeoCoordinates::BaseGCSCPtr& targetGCS,
                                                                                                             const DRange3d&                      extentInTargetGCS) const
    {
    assert(!"Not supported");

    return IScalableMeshMeshQueryPtr();
    }

template <class POINT> IScalableMeshNodeRayQueryPtr ScalableMeshSingleResolutionPointIndexView<POINT>::_GetNodeQueryInterface() const
    {
    assert(!"Not supported");

    return IScalableMeshNodeRayQueryPtr();
    }

template <class POINT> const GeoCoords::GCS& ScalableMeshSingleResolutionPointIndexView<POINT>::_GetGCS() const
    {
    return m_sourceGCS;
    }

template <class POINT> StatusInt ScalableMeshSingleResolutionPointIndexView<POINT>::_SetGCS(const GeoCoords::GCS& sourceGCS)
    {
    assert(!"Not done yet");

    return -1;   
    }

template <class POINT> bool ScalableMeshSingleResolutionPointIndexView<POINT>::_AddClip(const DPoint3d* pts, size_t ptsSize, uint64_t clipID, bool alsoAddOnTerrain)
    {
    return false;
    }

template <class POINT> bool ScalableMeshSingleResolutionPointIndexView<POINT>::_ModifyClip(const DPoint3d* pts, size_t ptsSize, uint64_t clipID)
    {
    return false;
    }

template <class POINT> bool ScalableMeshSingleResolutionPointIndexView<POINT>::_RemoveClip(uint64_t clipID)
    {
    return false;
    }


template <class POINT> void ScalableMeshSingleResolutionPointIndexView<POINT>::_ModifyClipMetadata(uint64_t clipId, double importance, int nDimensions)
    {
    assert(0);
    return;
    }

template <class POINT> bool ScalableMeshSingleResolutionPointIndexView<POINT>::_AddSkirt(const bvector<bvector<DPoint3d>>& skirt, uint64_t clipID, bool alsoAddOnTerrain)
    {
    return false;
    }

template <class POINT> bool ScalableMeshSingleResolutionPointIndexView<POINT>::_ModifySkirt(const bvector<bvector<DPoint3d>>& skirt, uint64_t clipID)
    {
    return false;
    }

template <class POINT> void ScalableMeshSingleResolutionPointIndexView<POINT>::_GetAllClipsIds(bvector<uint64_t>& allClipIds)
    {

    }

template <class POINT> void ScalableMeshSingleResolutionPointIndexView<POINT>::_GetCurrentlyViewedNodes(bvector<IScalableMeshNodePtr>& nodes)
    {

    }

template <class POINT> void ScalableMeshSingleResolutionPointIndexView<POINT>::_SetCurrentlyViewedNodes(const bvector<IScalableMeshNodePtr>& nodes)
    {

    }

template <class POINT> bool ScalableMeshSingleResolutionPointIndexView<POINT>::_RemoveSkirt(uint64_t clipID)
    {
    return false;
    }



template <class POINT> bool ScalableMeshSingleResolutionPointIndexView<POINT>::_IsReadOnly() const
    {    
    //MS Access of the file 
    assert(!"Not done yet");
    return true;
    }

template <class POINT> bool ScalableMeshSingleResolutionPointIndexView<POINT>::_IsShareable() const
    {    
    //MS Access of the file 
    assert(!"Not done yet");
    return false;
    }

template <class POINT> ScalableMeshState ScalableMeshSingleResolutionPointIndexView<POINT>::_GetState() const
    {
    assert(!"Not done yet");
    return SCM_STATE_EMPTY; 
    }

template <class POINT> bool ScalableMeshSingleResolutionPointIndexView<POINT>::_InSynchWithSources() const
    {    
    assert(!"Should not be called");
    return false;
    }

template <class POINT> bool ScalableMeshSingleResolutionPointIndexView<POINT>::_LastSynchronizationCheck(time_t& lastCheckTime) const
    {
    assert(!"Should not be called");
    return false;       
    }

template <class POINT> bool ScalableMeshSingleResolutionPointIndexView<POINT>::_IsInsertingClips()
    {
    assert(!"Should not be called");
    return false;
    }

template <class POINT> void ScalableMeshSingleResolutionPointIndexView<POINT>::_SetIsInsertingClips(bool toggleInsertClips)
    {
    assert(!"Should not be called");
    }

/*----------------------------------------------------------------------------+
|ScalableMeshSingleResolutionPointIndexView Method Definition Section - End
+----------------------------------------------------------------------------*/
/*
DTMStatusInt IDTMVolume::ComputeVolumeCutAndFill(double& cut, double& fill, double& area, PolyfaceHeader& intersectingMeshSurface, DRange3d& meshRange, bvector<PolyfaceHeaderPtr>& volumeMeshVector)
    {
    return _ComputeVolumeCutAndFill(cut, fill, area, intersectingMeshSurface,meshRange, volumeMeshVector);
    }

DTMStatusInt IDTMVolume::ComputeVolumeCutAndFill(PolyfaceHeaderPtr& terrainMesh, double& cut, double& fill, PolyfaceHeader& mesh, bool is2d, bvector<PolyfaceHeaderPtr>& volumeMeshVector)
    {
    return _ComputeVolumeCutAndFill(terrainMesh, cut, fill, mesh, is2d, volumeMeshVector);
    }
*/


void edgeCollapseTest(WCharCP param)
    {
#if 0
    FILE* mesh = _wfopen(param, L"rb");

    size_t ct;
    fread(&ct, sizeof(size_t), 1, mesh);
    void* graph = new byte[ct];
    fread(graph, 1, ct, mesh);
    MTGGraph g;
    g.LoadFromBinaryStream(graph, ct);
    size_t npts;
    fread(&npts, sizeof(size_t), 1, mesh);
    std::vector<DPoint3d> pts(npts);
    fread(&pts[0], sizeof(DPoint3d), npts, mesh);
    //CGALEdgeCollapse(&g, pts, 20000000);
    fclose(mesh);
#endif
    }

void edgeCollapsePrintGraph(WCharCP param)
    {
#if 0
    FILE* mesh = _wfopen(param, L"rb");

    size_t ct;
    fread(&ct, sizeof(size_t), 1, mesh);
    void* graph = new byte[ct];
    fread(graph, 1, ct, mesh);
    MTGGraph g;
    g.LoadFromBinaryStream(graph, ct);
    size_t npts;
    fread(&npts, sizeof(size_t), 1, mesh);
    std::vector<DPoint3d> pts(npts);
    fread(&pts[0], sizeof(DPoint3d), npts, mesh);
    fclose(mesh);
    Utf8String path = "E:\\output\\scmesh\\2016-01-28\\";
    Utf8String str1 = "tested";
    PrintGraphWithPointInfo(path, str1, &g, &pts[0], npts);
#endif
    }

void edgeCollapseShowMesh(WCharCP param, PolyfaceQueryP& outMesh)
    {
#if 0
    FILE* mesh = _wfopen(param, L"rb");
    size_t ct;
    fread(&ct, sizeof(size_t), 1, mesh);
    void* graph = new byte[ct];
    fread(graph, 1, ct, mesh);
    MTGGraph g;
    g.LoadFromBinaryStream(graph, ct);
    size_t npts;
    fread(&npts, sizeof(size_t), 1, mesh);
    DPoint3d* pts = new DPoint3d[npts];
    fread(pts, sizeof(DPoint3d), npts, mesh);
    fclose(mesh);
    std::vector<int32_t> indices;
    ExtractMeshIndicesFromGraph(indices, &g);
    int32_t* indicesArray = new int32_t[indices.size()];
    memcpy(indicesArray, &indices[0], indices.size()*sizeof(int32_t));
    for (size_t i = 0; i < npts; ++i) pts[i].Scale(10000);
    outMesh = new PolyfaceQueryCarrier(3, false, indices.size(), npts, pts,indicesArray);
#endif
    }

void AddLoopsFromShape(bvector<bvector<DPoint3d>>& polygons, const HGF2DShape* shape, std::function<void(const bvector<DPoint3d>& element)> afterPolygonAdded)
{

    if (shape->IsComplex())
    {
        for (auto& elem : shape->GetShapeList())
        {
            AddLoopsFromShape(polygons, elem, afterPolygonAdded);
        }
    }
    else if (!shape->IsEmpty())
    {
        HGF2DPositionCollection thePoints;
        shape->Drop(&thePoints, shape->GetTolerance());

        bvector<DPoint3d> vec(thePoints.size());

        for (size_t idx = 0; idx < thePoints.size(); idx++)
        {
            vec[idx].x = thePoints[idx].GetX();
            vec[idx].y = thePoints[idx].GetY();
            vec[idx].z = 0; // As mentionned below the Z is disregarded
        }

        polygons.push_back(vec);
        afterPolygonAdded(vec);
    }
}

void MergePolygonSets(bvector<bvector<DPoint3d>>& polygons)
{
    return MergePolygonSets(polygons, [](const size_t i, const bvector<DPoint3d>& element)
    {
        return true;
    }, [](const bvector<DPoint3d>&element) {});
}

void MergePolygonSets(bvector<bvector<DPoint3d>>& polygons, std::function<bool(const size_t i, const bvector<DPoint3d>& element)> choosePolygonInSet, std::function<void(const bvector<DPoint3d>& element)> afterPolygonAdded)
{
    bvector<bvector<DPoint3d>> newUnifiedPoly;
    HFCPtr<HGF2DCoordSys>   coordSysPtr(new HGF2DCoordSys());
    HFCPtr<HVEShape> allPolyShape = new HVEShape(coordSysPtr);
    bvector<bool> used(polygons.size(), false);

    bvector<bool> available(polygons.size(), false);
    for (auto& poly : polygons)
    {
        available[&poly - &polygons.front()] = choosePolygonInSet(&poly - &polygons.front(), poly);
    }

    //Apparently, intersection on a single vertex, even though it has no bearing on the "inside" section of voids, trips up the Civil triangulation.
    //So we find out and disconnect single vertex intersections first, since they cannot be unified.
    for (auto& poly : polygons)
    {
        if (!available[&poly - &polygons.front()]) continue;
        DRange3d range = DRange3d::From(poly);
        if (poly.empty()) continue;
        bvector<DPoint3d> poly_2d = poly;
        for (auto&pt : poly_2d) pt.z = 0;
        for (auto& poly2 : polygons)
        {
            if (!available[&poly2 - &polygons.front()]) continue;
            if (&poly == &poly2) continue;
            if (poly2.empty()) continue;
            if (!DRange3d::From(poly2).IntersectsWith(range)) continue;
            bvector<DPoint3d> poly2_2d = poly2;
            for (auto&pt : poly2_2d) pt.z = 0;

            //There are cases where the clash functions on non-coplanar 3d polygons says 2 polygons which share a vertex don't clash.
            if (bsiDPoint3dArray_polygonClashXYZ(&poly.front(), (int)poly.size(), &poly2.front(), (int)poly2.size()) ||
                bsiDPoint3dArray_polygonClashXYZ(&poly_2d.front(), (int)poly_2d.size(), &poly2_2d.front(), (int)poly2_2d.size()))
            {
                VuPolygonClassifier vu(1e-8, 0);
                vu.ClassifyAUnionB(poly, poly2);
                bvector<DPoint3d> xyz;
                bvector<bvector<DPoint3d>> faces;
                for (; vu.GetFace(xyz);)
                {
                    if (bsiGeom_getXYPolygonArea(&xyz[0], (int)xyz.size()) < 0) continue;
                    else
                    {
                        //  postFeatureBoundary.push_back(xyz);
                        faces.push_back(xyz);

                    }

                }
                if (faces.size() == 1)
                    continue;
                //compute intersects on single vertices
                bmap<DPoint3d, size_t, DPoint3dZYXTolerancedSortComparison> setOfPts(DPoint3dZYXTolerancedSortComparison(1e-8, 0));
                bvector<DPoint3d> intersectingVertices;
                bvector<bpair<bpair<DSegment3d, DSegment3d>, bpair<DSegment3d, DSegment3d>>> intersectingContext;
                int minConsecutiveIntersectingVertices = INT_MAX;
                int consecutiveIntersectingVertices = 0;
                int nPtsSeen = 0;
                int loopNPts = 0;
                for (auto pt : poly)
                {
                    pt.z = 0;
                    setOfPts.insert(make_bpair(pt, &pt - &poly[0]));
                }
                for (auto& pt : poly2)
                {
                    ++nPtsSeen;
                    DPoint3d pt2d = pt;
                    pt2d.z = 0;
                    if (setOfPts.count(pt2d))
                    {
                        DSegment3d lastSegOn1, nextSegOn1, lastSegOn2, nextSegOn2;
                        lastSegOn1 = DSegment3d::From(setOfPts[pt2d] == 0 ? poly[poly.size() - 2] : poly[setOfPts[pt2d] - 1], poly[setOfPts[pt2d]]);
                        nextSegOn1 = DSegment3d::From(poly[setOfPts[pt2d]], setOfPts[pt2d] == poly.size() - 1 ? poly[1] : poly[setOfPts[pt2d] + 1]);
                        lastSegOn2 = DSegment3d::From(nPtsSeen == 1 ? poly2[poly2.size() - 2] : poly2[nPtsSeen - 2], poly2[nPtsSeen - 1]);
                        nextSegOn2 = DSegment3d::From(poly2[nPtsSeen - 1], nPtsSeen == poly2.size() ? poly2[1] : poly2[nPtsSeen]);

                        intersectingVertices.push_back(pt);
                        intersectingContext.push_back(make_bpair(make_bpair(lastSegOn1, nextSegOn1), make_bpair(lastSegOn2, nextSegOn2)));
                        consecutiveIntersectingVertices++;
                    }
                    else
                    {
                        if (nPtsSeen == 2)
                        {
                            loopNPts = consecutiveIntersectingVertices;
                        }
                        else if (nPtsSeen != 2 && consecutiveIntersectingVertices > 0)
                            minConsecutiveIntersectingVertices = std::min(consecutiveIntersectingVertices, minConsecutiveIntersectingVertices);
                        if (consecutiveIntersectingVertices > 1)
                        {
                            intersectingVertices.resize(intersectingVertices.size() - consecutiveIntersectingVertices);
                            intersectingContext.resize(intersectingContext.size() - consecutiveIntersectingVertices);
                        }
                        consecutiveIntersectingVertices = 0;
                    }
                }

                if (loopNPts != 0)
                {
                    consecutiveIntersectingVertices += loopNPts - 1;
                    if (consecutiveIntersectingVertices > 0)
                        minConsecutiveIntersectingVertices = std::min(consecutiveIntersectingVertices, minConsecutiveIntersectingVertices);
                    consecutiveIntersectingVertices = 0;
                }

                //No single vertex intersection
                if (minConsecutiveIntersectingVertices > 1) continue;
                if (!intersectingVertices.empty())
                {
                    size_t nColinear = 0;
                    for (size_t i = 0; i < intersectingVertices.size(); ++i)
                    {
                        std::vector<DPoint3d> pts = { intersectingContext[i].first.first.point[0],intersectingContext[i].first.first.point[1], intersectingContext[i].second.first.point[0] };
                        if (bsiGeom_isDPoint3dArrayColinear(pts.data(), (int)pts.size(), 1e-8))
                        {
                            nColinear++;
                            continue;
                        }
                        pts = { intersectingContext[i].first.first.point[0],intersectingContext[i].first.first.point[1], intersectingContext[i].second.second.point[1] };
                        if (bsiGeom_isDPoint3dArrayColinear(pts.data(), (int)pts.size(), 1e-8))
                        {
                            nColinear++;
                            continue;
                        }
                        pts = { intersectingContext[i].first.second.point[0],intersectingContext[i].first.second.point[1], intersectingContext[i].second.first.point[0] };
                        if (bsiGeom_isDPoint3dArrayColinear(pts.data(), (int)pts.size(), 1e-8))
                        {
                            nColinear++;
                            continue;
                        }
                        pts = { intersectingContext[i].first.second.point[0],intersectingContext[i].first.second.point[1], intersectingContext[i].second.second.point[1] };
                        if (bsiGeom_isDPoint3dArrayColinear(pts.data(), (int)pts.size(), 1e-8))
                        {
                            nColinear++;
                            continue;
                        }

                    }
                    if (nColinear == intersectingVertices.size())
                        continue;
                    bvector<DPoint3d> withoutIntersect;
                    if (poly.size() < poly2.size())
                    {
                        for (auto& pt : poly)
                        {
                            bool insert = true;
                            for (auto& ptB : intersectingVertices)
                                if (pt.IsEqual (ptB, 1e-8)) insert = false;
                            if (insert) withoutIntersect.push_back(pt);
                        }
                    }
                    else
                    {
                        for (auto& pt : poly2)
                        {
                            bool insert = true;
                            for (auto& ptB : intersectingVertices)
                                if (pt.IsEqual (ptB, 1e-8)) insert = false;
                            if (insert) withoutIntersect.push_back(pt);
                        }
                    }
                    if (poly.size() < poly2.size())
                    {
                        poly = poly2;
                        poly_2d = poly2_2d;
                        range = DRange3d::From(poly);
                    }
                    if (!withoutIntersect.empty() && !withoutIntersect.front().IsEqual (*(&withoutIntersect.back()), 1e-8)) withoutIntersect.push_back(withoutIntersect.front());
                    if (withoutIntersect.size() > 4)
                    {
                        poly2 = withoutIntersect;
                    }
                    else poly2.clear();

                }
            }
        }
    }

    for (auto& poly : polygons)
    {
        if (!available[&poly - &polygons.front()]) continue;
        if (used[&poly - &polygons[0]]) continue;
        if (poly.empty()) continue;
        bvector<DPoint3d> poly_2d = poly;
        for (auto&pt : poly_2d) pt.z = 0;

        //pre-compute the union of polys with this function because apparently sometimes Unify hangs
        for (auto& poly2 : polygons)
        {
            if (!available[&poly2 - &polygons.front()]) continue;
            if (&poly == &poly2) continue;
            if (poly2.empty()) continue;
            if (used[&poly2 - &polygons[0]]) continue;

            bvector<DPoint3d> poly2_2d = poly2;
            for (auto&pt : poly2_2d) pt.z = 0;

            if (bsiDPoint3dArray_polygonClashXYZ(&poly.front(), (int)poly.size(), &poly2.front(), (int)poly2.size())
                || bsiDPoint3dArray_polygonClashXYZ(&poly_2d.front(), (int)poly_2d.size(), &poly2_2d.front(), (int)poly2_2d.size()))
            {
                VuPolygonClassifier vu(1e-8, 0);
                vu.ClassifyAUnionB(poly, poly2);
                bvector<DPoint3d> xyz;
                bvector<bvector<DPoint3d>> faces;
                for (; vu.GetFace(xyz);)
                {
                    if (bsiGeom_getXYPolygonArea(&xyz[0], (int)xyz.size()) < 0) continue;
                    else
                    {
                        //  postFeatureBoundary.push_back(xyz);
                        faces.push_back(xyz);

                    }

                }
                if (faces.size() == 1)
                {
                    poly = faces.front();
                    used[&poly2 - &polygons[0]] = true;
                }
                /*	else
                {
                //compute intersects on vertices
                bset<DPoint3d, DPoint3dZYXTolerancedSortComparison> setOfPts(DPoint3dZYXTolerancedSortComparison(1e-8, 0));
                bvector<DPoint3d> intersectingVertices;
                for (auto& pt : poly)
                setOfPts.insert(pt);
                for (auto& pt : poly2)
                if (setOfPts.count(pt))
                intersectingVertices.push_back(pt);
                if (!intersectingVertices.empty())
                {
                bvector<DPoint3d> withoutIntersect;
                if (poly.size() < poly2.size())
                {
                for (auto& pt : poly)
                {
                bool insert = true;
                for (auto& ptB : intersectingVertices)
                if (pt.IsEqual (ptB, 1e-8)) insert = false;
                if(insert) withoutIntersect.push_back(pt);
                }
                }
                else
                {
                for (auto& pt : poly2)
                {
                bool insert = true;
                for (auto& ptB : intersectingVertices)
                if (pt.IsEqual (ptB, 1e-8)) insert = false;
                if (insert) withoutIntersect.push_back(pt);
                }
                }
                if (poly.size() < poly2.size()) poly = poly2;

                if (!withoutIntersect.empty() && !withoutIntersect.front().IsEqual (*(&withoutIntersect.back()), 1e-8)) withoutIntersect.push_back(withoutIntersect.front());
                if (withoutIntersect.size() > 4)
                {
                poly2 = withoutIntersect;
                }
                else used[&poly2 - &polygons[0]] = true;
                }
                }*/
            }

        }
    }

    //keep unique resulting polygons
    for (auto& poly : polygons)
    {
        if (!available[&poly - &polygons.front()]) continue;
        if (used[&poly - &polygons[0]]) continue;
        if (poly.empty()) continue;
        for (auto& poly2 : polygons)
        {
            if (!available[&poly2 - &polygons.front()]) continue;
            if (&poly == &poly2) continue;
            if (used[&poly2 - &polygons[0]]) continue;
            if (poly2.empty()) continue;

            if (poly2.size() != poly.size()) continue;
            size_t i = 0;
            for (i = 0; i < poly.size(); ++i)
                if (!poly[i].IsEqual (poly2[i], 1e-8))
                    break;
            if (i == poly.size())
                used[&poly2 - &polygons[0]] = true;
        }
    }

    for (auto& poly : polygons)
    {
        if (!available[&poly - &polygons.front()]) continue;
        if (used[&poly - &polygons[0]]) continue;
        if (poly.empty()) continue;

        UntieLoopsFromPolygon(poly);
        if (poly.size() < 3)
            continue;
        HArrayAutoPtr<double> tempBuffer(new double[poly.size() * 2]);

        int bufferInd = 0;

        for (size_t pointInd = 0; pointInd < poly.size(); pointInd++)
        {
            tempBuffer[bufferInd * 2] = poly[pointInd].x;
            tempBuffer[bufferInd * 2 + 1] = poly[pointInd].y;
            bufferInd++;
        }
        HVE2DPolygonOfSegments polygon(poly.size() * 2, tempBuffer, coordSysPtr);

        HFCPtr<HVEShape> subShapePtr = new HVEShape(polygon);
        allPolyShape->Unify(*subShapePtr);
    }

    AddLoopsFromShape(newUnifiedPoly, allPolyShape->GetLightShape(), afterPolygonAdded);
    polygons = newUnifiedPoly;
}

void IScalableMeshMemoryCounts::SetMaximumMemoryUsage(size_t maxNumberOfBytes)
{
    SMMemoryPool::GetInstance()->SetMaxSize(maxNumberOfBytes);
}

void IScalableMeshMemoryCounts::SetMaximumVideoMemoryUsage(size_t maxNumberOfBytes)
{
    SMMemoryPool::GetInstanceVideo()->SetMaxSize(maxNumberOfBytes);
}

size_t IScalableMeshMemoryCounts::GetAmountOfUsedMemory()
{
    return SMMemoryPool::GetInstance()->GetCurrentlyUsed();
}

size_t IScalableMeshMemoryCounts::GetAmountOfUsedVideoMemory()
{
    return SMMemoryPool::GetInstanceVideo()->GetCurrentlyUsed();
}

size_t IScalableMeshMemoryCounts::GetMaximumMemoryUsage()
{
    return SMMemoryPool::GetInstance()->GetMaxSize();
}

size_t IScalableMeshMemoryCounts::GetMaximumVideoMemoryUsage()
{
    return SMMemoryPool::GetInstanceVideo()->GetMaxSize();
}

template class ScalableMesh<DPoint3d>;
template class ScalableMeshSingleResolutionPointIndexView<DPoint3d>;

END_BENTLEY_SCALABLEMESH_NAMESPACE
<|MERGE_RESOLUTION|>--- conflicted
+++ resolved
@@ -1,4791 +1,4765 @@
-/*--------------------------------------------------------------------------------------+
-|
-|     $Source: STM/ScalableMesh.cpp $
-|    $RCSfile: ScalableMesh.cpp,v $
-|   $Revision: 1.106 $
-|       $Date: 2012/01/06 16:30:15 $
-|     $Author: Raymond.Gauthier $
-|
-|  $Copyright: (c) 2019 Bentley Systems, Incorporated. All rights reserved. $
-|
-+--------------------------------------------------------------------------------------*/
-  
-#include <ScalableMeshPCH.h>
-#include "ImagePPHeaders.h" 
-extern bool   GET_HIGHEST_RES;
-
-#include <STMInternal/Foundations/FoundationsPrivateTools.h>
-/*------------------------------------------------------------------+
-| Include of the current class header                               |
-+------------------------------------------------------------------*/
-#include "InternalUtilityFunctions.h"
-#include "ScalableMesh.h"
-#include "ScalableMeshQuadTreeBCLIBFilters.h"
-#include "ScalableMeshQuadTreeQueries.h"
-
-#include <ScalableMesh/GeoCoords/GCS.h>
-#include <STMInternal/GeoCoords/WKTUtils.h>
-#include <ScalableMesh/GeoCoords/Reprojection.h>
-
-#include "ScalableMeshQuery.h"
-#include "ScalableMeshSourcesPersistance.h"
-
-#include <ScalableMesh/IScalableMeshPolicy.h>
-#include <ScalableMesh/IScalableMeshSourceCollection.h>
-#include <ScalableMesh/IScalableMeshDocumentEnv.h>
-#include <ScalableMesh/IScalableMeshGroundExtractor.h>
-#include <ScalableMesh/IScalableMeshSourceImportConfig.h>
-#include <ScalableMesh/IScalableMeshSources.h>
-
-#include "ScalableMesh/ScalableMeshLib.h"
-#include <CloudDataSource/DataSourceManager.h>
-
-#include "ScalableMeshDraping.h"
-#include "ScalableMeshInfo.h"
-#include "ScalableMeshVolume.h"
-
-#include "Edits/ClipRegistry.h"
-
-#include <Vu/VuApi.h>
-#include <Vu/vupoly.fdf>
-#include "vuPolygonClassifier.h"
-#include <ImagePP/all/h/HIMMosaic.h>
-#include <ImagePP/all/h/HRFVirtualEarthFile.h>
-#include "LogUtils.h"
-#include "ScalableMeshEdit.h"
-#include "ScalableMeshAnalysis.h"
-#include <ScalableMesh/ScalableMeshLib.h>
-#include <ScalableMesh/IScalableMeshNodeCreator.h>
-#include "MosaicTextureProvider.h"
-#include "ScalableMeshGroup.h"
-#include "ScalableMeshMesher.h"
-#include "ScalableMeshDb.h"
-#include <ScalableMesh/IScalableMeshPublisher.h>
-
-#ifndef VANCOUVER_API
-#include <DgnPlatform/DgnGeoCoord.h>
-#endif
-
-
-
-//#include "CGALEdgeCollapse.h"
-
-//DataSourceManager s_dataSourceManager;
-
-extern bool s_stream_from_wsg;
-extern bool s_stream_from_grouped_store;
-extern bool s_is_virtual_grouping;
-
-ScalableMeshScheduler* s_clipScheduler = nullptr;
-std::mutex s_schedulerLock;
-
-/*----------------------------------------------+
-| Constant definitions                          |
-+----------------------------------------------*/
-
-/*----------------------------------------------+
-| Private type definitions                      |
-+----------------------------------------------*/
-
-// typedef HGF2DTemplateExtent<double, HGF3DCoord<double>> FProtFeatureExtentType;
-typedef HGF3DExtent<double> FProtFeatureExtentType;
-//typedef HGF2DTemplateExtent<double, HGF3DCoord<double>> FProtPtExtentType;
-typedef HGF3DExtent<double> FProtPtExtentType;
- 
-// typedef HGF2DTemplateExtent<double, HGF3DCoord<double>> XProtFeatureExtentType;
-typedef HGF3DExtent<double> XProtFeatureExtentType;
-//typedef HGF2DTemplateExtent<double, HGF3DCoord<double>> XProtPtExtentType;
-typedef HGF3DExtent<double> XProtPtExtentType;
-
-
-typedef HGF3DExtent<double> YProtFeatureExtentType;
-//typedef HGF2DTemplateExtent<double, HGF3DCoord<double>> YProtFeatureExtentType;
-
-/*==================================================================*/
-/*                                                                  */
-/*          INTERNAL FUNCTIONS                                      */
-/*                                                                  */
-/*==================================================================*/
-
-using namespace ISMStore;
-
-USING_NAMESPACE_BENTLEY_SCALABLEMESH_IMPORT
-USING_NAMESPACE_BENTLEY_SCALABLEMESH_GEOCOORDINATES
-
-
-BEGIN_BENTLEY_SCALABLEMESH_NAMESPACE
-
-bool s_useSQLFormat = true;
-
-#define USE_CODE_FOR_ERROR_DETECTION
-
-namespace {
-#if 0
-/*----------------------------------------------------------------------------+
-| Pool Singleton
-+----------------------------------------------------------------------------*/
-template <typename POINT> static HFCPtr<HPMCountLimitedPool<POINT> > PoolSingleton()
-    {
-    static HFCPtr<HPMCountLimitedPool<POINT> > pGlobalPointPool(new HPMCountLimitedPool<POINT>(new HPMMemoryMgrReuseAlreadyAllocatedBlocksWithAlignment(100, 2000 * sizeof(POINT)), 30000000));
-
-    return pGlobalPointPool;
-    }
-#endif
-
-inline const GCS& GetDefaultGCS ()
-    {
-    static const GCS DEFAULT_GCS(GetGCSFactory().Create(GeoCoords::Unit::GetMeter()));
-    return DEFAULT_GCS;
-    }
-
-const size_t DEFAULT_WORKING_LAYER = 0;
-
-}   
-
-/*----------------------------------------------------------------------------+
-|IScalableMesh Method Definition Section - Begin
-+----------------------------------------------------------------------------*/
-
-void IScalableMesh::TextureFromRaster(ITextureProviderPtr provider)
-    {
-    return _TextureFromRaster(provider);
-    }
-
-int64_t IScalableMesh::GetPointCount()
-    {
-    return _GetPointCount();
-    }
-
-uint64_t IScalableMesh::GetNodeCount()
-    {
-    return _GetNodeCount();
-    }
-
-bool IScalableMesh::IsTerrain()
-    {
-    return _IsTerrain();
-    }
-
-bool IScalableMesh::IsTextured()
-    {
-    return _IsTextured();
-    }
-
-StatusInt IScalableMesh::GetTextureInfo(IScalableMeshTextureInfoPtr& textureInfo) const
-    {
-    return _GetTextureInfo(textureInfo);
-    }
-
-bool IScalableMesh::IsCesium3DTiles()
-    {
-    return _IsCesium3DTiles();
-    }
-
-bool IScalableMesh::IsStubFile()
-    {
-    return _IsStubFile();
-    }
-
-Utf8String IScalableMesh::GetProjectWiseContextShareLink()
-    {
-    return _GetProjectWiseContextShareLink();
-    }
-
-DTMStatusInt IScalableMesh::GetRange(DRange3dR range)
-    {
-    return _GetRange(range);
-    }
-
-StatusInt IScalableMesh::GetBoundary(bvector<DPoint3d>& boundary)
-    {
-    return _GetBoundary(boundary);
-    }
-
-int IScalableMesh::GenerateSubResolutions()
-    {
-    return _GenerateSubResolutions();
-    }
-            
-int64_t IScalableMesh::GetBreaklineCount() const
-    {
-    return _GetBreaklineCount();
-    }
- 
-ScalableMeshCompressionType IScalableMesh::GetCompressionType() const
-    {
-    return _GetCompressionType();
-    }
-
-int IScalableMesh::GetNbResolutions() const
-    {
-    return _GetNbResolutions();
-    }
-
-size_t IScalableMesh::GetTerrainDepth() const
-    {
-    return _GetTerrainDepth();
-    }
-
-
-IScalableMeshPointQueryPtr IScalableMesh::GetQueryInterface(ScalableMeshQueryType queryType) const
-    {
-    return _GetQueryInterface(queryType);
-    }
-
-IScalableMeshPointQueryPtr IScalableMesh::GetQueryInterface(ScalableMeshQueryType                         queryType,                                          
-                                                            BENTLEY_NAMESPACE_NAME::GeoCoordinates::BaseGCSCPtr& targetGCS,
-                                                            const DRange3d& extentInTargetGCS) const
-    {
-    return _GetQueryInterface(queryType, targetGCS, extentInTargetGCS);
-    }
-
-IScalableMeshMeshQueryPtr IScalableMesh::GetMeshQueryInterface(MeshQueryType queryType) const
-    {
-    return _GetMeshQueryInterface(queryType);
-    }
-
-IScalableMeshMeshQueryPtr IScalableMesh::GetMeshQueryInterface(MeshQueryType queryType,
-                                                 BENTLEY_NAMESPACE_NAME::GeoCoordinates::BaseGCSCPtr& targetGCS,
-                                                 const DRange3d& extentInTargetGCS) const
-    {
-    return _GetMeshQueryInterface(queryType, targetGCS, extentInTargetGCS);
-    }
-
-IScalableMeshNodeRayQueryPtr IScalableMesh::GetNodeQueryInterface() const
-    {
-    return _GetNodeQueryInterface();
-    } 
-
-IScalableMeshEditPtr IScalableMesh::GetMeshEditInterface() const
-    {
-    return _GetMeshEditInterface();
-    }
-
-IScalableMeshAnalysisPtr IScalableMesh::GetMeshAnalysisInterface()
-    {
-    return _GetMeshAnalysisInterface();
-    }
-
-BENTLEY_NAMESPACE_NAME::TerrainModel::IDTM* IScalableMesh::GetDTMInterface(DTMAnalysisType type)
-    {
-    return _GetDTMInterface(type);
-    }
-
-BENTLEY_NAMESPACE_NAME::TerrainModel::IDTM* IScalableMesh::GetDTMInterface(DMatrix4d& storageToUors, DTMAnalysisType type)
-    {
-    return _GetDTMInterface(storageToUors, type);
-    }
-
-const BaseGCSCPtr& IScalableMesh::GetBaseGCS() const 
-    {
-    return _GetGCS().GetGeoRef().GetBasePtr();
-    }
-
-StatusInt IScalableMesh::SetBaseGCS(const BaseGCSCPtr& baseGCSPtr)
-    {
-    SMStatus createStatus = SMStatus::S_SUCCESS;
-    GCS gcs(GetGCSFactory().Create(baseGCSPtr, createStatus));
-    if (SMStatus::S_SUCCESS != createStatus)
-        return BSIERROR;
-
-    return _SetGCS(gcs);
-    }
-
-
-const GeoCoords::GCS& IScalableMesh::GetGCS() const
-    {
-    return _GetGCS();
-    }
-
-StatusInt IScalableMesh::SetGCS(const GeoCoords::GCS& gcs)
-    {
-    return _SetGCS(gcs);
-    }
-
-ScalableMeshState IScalableMesh::GetState() const
-    {
-    return _GetState();
-    }
-
-bool IScalableMesh::IsReadOnly() const
-    {
-    return _IsReadOnly();
-    }
-
-bool IScalableMesh::IsShareable() const
-    {
-    return _IsShareable();
-    }
-
-bool IScalableMesh::InSynchWithSources() const
-    {
-    return _InSynchWithSources();
-    }
-
-bool IScalableMesh::LastSynchronizationCheck(time_t& lastCheckTime) const
-    {
-    return _LastSynchronizationCheck(lastCheckTime);
-    }
-
-int IScalableMesh::GetRangeInSpecificGCS(DPoint3d& lowPt, DPoint3d& highPt, BENTLEY_NAMESPACE_NAME::GeoCoordinates::BaseGCSCPtr& targetGCS) const
-    {
-    return _GetRangeInSpecificGCS(lowPt, highPt, targetGCS);
-    }
-
-
-uint64_t IScalableMesh::AddClip(const DPoint3d* pts, size_t ptsSize)
-    {
-    return _AddClip(pts, ptsSize);
-    }
-
-bool IScalableMesh::AddClip(const DPoint3d* pts, size_t ptsSize, uint64_t clipID)
-    {
-    return _AddClip(pts, ptsSize, clipID);
-    }
-
-bool IScalableMesh::AddClip(const DPoint3d* pts, size_t ptsSize, uint64_t clipID, SMClipGeometryType geom, SMNonDestructiveClipType type, bool isActive)
-    {
-    return _AddClip(pts, ptsSize, clipID, geom, type, isActive);
-    }
-
-bool IScalableMesh::AddClip(const ClipVectorPtr& clip, uint64_t clipID, SMClipGeometryType geom, SMNonDestructiveClipType type, bool isActive)
-{
-    return _AddClip(clip, clipID, geom, type, isActive);
-}
-
-bool IScalableMesh::ModifyClip(const DPoint3d* pts, size_t ptsSize, uint64_t clipID)
-    {
-    return _ModifyClip(pts, ptsSize, clipID);
-    }
-
-
-bool IScalableMesh::ModifyClip(const DPoint3d* pts, size_t ptsSize, uint64_t clipID, SMClipGeometryType geom, SMNonDestructiveClipType type, bool isActive)
-    {
-    return _ModifyClip(pts, ptsSize, clipID, geom, type, isActive);
-    }
-
-bool IScalableMesh::ModifyClip(const ClipVectorPtr& clip, uint64_t clipID, SMClipGeometryType geom, SMNonDestructiveClipType type, bool isActive)
-{
-    return _ModifyClip(clip, clipID, geom, type, isActive);
-}
-
-void IScalableMesh::SynchronizeClipData(const bvector<bpair<uint64_t, bvector<DPoint3d>>>& listOfClips, const bvector<bpair<uint64_t, bvector<bvector<DPoint3d>>>>& listOfSkirts)
-    {
-    return _SynchronizeClipData(listOfClips, listOfSkirts);
-    }
-
-void IScalableMesh::ModifyClipMetadata(uint64_t clipId, double importance, int nDimensions)
-    {
-    return _ModifyClipMetadata(clipId, importance, nDimensions);
-    }
-
-bool IScalableMesh::RemoveClip(uint64_t clipID)
-    {
-    return _RemoveClip(clipID);
-    }
-
-bool IScalableMesh::GetClip(uint64_t clipID, bvector<DPoint3d>& clipData)
-{
-    return _GetClip(clipID, clipData);
-}
-
-bool IScalableMesh::GetClip(uint64_t clipID, ClipVectorPtr& clipData)
-{
-    return _GetClip(clipID, clipData);
-}
-
-bool IScalableMesh::IsInsertingClips()
-    {
-    return _IsInsertingClips();
-    }
-
-void IScalableMesh::SetIsInsertingClips(bool toggleInsertClips)
-    {
-    return _SetIsInsertingClips(toggleInsertClips);
-    }
-
-
-bool   IScalableMesh::ShouldInvertClips()
-    {
-    return _ShouldInvertClips();
-    }
-
-void   IScalableMesh::SetInvertClip(bool invertClips)
-    {
-    return _SetInvertClip(invertClips);
-    }
-
-bool IScalableMesh::GetSkirt(uint64_t skirtID, bvector<bvector<DPoint3d>>& skirt)
-    {
-    return _GetSkirt(skirtID, skirt);
-    }
-
-bool IScalableMesh::AddSkirt(const bvector<bvector<DPoint3d>>& skirt, uint64_t clipID)
-    {
-    return _AddSkirt(skirt, clipID);
-    }
-
-bool IScalableMesh::ModifySkirt(const bvector<bvector<DPoint3d>>& skirt, uint64_t clipID)
-    {
-    return _ModifySkirt(skirt, clipID);
-    }
-
-void IScalableMesh::GetAllClipIds(bvector<uint64_t>& ids)
-    {
-    return _GetAllClipsIds(ids);
-    }
-
-void                              IScalableMesh::SetClipOnOrOff(uint64_t id, bool isActive)
-    {
-    return _SetClipOnOrOff(id, isActive);
-    }
-
-void                               IScalableMesh::GetIsClipActive(uint64_t id, bool& isActive)
-    {
-    return _GetIsClipActive(id, isActive);
-    }
-
-void                        IScalableMesh::GetClipType(uint64_t id, SMNonDestructiveClipType& type)
-    {
-    return _GetClipType(id, type);
-    }
-
-void IScalableMesh::CompactExtraFiles()
-{
-	return _CompactExtraFiles();
-}
-
-void IScalableMesh::WriteExtraFiles()
-{
-	return _WriteExtraFiles();
-}
-
-void IScalableMesh::GetCurrentlyViewedNodes(bvector<IScalableMeshNodePtr>& nodes)
-    {
-    return _GetCurrentlyViewedNodes(nodes);
-    }
-
-void IScalableMesh::SetCurrentlyViewedNodes(const bvector<IScalableMeshNodePtr>& nodes)
-    {
-    return _SetCurrentlyViewedNodes(nodes);
-    }
-
-void IScalableMesh::SetEditFilesBasePath(const Utf8String& path)
-    {
-    return _SetEditFilesBasePath(path);
-    }
-
-Utf8String IScalableMesh::GetEditFilesBasePath()
-    {
-    return _GetEditFilesBasePath();
-    }
-
-void IScalableMesh::GetExtraFileNames(bvector<BeFileName>& extraFileNames) const
-    {
-    return _GetExtraFileNames(extraFileNames);
-    }
-
-IScalableMeshNodePtr IScalableMesh::GetRootNode()
-    {
-    return _GetRootNode();
-    }
-
-#ifdef WIP_MESH_IMPORT
-void  IScalableMesh::GetAllTextures(bvector<IScalableMeshTexturePtr>& textures)
-    {
-    return _GetAllTextures(textures);
-    }
-#endif
-
-bool IScalableMesh::RemoveSkirt(uint64_t clipID)
-    {
-    return _RemoveSkirt(clipID);
-    }
-
-
-int IScalableMesh::SaveAs(const WString& destination, ClipVectorPtr clips, IScalableMeshProgressPtr progress)
-    {
-    return _SaveAs(destination, clips, progress);
-    }
-
-int IScalableMesh::Generate3DTiles(const WString& outContainerName, WString outDatasetName, SMCloudServerType server, IScalableMeshProgressPtr progress, ClipVectorPtr clips) const
-    {
-    return _Generate3DTiles(outContainerName, outDatasetName, server, progress, clips, (clips.IsValid() ? (uint64_t)-1 : (uint64_t)-2));
-    }
-
-BentleyStatus IScalableMesh::CreateCoverage(const bvector<DPoint3d>& coverageData, uint64_t id, const Utf8String& coverageName)
-    {    
-    return _CreateCoverage(coverageData, id, coverageName);
-    }
-
-SMStatus IScalableMesh::DetectGroundForRegion(BeFileName& createdTerrain, const BeFileName& coverageTempDataFolder, const bvector<DPoint3d>& coverageData, uint64_t id, IScalableMeshGroundPreviewerPtr groundPreviewer, BaseGCSCPtr destinationGcs, bool limitResolution)
-    {
-    return _DetectGroundForRegion(createdTerrain, coverageTempDataFolder, coverageData, id, groundPreviewer, destinationGcs, limitResolution);
-    }
-
-void IScalableMesh::GetAllCoverages(bvector<bvector<DPoint3d>>& coverageData)
-    {
-    return _GetAllCoverages(coverageData);
-    }
-
-void IScalableMesh::GetCoverageIds(bvector<uint64_t>& ids) const
-    {
-    return _GetCoverageIds(ids);
-    }
-
-void IScalableMesh::GetCoverageName(Utf8String& name, uint64_t id) const
-    {
-    return _GetCoverageName(name, id);
-    }
-
-BentleyStatus IScalableMesh::DeleteCoverage(uint64_t id)
-    {
-    return _DeleteCoverage(id);
-    }
-
-IScalableMeshClippingOptions&  IScalableMesh::EditClippingOptions()
-    {
-	return _EditClippingOptions();
-    }
-
-void IScalableMesh::ImportTerrainSM(WString terrainPath)
-    {
-    return _ImportTerrainSM(terrainPath);
-    }
-
-IScalableMeshPtr IScalableMesh::GetTerrainSM()
-    {
-    return _GetTerrainSM();
-    }
-
-Transform  IScalableMesh::GetReprojectionTransform() const
-    {
-    return _GetReprojectionTransform();
-    }
-
-BentleyStatus   IScalableMesh::SetReprojection(GeoCoordinates::BaseGCSCR targetCS, TransformCR approximateTransform)
-    {
-    return _SetReprojection(targetCS, approximateTransform);
-    }
-
-#ifdef VANCOUVER_API
-BentleyStatus   IScalableMesh::Reproject(GeoCoordinates::BaseGCSCP targetCS, DgnModelRefP dgnModel)
-    {
-    return _Reproject(targetCS, dgnModel);
-    }
-#else
-BentleyStatus   IScalableMesh::Reproject(DgnGCSCP targetCS, DgnDbR dgnProject)
-    {
-    return _Reproject(targetCS, dgnProject);
-    }
-#endif
-
-IScalableMeshPtr IScalableMesh::GetGroup()
-    {
-    return _GetGroup();
-    }
-
-void IScalableMesh::AddToGroup(IScalableMeshPtr& sMesh, bool isRegionRestricted, const DPoint3d* region, size_t nOfPtsInRegion)
-    {
-    return _AddToGroup(sMesh, isRegionRestricted, region, nOfPtsInRegion);
-    }
-
-
-void IScalableMesh::RemoveFromGroup(IScalableMeshPtr& sMesh)
-    {
-    return _RemoveFromGroup(sMesh);
-    }
-
-void IScalableMesh::SetGroupSelectionFromPoint(DPoint3d firstPoint)
-    {
-    return _SetGroupSelectionFromPoint(firstPoint);
-    }
-
-void  IScalableMesh::ClearGroupSelection()
-    {
-    return _ClearGroupSelection();
-    }
-
-void  IScalableMesh::RemoveAllDisplayData()
-    {
-    return _RemoveAllDisplayData();
-    }
-
-
-#ifdef SCALABLE_MESH_ATP
-    
-int IScalableMesh::ChangeGeometricError(const WString& outContainerName, WString outDatasetName, SMCloudServerType server, const double& newGeometricErrorValue) const
-    {
-    return _ChangeGeometricError(outContainerName, outDatasetName, server, newGeometricErrorValue);
-    }
-
-int IScalableMesh::LoadAllNodeHeaders(size_t& nbLoadedNodes, int level) const
-    {
-    return _LoadAllNodeHeaders(nbLoadedNodes, level);
-    }
-
-int IScalableMesh::LoadAllNodeData(size_t& nbLoadedNodes, int level) const
-{
-    return _LoadAllNodeData(nbLoadedNodes, level);
-}
-
-int IScalableMesh::SaveGroupedNodeHeaders(const WString& pi_pOutputDirPath, const short& pi_pGroupMode) const
-    {
-    return _SaveGroupedNodeHeaders(pi_pOutputDirPath, pi_pGroupMode);
-    }
-#endif
-
-void IScalableMesh::ReFilter()
-    {
-    return _ReFilter();
-    }
-
-/*----------------------------------------------------------------------------+
-|IScalableMesh Method Definition Section - End
-+----------------------------------------------------------------------------*/
-
-
-namespace {
-
-AccessMode GetAccessModeFor(bool                    openReadOnly,
-                            bool                    openShareable)
-    {
-    AccessMode accessMode;
-
-    if (openReadOnly == true)
-        {
-        accessMode = HFC_READ_ONLY;
-
-        if (openShareable == true)
-            {
-            accessMode |= HFC_SHARE_READ_WRITE;
-            }           
-        }
-    else
-        {            
-        accessMode = HFC_READ_WRITE;
-
-        if (openShareable == true)
-            {                    
-            accessMode |= HFC_SHARE_READ_ONLY;
-            }            
-        } 
-    return accessMode;
-    }
-
-}
-
-/*----------------------------------------------------------------------------+
-|IScalableMesh::GetFor
-+----------------------------------------------------------------------------*/
-
-IScalableMeshPtr IScalableMesh::GetFor(const WChar*          filePath,
-                                       const Utf8String&     baseEditsFilePath,
-                                       bool                  useTempFolderForEditFiles,
-                                       bool                  openReadOnly,
-                                       bool                  openShareable,
-                                       StatusInt&            status)
-{
-    return GetFor(filePath, baseEditsFilePath, useTempFolderForEditFiles, true, openReadOnly, openShareable, status);
-
-}
-
-IScalableMeshPtr IScalableMesh::GetFor(const WChar*          filePath,
-                                       const Utf8String&     baseEditsFilePath,
-                                       bool                  useTempFolderForEditFiles,
-                                       bool                  needsNeighbors,
-                                       bool                  openReadOnly,
-                                       bool                  openShareable,
-                                       StatusInt&            status)
-{
-    status = BSISUCCESS;
-    bool isLocal = true;
-    Utf8String newBaseEditsFilePath(baseEditsFilePath);
-    SMSQLiteFilePtr smSQLiteFile;
-    if ((BeFileName::GetExtension(filePath).CompareToI(L"3sm") == 0) ||
-        (BeFileName::GetExtension(filePath).CompareToI(L"stm2") == 0))
-        { // Open 3sm file
-        StatusInt openStatus;
-        
-        if (openShareable && ScalableMeshDb::GetEnableSharedDatabase())
-            {
-            smSQLiteFile = SMSQLiteFile::Open(filePath, openReadOnly, openStatus, true);
-            }
-        else
-            {
-            smSQLiteFile = SMSQLiteFile::Open(filePath, openReadOnly, openStatus);
-            }
-			
-        if (smSQLiteFile == nullptr)
-            {
-            status = BSIERROR;
-
-            return 0; // Error opening file
-            }
-        }
-    else if (BeFileName::GetExtension(filePath).CompareToI(L"s3sm") == 0)
-        {
-        auto directory = BeFileName::GetDirectoryName(filePath);
-        isLocal = BeFileName::DoesPathExist(directory.c_str());
-        }
-    else if (BeFileName::GetExtension(filePath).CompareToI(L"json") == 0)    
-        { // Open json streaming format
-        auto directory = BeFileName::GetDirectoryName(filePath);
-        isLocal = BeFileName::DoesPathExist(directory.c_str());
-        if (!isLocal && newBaseEditsFilePath.empty())
-            {
-            const wchar_t* temp = L"C:\\Temp\\Bentley\\3SM";
-            if (!BeFileName::DoesPathExist(temp)) BeFileName::CreateNewDirectory(temp);
-            newBaseEditsFilePath.Assign(temp);
-            }
-        }
-    else if (WString(filePath).ContainsI(L"realitydataservices") && WString(filePath).ContainsI(L"S3MXECPlugin"))
-        { // Open from ProjectWise Context share
-        isLocal = false;
-        if (newBaseEditsFilePath.empty())
-            {
-            const wchar_t* temp = L"C:\\Temp\\Bentley\\3SM";
-            if (!BeFileName::DoesPathExist(temp)) BeFileName::CreateNewDirectory(temp);
-            newBaseEditsFilePath.Assign(temp);
-            }
-        }
-    else
-        {
-        status = BSIERROR;
-        return 0;
-        }
-
-    if (ScalableMeshLib::GetHost().GetRegisteredScalableMesh(filePath) != nullptr) return ScalableMeshLib::GetHost().GetRegisteredScalableMesh(filePath);
-#ifndef LINUX_SCALABLEMESH_BUILD
-    if(isLocal && 0 != _waccess(filePath, 04))
-    {
-        status = BSISUCCESS;
-        return 0; // File not found
-    }
-#endif
-
-    return ScalableMesh<DPoint3d>::Open(smSQLiteFile, filePath, newBaseEditsFilePath, useTempFolderForEditFiles, needsNeighbors, status);
-
-}
-
-IScalableMeshPtr IScalableMesh::GetFor(const WChar*          filePath,
-                                       bool                    openReadOnly,
-                                       bool                    openShareable,
-                                       StatusInt&              status)
-    {
-    return GetFor(filePath, Utf8String(filePath), true, openReadOnly, openShareable, status);
-    }
-
-IScalableMeshPtr IScalableMesh::GetFor(const WChar*          filePath,
-                                       bool                  needsNeighbors,
-                                       bool                    openReadOnly,
-                                       bool                    openShareable,
-                                       StatusInt&              status)
-    {
-    return GetFor(filePath, Utf8String(filePath), true, needsNeighbors, openReadOnly, openShareable, status);
-    }
-
-/*----------------------------------------------------------------------------+
-|IScalableMesh::GetFor
-+----------------------------------------------------------------------------*/
-IScalableMeshPtr IScalableMesh::GetFor   (const WChar*          filePath,
-                            bool                    openReadOnly,
-                            bool                    openShareable)
-    {
-    StatusInt status;
-    return GetFor(filePath, Utf8String(filePath), true, openReadOnly, openShareable, status);
-    }
-
-/*----------------------------------------------------------------------------+
-|IScalableMesh::GetFor
-+----------------------------------------------------------------------------*/
-IScalableMeshPtr IScalableMesh::GetFor(const WChar*          filePath,
-                                       const Utf8String&     baseEditsFilePath,
-                                       bool                  openReadOnly,
-                                       bool                  openShareable)
-    {
-    StatusInt status;
-    return IScalableMesh::GetFor(filePath, baseEditsFilePath, true, openReadOnly, openShareable, status);
-    }
-
-/*----------------------------------------------------------------------------+
-|IScalableMesh::GetCountInRange
-+----------------------------------------------------------------------------*/
-Count IScalableMesh::GetCountInRange (const DRange2d& range, const CountType& type, const uint64_t& maxNumberCountedPoints) const
-    {
-    return _GetCountInRange(range, type, maxNumberCountedPoints);
-    }
-
-
-void      IScalableMesh::RegenerateClips(bool forceRegenerate)
-{
-    return _RegenerateClips(forceRegenerate);
-}
-
-/*----------------------------------------------------------------------------+
-|ScalableMeshBase::ScalableMeshBase
-+----------------------------------------------------------------------------*/
-
-ScalableMeshBase::ScalableMeshBase(SMSQLiteFilePtr& smSQliteFile,
-    const WString&             filePath)
-    : m_workingLayer(DEFAULT_WORKING_LAYER),
-    m_sourceGCS(GetDefaultGCS()),
-    m_path(filePath),
-    m_baseExtraFilesPath(filePath),    
-    m_useTempPath(true), //Default is true, only legacy code should want not to use temporary folder.
-    m_smSQLitePtr(smSQliteFile)
-{
-    memset(&m_contentExtent, 0, sizeof(m_contentExtent));
-
-    // NEEDS_WORK_SM_STREAMING : if sqlite file is null, check for streaming parameters
-    //HPRECONDITION(smSQliteFile != 0);
-    
-        m_useTempPath = true;
-
-    SetDataSourceAccount(nullptr);
-}
-
-
-/*----------------------------------------------------------------------------+
-|ScalableMeshBase::~ScalableMeshBase
-+----------------------------------------------------------------------------*/
-ScalableMeshBase::~ScalableMeshBase ()
-    {
-    }
-
-/*----------------------------------------------------------------------------+
-|ScalableMeshBase::GetIDTMFile
-+----------------------------------------------------------------------------*/
-const SMSQLiteFilePtr& ScalableMeshBase::GetDbFile() const
-{
-    return m_smSQLitePtr;
-}
-
-
-/*----------------------------------------------------------------------------+
-|ScalableMeshBase::GetPath
-+----------------------------------------------------------------------------*/
-const WChar* ScalableMeshBase::GetPath () const
-    {
-    return m_path.c_str();
-    }
-
-/*----------------------------------------------------------------------------+
-|ScalableMeshBase::LoadGCSFrom
-+----------------------------------------------------------------------------*/
-
-bool ScalableMeshBase::LoadGCSFrom(WString wktStr)
-    {
-    assert(!wktStr.empty()); // invalid parameter
-
-    auto wktTemp = wktStr;
-    ISMStore::WktFlavor fileWktFlavor = GetWKTFlavor(&wktTemp, wktStr);
-    BaseGCS::WktFlavor  wktFlavor = BaseGCS::WktFlavor::wktFlavorUnknown;
-
-    bool result = MapWktFlavorEnum(wktFlavor, fileWktFlavor);
-
-    SMStatus gcsCreateStatus;
-    if (result)
-        {
-        GCS gcs(GetGCSFactory().Create(wktTemp.c_str(), wktFlavor, gcsCreateStatus));
-
-        if (SMStatus::S_SUCCESS != gcsCreateStatus)
-            return false;
-
-        using std::swap;
-        swap(m_sourceGCS, gcs);
-        return true;
-        }
-
-    // NEEDS_WORK_SM_STREAMING : assume default gcs for streaming only?
-    auto baseGCS = BENTLEY_NAMESPACE_NAME::GeoCoordinates::BaseGCS::CreateGCS(wktStr.c_str());
-
-    GCS gcs(GetGCSFactory().Create(baseGCS.get(), gcsCreateStatus));
-
-    using std::swap;
-    swap(m_sourceGCS, gcs);
-    return true;
-    }
-
-bool ScalableMeshBase::LoadGCSFrom()
-{
-    assert(m_smSQLitePtr != nullptr); // Must only be called with valid sqlite file
-
-    WString wktStr;
-    if (m_smSQLitePtr == nullptr || m_smSQLitePtr->GetWkt(wktStr))
-        return true;
-    return LoadGCSFrom(wktStr);
-}
-
-template <class POINT> void ScalableMesh<POINT>::_RegenerateClips(bool forceRegenerate)
-{
-    if (nullptr == m_scmIndexPtr) return;
-    auto store = m_scmIndexPtr->GetDataStore();
-
-    if (store->DoesClipFileExist() && forceRegenerate)
-    {
-        SMMemoryPool::GetInstance()->RemoveAllItemsOfType(SMStoreDataType::DiffSet, (uint64_t)m_scmIndexPtr.GetPtr());
-        store->EraseClipFile();
-    }
-
-    SetIsInsertingClips(true);
-
-    bvector<uint64_t> existingClipIds;
-    GetAllClipIds(existingClipIds);
-
-    for (auto& id : existingClipIds)
-    {
-        bvector<DPoint3d> clipData;
-        m_scmIndexPtr->GetClipRegistry()->GetClip(id, clipData);
-        DRange3d extent = DRange3d::NullRange();
-        if (!clipData.empty())
-            extent.Extend(DRange3d::From(&clipData[0], (int)clipData.size()));
-        else
-        {
-            SMClipGeometryType geom;
-            SMNonDestructiveClipType type;
-            bool isActive;
-            m_scmIndexPtr->GetClipRegistry()->GetClipWithParameters(id, clipData, geom, type, isActive);
-            if (geom == SMClipGeometryType::BoundedVolume)
-            {
-                ClipVectorPtr cp;
-                m_scmIndexPtr->GetClipRegistry()->GetClipWithParameters(id, cp, geom, type, isActive);
-                if (cp.IsValid())
-                {
-                    for (ClipPrimitivePtr& primitive : *cp)
-                        primitive->SetIsMask(false);
-                    cp->GetRange(extent, nullptr);
-                }
-                if (extent.Volume() == 0)
-                {
-                    if (extent.XLength() == 0)
-                    {
-                        extent.low.x -= 1.e-5;
-                        extent.high.x += 1.e-5;
-                    }
-                    if (extent.YLength() == 0)
-                    {
-                        extent.low.y -= 1.e-5;
-                        extent.high.y += 1.e-5;
-                    }
-                    if (extent.ZLength() == 0)
-                    {
-                        extent.low.z -= 1.e-5;
-                        extent.high.z += 1.e-5;
-                    }
-                }
-            }
-
-        }
-
-        Transform t = Transform::FromIdentity();
-        if (IsCesium3DTiles()) t = GetReprojectionTransform();
-
-        m_scmIndexPtr->PerformClipAction(ClipAction::ACTION_ADD, id, extent, true, t);
-
-    }
-
-    SetIsInsertingClips(false);
-    SaveEditFiles();
-}
-
-/*----------------------------------------------------------------------------+
-|ScalableMesh::ScalableMesh
-+----------------------------------------------------------------------------*/
-
-template <class POINT> ScalableMesh<POINT>::ScalableMesh(SMSQLiteFilePtr& smSQLiteFile, const WString& path)
-    : ScalableMeshBase(smSQLiteFile, path),
-    m_areDataCompressed(false),
-    m_computeTileBoundary(false),
-    m_isCesium3DTiles(false),
-    m_isFromStubFile(false),
-    m_minScreenPixelsPerPoint(MEAN_SCREEN_PIXELS_PER_POINT),
-    m_reprojectionTransform(Transform::FromIdentity()),
-    m_isInvertingClips(false)
-    {
-
-	m_clippingOptions = new ScalableMeshClippingOptions([this](const ScalableMeshClippingOptions* changed)
-	{
-		if (nullptr == m_scmIndexPtr) return;
-		auto store = m_scmIndexPtr->GetDataStore();
-		store->SetClipDefinitionsProvider(changed->GetClipDefinitionsProvider());
-		m_scmIndexPtr->m_canUseBcLibClips = !changed->HasOverlappingClips();
-
-		if (changed->ShouldRegenerateStaleClipFiles() && !store->DoesClipFileExist())
-		{
-			/*SetIsInsertingClips(true);
-
-			bvector<uint64_t> existingClipIds;
-			GetAllClipIds(existingClipIds);
-
-			for (auto& id : existingClipIds)
-			{
-				bvector<DPoint3d> clipData;
-				m_scmIndexPtr->GetClipRegistry()->GetClip(id, clipData);
-				DRange3d extent = DRange3d::NullRange();
-				if (!clipData.empty())
-					extent.Extend(DRange3d::From(&clipData[0], (int)clipData.size()));
-                else
-                {
-                    SMClipGeometryType geom;
-                    SMNonDestructiveClipType type;
-                    bool isActive;
-                    m_scmIndexPtr->GetClipRegistry()->GetClipWithParameters(id, clipData, geom, type, isActive);
-                    if (geom == SMClipGeometryType::BoundedVolume)
-                    {
-                        ClipVectorPtr cp;
-                        m_scmIndexPtr->GetClipRegistry()->GetClipWithParameters(id, cp, geom, type, isActive);
-                        if (cp.IsValid())
-                        {
-                            for (ClipPrimitivePtr& primitive : *cp)
-                                primitive->SetIsMask(false);
-                            cp->GetRange(extent, nullptr);
-                        }
-                        if (extent.Volume() == 0)
-                        {
-                            if (extent.XLength() == 0)
-                            {
-                                extent.low.x -= 1.e-5;
-                                extent.high.x += 1.e-5;
-                            }
-                            if (extent.YLength() == 0)
-                            {
-                                extent.low.y -= 1.e-5;
-                                extent.high.y += 1.e-5;
-                            }
-                            if (extent.ZLength() == 0)
-                            {
-                                extent.low.z -= 1.e-5;
-                                extent.high.z += 1.e-5;
-                            }
-                        }
-                    }
-                    
-                }
-
-				Transform t = Transform::FromIdentity();
-				if (IsCesium3DTiles()) t = GetReprojectionTransform();
-
-				m_scmIndexPtr->PerformClipAction(ClipAction::ACTION_ADD, id, extent, true, t);
-
-			}
-
-			SetIsInsertingClips(false);
-			SaveEditFiles();*/
-            _RegenerateClips();
-		}
-	});
-    }
-
-
-/*----------------------------------------------------------------------------+
-|ScalableMesh::~ScalableMesh
-+----------------------------------------------------------------------------*/
-template <class POINT> ScalableMesh<POINT>::~ScalableMesh()
-    {    
-    Close();
-    }
-
-template <class POINT> uint64_t ScalableMesh<POINT>::CountPointsInExtent(Extent3dType& extent, 
-                                                                          HFCPtr<SMPointIndexNode<POINT, Extent3dType>> nodePtr,
-                                                                          const uint64_t& maxNumberCountedPoints) const
-    {
-    const uint64_t maxCount = maxNumberCountedPoints <= 0 ? std::numeric_limits<uint64_t>::max() : maxNumberCountedPoints;
-
-    if(ExtentOp<Extent3dType>::Overlap(nodePtr->GetContentExtent(),extent))
-        {
-        if(nodePtr->IsLeaf())
-            {
-            if (ExtentOp<Extent3dType>::Contains2d(nodePtr->GetContentExtent(), extent))
-                {
-                // Approximate number of points. The points are assumed to be evenly distributed in the tile extent.
-                // This could potentially lead to poor performance if the points are concentrated in specific areas of
-                // the tile extent.
-                double nodeExtentDistanceX = ExtentOp<Extent3dType>::GetWidth(nodePtr->GetContentExtent());
-                double nodeExtentDistanceY = ExtentOp<Extent3dType>::GetHeight(nodePtr->GetContentExtent());
-                double nodeExtentArea = nodeExtentDistanceX * nodeExtentDistanceY;
-                double extentDistanceX = ExtentOp<Extent3dType>::GetWidth(extent);
-                double extentDistanceY = ExtentOp<Extent3dType>::GetHeight(extent);
-                double extentArea = extentDistanceX * extentDistanceY;
-                return uint64_t(nodePtr->GetCount()*(extentArea/nodeExtentArea));
-                }
-            else {
-                double nodeExtentDistanceX = ExtentOp<Extent3dType>::GetWidth(nodePtr->GetContentExtent());
-                double nodeExtentDistanceY = ExtentOp<Extent3dType>::GetHeight(nodePtr->GetContentExtent());
-                double nodeExtentArea = nodeExtentDistanceX * nodeExtentDistanceY;
-                // Create intersection extent
-                double xAxisValues[] = { ExtentOp<Extent3dType>::GetXMin(nodePtr->GetContentExtent()), ExtentOp<Extent3dType>::GetXMax(nodePtr->GetContentExtent()),
-                    ExtentOp<Extent3dType>::GetXMin(extent), ExtentOp<Extent3dType>::GetXMax(extent) };
-                vector<double> xAxisValuesV (xAxisValues,xAxisValues+sizeof(xAxisValues)/ sizeof(double)) ;
-                sort(xAxisValuesV.begin(),xAxisValuesV.end());
-                double yAxisValues[] = { ExtentOp<Extent3dType>::GetYMin(nodePtr->GetContentExtent()), ExtentOp<Extent3dType>::GetYMax(nodePtr->GetContentExtent()), 
-                    ExtentOp<Extent3dType>::GetYMin(extent), ExtentOp<Extent3dType>::GetYMax(extent) };
-                vector<double> yAxisValuesV (yAxisValues,yAxisValues+sizeof(yAxisValues)/ sizeof(double)) ;
-                sort(yAxisValuesV.begin(),yAxisValuesV.end());
-                Extent3dType intersectionExtent = ExtentOp<Extent3dType>::Create(xAxisValuesV[1],yAxisValuesV[1],xAxisValuesV[2],yAxisValuesV[2]);
-                double intersectionArea = ExtentOp<Extent3dType>::GetWidth(intersectionExtent)*ExtentOp<Extent3dType>::GetHeight(intersectionExtent);
-                //return nodePtr->GetCount();
-                return uint64_t( (intersectionArea != 0 && nodeExtentArea != 0) ? nodePtr->GetCount()*(intersectionArea/nodeExtentArea) : 0);
-                }
-            }
-        else if(nodePtr->GetSubNodeNoSplit() != NULL)
-            {
-            return CountPointsInExtent(extent,nodePtr->GetSubNodeNoSplit(),maxCount);
-            }
-        else
-            {
-            uint64_t count = 0;
-            for(size_t nodeIndex = 0; nodeIndex < nodePtr->GetNumberOfSubNodesOnSplit() && count < maxCount; nodeIndex++)
-                {
-                count += CountPointsInExtent(extent,nodePtr->m_apSubNodes[nodeIndex],maxCount);
-                }
-            return count;
-            }
-        }
-    else return 0;
-    }
-
-template <class POINT> uint64_t ScalableMesh<POINT>::CountLinearsInExtent(YProtFeatureExtentType& extent, uint64_t maxFeatures) const
-{
-    assert(false && "Not supported!");
-    return -1;
-};
-
-template <class POINT> Count ScalableMesh<POINT>::_GetCountInRange (const DRange2d& range, const CountType& type, const uint64_t& maxNumberCountedPoints) const
-    {
-    Count qty (0,0);
-    switch (type)
-        {
-        case COUNTTYPE_POINTS:
-        case COUNTTYPE_BOTH:
-            {
-            HFCPtr<SMPointIndexNode<POINT, Extent3dType>> nodePtr = m_scmIndexPtr->GetRootNode();
-            Extent3dType pointExtent;
-            ExtentOp<Extent3dType>::SetXMax(pointExtent, range.high.x);
-            ExtentOp<Extent3dType>::SetXMin(pointExtent, range.low.x);
-            ExtentOp<Extent3dType>::SetYMax(pointExtent, range.high.y);
-            ExtentOp<Extent3dType>::SetYMin(pointExtent, range.low.y);
-            ExtentOp<Extent3dType>::SetZMax(pointExtent, 0.0);
-            ExtentOp<Extent3dType>::SetZMin(pointExtent, 0.0);
-            qty.m_nbPoints = CountPointsInExtent (pointExtent, nodePtr, maxNumberCountedPoints);
-            }
-        case COUNTTYPE_LINEARS:
-            {
-            YProtFeatureExtentType queryExtent;
-            queryExtent.Set(range.low.x, range.low.y, 0.0, range.high.x, range.high.y, 0.0);
-            qty.m_nbLinears = CountLinearsInExtent (queryExtent, maxNumberCountedPoints);
-            break;
-            }
-        default:
-            {
-            assert(false);
-            }
-        }
-    return qty;
-    }
-
-/*----------------------------------------------------------------------------+
-|ScalableMesh::Open
-+----------------------------------------------------------------------------*/
-
-template <class POINT>
-IScalableMeshPtr ScalableMesh<POINT>::Open(SMSQLiteFilePtr&  smSQLiteFile,
-                                           const WString&    filePath,
-                                           const Utf8String& baseEditsFilePath,                                           
-                                           bool              useTempFolderForEditFiles,
-                                           bool              needsNeighbors,
-                                           StatusInt&        status)
-{
-    ScalableMesh<POINT>* scmPtr = new ScalableMesh<POINT>(smSQLiteFile, filePath);
-    IScalableMeshPtr scmP(scmPtr);
-    scmP->SetEditFilesBasePath(baseEditsFilePath);    
-    scmPtr->SetUseTempPath(useTempFolderForEditFiles);
-    scmPtr->SetNeedsNeighbors(needsNeighbors);
-    status = scmPtr->Open();
-    if (status == BSISUCCESS)
-        {
-        bool isFromPWCS = false;
-        WString newFilePath = filePath;
-        if (scmPtr->IsCesium3DTiles() && !scmPtr->IsStubFile())
-            {
-            auto pwcsLink = scmPtr->GetProjectWiseContextShareLink();
-            if (isFromPWCS = !pwcsLink.empty())
-                newFilePath = WString(pwcsLink.c_str(), true);
-            }
-#ifndef VANCOUVER_API
-        ScalableMeshLib::GetHost().RegisterScalableMesh(newFilePath, scmP);
-#endif
-        }
-    return (BSISUCCESS == status ? scmP : 0);
-}
-
-/*----------------------------------------------------------------------------+
-|ScalableMesh::Open
-+----------------------------------------------------------------------------*/
-static bool s_dropNodes = false;
-static bool s_checkHybridNodeState = false;
-template <class POINT> int ScalableMesh<POINT>::Open()
-    {
-
-    try 
-        {
-        bool isSingleFile = m_smSQLitePtr != nullptr ? m_smSQLitePtr->IsSingleFile() : false;
-
-        // If there are no masterHeader => file empty ?
-        if (isSingleFile && m_smSQLitePtr != nullptr && !m_smSQLitePtr->HasMasterHeader())
-            return BSISUCCESS; // File is empty.
-
-        {    
-        ISMDataStoreTypePtr<Extent3dType> dataStore;
-        if (!isSingleFile)
-            {
-            m_streamingSettings = new SMStreamingStore<Extent3dType>::SMStreamingSettings(m_path);
-
-            if (!m_streamingSettings->IsValid())
-                return ERROR;
-            if (m_streamingSettings->IsDataFromRDS())
-                m_smRDSProvider = IScalableMeshRDSProvider::Create("https://" + m_streamingSettings->GetUtf8ServerID() + ".bentley.com/", m_streamingSettings->GetUtf8ProjectID(), m_streamingSettings->GetUtf8GUID());
-            m_isCesium3DTiles = m_streamingSettings->IsCesium3DTiles();
-            m_isFromStubFile = m_streamingSettings->IsStubFile();
-
-#ifndef VANCOUVER_API                                       
-            dataStore = new SMStreamingStore<Extent3dType>(m_streamingSettings, m_smRDSProvider);
-#else
-            dataStore = SMStreamingStore<Extent3dType>::Create(m_streamingSettings, m_smRDSProvider);
-#endif
-
-            m_scmIndexPtr = new MeshIndexType(dataStore,
-                ScalableMeshMemoryPools<POINT>::Get()->GetGenericPool(),
-                10000,
-                nullptr/*filterP*/,
-                this->m_needsNeighbors,
-                false,
-                false,
-                false,
-                0,
-                0);
-
-            {
-                if ((m_streamingSettings->GetGCSString().empty() && !LoadGCSFrom(WString(L"ll84"))) ||
-                    (!m_streamingSettings->GetGCSString().empty() && !LoadGCSFrom(m_streamingSettings->GetGCSString())))
-                return BSIERROR; // Error loading layer gcs
-            }
-            }
-        else
-            {
-
-            if (!LoadGCSFrom())
-                return BSIERROR; // Error loading layer gcs
-
-#ifndef VANCOUVER_API                       
-            dataStore = new SMSQLiteStore<Extent3dType>(m_smSQLitePtr);
-#else
-            dataStore = SMSQLiteStore<Extent3dType>::Create(m_smSQLitePtr);
-#endif
-
-            m_scmIndexPtr = new MeshIndexType(dataStore,
-                ScalableMeshMemoryPools<POINT>::Get()->GetGenericPool(),
-                10000,
-                nullptr/*filterP*/,
-                this->m_needsNeighbors,
-                false,
-                false,
-                false,
-                0,
-                0);
-            }
-
-
-        BeFileName projectFilesPath(m_baseExtraFilesPath.c_str());
-
-        bool result = dataStore->SetProjectFilesPath(projectFilesPath);
-        assert(result == true);
-
-        result = dataStore->SetUseTempPath(m_useTempPath);
-        assert(result == true);
-
-        ClipRegistry* registry = new ClipRegistry(dataStore);
-        m_scmIndexPtr->SetClipRegistry(registry);
-
-
-        //filterP.release();
-
-#ifdef INDEX_DUMPING_ACTIVATED
-        if (s_dropNodes)
-            {
-            //  m_scmIndexPtr->DumpOctTree("D:\\MyDoc\\Scalable Mesh Iteration 8\\PartialUpdate\\Neighbor\\Log\\nodeAfterOpen.xml", false); 
-            m_scmIndexPtr->DumpOctTree((char *)"D:\\MyDoc\\RM - SM - Sprint 13\\New Store\\Dump\\nodeDump.xml", false);
-            //m_scmIndexPtr->DumpOctTree("C:\\Users\\Richard.Bois\\Documents\\ScalableMeshWorkDir\\QuebecCityMini\\nodeAfterOpen.xml", false);      
-       //     m_scmMPointIndexPtr->ValidateNeighbors();
-            }
-#endif
-        }
-
-#if 0
-
-        if (s_checkHybridNodeState)
-        {
-            if (!m_smSQLitePtr->HasSources())
-                return BSISUCCESS; // No sources were added to the STM
-
-            IDTMSourceCollection sources;
-            DocumentEnv sourceEnv(L"");
-
-            SourcesDataSQLite sourcesData;
-            m_smSQLitePtr->LoadSources(sourcesData);
-
-            bool success = BENTLEY_NAMESPACE_NAME::ScalableMesh::LoadSources(sources, sourcesData, sourceEnv);
-            assert(success == true);
-
-
-            auto sourceIter(sources.Begin());
-            auto sourceIterEnd(sources.End());
-
-            vector<DRange3d> source2_5dRanges;
-            vector<DRange3d> source3dRanges;       
-
-            // Remove and Add sources                                            
-            while (sourceIter != sourceIterEnd)
-                {
-                SourceImportConfig sourceConfig(sourceIter->GetConfig());
-
-                Import::ScalableMeshData scalableMesh(sourceIter->GetConfig().GetReplacementSMData());                                
-                if (scalableMesh.IsRepresenting3dData() == SMis3D::is3D)
-                    {               
-                    source3dRanges.insert(source3dRanges.begin(), scalableMesh.GetExtent().begin(), scalableMesh.GetExtent().end());
-                    }        
-                else
-                    {
-                    source2_5dRanges.insert(source2_5dRanges.begin(), scalableMesh.GetExtent().begin(), scalableMesh.GetExtent().end());                
-                    }
-
-                m_scmIndexPtr->ValidateIs3dDataStates(source2_5dRanges, source3dRanges);    
-
-                sourceIter++;
-                }                       
-            }            
-#endif
-                       
-
-        m_contentExtent = ComputeTotalExtentFor(&*m_scmIndexPtr);
-        //if (m_contentExtent.isNull() || m_contentExtent.isEmpty() || m_contentExtent.DiagonalDistance() == 0) return BSIERROR;
-        for (int i = 0; i < (int)DTMAnalysisType::Qty; ++i)
-            {
-            m_scalableMeshDTM[i] = ScalableMeshDTM::Create(this);
-            m_scalableMeshDTM[i]->SetAnalysisType((DTMAnalysisType)i);
-
-            //TFS# 775936 - Ensure that the reprojection matrix is applied to the scalableMeshDTM object when reopening the 3SM internally 
-            //              (e.g. : when adding texture to existing terrain).
-            auto mat4d = DMatrix4d::From(m_reprojectionTransform);
-            m_scalableMeshDTM[i]->SetStorageToUors(mat4d);
-            }
-
-        return BSISUCCESS;  
-        }
-    catch(...)
-        {
-        return BSIERROR;             
-        }
-    }
-
-/*----------------------------------------------------------------------------+
-|ScalableMesh::Close
-+----------------------------------------------------------------------------*/    
-template <class POINT> int ScalableMesh<POINT>::Close
-(
-)
-    {
-    WString path = m_path;
-    if (this->IsCesium3DTiles() && !this->IsStubFile())
-        {
-        auto pwcsLink = this->GetProjectWiseContextShareLink();
-        if (!pwcsLink.empty())
-            path = WString(pwcsLink.c_str(), true);
-        }
-#ifndef VANCOUVER_API
-    BeAssert(ScalableMeshLib::IsInitialized()); // Must initialize lib first!
-    ScalableMeshLib::GetHost().RemoveRegisteredScalableMesh(path);
-#endif
-    m_viewedNodes.clear();
-    ClearProgressiveQueriesInfo();
-    if (m_scalableMeshDTM[DTMAnalysisType::Fast] != nullptr)
-        ((ScalableMeshDraping*)m_scalableMeshDTM[DTMAnalysisType::Fast]->GetDTMDraping())->ClearNodes();
-    if (m_scalableMeshDTM[DTMAnalysisType::Precise] != nullptr)
-        ((ScalableMeshDraping*)m_scalableMeshDTM[DTMAnalysisType::Precise]->GetDTMDraping())->ClearNodes();
-
-    SMMemoryPool::CleanVideoMemoryPool();
-
-    _SetIsInsertingClips(false);
-    SaveEditFiles();
-
-    m_scmIndexPtr = 0;
-
-    if(m_smSQLitePtr != nullptr)
-        m_smSQLitePtr->Close();
-    m_smSQLitePtr = nullptr;
-
-    
-    return SUCCESS;        
-    }
-
-/*----------------------------------------------------------------------------+
-|ScalableMesh::ComputeTileBoundaryDuringQuery
-+----------------------------------------------------------------------------*/
-template <class POINT> void ScalableMesh<POINT>::ComputeTileBoundaryDuringQuery(bool doCompute)
-    {
-    m_computeTileBoundary = doCompute;
-    }
-
-/*----------------------------------------------------------------------------+
-|ScalableMesh::SetMinScreenPixelsPerPoint
-+----------------------------------------------------------------------------*/
-template <class POINT> void ScalableMesh<POINT>::SetMinScreenPixelsPerPoint(double pi_minScreenPixelsPerPoint)
-    {    
-    m_minScreenPixelsPerPoint = pi_minScreenPixelsPerPoint;   
-    }
-
-/*----------------------------------------------------------------------------+
-|ScalableMesh::GetMinScreenPixelsPerPoint
-+----------------------------------------------------------------------------*/
-template <class POINT> double ScalableMesh<POINT>::GetMinScreenPixelsPerPoint()
-    {
-    return m_minScreenPixelsPerPoint;
-    }
-
-/*----------------------------------------------------------------------------+
-|ScalableMesh::AreDataCompressed
-+----------------------------------------------------------------------------*/
-template <class POINT> bool ScalableMesh<POINT>::AreDataCompressed()
-    {
-    return m_areDataCompressed;
-    }
-
-/*----------------------------------------------------------------------------+
-|ScalableMesh::CreateSpatialIndexFromExtents
-+----------------------------------------------------------------------------*/
-template <class POINT> void ScalableMesh<POINT>::CreateSpatialIndexFromExtents(list<HVE2DSegment>& pi_rpBreaklineList, 
-                                                                 BC_DTM_OBJ**        po_ppBcDtmObj)
-    {   
-    int status;
-
-    if (pi_rpBreaklineList.size() > 0)
-        {        
-        if (*po_ppBcDtmObj != 0)
-            {
-            status = bcdtmObject_destroyDtmObject(po_ppBcDtmObj);
-            assert(status == 0);            
-            }
-
-        status = bcdtmObject_createDtmObject(po_ppBcDtmObj);
-        assert(status == 0);                   
-
-        list<HVE2DSegment>::iterator BreaklineIter    = pi_rpBreaklineList.begin();
-        list<HVE2DSegment>::iterator BreaklineIterEnd = pi_rpBreaklineList.end();
-
-        DPoint3d     TileHullPts[2];        
-
-        uint32_t TileNumber = 0;
-          
-        while (BreaklineIter != BreaklineIterEnd) 
-            {                            
-            TileHullPts[0].x = BreaklineIter->GetExtent().GetXMin(); 
-            TileHullPts[0].y = BreaklineIter->GetExtent().GetYMin(); 
-            TileHullPts[0].z = 0;
-
-            TileHullPts[1].x = BreaklineIter->GetExtent().GetXMax();                             
-            TileHullPts[1].y = BreaklineIter->GetExtent().GetYMax(); 
-            TileHullPts[1].z = 0;
-
-            status = bcdtmObject_storeDtmFeatureInDtmObject(*po_ppBcDtmObj, DTMFeatureType::Breakline, TileNumber, 1, &(*po_ppBcDtmObj)->nullFeatureId, TileHullPts, 2);
-
-            assert(status == 0);      
-            BreaklineIter++;
-            TileNumber++;
-            }         
-        }
-    }
-
-
-ScalableMeshDTM::ScalableMeshDTM(IScalableMeshPtr& scMesh)
-    {
-    m_draping = new ScalableMeshDraping(scMesh);
-    m_dtmVolume = new ScalableMeshVolume(scMesh);
-    m_scMesh = scMesh.get();   
-    m_tryCreateDtm = false;    
-    }
-
-void ScalableMeshDTM::SetStorageToUors(DMatrix4d& storageToUors)
-    {
-    m_transformToUors.InitFrom(storageToUors);
-    m_draping->SetTransform(m_transformToUors);
-    ((ScalableMeshVolume*)m_dtmVolume)->SetTransform(m_transformToUors);
-    }
-
-
-/*-------------------Methods inherited from IDTM-----------------------------*/
-int64_t ScalableMeshDTM::_GetPointCount()
-    {
-    return m_scMesh->GetPointCount();
-    }
-
-BcDTMP ScalableMeshDTM::_GetBcDTM()
-    {    
-    if (!m_tryCreateDtm)
-        {
-        m_tryCreateDtm = true;
-
-        //find the highest resolution that has less than 5M points
-        IScalableMeshMeshQueryParamsPtr params = IScalableMeshMeshQueryParams::CreateParams();
-        IScalableMeshMeshQueryPtr meshQueryInterface = m_scMesh->GetMeshQueryInterface(MESH_QUERY_FULL_RESOLUTION);
-        bvector<IScalableMeshNodePtr> returnedNodes;
-        params->SetLevel(m_scMesh->GetTerrainDepth());
-
-        size_t totalPts = 0;
-        if (meshQueryInterface->Query(returnedNodes, 0, 0, params) != SUCCESS)
-            return nullptr;
-        for (auto& node : returnedNodes)
-        {
-            totalPts += node->GetPointCount();
-        }
-        while (totalPts > 5000000 && params->GetLevel() > 1)
-        {
-            returnedNodes.clear();
-            params->SetLevel(params->GetLevel() - 1);
-            meshQueryInterface->Query(returnedNodes, 0, 0, params);
-            totalPts = 0;
-            for (auto& node : returnedNodes)
-            {
-                totalPts += node->GetPointCount();
-            }
-        }
-        if (returnedNodes.size() == 0) return nullptr;
-
-        IScalableMeshMeshFlagsPtr flags = IScalableMeshMeshFlags::Create();
-        auto meshPtr = returnedNodes.front()->GetMesh(flags);
-        ScalableMeshMesh* meshP = dynamic_cast<ScalableMeshMesh*>(meshPtr.get());
-        //add all triangles from returned nodes to DTM
-        for (auto nodeIter = returnedNodes.begin() + 1; nodeIter != returnedNodes.end(); ++nodeIter)
-        {
-            if ((*nodeIter)->GetPointCount() <= 4) continue;
-            auto currentMeshPtr = (*nodeIter)->GetMesh(flags);
-            if (!currentMeshPtr.IsValid()) continue;
-            bvector<int32_t> indices(currentMeshPtr->GetPolyfaceQuery()->GetPointIndexCount());
-            memcpy(&indices[0], currentMeshPtr->GetPolyfaceQuery()->GetPointIndexCP(), indices.size() * sizeof(int32_t));
-            for (auto&idx : indices) idx += (int)meshP->GetNbPoints();
-            meshP->AppendMesh(currentMeshPtr->GetPolyfaceQuery()->GetPointCount(), const_cast<DPoint3d*>(currentMeshPtr->GetPolyfaceQuery()->GetPointCP()), (int)indices.size(), &indices[0], 0, 0, 0, 0, 0, 0);
-        }
-		meshP->RemoveDuplicates();
-        DTMStatusInt val = meshP->GetAsBcDTM(m_dtm);
-        if (val == DTM_ERROR) 
-            {
-            m_dtm = nullptr;
-            return nullptr;
-            }
-        
-        if (!m_transformToUors.IsIdentity())
-            {
-            val = m_dtm->Transform(m_transformToUors);
-
-            if (val == DTM_ERROR)
-                {
-                m_dtm = nullptr;
-                return nullptr;
-                }            
-            }        
-        }
-
-    return m_dtm.get();    
-    }
-
-DTMStatusInt ScalableMeshDTM::_GetBoundary(DTMPointArray& result)
-    {
-    DTMPointArray boundary;
-    if (m_scMesh->GetBoundary(boundary) != SUCCESS)
-        return DTM_ERROR;
-
-    if (m_scMesh->IsCesium3DTiles())
-        {
-        result = boundary;
-        }
-    else
-        {
-        m_transformToUors.Multiply(result, boundary);
-        }
-
-    return DTM_SUCCESS;
-    }
-
-IDTMDrapingP ScalableMeshDTM::_GetDTMDraping()
-    {
-    return m_draping;
-    }
-
-IDTMDrainageP    ScalableMeshDTM::_GetDTMDrainage()
-    {
-    assert(0);
-    return 0;
-    }
-
-IDTMContouringP  ScalableMeshDTM::_GetDTMContouring()
-    {
-    assert(0);
-    return 0;
-    }
-
-DTMStatusInt ScalableMeshDTM::_CalculateSlopeArea(double& flatArea, double& slopeArea, DPoint3dCP pts, int numPoints)
-    {
-    IScalableMeshMeshQueryParamsPtr params = IScalableMeshMeshQueryParams::CreateParams();
-    IScalableMeshMeshQueryPtr meshQueryInterface = m_scMesh->GetMeshQueryInterface(MESH_QUERY_FULL_RESOLUTION);
-    bvector<IScalableMeshNodePtr> returnedNodes;
-    params->SetLevel(m_scMesh->GetTerrainDepth());
-
-#ifndef VANCOUVER_API
-    Transform uorsToStorage = m_transformToUors.ValidatedInverse();
-#else
-    Transform uorsToStorage;
-    uorsToStorage.InverseOf(m_transformToUors);
-#endif
-    bvector<DPoint3d> transPts(numPoints);
-    memcpy(&transPts[0], pts, numPoints*sizeof(DPoint3d));
-    uorsToStorage.Multiply(&transPts[0], numPoints);
-    if (meshQueryInterface->Query(returnedNodes, &transPts[0], numPoints, params) != SUCCESS)
-        return DTM_ERROR;
-    bvector<bool> clips;
-    flatArea = 0;
-    slopeArea = 0;
-    for (auto& node : returnedNodes)
-        {
-        double flatAreaTile = 0;
-        double slopeAreaTile = 0;
-        BcDTMPtr dtmP = node->GetBcDTM();
-        if (dtmP != nullptr) 
-//#ifdef VANCOUVER_API
-            dtmP->CalculateSlopeArea(flatAreaTile, slopeAreaTile, &transPts[0], numPoints);
-//#else
-//            dtmP->CalculateSlopeArea(&flatAreaTile, &slopeAreaTile, &transPts[0], numPoints);
-//#endif
-        flatArea += flatAreaTile;
-        slopeArea += slopeAreaTile;
-        }
-    DPoint3d pt = DPoint3d::From(flatArea, slopeArea, 0);
-    m_transformToUors.Multiply(pt);
-    flatArea = pt.x;
-    slopeArea = pt.y;
-    return DTM_SUCCESS;
-    }
-
-DTMStatusInt ScalableMeshDTM::_CalculateSlopeArea(double& flatArea, double& slopeArea, DPoint3dCP pts, int numPoints, DTMAreaValuesCallback progressiveCallback, DTMCancelProcessCallback isCancelledCallback)
-    {
-    IScalableMeshMeshQueryParamsPtr params = IScalableMeshMeshQueryParams::CreateParams();
-    IScalableMeshMeshQueryPtr meshQueryInterface = m_scMesh->GetMeshQueryInterface(MESH_QUERY_FULL_RESOLUTION);
-    bvector<IScalableMeshNodePtr> returnedNodes;
-    params->SetLevel(m_scMesh->GetTerrainDepth());
-
-#ifndef VANCOUVER_API
-    Transform uorsToStorage = m_transformToUors.ValidatedInverse();
-#else
-    Transform uorsToStorage;
-    uorsToStorage.InverseOf(m_transformToUors);
-#endif
-    bvector<DPoint3d> transPts(numPoints);
-    memcpy(&transPts[0], pts, numPoints*sizeof(DPoint3d));
-    uorsToStorage.Multiply(&transPts[0], numPoints);
-    for (auto& pt : transPts) pt.z = 0.0;
-    if (meshQueryInterface->Query(returnedNodes, &transPts[0], numPoints, params) != SUCCESS)
-        return DTM_ERROR;
-    bvector<IScalableMeshNodePtr>* fullResolutionReturnedNodes = new bvector<IScalableMeshNodePtr> (returnedNodes);
-    while (returnedNodes.size() > 20 && params->GetLevel() > 1)
-        {
-        returnedNodes.clear();
-        params->SetLevel(params->GetLevel()-1);
-        meshQueryInterface->Query(returnedNodes, &transPts[0], numPoints, params);
-        }
-    bvector<bool> clips;
-    flatArea = 0;
-    slopeArea = 0;
-    for (auto& node : returnedNodes)
-        {
-        double flatAreaTile = 0;
-        double slopeAreaTile = 0;
-        DRange3d nodeExt = node->GetContentExtent();
-        DPoint3d rangePts[5] = { DPoint3d::From(nodeExt.low.x, nodeExt.low.y, 0), DPoint3d::From(nodeExt.high.x, nodeExt.low.y, 0), DPoint3d::From(nodeExt.high.x, nodeExt.high.y, 0),
-            DPoint3d::From(nodeExt.low.x, nodeExt.high.y, 0), DPoint3d::From(nodeExt.low.x, nodeExt.low.y, 0) };
-       // DTM_POLYGON_OBJ* polyP = NULL;
-       // long intersectFlag;
-        bool restrictToPoly = true;
-        /*if (DTM_SUCCESS != bcdtmPolygon_intersectPointArrayPolygons(&rangePts[0], 5, &transPts[0], numPoints, &intersectFlag, &polyP, 1e-8, 1e-8) || intersectFlag == 0) restrictToPoly = false;
-        if (polyP != NULL) free(polyP);*/
-        const CurveVectorPtr dtmBoundary = CurveVector::CreateLinear(rangePts, 5,CurveVector::BOUNDARY_TYPE_Outer, false);
-        const CurveVectorPtr activeBoundary = CurveVector::CreateLinear(transPts, CurveVector::BOUNDARY_TYPE_Outer, false);
-        const CurveVectorPtr intersection = CurveVector::AreaIntersection(*activeBoundary, *dtmBoundary);
-        if (!intersection.IsValid() || intersection.IsNull()) restrictToPoly = false;
-        BcDTMPtr dtmP = node->GetBcDTM();
-        if (restrictToPoly)
-            {
-            double flat, slope;
-            bvector<bvector<bvector<DPoint3d>>> allGeom;
-            intersection->CollectLinearGeometry(allGeom);
-            for (auto& geom : allGeom)
-                for (auto& lineString : geom)
-                    {
-                    if (dtmP != nullptr)
-                        {
-//#ifdef VANCOUVER_API
-                        if (DTM_SUCCESS == dtmP->CalculateSlopeArea(flat, slope, &lineString[0], (int)lineString.size()))
-//#else
-//                        if (DTM_SUCCESS == dtmP->CalculateSlopeArea(&flat, &slope, &lineString[0], (int)lineString.size()))
-//#endif
-                            {
-                            flatAreaTile += flat;
-                            slopeAreaTile += slope;
-                            }
-                        }
-                    }
-            }
-        else
-//#ifdef VANCOUVER_API
-          if (dtmP != nullptr) dtmP->CalculateSlopeArea(flatAreaTile, slopeAreaTile,  0, 0);
-//#else
-//            if (dtmP != nullptr) dtmP->CalculateSlopeArea(&flatAreaTile, &slopeAreaTile, 0, 0);
-//#endif
-        flatArea += flatAreaTile;
-        slopeArea += slopeAreaTile;
-        }
-    DPoint3d pt = DPoint3d::From(flatArea, slopeArea, 0);
-    m_transformToUors.Multiply(pt);
-	m_transformToUors.Multiply(pt);
-    flatArea = pt.x;
-    slopeArea = pt.y;
-    if (fullResolutionReturnedNodes->size() == returnedNodes.size())
-        {
-        progressiveCallback(DTM_SUCCESS, flatArea, slopeArea);
-        delete fullResolutionReturnedNodes;
-        }
-    else
-        {
-        DPoint3d* transPtsAsync = new DPoint3d[numPoints];
-        memcpy(transPtsAsync,&transPts[0], numPoints*sizeof(DPoint3d));
-
-        std::thread t(std::bind([] (bvector<IScalableMeshNodePtr>* nodes, DPoint3d* pts, int numPoints, DTMAreaValuesCallback progressiveCallback, DTMCancelProcessCallback isCancelledCallback, Transform& transformToUors)
-            {
-            double flatAreaFull = 0;
-            double slopeAreaFull = 0;
-            bool finished = true;
-            DTMStatusInt retval = DTM_ERROR;
-            for (auto& node : *nodes)
-                {
-                if (isCancelledCallback())
-                    {
-                    finished = false;
-                    break;
-                    }
-                double flatAreaTile = 0;
-                double slopeAreaTile = 0;
-                DRange3d nodeExt = node->GetContentExtent();
-                DPoint3d rangePts[5] = { DPoint3d::From(nodeExt.low.x, nodeExt.low.y, 0), DPoint3d::From(nodeExt.low.x, nodeExt.high.y, 0), DPoint3d::From(nodeExt.high.x, nodeExt.high.y, 0),
-                    DPoint3d::From(nodeExt.high.x, nodeExt.low.y, 0), DPoint3d::From(nodeExt.low.x, nodeExt.low.y, 0) };
-               // DTM_POLYGON_OBJ* polyP = NULL;
-               // long intersectFlag;
-                bool restrictToPoly = true;
-                //if (DTM_SUCCESS != bcdtmPolygon_intersectPointArrayPolygons(&rangePts[0], 5, &pts[0], numPoints, &intersectFlag, &polyP, 1e-8, 1e-8) || intersectFlag == 0) restrictToPoly = false;
-                //if (polyP != NULL) free(polyP);
-                const CurveVectorPtr dtmBoundary = CurveVector::CreateLinear(rangePts, 5, CurveVector::BOUNDARY_TYPE_Outer, false);
-                const CurveVectorPtr activeBoundary = CurveVector::CreateLinear(pts, numPoints, CurveVector::BOUNDARY_TYPE_Outer, false);
-                const CurveVectorPtr intersection = CurveVector::AreaIntersection(*activeBoundary, *dtmBoundary);
-                if (!intersection.IsValid() || intersection.IsNull()) restrictToPoly = false;
-                BcDTMPtr dtmP = node->GetBcDTM();
-                if (restrictToPoly)
-                    {
-                    double flat, slope;
-                    bvector<bvector<bvector<DPoint3d>>> allGeom;
-                    intersection->CollectLinearGeometry(allGeom);
-                    for (auto& geom : allGeom)
-                        for (auto& lineString : geom)
-                            {
-                            if (dtmP != nullptr)
-                                {
-                             //   #ifdef VANCOUVER_API
-                                if (DTM_SUCCESS == dtmP->CalculateSlopeArea(flat, slope, &lineString[0], (int)lineString.size()))
-                            //    #else
-                            //    if (DTM_SUCCESS == dtmP->CalculateSlopeArea(&flat, &slope, &lineString[0], (int)lineString.size()))
-                             //   #endif
-                                    {
-                                    retval = DTM_SUCCESS;
-                                    flatAreaTile += flat;
-                                    slopeAreaTile += slope;
-                                    }
-                                }
-                            }
-                    
-                    }
-                else
-               // #ifdef VANCOUVER_API
-                if (dtmP->CalculateSlopeArea(flatAreaTile, slopeAreaTile, 0,0) == DTM_SUCCESS) retval = DTM_SUCCESS;
-              //  #else
-              //  if (dtmP->CalculateSlopeArea(&flatAreaTile, &slopeAreaTile, 0,0) == DTM_SUCCESS) retval = DTM_SUCCESS;
-              //  #endif
-                
-                flatAreaFull += flatAreaTile;
-                slopeAreaFull += slopeAreaTile;
-                }
-			if (finished)
-			{
-				DPoint3d pt = DPoint3d::From(flatAreaFull, slopeAreaFull, 0);
-			    transformToUors.Multiply(pt);
-				transformToUors.Multiply(pt);
-				flatAreaFull = pt.x;
-				slopeAreaFull = pt.y;
-				progressiveCallback(retval, flatAreaFull, slopeAreaFull);
-			}
-            delete nodes;
-            delete[] pts;
-            }, fullResolutionReturnedNodes, transPtsAsync, numPoints, progressiveCallback, isCancelledCallback, m_transformToUors));
-        t.detach();
-        }
-    return DTM_SUCCESS;
-    }
-
-    DTMStatusInt ScalableMeshDTM::_ExportToGeopakTinFile(WCharCP fileNameP, TransformCP transformation)
-    {   
-    BcDTMP dtm(_GetBcDTM());
-
-    if (dtm == nullptr)
-        {
-        return DTM_ERROR;
-        }
-    
-    return dtm->ExportToGeopakTinFile(fileNameP, transformation);
-    }
-
-bool ScalableMeshDTM::_GetTransformation(TransformR transformation)
-    {
-    transformation = m_transformToUors;
-    return true;
-    }
-
-DTMStatusInt ScalableMeshDTM::_GetTransformDTM(DTMPtr& transformedDTM, TransformCR)
-    {
-    return DTM_ERROR;
-    }
-
-DTMStatusInt ScalableMeshDTM::_GetRange(DRange3dR range)
-    {
-    m_scMesh->GetRange(range);
-    return DTM_SUCCESS;
-    }
-
-IDTMVolumeP ScalableMeshDTM::_GetDTMVolume()
-    {
-    return m_dtmVolume;
-    }
-
-template <class POINT> BENTLEY_NAMESPACE_NAME::TerrainModel::IDTM* ScalableMesh<POINT>::_GetDTMInterface(DTMAnalysisType type)
- {
-    return m_scalableMeshDTM[type].get();
- }
-
-template <class POINT> BENTLEY_NAMESPACE_NAME::TerrainModel::IDTM* ScalableMesh<POINT>::_GetDTMInterface(DMatrix4d& storageToUors, DTMAnalysisType type)
-    {
-    //m_scalableMeshDTM[type]->SetStorageToUors(storageToUors);
-    return m_scalableMeshDTM[type].get();
-    }
-
-
-
-/*----------------------------------------------------------------------------+
-|ScalableMesh::GetRootNode
-+----------------------------------------------------------------------------*/
-template <class POINT> HFCPtr<SMPointIndexNode<POINT, Extent3dType>> ScalableMesh<POINT>::GetRootNode()
-    {
-    HFCPtr<SMPointIndexNode<POINT, Extent3dType>> pRootNode;
-
-    if (m_scmIndexPtr != 0)
-        {
-        pRootNode = m_scmIndexPtr->GetRootNode();
-        }
-
-    return pRootNode;    
-    }
-
-/*----------------------------------------------------------------------------+
-|ScalableMesh::_GetPointCount
-+----------------------------------------------------------------------------*/
-template <class POINT> int64_t ScalableMesh<POINT>::_GetPointCount() 
-    {                
-    int64_t nbPoints = 0;
-
-    if (m_scmIndexPtr != 0)
-        {
-        nbPoints += m_scmIndexPtr->GetCount();
-        }
-    
-    //MST : Need to add the number of points in the linear index.    
-    return nbPoints;
-    }
-
-/*----------------------------------------------------------------------------+
-|ScalableMesh::_GetNodeCount
-+----------------------------------------------------------------------------*/
-template <class POINT> uint64_t ScalableMesh<POINT>::_GetNodeCount()
-    {
-    if (m_scmIndexPtr != 0)
-        {
-        return m_scmIndexPtr->GetNodeCount();
-        }
-    return 0;
-    }
-
-template <class POINT> bool ScalableMesh<POINT>::_IsTerrain()
-    {
-
-    if (m_scmIndexPtr != 0)
-        {
-        return m_scmIndexPtr->IsTerrain();
-        }
-    return false;
-
-    }
-
-template <class POINT> bool ScalableMesh<POINT>::_IsTextured()
-    {
-
-    if (m_scmIndexPtr != 0)
-        {
-        return m_scmIndexPtr->IsTextured() != SMTextureType::None;
-        }
-    return false;
-    }
-
-template <class POINT> StatusInt ScalableMesh<POINT>::_GetTextureInfo(IScalableMeshTextureInfoPtr& textureInfo) const
-    {    
-    if (m_scmIndexPtr == 0)
-        {
-        return ERROR;        
-        }   
-
-    SMTextureType textureType = m_scmIndexPtr->IsTextured();
-    bool isUsingBingMap = false;    
-    WString bingMapType; 
-
-    // NEEDS_WORK_SM_STREAMING : Save bing map server url in Cesium 3dtiles?
-    if (m_smSQLitePtr != nullptr && textureType == SMTextureType::Streaming)
-        {
-        SourcesDataSQLite sourcesData;
-        m_smSQLitePtr->LoadSources(sourcesData);
-        
-        IDTMSourceCollection sources;
-        DocumentEnv sourceEnv(L"");
-        bool success = BENTLEY_NAMESPACE_NAME::ScalableMesh::LoadSources(sources, sourcesData, sourceEnv);
-        assert(success == true);
-                
-        for (IDTMSourceCollection::const_iterator sourceIt = sources.Begin(), sourcesEnd = sources.End(); sourceIt != sourcesEnd; ++sourceIt)
-            {
-            const IDTMSource& source = *sourceIt;
-            if (source.GetSourceType() == DTM_SOURCE_DATA_IMAGE)
-                {  
-#if defined(VANCOUVER_API) || defined(DGNDB06_API)
-				HFCPtr<HFCURL> pImageURL(HFCURL::Instanciate(source.GetPath()));
-#else
-				HFCPtr<HFCURL> pImageURL(HFCURL::Instanciate(Utf8String(source.GetPath())));
-#endif
-
-                if (HRFVirtualEarthCreator::GetInstance()->IsKindOfFile(pImageURL))
-                    {                    
-                    isUsingBingMap = true;
-                    bingMapType = source.GetPath();                        
-                    size_t nbReplaces = bingMapType.ReplaceAll(L"http://www.bing.com/maps/", L"");
-                    assert(nbReplaces > 0);
-                    break;
-                    }                                
-                }
-            } 
-        }
-
-	textureInfo = IScalableMeshTextureInfoPtr(new ScalableMeshTextureInfo(m_scmIndexPtr->IsTextured(), isUsingBingMap, m_scmIndexPtr->GetDataStore()->IsTextureAvailable(), bingMapType));
-
-    return SUCCESS;
-    }
-
-template <class POINT> bool ScalableMesh<POINT>::_IsCesium3DTiles()
-    {
-    return m_isCesium3DTiles;
-    }
-
-template <class POINT> bool ScalableMesh<POINT>::_IsStubFile()
-    {
-    return m_isFromStubFile;
-    }
-
-template <class POINT> Utf8String ScalableMesh<POINT>::_GetProjectWiseContextShareLink()
-    {
-#ifndef LINUX_SCALABLEMESH_BUILD
-    if (m_smRDSProvider.IsValid()) return m_smRDSProvider->GetRDSURLAddress();
-#endif    
-    return Utf8String();
-    }
-
-template <class POINT> void ScalableMesh<POINT>::_TextureFromRaster(ITextureProviderPtr provider)
-    {
-    auto nextID = m_scmIndexPtr->GetDataStore()->GetNextID();
-    nextID = nextID != uint64_t(-1) ? nextID : m_scmIndexPtr->GetNextID();
-    m_scmIndexPtr->SetNextID(nextID);
-
-    double ratioToMeter(GetGCS().GetUnit().GetRatioToBase());
-#ifndef VANCOUVER_API
-    Transform smUnitToMeterTransform(Transform::FromScaleFactors(ratioToMeter, ratioToMeter, ratioToMeter));
-#else
-    Transform smUnitToMeterTransform(Transform::FromRowValues(ratioToMeter, 0, 0, 0, 
-                                                              0, ratioToMeter, 0, 0, 
-                                                              0, 0, ratioToMeter, 0));
-#endif
-
-    m_scmIndexPtr->TextureFromRaster(provider, smUnitToMeterTransform);
-    m_scmIndexPtr->Store();
-    m_smSQLitePtr->Save();
-    m_scmIndexPtr = 0;
-    Open();
-    }
-
-/*----------------------------------------------------------------------------+
-|ScalableMesh::_GetBreaklineCount
-+----------------------------------------------------------------------------*/
-
-template <class POINT> int64_t ScalableMesh<POINT>::_GetBreaklineCount() const
-    {
-   // assert(false && "Not supported!");
-    return 0;
-    }
-
-/*----------------------------------------------------------------------------+
-|ScalableMesh::_GetRange
-+----------------------------------------------------------------------------*/
-template <class POINT> DTMStatusInt ScalableMesh<POINT>::_GetRange(DRange3dR range) 
-    {
-
-
-    range = m_contentExtent;
-    return DTM_SUCCESS;
-    }
-
-
-/*----------------------------------------------------------------------------+
-|ScalableMesh::_GetBoundary
-+----------------------------------------------------------------------------*/
-template <class POINT> StatusInt ScalableMesh<POINT>::_GetBoundary(bvector<DPoint3d>& boundary)
-    {
-    IScalableMeshMeshQueryPtr meshQueryInterface = GetMeshQueryInterface(MESH_QUERY_FULL_RESOLUTION);
-    bvector<IScalableMeshNodePtr> returnedNodes;
-    IScalableMeshMeshQueryParamsPtr params = IScalableMeshMeshQueryParams::CreateParams();
-    params->SetLevel(std::min((size_t)3, _GetTerrainDepth()));
-    meshQueryInterface->Query(returnedNodes, 0,0, params); 
-    if (returnedNodes.size() == 0) return ERROR;
-    bvector<DPoint3d> current;
-    DRange3d rangeCurrent = DRange3d::From(current);
-	//PolyfaceHeaderPtr polyface = PolyfaceHeader::CreateVariableSizeIndexed();
-	//bmap<DPoint3d, DPoint3d, DPoint3dZYXTolerancedSortComparison> ptsWithTolerance(DPoint3dZYXTolerancedSortComparison(1e-8, 0));
-	bvector<bvector<DPoint3d>> bounds;
-    for (auto& node : returnedNodes)
-        {
-        IScalableMeshMeshFlagsPtr flags = IScalableMeshMeshFlags::Create();
-        flags->SetLoadGraph(true);
-        auto meshP = node->GetMesh(flags);
-
-        if (IsCesium3DTiles()) 
-            meshP->SetTransform(m_reprojectionTransform);
- 
-        bvector<DPoint3d> bound;
-        if (meshP.get() != nullptr && meshP->GetBoundary(bound) == DTM_SUCCESS)
-            {
-           /* if (current.empty()) current = bound;
-            else
-                {
-                VuPolygonClassifier vu(1e-8, 0);
-                vu.ClassifyAUnionB(bound, current);
-                bvector<DPoint3d> xyz;
-                for (; vu.GetFace(xyz);)
-                    {
-                    DRange3d rangeXYZ = DRange3d::From(xyz);
-                    if (rangeXYZ.XLength() * rangeXYZ.YLength() >= rangeCurrent.XLength() * rangeCurrent.YLength())
-                        {
-                        current = xyz;
-                        rangeCurrent = rangeXYZ;
-                        }
-                    }
-                }*/
-			/*for (auto& pt : bound)
-			    {
-				if (ptsWithTolerance.count(pt) == 0) ptsWithTolerance[pt] = pt;
-				pt = ptsWithTolerance[pt];
-			    }*/
-			bound.push_back(bound[0]);
-			if (bsiGeom_getXYPolygonArea(&bound[0], (int)bound.size()) > 0)
-				std::reverse(bound.begin(), bound.end());
-			bounds.push_back(bound);
-			//polyface->AddPolygon(bound);
-            }
-        }
-	MergePolygonSets(bounds);
-	current = bounds[0];
-
-
-	//polyface->Compress();
-	//size_t numOpen = 0, numClosed = 0;
-/*	PolyfaceVisitorPtr visitor = PolyfaceVisitor::Attach(*polyface);
-	int n = 0;
-	for (visitor->Reset(); visitor->AdvanceToNextFace();)
-	{
-		{
-			WString namePoly = WString(L"C:\\work\\2017q2\\cs\\") + L"newpoly_";
-			namePoly.append(to_wstring(n).c_str());
-			namePoly.append(L".p");
-			FILE* polyCliPFile = _wfopen(namePoly.c_str(), L"wb");
-			size_t polySize = visitor->Point().size();
-			fwrite(&polySize, sizeof(size_t), 1, polyCliPFile);
-			fwrite(&visitor->Point()[0], sizeof(DPoint3d), polySize, polyCliPFile);
-			fclose(polyCliPFile);
-		}
-		++n;
-	}*/
-
-	/*CurveVectorPtr boundCurve = polyface->ExtractBoundaryStrings(numOpen, numClosed);
-	for (auto& curve : *boundCurve)
-	    {
-		if (ICurvePrimitive::CURVE_PRIMITIVE_TYPE_CurveVector == curve->GetCurvePrimitiveType() && curve->GetChildCurveVectorCP()->GetBoundaryType() == CurveVector::BOUNDARY_TYPE_Outer)
- 		    {
-			bvector<bvector<DPoint3d>> loops;
-			curve->GetChildCurveVectorCP()->CollectLinearGeometry(loops);
-			if (loops.empty())
-			    {
-				current = loops.front();
-				break;
-			    }
-		    }
-	    }*/
-    if (current.size() == 0) return ERROR;
-
-    boundary = current;
-    return SUCCESS;
-    }
-
-
-/*-------------------Methods inherited from IMRDTM-----------------------------*/
-
-/*----------------------------------------------------------------------------+
-|ScalableMesh::_GetCompressionType
-+----------------------------------------------------------------------------*/
-template <class POINT> int ScalableMesh<POINT>::_GenerateSubResolutions()
-    {
-    return ERROR;
-    }
-
-/*----------------------------------------------------------------------------+
-|ScalableMesh::_GetCompressionType
-+----------------------------------------------------------------------------*/
-template <class POINT> ScalableMeshCompressionType ScalableMesh<POINT>::_GetCompressionType() const
-    {
-    return SCM_COMPRESSION_NONE;
-    }
-  
-/*----------------------------------------------------------------------------+
-|ScalableMesh::_GetQueryInterface
-+----------------------------------------------------------------------------*/
-template <class POINT> IScalableMeshPointQueryPtr ScalableMesh<POINT>::_GetQueryInterface(ScalableMeshQueryType                         queryType,                                                                        
-                                                                                          BENTLEY_NAMESPACE_NAME::GeoCoordinates::BaseGCSCPtr& targetBaseGCSPtr,
-                                                                                          const DRange3d&                       extentInTargetGCS) const
-    {
-    IScalableMeshPointQueryPtr scmQueryPtr;
-                    
-    GCS targetGCS = GetGCSFactory().Create(targetBaseGCSPtr);        
-
-    _GetQueryInterface(queryType);    
-    
-    // TODO: Remove cast when smart pointers becomes const aware
-    ScalableMesh<POINT>* UNCONST_THIS = const_cast<ScalableMesh<POINT>*>(this);
-
-    scmQueryPtr = ScalableMeshPointQuery::GetReprojectionQueryInterface(UNCONST_THIS, queryType, m_sourceGCS, targetGCS, extentInTargetGCS);
-             
-    return scmQueryPtr;                
-    }
-
-/*----------------------------------------------------------------------------+
-|ScalableMesh::_GetQueryInterface
-+----------------------------------------------------------------------------*/
-template <class POINT> IScalableMeshPointQueryPtr ScalableMesh<POINT>::_GetQueryInterface(ScalableMeshQueryType queryType) const
-    {
-    IScalableMeshPointQueryPtr iScalableMeshQueryPtr;
-       
-    if ((m_scmIndexPtr != 0) && (m_scmIndexPtr->IsEmpty() == false))
-        {
-        if (queryType == SCM_QUERY_FULL_RESOLUTION)
-            {                                    
-            //MST Should be done by using the highest resolution.
-            //iScalableMeshQueryPtr = new ScalableMeshFullResolutionQuery(m_mrDTMPointIndexPtr);   
-            }
-        else
-        if (queryType == SCM_QUERY_VIEW_DEPENDENT)
-            {                        
-            iScalableMeshQueryPtr = new ScalableMeshViewDependentPointQuery<POINT>(&*m_scmIndexPtr);       
-            }
-        else
-        if (queryType == SCM_QUERY_FIX_RESOLUTION_VIEW)
-            {        
-            iScalableMeshQueryPtr = new ScalableMeshFixResolutionViewPointQuery<POINT>(&*m_scmIndexPtr, m_sourceGCS);
-            }
-        }
-                    
-    return iScalableMeshQueryPtr;
-    }
-
-/*----------------------------------------------------------------------------+
-|ScalableMesh::_GetMeshQueryInterface
-+----------------------------------------------------------------------------*/
-template <class POINT> IScalableMeshMeshQueryPtr ScalableMesh<POINT>::_GetMeshQueryInterface(MeshQueryType queryType) const
-    {
-    switch (queryType)
-        {
-        case MESH_QUERY_FULL_RESOLUTION:
-            return new ScalableMeshFullResolutionMeshQuery<POINT>(&*m_scmIndexPtr);
-        case MESH_QUERY_VIEW_DEPENDENT:
-            return new ScalableMeshViewDependentMeshQuery<POINT>(&*m_scmIndexPtr);
-        case MESH_QUERY_PLANE_INTERSECT:
-            return new ScalableMeshNodePlaneQuery<POINT>(&*m_scmIndexPtr);
-        case MESH_QUERY_CONTEXT:
-            return new ScalableMeshContextMeshQuery<POINT>(&*m_scmIndexPtr);
-        default:
-            return new ScalableMeshViewDependentMeshQuery<POINT>(&*m_scmIndexPtr);
-        }
-    }
-
-template <class POINT> IScalableMeshMeshQueryPtr ScalableMesh<POINT>::_GetMeshQueryInterface(MeshQueryType queryType,
-                                                                               BENTLEY_NAMESPACE_NAME::GeoCoordinates::BaseGCSCPtr& targetBaseGCSPtr,
-                                                                               const DRange3d&                       extentInTargetGCS) const
-    {
-    GCS targetGCS = GetGCSFactory().Create(targetBaseGCSPtr);
-    IScalableMeshMeshQueryPtr meshQueryPtr = new ScalableMeshReprojectionMeshQuery<POINT>(_GetMeshQueryInterface(queryType),
-                                                                            m_scmIndexPtr,
-                                                                 m_sourceGCS,
-                                                                 targetGCS,
-                                                                 extentInTargetGCS);
-    return meshQueryPtr;
-    }
-
-
-/*----------------------------------------------------------------------------+
-|ScalableMesh::_GetMeshEditInterface
-+----------------------------------------------------------------------------*/
-template <class POINT> IScalableMeshNodeRayQueryPtr ScalableMesh<POINT>::_GetNodeQueryInterface() const
-    {
-    return new ScalableMeshNodeRayQuery<POINT>(&*m_scmIndexPtr);
-    }
-
-/*----------------------------------------------------------------------------+
-|ScalableMesh::_GetMeshEditInterface
-+----------------------------------------------------------------------------*/
-template <class POINT> IScalableMeshEditPtr ScalableMesh<POINT>::_GetMeshEditInterface() const
-    {
-    return ScalableMeshEdit::Create((SMMeshIndex<DPoint3d,DRange3d>*)(&*m_scmIndexPtr));
-    }
-
-/*----------------------------------------------------------------------------+
-|ScalableMesh::_GetMeshAnalysisInterface
-+----------------------------------------------------------------------------*/
-template <class POINT> IScalableMeshAnalysisPtr ScalableMesh<POINT>::_GetMeshAnalysisInterface()
-    {
-    #ifndef LINUX_SCALABLEMESH_BUILD
-    return ScalableMeshAnalysis::Create(this);
-    #else
-    return nullptr;
-    #endif
-    }
-
-/*----------------------------------------------------------------------------+
-|ScalableMesh::_GetNbResolutions
-+----------------------------------------------------------------------------*/
-template <class POINT> int ScalableMesh<POINT>::_GetNbResolutions() const
-    {    
-    int nbResolutions = 0;
-    
-    if (m_scmIndexPtr != 0)
-        {
-        nbResolutions = (int)(m_scmIndexPtr->GetDepth() + 1);
-        }        
-    
-    return nbResolutions;    
-    }
-
-
-template <class POINT> size_t ScalableMesh<POINT>::_GetTerrainDepth() const
-    {
-    size_t depth = 0;
-
-    if (m_scmIndexPtr != 0)
-        {
-        depth = m_scmIndexPtr->GetTerrainDepth() != (size_t)-1 ? m_scmIndexPtr->GetTerrainDepth() : m_scmIndexPtr->GetDepth();
-        }
-
-    return depth;
-    }
-
-/*----------------------------------------------------------------------------+
-|ScalableMesh::__GetSourceGCS
-+----------------------------------------------------------------------------*/
-template <class POINT> const GeoCoords::GCS& ScalableMesh<POINT>::_GetGCS() const
-    {
-    return m_sourceGCS;
-    }
-
-
-
-
-/*----------------------------------------------------------------------------+
-|ScalableMesh::IsRangeValidInside
-+----------------------------------------------------------------------------*/
-template <class POINT> bool ScalableMesh<POINT>::IsValidInContextOf (const GCS& gcs) const
-    {
-    if (!gcs.HasGeoRef())
-        return true;
-
-    // Now we must validate that the change is possible. If the extent does not fall into the
-    // valid domain range of the new GCS, an error will be returned.
-
-    // Obtain the current range points
-    DRange3d range;
-
-    // NTERAY: Why isn't _GetRange a const method?
-    const_cast<ScalableMesh<POINT>&>(*this)._GetRange(range);
-
-    // Transform both points to latitude/longitude
-    GeoPoint dumPoint;
-    return BSISUCCESS == gcs.GetGeoRef().GetBase().LatLongFromCartesian(dumPoint, range.low) &&
-           BSISUCCESS == gcs.GetGeoRef().GetBase().LatLongFromCartesian(dumPoint, range.high);
-    }
-
-/*----------------------------------------------------------------------------+
-|ScalableMesh::_SetSourceGCS
-+----------------------------------------------------------------------------*/
-template <class POINT> StatusInt ScalableMesh<POINT>::_SetGCS(const GCS& newGCS)
-{
-    const GCS& savedGCS = (newGCS.IsNull()) ? GetDefaultGCS() : newGCS;
-
-    //HCPWKT wkt;
-
-    SMStatus wktCreateStatus = SMStatus::S_SUCCESS;
-    //wkt = HCPWKT(savedGCS.GetWKT(wktCreateStatus).GetCStr());
-
-    WString extendedWktStr(savedGCS.GetWKT(wktCreateStatus).GetCStr());
-
-    if (WKTKeyword::TYPE_UNKNOWN == GetWktType(extendedWktStr))
-    {
-        wchar_t wktFlavor[2] = { (wchar_t)ISMStore::WktFlavor_Autodesk, L'\0' };
-
-        extendedWktStr += WString(wktFlavor);
-        //wkt = HCPWKT(extendedWktStr.c_str());
-    }
-
-    if (SMStatus::S_SUCCESS != wktCreateStatus)
-        return BSIERROR;
-
-    // This is called even if there are no GCS provided... In such case the WKT AString
-    // is that of the default GCS.
-    WString wktStr;
-    m_smSQLitePtr->GetWkt(wktStr);
-    //HCPWKT oldWkt = HCPWKT(wktStr.c_str());
-
-    if (!m_smSQLitePtr->SetWkt(extendedWktStr.c_str()))
-    {
-    bool result = m_smSQLitePtr->SetWkt(wktStr.c_str());
-        assert(result);
-
-        return BSIERROR;
-    }
-
-    m_sourceGCS = savedGCS;
-
-    return BSISUCCESS;
-    }
-
-/*---------------------------------------------------------------------------------**//**
-* @description  
-* @bsimethod                                                  Raymond.Gauthier   12/2011
-+---------------+---------------+---------------+---------------+---------------+------*/
-template <class POINT> inline bool ScalableMesh<POINT>::IsEmpty () const
-    {
-    // NTERAY: Not sure if this test is required anymore... If not, we can move this
-    //         method to base class.
-    if (0 == m_scmIndexPtr)
-        return true;
-
-    return EqEps(m_contentExtent.low.x, m_contentExtent.high.x) &&
-           EqEps(m_contentExtent.low.y, m_contentExtent.high.y) &&
-           EqEps(m_contentExtent.low.z, m_contentExtent.high.z);
-    }
-
-/*----------------------------------------------------------------------------+
-|ScalableMesh::_AddClip
-+----------------------------------------------------------------------------*/
-template <class POINT> uint64_t ScalableMesh<POINT>::_AddClip(const DPoint3d* pts, size_t ptsSize)
-    {
-    if (m_scmIndexPtr->GetClipRegistry() == nullptr) return ((uint64_t)-1);
-    if (bsiGeom_getXYPolygonArea(pts, (int)ptsSize) < 0) //need to flip polygon so it's counterclockwise
-        {
-        uint64_t clipId = 0;
-        DPoint3d* flippedPts = new DPoint3d[ptsSize];
-        for (size_t pt = 0; pt < ptsSize; ++pt) flippedPts[pt] = pts[ptsSize - 1 - pt];
-        clipId = m_scmIndexPtr->GetClipRegistry()->AddClip(flippedPts, ptsSize) + 1;
-        delete[] flippedPts;
-        return clipId;
-        }
-    uint64_t id = m_scmIndexPtr->GetClipRegistry()->AddClip(pts, ptsSize)+1;
-    SaveEditFiles();
-    return id;
-    }
-
-/*----------------------------------------------------------------------------+
-|ScalableMesh::_AddClip
-+----------------------------------------------------------------------------*/
-template <class POINT> bool ScalableMesh<POINT>::_AddClip(const DPoint3d* pts, size_t ptsSize, uint64_t clipID, bool alsoAddOnTerrain)
-    {
-    bvector<bvector<DPoint3d>> coverageData;
-    if (m_scmIndexPtr->GetClipRegistry() == nullptr || pts == nullptr || ptsSize == 0) return false;
-
-    DRange3d extent = DRange3d::From(pts, (int)ptsSize);
-    if (extent.Volume() == 0)
-        {
-        if (extent.XLength() == 0)
-            {
-            extent.low.x -= 1.e-5;
-            extent.high.x += 1.e-5;
-            }
-        if (extent.YLength() == 0)
-            {
-            extent.low.y -= 1.e-5;
-            extent.high.y += 1.e-5;
-            }
-        if (extent.ZLength() == 0)
-            {
-            extent.low.z -= 1.e-5;
-            extent.high.z += 1.e-5;
-            }
-        }
-
-    const DPoint3d* targetPts;
-    bvector<DPoint3d> reprojectedPts(ptsSize);
-    if (!m_reprojectionTransform.IsIdentity())
-        {
-        Transform trans;
-        trans.InverseOf(m_reprojectionTransform);
-        trans.Multiply(&reprojectedPts[0], pts, (int)ptsSize);
-        targetPts = reprojectedPts.data();
-        }
-    else targetPts = pts;
-
-    if (m_scmIndexPtr->GetClipRegistry()->HasClip(clipID)) return false;
-    m_scmIndexPtr->GetClipRegistry()->ModifyClip(clipID, targetPts, ptsSize);
-    if (!alsoAddOnTerrain || coverageData.empty())
-        {
-		Transform t = Transform::FromIdentity();
-		if (IsCesium3DTiles()) t = GetReprojectionTransform();
-        m_scmIndexPtr->PerformClipAction(ClipAction::ACTION_ADD, clipID, extent,true, t);
-        }
-    else
-        {
-       /* if (m_terrainP.IsValid())
-            {
-            m_terrainP->AddClip(targetPts, ptsSize, clipID);
-            }*/
-        }
-
-    SaveEditFiles();
-
-    return true;
-    }
-
-
-/*----------------------------------------------------------------------------+
-|ScalableMesh::_AddClip
-+----------------------------------------------------------------------------*/
-template <class POINT> bool ScalableMesh<POINT>::_AddClip(const DPoint3d* pts, size_t ptsSize, uint64_t clipID, SMClipGeometryType geom, SMNonDestructiveClipType type, bool isActive)
-    {
-    const DPoint3d* targetPts;
-    bvector<DPoint3d> reprojectedPts(ptsSize);
-    if (!m_reprojectionTransform.IsIdentity())
-        {
-        Transform trans;
-        trans.InverseOf(m_reprojectionTransform);
-        trans.Multiply(&reprojectedPts[0], pts, (int)ptsSize);
-        targetPts = reprojectedPts.data();
-        }
-    else targetPts = pts;
-
-    DRange3d extent = DRange3d::From(targetPts, (int)ptsSize);
-    if (extent.Volume() == 0)
-        {
-        if (extent.XLength() == 0)
-            {
-            extent.low.x -= 1.e-5;
-            extent.high.x += 1.e-5;
-            }
-        if (extent.YLength() == 0)
-            {
-            extent.low.y -= 1.e-5;
-            extent.high.y += 1.e-5;
-            }
-        if (extent.ZLength() == 0)
-            {
-            extent.low.z -= 1.e-5;
-            extent.high.z += 1.e-5;
-            }
-        }
-
-    if (m_scmIndexPtr->GetClipRegistry()->HasClip(clipID)) return false;
-    m_scmIndexPtr->GetClipRegistry()->AddClipWithParameters(clipID, targetPts, ptsSize, geom, type, isActive);
-
-	Transform t = Transform::FromIdentity();
-	if (IsCesium3DTiles()) t = GetReprojectionTransform();
-
-    m_scmIndexPtr->PerformClipAction(ClipAction::ACTION_ADD, clipID, extent,true, t);
-    SaveEditFiles();
-    return true;
-    }
-
-template <class POINT> bool ScalableMesh<POINT>::_AddClip(const ClipVectorPtr& clip, uint64_t clipID, SMClipGeometryType geom, SMNonDestructiveClipType type, bool isActive)
-{
-    ClipVectorPtr clipP = ClipVector::CreateCopy(*clip);
-    if (!m_reprojectionTransform.IsIdentity())
-    {
-        Transform trans;
-        trans.InverseOf(m_reprojectionTransform);
-        clipP->TransformInPlace(trans);
-    }
-
-    DRange3d extent;
-    clipP->GetRange(extent, nullptr);
-    if (extent.Volume() == 0)
-    {
-        if (extent.XLength() == 0)
-        {
-            extent.low.x -= 1.e-5;
-            extent.high.x += 1.e-5;
-        }
-        if (extent.YLength() == 0)
-        {
-            extent.low.y -= 1.e-5;
-            extent.high.y += 1.e-5;
-        }
-        if (extent.ZLength() == 0)
-        {
-            extent.low.z -= 1.e-5;
-            extent.high.z += 1.e-5;
-        }
-    }
-
-    if (m_scmIndexPtr->GetClipRegistry()->HasClip(clipID)) return false;
-    m_scmIndexPtr->GetClipRegistry()->AddClipWithParameters(clipID, clipP, geom, type, isActive);
-
-    Transform t = Transform::FromIdentity();
-    if (IsCesium3DTiles()) t = GetReprojectionTransform();
-
-    m_scmIndexPtr->PerformClipAction(ClipAction::ACTION_ADD, clipID, extent, true, t);
-    SaveEditFiles();
-    return true;
-}
-
-/*----------------------------------------------------------------------------+
-|ScalableMesh::_ModifyClip
-+----------------------------------------------------------------------------*/
-template <class POINT> bool ScalableMesh<POINT>::_ModifyClip(const DPoint3d* pts, size_t ptsSize, uint64_t clipID)
-    {
-    if (m_scmIndexPtr->GetClipRegistry() == nullptr) return false;
-    bvector<DPoint3d> clipData;
-    m_scmIndexPtr->GetClipRegistry()->GetClip(clipID, clipData);
-    DRange3d extent = DRange3d::From(&clipData[0], (int)clipData.size());
-    if (extent.Volume() == 0)
-        {
-        if (extent.XLength() == 0)
-            {
-            extent.low.x -= 1.e-5;
-            extent.high.x += 1.e-5;
-            }
-        if (extent.YLength() == 0)
-            {
-            extent.low.y -= 1.e-5;
-            extent.high.y += 1.e-5;
-            }
-        if (extent.ZLength() == 0)
-            {
-            extent.low.z -= 1.e-5;
-            extent.high.z += 1.e-5;
-            }
-        }
-
-    const DPoint3d* targetPts;
-    bvector<DPoint3d> reprojectedPts(ptsSize);
-    if (!m_reprojectionTransform.IsIdentity())
-        {
-        Transform trans;
-        trans.InverseOf(m_reprojectionTransform);
-        trans.Multiply(&reprojectedPts[0], pts, (int)ptsSize);
-        targetPts = reprojectedPts.data();
-        }
-    else targetPts = pts;
-    DRange3d extentNew = DRange3d::From(targetPts, (int)ptsSize);
-    extent.Extend(extentNew);
-
-    m_scmIndexPtr->GetClipRegistry()->ModifyClip(clipID, targetPts, ptsSize);
-
-	Transform t = Transform::FromIdentity();
-	if (IsCesium3DTiles()) t = GetReprojectionTransform();
-
-    m_scmIndexPtr->PerformClipAction(ClipAction::ACTION_MODIFY, clipID, extent,true, t);
-    
-    SaveEditFiles();    
-
-    return true;
-    }
-
-template <class POINT> bool ScalableMesh<POINT>::_ModifyClip(const ClipVectorPtr& clip, uint64_t clipID, SMClipGeometryType geom, SMNonDestructiveClipType type, bool isActive)
-{
-    if (m_scmIndexPtr->GetClipRegistry() == nullptr) return false;
-    ClipVectorPtr clipData;
-    SMClipGeometryType geom2;
-    SMNonDestructiveClipType type2;
-    bool isActive2;
-    m_scmIndexPtr->GetClipRegistry()->GetClipWithParameters(clipID, clipData,geom2,type2,isActive2);
-    DRange3d extent;
-    clipData->GetRange(extent, nullptr);
-    if (extent.Volume() == 0)
-    {
-        if (extent.XLength() == 0)
-        {
-            extent.low.x -= 1.e-5;
-            extent.high.x += 1.e-5;
-        }
-        if (extent.YLength() == 0)
-        {
-            extent.low.y -= 1.e-5;
-            extent.high.y += 1.e-5;
-        }
-        if (extent.ZLength() == 0)
-        {
-            extent.low.z -= 1.e-5;
-            extent.high.z += 1.e-5;
-        }
-    }
-
-    ClipVectorPtr clipP = ClipVector::CreateCopy(*clip);
-    if (!m_reprojectionTransform.IsIdentity())
-    {
-        Transform trans;
-        trans.InverseOf(m_reprojectionTransform);
-        clipP->TransformInPlace(trans);
-    }
-    DRange3d extentNew;
-    clipP->GetRange(extentNew, nullptr);
-    extent.Extend(extentNew);
-
-    m_scmIndexPtr->GetClipRegistry()->ModifyClip(clipID, clipP, geom, type, isActive);
-
-    Transform t = Transform::FromIdentity();
-    if (IsCesium3DTiles()) t = GetReprojectionTransform();
-
-    m_scmIndexPtr->PerformClipAction(ClipAction::ACTION_MODIFY, clipID, extent, true, t);
-
-    SaveEditFiles();
-
-    return true;
-}
-
-/*----------------------------------------------------------------------------+
-|ScalableMesh::_ModifyClip
-+----------------------------------------------------------------------------*/
-template <class POINT> bool ScalableMesh<POINT>::_ModifyClip(const DPoint3d* pts, size_t ptsSize, uint64_t clipID, SMClipGeometryType geom, SMNonDestructiveClipType type, bool isActive)
-    {
-    const DPoint3d* targetPts;
-    bvector<DPoint3d> reprojectedPts(ptsSize);
-    if (!m_reprojectionTransform.IsIdentity())
-        {
-        Transform trans;
-        trans.InverseOf(m_reprojectionTransform);
-        trans.Multiply(&reprojectedPts[0], pts, (int)ptsSize);
-        targetPts = reprojectedPts.data();
-        }
-    else targetPts = pts;
-
-    DRange3d extent = DRange3d::From(targetPts, (int)ptsSize);
-    if (extent.Volume() == 0)
-        {
-        if (extent.XLength() == 0)
-            {
-            extent.low.x -= 1.e-5;
-            extent.high.x += 1.e-5;
-            }
-        if (extent.YLength() == 0)
-            {
-            extent.low.y -= 1.e-5;
-            extent.high.y += 1.e-5;
-            }
-        if (extent.ZLength() == 0)
-            {
-            extent.low.z -= 1.e-5;
-            extent.high.z += 1.e-5;
-            }
-        }
-
-	bvector<DPoint3d> clipData;
-	m_scmIndexPtr->GetClipRegistry()->GetClip(clipID, clipData);
-	if(!clipData.empty())
-		extent.Extend(DRange3d::From(&clipData[0], (int)clipData.size()));
-
-    m_scmIndexPtr->GetClipRegistry()->AddClipWithParameters(clipID, targetPts, ptsSize, geom, type, isActive);
-
-	Transform t = Transform::FromIdentity();
-	if (IsCesium3DTiles()) t = GetReprojectionTransform();
-
-    m_scmIndexPtr->PerformClipAction(ClipAction::ACTION_MODIFY, clipID, extent,true, t);
-        
-    SaveEditFiles();        
-
-    return true;
-    }
-
-/*----------------------------------------------------------------------------+
-|ScalableMesh::_RemoveClip
-+----------------------------------------------------------------------------*/
-template <class POINT> bool ScalableMesh<POINT>::_RemoveClip(uint64_t clipID)
-    {
-    if (m_scmIndexPtr->GetClipRegistry() == nullptr) return false;
-    bvector<DPoint3d> clipData;
-    m_scmIndexPtr->GetClipRegistry()->GetClip(clipID, clipData);
-    DRange3d extent = DRange3d::From(&clipData[0], (int)clipData.size());
-    if (extent.Volume() == 0)
-        {
-        if (extent.XLength() == 0)
-            {
-            extent.low.x -= 1.e-5;
-            extent.high.x += 1.e-5;
-            }
-        if (extent.YLength() == 0)
-            {
-            extent.low.y -= 1.e-5;
-            extent.high.y += 1.e-5;
-            }
-        if (extent.ZLength() == 0)
-            {
-            extent.low.z -= 1.e-5;
-            extent.high.z += 1.e-5;
-            }
-        }
-    m_scmIndexPtr->GetClipRegistry()->DeleteClip(clipID);
-    m_scmIndexPtr->PerformClipAction(ClipAction::ACTION_DELETE, clipID, extent);
-    
-    SaveEditFiles();
-    
-    return true;
-    }
-
-template <class POINT> bool ScalableMesh<POINT>::_GetClip(uint64_t clipID, bvector<DPoint3d>& clipData)
-{
-    if (m_scmIndexPtr->GetClipRegistry() == nullptr) return false;
-    m_scmIndexPtr->GetClipRegistry()->GetClip(clipID, clipData);
-    return !clipData.empty();
-}
-
-template <class POINT> bool ScalableMesh<POINT>::_GetClip(uint64_t clipID, ClipVectorPtr& clipData)
-{
-    if (m_scmIndexPtr->GetClipRegistry() == nullptr) return false;
-    SMClipGeometryType geom; 
-    SMNonDestructiveClipType type; 
-    bool isActive;
-    m_scmIndexPtr->GetClipRegistry()->GetClipWithParameters(clipID, clipData, geom, type, isActive);
-    return clipData.IsValid();
-}
-
-template <class POINT> bool ScalableMesh<POINT>::_IsInsertingClips()
-    {
-    return m_scmIndexPtr->m_isInsertingClips;
-    }
-
-template <class POINT> void ScalableMesh<POINT>::_SetIsInsertingClips(bool toggleInsertClips)
-    {
-    if (nullptr == m_scmIndexPtr || m_scmIndexPtr->GetClipRegistry() == nullptr) return;
-    m_scmIndexPtr->GetClipRegistry()->SetAutoCommit(!toggleInsertClips);
-    m_scmIndexPtr->m_isInsertingClips = toggleInsertClips;        
-    
-    SaveEditFiles();
-    }
-
-template <class POINT>  bool   ScalableMesh<POINT>::_ShouldInvertClips()
-    {
-    return m_isInvertingClips;
-    }
-
-template <class POINT>  void   ScalableMesh<POINT>::_SetInvertClip(bool invertClips)
-    {
-    m_isInvertingClips = invertClips;
-    }
-
-template <class POINT> void ScalableMesh<POINT>::_ModifyClipMetadata(uint64_t clipId, double importance, int nDimensions)
-    {
-    if (nullptr == m_scmIndexPtr || m_scmIndexPtr->GetClipRegistry() == nullptr) return;
-    m_scmIndexPtr->GetClipRegistry()->SetClipMetadata(clipId, importance, nDimensions);
-    
-    SaveEditFiles();
-    }
-
-
-template <class POINT>  void ScalableMesh<POINT>::_SynchronizeClipData(const bvector<bpair<uint64_t, bvector<DPoint3d>>>& listOfClips, const bvector<bpair<uint64_t, bvector<bvector<DPoint3d>>>>& listOfSkirts)
-    {
-    SetIsInsertingClips(true);
-
-    bvector<uint64_t> existingClipIds;
-    GetAllClipIds(existingClipIds);
-    std::sort(existingClipIds.begin(), existingClipIds.end());
-
-    bset<uint64_t> foundIds;
-    
-    for (auto& clip : listOfClips)
-        {
-        uint64_t* addr = std::lower_bound(existingClipIds.begin(), existingClipIds.end(), clip.first);
-        if (addr == existingClipIds.end() || *addr != clip.first)
-            {
-            AddClip(clip.second.data(), clip.second.size(), clip.first);
-            }
-        else
-            {
-            foundIds.insert(clip.first);
-            ModifyClip(clip.second.data(), clip.second.size(), clip.first);
-            }
-        }
-
-    for (auto& skirt : listOfSkirts)
-        {
-        uint64_t* addr = std::lower_bound(existingClipIds.begin(), existingClipIds.end(), skirt.first);
-        if (addr == existingClipIds.end() || *addr != skirt.first)
-            {
-            AddSkirt(skirt.second, skirt.first);
-            }
-        else
-            {
-            foundIds.insert(skirt.first);
-            ModifySkirt(skirt.second, skirt.first);
-            }
-        }
-
-    for (auto& id : existingClipIds)
-        {
-        if (foundIds.count(id) == 0)
-            {
-            RemoveClip(id);
-            RemoveSkirt(id);
-            }
-        }
-
-    SetIsInsertingClips(false);
-    }
-
-/*----------------------------------------------------------------------------+
-|ScalableMesh::_AddClip
-+----------------------------------------------------------------------------*/
-template <class POINT> bool ScalableMesh<POINT>::_AddSkirt(const bvector<bvector<DPoint3d>>& skirt, uint64_t clipID, bool alsoAddOnTerrain)
-    {
-    if (m_scmIndexPtr->GetClipRegistry() == nullptr || skirt.size() == 0 || skirt[0].size() == 0) return false;
-    bvector<bvector<DPoint3d>> coverageData;
-    m_scmIndexPtr->GetClipRegistry()->GetAllCoveragePolygons(coverageData);
-    if (!alsoAddOnTerrain || coverageData.empty())
-        {
-        bvector<bvector<DPoint3d>> reprojSkirt;
-        if (!m_reprojectionTransform.IsIdentity())
-            {
-            Transform trans;
-            trans.InverseOf(m_reprojectionTransform);
-            for (auto&vec : skirt)
-                {
-                bvector<DPoint3d> subskirt(vec.size());
-                if (!vec.empty()) trans.Multiply(&subskirt[0], &vec[0], (int)vec.size());
-                reprojSkirt.push_back(subskirt);
-                }
-            }
-        else reprojSkirt = skirt;
-
-
-        DRange3d extent = DRange3d::From(reprojSkirt[0][0]);
-        for (auto& vec : reprojSkirt) extent.Extend(vec, nullptr);
-        if (m_scmIndexPtr->GetClipRegistry()->HasSkirt(clipID)) return false;
-        m_scmIndexPtr->GetClipRegistry()->ModifySkirt(clipID, reprojSkirt);
-        m_scmIndexPtr->PerformClipAction(ClipAction::ACTION_ADD, clipID, extent, false);
-        }
-    else
-        {
-     /*   if (m_terrainP.IsValid())
-            {
-            m_terrainP->AddSkirt(skirt, clipID);
-            }*/
-        }
-
-    SaveEditFiles();
-
-    return true;
-    }
-
-
-template <class POINT> bool ScalableMesh<POINT>::_GetSkirt(uint64_t skirtID, bvector<bvector<DPoint3d>>& skirt)
-    {
-    if (m_scmIndexPtr->GetClipRegistry() == nullptr) return false;
-    m_scmIndexPtr->GetClipRegistry()->GetSkirt(skirtID, skirt);
-    return !skirt.empty();
-    }
-
-template <class POINT> bool ScalableMesh<POINT>::_ModifySkirt(const bvector<bvector<DPoint3d>>& skirt, uint64_t clipID)
-    {
-    if (m_scmIndexPtr->GetClipRegistry() == nullptr || skirt.size() ==0 || skirt[0].size() ==0) return false;
-
-    bvector<bvector<DPoint3d>> reprojSkirt;
-    if (!m_reprojectionTransform.IsIdentity())
-        {
-        Transform trans;
-        trans.InverseOf(m_reprojectionTransform);
-        for (auto&vec : skirt)
-            {
-            bvector<DPoint3d> subskirt(vec.size());
-            if (!vec.empty()) trans.Multiply(&subskirt[0], &vec[0], (int)vec.size());
-            reprojSkirt.push_back(subskirt);
-            }
-        }
-    else reprojSkirt = skirt;
-    DRange3d extent = DRange3d::From(reprojSkirt[0][0]);
-    for (auto& vec : reprojSkirt) extent.Extend(vec, nullptr);
-    m_scmIndexPtr->GetClipRegistry()->ModifySkirt(clipID, reprojSkirt);
-	Transform t = Transform::FromIdentity();
-	if (IsCesium3DTiles()) t = GetReprojectionTransform();
-
-    m_scmIndexPtr->PerformClipAction(ClipAction::ACTION_MODIFY, clipID, extent, false, t);
-    
-    SaveEditFiles();
-    
-    return true;
-    }
-
-template <class POINT> void ScalableMesh<POINT>::_GetAllClipsIds(bvector<uint64_t>& allClipIds)
-    {
-    if (m_scmIndexPtr->GetClipRegistry() == nullptr) return;
-    m_scmIndexPtr->GetClipRegistry()->GetAllClipsIds(allClipIds);
-    }
-
-template <class POINT>  void                         ScalableMesh<POINT>::_SetClipOnOrOff(uint64_t id, bool isActive)
-    {
-    if (m_scmIndexPtr->GetClipRegistry() == nullptr) return;
-    m_scmIndexPtr->GetClipRegistry()->SetClipOnOrOff(id, isActive);
-    
-    SaveEditFiles();
-    }
-
-template <class POINT>  void                       ScalableMesh<POINT>::_GetIsClipActive(uint64_t id, bool& isActive)
-    {
-    if (m_scmIndexPtr->GetClipRegistry() == nullptr) return;
-    m_scmIndexPtr->GetClipRegistry()->GetIsClipActive(id, isActive);
-    }
-
-template <class POINT>  void                    ScalableMesh<POINT>::_GetClipType(uint64_t id, SMNonDestructiveClipType& type)
-    {
-    if (m_scmIndexPtr->GetClipRegistry() == nullptr) return;
-    m_scmIndexPtr->GetClipRegistry()->GetClipType(id, type);
-    }
-
-template <class POINT>  void                    ScalableMesh<POINT>::_CompactExtraFiles()
-   {
-	assert(m_scmIndexPtr.GetPtr() != nullptr && m_scmIndexPtr->GetDataStore().IsValid());
-
-	if (m_scmIndexPtr->m_isInsertingClips == true)
-		return;
-
-	m_scmIndexPtr->GetDataStore()->CompactProjectFiles();
-   }
-
-template <class POINT>  void                    ScalableMesh<POINT>::_WriteExtraFiles()
-{
-	assert(m_scmIndexPtr.GetPtr() != nullptr && m_scmIndexPtr->GetDataStore().IsValid());
-
-	if (m_scmIndexPtr->m_isInsertingClips == true)
-		return;
-
-	m_scmIndexPtr->GetDataStore()->WriteClipDataToProjectFilePath();
-}
-
-template <class POINT> void ScalableMesh<POINT>::_GetCurrentlyViewedNodes(bvector<IScalableMeshNodePtr>& nodes)
-    {
-    nodes = m_viewedNodes;
-    }
-
-template <class POINT> void ScalableMesh<POINT>::_SetCurrentlyViewedNodes(const bvector<IScalableMeshNodePtr>& nodes)
-    {
-    m_viewedNodes = nodes;
-    }
-
-template <class POINT> void ScalableMesh<POINT>::SaveEditFiles()
-    {        
-    if (m_scmIndexPtr.GetPtr() == nullptr || !m_scmIndexPtr->GetDataStore().IsValid())
-        return;
-
-    if (m_scmIndexPtr->m_isInsertingClips == true)
-        return;
-
-    SMMemoryPool::GetInstance()->RemoveAllItemsOfType(SMStoreDataType::DiffSet, (uint64_t)m_scmIndexPtr.GetPtr());
-
-    m_scmIndexPtr->GetDataStore()->SaveProjectFiles();
-    }
-
-template <class POINT> void ScalableMesh<POINT>::_RemoveAllDisplayData()
-    {                    
-    SMMemoryPool::GetInstance()->RemoveAllItemsOfType(SMStoreDataType::DisplayMesh, (uint64_t)m_scmIndexPtr.GetPtr());
-    SMMemoryPool::GetInstance()->RemoveAllItemsOfType(SMStoreDataType::DisplayTexture, (uint64_t)m_scmIndexPtr.GetPtr());
-    SMMemoryPool::GetInstanceVideo()->RemoveAllItemsOfType(SMStoreDataType::DisplayMesh, (uint64_t)m_scmIndexPtr.GetPtr());
-    SMMemoryPool::GetInstanceVideo()->RemoveAllItemsOfType(SMStoreDataType::DisplayTexture, (uint64_t)m_scmIndexPtr.GetPtr());    
-    
-    m_scmIndexPtr->TextureManager()->RemoveAllPoolIdForTexture();
-    m_scmIndexPtr->TextureManager()->RemoveAllPoolIdForTextureVideo();
-    }
-
-template <class POINT> void ScalableMesh<POINT>::_SetEditFilesBasePath(const Utf8String& path)
-    {
-    m_baseExtraFilesPath = WString(path.c_str(), BentleyCharEncoding::Utf8);
-    
-	if (m_scmIndexPtr == nullptr) return;
-	BeFileName projectFilesPath(m_baseExtraFilesPath.c_str());
-
-	bool result = m_scmIndexPtr->GetDataStore()->SetProjectFilesPath(projectFilesPath);
-	assert(result == true);                 
-    }
-
-template <class POINT> Utf8String ScalableMesh<POINT>::_GetEditFilesBasePath()
-    {
-    return Utf8String(m_baseExtraFilesPath);
-    }
-
-template <class POINT> void ScalableMesh<POINT>::_GetExtraFileNames(bvector<BeFileName>& extraFileNames) const
-    {
-    //Clip files
-    //NEEDS_WORK_SM : Might be better to get the name from SMSQLiteSisterFile.cpp
-#ifdef VANCOUVER_API
-    BeFileName fileName(m_baseExtraFilesPath.GetWCharCP());
-#else
-    BeFileName fileName(m_baseExtraFilesPath);
-#endif
-    fileName.AppendString(L"_clipDefinitions");
-
-    extraFileNames.push_back(fileName);
-
-    fileName.clear();
-#ifdef VANCOUVER_API
-    fileName = BeFileName(m_baseExtraFilesPath.GetWCharCP());
-#else
-    fileName = BeFileName(m_baseExtraFilesPath);
-#endif
-    fileName.AppendString(L"_clips");
-
-    extraFileNames.push_back(fileName);
-
-    //Coverage terrain files
-    bvector<uint64_t> ids;
-    GetCoverageIds(ids);
-
-    for (auto& id : ids)
-        { 
-        //wchar_t idStr[1000];
-        //swprintf(idStr, L"%llu", id);
-                    
-        //Note that the clips file for the coverage terrain are extra files to the coverage terrain.
-        fileName.clear();   
-        Utf8String coverageName; 
-        GetCoverageName(coverageName, id);
-     
-        GetCoverageTerrainAbsFileName(fileName, m_baseExtraFilesPath, coverageName);
-        extraFileNames.push_back(fileName);        
-        }    
-    }
-
-template <class POINT> IScalableMeshNodePtr ScalableMesh<POINT>::_GetRootNode()
-    {
-    auto ptr = HFCPtr<SMPointIndexNode<POINT, Extent3dType>>(nullptr);
-    if (m_scmIndexPtr == nullptr) 
- #ifndef VANCOUVER_API
-        return new ScalableMeshNode<POINT>(ptr);
-#else
-return  ScalableMeshNode<POINT>::CreateItem(ptr);
-#endif
-    auto nodeP = m_scmIndexPtr->GetRootNode();
- #ifndef VANCOUVER_API
-    return new ScalableMeshNode<POINT>(nodeP);
-#else
-return  ScalableMeshNode<POINT>::CreateItem(nodeP);
-#endif
-
-    }
-
-
-#ifdef WIP_MESH_IMPORT
-template <class POINT> void ScalableMesh<POINT>::_GetAllTextures(bvector<IScalableMeshTexturePtr>& textures)
-    {
-    size_t nTextures = m_smSQLitePtr->CountTextures();
-    textures.resize(nTextures);
-
-    auto meshNode = dynamic_cast<SMMeshIndexNode<POINT,Extent3dType>*>(m_scmIndexPtr->GetRootNode().GetPtr());
-    for (size_t i = 1; i <= nTextures; ++i)
-        {
-        RefCountedPtr<SMMemoryPoolBlobItem<Byte>> texPtr(meshNode->GetTexturePtr(i));
-
-        if (texPtr.IsValid())
-            {
-            ScalableMeshTexturePtr textureP(ScalableMeshTexture::Create(texPtr));
-
-            if (textureP->GetSize() != 0)
-                textures[i-1] = IScalableMeshTexturePtr(textureP.get());
-            }
-        }
-    }
-#endif
-
-/*----------------------------------------------------------------------------+
-|ScalableMesh::_RemoveClip
-+----------------------------------------------------------------------------*/
-template <class POINT> bool ScalableMesh<POINT>::_RemoveSkirt(uint64_t clipID)
-    {
-    bvector<bvector<DPoint3d>> skirt;
-    if (!_GetSkirt(clipID, skirt)) return false;
-    DRange3d extent =  DRange3d::From(skirt[0][0]);
-    for (auto& vec : skirt) extent.Extend(vec, nullptr);
-    m_scmIndexPtr->GetClipRegistry()->DeleteSkirt(clipID);
-
-	Transform t = Transform::FromIdentity();
-	if (IsCesium3DTiles()) t = GetReprojectionTransform();
-
-    m_scmIndexPtr->PerformClipAction(ClipAction::ACTION_DELETE, clipID, extent, false, t);
-    SaveEditFiles();
-    return true;
-    }
-
-
-template <class POINT> IScalableMeshPtr ScalableMesh<POINT>::_GetGroup()
-    {
-    return m_groupP;
-    }
-
-template <class POINT> void ScalableMesh<POINT>::_AddToGroup(IScalableMeshPtr& sMesh, bool isRegionRestricted, const DPoint3d* region, size_t nOfPtsInRegion)
-    {
-    if (!m_groupP.IsValid())
-        {
-        m_groupP = ScalableMeshGroup::Create();
-        }
-    
-    dynamic_cast<ScalableMeshGroup*>(m_groupP.get())->AddMember(sMesh, isRegionRestricted, region, nOfPtsInRegion);
-    }
-
-
-template <class POINT> void ScalableMesh<POINT>::_RemoveFromGroup(IScalableMeshPtr& sMesh)
-    {
-    if (m_groupP.IsValid())
-        {
-        dynamic_cast<ScalableMeshGroup*>(m_groupP.get())->RemoveMember(sMesh);
-        }
-    }
-/*----------------------------------------------------------------------------+
-|ScalableMesh::_GetState
-+----------------------------------------------------------------------------*/
-template <class POINT> ScalableMeshState ScalableMesh<POINT>::_GetState() const
-    {
-    if (IsEmpty())
-        return SCM_STATE_EMPTY;
-
-    return _InSynchWithSources() ? SCM_STATE_UP_TO_DATE : SCM_STATE_DIRTY;
-    }
-
-/*----------------------------------------------------------------------------+
-|ScalableMesh::_InSynchWithSources
-+----------------------------------------------------------------------------*/
-template <class POINT> bool ScalableMesh<POINT>::_InSynchWithSources() const
-    {
-    if (!m_smSQLitePtr.IsValid())
-        return false; 
-
-    SourcesDataSQLite sourcesData;
-    m_smSQLitePtr->LoadSources(sourcesData);
-
-    const bool InSync = sourcesData.GetLastModifiedTime() < sourcesData.GetLastSyncTime();
-    return InSync;
-    }
-
-/*----------------------------------------------------------------------------+
-|ScalableMesh::_GetRangeInSpecificGCS
-+----------------------------------------------------------------------------*/
-template <class POINT> int ScalableMesh<POINT>::_GetRangeInSpecificGCS(DPoint3d& lowPt, DPoint3d& highPt, BENTLEY_NAMESPACE_NAME::GeoCoordinates::BaseGCSCPtr& targetGCS) const
-    {
-    StatusInt status = SUCCESS;
-
-    DRange3d reprojectedRange;
-    status = ReprojectRangeDomainLimited(reprojectedRange, m_contentExtent, const_cast<BENTLEY_NAMESPACE_NAME::GeoCoordinates::BaseGCSCPtr&>(m_sourceGCS.GetGeoRef().GetBasePtr()), targetGCS);
-
-    lowPt.x = reprojectedRange.low.x;
-    highPt.x = reprojectedRange.high.x;
-    lowPt.y = reprojectedRange.low.y;
-    highPt.y = reprojectedRange.high.y;
-    lowPt.z = reprojectedRange.low.z;
-    highPt.z = reprojectedRange.high.z;
-
-
-    return status;
-
-
-    }
-
-
-
-/*----------------------------------------------------------------------------+
-|ScalableMesh::_LastSynchronizationCheck
-+----------------------------------------------------------------------------*/
-template <class POINT> bool ScalableMesh<POINT>::_LastSynchronizationCheck(time_t& lastCheckTime) const
-    {
-    if (!m_smSQLitePtr.IsValid())
-        return false;
-
-    SourcesDataSQLite sourcesData;
-    m_smSQLitePtr->LoadSources(sourcesData);
-
-    lastCheckTime = sourcesData.GetLastModifiedCheckTime();
-
-    return true;
-    }
-
-/*----------------------------------------------------------------------------+
-|ScalableMesh::_IsReadOnly
-+----------------------------------------------------------------------------*/
-template <class POINT> bool ScalableMesh<POINT>::_IsReadOnly() const
-    {
-    if (m_smSQLitePtr.IsValid())
-        return m_smSQLitePtr->IsReadOnly();
-    return true;
-    } 
-
-/*----------------------------------------------------------------------------+
-|ScalableMesh::_IsShareable
-+----------------------------------------------------------------------------*/
-template <class POINT> bool ScalableMesh<POINT>::_IsShareable() const
-    {
-
-        return true;
-
-    } 
-
-/*----------------------------------------------------------------------------+
-|ScalableMesh::_SaveAs
-+----------------------------------------------------------------------------*/
-template <class POINT> StatusInt ScalableMesh<POINT>::_SaveAs(const WString& destination, ClipVectorPtr clips, IScalableMeshProgressPtr progress)
-    {
-#if defined(NEED_SAVE_AS_IN_IMPORT_DLL) && !defined(DGNDB06_API)
-    // Create Scalable Mesh at output path
-    StatusInt status;
-    IScalableMeshNodeCreatorPtr scMeshDestination = IScalableMeshNodeCreator::GetFor(destination.c_str(), status);
-    if (SUCCESS != status || !scMeshDestination.IsValid())
-        return ERROR;
-
-    IScalableMeshTextureInfoPtr textureInfo = nullptr;
-    if (SUCCESS != GetTextureInfo(textureInfo))
-        return ERROR;
-
-    // Set global parameters to the new 3sm (this will also create a new index)
-    if (SUCCESS != scMeshDestination->SetGCS(m_sourceGCS))
-        return ERROR;
-    scMeshDestination->SetIsTerrain(IsTerrain());
-    scMeshDestination->SetIsSingleFile(!IsCesium3DTiles());
-    scMeshDestination->SetTextured(textureInfo->GetTextureType());
-
-    { // Scope the publishing part for proper cleanup of parameters when finished
-    SM3SMPublishParamsPtr smParams = new SM3SMPublishParams();
-
-    smParams->SetSource(this);
-    smParams->SetDestination(scMeshDestination);
-    smParams->SetClips(clips);
-    smParams->SetProgress(progress);
-    smParams->SetSaveTextures(textureInfo->IsTextureAvailable() && !textureInfo->IsUsingBingMap());
-
-    auto smPublisher = IScalableMeshPublisher::Create(SMPublishType::THREESM);
-    if (SUCCESS != smPublisher->Publish(smParams))
-        return ERROR;
-    }
-
-    scMeshDestination = nullptr;
-
-    if (m_smSQLitePtr->HasSources())
-        {
-        IScalableMeshSourceCreatorPtr destMeshSourceEdit = IScalableMeshSourceCreator::GetFor(destination.c_str(), status);
-        if (status != SUCCESS) 
-            return ERROR;
-
-        IDTMSourceCollection sources;
-
-        SourcesDataSQLite sourcesData;
-        m_smSQLitePtr->LoadSources(sourcesData);
-
-        if (!BENTLEY_NAMESPACE_NAME::ScalableMesh::LoadSources(sources, sourcesData, DocumentEnv(L"")))
-            return ERROR;
-
-        destMeshSourceEdit->EditSources() = sources;
-        destMeshSourceEdit->SetSourcesDirty();
-
-        if (SUCCESS != destMeshSourceEdit->SaveToFile())
-            return ERROR;
-        }
-#else
-    assert(!"_SaveAs not yet implemented on this code base");
-#endif
-    return SUCCESS;
-    }
-
-/*----------------------------------------------------------------------------+
-|ScalableMesh::_Generate3DTiles
-+----------------------------------------------------------------------------*/
-template <class POINT> StatusInt ScalableMesh<POINT>::_Generate3DTiles(const WString& outContainerName, const WString& outDatasetName, SMCloudServerType server, IScalableMeshProgressPtr progress, ClipVectorPtr clips, uint64_t coverageId) const
-    {
-
-#if defined(NEED_SAVE_AS_IN_IMPORT_DLL) && !defined(DGNDB06_API)
-    if (m_scmIndexPtr == nullptr) return ERROR;
-
-    StatusInt status;
-
-    WString path;
-    if (server == SMCloudServerType::Azure)
-        {
-        // Setup streaming stores to use Azure
-        //s_stream_from_disk = false; 
-        s_stream_from_wsg = false;
-
-        path += outContainerName + L"/" + outDatasetName;
-        }
-    else if (server == SMCloudServerType::WSG)
-        {
-        // Setup streaming stores to use WSG
-        //s_stream_from_disk = false;
-        s_stream_from_wsg = true;
-
-        path += outContainerName + L"~2F" + outDatasetName;
-        }
-    else if (server == SMCloudServerType::LocalDiskCURL)
-        {
-        // Setup streaming stores to use local disk (relative to attached 3sm file location)
-        //s_stream_from_disk = true;
-        s_stream_using_curl = true;
-
-        const auto smFileName = BeFileName(this->GetPath());
-        path += BEFILENAME(GetDirectoryName, smFileName);
-        path += L"cloud\\";
-        path += BEFILENAME(GetFileNameWithoutExtension, smFileName);
-        }
-    else
-        {
-        assert(server == SMCloudServerType::LocalDisk);
-
-        // Setup streaming stores to use local disk (relative to attached 3sm file location)
-        //s_stream_from_disk = true;
-        path = outContainerName;
-        }
-    
-    //s_stream_from_grouped_store = false;
-    m_scmIndexPtr->SetProgressCallback(progress);
-    bool hasCoverages = false;
-    bvector<SMNodeGroupPtr> coverageTilesets;
-
-    if (coverageId == (uint64_t)-1)
-        {
-        // Generate 3DTiles tilesets for all coverages
-        bvector<uint64_t> ids;
-        m_scmIndexPtr->GetClipRegistry()->GetAllCoverageIds(ids);
-        hasCoverages = !ids.empty();
-        for (auto coverageID : ids)
-            {
-            Utf8String coverageName;
-            m_scmIndexPtr->GetClipRegistry()->GetCoverageName(coverageID, coverageName);
-
-            BeFileName coverageFileName(coverageName.c_str());
-            if (BeFileName::DoesPathExist(coverageFileName))
-                {
-                // Ensure that coverage path is formatted correctly (e.g. remove redundant double backslashes such as \\\\)
-                WString coverageFullPathName;
-                BeFileName::BeGetFullPathName(coverageFullPathName, coverageFileName.c_str());
-
-                IScalableMeshPtr coverageMeshPtr = nullptr;
-                if ((coverageMeshPtr = IScalableMesh::GetFor(coverageFullPathName.c_str(), Utf8String(m_baseExtraFilesPath.c_str()), false, true, true, status)) == nullptr || status != SUCCESS)
-                    {
-                    BeAssert(false); // Error opening coverage 3sm
-                    return status;
-                    }
-
-                auto coverageMesh = static_cast<ScalableMesh<POINT>*>(coverageMeshPtr.get());
-
-                // Create directory for coverage tileset output
-                BeFileName coverageOutDir(path.c_str());
-                coverageOutDir.AppendToPath(BeFileName::GetFileNameWithoutExtension(coverageFileName).c_str());
-                coverageOutDir.AppendSeparator();
-                if (!BeFileName::DoesPathExist(coverageOutDir) && (status = (StatusInt)BeFileName::CreateNewDirectory(coverageOutDir)) != SUCCESS)
-                    {
-                    BeAssert(false); // Could not create tileset output directory for coverage
-                    return status;
-                    }
-                if ((status = coverageMesh->_Generate3DTiles(coverageOutDir.c_str(), outDatasetName, server, nullptr /*no progress?*/, clips, coverageID)) != SUCCESS)
-                    {
-                    BeAssert(false); // Could not publish coverage
-                    return status;
-                    }
-                auto coverageIndex = coverageMesh->m_scmIndexPtr;
-                auto root = coverageIndex->GetRootNodeGroup();
-                BeAssert(root.IsValid()); // Something wrong in the publish
-                coverageTilesets.push_back(root);
-                }
-            }
-        }
-
-
-    IScalableMeshTextureInfoPtr textureInfo;
-
-    status = ScalableMesh<POINT>::_GetTextureInfo(textureInfo);
-
-    bool outputTexture = true;
-
-    //BingMap texture MUST NOT be baked into the Cesium 3D tile data
-    if (status != SUCCESS || textureInfo->IsUsingBingMap())
-        outputTexture = false;
-
-    
-    status = m_scmIndexPtr->Publish3DTiles(path, m_reprojectionTransform, clips, (uint64_t)(hasCoverages && coverageId == (uint64_t)-1 ? 0 : coverageId), this->_GetGCS().GetGeoRef().GetBasePtr(), outputTexture);
-    SMNodeGroupPtr rootTileset = m_scmIndexPtr->GetRootNodeGroup();
-    BeAssert(rootTileset.IsValid()); // something wrong in the publish
-
-
-    for (auto& converageTileset : coverageTilesets)
-        {
-        // insert tileset as child tileset to the current tileset
-        rootTileset->AppendChildGroup(converageTileset);
-        converageTileset->Close<Extent3dType>();
-        }
-
-    WString wktStr;
-    if (m_smSQLitePtr != nullptr)
-        m_smSQLitePtr->GetWkt(wktStr);
-
-    rootTileset->GetParameters()->SetWellKnownText(wktStr);
-
-    // Force save of root tileset and take into account coverages
-    rootTileset->Close<Extent3dType>();
-    return status;
-#else
-    assert(!"_Generate3DTiles not yet implemented on this code base");
-#endif
-
-    return SUCCESS;
-    }
-
-template <class POINT>  SMStatus                      ScalableMesh<POINT>::_DetectGroundForRegion(BeFileName& createdTerrain, const BeFileName& coverageTempDataFolder, const bvector<DPoint3d>& coverageData, uint64_t id, IScalableMeshGroundPreviewerPtr groundPreviewer, BaseGCSCPtr& destinationGcs, bool limitResolution)
-    {    
-
-#if NEED_SAVE_AS_IN_IMPORT_DLL
-    BeFileName terrainAbsName;
-
-    Utf8String coverageName(createdTerrain);
-
-    GetCoverageTerrainAbsFileName(terrainAbsName, m_baseExtraFilesPath, coverageName);
-
-#ifndef VANCOUVER_API
-    assert(!terrainAbsName.DoesPathExist());
-#else    
-    assert(!BeFileName::DoesPathExist(terrainAbsName.c_str()));
-#endif
-
-    if (s_doGroundExtract /*&& m_scmTerrainIndexPtr == nullptr*/)
-        {
-        IScalableMeshPtr scalableMeshPtr(this);
-
-        m_scmTerrainIndexPtr = 0;
-        m_terrainP = 0;
-        /*
-        int result = _wremove(newPath.c_str());
-        assert(result == 0);
-        */
-        IScalableMeshGroundExtractorPtr smGroundExtractor(IScalableMeshGroundExtractor::Create(terrainAbsName, scalableMeshPtr));
-
-        BaseGCSPtr newDestPtr = (BaseGCS*)destinationGcs.get();
-        smGroundExtractor->SetDestinationGcs(newDestPtr);
-        smGroundExtractor->SetExtractionArea(coverageData);
-        smGroundExtractor->SetGroundPreviewer(groundPreviewer);
-		smGroundExtractor->SetLimitTextureResolution(limitResolution);
-                
-        StatusInt status = smGroundExtractor->ExtractAndEmbed(coverageTempDataFolder);
-
-		if (status != SUCCESS)
-			return status == SUCCESS ? SMStatus::S_SUCCESS : SMStatus::S_ERROR;
-/*
-        Utf8String newBaseEditsFilePath = Utf8String(m_baseExtraFilesPath) + "_terrain_";
-        newBaseEditsFilePath.append(std::to_string(id).c_str());
-*/
-
-        StatusInt openStatus;
-                                                                       
-        SMSQLiteFilePtr smSQLiteFile(SMSQLiteFile::Open(WString(terrainAbsName.c_str()), false, openStatus));
-
-        if (openStatus && smSQLiteFile != nullptr)
-            {
- /*           m_terrainP = ScalableMesh<DPoint3d>::Open(smSQLiteFile, newPath, newBaseEditsFilePath, openStatus);
-            m_terrainP->SetInvertClip(true);
-            m_scmTerrainIndexPtr = dynamic_cast<ScalableMesh<DPoint3d>*>(m_terrainP.get())->GetMainIndexP();*/
-            }
-        }
-
-
-    createdTerrain = terrainAbsName;
-#else
-    assert(!"_DetectGroundForRegion not yet implemented on this code base");
-#endif
-	return SMStatus::S_SUCCESS;
-    }
-
-
-static bool s_doGroundExtract = true; 
-
-template <class POINT> BentleyStatus ScalableMesh<POINT>::_CreateCoverage( const bvector<DPoint3d>& coverageData, uint64_t id, const Utf8String& coverageName)
-    {
-   // if (m_scmTerrainIndexPtr == nullptr) return ERROR;
-    _AddClip(coverageData.data(), coverageData.size(), id, false);
-    bvector<bvector<DPoint3d>> skirts;
-    skirts.push_back(coverageData);
-   // _AddSkirt(skirts, id, false);
-
-/*    DRange3d extent = */DRange3d::From(&coverageData[0], (int)coverageData.size());
-    m_scmIndexPtr->GetClipRegistry()->ModifyCoverage(id, coverageData.data(), coverageData.size(), coverageName);
-
-    //m_terrainP->AddClip(coverageData.data(), coverageData.size(), id);
-
-    SaveEditFiles();
-    return SUCCESS;
-    }
-
-template <class POINT> void ScalableMesh<POINT>::_GetAllCoverages(bvector<bvector<DPoint3d>>& coverageData)
-    {
-    m_scmIndexPtr->GetClipRegistry()->GetAllCoveragePolygons(coverageData);
-    }
-
-template <class POINT> void ScalableMesh<POINT>::_GetCoverageIds(bvector<uint64_t>& ids) const
-    {
-    if (nullptr == m_scmIndexPtr) return;
-    m_scmIndexPtr->GetClipRegistry()->GetAllCoverageIds(ids);
-    }
-
-template <class POINT> void ScalableMesh<POINT>::_GetCoverageName(Utf8String& name, uint64_t id) const
-    {
-    if (nullptr == m_scmIndexPtr) return;
-    m_scmIndexPtr->GetClipRegistry()->GetCoverageName(id, name);    
-    }
-
-template <class POINT> BentleyStatus ScalableMesh<POINT>::_DeleteCoverage(uint64_t id)
-    {
-    m_scmIndexPtr->GetClipRegistry()->DeleteCoverage(id);
-    _RemoveClip(id);
-    SaveEditFiles();
-    return SUCCESS;
-    }
-
-template <class POINT> IScalableMeshClippingOptions& ScalableMesh<POINT>::_EditClippingOptions()
-   {
-
-	return *m_clippingOptions;
-   }
-
-template <class POINT> IScalableMeshPtr ScalableMesh<POINT>::_GetTerrainSM()
-    {
-    return m_terrainP;
-    }
-
-template <class POINT>  Transform  ScalableMesh<POINT>::_GetReprojectionTransform() const
-    {
-    return m_reprojectionTransform;
-    }
-
-template <class POINT> BentleyStatus  ScalableMesh<POINT>::_SetReprojection(GeoCoordinates::BaseGCSCR targetCS, TransformCR approximateTransform)
-    {
-    m_reprojectionTransform = approximateTransform;
-    for (size_t i = 0; i < DTMAnalysisType::Qty; ++i)
-        {
-        auto mat4d = DMatrix4d::From(approximateTransform);
-        m_scalableMeshDTM[i]->SetStorageToUors(mat4d);
-        }
-
-    return SUCCESS;
-    }
-
-#ifdef VANCOUVER_API
-template <class POINT> BentleyStatus  ScalableMesh<POINT>::_Reproject(GeoCoordinates::BaseGCSCP targetCS, DgnModelRefP dgnModel)
-    {   
-    #ifndef LINUX_SCALABLEMESH_BUILD
-    if (targetCS == nullptr && this->IsCesium3DTiles() && m_streamingSettings != nullptr && m_streamingSettings->IsGCSStringSet())
-        {
-        // Fall back on the GCS saved in the SM metadata for Cesium tilesets
-        auto ecefGCS = m_sourceGCS;
-        if (!LoadGCSFrom(m_streamingSettings->GetGCSString()))
-            return BSIERROR; // Error loading layer gcs
-
-                             // Reproject data using this new GCS
-        auto newGCS = m_sourceGCS;
-        std::swap(m_sourceGCS, ecefGCS);
-
-        if (newGCS.GetGeoRef().GetBasePtr().get() == nullptr)
-            return ERROR;
-        DgnGCSPtr newDgnGcsPtr(DgnGCS::CreateGCS(newGCS.GetGeoRef().GetBasePtr().get(), dgnModel));
-        return this->_Reproject(newDgnGcsPtr.get(), dgnModel);
-        }
-    #endif
-    
-    // Greate a GCS from the ScalableMesh
-    GeoCoords::GCS gcs(this->GetGCS());
-    GeoCoords::Unit unit(gcs.GetHorizontalUnit());
-
-    //TFS#721455 - dgnModel may be an attachment
-    DgnModelCP targetModel = dgnModel->AsDgnModelCP();
-    if (targetModel == nullptr && dgnModel->AsDgnAttachmentCP() != nullptr)
-        targetModel = dgnModel->AsDgnAttachmentCP()->GetDgnModelP();
-
-    assert(targetModel != nullptr);
-
-    if (targetModel == nullptr) return ERROR; //something is wrong with the reference;
-    auto& modelInfo = targetModel->GetModelInfo();
-
-    double scaleUorPerMeters = ModelInfo::GetUorPerMeter(&modelInfo) * (this->IsCesium3DTiles() ? 1.0 : unit.GetRatioToBase());
-
-    DPoint3d globalOrigin = modelInfo.GetGlobalOrigin();
-
-    Transform computedTransform = Transform::FromRowValues(scaleUorPerMeters, 0, 0, 0.0,
-                                                           0, scaleUorPerMeters, 0, 0.0,
-                                                           0, 0, scaleUorPerMeters, 0.0);
-
-<<<<<<< HEAD
-    auto coordInterp = this->IsCesium3DTiles() ? GeoCoordinates::GeoCoordInterpretation::XYZ : GeoCoordinates::GeoCoordInterpretation::Cartesian;
-    //auto coordInterp = GeoCoordinates::GeoCoordInterpretation::XYZ;
-    //   #ifndef LINUX_SCALABLEMESH_BUILD
-    //if (this->IsCesium3DTiles())
-    //    {
-    //    auto tileToDb = m_streamingSettings->GetTileToDbTransform();
-    //    if (!tileToDb.IsIdentity())
-    //        {
-    //        computedTransform = Transform::FromProduct(computedTransform, tileToDb);
-    //        }
-    //    else
-    //        { // tile coordinates are not transformed, therefore they must be interpreted as XYZ coordinates
-    //        coordInterp = GeoCoordinates::GeoCoordInterpretation::XYZ;
-    //        }
-    //    auto tileToECEF = m_streamingSettings->GetTileToECEFTransform();
-    //    if (!tileToECEF.IsIdentity())
-    //        {
-    //        Transform ecefToTile;
-    //        ecefToTile.InverseOf(tileToECEF);
-    //        computedTransform = Transform::FromProduct(computedTransform, ecefToTile);
-    //        }
-    //    }
-    //    #endif
-=======
-    //auto coordInterp = this->IsCesium3DTiles() ? GeoCoordinates::GeoCoordInterpretation::XYZ : GeoCoordinates::GeoCoordInterpretation::Cartesian;
-    auto coordInterp = GeoCoordinates::GeoCoordInterpretation::Cartesian;
-    if (this->IsCesium3DTiles())
-        {
-        auto tileToDb = m_streamingSettings->GetTileToDbTransform();
-        if (!tileToDb.IsIdentity())
-            {
-            computedTransform = Transform::FromProduct(computedTransform, tileToDb);
-            auto tileToECEF = m_streamingSettings->GetTileToECEFTransform();
-            if(!tileToECEF.IsIdentity())
-                {
-                Transform ecefToTile;
-                ecefToTile.InverseOf(tileToECEF);
-                computedTransform = Transform::FromProduct(computedTransform, ecefToTile);
-                }
-            }
-        else
-            { // tile coordinates are not transformed, therefore they must be interpreted as XYZ coordinates
-            coordInterp = GeoCoordinates::GeoCoordInterpretation::XYZ;
-            }
-        }
->>>>>>> 4545fb19
-
-    if (targetCS == nullptr || !gcs.HasGeoRef())
-        {
-        BaseGCSPtr targetGcs(BaseGCS::CreateGCS());
-                        
-        return _SetReprojection(*targetGcs, computedTransform);
-        }
-    else
-        {
-        GeoCoordinates::DgnGCSPtr  smGCS = nullptr;
-        if (coordInterp == GeoCoordinates::GeoCoordInterpretation::XYZ)
-            {
-            smGCS = GeoCoordinates::DgnGCS::CreateGCS(L"ll84", dgnModel);
-            }
-        else
-            smGCS = GeoCoordinates::DgnGCS::CreateGCS(gcs.GetGeoRef().GetBasePtr().get(), dgnModel);
-
-        assert(smGCS != nullptr); // Error creating SM GCS from GeoRef for reprojection
-        
-        if (!targetCS->IsEquivalent(*smGCS))
-            {
-            smGCS->SetReprojectElevation(true);
-
-            //DPoint3d scale = DPoint3d::FromXYZ(1, 1, 1);
-            //smGCS->UorsFromCartesian(scale, scale);
-            //scale.DifferenceOf(scale, globalOrigin);            
-            
-            computedTransform = Transform::FromProduct(Transform::From(globalOrigin.x, globalOrigin.y, globalOrigin.z), computedTransform);
-            //computedTransform = Transform::FromProduct(Transform::From(scale.x, scale.y, scale.z), computedTransform);
-
-            DRange3d smExtent, smExtentUors;
-            this->GetRange(smExtent);
-            computedTransform.Multiply(smExtentUors, smExtent);
-
-            DPoint3d extent;
-            extent.DifferenceOf(smExtentUors.high, smExtentUors.low);
-            Transform       approxTransform;
-
-            auto status = smGCS->GetLocalTransform(&approxTransform, smExtentUors.low, &extent, true/*doRotate*/, true/*doScale*/, coordInterp, static_cast<DgnGCSCR>(*targetCS));
-
-            if (0 == status || 1 == status)
-                {
-                computedTransform = Transform::FromProduct(approxTransform, computedTransform);
-                computedTransform = Transform::FromProduct(Transform::From(-globalOrigin.x, -globalOrigin.y, -globalOrigin.z), computedTransform);
-                }
-            }
-        }
-
-    return _SetReprojection(*targetCS, computedTransform);
-    }
-#else
-template <class POINT> BentleyStatus  ScalableMesh<POINT>::_Reproject(DgnGCSCP targetCS, DgnDbR dgnProject)
-    {
-#ifdef DGNDB06_API
-    assert(!"ERROR - BIM0200 code not ported");
-    return BSIERROR;
-#else
-    if (this->IsCesium3DTiles() && targetCS == nullptr && m_streamingSettings != nullptr && m_streamingSettings->IsGCSStringSet())
-        {
-        // Fall back on the GCS saved in the SM metadata for Cesium tilesets
-        auto ecefGCS = m_sourceGCS;
-        if (!LoadGCSFrom(m_streamingSettings->GetGCSString()))
-            return BSIERROR; // Error loading layer gcs
-
-                             // Reproject data using this new GCS
-        auto newGCS = m_sourceGCS;
-        std::swap(m_sourceGCS, ecefGCS);
-
-        if (newGCS.GetGeoRef().GetBasePtr().get() == nullptr)
-            return BSIERROR;
-        DgnGCSPtr newDgnGcsPtr(DgnGCS::CreateGCS(newGCS.GetGeoRef().GetBasePtr().get(), dgnProject));
-        return this->_Reproject(newDgnGcsPtr.get(), dgnProject);
-        }
-
-    DPoint3d globalOrigin = dgnProject.GeoLocation().GetGlobalOrigin();
-
-    // Greate a GCS from the ScalableMesh
-    GeoCoords::GCS gcs(this->GetGCS());
-    GeoCoords::Unit unit(gcs.GetHorizontalUnit());
-    double scaleUorPerMeters = unit.GetRatioToBase();
-
-    Transform computedTransform = Transform::FromScaleFactors(scaleUorPerMeters, scaleUorPerMeters, scaleUorPerMeters);
-    auto coordInterp = Dgn::GeoCoordInterpretation::Cartesian;
-    if (this->IsCesium3DTiles())
-        {
-        auto tileToDb = m_streamingSettings->GetTileToDbTransform();
-        if (!tileToDb.IsIdentity())
-            {
-            computedTransform = Transform::FromProduct(computedTransform, tileToDb);
-            }
-        else
-            { // tile coordinates are not transformed, therefore they must be interpreted as XYZ coordinates
-            coordInterp = Dgn::GeoCoordInterpretation::XYZ;
-            }
-        auto tileToECEF = m_streamingSettings->GetTileToECEFTransform();
-        if (!tileToECEF.IsIdentity())
-            {
-            Transform ecefToTile;
-            ecefToTile.InverseOf(tileToECEF);
-            computedTransform = Transform::FromProduct(computedTransform, ecefToTile);
-            }
-        }
-
-    if (gcs.HasGeoRef())
-        {
-        DgnGCSPtr  smGCS = nullptr;
-        if (coordInterp == Dgn::GeoCoordInterpretation::XYZ)
-            {
-            smGCS = DgnGCS::CreateGCS(L"ll84", dgnProject);
-            }
-        else
-            smGCS = DgnGCS::CreateGCS(gcs.GetGeoRef().GetBasePtr().get(), dgnProject);
-
-        assert(smGCS != nullptr); // Error creating SM GCS from GeoRef for reprojection
-
-        if (targetCS != nullptr && !targetCS->IsEquivalent(*smGCS))
-            {
-            smGCS->SetReprojectElevation(true);
-
-            computedTransform = Transform::FromProduct(Transform::From(globalOrigin.x, globalOrigin.y, globalOrigin.z), computedTransform);
-
-            DRange3d smExtent, smExtentUors;
-            this->GetRange(smExtent);
-            computedTransform.Multiply(smExtentUors, smExtent);
-
-            DPoint3d extent;
-            extent.DifferenceOf(smExtentUors.high, smExtentUors.low);
-            Transform       approxTransform;
-
-            StatusInt status = smGCS->GetLocalTransform(&approxTransform, smExtentUors.low, &extent, true/*doRotate*/, true/*doScale*/, coordInterp, *targetCS);
-            if (0 == status || 1 == status || 25 == status)
-                {
-                computedTransform = Transform::FromProduct(approxTransform, computedTransform);
-                computedTransform = Transform::FromProduct(Transform::From(-globalOrigin.x, -globalOrigin.y, -globalOrigin.z), computedTransform);
-                }
-            }
-        }
-    else
-        {
-        DPoint3d scale = DPoint3d::From(1.0, 1.0, 1.0);
-        if (targetCS != nullptr)
-            {
-            dgnProject.GeoLocation().GetDgnGCS()->UorsFromCartesian(scale, scale);
-            scale.DifferenceOf(scale, globalOrigin);
-            }
-
-        computedTransform = Transform::FromProduct(Transform::FromScaleFactors(scale.x, scale.y, scale.z), computedTransform);
-        }
-
-    return _SetReprojection(*targetCS, computedTransform);
-#endif
-    }
-#endif
-
-template <class POINT> void ScalableMesh<POINT>::_ImportTerrainSM(WString terrainPath)
-    {
-    StatusInt status;
-    m_terrainP = IScalableMesh::GetFor(terrainPath.c_str(), false, true, status);
-    if (status != SUCCESS) return;
-    auto nodeP = m_terrainP->GetRootNode();
-
-    //create terrain index
-    auto pool = SMMemoryPool::GetInstance();
-    auto store = m_scmIndexPtr->GetDataStore();
-    m_scmTerrainIndexPtr = new MeshIndexType(store,
-                                        pool,
-                                   10000,
-                                   dynamic_cast<ScalableMeshNode<POINT>*>(nodeP.get())->GetNodePtr()->GetFilter(),
-                                   true, true, true, true,
-                                   dynamic_cast<SMMeshIndexNode<POINT,Extent3dType>*>((dynamic_cast<ScalableMeshNode<POINT>*>(nodeP.get()))->GetNodePtr().GetPtr())->GetMesher2_5d(),
-                                   dynamic_cast<SMMeshIndexNode<POINT, Extent3dType>*>((dynamic_cast<ScalableMeshNode<POINT>*>(nodeP.get()))->GetNodePtr().GetPtr())->GetMesher3d()
-                                   );
-    auto rootNodeP = m_scmTerrainIndexPtr->CreateRootNode();
-    dynamic_cast<SMMeshIndexNode<POINT, Extent3dType>*>(rootNodeP.GetPtr())->ImportTreeFrom(nodeP);
-    }
-
-#ifdef SCALABLE_MESH_ATP
-/*----------------------------------------------------------------------------+
-|ScalableMesh::_ChangeGeometricError
-+----------------------------------------------------------------------------*/
-template <class POINT> StatusInt ScalableMesh<POINT>::_ChangeGeometricError(const WString& outContainerName, const WString& outDatasetName, SMCloudServerType server, const double& newGeometricErrorValue) const
-    {
-    if (m_scmIndexPtr == nullptr) return ERROR;
-
-#ifndef LINUX_SCALABLEMESH_BUILD
-    WString path;
-    if (server == SMCloudServerType::Azure)
-        {
-        // Setup streaming stores to use Azure
-        //s_stream_from_disk = false;
-        s_stream_from_wsg = false;
-
-        path += outContainerName + L"/" + outDatasetName;
-        }
-    else if (server == SMCloudServerType::WSG)
-        {
-        // Setup streaming stores to use WSG
-        //s_stream_from_disk = false;
-        s_stream_from_wsg = true;
-
-        path += outContainerName + L"~2F" + outDatasetName;
-        }
-    else if (server == SMCloudServerType::LocalDiskCURL)
-        {
-        // Setup streaming stores to use local disk (relative to attached 3sm file location)
-        //s_stream_from_disk = true;
-        s_stream_using_curl = true;
-
-        const auto smFileName = BeFileName(this->GetPath());
-
-#ifndef VANCOUVER_API   
-        path += smFileName.GetDirectoryName();
-#else
-        WChar pathBuffer[5000];
-        path += smFileName.GetDirectoryName(pathBuffer);
-#endif
-        
-        path += L"cloud\\";
-        
-#ifndef VANCOUVER_API   
-        path += smFileName.GetFileNameWithoutExtension();
-#else        
-        path += smFileName.GetFileNameWithoutExtension(pathBuffer);
-#endif
-
-        }
-    else
-        {
-        assert(server == SMCloudServerType::LocalDisk);
-
-        // Setup streaming stores to use local disk (relative to attached 3sm file location)
-        //s_stream_from_disk = true;
-        path = outContainerName;
-        }
-
-    //s_stream_from_grouped_store = false;
-
-    return m_scmIndexPtr->ChangeGeometricError(path, true, newGeometricErrorValue);
-    #else
-    return false;
-    #endif
-    }
-
-/*----------------------------------------------------------------------------+
-|MrDTM::_LoadAllNodeHeaders
-+----------------------------------------------------------------------------*/
-template <class POINT> int ScalableMesh<POINT>::_LoadAllNodeHeaders(size_t& nbLoadedNodes, int level) const
-    {    
-    m_scmIndexPtr->LoadIndexNodes(nbLoadedNodes, level, true);
-    return SUCCESS;
-    } 
-
-/*----------------------------------------------------------------------------+
-|MrDTM::_LoadAllNodeData
-+----------------------------------------------------------------------------*/
-template <class POINT> int ScalableMesh<POINT>::_LoadAllNodeData(size_t& nbLoadedNodes, int level) const
-{
-    m_scmIndexPtr->LoadIndexNodes(nbLoadedNodes, level, false);
-    return SUCCESS;
-}
-
-/*----------------------------------------------------------------------------+
-|MrDTM::_GroupNodeHeaders
-+----------------------------------------------------------------------------*/
-template <class POINT> int ScalableMesh<POINT>::_SaveGroupedNodeHeaders(const WString& pi_pOutputDirPath, const short& pi_pGroupMode) const
-    {
-    if (m_scmIndexPtr == nullptr) return ERROR;
-    if (m_smSQLitePtr->IsSingleFile()) return ERROR;
-
-    //s_stream_from_disk = true;
- #ifndef LINUX_SCALABLEMESH_BUILD       
-    s_stream_from_grouped_store = false;
-    s_is_virtual_grouping = pi_pGroupMode == SMGroupGlobalParameters::VIRTUAL;
-
-    //m_smSQLitePtr->SetVirtualGroups(pi_pGroupMode == SMGroupGlobalParameters::VIRTUAL);
-    m_scmIndexPtr->SaveGroupedNodeHeaders(this->GetDataSourceAccount(), pi_pOutputDirPath, pi_pGroupMode, true);
-#endif
-    return SUCCESS;
-    }
-#endif  
- 
-template <class POINT> void ScalableMesh<POINT>::_ReFilter()
-    {
-    size_t depth = m_scmIndexPtr->GetDepth();
-    for (int level = (int)depth-1; level >= 0; level--)
-        {
-        m_scmIndexPtr->Filter(level);
-        }
-    m_scmIndexPtr = 0;
-    }
-/*----------------------------------------------------------------------------+
-|ScalableMeshSingleResolutionPointIndexView Method Definition Section - Begin
-+----------------------------------------------------------------------------*/
-template <class POINT> ScalableMeshSingleResolutionPointIndexView<POINT>::ScalableMeshSingleResolutionPointIndexView(HFCPtr<SMPointIndex<POINT, Extent3dType>> scmPointIndexPtr, 
-                                                                                                       int                                              resolutionIndex, 
-                                                                                                       GeoCoords::GCS                                   sourceGCS)
-: m_sourceGCS(sourceGCS)
-    {    
-    m_scmIndexPtr = scmPointIndexPtr;
-    m_resolutionIndex    = resolutionIndex;    
-    }
-
-template <class POINT> ScalableMeshSingleResolutionPointIndexView<POINT>::~ScalableMeshSingleResolutionPointIndexView()
-    {
-    } 
-
-template <class POINT> void ScalableMeshSingleResolutionPointIndexView<POINT>::_TextureFromRaster(ITextureProviderPtr provider)
-    {}
-
-// Inherited from IDTM   
-template <class POINT> int64_t ScalableMeshSingleResolutionPointIndexView<POINT>::_GetPointCount()
-    {
-    return m_scmIndexPtr->GetNbObjectsAtLevel(m_resolutionIndex);
-    }
-
-template <class POINT> uint64_t ScalableMeshSingleResolutionPointIndexView<POINT>::_GetNodeCount()
-    {
-    size_t numNodes = 0;
-    m_scmIndexPtr->LoadIndexNodes(numNodes, m_resolutionIndex, true);
-    return numNodes;
-    }
-
-template <class POINT> bool ScalableMeshSingleResolutionPointIndexView<POINT>::_IsTerrain()
-    {
-    return false;
-    }
-
-template <class POINT> int64_t ScalableMeshSingleResolutionPointIndexView<POINT>::_GetBreaklineCount() const
-    {
-    assert(0);
-    return 0;
-    }
-
-
-template <class POINT> BENTLEY_NAMESPACE_NAME::TerrainModel::IDTM* ScalableMeshSingleResolutionPointIndexView<POINT>::_GetDTMInterface(DTMAnalysisType type)
-    {
-    assert(0);
-    return 0;
-    }
-
-template <class POINT> BENTLEY_NAMESPACE_NAME::TerrainModel::IDTM* ScalableMeshSingleResolutionPointIndexView<POINT>::_GetDTMInterface(DMatrix4d& storageToUors, DTMAnalysisType type)
-    {
-    assert(0);
-    return 0;
-    }
-
-
-template <class POINT> DTMStatusInt ScalableMeshSingleResolutionPointIndexView<POINT>::_GetRange(DRange3dR range)
-    {        
-    Extent3dType ExtentPoints = m_scmIndexPtr->GetContentExtent();
-
-    range.low.x = ExtentOp<Extent3dType>::GetXMin(ExtentPoints);
-    range.high.x = ExtentOp<Extent3dType>::GetXMax(ExtentPoints);
-    range.low.y = ExtentOp<Extent3dType>::GetYMin(ExtentPoints);
-    range.high.y = ExtentOp<Extent3dType>::GetYMax(ExtentPoints);
-    range.low.z = ExtentOp<Extent3dType>::GetZMin(ExtentPoints);
-    range.high.z = ExtentOp<Extent3dType>::GetZMax(ExtentPoints);   
-    return DTM_SUCCESS;
-    }
-
-
-
-template <class POINT> StatusInt ScalableMeshSingleResolutionPointIndexView<POINT>::_GetBoundary(bvector<DPoint3d>& boundary)
-    {
-    return ERROR;
-    }
-
-template <class POINT> uint64_t ScalableMeshSingleResolutionPointIndexView<POINT>::_AddClip(const DPoint3d* pts, size_t ptsSize)
-    {
-    assert(false && "Not implemented");
-    return ((uint64_t)-1);
-    }
-
-/*----------------------------------------------------------------------------+
-|ScalableMeshSingleResolutionPointIndexView::_GetRangeInSpecificGCS
-+----------------------------------------------------------------------------*/
-template <class POINT> int ScalableMeshSingleResolutionPointIndexView<POINT>::_GetRangeInSpecificGCS(DPoint3d& lowPt, DPoint3d& highPt, BENTLEY_NAMESPACE_NAME::GeoCoordinates::BaseGCSCPtr& targetGCS) const
-    {
-    StatusInt status = SUCCESS;
-
-    Extent3dType ExtentPoints = m_scmIndexPtr->GetContentExtent();
-
-    DRange3d initialRange;
-    initialRange.low.x = ExtentOp<Extent3dType>::GetXMin(ExtentPoints);
-    initialRange.high.x = ExtentOp<Extent3dType>::GetXMax(ExtentPoints);
-    initialRange.low.y = ExtentOp<Extent3dType>::GetYMin(ExtentPoints);
-    initialRange.high.y = ExtentOp<Extent3dType>::GetYMax(ExtentPoints);
-    initialRange.low.z = ExtentOp<Extent3dType>::GetZMin(ExtentPoints);
-    initialRange.high.z = ExtentOp<Extent3dType>::GetZMax(ExtentPoints);
-
-    DRange3d reprojectedRange;
-    status = ReprojectRangeDomainLimited(reprojectedRange, initialRange, const_cast<BENTLEY_NAMESPACE_NAME::GeoCoordinates::BaseGCSCPtr&>(m_sourceGCS.GetGeoRef().GetBasePtr()), targetGCS);
-
-    lowPt.x = reprojectedRange.low.x;
-    highPt.x = reprojectedRange.high.x;
-    lowPt.y = reprojectedRange.low.y;
-    highPt.y = reprojectedRange.high.y;
-    lowPt.z = reprojectedRange.low.z;
-    highPt.z = reprojectedRange.high.z;
-
-
-    return status;    
-    }
-
-// Inherited from IMRDTM     
-template <class POINT> Count ScalableMeshSingleResolutionPointIndexView<POINT>::_GetCountInRange (const DRange2d& range, 
-                                                                                           const CountType& type, 
-                                                                                           const uint64_t& maxNumberCountedPoints) const
-    {
-    // Not implemented
-    assert(false);
-    return Count(0,0);
-    }
-
-template <class POINT> int ScalableMeshSingleResolutionPointIndexView<POINT>::_GenerateSubResolutions()
-    {  
-    assert(0);
-    return ERROR;
-    }
-
-template <class POINT> ScalableMeshCompressionType ScalableMeshSingleResolutionPointIndexView<POINT>::_GetCompressionType() const
-    {
-    assert(0);
-    return SCM_COMPRESSION_NONE;
-    }
-
-template <class POINT> int ScalableMeshSingleResolutionPointIndexView<POINT>::_GetNbResolutions() const
-    {
-    return 1;    
-    }
-
-template <class POINT> size_t ScalableMeshSingleResolutionPointIndexView<POINT>::_GetTerrainDepth() const
-    {
-    return 1;
-    }
-
-template <class POINT> IScalableMeshPointQueryPtr ScalableMeshSingleResolutionPointIndexView<POINT>::_GetQueryInterface(ScalableMeshQueryType                queryType,                                                                                                      
-                                                                                                                        BENTLEY_NAMESPACE_NAME::GeoCoordinates::BaseGCSCPtr& targetGCS,
-                                                                                                                        const DRange3d&                      extentInTargetGCS) const
-    {                   
-    GeoCoords::GCS targetGeoCoord(GetGCSFactory().Create(targetGCS));           
-   
-    // TODO: Remove once smart pointers are const aware
-    ScalableMeshSingleResolutionPointIndexView<POINT>* UNCONST_THIS = const_cast<ScalableMeshSingleResolutionPointIndexView<POINT>*>(this);
-
-    IScalableMeshPointQueryPtr scmQueryPtr = ScalableMeshPointQuery::GetReprojectionQueryInterface(UNCONST_THIS, queryType, m_sourceGCS, targetGeoCoord, extentInTargetGCS);
-
-    return scmQueryPtr;                
-    }
-
-template <class POINT> IScalableMeshPointQueryPtr ScalableMeshSingleResolutionPointIndexView<POINT>::_GetQueryInterface(ScalableMeshQueryType queryType) const
-    {    
-    IScalableMeshPointQueryPtr iScalableMeshQueryPtr;
-
-    if ((m_scmIndexPtr != 0) && (m_scmIndexPtr->IsEmpty() == false))
-        {    
-        if (queryType == SCM_QUERY_FULL_RESOLUTION)
-            {
-            iScalableMeshQueryPtr =  new ScalableMeshFullResolutionPointQuery<POINT>(m_scmIndexPtr, 
-                                                                                     m_resolutionIndex);
-            }
-        else
-        if (queryType == SCM_QUERY_VIEW_DEPENDENT)
-            {
-            iScalableMeshQueryPtr =  new ScalableMeshViewDependentPointQuery<POINT>(m_scmIndexPtr);       
-            }
-
-        //SCM_QUERY_FIX_RESOLUTION_VIEW is meaningless for a single resolution view.         
-        }
-        
-    return iScalableMeshQueryPtr;
-    }
-  
-template <class POINT> IScalableMeshMeshQueryPtr ScalableMeshSingleResolutionPointIndexView<POINT>::_GetMeshQueryInterface(MeshQueryType queryType) const
-    {
-    assert(!"Not supported");
-
-    return IScalableMeshMeshQueryPtr();
-    }
-
-template <class POINT> IScalableMeshMeshQueryPtr ScalableMeshSingleResolutionPointIndexView<POINT>::_GetMeshQueryInterface(MeshQueryType queryType,
-                                                                                                             BENTLEY_NAMESPACE_NAME::GeoCoordinates::BaseGCSCPtr& targetGCS,
-                                                                                                             const DRange3d&                      extentInTargetGCS) const
-    {
-    assert(!"Not supported");
-
-    return IScalableMeshMeshQueryPtr();
-    }
-
-template <class POINT> IScalableMeshNodeRayQueryPtr ScalableMeshSingleResolutionPointIndexView<POINT>::_GetNodeQueryInterface() const
-    {
-    assert(!"Not supported");
-
-    return IScalableMeshNodeRayQueryPtr();
-    }
-
-template <class POINT> const GeoCoords::GCS& ScalableMeshSingleResolutionPointIndexView<POINT>::_GetGCS() const
-    {
-    return m_sourceGCS;
-    }
-
-template <class POINT> StatusInt ScalableMeshSingleResolutionPointIndexView<POINT>::_SetGCS(const GeoCoords::GCS& sourceGCS)
-    {
-    assert(!"Not done yet");
-
-    return -1;   
-    }
-
-template <class POINT> bool ScalableMeshSingleResolutionPointIndexView<POINT>::_AddClip(const DPoint3d* pts, size_t ptsSize, uint64_t clipID, bool alsoAddOnTerrain)
-    {
-    return false;
-    }
-
-template <class POINT> bool ScalableMeshSingleResolutionPointIndexView<POINT>::_ModifyClip(const DPoint3d* pts, size_t ptsSize, uint64_t clipID)
-    {
-    return false;
-    }
-
-template <class POINT> bool ScalableMeshSingleResolutionPointIndexView<POINT>::_RemoveClip(uint64_t clipID)
-    {
-    return false;
-    }
-
-
-template <class POINT> void ScalableMeshSingleResolutionPointIndexView<POINT>::_ModifyClipMetadata(uint64_t clipId, double importance, int nDimensions)
-    {
-    assert(0);
-    return;
-    }
-
-template <class POINT> bool ScalableMeshSingleResolutionPointIndexView<POINT>::_AddSkirt(const bvector<bvector<DPoint3d>>& skirt, uint64_t clipID, bool alsoAddOnTerrain)
-    {
-    return false;
-    }
-
-template <class POINT> bool ScalableMeshSingleResolutionPointIndexView<POINT>::_ModifySkirt(const bvector<bvector<DPoint3d>>& skirt, uint64_t clipID)
-    {
-    return false;
-    }
-
-template <class POINT> void ScalableMeshSingleResolutionPointIndexView<POINT>::_GetAllClipsIds(bvector<uint64_t>& allClipIds)
-    {
-
-    }
-
-template <class POINT> void ScalableMeshSingleResolutionPointIndexView<POINT>::_GetCurrentlyViewedNodes(bvector<IScalableMeshNodePtr>& nodes)
-    {
-
-    }
-
-template <class POINT> void ScalableMeshSingleResolutionPointIndexView<POINT>::_SetCurrentlyViewedNodes(const bvector<IScalableMeshNodePtr>& nodes)
-    {
-
-    }
-
-template <class POINT> bool ScalableMeshSingleResolutionPointIndexView<POINT>::_RemoveSkirt(uint64_t clipID)
-    {
-    return false;
-    }
-
-
-
-template <class POINT> bool ScalableMeshSingleResolutionPointIndexView<POINT>::_IsReadOnly() const
-    {    
-    //MS Access of the file 
-    assert(!"Not done yet");
-    return true;
-    }
-
-template <class POINT> bool ScalableMeshSingleResolutionPointIndexView<POINT>::_IsShareable() const
-    {    
-    //MS Access of the file 
-    assert(!"Not done yet");
-    return false;
-    }
-
-template <class POINT> ScalableMeshState ScalableMeshSingleResolutionPointIndexView<POINT>::_GetState() const
-    {
-    assert(!"Not done yet");
-    return SCM_STATE_EMPTY; 
-    }
-
-template <class POINT> bool ScalableMeshSingleResolutionPointIndexView<POINT>::_InSynchWithSources() const
-    {    
-    assert(!"Should not be called");
-    return false;
-    }
-
-template <class POINT> bool ScalableMeshSingleResolutionPointIndexView<POINT>::_LastSynchronizationCheck(time_t& lastCheckTime) const
-    {
-    assert(!"Should not be called");
-    return false;       
-    }
-
-template <class POINT> bool ScalableMeshSingleResolutionPointIndexView<POINT>::_IsInsertingClips()
-    {
-    assert(!"Should not be called");
-    return false;
-    }
-
-template <class POINT> void ScalableMeshSingleResolutionPointIndexView<POINT>::_SetIsInsertingClips(bool toggleInsertClips)
-    {
-    assert(!"Should not be called");
-    }
-
-/*----------------------------------------------------------------------------+
-|ScalableMeshSingleResolutionPointIndexView Method Definition Section - End
-+----------------------------------------------------------------------------*/
-/*
-DTMStatusInt IDTMVolume::ComputeVolumeCutAndFill(double& cut, double& fill, double& area, PolyfaceHeader& intersectingMeshSurface, DRange3d& meshRange, bvector<PolyfaceHeaderPtr>& volumeMeshVector)
-    {
-    return _ComputeVolumeCutAndFill(cut, fill, area, intersectingMeshSurface,meshRange, volumeMeshVector);
-    }
-
-DTMStatusInt IDTMVolume::ComputeVolumeCutAndFill(PolyfaceHeaderPtr& terrainMesh, double& cut, double& fill, PolyfaceHeader& mesh, bool is2d, bvector<PolyfaceHeaderPtr>& volumeMeshVector)
-    {
-    return _ComputeVolumeCutAndFill(terrainMesh, cut, fill, mesh, is2d, volumeMeshVector);
-    }
-*/
-
-
-void edgeCollapseTest(WCharCP param)
-    {
-#if 0
-    FILE* mesh = _wfopen(param, L"rb");
-
-    size_t ct;
-    fread(&ct, sizeof(size_t), 1, mesh);
-    void* graph = new byte[ct];
-    fread(graph, 1, ct, mesh);
-    MTGGraph g;
-    g.LoadFromBinaryStream(graph, ct);
-    size_t npts;
-    fread(&npts, sizeof(size_t), 1, mesh);
-    std::vector<DPoint3d> pts(npts);
-    fread(&pts[0], sizeof(DPoint3d), npts, mesh);
-    //CGALEdgeCollapse(&g, pts, 20000000);
-    fclose(mesh);
-#endif
-    }
-
-void edgeCollapsePrintGraph(WCharCP param)
-    {
-#if 0
-    FILE* mesh = _wfopen(param, L"rb");
-
-    size_t ct;
-    fread(&ct, sizeof(size_t), 1, mesh);
-    void* graph = new byte[ct];
-    fread(graph, 1, ct, mesh);
-    MTGGraph g;
-    g.LoadFromBinaryStream(graph, ct);
-    size_t npts;
-    fread(&npts, sizeof(size_t), 1, mesh);
-    std::vector<DPoint3d> pts(npts);
-    fread(&pts[0], sizeof(DPoint3d), npts, mesh);
-    fclose(mesh);
-    Utf8String path = "E:\\output\\scmesh\\2016-01-28\\";
-    Utf8String str1 = "tested";
-    PrintGraphWithPointInfo(path, str1, &g, &pts[0], npts);
-#endif
-    }
-
-void edgeCollapseShowMesh(WCharCP param, PolyfaceQueryP& outMesh)
-    {
-#if 0
-    FILE* mesh = _wfopen(param, L"rb");
-    size_t ct;
-    fread(&ct, sizeof(size_t), 1, mesh);
-    void* graph = new byte[ct];
-    fread(graph, 1, ct, mesh);
-    MTGGraph g;
-    g.LoadFromBinaryStream(graph, ct);
-    size_t npts;
-    fread(&npts, sizeof(size_t), 1, mesh);
-    DPoint3d* pts = new DPoint3d[npts];
-    fread(pts, sizeof(DPoint3d), npts, mesh);
-    fclose(mesh);
-    std::vector<int32_t> indices;
-    ExtractMeshIndicesFromGraph(indices, &g);
-    int32_t* indicesArray = new int32_t[indices.size()];
-    memcpy(indicesArray, &indices[0], indices.size()*sizeof(int32_t));
-    for (size_t i = 0; i < npts; ++i) pts[i].Scale(10000);
-    outMesh = new PolyfaceQueryCarrier(3, false, indices.size(), npts, pts,indicesArray);
-#endif
-    }
-
-void AddLoopsFromShape(bvector<bvector<DPoint3d>>& polygons, const HGF2DShape* shape, std::function<void(const bvector<DPoint3d>& element)> afterPolygonAdded)
-{
-
-    if (shape->IsComplex())
-    {
-        for (auto& elem : shape->GetShapeList())
-        {
-            AddLoopsFromShape(polygons, elem, afterPolygonAdded);
-        }
-    }
-    else if (!shape->IsEmpty())
-    {
-        HGF2DPositionCollection thePoints;
-        shape->Drop(&thePoints, shape->GetTolerance());
-
-        bvector<DPoint3d> vec(thePoints.size());
-
-        for (size_t idx = 0; idx < thePoints.size(); idx++)
-        {
-            vec[idx].x = thePoints[idx].GetX();
-            vec[idx].y = thePoints[idx].GetY();
-            vec[idx].z = 0; // As mentionned below the Z is disregarded
-        }
-
-        polygons.push_back(vec);
-        afterPolygonAdded(vec);
-    }
-}
-
-void MergePolygonSets(bvector<bvector<DPoint3d>>& polygons)
-{
-    return MergePolygonSets(polygons, [](const size_t i, const bvector<DPoint3d>& element)
-    {
-        return true;
-    }, [](const bvector<DPoint3d>&element) {});
-}
-
-void MergePolygonSets(bvector<bvector<DPoint3d>>& polygons, std::function<bool(const size_t i, const bvector<DPoint3d>& element)> choosePolygonInSet, std::function<void(const bvector<DPoint3d>& element)> afterPolygonAdded)
-{
-    bvector<bvector<DPoint3d>> newUnifiedPoly;
-    HFCPtr<HGF2DCoordSys>   coordSysPtr(new HGF2DCoordSys());
-    HFCPtr<HVEShape> allPolyShape = new HVEShape(coordSysPtr);
-    bvector<bool> used(polygons.size(), false);
-
-    bvector<bool> available(polygons.size(), false);
-    for (auto& poly : polygons)
-    {
-        available[&poly - &polygons.front()] = choosePolygonInSet(&poly - &polygons.front(), poly);
-    }
-
-    //Apparently, intersection on a single vertex, even though it has no bearing on the "inside" section of voids, trips up the Civil triangulation.
-    //So we find out and disconnect single vertex intersections first, since they cannot be unified.
-    for (auto& poly : polygons)
-    {
-        if (!available[&poly - &polygons.front()]) continue;
-        DRange3d range = DRange3d::From(poly);
-        if (poly.empty()) continue;
-        bvector<DPoint3d> poly_2d = poly;
-        for (auto&pt : poly_2d) pt.z = 0;
-        for (auto& poly2 : polygons)
-        {
-            if (!available[&poly2 - &polygons.front()]) continue;
-            if (&poly == &poly2) continue;
-            if (poly2.empty()) continue;
-            if (!DRange3d::From(poly2).IntersectsWith(range)) continue;
-            bvector<DPoint3d> poly2_2d = poly2;
-            for (auto&pt : poly2_2d) pt.z = 0;
-
-            //There are cases where the clash functions on non-coplanar 3d polygons says 2 polygons which share a vertex don't clash.
-            if (bsiDPoint3dArray_polygonClashXYZ(&poly.front(), (int)poly.size(), &poly2.front(), (int)poly2.size()) ||
-                bsiDPoint3dArray_polygonClashXYZ(&poly_2d.front(), (int)poly_2d.size(), &poly2_2d.front(), (int)poly2_2d.size()))
-            {
-                VuPolygonClassifier vu(1e-8, 0);
-                vu.ClassifyAUnionB(poly, poly2);
-                bvector<DPoint3d> xyz;
-                bvector<bvector<DPoint3d>> faces;
-                for (; vu.GetFace(xyz);)
-                {
-                    if (bsiGeom_getXYPolygonArea(&xyz[0], (int)xyz.size()) < 0) continue;
-                    else
-                    {
-                        //  postFeatureBoundary.push_back(xyz);
-                        faces.push_back(xyz);
-
-                    }
-
-                }
-                if (faces.size() == 1)
-                    continue;
-                //compute intersects on single vertices
-                bmap<DPoint3d, size_t, DPoint3dZYXTolerancedSortComparison> setOfPts(DPoint3dZYXTolerancedSortComparison(1e-8, 0));
-                bvector<DPoint3d> intersectingVertices;
-                bvector<bpair<bpair<DSegment3d, DSegment3d>, bpair<DSegment3d, DSegment3d>>> intersectingContext;
-                int minConsecutiveIntersectingVertices = INT_MAX;
-                int consecutiveIntersectingVertices = 0;
-                int nPtsSeen = 0;
-                int loopNPts = 0;
-                for (auto pt : poly)
-                {
-                    pt.z = 0;
-                    setOfPts.insert(make_bpair(pt, &pt - &poly[0]));
-                }
-                for (auto& pt : poly2)
-                {
-                    ++nPtsSeen;
-                    DPoint3d pt2d = pt;
-                    pt2d.z = 0;
-                    if (setOfPts.count(pt2d))
-                    {
-                        DSegment3d lastSegOn1, nextSegOn1, lastSegOn2, nextSegOn2;
-                        lastSegOn1 = DSegment3d::From(setOfPts[pt2d] == 0 ? poly[poly.size() - 2] : poly[setOfPts[pt2d] - 1], poly[setOfPts[pt2d]]);
-                        nextSegOn1 = DSegment3d::From(poly[setOfPts[pt2d]], setOfPts[pt2d] == poly.size() - 1 ? poly[1] : poly[setOfPts[pt2d] + 1]);
-                        lastSegOn2 = DSegment3d::From(nPtsSeen == 1 ? poly2[poly2.size() - 2] : poly2[nPtsSeen - 2], poly2[nPtsSeen - 1]);
-                        nextSegOn2 = DSegment3d::From(poly2[nPtsSeen - 1], nPtsSeen == poly2.size() ? poly2[1] : poly2[nPtsSeen]);
-
-                        intersectingVertices.push_back(pt);
-                        intersectingContext.push_back(make_bpair(make_bpair(lastSegOn1, nextSegOn1), make_bpair(lastSegOn2, nextSegOn2)));
-                        consecutiveIntersectingVertices++;
-                    }
-                    else
-                    {
-                        if (nPtsSeen == 2)
-                        {
-                            loopNPts = consecutiveIntersectingVertices;
-                        }
-                        else if (nPtsSeen != 2 && consecutiveIntersectingVertices > 0)
-                            minConsecutiveIntersectingVertices = std::min(consecutiveIntersectingVertices, minConsecutiveIntersectingVertices);
-                        if (consecutiveIntersectingVertices > 1)
-                        {
-                            intersectingVertices.resize(intersectingVertices.size() - consecutiveIntersectingVertices);
-                            intersectingContext.resize(intersectingContext.size() - consecutiveIntersectingVertices);
-                        }
-                        consecutiveIntersectingVertices = 0;
-                    }
-                }
-
-                if (loopNPts != 0)
-                {
-                    consecutiveIntersectingVertices += loopNPts - 1;
-                    if (consecutiveIntersectingVertices > 0)
-                        minConsecutiveIntersectingVertices = std::min(consecutiveIntersectingVertices, minConsecutiveIntersectingVertices);
-                    consecutiveIntersectingVertices = 0;
-                }
-
-                //No single vertex intersection
-                if (minConsecutiveIntersectingVertices > 1) continue;
-                if (!intersectingVertices.empty())
-                {
-                    size_t nColinear = 0;
-                    for (size_t i = 0; i < intersectingVertices.size(); ++i)
-                    {
-                        std::vector<DPoint3d> pts = { intersectingContext[i].first.first.point[0],intersectingContext[i].first.first.point[1], intersectingContext[i].second.first.point[0] };
-                        if (bsiGeom_isDPoint3dArrayColinear(pts.data(), (int)pts.size(), 1e-8))
-                        {
-                            nColinear++;
-                            continue;
-                        }
-                        pts = { intersectingContext[i].first.first.point[0],intersectingContext[i].first.first.point[1], intersectingContext[i].second.second.point[1] };
-                        if (bsiGeom_isDPoint3dArrayColinear(pts.data(), (int)pts.size(), 1e-8))
-                        {
-                            nColinear++;
-                            continue;
-                        }
-                        pts = { intersectingContext[i].first.second.point[0],intersectingContext[i].first.second.point[1], intersectingContext[i].second.first.point[0] };
-                        if (bsiGeom_isDPoint3dArrayColinear(pts.data(), (int)pts.size(), 1e-8))
-                        {
-                            nColinear++;
-                            continue;
-                        }
-                        pts = { intersectingContext[i].first.second.point[0],intersectingContext[i].first.second.point[1], intersectingContext[i].second.second.point[1] };
-                        if (bsiGeom_isDPoint3dArrayColinear(pts.data(), (int)pts.size(), 1e-8))
-                        {
-                            nColinear++;
-                            continue;
-                        }
-
-                    }
-                    if (nColinear == intersectingVertices.size())
-                        continue;
-                    bvector<DPoint3d> withoutIntersect;
-                    if (poly.size() < poly2.size())
-                    {
-                        for (auto& pt : poly)
-                        {
-                            bool insert = true;
-                            for (auto& ptB : intersectingVertices)
-                                if (pt.IsEqual (ptB, 1e-8)) insert = false;
-                            if (insert) withoutIntersect.push_back(pt);
-                        }
-                    }
-                    else
-                    {
-                        for (auto& pt : poly2)
-                        {
-                            bool insert = true;
-                            for (auto& ptB : intersectingVertices)
-                                if (pt.IsEqual (ptB, 1e-8)) insert = false;
-                            if (insert) withoutIntersect.push_back(pt);
-                        }
-                    }
-                    if (poly.size() < poly2.size())
-                    {
-                        poly = poly2;
-                        poly_2d = poly2_2d;
-                        range = DRange3d::From(poly);
-                    }
-                    if (!withoutIntersect.empty() && !withoutIntersect.front().IsEqual (*(&withoutIntersect.back()), 1e-8)) withoutIntersect.push_back(withoutIntersect.front());
-                    if (withoutIntersect.size() > 4)
-                    {
-                        poly2 = withoutIntersect;
-                    }
-                    else poly2.clear();
-
-                }
-            }
-        }
-    }
-
-    for (auto& poly : polygons)
-    {
-        if (!available[&poly - &polygons.front()]) continue;
-        if (used[&poly - &polygons[0]]) continue;
-        if (poly.empty()) continue;
-        bvector<DPoint3d> poly_2d = poly;
-        for (auto&pt : poly_2d) pt.z = 0;
-
-        //pre-compute the union of polys with this function because apparently sometimes Unify hangs
-        for (auto& poly2 : polygons)
-        {
-            if (!available[&poly2 - &polygons.front()]) continue;
-            if (&poly == &poly2) continue;
-            if (poly2.empty()) continue;
-            if (used[&poly2 - &polygons[0]]) continue;
-
-            bvector<DPoint3d> poly2_2d = poly2;
-            for (auto&pt : poly2_2d) pt.z = 0;
-
-            if (bsiDPoint3dArray_polygonClashXYZ(&poly.front(), (int)poly.size(), &poly2.front(), (int)poly2.size())
-                || bsiDPoint3dArray_polygonClashXYZ(&poly_2d.front(), (int)poly_2d.size(), &poly2_2d.front(), (int)poly2_2d.size()))
-            {
-                VuPolygonClassifier vu(1e-8, 0);
-                vu.ClassifyAUnionB(poly, poly2);
-                bvector<DPoint3d> xyz;
-                bvector<bvector<DPoint3d>> faces;
-                for (; vu.GetFace(xyz);)
-                {
-                    if (bsiGeom_getXYPolygonArea(&xyz[0], (int)xyz.size()) < 0) continue;
-                    else
-                    {
-                        //  postFeatureBoundary.push_back(xyz);
-                        faces.push_back(xyz);
-
-                    }
-
-                }
-                if (faces.size() == 1)
-                {
-                    poly = faces.front();
-                    used[&poly2 - &polygons[0]] = true;
-                }
-                /*	else
-                {
-                //compute intersects on vertices
-                bset<DPoint3d, DPoint3dZYXTolerancedSortComparison> setOfPts(DPoint3dZYXTolerancedSortComparison(1e-8, 0));
-                bvector<DPoint3d> intersectingVertices;
-                for (auto& pt : poly)
-                setOfPts.insert(pt);
-                for (auto& pt : poly2)
-                if (setOfPts.count(pt))
-                intersectingVertices.push_back(pt);
-                if (!intersectingVertices.empty())
-                {
-                bvector<DPoint3d> withoutIntersect;
-                if (poly.size() < poly2.size())
-                {
-                for (auto& pt : poly)
-                {
-                bool insert = true;
-                for (auto& ptB : intersectingVertices)
-                if (pt.IsEqual (ptB, 1e-8)) insert = false;
-                if(insert) withoutIntersect.push_back(pt);
-                }
-                }
-                else
-                {
-                for (auto& pt : poly2)
-                {
-                bool insert = true;
-                for (auto& ptB : intersectingVertices)
-                if (pt.IsEqual (ptB, 1e-8)) insert = false;
-                if (insert) withoutIntersect.push_back(pt);
-                }
-                }
-                if (poly.size() < poly2.size()) poly = poly2;
-
-                if (!withoutIntersect.empty() && !withoutIntersect.front().IsEqual (*(&withoutIntersect.back()), 1e-8)) withoutIntersect.push_back(withoutIntersect.front());
-                if (withoutIntersect.size() > 4)
-                {
-                poly2 = withoutIntersect;
-                }
-                else used[&poly2 - &polygons[0]] = true;
-                }
-                }*/
-            }
-
-        }
-    }
-
-    //keep unique resulting polygons
-    for (auto& poly : polygons)
-    {
-        if (!available[&poly - &polygons.front()]) continue;
-        if (used[&poly - &polygons[0]]) continue;
-        if (poly.empty()) continue;
-        for (auto& poly2 : polygons)
-        {
-            if (!available[&poly2 - &polygons.front()]) continue;
-            if (&poly == &poly2) continue;
-            if (used[&poly2 - &polygons[0]]) continue;
-            if (poly2.empty()) continue;
-
-            if (poly2.size() != poly.size()) continue;
-            size_t i = 0;
-            for (i = 0; i < poly.size(); ++i)
-                if (!poly[i].IsEqual (poly2[i], 1e-8))
-                    break;
-            if (i == poly.size())
-                used[&poly2 - &polygons[0]] = true;
-        }
-    }
-
-    for (auto& poly : polygons)
-    {
-        if (!available[&poly - &polygons.front()]) continue;
-        if (used[&poly - &polygons[0]]) continue;
-        if (poly.empty()) continue;
-
-        UntieLoopsFromPolygon(poly);
-        if (poly.size() < 3)
-            continue;
-        HArrayAutoPtr<double> tempBuffer(new double[poly.size() * 2]);
-
-        int bufferInd = 0;
-
-        for (size_t pointInd = 0; pointInd < poly.size(); pointInd++)
-        {
-            tempBuffer[bufferInd * 2] = poly[pointInd].x;
-            tempBuffer[bufferInd * 2 + 1] = poly[pointInd].y;
-            bufferInd++;
-        }
-        HVE2DPolygonOfSegments polygon(poly.size() * 2, tempBuffer, coordSysPtr);
-
-        HFCPtr<HVEShape> subShapePtr = new HVEShape(polygon);
-        allPolyShape->Unify(*subShapePtr);
-    }
-
-    AddLoopsFromShape(newUnifiedPoly, allPolyShape->GetLightShape(), afterPolygonAdded);
-    polygons = newUnifiedPoly;
-}
-
-void IScalableMeshMemoryCounts::SetMaximumMemoryUsage(size_t maxNumberOfBytes)
-{
-    SMMemoryPool::GetInstance()->SetMaxSize(maxNumberOfBytes);
-}
-
-void IScalableMeshMemoryCounts::SetMaximumVideoMemoryUsage(size_t maxNumberOfBytes)
-{
-    SMMemoryPool::GetInstanceVideo()->SetMaxSize(maxNumberOfBytes);
-}
-
-size_t IScalableMeshMemoryCounts::GetAmountOfUsedMemory()
-{
-    return SMMemoryPool::GetInstance()->GetCurrentlyUsed();
-}
-
-size_t IScalableMeshMemoryCounts::GetAmountOfUsedVideoMemory()
-{
-    return SMMemoryPool::GetInstanceVideo()->GetCurrentlyUsed();
-}
-
-size_t IScalableMeshMemoryCounts::GetMaximumMemoryUsage()
-{
-    return SMMemoryPool::GetInstance()->GetMaxSize();
-}
-
-size_t IScalableMeshMemoryCounts::GetMaximumVideoMemoryUsage()
-{
-    return SMMemoryPool::GetInstanceVideo()->GetMaxSize();
-}
-
-template class ScalableMesh<DPoint3d>;
-template class ScalableMeshSingleResolutionPointIndexView<DPoint3d>;
-
-END_BENTLEY_SCALABLEMESH_NAMESPACE
+/*--------------------------------------------------------------------------------------+
+|
+|     $Source: STM/ScalableMesh.cpp $
+|    $RCSfile: ScalableMesh.cpp,v $
+|   $Revision: 1.106 $
+|       $Date: 2012/01/06 16:30:15 $
+|     $Author: Raymond.Gauthier $
+|
+|  $Copyright: (c) 2019 Bentley Systems, Incorporated. All rights reserved. $
+|
++--------------------------------------------------------------------------------------*/
+  
+#include <ScalableMeshPCH.h>
+#include "ImagePPHeaders.h" 
+extern bool   GET_HIGHEST_RES;
+
+#include <STMInternal/Foundations/FoundationsPrivateTools.h>
+/*------------------------------------------------------------------+
+| Include of the current class header                               |
++------------------------------------------------------------------*/
+#include "InternalUtilityFunctions.h"
+#include "ScalableMesh.h"
+#include "ScalableMeshQuadTreeBCLIBFilters.h"
+#include "ScalableMeshQuadTreeQueries.h"
+
+#include <ScalableMesh/GeoCoords/GCS.h>
+#include <STMInternal/GeoCoords/WKTUtils.h>
+#include <ScalableMesh/GeoCoords/Reprojection.h>
+
+#include "ScalableMeshQuery.h"
+#include "ScalableMeshSourcesPersistance.h"
+
+#include <ScalableMesh/IScalableMeshPolicy.h>
+#include <ScalableMesh/IScalableMeshSourceCollection.h>
+#include <ScalableMesh/IScalableMeshDocumentEnv.h>
+#include <ScalableMesh/IScalableMeshGroundExtractor.h>
+#include <ScalableMesh/IScalableMeshSourceImportConfig.h>
+#include <ScalableMesh/IScalableMeshSources.h>
+
+#include "ScalableMesh/ScalableMeshLib.h"
+#include <CloudDataSource/DataSourceManager.h>
+
+#include "ScalableMeshDraping.h"
+#include "ScalableMeshInfo.h"
+#include "ScalableMeshVolume.h"
+
+#include "Edits/ClipRegistry.h"
+
+#include <Vu/VuApi.h>
+#include <Vu/vupoly.fdf>
+#include "vuPolygonClassifier.h"
+#include <ImagePP/all/h/HIMMosaic.h>
+#include <ImagePP/all/h/HRFVirtualEarthFile.h>
+#include "LogUtils.h"
+#include "ScalableMeshEdit.h"
+#include "ScalableMeshAnalysis.h"
+#include <ScalableMesh/ScalableMeshLib.h>
+#include <ScalableMesh/IScalableMeshNodeCreator.h>
+#include "MosaicTextureProvider.h"
+#include "ScalableMeshGroup.h"
+#include "ScalableMeshMesher.h"
+#include "ScalableMeshDb.h"
+#include <ScalableMesh/IScalableMeshPublisher.h>
+
+#ifndef VANCOUVER_API
+#include <DgnPlatform/DgnGeoCoord.h>
+#endif
+
+
+
+//#include "CGALEdgeCollapse.h"
+
+//DataSourceManager s_dataSourceManager;
+
+extern bool s_stream_from_wsg;
+extern bool s_stream_from_grouped_store;
+extern bool s_is_virtual_grouping;
+
+ScalableMeshScheduler* s_clipScheduler = nullptr;
+std::mutex s_schedulerLock;
+
+/*----------------------------------------------+
+| Constant definitions                          |
++----------------------------------------------*/
+
+/*----------------------------------------------+
+| Private type definitions                      |
++----------------------------------------------*/
+
+// typedef HGF2DTemplateExtent<double, HGF3DCoord<double>> FProtFeatureExtentType;
+typedef HGF3DExtent<double> FProtFeatureExtentType;
+//typedef HGF2DTemplateExtent<double, HGF3DCoord<double>> FProtPtExtentType;
+typedef HGF3DExtent<double> FProtPtExtentType;
+ 
+// typedef HGF2DTemplateExtent<double, HGF3DCoord<double>> XProtFeatureExtentType;
+typedef HGF3DExtent<double> XProtFeatureExtentType;
+//typedef HGF2DTemplateExtent<double, HGF3DCoord<double>> XProtPtExtentType;
+typedef HGF3DExtent<double> XProtPtExtentType;
+
+
+typedef HGF3DExtent<double> YProtFeatureExtentType;
+//typedef HGF2DTemplateExtent<double, HGF3DCoord<double>> YProtFeatureExtentType;
+
+/*==================================================================*/
+/*                                                                  */
+/*          INTERNAL FUNCTIONS                                      */
+/*                                                                  */
+/*==================================================================*/
+
+using namespace ISMStore;
+
+USING_NAMESPACE_BENTLEY_SCALABLEMESH_IMPORT
+USING_NAMESPACE_BENTLEY_SCALABLEMESH_GEOCOORDINATES
+
+
+BEGIN_BENTLEY_SCALABLEMESH_NAMESPACE
+
+bool s_useSQLFormat = true;
+
+#define USE_CODE_FOR_ERROR_DETECTION
+
+namespace {
+#if 0
+/*----------------------------------------------------------------------------+
+| Pool Singleton
++----------------------------------------------------------------------------*/
+template <typename POINT> static HFCPtr<HPMCountLimitedPool<POINT> > PoolSingleton()
+    {
+    static HFCPtr<HPMCountLimitedPool<POINT> > pGlobalPointPool(new HPMCountLimitedPool<POINT>(new HPMMemoryMgrReuseAlreadyAllocatedBlocksWithAlignment(100, 2000 * sizeof(POINT)), 30000000));
+
+    return pGlobalPointPool;
+    }
+#endif
+
+inline const GCS& GetDefaultGCS ()
+    {
+    static const GCS DEFAULT_GCS(GetGCSFactory().Create(GeoCoords::Unit::GetMeter()));
+    return DEFAULT_GCS;
+    }
+
+const size_t DEFAULT_WORKING_LAYER = 0;
+
+}   
+
+/*----------------------------------------------------------------------------+
+|IScalableMesh Method Definition Section - Begin
++----------------------------------------------------------------------------*/
+
+void IScalableMesh::TextureFromRaster(ITextureProviderPtr provider)
+    {
+    return _TextureFromRaster(provider);
+    }
+
+int64_t IScalableMesh::GetPointCount()
+    {
+    return _GetPointCount();
+    }
+
+uint64_t IScalableMesh::GetNodeCount()
+    {
+    return _GetNodeCount();
+    }
+
+bool IScalableMesh::IsTerrain()
+    {
+    return _IsTerrain();
+    }
+
+bool IScalableMesh::IsTextured()
+    {
+    return _IsTextured();
+    }
+
+StatusInt IScalableMesh::GetTextureInfo(IScalableMeshTextureInfoPtr& textureInfo) const
+    {
+    return _GetTextureInfo(textureInfo);
+    }
+
+bool IScalableMesh::IsCesium3DTiles()
+    {
+    return _IsCesium3DTiles();
+    }
+
+bool IScalableMesh::IsStubFile()
+    {
+    return _IsStubFile();
+    }
+
+Utf8String IScalableMesh::GetProjectWiseContextShareLink()
+    {
+    return _GetProjectWiseContextShareLink();
+    }
+
+DTMStatusInt IScalableMesh::GetRange(DRange3dR range)
+    {
+    return _GetRange(range);
+    }
+
+StatusInt IScalableMesh::GetBoundary(bvector<DPoint3d>& boundary)
+    {
+    return _GetBoundary(boundary);
+    }
+
+int IScalableMesh::GenerateSubResolutions()
+    {
+    return _GenerateSubResolutions();
+    }
+            
+int64_t IScalableMesh::GetBreaklineCount() const
+    {
+    return _GetBreaklineCount();
+    }
+ 
+ScalableMeshCompressionType IScalableMesh::GetCompressionType() const
+    {
+    return _GetCompressionType();
+    }
+
+int IScalableMesh::GetNbResolutions() const
+    {
+    return _GetNbResolutions();
+    }
+
+size_t IScalableMesh::GetTerrainDepth() const
+    {
+    return _GetTerrainDepth();
+    }
+
+
+IScalableMeshPointQueryPtr IScalableMesh::GetQueryInterface(ScalableMeshQueryType queryType) const
+    {
+    return _GetQueryInterface(queryType);
+    }
+
+IScalableMeshPointQueryPtr IScalableMesh::GetQueryInterface(ScalableMeshQueryType                         queryType,                                          
+                                                            BENTLEY_NAMESPACE_NAME::GeoCoordinates::BaseGCSCPtr& targetGCS,
+                                                            const DRange3d& extentInTargetGCS) const
+    {
+    return _GetQueryInterface(queryType, targetGCS, extentInTargetGCS);
+    }
+
+IScalableMeshMeshQueryPtr IScalableMesh::GetMeshQueryInterface(MeshQueryType queryType) const
+    {
+    return _GetMeshQueryInterface(queryType);
+    }
+
+IScalableMeshMeshQueryPtr IScalableMesh::GetMeshQueryInterface(MeshQueryType queryType,
+                                                 BENTLEY_NAMESPACE_NAME::GeoCoordinates::BaseGCSCPtr& targetGCS,
+                                                 const DRange3d& extentInTargetGCS) const
+    {
+    return _GetMeshQueryInterface(queryType, targetGCS, extentInTargetGCS);
+    }
+
+IScalableMeshNodeRayQueryPtr IScalableMesh::GetNodeQueryInterface() const
+    {
+    return _GetNodeQueryInterface();
+    } 
+
+IScalableMeshEditPtr IScalableMesh::GetMeshEditInterface() const
+    {
+    return _GetMeshEditInterface();
+    }
+
+IScalableMeshAnalysisPtr IScalableMesh::GetMeshAnalysisInterface()
+    {
+    return _GetMeshAnalysisInterface();
+    }
+
+BENTLEY_NAMESPACE_NAME::TerrainModel::IDTM* IScalableMesh::GetDTMInterface(DTMAnalysisType type)
+    {
+    return _GetDTMInterface(type);
+    }
+
+BENTLEY_NAMESPACE_NAME::TerrainModel::IDTM* IScalableMesh::GetDTMInterface(DMatrix4d& storageToUors, DTMAnalysisType type)
+    {
+    return _GetDTMInterface(storageToUors, type);
+    }
+
+const BaseGCSCPtr& IScalableMesh::GetBaseGCS() const 
+    {
+    return _GetGCS().GetGeoRef().GetBasePtr();
+    }
+
+StatusInt IScalableMesh::SetBaseGCS(const BaseGCSCPtr& baseGCSPtr)
+    {
+    SMStatus createStatus = SMStatus::S_SUCCESS;
+    GCS gcs(GetGCSFactory().Create(baseGCSPtr, createStatus));
+    if (SMStatus::S_SUCCESS != createStatus)
+        return BSIERROR;
+
+    return _SetGCS(gcs);
+    }
+
+
+const GeoCoords::GCS& IScalableMesh::GetGCS() const
+    {
+    return _GetGCS();
+    }
+
+StatusInt IScalableMesh::SetGCS(const GeoCoords::GCS& gcs)
+    {
+    return _SetGCS(gcs);
+    }
+
+ScalableMeshState IScalableMesh::GetState() const
+    {
+    return _GetState();
+    }
+
+bool IScalableMesh::IsReadOnly() const
+    {
+    return _IsReadOnly();
+    }
+
+bool IScalableMesh::IsShareable() const
+    {
+    return _IsShareable();
+    }
+
+bool IScalableMesh::InSynchWithSources() const
+    {
+    return _InSynchWithSources();
+    }
+
+bool IScalableMesh::LastSynchronizationCheck(time_t& lastCheckTime) const
+    {
+    return _LastSynchronizationCheck(lastCheckTime);
+    }
+
+int IScalableMesh::GetRangeInSpecificGCS(DPoint3d& lowPt, DPoint3d& highPt, BENTLEY_NAMESPACE_NAME::GeoCoordinates::BaseGCSCPtr& targetGCS) const
+    {
+    return _GetRangeInSpecificGCS(lowPt, highPt, targetGCS);
+    }
+
+
+uint64_t IScalableMesh::AddClip(const DPoint3d* pts, size_t ptsSize)
+    {
+    return _AddClip(pts, ptsSize);
+    }
+
+bool IScalableMesh::AddClip(const DPoint3d* pts, size_t ptsSize, uint64_t clipID)
+    {
+    return _AddClip(pts, ptsSize, clipID);
+    }
+
+bool IScalableMesh::AddClip(const DPoint3d* pts, size_t ptsSize, uint64_t clipID, SMClipGeometryType geom, SMNonDestructiveClipType type, bool isActive)
+    {
+    return _AddClip(pts, ptsSize, clipID, geom, type, isActive);
+    }
+
+bool IScalableMesh::AddClip(const ClipVectorPtr& clip, uint64_t clipID, SMClipGeometryType geom, SMNonDestructiveClipType type, bool isActive)
+{
+    return _AddClip(clip, clipID, geom, type, isActive);
+}
+
+bool IScalableMesh::ModifyClip(const DPoint3d* pts, size_t ptsSize, uint64_t clipID)
+    {
+    return _ModifyClip(pts, ptsSize, clipID);
+    }
+
+
+bool IScalableMesh::ModifyClip(const DPoint3d* pts, size_t ptsSize, uint64_t clipID, SMClipGeometryType geom, SMNonDestructiveClipType type, bool isActive)
+    {
+    return _ModifyClip(pts, ptsSize, clipID, geom, type, isActive);
+    }
+
+bool IScalableMesh::ModifyClip(const ClipVectorPtr& clip, uint64_t clipID, SMClipGeometryType geom, SMNonDestructiveClipType type, bool isActive)
+{
+    return _ModifyClip(clip, clipID, geom, type, isActive);
+}
+
+void IScalableMesh::SynchronizeClipData(const bvector<bpair<uint64_t, bvector<DPoint3d>>>& listOfClips, const bvector<bpair<uint64_t, bvector<bvector<DPoint3d>>>>& listOfSkirts)
+    {
+    return _SynchronizeClipData(listOfClips, listOfSkirts);
+    }
+
+void IScalableMesh::ModifyClipMetadata(uint64_t clipId, double importance, int nDimensions)
+    {
+    return _ModifyClipMetadata(clipId, importance, nDimensions);
+    }
+
+bool IScalableMesh::RemoveClip(uint64_t clipID)
+    {
+    return _RemoveClip(clipID);
+    }
+
+bool IScalableMesh::GetClip(uint64_t clipID, bvector<DPoint3d>& clipData)
+{
+    return _GetClip(clipID, clipData);
+}
+
+bool IScalableMesh::GetClip(uint64_t clipID, ClipVectorPtr& clipData)
+{
+    return _GetClip(clipID, clipData);
+}
+
+bool IScalableMesh::IsInsertingClips()
+    {
+    return _IsInsertingClips();
+    }
+
+void IScalableMesh::SetIsInsertingClips(bool toggleInsertClips)
+    {
+    return _SetIsInsertingClips(toggleInsertClips);
+    }
+
+
+bool   IScalableMesh::ShouldInvertClips()
+    {
+    return _ShouldInvertClips();
+    }
+
+void   IScalableMesh::SetInvertClip(bool invertClips)
+    {
+    return _SetInvertClip(invertClips);
+    }
+
+bool IScalableMesh::GetSkirt(uint64_t skirtID, bvector<bvector<DPoint3d>>& skirt)
+    {
+    return _GetSkirt(skirtID, skirt);
+    }
+
+bool IScalableMesh::AddSkirt(const bvector<bvector<DPoint3d>>& skirt, uint64_t clipID)
+    {
+    return _AddSkirt(skirt, clipID);
+    }
+
+bool IScalableMesh::ModifySkirt(const bvector<bvector<DPoint3d>>& skirt, uint64_t clipID)
+    {
+    return _ModifySkirt(skirt, clipID);
+    }
+
+void IScalableMesh::GetAllClipIds(bvector<uint64_t>& ids)
+    {
+    return _GetAllClipsIds(ids);
+    }
+
+void                              IScalableMesh::SetClipOnOrOff(uint64_t id, bool isActive)
+    {
+    return _SetClipOnOrOff(id, isActive);
+    }
+
+void                               IScalableMesh::GetIsClipActive(uint64_t id, bool& isActive)
+    {
+    return _GetIsClipActive(id, isActive);
+    }
+
+void                        IScalableMesh::GetClipType(uint64_t id, SMNonDestructiveClipType& type)
+    {
+    return _GetClipType(id, type);
+    }
+
+void IScalableMesh::CompactExtraFiles()
+{
+	return _CompactExtraFiles();
+}
+
+void IScalableMesh::WriteExtraFiles()
+{
+	return _WriteExtraFiles();
+}
+
+void IScalableMesh::GetCurrentlyViewedNodes(bvector<IScalableMeshNodePtr>& nodes)
+    {
+    return _GetCurrentlyViewedNodes(nodes);
+    }
+
+void IScalableMesh::SetCurrentlyViewedNodes(const bvector<IScalableMeshNodePtr>& nodes)
+    {
+    return _SetCurrentlyViewedNodes(nodes);
+    }
+
+void IScalableMesh::SetEditFilesBasePath(const Utf8String& path)
+    {
+    return _SetEditFilesBasePath(path);
+    }
+
+Utf8String IScalableMesh::GetEditFilesBasePath()
+    {
+    return _GetEditFilesBasePath();
+    }
+
+void IScalableMesh::GetExtraFileNames(bvector<BeFileName>& extraFileNames) const
+    {
+    return _GetExtraFileNames(extraFileNames);
+    }
+
+IScalableMeshNodePtr IScalableMesh::GetRootNode()
+    {
+    return _GetRootNode();
+    }
+
+#ifdef WIP_MESH_IMPORT
+void  IScalableMesh::GetAllTextures(bvector<IScalableMeshTexturePtr>& textures)
+    {
+    return _GetAllTextures(textures);
+    }
+#endif
+
+bool IScalableMesh::RemoveSkirt(uint64_t clipID)
+    {
+    return _RemoveSkirt(clipID);
+    }
+
+
+int IScalableMesh::SaveAs(const WString& destination, ClipVectorPtr clips, IScalableMeshProgressPtr progress)
+    {
+    return _SaveAs(destination, clips, progress);
+    }
+
+int IScalableMesh::Generate3DTiles(const WString& outContainerName, WString outDatasetName, SMCloudServerType server, IScalableMeshProgressPtr progress, ClipVectorPtr clips) const
+    {
+    return _Generate3DTiles(outContainerName, outDatasetName, server, progress, clips, (clips.IsValid() ? (uint64_t)-1 : (uint64_t)-2));
+    }
+
+BentleyStatus IScalableMesh::CreateCoverage(const bvector<DPoint3d>& coverageData, uint64_t id, const Utf8String& coverageName)
+    {    
+    return _CreateCoverage(coverageData, id, coverageName);
+    }
+
+SMStatus IScalableMesh::DetectGroundForRegion(BeFileName& createdTerrain, const BeFileName& coverageTempDataFolder, const bvector<DPoint3d>& coverageData, uint64_t id, IScalableMeshGroundPreviewerPtr groundPreviewer, BaseGCSCPtr destinationGcs, bool limitResolution)
+    {
+    return _DetectGroundForRegion(createdTerrain, coverageTempDataFolder, coverageData, id, groundPreviewer, destinationGcs, limitResolution);
+    }
+
+void IScalableMesh::GetAllCoverages(bvector<bvector<DPoint3d>>& coverageData)
+    {
+    return _GetAllCoverages(coverageData);
+    }
+
+void IScalableMesh::GetCoverageIds(bvector<uint64_t>& ids) const
+    {
+    return _GetCoverageIds(ids);
+    }
+
+void IScalableMesh::GetCoverageName(Utf8String& name, uint64_t id) const
+    {
+    return _GetCoverageName(name, id);
+    }
+
+BentleyStatus IScalableMesh::DeleteCoverage(uint64_t id)
+    {
+    return _DeleteCoverage(id);
+    }
+
+IScalableMeshClippingOptions&  IScalableMesh::EditClippingOptions()
+    {
+	return _EditClippingOptions();
+    }
+
+void IScalableMesh::ImportTerrainSM(WString terrainPath)
+    {
+    return _ImportTerrainSM(terrainPath);
+    }
+
+IScalableMeshPtr IScalableMesh::GetTerrainSM()
+    {
+    return _GetTerrainSM();
+    }
+
+Transform  IScalableMesh::GetReprojectionTransform() const
+    {
+    return _GetReprojectionTransform();
+    }
+
+BentleyStatus   IScalableMesh::SetReprojection(GeoCoordinates::BaseGCSCR targetCS, TransformCR approximateTransform)
+    {
+    return _SetReprojection(targetCS, approximateTransform);
+    }
+
+#ifdef VANCOUVER_API
+BentleyStatus   IScalableMesh::Reproject(GeoCoordinates::BaseGCSCP targetCS, DgnModelRefP dgnModel)
+    {
+    return _Reproject(targetCS, dgnModel);
+    }
+#else
+BentleyStatus   IScalableMesh::Reproject(DgnGCSCP targetCS, DgnDbR dgnProject)
+    {
+    return _Reproject(targetCS, dgnProject);
+    }
+#endif
+
+IScalableMeshPtr IScalableMesh::GetGroup()
+    {
+    return _GetGroup();
+    }
+
+void IScalableMesh::AddToGroup(IScalableMeshPtr& sMesh, bool isRegionRestricted, const DPoint3d* region, size_t nOfPtsInRegion)
+    {
+    return _AddToGroup(sMesh, isRegionRestricted, region, nOfPtsInRegion);
+    }
+
+
+void IScalableMesh::RemoveFromGroup(IScalableMeshPtr& sMesh)
+    {
+    return _RemoveFromGroup(sMesh);
+    }
+
+void IScalableMesh::SetGroupSelectionFromPoint(DPoint3d firstPoint)
+    {
+    return _SetGroupSelectionFromPoint(firstPoint);
+    }
+
+void  IScalableMesh::ClearGroupSelection()
+    {
+    return _ClearGroupSelection();
+    }
+
+void  IScalableMesh::RemoveAllDisplayData()
+    {
+    return _RemoveAllDisplayData();
+    }
+
+
+#ifdef SCALABLE_MESH_ATP
+    
+int IScalableMesh::ChangeGeometricError(const WString& outContainerName, WString outDatasetName, SMCloudServerType server, const double& newGeometricErrorValue) const
+    {
+    return _ChangeGeometricError(outContainerName, outDatasetName, server, newGeometricErrorValue);
+    }
+
+int IScalableMesh::LoadAllNodeHeaders(size_t& nbLoadedNodes, int level) const
+    {
+    return _LoadAllNodeHeaders(nbLoadedNodes, level);
+    }
+
+int IScalableMesh::LoadAllNodeData(size_t& nbLoadedNodes, int level) const
+{
+    return _LoadAllNodeData(nbLoadedNodes, level);
+}
+
+int IScalableMesh::SaveGroupedNodeHeaders(const WString& pi_pOutputDirPath, const short& pi_pGroupMode) const
+    {
+    return _SaveGroupedNodeHeaders(pi_pOutputDirPath, pi_pGroupMode);
+    }
+#endif
+
+void IScalableMesh::ReFilter()
+    {
+    return _ReFilter();
+    }
+
+/*----------------------------------------------------------------------------+
+|IScalableMesh Method Definition Section - End
++----------------------------------------------------------------------------*/
+
+
+namespace {
+
+AccessMode GetAccessModeFor(bool                    openReadOnly,
+                            bool                    openShareable)
+    {
+    AccessMode accessMode;
+
+    if (openReadOnly == true)
+        {
+        accessMode = HFC_READ_ONLY;
+
+        if (openShareable == true)
+            {
+            accessMode |= HFC_SHARE_READ_WRITE;
+            }           
+        }
+    else
+        {            
+        accessMode = HFC_READ_WRITE;
+
+        if (openShareable == true)
+            {                    
+            accessMode |= HFC_SHARE_READ_ONLY;
+            }            
+        } 
+    return accessMode;
+    }
+
+}
+
+/*----------------------------------------------------------------------------+
+|IScalableMesh::GetFor
++----------------------------------------------------------------------------*/
+
+IScalableMeshPtr IScalableMesh::GetFor(const WChar*          filePath,
+                                       const Utf8String&     baseEditsFilePath,
+                                       bool                  useTempFolderForEditFiles,
+                                       bool                  openReadOnly,
+                                       bool                  openShareable,
+                                       StatusInt&            status)
+{
+    return GetFor(filePath, baseEditsFilePath, useTempFolderForEditFiles, true, openReadOnly, openShareable, status);
+
+}
+
+IScalableMeshPtr IScalableMesh::GetFor(const WChar*          filePath,
+                                       const Utf8String&     baseEditsFilePath,
+                                       bool                  useTempFolderForEditFiles,
+                                       bool                  needsNeighbors,
+                                       bool                  openReadOnly,
+                                       bool                  openShareable,
+                                       StatusInt&            status)
+{
+    status = BSISUCCESS;
+    bool isLocal = true;
+    Utf8String newBaseEditsFilePath(baseEditsFilePath);
+    SMSQLiteFilePtr smSQLiteFile;
+    if ((BeFileName::GetExtension(filePath).CompareToI(L"3sm") == 0) ||
+        (BeFileName::GetExtension(filePath).CompareToI(L"stm2") == 0))
+        { // Open 3sm file
+        StatusInt openStatus;
+        
+        if (openShareable && ScalableMeshDb::GetEnableSharedDatabase())
+            {
+            smSQLiteFile = SMSQLiteFile::Open(filePath, openReadOnly, openStatus, true);
+            }
+        else
+            {
+            smSQLiteFile = SMSQLiteFile::Open(filePath, openReadOnly, openStatus);
+            }
+			
+        if (smSQLiteFile == nullptr)
+            {
+            status = BSIERROR;
+
+            return 0; // Error opening file
+            }
+        }
+    else if (BeFileName::GetExtension(filePath).CompareToI(L"s3sm") == 0)
+        {
+        auto directory = BeFileName::GetDirectoryName(filePath);
+        isLocal = BeFileName::DoesPathExist(directory.c_str());
+        }
+    else if (BeFileName::GetExtension(filePath).CompareToI(L"json") == 0)    
+        { // Open json streaming format
+        auto directory = BeFileName::GetDirectoryName(filePath);
+        isLocal = BeFileName::DoesPathExist(directory.c_str());
+        if (!isLocal && newBaseEditsFilePath.empty())
+            {
+            const wchar_t* temp = L"C:\\Temp\\Bentley\\3SM";
+            if (!BeFileName::DoesPathExist(temp)) BeFileName::CreateNewDirectory(temp);
+            newBaseEditsFilePath.Assign(temp);
+            }
+        }
+    else if (WString(filePath).ContainsI(L"realitydataservices") && WString(filePath).ContainsI(L"S3MXECPlugin"))
+        { // Open from ProjectWise Context share
+        isLocal = false;
+        if (newBaseEditsFilePath.empty())
+            {
+            const wchar_t* temp = L"C:\\Temp\\Bentley\\3SM";
+            if (!BeFileName::DoesPathExist(temp)) BeFileName::CreateNewDirectory(temp);
+            newBaseEditsFilePath.Assign(temp);
+            }
+        }
+    else
+        {
+        status = BSIERROR;
+        return 0;
+        }
+
+    if (ScalableMeshLib::GetHost().GetRegisteredScalableMesh(filePath) != nullptr) return ScalableMeshLib::GetHost().GetRegisteredScalableMesh(filePath);
+#ifndef LINUX_SCALABLEMESH_BUILD
+    if(isLocal && 0 != _waccess(filePath, 04))
+    {
+        status = BSISUCCESS;
+        return 0; // File not found
+    }
+#endif
+
+    return ScalableMesh<DPoint3d>::Open(smSQLiteFile, filePath, newBaseEditsFilePath, useTempFolderForEditFiles, needsNeighbors, status);
+
+}
+
+IScalableMeshPtr IScalableMesh::GetFor(const WChar*          filePath,
+                                       bool                    openReadOnly,
+                                       bool                    openShareable,
+                                       StatusInt&              status)
+    {
+    return GetFor(filePath, Utf8String(filePath), true, openReadOnly, openShareable, status);
+    }
+
+IScalableMeshPtr IScalableMesh::GetFor(const WChar*          filePath,
+                                       bool                  needsNeighbors,
+                                       bool                    openReadOnly,
+                                       bool                    openShareable,
+                                       StatusInt&              status)
+    {
+    return GetFor(filePath, Utf8String(filePath), true, needsNeighbors, openReadOnly, openShareable, status);
+    }
+
+/*----------------------------------------------------------------------------+
+|IScalableMesh::GetFor
++----------------------------------------------------------------------------*/
+IScalableMeshPtr IScalableMesh::GetFor   (const WChar*          filePath,
+                            bool                    openReadOnly,
+                            bool                    openShareable)
+    {
+    StatusInt status;
+    return GetFor(filePath, Utf8String(filePath), true, openReadOnly, openShareable, status);
+    }
+
+/*----------------------------------------------------------------------------+
+|IScalableMesh::GetFor
++----------------------------------------------------------------------------*/
+IScalableMeshPtr IScalableMesh::GetFor(const WChar*          filePath,
+                                       const Utf8String&     baseEditsFilePath,
+                                       bool                  openReadOnly,
+                                       bool                  openShareable)
+    {
+    StatusInt status;
+    return IScalableMesh::GetFor(filePath, baseEditsFilePath, true, openReadOnly, openShareable, status);
+    }
+
+/*----------------------------------------------------------------------------+
+|IScalableMesh::GetCountInRange
++----------------------------------------------------------------------------*/
+Count IScalableMesh::GetCountInRange (const DRange2d& range, const CountType& type, const uint64_t& maxNumberCountedPoints) const
+    {
+    return _GetCountInRange(range, type, maxNumberCountedPoints);
+    }
+
+
+void      IScalableMesh::RegenerateClips(bool forceRegenerate)
+{
+    return _RegenerateClips(forceRegenerate);
+}
+
+/*----------------------------------------------------------------------------+
+|ScalableMeshBase::ScalableMeshBase
++----------------------------------------------------------------------------*/
+
+ScalableMeshBase::ScalableMeshBase(SMSQLiteFilePtr& smSQliteFile,
+    const WString&             filePath)
+    : m_workingLayer(DEFAULT_WORKING_LAYER),
+    m_sourceGCS(GetDefaultGCS()),
+    m_path(filePath),
+    m_baseExtraFilesPath(filePath),    
+    m_useTempPath(true), //Default is true, only legacy code should want not to use temporary folder.
+    m_smSQLitePtr(smSQliteFile)
+{
+    memset(&m_contentExtent, 0, sizeof(m_contentExtent));
+
+    // NEEDS_WORK_SM_STREAMING : if sqlite file is null, check for streaming parameters
+    //HPRECONDITION(smSQliteFile != 0);
+    
+        m_useTempPath = true;
+
+    SetDataSourceAccount(nullptr);
+}
+
+
+/*----------------------------------------------------------------------------+
+|ScalableMeshBase::~ScalableMeshBase
++----------------------------------------------------------------------------*/
+ScalableMeshBase::~ScalableMeshBase ()
+    {
+    }
+
+/*----------------------------------------------------------------------------+
+|ScalableMeshBase::GetIDTMFile
++----------------------------------------------------------------------------*/
+const SMSQLiteFilePtr& ScalableMeshBase::GetDbFile() const
+{
+    return m_smSQLitePtr;
+}
+
+
+/*----------------------------------------------------------------------------+
+|ScalableMeshBase::GetPath
++----------------------------------------------------------------------------*/
+const WChar* ScalableMeshBase::GetPath () const
+    {
+    return m_path.c_str();
+    }
+
+/*----------------------------------------------------------------------------+
+|ScalableMeshBase::LoadGCSFrom
++----------------------------------------------------------------------------*/
+
+bool ScalableMeshBase::LoadGCSFrom(WString wktStr)
+    {
+    assert(!wktStr.empty()); // invalid parameter
+
+    auto wktTemp = wktStr;
+    ISMStore::WktFlavor fileWktFlavor = GetWKTFlavor(&wktTemp, wktStr);
+    BaseGCS::WktFlavor  wktFlavor = BaseGCS::WktFlavor::wktFlavorUnknown;
+
+    bool result = MapWktFlavorEnum(wktFlavor, fileWktFlavor);
+
+    SMStatus gcsCreateStatus;
+    if (result)
+        {
+        GCS gcs(GetGCSFactory().Create(wktTemp.c_str(), wktFlavor, gcsCreateStatus));
+
+        if (SMStatus::S_SUCCESS != gcsCreateStatus)
+            return false;
+
+        using std::swap;
+        swap(m_sourceGCS, gcs);
+        return true;
+        }
+
+    // NEEDS_WORK_SM_STREAMING : assume default gcs for streaming only?
+    auto baseGCS = BENTLEY_NAMESPACE_NAME::GeoCoordinates::BaseGCS::CreateGCS(wktStr.c_str());
+
+    GCS gcs(GetGCSFactory().Create(baseGCS.get(), gcsCreateStatus));
+
+    using std::swap;
+    swap(m_sourceGCS, gcs);
+    return true;
+    }
+
+bool ScalableMeshBase::LoadGCSFrom()
+{
+    assert(m_smSQLitePtr != nullptr); // Must only be called with valid sqlite file
+
+    WString wktStr;
+    if (m_smSQLitePtr == nullptr || m_smSQLitePtr->GetWkt(wktStr))
+        return true;
+    return LoadGCSFrom(wktStr);
+}
+
+template <class POINT> void ScalableMesh<POINT>::_RegenerateClips(bool forceRegenerate)
+{
+    if (nullptr == m_scmIndexPtr) return;
+    auto store = m_scmIndexPtr->GetDataStore();
+
+    if (store->DoesClipFileExist() && forceRegenerate)
+    {
+        SMMemoryPool::GetInstance()->RemoveAllItemsOfType(SMStoreDataType::DiffSet, (uint64_t)m_scmIndexPtr.GetPtr());
+        store->EraseClipFile();
+    }
+
+    SetIsInsertingClips(true);
+
+    bvector<uint64_t> existingClipIds;
+    GetAllClipIds(existingClipIds);
+
+    for (auto& id : existingClipIds)
+    {
+        bvector<DPoint3d> clipData;
+        m_scmIndexPtr->GetClipRegistry()->GetClip(id, clipData);
+        DRange3d extent = DRange3d::NullRange();
+        if (!clipData.empty())
+            extent.Extend(DRange3d::From(&clipData[0], (int)clipData.size()));
+        else
+        {
+            SMClipGeometryType geom;
+            SMNonDestructiveClipType type;
+            bool isActive;
+            m_scmIndexPtr->GetClipRegistry()->GetClipWithParameters(id, clipData, geom, type, isActive);
+            if (geom == SMClipGeometryType::BoundedVolume)
+            {
+                ClipVectorPtr cp;
+                m_scmIndexPtr->GetClipRegistry()->GetClipWithParameters(id, cp, geom, type, isActive);
+                if (cp.IsValid())
+                {
+                    for (ClipPrimitivePtr& primitive : *cp)
+                        primitive->SetIsMask(false);
+                    cp->GetRange(extent, nullptr);
+                }
+                if (extent.Volume() == 0)
+                {
+                    if (extent.XLength() == 0)
+                    {
+                        extent.low.x -= 1.e-5;
+                        extent.high.x += 1.e-5;
+                    }
+                    if (extent.YLength() == 0)
+                    {
+                        extent.low.y -= 1.e-5;
+                        extent.high.y += 1.e-5;
+                    }
+                    if (extent.ZLength() == 0)
+                    {
+                        extent.low.z -= 1.e-5;
+                        extent.high.z += 1.e-5;
+                    }
+                }
+            }
+
+        }
+
+        Transform t = Transform::FromIdentity();
+        if (IsCesium3DTiles()) t = GetReprojectionTransform();
+
+        m_scmIndexPtr->PerformClipAction(ClipAction::ACTION_ADD, id, extent, true, t);
+
+    }
+
+    SetIsInsertingClips(false);
+    SaveEditFiles();
+}
+
+/*----------------------------------------------------------------------------+
+|ScalableMesh::ScalableMesh
++----------------------------------------------------------------------------*/
+
+template <class POINT> ScalableMesh<POINT>::ScalableMesh(SMSQLiteFilePtr& smSQLiteFile, const WString& path)
+    : ScalableMeshBase(smSQLiteFile, path),
+    m_areDataCompressed(false),
+    m_computeTileBoundary(false),
+    m_isCesium3DTiles(false),
+    m_isFromStubFile(false),
+    m_minScreenPixelsPerPoint(MEAN_SCREEN_PIXELS_PER_POINT),
+    m_reprojectionTransform(Transform::FromIdentity()),
+    m_isInvertingClips(false)
+    {
+
+	m_clippingOptions = new ScalableMeshClippingOptions([this](const ScalableMeshClippingOptions* changed)
+	{
+		if (nullptr == m_scmIndexPtr) return;
+		auto store = m_scmIndexPtr->GetDataStore();
+		store->SetClipDefinitionsProvider(changed->GetClipDefinitionsProvider());
+		m_scmIndexPtr->m_canUseBcLibClips = !changed->HasOverlappingClips();
+
+		if (changed->ShouldRegenerateStaleClipFiles() && !store->DoesClipFileExist())
+		{
+			/*SetIsInsertingClips(true);
+
+			bvector<uint64_t> existingClipIds;
+			GetAllClipIds(existingClipIds);
+
+			for (auto& id : existingClipIds)
+			{
+				bvector<DPoint3d> clipData;
+				m_scmIndexPtr->GetClipRegistry()->GetClip(id, clipData);
+				DRange3d extent = DRange3d::NullRange();
+				if (!clipData.empty())
+					extent.Extend(DRange3d::From(&clipData[0], (int)clipData.size()));
+                else
+                {
+                    SMClipGeometryType geom;
+                    SMNonDestructiveClipType type;
+                    bool isActive;
+                    m_scmIndexPtr->GetClipRegistry()->GetClipWithParameters(id, clipData, geom, type, isActive);
+                    if (geom == SMClipGeometryType::BoundedVolume)
+                    {
+                        ClipVectorPtr cp;
+                        m_scmIndexPtr->GetClipRegistry()->GetClipWithParameters(id, cp, geom, type, isActive);
+                        if (cp.IsValid())
+                        {
+                            for (ClipPrimitivePtr& primitive : *cp)
+                                primitive->SetIsMask(false);
+                            cp->GetRange(extent, nullptr);
+                        }
+                        if (extent.Volume() == 0)
+                        {
+                            if (extent.XLength() == 0)
+                            {
+                                extent.low.x -= 1.e-5;
+                                extent.high.x += 1.e-5;
+                            }
+                            if (extent.YLength() == 0)
+                            {
+                                extent.low.y -= 1.e-5;
+                                extent.high.y += 1.e-5;
+                            }
+                            if (extent.ZLength() == 0)
+                            {
+                                extent.low.z -= 1.e-5;
+                                extent.high.z += 1.e-5;
+                            }
+                        }
+                    }
+                    
+                }
+
+				Transform t = Transform::FromIdentity();
+				if (IsCesium3DTiles()) t = GetReprojectionTransform();
+
+				m_scmIndexPtr->PerformClipAction(ClipAction::ACTION_ADD, id, extent, true, t);
+
+			}
+
+			SetIsInsertingClips(false);
+			SaveEditFiles();*/
+            _RegenerateClips();
+		}
+	});
+    }
+
+
+/*----------------------------------------------------------------------------+
+|ScalableMesh::~ScalableMesh
++----------------------------------------------------------------------------*/
+template <class POINT> ScalableMesh<POINT>::~ScalableMesh()
+    {    
+    Close();
+    }
+
+template <class POINT> uint64_t ScalableMesh<POINT>::CountPointsInExtent(Extent3dType& extent, 
+                                                                          HFCPtr<SMPointIndexNode<POINT, Extent3dType>> nodePtr,
+                                                                          const uint64_t& maxNumberCountedPoints) const
+    {
+    const uint64_t maxCount = maxNumberCountedPoints <= 0 ? std::numeric_limits<uint64_t>::max() : maxNumberCountedPoints;
+
+    if(ExtentOp<Extent3dType>::Overlap(nodePtr->GetContentExtent(),extent))
+        {
+        if(nodePtr->IsLeaf())
+            {
+            if (ExtentOp<Extent3dType>::Contains2d(nodePtr->GetContentExtent(), extent))
+                {
+                // Approximate number of points. The points are assumed to be evenly distributed in the tile extent.
+                // This could potentially lead to poor performance if the points are concentrated in specific areas of
+                // the tile extent.
+                double nodeExtentDistanceX = ExtentOp<Extent3dType>::GetWidth(nodePtr->GetContentExtent());
+                double nodeExtentDistanceY = ExtentOp<Extent3dType>::GetHeight(nodePtr->GetContentExtent());
+                double nodeExtentArea = nodeExtentDistanceX * nodeExtentDistanceY;
+                double extentDistanceX = ExtentOp<Extent3dType>::GetWidth(extent);
+                double extentDistanceY = ExtentOp<Extent3dType>::GetHeight(extent);
+                double extentArea = extentDistanceX * extentDistanceY;
+                return uint64_t(nodePtr->GetCount()*(extentArea/nodeExtentArea));
+                }
+            else {
+                double nodeExtentDistanceX = ExtentOp<Extent3dType>::GetWidth(nodePtr->GetContentExtent());
+                double nodeExtentDistanceY = ExtentOp<Extent3dType>::GetHeight(nodePtr->GetContentExtent());
+                double nodeExtentArea = nodeExtentDistanceX * nodeExtentDistanceY;
+                // Create intersection extent
+                double xAxisValues[] = { ExtentOp<Extent3dType>::GetXMin(nodePtr->GetContentExtent()), ExtentOp<Extent3dType>::GetXMax(nodePtr->GetContentExtent()),
+                    ExtentOp<Extent3dType>::GetXMin(extent), ExtentOp<Extent3dType>::GetXMax(extent) };
+                vector<double> xAxisValuesV (xAxisValues,xAxisValues+sizeof(xAxisValues)/ sizeof(double)) ;
+                sort(xAxisValuesV.begin(),xAxisValuesV.end());
+                double yAxisValues[] = { ExtentOp<Extent3dType>::GetYMin(nodePtr->GetContentExtent()), ExtentOp<Extent3dType>::GetYMax(nodePtr->GetContentExtent()), 
+                    ExtentOp<Extent3dType>::GetYMin(extent), ExtentOp<Extent3dType>::GetYMax(extent) };
+                vector<double> yAxisValuesV (yAxisValues,yAxisValues+sizeof(yAxisValues)/ sizeof(double)) ;
+                sort(yAxisValuesV.begin(),yAxisValuesV.end());
+                Extent3dType intersectionExtent = ExtentOp<Extent3dType>::Create(xAxisValuesV[1],yAxisValuesV[1],xAxisValuesV[2],yAxisValuesV[2]);
+                double intersectionArea = ExtentOp<Extent3dType>::GetWidth(intersectionExtent)*ExtentOp<Extent3dType>::GetHeight(intersectionExtent);
+                //return nodePtr->GetCount();
+                return uint64_t( (intersectionArea != 0 && nodeExtentArea != 0) ? nodePtr->GetCount()*(intersectionArea/nodeExtentArea) : 0);
+                }
+            }
+        else if(nodePtr->GetSubNodeNoSplit() != NULL)
+            {
+            return CountPointsInExtent(extent,nodePtr->GetSubNodeNoSplit(),maxCount);
+            }
+        else
+            {
+            uint64_t count = 0;
+            for(size_t nodeIndex = 0; nodeIndex < nodePtr->GetNumberOfSubNodesOnSplit() && count < maxCount; nodeIndex++)
+                {
+                count += CountPointsInExtent(extent,nodePtr->m_apSubNodes[nodeIndex],maxCount);
+                }
+            return count;
+            }
+        }
+    else return 0;
+    }
+
+template <class POINT> uint64_t ScalableMesh<POINT>::CountLinearsInExtent(YProtFeatureExtentType& extent, uint64_t maxFeatures) const
+{
+    assert(false && "Not supported!");
+    return -1;
+};
+
+template <class POINT> Count ScalableMesh<POINT>::_GetCountInRange (const DRange2d& range, const CountType& type, const uint64_t& maxNumberCountedPoints) const
+    {
+    Count qty (0,0);
+    switch (type)
+        {
+        case COUNTTYPE_POINTS:
+        case COUNTTYPE_BOTH:
+            {
+            HFCPtr<SMPointIndexNode<POINT, Extent3dType>> nodePtr = m_scmIndexPtr->GetRootNode();
+            Extent3dType pointExtent;
+            ExtentOp<Extent3dType>::SetXMax(pointExtent, range.high.x);
+            ExtentOp<Extent3dType>::SetXMin(pointExtent, range.low.x);
+            ExtentOp<Extent3dType>::SetYMax(pointExtent, range.high.y);
+            ExtentOp<Extent3dType>::SetYMin(pointExtent, range.low.y);
+            ExtentOp<Extent3dType>::SetZMax(pointExtent, 0.0);
+            ExtentOp<Extent3dType>::SetZMin(pointExtent, 0.0);
+            qty.m_nbPoints = CountPointsInExtent (pointExtent, nodePtr, maxNumberCountedPoints);
+            }
+        case COUNTTYPE_LINEARS:
+            {
+            YProtFeatureExtentType queryExtent;
+            queryExtent.Set(range.low.x, range.low.y, 0.0, range.high.x, range.high.y, 0.0);
+            qty.m_nbLinears = CountLinearsInExtent (queryExtent, maxNumberCountedPoints);
+            break;
+            }
+        default:
+            {
+            assert(false);
+            }
+        }
+    return qty;
+    }
+
+/*----------------------------------------------------------------------------+
+|ScalableMesh::Open
++----------------------------------------------------------------------------*/
+
+template <class POINT>
+IScalableMeshPtr ScalableMesh<POINT>::Open(SMSQLiteFilePtr&  smSQLiteFile,
+                                           const WString&    filePath,
+                                           const Utf8String& baseEditsFilePath,                                           
+                                           bool              useTempFolderForEditFiles,
+                                           bool              needsNeighbors,
+                                           StatusInt&        status)
+{
+    ScalableMesh<POINT>* scmPtr = new ScalableMesh<POINT>(smSQLiteFile, filePath);
+    IScalableMeshPtr scmP(scmPtr);
+    scmP->SetEditFilesBasePath(baseEditsFilePath);    
+    scmPtr->SetUseTempPath(useTempFolderForEditFiles);
+    scmPtr->SetNeedsNeighbors(needsNeighbors);
+    status = scmPtr->Open();
+    if (status == BSISUCCESS)
+        {
+        bool isFromPWCS = false;
+        WString newFilePath = filePath;
+        if (scmPtr->IsCesium3DTiles() && !scmPtr->IsStubFile())
+            {
+            auto pwcsLink = scmPtr->GetProjectWiseContextShareLink();
+            if (isFromPWCS = !pwcsLink.empty())
+                newFilePath = WString(pwcsLink.c_str(), true);
+            }
+#ifndef VANCOUVER_API
+        ScalableMeshLib::GetHost().RegisterScalableMesh(newFilePath, scmP);
+#endif
+        }
+    return (BSISUCCESS == status ? scmP : 0);
+}
+
+/*----------------------------------------------------------------------------+
+|ScalableMesh::Open
++----------------------------------------------------------------------------*/
+static bool s_dropNodes = false;
+static bool s_checkHybridNodeState = false;
+template <class POINT> int ScalableMesh<POINT>::Open()
+    {
+
+    try 
+        {
+        bool isSingleFile = m_smSQLitePtr != nullptr ? m_smSQLitePtr->IsSingleFile() : false;
+
+        // If there are no masterHeader => file empty ?
+        if (isSingleFile && m_smSQLitePtr != nullptr && !m_smSQLitePtr->HasMasterHeader())
+            return BSISUCCESS; // File is empty.
+
+        {    
+        ISMDataStoreTypePtr<Extent3dType> dataStore;
+        if (!isSingleFile)
+            {
+            m_streamingSettings = new SMStreamingStore<Extent3dType>::SMStreamingSettings(m_path);
+
+            if (!m_streamingSettings->IsValid())
+                return ERROR;
+            if (m_streamingSettings->IsDataFromRDS())
+                m_smRDSProvider = IScalableMeshRDSProvider::Create("https://" + m_streamingSettings->GetUtf8ServerID() + ".bentley.com/", m_streamingSettings->GetUtf8ProjectID(), m_streamingSettings->GetUtf8GUID());
+            m_isCesium3DTiles = m_streamingSettings->IsCesium3DTiles();
+            m_isFromStubFile = m_streamingSettings->IsStubFile();
+
+#ifndef VANCOUVER_API                                       
+            dataStore = new SMStreamingStore<Extent3dType>(m_streamingSettings, m_smRDSProvider);
+#else
+            dataStore = SMStreamingStore<Extent3dType>::Create(m_streamingSettings, m_smRDSProvider);
+#endif
+
+            m_scmIndexPtr = new MeshIndexType(dataStore,
+                ScalableMeshMemoryPools<POINT>::Get()->GetGenericPool(),
+                10000,
+                nullptr/*filterP*/,
+                this->m_needsNeighbors,
+                false,
+                false,
+                false,
+                0,
+                0);
+
+            {
+                if ((m_streamingSettings->GetGCSString().empty() && !LoadGCSFrom(WString(L"ll84"))) ||
+                    (!m_streamingSettings->GetGCSString().empty() && !LoadGCSFrom(m_streamingSettings->GetGCSString())))
+                return BSIERROR; // Error loading layer gcs
+            }
+            }
+        else
+            {
+
+            if (!LoadGCSFrom())
+                return BSIERROR; // Error loading layer gcs
+
+#ifndef VANCOUVER_API                       
+            dataStore = new SMSQLiteStore<Extent3dType>(m_smSQLitePtr);
+#else
+            dataStore = SMSQLiteStore<Extent3dType>::Create(m_smSQLitePtr);
+#endif
+
+            m_scmIndexPtr = new MeshIndexType(dataStore,
+                ScalableMeshMemoryPools<POINT>::Get()->GetGenericPool(),
+                10000,
+                nullptr/*filterP*/,
+                this->m_needsNeighbors,
+                false,
+                false,
+                false,
+                0,
+                0);
+            }
+
+
+        BeFileName projectFilesPath(m_baseExtraFilesPath.c_str());
+
+        bool result = dataStore->SetProjectFilesPath(projectFilesPath);
+        assert(result == true);
+
+        result = dataStore->SetUseTempPath(m_useTempPath);
+        assert(result == true);
+
+        ClipRegistry* registry = new ClipRegistry(dataStore);
+        m_scmIndexPtr->SetClipRegistry(registry);
+
+
+        //filterP.release();
+
+#ifdef INDEX_DUMPING_ACTIVATED
+        if (s_dropNodes)
+            {
+            //  m_scmIndexPtr->DumpOctTree("D:\\MyDoc\\Scalable Mesh Iteration 8\\PartialUpdate\\Neighbor\\Log\\nodeAfterOpen.xml", false); 
+            m_scmIndexPtr->DumpOctTree((char *)"D:\\MyDoc\\RM - SM - Sprint 13\\New Store\\Dump\\nodeDump.xml", false);
+            //m_scmIndexPtr->DumpOctTree("C:\\Users\\Richard.Bois\\Documents\\ScalableMeshWorkDir\\QuebecCityMini\\nodeAfterOpen.xml", false);      
+       //     m_scmMPointIndexPtr->ValidateNeighbors();
+            }
+#endif
+        }
+
+#if 0
+
+        if (s_checkHybridNodeState)
+        {
+            if (!m_smSQLitePtr->HasSources())
+                return BSISUCCESS; // No sources were added to the STM
+
+            IDTMSourceCollection sources;
+            DocumentEnv sourceEnv(L"");
+
+            SourcesDataSQLite sourcesData;
+            m_smSQLitePtr->LoadSources(sourcesData);
+
+            bool success = BENTLEY_NAMESPACE_NAME::ScalableMesh::LoadSources(sources, sourcesData, sourceEnv);
+            assert(success == true);
+
+
+            auto sourceIter(sources.Begin());
+            auto sourceIterEnd(sources.End());
+
+            vector<DRange3d> source2_5dRanges;
+            vector<DRange3d> source3dRanges;       
+
+            // Remove and Add sources                                            
+            while (sourceIter != sourceIterEnd)
+                {
+                SourceImportConfig sourceConfig(sourceIter->GetConfig());
+
+                Import::ScalableMeshData scalableMesh(sourceIter->GetConfig().GetReplacementSMData());                                
+                if (scalableMesh.IsRepresenting3dData() == SMis3D::is3D)
+                    {               
+                    source3dRanges.insert(source3dRanges.begin(), scalableMesh.GetExtent().begin(), scalableMesh.GetExtent().end());
+                    }        
+                else
+                    {
+                    source2_5dRanges.insert(source2_5dRanges.begin(), scalableMesh.GetExtent().begin(), scalableMesh.GetExtent().end());                
+                    }
+
+                m_scmIndexPtr->ValidateIs3dDataStates(source2_5dRanges, source3dRanges);    
+
+                sourceIter++;
+                }                       
+            }            
+#endif
+                       
+
+        m_contentExtent = ComputeTotalExtentFor(&*m_scmIndexPtr);
+        //if (m_contentExtent.isNull() || m_contentExtent.isEmpty() || m_contentExtent.DiagonalDistance() == 0) return BSIERROR;
+        for (int i = 0; i < (int)DTMAnalysisType::Qty; ++i)
+            {
+            m_scalableMeshDTM[i] = ScalableMeshDTM::Create(this);
+            m_scalableMeshDTM[i]->SetAnalysisType((DTMAnalysisType)i);
+
+            //TFS# 775936 - Ensure that the reprojection matrix is applied to the scalableMeshDTM object when reopening the 3SM internally 
+            //              (e.g. : when adding texture to existing terrain).
+            auto mat4d = DMatrix4d::From(m_reprojectionTransform);
+            m_scalableMeshDTM[i]->SetStorageToUors(mat4d);
+            }
+
+        return BSISUCCESS;  
+        }
+    catch(...)
+        {
+        return BSIERROR;             
+        }
+    }
+
+/*----------------------------------------------------------------------------+
+|ScalableMesh::Close
++----------------------------------------------------------------------------*/    
+template <class POINT> int ScalableMesh<POINT>::Close
+(
+)
+    {
+    WString path = m_path;
+    if (this->IsCesium3DTiles() && !this->IsStubFile())
+        {
+        auto pwcsLink = this->GetProjectWiseContextShareLink();
+        if (!pwcsLink.empty())
+            path = WString(pwcsLink.c_str(), true);
+        }
+#ifndef VANCOUVER_API
+    BeAssert(ScalableMeshLib::IsInitialized()); // Must initialize lib first!
+    ScalableMeshLib::GetHost().RemoveRegisteredScalableMesh(path);
+#endif
+    m_viewedNodes.clear();
+    ClearProgressiveQueriesInfo();
+    if (m_scalableMeshDTM[DTMAnalysisType::Fast] != nullptr)
+        ((ScalableMeshDraping*)m_scalableMeshDTM[DTMAnalysisType::Fast]->GetDTMDraping())->ClearNodes();
+    if (m_scalableMeshDTM[DTMAnalysisType::Precise] != nullptr)
+        ((ScalableMeshDraping*)m_scalableMeshDTM[DTMAnalysisType::Precise]->GetDTMDraping())->ClearNodes();
+
+    SMMemoryPool::CleanVideoMemoryPool();
+
+    _SetIsInsertingClips(false);
+    SaveEditFiles();
+
+    m_scmIndexPtr = 0;
+
+    if(m_smSQLitePtr != nullptr)
+        m_smSQLitePtr->Close();
+    m_smSQLitePtr = nullptr;
+
+    
+    return SUCCESS;        
+    }
+
+/*----------------------------------------------------------------------------+
+|ScalableMesh::ComputeTileBoundaryDuringQuery
++----------------------------------------------------------------------------*/
+template <class POINT> void ScalableMesh<POINT>::ComputeTileBoundaryDuringQuery(bool doCompute)
+    {
+    m_computeTileBoundary = doCompute;
+    }
+
+/*----------------------------------------------------------------------------+
+|ScalableMesh::SetMinScreenPixelsPerPoint
++----------------------------------------------------------------------------*/
+template <class POINT> void ScalableMesh<POINT>::SetMinScreenPixelsPerPoint(double pi_minScreenPixelsPerPoint)
+    {    
+    m_minScreenPixelsPerPoint = pi_minScreenPixelsPerPoint;   
+    }
+
+/*----------------------------------------------------------------------------+
+|ScalableMesh::GetMinScreenPixelsPerPoint
++----------------------------------------------------------------------------*/
+template <class POINT> double ScalableMesh<POINT>::GetMinScreenPixelsPerPoint()
+    {
+    return m_minScreenPixelsPerPoint;
+    }
+
+/*----------------------------------------------------------------------------+
+|ScalableMesh::AreDataCompressed
++----------------------------------------------------------------------------*/
+template <class POINT> bool ScalableMesh<POINT>::AreDataCompressed()
+    {
+    return m_areDataCompressed;
+    }
+
+/*----------------------------------------------------------------------------+
+|ScalableMesh::CreateSpatialIndexFromExtents
++----------------------------------------------------------------------------*/
+template <class POINT> void ScalableMesh<POINT>::CreateSpatialIndexFromExtents(list<HVE2DSegment>& pi_rpBreaklineList, 
+                                                                 BC_DTM_OBJ**        po_ppBcDtmObj)
+    {   
+    int status;
+
+    if (pi_rpBreaklineList.size() > 0)
+        {        
+        if (*po_ppBcDtmObj != 0)
+            {
+            status = bcdtmObject_destroyDtmObject(po_ppBcDtmObj);
+            assert(status == 0);            
+            }
+
+        status = bcdtmObject_createDtmObject(po_ppBcDtmObj);
+        assert(status == 0);                   
+
+        list<HVE2DSegment>::iterator BreaklineIter    = pi_rpBreaklineList.begin();
+        list<HVE2DSegment>::iterator BreaklineIterEnd = pi_rpBreaklineList.end();
+
+        DPoint3d     TileHullPts[2];        
+
+        uint32_t TileNumber = 0;
+          
+        while (BreaklineIter != BreaklineIterEnd) 
+            {                            
+            TileHullPts[0].x = BreaklineIter->GetExtent().GetXMin(); 
+            TileHullPts[0].y = BreaklineIter->GetExtent().GetYMin(); 
+            TileHullPts[0].z = 0;
+
+            TileHullPts[1].x = BreaklineIter->GetExtent().GetXMax();                             
+            TileHullPts[1].y = BreaklineIter->GetExtent().GetYMax(); 
+            TileHullPts[1].z = 0;
+
+            status = bcdtmObject_storeDtmFeatureInDtmObject(*po_ppBcDtmObj, DTMFeatureType::Breakline, TileNumber, 1, &(*po_ppBcDtmObj)->nullFeatureId, TileHullPts, 2);
+
+            assert(status == 0);      
+            BreaklineIter++;
+            TileNumber++;
+            }         
+        }
+    }
+
+
+ScalableMeshDTM::ScalableMeshDTM(IScalableMeshPtr& scMesh)
+    {
+    m_draping = new ScalableMeshDraping(scMesh);
+    m_dtmVolume = new ScalableMeshVolume(scMesh);
+    m_scMesh = scMesh.get();   
+    m_tryCreateDtm = false;    
+    }
+
+void ScalableMeshDTM::SetStorageToUors(DMatrix4d& storageToUors)
+    {
+    m_transformToUors.InitFrom(storageToUors);
+    m_draping->SetTransform(m_transformToUors);
+    ((ScalableMeshVolume*)m_dtmVolume)->SetTransform(m_transformToUors);
+    }
+
+
+/*-------------------Methods inherited from IDTM-----------------------------*/
+int64_t ScalableMeshDTM::_GetPointCount()
+    {
+    return m_scMesh->GetPointCount();
+    }
+
+BcDTMP ScalableMeshDTM::_GetBcDTM()
+    {    
+    if (!m_tryCreateDtm)
+        {
+        m_tryCreateDtm = true;
+
+        //find the highest resolution that has less than 5M points
+        IScalableMeshMeshQueryParamsPtr params = IScalableMeshMeshQueryParams::CreateParams();
+        IScalableMeshMeshQueryPtr meshQueryInterface = m_scMesh->GetMeshQueryInterface(MESH_QUERY_FULL_RESOLUTION);
+        bvector<IScalableMeshNodePtr> returnedNodes;
+        params->SetLevel(m_scMesh->GetTerrainDepth());
+
+        size_t totalPts = 0;
+        if (meshQueryInterface->Query(returnedNodes, 0, 0, params) != SUCCESS)
+            return nullptr;
+        for (auto& node : returnedNodes)
+        {
+            totalPts += node->GetPointCount();
+        }
+        while (totalPts > 5000000 && params->GetLevel() > 1)
+        {
+            returnedNodes.clear();
+            params->SetLevel(params->GetLevel() - 1);
+            meshQueryInterface->Query(returnedNodes, 0, 0, params);
+            totalPts = 0;
+            for (auto& node : returnedNodes)
+            {
+                totalPts += node->GetPointCount();
+            }
+        }
+        if (returnedNodes.size() == 0) return nullptr;
+
+        IScalableMeshMeshFlagsPtr flags = IScalableMeshMeshFlags::Create();
+        auto meshPtr = returnedNodes.front()->GetMesh(flags);
+        ScalableMeshMesh* meshP = dynamic_cast<ScalableMeshMesh*>(meshPtr.get());
+        //add all triangles from returned nodes to DTM
+        for (auto nodeIter = returnedNodes.begin() + 1; nodeIter != returnedNodes.end(); ++nodeIter)
+        {
+            if ((*nodeIter)->GetPointCount() <= 4) continue;
+            auto currentMeshPtr = (*nodeIter)->GetMesh(flags);
+            if (!currentMeshPtr.IsValid()) continue;
+            bvector<int32_t> indices(currentMeshPtr->GetPolyfaceQuery()->GetPointIndexCount());
+            memcpy(&indices[0], currentMeshPtr->GetPolyfaceQuery()->GetPointIndexCP(), indices.size() * sizeof(int32_t));
+            for (auto&idx : indices) idx += (int)meshP->GetNbPoints();
+            meshP->AppendMesh(currentMeshPtr->GetPolyfaceQuery()->GetPointCount(), const_cast<DPoint3d*>(currentMeshPtr->GetPolyfaceQuery()->GetPointCP()), (int)indices.size(), &indices[0], 0, 0, 0, 0, 0, 0);
+        }
+		meshP->RemoveDuplicates();
+        DTMStatusInt val = meshP->GetAsBcDTM(m_dtm);
+        if (val == DTM_ERROR) 
+            {
+            m_dtm = nullptr;
+            return nullptr;
+            }
+        
+        if (!m_transformToUors.IsIdentity())
+            {
+            val = m_dtm->Transform(m_transformToUors);
+
+            if (val == DTM_ERROR)
+                {
+                m_dtm = nullptr;
+                return nullptr;
+                }            
+            }        
+        }
+
+    return m_dtm.get();    
+    }
+
+DTMStatusInt ScalableMeshDTM::_GetBoundary(DTMPointArray& result)
+    {
+    DTMPointArray boundary;
+    if (m_scMesh->GetBoundary(boundary) != SUCCESS)
+        return DTM_ERROR;
+
+    if (m_scMesh->IsCesium3DTiles())
+        {
+        result = boundary;
+        }
+    else
+        {
+        m_transformToUors.Multiply(result, boundary);
+        }
+
+    return DTM_SUCCESS;
+    }
+
+IDTMDrapingP ScalableMeshDTM::_GetDTMDraping()
+    {
+    return m_draping;
+    }
+
+IDTMDrainageP    ScalableMeshDTM::_GetDTMDrainage()
+    {
+    assert(0);
+    return 0;
+    }
+
+IDTMContouringP  ScalableMeshDTM::_GetDTMContouring()
+    {
+    assert(0);
+    return 0;
+    }
+
+DTMStatusInt ScalableMeshDTM::_CalculateSlopeArea(double& flatArea, double& slopeArea, DPoint3dCP pts, int numPoints)
+    {
+    IScalableMeshMeshQueryParamsPtr params = IScalableMeshMeshQueryParams::CreateParams();
+    IScalableMeshMeshQueryPtr meshQueryInterface = m_scMesh->GetMeshQueryInterface(MESH_QUERY_FULL_RESOLUTION);
+    bvector<IScalableMeshNodePtr> returnedNodes;
+    params->SetLevel(m_scMesh->GetTerrainDepth());
+
+#ifndef VANCOUVER_API
+    Transform uorsToStorage = m_transformToUors.ValidatedInverse();
+#else
+    Transform uorsToStorage;
+    uorsToStorage.InverseOf(m_transformToUors);
+#endif
+    bvector<DPoint3d> transPts(numPoints);
+    memcpy(&transPts[0], pts, numPoints*sizeof(DPoint3d));
+    uorsToStorage.Multiply(&transPts[0], numPoints);
+    if (meshQueryInterface->Query(returnedNodes, &transPts[0], numPoints, params) != SUCCESS)
+        return DTM_ERROR;
+    bvector<bool> clips;
+    flatArea = 0;
+    slopeArea = 0;
+    for (auto& node : returnedNodes)
+        {
+        double flatAreaTile = 0;
+        double slopeAreaTile = 0;
+        BcDTMPtr dtmP = node->GetBcDTM();
+        if (dtmP != nullptr) 
+//#ifdef VANCOUVER_API
+            dtmP->CalculateSlopeArea(flatAreaTile, slopeAreaTile, &transPts[0], numPoints);
+//#else
+//            dtmP->CalculateSlopeArea(&flatAreaTile, &slopeAreaTile, &transPts[0], numPoints);
+//#endif
+        flatArea += flatAreaTile;
+        slopeArea += slopeAreaTile;
+        }
+    DPoint3d pt = DPoint3d::From(flatArea, slopeArea, 0);
+    m_transformToUors.Multiply(pt);
+    flatArea = pt.x;
+    slopeArea = pt.y;
+    return DTM_SUCCESS;
+    }
+
+DTMStatusInt ScalableMeshDTM::_CalculateSlopeArea(double& flatArea, double& slopeArea, DPoint3dCP pts, int numPoints, DTMAreaValuesCallback progressiveCallback, DTMCancelProcessCallback isCancelledCallback)
+    {
+    IScalableMeshMeshQueryParamsPtr params = IScalableMeshMeshQueryParams::CreateParams();
+    IScalableMeshMeshQueryPtr meshQueryInterface = m_scMesh->GetMeshQueryInterface(MESH_QUERY_FULL_RESOLUTION);
+    bvector<IScalableMeshNodePtr> returnedNodes;
+    params->SetLevel(m_scMesh->GetTerrainDepth());
+
+#ifndef VANCOUVER_API
+    Transform uorsToStorage = m_transformToUors.ValidatedInverse();
+#else
+    Transform uorsToStorage;
+    uorsToStorage.InverseOf(m_transformToUors);
+#endif
+    bvector<DPoint3d> transPts(numPoints);
+    memcpy(&transPts[0], pts, numPoints*sizeof(DPoint3d));
+    uorsToStorage.Multiply(&transPts[0], numPoints);
+    for (auto& pt : transPts) pt.z = 0.0;
+    if (meshQueryInterface->Query(returnedNodes, &transPts[0], numPoints, params) != SUCCESS)
+        return DTM_ERROR;
+    bvector<IScalableMeshNodePtr>* fullResolutionReturnedNodes = new bvector<IScalableMeshNodePtr> (returnedNodes);
+    while (returnedNodes.size() > 20 && params->GetLevel() > 1)
+        {
+        returnedNodes.clear();
+        params->SetLevel(params->GetLevel()-1);
+        meshQueryInterface->Query(returnedNodes, &transPts[0], numPoints, params);
+        }
+    bvector<bool> clips;
+    flatArea = 0;
+    slopeArea = 0;
+    for (auto& node : returnedNodes)
+        {
+        double flatAreaTile = 0;
+        double slopeAreaTile = 0;
+        DRange3d nodeExt = node->GetContentExtent();
+        DPoint3d rangePts[5] = { DPoint3d::From(nodeExt.low.x, nodeExt.low.y, 0), DPoint3d::From(nodeExt.high.x, nodeExt.low.y, 0), DPoint3d::From(nodeExt.high.x, nodeExt.high.y, 0),
+            DPoint3d::From(nodeExt.low.x, nodeExt.high.y, 0), DPoint3d::From(nodeExt.low.x, nodeExt.low.y, 0) };
+       // DTM_POLYGON_OBJ* polyP = NULL;
+       // long intersectFlag;
+        bool restrictToPoly = true;
+        /*if (DTM_SUCCESS != bcdtmPolygon_intersectPointArrayPolygons(&rangePts[0], 5, &transPts[0], numPoints, &intersectFlag, &polyP, 1e-8, 1e-8) || intersectFlag == 0) restrictToPoly = false;
+        if (polyP != NULL) free(polyP);*/
+        const CurveVectorPtr dtmBoundary = CurveVector::CreateLinear(rangePts, 5,CurveVector::BOUNDARY_TYPE_Outer, false);
+        const CurveVectorPtr activeBoundary = CurveVector::CreateLinear(transPts, CurveVector::BOUNDARY_TYPE_Outer, false);
+        const CurveVectorPtr intersection = CurveVector::AreaIntersection(*activeBoundary, *dtmBoundary);
+        if (!intersection.IsValid() || intersection.IsNull()) restrictToPoly = false;
+        BcDTMPtr dtmP = node->GetBcDTM();
+        if (restrictToPoly)
+            {
+            double flat, slope;
+            bvector<bvector<bvector<DPoint3d>>> allGeom;
+            intersection->CollectLinearGeometry(allGeom);
+            for (auto& geom : allGeom)
+                for (auto& lineString : geom)
+                    {
+                    if (dtmP != nullptr)
+                        {
+//#ifdef VANCOUVER_API
+                        if (DTM_SUCCESS == dtmP->CalculateSlopeArea(flat, slope, &lineString[0], (int)lineString.size()))
+//#else
+//                        if (DTM_SUCCESS == dtmP->CalculateSlopeArea(&flat, &slope, &lineString[0], (int)lineString.size()))
+//#endif
+                            {
+                            flatAreaTile += flat;
+                            slopeAreaTile += slope;
+                            }
+                        }
+                    }
+            }
+        else
+//#ifdef VANCOUVER_API
+          if (dtmP != nullptr) dtmP->CalculateSlopeArea(flatAreaTile, slopeAreaTile,  0, 0);
+//#else
+//            if (dtmP != nullptr) dtmP->CalculateSlopeArea(&flatAreaTile, &slopeAreaTile, 0, 0);
+//#endif
+        flatArea += flatAreaTile;
+        slopeArea += slopeAreaTile;
+        }
+    DPoint3d pt = DPoint3d::From(flatArea, slopeArea, 0);
+    m_transformToUors.Multiply(pt);
+	m_transformToUors.Multiply(pt);
+    flatArea = pt.x;
+    slopeArea = pt.y;
+    if (fullResolutionReturnedNodes->size() == returnedNodes.size())
+        {
+        progressiveCallback(DTM_SUCCESS, flatArea, slopeArea);
+        delete fullResolutionReturnedNodes;
+        }
+    else
+        {
+        DPoint3d* transPtsAsync = new DPoint3d[numPoints];
+        memcpy(transPtsAsync,&transPts[0], numPoints*sizeof(DPoint3d));
+
+        std::thread t(std::bind([] (bvector<IScalableMeshNodePtr>* nodes, DPoint3d* pts, int numPoints, DTMAreaValuesCallback progressiveCallback, DTMCancelProcessCallback isCancelledCallback, Transform& transformToUors)
+            {
+            double flatAreaFull = 0;
+            double slopeAreaFull = 0;
+            bool finished = true;
+            DTMStatusInt retval = DTM_ERROR;
+            for (auto& node : *nodes)
+                {
+                if (isCancelledCallback())
+                    {
+                    finished = false;
+                    break;
+                    }
+                double flatAreaTile = 0;
+                double slopeAreaTile = 0;
+                DRange3d nodeExt = node->GetContentExtent();
+                DPoint3d rangePts[5] = { DPoint3d::From(nodeExt.low.x, nodeExt.low.y, 0), DPoint3d::From(nodeExt.low.x, nodeExt.high.y, 0), DPoint3d::From(nodeExt.high.x, nodeExt.high.y, 0),
+                    DPoint3d::From(nodeExt.high.x, nodeExt.low.y, 0), DPoint3d::From(nodeExt.low.x, nodeExt.low.y, 0) };
+               // DTM_POLYGON_OBJ* polyP = NULL;
+               // long intersectFlag;
+                bool restrictToPoly = true;
+                //if (DTM_SUCCESS != bcdtmPolygon_intersectPointArrayPolygons(&rangePts[0], 5, &pts[0], numPoints, &intersectFlag, &polyP, 1e-8, 1e-8) || intersectFlag == 0) restrictToPoly = false;
+                //if (polyP != NULL) free(polyP);
+                const CurveVectorPtr dtmBoundary = CurveVector::CreateLinear(rangePts, 5, CurveVector::BOUNDARY_TYPE_Outer, false);
+                const CurveVectorPtr activeBoundary = CurveVector::CreateLinear(pts, numPoints, CurveVector::BOUNDARY_TYPE_Outer, false);
+                const CurveVectorPtr intersection = CurveVector::AreaIntersection(*activeBoundary, *dtmBoundary);
+                if (!intersection.IsValid() || intersection.IsNull()) restrictToPoly = false;
+                BcDTMPtr dtmP = node->GetBcDTM();
+                if (restrictToPoly)
+                    {
+                    double flat, slope;
+                    bvector<bvector<bvector<DPoint3d>>> allGeom;
+                    intersection->CollectLinearGeometry(allGeom);
+                    for (auto& geom : allGeom)
+                        for (auto& lineString : geom)
+                            {
+                            if (dtmP != nullptr)
+                                {
+                             //   #ifdef VANCOUVER_API
+                                if (DTM_SUCCESS == dtmP->CalculateSlopeArea(flat, slope, &lineString[0], (int)lineString.size()))
+                            //    #else
+                            //    if (DTM_SUCCESS == dtmP->CalculateSlopeArea(&flat, &slope, &lineString[0], (int)lineString.size()))
+                             //   #endif
+                                    {
+                                    retval = DTM_SUCCESS;
+                                    flatAreaTile += flat;
+                                    slopeAreaTile += slope;
+                                    }
+                                }
+                            }
+                    
+                    }
+                else
+               // #ifdef VANCOUVER_API
+                if (dtmP->CalculateSlopeArea(flatAreaTile, slopeAreaTile, 0,0) == DTM_SUCCESS) retval = DTM_SUCCESS;
+              //  #else
+              //  if (dtmP->CalculateSlopeArea(&flatAreaTile, &slopeAreaTile, 0,0) == DTM_SUCCESS) retval = DTM_SUCCESS;
+              //  #endif
+                
+                flatAreaFull += flatAreaTile;
+                slopeAreaFull += slopeAreaTile;
+                }
+			if (finished)
+			{
+				DPoint3d pt = DPoint3d::From(flatAreaFull, slopeAreaFull, 0);
+			    transformToUors.Multiply(pt);
+				transformToUors.Multiply(pt);
+				flatAreaFull = pt.x;
+				slopeAreaFull = pt.y;
+				progressiveCallback(retval, flatAreaFull, slopeAreaFull);
+			}
+            delete nodes;
+            delete[] pts;
+            }, fullResolutionReturnedNodes, transPtsAsync, numPoints, progressiveCallback, isCancelledCallback, m_transformToUors));
+        t.detach();
+        }
+    return DTM_SUCCESS;
+    }
+
+    DTMStatusInt ScalableMeshDTM::_ExportToGeopakTinFile(WCharCP fileNameP, TransformCP transformation)
+    {   
+    BcDTMP dtm(_GetBcDTM());
+
+    if (dtm == nullptr)
+        {
+        return DTM_ERROR;
+        }
+    
+    return dtm->ExportToGeopakTinFile(fileNameP, transformation);
+    }
+
+bool ScalableMeshDTM::_GetTransformation(TransformR transformation)
+    {
+    transformation = m_transformToUors;
+    return true;
+    }
+
+DTMStatusInt ScalableMeshDTM::_GetTransformDTM(DTMPtr& transformedDTM, TransformCR)
+    {
+    return DTM_ERROR;
+    }
+
+DTMStatusInt ScalableMeshDTM::_GetRange(DRange3dR range)
+    {
+    m_scMesh->GetRange(range);
+    return DTM_SUCCESS;
+    }
+
+IDTMVolumeP ScalableMeshDTM::_GetDTMVolume()
+    {
+    return m_dtmVolume;
+    }
+
+template <class POINT> BENTLEY_NAMESPACE_NAME::TerrainModel::IDTM* ScalableMesh<POINT>::_GetDTMInterface(DTMAnalysisType type)
+ {
+    return m_scalableMeshDTM[type].get();
+ }
+
+template <class POINT> BENTLEY_NAMESPACE_NAME::TerrainModel::IDTM* ScalableMesh<POINT>::_GetDTMInterface(DMatrix4d& storageToUors, DTMAnalysisType type)
+    {
+    //m_scalableMeshDTM[type]->SetStorageToUors(storageToUors);
+    return m_scalableMeshDTM[type].get();
+    }
+
+
+
+/*----------------------------------------------------------------------------+
+|ScalableMesh::GetRootNode
++----------------------------------------------------------------------------*/
+template <class POINT> HFCPtr<SMPointIndexNode<POINT, Extent3dType>> ScalableMesh<POINT>::GetRootNode()
+    {
+    HFCPtr<SMPointIndexNode<POINT, Extent3dType>> pRootNode;
+
+    if (m_scmIndexPtr != 0)
+        {
+        pRootNode = m_scmIndexPtr->GetRootNode();
+        }
+
+    return pRootNode;    
+    }
+
+/*----------------------------------------------------------------------------+
+|ScalableMesh::_GetPointCount
++----------------------------------------------------------------------------*/
+template <class POINT> int64_t ScalableMesh<POINT>::_GetPointCount() 
+    {                
+    int64_t nbPoints = 0;
+
+    if (m_scmIndexPtr != 0)
+        {
+        nbPoints += m_scmIndexPtr->GetCount();
+        }
+    
+    //MST : Need to add the number of points in the linear index.    
+    return nbPoints;
+    }
+
+/*----------------------------------------------------------------------------+
+|ScalableMesh::_GetNodeCount
++----------------------------------------------------------------------------*/
+template <class POINT> uint64_t ScalableMesh<POINT>::_GetNodeCount()
+    {
+    if (m_scmIndexPtr != 0)
+        {
+        return m_scmIndexPtr->GetNodeCount();
+        }
+    return 0;
+    }
+
+template <class POINT> bool ScalableMesh<POINT>::_IsTerrain()
+    {
+
+    if (m_scmIndexPtr != 0)
+        {
+        return m_scmIndexPtr->IsTerrain();
+        }
+    return false;
+
+    }
+
+template <class POINT> bool ScalableMesh<POINT>::_IsTextured()
+    {
+
+    if (m_scmIndexPtr != 0)
+        {
+        return m_scmIndexPtr->IsTextured() != SMTextureType::None;
+        }
+    return false;
+    }
+
+template <class POINT> StatusInt ScalableMesh<POINT>::_GetTextureInfo(IScalableMeshTextureInfoPtr& textureInfo) const
+    {    
+    if (m_scmIndexPtr == 0)
+        {
+        return ERROR;        
+        }   
+
+    SMTextureType textureType = m_scmIndexPtr->IsTextured();
+    bool isUsingBingMap = false;    
+    WString bingMapType; 
+
+    // NEEDS_WORK_SM_STREAMING : Save bing map server url in Cesium 3dtiles?
+    if (m_smSQLitePtr != nullptr && textureType == SMTextureType::Streaming)
+        {
+        SourcesDataSQLite sourcesData;
+        m_smSQLitePtr->LoadSources(sourcesData);
+        
+        IDTMSourceCollection sources;
+        DocumentEnv sourceEnv(L"");
+        bool success = BENTLEY_NAMESPACE_NAME::ScalableMesh::LoadSources(sources, sourcesData, sourceEnv);
+        assert(success == true);
+                
+        for (IDTMSourceCollection::const_iterator sourceIt = sources.Begin(), sourcesEnd = sources.End(); sourceIt != sourcesEnd; ++sourceIt)
+            {
+            const IDTMSource& source = *sourceIt;
+            if (source.GetSourceType() == DTM_SOURCE_DATA_IMAGE)
+                {  
+#if defined(VANCOUVER_API) || defined(DGNDB06_API)
+				HFCPtr<HFCURL> pImageURL(HFCURL::Instanciate(source.GetPath()));
+#else
+				HFCPtr<HFCURL> pImageURL(HFCURL::Instanciate(Utf8String(source.GetPath())));
+#endif
+
+                if (HRFVirtualEarthCreator::GetInstance()->IsKindOfFile(pImageURL))
+                    {                    
+                    isUsingBingMap = true;
+                    bingMapType = source.GetPath();                        
+                    size_t nbReplaces = bingMapType.ReplaceAll(L"http://www.bing.com/maps/", L"");
+                    assert(nbReplaces > 0);
+                    break;
+                    }                                
+                }
+            } 
+        }
+
+	textureInfo = IScalableMeshTextureInfoPtr(new ScalableMeshTextureInfo(m_scmIndexPtr->IsTextured(), isUsingBingMap, m_scmIndexPtr->GetDataStore()->IsTextureAvailable(), bingMapType));
+
+    return SUCCESS;
+    }
+
+template <class POINT> bool ScalableMesh<POINT>::_IsCesium3DTiles()
+    {
+    return m_isCesium3DTiles;
+    }
+
+template <class POINT> bool ScalableMesh<POINT>::_IsStubFile()
+    {
+    return m_isFromStubFile;
+    }
+
+template <class POINT> Utf8String ScalableMesh<POINT>::_GetProjectWiseContextShareLink()
+    {
+#ifndef LINUX_SCALABLEMESH_BUILD
+    if (m_smRDSProvider.IsValid()) return m_smRDSProvider->GetRDSURLAddress();
+#endif    
+    return Utf8String();
+    }
+
+template <class POINT> void ScalableMesh<POINT>::_TextureFromRaster(ITextureProviderPtr provider)
+    {
+    auto nextID = m_scmIndexPtr->GetDataStore()->GetNextID();
+    nextID = nextID != uint64_t(-1) ? nextID : m_scmIndexPtr->GetNextID();
+    m_scmIndexPtr->SetNextID(nextID);
+
+    double ratioToMeter(GetGCS().GetUnit().GetRatioToBase());
+#ifndef VANCOUVER_API
+    Transform smUnitToMeterTransform(Transform::FromScaleFactors(ratioToMeter, ratioToMeter, ratioToMeter));
+#else
+    Transform smUnitToMeterTransform(Transform::FromRowValues(ratioToMeter, 0, 0, 0, 
+                                                              0, ratioToMeter, 0, 0, 
+                                                              0, 0, ratioToMeter, 0));
+#endif
+
+    m_scmIndexPtr->TextureFromRaster(provider, smUnitToMeterTransform);
+    m_scmIndexPtr->Store();
+    m_smSQLitePtr->Save();
+    m_scmIndexPtr = 0;
+    Open();
+    }
+
+/*----------------------------------------------------------------------------+
+|ScalableMesh::_GetBreaklineCount
++----------------------------------------------------------------------------*/
+
+template <class POINT> int64_t ScalableMesh<POINT>::_GetBreaklineCount() const
+    {
+   // assert(false && "Not supported!");
+    return 0;
+    }
+
+/*----------------------------------------------------------------------------+
+|ScalableMesh::_GetRange
++----------------------------------------------------------------------------*/
+template <class POINT> DTMStatusInt ScalableMesh<POINT>::_GetRange(DRange3dR range) 
+    {
+
+
+    range = m_contentExtent;
+    return DTM_SUCCESS;
+    }
+
+
+/*----------------------------------------------------------------------------+
+|ScalableMesh::_GetBoundary
++----------------------------------------------------------------------------*/
+template <class POINT> StatusInt ScalableMesh<POINT>::_GetBoundary(bvector<DPoint3d>& boundary)
+    {
+    IScalableMeshMeshQueryPtr meshQueryInterface = GetMeshQueryInterface(MESH_QUERY_FULL_RESOLUTION);
+    bvector<IScalableMeshNodePtr> returnedNodes;
+    IScalableMeshMeshQueryParamsPtr params = IScalableMeshMeshQueryParams::CreateParams();
+    params->SetLevel(std::min((size_t)3, _GetTerrainDepth()));
+    meshQueryInterface->Query(returnedNodes, 0,0, params); 
+    if (returnedNodes.size() == 0) return ERROR;
+    bvector<DPoint3d> current;
+    DRange3d rangeCurrent = DRange3d::From(current);
+	//PolyfaceHeaderPtr polyface = PolyfaceHeader::CreateVariableSizeIndexed();
+	//bmap<DPoint3d, DPoint3d, DPoint3dZYXTolerancedSortComparison> ptsWithTolerance(DPoint3dZYXTolerancedSortComparison(1e-8, 0));
+	bvector<bvector<DPoint3d>> bounds;
+    for (auto& node : returnedNodes)
+        {
+        IScalableMeshMeshFlagsPtr flags = IScalableMeshMeshFlags::Create();
+        flags->SetLoadGraph(true);
+        auto meshP = node->GetMesh(flags);
+
+        if (IsCesium3DTiles()) 
+            meshP->SetTransform(m_reprojectionTransform);
+ 
+        bvector<DPoint3d> bound;
+        if (meshP.get() != nullptr && meshP->GetBoundary(bound) == DTM_SUCCESS)
+            {
+           /* if (current.empty()) current = bound;
+            else
+                {
+                VuPolygonClassifier vu(1e-8, 0);
+                vu.ClassifyAUnionB(bound, current);
+                bvector<DPoint3d> xyz;
+                for (; vu.GetFace(xyz);)
+                    {
+                    DRange3d rangeXYZ = DRange3d::From(xyz);
+                    if (rangeXYZ.XLength() * rangeXYZ.YLength() >= rangeCurrent.XLength() * rangeCurrent.YLength())
+                        {
+                        current = xyz;
+                        rangeCurrent = rangeXYZ;
+                        }
+                    }
+                }*/
+			/*for (auto& pt : bound)
+			    {
+				if (ptsWithTolerance.count(pt) == 0) ptsWithTolerance[pt] = pt;
+				pt = ptsWithTolerance[pt];
+			    }*/
+			bound.push_back(bound[0]);
+			if (bsiGeom_getXYPolygonArea(&bound[0], (int)bound.size()) > 0)
+				std::reverse(bound.begin(), bound.end());
+			bounds.push_back(bound);
+			//polyface->AddPolygon(bound);
+            }
+        }
+	MergePolygonSets(bounds);
+	current = bounds[0];
+
+
+	//polyface->Compress();
+	//size_t numOpen = 0, numClosed = 0;
+/*	PolyfaceVisitorPtr visitor = PolyfaceVisitor::Attach(*polyface);
+	int n = 0;
+	for (visitor->Reset(); visitor->AdvanceToNextFace();)
+	{
+		{
+			WString namePoly = WString(L"C:\\work\\2017q2\\cs\\") + L"newpoly_";
+			namePoly.append(to_wstring(n).c_str());
+			namePoly.append(L".p");
+			FILE* polyCliPFile = _wfopen(namePoly.c_str(), L"wb");
+			size_t polySize = visitor->Point().size();
+			fwrite(&polySize, sizeof(size_t), 1, polyCliPFile);
+			fwrite(&visitor->Point()[0], sizeof(DPoint3d), polySize, polyCliPFile);
+			fclose(polyCliPFile);
+		}
+		++n;
+	}*/
+
+	/*CurveVectorPtr boundCurve = polyface->ExtractBoundaryStrings(numOpen, numClosed);
+	for (auto& curve : *boundCurve)
+	    {
+		if (ICurvePrimitive::CURVE_PRIMITIVE_TYPE_CurveVector == curve->GetCurvePrimitiveType() && curve->GetChildCurveVectorCP()->GetBoundaryType() == CurveVector::BOUNDARY_TYPE_Outer)
+ 		    {
+			bvector<bvector<DPoint3d>> loops;
+			curve->GetChildCurveVectorCP()->CollectLinearGeometry(loops);
+			if (loops.empty())
+			    {
+				current = loops.front();
+				break;
+			    }
+		    }
+	    }*/
+    if (current.size() == 0) return ERROR;
+
+    boundary = current;
+    return SUCCESS;
+    }
+
+
+/*-------------------Methods inherited from IMRDTM-----------------------------*/
+
+/*----------------------------------------------------------------------------+
+|ScalableMesh::_GetCompressionType
++----------------------------------------------------------------------------*/
+template <class POINT> int ScalableMesh<POINT>::_GenerateSubResolutions()
+    {
+    return ERROR;
+    }
+
+/*----------------------------------------------------------------------------+
+|ScalableMesh::_GetCompressionType
++----------------------------------------------------------------------------*/
+template <class POINT> ScalableMeshCompressionType ScalableMesh<POINT>::_GetCompressionType() const
+    {
+    return SCM_COMPRESSION_NONE;
+    }
+  
+/*----------------------------------------------------------------------------+
+|ScalableMesh::_GetQueryInterface
++----------------------------------------------------------------------------*/
+template <class POINT> IScalableMeshPointQueryPtr ScalableMesh<POINT>::_GetQueryInterface(ScalableMeshQueryType                         queryType,                                                                        
+                                                                                          BENTLEY_NAMESPACE_NAME::GeoCoordinates::BaseGCSCPtr& targetBaseGCSPtr,
+                                                                                          const DRange3d&                       extentInTargetGCS) const
+    {
+    IScalableMeshPointQueryPtr scmQueryPtr;
+                    
+    GCS targetGCS = GetGCSFactory().Create(targetBaseGCSPtr);        
+
+    _GetQueryInterface(queryType);    
+    
+    // TODO: Remove cast when smart pointers becomes const aware
+    ScalableMesh<POINT>* UNCONST_THIS = const_cast<ScalableMesh<POINT>*>(this);
+
+    scmQueryPtr = ScalableMeshPointQuery::GetReprojectionQueryInterface(UNCONST_THIS, queryType, m_sourceGCS, targetGCS, extentInTargetGCS);
+             
+    return scmQueryPtr;                
+    }
+
+/*----------------------------------------------------------------------------+
+|ScalableMesh::_GetQueryInterface
++----------------------------------------------------------------------------*/
+template <class POINT> IScalableMeshPointQueryPtr ScalableMesh<POINT>::_GetQueryInterface(ScalableMeshQueryType queryType) const
+    {
+    IScalableMeshPointQueryPtr iScalableMeshQueryPtr;
+       
+    if ((m_scmIndexPtr != 0) && (m_scmIndexPtr->IsEmpty() == false))
+        {
+        if (queryType == SCM_QUERY_FULL_RESOLUTION)
+            {                                    
+            //MST Should be done by using the highest resolution.
+            //iScalableMeshQueryPtr = new ScalableMeshFullResolutionQuery(m_mrDTMPointIndexPtr);   
+            }
+        else
+        if (queryType == SCM_QUERY_VIEW_DEPENDENT)
+            {                        
+            iScalableMeshQueryPtr = new ScalableMeshViewDependentPointQuery<POINT>(&*m_scmIndexPtr);       
+            }
+        else
+        if (queryType == SCM_QUERY_FIX_RESOLUTION_VIEW)
+            {        
+            iScalableMeshQueryPtr = new ScalableMeshFixResolutionViewPointQuery<POINT>(&*m_scmIndexPtr, m_sourceGCS);
+            }
+        }
+                    
+    return iScalableMeshQueryPtr;
+    }
+
+/*----------------------------------------------------------------------------+
+|ScalableMesh::_GetMeshQueryInterface
++----------------------------------------------------------------------------*/
+template <class POINT> IScalableMeshMeshQueryPtr ScalableMesh<POINT>::_GetMeshQueryInterface(MeshQueryType queryType) const
+    {
+    switch (queryType)
+        {
+        case MESH_QUERY_FULL_RESOLUTION:
+            return new ScalableMeshFullResolutionMeshQuery<POINT>(&*m_scmIndexPtr);
+        case MESH_QUERY_VIEW_DEPENDENT:
+            return new ScalableMeshViewDependentMeshQuery<POINT>(&*m_scmIndexPtr);
+        case MESH_QUERY_PLANE_INTERSECT:
+            return new ScalableMeshNodePlaneQuery<POINT>(&*m_scmIndexPtr);
+        case MESH_QUERY_CONTEXT:
+            return new ScalableMeshContextMeshQuery<POINT>(&*m_scmIndexPtr);
+        default:
+            return new ScalableMeshViewDependentMeshQuery<POINT>(&*m_scmIndexPtr);
+        }
+    }
+
+template <class POINT> IScalableMeshMeshQueryPtr ScalableMesh<POINT>::_GetMeshQueryInterface(MeshQueryType queryType,
+                                                                               BENTLEY_NAMESPACE_NAME::GeoCoordinates::BaseGCSCPtr& targetBaseGCSPtr,
+                                                                               const DRange3d&                       extentInTargetGCS) const
+    {
+    GCS targetGCS = GetGCSFactory().Create(targetBaseGCSPtr);
+    IScalableMeshMeshQueryPtr meshQueryPtr = new ScalableMeshReprojectionMeshQuery<POINT>(_GetMeshQueryInterface(queryType),
+                                                                            m_scmIndexPtr,
+                                                                 m_sourceGCS,
+                                                                 targetGCS,
+                                                                 extentInTargetGCS);
+    return meshQueryPtr;
+    }
+
+
+/*----------------------------------------------------------------------------+
+|ScalableMesh::_GetMeshEditInterface
++----------------------------------------------------------------------------*/
+template <class POINT> IScalableMeshNodeRayQueryPtr ScalableMesh<POINT>::_GetNodeQueryInterface() const
+    {
+    return new ScalableMeshNodeRayQuery<POINT>(&*m_scmIndexPtr);
+    }
+
+/*----------------------------------------------------------------------------+
+|ScalableMesh::_GetMeshEditInterface
++----------------------------------------------------------------------------*/
+template <class POINT> IScalableMeshEditPtr ScalableMesh<POINT>::_GetMeshEditInterface() const
+    {
+    return ScalableMeshEdit::Create((SMMeshIndex<DPoint3d,DRange3d>*)(&*m_scmIndexPtr));
+    }
+
+/*----------------------------------------------------------------------------+
+|ScalableMesh::_GetMeshAnalysisInterface
++----------------------------------------------------------------------------*/
+template <class POINT> IScalableMeshAnalysisPtr ScalableMesh<POINT>::_GetMeshAnalysisInterface()
+    {
+    #ifndef LINUX_SCALABLEMESH_BUILD
+    return ScalableMeshAnalysis::Create(this);
+    #else
+    return nullptr;
+    #endif
+    }
+
+/*----------------------------------------------------------------------------+
+|ScalableMesh::_GetNbResolutions
++----------------------------------------------------------------------------*/
+template <class POINT> int ScalableMesh<POINT>::_GetNbResolutions() const
+    {    
+    int nbResolutions = 0;
+    
+    if (m_scmIndexPtr != 0)
+        {
+        nbResolutions = (int)(m_scmIndexPtr->GetDepth() + 1);
+        }        
+    
+    return nbResolutions;    
+    }
+
+
+template <class POINT> size_t ScalableMesh<POINT>::_GetTerrainDepth() const
+    {
+    size_t depth = 0;
+
+    if (m_scmIndexPtr != 0)
+        {
+        depth = m_scmIndexPtr->GetTerrainDepth() != (size_t)-1 ? m_scmIndexPtr->GetTerrainDepth() : m_scmIndexPtr->GetDepth();
+        }
+
+    return depth;
+    }
+
+/*----------------------------------------------------------------------------+
+|ScalableMesh::__GetSourceGCS
++----------------------------------------------------------------------------*/
+template <class POINT> const GeoCoords::GCS& ScalableMesh<POINT>::_GetGCS() const
+    {
+    return m_sourceGCS;
+    }
+
+
+
+
+/*----------------------------------------------------------------------------+
+|ScalableMesh::IsRangeValidInside
++----------------------------------------------------------------------------*/
+template <class POINT> bool ScalableMesh<POINT>::IsValidInContextOf (const GCS& gcs) const
+    {
+    if (!gcs.HasGeoRef())
+        return true;
+
+    // Now we must validate that the change is possible. If the extent does not fall into the
+    // valid domain range of the new GCS, an error will be returned.
+
+    // Obtain the current range points
+    DRange3d range;
+
+    // NTERAY: Why isn't _GetRange a const method?
+    const_cast<ScalableMesh<POINT>&>(*this)._GetRange(range);
+
+    // Transform both points to latitude/longitude
+    GeoPoint dumPoint;
+    return BSISUCCESS == gcs.GetGeoRef().GetBase().LatLongFromCartesian(dumPoint, range.low) &&
+           BSISUCCESS == gcs.GetGeoRef().GetBase().LatLongFromCartesian(dumPoint, range.high);
+    }
+
+/*----------------------------------------------------------------------------+
+|ScalableMesh::_SetSourceGCS
++----------------------------------------------------------------------------*/
+template <class POINT> StatusInt ScalableMesh<POINT>::_SetGCS(const GCS& newGCS)
+{
+    const GCS& savedGCS = (newGCS.IsNull()) ? GetDefaultGCS() : newGCS;
+
+    //HCPWKT wkt;
+
+    SMStatus wktCreateStatus = SMStatus::S_SUCCESS;
+    //wkt = HCPWKT(savedGCS.GetWKT(wktCreateStatus).GetCStr());
+
+    WString extendedWktStr(savedGCS.GetWKT(wktCreateStatus).GetCStr());
+
+    if (WKTKeyword::TYPE_UNKNOWN == GetWktType(extendedWktStr))
+    {
+        wchar_t wktFlavor[2] = { (wchar_t)ISMStore::WktFlavor_Autodesk, L'\0' };
+
+        extendedWktStr += WString(wktFlavor);
+        //wkt = HCPWKT(extendedWktStr.c_str());
+    }
+
+    if (SMStatus::S_SUCCESS != wktCreateStatus)
+        return BSIERROR;
+
+    // This is called even if there are no GCS provided... In such case the WKT AString
+    // is that of the default GCS.
+    WString wktStr;
+    m_smSQLitePtr->GetWkt(wktStr);
+    //HCPWKT oldWkt = HCPWKT(wktStr.c_str());
+
+    if (!m_smSQLitePtr->SetWkt(extendedWktStr.c_str()))
+    {
+    bool result = m_smSQLitePtr->SetWkt(wktStr.c_str());
+        assert(result);
+
+        return BSIERROR;
+    }
+
+    m_sourceGCS = savedGCS;
+
+    return BSISUCCESS;
+    }
+
+/*---------------------------------------------------------------------------------**//**
+* @description  
+* @bsimethod                                                  Raymond.Gauthier   12/2011
++---------------+---------------+---------------+---------------+---------------+------*/
+template <class POINT> inline bool ScalableMesh<POINT>::IsEmpty () const
+    {
+    // NTERAY: Not sure if this test is required anymore... If not, we can move this
+    //         method to base class.
+    if (0 == m_scmIndexPtr)
+        return true;
+
+    return EqEps(m_contentExtent.low.x, m_contentExtent.high.x) &&
+           EqEps(m_contentExtent.low.y, m_contentExtent.high.y) &&
+           EqEps(m_contentExtent.low.z, m_contentExtent.high.z);
+    }
+
+/*----------------------------------------------------------------------------+
+|ScalableMesh::_AddClip
++----------------------------------------------------------------------------*/
+template <class POINT> uint64_t ScalableMesh<POINT>::_AddClip(const DPoint3d* pts, size_t ptsSize)
+    {
+    if (m_scmIndexPtr->GetClipRegistry() == nullptr) return ((uint64_t)-1);
+    if (bsiGeom_getXYPolygonArea(pts, (int)ptsSize) < 0) //need to flip polygon so it's counterclockwise
+        {
+        uint64_t clipId = 0;
+        DPoint3d* flippedPts = new DPoint3d[ptsSize];
+        for (size_t pt = 0; pt < ptsSize; ++pt) flippedPts[pt] = pts[ptsSize - 1 - pt];
+        clipId = m_scmIndexPtr->GetClipRegistry()->AddClip(flippedPts, ptsSize) + 1;
+        delete[] flippedPts;
+        return clipId;
+        }
+    uint64_t id = m_scmIndexPtr->GetClipRegistry()->AddClip(pts, ptsSize)+1;
+    SaveEditFiles();
+    return id;
+    }
+
+/*----------------------------------------------------------------------------+
+|ScalableMesh::_AddClip
++----------------------------------------------------------------------------*/
+template <class POINT> bool ScalableMesh<POINT>::_AddClip(const DPoint3d* pts, size_t ptsSize, uint64_t clipID, bool alsoAddOnTerrain)
+    {
+    bvector<bvector<DPoint3d>> coverageData;
+    if (m_scmIndexPtr->GetClipRegistry() == nullptr || pts == nullptr || ptsSize == 0) return false;
+
+    DRange3d extent = DRange3d::From(pts, (int)ptsSize);
+    if (extent.Volume() == 0)
+        {
+        if (extent.XLength() == 0)
+            {
+            extent.low.x -= 1.e-5;
+            extent.high.x += 1.e-5;
+            }
+        if (extent.YLength() == 0)
+            {
+            extent.low.y -= 1.e-5;
+            extent.high.y += 1.e-5;
+            }
+        if (extent.ZLength() == 0)
+            {
+            extent.low.z -= 1.e-5;
+            extent.high.z += 1.e-5;
+            }
+        }
+
+    const DPoint3d* targetPts;
+    bvector<DPoint3d> reprojectedPts(ptsSize);
+    if (!m_reprojectionTransform.IsIdentity())
+        {
+        Transform trans;
+        trans.InverseOf(m_reprojectionTransform);
+        trans.Multiply(&reprojectedPts[0], pts, (int)ptsSize);
+        targetPts = reprojectedPts.data();
+        }
+    else targetPts = pts;
+
+    if (m_scmIndexPtr->GetClipRegistry()->HasClip(clipID)) return false;
+    m_scmIndexPtr->GetClipRegistry()->ModifyClip(clipID, targetPts, ptsSize);
+    if (!alsoAddOnTerrain || coverageData.empty())
+        {
+		Transform t = Transform::FromIdentity();
+		if (IsCesium3DTiles()) t = GetReprojectionTransform();
+        m_scmIndexPtr->PerformClipAction(ClipAction::ACTION_ADD, clipID, extent,true, t);
+        }
+    else
+        {
+       /* if (m_terrainP.IsValid())
+            {
+            m_terrainP->AddClip(targetPts, ptsSize, clipID);
+            }*/
+        }
+
+    SaveEditFiles();
+
+    return true;
+    }
+
+
+/*----------------------------------------------------------------------------+
+|ScalableMesh::_AddClip
++----------------------------------------------------------------------------*/
+template <class POINT> bool ScalableMesh<POINT>::_AddClip(const DPoint3d* pts, size_t ptsSize, uint64_t clipID, SMClipGeometryType geom, SMNonDestructiveClipType type, bool isActive)
+    {
+    const DPoint3d* targetPts;
+    bvector<DPoint3d> reprojectedPts(ptsSize);
+    if (!m_reprojectionTransform.IsIdentity())
+        {
+        Transform trans;
+        trans.InverseOf(m_reprojectionTransform);
+        trans.Multiply(&reprojectedPts[0], pts, (int)ptsSize);
+        targetPts = reprojectedPts.data();
+        }
+    else targetPts = pts;
+
+    DRange3d extent = DRange3d::From(targetPts, (int)ptsSize);
+    if (extent.Volume() == 0)
+        {
+        if (extent.XLength() == 0)
+            {
+            extent.low.x -= 1.e-5;
+            extent.high.x += 1.e-5;
+            }
+        if (extent.YLength() == 0)
+            {
+            extent.low.y -= 1.e-5;
+            extent.high.y += 1.e-5;
+            }
+        if (extent.ZLength() == 0)
+            {
+            extent.low.z -= 1.e-5;
+            extent.high.z += 1.e-5;
+            }
+        }
+
+    if (m_scmIndexPtr->GetClipRegistry()->HasClip(clipID)) return false;
+    m_scmIndexPtr->GetClipRegistry()->AddClipWithParameters(clipID, targetPts, ptsSize, geom, type, isActive);
+
+	Transform t = Transform::FromIdentity();
+	if (IsCesium3DTiles()) t = GetReprojectionTransform();
+
+    m_scmIndexPtr->PerformClipAction(ClipAction::ACTION_ADD, clipID, extent,true, t);
+    SaveEditFiles();
+    return true;
+    }
+
+template <class POINT> bool ScalableMesh<POINT>::_AddClip(const ClipVectorPtr& clip, uint64_t clipID, SMClipGeometryType geom, SMNonDestructiveClipType type, bool isActive)
+{
+    ClipVectorPtr clipP = ClipVector::CreateCopy(*clip);
+    if (!m_reprojectionTransform.IsIdentity())
+    {
+        Transform trans;
+        trans.InverseOf(m_reprojectionTransform);
+        clipP->TransformInPlace(trans);
+    }
+
+    DRange3d extent;
+    clipP->GetRange(extent, nullptr);
+    if (extent.Volume() == 0)
+    {
+        if (extent.XLength() == 0)
+        {
+            extent.low.x -= 1.e-5;
+            extent.high.x += 1.e-5;
+        }
+        if (extent.YLength() == 0)
+        {
+            extent.low.y -= 1.e-5;
+            extent.high.y += 1.e-5;
+        }
+        if (extent.ZLength() == 0)
+        {
+            extent.low.z -= 1.e-5;
+            extent.high.z += 1.e-5;
+        }
+    }
+
+    if (m_scmIndexPtr->GetClipRegistry()->HasClip(clipID)) return false;
+    m_scmIndexPtr->GetClipRegistry()->AddClipWithParameters(clipID, clipP, geom, type, isActive);
+
+    Transform t = Transform::FromIdentity();
+    if (IsCesium3DTiles()) t = GetReprojectionTransform();
+
+    m_scmIndexPtr->PerformClipAction(ClipAction::ACTION_ADD, clipID, extent, true, t);
+    SaveEditFiles();
+    return true;
+}
+
+/*----------------------------------------------------------------------------+
+|ScalableMesh::_ModifyClip
++----------------------------------------------------------------------------*/
+template <class POINT> bool ScalableMesh<POINT>::_ModifyClip(const DPoint3d* pts, size_t ptsSize, uint64_t clipID)
+    {
+    if (m_scmIndexPtr->GetClipRegistry() == nullptr) return false;
+    bvector<DPoint3d> clipData;
+    m_scmIndexPtr->GetClipRegistry()->GetClip(clipID, clipData);
+    DRange3d extent = DRange3d::From(&clipData[0], (int)clipData.size());
+    if (extent.Volume() == 0)
+        {
+        if (extent.XLength() == 0)
+            {
+            extent.low.x -= 1.e-5;
+            extent.high.x += 1.e-5;
+            }
+        if (extent.YLength() == 0)
+            {
+            extent.low.y -= 1.e-5;
+            extent.high.y += 1.e-5;
+            }
+        if (extent.ZLength() == 0)
+            {
+            extent.low.z -= 1.e-5;
+            extent.high.z += 1.e-5;
+            }
+        }
+
+    const DPoint3d* targetPts;
+    bvector<DPoint3d> reprojectedPts(ptsSize);
+    if (!m_reprojectionTransform.IsIdentity())
+        {
+        Transform trans;
+        trans.InverseOf(m_reprojectionTransform);
+        trans.Multiply(&reprojectedPts[0], pts, (int)ptsSize);
+        targetPts = reprojectedPts.data();
+        }
+    else targetPts = pts;
+    DRange3d extentNew = DRange3d::From(targetPts, (int)ptsSize);
+    extent.Extend(extentNew);
+
+    m_scmIndexPtr->GetClipRegistry()->ModifyClip(clipID, targetPts, ptsSize);
+
+	Transform t = Transform::FromIdentity();
+	if (IsCesium3DTiles()) t = GetReprojectionTransform();
+
+    m_scmIndexPtr->PerformClipAction(ClipAction::ACTION_MODIFY, clipID, extent,true, t);
+    
+    SaveEditFiles();    
+
+    return true;
+    }
+
+template <class POINT> bool ScalableMesh<POINT>::_ModifyClip(const ClipVectorPtr& clip, uint64_t clipID, SMClipGeometryType geom, SMNonDestructiveClipType type, bool isActive)
+{
+    if (m_scmIndexPtr->GetClipRegistry() == nullptr) return false;
+    ClipVectorPtr clipData;
+    SMClipGeometryType geom2;
+    SMNonDestructiveClipType type2;
+    bool isActive2;
+    m_scmIndexPtr->GetClipRegistry()->GetClipWithParameters(clipID, clipData,geom2,type2,isActive2);
+    DRange3d extent;
+    clipData->GetRange(extent, nullptr);
+    if (extent.Volume() == 0)
+    {
+        if (extent.XLength() == 0)
+        {
+            extent.low.x -= 1.e-5;
+            extent.high.x += 1.e-5;
+        }
+        if (extent.YLength() == 0)
+        {
+            extent.low.y -= 1.e-5;
+            extent.high.y += 1.e-5;
+        }
+        if (extent.ZLength() == 0)
+        {
+            extent.low.z -= 1.e-5;
+            extent.high.z += 1.e-5;
+        }
+    }
+
+    ClipVectorPtr clipP = ClipVector::CreateCopy(*clip);
+    if (!m_reprojectionTransform.IsIdentity())
+    {
+        Transform trans;
+        trans.InverseOf(m_reprojectionTransform);
+        clipP->TransformInPlace(trans);
+    }
+    DRange3d extentNew;
+    clipP->GetRange(extentNew, nullptr);
+    extent.Extend(extentNew);
+
+    m_scmIndexPtr->GetClipRegistry()->ModifyClip(clipID, clipP, geom, type, isActive);
+
+    Transform t = Transform::FromIdentity();
+    if (IsCesium3DTiles()) t = GetReprojectionTransform();
+
+    m_scmIndexPtr->PerformClipAction(ClipAction::ACTION_MODIFY, clipID, extent, true, t);
+
+    SaveEditFiles();
+
+    return true;
+}
+
+/*----------------------------------------------------------------------------+
+|ScalableMesh::_ModifyClip
++----------------------------------------------------------------------------*/
+template <class POINT> bool ScalableMesh<POINT>::_ModifyClip(const DPoint3d* pts, size_t ptsSize, uint64_t clipID, SMClipGeometryType geom, SMNonDestructiveClipType type, bool isActive)
+    {
+    const DPoint3d* targetPts;
+    bvector<DPoint3d> reprojectedPts(ptsSize);
+    if (!m_reprojectionTransform.IsIdentity())
+        {
+        Transform trans;
+        trans.InverseOf(m_reprojectionTransform);
+        trans.Multiply(&reprojectedPts[0], pts, (int)ptsSize);
+        targetPts = reprojectedPts.data();
+        }
+    else targetPts = pts;
+
+    DRange3d extent = DRange3d::From(targetPts, (int)ptsSize);
+    if (extent.Volume() == 0)
+        {
+        if (extent.XLength() == 0)
+            {
+            extent.low.x -= 1.e-5;
+            extent.high.x += 1.e-5;
+            }
+        if (extent.YLength() == 0)
+            {
+            extent.low.y -= 1.e-5;
+            extent.high.y += 1.e-5;
+            }
+        if (extent.ZLength() == 0)
+            {
+            extent.low.z -= 1.e-5;
+            extent.high.z += 1.e-5;
+            }
+        }
+
+	bvector<DPoint3d> clipData;
+	m_scmIndexPtr->GetClipRegistry()->GetClip(clipID, clipData);
+	if(!clipData.empty())
+		extent.Extend(DRange3d::From(&clipData[0], (int)clipData.size()));
+
+    m_scmIndexPtr->GetClipRegistry()->AddClipWithParameters(clipID, targetPts, ptsSize, geom, type, isActive);
+
+	Transform t = Transform::FromIdentity();
+	if (IsCesium3DTiles()) t = GetReprojectionTransform();
+
+    m_scmIndexPtr->PerformClipAction(ClipAction::ACTION_MODIFY, clipID, extent,true, t);
+        
+    SaveEditFiles();        
+
+    return true;
+    }
+
+/*----------------------------------------------------------------------------+
+|ScalableMesh::_RemoveClip
++----------------------------------------------------------------------------*/
+template <class POINT> bool ScalableMesh<POINT>::_RemoveClip(uint64_t clipID)
+    {
+    if (m_scmIndexPtr->GetClipRegistry() == nullptr) return false;
+    bvector<DPoint3d> clipData;
+    m_scmIndexPtr->GetClipRegistry()->GetClip(clipID, clipData);
+    DRange3d extent = DRange3d::From(&clipData[0], (int)clipData.size());
+    if (extent.Volume() == 0)
+        {
+        if (extent.XLength() == 0)
+            {
+            extent.low.x -= 1.e-5;
+            extent.high.x += 1.e-5;
+            }
+        if (extent.YLength() == 0)
+            {
+            extent.low.y -= 1.e-5;
+            extent.high.y += 1.e-5;
+            }
+        if (extent.ZLength() == 0)
+            {
+            extent.low.z -= 1.e-5;
+            extent.high.z += 1.e-5;
+            }
+        }
+    m_scmIndexPtr->GetClipRegistry()->DeleteClip(clipID);
+    m_scmIndexPtr->PerformClipAction(ClipAction::ACTION_DELETE, clipID, extent);
+    
+    SaveEditFiles();
+    
+    return true;
+    }
+
+template <class POINT> bool ScalableMesh<POINT>::_GetClip(uint64_t clipID, bvector<DPoint3d>& clipData)
+{
+    if (m_scmIndexPtr->GetClipRegistry() == nullptr) return false;
+    m_scmIndexPtr->GetClipRegistry()->GetClip(clipID, clipData);
+    return !clipData.empty();
+}
+
+template <class POINT> bool ScalableMesh<POINT>::_GetClip(uint64_t clipID, ClipVectorPtr& clipData)
+{
+    if (m_scmIndexPtr->GetClipRegistry() == nullptr) return false;
+    SMClipGeometryType geom; 
+    SMNonDestructiveClipType type; 
+    bool isActive;
+    m_scmIndexPtr->GetClipRegistry()->GetClipWithParameters(clipID, clipData, geom, type, isActive);
+    return clipData.IsValid();
+}
+
+template <class POINT> bool ScalableMesh<POINT>::_IsInsertingClips()
+    {
+    return m_scmIndexPtr->m_isInsertingClips;
+    }
+
+template <class POINT> void ScalableMesh<POINT>::_SetIsInsertingClips(bool toggleInsertClips)
+    {
+    if (nullptr == m_scmIndexPtr || m_scmIndexPtr->GetClipRegistry() == nullptr) return;
+    m_scmIndexPtr->GetClipRegistry()->SetAutoCommit(!toggleInsertClips);
+    m_scmIndexPtr->m_isInsertingClips = toggleInsertClips;        
+    
+    SaveEditFiles();
+    }
+
+template <class POINT>  bool   ScalableMesh<POINT>::_ShouldInvertClips()
+    {
+    return m_isInvertingClips;
+    }
+
+template <class POINT>  void   ScalableMesh<POINT>::_SetInvertClip(bool invertClips)
+    {
+    m_isInvertingClips = invertClips;
+    }
+
+template <class POINT> void ScalableMesh<POINT>::_ModifyClipMetadata(uint64_t clipId, double importance, int nDimensions)
+    {
+    if (nullptr == m_scmIndexPtr || m_scmIndexPtr->GetClipRegistry() == nullptr) return;
+    m_scmIndexPtr->GetClipRegistry()->SetClipMetadata(clipId, importance, nDimensions);
+    
+    SaveEditFiles();
+    }
+
+
+template <class POINT>  void ScalableMesh<POINT>::_SynchronizeClipData(const bvector<bpair<uint64_t, bvector<DPoint3d>>>& listOfClips, const bvector<bpair<uint64_t, bvector<bvector<DPoint3d>>>>& listOfSkirts)
+    {
+    SetIsInsertingClips(true);
+
+    bvector<uint64_t> existingClipIds;
+    GetAllClipIds(existingClipIds);
+    std::sort(existingClipIds.begin(), existingClipIds.end());
+
+    bset<uint64_t> foundIds;
+    
+    for (auto& clip : listOfClips)
+        {
+        uint64_t* addr = std::lower_bound(existingClipIds.begin(), existingClipIds.end(), clip.first);
+        if (addr == existingClipIds.end() || *addr != clip.first)
+            {
+            AddClip(clip.second.data(), clip.second.size(), clip.first);
+            }
+        else
+            {
+            foundIds.insert(clip.first);
+            ModifyClip(clip.second.data(), clip.second.size(), clip.first);
+            }
+        }
+
+    for (auto& skirt : listOfSkirts)
+        {
+        uint64_t* addr = std::lower_bound(existingClipIds.begin(), existingClipIds.end(), skirt.first);
+        if (addr == existingClipIds.end() || *addr != skirt.first)
+            {
+            AddSkirt(skirt.second, skirt.first);
+            }
+        else
+            {
+            foundIds.insert(skirt.first);
+            ModifySkirt(skirt.second, skirt.first);
+            }
+        }
+
+    for (auto& id : existingClipIds)
+        {
+        if (foundIds.count(id) == 0)
+            {
+            RemoveClip(id);
+            RemoveSkirt(id);
+            }
+        }
+
+    SetIsInsertingClips(false);
+    }
+
+/*----------------------------------------------------------------------------+
+|ScalableMesh::_AddClip
++----------------------------------------------------------------------------*/
+template <class POINT> bool ScalableMesh<POINT>::_AddSkirt(const bvector<bvector<DPoint3d>>& skirt, uint64_t clipID, bool alsoAddOnTerrain)
+    {
+    if (m_scmIndexPtr->GetClipRegistry() == nullptr || skirt.size() == 0 || skirt[0].size() == 0) return false;
+    bvector<bvector<DPoint3d>> coverageData;
+    m_scmIndexPtr->GetClipRegistry()->GetAllCoveragePolygons(coverageData);
+    if (!alsoAddOnTerrain || coverageData.empty())
+        {
+        bvector<bvector<DPoint3d>> reprojSkirt;
+        if (!m_reprojectionTransform.IsIdentity())
+            {
+            Transform trans;
+            trans.InverseOf(m_reprojectionTransform);
+            for (auto&vec : skirt)
+                {
+                bvector<DPoint3d> subskirt(vec.size());
+                if (!vec.empty()) trans.Multiply(&subskirt[0], &vec[0], (int)vec.size());
+                reprojSkirt.push_back(subskirt);
+                }
+            }
+        else reprojSkirt = skirt;
+
+
+        DRange3d extent = DRange3d::From(reprojSkirt[0][0]);
+        for (auto& vec : reprojSkirt) extent.Extend(vec, nullptr);
+        if (m_scmIndexPtr->GetClipRegistry()->HasSkirt(clipID)) return false;
+        m_scmIndexPtr->GetClipRegistry()->ModifySkirt(clipID, reprojSkirt);
+        m_scmIndexPtr->PerformClipAction(ClipAction::ACTION_ADD, clipID, extent, false);
+        }
+    else
+        {
+     /*   if (m_terrainP.IsValid())
+            {
+            m_terrainP->AddSkirt(skirt, clipID);
+            }*/
+        }
+
+    SaveEditFiles();
+
+    return true;
+    }
+
+
+template <class POINT> bool ScalableMesh<POINT>::_GetSkirt(uint64_t skirtID, bvector<bvector<DPoint3d>>& skirt)
+    {
+    if (m_scmIndexPtr->GetClipRegistry() == nullptr) return false;
+    m_scmIndexPtr->GetClipRegistry()->GetSkirt(skirtID, skirt);
+    return !skirt.empty();
+    }
+
+template <class POINT> bool ScalableMesh<POINT>::_ModifySkirt(const bvector<bvector<DPoint3d>>& skirt, uint64_t clipID)
+    {
+    if (m_scmIndexPtr->GetClipRegistry() == nullptr || skirt.size() ==0 || skirt[0].size() ==0) return false;
+
+    bvector<bvector<DPoint3d>> reprojSkirt;
+    if (!m_reprojectionTransform.IsIdentity())
+        {
+        Transform trans;
+        trans.InverseOf(m_reprojectionTransform);
+        for (auto&vec : skirt)
+            {
+            bvector<DPoint3d> subskirt(vec.size());
+            if (!vec.empty()) trans.Multiply(&subskirt[0], &vec[0], (int)vec.size());
+            reprojSkirt.push_back(subskirt);
+            }
+        }
+    else reprojSkirt = skirt;
+    DRange3d extent = DRange3d::From(reprojSkirt[0][0]);
+    for (auto& vec : reprojSkirt) extent.Extend(vec, nullptr);
+    m_scmIndexPtr->GetClipRegistry()->ModifySkirt(clipID, reprojSkirt);
+	Transform t = Transform::FromIdentity();
+	if (IsCesium3DTiles()) t = GetReprojectionTransform();
+
+    m_scmIndexPtr->PerformClipAction(ClipAction::ACTION_MODIFY, clipID, extent, false, t);
+    
+    SaveEditFiles();
+    
+    return true;
+    }
+
+template <class POINT> void ScalableMesh<POINT>::_GetAllClipsIds(bvector<uint64_t>& allClipIds)
+    {
+    if (m_scmIndexPtr->GetClipRegistry() == nullptr) return;
+    m_scmIndexPtr->GetClipRegistry()->GetAllClipsIds(allClipIds);
+    }
+
+template <class POINT>  void                         ScalableMesh<POINT>::_SetClipOnOrOff(uint64_t id, bool isActive)
+    {
+    if (m_scmIndexPtr->GetClipRegistry() == nullptr) return;
+    m_scmIndexPtr->GetClipRegistry()->SetClipOnOrOff(id, isActive);
+    
+    SaveEditFiles();
+    }
+
+template <class POINT>  void                       ScalableMesh<POINT>::_GetIsClipActive(uint64_t id, bool& isActive)
+    {
+    if (m_scmIndexPtr->GetClipRegistry() == nullptr) return;
+    m_scmIndexPtr->GetClipRegistry()->GetIsClipActive(id, isActive);
+    }
+
+template <class POINT>  void                    ScalableMesh<POINT>::_GetClipType(uint64_t id, SMNonDestructiveClipType& type)
+    {
+    if (m_scmIndexPtr->GetClipRegistry() == nullptr) return;
+    m_scmIndexPtr->GetClipRegistry()->GetClipType(id, type);
+    }
+
+template <class POINT>  void                    ScalableMesh<POINT>::_CompactExtraFiles()
+   {
+	assert(m_scmIndexPtr.GetPtr() != nullptr && m_scmIndexPtr->GetDataStore().IsValid());
+
+	if (m_scmIndexPtr->m_isInsertingClips == true)
+		return;
+
+	m_scmIndexPtr->GetDataStore()->CompactProjectFiles();
+   }
+
+template <class POINT>  void                    ScalableMesh<POINT>::_WriteExtraFiles()
+{
+	assert(m_scmIndexPtr.GetPtr() != nullptr && m_scmIndexPtr->GetDataStore().IsValid());
+
+	if (m_scmIndexPtr->m_isInsertingClips == true)
+		return;
+
+	m_scmIndexPtr->GetDataStore()->WriteClipDataToProjectFilePath();
+}
+
+template <class POINT> void ScalableMesh<POINT>::_GetCurrentlyViewedNodes(bvector<IScalableMeshNodePtr>& nodes)
+    {
+    nodes = m_viewedNodes;
+    }
+
+template <class POINT> void ScalableMesh<POINT>::_SetCurrentlyViewedNodes(const bvector<IScalableMeshNodePtr>& nodes)
+    {
+    m_viewedNodes = nodes;
+    }
+
+template <class POINT> void ScalableMesh<POINT>::SaveEditFiles()
+    {        
+    if (m_scmIndexPtr.GetPtr() == nullptr || !m_scmIndexPtr->GetDataStore().IsValid())
+        return;
+
+    if (m_scmIndexPtr->m_isInsertingClips == true)
+        return;
+
+    SMMemoryPool::GetInstance()->RemoveAllItemsOfType(SMStoreDataType::DiffSet, (uint64_t)m_scmIndexPtr.GetPtr());
+
+    m_scmIndexPtr->GetDataStore()->SaveProjectFiles();
+    }
+
+template <class POINT> void ScalableMesh<POINT>::_RemoveAllDisplayData()
+    {                    
+    SMMemoryPool::GetInstance()->RemoveAllItemsOfType(SMStoreDataType::DisplayMesh, (uint64_t)m_scmIndexPtr.GetPtr());
+    SMMemoryPool::GetInstance()->RemoveAllItemsOfType(SMStoreDataType::DisplayTexture, (uint64_t)m_scmIndexPtr.GetPtr());
+    SMMemoryPool::GetInstanceVideo()->RemoveAllItemsOfType(SMStoreDataType::DisplayMesh, (uint64_t)m_scmIndexPtr.GetPtr());
+    SMMemoryPool::GetInstanceVideo()->RemoveAllItemsOfType(SMStoreDataType::DisplayTexture, (uint64_t)m_scmIndexPtr.GetPtr());    
+    
+    m_scmIndexPtr->TextureManager()->RemoveAllPoolIdForTexture();
+    m_scmIndexPtr->TextureManager()->RemoveAllPoolIdForTextureVideo();
+    }
+
+template <class POINT> void ScalableMesh<POINT>::_SetEditFilesBasePath(const Utf8String& path)
+    {
+    m_baseExtraFilesPath = WString(path.c_str(), BentleyCharEncoding::Utf8);
+    
+	if (m_scmIndexPtr == nullptr) return;
+	BeFileName projectFilesPath(m_baseExtraFilesPath.c_str());
+
+	bool result = m_scmIndexPtr->GetDataStore()->SetProjectFilesPath(projectFilesPath);
+	assert(result == true);                 
+    }
+
+template <class POINT> Utf8String ScalableMesh<POINT>::_GetEditFilesBasePath()
+    {
+    return Utf8String(m_baseExtraFilesPath);
+    }
+
+template <class POINT> void ScalableMesh<POINT>::_GetExtraFileNames(bvector<BeFileName>& extraFileNames) const
+    {
+    //Clip files
+    //NEEDS_WORK_SM : Might be better to get the name from SMSQLiteSisterFile.cpp
+#ifdef VANCOUVER_API
+    BeFileName fileName(m_baseExtraFilesPath.GetWCharCP());
+#else
+    BeFileName fileName(m_baseExtraFilesPath);
+#endif
+    fileName.AppendString(L"_clipDefinitions");
+
+    extraFileNames.push_back(fileName);
+
+    fileName.clear();
+#ifdef VANCOUVER_API
+    fileName = BeFileName(m_baseExtraFilesPath.GetWCharCP());
+#else
+    fileName = BeFileName(m_baseExtraFilesPath);
+#endif
+    fileName.AppendString(L"_clips");
+
+    extraFileNames.push_back(fileName);
+
+    //Coverage terrain files
+    bvector<uint64_t> ids;
+    GetCoverageIds(ids);
+
+    for (auto& id : ids)
+        { 
+        //wchar_t idStr[1000];
+        //swprintf(idStr, L"%llu", id);
+                    
+        //Note that the clips file for the coverage terrain are extra files to the coverage terrain.
+        fileName.clear();   
+        Utf8String coverageName; 
+        GetCoverageName(coverageName, id);
+     
+        GetCoverageTerrainAbsFileName(fileName, m_baseExtraFilesPath, coverageName);
+        extraFileNames.push_back(fileName);        
+        }    
+    }
+
+template <class POINT> IScalableMeshNodePtr ScalableMesh<POINT>::_GetRootNode()
+    {
+    auto ptr = HFCPtr<SMPointIndexNode<POINT, Extent3dType>>(nullptr);
+    if (m_scmIndexPtr == nullptr) 
+ #ifndef VANCOUVER_API
+        return new ScalableMeshNode<POINT>(ptr);
+#else
+return  ScalableMeshNode<POINT>::CreateItem(ptr);
+#endif
+    auto nodeP = m_scmIndexPtr->GetRootNode();
+ #ifndef VANCOUVER_API
+    return new ScalableMeshNode<POINT>(nodeP);
+#else
+return  ScalableMeshNode<POINT>::CreateItem(nodeP);
+#endif
+
+    }
+
+
+#ifdef WIP_MESH_IMPORT
+template <class POINT> void ScalableMesh<POINT>::_GetAllTextures(bvector<IScalableMeshTexturePtr>& textures)
+    {
+    size_t nTextures = m_smSQLitePtr->CountTextures();
+    textures.resize(nTextures);
+
+    auto meshNode = dynamic_cast<SMMeshIndexNode<POINT,Extent3dType>*>(m_scmIndexPtr->GetRootNode().GetPtr());
+    for (size_t i = 1; i <= nTextures; ++i)
+        {
+        RefCountedPtr<SMMemoryPoolBlobItem<Byte>> texPtr(meshNode->GetTexturePtr(i));
+
+        if (texPtr.IsValid())
+            {
+            ScalableMeshTexturePtr textureP(ScalableMeshTexture::Create(texPtr));
+
+            if (textureP->GetSize() != 0)
+                textures[i-1] = IScalableMeshTexturePtr(textureP.get());
+            }
+        }
+    }
+#endif
+
+/*----------------------------------------------------------------------------+
+|ScalableMesh::_RemoveClip
++----------------------------------------------------------------------------*/
+template <class POINT> bool ScalableMesh<POINT>::_RemoveSkirt(uint64_t clipID)
+    {
+    bvector<bvector<DPoint3d>> skirt;
+    if (!_GetSkirt(clipID, skirt)) return false;
+    DRange3d extent =  DRange3d::From(skirt[0][0]);
+    for (auto& vec : skirt) extent.Extend(vec, nullptr);
+    m_scmIndexPtr->GetClipRegistry()->DeleteSkirt(clipID);
+
+	Transform t = Transform::FromIdentity();
+	if (IsCesium3DTiles()) t = GetReprojectionTransform();
+
+    m_scmIndexPtr->PerformClipAction(ClipAction::ACTION_DELETE, clipID, extent, false, t);
+    SaveEditFiles();
+    return true;
+    }
+
+
+template <class POINT> IScalableMeshPtr ScalableMesh<POINT>::_GetGroup()
+    {
+    return m_groupP;
+    }
+
+template <class POINT> void ScalableMesh<POINT>::_AddToGroup(IScalableMeshPtr& sMesh, bool isRegionRestricted, const DPoint3d* region, size_t nOfPtsInRegion)
+    {
+    if (!m_groupP.IsValid())
+        {
+        m_groupP = ScalableMeshGroup::Create();
+        }
+    
+    dynamic_cast<ScalableMeshGroup*>(m_groupP.get())->AddMember(sMesh, isRegionRestricted, region, nOfPtsInRegion);
+    }
+
+
+template <class POINT> void ScalableMesh<POINT>::_RemoveFromGroup(IScalableMeshPtr& sMesh)
+    {
+    if (m_groupP.IsValid())
+        {
+        dynamic_cast<ScalableMeshGroup*>(m_groupP.get())->RemoveMember(sMesh);
+        }
+    }
+/*----------------------------------------------------------------------------+
+|ScalableMesh::_GetState
++----------------------------------------------------------------------------*/
+template <class POINT> ScalableMeshState ScalableMesh<POINT>::_GetState() const
+    {
+    if (IsEmpty())
+        return SCM_STATE_EMPTY;
+
+    return _InSynchWithSources() ? SCM_STATE_UP_TO_DATE : SCM_STATE_DIRTY;
+    }
+
+/*----------------------------------------------------------------------------+
+|ScalableMesh::_InSynchWithSources
++----------------------------------------------------------------------------*/
+template <class POINT> bool ScalableMesh<POINT>::_InSynchWithSources() const
+    {
+    if (!m_smSQLitePtr.IsValid())
+        return false; 
+
+    SourcesDataSQLite sourcesData;
+    m_smSQLitePtr->LoadSources(sourcesData);
+
+    const bool InSync = sourcesData.GetLastModifiedTime() < sourcesData.GetLastSyncTime();
+    return InSync;
+    }
+
+/*----------------------------------------------------------------------------+
+|ScalableMesh::_GetRangeInSpecificGCS
++----------------------------------------------------------------------------*/
+template <class POINT> int ScalableMesh<POINT>::_GetRangeInSpecificGCS(DPoint3d& lowPt, DPoint3d& highPt, BENTLEY_NAMESPACE_NAME::GeoCoordinates::BaseGCSCPtr& targetGCS) const
+    {
+    StatusInt status = SUCCESS;
+
+    DRange3d reprojectedRange;
+    status = ReprojectRangeDomainLimited(reprojectedRange, m_contentExtent, const_cast<BENTLEY_NAMESPACE_NAME::GeoCoordinates::BaseGCSCPtr&>(m_sourceGCS.GetGeoRef().GetBasePtr()), targetGCS);
+
+    lowPt.x = reprojectedRange.low.x;
+    highPt.x = reprojectedRange.high.x;
+    lowPt.y = reprojectedRange.low.y;
+    highPt.y = reprojectedRange.high.y;
+    lowPt.z = reprojectedRange.low.z;
+    highPt.z = reprojectedRange.high.z;
+
+
+    return status;
+
+
+    }
+
+
+
+/*----------------------------------------------------------------------------+
+|ScalableMesh::_LastSynchronizationCheck
++----------------------------------------------------------------------------*/
+template <class POINT> bool ScalableMesh<POINT>::_LastSynchronizationCheck(time_t& lastCheckTime) const
+    {
+    if (!m_smSQLitePtr.IsValid())
+        return false;
+
+    SourcesDataSQLite sourcesData;
+    m_smSQLitePtr->LoadSources(sourcesData);
+
+    lastCheckTime = sourcesData.GetLastModifiedCheckTime();
+
+    return true;
+    }
+
+/*----------------------------------------------------------------------------+
+|ScalableMesh::_IsReadOnly
++----------------------------------------------------------------------------*/
+template <class POINT> bool ScalableMesh<POINT>::_IsReadOnly() const
+    {
+    if (m_smSQLitePtr.IsValid())
+        return m_smSQLitePtr->IsReadOnly();
+    return true;
+    } 
+
+/*----------------------------------------------------------------------------+
+|ScalableMesh::_IsShareable
++----------------------------------------------------------------------------*/
+template <class POINT> bool ScalableMesh<POINT>::_IsShareable() const
+    {
+
+        return true;
+
+    } 
+
+/*----------------------------------------------------------------------------+
+|ScalableMesh::_SaveAs
++----------------------------------------------------------------------------*/
+template <class POINT> StatusInt ScalableMesh<POINT>::_SaveAs(const WString& destination, ClipVectorPtr clips, IScalableMeshProgressPtr progress)
+    {
+#if defined(NEED_SAVE_AS_IN_IMPORT_DLL) && !defined(DGNDB06_API)
+    // Create Scalable Mesh at output path
+    StatusInt status;
+    IScalableMeshNodeCreatorPtr scMeshDestination = IScalableMeshNodeCreator::GetFor(destination.c_str(), status);
+    if (SUCCESS != status || !scMeshDestination.IsValid())
+        return ERROR;
+
+    IScalableMeshTextureInfoPtr textureInfo = nullptr;
+    if (SUCCESS != GetTextureInfo(textureInfo))
+        return ERROR;
+
+    // Set global parameters to the new 3sm (this will also create a new index)
+    if (SUCCESS != scMeshDestination->SetGCS(m_sourceGCS))
+        return ERROR;
+    scMeshDestination->SetIsTerrain(IsTerrain());
+    scMeshDestination->SetIsSingleFile(!IsCesium3DTiles());
+    scMeshDestination->SetTextured(textureInfo->GetTextureType());
+
+    { // Scope the publishing part for proper cleanup of parameters when finished
+    SM3SMPublishParamsPtr smParams = new SM3SMPublishParams();
+
+    smParams->SetSource(this);
+    smParams->SetDestination(scMeshDestination);
+    smParams->SetClips(clips);
+    smParams->SetProgress(progress);
+    smParams->SetSaveTextures(textureInfo->IsTextureAvailable() && !textureInfo->IsUsingBingMap());
+
+    auto smPublisher = IScalableMeshPublisher::Create(SMPublishType::THREESM);
+    if (SUCCESS != smPublisher->Publish(smParams))
+        return ERROR;
+    }
+
+    scMeshDestination = nullptr;
+
+    if (m_smSQLitePtr->HasSources())
+        {
+        IScalableMeshSourceCreatorPtr destMeshSourceEdit = IScalableMeshSourceCreator::GetFor(destination.c_str(), status);
+        if (status != SUCCESS) 
+            return ERROR;
+
+        IDTMSourceCollection sources;
+
+        SourcesDataSQLite sourcesData;
+        m_smSQLitePtr->LoadSources(sourcesData);
+
+        if (!BENTLEY_NAMESPACE_NAME::ScalableMesh::LoadSources(sources, sourcesData, DocumentEnv(L"")))
+            return ERROR;
+
+        destMeshSourceEdit->EditSources() = sources;
+        destMeshSourceEdit->SetSourcesDirty();
+
+        if (SUCCESS != destMeshSourceEdit->SaveToFile())
+            return ERROR;
+        }
+#else
+    assert(!"_SaveAs not yet implemented on this code base");
+#endif
+    return SUCCESS;
+    }
+
+/*----------------------------------------------------------------------------+
+|ScalableMesh::_Generate3DTiles
++----------------------------------------------------------------------------*/
+template <class POINT> StatusInt ScalableMesh<POINT>::_Generate3DTiles(const WString& outContainerName, const WString& outDatasetName, SMCloudServerType server, IScalableMeshProgressPtr progress, ClipVectorPtr clips, uint64_t coverageId) const
+    {
+
+#if defined(NEED_SAVE_AS_IN_IMPORT_DLL) && !defined(DGNDB06_API)
+    if (m_scmIndexPtr == nullptr) return ERROR;
+
+    StatusInt status;
+
+    WString path;
+    if (server == SMCloudServerType::Azure)
+        {
+        // Setup streaming stores to use Azure
+        //s_stream_from_disk = false; 
+        s_stream_from_wsg = false;
+
+        path += outContainerName + L"/" + outDatasetName;
+        }
+    else if (server == SMCloudServerType::WSG)
+        {
+        // Setup streaming stores to use WSG
+        //s_stream_from_disk = false;
+        s_stream_from_wsg = true;
+
+        path += outContainerName + L"~2F" + outDatasetName;
+        }
+    else if (server == SMCloudServerType::LocalDiskCURL)
+        {
+        // Setup streaming stores to use local disk (relative to attached 3sm file location)
+        //s_stream_from_disk = true;
+        s_stream_using_curl = true;
+
+        const auto smFileName = BeFileName(this->GetPath());
+        path += BEFILENAME(GetDirectoryName, smFileName);
+        path += L"cloud\\";
+        path += BEFILENAME(GetFileNameWithoutExtension, smFileName);
+        }
+    else
+        {
+        assert(server == SMCloudServerType::LocalDisk);
+
+        // Setup streaming stores to use local disk (relative to attached 3sm file location)
+        //s_stream_from_disk = true;
+        path = outContainerName;
+        }
+    
+    //s_stream_from_grouped_store = false;
+    m_scmIndexPtr->SetProgressCallback(progress);
+    bool hasCoverages = false;
+    bvector<SMNodeGroupPtr> coverageTilesets;
+
+    if (coverageId == (uint64_t)-1)
+        {
+        // Generate 3DTiles tilesets for all coverages
+        bvector<uint64_t> ids;
+        m_scmIndexPtr->GetClipRegistry()->GetAllCoverageIds(ids);
+        hasCoverages = !ids.empty();
+        for (auto coverageID : ids)
+            {
+            Utf8String coverageName;
+            m_scmIndexPtr->GetClipRegistry()->GetCoverageName(coverageID, coverageName);
+
+            BeFileName coverageFileName(coverageName.c_str());
+            if (BeFileName::DoesPathExist(coverageFileName))
+                {
+                // Ensure that coverage path is formatted correctly (e.g. remove redundant double backslashes such as \\\\)
+                WString coverageFullPathName;
+                BeFileName::BeGetFullPathName(coverageFullPathName, coverageFileName.c_str());
+
+                IScalableMeshPtr coverageMeshPtr = nullptr;
+                if ((coverageMeshPtr = IScalableMesh::GetFor(coverageFullPathName.c_str(), Utf8String(m_baseExtraFilesPath.c_str()), false, true, true, status)) == nullptr || status != SUCCESS)
+                    {
+                    BeAssert(false); // Error opening coverage 3sm
+                    return status;
+                    }
+
+                auto coverageMesh = static_cast<ScalableMesh<POINT>*>(coverageMeshPtr.get());
+
+                // Create directory for coverage tileset output
+                BeFileName coverageOutDir(path.c_str());
+                coverageOutDir.AppendToPath(BeFileName::GetFileNameWithoutExtension(coverageFileName).c_str());
+                coverageOutDir.AppendSeparator();
+                if (!BeFileName::DoesPathExist(coverageOutDir) && (status = (StatusInt)BeFileName::CreateNewDirectory(coverageOutDir)) != SUCCESS)
+                    {
+                    BeAssert(false); // Could not create tileset output directory for coverage
+                    return status;
+                    }
+                if ((status = coverageMesh->_Generate3DTiles(coverageOutDir.c_str(), outDatasetName, server, nullptr /*no progress?*/, clips, coverageID)) != SUCCESS)
+                    {
+                    BeAssert(false); // Could not publish coverage
+                    return status;
+                    }
+                auto coverageIndex = coverageMesh->m_scmIndexPtr;
+                auto root = coverageIndex->GetRootNodeGroup();
+                BeAssert(root.IsValid()); // Something wrong in the publish
+                coverageTilesets.push_back(root);
+                }
+            }
+        }
+
+
+    IScalableMeshTextureInfoPtr textureInfo;
+
+    status = ScalableMesh<POINT>::_GetTextureInfo(textureInfo);
+
+    bool outputTexture = true;
+
+    //BingMap texture MUST NOT be baked into the Cesium 3D tile data
+    if (status != SUCCESS || textureInfo->IsUsingBingMap())
+        outputTexture = false;
+
+    
+    status = m_scmIndexPtr->Publish3DTiles(path, m_reprojectionTransform, clips, (uint64_t)(hasCoverages && coverageId == (uint64_t)-1 ? 0 : coverageId), this->_GetGCS().GetGeoRef().GetBasePtr(), outputTexture);
+    SMNodeGroupPtr rootTileset = m_scmIndexPtr->GetRootNodeGroup();
+    BeAssert(rootTileset.IsValid()); // something wrong in the publish
+
+
+    for (auto& converageTileset : coverageTilesets)
+        {
+        // insert tileset as child tileset to the current tileset
+        rootTileset->AppendChildGroup(converageTileset);
+        converageTileset->Close<Extent3dType>();
+        }
+
+    WString wktStr;
+    if (m_smSQLitePtr != nullptr)
+        m_smSQLitePtr->GetWkt(wktStr);
+
+    rootTileset->GetParameters()->SetWellKnownText(wktStr);
+
+    // Force save of root tileset and take into account coverages
+    rootTileset->Close<Extent3dType>();
+    return status;
+#else
+    assert(!"_Generate3DTiles not yet implemented on this code base");
+#endif
+
+    return SUCCESS;
+    }
+
+template <class POINT>  SMStatus                      ScalableMesh<POINT>::_DetectGroundForRegion(BeFileName& createdTerrain, const BeFileName& coverageTempDataFolder, const bvector<DPoint3d>& coverageData, uint64_t id, IScalableMeshGroundPreviewerPtr groundPreviewer, BaseGCSCPtr& destinationGcs, bool limitResolution)
+    {    
+
+#if NEED_SAVE_AS_IN_IMPORT_DLL
+    BeFileName terrainAbsName;
+
+    Utf8String coverageName(createdTerrain);
+
+    GetCoverageTerrainAbsFileName(terrainAbsName, m_baseExtraFilesPath, coverageName);
+
+#ifndef VANCOUVER_API
+    assert(!terrainAbsName.DoesPathExist());
+#else    
+    assert(!BeFileName::DoesPathExist(terrainAbsName.c_str()));
+#endif
+
+    if (s_doGroundExtract /*&& m_scmTerrainIndexPtr == nullptr*/)
+        {
+        IScalableMeshPtr scalableMeshPtr(this);
+
+        m_scmTerrainIndexPtr = 0;
+        m_terrainP = 0;
+        /*
+        int result = _wremove(newPath.c_str());
+        assert(result == 0);
+        */
+        IScalableMeshGroundExtractorPtr smGroundExtractor(IScalableMeshGroundExtractor::Create(terrainAbsName, scalableMeshPtr));
+
+        BaseGCSPtr newDestPtr = (BaseGCS*)destinationGcs.get();
+        smGroundExtractor->SetDestinationGcs(newDestPtr);
+        smGroundExtractor->SetExtractionArea(coverageData);
+        smGroundExtractor->SetGroundPreviewer(groundPreviewer);
+		smGroundExtractor->SetLimitTextureResolution(limitResolution);
+                
+        StatusInt status = smGroundExtractor->ExtractAndEmbed(coverageTempDataFolder);
+
+		if (status != SUCCESS)
+			return status == SUCCESS ? SMStatus::S_SUCCESS : SMStatus::S_ERROR;
+/*
+        Utf8String newBaseEditsFilePath = Utf8String(m_baseExtraFilesPath) + "_terrain_";
+        newBaseEditsFilePath.append(std::to_string(id).c_str());
+*/
+
+        StatusInt openStatus;
+                                                                       
+        SMSQLiteFilePtr smSQLiteFile(SMSQLiteFile::Open(WString(terrainAbsName.c_str()), false, openStatus));
+
+        if (openStatus && smSQLiteFile != nullptr)
+            {
+ /*           m_terrainP = ScalableMesh<DPoint3d>::Open(smSQLiteFile, newPath, newBaseEditsFilePath, openStatus);
+            m_terrainP->SetInvertClip(true);
+            m_scmTerrainIndexPtr = dynamic_cast<ScalableMesh<DPoint3d>*>(m_terrainP.get())->GetMainIndexP();*/
+            }
+        }
+
+
+    createdTerrain = terrainAbsName;
+#else
+    assert(!"_DetectGroundForRegion not yet implemented on this code base");
+#endif
+	return SMStatus::S_SUCCESS;
+    }
+
+
+static bool s_doGroundExtract = true; 
+
+template <class POINT> BentleyStatus ScalableMesh<POINT>::_CreateCoverage( const bvector<DPoint3d>& coverageData, uint64_t id, const Utf8String& coverageName)
+    {
+   // if (m_scmTerrainIndexPtr == nullptr) return ERROR;
+    _AddClip(coverageData.data(), coverageData.size(), id, false);
+    bvector<bvector<DPoint3d>> skirts;
+    skirts.push_back(coverageData);
+   // _AddSkirt(skirts, id, false);
+
+/*    DRange3d extent = */DRange3d::From(&coverageData[0], (int)coverageData.size());
+    m_scmIndexPtr->GetClipRegistry()->ModifyCoverage(id, coverageData.data(), coverageData.size(), coverageName);
+
+    //m_terrainP->AddClip(coverageData.data(), coverageData.size(), id);
+
+    SaveEditFiles();
+    return SUCCESS;
+    }
+
+template <class POINT> void ScalableMesh<POINT>::_GetAllCoverages(bvector<bvector<DPoint3d>>& coverageData)
+    {
+    m_scmIndexPtr->GetClipRegistry()->GetAllCoveragePolygons(coverageData);
+    }
+
+template <class POINT> void ScalableMesh<POINT>::_GetCoverageIds(bvector<uint64_t>& ids) const
+    {
+    if (nullptr == m_scmIndexPtr) return;
+    m_scmIndexPtr->GetClipRegistry()->GetAllCoverageIds(ids);
+    }
+
+template <class POINT> void ScalableMesh<POINT>::_GetCoverageName(Utf8String& name, uint64_t id) const
+    {
+    if (nullptr == m_scmIndexPtr) return;
+    m_scmIndexPtr->GetClipRegistry()->GetCoverageName(id, name);    
+    }
+
+template <class POINT> BentleyStatus ScalableMesh<POINT>::_DeleteCoverage(uint64_t id)
+    {
+    m_scmIndexPtr->GetClipRegistry()->DeleteCoverage(id);
+    _RemoveClip(id);
+    SaveEditFiles();
+    return SUCCESS;
+    }
+
+template <class POINT> IScalableMeshClippingOptions& ScalableMesh<POINT>::_EditClippingOptions()
+   {
+
+	return *m_clippingOptions;
+   }
+
+template <class POINT> IScalableMeshPtr ScalableMesh<POINT>::_GetTerrainSM()
+    {
+    return m_terrainP;
+    }
+
+template <class POINT>  Transform  ScalableMesh<POINT>::_GetReprojectionTransform() const
+    {
+    return m_reprojectionTransform;
+    }
+
+template <class POINT> BentleyStatus  ScalableMesh<POINT>::_SetReprojection(GeoCoordinates::BaseGCSCR targetCS, TransformCR approximateTransform)
+    {
+    m_reprojectionTransform = approximateTransform;
+    for (size_t i = 0; i < DTMAnalysisType::Qty; ++i)
+        {
+        auto mat4d = DMatrix4d::From(approximateTransform);
+        m_scalableMeshDTM[i]->SetStorageToUors(mat4d);
+        }
+
+    return SUCCESS;
+    }
+
+#ifdef VANCOUVER_API
+template <class POINT> BentleyStatus  ScalableMesh<POINT>::_Reproject(GeoCoordinates::BaseGCSCP targetCS, DgnModelRefP dgnModel)
+    {   
+    #ifndef LINUX_SCALABLEMESH_BUILD
+    if (targetCS == nullptr && this->IsCesium3DTiles() && m_streamingSettings != nullptr && m_streamingSettings->IsGCSStringSet())
+        {
+        // Fall back on the GCS saved in the SM metadata for Cesium tilesets
+        auto ecefGCS = m_sourceGCS;
+        if (!LoadGCSFrom(m_streamingSettings->GetGCSString()))
+            return BSIERROR; // Error loading layer gcs
+
+                             // Reproject data using this new GCS
+        auto newGCS = m_sourceGCS;
+        std::swap(m_sourceGCS, ecefGCS);
+
+        if (newGCS.GetGeoRef().GetBasePtr().get() == nullptr)
+            return ERROR;
+        DgnGCSPtr newDgnGcsPtr(DgnGCS::CreateGCS(newGCS.GetGeoRef().GetBasePtr().get(), dgnModel));
+        return this->_Reproject(newDgnGcsPtr.get(), dgnModel);
+        }
+    #endif
+    
+    // Greate a GCS from the ScalableMesh
+    GeoCoords::GCS gcs(this->GetGCS());
+    GeoCoords::Unit unit(gcs.GetHorizontalUnit());
+
+    //TFS#721455 - dgnModel may be an attachment
+    DgnModelCP targetModel = dgnModel->AsDgnModelCP();
+    if (targetModel == nullptr && dgnModel->AsDgnAttachmentCP() != nullptr)
+        targetModel = dgnModel->AsDgnAttachmentCP()->GetDgnModelP();
+
+    assert(targetModel != nullptr);
+
+    if (targetModel == nullptr) return ERROR; //something is wrong with the reference;
+    auto& modelInfo = targetModel->GetModelInfo();
+
+    double scaleUorPerMeters = ModelInfo::GetUorPerMeter(&modelInfo) * (this->IsCesium3DTiles() ? 1.0 : unit.GetRatioToBase());
+
+    DPoint3d globalOrigin = modelInfo.GetGlobalOrigin();
+
+    Transform computedTransform = Transform::FromRowValues(scaleUorPerMeters, 0, 0, 0.0,
+                                                           0, scaleUorPerMeters, 0, 0.0,
+                                                           0, 0, scaleUorPerMeters, 0.0);
+
+    //auto coordInterp = this->IsCesium3DTiles() ? GeoCoordinates::GeoCoordInterpretation::XYZ : GeoCoordinates::GeoCoordInterpretation::Cartesian;
+    auto coordInterp = GeoCoordinates::GeoCoordInterpretation::Cartesian;
+    if (this->IsCesium3DTiles())
+        {
+        auto tileToDb = m_streamingSettings->GetTileToDbTransform();
+        if (!tileToDb.IsIdentity())
+            {
+            computedTransform = Transform::FromProduct(computedTransform, tileToDb);
+            auto tileToECEF = m_streamingSettings->GetTileToECEFTransform();
+            if(!tileToECEF.IsIdentity())
+                {
+                Transform ecefToTile;
+                ecefToTile.InverseOf(tileToECEF);
+                computedTransform = Transform::FromProduct(computedTransform, ecefToTile);
+                }
+            }
+        else
+            { // tile coordinates are not transformed, therefore they must be interpreted as XYZ coordinates
+            coordInterp = GeoCoordinates::GeoCoordInterpretation::XYZ;
+            }
+        }
+
+    if (targetCS == nullptr || !gcs.HasGeoRef())
+        {
+        BaseGCSPtr targetGcs(BaseGCS::CreateGCS());
+                        
+        return _SetReprojection(*targetGcs, computedTransform);
+        }
+    else
+        {
+        GeoCoordinates::DgnGCSPtr  smGCS = nullptr;
+        if (coordInterp == GeoCoordinates::GeoCoordInterpretation::XYZ)
+            {
+            smGCS = GeoCoordinates::DgnGCS::CreateGCS(L"ll84", dgnModel);
+            }
+        else
+            smGCS = GeoCoordinates::DgnGCS::CreateGCS(gcs.GetGeoRef().GetBasePtr().get(), dgnModel);
+
+        assert(smGCS != nullptr); // Error creating SM GCS from GeoRef for reprojection
+        
+        if (!targetCS->IsEquivalent(*smGCS))
+            {
+            smGCS->SetReprojectElevation(true);
+
+            //DPoint3d scale = DPoint3d::FromXYZ(1, 1, 1);
+            //smGCS->UorsFromCartesian(scale, scale);
+            //scale.DifferenceOf(scale, globalOrigin);            
+            
+            computedTransform = Transform::FromProduct(Transform::From(globalOrigin.x, globalOrigin.y, globalOrigin.z), computedTransform);
+            //computedTransform = Transform::FromProduct(Transform::From(scale.x, scale.y, scale.z), computedTransform);
+
+            DRange3d smExtent, smExtentUors;
+            this->GetRange(smExtent);
+            computedTransform.Multiply(smExtentUors, smExtent);
+
+            DPoint3d extent;
+            extent.DifferenceOf(smExtentUors.high, smExtentUors.low);
+            Transform       approxTransform;
+
+            auto status = smGCS->GetLocalTransform(&approxTransform, smExtentUors.low, &extent, true/*doRotate*/, true/*doScale*/, coordInterp, static_cast<DgnGCSCR>(*targetCS));
+
+            if (0 == status || 1 == status)
+                {
+                computedTransform = Transform::FromProduct(approxTransform, computedTransform);
+                computedTransform = Transform::FromProduct(Transform::From(-globalOrigin.x, -globalOrigin.y, -globalOrigin.z), computedTransform);
+                }
+            }
+        }
+
+    return _SetReprojection(*targetCS, computedTransform);
+    }
+#else
+template <class POINT> BentleyStatus  ScalableMesh<POINT>::_Reproject(DgnGCSCP targetCS, DgnDbR dgnProject)
+    {
+#ifdef DGNDB06_API
+    assert(!"ERROR - BIM0200 code not ported");
+    return BSIERROR;
+#else
+    if (this->IsCesium3DTiles() && targetCS == nullptr && m_streamingSettings != nullptr && m_streamingSettings->IsGCSStringSet())
+        {
+        // Fall back on the GCS saved in the SM metadata for Cesium tilesets
+        auto ecefGCS = m_sourceGCS;
+        if (!LoadGCSFrom(m_streamingSettings->GetGCSString()))
+            return BSIERROR; // Error loading layer gcs
+
+                             // Reproject data using this new GCS
+        auto newGCS = m_sourceGCS;
+        std::swap(m_sourceGCS, ecefGCS);
+
+        if (newGCS.GetGeoRef().GetBasePtr().get() == nullptr)
+            return BSIERROR;
+        DgnGCSPtr newDgnGcsPtr(DgnGCS::CreateGCS(newGCS.GetGeoRef().GetBasePtr().get(), dgnProject));
+        return this->_Reproject(newDgnGcsPtr.get(), dgnProject);
+        }
+
+    DPoint3d globalOrigin = dgnProject.GeoLocation().GetGlobalOrigin();
+
+    // Greate a GCS from the ScalableMesh
+    GeoCoords::GCS gcs(this->GetGCS());
+    GeoCoords::Unit unit(gcs.GetHorizontalUnit());
+    double scaleUorPerMeters = unit.GetRatioToBase();
+
+    Transform computedTransform = Transform::FromScaleFactors(scaleUorPerMeters, scaleUorPerMeters, scaleUorPerMeters);
+    auto coordInterp = Dgn::GeoCoordInterpretation::Cartesian;
+    if (this->IsCesium3DTiles())
+        {
+        auto tileToDb = m_streamingSettings->GetTileToDbTransform();
+        if (!tileToDb.IsIdentity())
+            {
+            computedTransform = Transform::FromProduct(computedTransform, tileToDb);
+            }
+        else
+            { // tile coordinates are not transformed, therefore they must be interpreted as XYZ coordinates
+            coordInterp = Dgn::GeoCoordInterpretation::XYZ;
+            }
+        auto tileToECEF = m_streamingSettings->GetTileToECEFTransform();
+        if (!tileToECEF.IsIdentity())
+            {
+            Transform ecefToTile;
+            ecefToTile.InverseOf(tileToECEF);
+            computedTransform = Transform::FromProduct(computedTransform, ecefToTile);
+            }
+        }
+
+    if (gcs.HasGeoRef())
+        {
+        DgnGCSPtr  smGCS = nullptr;
+        if (coordInterp == Dgn::GeoCoordInterpretation::XYZ)
+            {
+            smGCS = DgnGCS::CreateGCS(L"ll84", dgnProject);
+            }
+        else
+            smGCS = DgnGCS::CreateGCS(gcs.GetGeoRef().GetBasePtr().get(), dgnProject);
+
+        assert(smGCS != nullptr); // Error creating SM GCS from GeoRef for reprojection
+
+        if (targetCS != nullptr && !targetCS->IsEquivalent(*smGCS))
+            {
+            smGCS->SetReprojectElevation(true);
+
+            computedTransform = Transform::FromProduct(Transform::From(globalOrigin.x, globalOrigin.y, globalOrigin.z), computedTransform);
+
+            DRange3d smExtent, smExtentUors;
+            this->GetRange(smExtent);
+            computedTransform.Multiply(smExtentUors, smExtent);
+
+            DPoint3d extent;
+            extent.DifferenceOf(smExtentUors.high, smExtentUors.low);
+            Transform       approxTransform;
+
+            StatusInt status = smGCS->GetLocalTransform(&approxTransform, smExtentUors.low, &extent, true/*doRotate*/, true/*doScale*/, coordInterp, *targetCS);
+            if (0 == status || 1 == status || 25 == status)
+                {
+                computedTransform = Transform::FromProduct(approxTransform, computedTransform);
+                computedTransform = Transform::FromProduct(Transform::From(-globalOrigin.x, -globalOrigin.y, -globalOrigin.z), computedTransform);
+                }
+            }
+        }
+    else
+        {
+        DPoint3d scale = DPoint3d::From(1.0, 1.0, 1.0);
+        if (targetCS != nullptr)
+            {
+            dgnProject.GeoLocation().GetDgnGCS()->UorsFromCartesian(scale, scale);
+            scale.DifferenceOf(scale, globalOrigin);
+            }
+
+        computedTransform = Transform::FromProduct(Transform::FromScaleFactors(scale.x, scale.y, scale.z), computedTransform);
+        }
+
+    return _SetReprojection(*targetCS, computedTransform);
+#endif
+    }
+#endif
+
+template <class POINT> void ScalableMesh<POINT>::_ImportTerrainSM(WString terrainPath)
+    {
+    StatusInt status;
+    m_terrainP = IScalableMesh::GetFor(terrainPath.c_str(), false, true, status);
+    if (status != SUCCESS) return;
+    auto nodeP = m_terrainP->GetRootNode();
+
+    //create terrain index
+    auto pool = SMMemoryPool::GetInstance();
+    auto store = m_scmIndexPtr->GetDataStore();
+    m_scmTerrainIndexPtr = new MeshIndexType(store,
+                                        pool,
+                                   10000,
+                                   dynamic_cast<ScalableMeshNode<POINT>*>(nodeP.get())->GetNodePtr()->GetFilter(),
+                                   true, true, true, true,
+                                   dynamic_cast<SMMeshIndexNode<POINT,Extent3dType>*>((dynamic_cast<ScalableMeshNode<POINT>*>(nodeP.get()))->GetNodePtr().GetPtr())->GetMesher2_5d(),
+                                   dynamic_cast<SMMeshIndexNode<POINT, Extent3dType>*>((dynamic_cast<ScalableMeshNode<POINT>*>(nodeP.get()))->GetNodePtr().GetPtr())->GetMesher3d()
+                                   );
+    auto rootNodeP = m_scmTerrainIndexPtr->CreateRootNode();
+    dynamic_cast<SMMeshIndexNode<POINT, Extent3dType>*>(rootNodeP.GetPtr())->ImportTreeFrom(nodeP);
+    }
+
+#ifdef SCALABLE_MESH_ATP
+/*----------------------------------------------------------------------------+
+|ScalableMesh::_ChangeGeometricError
++----------------------------------------------------------------------------*/
+template <class POINT> StatusInt ScalableMesh<POINT>::_ChangeGeometricError(const WString& outContainerName, const WString& outDatasetName, SMCloudServerType server, const double& newGeometricErrorValue) const
+    {
+    if (m_scmIndexPtr == nullptr) return ERROR;
+
+#ifndef LINUX_SCALABLEMESH_BUILD
+    WString path;
+    if (server == SMCloudServerType::Azure)
+        {
+        // Setup streaming stores to use Azure
+        //s_stream_from_disk = false;
+        s_stream_from_wsg = false;
+
+        path += outContainerName + L"/" + outDatasetName;
+        }
+    else if (server == SMCloudServerType::WSG)
+        {
+        // Setup streaming stores to use WSG
+        //s_stream_from_disk = false;
+        s_stream_from_wsg = true;
+
+        path += outContainerName + L"~2F" + outDatasetName;
+        }
+    else if (server == SMCloudServerType::LocalDiskCURL)
+        {
+        // Setup streaming stores to use local disk (relative to attached 3sm file location)
+        //s_stream_from_disk = true;
+        s_stream_using_curl = true;
+
+        const auto smFileName = BeFileName(this->GetPath());
+
+#ifndef VANCOUVER_API   
+        path += smFileName.GetDirectoryName();
+#else
+        WChar pathBuffer[5000];
+        path += smFileName.GetDirectoryName(pathBuffer);
+#endif
+        
+        path += L"cloud\\";
+        
+#ifndef VANCOUVER_API   
+        path += smFileName.GetFileNameWithoutExtension();
+#else        
+        path += smFileName.GetFileNameWithoutExtension(pathBuffer);
+#endif
+
+        }
+    else
+        {
+        assert(server == SMCloudServerType::LocalDisk);
+
+        // Setup streaming stores to use local disk (relative to attached 3sm file location)
+        //s_stream_from_disk = true;
+        path = outContainerName;
+        }
+
+    //s_stream_from_grouped_store = false;
+
+    return m_scmIndexPtr->ChangeGeometricError(path, true, newGeometricErrorValue);
+    #else
+    return false;
+    #endif
+    }
+
+/*----------------------------------------------------------------------------+
+|MrDTM::_LoadAllNodeHeaders
++----------------------------------------------------------------------------*/
+template <class POINT> int ScalableMesh<POINT>::_LoadAllNodeHeaders(size_t& nbLoadedNodes, int level) const
+    {    
+    m_scmIndexPtr->LoadIndexNodes(nbLoadedNodes, level, true);
+    return SUCCESS;
+    } 
+
+/*----------------------------------------------------------------------------+
+|MrDTM::_LoadAllNodeData
++----------------------------------------------------------------------------*/
+template <class POINT> int ScalableMesh<POINT>::_LoadAllNodeData(size_t& nbLoadedNodes, int level) const
+{
+    m_scmIndexPtr->LoadIndexNodes(nbLoadedNodes, level, false);
+    return SUCCESS;
+}
+
+/*----------------------------------------------------------------------------+
+|MrDTM::_GroupNodeHeaders
++----------------------------------------------------------------------------*/
+template <class POINT> int ScalableMesh<POINT>::_SaveGroupedNodeHeaders(const WString& pi_pOutputDirPath, const short& pi_pGroupMode) const
+    {
+    if (m_scmIndexPtr == nullptr) return ERROR;
+    if (m_smSQLitePtr->IsSingleFile()) return ERROR;
+
+    //s_stream_from_disk = true;
+ #ifndef LINUX_SCALABLEMESH_BUILD       
+    s_stream_from_grouped_store = false;
+    s_is_virtual_grouping = pi_pGroupMode == SMGroupGlobalParameters::VIRTUAL;
+
+    //m_smSQLitePtr->SetVirtualGroups(pi_pGroupMode == SMGroupGlobalParameters::VIRTUAL);
+    m_scmIndexPtr->SaveGroupedNodeHeaders(this->GetDataSourceAccount(), pi_pOutputDirPath, pi_pGroupMode, true);
+#endif
+    return SUCCESS;
+    }
+#endif  
+ 
+template <class POINT> void ScalableMesh<POINT>::_ReFilter()
+    {
+    size_t depth = m_scmIndexPtr->GetDepth();
+    for (int level = (int)depth-1; level >= 0; level--)
+        {
+        m_scmIndexPtr->Filter(level);
+        }
+    m_scmIndexPtr = 0;
+    }
+/*----------------------------------------------------------------------------+
+|ScalableMeshSingleResolutionPointIndexView Method Definition Section - Begin
++----------------------------------------------------------------------------*/
+template <class POINT> ScalableMeshSingleResolutionPointIndexView<POINT>::ScalableMeshSingleResolutionPointIndexView(HFCPtr<SMPointIndex<POINT, Extent3dType>> scmPointIndexPtr, 
+                                                                                                       int                                              resolutionIndex, 
+                                                                                                       GeoCoords::GCS                                   sourceGCS)
+: m_sourceGCS(sourceGCS)
+    {    
+    m_scmIndexPtr = scmPointIndexPtr;
+    m_resolutionIndex    = resolutionIndex;    
+    }
+
+template <class POINT> ScalableMeshSingleResolutionPointIndexView<POINT>::~ScalableMeshSingleResolutionPointIndexView()
+    {
+    } 
+
+template <class POINT> void ScalableMeshSingleResolutionPointIndexView<POINT>::_TextureFromRaster(ITextureProviderPtr provider)
+    {}
+
+// Inherited from IDTM   
+template <class POINT> int64_t ScalableMeshSingleResolutionPointIndexView<POINT>::_GetPointCount()
+    {
+    return m_scmIndexPtr->GetNbObjectsAtLevel(m_resolutionIndex);
+    }
+
+template <class POINT> uint64_t ScalableMeshSingleResolutionPointIndexView<POINT>::_GetNodeCount()
+    {
+    size_t numNodes = 0;
+    m_scmIndexPtr->LoadIndexNodes(numNodes, m_resolutionIndex, true);
+    return numNodes;
+    }
+
+template <class POINT> bool ScalableMeshSingleResolutionPointIndexView<POINT>::_IsTerrain()
+    {
+    return false;
+    }
+
+template <class POINT> int64_t ScalableMeshSingleResolutionPointIndexView<POINT>::_GetBreaklineCount() const
+    {
+    assert(0);
+    return 0;
+    }
+
+
+template <class POINT> BENTLEY_NAMESPACE_NAME::TerrainModel::IDTM* ScalableMeshSingleResolutionPointIndexView<POINT>::_GetDTMInterface(DTMAnalysisType type)
+    {
+    assert(0);
+    return 0;
+    }
+
+template <class POINT> BENTLEY_NAMESPACE_NAME::TerrainModel::IDTM* ScalableMeshSingleResolutionPointIndexView<POINT>::_GetDTMInterface(DMatrix4d& storageToUors, DTMAnalysisType type)
+    {
+    assert(0);
+    return 0;
+    }
+
+
+template <class POINT> DTMStatusInt ScalableMeshSingleResolutionPointIndexView<POINT>::_GetRange(DRange3dR range)
+    {        
+    Extent3dType ExtentPoints = m_scmIndexPtr->GetContentExtent();
+
+    range.low.x = ExtentOp<Extent3dType>::GetXMin(ExtentPoints);
+    range.high.x = ExtentOp<Extent3dType>::GetXMax(ExtentPoints);
+    range.low.y = ExtentOp<Extent3dType>::GetYMin(ExtentPoints);
+    range.high.y = ExtentOp<Extent3dType>::GetYMax(ExtentPoints);
+    range.low.z = ExtentOp<Extent3dType>::GetZMin(ExtentPoints);
+    range.high.z = ExtentOp<Extent3dType>::GetZMax(ExtentPoints);   
+    return DTM_SUCCESS;
+    }
+
+
+
+template <class POINT> StatusInt ScalableMeshSingleResolutionPointIndexView<POINT>::_GetBoundary(bvector<DPoint3d>& boundary)
+    {
+    return ERROR;
+    }
+
+template <class POINT> uint64_t ScalableMeshSingleResolutionPointIndexView<POINT>::_AddClip(const DPoint3d* pts, size_t ptsSize)
+    {
+    assert(false && "Not implemented");
+    return ((uint64_t)-1);
+    }
+
+/*----------------------------------------------------------------------------+
+|ScalableMeshSingleResolutionPointIndexView::_GetRangeInSpecificGCS
++----------------------------------------------------------------------------*/
+template <class POINT> int ScalableMeshSingleResolutionPointIndexView<POINT>::_GetRangeInSpecificGCS(DPoint3d& lowPt, DPoint3d& highPt, BENTLEY_NAMESPACE_NAME::GeoCoordinates::BaseGCSCPtr& targetGCS) const
+    {
+    StatusInt status = SUCCESS;
+
+    Extent3dType ExtentPoints = m_scmIndexPtr->GetContentExtent();
+
+    DRange3d initialRange;
+    initialRange.low.x = ExtentOp<Extent3dType>::GetXMin(ExtentPoints);
+    initialRange.high.x = ExtentOp<Extent3dType>::GetXMax(ExtentPoints);
+    initialRange.low.y = ExtentOp<Extent3dType>::GetYMin(ExtentPoints);
+    initialRange.high.y = ExtentOp<Extent3dType>::GetYMax(ExtentPoints);
+    initialRange.low.z = ExtentOp<Extent3dType>::GetZMin(ExtentPoints);
+    initialRange.high.z = ExtentOp<Extent3dType>::GetZMax(ExtentPoints);
+
+    DRange3d reprojectedRange;
+    status = ReprojectRangeDomainLimited(reprojectedRange, initialRange, const_cast<BENTLEY_NAMESPACE_NAME::GeoCoordinates::BaseGCSCPtr&>(m_sourceGCS.GetGeoRef().GetBasePtr()), targetGCS);
+
+    lowPt.x = reprojectedRange.low.x;
+    highPt.x = reprojectedRange.high.x;
+    lowPt.y = reprojectedRange.low.y;
+    highPt.y = reprojectedRange.high.y;
+    lowPt.z = reprojectedRange.low.z;
+    highPt.z = reprojectedRange.high.z;
+
+
+    return status;    
+    }
+
+// Inherited from IMRDTM     
+template <class POINT> Count ScalableMeshSingleResolutionPointIndexView<POINT>::_GetCountInRange (const DRange2d& range, 
+                                                                                           const CountType& type, 
+                                                                                           const uint64_t& maxNumberCountedPoints) const
+    {
+    // Not implemented
+    assert(false);
+    return Count(0,0);
+    }
+
+template <class POINT> int ScalableMeshSingleResolutionPointIndexView<POINT>::_GenerateSubResolutions()
+    {  
+    assert(0);
+    return ERROR;
+    }
+
+template <class POINT> ScalableMeshCompressionType ScalableMeshSingleResolutionPointIndexView<POINT>::_GetCompressionType() const
+    {
+    assert(0);
+    return SCM_COMPRESSION_NONE;
+    }
+
+template <class POINT> int ScalableMeshSingleResolutionPointIndexView<POINT>::_GetNbResolutions() const
+    {
+    return 1;    
+    }
+
+template <class POINT> size_t ScalableMeshSingleResolutionPointIndexView<POINT>::_GetTerrainDepth() const
+    {
+    return 1;
+    }
+
+template <class POINT> IScalableMeshPointQueryPtr ScalableMeshSingleResolutionPointIndexView<POINT>::_GetQueryInterface(ScalableMeshQueryType                queryType,                                                                                                      
+                                                                                                                        BENTLEY_NAMESPACE_NAME::GeoCoordinates::BaseGCSCPtr& targetGCS,
+                                                                                                                        const DRange3d&                      extentInTargetGCS) const
+    {                   
+    GeoCoords::GCS targetGeoCoord(GetGCSFactory().Create(targetGCS));           
+   
+    // TODO: Remove once smart pointers are const aware
+    ScalableMeshSingleResolutionPointIndexView<POINT>* UNCONST_THIS = const_cast<ScalableMeshSingleResolutionPointIndexView<POINT>*>(this);
+
+    IScalableMeshPointQueryPtr scmQueryPtr = ScalableMeshPointQuery::GetReprojectionQueryInterface(UNCONST_THIS, queryType, m_sourceGCS, targetGeoCoord, extentInTargetGCS);
+
+    return scmQueryPtr;                
+    }
+
+template <class POINT> IScalableMeshPointQueryPtr ScalableMeshSingleResolutionPointIndexView<POINT>::_GetQueryInterface(ScalableMeshQueryType queryType) const
+    {    
+    IScalableMeshPointQueryPtr iScalableMeshQueryPtr;
+
+    if ((m_scmIndexPtr != 0) && (m_scmIndexPtr->IsEmpty() == false))
+        {    
+        if (queryType == SCM_QUERY_FULL_RESOLUTION)
+            {
+            iScalableMeshQueryPtr =  new ScalableMeshFullResolutionPointQuery<POINT>(m_scmIndexPtr, 
+                                                                                     m_resolutionIndex);
+            }
+        else
+        if (queryType == SCM_QUERY_VIEW_DEPENDENT)
+            {
+            iScalableMeshQueryPtr =  new ScalableMeshViewDependentPointQuery<POINT>(m_scmIndexPtr);       
+            }
+
+        //SCM_QUERY_FIX_RESOLUTION_VIEW is meaningless for a single resolution view.         
+        }
+        
+    return iScalableMeshQueryPtr;
+    }
+  
+template <class POINT> IScalableMeshMeshQueryPtr ScalableMeshSingleResolutionPointIndexView<POINT>::_GetMeshQueryInterface(MeshQueryType queryType) const
+    {
+    assert(!"Not supported");
+
+    return IScalableMeshMeshQueryPtr();
+    }
+
+template <class POINT> IScalableMeshMeshQueryPtr ScalableMeshSingleResolutionPointIndexView<POINT>::_GetMeshQueryInterface(MeshQueryType queryType,
+                                                                                                             BENTLEY_NAMESPACE_NAME::GeoCoordinates::BaseGCSCPtr& targetGCS,
+                                                                                                             const DRange3d&                      extentInTargetGCS) const
+    {
+    assert(!"Not supported");
+
+    return IScalableMeshMeshQueryPtr();
+    }
+
+template <class POINT> IScalableMeshNodeRayQueryPtr ScalableMeshSingleResolutionPointIndexView<POINT>::_GetNodeQueryInterface() const
+    {
+    assert(!"Not supported");
+
+    return IScalableMeshNodeRayQueryPtr();
+    }
+
+template <class POINT> const GeoCoords::GCS& ScalableMeshSingleResolutionPointIndexView<POINT>::_GetGCS() const
+    {
+    return m_sourceGCS;
+    }
+
+template <class POINT> StatusInt ScalableMeshSingleResolutionPointIndexView<POINT>::_SetGCS(const GeoCoords::GCS& sourceGCS)
+    {
+    assert(!"Not done yet");
+
+    return -1;   
+    }
+
+template <class POINT> bool ScalableMeshSingleResolutionPointIndexView<POINT>::_AddClip(const DPoint3d* pts, size_t ptsSize, uint64_t clipID, bool alsoAddOnTerrain)
+    {
+    return false;
+    }
+
+template <class POINT> bool ScalableMeshSingleResolutionPointIndexView<POINT>::_ModifyClip(const DPoint3d* pts, size_t ptsSize, uint64_t clipID)
+    {
+    return false;
+    }
+
+template <class POINT> bool ScalableMeshSingleResolutionPointIndexView<POINT>::_RemoveClip(uint64_t clipID)
+    {
+    return false;
+    }
+
+
+template <class POINT> void ScalableMeshSingleResolutionPointIndexView<POINT>::_ModifyClipMetadata(uint64_t clipId, double importance, int nDimensions)
+    {
+    assert(0);
+    return;
+    }
+
+template <class POINT> bool ScalableMeshSingleResolutionPointIndexView<POINT>::_AddSkirt(const bvector<bvector<DPoint3d>>& skirt, uint64_t clipID, bool alsoAddOnTerrain)
+    {
+    return false;
+    }
+
+template <class POINT> bool ScalableMeshSingleResolutionPointIndexView<POINT>::_ModifySkirt(const bvector<bvector<DPoint3d>>& skirt, uint64_t clipID)
+    {
+    return false;
+    }
+
+template <class POINT> void ScalableMeshSingleResolutionPointIndexView<POINT>::_GetAllClipsIds(bvector<uint64_t>& allClipIds)
+    {
+
+    }
+
+template <class POINT> void ScalableMeshSingleResolutionPointIndexView<POINT>::_GetCurrentlyViewedNodes(bvector<IScalableMeshNodePtr>& nodes)
+    {
+
+    }
+
+template <class POINT> void ScalableMeshSingleResolutionPointIndexView<POINT>::_SetCurrentlyViewedNodes(const bvector<IScalableMeshNodePtr>& nodes)
+    {
+
+    }
+
+template <class POINT> bool ScalableMeshSingleResolutionPointIndexView<POINT>::_RemoveSkirt(uint64_t clipID)
+    {
+    return false;
+    }
+
+
+
+template <class POINT> bool ScalableMeshSingleResolutionPointIndexView<POINT>::_IsReadOnly() const
+    {    
+    //MS Access of the file 
+    assert(!"Not done yet");
+    return true;
+    }
+
+template <class POINT> bool ScalableMeshSingleResolutionPointIndexView<POINT>::_IsShareable() const
+    {    
+    //MS Access of the file 
+    assert(!"Not done yet");
+    return false;
+    }
+
+template <class POINT> ScalableMeshState ScalableMeshSingleResolutionPointIndexView<POINT>::_GetState() const
+    {
+    assert(!"Not done yet");
+    return SCM_STATE_EMPTY; 
+    }
+
+template <class POINT> bool ScalableMeshSingleResolutionPointIndexView<POINT>::_InSynchWithSources() const
+    {    
+    assert(!"Should not be called");
+    return false;
+    }
+
+template <class POINT> bool ScalableMeshSingleResolutionPointIndexView<POINT>::_LastSynchronizationCheck(time_t& lastCheckTime) const
+    {
+    assert(!"Should not be called");
+    return false;       
+    }
+
+template <class POINT> bool ScalableMeshSingleResolutionPointIndexView<POINT>::_IsInsertingClips()
+    {
+    assert(!"Should not be called");
+    return false;
+    }
+
+template <class POINT> void ScalableMeshSingleResolutionPointIndexView<POINT>::_SetIsInsertingClips(bool toggleInsertClips)
+    {
+    assert(!"Should not be called");
+    }
+
+/*----------------------------------------------------------------------------+
+|ScalableMeshSingleResolutionPointIndexView Method Definition Section - End
++----------------------------------------------------------------------------*/
+/*
+DTMStatusInt IDTMVolume::ComputeVolumeCutAndFill(double& cut, double& fill, double& area, PolyfaceHeader& intersectingMeshSurface, DRange3d& meshRange, bvector<PolyfaceHeaderPtr>& volumeMeshVector)
+    {
+    return _ComputeVolumeCutAndFill(cut, fill, area, intersectingMeshSurface,meshRange, volumeMeshVector);
+    }
+
+DTMStatusInt IDTMVolume::ComputeVolumeCutAndFill(PolyfaceHeaderPtr& terrainMesh, double& cut, double& fill, PolyfaceHeader& mesh, bool is2d, bvector<PolyfaceHeaderPtr>& volumeMeshVector)
+    {
+    return _ComputeVolumeCutAndFill(terrainMesh, cut, fill, mesh, is2d, volumeMeshVector);
+    }
+*/
+
+
+void edgeCollapseTest(WCharCP param)
+    {
+#if 0
+    FILE* mesh = _wfopen(param, L"rb");
+
+    size_t ct;
+    fread(&ct, sizeof(size_t), 1, mesh);
+    void* graph = new byte[ct];
+    fread(graph, 1, ct, mesh);
+    MTGGraph g;
+    g.LoadFromBinaryStream(graph, ct);
+    size_t npts;
+    fread(&npts, sizeof(size_t), 1, mesh);
+    std::vector<DPoint3d> pts(npts);
+    fread(&pts[0], sizeof(DPoint3d), npts, mesh);
+    //CGALEdgeCollapse(&g, pts, 20000000);
+    fclose(mesh);
+#endif
+    }
+
+void edgeCollapsePrintGraph(WCharCP param)
+    {
+#if 0
+    FILE* mesh = _wfopen(param, L"rb");
+
+    size_t ct;
+    fread(&ct, sizeof(size_t), 1, mesh);
+    void* graph = new byte[ct];
+    fread(graph, 1, ct, mesh);
+    MTGGraph g;
+    g.LoadFromBinaryStream(graph, ct);
+    size_t npts;
+    fread(&npts, sizeof(size_t), 1, mesh);
+    std::vector<DPoint3d> pts(npts);
+    fread(&pts[0], sizeof(DPoint3d), npts, mesh);
+    fclose(mesh);
+    Utf8String path = "E:\\output\\scmesh\\2016-01-28\\";
+    Utf8String str1 = "tested";
+    PrintGraphWithPointInfo(path, str1, &g, &pts[0], npts);
+#endif
+    }
+
+void edgeCollapseShowMesh(WCharCP param, PolyfaceQueryP& outMesh)
+    {
+#if 0
+    FILE* mesh = _wfopen(param, L"rb");
+    size_t ct;
+    fread(&ct, sizeof(size_t), 1, mesh);
+    void* graph = new byte[ct];
+    fread(graph, 1, ct, mesh);
+    MTGGraph g;
+    g.LoadFromBinaryStream(graph, ct);
+    size_t npts;
+    fread(&npts, sizeof(size_t), 1, mesh);
+    DPoint3d* pts = new DPoint3d[npts];
+    fread(pts, sizeof(DPoint3d), npts, mesh);
+    fclose(mesh);
+    std::vector<int32_t> indices;
+    ExtractMeshIndicesFromGraph(indices, &g);
+    int32_t* indicesArray = new int32_t[indices.size()];
+    memcpy(indicesArray, &indices[0], indices.size()*sizeof(int32_t));
+    for (size_t i = 0; i < npts; ++i) pts[i].Scale(10000);
+    outMesh = new PolyfaceQueryCarrier(3, false, indices.size(), npts, pts,indicesArray);
+#endif
+    }
+
+void AddLoopsFromShape(bvector<bvector<DPoint3d>>& polygons, const HGF2DShape* shape, std::function<void(const bvector<DPoint3d>& element)> afterPolygonAdded)
+{
+
+    if (shape->IsComplex())
+    {
+        for (auto& elem : shape->GetShapeList())
+        {
+            AddLoopsFromShape(polygons, elem, afterPolygonAdded);
+        }
+    }
+    else if (!shape->IsEmpty())
+    {
+        HGF2DPositionCollection thePoints;
+        shape->Drop(&thePoints, shape->GetTolerance());
+
+        bvector<DPoint3d> vec(thePoints.size());
+
+        for (size_t idx = 0; idx < thePoints.size(); idx++)
+        {
+            vec[idx].x = thePoints[idx].GetX();
+            vec[idx].y = thePoints[idx].GetY();
+            vec[idx].z = 0; // As mentionned below the Z is disregarded
+        }
+
+        polygons.push_back(vec);
+        afterPolygonAdded(vec);
+    }
+}
+
+void MergePolygonSets(bvector<bvector<DPoint3d>>& polygons)
+{
+    return MergePolygonSets(polygons, [](const size_t i, const bvector<DPoint3d>& element)
+    {
+        return true;
+    }, [](const bvector<DPoint3d>&element) {});
+}
+
+void MergePolygonSets(bvector<bvector<DPoint3d>>& polygons, std::function<bool(const size_t i, const bvector<DPoint3d>& element)> choosePolygonInSet, std::function<void(const bvector<DPoint3d>& element)> afterPolygonAdded)
+{
+    bvector<bvector<DPoint3d>> newUnifiedPoly;
+    HFCPtr<HGF2DCoordSys>   coordSysPtr(new HGF2DCoordSys());
+    HFCPtr<HVEShape> allPolyShape = new HVEShape(coordSysPtr);
+    bvector<bool> used(polygons.size(), false);
+
+    bvector<bool> available(polygons.size(), false);
+    for (auto& poly : polygons)
+    {
+        available[&poly - &polygons.front()] = choosePolygonInSet(&poly - &polygons.front(), poly);
+    }
+
+    //Apparently, intersection on a single vertex, even though it has no bearing on the "inside" section of voids, trips up the Civil triangulation.
+    //So we find out and disconnect single vertex intersections first, since they cannot be unified.
+    for (auto& poly : polygons)
+    {
+        if (!available[&poly - &polygons.front()]) continue;
+        DRange3d range = DRange3d::From(poly);
+        if (poly.empty()) continue;
+        bvector<DPoint3d> poly_2d = poly;
+        for (auto&pt : poly_2d) pt.z = 0;
+        for (auto& poly2 : polygons)
+        {
+            if (!available[&poly2 - &polygons.front()]) continue;
+            if (&poly == &poly2) continue;
+            if (poly2.empty()) continue;
+            if (!DRange3d::From(poly2).IntersectsWith(range)) continue;
+            bvector<DPoint3d> poly2_2d = poly2;
+            for (auto&pt : poly2_2d) pt.z = 0;
+
+            //There are cases where the clash functions on non-coplanar 3d polygons says 2 polygons which share a vertex don't clash.
+            if (bsiDPoint3dArray_polygonClashXYZ(&poly.front(), (int)poly.size(), &poly2.front(), (int)poly2.size()) ||
+                bsiDPoint3dArray_polygonClashXYZ(&poly_2d.front(), (int)poly_2d.size(), &poly2_2d.front(), (int)poly2_2d.size()))
+            {
+                VuPolygonClassifier vu(1e-8, 0);
+                vu.ClassifyAUnionB(poly, poly2);
+                bvector<DPoint3d> xyz;
+                bvector<bvector<DPoint3d>> faces;
+                for (; vu.GetFace(xyz);)
+                {
+                    if (bsiGeom_getXYPolygonArea(&xyz[0], (int)xyz.size()) < 0) continue;
+                    else
+                    {
+                        //  postFeatureBoundary.push_back(xyz);
+                        faces.push_back(xyz);
+
+                    }
+
+                }
+                if (faces.size() == 1)
+                    continue;
+                //compute intersects on single vertices
+                bmap<DPoint3d, size_t, DPoint3dZYXTolerancedSortComparison> setOfPts(DPoint3dZYXTolerancedSortComparison(1e-8, 0));
+                bvector<DPoint3d> intersectingVertices;
+                bvector<bpair<bpair<DSegment3d, DSegment3d>, bpair<DSegment3d, DSegment3d>>> intersectingContext;
+                int minConsecutiveIntersectingVertices = INT_MAX;
+                int consecutiveIntersectingVertices = 0;
+                int nPtsSeen = 0;
+                int loopNPts = 0;
+                for (auto pt : poly)
+                {
+                    pt.z = 0;
+                    setOfPts.insert(make_bpair(pt, &pt - &poly[0]));
+                }
+                for (auto& pt : poly2)
+                {
+                    ++nPtsSeen;
+                    DPoint3d pt2d = pt;
+                    pt2d.z = 0;
+                    if (setOfPts.count(pt2d))
+                    {
+                        DSegment3d lastSegOn1, nextSegOn1, lastSegOn2, nextSegOn2;
+                        lastSegOn1 = DSegment3d::From(setOfPts[pt2d] == 0 ? poly[poly.size() - 2] : poly[setOfPts[pt2d] - 1], poly[setOfPts[pt2d]]);
+                        nextSegOn1 = DSegment3d::From(poly[setOfPts[pt2d]], setOfPts[pt2d] == poly.size() - 1 ? poly[1] : poly[setOfPts[pt2d] + 1]);
+                        lastSegOn2 = DSegment3d::From(nPtsSeen == 1 ? poly2[poly2.size() - 2] : poly2[nPtsSeen - 2], poly2[nPtsSeen - 1]);
+                        nextSegOn2 = DSegment3d::From(poly2[nPtsSeen - 1], nPtsSeen == poly2.size() ? poly2[1] : poly2[nPtsSeen]);
+
+                        intersectingVertices.push_back(pt);
+                        intersectingContext.push_back(make_bpair(make_bpair(lastSegOn1, nextSegOn1), make_bpair(lastSegOn2, nextSegOn2)));
+                        consecutiveIntersectingVertices++;
+                    }
+                    else
+                    {
+                        if (nPtsSeen == 2)
+                        {
+                            loopNPts = consecutiveIntersectingVertices;
+                        }
+                        else if (nPtsSeen != 2 && consecutiveIntersectingVertices > 0)
+                            minConsecutiveIntersectingVertices = std::min(consecutiveIntersectingVertices, minConsecutiveIntersectingVertices);
+                        if (consecutiveIntersectingVertices > 1)
+                        {
+                            intersectingVertices.resize(intersectingVertices.size() - consecutiveIntersectingVertices);
+                            intersectingContext.resize(intersectingContext.size() - consecutiveIntersectingVertices);
+                        }
+                        consecutiveIntersectingVertices = 0;
+                    }
+                }
+
+                if (loopNPts != 0)
+                {
+                    consecutiveIntersectingVertices += loopNPts - 1;
+                    if (consecutiveIntersectingVertices > 0)
+                        minConsecutiveIntersectingVertices = std::min(consecutiveIntersectingVertices, minConsecutiveIntersectingVertices);
+                    consecutiveIntersectingVertices = 0;
+                }
+
+                //No single vertex intersection
+                if (minConsecutiveIntersectingVertices > 1) continue;
+                if (!intersectingVertices.empty())
+                {
+                    size_t nColinear = 0;
+                    for (size_t i = 0; i < intersectingVertices.size(); ++i)
+                    {
+                        std::vector<DPoint3d> pts = { intersectingContext[i].first.first.point[0],intersectingContext[i].first.first.point[1], intersectingContext[i].second.first.point[0] };
+                        if (bsiGeom_isDPoint3dArrayColinear(pts.data(), (int)pts.size(), 1e-8))
+                        {
+                            nColinear++;
+                            continue;
+                        }
+                        pts = { intersectingContext[i].first.first.point[0],intersectingContext[i].first.first.point[1], intersectingContext[i].second.second.point[1] };
+                        if (bsiGeom_isDPoint3dArrayColinear(pts.data(), (int)pts.size(), 1e-8))
+                        {
+                            nColinear++;
+                            continue;
+                        }
+                        pts = { intersectingContext[i].first.second.point[0],intersectingContext[i].first.second.point[1], intersectingContext[i].second.first.point[0] };
+                        if (bsiGeom_isDPoint3dArrayColinear(pts.data(), (int)pts.size(), 1e-8))
+                        {
+                            nColinear++;
+                            continue;
+                        }
+                        pts = { intersectingContext[i].first.second.point[0],intersectingContext[i].first.second.point[1], intersectingContext[i].second.second.point[1] };
+                        if (bsiGeom_isDPoint3dArrayColinear(pts.data(), (int)pts.size(), 1e-8))
+                        {
+                            nColinear++;
+                            continue;
+                        }
+
+                    }
+                    if (nColinear == intersectingVertices.size())
+                        continue;
+                    bvector<DPoint3d> withoutIntersect;
+                    if (poly.size() < poly2.size())
+                    {
+                        for (auto& pt : poly)
+                        {
+                            bool insert = true;
+                            for (auto& ptB : intersectingVertices)
+                                if (pt.IsEqual (ptB, 1e-8)) insert = false;
+                            if (insert) withoutIntersect.push_back(pt);
+                        }
+                    }
+                    else
+                    {
+                        for (auto& pt : poly2)
+                        {
+                            bool insert = true;
+                            for (auto& ptB : intersectingVertices)
+                                if (pt.IsEqual (ptB, 1e-8)) insert = false;
+                            if (insert) withoutIntersect.push_back(pt);
+                        }
+                    }
+                    if (poly.size() < poly2.size())
+                    {
+                        poly = poly2;
+                        poly_2d = poly2_2d;
+                        range = DRange3d::From(poly);
+                    }
+                    if (!withoutIntersect.empty() && !withoutIntersect.front().IsEqual (*(&withoutIntersect.back()), 1e-8)) withoutIntersect.push_back(withoutIntersect.front());
+                    if (withoutIntersect.size() > 4)
+                    {
+                        poly2 = withoutIntersect;
+                    }
+                    else poly2.clear();
+
+                }
+            }
+        }
+    }
+
+    for (auto& poly : polygons)
+    {
+        if (!available[&poly - &polygons.front()]) continue;
+        if (used[&poly - &polygons[0]]) continue;
+        if (poly.empty()) continue;
+        bvector<DPoint3d> poly_2d = poly;
+        for (auto&pt : poly_2d) pt.z = 0;
+
+        //pre-compute the union of polys with this function because apparently sometimes Unify hangs
+        for (auto& poly2 : polygons)
+        {
+            if (!available[&poly2 - &polygons.front()]) continue;
+            if (&poly == &poly2) continue;
+            if (poly2.empty()) continue;
+            if (used[&poly2 - &polygons[0]]) continue;
+
+            bvector<DPoint3d> poly2_2d = poly2;
+            for (auto&pt : poly2_2d) pt.z = 0;
+
+            if (bsiDPoint3dArray_polygonClashXYZ(&poly.front(), (int)poly.size(), &poly2.front(), (int)poly2.size())
+                || bsiDPoint3dArray_polygonClashXYZ(&poly_2d.front(), (int)poly_2d.size(), &poly2_2d.front(), (int)poly2_2d.size()))
+            {
+                VuPolygonClassifier vu(1e-8, 0);
+                vu.ClassifyAUnionB(poly, poly2);
+                bvector<DPoint3d> xyz;
+                bvector<bvector<DPoint3d>> faces;
+                for (; vu.GetFace(xyz);)
+                {
+                    if (bsiGeom_getXYPolygonArea(&xyz[0], (int)xyz.size()) < 0) continue;
+                    else
+                    {
+                        //  postFeatureBoundary.push_back(xyz);
+                        faces.push_back(xyz);
+
+                    }
+
+                }
+                if (faces.size() == 1)
+                {
+                    poly = faces.front();
+                    used[&poly2 - &polygons[0]] = true;
+                }
+                /*	else
+                {
+                //compute intersects on vertices
+                bset<DPoint3d, DPoint3dZYXTolerancedSortComparison> setOfPts(DPoint3dZYXTolerancedSortComparison(1e-8, 0));
+                bvector<DPoint3d> intersectingVertices;
+                for (auto& pt : poly)
+                setOfPts.insert(pt);
+                for (auto& pt : poly2)
+                if (setOfPts.count(pt))
+                intersectingVertices.push_back(pt);
+                if (!intersectingVertices.empty())
+                {
+                bvector<DPoint3d> withoutIntersect;
+                if (poly.size() < poly2.size())
+                {
+                for (auto& pt : poly)
+                {
+                bool insert = true;
+                for (auto& ptB : intersectingVertices)
+                if (pt.IsEqual (ptB, 1e-8)) insert = false;
+                if(insert) withoutIntersect.push_back(pt);
+                }
+                }
+                else
+                {
+                for (auto& pt : poly2)
+                {
+                bool insert = true;
+                for (auto& ptB : intersectingVertices)
+                if (pt.IsEqual (ptB, 1e-8)) insert = false;
+                if (insert) withoutIntersect.push_back(pt);
+                }
+                }
+                if (poly.size() < poly2.size()) poly = poly2;
+
+                if (!withoutIntersect.empty() && !withoutIntersect.front().IsEqual (*(&withoutIntersect.back()), 1e-8)) withoutIntersect.push_back(withoutIntersect.front());
+                if (withoutIntersect.size() > 4)
+                {
+                poly2 = withoutIntersect;
+                }
+                else used[&poly2 - &polygons[0]] = true;
+                }
+                }*/
+            }
+
+        }
+    }
+
+    //keep unique resulting polygons
+    for (auto& poly : polygons)
+    {
+        if (!available[&poly - &polygons.front()]) continue;
+        if (used[&poly - &polygons[0]]) continue;
+        if (poly.empty()) continue;
+        for (auto& poly2 : polygons)
+        {
+            if (!available[&poly2 - &polygons.front()]) continue;
+            if (&poly == &poly2) continue;
+            if (used[&poly2 - &polygons[0]]) continue;
+            if (poly2.empty()) continue;
+
+            if (poly2.size() != poly.size()) continue;
+            size_t i = 0;
+            for (i = 0; i < poly.size(); ++i)
+                if (!poly[i].IsEqual (poly2[i], 1e-8))
+                    break;
+            if (i == poly.size())
+                used[&poly2 - &polygons[0]] = true;
+        }
+    }
+
+    for (auto& poly : polygons)
+    {
+        if (!available[&poly - &polygons.front()]) continue;
+        if (used[&poly - &polygons[0]]) continue;
+        if (poly.empty()) continue;
+
+        UntieLoopsFromPolygon(poly);
+        if (poly.size() < 3)
+            continue;
+        HArrayAutoPtr<double> tempBuffer(new double[poly.size() * 2]);
+
+        int bufferInd = 0;
+
+        for (size_t pointInd = 0; pointInd < poly.size(); pointInd++)
+        {
+            tempBuffer[bufferInd * 2] = poly[pointInd].x;
+            tempBuffer[bufferInd * 2 + 1] = poly[pointInd].y;
+            bufferInd++;
+        }
+        HVE2DPolygonOfSegments polygon(poly.size() * 2, tempBuffer, coordSysPtr);
+
+        HFCPtr<HVEShape> subShapePtr = new HVEShape(polygon);
+        allPolyShape->Unify(*subShapePtr);
+    }
+
+    AddLoopsFromShape(newUnifiedPoly, allPolyShape->GetLightShape(), afterPolygonAdded);
+    polygons = newUnifiedPoly;
+}
+
+void IScalableMeshMemoryCounts::SetMaximumMemoryUsage(size_t maxNumberOfBytes)
+{
+    SMMemoryPool::GetInstance()->SetMaxSize(maxNumberOfBytes);
+}
+
+void IScalableMeshMemoryCounts::SetMaximumVideoMemoryUsage(size_t maxNumberOfBytes)
+{
+    SMMemoryPool::GetInstanceVideo()->SetMaxSize(maxNumberOfBytes);
+}
+
+size_t IScalableMeshMemoryCounts::GetAmountOfUsedMemory()
+{
+    return SMMemoryPool::GetInstance()->GetCurrentlyUsed();
+}
+
+size_t IScalableMeshMemoryCounts::GetAmountOfUsedVideoMemory()
+{
+    return SMMemoryPool::GetInstanceVideo()->GetCurrentlyUsed();
+}
+
+size_t IScalableMeshMemoryCounts::GetMaximumMemoryUsage()
+{
+    return SMMemoryPool::GetInstance()->GetMaxSize();
+}
+
+size_t IScalableMeshMemoryCounts::GetMaximumVideoMemoryUsage()
+{
+    return SMMemoryPool::GetInstanceVideo()->GetMaxSize();
+}
+
+template class ScalableMesh<DPoint3d>;
+template class ScalableMeshSingleResolutionPointIndexView<DPoint3d>;
+
+END_BENTLEY_SCALABLEMESH_NAMESPACE