--- conflicted
+++ resolved
@@ -1,3665 +1,3640 @@
-/*--------------------------------------------------------------------------------------+
-|
-|     $Source: STM/ScalableMeshQuery.hpp $
-|    $RCSfile: ScalableMeshPointQuery.hpp,v $
-|   $Revision: 1.23 $
-|       $Date: 2012/11/29 17:30:45 $
-|     $Author: Mathieu.St-Pierre $
-|
-|  $Copyright: (c) 2018 Bentley Systems, Incorporated. All rights reserved. $
-|
-+--------------------------------------------------------------------------------------*/
-
-/*----------------------------------------------------------------------+
-|                                                                        |
-|    ScalableMeshNewFileCreator.h                              (C) Copyright 2001.        |
-|                                                BCIVIL Corporation.        |
-|                                                All Rights Reserved.    |
-|                                                                       |
-+----------------------------------------------------------------------*/
-
-#pragma once
-
-#include "ScalableMeshQuery.h"
-//#include "InternalUtilityFunctions.h"
-#include "Edits\\ClipUtilities.h"
-#include <json/json.h>
-
-// This define does not work when it is set to 10000 and a dataset of 120000 is used
-#define MAX_POINTS_PER_DTM 10000
-#define MAX_FEATURES_PER_DTM 10000
-
-
-static HPMMemoryMgrReuseAlreadyAllocatedBlocksWithAlignment s_queryMemoryManager(20, 1000*sizeof(DPoint3d));
-
-template<class EXTENT> EXTENT ScalableMeshPointQuery::GetExtentFromClipShape(const DPoint3d* pClipShapePts, 
-                                                                 int             nbClipShapePts, 
-                                                                 double          zMin, 
-                                                                 double          zMax) 
-    {
-    if (1 > nbClipShapePts)
-        {
-        return ExtentOp<EXTENT>::Create(0.0, 0.0, 0.0, 
-                                        0.0, 0.0, 0.0);
-        }
-
-    int nPts(nbClipShapePts);
-
-    // Allow extra space to make sure the first point is equal to the last point in the array
-    if (!(HDOUBLE_EQUAL_EPSILON(pClipShapePts[0].x, pClipShapePts[nbClipShapePts-1].x) && HDOUBLE_EQUAL_EPSILON(pClipShapePts[0].y, pClipShapePts[nbClipShapePts-1].y)))
-        nPts++;
-
-    HArrayAutoPtr<double> tmpPts (new double[nPts * 2]);
-
-    // Convert to DPoint2d
-    for(int i = 0; i < nbClipShapePts; i ++)
-        {
-        tmpPts[i * 2]     = pClipShapePts[i].x;
-        tmpPts[i * 2 + 1] = pClipShapePts[i].y;
-        }
-
-    // Recopy last point to close the shape
-    if (nPts > nbClipShapePts)
-        {
-        tmpPts[(nPts-1) * 2]     = pClipShapePts[0].x;
-        tmpPts[(nPts-1) * 2 + 1] = pClipShapePts[0].y;
-        }             
-
-    HFCPtr<HGF2DCoordSys> pCoordSys(new HGF2DCoordSys());                                            
-    HFCPtr<HVE2DPolygonOfSegments> pPolygon(new HVE2DPolygonOfSegments(nPts * 2, tmpPts, pCoordSys));
-
-    HGF2DExtent extent = pPolygon->GetExtent();
-
-    return ExtentOp<EXTENT>::Create(extent.GetXMin(), extent.GetYMin(), zMin, 
-                                    extent.GetXMax(), extent.GetYMax(), zMax);
-    }
-
-/*----------------------------------------------------------------------------+
-|ScalableMeshFullResolutionPointQuery Method Definition Section - Begin
-+----------------------------------------------------------------------------*/
-
-/*----------------------------------------------------------------------------+
-|ScalableMeshFullResolutionPointQuery::ScalableMeshFullResolutionPointQuery
-+----------------------------------------------------------------------------*/
-template <class POINT> ScalableMeshFullResolutionPointQuery<POINT>::ScalableMeshFullResolutionPointQuery(const HFCPtr<SMPointIndex<POINT, Extent3dType>>& pointIndexPtr, 
-                                                                                           int                                              resolutionIndex)
-    {        
-    m_scmIndexPtr = pointIndexPtr;    
-    m_resolutionIndex = resolutionIndex;
-    }
-/*----------------------------------------------------------------------------+
-|ScalableMeshFullResolutionPointQuery::~ScalableMeshFullResolutionPointQuery
-+----------------------------------------------------------------------------*/
-template <class POINT> ScalableMeshFullResolutionPointQuery<POINT>::~ScalableMeshFullResolutionPointQuery()
-    {
-    }
-   
-/*----------------------------------------------------------------------------+
-|ScalableMeshFullResolutionPointQuery::Query
-+----------------------------------------------------------------------------*/
-template <class POINT> int ScalableMeshFullResolutionPointQuery<POINT>::_Query(bvector<DPoint3d>&               points,
-                                                                        const DPoint3d*                 pQueryShapePts, 
-                                                                        int                             nbQueryShapePts, 
-                                                                        const IScalableMeshQueryParametersPtr& scmQueryParamsPtr) const
-    {        
-    assert(scmQueryParamsPtr != 0);
-    assert(false);
-#if 0   
-    HPMMemoryManagedVector<POINT> pointList(&s_queryMemoryManager);
-
-    int         status;
-
-    Extent3dType contentExtent(m_scmIndexPtr->GetContentExtent());        
-    Extent3dType queryExtent;
-    
-    HFCPtr<HVEShape> clipShapePtr;
-    HAutoPtr<ISMPointIndexQuery<POINT, Extent3dType>> pointQueryP;
-
-    assert(dynamic_cast<IScalableMeshFullResolutionQueryParams*>(scmQueryParamsPtr.get()) != 0);
-    IScalableMeshFullResolutionQueryParams* queryParams(dynamic_cast<IScalableMeshFullResolutionQueryParams*>(scmQueryParamsPtr.get()));        
-
-    if (pQueryShapePts != 0)
-        {    
-        queryExtent = GetExtentFromClipShape<Extent3dType>(pQueryShapePts, nbQueryShapePts, 
-                                                                ExtentOp<Extent3dType>::GetZMin(contentExtent),
-                                                                ExtentOp<Extent3dType>::GetZMax(contentExtent));
-                    
-        int nPts(nbQueryShapePts);
-
-        // Allow extra space to make sure the first point is equal to the last point in the array
-        if (!(HDOUBLE_EQUAL_EPSILON(pQueryShapePts[0].x, pQueryShapePts[nbQueryShapePts-1].x) && HDOUBLE_EQUAL_EPSILON(pQueryShapePts[0].y, pQueryShapePts[nbQueryShapePts-1].y)))
-            nPts++;
-
-        HArrayAutoPtr<double> tmpPts (new double[nPts * 2]);
-
-        // Convert to DPoint2d
-        for(int i = 0; i < nbQueryShapePts; i ++)
-            {
-            tmpPts[i * 2]     = pQueryShapePts[i].x;
-            tmpPts[i * 2 + 1] = pQueryShapePts[i].y;
-            }
-
-        // Recopy last point to close the shape
-        if (nPts > nbQueryShapePts)
-            {
-            tmpPts[(nPts-1) * 2]     = pQueryShapePts[0].x;
-            tmpPts[(nPts-1) * 2 + 1] = pQueryShapePts[0].y;
-            }
-             
-             
-        HFCPtr<HGF2DCoordSys> pCoordSys(new HGF2DCoordSys());                                            
-        HFCPtr<HVE2DPolygonOfSegments> pPolygon(new HVE2DPolygonOfSegments(nPts * 2, tmpPts, pCoordSys));
-
-        HFCPtr<HVE2DShape> pContentShape(new HVE2DRectangle(ExtentOp<Extent3dType>::GetXMin(contentExtent), ExtentOp<Extent3dType>::GetYMin(contentExtent), 
-                                                            ExtentOp<Extent3dType>::GetXMax(contentExtent), ExtentOp<Extent3dType>::GetYMax(contentExtent), pCoordSys));
-
-        HFCPtr<HVEShape> pQueryShape = new HVEShape(*(pPolygon->IntersectShape(*pContentShape)));
-        clipShapePtr = CreateClipShape(pQueryShape);  
-
-        if (clipShapePtr->IsEmpty()) 
-            clipShapePtr = pQueryShape;                
-        }
-    else
-        {             
-        /*queryExtent.xMin = ExtentOp<Extent3dType>::GetXMin(contentExtent);
-        queryExtent.xMax = ExtentOp<Extent3dType>::GetXMax(contentExtent);
-        queryExtent.yMin = ExtentOp<Extent3dType>::GetYMin(contentExtent);
-        queryExtent.yMax = ExtentOp<Extent3dType>::GetYMax(contentExtent);
-        queryExtent.zMin = ExtentOp<Extent3dType>::GetZMin(contentExtent);
-        queryExtent.zMax = ExtentOp<Extent3dType>::GetZMax(contentExtent);*/
-        queryExtent = contentExtent;
-        
-        DRange3d spatialIndexRange;
-        spatialIndexRange.low.x = ExtentOp<Extent3dType>::GetXMin(queryExtent);
-        spatialIndexRange.high.x = ExtentOp<Extent3dType>::GetXMax(queryExtent);
-        spatialIndexRange.low.y = ExtentOp<Extent3dType>::GetYMin(queryExtent);
-        spatialIndexRange.high.y = ExtentOp<Extent3dType>::GetYMax(queryExtent);              
-
-        clipShapePtr = CreateClipShape(spatialIndexRange);                             
-        }             
-   
-    if ((clipShapePtr != 0) && (clipShapePtr->IsEmpty() == false) && !clipShapePtr->IsRectangle())
-        {         
-        HFCPtr<HVE2DShape> clipShape = static_cast<HVE2DShape*>(clipShapePtr->GetShapePtr()->Clone());
-        pointQueryP = new HGFLevelPointIndexByShapeQuery<POINT, Extent3dType>(clipShape, m_resolutionIndex, queryParams->GetReturnAllPtsForLowestLevel(), queryParams->GetMaximumNumberOfPoints());
-        }
-    else
-        {                       
-        pointQueryP = new HGFLevelPointIndexQuery<POINT, Extent3dType>(queryExtent, m_resolutionIndex, queryParams->GetReturnAllPtsForLowestLevel(), queryParams->GetMaximumNumberOfPoints());
-        }      
-        
-    try   
-        {           
-    #ifdef ACTIVATE_NODE_QUERY_TRACING            
-        //pointQueryP->SetTracingXMLFileName(AString("E:\\MyDoc\\SS3 - Iteration 1\\ScalableMesh\\New 3D Query\\Log\\CheckedNodesDuringLastQuery.xml"));                 
-    #endif                          
-
-        m_scmIndexPtr->Query(pointQueryP.get(), pointList);
-
-        status = (int)SMQueryStatus::S_SUCCESS;
-        
-        if (queryParams->GetMaximumNumberOfPoints() < pointList.size())
-            {
-            status = (int)SMQueryStatus::S_NBPTSEXCEEDMAX;
-            }        
-        }
-    catch (...)
-        {
-        status = (int)SMQueryStatus::S_ERROR;
-        }
-       
-    if (status == (int)SMQueryStatus::S_SUCCESS)
-        {
-        status = AddPoints<POINT>(points, pointList);
-        }
-    return status;
-#endif         
-    return S_SUCCESS;
-    }
-
-/*----------------------------------------------------------------------------+
-|ScalableMeshFullResolutionPointQuery Method Definition Section - End
-+----------------------------------------------------------------------------*/
-
-/*----------------------------------------------------------------------------+
-|ScalableMeshViewDependentPointQuery Method Definition Section - Begin
-+----------------------------------------------------------------------------*/
-
-/*----------------------------------------------------------------------------+
-|ScalableMeshViewDependentPointQuery::ScalableMeshViewDependentPointQuery
-+----------------------------------------------------------------------------*/
-template <class POINT> ScalableMeshViewDependentPointQuery<POINT>::ScalableMeshViewDependentPointQuery(const HFCPtr<SMPointIndex<POINT, Extent3dType>>& pointIndexPtr)
-    {        
-    m_scmIndexPtr = pointIndexPtr;
-    m_resolutionIndex    = INT_MAX;          
-    }       
-
-/*----------------------------------------------------------------------------+
-|ScalableMeshViewDependentPointQuery::~ScalableMeshViewDependentPointQuery
-+----------------------------------------------------------------------------*/
-template <class POINT> ScalableMeshViewDependentPointQuery<POINT>::~ScalableMeshViewDependentPointQuery()
-    {
-    }
-
-/*----------------------------------------------------------------------------+
-|ScalableMeshViewDependentPointQuery::SetResolutionIndex
-+----------------------------------------------------------------------------*/
-template <class POINT> void ScalableMeshViewDependentPointQuery<POINT>::SetResolutionIndex(int resolutionIndex)
-    {
-    m_resolutionIndex = resolutionIndex;
-    }
-   
-/*----------------------------------------------------------------------------+
-|ScalableMeshViewDependentPointQuery::Query
-+----------------------------------------------------------------------------*/
-template <class POINT> int ScalableMeshViewDependentPointQuery<POINT>::_Query(bvector<DPoint3d>&               points,
-                                                                       const DPoint3d*                  pQueryShapePts, 
-                                                                       int                              nbQueryShapePts, 
-                                                                       const IScalableMeshQueryParametersPtr&  scmQueryParamsPtr) const
-    {    
-    //MST More validation is required here.
-    assert(scmQueryParamsPtr != 0);
-    assert(false);
-#if 0
-    HPMMemoryManagedVector<POINT> pointList(&s_queryMemoryManager);    
-
-    int            status;
-
-    Extent3dType contentExtent(m_scmIndexPtr->GetContentExtent());    
-
-    double minZ = ExtentOp<Extent3dType>::GetZMin(contentExtent);
-    double maxZ = ExtentOp<Extent3dType>::GetZMax(contentExtent);
-    
-    Extent3dType queryExtent(GetExtentFromClipShape<Extent3dType>(pQueryShapePts, 
-                                                                            nbQueryShapePts, 
-                                                                            minZ,
-                                                                            maxZ));
-
-    HAutoPtr<ISMPointIndexQuery<POINT, Extent3dType>> pointQueryP;
-
-    if (m_resolutionIndex != INT_MAX)
-        {
-        assert(dynamic_cast<ISrDTMViewDependentQueryParams*>(scmQueryParamsPtr.get()) != 0);
-        assert((scmQueryParamsPtr->GetSourceGCS() == 0) && (scmQueryParamsPtr->GetTargetGCS() == 0));
-
-        ISrDTMViewDependentQueryParams* queryParams(dynamic_cast<ISrDTMViewDependentQueryParams*>(scmQueryParamsPtr.get()));        
-
-        pointQueryP = new ScalableMeshQuadTreeLevelPointIndexQuery<POINT, Extent3dType>(queryExtent, 
-                                                                                      m_resolutionIndex,
-                                                                                      queryParams->GetViewBox());
-        }
-    else        
-        {
-        assert(dynamic_cast<IScalableMeshViewDependentQueryParams*>(scmQueryParamsPtr.get()) != 0);
-
-        IScalableMeshViewDependentQueryParams* queryParams(dynamic_cast<IScalableMeshViewDependentQueryParams*>(scmQueryParamsPtr.get()));       
-
-        //MS Need to be removed
-        double viewportRotMatrix[3][3];        
-        double rootToViewMatrix[4][4];        
-
-        memcpy(rootToViewMatrix, queryParams->GetRootToViewMatrix(), sizeof(double) * 4 * 4);
-                        
-        ScalableMeshQuadTreeViewDependentPointQuery<POINT, Extent3dType>* viewDependentQueryP(new ScalableMeshQuadTreeViewDependentPointQuery<POINT, Extent3dType>
-                                                                                                    (queryExtent, 
-                                                                                                     rootToViewMatrix,                   
-                                                                                                     viewportRotMatrix,             
-                                                                                                     queryParams->GetViewBox(),                                                                                                                                                             
-                                                                                                     false));                        
-
-       // viewDependentQueryP->SetTracingXMLFileName(AString("E:\\MyDoc\\SS3 - Iteration 17\\STM\\Bad Resolution Selection\\visitingNodes.xml"));
-
-        viewDependentQueryP->SetMeanScreenPixelsPerPoint(queryParams->GetMinScreenPixelsPerPoint());
-
-        //MS : Might need to be done at the ScalableMeshReprojectionQuery level.
-        if ((scmQueryParamsPtr->GetSourceGCS() != 0) && (scmQueryParamsPtr->GetTargetGCS() != 0))
-            {
-            BaseGCSCPtr sourcePtr = scmQueryParamsPtr->GetSourceGCS();
-            BaseGCSCPtr targetPtr = scmQueryParamsPtr->GetTargetGCS();
-            viewDependentQueryP->SetReprojectionInfo(sourcePtr, targetPtr);
-            }
-            
-            pointQueryP = viewDependentQueryP;            
-        }
-
-    DRange3d spatialIndexRange;
-
-    Extent3dType ExtentPoints = m_scmIndexPtr->GetContentExtent();
-    spatialIndexRange.low.x = ExtentOp<Extent3dType>::GetXMin(ExtentPoints);
-    spatialIndexRange.high.x = ExtentOp<Extent3dType>::GetXMax(ExtentPoints);
-    spatialIndexRange.low.y = ExtentOp<Extent3dType>::GetYMin(ExtentPoints);
-    spatialIndexRange.high.y = ExtentOp<Extent3dType>::GetYMax(ExtentPoints);               
-
-    HFCPtr<HVEShape> clipShapePtr = CreateClipShape(spatialIndexRange);
-
-    if ((clipShapePtr != 0) && (clipShapePtr->IsEmpty() == false))
-        {
-        ISMPointIndexSpatialLimitWrapQuery<POINT, Extent3dType>* wrappedShapedQuery;
-        HFCPtr<HVE2DShape> clipShape = static_cast<HVE2DShape*>(clipShapePtr->GetShapePtr()->Clone());
-        wrappedShapedQuery = new ISMPointIndexSpatialLimitWrapQuery<POINT, Extent3dType>(clipShape, pointQueryP.release());
-
-        pointQueryP = wrappedShapedQuery;
-        }  
-            
-    try   
-        {           
-    #ifdef ACTIVATE_NODE_QUERY_TRACING            
-        //queryObject.SetTracingXMLFileName(AString("E:\\MyDoc\\SS3 - Iteration 1\\ScalableMesh\\New 3D Query\\Log\\CheckedNodesDuringLastQuery.xml"));                 
-    #endif                          
-                    
-        m_scmIndexPtr->Query(pointQueryP.get(), pointList);
-
-        status = SUCCESS;       
-        }
-    catch (...)
-        {
-        status = ERROR;
-        }
-       
-    if (status == SUCCESS)
-        {         
-        status = AddPoints(points, pointList);
-        }
-    return status;
-#endif                   
-    return S_SUCCESS;
-    }
-
-/*----------------------------------------------------------------------------+
-|ScalableMeshViewDependentPointQuery Method Definition Section - End
-+----------------------------------------------------------------------------*/
-
-/*----------------------------------------------------------------------------+
-|ScalableMeshFixResolutionViewPointQuery Method Definition Section - Begin
-+----------------------------------------------------------------------------*/
-template <class POINT> ScalableMeshFixResolutionViewPointQuery<POINT>::ScalableMeshFixResolutionViewPointQuery(const HFCPtr<SMPointIndex<POINT, Extent3dType>>& pointIndexPtr, 
-                                                                                                 const GeoCoords::GCS&                                        pointIndexGCS)
-: m_pointIndexGCS(pointIndexGCS)
-    {    
-    m_scmIndexPtr = pointIndexPtr;    
-    }
-
-template <class POINT> ScalableMeshFixResolutionViewPointQuery<POINT>::~ScalableMeshFixResolutionViewPointQuery()
-    {
-    }
-    
-template <class POINT> int ScalableMeshFixResolutionViewPointQuery<POINT>::_Query(bvector<DPoint3d>&               points,
-                                                                                  const DPoint3d*                  pQueryShapePts, 
-                                                                                  int                              nbQueryShapePts, 
-                                                                                  const IScalableMeshQueryParametersPtr&  scmQueryParamsPtr) const
-    {
-    assert(scmQueryParamsPtr != 0);
-    assert(false);
-#if 0   
-    HPMMemoryManagedVector<POINT> pointList(&s_queryMemoryManager);   
-    IScalableMeshPtr scalableMeshFixResViewPtr; 
-
-    if (dynamic_cast<IScalableMeshFixResolutionIndexQueryParams*>(scmQueryParamsPtr.get()) != 0)
-        {
-        IScalableMeshFixResolutionIndexQueryParams* queryParams(dynamic_cast<IScalableMeshFixResolutionIndexQueryParams*>(scmQueryParamsPtr.get()));               
-
-        scalableMeshFixResViewPtr = new ScalableMeshSingleResolutionPointIndexView<POINT>(m_scmIndexPtr, queryParams->GetResolutionIndex(), m_pointIndexGCS);       
-        }
-    else    
-        {
-        assert(dynamic_cast<IScalableMeshFixResolutionMaxPointsQueryParams*>(scmQueryParamsPtr.get()) != 0);
-
-        IScalableMeshFixResolutionMaxPointsQueryParams* queryParams(dynamic_cast<IScalableMeshFixResolutionMaxPointsQueryParams*>(scmQueryParamsPtr.get()));       
-                                                            
-        if (m_scmIndexPtr->IsEmpty() == false)
-            {                    
-            __int64 nbObjectsForLevel;            
-            int     resolutionIndex = 0;
-            
-            size_t  nbResolution = m_scmIndexPtr->GetDepth();        
-            
-            for (; resolutionIndex <= (int)nbResolution; resolutionIndex++)
-                    {
-                    nbObjectsForLevel = m_scmIndexPtr->GetNbObjectsAtLevel(resolutionIndex);
-                    
-                    if (nbObjectsForLevel > queryParams->GetMaxNumberPoints())
-                        {                
-                        break;
-                        }
-                    }   
-
-            resolutionIndex--; 
-
-            if (resolutionIndex == -1)
-                {
-                return ERROR;
-                }
-            else
-                {
-                scalableMeshFixResViewPtr = new ScalableMeshSingleResolutionPointIndexView<POINT>(m_scmIndexPtr, resolutionIndex, m_pointIndexGCS);
-                }   
-            }  
-        else
-            {
-            return ERROR;             
-            }                   
-        }
-    
-    IScalableMeshPointQueryPtr scalableMeshFixViewQueryPtr = scalableMeshFixResViewPtr->GetQueryInterface(SCM_QUERY_FULL_RESOLUTION);  
-    IScalableMeshQueryParametersPtr queryParam((const IScalableMeshQueryParametersPtr&)IScalableMeshFullResolutionQueryParams::CreateParams());        
-    int status = scalableMeshFixViewQueryPtr->Query(points, 0, 0, queryParam); 
-    return status;
-#endif   
-    return SUCCESS;
-    }
-            
-/*----------------------------------------------------------------------------+
-|ScalableMeshFixResolutionViewPointQuery Method Definition Section - End
-+----------------------------------------------------------------------------*/
-
-/*----------------------------------------------------------------------------+
-|ScalableMeshViewDependentMeshQuery::ScalableMeshViewDependentMeshQuery
-+----------------------------------------------------------------------------*/
-template <class POINT> ScalableMeshViewDependentMeshQuery<POINT>::ScalableMeshViewDependentMeshQuery(const HFCPtr<SMPointIndex<POINT, Extent3dType>>& pointIndexPtr)
-    {        
-    m_scmIndexPtr = pointIndexPtr;    
-    }       
-
-/*----------------------------------------------------------------------------+
-|ScalableMeshViewDependentMeshQuery::~ScalableMeshViewDependentMeshQuery
-+----------------------------------------------------------------------------*/
-template <class POINT> ScalableMeshViewDependentMeshQuery<POINT>::~ScalableMeshViewDependentMeshQuery()
-    {
-    }
-   
-template <class POINT> int ScalableMeshViewDependentMeshQuery<POINT>::_Query(bvector<IScalableMeshNodePtr>&                       meshNodes,
-                                                                             ClipVectorCP                                queryExtent3d,
-                                                                             const IScalableMeshMeshQueryParamsPtr&  scmQueryParamsPtr) const
-    {
-    assert(!"Not implemented");
-    return SMStatus::S_ERROR;
-    }
-
-/*----------------------------------------------------------------------------+
-|ScalableMeshViewDependentMeshQuery::Query
-+----------------------------------------------------------------------------*/
-template <class POINT> int ScalableMeshViewDependentMeshQuery<POINT>::_Query(IScalableMeshMeshPtr&                                meshPtr,         
-                                                                      const DPoint3d*                               pQueryExtentPts, 
-                                                                      int                                           nbQueryExtentPts, 
-                                                                      const IScalableMeshMeshQueryParamsPtr&  scmQueryParamsPtr) const 
-    {    
-    //MST More validation is required here.
-    assert(scmQueryParamsPtr != 0);
-    assert(false);
-#if 0
-    HPMMemoryManagedVector<POINT> pointList(&s_queryMemoryManager);    
-
-    int            status;
-
-    Extent3dType contentExtent(m_scmIndexPtr->GetContentExtent());    
-
-    double minZ = ExtentOp<Extent3dType>::GetZMin(contentExtent);
-    double maxZ = ExtentOp<Extent3dType>::GetZMax(contentExtent);
-        
-    Extent3dType queryExtent(ScalableMeshPointQuery::GetExtentFromClipShape<Extent3dType>(pQueryExtentPts,
-                                                                                        nbQueryExtentPts,
-                                                                                        minZ,
-                                                                                        maxZ));
-
-    HAutoPtr<ISMPointIndexQuery<POINT, Extent3dType>> pointQueryP;
-             
-    //MS Need to be removed
-    double viewportRotMatrix[3][3];        
-    double rootToViewMatrix[4][4];        
-
-    static size_t maxNbPoints = 200000;
-    IScalableMeshViewDependentMeshQueryParamsPtr scmViewDependentParamsPtr = IScalableMeshViewDependentMeshQueryParamsPtr(dynamic_cast<ScalableMeshViewDependentMeshQueryParams*>(scmQueryParamsPtr.get()));
-
-    memcpy(rootToViewMatrix, scmViewDependentParamsPtr->GetRootToViewMatrix(), sizeof(double) * 4 * 4);    
-                    
-    ScalableMeshQuadTreeViewDependentMeshQuery<POINT, Extent3dType>* viewDependentQueryP(new ScalableMeshQuadTreeViewDependentMeshQuery<POINT, Extent3dType>
-                                                                                                (queryExtent, 
-                                                                                                 rootToViewMatrix,                   
-                                                                                                 viewportRotMatrix,             
-                                                                                                 scmViewDependentParamsPtr->GetViewBox(),
-                                                                                                 false,                                                                                                 
-                                                                                                 scmViewDependentParamsPtr->GetViewClipVector(),
-                                                                                                 false,
-                                                                                                 maxNbPoints));                        
-
-    // viewDependentQueryP->SetTracingXMLFileName(AString("E:\\MyDoc\\SS3 - Iteration 17\\STM\\Bad Resolution Selection\\visitingNodes.xml"));
-
-    viewDependentQueryP->SetMeanScreenPixelsPerPoint(scmViewDependentParamsPtr->GetMinScreenPixelsPerPoint());
-    
-    //MS : Might need to be done at the ScalableMeshReprojectionQuery level.
-    
-    if ((scmQueryParamsPtr->GetSourceGCS() != 0) && (scmQueryParamsPtr->GetTargetGCS() != 0))
-        {
-        BaseGCSCPtr sourcePtr = scmQueryParamsPtr->GetSourceGCS();
-        BaseGCSCPtr targetPtr = scmQueryParamsPtr->GetTargetGCS();
-        viewDependentQueryP->SetReprojectionInfo(sourcePtr, targetPtr);
-        }
-        
-    pointQueryP = viewDependentQueryP;                    
-
-    DRange3d spatialIndexRange;
-
-    Extent3dType ExtentPoints = m_scmIndexPtr->GetContentExtent();
-    spatialIndexRange.low.x = ExtentOp<Extent3dType>::GetXMin(ExtentPoints);
-    spatialIndexRange.high.x = ExtentOp<Extent3dType>::GetXMax(ExtentPoints);
-    spatialIndexRange.low.y = ExtentOp<Extent3dType>::GetYMin(ExtentPoints);
-    spatialIndexRange.high.y = ExtentOp<Extent3dType>::GetYMax(ExtentPoints);               
-
-    IScalableMeshClipContainerPtr clips;
-
-    HFCPtr<HVEShape> clipShapePtr = CreateShapeFromClips(spatialIndexRange, clips);
-       
-    if ((clipShapePtr != 0) && (clipShapePtr->IsEmpty() == false))
-        {
-        //NEEDS_WORK_SM 
-        assert(!"Not implemented yet");
-    /*
-        ISMPointIndexSpatialLimitWrapQuery<POINT, Extent3dType>* wrappedShapedQuery;
-        HFCPtr<HVE2DShape> clipShape = static_cast<HVE2DShape*>(clipShapePtr->GetShapePtr()->Clone());
-        wrappedShapedQuery = new ISMPointIndexSpatialLimitWrapQuery<POINT, Extent3dType>(clipShape, pointQueryP.release());
-
-        pointQueryP = wrappedShapedQuery;
-        */
-        }  
-            
-    try   
-        {           
-    #ifdef ACTIVATE_NODE_QUERY_TRACING            
-        //queryObject.SetTracingXMLFileName(AString("E:\\MyDoc\\SS3 - Iteration 1\\ScalableMesh\\New 3D Query\\Log\\CheckedNodesDuringLastQuery.xml"));                 
-    #endif                          
-                        
-        DVec3d viewNormal;
-        
-        static bool s_useView = true; 
-        
-        if (s_useView)
-            {
-            viewNormal = DVec3d::From (rootToViewMatrix[2][0], rootToViewMatrix[2][1], rootToViewMatrix[2][2]);
-            }
-        else
-            {
-            viewNormal = DVec3d::From (0, 0, -1);
-            }
-
-        ScalableMeshMeshPtr returnMeshPtr (ScalableMeshMesh::Create (viewNormal));
-         
-            
-        if (m_scmIndexPtr->Query(pointQueryP.get(), returnMeshPtr.get()))
-            {       
-            meshPtr = returnMeshPtr;
-         
-            status = SUCCESS;
-            }
-        else
-            {
-            status = ERROR;
-            }       
-        }
-    catch (...)
-        {
-        status = ERROR;
-        }
-    return status;
-#endif    
-    return S_SUCCESS;
-    }
-
-
-/*----------------------------------------------------------------------------+
-|ScalableMeshViewDependentMeshQuery::Query
-+----------------------------------------------------------------------------*/
-template <class POINT> int ScalableMeshViewDependentMeshQuery<POINT>::_Query(bvector<IScalableMeshNodePtr>&                       meshNodes,    
-                                                                      const DPoint3d*                               pQueryExtentPts,
-                                                                      int                                           nbQueryExtentPts,
-                                                                      const IScalableMeshMeshQueryParamsPtr&  scmQueryParamsPtr) const 
-    {    
-    //MST More validation is required here.
-    assert(scmQueryParamsPtr != 0);
-    assert(false);
-#if 0
-    HPMMemoryManagedVector<POINT> pointList(&s_queryMemoryManager);    
-
-    int            status;
-
-    Extent3dType contentExtent(m_scmIndexPtr->GetContentExtent());    
-
-    double minZ = ExtentOp<Extent3dType>::GetZMin(contentExtent);
-    double maxZ = ExtentOp<Extent3dType>::GetZMax(contentExtent);
-        
-    Extent3dType queryExtent(ScalableMeshPointQuery::GetExtentFromClipShape<Extent3dType>(pQueryExtentPts,
-                                                                                               nbQueryExtentPts,
-                                                                                               minZ,
-                                                                                               maxZ));
-
-    HAutoPtr<ISMPointIndexQuery<POINT, Extent3dType>> pointQueryP;
-             
-    //MS Need to be removed
-    double viewportRotMatrix[3][3];        
-    double rootToViewMatrix[4][4];        
-
-    IScalableMeshViewDependentMeshQueryParamsPtr scmViewDependentParamsPtr = IScalableMeshViewDependentMeshQueryParamsPtr(dynamic_cast<ScalableMeshViewDependentMeshQueryParams*>(scmQueryParamsPtr.get()));
-
-    memcpy(rootToViewMatrix, scmViewDependentParamsPtr->GetRootToViewMatrix(), sizeof(double) * 4 * 4);
-
-    //NEEDS_WORK_SM : To be removed all!
-    static size_t maxNbPoints = 150000000000;
-                    
-    ScalableMeshQuadTreeViewDependentMeshQuery<POINT, Extent3dType>* viewDependentQueryP(new ScalableMeshQuadTreeViewDependentMeshQuery<POINT, Extent3dType>
-                                                                                                (queryExtent, 
-                                                                                                 rootToViewMatrix,                   
-                                                                                                 viewportRotMatrix,             
-                                                                                                 scmViewDependentParamsPtr->GetViewBox(),
-                                                                                                 false,
-                                                                                                 scmViewDependentParamsPtr->GetViewClipVector(),
-                                                                                                 false,
-                                                                                                 maxNbPoints));                        
-
-    // viewDependentQueryP->SetTracingXMLFileName(AString("E:\\MyDoc\\SS3 - Iteration 17\\STM\\Bad Resolution Selection\\visitingNodes.xml"));
-
-    viewDependentQueryP->SetMeanScreenPixelsPerPoint(scmViewDependentParamsPtr->GetMinScreenPixelsPerPoint());
-
-    //MS : Might need to be done at the ScalableMeshReprojectionQuery level.
-    
-    if ((scmQueryParamsPtr->GetSourceGCS() != 0) && (scmQueryParamsPtr->GetTargetGCS() != 0))
-        {
-        BaseGCSCPtr sourcePtr = scmQueryParamsPtr->GetSourceGCS();
-        BaseGCSCPtr targetPtr = scmQueryParamsPtr->GetTargetGCS();
-        viewDependentQueryP->SetReprojectionInfo(sourcePtr, targetPtr);
-        }
-        
-    pointQueryP = viewDependentQueryP;                    
-
-    DRange3d spatialIndexRange;
-
-    Extent3dType ExtentPoints = m_scmIndexPtr->GetContentExtent();
-    spatialIndexRange.low.x = ExtentOp<Extent3dType>::GetXMin(ExtentPoints);
-    spatialIndexRange.high.x = ExtentOp<Extent3dType>::GetXMax(ExtentPoints);
-    spatialIndexRange.low.y = ExtentOp<Extent3dType>::GetYMin(ExtentPoints);
-    spatialIndexRange.high.y = ExtentOp<Extent3dType>::GetYMax(ExtentPoints);               
-
-    IScalableMeshClipContainerPtr clips;
-
-    HFCPtr<HVEShape> clipShapePtr = CreateShapeFromClips(spatialIndexRange, clips);
-       
-    if ((clipShapePtr != 0) && (clipShapePtr->IsEmpty() == false))
-        {
-        //NEEDS_WORK_SM 
-        assert(!"Not implemented yet");
-    /*
-        ISMPointIndexSpatialLimitWrapQuery<POINT, Extent3dType>* wrappedShapedQuery;
-        HFCPtr<HVE2DShape> clipShape = static_cast<HVE2DShape*>(clipShapePtr->GetShapePtr()->Clone());
-        wrappedShapedQuery = new ISMPointIndexSpatialLimitWrapQuery<POINT, Extent3dType>(clipShape, pointQueryP.release());
-
-        pointQueryP = wrappedShapedQuery;
-        */
-        }  
-            
-    try   
-        {           
-    #ifdef ACTIVATE_NODE_QUERY_TRACING            
-        //queryObject.SetTracingXMLFileName(AString("E:\\MyDoc\\SS3 - Iteration 1\\ScalableMesh\\New 3D Query\\Log\\CheckedNodesDuringLastQuery.xml"));                 
-    #endif                          
-                
-        //ScalableMeshMeshPtr returnMeshPtr (ScalableMeshMesh::Create (DVec3d::From (rootToViewMatrix[2][0], rootToViewMatrix[2][1], rootToViewMatrix[2][2])));
-                    
-        vector<typename SMPointIndexNode<POINT, Extent3dType>::QueriedNode> returnedMeshNodes;
-        bool isComplete = true;
-        
-        if (m_scmIndexPtr->Query(pointQueryP.get(), returnedMeshNodes, &isComplete,
-                                      scmViewDependentParamsPtr->IsProgressiveDisplay(), false,
-                                      scmViewDependentParamsPtr->GetStopQueryCallback()))
-            {        
-            bool removeOverview = false;
-
-            if (isComplete)
-                {
-                //NEEDS_WORK_SM : 
-                assert(!"Need to check display cache instead");
-
-                bool someNodeDiscarded = false;
-
-                for (auto& nodes : returnedMeshNodes)
-                    {             
-                    RefCountedPtr<SMMemoryPoolVectorItem<POINT>> pointsPtr(nodes.m_indexNode->GetPointsPtr(false));
-
-                    if (!pointsPtr.IsValid())
-                        {
-                        someNodeDiscarded = true;
-                        break;
-                        }
-                    }   
-
-                removeOverview = !someNodeDiscarded;
-                }
-
-            if (removeOverview)
-                {                
-                for (size_t nodeInd = 0; nodeInd < returnedMeshNodes.size(); nodeInd++)
-                    {                
-                    if (!returnedMeshNodes[nodeInd].m_isOverview)
-                        {
-                        meshNodes.push_back(new ScalableMeshNode<POINT>(returnedMeshNodes[nodeInd].m_indexNode));
-                        }
-                    }            
-                }
-            else
-                {     
-                isComplete = false; //NEEDS_WORK_SM_PROGRESSIVE : Could be done in Query object instead
-                meshNodes.resize(returnedMeshNodes.size());
-                for (size_t nodeInd = 0; nodeInd < returnedMeshNodes.size(); nodeInd++)
-                    {                
-                    meshNodes[nodeInd] = new ScalableMeshNode<POINT>(returnedMeshNodes[nodeInd].m_indexNode);
-                    }            
-                }
-
-            status = (int)SMQueryStatus::S_SUCCESS;
-            }
-        else
-            {
-            status = (int)SMQueryStatus::S_ERROR;
-            }
-
-        if (!isComplete)
-            {
-            status = (int)SMQueryStatus::S_SUCCESS_INCOMPLETE;
-            }        
-        }
-    catch (...)
-        {
-        status = (int)SMQueryStatus::S_ERROR;
-        }
-
-    return status;
-#endif
-
-    return (int)SMQueryStatus::S_ERROR;
-    }
-
-/*----------------------------------------------------------------------------+
-|ScalableMeshContextMeshQuery::ScalableMeshContextMeshQuery
-+----------------------------------------------------------------------------*/
-    template <class POINT> ScalableMeshContextMeshQuery<POINT>::ScalableMeshContextMeshQuery(const HFCPtr<SMPointIndex<POINT, Extent3dType>>& pointIndexPtr)
-        : ScalableMeshViewDependentMeshQuery(pointIndexPtr)
-    {          
-    }       
-
-/*----------------------------------------------------------------------------+
-|ScalableMeshContextMeshQuery::~ScalableMeshContextMeshQuery
-+----------------------------------------------------------------------------*/
-    template <class POINT> ScalableMeshContextMeshQuery<POINT>::~ScalableMeshContextMeshQuery()
-    {
-    }
-
-    template <class POINT> int ScalableMeshContextMeshQuery<POINT>::_Query(bvector<IScalableMeshNodePtr>&                       meshNodes,
-                                                                           ClipVectorCP                                  queryExtent3d,
-                                                                           const IScalableMeshMeshQueryParamsPtr&  scmQueryParamsPtr) const
-        {
-        assert(!"Not implemented");
-        return SMStatus::S_ERROR;
-        }
-
-/*----------------------------------------------------------------------------+
-|ScalableMeshContextMeshQuery::Query
-+----------------------------------------------------------------------------*/
-    template <class POINT> int ScalableMeshContextMeshQuery<POINT>::_Query(IScalableMeshMeshPtr&                                meshPtr,
-                                                                             const DPoint3d*                               pQueryExtentPts,
-                                                                             int                                           nbQueryExtentPts,
-                                                                             const IScalableMeshMeshQueryParamsPtr&  scmQueryParamsPtr) const
-    {
-    int status = S_SUCCESS;
-    Extent3dType contentExtent(m_scmIndexPtr->GetContentExtent());
-
-    double minZ = ExtentOp<Extent3dType>::GetZMin(contentExtent);
-    double maxZ = ExtentOp<Extent3dType>::GetZMax(contentExtent);
-
-    Extent3dType queryExtent(ScalableMeshPointQuery::GetExtentFromClipShape<Extent3dType>(pQueryExtentPts,
-        nbQueryExtentPts,
-        minZ,
-        maxZ));
-
-    double viewportRotMatrix[3][3];
-    double rootToViewMatrix[4][4];
-
-    IScalableMeshViewDependentMeshQueryParamsPtr scmViewDependentParamsPtr = IScalableMeshViewDependentMeshQueryParamsPtr(dynamic_cast<ScalableMeshViewDependentMeshQueryParams*>(scmQueryParamsPtr.get()));
-
-    memcpy(rootToViewMatrix, scmViewDependentParamsPtr->GetRootToViewMatrix(), sizeof(double) * 4 * 4);
-
-    ScalableMeshQuadTreeContextMeshQuery<POINT, Extent3dType>* contextQueryP(new ScalableMeshQuadTreeContextMeshQuery < POINT, Extent3dType >
-                                                                                         (queryExtent,
-                                                                                         rootToViewMatrix,
-                                                                                         viewportRotMatrix,
-                                                                                         scmViewDependentParamsPtr->GetViewClipVector()
-                                                                                         )
-                                                                                         );
-    ScalableMeshMeshPtr returnMeshPtr(ScalableMeshMesh::Create());
-    if (!m_scmIndexPtr->Query(contextQueryP, returnMeshPtr.get()))
-        {
-        status = S_ERROR;
-        }
-
-    meshPtr = returnMeshPtr;
-    return status;
-    }
-
-/*----------------------------------------------------------------------------+
-|ScalableMeshContextMeshQuery::Query
-+----------------------------------------------------------------------------*/
-template <class POINT> int ScalableMeshContextMeshQuery<POINT>::_Query(bvector<IScalableMeshNodePtr>&                       meshNodes,
-                                                                             const DPoint3d*                               pQueryExtentPts,
-                                                                             int                                           nbQueryExtentPts,
-                                                                             const IScalableMeshMeshQueryParamsPtr&  scmQueryParamsPtr) const
-    {
-    int status = S_SUCCESS;
-    Extent3dType contentExtent(m_scmIndexPtr->GetContentExtent());
-
-    double minZ = ExtentOp<Extent3dType>::GetZMin(contentExtent);
-    double maxZ = ExtentOp<Extent3dType>::GetZMax(contentExtent);
-
-    Extent3dType queryExtent(ScalableMeshPointQuery::GetExtentFromClipShape<Extent3dType>(pQueryExtentPts,
-        nbQueryExtentPts,
-        minZ,
-        maxZ));
-
-    IScalableMeshViewDependentMeshQueryParamsPtr scmViewDependentParamsPtr = IScalableMeshViewDependentMeshQueryParamsPtr(dynamic_cast<ScalableMeshViewDependentMeshQueryParams*>(scmQueryParamsPtr.get()));
-
-    double viewportRotMatrix[3][3];
-    double rootToViewMatrix[4][4];
-    memcpy(rootToViewMatrix, scmViewDependentParamsPtr->GetRootToViewMatrix(), sizeof(double) * 4 * 4);
-
-    ScalableMeshQuadTreeContextMeshQuery<POINT, Extent3dType>* contextQueryP(new ScalableMeshQuadTreeContextMeshQuery < POINT, Extent3dType >
-                                                                             (queryExtent,
-                                                                             rootToViewMatrix,
-                                                                             viewportRotMatrix,
-                                                                             scmViewDependentParamsPtr->GetViewClipVector()
-                                                                             )
-                                                                             );
-
-    vector<typename SMPointIndexNode<POINT, Extent3dType>::QueriedNode> returnedMeshNodes;
-
-    if (m_scmIndexPtr->Query(contextQueryP, returnedMeshNodes))
-        {
-        meshNodes.resize(returnedMeshNodes.size());
-        for (size_t nodeInd = 0; nodeInd < returnedMeshNodes.size(); nodeInd++)
-            {
-            meshNodes[nodeInd] = new ScalableMeshNode<POINT>(returnedMeshNodes[nodeInd].m_indexNode);
-            }
-
-
-        status = S_SUCCESS;
-        }
-    else status = S_ERROR;
-
-
-    return status;
-    }
-
-template <class POINT> ScalableMeshFullResolutionMeshQuery<POINT>::ScalableMeshFullResolutionMeshQuery(const HFCPtr<SMPointIndex<POINT, Extent3dType>>& pointIndexPtr)
-    {
-    m_scmIndexPtr = pointIndexPtr;
-    }
-
-
-template <class POINT> ScalableMeshFullResolutionMeshQuery<POINT>::~ScalableMeshFullResolutionMeshQuery()
-    {}
-
-
-template <class POINT> int ScalableMeshFullResolutionMeshQuery<POINT>::_Query(bvector<IScalableMeshNodePtr>&                       meshNodes,
-                                                                              ClipVectorCP                              queryExtent3d,
-                                                                              const IScalableMeshMeshQueryParamsPtr&  scmQueryParamsPtr) const
-    {
-    int status = SUCCESS;
-    DRange3d range;
-    queryExtent3d->GetRange(range, nullptr);
-    ScalableMeshQuadTreeLevelMeshIndexQuery<POINT, Extent3dType>* meshQueryP(new ScalableMeshQuadTreeLevelMeshIndexQuery<POINT, Extent3dType>(
-        range, scmQueryParamsPtr->GetLevel() < (size_t)-1 ? scmQueryParamsPtr->GetLevel() : m_scmIndexPtr->GetDepth(), queryExtent3d, scmQueryParamsPtr->GetUseAllResolutions(), scmQueryParamsPtr->GetTargetPixelTolerance()));
-
-    try
-        {
-        vector<typename SMPointIndexNode<POINT, Extent3dType>::QueriedNode> returnedMeshNodes;
-
-        if (m_scmIndexPtr->Query(meshQueryP, returnedMeshNodes))
-            {
-            meshNodes.resize(returnedMeshNodes.size());
-            for (size_t nodeInd = 0; nodeInd < returnedMeshNodes.size(); nodeInd++)
-                {
-                meshNodes[nodeInd] = new ScalableMeshNode<POINT>(returnedMeshNodes[nodeInd].m_indexNode);
-                }
-
-
-            status = SUCCESS;
-            }
-        else
-            {
-            status = ERROR;
-            }
-        }
-    catch (...)
-        {
-        status = 1;
-        }
-    delete meshQueryP;
-    return status;
-    }
-
-template <class POINT> int ScalableMeshFullResolutionMeshQuery<POINT>::_Query(IScalableMeshMeshPtr&                                meshPtr,
-                                                                       const DPoint3d*                               pQueryExtentPts,
-                                                                       int                                           nbQueryExtentPts,
-                                                                       const IScalableMeshMeshQueryParamsPtr&  scmQueryParamsPtr) const
-    {
-    Extent3dType contentExtent(m_scmIndexPtr->GetContentExtent());
-
-    double minZ = ExtentOp<Extent3dType>::GetZMin(contentExtent);
-    double maxZ = ExtentOp<Extent3dType>::GetZMax(contentExtent);
-
-    Extent3dType queryExtent(ScalableMeshPointQuery::GetExtentFromClipShape<Extent3dType>(pQueryExtentPts,
-        nbQueryExtentPts,
-        minZ,
-        maxZ));
-    int status = SUCCESS;
-    static size_t maxNbPoints = 150000000000;
-    DPoint3d box[8] = { DPoint3d::From(ExtentOp<Extent3dType>::GetXMin(queryExtent), ExtentOp<Extent3dType>::GetYMin(queryExtent), ExtentOp<Extent3dType>::GetZMin(queryExtent)),
-        DPoint3d::From(ExtentOp<Extent3dType>::GetXMax(queryExtent), ExtentOp<Extent3dType>::GetYMin(queryExtent), ExtentOp<Extent3dType>::GetZMin(queryExtent)),
-        DPoint3d::From(ExtentOp<Extent3dType>::GetXMin(queryExtent), ExtentOp<Extent3dType>::GetYMax(queryExtent), ExtentOp<Extent3dType>::GetZMin(queryExtent)),
-        DPoint3d::From(ExtentOp<Extent3dType>::GetXMin(queryExtent), ExtentOp<Extent3dType>::GetYMin(queryExtent), ExtentOp<Extent3dType>::GetZMax(queryExtent)),
-        DPoint3d::From(ExtentOp<Extent3dType>::GetXMax(queryExtent), ExtentOp<Extent3dType>::GetYMax(queryExtent), ExtentOp<Extent3dType>::GetZMin(queryExtent)),
-        DPoint3d::From(ExtentOp<Extent3dType>::GetXMax(queryExtent), ExtentOp<Extent3dType>::GetYMin(queryExtent), ExtentOp<Extent3dType>::GetZMax(queryExtent)),
-        DPoint3d::From(ExtentOp<Extent3dType>::GetXMin(queryExtent), ExtentOp<Extent3dType>::GetYMax(queryExtent), ExtentOp<Extent3dType>::GetZMax(queryExtent)),
-        DPoint3d::From(ExtentOp<Extent3dType>::GetXMax(queryExtent), ExtentOp<Extent3dType>::GetYMax(queryExtent), ExtentOp<Extent3dType>::GetZMax(queryExtent)) };
-    ScalableMeshQuadTreeLevelMeshIndexQuery<POINT, Extent3dType>* meshQueryP(new ScalableMeshQuadTreeLevelMeshIndexQuery<POINT, Extent3dType>(queryExtent, m_scmIndexPtr->GetDepth(), box, scmQueryParamsPtr->GetTargetPixelTolerance()));
-
-    try
-        {
-        ScalableMeshMeshPtr returnMeshPtr(ScalableMeshMesh::Create());
-
-
-        if (m_scmIndexPtr->Query(meshQueryP, returnMeshPtr.get()))
-            {
-            meshPtr = returnMeshPtr;
-
-            status = SUCCESS;
-            }
-        else
-            {
-            status = ERROR;
-            }     
-        }
-    catch (...)
-        {
-        status = 1;
-        }
-    delete meshQueryP;
-    return status;
-    }
-
-template <class POINT> int ScalableMeshFullResolutionMeshQuery<POINT>::_Query(bvector<IScalableMeshNodePtr>&                       meshNodes,
-                                                                        const DPoint3d*                               pQueryExtentPts,
-                                                                        int                                           nbQueryExtentPts,
-                                                                        const IScalableMeshMeshQueryParamsPtr&  scmQueryParamsPtr) const
-    {
-    Extent3dType contentExtent(m_scmIndexPtr->GetContentExtent());
-
-    double minZ = ExtentOp<Extent3dType>::GetZMin(contentExtent);
-    double maxZ = ExtentOp<Extent3dType>::GetZMax(contentExtent);
-
-    Extent3dType queryExtent(ScalableMeshPointQuery::GetExtentFromClipShape<Extent3dType>(pQueryExtentPts,
-        nbQueryExtentPts,
-        minZ,
-        maxZ));
-    if (nbQueryExtentPts == 0) queryExtent = contentExtent;
-    int status = SUCCESS;
-
-    if (ExtentOp<Extent3dType>::GetWidth(queryExtent) == 0 || ExtentOp<Extent3dType>::GetHeight(queryExtent) == 0)
-        return status;    
-    
-    DRange3d range; 
-    DPoint3d box[8];
-
-    range.low.x = ExtentOp<Extent3dType>::GetXMin(queryExtent);
-    range.low.y = ExtentOp<Extent3dType>::GetYMin(queryExtent);
-    range.low.z = ExtentOp<Extent3dType>::GetZMin(queryExtent);
-    range.high.x = ExtentOp<Extent3dType>::GetXMax(queryExtent);
-    range.high.y = ExtentOp<Extent3dType>::GetYMax(queryExtent);
-    range.high.z = ExtentOp<Extent3dType>::GetZMax(queryExtent);
-
-    range.Get8Corners (box);
-
-    ScalableMeshQuadTreeLevelMeshIndexQuery<POINT, Extent3dType>* meshQueryP(new ScalableMeshQuadTreeLevelMeshIndexQuery<POINT, Extent3dType>(queryExtent, scmQueryParamsPtr->GetLevel() < (size_t)-1 ? scmQueryParamsPtr->GetLevel() : m_scmIndexPtr->GetDepth(), box, scmQueryParamsPtr->GetTargetPixelTolerance()));
-    try
-        {
-
-        vector<typename SMPointIndexNode<POINT, Extent3dType>::QueriedNode> returnedMeshNodes;
-
-        if (m_scmIndexPtr->Query(meshQueryP, returnedMeshNodes))
-            {
-            meshNodes.resize(returnedMeshNodes.size());
-            for (size_t nodeInd = 0; nodeInd < returnedMeshNodes.size(); nodeInd++)
-                {
-                meshNodes[nodeInd] = new ScalableMeshNode<POINT>(returnedMeshNodes[nodeInd].m_indexNode);
-                }
-
-
-            status = SUCCESS;
-            }
-        else
-            {
-            status = ERROR;
-            }   
-        }
-    catch (...)
-        {
-        status = 1;
-        }
-    delete meshQueryP;
-    return status;
-    }
-
-template <class POINT> ScalableMeshReprojectionMeshQuery<POINT>::ScalableMeshReprojectionMeshQuery(IScalableMeshMeshQueryPtr         originalQueryPtr,
-                                                                                     const HFCPtr<SMMeshIndex<POINT, Extent3dType>>& indexPtr,
-                                                                              const  GeoCoords::GCS& sourceGCS,
-                                                                              const  GeoCoords::GCS& targetGCS,
-                                               const DRange3d&        extentInTargetGCS)
-
-                                               : m_sourceGCS(sourceGCS),
-                                               m_targetGCS(targetGCS),
-                                               m_targetToSourceReproj(Reprojection::GetNull()),
-                                               m_sourceToTargetReproj(Reprojection::GetNull()),
-                                               m_extentInTargetGCS(extentInTargetGCS),
-                                               m_scmIndexPtr(indexPtr)
-    {
-    m_originalQueryPtr = originalQueryPtr;
-
-    static const ReprojectionFactory REPROJECTION_FACTORY;
-
-    SMStatus reprojCreateStatus;
-    m_targetToSourceReproj = REPROJECTION_FACTORY.Create(m_targetGCS, m_sourceGCS, 0, reprojCreateStatus);
-    assert(SMStatus::S_SUCCESS == reprojCreateStatus);
-
-    m_sourceToTargetReproj = REPROJECTION_FACTORY.Create(m_sourceGCS, m_targetGCS, 0, reprojCreateStatus);
-    assert(SMStatus::S_SUCCESS == reprojCreateStatus);
-    }
-
-
-template <class POINT> int ScalableMeshReprojectionMeshQuery<POINT>::_Query(bvector<IScalableMeshNodePtr>&                       meshNodes,
-                                                                            ClipVectorCP                                   queryExtent3d,
-                                                                            const IScalableMeshMeshQueryParamsPtr& scmQueryParamsPtr) const
-    {
-    assert(!"not implemented");
-    return SMStatus::S_ERROR;
-    }
-
-template <class POINT> int ScalableMeshReprojectionMeshQuery<POINT>::_Query(IScalableMeshMeshPtr&                               meshPtr,
-                                       const DPoint3d*                              pQueryExtentPts,
-                                       int                                          nbQueryExtentPts,
-                                       const IScalableMeshMeshQueryParamsPtr& scmQueryParamsPtr) const
-    {
-    bvector<DPoint3d> extentReprojected;
-    if (nbQueryExtentPts > 0)
-        {
-        // Create a shape from clip points
-        HFCPtr<HVE2DShape> pReprojectedShape = ReprojectShapeDomainLimited(const_cast<BENTLEY_NAMESPACE_NAME::GeoCoordinates::BaseGCSCPtr&>(m_sourceGCS.GetGeoRef().GetBasePtr()),
-                                                                           const_cast<BENTLEY_NAMESPACE_NAME::GeoCoordinates::BaseGCSCPtr&>(m_targetGCS.GetGeoRef().GetBasePtr()), pQueryExtentPts, nbQueryExtentPts);
-
-        if (NULL == pReprojectedShape) return ERROR;
-
-        // We extract the list of points from the simple shape
-        HGF2DLocationCollection listOfPoints;
-        if (NULL != pReprojectedShape)
-            pReprojectedShape->Drop(&listOfPoints, 0.0);
-
-        extentReprojected.resize(listOfPoints.size());
-
-        struct HGF2DLocationToDPoint3d : unary_function<HGF2DLocation, DPoint3d>
-            {
-            DPoint3d operator () (const HGF2DLocation& rhs) const
-                {
-                const DPoint3d myPoint = { rhs.GetX(), rhs.GetY(), 0.0 };
-                return myPoint;
-                }
-            };
-        std::transform(listOfPoints.begin(), listOfPoints.end(), &extentReprojected[0], HGF2DLocationToDPoint3d());
-        }
-
-   int status = m_originalQueryPtr->Query(meshPtr, &extentReprojected[0], (int)nbQueryExtentPts, scmQueryParamsPtr);
-    if(status == SUCCESS) m_sourceToTargetReproj.Reproject(meshPtr->EditPoints(), meshPtr->GetNbPoints(), meshPtr->EditPoints());
-    return status;
-    }
-
-template <class POINT> int ScalableMeshReprojectionMeshQuery<POINT>::_Query(bvector<IScalableMeshNodePtr>&                      meshNodes,
-                                       const DPoint3d*                              pQueryExtentPts,
-                                       int                                          nbQueryExtentPts,
-                                       const IScalableMeshMeshQueryParamsPtr& scmQueryParamsPtr) const
-    {
-    bvector<DPoint3d> extentReprojected;
-    if (nbQueryExtentPts > 0)
-        {
-        // Create a shape from clip points
-        HFCPtr<HVE2DShape> pReprojectedShape = ReprojectShapeDomainLimited(const_cast<BENTLEY_NAMESPACE_NAME::GeoCoordinates::BaseGCSCPtr&>(m_sourceGCS.GetGeoRef().GetBasePtr()),
-                                                                           const_cast<BENTLEY_NAMESPACE_NAME::GeoCoordinates::BaseGCSCPtr&>(m_targetGCS.GetGeoRef().GetBasePtr()), pQueryExtentPts, nbQueryExtentPts);
-
-        if (NULL == pReprojectedShape) return ERROR;
-
-        // We extract the list of points from the simple shape
-        HGF2DLocationCollection listOfPoints;
-        if (NULL != pReprojectedShape)
-            pReprojectedShape->Drop(&listOfPoints, 0.0);
-        extentReprojected.resize(listOfPoints.size());
-
-        struct HGF2DLocationToDPoint3d : unary_function<HGF2DLocation, DPoint3d>
-            {
-            DPoint3d operator () (const HGF2DLocation& rhs) const
-                {
-                const DPoint3d myPoint = { rhs.GetX(), rhs.GetY(), 0.0 };
-                return myPoint;
-                }
-            };
-        std::transform(listOfPoints.begin(), listOfPoints.end(), &extentReprojected[0], HGF2DLocationToDPoint3d());
-        }
-    IScalableMeshMeshQueryParamsPtr reprojectedQueryParams = new ScalableMeshViewDependentMeshQueryParams(*dynamic_cast<ScalableMeshViewDependentMeshQueryParams*>(scmQueryParamsPtr.get()));
-    GeoCoordinates::BaseGCSCPtr targetGCSP = &*m_targetGCS.GetGeoRef().GetBasePtr();
-    GeoCoordinates::BaseGCSCPtr sourceGCSP = &*m_sourceGCS.GetGeoRef().GetBasePtr();
-    reprojectedQueryParams->SetGCS(sourceGCSP,
-                                targetGCSP);
-    int status = m_originalQueryPtr->Query(meshNodes, &extentReprojected[0], (int)nbQueryExtentPts, reprojectedQueryParams);
-    for (size_t i = 0; i < meshNodes.size(); i++)
-        {
-        meshNodes[i] = IScalableMeshNodePtr(new ScalableMeshNodeWithReprojection<POINT>(meshNodes[i], m_sourceToTargetReproj));
-        }
-    return status;
-    }
-
-template <class POINT> ScalableMeshNodeRayQuery<POINT>::ScalableMeshNodeRayQuery(const HFCPtr<SMPointIndex<POINT, Extent3dType>>& pointIndexPtr)
-    {
-    m_scmIndexPtr = pointIndexPtr;
-    }
-
-template <class POINT> ScalableMeshNodeRayQuery<POINT>::~ScalableMeshNodeRayQuery()
-    {
-    }
-
-template <class POINT> ScalableMeshNodePlaneQuery<POINT>::ScalableMeshNodePlaneQuery(const HFCPtr<SMPointIndex<POINT, Extent3dType>>& pointIndexPtr)
-    {
-    m_scmIndexPtr = pointIndexPtr;
-    }
-
-template <class POINT> ScalableMeshNodePlaneQuery<POINT>::~ScalableMeshNodePlaneQuery()
-    {}
-
-#define LOAD_NODE \
-    if (!m_node->IsLoaded()) \
-        m_node->Load(); \
-
-
-template <class POINT> ScalableMeshNode<POINT>::ScalableMeshNode(HFCPtr<SMPointIndexNode<POINT, Extent3dType>>& nodePtr)
-    {        
-    m_node = nodePtr;
-    }
-
-template <class POINT> bool ScalableMeshNode<POINT>::_ArePoints3d() const
-    {
-    LOAD_NODE
-
-    return m_node->m_nodeHeader.m_arePoints3d;
-    }
-
-template <class POINT> bool ScalableMeshNode<POINT>::_ArePointsFullResolution() const
-    {
-    LOAD_NODE
-
-    return m_node->m_nodeHeader.m_IsLeaf;
-    }
-
-template <class POINT> IScalableMeshMeshPtr ScalableMeshNode<POINT>::_GetMesh(IScalableMeshMeshFlagsPtr& flags) const
-        {
-        LOAD_NODE
-
-    auto m_meshNode = dynamic_pcast<SMMeshIndexNode<POINT, Extent3dType>, SMPointIndexNode<POINT, Extent3dType>>(m_node);
-
-    IScalableMeshMeshPtr meshP;    
-    if (flags->ShouldSaveToCache())
-        {
-        RefCountedPtr<SMMemoryPoolGenericBlobItem<IScalableMeshMeshPtr>> poolMemItemPtr;
-        if (SMMemoryPool::GetInstance()->GetItem<IScalableMeshMeshPtr>(poolMemItemPtr, m_meshNode->m_smMeshPoolItemId, m_meshNode->GetBlockID().m_integerID, SMStoreDataType::Mesh3D, (uint64_t)m_meshNode->m_SMIndex))
-            {
-            return *(poolMemItemPtr->GetData());
-            }
-        }
-
-    DPoint3d*       toLoadPoints = 0;
-    size_t          toLoadNbPoints = 0;
-    int32_t*        toLoadFaceIndexes = 0;
-    size_t          toLoadNbFaceIndexes = 0;
-    DPoint2d*        toLoadUv = 0;
-    const int32_t*  toLoadUvIndex = 0;
-    size_t          toLoadUvCount = 0;
-
-    RefCountedPtr<SMMemoryPoolVectorItem<POINT>> pointsPtr(m_meshNode->GetPointsPtr());
-
-    if (flags->ShouldLoadGraph())
-        {
-//        m_meshNode->PinGraph();
-#ifdef SCALABLE_MESH_ATP
-        int64_t loadAttempts;
-        int64_t loadMisses;
-        IScalableMeshATP::GetInt(L"nOfGraphLoadAttempts", loadAttempts);
-        IScalableMeshATP::GetInt(L"nOfGraphStoreMisses", loadMisses);
-        loadAttempts++;
-#endif
-
-        RefCountedPtr<SMMemoryPoolGenericBlobItem<MTGGraph>> graphPtr(m_meshNode->GetGraphPtr());
-#ifdef SCALABLE_MESH_ATP
-        IScalableMeshATP::StoreInt(L"nOfGraphLoadAttempts", loadAttempts);
-        IScalableMeshATP::StoreInt(L"nOfGraphStoreMisses", loadMisses);
-#endif
-        RefCountedPtr<SMMemoryPoolVectorItem<int32_t>> ptIndices(m_meshNode->GetPtsIndicePtr());
-
-        ScalableMeshMeshWithGraphPtr meshPtr;
-        if (graphPtr->GetSize() > 1)
-           meshPtr = ScalableMeshMeshWithGraph::Create(graphPtr->EditData(), ArePoints3d());
-        else
-            {
-            MTGGraph * graph = new MTGGraph();
-            bvector<int> componentPointsId;
-            CreateGraphFromIndexBuffer(graph, (const long*)&(*ptIndices)[0], (int)ptIndices->size(), (int)pointsPtr->size(), componentPointsId, (&pointsPtr->operator[](0)));
-
-            meshPtr = ScalableMeshMeshWithGraph::Create(graph, ArePoints3d());
-            }
-
-
-        
-        int status = meshPtr->AppendMesh(pointsPtr->size(), const_cast<DPoint3d*>(&pointsPtr->operator[](0)), ptIndices->size(), &(*ptIndices)[0], 0, 0, 0, 0, 0, 0);
-        assert(status == SUCCESS);
-        meshP = meshPtr.get();
-        }
-    else
-        {               
-        //NEEDS_WORK_SM_PROGRESSIF : Node header loaded unexpectingly  
-        
-        if (pointsPtr->size() > 0)
-            {           
-            ScalableMeshMeshPtr meshPtr = ScalableMeshMesh::Create();
-        
-            vector<DPoint3d> dataPoints(pointsPtr->size());
-            pointsPtr->get(&dataPoints[0], dataPoints.size());
-
-            vector<int32_t> dataFaceIndexes;
-            vector<int32_t> dataUVIndexes;
-            vector<DPoint2d> dataUVCoords;
-
-            RefCountedPtr<SMMemoryPoolVectorItem<int32_t>> ptIndices;
-            RefCountedPtr<SMMemoryPoolVectorItem<int32_t>> uvIndexes;
-            RefCountedPtr<SMMemoryPoolVectorItem<DPoint2d>> uvCoords;
-
-            if (flags->ShouldLoadIndices())
-                {
-                ptIndices = m_meshNode->GetPtsIndicePtr();
-                dataFaceIndexes.resize(ptIndices->size());
-                if (ptIndices->size() > 0) ptIndices->get(&dataFaceIndexes[0], dataFaceIndexes.size());
-                }
-            
-            if (flags->ShouldLoadTexture())
-                {
-                assert(flags->ShouldLoadIndices() == true);
-                if ((uvIndexes = m_meshNode->GetUVsIndicesPtr()) != nullptr)
-                    {
-                    dataUVIndexes.resize(uvIndexes->size());
-                    if (uvIndexes->size() > 0) uvIndexes->get(&dataUVIndexes[0], dataUVIndexes.size());
-                    }
-
-                if ((uvCoords = m_meshNode->GetUVCoordsPtr()) != nullptr)
-                    {
-                    dataUVCoords.resize(uvCoords->size());
-                    if (uvCoords->size() > 0) uvCoords->get(&dataUVCoords[0], dataUVCoords.size());
-                    }
-                }
-
-            bool clipsLoaded = false;
-            if (flags->ShouldLoadClips())
-                {
-                m_meshNode->ComputeMergedClips();
-                uint64_t clipId = 0;
-                if (m_meshNode->HasClip(clipId))
-                    {
-                    for (const auto& diffSet : *m_meshNode->GetDiffSetPtr())
-                        {
-                        if (diffSet.clientID == clipId)
-                            {
-                            diffSet.ApplyClipDiffSetToMesh<DPoint3d, DPoint2d>(toLoadPoints, toLoadNbPoints, toLoadFaceIndexes, toLoadNbFaceIndexes, 
-                                                           toLoadUv, toLoadUvIndex, toLoadUvCount, 
-                                                           dataPoints.data(), dataPoints.size(),
-                                                           dataFaceIndexes.data(), dataFaceIndexes.size(),
-                                                           dataUVCoords.data(), dataUVIndexes.data(), dataUVCoords.size(), DPoint3d::From(0,0,0));
-                            clipsLoaded = true;
-                            }
-                        }
-
-                    }
-                }
-
-            if (!clipsLoaded)
-                {
-                toLoadPoints = dataPoints.data();
-                toLoadNbPoints = dataPoints.size();
-                if (ptIndices.IsValid() && ptIndices->size() > 0)
-                    {
-                    toLoadFaceIndexes = dataFaceIndexes.data();
-                    toLoadNbFaceIndexes = dataFaceIndexes.size();
-                    }
-                if (uvCoords.IsValid())
-                    {
-                    toLoadUv = dataUVCoords.data();
-                    toLoadUvIndex = dataUVIndexes.data();
-                    toLoadUvCount = dataUVCoords.size();
-                    }
-                }
-
-            int status = meshPtr->AppendMesh(toLoadNbPoints, toLoadPoints, 0, 0, 0, 0, 0, 0, 0, 0);
-
-            if (ptIndices.IsValid() && ptIndices->size() > 0)
-                {
-                status = meshPtr->AppendMesh(0, 0, toLoadNbFaceIndexes, toLoadFaceIndexes, 0, 0, 0, toLoadUvCount, toLoadUv, toLoadUvIndex);
-                }
-            
-            if ((meshPtr->GetNbFaces() == 0) && flags->ShouldLoadIndices())
-                {                                              
-                return nullptr;
-                }
-
-            assert(status == SUCCESS || m_node->GetNbPoints() ==0);        
-
-
-            if (flags->ShouldPrecomputeBoxes())
-                meshPtr->StoreTriangleBoxes();
-            meshP = meshPtr.get();            
-            }        
-        }
-    
-    if (meshP == nullptr || ((meshP->GetNbFaces() == 0) && flags->ShouldLoadIndices())) return nullptr;
-
-    if (flags->ShouldSaveToCache())
-        {
-        RefCountedPtr<SMMemoryPoolGenericBlobItem<IScalableMeshMeshPtr>> storedMemoryPoolItem(
-#ifndef VANCOUVER_API   
-            new SMMemoryPoolGenericBlobItem<IScalableMeshMeshPtr>(new IScalableMeshMeshPtr(meshP), 0, m_meshNode->GetBlockID().m_integerID, SMStoreDataType::Mesh3D, (uint64_t)m_meshNode->m_SMIndex)
-#else
-            SMMemoryPoolGenericBlobItem<IScalableMeshMeshPtr>::CreateItem(new IScalableMeshMeshPtr(meshP), 0, m_meshNode->GetBlockID().m_integerID, SMStoreDataType::Mesh3D, (uint64_t)m_meshNode->m_SMIndex)
-#endif
-        );
-        SMMemoryPoolItemBasePtr memPoolItemPtr(storedMemoryPoolItem.get());
-        m_meshNode->m_smMeshPoolItemId = SMMemoryPool::GetInstance()->AddItem(memPoolItemPtr);
-        }
-
-    return meshP;    
-    }
-
-template <class POINT> IScalableMeshMeshPtr ScalableMeshNode<POINT>::_GetMeshUnderClip2(IScalableMeshMeshFlagsPtr& flags, ClipVectorPtr clips, uint64_t coverageID, bool isClipBoundary) const
-    {
-    LOAD_NODE
-
-        auto m_meshNode = dynamic_pcast<SMMeshIndexNode<POINT, Extent3dType>, SMPointIndexNode<POINT, Extent3dType>>(m_node);
-
-    IScalableMeshMeshPtr meshP;
-    if (flags->ShouldSaveToCache())
-        {
-        RefCountedPtr<SMMemoryPoolGenericBlobItem<IScalableMeshMeshPtr>> poolMemItemPtr;
-        if (SMMemoryPool::GetInstance()->GetItem<IScalableMeshMeshPtr>(poolMemItemPtr, m_meshNode->m_smMeshPoolItemId, m_meshNode->GetBlockID().m_integerID, SMStoreDataType::Mesh3D, (uint64_t)m_meshNode->m_SMIndex))
-            {
-            return *(poolMemItemPtr->GetData());
-            }
-        }
-
-    DPoint3d*       toLoadPoints = 0;
-    size_t          toLoadNbPoints = 0;
-    int32_t*        toLoadFaceIndexes = 0;
-    size_t          toLoadNbFaceIndexes = 0;
-    DPoint2d*        toLoadUv = 0;
-    const int32_t*  toLoadUvIndex = 0;
-    size_t          toLoadUvCount = 0;
-
-    RefCountedPtr<SMMemoryPoolVectorItem<POINT>> pointsPtr(m_meshNode->GetPointsPtr());
-
-    if (flags->ShouldLoadGraph())
-        {
-        //        m_meshNode->PinGraph();
-#ifdef SCALABLE_MESH_ATP
-        int64_t loadAttempts;
-        int64_t loadMisses;
-        IScalableMeshATP::GetInt(L"nOfGraphLoadAttempts", loadAttempts);
-        IScalableMeshATP::GetInt(L"nOfGraphStoreMisses", loadMisses);
-        loadAttempts++;
-#endif
-
-        RefCountedPtr<SMMemoryPoolGenericBlobItem<MTGGraph>> graphPtr(m_meshNode->GetGraphPtr());
-#ifdef SCALABLE_MESH_ATP
-        IScalableMeshATP::StoreInt(L"nOfGraphLoadAttempts", loadAttempts);
-        IScalableMeshATP::StoreInt(L"nOfGraphStoreMisses", loadMisses);
-#endif
-        RefCountedPtr<SMMemoryPoolVectorItem<int32_t>> ptIndices(m_meshNode->GetPtsIndicePtr());
-
-        ScalableMeshMeshWithGraphPtr meshPtr;
-        if (graphPtr->GetSize() > 1)
-            meshPtr = ScalableMeshMeshWithGraph::Create(graphPtr->EditData(), ArePoints3d());
-        else
-            {
-            MTGGraph * graph = new MTGGraph();
-            bvector<int> componentPointsId;
-            CreateGraphFromIndexBuffer(graph, (const long*)&(*ptIndices)[0], (int)ptIndices->size(), (int)pointsPtr->size(), componentPointsId, (&pointsPtr->operator[](0)));
-
-            meshPtr = ScalableMeshMeshWithGraph::Create(graph, ArePoints3d());
-            }
-
-
-
-        int status = meshPtr->AppendMesh(pointsPtr->size(), const_cast<DPoint3d*>(&pointsPtr->operator[](0)), ptIndices->size(), &(*ptIndices)[0], 0, 0, 0, 0, 0, 0);
-        assert(status == SUCCESS);
-        meshP = meshPtr.get();
-        }
-    else
-        {
-        //NEEDS_WORK_SM_PROGRESSIF : Node header loaded unexpectingly  
-
-        if (pointsPtr->size() > 0)
-            {
-            ScalableMeshMeshPtr meshPtr = ScalableMeshMesh::Create();
-
-            vector<DPoint3d> dataPoints(pointsPtr->size());
-            pointsPtr->get(&dataPoints[0], dataPoints.size());
-
-            vector<int32_t> dataFaceIndexes;
-            vector<int32_t> dataUVIndexes;
-            vector<DPoint2d> dataUVCoords;
-
-            RefCountedPtr<SMMemoryPoolVectorItem<int32_t>> ptIndices;
-            RefCountedPtr<SMMemoryPoolVectorItem<int32_t>> uvIndexes;
-            RefCountedPtr<SMMemoryPoolVectorItem<DPoint2d>> uvCoords;
-
-            if (flags->ShouldLoadIndices())
-                {
-                ptIndices = m_meshNode->GetPtsIndicePtr();
-                dataFaceIndexes.resize(ptIndices->size());
-                if (ptIndices->size() > 0) ptIndices->get(&dataFaceIndexes[0], dataFaceIndexes.size());
-                }
-
-            if (flags->ShouldLoadTexture())
-                {
-                assert(flags->ShouldLoadIndices() == true);
-                if ((uvIndexes = m_meshNode->GetUVsIndicesPtr()) != nullptr)
-                    {
-                    dataUVIndexes.resize(uvIndexes->size());
-                    if (uvIndexes->size() > 0) uvIndexes->get(&dataUVIndexes[0], dataUVIndexes.size());
-                    }
-
-                if ((uvCoords = m_meshNode->GetUVCoordsPtr()) != nullptr)
-                    {
-                    dataUVCoords.resize(uvCoords->size());
-                    if (uvCoords->size() > 0) uvCoords->get(&dataUVCoords[0], dataUVCoords.size());
-                    }
-                }
-
-            bool mustAppendDefaultMesh = true;
-            if (flags->ShouldLoadClips())
-                {
-                const DifferenceSet* clipDiffSet = nullptr;
-                bool anythingToApply = false;
-                mustAppendDefaultMesh = false;
-                if (m_meshNode->m_nbClips > 0)
-                    {
-                    m_meshNode->ComputeMergedClips();
-                    if (coverageID == 0 || m_meshNode->HasClip(coverageID))
-                        {
-                        for (const auto& diffSet : *m_meshNode->GetDiffSetPtr())
-                            {
-                            if (diffSet.clientID == coverageID)
-                                {
-                                anythingToApply = true;
-                                clipDiffSet = &diffSet;
-                                }
-                            }
-                        }
-                    }
-
-                if (anythingToApply)
-                    {
-                    clipDiffSet->ApplyClipDiffSetToMesh<DPoint3d, DPoint2d>(toLoadPoints, toLoadNbPoints, toLoadFaceIndexes, toLoadNbFaceIndexes,
-                        toLoadUv, toLoadUvIndex, toLoadUvCount,
-                        dataPoints.data(), dataPoints.size(),
-                        dataFaceIndexes.data(), dataFaceIndexes.size(),
-                        dataUVCoords.data(), dataUVIndexes.data(), dataUVCoords.size(), DPoint3d::From(0, 0, 0));
-                    }
-                else
-                    {
-                    mustAppendDefaultMesh = !isClipBoundary;
-                    }
-                }
-            if (mustAppendDefaultMesh)
-                {
-                toLoadPoints = dataPoints.data();
-                toLoadNbPoints = dataPoints.size();
-                if (ptIndices.IsValid() && ptIndices->size() > 0)
-                    {
-                    toLoadFaceIndexes = dataFaceIndexes.data();
-                    toLoadNbFaceIndexes = dataFaceIndexes.size();
-                    }
-                if (uvCoords.IsValid())
-                    {
-                    toLoadUv = dataUVCoords.data();
-                    toLoadUvIndex = dataUVIndexes.data();
-                    toLoadUvCount = dataUVCoords.size();
-                    }
-                }
-
-            int status = meshPtr->AppendMesh(toLoadNbPoints, toLoadPoints, 0, 0, 0, 0, 0, 0, 0, 0);
-            BeAssert(status == SUCCESS);
-
-            if (ptIndices.IsValid() && ptIndices->size() > 0)
-                {
-                status = meshPtr->AppendMesh(0, 0, toLoadNbFaceIndexes, toLoadFaceIndexes, 0, 0, 0, toLoadUvCount, toLoadUv, toLoadUvIndex);
-                BeAssert(status == SUCCESS);
-                }
-
-            if (clips != nullptr)
-                {
-                static std::mutex mtx;
-                std::lock_guard<std::mutex> lock(mtx);
-                bvector<DPoint3d> clearedPts;
-                bvector<int32_t> clearedIndices;
-                bvector<int32_t> newUvsIndices;
-                bvector<DPoint2d> newUvs;
-                bvector<bvector<PolyfaceHeaderPtr>> polyfaces;
-                map<DPoint3d, int32_t, DPoint3dZYXTolerancedSortComparison> mapOfPoints(DPoint3dZYXTolerancedSortComparison(1e-5, 0));
-                GetRegionsFromClipVector3D(polyfaces, clips.get(), meshPtr->GetPolyfaceQuery());
-
-<<<<<<< HEAD
-                meshPtr = ScalableMeshMesh::Create();
-                //for (int clipID = 0; clipID < clips->size(); clipID++)
-                //    {
-                //    int polyfaceID = (*clips)[clipID]->IsMask() ? 1 : 0;
-                    if (!polyfaces[1].empty())
-                        {
-                        DifferenceSet clipped = DifferenceSet::FromPolyfaceSet(polyfaces[1], mapOfPoints, 1);
-                        clearedPts = clipped.addedVertices;
-                        clearedIndices = clipped.addedFaces;
-                        newUvsIndices = clipped.addedUvIndices;
-                        newUvs = clipped.addedUvs;
-                        status = meshPtr->AppendMesh(clearedPts.size(), clearedPts.data(), clearedIndices.size(), clearedIndices.data(), 0, 0, 0, newUvs.size(), newUvs.data(), newUvsIndices.data());
-                        BeAssert(status == SUCCESS);
-                        }
-                 //   }
-=======
-                // Clear mesh
-                meshPtr = ScalableMeshMesh::Create();
-
-                // Reconstruct mesh with new polyface
-                auto polyface = polyfaces[1].empty() ? nullptr : polyfaces[1][0];
-                if (polyface != nullptr)
-                    {
-                    status = meshPtr->AppendMesh(polyface->Point().size(), polyface->Point().data(),
-                                                 polyface->PointIndex().size(), polyface->PointIndex().data(),
-                                                 0, 0, 0,
-                                                 polyface->Param().size(), polyface->Param().data(),
-                                                 polyface->ParamIndex().data());
-                    BeAssert(status == SUCCESS);
-                    }
->>>>>>> 382978fa
-
-                }
-
-            if ((meshPtr->GetNbFaces() == 0) && flags->ShouldLoadIndices())
-                {
-                return nullptr;
-                }
-
-            assert(status == SUCCESS || m_node->GetNbPoints() == 0);
-
-
-            if (flags->ShouldPrecomputeBoxes())
-                meshPtr->StoreTriangleBoxes();
-            meshP = meshPtr.get();
-            }
-        }
-
-    if (meshP == nullptr || ((meshP->GetNbFaces() == 0) && flags->ShouldLoadIndices())) return nullptr;
-
-    if (flags->ShouldSaveToCache())
-        {
-        RefCountedPtr<SMMemoryPoolGenericBlobItem<IScalableMeshMeshPtr>> storedMemoryPoolItem(
-#ifndef VANCOUVER_API   
-            new SMMemoryPoolGenericBlobItem<IScalableMeshMeshPtr>(new IScalableMeshMeshPtr(meshP), 0, m_meshNode->GetBlockID().m_integerID, SMStoreDataType::Mesh3D, (uint64_t)m_meshNode->m_SMIndex)
-#else
-            SMMemoryPoolGenericBlobItem<IScalableMeshMeshPtr>::CreateItem(new IScalableMeshMeshPtr(meshP), 0, m_meshNode->GetBlockID().m_integerID, SMStoreDataType::Mesh3D, (uint64_t)m_meshNode->m_SMIndex)
-#endif
-        );
-        SMMemoryPoolItemBasePtr memPoolItemPtr(storedMemoryPoolItem.get());
-        m_meshNode->m_smMeshPoolItemId = SMMemoryPool::GetInstance()->AddItem(memPoolItemPtr);
-        }
-
-    return meshP;
-    }
-
-template <class POINT> IScalableMeshMeshPtr ScalableMeshNode<POINT>::_GetMeshUnderClip(IScalableMeshMeshFlagsPtr& flags, uint64_t clipId) const
-    {
-    LOAD_NODE
-
-    if (m_node->GetNbPoints() == 0) return nullptr;
-    
-    IScalableMeshMeshPtr meshP;
-    ScalableMeshMeshPtr meshPtr = ScalableMeshMesh::Create();
-    auto m_meshNode = dynamic_pcast<SMMeshIndexNode<POINT, Extent3dType>, SMPointIndexNode<POINT, Extent3dType>>(m_node);
-
-    RefCountedPtr<SMMemoryPoolVectorItem<POINT>> pointsPtr(m_node->GetPointsPtr());
-    bvector<DPoint3d> allPts(pointsPtr->size());
-    memcpy(&allPts[0], &pointsPtr->operator[](0), pointsPtr->size()*sizeof(DPoint3d));
-    for (size_t i = 0; i < m_meshNode->m_nbClips; ++i)
-        {
-        DifferenceSet d = m_meshNode->GetClipSet(i);
-        if (d.clientID == clipId && d.toggledForID)
-            {
-            allPts.insert(allPts.end(), d.addedVertices.begin(), d.addedVertices.end());
-            int status = meshPtr->AppendMesh(allPts.size(), &allPts[0], 0, 0, 0, 0, 0, 0, 0, 0);
-
-            if (d.addedFaces.size() == 0) break;
-            bvector<int32_t> allIndices;
-            for (int k = 0; k + 2 < d.addedFaces.size();k  += 3)
-                {
-
-                for (size_t j = 0; j < 3; ++j)
-                    {
-                    int32_t idx = (int32_t)(d.addedFaces[k + j] >= d.firstIndex ? d.addedFaces[k + j] - d.firstIndex + m_node->GetNbPoints() + 1 : d.addedFaces[k + j]);
-                    assert(idx > 0 && idx <= m_node->GetNbPoints() + d.addedVertices.size());
-                    allIndices.push_back(idx);
-                    }
-                }
-
-            status = meshPtr->AppendMesh(0, 0, allIndices.size(), &allIndices[0], 0, 0, 0, 0, 0, 0);
-            meshP = meshPtr.get();
-            assert(status == SUCCESS);
-            break;
-            }
-        }
-    
-    if (meshP.get() != nullptr && meshP->GetNbFaces() == 0) return nullptr;
-    return meshP;
-    }
-
-template <class POINT> bool ScalableMeshNode<POINT>::ComputeDiffSet(DifferenceSet& diffs, const bset<uint64_t>& clipsToShow, bool shouldInvertClips) const
-    {
-#ifdef USE_DIFFSET
-    bool allClips = true;
-    for (bool val : clipsToShow) if (!val) allClips = false;
-#endif
-
-    auto m_meshNode = dynamic_pcast<SMMeshIndexNode<POINT, Extent3dType>, SMPointIndexNode<POINT, Extent3dType>>(m_node);
-    //std::cout << "ComputeDiffset for node " << m_meshNode->GetBlockID().m_integerID << std::endl;
-    diffs.firstIndex = (int)m_meshNode->GetNbPoints() + 1;
-    bool wasApplied = false;
-    //auto m_meshNode = dynamic_pcast<SMMeshIndexNode<POINT, Extent3dType>, SMPointIndexNode<POINT, Extent3dType>>(m_node);    
-    for (size_t i = 0; i < m_meshNode->m_nbClips; ++i)
-        {
-        DifferenceSet d = m_meshNode->GetClipSet(i);
-        bool diffsetEnabledForSelection = (d.clientID == 0 || (d.clientID < ((uint64_t)-1) && clipsToShow.count(d.clientID) == 0) && d.upToDate);
-
-
-        if (d.toggledForID && ((diffsetEnabledForSelection && !shouldInvertClips) || (shouldInvertClips && !diffsetEnabledForSelection)))
-                {
-                wasApplied = true;
-                //meshPtr->ApplyDifferenceSet(d);
-                diffs.ApplySet(d, 0);
-                //break;
-
-            }
-        }
-    return wasApplied;
-    }
-
-template <class POINT> IScalableMeshMeshPtr ScalableMeshNode<POINT>::_GetMeshByParts(const bset<uint64_t>& clipsToShow) const
-    {
-    LOAD_NODE
-        
-    auto m_meshNode = dynamic_pcast<SMMeshIndexNode<POINT, Extent3dType>, SMPointIndexNode<POINT, Extent3dType>>(m_node);    
-    IScalableMeshMeshPtr meshP;
-    //NEEDS_WORK_SM_PROGRESSIF : Node header loaded unexpectingly
-    if (m_node->GetNbPoints() > 0)
-        {
-        //auto m_meshNode = dynamic_pcast<SMMeshIndexNode<POINT, Extent3dType>, SMPointIndexNode<POINT, Extent3dType>>(m_node);        
-        ScalableMeshMeshPtr meshPtr = ScalableMeshMesh::Create();
-
-        RefCountedPtr<SMMemoryPoolVectorItem<POINT>> pointsPtr(m_node->GetPointsPtr());
-
-        vector<DPoint3d> dataPoints(pointsPtr->size());
-
-        PtToPtConverter converter;
-
-        for (size_t pointInd = 0; pointInd < pointsPtr->size(); pointInd++)
-            {
-            dataPoints[pointInd] = converter.operator()(pointsPtr->operator[](pointInd));
-            }
-
-        int status = meshPtr->AppendMesh(pointsPtr->size(), &dataPoints[0], 0, 0, 0, 0, 0, 0, 0, 0);               
-        
-        RefCountedPtr<SMMemoryPoolVectorItem<int32_t>> faceIndexes = m_meshNode->GetPtsIndicePtr();        
-
-        if (faceIndexes->size() > 0)
-            {
-            RefCountedPtr<SMMemoryPoolVectorItem<int32_t>> uvIndexes = m_meshNode->GetUVsIndicesPtr();
-            RefCountedPtr<SMMemoryPoolVectorItem<DPoint2d>> uvCoords = m_meshNode->GetUVCoordsPtr();        
-
-            status = meshPtr->AppendMesh(0, 0, faceIndexes->size(), &(*faceIndexes)[0], 0, 0, 0, uvCoords->size(), &(*uvCoords)[0], &(*uvIndexes)[0]);
-            }
-
-        // release all                                   
-        if (meshPtr->GetNbFaces() == 0)
-            {                                    
-            return nullptr;
-            }
-
-        if (clipsToShow.size() > 0 && status == SUCCESS)
-            {
-            DifferenceSet diffs;
-
-            ComputeDiffSet(diffs, clipsToShow);
-
-
-            if (m_meshNode->m_nbClips > 0)
-                {                
-                meshPtr->ApplyClipMesh(diffs);                
-                }
-
-            }
-        assert(status == SUCCESS || m_node->GetNbPoints() == 0);
-
-        meshP = meshPtr.get();        
-        }
-            
-    if (meshP != nullptr && meshP->GetNbFaces() == 0) return nullptr;
-
-    return meshP;
-    }
-
-template <class POINT> IScalableMeshTexturePtr ScalableMeshNode<POINT>::_GetTexture() const
-    {
-    LOAD_NODE
-    
-    IScalableMeshTexturePtr texturePtr;
-    
-    if (m_node->GetNbPoints() > 0)
-        {
-        auto meshNode = dynamic_pcast<SMMeshIndexNode<POINT, Extent3dType>, SMPointIndexNode<POINT, Extent3dType>>(m_node);
-
-        RefCountedPtr<SMMemoryPoolBlobItem<Byte>> texPtr(meshNode->GetTexturePtr());
-
-        if (texPtr.IsValid())
-            {
-            ScalableMeshTexturePtr textureP(ScalableMeshTexture::Create(texPtr));
-        
-            if (textureP->GetSize() != 0)
-                texturePtr = IScalableMeshTexturePtr(textureP.get());                
-            }
-        }
-    
-    return texturePtr;
-    }
-
-template <class POINT> IScalableMeshTexturePtr ScalableMeshNode<POINT>::_GetTextureCompressed() const
-    {
-    LOAD_NODE
-
-        IScalableMeshTexturePtr texturePtr;
-
-    if (m_node->GetNbPoints() > 0)
-        {
-        auto meshNode = dynamic_pcast<SMMeshIndexNode<POINT, Extent3dType>, SMPointIndexNode<POINT, Extent3dType>>(m_node);
-        
-        RefCountedPtr<SMMemoryPoolBlobItem<Byte>> texPtr(meshNode->GetTextureCompressedPtr());
-        
-        if (texPtr.IsValid())
-            {
-            ScalableMeshTexturePtr textureP(ScalableMeshTexture::Create(texPtr));
-        
-            if (textureP->GetSize() != 0)
-                texturePtr = IScalableMeshTexturePtr(textureP.get());
-            }
-        }
-
-    return texturePtr;
-    }
-
-template <class POINT> bool ScalableMeshNode<POINT>::_IsTextured() const
-    {
-    auto meshNode = dynamic_pcast<SMMeshIndexNode<POINT, Extent3dType>, SMPointIndexNode<POINT, Extent3dType>>(m_node);
-    return meshNode->IsTextured();
-    }
-
-template <class POINT> void ScalableMeshNode<POINT>::_GetResolutions(float& geometricResolution, float& textureResolution) const
-    {    
-    auto meshNode = dynamic_pcast<SMMeshIndexNode<POINT, Extent3dType>, SMPointIndexNode<POINT, Extent3dType>>(m_node);
-
-    meshNode->GetResolution(geometricResolution, textureResolution);    
-    }
-
-template <class POINT> IScalableMeshMeshPtr ScalableMeshCachedMeshNode<POINT>::_GetMesh(IScalableMeshMeshFlagsPtr& flags) const
-    {        
-    //NEEDS_WORK_TEXTURE use m_loadedMesh
-    return __super::_GetMesh(flags);  
-    }
-
-
-template <class POINT> IScalableMeshMeshPtr ScalableMeshCachedMeshNode<POINT>::_GetMeshByParts(const bset<uint64_t>& clipsToShow) const
-    {
-
-    if (m_loadedMesh != 0)
-        {
-        return m_loadedMesh;
-        }
-    else
-        {
-        return __super::_GetMeshByParts(clipsToShow);
-        }
-    }
-
-template <class POINT> IScalableMeshTexturePtr ScalableMeshCachedMeshNode<POINT>::_GetTexture() const
-    {    
-    if (m_loadedTexture != 0)
-        {                
-        return m_loadedTexture;        
-        }
-    else
-        {
-        return __super::_GetTexture();
-        }   
-    }
-
-template <class POINT> IScalableMeshTexturePtr ScalableMeshCachedMeshNode<POINT>::_GetTextureCompressed() const
-    {
-    if (m_loadedTextureCompressed != 0)
-        {
-        return m_loadedTextureCompressed;
-        }
-    else
-        {
-        return __super::_GetTextureCompressed();
-        }
-    }
-
-
-template <class POINT> void ScalableMeshCachedMeshNode<POINT>::LoadMesh(bool loadGraph, const bset<uint64_t>& clipsToShow) 
-    {
-    //Not implemented yet
-    assert(loadGraph == false);    
-
-    m_loadedMesh = __super::_GetMeshByParts(clipsToShow);
-    m_loadedTexture = __super::_GetTexture();                 
-    }
-
-//typedef struct {float x, y;} FloatXY;
-//typedef struct {float x, y, z;} FloatXYZ;
-//
-//inline void ApplyClipDiffSetToMesh(FloatXYZ*& points, size_t& nbPoints, 
-//                                   int32_t*& faceIndexes, size_t& nbFaceIndexes, 
-//                                   FloatXY*& pUv, const int32_t*& pUvIndex, size_t& uvCount,
-//                                   FloatXYZ const* inPoints, size_t inNbPoints, 
-//                                   int32_t const*  inFaceIndexes, size_t inNbFaceIndexes, 
-//                                   const DPoint2d* pInUv, const int32_t* pInUvIndex, size_t inUvCount, 
-//                                   const DifferenceSet& d, 
-//                                   const DPoint3d& ptTranslation)
-//    {       
-//    points = new FloatXYZ[d.addedVertices.size() + inNbPoints];    
-//
-//    for (size_t ind = inNbPoints; ind < d.addedVertices.size() + inNbPoints; ind++)    
-//        {
-//        points[ind].x = (float)(d.addedVertices[ind - inNbPoints].x - ptTranslation.x);
-//        points[ind].y = (float)(d.addedVertices[ind - inNbPoints].y - ptTranslation.y);
-//        points[ind].z = (float)(d.addedVertices[ind - inNbPoints].z - ptTranslation.z);        
-//        }
-//    
-//    if (inNbPoints > 0)
-//        {
-//        memcpy(points, inPoints, sizeof(FloatXYZ) * inNbPoints);        
-//        }    
-//
-//    if (d.addedUvIndices.size() > 0)
-//        {
-//        pUv = new FloatXY[d.addedUvs.size() + inUvCount];
-//
-//        for (size_t ind = inUvCount; ind < d.addedUvs.size() + inUvCount; ind++)
-//            {
-//            pUv[ind].x = d.addedUvs[ind - inUvCount].x;
-//            pUv[ind].y = d.addedUvs[ind - inUvCount].y;
-//            }
-//        
-//        if (inUvCount > 0)
-//            {
-//            for (size_t ind = 0; ind < inUvCount; ind++)
-//                {
-//                pUv[ind].x = pInUv[ind].x;
-//                pUv[ind].y = pInUv[ind].y;
-//                }            
-//            }
-//                
-//        for (size_t uvI = 0; uvI < d.addedUvs.size() + inUvCount; ++uvI)
-//            { 
-//            if (pUv[uvI].x < 0)  pUv[uvI].x = 0;
-//            if (pUv[uvI].y < 0)  pUv[uvI].y = 0;
-//            if (pUv[uvI].x > 1)  pUv[uvI].x = 1;
-//            if (pUv[uvI].y > 1)  pUv[uvI].y = 1;
-//            }
-//        }
-//    else if (pInUvIndex)
-//        {        
-//        pUvIndex = 0;
-//        }
-//
-//    if (d.addedFaces.size() >= 3 && d.addedFaces.size() < 1024 * 1024)
-//        {
-//        size_t newMaxNIndexes = d.addedFaces.size();
-//        int32_t* newfaceIndexes = new int32_t[newMaxNIndexes];
-//        size_t newNIndexes = 0;
-//        int32_t* newUvIndices = d.addedUvIndices.size() > 0? new int32_t[newMaxNIndexes] : nullptr;
-//        for (int i = 0; i + 2 < d.addedFaces.size(); i += 3)
-//            {
-//            if (!(d.addedFaces[i] - 1 >= 0 && d.addedFaces[i] - 1 < inNbPoints + d.addedVertices.size() && d.addedFaces[i + 1] - 1 >= 0 && d.addedFaces[i + 1] - 1 < inNbPoints + d.addedVertices.size()
-//                && d.addedFaces[i + 2] - 1 >= 0 && d.addedFaces[i + 2] - 1 < inNbPoints + d.addedVertices.size()))
-//                {
-//#if SM_TRACE_CLIP_MESH
-//                std::string s;
-//                s += "INDICES " + std::to_string(d.addedFaces[i]) + " " + std::to_string(d.addedFaces[i + 1]) + " " + std::to_string(d.addedFaces[i + 2]);
-//#endif
-//                continue;
-//                }
-//             assert(d.addedFaces[i] - 1 >= 0 && d.addedFaces[i] - 1 < inNbPoints + d.addedVertices.size() && d.addedFaces[i + 1] - 1 >= 0 && d.addedFaces[i + 1] - 1 < inNbPoints + d.addedVertices.size()
-//            && d.addedFaces[i + 2] - 1 >= 0 && d.addedFaces[i + 2] - 1 < inNbPoints + d.addedVertices.size());
-//            for (size_t j = 0; j < 3 && newNIndexes <newMaxNIndexes; ++j)
-//                {
-//                int32_t idx = (int32_t)(d.addedFaces[i + j] >= d.firstIndex ? d.addedFaces[i + j] - d.firstIndex + inNbPoints + 1 : d.addedFaces[i + j]);
-//                assert(idx > 0 && idx <= inNbPoints + d.addedVertices.size());
-//                newfaceIndexes[newNIndexes] = idx;
-//
-//                if (d.addedUvIndices.size() > 0)
-//                    {
-//                    if (i + j > d.addedUvIndices.size()) newUvIndices[newNIndexes] = 1;
-//                    newUvIndices[newNIndexes] = d.addedUvIndices[i + j] + (int32_t)inUvCount;
-//                    assert(newUvIndices[newNIndexes] <= inUvCount + d.addedUvs.size());
-//                    }
-//                newNIndexes++;
-//                }
-//            }
-//        nbFaceIndexes = newNIndexes;        
-//        faceIndexes = newfaceIndexes;
-//        if (d.addedUvIndices.size() > 0)
-//            {            
-//            pUvIndex = newUvIndices;
-//            }
-//        }
-//    else
-//        {
-//        nbFaceIndexes = 0;        
-//        faceIndexes = nullptr;
-//        }
-//
-//    nbPoints = inNbPoints + d.addedVertices.size();
-//
-//    if (d.addedUvIndices.size() > 0) uvCount = inUvCount + d.addedUvs.size();
-//    }
-
-
-#define QV_RGBA_FORMAT   0
-#define QV_BGRA_FORMAT   1
-#define QV_RGB_FORMAT    2
-#define QV_BGR_FORMAT    3
-#define QV_GRAY_FORMAT   4
-#define QV_ALPHA_FORMAT  5
-#define QV_RGBS_FORMAT   6      // 4 band with alpha stencil (0 or 255 only)
-#define QV_BGRS_FORMAT   7      // 4 band with alpha stencil (0 or 255 only)
-
-
-
-template <class POINT> ScalableMeshCachedDisplayNode<POINT>::ScalableMeshCachedDisplayNode(HFCPtr<SMPointIndexNode<POINT, Extent3dType>>& nodePtr)
-    : ScalableMeshNode(nodePtr), m_invertClips(false), m_loadTexture(false)
-{
-    auto meshNode = dynamic_pcast<SMMeshIndexNode<POINT, Extent3dType>, SMPointIndexNode<POINT, Extent3dType>>(m_node);
-    m_cachedDisplayMeshData = meshNode->GetDisplayMeshes(true);
-    if (!m_cachedDisplayMeshData.IsValid())  m_cachedDisplayMeshData = meshNode->GetDisplayMeshes(false);
-    if (meshNode->m_SMIndex->IsTextured() != SMTextureType::Streaming && meshNode->GetParentNodePtr() != nullptr) meshNode->GetParentNodePtr()->m_sharedTexLock.lock();
-    if (!meshNode->GetAllDisplayTextures(m_cachedDisplayTextureData, true))
-        meshNode->GetAllDisplayTextures(m_cachedDisplayTextureData, false);
-    
-    TRACEPOINT(THREAD_ID(), EventType::EVT_LOAD_NODE, meshNode->GetBlockID().m_integerID, m_cachedDisplayMeshData.IsValid() ? (uint64_t)(*m_cachedDisplayMeshData)[0].GetCachedDisplayMesh() : (uint64_t)-1, !m_cachedDisplayTextureData.empty() && m_cachedDisplayTextureData.front() != nullptr ? m_cachedDisplayTextureData.front()->GetData()->GetTextureID() : meshNode->GetSingleTextureID(), -1, (uint64_t)this, !m_cachedDisplayTextureData.empty() && m_cachedDisplayTextureData.front() != nullptr ? m_cachedDisplayTextureData.front()->GetRefCount() : 0)
-
-    if (meshNode->m_SMIndex->IsTextured() != SMTextureType::Streaming &&  meshNode->GetParentNodePtr() != nullptr) m_node->GetParentNodePtr()->m_sharedTexLock.unlock();    
-    }
-
-template <class POINT> ScalableMeshCachedDisplayNode<POINT>::ScalableMeshCachedDisplayNode(HFCPtr<SMPointIndexNode<POINT, Extent3dType>>& nodePtr, Transform reprojectionTransform)
-    : ScalableMeshNode(nodePtr), m_invertClips(false), m_loadTexture(false)
-    {
-    auto meshNode = dynamic_pcast<SMMeshIndexNode<POINT, Extent3dType>, SMPointIndexNode<POINT, Extent3dType>>(m_node);    
-    m_cachedDisplayMeshData = meshNode->GetDisplayMeshes(true);
-    if (!m_cachedDisplayMeshData.IsValid())  m_cachedDisplayMeshData = meshNode->GetDisplayMeshes(false);
-
-    if (meshNode->m_SMIndex->IsTextured() != SMTextureType::Streaming && meshNode->m_SMIndex->IsTextured() != SMTextureType::Streaming && meshNode->GetParentNodePtr() != nullptr) meshNode->GetParentNodePtr()->m_sharedTexLock.lock();
-    if (!meshNode->GetAllDisplayTextures(m_cachedDisplayTextureData, true))
-        meshNode->GetAllDisplayTextures(m_cachedDisplayTextureData, false);
-
-    TRACEPOINT(THREAD_ID(), EventType::EVT_LOAD_NODE, meshNode->GetBlockID().m_integerID, m_cachedDisplayMeshData.IsValid() ? (uint64_t)(*m_cachedDisplayMeshData)[0].GetCachedDisplayMesh() : (uint64_t)-1, !m_cachedDisplayTextureData.empty() && m_cachedDisplayTextureData.front() != nullptr ? m_cachedDisplayTextureData.front()->GetData()->GetTextureID() : meshNode->GetSingleTextureID(), -1, (uint64_t)this, !m_cachedDisplayTextureData.empty() && m_cachedDisplayTextureData.front() != nullptr ? m_cachedDisplayTextureData.front()->GetRefCount() : 0)
-
-    if (meshNode->m_SMIndex->IsTextured() != SMTextureType::Streaming && meshNode->m_SMIndex->IsTextured() != SMTextureType::Streaming && meshNode->GetParentNodePtr() != nullptr) m_node->GetParentNodePtr()->m_sharedTexLock.unlock();    
-    }
-
-template <class POINT> ScalableMeshCachedDisplayNode<POINT>::ScalableMeshCachedDisplayNode(HFCPtr<SMPointIndexNode<POINT, Extent3dType>>& nodePtr, const IScalableMesh* scalableMesh)
-    : ScalableMeshNode(nodePtr), m_scalableMeshP(scalableMesh), m_invertClips(false), m_loadTexture(false)
-{
-    auto meshNode = dynamic_pcast<SMMeshIndexNode<POINT, Extent3dType>, SMPointIndexNode<POINT, Extent3dType>>(m_node);
-    m_cachedDisplayMeshData = meshNode->GetDisplayMeshes(true);
-    if(!m_cachedDisplayMeshData.IsValid())  m_cachedDisplayMeshData = meshNode->GetDisplayMeshes(false);
-
-    if (meshNode->m_SMIndex->IsTextured() != SMTextureType::Streaming && meshNode->GetParentNodePtr() != nullptr) m_node->GetParentNodePtr()->m_sharedTexLock.lock();
-    if (!meshNode->GetAllDisplayTextures(m_cachedDisplayTextureData, true))
-        meshNode->GetAllDisplayTextures(m_cachedDisplayTextureData, false);
-
-    TRACEPOINT(THREAD_ID(), EventType::EVT_LOAD_NODE, meshNode->GetBlockID().m_integerID, m_cachedDisplayMeshData.IsValid() ? (uint64_t)(*m_cachedDisplayMeshData)[0].GetCachedDisplayMesh() : (uint64_t)-1, !m_cachedDisplayTextureData.empty() && m_cachedDisplayTextureData.front() != nullptr ? m_cachedDisplayTextureData.front()->GetData()->GetTextureID() : meshNode->GetSingleTextureID(), -1, (uint64_t)this, !m_cachedDisplayTextureData.empty() && m_cachedDisplayTextureData.front() != nullptr ? m_cachedDisplayTextureData.front()->GetRefCount() : 0)
-
-    if (meshNode->m_SMIndex->IsTextured() != SMTextureType::Streaming && meshNode->GetParentNodePtr() != nullptr) m_node->GetParentNodePtr()->m_sharedTexLock.unlock();    
-}
-
-template <class POINT> ScalableMeshCachedDisplayNode<POINT>::~ScalableMeshCachedDisplayNode()
-    {
-       
-        auto meshNode = dynamic_pcast<SMMeshIndexNode<POINT, Extent3dType>, SMPointIndexNode<POINT, Extent3dType>>(m_node);
-        TRACEPOINT(THREAD_ID(), EventType::UNLOAD_NODE, m_node->GetBlockID().m_integerID, m_cachedDisplayMeshData.IsValid() ? (uint64_t)(*m_cachedDisplayMeshData)[0].GetCachedDisplayMesh() : (uint64_t)-1, !m_cachedDisplayTextureData.empty() && m_cachedDisplayTextureData.front() != nullptr ? m_cachedDisplayTextureData.front()->GetData()->GetTextureID() : meshNode->GetSingleTextureID(), -1, this, !m_cachedDisplayTextureData.empty() && m_cachedDisplayTextureData.front() != nullptr ? m_cachedDisplayTextureData.front()->GetRefCount() : 0)
-    }
-
-
-template <class POINT> void ScalableMeshCachedDisplayNode<POINT>::AddClipVector(ClipVectorPtr& clipVector)
-    {
-    m_clipVectors.push_back(clipVector);    
-    }
-     
-template <class POINT> bool ScalableMeshCachedDisplayNode<POINT>::IsLoaded() const
-    {
-	if (m_node->GetNbPoints() == 0) return true;
-
-    if (!m_cachedDisplayMeshData.IsValid())
-        return false;
-    if (m_cachedDisplayMeshData->size() == 0)
-        return false;
-    if ((*m_cachedDisplayMeshData)[0].GetCachedDisplayMesh() == 0) return false;
-
-    for (auto& textureData : m_cachedDisplayTextureData)
-        {
-        if (!textureData.IsValid())
-            return false;
-        }    
-    auto meshNode = dynamic_pcast<SMMeshIndexNode<POINT, Extent3dType>, SMPointIndexNode<POINT, Extent3dType>>(m_node);
-    if (meshNode->IsTextured() && m_cachedDisplayTextureData.empty() && m_loadTexture) return false;
-    return true;
-    }
-
-template < class POINT> bool ScalableMeshCachedDisplayNode<POINT>::IsLoaded( IScalableMeshDisplayCacheManager* mgr, bool isTextureRequired) const
-    {    
-	if (m_node->GetNbPoints() == 0) return true;
-
-    if (!m_cachedDisplayMeshData.IsValid()) return false;
-
-    for (size_t i = 0; i < m_cachedDisplayMeshData->size(); ++i)
-        {
-        if ((*m_cachedDisplayMeshData)[i].GetDisplayCacheManager() != mgr) return false;
-        }
-
-	if(!IsTextured() || !isTextureRequired) return true;
-
-    for (auto& textureData : m_cachedDisplayTextureData)
-        {
-        if (!textureData.IsValid() || textureData->GetData()->GetDisplayCacheManager() != mgr || textureData->GetData() == nullptr)
-            return false;
-        }
-    auto meshNode = dynamic_pcast<SMMeshIndexNode<POINT, Extent3dType>, SMPointIndexNode<POINT, Extent3dType>>(m_node);
-    if (meshNode->IsTextured() && m_cachedDisplayTextureData.empty() && m_loadTexture) return false;
-    return true;
-    }
-
-template < class POINT> bool ScalableMeshCachedDisplayNode<POINT>::IsLoadedInVRAM(IScalableMeshDisplayCacheManager* mgr, bool isTextureRequired) const
-    {
-	if (m_node->GetNbPoints() == 0) return true;
-
-        if (!m_cachedDisplayMeshData.IsValid()) return false;
-
-        for (size_t i = 0; i < m_cachedDisplayMeshData->size(); ++i)
-        {
-            if ((*m_cachedDisplayMeshData)[i].GetDisplayCacheManager() != mgr) return false;
-            if (!(*m_cachedDisplayMeshData)[i].IsInVRAM() && mgr->_IsUsingVideoMemory()) return false;
-        }
-
-        if (!IsTextured() || !isTextureRequired) return true;
-
-        if (m_cachedDisplayTextureData.size() == 0) 
-            return false;
-
-        for (auto& textureData : m_cachedDisplayTextureData)
-        {
-            if (!textureData.IsValid() || textureData->GetData()->GetDisplayCacheManager() != mgr || textureData->GetData() == nullptr || (!textureData->GetData()->IsInVRAM() && mgr->_IsUsingVideoMemory()))
-                return false;
-        }
-
-        return true;
-    }
-
-template <class POINT> bool ScalableMeshCachedDisplayNode<POINT>::HasCorrectClipping(const bset<uint64_t>& clipsToShow) const
-    {
-    if (m_node->GetNbPoints() == 0 || dynamic_pcast<SMMeshIndexNode<POINT, Extent3dType>, SMPointIndexNode<POINT, Extent3dType>>(m_node)->m_nodeHeader.m_nbFaceIndexes == 0) return true;
-
-    assert(IsLoaded() == true);
-
-    
-    bvector<uint64_t> appliedClips;
-    for (size_t i = 0; i < m_cachedDisplayMeshData->size(); ++i)
-        {
-        auto& meshData = (*m_cachedDisplayMeshData)[i];
-        const bvector<uint64_t>& clipsForMesh = const_cast<SmCachedDisplayMeshData&>(meshData).GetAppliedClips();
-        appliedClips.insert(appliedClips.end(), clipsForMesh.begin(), clipsForMesh.end());
-        }
-    auto meshNode = dynamic_pcast<SMMeshIndexNode<POINT, Extent3dType>, SMPointIndexNode<POINT, Extent3dType>>(m_node);    
-
-    bvector<bool> appliedClipsVisible;
-    appliedClipsVisible.resize(appliedClips.size(), false);        
-    
-    for (auto& clipToShow : clipsToShow)
-        {                    
-        if (meshNode->HasClip(clipToShow))
-            {        
-            size_t clipInd = 0;
-
-            for (; clipInd < appliedClips.size(); clipInd++)
-                {              
-                if (appliedClips[clipInd] == clipToShow)
-                    {
-                    appliedClipsVisible[clipInd] = true;
-                    break;
-                    }
-                }
-
-            //Some visible clip was not previously applied.
-            if (clipInd == appliedClips.size())
-                {                            
-                return false;                            
-                }
-            }
-        }
-    
-    //One of the previously applied clip is not visible
-    for (auto& appliedClipVisible : appliedClipsVisible)
-        {
-        if (!appliedClipVisible)
-            return false;
-        }
-                        
-    return true;
-    }
-
-template <class POINT> void ScalableMeshCachedDisplayNode<POINT>::RemoveDisplayDataFromCache() 
-    {
-    if (m_cachedDisplayMeshData.IsValid())
-        {
-        auto meshNode = dynamic_pcast<SMMeshIndexNode<POINT, Extent3dType>, SMPointIndexNode<POINT, Extent3dType>>(m_node);                
-            
-       // assert(m_cachedDisplayData->GetRefCount() == 2);
-        m_cachedDisplayMeshData = 0;        
-        meshNode->RemoveDisplayMesh();
-        meshNode->RemoveDisplayMesh(true);
-        }
-    }
-
-template <class POINT> bool ScalableMeshCachedDisplayNode<POINT>::GetOrLoadAllTextureData(IScalableMeshDisplayCacheManagerPtr& displayCacheManagerPtr)
-    {
-    auto meshNode = dynamic_pcast<SMMeshIndexNode<POINT, Extent3dType>, SMPointIndexNode<POINT, Extent3dType>>(m_node);
-    if (!meshNode->IsTextured())
-        {
-        return false;
-        }
-    else
-        {
-        m_cachedDisplayTextureData.clear();
-
-#ifdef WIP_MESH_IMPORT
-        //check whether we have any tex IDs in the metadata
-        meshNode->GetMeshParts();
-        meshNode->GetMetadata();
-        if (!meshNode->m_meshParts.empty())
-            {
-            bvector<uint64_t> textureIDs;
-            for(auto& data: meshNode->m_meshMetadata)
-                {
-                Json::Value val;
-                Json::Reader reader;
-                reader.parse(data, val);
-                if (val["texId"].size() > 0)
-                    textureIDs.push_back((*val["texId"].begin()).asUInt64());
-                }
-            for(auto& texId: textureIDs)
-                {
-                RefCountedPtr<SMMemoryPoolGenericBlobItem<SmCachedDisplayTextureData>> displayTextureDataPtr = meshNode->GetDisplayTexture(texId);
-                if (!displayTextureDataPtr.IsValid() || displayTextureDataPtr->GetData()->GetDisplayCacheManager() != displayCacheManagerPtr.get())
-                    {
-                    auto texPtr = meshNode->GetTexturePtr(texId);
-                    if (texPtr.IsValid())
-                        {
-                        int width, height;
-                        memcpy(&width, texPtr->GetData(), sizeof(int));
-                        memcpy(&height, texPtr->GetData() + sizeof(int), sizeof(int));
-                        SmCachedDisplayTexture* cachedDisplayTexture;
-                        displayCacheManagerPtr->_CreateCachedTexture(cachedDisplayTexture,
-                                                                     width,
-                                                                     height,
-                                                                     false,
-                                                                     QV_RGB_FORMAT,
-                                                                     texPtr->GetData() + 3 * sizeof(int));
-
-                        /*WString fileName = L"file://";
-                        fileName.append(L"e:\\output\\scmesh\\2016-09-25\\texture_");
-                        fileName.append(std::to_wstring(texId).c_str());
-                        fileName.append(L".bmp");
-                        HFCPtr<HFCURL> fileUrl(HFCURL::Instanciate(fileName));
-                        HFCPtr<HRPPixelType> pImageDataPixelType(new HRPPixelTypeV24B8G8R8());
-
-                        HRFBmpCreator::CreateBmpFileFromImageData(fileUrl,
-                                                                  width,
-                                                                  height,
-                                                                  pImageDataPixelType,
-                                                                  const_cast<byte*>(texPtr->GetData() + 3 * sizeof(int)));*/
-
-                        SmCachedDisplayTextureData* data = new SmCachedDisplayTextureData(cachedDisplayTexture,
-                                                                                          texId,
-                                                                                          displayCacheManagerPtr,
-                                                                                          width*height * 6
-                                                                                          );
-                        displayTextureDataPtr = meshNode->AddDisplayTexture(data, data->GetTextureID());
-                        }
-                    }
-                const_cast<SmCachedDisplayTextureData*>(displayTextureDataPtr->GetData())->AddConsumer(meshNode);
-                m_cachedDisplayTextureData.push_back(displayTextureDataPtr);
-                }
-            }
-        else
-            {
-#endif
-            if (meshNode->m_SMIndex->IsTextured() != SMTextureType::Streaming && meshNode->GetParentNodePtr() != nullptr) meshNode->GetParentNodePtr()->m_sharedTexLock.lock();
-            RefCountedPtr<SMMemoryPoolGenericBlobItem<SmCachedDisplayTextureData>> displayTextureDataPtr = meshNode->GetSingleDisplayTexture(true);
-            if (!displayTextureDataPtr.IsValid())  displayTextureDataPtr = meshNode->GetSingleDisplayTexture(false);
-            if (!displayTextureDataPtr.IsValid() || displayTextureDataPtr->GetData()->GetDisplayCacheManager() != displayCacheManagerPtr.get())
-                {
-                auto texPtr = meshNode->GetTexturePtr();
-                if (texPtr.IsValid())
-                    {
-                    int width, height;
-                    memcpy(&width, texPtr->GetData(), sizeof(int));
-                    memcpy(&height, texPtr->GetData() + sizeof(int), sizeof(int));
-
-                    size_t usedMemInBytes;
-                    bool isStoredOnGpu;
-
-                    SmCachedDisplayTexture* cachedDisplayTexture;
-
-                    displayCacheManagerPtr->_CreateCachedTexture(cachedDisplayTexture,
-                                                                 usedMemInBytes,
-                                                                 isStoredOnGpu,
-                                                                 width,
-                                                                 height,
-                                                                 false,
-                                                                 QV_RGB_FORMAT,
-                                                                 texPtr->GetData() + 3 * sizeof(int));
-
-                    //Default heuristic
-                    if (usedMemInBytes == 0)
-                        usedMemInBytes = width * height * 6;
-                    
-                    SmCachedDisplayTextureData* data = new SmCachedDisplayTextureData(cachedDisplayTexture,
-                                                                                      meshNode->GetSingleTextureID(),
-                                                                                      displayCacheManagerPtr,
-                                                                                      usedMemInBytes
-                                                                                      );
-
-                    if (isStoredOnGpu)
-                        {
-<<<<<<< HEAD
-                        assert(displayCacheManagerPtr->_IsUsingVideoMemory());
-=======
-                        //assert(displayCacheManagerPtr->_IsUsingVideoMemory());
->>>>>>> 382978fa
-                        data->SetIsInVRAM(true);
-                        }
-
-                    displayTextureDataPtr = meshNode->AddDisplayTexture(data, data->GetTextureID(), isStoredOnGpu);
-
-                    TRACEPOINT(THREAD_ID(), EventType::LOAD_TEX_CREATE_0, meshNode->GetBlockID().m_integerID,-1, data->GetTextureID(), -1,-1, displayTextureDataPtr->GetRefCount())
-                    }
-                else assert(false);
-
-                }
-            if (meshNode->m_SMIndex->IsTextured() != SMTextureType::Streaming && meshNode->GetParentNodePtr() != nullptr) meshNode->GetParentNodePtr()->m_sharedTexLock.unlock();
-            const_cast<SmCachedDisplayTextureData*>(displayTextureDataPtr->GetData())->AddConsumer(meshNode);
-            m_cachedDisplayTextureData.push_back(displayTextureDataPtr);
-#ifdef WIP_MESH_IMPORT
-            }
-#endif
-        return true;
-        }
-    }
-
-template <class POINT> void ScalableMeshCachedDisplayNode<POINT>::LoadMesh(bool loadGraph, const bset<uint64_t>& clipsToShow, IScalableMeshDisplayCacheManagerPtr& displayCacheManagerPtr, bool loadTexture, bool shouldInvertClips)
-    {
-    static bool s_deactivateTexture = false; 
-
-    //Not implemented yet
-    assert(loadGraph == false);
-    assert(displayCacheManagerPtr != 0);
-
-	LOAD_NODE
-
-		m_invertClips = shouldInvertClips;
-    if (displayCacheManagerPtr != 0)                
-        {        
-        //NEEDS_WORK_SM_PROGRESSIF : Node header loaded unexpectingly
-        if (m_node->GetNbPoints() > 0)
-            {
-            //NEEDS_WORK_SM : Load texture here
-            //m_cachedDisplayTexture
-
-            auto meshNode = dynamic_pcast<SMMeshIndexNode<POINT, Extent3dType>, SMPointIndexNode<POINT, Extent3dType>>(m_node);
-
-            DRange3d range3D(_GetContentExtent());
-
-            DPoint3d centroid;
-            centroid = DPoint3d::From((range3D.high.x + range3D.low.x) / 2.0, (range3D.high.y + range3D.low.y) / 2.0, (range3D.high.z + range3D.low.z) / 2.0);
-
-            RefCountedPtr<SMMemoryPoolVectorItem<POINT>> pointsPtr(m_node->GetPointsPtr());
-            vector<FloatXYZ> dataPoints(pointsPtr->size());
-
-            for (size_t pointInd = 0; pointInd < pointsPtr->size(); pointInd++)
-                {
-                dataPoints[pointInd].x = (float)(PointOp<POINT>::GetX(pointsPtr->operator[](pointInd)) - centroid.x);
-                dataPoints[pointInd].y = (float)(PointOp<POINT>::GetY(pointsPtr->operator[](pointInd)) - centroid.y);
-                dataPoints[pointInd].z = (float)(PointOp<POINT>::GetZ(pointsPtr->operator[](pointInd)) - centroid.z);
-                }
-
-
-            RefCountedPtr<SMMemoryPoolVectorItem<int32_t>> faceIndexes(meshNode->GetPtsIndicePtr());
-
-            size_t nbFaceIndices = faceIndexes->size();
-
-            if (nbFaceIndices == 0)
-                {
-                return;
-                }
-
-
-            //SmCachedDisplayTexture* cachedDisplayTexture = 0;
-            //size_t                  qvMemorySizeEstimate = 0;
-            bool texLoaded = false;
-			m_loadTexture = loadTexture;
-            if (loadTexture && meshNode->IsTextured())
-                {
-                //NEEDS_WORK_SM : Don't keep texture in memory.
-                if (!IsHeaderLoaded()) LoadNodeHeader();
-                texLoaded = GetOrLoadAllTextureData(displayCacheManagerPtr);
-                }
-
-            bvector<int> meshParts;
-            bvector<bpair<bool, uint64_t>> textureIDs;
-#ifdef WIP_MESH_IMPORT            
-            meshNode->GetMetadata();
-            meshNode->GetMeshParts();
-            if (!meshNode->m_meshParts.empty())
-                {
-                meshParts = meshNode->m_meshParts;
-                for(auto& data: meshNode->m_meshMetadata)
-                    {
-                    Json::Value val;
-                    Json::Reader reader;
-                    reader.parse(data, val);
-                    if(val["texId"].size() > 0)
-                        textureIDs.push_back(make_bpair(true,(*val["texId"].begin()).asUInt64()));
-
-                    else textureIDs.push_back(make_bpair(false,0));
-                    }
-                }
-            else
-#endif
-                {
-                meshParts.push_back(0);
-                meshParts.push_back((int)nbFaceIndices);
-                if (meshNode->IsTextured()) textureIDs.push_back(make_bpair(true, meshNode->GetSingleTextureID()));
-                else textureIDs.push_back(make_bpair(false, meshNode->GetSingleTextureID()));
-                }
-            size_t sizeToReserve = meshParts.size() / 2;
-            for (size_t part = 0; part < meshParts.size(); part += 2)
-                {
-                uint64_t textureID = textureIDs[part / 2].second;
-                const DPoint2d* uvPtr = 0;
-                size_t          nbUvs = 0;
-                const int32_t*  uvIndicesP = 0;
-                FloatXYZ*       toLoadPoints = 0;
-                size_t          toLoadNbPoints = 0;
-                int32_t*        toLoadFaceIndexes = 0;
-                size_t          toLoadNbFaceIndexes = 0;
-                FloatXY*        toLoadUv = 0;
-                const int32_t*  toLoadUvIndex = 0;
-                size_t          toLoadUvCount = 0;
-
-                RefCountedPtr<SMMemoryPoolVectorItem<int32_t>> uvIndicesPtr;
-                RefCountedPtr<SMMemoryPoolVectorItem<DPoint2d>> uvCoordsPtr;
-                nbFaceIndices = meshParts[part + 1] - meshParts[part];
-                const int32_t* indicesP = &(*faceIndexes)[0] + meshParts[part];
-                if (texLoaded && textureIDs[part / 2].first)
-                    {
-                    uvIndicesPtr = meshNode->GetUVsIndicesPtr();
-
-                    if (uvIndicesPtr.IsValid() && uvIndicesPtr->size() > 0)
-                        uvIndicesP = &(*uvIndicesPtr)[0] + meshParts[part];
-
-                    uvCoordsPtr = meshNode->GetUVCoordsPtr();
-
-                    if (uvCoordsPtr.IsValid() && uvCoordsPtr->size() > 0)
-                        {
-                        nbUvs = uvCoordsPtr->size();
-                        uvPtr = &(*uvCoordsPtr)[0];
-                        }
-                    }
-
-                auto const& extent = meshNode->GetContentExtent();
-                DPoint3d point = DPoint3d::From(336951.048, 4732062.981, 306.845);
-                if (!ExtentPointOp<Extent3dType, DPoint3d>::IsPointOutterIn3D(extent, point))
-                    {
-                    int i = 0;
-                    i++;
-                    }
-
-                DifferenceSet clipDiffSet;
-                bool isClipped = false;
-                bvector<uint64_t> appliedClips;
-                bool anythingToApply = false;
-                if (meshNode->m_nbClips > 0 && (clipsToShow.size() > 0))
-                    {
-                    anythingToApply = ComputeDiffSet(clipDiffSet, clipsToShow, shouldInvertClips);
-                    }
-
-                    if (anythingToApply) 
-                        {
-                        clipDiffSet.ApplyClipDiffSetToMesh(toLoadPoints, toLoadNbPoints,
-                                           toLoadFaceIndexes, toLoadNbFaceIndexes,
-                                           toLoadUv, toLoadUvIndex, toLoadUvCount,
-                                           &dataPoints[0], dataPoints.size(),
-                                           indicesP, nbFaceIndices,
-                                           uvPtr, uvIndicesP, nbUvs,
-                                           centroid);
-
-#ifndef NDEBUG
-                    bool dbg = false;
-
-                    if (dbg)
-                        {
-                        const wchar_t* s_path2 = L"E:\\output\\scmesh\\2016-05-31\\";
-                        bvector<DPoint3d> ptArray;
-                        for (size_t i = 0; i < toLoadNbPoints; ++i)
-                            ptArray.push_back(DPoint3d::From(toLoadPoints[i].x + centroid.x, toLoadPoints[i].y + centroid.y, toLoadPoints[i].z + centroid.z));
-                        WString name = WString(s_path2) + L"fmeshduringdraw_";
-                        name.append(to_wstring(meshNode->GetBlockID().m_integerID).c_str());
-                        name.append(L"_");
-                        name.append(to_wstring(meshNode->m_nodeHeader.m_nodeExtent.low.x).c_str());
-                        name.append(L"_");
-                        name.append(to_wstring(meshNode->m_nodeHeader.m_nodeExtent.low.y).c_str());
-                        name.append(L".m");
-                        FILE* meshAfterClip = _wfopen(name.c_str(), L"wb");
-                        size_t ptCount = toLoadNbPoints;
-                        size_t faceCount = toLoadNbFaceIndexes;
-                        fwrite(&ptCount, sizeof(size_t), 1, meshAfterClip);
-                        fwrite(&ptArray[0], sizeof(DPoint3d), ptCount, meshAfterClip);
-                        fwrite(&faceCount, sizeof(size_t), 1, meshAfterClip);
-                        fwrite(toLoadFaceIndexes, sizeof(int32_t), faceCount, meshAfterClip);
-                        fclose(meshAfterClip);
-                        }
-#endif
-
-                    for (size_t ind = 0; ind < toLoadNbFaceIndexes; ind++)
-                        {
-                        toLoadFaceIndexes[ind] -= 1;
-                        }
-
-                    for (auto& clipToShow : clipsToShow)
-                        {
-                        if (meshNode->HasClip(clipToShow))
-                            {
-                            appliedClips.push_back(clipToShow);
-                            }
-                        }
-
-                    isClipped = true;
-                    }
-                    else if (!shouldInvertClips)
-                    {
-                    toLoadPoints = &dataPoints[0];
-                    toLoadNbPoints = dataPoints.size();
-                    toLoadFaceIndexes = new int32_t[nbFaceIndices];
-                    toLoadNbFaceIndexes = nbFaceIndices;
-
-                    //NEEDS_WORK_SM : Could generate them starting at 0.
-                    // Indices from Cesium datasets start at 0.
-                    int offset = false/*meshNode->IsFromCesium()*/ ? 0 : 1;
-                    for (size_t ind = 0; ind < toLoadNbFaceIndexes; ind++)
-                        {
-                        toLoadFaceIndexes[ind] = indicesP[ind] - offset;
-                        }
-
-                    if (nbUvs > 0)
-                        {
-                        toLoadUv = new FloatXY[nbUvs];
-
-                        for (size_t ind = 0; ind < nbUvs; ind++)
-                            {
-                            toLoadUv[ind].x = uvPtr[ind].x;
-                            toLoadUv[ind].y = uvPtr[ind].y;
-                            }
-                        }
-
-                    toLoadUvIndex = uvIndicesP;
-                    toLoadUvCount = nbUvs;
-                    }
-
-                // Pointers to the arrays that we will pass to QV
-                float* finalPointPtr = (float*)toLoadPoints;
-                size_t finalPointNb = toLoadNbPoints;
-                int32_t* finalIndexPtr = toLoadFaceIndexes;
-                size_t finalIndexNb = toLoadNbFaceIndexes;
-                float* finalUVPtr = 0;
-
-                // For textured meshes, we need to create new arrays of points, UV coords and face indices, such that face indices map to the correct points and UVs
-                // In particular, this requires to duplicate points having different UVs in different triangles, as it typically happens for meshes generated by ContextCapture
-                typedef std::pair<int32_t, int32_t> PointUVIndexPair;
-                bmap<PointUVIndexPair, int32_t> mapPointUVIndexToNewIndex;
-                bvector<FloatXYZ> newPoints;
-                bvector<FloatXY> newUVs;
-                bvector<int32_t> newIndices;
-
-                if (texLoaded&& toLoadUvCount > 0 && textureIDs[part / 2].first)
-                    {
-                    int offset = false/*meshNode->IsFromCesium()*/ ? 0 : 1;
-
-                    for (size_t faceInd = 0; faceInd < toLoadNbFaceIndexes; faceInd++)
-                        {
-                        int32_t pointInd = toLoadFaceIndexes[faceInd];
-                        int32_t uvInd = toLoadUvIndex[faceInd] - offset; // For UVs, we haven't yet made the indices zero-based, except for Cesium datasets
-                        // When we encounter the point/UV pair for the first time, we create a new element in the new point and UV arrays
-                        // Otherwise, we retrieve the index of the point/UV pair from the map
-                        PointUVIndexPair p(pointInd, uvInd);
-                        auto mapIt = mapPointUVIndexToNewIndex.find(p);
-                        if (mapIt == mapPointUVIndexToNewIndex.end())
-                            {
-                            int32_t newIndex = (int32_t)newPoints.size();
-                            mapPointUVIndexToNewIndex[p] = newIndex;
-                            newIndices.push_back(newIndex);
-                            newPoints.push_back(toLoadPoints[pointInd]);
-                            FloatXY uv = toLoadUv[uvInd];
-#ifndef WIP_MESH_IMPORT
-                            assert(uv.x <= 1.f && uv.x >= 0.0);
-                            assert(uv.y <= 1.f && uv.y >= 0.0);
-#endif
-                            newUVs.push_back({ uv.x, uv.y <= 1.f ? 1.f - uv.y : uv.y }); // Different convention in QV (or ScalableMesh bug?)
-                            }
-                        else
-                            {
-                            int32_t newIndex = mapIt->second;
-                            newIndices.push_back(newIndex);
-                            }
-                        }
-
-                    // Update the pointers passed to QV so that they point to the new arrays
-                    if (!newPoints.empty()) finalPointPtr = (float*)newPoints.data();
-                    else finalPointPtr = nullptr;
-                    if (!newUVs.empty()) finalUVPtr = (float*)newUVs.data();
-                    else finalUVPtr = nullptr;
-                    finalPointNb = newPoints.size();
-                    if(!newIndices.empty()) finalIndexPtr = newIndices.data();
-                    else finalIndexPtr = nullptr;
-                    finalIndexNb = newIndices.size();
-                    }
-
-                SmCachedDisplayMesh* cachedDisplayMesh = 0;
-
-                size_t usedMemInBytes = 0;
-                bool isStoredOnGpu = false;
-
-                if (s_deactivateTexture || !meshNode->IsTextured())
-                    {
-                    BentleyStatus status = displayCacheManagerPtr->_CreateCachedMesh(cachedDisplayMesh,
-                                                                                     usedMemInBytes,
-                                                                                     isStoredOnGpu,
-                                                                                     finalPointNb,
-                                                                                     &centroid,
-                                                                                     finalPointPtr,
-                                                                                     0,
-                                                                                     (int)finalIndexNb / 3,
-                                                                                     finalIndexPtr,
-                                                                                     0,
-                                                                                     0,
-                                                                                     meshNode->GetBlockID().m_integerID,
-                                                                                     (uint64_t)m_scalableMeshP);
-
-                    assert(status == SUCCESS);
-                    }
-                else
-                    {
-                    BentleyStatus status = displayCacheManagerPtr->_CreateCachedMesh(cachedDisplayMesh,
-                                                                                        usedMemInBytes,
-                                                                                        isStoredOnGpu,
-                                                                                        finalPointNb,
-                                                                                        &centroid,
-                                                                                        finalPointPtr,
-                                                                                        0,
-                                                                                        (int)finalIndexNb / 3,
-                                                                                        finalIndexPtr,
-                                                                                        finalUVPtr,
-                                                                                        GetCachedDisplayTextureForID(textureID),
-                                                                                        meshNode->GetBlockID().m_integerID,
-                                                                                        (uint64_t)m_scalableMeshP);
-
-                    assert(status == SUCCESS);
-                    }
-
-                //Use some global heuristic
-                if (usedMemInBytes == 0)
-                    usedMemInBytes = finalPointNb * sizeof(float) * 3 + finalIndexNb * sizeof(int32_t) + sizeof(float) * 2 * finalPointNb;
-
-                SmCachedDisplayMeshData* displayMeshData(new SmCachedDisplayMeshData(cachedDisplayMesh,
-                    displayCacheManagerPtr,
-                    textureID,
-                    !s_deactivateTexture && meshNode->IsTextured() && textureIDs[part / 2].first,
-                    usedMemInBytes,
-                    appliedClips));
-
-                if (isStoredOnGpu)
-                    {
-                    assert(displayCacheManagerPtr->_IsUsingVideoMemory());
-                    displayMeshData->SetIsInVRAM(true);
-                    }                
-                
-                if (!m_cachedDisplayMeshData.IsValid()) m_cachedDisplayMeshData = meshNode->GetDisplayMeshes();
-                if (!m_cachedDisplayMeshData.IsValid()) m_cachedDisplayMeshData = meshNode->AddDisplayMesh(displayMeshData, sizeToReserve, isStoredOnGpu);
-                else m_cachedDisplayMeshData->push_back(*displayMeshData);
-
-                TRACEPOINT(THREAD_ID(), EventType::LOAD_MESH_CREATE_0, meshNode->GetBlockID().m_integerID, (uint64_t)cachedDisplayMesh, textureID, -1, -1, m_cachedDisplayMeshData->GetRefCount())
-
-                displayMeshData->m_cachedDisplayMesh = 0;
-                delete displayMeshData;
-                if (isClipped)
-                    {
-                    if (toLoadPoints != 0)
-                        delete[] toLoadPoints;
-
-                    if (toLoadUvIndex != 0)
-                        delete[] toLoadUvIndex;
-                    }
-
-                if (toLoadFaceIndexes != 0)
-                    delete[] toLoadFaceIndexes;
-
-                if (toLoadUv != 0)
-                    delete[] toLoadUv;
-
-                }
-
-            }
-        }                    
-    }
-
-    template <class POINT>  void      ScalableMeshCachedDisplayNode<POINT>::_SetIsInVideoMemory(bool isInVideoMemory)
-    {
-    if (isInVideoMemory)
-        {
-        if (!m_cachedDisplayMeshData.IsValid()) return;
-        if ((*m_cachedDisplayMeshData)[0].IsInVRAM()) return;
-
-        auto meshNode = dynamic_pcast<SMMeshIndexNode<POINT, Extent3dType>, SMPointIndexNode<POINT, Extent3dType>>(m_node);
-        meshNode->RemoveDisplayMesh();
-        SmCachedDisplayMeshData& meshData = const_cast<SmCachedDisplayMeshData&>((*m_cachedDisplayMeshData)[0]);
-        meshData.SetIsInVRAM(true);
-        meshNode->AddDisplayMesh(m_cachedDisplayMeshData.get(), true);
-
-            uint64_t texid;
-            meshData.GetTextureInfo(texid);
-
-        TRACEPOINT(THREAD_ID(), EventType::SWITCH_VIDEO_MESH, meshNode->GetBlockID().m_integerID, (uint64_t)meshData.GetCachedDisplayMesh(), texid,-1, -1, m_cachedDisplayMeshData->GetRefCount())
-
-
-        if (m_cachedDisplayTextureData.empty()) return;
-        if (!m_cachedDisplayTextureData.front().IsValid()) return;
-        SmCachedDisplayTextureData& texData = const_cast<SmCachedDisplayTextureData&>(*(m_cachedDisplayTextureData.front()->GetData()));
-        if (texData.IsInVRAM())
-				return;
-
-        TRACEPOINT(THREAD_ID(), EventType::BEFORE_SWITCH_VIDEO_TEX, meshNode->GetBlockID().m_integerID, (uint64_t)meshData.GetCachedDisplayMesh(), texData.GetTextureID(), m_cachedDisplayTextureData.front()->GetPoolItemId(), -1, m_cachedDisplayTextureData.front()->GetRefCount())
-
-        SMMemoryPool::GetInstance()->RemoveItem(m_cachedDisplayTextureData.front()->GetPoolItemId(), texData.GetTextureID(), SMStoreDataType::DisplayTexture, (uint64_t)m_node->m_SMIndex);
-        texData.SetIsInVRAM(true);
-        meshNode->AddDisplayTexture(m_cachedDisplayTextureData.front().get(), texData.GetTextureID(), true);
-
-        TRACEPOINT(THREAD_ID(), EventType::SWITCH_VIDEO_TEX, meshNode->GetBlockID().m_integerID, (uint64_t)meshData.GetCachedDisplayMesh(), texData.GetTextureID(), m_cachedDisplayTextureData.front()->GetPoolItemId(), -1, m_cachedDisplayTextureData.front()->GetRefCount())
-
-        }
-    }
-    
-    
-template <class POINT>bvector<IScalableMeshNodePtr> ScalableMeshNode<POINT>::_GetNeighborAt(char relativePosX, char relativePosY, char relativePosZ) const
-    {
-    LOAD_NODE
-
-    bvector<IScalableMeshNodePtr> neighbors;
-    size_t neighborInd = 0;
-    //see HGFSpatialIndex.hpp for node neighbor relations
-    if (relativePosZ == -1) neighborInd += 8;
-    else if (relativePosZ == 1) neighborInd += 17;
-    neighborInd += (relativePosX - (-1)) - 3 * (relativePosY - 1);
-    if (relativePosZ == 0 && neighborInd >= 5) --neighborInd; //accounts for there being 1 less neighbor on same level
-    for (size_t i = 0; i < m_node->m_apNeighborNodes[neighborInd].size(); i++)
-        {
-        neighbors.push_back(new ScalableMeshNode<POINT>(m_node->m_apNeighborNodes[neighborInd][i]));
-        }
-    return neighbors;
-    }
-
-template <class POINT>bvector<IScalableMeshNodePtr> ScalableMeshNode<POINT>::_GetChildrenNodes() const
-    {
-    LOAD_NODE
-
-    bvector<IScalableMeshNodePtr> children;
-    if (m_node->m_nodeHeader.m_IsLeaf) return children;
-    if (m_node->GetSubNodeNoSplit() != NULL)
-        {
-        auto var = m_node->GetSubNodeNoSplit();
-        children.push_back(new ScalableMeshNode<POINT>(var));
-        }
-    else
-        for (size_t i = 0; i < m_node->m_apSubNodes.size(); i++)
-            {
-            children.push_back(new ScalableMeshNode<POINT>(m_node->m_apSubNodes[i]));
-            }
-
-    return children;
-    }
-
-template <class POINT> 
-IScalableMeshNodePtr ScalableMeshNode<POINT>::_GetParentNode() const
-    {
-    LOAD_NODE
-
-    auto meshNode = dynamic_pcast<SMMeshIndexNode<POINT, Extent3dType>, SMPointIndexNode<POINT, Extent3dType>>(m_node);
-    if (meshNode == nullptr)
-        return nullptr;
-    HFCPtr<SMPointIndexNode<POINT, Extent3dType>> nodePtr = meshNode->GetParentNodePtr();
-
-    if (nodePtr == nullptr)
-        return nullptr;
-
-    return new ScalableMeshNode<POINT>(nodePtr);
-    }
-
-#ifdef WIP_MESH_IMPORT
-
-template <class POINT> void ScalableMeshNode<POINT>::_GetAllSubMeshes(bvector<IScalableMeshMeshPtr>& meshes, bvector<uint64_t>& texIDs) const
-    {
-    LOAD_NODE
-    auto meshNode = dynamic_pcast<SMMeshIndexNode<POINT, Extent3dType>, SMPointIndexNode<POINT, Extent3dType>>(m_node);
-    bvector<bvector<uint8_t>> texData;
-    bvector<Utf8String> metadata;
-    meshNode->GetMeshParts(meshes, metadata, texData);
-    for(auto& data: metadata)
-        {
-        Json::Value val;
-        Json::Reader reader;
-        reader.parse(data, val);
-        if (val["texId"].size() > 0)
-            texIDs.push_back((*val["texId"].begin()).asUInt64());
-        }
-    }
-
-template <class POINT> IScalableMeshTexturePtr ScalableMeshNode<POINT>::_GetTexture(uint64_t texID) const
-    {
-    LOAD_NODE
-
-        IScalableMeshTexturePtr texturePtr;
-
-    if (m_node->GetNbPoints() > 0)
-        {
-        auto meshNode = dynamic_pcast<SMMeshIndexNode<POINT, Extent3dType>, SMPointIndexNode<POINT, Extent3dType>>(m_node);
-
-        RefCountedPtr<SMMemoryPoolBlobItem<Byte>> texPtr(meshNode->GetTexturePtr(texID));
-
-        if (texPtr.IsValid())
-            {
-            ScalableMeshTexturePtr textureP(ScalableMeshTexture::Create(texPtr));
-
-            if (textureP->GetSize() != 0)
-                texturePtr = IScalableMeshTexturePtr(textureP.get());                
-            }
-        }
-
-    return texturePtr;
-    }
-
-template <class POINT> bool ScalableMeshNode<POINT>::_IntersectRay(DPoint3d& pt, const DRay3d& ray, Json::Value& retrievedMetadata)
-    {
-    bvector<IScalableMeshMeshPtr> meshParts;
-    bvector<Utf8String> metadata;
-    bvector<bvector<uint8_t>> tex;
-    ((SMMeshIndexNode<POINT,Extent3dType>*)m_node.GetPtr())->GetMetadata();
-    ((SMMeshIndexNode<POINT,Extent3dType>*)m_node.GetPtr())->GetMeshParts();
-    ((SMMeshIndexNode<POINT,Extent3dType>*)m_node.GetPtr())->GetMeshParts(meshParts, metadata, tex);
-    volatile bool dbg = false;
-
-    double minParam = DBL_MAX;
-
-    for (auto& part : meshParts)
-        {
-        if (part.IsValid())
-            {
-            if(dbg)
-                {
-                WString str = L"e:\\output\\test_mesh.m";
-                part->WriteToFile(str);
-                }
-            if (part->IntersectRay(pt, ray))
-                {
-                double param;
-                DPoint3d pPt;
-                if(ray.ProjectPointUnbounded(pPt, param, pt) && param < minParam)
-                    {
-                    minParam = param;
-                    size_t id = &part - &meshParts[0];
-                    Json::Value val;
-                    Json::Reader reader;
-                    bool parsingSuccessful = reader.parse(metadata[id], val);
-                    if (!parsingSuccessful) continue;
-                    retrievedMetadata = val;
-                    }
-                }
-            }
-        }
-    return minParam != DBL_MAX;
-    }
-#endif
-
-template <class POINT> size_t ScalableMeshNode<POINT>::_GetLevel() const
-    {
-    LOAD_NODE
-
-    return m_node->m_nodeHeader.m_level;
-    }
-
-template <class POINT> DRange3d ScalableMeshNode<POINT>::_GetNodeExtent() const
-    {
-    LOAD_NODE
-
-    DRange3d range;
-    Extent3dType ext = m_node->m_nodeHeader.m_nodeExtent;
-    range = DRange3d::From(DPoint3d::From(ExtentOp<Extent3dType>::GetXMin(ext), ExtentOp<Extent3dType>::GetYMin(ext), ExtentOp<Extent3dType>::GetZMin(ext)),
-                           DPoint3d::From(ExtentOp<Extent3dType>::GetXMax(ext), ExtentOp<Extent3dType>::GetYMax(ext), ExtentOp<Extent3dType>::GetZMax(ext)));
-    return range;
-    }
-
-template <class POINT> DRange3d ScalableMeshNode<POINT>::_GetContentExtent() const
-    {
-    LOAD_NODE        
-
-    if (!m_node->m_nodeHeader.m_totalCountDefined)
-        { 
-        return DRange3d::NullRange();
-        }
-
-    DRange3d range;
-
-    Extent3dType ext = m_node->m_nodeHeader.m_contentExtent;
-    range = DRange3d::From(DPoint3d::From(ExtentOp<Extent3dType>::GetXMin(ext), ExtentOp<Extent3dType>::GetYMin(ext), ExtentOp<Extent3dType>::GetZMin(ext)),
-                           DPoint3d::From(ExtentOp<Extent3dType>::GetXMax(ext), ExtentOp<Extent3dType>::GetYMax(ext), ExtentOp<Extent3dType>::GetZMax(ext)));
-    return range;
-    }
-
-template <class POINT> __int64 ScalableMeshNode<POINT>::_GetNodeId() const
-    {
-    LOAD_NODE
-
-    return m_node->GetBlockID().m_integerID;
-    }
-
-template <class POINT> size_t ScalableMeshNode<POINT>::_GetPointCount() const
-    {
-    LOAD_NODE
-
-    return m_node->GetNbObjects();
-
-    }  
-
-template <class POINT> bool ScalableMeshNode<POINT>::_IsHeaderLoaded() const
-    {            
-    return m_node->IsLoaded();
-    }
-
-template <class POINT> bool ScalableMeshNode<POINT>::_IsMeshLoaded() const
-    {   
-    LOAD_NODE
-
-    //NEEDS_WORK_SM : Only good for points, not whole mesh.
-    assert(!"Only good for points, not whole mesh.");
-    RefCountedPtr<SMMemoryPoolVectorItem<POINT>> pointsPtr(m_node->GetPointsPtr(false));
-    return pointsPtr.IsValid();    
-    }
-
-template <class POINT> void ScalableMeshNode<POINT>::_LoadHeader() const
-    {    
-    return m_node->Load();    
-    }
-
-extern size_t s_nGetDTMs;
-extern size_t s_nMissedDTMs;
-
-template <class POINT> BcDTMPtr ScalableMeshNode<POINT>::_GetBcDTM() const
-    {
-    s_nGetDTMs++;
-    auto m_meshNode = dynamic_cast<SMMeshIndexNode<POINT, Extent3dType>*>(m_node.GetPtr());
-
-    assert(!ArePoints3d());
-    if (m_meshNode->GetTileDTM().get() == nullptr || m_meshNode->GetTileDTM()->GetData() == nullptr) return nullptr;
-    return *m_meshNode->GetTileDTM()->GetData();
-    }
-
-template <class POINT> void ScalableMeshNode<POINT>::_GetSkirtMeshes(bvector<PolyfaceHeaderPtr>& meshes, bset<uint64_t>& activeClips) const
-    {
-    auto m_meshNode = dynamic_cast<SMMeshIndexNode<POINT, Extent3dType>*>(m_node.GetPtr());
-    for (size_t i = 0; i < m_meshNode->m_nbClips; ++i)
-        {
-        DifferenceSet d = m_meshNode->GetClipSet(i);
-
-        if (d.toggledForID) continue;
-
-        bool isVisibleSkirt = false;
-
-        for (auto& activeClipId : activeClips)
-            { 
-            if (d.clientID == activeClipId)
-                { 
-                isVisibleSkirt = true;
-                break;
-                }            
-            }
-
-        if (!isVisibleSkirt) continue;
-
-        RefCountedPtr<SMMemoryPoolVectorItem<POINT>> pointsPtr(m_node->GetPointsPtr());
-        
-        PolyfaceHeaderPtr mesh = d.ToPolyfaceMesh(&pointsPtr->operator[](0), pointsPtr->size());
-        meshes.push_back(mesh);
-        }
-    }
-
-template <class POINT> bool ScalableMeshNode<POINT>::_RunQuery(ISMPointIndexQuery<DPoint3d, DRange3d>& query, bvector<IScalableMeshNodePtr>& nodes) const
-    {
-    std::vector<SMPointIndexNode<DPoint3d, DRange3d>::QueriedNode> nodesP;
-    for (auto& node : nodes)
-        {
-        nodesP.push_back(SMPointIndexNode<DPoint3d, DRange3d>::QueriedNode(dynamic_cast<ScalableMeshNode<POINT>*>(node.get())->m_node, false));
-        }
-    bool retval = query.Query(m_node, 0, 0, nodesP);
-
-    if (nodesP.size() == 0) return false;
-    nodes.clear();
-    for (auto& currentNodeP : nodesP)
-        {
-        IScalableMeshNodePtr nodePtr = new ScalableMeshNode<POINT>(currentNodeP.m_indexNode);
-        nodes.push_back(nodePtr);
-        }
-    return retval;
-    }
-
-template <class POINT> bool ScalableMeshNode<POINT>::_RunQuery(ISMPointIndexQuery<DPoint3d, DRange3d>& query) const
-    {
-    HFCPtr<SMPointIndexNode<DPoint3d, DRange3d>> ptr;
-    return query.Query(m_node, 0, 0, ptr) && ptr != nullptr;
-    }
-
-template <class POINT> bool ScalableMeshNode<POINT>::_HasClip(uint64_t clip) const
-    {
-    auto m_meshNode = dynamic_cast<SMMeshIndexNode<POINT, Extent3dType>*>(m_node.GetPtr());
-    if (m_meshNode == nullptr) return false;
-    return m_meshNode->HasClip(clip);
-    }
-
-template <class POINT> bool ScalableMeshNode<POINT>::_IsClippingUpToDate() const
-    {
-    auto m_meshNode = dynamic_cast<SMMeshIndexNode<POINT, Extent3dType>*>(m_node.GetPtr());
-    if (m_meshNode == nullptr) return true;
-    if (m_meshNode->m_nbClips == 0) return true;
-    else return m_meshNode->IsClippingUpToDate();
-    }
-
-template <class POINT> void ScalableMeshNode<POINT>::_ApplyAllExistingClips(Transform tr) const
-    {
-       
-    _RefreshMergedClip(tr);    
-    }
-
-template <class POINT> void ScalableMeshNode<POINT>::_RefreshMergedClip(Transform tr) const
-    {
-    dynamic_cast<SMMeshIndexNode<POINT, Extent3dType>*>(m_node.GetPtr())->BuildSkirts();
-    dynamic_cast<SMMeshIndexNode<POINT, Extent3dType>*>(m_node.GetPtr())->ComputeMergedClips(tr);
-    }
-
-
-template <class POINT> bool ScalableMeshNode<POINT>::_IsDataUpToDate() const
-    {
-    LOAD_NODE
-
-        return !m_node->IsDirty();
-    }
-
-template <class POINT> void ScalableMeshNode<POINT>::_UpdateData() 
-    {
-    LOAD_NODE
-
-        dynamic_cast<SMMeshIndexNode<POINT, Extent3dType>*>(m_node.GetPtr())->UpdateData();
-    _RefreshMergedClip(Transform::FromIdentity()); //must recompute clip after data was updated
-    }
-
-template <class POINT> bool ScalableMeshNode<POINT>::_AddClip(uint64_t id, bool isVisible) const
-    {
-    return dynamic_cast<SMMeshIndexNode<POINT, Extent3dType>*>(m_node.GetPtr())->AddClip(id, isVisible);
-    }
-
-template <class POINT> bool ScalableMeshNode<POINT>::_ModifyClip(uint64_t id, bool isVisible) const
-    {
-    return dynamic_cast<SMMeshIndexNode<POINT, Extent3dType>*>(m_node.GetPtr())->ModifyClip(id,  isVisible);
-    }
-
-template <class POINT> bool ScalableMeshNode<POINT>::_DeleteClip(uint64_t id, bool isVisible) const
-    {
-    return dynamic_cast<SMMeshIndexNode<POINT, Extent3dType>*>(m_node.GetPtr())->DeleteClip(id,isVisible);
-    }
-
-template <class POINT> void ScalableMeshNode<POINT>::_ClearCachedData()
-{
-	m_node->RemoveNonDisplayPoolData();
-}
-
-<<<<<<< HEAD
-static double s_minScreenPixelCorrectionFactor = 1.0;
-
-BEGIN_BENTLEY_SCALABLEMESH_NAMESPACE
-
-template <class POINT> int BuildQueryObject(//ScalableMeshQuadTreeViewDependentMeshQuery<POINT, Extent3dType>* viewDependentQueryP,
-    ISMPointIndexQuery<POINT, Extent3dType>*&                        pQueryObject,
-    const DPoint3d*                                                       pQueryExtentPts,
-    int                                                                   nbQueryExtentPts,
-    IScalableMeshViewDependentMeshQueryParamsPtr                          queryParam,
-    IScalableMesh*                                                        smP)
-    {
-    //MST More validation is required here.
-    assert(queryParam != 0);
-
-    int status = SUCCESS;
-
-    Extent3dType queryExtent;
-    /*
-    Extent3dType contentExtent(m_scmIndexPtr->GetContentExtent());
-
-    double minZ = ExtentOp<Extent3dType>::GetZMin(contentExtent);
-    double maxZ = ExtentOp<Extent3dType>::GetZMax(contentExtent);
-
-    Extent3dType queryExtent(ScalableMeshPointQuery::GetExtentFromClipShape<Extent3dType>(pQueryExtentPts,
-    nbQueryExtentPts,
-    minZ,
-    maxZ));
-    */
-    //MS Need to be removed
-    double viewportRotMatrix[3][3];
-    double rootToViewMatrix[4][4];
-
-    memcpy(rootToViewMatrix, queryParam->GetRootToViewMatrix(), sizeof(double) * 4 * 4);
-
-    bool shouldInvertClip = false;
-
-    if (smP != nullptr)
-        shouldInvertClip = smP->ShouldInvertClips();
-
-    ScalableMeshQuadTreeViewDependentMeshQuery<POINT, Extent3dType>* viewDependentQueryP = new ScalableMeshQuadTreeViewDependentMeshQuery<POINT, Extent3dType>(queryExtent,
-        rootToViewMatrix,
-        viewportRotMatrix,
-        queryParam->GetViewBox(),
-        false,
-        queryParam->GetViewClipVector(),
-        shouldInvertClip,
-        100000000);
-
-    // viewDependentQueryP->SetTracingXMLFileName(AString("E:\\MyDoc\\SS3 - Iteration 17\\STM\\Bad Resolution Selection\\visitingNodes.xml"));
-
-    viewDependentQueryP->SetMeanScreenPixelsPerPoint(queryParam->GetMinScreenPixelsPerPoint() * s_minScreenPixelCorrectionFactor);
-
-    viewDependentQueryP->SetMaxPixelError(queryParam->GetMaxPixelError());
-
-    //MS : Might need to be done at the ScalableMeshReprojectionQuery level.    
-    if ((queryParam->GetSourceGCS() != 0) && (queryParam->GetTargetGCS() != 0))
-        {
-        BaseGCSCPtr sourcePtr = queryParam->GetSourceGCS();
-        BaseGCSCPtr targetPtr = queryParam->GetTargetGCS();
-        viewDependentQueryP->SetReprojectionInfo(sourcePtr, targetPtr);
-        }
-
-    pQueryObject = (ISMPointIndexQuery<POINT, Extent3dType>*)(viewDependentQueryP);
-
-    return status;
-    }
-
-END_BENTLEY_SCALABLEMESH_NAMESPACE
-
-template <class POINT> SMNodeViewStatus ScalableMeshNode<POINT>::_IsCorrectForView(IScalableMeshViewDependentMeshQueryParamsPtr& viewDependentQueryParams) const
-    {
-    ISMPointIndexQuery<POINT, Extent3dType>* queryObjectP;
-
-    BentleyB0200::ScalableMesh::BuildQueryObject<POINT>(queryObjectP, 0/*pQueryExtentPts*/, 0/*nbQueryExtentPts*/, viewDependentQueryParams, nullptr);
-
-    HFCPtr<SMPointIndexNode<POINT, Extent3dType>> pSubNodes[1];
-    ProducedNodeContainer<POINT, Extent3dType> foundNodes;
-    
-    bool digDown = queryObjectP->Query(m_node,
-                                       pSubNodes,
-                                       0,
-                                       foundNodes);
-
-    if (digDown == true)
-        {
-        if (m_node->IsLeaf())
-            return SMNodeViewStatus::Fine;
-
-        return SMNodeViewStatus::TooCoarse;
-        }
-    else
-    if (foundNodes.GetNodes().size() > 0)
-        {
-        return SMNodeViewStatus::Fine;
-        }
-    
-    return SMNodeViewStatus::NotVisible;    
-    }
-
-=======
->>>>>>> 382978fa
-template <class POINT> StatusInt ScalableMeshNodeEdit<POINT>::_AddMesh(DPoint3d* vertices, size_t nVertices, int32_t* indices, size_t nIndices)
-    {
-    RefCountedPtr<SMMemoryPoolVectorItem<POINT>> pointsPtr(m_node->GetPointsPtr());    
-    pointsPtr->clear();
-    auto m_meshNode = dynamic_pcast<SMMeshIndexNode<POINT, Extent3dType>, SMPointIndexNode<POINT, Extent3dType>>(m_node);
-    m_meshNode->m_nodeHeader.m_arePoints3d = true;
-    vector<POINT> nodePts(nVertices);
-    vector<size_t> sorted(nVertices);
-    std::iota(sorted.begin(), sorted.end(), 0);
-    std::sort(sorted.begin(), sorted.end(), [vertices] (const size_t&i, const size_t&j) {
-        if (vertices[i].x < vertices[j].x) return true;
-        else if (vertices[i].x == vertices[j].x && vertices[i].y < vertices[j].y) return true;
-        else if (vertices[i].x == vertices[j].x && vertices[i].y == vertices[j].y && vertices[i].z < vertices[j].z) return true;
-        return false;
-        });
-    vector<int> indicesVec(nIndices);
-    vector<size_t> sortedReverse(nVertices);
-    for (size_t pointInd = 0; pointInd < nVertices; pointInd++)
-        {
-        sortedReverse[sorted[pointInd]] = pointInd;
-        nodePts[pointInd].x = vertices[sorted[pointInd]].x;
-        nodePts[pointInd].y = vertices[sorted[pointInd]].y;
-        nodePts[pointInd].z = vertices[sorted[pointInd]].z;
-        }
-    memcpy(&indicesVec[0], indices, nIndices*sizeof(int));
-    for (int& idx : indicesVec) idx = (int)sortedReverse[idx - 1] + 1;
-    pointsPtr->push_back(&nodePts[0], nodePts.size());
-
-    bvector<int> componentPointsId;
-   // if (NULL == m_meshNode->GetGraphPtr()) m_meshNode->CreateGraph();
-    RefCountedPtr<SMMemoryPoolGenericBlobItem<MTGGraph>> graphPtr(m_meshNode->GetGraphPtr());
-    MTGGraph* newGraphP = new MTGGraph();
-    CreateGraphFromIndexBuffer(newGraphP, (const long*)&indicesVec[0], (int)nIndices, (int)nodePts.size(), componentPointsId, &nodePts[0]);
-    graphPtr->SetData(newGraphP);
-    graphPtr->SetDirty();
-
-
-    if (componentPointsId.size() > 0)
-        {
-        if (m_meshNode->m_nodeHeader.m_meshComponents == nullptr) m_meshNode->m_nodeHeader.m_meshComponents = new int[componentPointsId.size()];
-        else if (m_meshNode->m_nodeHeader.m_numberOfMeshComponents != componentPointsId.size())
-            {
-            delete[] m_meshNode->m_nodeHeader.m_meshComponents;
-            m_meshNode->m_nodeHeader.m_meshComponents = new int[componentPointsId.size()];
-            }
-        m_meshNode->m_nodeHeader.m_numberOfMeshComponents = componentPointsId.size();
-        memcpy(m_meshNode->m_nodeHeader.m_meshComponents, componentPointsId.data(), componentPointsId.size()*sizeof(int));
-        }
-
-    m_meshNode->PushPtsIndices(&indicesVec[0], indicesVec.size());
-    m_meshNode->IncreaseTotalCount(m_meshNode->GetNbPoints());
-    m_meshNode->m_nodeHeader.m_nbFaceIndexes = nIndices;
-    m_meshNode->SetDirty(true);
-    return BSISUCCESS;
-    }
-
-template <class POINT> StatusInt ScalableMeshNodeEdit<POINT>::_AddTexturedMesh(bvector<DPoint3d>& vertices, bvector<int32_t>& ptsIndices, bvector<DPoint2d>& uv, bvector<int32_t>& uvIndices, size_t nTexture, int64_t texID)
-    {
-    RefCountedPtr<SMMemoryPoolVectorItem<POINT>> pointsPtr(m_node->GetPointsPtr());
-    pointsPtr->clear();
-
-    auto m_meshNode = dynamic_pcast<SMMeshIndexNode<POINT, Extent3dType>, SMPointIndexNode<POINT, Extent3dType>>(m_node);
-    //m_meshNode->m_nodeHeader.m_arePoints3d = true;
-    m_meshNode->m_nodeHeader.m_isTextured = true;
-
-    if (texID != -1)
-        m_meshNode->m_nodeHeader.m_textureID = texID;
-
-
-    size_t nIndicesCount = 0;
-    vector<POINT> nodePts(vertices.size());
-
-    for (size_t pointInd = 0; pointInd < vertices.size(); pointInd++)
-        {
-        nodePts[pointInd].x = vertices[pointInd].x;
-        nodePts[pointInd].y = vertices[pointInd].y;
-        nodePts[pointInd].z = vertices[pointInd].z;
-        }
-
-    pointsPtr->push_back(&nodePts[0], nodePts.size());
-    m_meshNode->PushUV(&uv[0], uv.size());
-
-    vector<int32_t> indicesLine;
-
-    
-    nIndicesCount += ptsIndices.size();
-    m_meshNode->PushPtsIndices(&ptsIndices[0], ptsIndices.size());
-    m_meshNode->PushUVsIndices(0, &uvIndices[0], uvIndices.size());
-    indicesLine.insert(indicesLine.end(), ptsIndices.begin(), ptsIndices.end());
-
-
-    bvector<int> componentPointsId;
-    // if (NULL == m_meshNode->GetGraphPtr()) m_meshNode->CreateGraph();
-    RefCountedPtr<SMMemoryPoolGenericBlobItem<MTGGraph>> graphPtr(m_meshNode->GetGraphPtr());
-    MTGGraph* newGraphP = new MTGGraph();
-    CreateGraphFromIndexBuffer(newGraphP, (const long*)&indicesLine[0], (int)indicesLine.size(), (int)nodePts.size(), componentPointsId, &vertices[0]);
-
-    graphPtr->SetData(newGraphP);
-    graphPtr->SetDirty();
-
-
-    if (componentPointsId.size() > 0)
-        {
-        if (m_meshNode->m_nodeHeader.m_meshComponents == nullptr) m_meshNode->m_nodeHeader.m_meshComponents = new int[componentPointsId.size()];
-        else if (m_meshNode->m_nodeHeader.m_numberOfMeshComponents != componentPointsId.size())
-            {
-            delete[] m_meshNode->m_nodeHeader.m_meshComponents;
-            m_meshNode->m_nodeHeader.m_meshComponents = new int[componentPointsId.size()];
-            }
-        m_meshNode->m_nodeHeader.m_numberOfMeshComponents = componentPointsId.size();
-        memcpy(m_meshNode->m_nodeHeader.m_meshComponents, componentPointsId.data(), componentPointsId.size()*sizeof(int));
-        }
-
-    m_meshNode->m_nodeHeader.m_nbFaceIndexes = indicesLine.size();
-    m_meshNode->m_nodeHeader.m_nbUvIndexes = uv.size();
-    m_meshNode->IncreaseTotalCount(m_meshNode->GetNbPoints());
-
-    m_meshNode->SetDirty(true);
-
-    return BSISUCCESS;
-    }
-
-template <class POINT> StatusInt ScalableMeshNodeEdit<POINT>::_AddTexturedMesh(bvector<DPoint3d>& vertices, bvector<bvector<int32_t>>& ptsIndices, bvector<DPoint2d>& uv, bvector<bvector<int32_t>>& uvIndices, size_t nTexture, int64_t texID)
-    {
-    RefCountedPtr<SMMemoryPoolVectorItem<POINT>> pointsPtr(m_node->GetPointsPtr());    
-    pointsPtr->clear();
-    
-    auto m_meshNode = dynamic_pcast<SMMeshIndexNode<POINT, Extent3dType>, SMPointIndexNode<POINT, Extent3dType>>(m_node);
-    m_meshNode->m_nodeHeader.m_arePoints3d = true;    
-    m_meshNode->m_nodeHeader.m_isTextured = true;
-
-    if (texID != -1)
-        m_meshNode->m_nodeHeader.m_textureID = texID;
-
-
-    size_t nIndicesCount = 0;
-    vector<POINT> nodePts(vertices.size());
-
-    for (size_t pointInd = 0; pointInd < vertices.size(); pointInd++)
-        {
-        nodePts[pointInd].x = vertices[pointInd].x;
-        nodePts[pointInd].y = vertices[pointInd].y;
-        nodePts[pointInd].z = vertices[pointInd].z;
-        }
-
-    pointsPtr->push_back(&nodePts[0], nodePts.size());
-    m_meshNode->PushUV(&uv[0], uv.size());
-
-    vector<int32_t> indicesLine;
-
-    // Untexturing part : 
-    nIndicesCount += ptsIndices[0].size();
-    m_meshNode->PushPtsIndices(&ptsIndices[0][0], ptsIndices[0].size());        
-    indicesLine.insert(indicesLine.end(), ptsIndices[0].begin(), ptsIndices[0].end());
-
-    // Texturing points
-    for(size_t i = 0; i < nTexture; i++)
-        {
-        nIndicesCount += ptsIndices[i+1].size();
-        m_meshNode->PushPtsIndices(&ptsIndices[i+1][0], ptsIndices[i+1].size());                
-        m_meshNode->PushUVsIndices(i, &uvIndices[i][0], uvIndices[i].size());        
-        
-        indicesLine.insert(indicesLine.end(), ptsIndices[i+1].begin(), ptsIndices[i+1].end());
-        }
-    
-    bvector<int> componentPointsId;
-   // if (NULL == m_meshNode->GetGraphPtr()) m_meshNode->CreateGraph();
-    RefCountedPtr<SMMemoryPoolGenericBlobItem<MTGGraph>> graphPtr(m_meshNode->GetGraphPtr());
-    MTGGraph* newGraphP = new MTGGraph();
-    CreateGraphFromIndexBuffer(newGraphP , (const long*)&indicesLine[0], (int)indicesLine.size(), (int)nodePts.size(), componentPointsId, &vertices[0]);
-
-    graphPtr->SetData(newGraphP);
-    graphPtr->SetDirty();
-
-
-    if (componentPointsId.size() > 0)
-        {
-        if (m_meshNode->m_nodeHeader.m_meshComponents == nullptr) m_meshNode->m_nodeHeader.m_meshComponents = new int[componentPointsId.size()];
-        else if (m_meshNode->m_nodeHeader.m_numberOfMeshComponents != componentPointsId.size())
-            {
-            delete[] m_meshNode->m_nodeHeader.m_meshComponents;
-            m_meshNode->m_nodeHeader.m_meshComponents = new int[componentPointsId.size()];
-            }
-        m_meshNode->m_nodeHeader.m_numberOfMeshComponents = componentPointsId.size();
-        memcpy(m_meshNode->m_nodeHeader.m_meshComponents, componentPointsId.data(), componentPointsId.size()*sizeof(int));
-        }
-
-    m_meshNode->m_nodeHeader.m_nbFaceIndexes = indicesLine.size();
-    m_meshNode->m_nodeHeader.m_nbUvIndexes = uv.size();
-    m_meshNode->IncreaseTotalCount(m_meshNode->GetNbPoints());
-    
-    m_meshNode->SetDirty(true);
-
-    return BSISUCCESS;
-    }
-
-template <class POINT> StatusInt ScalableMeshNodeEdit<POINT>::_AddTextures(bvector<Byte>& data)
-    {
-    assert(m_node->m_nodeHeader.m_isTextured == false);
-
-    auto m_meshNode = dynamic_pcast<SMMeshIndexNode<POINT, Extent3dType>, SMPointIndexNode<POINT, Extent3dType>>(m_node);
-
-    if (m_node->m_nodeHeader.m_isTextured == false)
-        {        
-        m_meshNode->PushTexture(&data[0], data.size());                
-        m_node->m_nodeHeader.m_isTextured = true;
-
-        return BSISUCCESS;
-        }
-
-    return BSIERROR;
-    }    
-
-template <class POINT> StatusInt ScalableMeshNodeEdit<POINT>::_SetNodeExtent(DRange3d& extent)
-    {
-    m_node->m_nodeHeader.m_nodeExtent = ExtentOp<Extent3dType>::Create(extent.low.x, extent.low.y, extent.low.z, extent.high.x, extent.high.y, extent.high.z);
-    m_node->SetDirty(true);
-    return BSISUCCESS;
-    }
-
-template <class POINT> StatusInt ScalableMeshNodeEdit<POINT>::_SetContentExtent(DRange3d& extent)
-    {
-    m_node->m_nodeHeader.m_contentExtentDefined = true;
-    m_node->m_nodeHeader.m_contentExtent = ExtentOp<Extent3dType>::Create(extent.low.x, extent.low.y, extent.low.z, extent.high.x, extent.high.y, extent.high.z);
-    m_node->SetDirty(true);
-    return BSISUCCESS;
-    }
-
-template <class POINT> StatusInt ScalableMeshNodeEdit<POINT>::_SetArePoints3d(bool arePoints3d)
-    {
-    m_node->m_nodeHeader.m_arePoints3d = arePoints3d;
-    m_node->SetDirty(true);
-    return BSISUCCESS;
-    }
-
-template <class POINT> StatusInt ScalableMeshNodeEdit<POINT>::_SetResolution(float geometricResolution, float textureResolution)
-    {
-    m_node->m_nodeHeader.m_geometricResolution = geometricResolution;
-    m_node->m_nodeHeader.m_textureResolution = textureResolution;
-    m_node->SetDirty(true);
-    return BSISUCCESS;
-    }
-
-template <class POINT> bvector<IScalableMeshNodeEditPtr> ScalableMeshNodeEdit<POINT>::_EditChildrenNodes()
-    {
-    LOAD_NODE
-
-    bvector<IScalableMeshNodeEditPtr> children;
-    if (m_node->m_nodeHeader.m_IsLeaf) return children;
-    if (m_node->GetSubNodeNoSplit() != NULL)
-    {
-        auto var = m_node->GetSubNodeNoSplit();
-        children.push_back(new ScalableMeshNodeEdit<POINT>(var));
-    }
-    else
-        for (size_t i = 0; i < m_node->m_apSubNodes.size(); i++)
-        {
-            assert(m_node->m_apSubNodes[i] != NULL);
-            children.push_back(new ScalableMeshNodeEdit<POINT>(m_node->m_apSubNodes[i]));
-        }
-
-    return children;
-    }
-
-template <class POINT> IScalableMeshNodeEditPtr ScalableMeshNodeEdit<POINT>::_EditParentNode()
-    {
-    LOAD_NODE
-
-    auto meshNode = dynamic_pcast<SMMeshIndexNode<POINT, Extent3dType>, SMPointIndexNode<POINT, Extent3dType>>(m_node);
-    if (meshNode == nullptr)
-        return nullptr;
-    HFCPtr<SMPointIndexNode<POINT, Extent3dType>> nodePtr = meshNode->GetParentNodePtr();
-    if (nodePtr == nullptr)
-        return nullptr;
-    return new ScalableMeshNodeEdit<POINT>(nodePtr);
-    }
-
-template <class POINT> ScalableMeshNodeEdit<POINT>::ScalableMeshNodeEdit(HFCPtr<SMPointIndexNode<POINT, Extent3dType>>& nodePtr)
-    {
-    if (!nodePtr->IsLoaded())
-        nodePtr->Load();
-    m_node = nodePtr;
-    }
-
-
-template <class POINT> bool ScalableMeshNodeEdit<POINT>::_IsHeaderLoaded() const
-    {    
-    return m_node->IsLoaded();
-    }
-
-template <class POINT> bool ScalableMeshNodeEdit<POINT>::_IsMeshLoaded() const
-    {        
-    //NEEDS_WORK_SM : Only good for points, not whole mesh.
-    assert(!"Only good for points, not whole mesh.");
-    RefCountedPtr<SMMemoryPoolVectorItem<POINT>> pointsPtr(m_node->GetPointsPtr(false));
-    return pointsPtr.IsValid();        
-    }
-
-template <class POINT> void ScalableMeshNodeEdit<POINT>::_LoadHeader() const
-    {    
-    return m_node->Load();    
-    }
-
-
-template <class POINT> ScalableMeshNodeWithReprojection<POINT>::ScalableMeshNodeWithReprojection(HFCPtr<SMPointIndexNode<POINT, Extent3dType>>& nodePtr, const GeoCoords::Reprojection& reproject)
-    :ScalableMeshNode<POINT>(nodePtr), m_reprojectFunction(reproject)
-    {
-    }
-
-template <class POINT> ScalableMeshNodeWithReprojection<POINT>::ScalableMeshNodeWithReprojection(IScalableMeshNodePtr nodeInfo, const GeoCoords::Reprojection& reproject)
-    : m_reprojectFunction(reproject)
-    {
-    auto nodeInfoImpl = dynamic_cast<ScalableMeshNode<POINT> *>(nodeInfo.get());
-    m_node = nodeInfoImpl->GetNodePtr();
-    }
-
-
-template <class POINT> IScalableMeshMeshPtr ScalableMeshNodeWithReprojection<POINT>::_GetMesh(IScalableMeshMeshFlagsPtr& flags) const
-    {
-    IScalableMeshMeshPtr meshP;
-    if (flags->ShouldLoadGraph())
-        {
-        auto m_meshNode = dynamic_pcast<SMMeshIndexNode<POINT, Extent3dType>, SMPointIndexNode<POINT, Extent3dType>>(m_node);
-
-
-        RefCountedPtr<SMMemoryPoolVectorItem<POINT>> pointsPtr(m_node->GetPointsPtr());
-
-        POINT* pts = new POINT[pointsPtr->size()];
-        pointsPtr->get(pts, pointsPtr->size());
-
-        DPoint3d* points = new DPoint3d[pointsPtr->size()];
-        m_reprojectFunction.Reproject(points, pointsPtr->size(), points);
-
-        PtToPtConverter::Transform(points, &(*pointsPtr)[0], pointsPtr->size());
-        RefCountedPtr<SMMemoryPoolGenericBlobItem<MTGGraph>> graphPtr(m_meshNode->GetGraphPtr());
-        meshP = ScalableMeshMeshWithGraph::Create(pointsPtr->size(), points, m_node->m_nodeHeader.m_nbFaceIndexes, (int32_t*)(&pts[0] + pointsPtr->size()), 0, nullptr, nullptr, graphPtr->EditData(), ArePoints3d(), 0, 0, 0);
-        delete pts;
-        delete points;
-        }
-    else
-        {
-        auto m_meshNode = dynamic_pcast<SMMeshIndexNode<POINT, Extent3dType>, SMPointIndexNode<POINT, Extent3dType>>(m_node);
-        ScalableMeshMeshPtr meshPtr = ScalableMeshMesh::Create();
-
-        RefCountedPtr<SMMemoryPoolVectorItem<POINT>> pointsPtr(m_node->GetPointsPtr());
-
-        vector<DPoint3d> dataPoints(pointsPtr->size());
-
-        PtToPtConverter converter;
-
-        for (size_t pointInd = 0; pointInd < pointsPtr->size(); pointInd++)
-            {
-            dataPoints[pointInd] = converter.operator()(pointsPtr->operator[](pointInd));
-            }
-        m_reprojectFunction.Reproject(&dataPoints[0], dataPoints.size(), &dataPoints[0]);
-
-        RefCountedPtr<SMMemoryPoolVectorItem<int32_t>> ptsIndices(m_meshNode->GetPtsIndicePtr());
-
-        int status = meshPtr->AppendMesh(dataPoints.size(), &dataPoints[0], m_node->m_nodeHeader.m_nbFaceIndexes, &(*ptsIndices)[0], 0, 0, 0, 0, 0, 0);
-
-        assert(status == SUCCESS);
-
-        meshP = meshPtr.get();
-        }
-
-    return meshP;
-    }
-
-template <class POINT> IScalableMeshMeshPtr ScalableMeshNodeWithReprojection<POINT>::_GetMeshByParts(const bset<uint64_t>& clipsToShow) const
-    {
-    auto m_meshNode = dynamic_pcast<SMMeshIndexNode<POINT, Extent3dType>, SMPointIndexNode<POINT, Extent3dType>>(m_node);
-    ScalableMeshMeshPtr meshPtr = ScalableMeshMesh::Create();
-
-    RefCountedPtr<SMMemoryPoolVectorItem<POINT>> pointsPtr(m_node->GetPointsPtr());
-    vector<DPoint3d> dataPoints(pointsPtr->size());
-
-    PtToPtConverter converter;
-
-    for (size_t pointInd = 0; pointInd < pointsPtr->size(); pointInd++)
-        {
-        dataPoints[pointInd] = converter.operator()(pointsPtr->operator[](pointInd));
-        }
-    m_reprojectFunction.Reproject(&dataPoints[0], pointsPtr->size(), &dataPoints[0]);
-    
-    RefCountedPtr<SMMemoryPoolVectorItem<int32_t>> ptsIndices = m_meshNode->GetPtsIndicePtr();
-    RefCountedPtr<SMMemoryPoolVectorItem<int32_t>> uvIndexes = m_meshNode->GetUVsIndicesPtr();
-    RefCountedPtr<SMMemoryPoolVectorItem<DPoint2d>> uvCoords = m_meshNode->GetUVCoordsPtr();
-
-    int status = meshPtr->AppendMesh(pointsPtr->size(), &dataPoints[0], m_node->m_nodeHeader.m_nbFaceIndexes, &(*ptsIndices)[0], 0, 0, 0, uvCoords->size(), &(*uvCoords)[0], &(*uvIndexes)[0]);
-
-    assert(status == SUCCESS);
-
-    return meshPtr.get();
-    }
-
-template <class POINT> int ScalableMeshNodeRayQuery<POINT>::_Query(IScalableMeshNodePtr&                               nodePtr,
-                                                                   const DPoint3d*                           pTestPt,
-                                                            const DPoint3d*                              pClipShapePts,
-                                                            int                                          nbClipShapePts,
-                                                            const IScalableMeshNodeQueryParamsPtr& scmQueryParamsPtr) const
-    {
-    ScalableMeshNodeRayQueryParams* params = (ScalableMeshNodeRayQueryParams*)scmQueryParamsPtr.get();
-    DRay3d ray = DRay3d::FromOriginAndVector(*pTestPt, params->GetDirection());
- 
-    HFCPtr<SMPointIndexNode<POINT, Extent3dType>> currentNodeP(nullptr);
-    ScalableMeshQuadTreeLevelIntersectIndexQuery<POINT, Extent3dType> query(m_scmIndexPtr->GetContentExtent(), 
-                                                                                 scmQueryParamsPtr->GetLevel() == (size_t)-1 ? m_scmIndexPtr->GetDepth() : scmQueryParamsPtr->GetLevel(), 
-                                                                                 ray, 
-                                                                                 params->Get2d(), 
-                                                                                 params->GetDepth(), 
-                                                                                 params->GetUseUnboundedRay(),
-                                                                                 params->Get2d() ? ScalableMeshQuadTreeLevelIntersectIndexQuery<POINT, Extent3dType>::RaycastOptions::FIRST_INTERSECT : ScalableMeshQuadTreeLevelIntersectIndexQuery<POINT, Extent3dType>::RaycastOptions::LAST_INTERSECT);
-    m_scmIndexPtr->Query(&query, currentNodeP);
-    if (currentNodeP == nullptr) return ERROR;
-    nodePtr = IScalableMeshNodePtr(new ScalableMeshNode<POINT>(currentNodeP));
-    return SUCCESS;
-    }
-
-template <class POINT> int ScalableMeshNodeRayQuery<POINT>::_Query(bvector<IScalableMeshNodePtr>&                               nodesPtr,
-                                                                   const DPoint3d*                           pTestPt,
-                                                                   const DPoint3d*                              pClipShapePts,
-                                                                   int                                          nbClipShapePts,
-                                                                   const IScalableMeshNodeQueryParamsPtr& scmQueryParamsPtr) const
-    {
-    ScalableMeshNodeRayQueryParams* params = (ScalableMeshNodeRayQueryParams*)scmQueryParamsPtr.get();
-    DRay3d ray = DRay3d::FromOriginAndVector(*pTestPt, params->GetDirection());
-
-    std::vector<SMPointIndexNode<POINT, Extent3dType>::QueriedNode> nodesP;
-    ScalableMeshQuadTreeLevelIntersectIndexQuery<POINT, Extent3dType> query(m_scmIndexPtr->GetContentExtent(), 
-                                                                                 scmQueryParamsPtr->GetLevel() == (size_t)-1 ? m_scmIndexPtr->GetDepth() : scmQueryParamsPtr->GetLevel(),
-                                                                                 ray, 
-                                                                                 params->Get2d(), 
-                                                                                 params->GetDepth(), 
-                                                                                 params->GetUseUnboundedRay(),
-                                                                                 ScalableMeshQuadTreeLevelIntersectIndexQuery<POINT, Extent3dType>::RaycastOptions::ALL_INTERSECT);
-    m_scmIndexPtr->Query(&query, nodesP);
-
-    if (nodesP.size() == 0) return ERROR;
-    for (auto& currentNodeP : nodesP)
-        {
-        IScalableMeshNodePtr nodePtr = new ScalableMeshNode<POINT>(currentNodeP.m_indexNode);
-        nodesPtr.push_back(nodePtr);
-        }
-    return SUCCESS;
-    }
-
-template <class POINT> int ScalableMeshNodePlaneQuery<POINT>::_Query(bvector<IScalableMeshNodePtr>&                       meshNodesPtr,
-                                                                     ClipVectorCP                                      queryExtent3d,
-                                                                     const IScalableMeshMeshQueryParamsPtr& scmQueryParamsPtr) const
-    {
-    return ERROR;
-    }
-
-template <class POINT> int ScalableMeshNodePlaneQuery<POINT>::_Query(bvector<IScalableMeshNodePtr>&                       meshNodesPtr,
-                                                                   const DPoint3d*                              pQueryExtentPts,
-                                                                   int                                          nbQueryExtentPts,
-                                                                   const IScalableMeshMeshQueryParamsPtr& scmQueryParamsPtr) const
-    {
-    ScalableMeshNodePlaneQueryParams* params = (ScalableMeshNodePlaneQueryParams*)scmQueryParamsPtr.get();
-
-    vector<typename SMPointIndexNode<POINT, Extent3dType>::QueriedNode> nodes;
-    ScalableMeshQuadTreeLevelPlaneIntersectIndexQuery<POINT, Extent3dType> query(m_scmIndexPtr->GetContentExtent(), scmQueryParamsPtr->GetLevel() == (size_t)-1 ? m_scmIndexPtr->GetDepth() : scmQueryParamsPtr->GetLevel(), params->GetPlane(), params->GetDepth());
-    m_scmIndexPtr->Query(&query, nodes);
-    if (0 == nodes.size()) return ERROR;
-    for (auto& node : nodes)
-        {
-        meshNodesPtr.push_back(new ScalableMeshNode<POINT>(node.m_indexNode));
-        }
-    return SUCCESS;
-    }
-
-template <class POINT> int ScalableMeshNodePlaneQuery<POINT>::_Query(IScalableMeshMeshPtr&                                meshPtr,
-                                                                     const DPoint3d*                               pQueryExtentPts,
-                                                                     int                                           nbQueryExtentPts,
-                                                                     const IScalableMeshMeshQueryParamsPtr&  scmQueryParamsPtr) const
-    {
-    assert(!"Not supported");
-    return ERROR;
+/*--------------------------------------------------------------------------------------+
+|
+|     $Source: STM/ScalableMeshQuery.hpp $
+|    $RCSfile: ScalableMeshPointQuery.hpp,v $
+|   $Revision: 1.23 $
+|       $Date: 2012/11/29 17:30:45 $
+|     $Author: Mathieu.St-Pierre $
+|
+|  $Copyright: (c) 2018 Bentley Systems, Incorporated. All rights reserved. $
+|
++--------------------------------------------------------------------------------------*/
+
+/*----------------------------------------------------------------------+
+|                                                                        |
+|    ScalableMeshNewFileCreator.h                              (C) Copyright 2001.        |
+|                                                BCIVIL Corporation.        |
+|                                                All Rights Reserved.    |
+|                                                                       |
++----------------------------------------------------------------------*/
+
+#pragma once
+
+#include "ScalableMeshQuery.h"
+//#include "InternalUtilityFunctions.h"
+#include "Edits\\ClipUtilities.h"
+#include <json/json.h>
+
+// This define does not work when it is set to 10000 and a dataset of 120000 is used
+#define MAX_POINTS_PER_DTM 10000
+#define MAX_FEATURES_PER_DTM 10000
+
+
+static HPMMemoryMgrReuseAlreadyAllocatedBlocksWithAlignment s_queryMemoryManager(20, 1000*sizeof(DPoint3d));
+
+template<class EXTENT> EXTENT ScalableMeshPointQuery::GetExtentFromClipShape(const DPoint3d* pClipShapePts, 
+                                                                 int             nbClipShapePts, 
+                                                                 double          zMin, 
+                                                                 double          zMax) 
+    {
+    if (1 > nbClipShapePts)
+        {
+        return ExtentOp<EXTENT>::Create(0.0, 0.0, 0.0, 
+                                        0.0, 0.0, 0.0);
+        }
+
+    int nPts(nbClipShapePts);
+
+    // Allow extra space to make sure the first point is equal to the last point in the array
+    if (!(HDOUBLE_EQUAL_EPSILON(pClipShapePts[0].x, pClipShapePts[nbClipShapePts-1].x) && HDOUBLE_EQUAL_EPSILON(pClipShapePts[0].y, pClipShapePts[nbClipShapePts-1].y)))
+        nPts++;
+
+    HArrayAutoPtr<double> tmpPts (new double[nPts * 2]);
+
+    // Convert to DPoint2d
+    for(int i = 0; i < nbClipShapePts; i ++)
+        {
+        tmpPts[i * 2]     = pClipShapePts[i].x;
+        tmpPts[i * 2 + 1] = pClipShapePts[i].y;
+        }
+
+    // Recopy last point to close the shape
+    if (nPts > nbClipShapePts)
+        {
+        tmpPts[(nPts-1) * 2]     = pClipShapePts[0].x;
+        tmpPts[(nPts-1) * 2 + 1] = pClipShapePts[0].y;
+        }             
+
+    HFCPtr<HGF2DCoordSys> pCoordSys(new HGF2DCoordSys());                                            
+    HFCPtr<HVE2DPolygonOfSegments> pPolygon(new HVE2DPolygonOfSegments(nPts * 2, tmpPts, pCoordSys));
+
+    HGF2DExtent extent = pPolygon->GetExtent();
+
+    return ExtentOp<EXTENT>::Create(extent.GetXMin(), extent.GetYMin(), zMin, 
+                                    extent.GetXMax(), extent.GetYMax(), zMax);
+    }
+
+/*----------------------------------------------------------------------------+
+|ScalableMeshFullResolutionPointQuery Method Definition Section - Begin
++----------------------------------------------------------------------------*/
+
+/*----------------------------------------------------------------------------+
+|ScalableMeshFullResolutionPointQuery::ScalableMeshFullResolutionPointQuery
++----------------------------------------------------------------------------*/
+template <class POINT> ScalableMeshFullResolutionPointQuery<POINT>::ScalableMeshFullResolutionPointQuery(const HFCPtr<SMPointIndex<POINT, Extent3dType>>& pointIndexPtr, 
+                                                                                           int                                              resolutionIndex)
+    {        
+    m_scmIndexPtr = pointIndexPtr;    
+    m_resolutionIndex = resolutionIndex;
+    }
+/*----------------------------------------------------------------------------+
+|ScalableMeshFullResolutionPointQuery::~ScalableMeshFullResolutionPointQuery
++----------------------------------------------------------------------------*/
+template <class POINT> ScalableMeshFullResolutionPointQuery<POINT>::~ScalableMeshFullResolutionPointQuery()
+    {
+    }
+   
+/*----------------------------------------------------------------------------+
+|ScalableMeshFullResolutionPointQuery::Query
++----------------------------------------------------------------------------*/
+template <class POINT> int ScalableMeshFullResolutionPointQuery<POINT>::_Query(bvector<DPoint3d>&               points,
+                                                                        const DPoint3d*                 pQueryShapePts, 
+                                                                        int                             nbQueryShapePts, 
+                                                                        const IScalableMeshQueryParametersPtr& scmQueryParamsPtr) const
+    {        
+    assert(scmQueryParamsPtr != 0);
+    assert(false);
+#if 0   
+    HPMMemoryManagedVector<POINT> pointList(&s_queryMemoryManager);
+
+    int         status;
+
+    Extent3dType contentExtent(m_scmIndexPtr->GetContentExtent());        
+    Extent3dType queryExtent;
+    
+    HFCPtr<HVEShape> clipShapePtr;
+    HAutoPtr<ISMPointIndexQuery<POINT, Extent3dType>> pointQueryP;
+
+    assert(dynamic_cast<IScalableMeshFullResolutionQueryParams*>(scmQueryParamsPtr.get()) != 0);
+    IScalableMeshFullResolutionQueryParams* queryParams(dynamic_cast<IScalableMeshFullResolutionQueryParams*>(scmQueryParamsPtr.get()));        
+
+    if (pQueryShapePts != 0)
+        {    
+        queryExtent = GetExtentFromClipShape<Extent3dType>(pQueryShapePts, nbQueryShapePts, 
+                                                                ExtentOp<Extent3dType>::GetZMin(contentExtent),
+                                                                ExtentOp<Extent3dType>::GetZMax(contentExtent));
+                    
+        int nPts(nbQueryShapePts);
+
+        // Allow extra space to make sure the first point is equal to the last point in the array
+        if (!(HDOUBLE_EQUAL_EPSILON(pQueryShapePts[0].x, pQueryShapePts[nbQueryShapePts-1].x) && HDOUBLE_EQUAL_EPSILON(pQueryShapePts[0].y, pQueryShapePts[nbQueryShapePts-1].y)))
+            nPts++;
+
+        HArrayAutoPtr<double> tmpPts (new double[nPts * 2]);
+
+        // Convert to DPoint2d
+        for(int i = 0; i < nbQueryShapePts; i ++)
+            {
+            tmpPts[i * 2]     = pQueryShapePts[i].x;
+            tmpPts[i * 2 + 1] = pQueryShapePts[i].y;
+            }
+
+        // Recopy last point to close the shape
+        if (nPts > nbQueryShapePts)
+            {
+            tmpPts[(nPts-1) * 2]     = pQueryShapePts[0].x;
+            tmpPts[(nPts-1) * 2 + 1] = pQueryShapePts[0].y;
+            }
+             
+             
+        HFCPtr<HGF2DCoordSys> pCoordSys(new HGF2DCoordSys());                                            
+        HFCPtr<HVE2DPolygonOfSegments> pPolygon(new HVE2DPolygonOfSegments(nPts * 2, tmpPts, pCoordSys));
+
+        HFCPtr<HVE2DShape> pContentShape(new HVE2DRectangle(ExtentOp<Extent3dType>::GetXMin(contentExtent), ExtentOp<Extent3dType>::GetYMin(contentExtent), 
+                                                            ExtentOp<Extent3dType>::GetXMax(contentExtent), ExtentOp<Extent3dType>::GetYMax(contentExtent), pCoordSys));
+
+        HFCPtr<HVEShape> pQueryShape = new HVEShape(*(pPolygon->IntersectShape(*pContentShape)));
+        clipShapePtr = CreateClipShape(pQueryShape);  
+
+        if (clipShapePtr->IsEmpty()) 
+            clipShapePtr = pQueryShape;                
+        }
+    else
+        {             
+        /*queryExtent.xMin = ExtentOp<Extent3dType>::GetXMin(contentExtent);
+        queryExtent.xMax = ExtentOp<Extent3dType>::GetXMax(contentExtent);
+        queryExtent.yMin = ExtentOp<Extent3dType>::GetYMin(contentExtent);
+        queryExtent.yMax = ExtentOp<Extent3dType>::GetYMax(contentExtent);
+        queryExtent.zMin = ExtentOp<Extent3dType>::GetZMin(contentExtent);
+        queryExtent.zMax = ExtentOp<Extent3dType>::GetZMax(contentExtent);*/
+        queryExtent = contentExtent;
+        
+        DRange3d spatialIndexRange;
+        spatialIndexRange.low.x = ExtentOp<Extent3dType>::GetXMin(queryExtent);
+        spatialIndexRange.high.x = ExtentOp<Extent3dType>::GetXMax(queryExtent);
+        spatialIndexRange.low.y = ExtentOp<Extent3dType>::GetYMin(queryExtent);
+        spatialIndexRange.high.y = ExtentOp<Extent3dType>::GetYMax(queryExtent);              
+
+        clipShapePtr = CreateClipShape(spatialIndexRange);                             
+        }             
+   
+    if ((clipShapePtr != 0) && (clipShapePtr->IsEmpty() == false) && !clipShapePtr->IsRectangle())
+        {         
+        HFCPtr<HVE2DShape> clipShape = static_cast<HVE2DShape*>(clipShapePtr->GetShapePtr()->Clone());
+        pointQueryP = new HGFLevelPointIndexByShapeQuery<POINT, Extent3dType>(clipShape, m_resolutionIndex, queryParams->GetReturnAllPtsForLowestLevel(), queryParams->GetMaximumNumberOfPoints());
+        }
+    else
+        {                       
+        pointQueryP = new HGFLevelPointIndexQuery<POINT, Extent3dType>(queryExtent, m_resolutionIndex, queryParams->GetReturnAllPtsForLowestLevel(), queryParams->GetMaximumNumberOfPoints());
+        }      
+        
+    try   
+        {           
+    #ifdef ACTIVATE_NODE_QUERY_TRACING            
+        //pointQueryP->SetTracingXMLFileName(AString("E:\\MyDoc\\SS3 - Iteration 1\\ScalableMesh\\New 3D Query\\Log\\CheckedNodesDuringLastQuery.xml"));                 
+    #endif                          
+
+        m_scmIndexPtr->Query(pointQueryP.get(), pointList);
+
+        status = (int)SMQueryStatus::S_SUCCESS;
+        
+        if (queryParams->GetMaximumNumberOfPoints() < pointList.size())
+            {
+            status = (int)SMQueryStatus::S_NBPTSEXCEEDMAX;
+            }        
+        }
+    catch (...)
+        {
+        status = (int)SMQueryStatus::S_ERROR;
+        }
+       
+    if (status == (int)SMQueryStatus::S_SUCCESS)
+        {
+        status = AddPoints<POINT>(points, pointList);
+        }
+    return status;
+#endif         
+    return S_SUCCESS;
+    }
+
+/*----------------------------------------------------------------------------+
+|ScalableMeshFullResolutionPointQuery Method Definition Section - End
++----------------------------------------------------------------------------*/
+
+/*----------------------------------------------------------------------------+
+|ScalableMeshViewDependentPointQuery Method Definition Section - Begin
++----------------------------------------------------------------------------*/
+
+/*----------------------------------------------------------------------------+
+|ScalableMeshViewDependentPointQuery::ScalableMeshViewDependentPointQuery
++----------------------------------------------------------------------------*/
+template <class POINT> ScalableMeshViewDependentPointQuery<POINT>::ScalableMeshViewDependentPointQuery(const HFCPtr<SMPointIndex<POINT, Extent3dType>>& pointIndexPtr)
+    {        
+    m_scmIndexPtr = pointIndexPtr;
+    m_resolutionIndex    = INT_MAX;          
+    }       
+
+/*----------------------------------------------------------------------------+
+|ScalableMeshViewDependentPointQuery::~ScalableMeshViewDependentPointQuery
++----------------------------------------------------------------------------*/
+template <class POINT> ScalableMeshViewDependentPointQuery<POINT>::~ScalableMeshViewDependentPointQuery()
+    {
+    }
+
+/*----------------------------------------------------------------------------+
+|ScalableMeshViewDependentPointQuery::SetResolutionIndex
++----------------------------------------------------------------------------*/
+template <class POINT> void ScalableMeshViewDependentPointQuery<POINT>::SetResolutionIndex(int resolutionIndex)
+    {
+    m_resolutionIndex = resolutionIndex;
+    }
+   
+/*----------------------------------------------------------------------------+
+|ScalableMeshViewDependentPointQuery::Query
++----------------------------------------------------------------------------*/
+template <class POINT> int ScalableMeshViewDependentPointQuery<POINT>::_Query(bvector<DPoint3d>&               points,
+                                                                       const DPoint3d*                  pQueryShapePts, 
+                                                                       int                              nbQueryShapePts, 
+                                                                       const IScalableMeshQueryParametersPtr&  scmQueryParamsPtr) const
+    {    
+    //MST More validation is required here.
+    assert(scmQueryParamsPtr != 0);
+    assert(false);
+#if 0
+    HPMMemoryManagedVector<POINT> pointList(&s_queryMemoryManager);    
+
+    int            status;
+
+    Extent3dType contentExtent(m_scmIndexPtr->GetContentExtent());    
+
+    double minZ = ExtentOp<Extent3dType>::GetZMin(contentExtent);
+    double maxZ = ExtentOp<Extent3dType>::GetZMax(contentExtent);
+    
+    Extent3dType queryExtent(GetExtentFromClipShape<Extent3dType>(pQueryShapePts, 
+                                                                            nbQueryShapePts, 
+                                                                            minZ,
+                                                                            maxZ));
+
+    HAutoPtr<ISMPointIndexQuery<POINT, Extent3dType>> pointQueryP;
+
+    if (m_resolutionIndex != INT_MAX)
+        {
+        assert(dynamic_cast<ISrDTMViewDependentQueryParams*>(scmQueryParamsPtr.get()) != 0);
+        assert((scmQueryParamsPtr->GetSourceGCS() == 0) && (scmQueryParamsPtr->GetTargetGCS() == 0));
+
+        ISrDTMViewDependentQueryParams* queryParams(dynamic_cast<ISrDTMViewDependentQueryParams*>(scmQueryParamsPtr.get()));        
+
+        pointQueryP = new ScalableMeshQuadTreeLevelPointIndexQuery<POINT, Extent3dType>(queryExtent, 
+                                                                                      m_resolutionIndex,
+                                                                                      queryParams->GetViewBox());
+        }
+    else        
+        {
+        assert(dynamic_cast<IScalableMeshViewDependentQueryParams*>(scmQueryParamsPtr.get()) != 0);
+
+        IScalableMeshViewDependentQueryParams* queryParams(dynamic_cast<IScalableMeshViewDependentQueryParams*>(scmQueryParamsPtr.get()));       
+
+        //MS Need to be removed
+        double viewportRotMatrix[3][3];        
+        double rootToViewMatrix[4][4];        
+
+        memcpy(rootToViewMatrix, queryParams->GetRootToViewMatrix(), sizeof(double) * 4 * 4);
+                        
+        ScalableMeshQuadTreeViewDependentPointQuery<POINT, Extent3dType>* viewDependentQueryP(new ScalableMeshQuadTreeViewDependentPointQuery<POINT, Extent3dType>
+                                                                                                    (queryExtent, 
+                                                                                                     rootToViewMatrix,                   
+                                                                                                     viewportRotMatrix,             
+                                                                                                     queryParams->GetViewBox(),                                                                                                                                                             
+                                                                                                     false));                        
+
+       // viewDependentQueryP->SetTracingXMLFileName(AString("E:\\MyDoc\\SS3 - Iteration 17\\STM\\Bad Resolution Selection\\visitingNodes.xml"));
+
+        viewDependentQueryP->SetMeanScreenPixelsPerPoint(queryParams->GetMinScreenPixelsPerPoint());
+
+        //MS : Might need to be done at the ScalableMeshReprojectionQuery level.
+        if ((scmQueryParamsPtr->GetSourceGCS() != 0) && (scmQueryParamsPtr->GetTargetGCS() != 0))
+            {
+            BaseGCSCPtr sourcePtr = scmQueryParamsPtr->GetSourceGCS();
+            BaseGCSCPtr targetPtr = scmQueryParamsPtr->GetTargetGCS();
+            viewDependentQueryP->SetReprojectionInfo(sourcePtr, targetPtr);
+            }
+            
+            pointQueryP = viewDependentQueryP;            
+        }
+
+    DRange3d spatialIndexRange;
+
+    Extent3dType ExtentPoints = m_scmIndexPtr->GetContentExtent();
+    spatialIndexRange.low.x = ExtentOp<Extent3dType>::GetXMin(ExtentPoints);
+    spatialIndexRange.high.x = ExtentOp<Extent3dType>::GetXMax(ExtentPoints);
+    spatialIndexRange.low.y = ExtentOp<Extent3dType>::GetYMin(ExtentPoints);
+    spatialIndexRange.high.y = ExtentOp<Extent3dType>::GetYMax(ExtentPoints);               
+
+    HFCPtr<HVEShape> clipShapePtr = CreateClipShape(spatialIndexRange);
+
+    if ((clipShapePtr != 0) && (clipShapePtr->IsEmpty() == false))
+        {
+        ISMPointIndexSpatialLimitWrapQuery<POINT, Extent3dType>* wrappedShapedQuery;
+        HFCPtr<HVE2DShape> clipShape = static_cast<HVE2DShape*>(clipShapePtr->GetShapePtr()->Clone());
+        wrappedShapedQuery = new ISMPointIndexSpatialLimitWrapQuery<POINT, Extent3dType>(clipShape, pointQueryP.release());
+
+        pointQueryP = wrappedShapedQuery;
+        }  
+            
+    try   
+        {           
+    #ifdef ACTIVATE_NODE_QUERY_TRACING            
+        //queryObject.SetTracingXMLFileName(AString("E:\\MyDoc\\SS3 - Iteration 1\\ScalableMesh\\New 3D Query\\Log\\CheckedNodesDuringLastQuery.xml"));                 
+    #endif                          
+                    
+        m_scmIndexPtr->Query(pointQueryP.get(), pointList);
+
+        status = SUCCESS;       
+        }
+    catch (...)
+        {
+        status = ERROR;
+        }
+       
+    if (status == SUCCESS)
+        {         
+        status = AddPoints(points, pointList);
+        }
+    return status;
+#endif                   
+    return S_SUCCESS;
+    }
+
+/*----------------------------------------------------------------------------+
+|ScalableMeshViewDependentPointQuery Method Definition Section - End
++----------------------------------------------------------------------------*/
+
+/*----------------------------------------------------------------------------+
+|ScalableMeshFixResolutionViewPointQuery Method Definition Section - Begin
++----------------------------------------------------------------------------*/
+template <class POINT> ScalableMeshFixResolutionViewPointQuery<POINT>::ScalableMeshFixResolutionViewPointQuery(const HFCPtr<SMPointIndex<POINT, Extent3dType>>& pointIndexPtr, 
+                                                                                                 const GeoCoords::GCS&                                        pointIndexGCS)
+: m_pointIndexGCS(pointIndexGCS)
+    {    
+    m_scmIndexPtr = pointIndexPtr;    
+    }
+
+template <class POINT> ScalableMeshFixResolutionViewPointQuery<POINT>::~ScalableMeshFixResolutionViewPointQuery()
+    {
+    }
+    
+template <class POINT> int ScalableMeshFixResolutionViewPointQuery<POINT>::_Query(bvector<DPoint3d>&               points,
+                                                                                  const DPoint3d*                  pQueryShapePts, 
+                                                                                  int                              nbQueryShapePts, 
+                                                                                  const IScalableMeshQueryParametersPtr&  scmQueryParamsPtr) const
+    {
+    assert(scmQueryParamsPtr != 0);
+    assert(false);
+#if 0   
+    HPMMemoryManagedVector<POINT> pointList(&s_queryMemoryManager);   
+    IScalableMeshPtr scalableMeshFixResViewPtr; 
+
+    if (dynamic_cast<IScalableMeshFixResolutionIndexQueryParams*>(scmQueryParamsPtr.get()) != 0)
+        {
+        IScalableMeshFixResolutionIndexQueryParams* queryParams(dynamic_cast<IScalableMeshFixResolutionIndexQueryParams*>(scmQueryParamsPtr.get()));               
+
+        scalableMeshFixResViewPtr = new ScalableMeshSingleResolutionPointIndexView<POINT>(m_scmIndexPtr, queryParams->GetResolutionIndex(), m_pointIndexGCS);       
+        }
+    else    
+        {
+        assert(dynamic_cast<IScalableMeshFixResolutionMaxPointsQueryParams*>(scmQueryParamsPtr.get()) != 0);
+
+        IScalableMeshFixResolutionMaxPointsQueryParams* queryParams(dynamic_cast<IScalableMeshFixResolutionMaxPointsQueryParams*>(scmQueryParamsPtr.get()));       
+                                                            
+        if (m_scmIndexPtr->IsEmpty() == false)
+            {                    
+            __int64 nbObjectsForLevel;            
+            int     resolutionIndex = 0;
+            
+            size_t  nbResolution = m_scmIndexPtr->GetDepth();        
+            
+            for (; resolutionIndex <= (int)nbResolution; resolutionIndex++)
+                    {
+                    nbObjectsForLevel = m_scmIndexPtr->GetNbObjectsAtLevel(resolutionIndex);
+                    
+                    if (nbObjectsForLevel > queryParams->GetMaxNumberPoints())
+                        {                
+                        break;
+                        }
+                    }   
+
+            resolutionIndex--; 
+
+            if (resolutionIndex == -1)
+                {
+                return ERROR;
+                }
+            else
+                {
+                scalableMeshFixResViewPtr = new ScalableMeshSingleResolutionPointIndexView<POINT>(m_scmIndexPtr, resolutionIndex, m_pointIndexGCS);
+                }   
+            }  
+        else
+            {
+            return ERROR;             
+            }                   
+        }
+    
+    IScalableMeshPointQueryPtr scalableMeshFixViewQueryPtr = scalableMeshFixResViewPtr->GetQueryInterface(SCM_QUERY_FULL_RESOLUTION);  
+    IScalableMeshQueryParametersPtr queryParam((const IScalableMeshQueryParametersPtr&)IScalableMeshFullResolutionQueryParams::CreateParams());        
+    int status = scalableMeshFixViewQueryPtr->Query(points, 0, 0, queryParam); 
+    return status;
+#endif   
+    return SUCCESS;
+    }
+            
+/*----------------------------------------------------------------------------+
+|ScalableMeshFixResolutionViewPointQuery Method Definition Section - End
++----------------------------------------------------------------------------*/
+
+/*----------------------------------------------------------------------------+
+|ScalableMeshViewDependentMeshQuery::ScalableMeshViewDependentMeshQuery
++----------------------------------------------------------------------------*/
+template <class POINT> ScalableMeshViewDependentMeshQuery<POINT>::ScalableMeshViewDependentMeshQuery(const HFCPtr<SMPointIndex<POINT, Extent3dType>>& pointIndexPtr)
+    {        
+    m_scmIndexPtr = pointIndexPtr;    
+    }       
+
+/*----------------------------------------------------------------------------+
+|ScalableMeshViewDependentMeshQuery::~ScalableMeshViewDependentMeshQuery
++----------------------------------------------------------------------------*/
+template <class POINT> ScalableMeshViewDependentMeshQuery<POINT>::~ScalableMeshViewDependentMeshQuery()
+    {
+    }
+   
+template <class POINT> int ScalableMeshViewDependentMeshQuery<POINT>::_Query(bvector<IScalableMeshNodePtr>&                       meshNodes,
+                                                                             ClipVectorCP                                queryExtent3d,
+                                                                             const IScalableMeshMeshQueryParamsPtr&  scmQueryParamsPtr) const
+    {
+    assert(!"Not implemented");
+    return SMStatus::S_ERROR;
+    }
+
+/*----------------------------------------------------------------------------+
+|ScalableMeshViewDependentMeshQuery::Query
++----------------------------------------------------------------------------*/
+template <class POINT> int ScalableMeshViewDependentMeshQuery<POINT>::_Query(IScalableMeshMeshPtr&                                meshPtr,         
+                                                                      const DPoint3d*                               pQueryExtentPts, 
+                                                                      int                                           nbQueryExtentPts, 
+                                                                      const IScalableMeshMeshQueryParamsPtr&  scmQueryParamsPtr) const 
+    {    
+    //MST More validation is required here.
+    assert(scmQueryParamsPtr != 0);
+    assert(false);
+#if 0
+    HPMMemoryManagedVector<POINT> pointList(&s_queryMemoryManager);    
+
+    int            status;
+
+    Extent3dType contentExtent(m_scmIndexPtr->GetContentExtent());    
+
+    double minZ = ExtentOp<Extent3dType>::GetZMin(contentExtent);
+    double maxZ = ExtentOp<Extent3dType>::GetZMax(contentExtent);
+        
+    Extent3dType queryExtent(ScalableMeshPointQuery::GetExtentFromClipShape<Extent3dType>(pQueryExtentPts,
+                                                                                        nbQueryExtentPts,
+                                                                                        minZ,
+                                                                                        maxZ));
+
+    HAutoPtr<ISMPointIndexQuery<POINT, Extent3dType>> pointQueryP;
+             
+    //MS Need to be removed
+    double viewportRotMatrix[3][3];        
+    double rootToViewMatrix[4][4];        
+
+    static size_t maxNbPoints = 200000;
+    IScalableMeshViewDependentMeshQueryParamsPtr scmViewDependentParamsPtr = IScalableMeshViewDependentMeshQueryParamsPtr(dynamic_cast<ScalableMeshViewDependentMeshQueryParams*>(scmQueryParamsPtr.get()));
+
+    memcpy(rootToViewMatrix, scmViewDependentParamsPtr->GetRootToViewMatrix(), sizeof(double) * 4 * 4);    
+                    
+    ScalableMeshQuadTreeViewDependentMeshQuery<POINT, Extent3dType>* viewDependentQueryP(new ScalableMeshQuadTreeViewDependentMeshQuery<POINT, Extent3dType>
+                                                                                                (queryExtent, 
+                                                                                                 rootToViewMatrix,                   
+                                                                                                 viewportRotMatrix,             
+                                                                                                 scmViewDependentParamsPtr->GetViewBox(),
+                                                                                                 false,                                                                                                 
+                                                                                                 scmViewDependentParamsPtr->GetViewClipVector(),
+                                                                                                 false,
+                                                                                                 maxNbPoints));                        
+
+    // viewDependentQueryP->SetTracingXMLFileName(AString("E:\\MyDoc\\SS3 - Iteration 17\\STM\\Bad Resolution Selection\\visitingNodes.xml"));
+
+    viewDependentQueryP->SetMeanScreenPixelsPerPoint(scmViewDependentParamsPtr->GetMinScreenPixelsPerPoint());
+    
+    //MS : Might need to be done at the ScalableMeshReprojectionQuery level.
+    
+    if ((scmQueryParamsPtr->GetSourceGCS() != 0) && (scmQueryParamsPtr->GetTargetGCS() != 0))
+        {
+        BaseGCSCPtr sourcePtr = scmQueryParamsPtr->GetSourceGCS();
+        BaseGCSCPtr targetPtr = scmQueryParamsPtr->GetTargetGCS();
+        viewDependentQueryP->SetReprojectionInfo(sourcePtr, targetPtr);
+        }
+        
+    pointQueryP = viewDependentQueryP;                    
+
+    DRange3d spatialIndexRange;
+
+    Extent3dType ExtentPoints = m_scmIndexPtr->GetContentExtent();
+    spatialIndexRange.low.x = ExtentOp<Extent3dType>::GetXMin(ExtentPoints);
+    spatialIndexRange.high.x = ExtentOp<Extent3dType>::GetXMax(ExtentPoints);
+    spatialIndexRange.low.y = ExtentOp<Extent3dType>::GetYMin(ExtentPoints);
+    spatialIndexRange.high.y = ExtentOp<Extent3dType>::GetYMax(ExtentPoints);               
+
+    IScalableMeshClipContainerPtr clips;
+
+    HFCPtr<HVEShape> clipShapePtr = CreateShapeFromClips(spatialIndexRange, clips);
+       
+    if ((clipShapePtr != 0) && (clipShapePtr->IsEmpty() == false))
+        {
+        //NEEDS_WORK_SM 
+        assert(!"Not implemented yet");
+    /*
+        ISMPointIndexSpatialLimitWrapQuery<POINT, Extent3dType>* wrappedShapedQuery;
+        HFCPtr<HVE2DShape> clipShape = static_cast<HVE2DShape*>(clipShapePtr->GetShapePtr()->Clone());
+        wrappedShapedQuery = new ISMPointIndexSpatialLimitWrapQuery<POINT, Extent3dType>(clipShape, pointQueryP.release());
+
+        pointQueryP = wrappedShapedQuery;
+        */
+        }  
+            
+    try   
+        {           
+    #ifdef ACTIVATE_NODE_QUERY_TRACING            
+        //queryObject.SetTracingXMLFileName(AString("E:\\MyDoc\\SS3 - Iteration 1\\ScalableMesh\\New 3D Query\\Log\\CheckedNodesDuringLastQuery.xml"));                 
+    #endif                          
+                        
+        DVec3d viewNormal;
+        
+        static bool s_useView = true; 
+        
+        if (s_useView)
+            {
+            viewNormal = DVec3d::From (rootToViewMatrix[2][0], rootToViewMatrix[2][1], rootToViewMatrix[2][2]);
+            }
+        else
+            {
+            viewNormal = DVec3d::From (0, 0, -1);
+            }
+
+        ScalableMeshMeshPtr returnMeshPtr (ScalableMeshMesh::Create (viewNormal));
+         
+            
+        if (m_scmIndexPtr->Query(pointQueryP.get(), returnMeshPtr.get()))
+            {       
+            meshPtr = returnMeshPtr;
+         
+            status = SUCCESS;
+            }
+        else
+            {
+            status = ERROR;
+            }       
+        }
+    catch (...)
+        {
+        status = ERROR;
+        }
+    return status;
+#endif    
+    return S_SUCCESS;
+    }
+
+
+/*----------------------------------------------------------------------------+
+|ScalableMeshViewDependentMeshQuery::Query
++----------------------------------------------------------------------------*/
+template <class POINT> int ScalableMeshViewDependentMeshQuery<POINT>::_Query(bvector<IScalableMeshNodePtr>&                       meshNodes,    
+                                                                      const DPoint3d*                               pQueryExtentPts,
+                                                                      int                                           nbQueryExtentPts,
+                                                                      const IScalableMeshMeshQueryParamsPtr&  scmQueryParamsPtr) const 
+    {    
+    //MST More validation is required here.
+    assert(scmQueryParamsPtr != 0);
+    assert(false);
+#if 0
+    HPMMemoryManagedVector<POINT> pointList(&s_queryMemoryManager);    
+
+    int            status;
+
+    Extent3dType contentExtent(m_scmIndexPtr->GetContentExtent());    
+
+    double minZ = ExtentOp<Extent3dType>::GetZMin(contentExtent);
+    double maxZ = ExtentOp<Extent3dType>::GetZMax(contentExtent);
+        
+    Extent3dType queryExtent(ScalableMeshPointQuery::GetExtentFromClipShape<Extent3dType>(pQueryExtentPts,
+                                                                                               nbQueryExtentPts,
+                                                                                               minZ,
+                                                                                               maxZ));
+
+    HAutoPtr<ISMPointIndexQuery<POINT, Extent3dType>> pointQueryP;
+             
+    //MS Need to be removed
+    double viewportRotMatrix[3][3];        
+    double rootToViewMatrix[4][4];        
+
+    IScalableMeshViewDependentMeshQueryParamsPtr scmViewDependentParamsPtr = IScalableMeshViewDependentMeshQueryParamsPtr(dynamic_cast<ScalableMeshViewDependentMeshQueryParams*>(scmQueryParamsPtr.get()));
+
+    memcpy(rootToViewMatrix, scmViewDependentParamsPtr->GetRootToViewMatrix(), sizeof(double) * 4 * 4);
+
+    //NEEDS_WORK_SM : To be removed all!
+    static size_t maxNbPoints = 150000000000;
+                    
+    ScalableMeshQuadTreeViewDependentMeshQuery<POINT, Extent3dType>* viewDependentQueryP(new ScalableMeshQuadTreeViewDependentMeshQuery<POINT, Extent3dType>
+                                                                                                (queryExtent, 
+                                                                                                 rootToViewMatrix,                   
+                                                                                                 viewportRotMatrix,             
+                                                                                                 scmViewDependentParamsPtr->GetViewBox(),
+                                                                                                 false,
+                                                                                                 scmViewDependentParamsPtr->GetViewClipVector(),
+                                                                                                 false,
+                                                                                                 maxNbPoints));                        
+
+    // viewDependentQueryP->SetTracingXMLFileName(AString("E:\\MyDoc\\SS3 - Iteration 17\\STM\\Bad Resolution Selection\\visitingNodes.xml"));
+
+    viewDependentQueryP->SetMeanScreenPixelsPerPoint(scmViewDependentParamsPtr->GetMinScreenPixelsPerPoint());
+
+    //MS : Might need to be done at the ScalableMeshReprojectionQuery level.
+    
+    if ((scmQueryParamsPtr->GetSourceGCS() != 0) && (scmQueryParamsPtr->GetTargetGCS() != 0))
+        {
+        BaseGCSCPtr sourcePtr = scmQueryParamsPtr->GetSourceGCS();
+        BaseGCSCPtr targetPtr = scmQueryParamsPtr->GetTargetGCS();
+        viewDependentQueryP->SetReprojectionInfo(sourcePtr, targetPtr);
+        }
+        
+    pointQueryP = viewDependentQueryP;                    
+
+    DRange3d spatialIndexRange;
+
+    Extent3dType ExtentPoints = m_scmIndexPtr->GetContentExtent();
+    spatialIndexRange.low.x = ExtentOp<Extent3dType>::GetXMin(ExtentPoints);
+    spatialIndexRange.high.x = ExtentOp<Extent3dType>::GetXMax(ExtentPoints);
+    spatialIndexRange.low.y = ExtentOp<Extent3dType>::GetYMin(ExtentPoints);
+    spatialIndexRange.high.y = ExtentOp<Extent3dType>::GetYMax(ExtentPoints);               
+
+    IScalableMeshClipContainerPtr clips;
+
+    HFCPtr<HVEShape> clipShapePtr = CreateShapeFromClips(spatialIndexRange, clips);
+       
+    if ((clipShapePtr != 0) && (clipShapePtr->IsEmpty() == false))
+        {
+        //NEEDS_WORK_SM 
+        assert(!"Not implemented yet");
+    /*
+        ISMPointIndexSpatialLimitWrapQuery<POINT, Extent3dType>* wrappedShapedQuery;
+        HFCPtr<HVE2DShape> clipShape = static_cast<HVE2DShape*>(clipShapePtr->GetShapePtr()->Clone());
+        wrappedShapedQuery = new ISMPointIndexSpatialLimitWrapQuery<POINT, Extent3dType>(clipShape, pointQueryP.release());
+
+        pointQueryP = wrappedShapedQuery;
+        */
+        }  
+            
+    try   
+        {           
+    #ifdef ACTIVATE_NODE_QUERY_TRACING            
+        //queryObject.SetTracingXMLFileName(AString("E:\\MyDoc\\SS3 - Iteration 1\\ScalableMesh\\New 3D Query\\Log\\CheckedNodesDuringLastQuery.xml"));                 
+    #endif                          
+                
+        //ScalableMeshMeshPtr returnMeshPtr (ScalableMeshMesh::Create (DVec3d::From (rootToViewMatrix[2][0], rootToViewMatrix[2][1], rootToViewMatrix[2][2])));
+                    
+        vector<typename SMPointIndexNode<POINT, Extent3dType>::QueriedNode> returnedMeshNodes;
+        bool isComplete = true;
+        
+        if (m_scmIndexPtr->Query(pointQueryP.get(), returnedMeshNodes, &isComplete,
+                                      scmViewDependentParamsPtr->IsProgressiveDisplay(), false,
+                                      scmViewDependentParamsPtr->GetStopQueryCallback()))
+            {        
+            bool removeOverview = false;
+
+            if (isComplete)
+                {
+                //NEEDS_WORK_SM : 
+                assert(!"Need to check display cache instead");
+
+                bool someNodeDiscarded = false;
+
+                for (auto& nodes : returnedMeshNodes)
+                    {             
+                    RefCountedPtr<SMMemoryPoolVectorItem<POINT>> pointsPtr(nodes.m_indexNode->GetPointsPtr(false));
+
+                    if (!pointsPtr.IsValid())
+                        {
+                        someNodeDiscarded = true;
+                        break;
+                        }
+                    }   
+
+                removeOverview = !someNodeDiscarded;
+                }
+
+            if (removeOverview)
+                {                
+                for (size_t nodeInd = 0; nodeInd < returnedMeshNodes.size(); nodeInd++)
+                    {                
+                    if (!returnedMeshNodes[nodeInd].m_isOverview)
+                        {
+                        meshNodes.push_back(new ScalableMeshNode<POINT>(returnedMeshNodes[nodeInd].m_indexNode));
+                        }
+                    }            
+                }
+            else
+                {     
+                isComplete = false; //NEEDS_WORK_SM_PROGRESSIVE : Could be done in Query object instead
+                meshNodes.resize(returnedMeshNodes.size());
+                for (size_t nodeInd = 0; nodeInd < returnedMeshNodes.size(); nodeInd++)
+                    {                
+                    meshNodes[nodeInd] = new ScalableMeshNode<POINT>(returnedMeshNodes[nodeInd].m_indexNode);
+                    }            
+                }
+
+            status = (int)SMQueryStatus::S_SUCCESS;
+            }
+        else
+            {
+            status = (int)SMQueryStatus::S_ERROR;
+            }
+
+        if (!isComplete)
+            {
+            status = (int)SMQueryStatus::S_SUCCESS_INCOMPLETE;
+            }        
+        }
+    catch (...)
+        {
+        status = (int)SMQueryStatus::S_ERROR;
+        }
+
+    return status;
+#endif
+
+    return (int)SMQueryStatus::S_ERROR;
+    }
+
+/*----------------------------------------------------------------------------+
+|ScalableMeshContextMeshQuery::ScalableMeshContextMeshQuery
++----------------------------------------------------------------------------*/
+    template <class POINT> ScalableMeshContextMeshQuery<POINT>::ScalableMeshContextMeshQuery(const HFCPtr<SMPointIndex<POINT, Extent3dType>>& pointIndexPtr)
+        : ScalableMeshViewDependentMeshQuery(pointIndexPtr)
+    {          
+    }       
+
+/*----------------------------------------------------------------------------+
+|ScalableMeshContextMeshQuery::~ScalableMeshContextMeshQuery
++----------------------------------------------------------------------------*/
+    template <class POINT> ScalableMeshContextMeshQuery<POINT>::~ScalableMeshContextMeshQuery()
+    {
+    }
+
+    template <class POINT> int ScalableMeshContextMeshQuery<POINT>::_Query(bvector<IScalableMeshNodePtr>&                       meshNodes,
+                                                                           ClipVectorCP                                  queryExtent3d,
+                                                                           const IScalableMeshMeshQueryParamsPtr&  scmQueryParamsPtr) const
+        {
+        assert(!"Not implemented");
+        return SMStatus::S_ERROR;
+        }
+
+/*----------------------------------------------------------------------------+
+|ScalableMeshContextMeshQuery::Query
++----------------------------------------------------------------------------*/
+    template <class POINT> int ScalableMeshContextMeshQuery<POINT>::_Query(IScalableMeshMeshPtr&                                meshPtr,
+                                                                             const DPoint3d*                               pQueryExtentPts,
+                                                                             int                                           nbQueryExtentPts,
+                                                                             const IScalableMeshMeshQueryParamsPtr&  scmQueryParamsPtr) const
+    {
+    int status = S_SUCCESS;
+    Extent3dType contentExtent(m_scmIndexPtr->GetContentExtent());
+
+    double minZ = ExtentOp<Extent3dType>::GetZMin(contentExtent);
+    double maxZ = ExtentOp<Extent3dType>::GetZMax(contentExtent);
+
+    Extent3dType queryExtent(ScalableMeshPointQuery::GetExtentFromClipShape<Extent3dType>(pQueryExtentPts,
+        nbQueryExtentPts,
+        minZ,
+        maxZ));
+
+    double viewportRotMatrix[3][3];
+    double rootToViewMatrix[4][4];
+
+    IScalableMeshViewDependentMeshQueryParamsPtr scmViewDependentParamsPtr = IScalableMeshViewDependentMeshQueryParamsPtr(dynamic_cast<ScalableMeshViewDependentMeshQueryParams*>(scmQueryParamsPtr.get()));
+
+    memcpy(rootToViewMatrix, scmViewDependentParamsPtr->GetRootToViewMatrix(), sizeof(double) * 4 * 4);
+
+    ScalableMeshQuadTreeContextMeshQuery<POINT, Extent3dType>* contextQueryP(new ScalableMeshQuadTreeContextMeshQuery < POINT, Extent3dType >
+                                                                                         (queryExtent,
+                                                                                         rootToViewMatrix,
+                                                                                         viewportRotMatrix,
+                                                                                         scmViewDependentParamsPtr->GetViewClipVector()
+                                                                                         )
+                                                                                         );
+    ScalableMeshMeshPtr returnMeshPtr(ScalableMeshMesh::Create());
+    if (!m_scmIndexPtr->Query(contextQueryP, returnMeshPtr.get()))
+        {
+        status = S_ERROR;
+        }
+
+    meshPtr = returnMeshPtr;
+    return status;
+    }
+
+/*----------------------------------------------------------------------------+
+|ScalableMeshContextMeshQuery::Query
++----------------------------------------------------------------------------*/
+template <class POINT> int ScalableMeshContextMeshQuery<POINT>::_Query(bvector<IScalableMeshNodePtr>&                       meshNodes,
+                                                                             const DPoint3d*                               pQueryExtentPts,
+                                                                             int                                           nbQueryExtentPts,
+                                                                             const IScalableMeshMeshQueryParamsPtr&  scmQueryParamsPtr) const
+    {
+    int status = S_SUCCESS;
+    Extent3dType contentExtent(m_scmIndexPtr->GetContentExtent());
+
+    double minZ = ExtentOp<Extent3dType>::GetZMin(contentExtent);
+    double maxZ = ExtentOp<Extent3dType>::GetZMax(contentExtent);
+
+    Extent3dType queryExtent(ScalableMeshPointQuery::GetExtentFromClipShape<Extent3dType>(pQueryExtentPts,
+        nbQueryExtentPts,
+        minZ,
+        maxZ));
+
+    IScalableMeshViewDependentMeshQueryParamsPtr scmViewDependentParamsPtr = IScalableMeshViewDependentMeshQueryParamsPtr(dynamic_cast<ScalableMeshViewDependentMeshQueryParams*>(scmQueryParamsPtr.get()));
+
+    double viewportRotMatrix[3][3];
+    double rootToViewMatrix[4][4];
+    memcpy(rootToViewMatrix, scmViewDependentParamsPtr->GetRootToViewMatrix(), sizeof(double) * 4 * 4);
+
+    ScalableMeshQuadTreeContextMeshQuery<POINT, Extent3dType>* contextQueryP(new ScalableMeshQuadTreeContextMeshQuery < POINT, Extent3dType >
+                                                                             (queryExtent,
+                                                                             rootToViewMatrix,
+                                                                             viewportRotMatrix,
+                                                                             scmViewDependentParamsPtr->GetViewClipVector()
+                                                                             )
+                                                                             );
+
+    vector<typename SMPointIndexNode<POINT, Extent3dType>::QueriedNode> returnedMeshNodes;
+
+    if (m_scmIndexPtr->Query(contextQueryP, returnedMeshNodes))
+        {
+        meshNodes.resize(returnedMeshNodes.size());
+        for (size_t nodeInd = 0; nodeInd < returnedMeshNodes.size(); nodeInd++)
+            {
+            meshNodes[nodeInd] = new ScalableMeshNode<POINT>(returnedMeshNodes[nodeInd].m_indexNode);
+            }
+
+
+        status = S_SUCCESS;
+        }
+    else status = S_ERROR;
+
+
+    return status;
+    }
+
+template <class POINT> ScalableMeshFullResolutionMeshQuery<POINT>::ScalableMeshFullResolutionMeshQuery(const HFCPtr<SMPointIndex<POINT, Extent3dType>>& pointIndexPtr)
+    {
+    m_scmIndexPtr = pointIndexPtr;
+    }
+
+
+template <class POINT> ScalableMeshFullResolutionMeshQuery<POINT>::~ScalableMeshFullResolutionMeshQuery()
+    {}
+
+
+template <class POINT> int ScalableMeshFullResolutionMeshQuery<POINT>::_Query(bvector<IScalableMeshNodePtr>&                       meshNodes,
+                                                                              ClipVectorCP                              queryExtent3d,
+                                                                              const IScalableMeshMeshQueryParamsPtr&  scmQueryParamsPtr) const
+    {
+    int status = SUCCESS;
+    DRange3d range;
+    queryExtent3d->GetRange(range, nullptr);
+    ScalableMeshQuadTreeLevelMeshIndexQuery<POINT, Extent3dType>* meshQueryP(new ScalableMeshQuadTreeLevelMeshIndexQuery<POINT, Extent3dType>(
+        range, scmQueryParamsPtr->GetLevel() < (size_t)-1 ? scmQueryParamsPtr->GetLevel() : m_scmIndexPtr->GetDepth(), queryExtent3d, scmQueryParamsPtr->GetUseAllResolutions(), scmQueryParamsPtr->GetTargetPixelTolerance()));
+
+    try
+        {
+        vector<typename SMPointIndexNode<POINT, Extent3dType>::QueriedNode> returnedMeshNodes;
+
+        if (m_scmIndexPtr->Query(meshQueryP, returnedMeshNodes))
+            {
+            meshNodes.resize(returnedMeshNodes.size());
+            for (size_t nodeInd = 0; nodeInd < returnedMeshNodes.size(); nodeInd++)
+                {
+                meshNodes[nodeInd] = new ScalableMeshNode<POINT>(returnedMeshNodes[nodeInd].m_indexNode);
+                }
+
+
+            status = SUCCESS;
+            }
+        else
+            {
+            status = ERROR;
+            }
+        }
+    catch (...)
+        {
+        status = 1;
+        }
+    delete meshQueryP;
+    return status;
+    }
+
+template <class POINT> int ScalableMeshFullResolutionMeshQuery<POINT>::_Query(IScalableMeshMeshPtr&                                meshPtr,
+                                                                       const DPoint3d*                               pQueryExtentPts,
+                                                                       int                                           nbQueryExtentPts,
+                                                                       const IScalableMeshMeshQueryParamsPtr&  scmQueryParamsPtr) const
+    {
+    Extent3dType contentExtent(m_scmIndexPtr->GetContentExtent());
+
+    double minZ = ExtentOp<Extent3dType>::GetZMin(contentExtent);
+    double maxZ = ExtentOp<Extent3dType>::GetZMax(contentExtent);
+
+    Extent3dType queryExtent(ScalableMeshPointQuery::GetExtentFromClipShape<Extent3dType>(pQueryExtentPts,
+        nbQueryExtentPts,
+        minZ,
+        maxZ));
+    int status = SUCCESS;
+    static size_t maxNbPoints = 150000000000;
+    DPoint3d box[8] = { DPoint3d::From(ExtentOp<Extent3dType>::GetXMin(queryExtent), ExtentOp<Extent3dType>::GetYMin(queryExtent), ExtentOp<Extent3dType>::GetZMin(queryExtent)),
+        DPoint3d::From(ExtentOp<Extent3dType>::GetXMax(queryExtent), ExtentOp<Extent3dType>::GetYMin(queryExtent), ExtentOp<Extent3dType>::GetZMin(queryExtent)),
+        DPoint3d::From(ExtentOp<Extent3dType>::GetXMin(queryExtent), ExtentOp<Extent3dType>::GetYMax(queryExtent), ExtentOp<Extent3dType>::GetZMin(queryExtent)),
+        DPoint3d::From(ExtentOp<Extent3dType>::GetXMin(queryExtent), ExtentOp<Extent3dType>::GetYMin(queryExtent), ExtentOp<Extent3dType>::GetZMax(queryExtent)),
+        DPoint3d::From(ExtentOp<Extent3dType>::GetXMax(queryExtent), ExtentOp<Extent3dType>::GetYMax(queryExtent), ExtentOp<Extent3dType>::GetZMin(queryExtent)),
+        DPoint3d::From(ExtentOp<Extent3dType>::GetXMax(queryExtent), ExtentOp<Extent3dType>::GetYMin(queryExtent), ExtentOp<Extent3dType>::GetZMax(queryExtent)),
+        DPoint3d::From(ExtentOp<Extent3dType>::GetXMin(queryExtent), ExtentOp<Extent3dType>::GetYMax(queryExtent), ExtentOp<Extent3dType>::GetZMax(queryExtent)),
+        DPoint3d::From(ExtentOp<Extent3dType>::GetXMax(queryExtent), ExtentOp<Extent3dType>::GetYMax(queryExtent), ExtentOp<Extent3dType>::GetZMax(queryExtent)) };
+    ScalableMeshQuadTreeLevelMeshIndexQuery<POINT, Extent3dType>* meshQueryP(new ScalableMeshQuadTreeLevelMeshIndexQuery<POINT, Extent3dType>(queryExtent, m_scmIndexPtr->GetDepth(), box, scmQueryParamsPtr->GetTargetPixelTolerance()));
+
+    try
+        {
+        ScalableMeshMeshPtr returnMeshPtr(ScalableMeshMesh::Create());
+
+
+        if (m_scmIndexPtr->Query(meshQueryP, returnMeshPtr.get()))
+            {
+            meshPtr = returnMeshPtr;
+
+            status = SUCCESS;
+            }
+        else
+            {
+            status = ERROR;
+            }     
+        }
+    catch (...)
+        {
+        status = 1;
+        }
+    delete meshQueryP;
+    return status;
+    }
+
+template <class POINT> int ScalableMeshFullResolutionMeshQuery<POINT>::_Query(bvector<IScalableMeshNodePtr>&                       meshNodes,
+                                                                        const DPoint3d*                               pQueryExtentPts,
+                                                                        int                                           nbQueryExtentPts,
+                                                                        const IScalableMeshMeshQueryParamsPtr&  scmQueryParamsPtr) const
+    {
+    Extent3dType contentExtent(m_scmIndexPtr->GetContentExtent());
+
+    double minZ = ExtentOp<Extent3dType>::GetZMin(contentExtent);
+    double maxZ = ExtentOp<Extent3dType>::GetZMax(contentExtent);
+
+    Extent3dType queryExtent(ScalableMeshPointQuery::GetExtentFromClipShape<Extent3dType>(pQueryExtentPts,
+        nbQueryExtentPts,
+        minZ,
+        maxZ));
+    if (nbQueryExtentPts == 0) queryExtent = contentExtent;
+    int status = SUCCESS;
+
+    if (ExtentOp<Extent3dType>::GetWidth(queryExtent) == 0 || ExtentOp<Extent3dType>::GetHeight(queryExtent) == 0)
+        return status;    
+    
+    DRange3d range; 
+    DPoint3d box[8];
+
+    range.low.x = ExtentOp<Extent3dType>::GetXMin(queryExtent);
+    range.low.y = ExtentOp<Extent3dType>::GetYMin(queryExtent);
+    range.low.z = ExtentOp<Extent3dType>::GetZMin(queryExtent);
+    range.high.x = ExtentOp<Extent3dType>::GetXMax(queryExtent);
+    range.high.y = ExtentOp<Extent3dType>::GetYMax(queryExtent);
+    range.high.z = ExtentOp<Extent3dType>::GetZMax(queryExtent);
+
+    range.Get8Corners (box);
+
+    ScalableMeshQuadTreeLevelMeshIndexQuery<POINT, Extent3dType>* meshQueryP(new ScalableMeshQuadTreeLevelMeshIndexQuery<POINT, Extent3dType>(queryExtent, scmQueryParamsPtr->GetLevel() < (size_t)-1 ? scmQueryParamsPtr->GetLevel() : m_scmIndexPtr->GetDepth(), box, scmQueryParamsPtr->GetTargetPixelTolerance()));
+    try
+        {
+
+        vector<typename SMPointIndexNode<POINT, Extent3dType>::QueriedNode> returnedMeshNodes;
+
+        if (m_scmIndexPtr->Query(meshQueryP, returnedMeshNodes))
+            {
+            meshNodes.resize(returnedMeshNodes.size());
+            for (size_t nodeInd = 0; nodeInd < returnedMeshNodes.size(); nodeInd++)
+                {
+                meshNodes[nodeInd] = new ScalableMeshNode<POINT>(returnedMeshNodes[nodeInd].m_indexNode);
+                }
+
+
+            status = SUCCESS;
+            }
+        else
+            {
+            status = ERROR;
+            }   
+        }
+    catch (...)
+        {
+        status = 1;
+        }
+    delete meshQueryP;
+    return status;
+    }
+
+template <class POINT> ScalableMeshReprojectionMeshQuery<POINT>::ScalableMeshReprojectionMeshQuery(IScalableMeshMeshQueryPtr         originalQueryPtr,
+                                                                                     const HFCPtr<SMMeshIndex<POINT, Extent3dType>>& indexPtr,
+                                                                              const  GeoCoords::GCS& sourceGCS,
+                                                                              const  GeoCoords::GCS& targetGCS,
+                                               const DRange3d&        extentInTargetGCS)
+
+                                               : m_sourceGCS(sourceGCS),
+                                               m_targetGCS(targetGCS),
+                                               m_targetToSourceReproj(Reprojection::GetNull()),
+                                               m_sourceToTargetReproj(Reprojection::GetNull()),
+                                               m_extentInTargetGCS(extentInTargetGCS),
+                                               m_scmIndexPtr(indexPtr)
+    {
+    m_originalQueryPtr = originalQueryPtr;
+
+    static const ReprojectionFactory REPROJECTION_FACTORY;
+
+    SMStatus reprojCreateStatus;
+    m_targetToSourceReproj = REPROJECTION_FACTORY.Create(m_targetGCS, m_sourceGCS, 0, reprojCreateStatus);
+    assert(SMStatus::S_SUCCESS == reprojCreateStatus);
+
+    m_sourceToTargetReproj = REPROJECTION_FACTORY.Create(m_sourceGCS, m_targetGCS, 0, reprojCreateStatus);
+    assert(SMStatus::S_SUCCESS == reprojCreateStatus);
+    }
+
+
+template <class POINT> int ScalableMeshReprojectionMeshQuery<POINT>::_Query(bvector<IScalableMeshNodePtr>&                       meshNodes,
+                                                                            ClipVectorCP                                   queryExtent3d,
+                                                                            const IScalableMeshMeshQueryParamsPtr& scmQueryParamsPtr) const
+    {
+    assert(!"not implemented");
+    return SMStatus::S_ERROR;
+    }
+
+template <class POINT> int ScalableMeshReprojectionMeshQuery<POINT>::_Query(IScalableMeshMeshPtr&                               meshPtr,
+                                       const DPoint3d*                              pQueryExtentPts,
+                                       int                                          nbQueryExtentPts,
+                                       const IScalableMeshMeshQueryParamsPtr& scmQueryParamsPtr) const
+    {
+    bvector<DPoint3d> extentReprojected;
+    if (nbQueryExtentPts > 0)
+        {
+        // Create a shape from clip points
+        HFCPtr<HVE2DShape> pReprojectedShape = ReprojectShapeDomainLimited(const_cast<BENTLEY_NAMESPACE_NAME::GeoCoordinates::BaseGCSCPtr&>(m_sourceGCS.GetGeoRef().GetBasePtr()),
+                                                                           const_cast<BENTLEY_NAMESPACE_NAME::GeoCoordinates::BaseGCSCPtr&>(m_targetGCS.GetGeoRef().GetBasePtr()), pQueryExtentPts, nbQueryExtentPts);
+
+        if (NULL == pReprojectedShape) return ERROR;
+
+        // We extract the list of points from the simple shape
+        HGF2DLocationCollection listOfPoints;
+        if (NULL != pReprojectedShape)
+            pReprojectedShape->Drop(&listOfPoints, 0.0);
+
+        extentReprojected.resize(listOfPoints.size());
+
+        struct HGF2DLocationToDPoint3d : unary_function<HGF2DLocation, DPoint3d>
+            {
+            DPoint3d operator () (const HGF2DLocation& rhs) const
+                {
+                const DPoint3d myPoint = { rhs.GetX(), rhs.GetY(), 0.0 };
+                return myPoint;
+                }
+            };
+        std::transform(listOfPoints.begin(), listOfPoints.end(), &extentReprojected[0], HGF2DLocationToDPoint3d());
+        }
+
+   int status = m_originalQueryPtr->Query(meshPtr, &extentReprojected[0], (int)nbQueryExtentPts, scmQueryParamsPtr);
+    if(status == SUCCESS) m_sourceToTargetReproj.Reproject(meshPtr->EditPoints(), meshPtr->GetNbPoints(), meshPtr->EditPoints());
+    return status;
+    }
+
+template <class POINT> int ScalableMeshReprojectionMeshQuery<POINT>::_Query(bvector<IScalableMeshNodePtr>&                      meshNodes,
+                                       const DPoint3d*                              pQueryExtentPts,
+                                       int                                          nbQueryExtentPts,
+                                       const IScalableMeshMeshQueryParamsPtr& scmQueryParamsPtr) const
+    {
+    bvector<DPoint3d> extentReprojected;
+    if (nbQueryExtentPts > 0)
+        {
+        // Create a shape from clip points
+        HFCPtr<HVE2DShape> pReprojectedShape = ReprojectShapeDomainLimited(const_cast<BENTLEY_NAMESPACE_NAME::GeoCoordinates::BaseGCSCPtr&>(m_sourceGCS.GetGeoRef().GetBasePtr()),
+                                                                           const_cast<BENTLEY_NAMESPACE_NAME::GeoCoordinates::BaseGCSCPtr&>(m_targetGCS.GetGeoRef().GetBasePtr()), pQueryExtentPts, nbQueryExtentPts);
+
+        if (NULL == pReprojectedShape) return ERROR;
+
+        // We extract the list of points from the simple shape
+        HGF2DLocationCollection listOfPoints;
+        if (NULL != pReprojectedShape)
+            pReprojectedShape->Drop(&listOfPoints, 0.0);
+        extentReprojected.resize(listOfPoints.size());
+
+        struct HGF2DLocationToDPoint3d : unary_function<HGF2DLocation, DPoint3d>
+            {
+            DPoint3d operator () (const HGF2DLocation& rhs) const
+                {
+                const DPoint3d myPoint = { rhs.GetX(), rhs.GetY(), 0.0 };
+                return myPoint;
+                }
+            };
+        std::transform(listOfPoints.begin(), listOfPoints.end(), &extentReprojected[0], HGF2DLocationToDPoint3d());
+        }
+    IScalableMeshMeshQueryParamsPtr reprojectedQueryParams = new ScalableMeshViewDependentMeshQueryParams(*dynamic_cast<ScalableMeshViewDependentMeshQueryParams*>(scmQueryParamsPtr.get()));
+    GeoCoordinates::BaseGCSCPtr targetGCSP = &*m_targetGCS.GetGeoRef().GetBasePtr();
+    GeoCoordinates::BaseGCSCPtr sourceGCSP = &*m_sourceGCS.GetGeoRef().GetBasePtr();
+    reprojectedQueryParams->SetGCS(sourceGCSP,
+                                targetGCSP);
+    int status = m_originalQueryPtr->Query(meshNodes, &extentReprojected[0], (int)nbQueryExtentPts, reprojectedQueryParams);
+    for (size_t i = 0; i < meshNodes.size(); i++)
+        {
+        meshNodes[i] = IScalableMeshNodePtr(new ScalableMeshNodeWithReprojection<POINT>(meshNodes[i], m_sourceToTargetReproj));
+        }
+    return status;
+    }
+
+template <class POINT> ScalableMeshNodeRayQuery<POINT>::ScalableMeshNodeRayQuery(const HFCPtr<SMPointIndex<POINT, Extent3dType>>& pointIndexPtr)
+    {
+    m_scmIndexPtr = pointIndexPtr;
+    }
+
+template <class POINT> ScalableMeshNodeRayQuery<POINT>::~ScalableMeshNodeRayQuery()
+    {
+    }
+
+template <class POINT> ScalableMeshNodePlaneQuery<POINT>::ScalableMeshNodePlaneQuery(const HFCPtr<SMPointIndex<POINT, Extent3dType>>& pointIndexPtr)
+    {
+    m_scmIndexPtr = pointIndexPtr;
+    }
+
+template <class POINT> ScalableMeshNodePlaneQuery<POINT>::~ScalableMeshNodePlaneQuery()
+    {}
+
+#define LOAD_NODE \
+    if (!m_node->IsLoaded()) \
+        m_node->Load(); \
+
+
+template <class POINT> ScalableMeshNode<POINT>::ScalableMeshNode(HFCPtr<SMPointIndexNode<POINT, Extent3dType>>& nodePtr)
+    {        
+    m_node = nodePtr;
+    }
+
+template <class POINT> bool ScalableMeshNode<POINT>::_ArePoints3d() const
+    {
+    LOAD_NODE
+
+    return m_node->m_nodeHeader.m_arePoints3d;
+    }
+
+template <class POINT> bool ScalableMeshNode<POINT>::_ArePointsFullResolution() const
+    {
+    LOAD_NODE
+
+    return m_node->m_nodeHeader.m_IsLeaf;
+    }
+
+template <class POINT> IScalableMeshMeshPtr ScalableMeshNode<POINT>::_GetMesh(IScalableMeshMeshFlagsPtr& flags) const
+        {
+        LOAD_NODE
+
+    auto m_meshNode = dynamic_pcast<SMMeshIndexNode<POINT, Extent3dType>, SMPointIndexNode<POINT, Extent3dType>>(m_node);
+
+    IScalableMeshMeshPtr meshP;    
+    if (flags->ShouldSaveToCache())
+        {
+        RefCountedPtr<SMMemoryPoolGenericBlobItem<IScalableMeshMeshPtr>> poolMemItemPtr;
+        if (SMMemoryPool::GetInstance()->GetItem<IScalableMeshMeshPtr>(poolMemItemPtr, m_meshNode->m_smMeshPoolItemId, m_meshNode->GetBlockID().m_integerID, SMStoreDataType::Mesh3D, (uint64_t)m_meshNode->m_SMIndex))
+            {
+            return *(poolMemItemPtr->GetData());
+            }
+        }
+
+    DPoint3d*       toLoadPoints = 0;
+    size_t          toLoadNbPoints = 0;
+    int32_t*        toLoadFaceIndexes = 0;
+    size_t          toLoadNbFaceIndexes = 0;
+    DPoint2d*        toLoadUv = 0;
+    const int32_t*  toLoadUvIndex = 0;
+    size_t          toLoadUvCount = 0;
+
+    RefCountedPtr<SMMemoryPoolVectorItem<POINT>> pointsPtr(m_meshNode->GetPointsPtr());
+
+    if (flags->ShouldLoadGraph())
+        {
+//        m_meshNode->PinGraph();
+#ifdef SCALABLE_MESH_ATP
+        int64_t loadAttempts;
+        int64_t loadMisses;
+        IScalableMeshATP::GetInt(L"nOfGraphLoadAttempts", loadAttempts);
+        IScalableMeshATP::GetInt(L"nOfGraphStoreMisses", loadMisses);
+        loadAttempts++;
+#endif
+
+        RefCountedPtr<SMMemoryPoolGenericBlobItem<MTGGraph>> graphPtr(m_meshNode->GetGraphPtr());
+#ifdef SCALABLE_MESH_ATP
+        IScalableMeshATP::StoreInt(L"nOfGraphLoadAttempts", loadAttempts);
+        IScalableMeshATP::StoreInt(L"nOfGraphStoreMisses", loadMisses);
+#endif
+        RefCountedPtr<SMMemoryPoolVectorItem<int32_t>> ptIndices(m_meshNode->GetPtsIndicePtr());
+
+        ScalableMeshMeshWithGraphPtr meshPtr;
+        if (graphPtr->GetSize() > 1)
+           meshPtr = ScalableMeshMeshWithGraph::Create(graphPtr->EditData(), ArePoints3d());
+        else
+            {
+            MTGGraph * graph = new MTGGraph();
+            bvector<int> componentPointsId;
+            CreateGraphFromIndexBuffer(graph, (const long*)&(*ptIndices)[0], (int)ptIndices->size(), (int)pointsPtr->size(), componentPointsId, (&pointsPtr->operator[](0)));
+
+            meshPtr = ScalableMeshMeshWithGraph::Create(graph, ArePoints3d());
+            }
+
+
+        
+        int status = meshPtr->AppendMesh(pointsPtr->size(), const_cast<DPoint3d*>(&pointsPtr->operator[](0)), ptIndices->size(), &(*ptIndices)[0], 0, 0, 0, 0, 0, 0);
+        assert(status == SUCCESS);
+        meshP = meshPtr.get();
+        }
+    else
+        {               
+        //NEEDS_WORK_SM_PROGRESSIF : Node header loaded unexpectingly  
+        
+        if (pointsPtr->size() > 0)
+            {           
+            ScalableMeshMeshPtr meshPtr = ScalableMeshMesh::Create();
+        
+            vector<DPoint3d> dataPoints(pointsPtr->size());
+            pointsPtr->get(&dataPoints[0], dataPoints.size());
+
+            vector<int32_t> dataFaceIndexes;
+            vector<int32_t> dataUVIndexes;
+            vector<DPoint2d> dataUVCoords;
+
+            RefCountedPtr<SMMemoryPoolVectorItem<int32_t>> ptIndices;
+            RefCountedPtr<SMMemoryPoolVectorItem<int32_t>> uvIndexes;
+            RefCountedPtr<SMMemoryPoolVectorItem<DPoint2d>> uvCoords;
+
+            if (flags->ShouldLoadIndices())
+                {
+                ptIndices = m_meshNode->GetPtsIndicePtr();
+                dataFaceIndexes.resize(ptIndices->size());
+                if (ptIndices->size() > 0) ptIndices->get(&dataFaceIndexes[0], dataFaceIndexes.size());
+                }
+            
+            if (flags->ShouldLoadTexture())
+                {
+                assert(flags->ShouldLoadIndices() == true);
+                if ((uvIndexes = m_meshNode->GetUVsIndicesPtr()) != nullptr)
+                    {
+                    dataUVIndexes.resize(uvIndexes->size());
+                    if (uvIndexes->size() > 0) uvIndexes->get(&dataUVIndexes[0], dataUVIndexes.size());
+                    }
+
+                if ((uvCoords = m_meshNode->GetUVCoordsPtr()) != nullptr)
+                    {
+                    dataUVCoords.resize(uvCoords->size());
+                    if (uvCoords->size() > 0) uvCoords->get(&dataUVCoords[0], dataUVCoords.size());
+                    }
+                }
+
+            bool clipsLoaded = false;
+            if (flags->ShouldLoadClips())
+                {
+                m_meshNode->ComputeMergedClips();
+                uint64_t clipId = 0;
+                if (m_meshNode->HasClip(clipId))
+                    {
+                    for (const auto& diffSet : *m_meshNode->GetDiffSetPtr())
+                        {
+                        if (diffSet.clientID == clipId)
+                            {
+                            diffSet.ApplyClipDiffSetToMesh<DPoint3d, DPoint2d>(toLoadPoints, toLoadNbPoints, toLoadFaceIndexes, toLoadNbFaceIndexes, 
+                                                           toLoadUv, toLoadUvIndex, toLoadUvCount, 
+                                                           dataPoints.data(), dataPoints.size(),
+                                                           dataFaceIndexes.data(), dataFaceIndexes.size(),
+                                                           dataUVCoords.data(), dataUVIndexes.data(), dataUVCoords.size(), DPoint3d::From(0,0,0));
+                            clipsLoaded = true;
+                            }
+                        }
+
+                    }
+                }
+
+            if (!clipsLoaded)
+                {
+                toLoadPoints = dataPoints.data();
+                toLoadNbPoints = dataPoints.size();
+                if (ptIndices.IsValid() && ptIndices->size() > 0)
+                    {
+                    toLoadFaceIndexes = dataFaceIndexes.data();
+                    toLoadNbFaceIndexes = dataFaceIndexes.size();
+                    }
+                if (uvCoords.IsValid())
+                    {
+                    toLoadUv = dataUVCoords.data();
+                    toLoadUvIndex = dataUVIndexes.data();
+                    toLoadUvCount = dataUVCoords.size();
+                    }
+                }
+
+            int status = meshPtr->AppendMesh(toLoadNbPoints, toLoadPoints, 0, 0, 0, 0, 0, 0, 0, 0);
+
+            if (ptIndices.IsValid() && ptIndices->size() > 0)
+                {
+                status = meshPtr->AppendMesh(0, 0, toLoadNbFaceIndexes, toLoadFaceIndexes, 0, 0, 0, toLoadUvCount, toLoadUv, toLoadUvIndex);
+                }
+            
+            if ((meshPtr->GetNbFaces() == 0) && flags->ShouldLoadIndices())
+                {                                              
+                return nullptr;
+                }
+
+            assert(status == SUCCESS || m_node->GetNbPoints() ==0);        
+
+
+            if (flags->ShouldPrecomputeBoxes())
+                meshPtr->StoreTriangleBoxes();
+            meshP = meshPtr.get();            
+            }        
+        }
+    
+    if (meshP == nullptr || ((meshP->GetNbFaces() == 0) && flags->ShouldLoadIndices())) return nullptr;
+
+    if (flags->ShouldSaveToCache())
+        {
+        RefCountedPtr<SMMemoryPoolGenericBlobItem<IScalableMeshMeshPtr>> storedMemoryPoolItem(
+#ifndef VANCOUVER_API   
+            new SMMemoryPoolGenericBlobItem<IScalableMeshMeshPtr>(new IScalableMeshMeshPtr(meshP), 0, m_meshNode->GetBlockID().m_integerID, SMStoreDataType::Mesh3D, (uint64_t)m_meshNode->m_SMIndex)
+#else
+            SMMemoryPoolGenericBlobItem<IScalableMeshMeshPtr>::CreateItem(new IScalableMeshMeshPtr(meshP), 0, m_meshNode->GetBlockID().m_integerID, SMStoreDataType::Mesh3D, (uint64_t)m_meshNode->m_SMIndex)
+#endif
+        );
+        SMMemoryPoolItemBasePtr memPoolItemPtr(storedMemoryPoolItem.get());
+        m_meshNode->m_smMeshPoolItemId = SMMemoryPool::GetInstance()->AddItem(memPoolItemPtr);
+        }
+
+    return meshP;    
+    }
+
+template <class POINT> IScalableMeshMeshPtr ScalableMeshNode<POINT>::_GetMeshUnderClip2(IScalableMeshMeshFlagsPtr& flags, ClipVectorPtr clips, uint64_t coverageID, bool isClipBoundary) const
+    {
+    LOAD_NODE
+
+        auto m_meshNode = dynamic_pcast<SMMeshIndexNode<POINT, Extent3dType>, SMPointIndexNode<POINT, Extent3dType>>(m_node);
+
+    IScalableMeshMeshPtr meshP;
+    if (flags->ShouldSaveToCache())
+        {
+        RefCountedPtr<SMMemoryPoolGenericBlobItem<IScalableMeshMeshPtr>> poolMemItemPtr;
+        if (SMMemoryPool::GetInstance()->GetItem<IScalableMeshMeshPtr>(poolMemItemPtr, m_meshNode->m_smMeshPoolItemId, m_meshNode->GetBlockID().m_integerID, SMStoreDataType::Mesh3D, (uint64_t)m_meshNode->m_SMIndex))
+            {
+            return *(poolMemItemPtr->GetData());
+            }
+        }
+
+    DPoint3d*       toLoadPoints = 0;
+    size_t          toLoadNbPoints = 0;
+    int32_t*        toLoadFaceIndexes = 0;
+    size_t          toLoadNbFaceIndexes = 0;
+    DPoint2d*        toLoadUv = 0;
+    const int32_t*  toLoadUvIndex = 0;
+    size_t          toLoadUvCount = 0;
+
+    RefCountedPtr<SMMemoryPoolVectorItem<POINT>> pointsPtr(m_meshNode->GetPointsPtr());
+
+    if (flags->ShouldLoadGraph())
+        {
+        //        m_meshNode->PinGraph();
+#ifdef SCALABLE_MESH_ATP
+        int64_t loadAttempts;
+        int64_t loadMisses;
+        IScalableMeshATP::GetInt(L"nOfGraphLoadAttempts", loadAttempts);
+        IScalableMeshATP::GetInt(L"nOfGraphStoreMisses", loadMisses);
+        loadAttempts++;
+#endif
+
+        RefCountedPtr<SMMemoryPoolGenericBlobItem<MTGGraph>> graphPtr(m_meshNode->GetGraphPtr());
+#ifdef SCALABLE_MESH_ATP
+        IScalableMeshATP::StoreInt(L"nOfGraphLoadAttempts", loadAttempts);
+        IScalableMeshATP::StoreInt(L"nOfGraphStoreMisses", loadMisses);
+#endif
+        RefCountedPtr<SMMemoryPoolVectorItem<int32_t>> ptIndices(m_meshNode->GetPtsIndicePtr());
+
+        ScalableMeshMeshWithGraphPtr meshPtr;
+        if (graphPtr->GetSize() > 1)
+            meshPtr = ScalableMeshMeshWithGraph::Create(graphPtr->EditData(), ArePoints3d());
+        else
+            {
+            MTGGraph * graph = new MTGGraph();
+            bvector<int> componentPointsId;
+            CreateGraphFromIndexBuffer(graph, (const long*)&(*ptIndices)[0], (int)ptIndices->size(), (int)pointsPtr->size(), componentPointsId, (&pointsPtr->operator[](0)));
+
+            meshPtr = ScalableMeshMeshWithGraph::Create(graph, ArePoints3d());
+            }
+
+
+
+        int status = meshPtr->AppendMesh(pointsPtr->size(), const_cast<DPoint3d*>(&pointsPtr->operator[](0)), ptIndices->size(), &(*ptIndices)[0], 0, 0, 0, 0, 0, 0);
+        assert(status == SUCCESS);
+        meshP = meshPtr.get();
+        }
+    else
+        {
+        //NEEDS_WORK_SM_PROGRESSIF : Node header loaded unexpectingly  
+
+        if (pointsPtr->size() > 0)
+            {
+            ScalableMeshMeshPtr meshPtr = ScalableMeshMesh::Create();
+
+            vector<DPoint3d> dataPoints(pointsPtr->size());
+            pointsPtr->get(&dataPoints[0], dataPoints.size());
+
+            vector<int32_t> dataFaceIndexes;
+            vector<int32_t> dataUVIndexes;
+            vector<DPoint2d> dataUVCoords;
+
+            RefCountedPtr<SMMemoryPoolVectorItem<int32_t>> ptIndices;
+            RefCountedPtr<SMMemoryPoolVectorItem<int32_t>> uvIndexes;
+            RefCountedPtr<SMMemoryPoolVectorItem<DPoint2d>> uvCoords;
+
+            if (flags->ShouldLoadIndices())
+                {
+                ptIndices = m_meshNode->GetPtsIndicePtr();
+                dataFaceIndexes.resize(ptIndices->size());
+                if (ptIndices->size() > 0) ptIndices->get(&dataFaceIndexes[0], dataFaceIndexes.size());
+                }
+
+            if (flags->ShouldLoadTexture())
+                {
+                assert(flags->ShouldLoadIndices() == true);
+                if ((uvIndexes = m_meshNode->GetUVsIndicesPtr()) != nullptr)
+                    {
+                    dataUVIndexes.resize(uvIndexes->size());
+                    if (uvIndexes->size() > 0) uvIndexes->get(&dataUVIndexes[0], dataUVIndexes.size());
+                    }
+
+                if ((uvCoords = m_meshNode->GetUVCoordsPtr()) != nullptr)
+                    {
+                    dataUVCoords.resize(uvCoords->size());
+                    if (uvCoords->size() > 0) uvCoords->get(&dataUVCoords[0], dataUVCoords.size());
+                    }
+                }
+
+            bool mustAppendDefaultMesh = true;
+            if (flags->ShouldLoadClips())
+                {
+                const DifferenceSet* clipDiffSet = nullptr;
+                bool anythingToApply = false;
+                mustAppendDefaultMesh = false;
+                if (m_meshNode->m_nbClips > 0)
+                    {
+                    m_meshNode->ComputeMergedClips();
+                    if (coverageID == 0 || m_meshNode->HasClip(coverageID))
+                        {
+                        for (const auto& diffSet : *m_meshNode->GetDiffSetPtr())
+                            {
+                            if (diffSet.clientID == coverageID)
+                                {
+                                anythingToApply = true;
+                                clipDiffSet = &diffSet;
+                                }
+                            }
+                        }
+                    }
+
+                if (anythingToApply)
+                    {
+                    clipDiffSet->ApplyClipDiffSetToMesh<DPoint3d, DPoint2d>(toLoadPoints, toLoadNbPoints, toLoadFaceIndexes, toLoadNbFaceIndexes,
+                        toLoadUv, toLoadUvIndex, toLoadUvCount,
+                        dataPoints.data(), dataPoints.size(),
+                        dataFaceIndexes.data(), dataFaceIndexes.size(),
+                        dataUVCoords.data(), dataUVIndexes.data(), dataUVCoords.size(), DPoint3d::From(0, 0, 0));
+                    }
+                else
+                    {
+                    mustAppendDefaultMesh = !isClipBoundary;
+                    }
+                }
+            if (mustAppendDefaultMesh)
+                {
+                toLoadPoints = dataPoints.data();
+                toLoadNbPoints = dataPoints.size();
+                if (ptIndices.IsValid() && ptIndices->size() > 0)
+                    {
+                    toLoadFaceIndexes = dataFaceIndexes.data();
+                    toLoadNbFaceIndexes = dataFaceIndexes.size();
+                    }
+                if (uvCoords.IsValid())
+                    {
+                    toLoadUv = dataUVCoords.data();
+                    toLoadUvIndex = dataUVIndexes.data();
+                    toLoadUvCount = dataUVCoords.size();
+                    }
+                }
+
+            int status = meshPtr->AppendMesh(toLoadNbPoints, toLoadPoints, 0, 0, 0, 0, 0, 0, 0, 0);
+            BeAssert(status == SUCCESS);
+
+            if (ptIndices.IsValid() && ptIndices->size() > 0)
+                {
+                status = meshPtr->AppendMesh(0, 0, toLoadNbFaceIndexes, toLoadFaceIndexes, 0, 0, 0, toLoadUvCount, toLoadUv, toLoadUvIndex);
+                BeAssert(status == SUCCESS);
+                }
+
+            if (clips != nullptr)
+                {
+                static std::mutex mtx;
+                std::lock_guard<std::mutex> lock(mtx);
+                bvector<DPoint3d> clearedPts;
+                bvector<int32_t> clearedIndices;
+                bvector<int32_t> newUvsIndices;
+                bvector<DPoint2d> newUvs;
+                bvector<bvector<PolyfaceHeaderPtr>> polyfaces;
+                map<DPoint3d, int32_t, DPoint3dZYXTolerancedSortComparison> mapOfPoints(DPoint3dZYXTolerancedSortComparison(1e-5, 0));
+                GetRegionsFromClipVector3D(polyfaces, clips.get(), meshPtr->GetPolyfaceQuery());
+
+                // Clear mesh
+                meshPtr = ScalableMeshMesh::Create();
+
+                // Reconstruct mesh with new polyface
+                auto polyface = polyfaces[1].empty() ? nullptr : polyfaces[1][0];
+                if (polyface != nullptr)
+                    {
+                    status = meshPtr->AppendMesh(polyface->Point().size(), polyface->Point().data(),
+                                                 polyface->PointIndex().size(), polyface->PointIndex().data(),
+                                                 0, 0, 0,
+                                                 polyface->Param().size(), polyface->Param().data(),
+                                                 polyface->ParamIndex().data());
+                    BeAssert(status == SUCCESS);
+                    }
+
+                }
+
+            if ((meshPtr->GetNbFaces() == 0) && flags->ShouldLoadIndices())
+                {
+                return nullptr;
+                }
+
+            assert(status == SUCCESS || m_node->GetNbPoints() == 0);
+
+
+            if (flags->ShouldPrecomputeBoxes())
+                meshPtr->StoreTriangleBoxes();
+            meshP = meshPtr.get();
+            }
+        }
+
+    if (meshP == nullptr || ((meshP->GetNbFaces() == 0) && flags->ShouldLoadIndices())) return nullptr;
+
+    if (flags->ShouldSaveToCache())
+        {
+        RefCountedPtr<SMMemoryPoolGenericBlobItem<IScalableMeshMeshPtr>> storedMemoryPoolItem(
+#ifndef VANCOUVER_API   
+            new SMMemoryPoolGenericBlobItem<IScalableMeshMeshPtr>(new IScalableMeshMeshPtr(meshP), 0, m_meshNode->GetBlockID().m_integerID, SMStoreDataType::Mesh3D, (uint64_t)m_meshNode->m_SMIndex)
+#else
+            SMMemoryPoolGenericBlobItem<IScalableMeshMeshPtr>::CreateItem(new IScalableMeshMeshPtr(meshP), 0, m_meshNode->GetBlockID().m_integerID, SMStoreDataType::Mesh3D, (uint64_t)m_meshNode->m_SMIndex)
+#endif
+        );
+        SMMemoryPoolItemBasePtr memPoolItemPtr(storedMemoryPoolItem.get());
+        m_meshNode->m_smMeshPoolItemId = SMMemoryPool::GetInstance()->AddItem(memPoolItemPtr);
+        }
+
+    return meshP;
+    }
+
+template <class POINT> IScalableMeshMeshPtr ScalableMeshNode<POINT>::_GetMeshUnderClip(IScalableMeshMeshFlagsPtr& flags, uint64_t clipId) const
+    {
+    LOAD_NODE
+
+    if (m_node->GetNbPoints() == 0) return nullptr;
+    
+    IScalableMeshMeshPtr meshP;
+    ScalableMeshMeshPtr meshPtr = ScalableMeshMesh::Create();
+    auto m_meshNode = dynamic_pcast<SMMeshIndexNode<POINT, Extent3dType>, SMPointIndexNode<POINT, Extent3dType>>(m_node);
+
+    RefCountedPtr<SMMemoryPoolVectorItem<POINT>> pointsPtr(m_node->GetPointsPtr());
+    bvector<DPoint3d> allPts(pointsPtr->size());
+    memcpy(&allPts[0], &pointsPtr->operator[](0), pointsPtr->size()*sizeof(DPoint3d));
+    for (size_t i = 0; i < m_meshNode->m_nbClips; ++i)
+        {
+        DifferenceSet d = m_meshNode->GetClipSet(i);
+        if (d.clientID == clipId && d.toggledForID)
+            {
+            allPts.insert(allPts.end(), d.addedVertices.begin(), d.addedVertices.end());
+            int status = meshPtr->AppendMesh(allPts.size(), &allPts[0], 0, 0, 0, 0, 0, 0, 0, 0);
+
+            if (d.addedFaces.size() == 0) break;
+            bvector<int32_t> allIndices;
+            for (int k = 0; k + 2 < d.addedFaces.size();k  += 3)
+                {
+
+                for (size_t j = 0; j < 3; ++j)
+                    {
+                    int32_t idx = (int32_t)(d.addedFaces[k + j] >= d.firstIndex ? d.addedFaces[k + j] - d.firstIndex + m_node->GetNbPoints() + 1 : d.addedFaces[k + j]);
+                    assert(idx > 0 && idx <= m_node->GetNbPoints() + d.addedVertices.size());
+                    allIndices.push_back(idx);
+                    }
+                }
+
+            status = meshPtr->AppendMesh(0, 0, allIndices.size(), &allIndices[0], 0, 0, 0, 0, 0, 0);
+            meshP = meshPtr.get();
+            assert(status == SUCCESS);
+            break;
+            }
+        }
+    
+    if (meshP.get() != nullptr && meshP->GetNbFaces() == 0) return nullptr;
+    return meshP;
+    }
+
+template <class POINT> bool ScalableMeshNode<POINT>::ComputeDiffSet(DifferenceSet& diffs, const bset<uint64_t>& clipsToShow, bool shouldInvertClips) const
+    {
+#ifdef USE_DIFFSET
+    bool allClips = true;
+    for (bool val : clipsToShow) if (!val) allClips = false;
+#endif
+
+    auto m_meshNode = dynamic_pcast<SMMeshIndexNode<POINT, Extent3dType>, SMPointIndexNode<POINT, Extent3dType>>(m_node);
+    //std::cout << "ComputeDiffset for node " << m_meshNode->GetBlockID().m_integerID << std::endl;
+    diffs.firstIndex = (int)m_meshNode->GetNbPoints() + 1;
+    bool wasApplied = false;
+    //auto m_meshNode = dynamic_pcast<SMMeshIndexNode<POINT, Extent3dType>, SMPointIndexNode<POINT, Extent3dType>>(m_node);    
+    for (size_t i = 0; i < m_meshNode->m_nbClips; ++i)
+        {
+        DifferenceSet d = m_meshNode->GetClipSet(i);
+        bool diffsetEnabledForSelection = (d.clientID == 0 || (d.clientID < ((uint64_t)-1) && clipsToShow.count(d.clientID) == 0) && d.upToDate);
+
+
+        if (d.toggledForID && ((diffsetEnabledForSelection && !shouldInvertClips) || (shouldInvertClips && !diffsetEnabledForSelection)))
+                {
+                wasApplied = true;
+                //meshPtr->ApplyDifferenceSet(d);
+                diffs.ApplySet(d, 0);
+                //break;
+
+            }
+        }
+    return wasApplied;
+    }
+
+template <class POINT> IScalableMeshMeshPtr ScalableMeshNode<POINT>::_GetMeshByParts(const bset<uint64_t>& clipsToShow) const
+    {
+    LOAD_NODE
+        
+    auto m_meshNode = dynamic_pcast<SMMeshIndexNode<POINT, Extent3dType>, SMPointIndexNode<POINT, Extent3dType>>(m_node);    
+    IScalableMeshMeshPtr meshP;
+    //NEEDS_WORK_SM_PROGRESSIF : Node header loaded unexpectingly
+    if (m_node->GetNbPoints() > 0)
+        {
+        //auto m_meshNode = dynamic_pcast<SMMeshIndexNode<POINT, Extent3dType>, SMPointIndexNode<POINT, Extent3dType>>(m_node);        
+        ScalableMeshMeshPtr meshPtr = ScalableMeshMesh::Create();
+
+        RefCountedPtr<SMMemoryPoolVectorItem<POINT>> pointsPtr(m_node->GetPointsPtr());
+
+        vector<DPoint3d> dataPoints(pointsPtr->size());
+
+        PtToPtConverter converter;
+
+        for (size_t pointInd = 0; pointInd < pointsPtr->size(); pointInd++)
+            {
+            dataPoints[pointInd] = converter.operator()(pointsPtr->operator[](pointInd));
+            }
+
+        int status = meshPtr->AppendMesh(pointsPtr->size(), &dataPoints[0], 0, 0, 0, 0, 0, 0, 0, 0);               
+        
+        RefCountedPtr<SMMemoryPoolVectorItem<int32_t>> faceIndexes = m_meshNode->GetPtsIndicePtr();        
+
+        if (faceIndexes->size() > 0)
+            {
+            RefCountedPtr<SMMemoryPoolVectorItem<int32_t>> uvIndexes = m_meshNode->GetUVsIndicesPtr();
+            RefCountedPtr<SMMemoryPoolVectorItem<DPoint2d>> uvCoords = m_meshNode->GetUVCoordsPtr();        
+
+            status = meshPtr->AppendMesh(0, 0, faceIndexes->size(), &(*faceIndexes)[0], 0, 0, 0, uvCoords->size(), &(*uvCoords)[0], &(*uvIndexes)[0]);
+            }
+
+        // release all                                   
+        if (meshPtr->GetNbFaces() == 0)
+            {                                    
+            return nullptr;
+            }
+
+        if (clipsToShow.size() > 0 && status == SUCCESS)
+            {
+            DifferenceSet diffs;
+
+            ComputeDiffSet(diffs, clipsToShow);
+
+
+            if (m_meshNode->m_nbClips > 0)
+                {                
+                meshPtr->ApplyClipMesh(diffs);                
+                }
+
+            }
+        assert(status == SUCCESS || m_node->GetNbPoints() == 0);
+
+        meshP = meshPtr.get();        
+        }
+            
+    if (meshP != nullptr && meshP->GetNbFaces() == 0) return nullptr;
+
+    return meshP;
+    }
+
+template <class POINT> IScalableMeshTexturePtr ScalableMeshNode<POINT>::_GetTexture() const
+    {
+    LOAD_NODE
+    
+    IScalableMeshTexturePtr texturePtr;
+    
+    if (m_node->GetNbPoints() > 0)
+        {
+        auto meshNode = dynamic_pcast<SMMeshIndexNode<POINT, Extent3dType>, SMPointIndexNode<POINT, Extent3dType>>(m_node);
+
+        RefCountedPtr<SMMemoryPoolBlobItem<Byte>> texPtr(meshNode->GetTexturePtr());
+
+        if (texPtr.IsValid())
+            {
+            ScalableMeshTexturePtr textureP(ScalableMeshTexture::Create(texPtr));
+        
+            if (textureP->GetSize() != 0)
+                texturePtr = IScalableMeshTexturePtr(textureP.get());                
+            }
+        }
+    
+    return texturePtr;
+    }
+
+template <class POINT> IScalableMeshTexturePtr ScalableMeshNode<POINT>::_GetTextureCompressed() const
+    {
+    LOAD_NODE
+
+        IScalableMeshTexturePtr texturePtr;
+
+    if (m_node->GetNbPoints() > 0)
+        {
+        auto meshNode = dynamic_pcast<SMMeshIndexNode<POINT, Extent3dType>, SMPointIndexNode<POINT, Extent3dType>>(m_node);
+        
+        RefCountedPtr<SMMemoryPoolBlobItem<Byte>> texPtr(meshNode->GetTextureCompressedPtr());
+        
+        if (texPtr.IsValid())
+            {
+            ScalableMeshTexturePtr textureP(ScalableMeshTexture::Create(texPtr));
+        
+            if (textureP->GetSize() != 0)
+                texturePtr = IScalableMeshTexturePtr(textureP.get());
+            }
+        }
+
+    return texturePtr;
+    }
+
+template <class POINT> bool ScalableMeshNode<POINT>::_IsTextured() const
+    {
+    auto meshNode = dynamic_pcast<SMMeshIndexNode<POINT, Extent3dType>, SMPointIndexNode<POINT, Extent3dType>>(m_node);
+    return meshNode->IsTextured();
+    }
+
+template <class POINT> void ScalableMeshNode<POINT>::_GetResolutions(float& geometricResolution, float& textureResolution) const
+    {    
+    auto meshNode = dynamic_pcast<SMMeshIndexNode<POINT, Extent3dType>, SMPointIndexNode<POINT, Extent3dType>>(m_node);
+
+    meshNode->GetResolution(geometricResolution, textureResolution);    
+    }
+
+template <class POINT> IScalableMeshMeshPtr ScalableMeshCachedMeshNode<POINT>::_GetMesh(IScalableMeshMeshFlagsPtr& flags) const
+    {        
+    //NEEDS_WORK_TEXTURE use m_loadedMesh
+    return __super::_GetMesh(flags);  
+    }
+
+
+template <class POINT> IScalableMeshMeshPtr ScalableMeshCachedMeshNode<POINT>::_GetMeshByParts(const bset<uint64_t>& clipsToShow) const
+    {
+
+    if (m_loadedMesh != 0)
+        {
+        return m_loadedMesh;
+        }
+    else
+        {
+        return __super::_GetMeshByParts(clipsToShow);
+        }
+    }
+
+template <class POINT> IScalableMeshTexturePtr ScalableMeshCachedMeshNode<POINT>::_GetTexture() const
+    {    
+    if (m_loadedTexture != 0)
+        {                
+        return m_loadedTexture;        
+        }
+    else
+        {
+        return __super::_GetTexture();
+        }   
+    }
+
+template <class POINT> IScalableMeshTexturePtr ScalableMeshCachedMeshNode<POINT>::_GetTextureCompressed() const
+    {
+    if (m_loadedTextureCompressed != 0)
+        {
+        return m_loadedTextureCompressed;
+        }
+    else
+        {
+        return __super::_GetTextureCompressed();
+        }
+    }
+
+
+template <class POINT> void ScalableMeshCachedMeshNode<POINT>::LoadMesh(bool loadGraph, const bset<uint64_t>& clipsToShow) 
+    {
+    //Not implemented yet
+    assert(loadGraph == false);    
+
+    m_loadedMesh = __super::_GetMeshByParts(clipsToShow);
+    m_loadedTexture = __super::_GetTexture();                 
+    }
+
+//typedef struct {float x, y;} FloatXY;
+//typedef struct {float x, y, z;} FloatXYZ;
+//
+//inline void ApplyClipDiffSetToMesh(FloatXYZ*& points, size_t& nbPoints, 
+//                                   int32_t*& faceIndexes, size_t& nbFaceIndexes, 
+//                                   FloatXY*& pUv, const int32_t*& pUvIndex, size_t& uvCount,
+//                                   FloatXYZ const* inPoints, size_t inNbPoints, 
+//                                   int32_t const*  inFaceIndexes, size_t inNbFaceIndexes, 
+//                                   const DPoint2d* pInUv, const int32_t* pInUvIndex, size_t inUvCount, 
+//                                   const DifferenceSet& d, 
+//                                   const DPoint3d& ptTranslation)
+//    {       
+//    points = new FloatXYZ[d.addedVertices.size() + inNbPoints];    
+//
+//    for (size_t ind = inNbPoints; ind < d.addedVertices.size() + inNbPoints; ind++)    
+//        {
+//        points[ind].x = (float)(d.addedVertices[ind - inNbPoints].x - ptTranslation.x);
+//        points[ind].y = (float)(d.addedVertices[ind - inNbPoints].y - ptTranslation.y);
+//        points[ind].z = (float)(d.addedVertices[ind - inNbPoints].z - ptTranslation.z);        
+//        }
+//    
+//    if (inNbPoints > 0)
+//        {
+//        memcpy(points, inPoints, sizeof(FloatXYZ) * inNbPoints);        
+//        }    
+//
+//    if (d.addedUvIndices.size() > 0)
+//        {
+//        pUv = new FloatXY[d.addedUvs.size() + inUvCount];
+//
+//        for (size_t ind = inUvCount; ind < d.addedUvs.size() + inUvCount; ind++)
+//            {
+//            pUv[ind].x = d.addedUvs[ind - inUvCount].x;
+//            pUv[ind].y = d.addedUvs[ind - inUvCount].y;
+//            }
+//        
+//        if (inUvCount > 0)
+//            {
+//            for (size_t ind = 0; ind < inUvCount; ind++)
+//                {
+//                pUv[ind].x = pInUv[ind].x;
+//                pUv[ind].y = pInUv[ind].y;
+//                }            
+//            }
+//                
+//        for (size_t uvI = 0; uvI < d.addedUvs.size() + inUvCount; ++uvI)
+//            { 
+//            if (pUv[uvI].x < 0)  pUv[uvI].x = 0;
+//            if (pUv[uvI].y < 0)  pUv[uvI].y = 0;
+//            if (pUv[uvI].x > 1)  pUv[uvI].x = 1;
+//            if (pUv[uvI].y > 1)  pUv[uvI].y = 1;
+//            }
+//        }
+//    else if (pInUvIndex)
+//        {        
+//        pUvIndex = 0;
+//        }
+//
+//    if (d.addedFaces.size() >= 3 && d.addedFaces.size() < 1024 * 1024)
+//        {
+//        size_t newMaxNIndexes = d.addedFaces.size();
+//        int32_t* newfaceIndexes = new int32_t[newMaxNIndexes];
+//        size_t newNIndexes = 0;
+//        int32_t* newUvIndices = d.addedUvIndices.size() > 0? new int32_t[newMaxNIndexes] : nullptr;
+//        for (int i = 0; i + 2 < d.addedFaces.size(); i += 3)
+//            {
+//            if (!(d.addedFaces[i] - 1 >= 0 && d.addedFaces[i] - 1 < inNbPoints + d.addedVertices.size() && d.addedFaces[i + 1] - 1 >= 0 && d.addedFaces[i + 1] - 1 < inNbPoints + d.addedVertices.size()
+//                && d.addedFaces[i + 2] - 1 >= 0 && d.addedFaces[i + 2] - 1 < inNbPoints + d.addedVertices.size()))
+//                {
+//#if SM_TRACE_CLIP_MESH
+//                std::string s;
+//                s += "INDICES " + std::to_string(d.addedFaces[i]) + " " + std::to_string(d.addedFaces[i + 1]) + " " + std::to_string(d.addedFaces[i + 2]);
+//#endif
+//                continue;
+//                }
+//             assert(d.addedFaces[i] - 1 >= 0 && d.addedFaces[i] - 1 < inNbPoints + d.addedVertices.size() && d.addedFaces[i + 1] - 1 >= 0 && d.addedFaces[i + 1] - 1 < inNbPoints + d.addedVertices.size()
+//            && d.addedFaces[i + 2] - 1 >= 0 && d.addedFaces[i + 2] - 1 < inNbPoints + d.addedVertices.size());
+//            for (size_t j = 0; j < 3 && newNIndexes <newMaxNIndexes; ++j)
+//                {
+//                int32_t idx = (int32_t)(d.addedFaces[i + j] >= d.firstIndex ? d.addedFaces[i + j] - d.firstIndex + inNbPoints + 1 : d.addedFaces[i + j]);
+//                assert(idx > 0 && idx <= inNbPoints + d.addedVertices.size());
+//                newfaceIndexes[newNIndexes] = idx;
+//
+//                if (d.addedUvIndices.size() > 0)
+//                    {
+//                    if (i + j > d.addedUvIndices.size()) newUvIndices[newNIndexes] = 1;
+//                    newUvIndices[newNIndexes] = d.addedUvIndices[i + j] + (int32_t)inUvCount;
+//                    assert(newUvIndices[newNIndexes] <= inUvCount + d.addedUvs.size());
+//                    }
+//                newNIndexes++;
+//                }
+//            }
+//        nbFaceIndexes = newNIndexes;        
+//        faceIndexes = newfaceIndexes;
+//        if (d.addedUvIndices.size() > 0)
+//            {            
+//            pUvIndex = newUvIndices;
+//            }
+//        }
+//    else
+//        {
+//        nbFaceIndexes = 0;        
+//        faceIndexes = nullptr;
+//        }
+//
+//    nbPoints = inNbPoints + d.addedVertices.size();
+//
+//    if (d.addedUvIndices.size() > 0) uvCount = inUvCount + d.addedUvs.size();
+//    }
+
+
+#define QV_RGBA_FORMAT   0
+#define QV_BGRA_FORMAT   1
+#define QV_RGB_FORMAT    2
+#define QV_BGR_FORMAT    3
+#define QV_GRAY_FORMAT   4
+#define QV_ALPHA_FORMAT  5
+#define QV_RGBS_FORMAT   6      // 4 band with alpha stencil (0 or 255 only)
+#define QV_BGRS_FORMAT   7      // 4 band with alpha stencil (0 or 255 only)
+
+
+
+template <class POINT> ScalableMeshCachedDisplayNode<POINT>::ScalableMeshCachedDisplayNode(HFCPtr<SMPointIndexNode<POINT, Extent3dType>>& nodePtr)
+    : ScalableMeshNode(nodePtr), m_invertClips(false), m_loadTexture(false)
+{
+    auto meshNode = dynamic_pcast<SMMeshIndexNode<POINT, Extent3dType>, SMPointIndexNode<POINT, Extent3dType>>(m_node);
+    m_cachedDisplayMeshData = meshNode->GetDisplayMeshes(true);
+    if (!m_cachedDisplayMeshData.IsValid())  m_cachedDisplayMeshData = meshNode->GetDisplayMeshes(false);
+    if (meshNode->m_SMIndex->IsTextured() != SMTextureType::Streaming && meshNode->GetParentNodePtr() != nullptr) meshNode->GetParentNodePtr()->m_sharedTexLock.lock();
+    if (!meshNode->GetAllDisplayTextures(m_cachedDisplayTextureData, true))
+        meshNode->GetAllDisplayTextures(m_cachedDisplayTextureData, false);
+    
+    TRACEPOINT(THREAD_ID(), EventType::EVT_LOAD_NODE, meshNode->GetBlockID().m_integerID, m_cachedDisplayMeshData.IsValid() ? (uint64_t)(*m_cachedDisplayMeshData)[0].GetCachedDisplayMesh() : (uint64_t)-1, !m_cachedDisplayTextureData.empty() && m_cachedDisplayTextureData.front() != nullptr ? m_cachedDisplayTextureData.front()->GetData()->GetTextureID() : meshNode->GetSingleTextureID(), -1, (uint64_t)this, !m_cachedDisplayTextureData.empty() && m_cachedDisplayTextureData.front() != nullptr ? m_cachedDisplayTextureData.front()->GetRefCount() : 0)
+
+    if (meshNode->m_SMIndex->IsTextured() != SMTextureType::Streaming &&  meshNode->GetParentNodePtr() != nullptr) m_node->GetParentNodePtr()->m_sharedTexLock.unlock();    
+    }
+
+template <class POINT> ScalableMeshCachedDisplayNode<POINT>::ScalableMeshCachedDisplayNode(HFCPtr<SMPointIndexNode<POINT, Extent3dType>>& nodePtr, Transform reprojectionTransform)
+    : ScalableMeshNode(nodePtr), m_invertClips(false), m_loadTexture(false)
+    {
+    auto meshNode = dynamic_pcast<SMMeshIndexNode<POINT, Extent3dType>, SMPointIndexNode<POINT, Extent3dType>>(m_node);    
+    m_cachedDisplayMeshData = meshNode->GetDisplayMeshes(true);
+    if (!m_cachedDisplayMeshData.IsValid())  m_cachedDisplayMeshData = meshNode->GetDisplayMeshes(false);
+
+    if (meshNode->m_SMIndex->IsTextured() != SMTextureType::Streaming && meshNode->m_SMIndex->IsTextured() != SMTextureType::Streaming && meshNode->GetParentNodePtr() != nullptr) meshNode->GetParentNodePtr()->m_sharedTexLock.lock();
+    if (!meshNode->GetAllDisplayTextures(m_cachedDisplayTextureData, true))
+        meshNode->GetAllDisplayTextures(m_cachedDisplayTextureData, false);
+
+    TRACEPOINT(THREAD_ID(), EventType::EVT_LOAD_NODE, meshNode->GetBlockID().m_integerID, m_cachedDisplayMeshData.IsValid() ? (uint64_t)(*m_cachedDisplayMeshData)[0].GetCachedDisplayMesh() : (uint64_t)-1, !m_cachedDisplayTextureData.empty() && m_cachedDisplayTextureData.front() != nullptr ? m_cachedDisplayTextureData.front()->GetData()->GetTextureID() : meshNode->GetSingleTextureID(), -1, (uint64_t)this, !m_cachedDisplayTextureData.empty() && m_cachedDisplayTextureData.front() != nullptr ? m_cachedDisplayTextureData.front()->GetRefCount() : 0)
+
+    if (meshNode->m_SMIndex->IsTextured() != SMTextureType::Streaming && meshNode->m_SMIndex->IsTextured() != SMTextureType::Streaming && meshNode->GetParentNodePtr() != nullptr) m_node->GetParentNodePtr()->m_sharedTexLock.unlock();    
+    }
+
+template <class POINT> ScalableMeshCachedDisplayNode<POINT>::ScalableMeshCachedDisplayNode(HFCPtr<SMPointIndexNode<POINT, Extent3dType>>& nodePtr, const IScalableMesh* scalableMesh)
+    : ScalableMeshNode(nodePtr), m_scalableMeshP(scalableMesh), m_invertClips(false), m_loadTexture(false)
+{
+    auto meshNode = dynamic_pcast<SMMeshIndexNode<POINT, Extent3dType>, SMPointIndexNode<POINT, Extent3dType>>(m_node);
+    m_cachedDisplayMeshData = meshNode->GetDisplayMeshes(true);
+    if(!m_cachedDisplayMeshData.IsValid())  m_cachedDisplayMeshData = meshNode->GetDisplayMeshes(false);
+
+    if (meshNode->m_SMIndex->IsTextured() != SMTextureType::Streaming && meshNode->GetParentNodePtr() != nullptr) m_node->GetParentNodePtr()->m_sharedTexLock.lock();
+    if (!meshNode->GetAllDisplayTextures(m_cachedDisplayTextureData, true))
+        meshNode->GetAllDisplayTextures(m_cachedDisplayTextureData, false);
+
+    TRACEPOINT(THREAD_ID(), EventType::EVT_LOAD_NODE, meshNode->GetBlockID().m_integerID, m_cachedDisplayMeshData.IsValid() ? (uint64_t)(*m_cachedDisplayMeshData)[0].GetCachedDisplayMesh() : (uint64_t)-1, !m_cachedDisplayTextureData.empty() && m_cachedDisplayTextureData.front() != nullptr ? m_cachedDisplayTextureData.front()->GetData()->GetTextureID() : meshNode->GetSingleTextureID(), -1, (uint64_t)this, !m_cachedDisplayTextureData.empty() && m_cachedDisplayTextureData.front() != nullptr ? m_cachedDisplayTextureData.front()->GetRefCount() : 0)
+
+    if (meshNode->m_SMIndex->IsTextured() != SMTextureType::Streaming && meshNode->GetParentNodePtr() != nullptr) m_node->GetParentNodePtr()->m_sharedTexLock.unlock();    
+}
+
+template <class POINT> ScalableMeshCachedDisplayNode<POINT>::~ScalableMeshCachedDisplayNode()
+    {
+       
+        auto meshNode = dynamic_pcast<SMMeshIndexNode<POINT, Extent3dType>, SMPointIndexNode<POINT, Extent3dType>>(m_node);
+        TRACEPOINT(THREAD_ID(), EventType::UNLOAD_NODE, m_node->GetBlockID().m_integerID, m_cachedDisplayMeshData.IsValid() ? (uint64_t)(*m_cachedDisplayMeshData)[0].GetCachedDisplayMesh() : (uint64_t)-1, !m_cachedDisplayTextureData.empty() && m_cachedDisplayTextureData.front() != nullptr ? m_cachedDisplayTextureData.front()->GetData()->GetTextureID() : meshNode->GetSingleTextureID(), -1, this, !m_cachedDisplayTextureData.empty() && m_cachedDisplayTextureData.front() != nullptr ? m_cachedDisplayTextureData.front()->GetRefCount() : 0)
+    }
+
+
+template <class POINT> void ScalableMeshCachedDisplayNode<POINT>::AddClipVector(ClipVectorPtr& clipVector)
+    {
+    m_clipVectors.push_back(clipVector);    
+    }
+     
+template <class POINT> bool ScalableMeshCachedDisplayNode<POINT>::IsLoaded() const
+    {
+	if (m_node->GetNbPoints() == 0) return true;
+
+    if (!m_cachedDisplayMeshData.IsValid())
+        return false;
+    if (m_cachedDisplayMeshData->size() == 0)
+        return false;
+    if ((*m_cachedDisplayMeshData)[0].GetCachedDisplayMesh() == 0) return false;
+
+    for (auto& textureData : m_cachedDisplayTextureData)
+        {
+        if (!textureData.IsValid())
+            return false;
+        }    
+    auto meshNode = dynamic_pcast<SMMeshIndexNode<POINT, Extent3dType>, SMPointIndexNode<POINT, Extent3dType>>(m_node);
+    if (meshNode->IsTextured() && m_cachedDisplayTextureData.empty() && m_loadTexture) return false;
+    return true;
+    }
+
+template < class POINT> bool ScalableMeshCachedDisplayNode<POINT>::IsLoaded( IScalableMeshDisplayCacheManager* mgr, bool isTextureRequired) const
+    {    
+	if (m_node->GetNbPoints() == 0) return true;
+
+    if (!m_cachedDisplayMeshData.IsValid()) return false;
+
+    for (size_t i = 0; i < m_cachedDisplayMeshData->size(); ++i)
+        {
+        if ((*m_cachedDisplayMeshData)[i].GetDisplayCacheManager() != mgr) return false;
+        }
+
+	if(!IsTextured() || !isTextureRequired) return true;
+
+    for (auto& textureData : m_cachedDisplayTextureData)
+        {
+        if (!textureData.IsValid() || textureData->GetData()->GetDisplayCacheManager() != mgr || textureData->GetData() == nullptr)
+            return false;
+        }
+    auto meshNode = dynamic_pcast<SMMeshIndexNode<POINT, Extent3dType>, SMPointIndexNode<POINT, Extent3dType>>(m_node);
+    if (meshNode->IsTextured() && m_cachedDisplayTextureData.empty() && m_loadTexture) return false;
+    return true;
+    }
+
+template < class POINT> bool ScalableMeshCachedDisplayNode<POINT>::IsLoadedInVRAM(IScalableMeshDisplayCacheManager* mgr, bool isTextureRequired) const
+    {
+	if (m_node->GetNbPoints() == 0) return true;
+
+        if (!m_cachedDisplayMeshData.IsValid()) return false;
+
+        for (size_t i = 0; i < m_cachedDisplayMeshData->size(); ++i)
+        {
+            if ((*m_cachedDisplayMeshData)[i].GetDisplayCacheManager() != mgr) return false;
+            if (!(*m_cachedDisplayMeshData)[i].IsInVRAM() && mgr->_IsUsingVideoMemory()) return false;
+        }
+
+        if (!IsTextured() || !isTextureRequired) return true;
+
+        if (m_cachedDisplayTextureData.size() == 0) 
+            return false;
+
+        for (auto& textureData : m_cachedDisplayTextureData)
+        {
+            if (!textureData.IsValid() || textureData->GetData()->GetDisplayCacheManager() != mgr || textureData->GetData() == nullptr || (!textureData->GetData()->IsInVRAM() && mgr->_IsUsingVideoMemory()))
+                return false;
+        }
+
+        return true;
+    }
+
+template <class POINT> bool ScalableMeshCachedDisplayNode<POINT>::HasCorrectClipping(const bset<uint64_t>& clipsToShow) const
+    {
+    if (m_node->GetNbPoints() == 0 || dynamic_pcast<SMMeshIndexNode<POINT, Extent3dType>, SMPointIndexNode<POINT, Extent3dType>>(m_node)->m_nodeHeader.m_nbFaceIndexes == 0) return true;
+
+    assert(IsLoaded() == true);
+
+    
+    bvector<uint64_t> appliedClips;
+    for (size_t i = 0; i < m_cachedDisplayMeshData->size(); ++i)
+        {
+        auto& meshData = (*m_cachedDisplayMeshData)[i];
+        const bvector<uint64_t>& clipsForMesh = const_cast<SmCachedDisplayMeshData&>(meshData).GetAppliedClips();
+        appliedClips.insert(appliedClips.end(), clipsForMesh.begin(), clipsForMesh.end());
+        }
+    auto meshNode = dynamic_pcast<SMMeshIndexNode<POINT, Extent3dType>, SMPointIndexNode<POINT, Extent3dType>>(m_node);    
+
+    bvector<bool> appliedClipsVisible;
+    appliedClipsVisible.resize(appliedClips.size(), false);        
+    
+    for (auto& clipToShow : clipsToShow)
+        {                    
+        if (meshNode->HasClip(clipToShow))
+            {        
+            size_t clipInd = 0;
+
+            for (; clipInd < appliedClips.size(); clipInd++)
+                {              
+                if (appliedClips[clipInd] == clipToShow)
+                    {
+                    appliedClipsVisible[clipInd] = true;
+                    break;
+                    }
+                }
+
+            //Some visible clip was not previously applied.
+            if (clipInd == appliedClips.size())
+                {                            
+                return false;                            
+                }
+            }
+        }
+    
+    //One of the previously applied clip is not visible
+    for (auto& appliedClipVisible : appliedClipsVisible)
+        {
+        if (!appliedClipVisible)
+            return false;
+        }
+                        
+    return true;
+    }
+
+template <class POINT> void ScalableMeshCachedDisplayNode<POINT>::RemoveDisplayDataFromCache() 
+    {
+    if (m_cachedDisplayMeshData.IsValid())
+        {
+        auto meshNode = dynamic_pcast<SMMeshIndexNode<POINT, Extent3dType>, SMPointIndexNode<POINT, Extent3dType>>(m_node);                
+            
+       // assert(m_cachedDisplayData->GetRefCount() == 2);
+        m_cachedDisplayMeshData = 0;        
+        meshNode->RemoveDisplayMesh();
+        meshNode->RemoveDisplayMesh(true);
+        }
+    }
+
+template <class POINT> bool ScalableMeshCachedDisplayNode<POINT>::GetOrLoadAllTextureData(IScalableMeshDisplayCacheManagerPtr& displayCacheManagerPtr)
+    {
+    auto meshNode = dynamic_pcast<SMMeshIndexNode<POINT, Extent3dType>, SMPointIndexNode<POINT, Extent3dType>>(m_node);
+    if (!meshNode->IsTextured())
+        {
+        return false;
+        }
+    else
+        {
+        m_cachedDisplayTextureData.clear();
+
+#ifdef WIP_MESH_IMPORT
+        //check whether we have any tex IDs in the metadata
+        meshNode->GetMeshParts();
+        meshNode->GetMetadata();
+        if (!meshNode->m_meshParts.empty())
+            {
+            bvector<uint64_t> textureIDs;
+            for(auto& data: meshNode->m_meshMetadata)
+                {
+                Json::Value val;
+                Json::Reader reader;
+                reader.parse(data, val);
+                if (val["texId"].size() > 0)
+                    textureIDs.push_back((*val["texId"].begin()).asUInt64());
+                }
+            for(auto& texId: textureIDs)
+                {
+                RefCountedPtr<SMMemoryPoolGenericBlobItem<SmCachedDisplayTextureData>> displayTextureDataPtr = meshNode->GetDisplayTexture(texId);
+                if (!displayTextureDataPtr.IsValid() || displayTextureDataPtr->GetData()->GetDisplayCacheManager() != displayCacheManagerPtr.get())
+                    {
+                    auto texPtr = meshNode->GetTexturePtr(texId);
+                    if (texPtr.IsValid())
+                        {
+                        int width, height;
+                        memcpy(&width, texPtr->GetData(), sizeof(int));
+                        memcpy(&height, texPtr->GetData() + sizeof(int), sizeof(int));
+                        SmCachedDisplayTexture* cachedDisplayTexture;
+                        displayCacheManagerPtr->_CreateCachedTexture(cachedDisplayTexture,
+                                                                     width,
+                                                                     height,
+                                                                     false,
+                                                                     QV_RGB_FORMAT,
+                                                                     texPtr->GetData() + 3 * sizeof(int));
+
+                        /*WString fileName = L"file://";
+                        fileName.append(L"e:\\output\\scmesh\\2016-09-25\\texture_");
+                        fileName.append(std::to_wstring(texId).c_str());
+                        fileName.append(L".bmp");
+                        HFCPtr<HFCURL> fileUrl(HFCURL::Instanciate(fileName));
+                        HFCPtr<HRPPixelType> pImageDataPixelType(new HRPPixelTypeV24B8G8R8());
+
+                        HRFBmpCreator::CreateBmpFileFromImageData(fileUrl,
+                                                                  width,
+                                                                  height,
+                                                                  pImageDataPixelType,
+                                                                  const_cast<byte*>(texPtr->GetData() + 3 * sizeof(int)));*/
+
+                        SmCachedDisplayTextureData* data = new SmCachedDisplayTextureData(cachedDisplayTexture,
+                                                                                          texId,
+                                                                                          displayCacheManagerPtr,
+                                                                                          width*height * 6
+                                                                                          );
+                        displayTextureDataPtr = meshNode->AddDisplayTexture(data, data->GetTextureID());
+                        }
+                    }
+                const_cast<SmCachedDisplayTextureData*>(displayTextureDataPtr->GetData())->AddConsumer(meshNode);
+                m_cachedDisplayTextureData.push_back(displayTextureDataPtr);
+                }
+            }
+        else
+            {
+#endif
+            if (meshNode->m_SMIndex->IsTextured() != SMTextureType::Streaming && meshNode->GetParentNodePtr() != nullptr) meshNode->GetParentNodePtr()->m_sharedTexLock.lock();
+            RefCountedPtr<SMMemoryPoolGenericBlobItem<SmCachedDisplayTextureData>> displayTextureDataPtr = meshNode->GetSingleDisplayTexture(true);
+            if (!displayTextureDataPtr.IsValid())  displayTextureDataPtr = meshNode->GetSingleDisplayTexture(false);
+            if (!displayTextureDataPtr.IsValid() || displayTextureDataPtr->GetData()->GetDisplayCacheManager() != displayCacheManagerPtr.get())
+                {
+                auto texPtr = meshNode->GetTexturePtr();
+                if (texPtr.IsValid())
+                    {
+                    int width, height;
+                    memcpy(&width, texPtr->GetData(), sizeof(int));
+                    memcpy(&height, texPtr->GetData() + sizeof(int), sizeof(int));
+
+                    size_t usedMemInBytes;
+                    bool isStoredOnGpu;
+
+                    SmCachedDisplayTexture* cachedDisplayTexture;
+
+                    displayCacheManagerPtr->_CreateCachedTexture(cachedDisplayTexture,
+                                                                 usedMemInBytes,
+                                                                 isStoredOnGpu,
+                                                                 width,
+                                                                 height,
+                                                                 false,
+                                                                 QV_RGB_FORMAT,
+                                                                 texPtr->GetData() + 3 * sizeof(int));
+
+                    //Default heuristic
+                    if (usedMemInBytes == 0)
+                        usedMemInBytes = width * height * 6;
+                    
+                    SmCachedDisplayTextureData* data = new SmCachedDisplayTextureData(cachedDisplayTexture,
+                                                                                      meshNode->GetSingleTextureID(),
+                                                                                      displayCacheManagerPtr,
+                                                                                      usedMemInBytes
+                                                                                      );
+
+                    if (isStoredOnGpu)
+                        {
+                        //assert(displayCacheManagerPtr->_IsUsingVideoMemory());
+                        data->SetIsInVRAM(true);
+                        }
+
+                    displayTextureDataPtr = meshNode->AddDisplayTexture(data, data->GetTextureID(), isStoredOnGpu);
+
+                    TRACEPOINT(THREAD_ID(), EventType::LOAD_TEX_CREATE_0, meshNode->GetBlockID().m_integerID,-1, data->GetTextureID(), -1,-1, displayTextureDataPtr->GetRefCount())
+                    }
+                else assert(false);
+
+                }
+            if (meshNode->m_SMIndex->IsTextured() != SMTextureType::Streaming && meshNode->GetParentNodePtr() != nullptr) meshNode->GetParentNodePtr()->m_sharedTexLock.unlock();
+            const_cast<SmCachedDisplayTextureData*>(displayTextureDataPtr->GetData())->AddConsumer(meshNode);
+            m_cachedDisplayTextureData.push_back(displayTextureDataPtr);
+#ifdef WIP_MESH_IMPORT
+            }
+#endif
+        return true;
+        }
+    }
+
+template <class POINT> void ScalableMeshCachedDisplayNode<POINT>::LoadMesh(bool loadGraph, const bset<uint64_t>& clipsToShow, IScalableMeshDisplayCacheManagerPtr& displayCacheManagerPtr, bool loadTexture, bool shouldInvertClips)
+    {
+    static bool s_deactivateTexture = false; 
+
+    //Not implemented yet
+    assert(loadGraph == false);
+    assert(displayCacheManagerPtr != 0);
+
+	LOAD_NODE
+
+		m_invertClips = shouldInvertClips;
+    if (displayCacheManagerPtr != 0)                
+        {        
+        //NEEDS_WORK_SM_PROGRESSIF : Node header loaded unexpectingly
+        if (m_node->GetNbPoints() > 0)
+            {
+            //NEEDS_WORK_SM : Load texture here
+            //m_cachedDisplayTexture
+
+            auto meshNode = dynamic_pcast<SMMeshIndexNode<POINT, Extent3dType>, SMPointIndexNode<POINT, Extent3dType>>(m_node);
+
+            DRange3d range3D(_GetContentExtent());
+
+            DPoint3d centroid;
+            centroid = DPoint3d::From((range3D.high.x + range3D.low.x) / 2.0, (range3D.high.y + range3D.low.y) / 2.0, (range3D.high.z + range3D.low.z) / 2.0);
+
+            RefCountedPtr<SMMemoryPoolVectorItem<POINT>> pointsPtr(m_node->GetPointsPtr());
+            vector<FloatXYZ> dataPoints(pointsPtr->size());
+
+            for (size_t pointInd = 0; pointInd < pointsPtr->size(); pointInd++)
+                {
+                dataPoints[pointInd].x = (float)(PointOp<POINT>::GetX(pointsPtr->operator[](pointInd)) - centroid.x);
+                dataPoints[pointInd].y = (float)(PointOp<POINT>::GetY(pointsPtr->operator[](pointInd)) - centroid.y);
+                dataPoints[pointInd].z = (float)(PointOp<POINT>::GetZ(pointsPtr->operator[](pointInd)) - centroid.z);
+                }
+
+
+            RefCountedPtr<SMMemoryPoolVectorItem<int32_t>> faceIndexes(meshNode->GetPtsIndicePtr());
+
+            size_t nbFaceIndices = faceIndexes->size();
+
+            if (nbFaceIndices == 0)
+                {
+                return;
+                }
+
+
+            //SmCachedDisplayTexture* cachedDisplayTexture = 0;
+            //size_t                  qvMemorySizeEstimate = 0;
+            bool texLoaded = false;
+			m_loadTexture = loadTexture;
+            if (loadTexture && meshNode->IsTextured())
+                {
+                //NEEDS_WORK_SM : Don't keep texture in memory.
+                if (!IsHeaderLoaded()) LoadNodeHeader();
+                texLoaded = GetOrLoadAllTextureData(displayCacheManagerPtr);
+                }
+
+            bvector<int> meshParts;
+            bvector<bpair<bool, uint64_t>> textureIDs;
+#ifdef WIP_MESH_IMPORT            
+            meshNode->GetMetadata();
+            meshNode->GetMeshParts();
+            if (!meshNode->m_meshParts.empty())
+                {
+                meshParts = meshNode->m_meshParts;
+                for(auto& data: meshNode->m_meshMetadata)
+                    {
+                    Json::Value val;
+                    Json::Reader reader;
+                    reader.parse(data, val);
+                    if(val["texId"].size() > 0)
+                        textureIDs.push_back(make_bpair(true,(*val["texId"].begin()).asUInt64()));
+
+                    else textureIDs.push_back(make_bpair(false,0));
+                    }
+                }
+            else
+#endif
+                {
+                meshParts.push_back(0);
+                meshParts.push_back((int)nbFaceIndices);
+                if (meshNode->IsTextured()) textureIDs.push_back(make_bpair(true, meshNode->GetSingleTextureID()));
+                else textureIDs.push_back(make_bpair(false, meshNode->GetSingleTextureID()));
+                }
+            size_t sizeToReserve = meshParts.size() / 2;
+            for (size_t part = 0; part < meshParts.size(); part += 2)
+                {
+                uint64_t textureID = textureIDs[part / 2].second;
+                const DPoint2d* uvPtr = 0;
+                size_t          nbUvs = 0;
+                const int32_t*  uvIndicesP = 0;
+                FloatXYZ*       toLoadPoints = 0;
+                size_t          toLoadNbPoints = 0;
+                int32_t*        toLoadFaceIndexes = 0;
+                size_t          toLoadNbFaceIndexes = 0;
+                FloatXY*        toLoadUv = 0;
+                const int32_t*  toLoadUvIndex = 0;
+                size_t          toLoadUvCount = 0;
+
+                RefCountedPtr<SMMemoryPoolVectorItem<int32_t>> uvIndicesPtr;
+                RefCountedPtr<SMMemoryPoolVectorItem<DPoint2d>> uvCoordsPtr;
+                nbFaceIndices = meshParts[part + 1] - meshParts[part];
+                const int32_t* indicesP = &(*faceIndexes)[0] + meshParts[part];
+                if (texLoaded && textureIDs[part / 2].first)
+                    {
+                    uvIndicesPtr = meshNode->GetUVsIndicesPtr();
+
+                    if (uvIndicesPtr.IsValid() && uvIndicesPtr->size() > 0)
+                        uvIndicesP = &(*uvIndicesPtr)[0] + meshParts[part];
+
+                    uvCoordsPtr = meshNode->GetUVCoordsPtr();
+
+                    if (uvCoordsPtr.IsValid() && uvCoordsPtr->size() > 0)
+                        {
+                        nbUvs = uvCoordsPtr->size();
+                        uvPtr = &(*uvCoordsPtr)[0];
+                        }
+                    }
+
+                auto const& extent = meshNode->GetContentExtent();
+                DPoint3d point = DPoint3d::From(336951.048, 4732062.981, 306.845);
+                if (!ExtentPointOp<Extent3dType, DPoint3d>::IsPointOutterIn3D(extent, point))
+                    {
+                    int i = 0;
+                    i++;
+                    }
+
+                DifferenceSet clipDiffSet;
+                bool isClipped = false;
+                bvector<uint64_t> appliedClips;
+                bool anythingToApply = false;
+                if (meshNode->m_nbClips > 0 && (clipsToShow.size() > 0))
+                    {
+                    anythingToApply = ComputeDiffSet(clipDiffSet, clipsToShow, shouldInvertClips);
+                    }
+
+                    if (anythingToApply) 
+                        {
+                        clipDiffSet.ApplyClipDiffSetToMesh(toLoadPoints, toLoadNbPoints,
+                                           toLoadFaceIndexes, toLoadNbFaceIndexes,
+                                           toLoadUv, toLoadUvIndex, toLoadUvCount,
+                                           &dataPoints[0], dataPoints.size(),
+                                           indicesP, nbFaceIndices,
+                                           uvPtr, uvIndicesP, nbUvs,
+                                           centroid);
+
+#ifndef NDEBUG
+                    bool dbg = false;
+
+                    if (dbg)
+                        {
+                        const wchar_t* s_path2 = L"E:\\output\\scmesh\\2016-05-31\\";
+                        bvector<DPoint3d> ptArray;
+                        for (size_t i = 0; i < toLoadNbPoints; ++i)
+                            ptArray.push_back(DPoint3d::From(toLoadPoints[i].x + centroid.x, toLoadPoints[i].y + centroid.y, toLoadPoints[i].z + centroid.z));
+                        WString name = WString(s_path2) + L"fmeshduringdraw_";
+                        name.append(to_wstring(meshNode->GetBlockID().m_integerID).c_str());
+                        name.append(L"_");
+                        name.append(to_wstring(meshNode->m_nodeHeader.m_nodeExtent.low.x).c_str());
+                        name.append(L"_");
+                        name.append(to_wstring(meshNode->m_nodeHeader.m_nodeExtent.low.y).c_str());
+                        name.append(L".m");
+                        FILE* meshAfterClip = _wfopen(name.c_str(), L"wb");
+                        size_t ptCount = toLoadNbPoints;
+                        size_t faceCount = toLoadNbFaceIndexes;
+                        fwrite(&ptCount, sizeof(size_t), 1, meshAfterClip);
+                        fwrite(&ptArray[0], sizeof(DPoint3d), ptCount, meshAfterClip);
+                        fwrite(&faceCount, sizeof(size_t), 1, meshAfterClip);
+                        fwrite(toLoadFaceIndexes, sizeof(int32_t), faceCount, meshAfterClip);
+                        fclose(meshAfterClip);
+                        }
+#endif
+
+                    for (size_t ind = 0; ind < toLoadNbFaceIndexes; ind++)
+                        {
+                        toLoadFaceIndexes[ind] -= 1;
+                        }
+
+                    for (auto& clipToShow : clipsToShow)
+                        {
+                        if (meshNode->HasClip(clipToShow))
+                            {
+                            appliedClips.push_back(clipToShow);
+                            }
+                        }
+
+                    isClipped = true;
+                    }
+                    else if (!shouldInvertClips)
+                    {
+                    toLoadPoints = &dataPoints[0];
+                    toLoadNbPoints = dataPoints.size();
+                    toLoadFaceIndexes = new int32_t[nbFaceIndices];
+                    toLoadNbFaceIndexes = nbFaceIndices;
+
+                    //NEEDS_WORK_SM : Could generate them starting at 0.
+                    // Indices from Cesium datasets start at 0.
+                    int offset = false/*meshNode->IsFromCesium()*/ ? 0 : 1;
+                    for (size_t ind = 0; ind < toLoadNbFaceIndexes; ind++)
+                        {
+                        toLoadFaceIndexes[ind] = indicesP[ind] - offset;
+                        }
+
+                    if (nbUvs > 0)
+                        {
+                        toLoadUv = new FloatXY[nbUvs];
+
+                        for (size_t ind = 0; ind < nbUvs; ind++)
+                            {
+                            toLoadUv[ind].x = uvPtr[ind].x;
+                            toLoadUv[ind].y = uvPtr[ind].y;
+                            }
+                        }
+
+                    toLoadUvIndex = uvIndicesP;
+                    toLoadUvCount = nbUvs;
+                    }
+
+                // Pointers to the arrays that we will pass to QV
+                float* finalPointPtr = (float*)toLoadPoints;
+                size_t finalPointNb = toLoadNbPoints;
+                int32_t* finalIndexPtr = toLoadFaceIndexes;
+                size_t finalIndexNb = toLoadNbFaceIndexes;
+                float* finalUVPtr = 0;
+
+                // For textured meshes, we need to create new arrays of points, UV coords and face indices, such that face indices map to the correct points and UVs
+                // In particular, this requires to duplicate points having different UVs in different triangles, as it typically happens for meshes generated by ContextCapture
+                typedef std::pair<int32_t, int32_t> PointUVIndexPair;
+                bmap<PointUVIndexPair, int32_t> mapPointUVIndexToNewIndex;
+                bvector<FloatXYZ> newPoints;
+                bvector<FloatXY> newUVs;
+                bvector<int32_t> newIndices;
+
+                if (texLoaded&& toLoadUvCount > 0 && textureIDs[part / 2].first)
+                    {
+                    int offset = false/*meshNode->IsFromCesium()*/ ? 0 : 1;
+
+                    for (size_t faceInd = 0; faceInd < toLoadNbFaceIndexes; faceInd++)
+                        {
+                        int32_t pointInd = toLoadFaceIndexes[faceInd];
+                        int32_t uvInd = toLoadUvIndex[faceInd] - offset; // For UVs, we haven't yet made the indices zero-based, except for Cesium datasets
+                        // When we encounter the point/UV pair for the first time, we create a new element in the new point and UV arrays
+                        // Otherwise, we retrieve the index of the point/UV pair from the map
+                        PointUVIndexPair p(pointInd, uvInd);
+                        auto mapIt = mapPointUVIndexToNewIndex.find(p);
+                        if (mapIt == mapPointUVIndexToNewIndex.end())
+                            {
+                            int32_t newIndex = (int32_t)newPoints.size();
+                            mapPointUVIndexToNewIndex[p] = newIndex;
+                            newIndices.push_back(newIndex);
+                            newPoints.push_back(toLoadPoints[pointInd]);
+                            FloatXY uv = toLoadUv[uvInd];
+#ifndef WIP_MESH_IMPORT
+                            assert(uv.x <= 1.f && uv.x >= 0.0);
+                            assert(uv.y <= 1.f && uv.y >= 0.0);
+#endif
+                            newUVs.push_back({ uv.x, uv.y <= 1.f ? 1.f - uv.y : uv.y }); // Different convention in QV (or ScalableMesh bug?)
+                            }
+                        else
+                            {
+                            int32_t newIndex = mapIt->second;
+                            newIndices.push_back(newIndex);
+                            }
+                        }
+
+                    // Update the pointers passed to QV so that they point to the new arrays
+                    if (!newPoints.empty()) finalPointPtr = (float*)newPoints.data();
+                    else finalPointPtr = nullptr;
+                    if (!newUVs.empty()) finalUVPtr = (float*)newUVs.data();
+                    else finalUVPtr = nullptr;
+                    finalPointNb = newPoints.size();
+                    if(!newIndices.empty()) finalIndexPtr = newIndices.data();
+                    else finalIndexPtr = nullptr;
+                    finalIndexNb = newIndices.size();
+                    }
+
+                SmCachedDisplayMesh* cachedDisplayMesh = 0;
+
+                size_t usedMemInBytes = 0;
+                bool isStoredOnGpu = false;
+
+                if (s_deactivateTexture || !meshNode->IsTextured())
+                    {
+                    BentleyStatus status = displayCacheManagerPtr->_CreateCachedMesh(cachedDisplayMesh,
+                                                                                     usedMemInBytes,
+                                                                                     isStoredOnGpu,
+                                                                                     finalPointNb,
+                                                                                     &centroid,
+                                                                                     finalPointPtr,
+                                                                                     0,
+                                                                                     (int)finalIndexNb / 3,
+                                                                                     finalIndexPtr,
+                                                                                     0,
+                                                                                     0,
+                                                                                     meshNode->GetBlockID().m_integerID,
+                                                                                     (uint64_t)m_scalableMeshP);
+
+                    assert(status == SUCCESS);
+                    }
+                else
+                    {
+                    BentleyStatus status = displayCacheManagerPtr->_CreateCachedMesh(cachedDisplayMesh,
+                                                                                        usedMemInBytes,
+                                                                                        isStoredOnGpu,
+                                                                                        finalPointNb,
+                                                                                        &centroid,
+                                                                                        finalPointPtr,
+                                                                                        0,
+                                                                                        (int)finalIndexNb / 3,
+                                                                                        finalIndexPtr,
+                                                                                        finalUVPtr,
+                                                                                        GetCachedDisplayTextureForID(textureID),
+                                                                                        meshNode->GetBlockID().m_integerID,
+                                                                                        (uint64_t)m_scalableMeshP);
+
+                    assert(status == SUCCESS);
+                    }
+
+                //Use some global heuristic
+                if (usedMemInBytes == 0)
+                    usedMemInBytes = finalPointNb * sizeof(float) * 3 + finalIndexNb * sizeof(int32_t) + sizeof(float) * 2 * finalPointNb;
+
+                SmCachedDisplayMeshData* displayMeshData(new SmCachedDisplayMeshData(cachedDisplayMesh,
+                    displayCacheManagerPtr,
+                    textureID,
+                    !s_deactivateTexture && meshNode->IsTextured() && textureIDs[part / 2].first,
+                    usedMemInBytes,
+                    appliedClips));
+
+                if (isStoredOnGpu)
+                    {
+                    assert(displayCacheManagerPtr->_IsUsingVideoMemory());
+                    displayMeshData->SetIsInVRAM(true);
+                    }                
+                
+                if (!m_cachedDisplayMeshData.IsValid()) m_cachedDisplayMeshData = meshNode->GetDisplayMeshes();
+                if (!m_cachedDisplayMeshData.IsValid()) m_cachedDisplayMeshData = meshNode->AddDisplayMesh(displayMeshData, sizeToReserve, isStoredOnGpu);
+                else m_cachedDisplayMeshData->push_back(*displayMeshData);
+
+                TRACEPOINT(THREAD_ID(), EventType::LOAD_MESH_CREATE_0, meshNode->GetBlockID().m_integerID, (uint64_t)cachedDisplayMesh, textureID, -1, -1, m_cachedDisplayMeshData->GetRefCount())
+
+                displayMeshData->m_cachedDisplayMesh = 0;
+                delete displayMeshData;
+                if (isClipped)
+                    {
+                    if (toLoadPoints != 0)
+                        delete[] toLoadPoints;
+
+                    if (toLoadUvIndex != 0)
+                        delete[] toLoadUvIndex;
+                    }
+
+                if (toLoadFaceIndexes != 0)
+                    delete[] toLoadFaceIndexes;
+
+                if (toLoadUv != 0)
+                    delete[] toLoadUv;
+
+                }
+
+            }
+        }                    
+    }
+
+    template <class POINT>  void      ScalableMeshCachedDisplayNode<POINT>::_SetIsInVideoMemory(bool isInVideoMemory)
+    {
+    if (isInVideoMemory)
+        {
+        if (!m_cachedDisplayMeshData.IsValid()) return;
+        if ((*m_cachedDisplayMeshData)[0].IsInVRAM()) return;
+
+        auto meshNode = dynamic_pcast<SMMeshIndexNode<POINT, Extent3dType>, SMPointIndexNode<POINT, Extent3dType>>(m_node);
+        meshNode->RemoveDisplayMesh();
+        SmCachedDisplayMeshData& meshData = const_cast<SmCachedDisplayMeshData&>((*m_cachedDisplayMeshData)[0]);
+        meshData.SetIsInVRAM(true);
+        meshNode->AddDisplayMesh(m_cachedDisplayMeshData.get(), true);
+
+            uint64_t texid;
+            meshData.GetTextureInfo(texid);
+
+        TRACEPOINT(THREAD_ID(), EventType::SWITCH_VIDEO_MESH, meshNode->GetBlockID().m_integerID, (uint64_t)meshData.GetCachedDisplayMesh(), texid,-1, -1, m_cachedDisplayMeshData->GetRefCount())
+
+
+        if (m_cachedDisplayTextureData.empty()) return;
+        if (!m_cachedDisplayTextureData.front().IsValid()) return;
+        SmCachedDisplayTextureData& texData = const_cast<SmCachedDisplayTextureData&>(*(m_cachedDisplayTextureData.front()->GetData()));
+        if (texData.IsInVRAM())
+				return;
+
+        TRACEPOINT(THREAD_ID(), EventType::BEFORE_SWITCH_VIDEO_TEX, meshNode->GetBlockID().m_integerID, (uint64_t)meshData.GetCachedDisplayMesh(), texData.GetTextureID(), m_cachedDisplayTextureData.front()->GetPoolItemId(), -1, m_cachedDisplayTextureData.front()->GetRefCount())
+
+        SMMemoryPool::GetInstance()->RemoveItem(m_cachedDisplayTextureData.front()->GetPoolItemId(), texData.GetTextureID(), SMStoreDataType::DisplayTexture, (uint64_t)m_node->m_SMIndex);
+        texData.SetIsInVRAM(true);
+        meshNode->AddDisplayTexture(m_cachedDisplayTextureData.front().get(), texData.GetTextureID(), true);
+
+        TRACEPOINT(THREAD_ID(), EventType::SWITCH_VIDEO_TEX, meshNode->GetBlockID().m_integerID, (uint64_t)meshData.GetCachedDisplayMesh(), texData.GetTextureID(), m_cachedDisplayTextureData.front()->GetPoolItemId(), -1, m_cachedDisplayTextureData.front()->GetRefCount())
+
+        }
+    }
+    
+    
+template <class POINT>bvector<IScalableMeshNodePtr> ScalableMeshNode<POINT>::_GetNeighborAt(char relativePosX, char relativePosY, char relativePosZ) const
+    {
+    LOAD_NODE
+
+    bvector<IScalableMeshNodePtr> neighbors;
+    size_t neighborInd = 0;
+    //see HGFSpatialIndex.hpp for node neighbor relations
+    if (relativePosZ == -1) neighborInd += 8;
+    else if (relativePosZ == 1) neighborInd += 17;
+    neighborInd += (relativePosX - (-1)) - 3 * (relativePosY - 1);
+    if (relativePosZ == 0 && neighborInd >= 5) --neighborInd; //accounts for there being 1 less neighbor on same level
+    for (size_t i = 0; i < m_node->m_apNeighborNodes[neighborInd].size(); i++)
+        {
+        neighbors.push_back(new ScalableMeshNode<POINT>(m_node->m_apNeighborNodes[neighborInd][i]));
+        }
+    return neighbors;
+    }
+
+template <class POINT>bvector<IScalableMeshNodePtr> ScalableMeshNode<POINT>::_GetChildrenNodes() const
+    {
+    LOAD_NODE
+
+    bvector<IScalableMeshNodePtr> children;
+    if (m_node->m_nodeHeader.m_IsLeaf) return children;
+    if (m_node->GetSubNodeNoSplit() != NULL)
+        {
+        auto var = m_node->GetSubNodeNoSplit();
+        children.push_back(new ScalableMeshNode<POINT>(var));
+        }
+    else
+        for (size_t i = 0; i < m_node->m_apSubNodes.size(); i++)
+            {
+            children.push_back(new ScalableMeshNode<POINT>(m_node->m_apSubNodes[i]));
+            }
+
+    return children;
+    }
+
+template <class POINT> 
+IScalableMeshNodePtr ScalableMeshNode<POINT>::_GetParentNode() const
+    {
+    LOAD_NODE
+
+    auto meshNode = dynamic_pcast<SMMeshIndexNode<POINT, Extent3dType>, SMPointIndexNode<POINT, Extent3dType>>(m_node);
+    if (meshNode == nullptr)
+        return nullptr;
+    HFCPtr<SMPointIndexNode<POINT, Extent3dType>> nodePtr = meshNode->GetParentNodePtr();
+
+    if (nodePtr == nullptr)
+        return nullptr;
+
+    return new ScalableMeshNode<POINT>(nodePtr);
+    }
+
+#ifdef WIP_MESH_IMPORT
+
+template <class POINT> void ScalableMeshNode<POINT>::_GetAllSubMeshes(bvector<IScalableMeshMeshPtr>& meshes, bvector<uint64_t>& texIDs) const
+    {
+    LOAD_NODE
+    auto meshNode = dynamic_pcast<SMMeshIndexNode<POINT, Extent3dType>, SMPointIndexNode<POINT, Extent3dType>>(m_node);
+    bvector<bvector<uint8_t>> texData;
+    bvector<Utf8String> metadata;
+    meshNode->GetMeshParts(meshes, metadata, texData);
+    for(auto& data: metadata)
+        {
+        Json::Value val;
+        Json::Reader reader;
+        reader.parse(data, val);
+        if (val["texId"].size() > 0)
+            texIDs.push_back((*val["texId"].begin()).asUInt64());
+        }
+    }
+
+template <class POINT> IScalableMeshTexturePtr ScalableMeshNode<POINT>::_GetTexture(uint64_t texID) const
+    {
+    LOAD_NODE
+
+        IScalableMeshTexturePtr texturePtr;
+
+    if (m_node->GetNbPoints() > 0)
+        {
+        auto meshNode = dynamic_pcast<SMMeshIndexNode<POINT, Extent3dType>, SMPointIndexNode<POINT, Extent3dType>>(m_node);
+
+        RefCountedPtr<SMMemoryPoolBlobItem<Byte>> texPtr(meshNode->GetTexturePtr(texID));
+
+        if (texPtr.IsValid())
+            {
+            ScalableMeshTexturePtr textureP(ScalableMeshTexture::Create(texPtr));
+
+            if (textureP->GetSize() != 0)
+                texturePtr = IScalableMeshTexturePtr(textureP.get());                
+            }
+        }
+
+    return texturePtr;
+    }
+
+template <class POINT> bool ScalableMeshNode<POINT>::_IntersectRay(DPoint3d& pt, const DRay3d& ray, Json::Value& retrievedMetadata)
+    {
+    bvector<IScalableMeshMeshPtr> meshParts;
+    bvector<Utf8String> metadata;
+    bvector<bvector<uint8_t>> tex;
+    ((SMMeshIndexNode<POINT,Extent3dType>*)m_node.GetPtr())->GetMetadata();
+    ((SMMeshIndexNode<POINT,Extent3dType>*)m_node.GetPtr())->GetMeshParts();
+    ((SMMeshIndexNode<POINT,Extent3dType>*)m_node.GetPtr())->GetMeshParts(meshParts, metadata, tex);
+    volatile bool dbg = false;
+
+    double minParam = DBL_MAX;
+
+    for (auto& part : meshParts)
+        {
+        if (part.IsValid())
+            {
+            if(dbg)
+                {
+                WString str = L"e:\\output\\test_mesh.m";
+                part->WriteToFile(str);
+                }
+            if (part->IntersectRay(pt, ray))
+                {
+                double param;
+                DPoint3d pPt;
+                if(ray.ProjectPointUnbounded(pPt, param, pt) && param < minParam)
+                    {
+                    minParam = param;
+                    size_t id = &part - &meshParts[0];
+                    Json::Value val;
+                    Json::Reader reader;
+                    bool parsingSuccessful = reader.parse(metadata[id], val);
+                    if (!parsingSuccessful) continue;
+                    retrievedMetadata = val;
+                    }
+                }
+            }
+        }
+    return minParam != DBL_MAX;
+    }
+#endif
+
+template <class POINT> size_t ScalableMeshNode<POINT>::_GetLevel() const
+    {
+    LOAD_NODE
+
+    return m_node->m_nodeHeader.m_level;
+    }
+
+template <class POINT> DRange3d ScalableMeshNode<POINT>::_GetNodeExtent() const
+    {
+    LOAD_NODE
+
+    DRange3d range;
+    Extent3dType ext = m_node->m_nodeHeader.m_nodeExtent;
+    range = DRange3d::From(DPoint3d::From(ExtentOp<Extent3dType>::GetXMin(ext), ExtentOp<Extent3dType>::GetYMin(ext), ExtentOp<Extent3dType>::GetZMin(ext)),
+                           DPoint3d::From(ExtentOp<Extent3dType>::GetXMax(ext), ExtentOp<Extent3dType>::GetYMax(ext), ExtentOp<Extent3dType>::GetZMax(ext)));
+    return range;
+    }
+
+template <class POINT> DRange3d ScalableMeshNode<POINT>::_GetContentExtent() const
+    {
+    LOAD_NODE        
+
+    if (!m_node->m_nodeHeader.m_totalCountDefined)
+        { 
+        return DRange3d::NullRange();
+        }
+
+    DRange3d range;
+
+    Extent3dType ext = m_node->m_nodeHeader.m_contentExtent;
+    range = DRange3d::From(DPoint3d::From(ExtentOp<Extent3dType>::GetXMin(ext), ExtentOp<Extent3dType>::GetYMin(ext), ExtentOp<Extent3dType>::GetZMin(ext)),
+                           DPoint3d::From(ExtentOp<Extent3dType>::GetXMax(ext), ExtentOp<Extent3dType>::GetYMax(ext), ExtentOp<Extent3dType>::GetZMax(ext)));
+    return range;
+    }
+
+template <class POINT> __int64 ScalableMeshNode<POINT>::_GetNodeId() const
+    {
+    LOAD_NODE
+
+    return m_node->GetBlockID().m_integerID;
+    }
+
+template <class POINT> size_t ScalableMeshNode<POINT>::_GetPointCount() const
+    {
+    LOAD_NODE
+
+    return m_node->GetNbObjects();
+
+    }  
+
+template <class POINT> bool ScalableMeshNode<POINT>::_IsHeaderLoaded() const
+    {            
+    return m_node->IsLoaded();
+    }
+
+template <class POINT> bool ScalableMeshNode<POINT>::_IsMeshLoaded() const
+    {   
+    LOAD_NODE
+
+    //NEEDS_WORK_SM : Only good for points, not whole mesh.
+    assert(!"Only good for points, not whole mesh.");
+    RefCountedPtr<SMMemoryPoolVectorItem<POINT>> pointsPtr(m_node->GetPointsPtr(false));
+    return pointsPtr.IsValid();    
+    }
+
+template <class POINT> void ScalableMeshNode<POINT>::_LoadHeader() const
+    {    
+    return m_node->Load();    
+    }
+
+extern size_t s_nGetDTMs;
+extern size_t s_nMissedDTMs;
+
+template <class POINT> BcDTMPtr ScalableMeshNode<POINT>::_GetBcDTM() const
+    {
+    s_nGetDTMs++;
+    auto m_meshNode = dynamic_cast<SMMeshIndexNode<POINT, Extent3dType>*>(m_node.GetPtr());
+
+    assert(!ArePoints3d());
+    if (m_meshNode->GetTileDTM().get() == nullptr || m_meshNode->GetTileDTM()->GetData() == nullptr) return nullptr;
+    return *m_meshNode->GetTileDTM()->GetData();
+    }
+
+template <class POINT> void ScalableMeshNode<POINT>::_GetSkirtMeshes(bvector<PolyfaceHeaderPtr>& meshes, bset<uint64_t>& activeClips) const
+    {
+    auto m_meshNode = dynamic_cast<SMMeshIndexNode<POINT, Extent3dType>*>(m_node.GetPtr());
+    for (size_t i = 0; i < m_meshNode->m_nbClips; ++i)
+        {
+        DifferenceSet d = m_meshNode->GetClipSet(i);
+
+        if (d.toggledForID) continue;
+
+        bool isVisibleSkirt = false;
+
+        for (auto& activeClipId : activeClips)
+            { 
+            if (d.clientID == activeClipId)
+                { 
+                isVisibleSkirt = true;
+                break;
+                }            
+            }
+
+        if (!isVisibleSkirt) continue;
+
+        RefCountedPtr<SMMemoryPoolVectorItem<POINT>> pointsPtr(m_node->GetPointsPtr());
+        
+        PolyfaceHeaderPtr mesh = d.ToPolyfaceMesh(&pointsPtr->operator[](0), pointsPtr->size());
+        meshes.push_back(mesh);
+        }
+    }
+
+template <class POINT> bool ScalableMeshNode<POINT>::_RunQuery(ISMPointIndexQuery<DPoint3d, DRange3d>& query, bvector<IScalableMeshNodePtr>& nodes) const
+    {
+    std::vector<SMPointIndexNode<DPoint3d, DRange3d>::QueriedNode> nodesP;
+    for (auto& node : nodes)
+        {
+        nodesP.push_back(SMPointIndexNode<DPoint3d, DRange3d>::QueriedNode(dynamic_cast<ScalableMeshNode<POINT>*>(node.get())->m_node, false));
+        }
+    bool retval = query.Query(m_node, 0, 0, nodesP);
+
+    if (nodesP.size() == 0) return false;
+    nodes.clear();
+    for (auto& currentNodeP : nodesP)
+        {
+        IScalableMeshNodePtr nodePtr = new ScalableMeshNode<POINT>(currentNodeP.m_indexNode);
+        nodes.push_back(nodePtr);
+        }
+    return retval;
+    }
+
+template <class POINT> bool ScalableMeshNode<POINT>::_RunQuery(ISMPointIndexQuery<DPoint3d, DRange3d>& query) const
+    {
+    HFCPtr<SMPointIndexNode<DPoint3d, DRange3d>> ptr;
+    return query.Query(m_node, 0, 0, ptr) && ptr != nullptr;
+    }
+
+template <class POINT> bool ScalableMeshNode<POINT>::_HasClip(uint64_t clip) const
+    {
+    auto m_meshNode = dynamic_cast<SMMeshIndexNode<POINT, Extent3dType>*>(m_node.GetPtr());
+    if (m_meshNode == nullptr) return false;
+    return m_meshNode->HasClip(clip);
+    }
+
+template <class POINT> bool ScalableMeshNode<POINT>::_IsClippingUpToDate() const
+    {
+    auto m_meshNode = dynamic_cast<SMMeshIndexNode<POINT, Extent3dType>*>(m_node.GetPtr());
+    if (m_meshNode == nullptr) return true;
+    if (m_meshNode->m_nbClips == 0) return true;
+    else return m_meshNode->IsClippingUpToDate();
+    }
+
+template <class POINT> void ScalableMeshNode<POINT>::_ApplyAllExistingClips(Transform tr) const
+    {
+       
+    _RefreshMergedClip(tr);    
+    }
+
+template <class POINT> void ScalableMeshNode<POINT>::_RefreshMergedClip(Transform tr) const
+    {
+    dynamic_cast<SMMeshIndexNode<POINT, Extent3dType>*>(m_node.GetPtr())->BuildSkirts();
+    dynamic_cast<SMMeshIndexNode<POINT, Extent3dType>*>(m_node.GetPtr())->ComputeMergedClips(tr);
+    }
+
+
+template <class POINT> bool ScalableMeshNode<POINT>::_IsDataUpToDate() const
+    {
+    LOAD_NODE
+
+        return !m_node->IsDirty();
+    }
+
+template <class POINT> void ScalableMeshNode<POINT>::_UpdateData() 
+    {
+    LOAD_NODE
+
+        dynamic_cast<SMMeshIndexNode<POINT, Extent3dType>*>(m_node.GetPtr())->UpdateData();
+    _RefreshMergedClip(Transform::FromIdentity()); //must recompute clip after data was updated
+    }
+
+template <class POINT> bool ScalableMeshNode<POINT>::_AddClip(uint64_t id, bool isVisible) const
+    {
+    return dynamic_cast<SMMeshIndexNode<POINT, Extent3dType>*>(m_node.GetPtr())->AddClip(id, isVisible);
+    }
+
+template <class POINT> bool ScalableMeshNode<POINT>::_ModifyClip(uint64_t id, bool isVisible) const
+    {
+    return dynamic_cast<SMMeshIndexNode<POINT, Extent3dType>*>(m_node.GetPtr())->ModifyClip(id,  isVisible);
+    }
+
+template <class POINT> bool ScalableMeshNode<POINT>::_DeleteClip(uint64_t id, bool isVisible) const
+    {
+    return dynamic_cast<SMMeshIndexNode<POINT, Extent3dType>*>(m_node.GetPtr())->DeleteClip(id,isVisible);
+    }
+
+template <class POINT> void ScalableMeshNode<POINT>::_ClearCachedData()
+{
+	m_node->RemoveNonDisplayPoolData();
+}
+
+static double s_minScreenPixelCorrectionFactor = 1.0;
+
+BEGIN_BENTLEY_SCALABLEMESH_NAMESPACE
+
+template <class POINT> int BuildQueryObject(//ScalableMeshQuadTreeViewDependentMeshQuery<POINT, Extent3dType>* viewDependentQueryP,
+    ISMPointIndexQuery<POINT, Extent3dType>*&                        pQueryObject,
+    const DPoint3d*                                                       pQueryExtentPts,
+    int                                                                   nbQueryExtentPts,
+    IScalableMeshViewDependentMeshQueryParamsPtr                          queryParam,
+    IScalableMesh*                                                        smP)
+    {
+    //MST More validation is required here.
+    assert(queryParam != 0);
+
+    int status = SUCCESS;
+
+    Extent3dType queryExtent;
+    /*
+    Extent3dType contentExtent(m_scmIndexPtr->GetContentExtent());
+
+    double minZ = ExtentOp<Extent3dType>::GetZMin(contentExtent);
+    double maxZ = ExtentOp<Extent3dType>::GetZMax(contentExtent);
+
+    Extent3dType queryExtent(ScalableMeshPointQuery::GetExtentFromClipShape<Extent3dType>(pQueryExtentPts,
+    nbQueryExtentPts,
+    minZ,
+    maxZ));
+    */
+    //MS Need to be removed
+    double viewportRotMatrix[3][3];
+    double rootToViewMatrix[4][4];
+
+    memcpy(rootToViewMatrix, queryParam->GetRootToViewMatrix(), sizeof(double) * 4 * 4);
+
+    bool shouldInvertClip = false;
+
+    if (smP != nullptr)
+        shouldInvertClip = smP->ShouldInvertClips();
+
+    ScalableMeshQuadTreeViewDependentMeshQuery<POINT, Extent3dType>* viewDependentQueryP = new ScalableMeshQuadTreeViewDependentMeshQuery<POINT, Extent3dType>(queryExtent,
+        rootToViewMatrix,
+        viewportRotMatrix,
+        queryParam->GetViewBox(),
+        false,
+        queryParam->GetViewClipVector(),
+        shouldInvertClip,
+        100000000);
+
+    // viewDependentQueryP->SetTracingXMLFileName(AString("E:\\MyDoc\\SS3 - Iteration 17\\STM\\Bad Resolution Selection\\visitingNodes.xml"));
+
+    viewDependentQueryP->SetMeanScreenPixelsPerPoint(queryParam->GetMinScreenPixelsPerPoint() * s_minScreenPixelCorrectionFactor);
+
+    viewDependentQueryP->SetMaxPixelError(queryParam->GetMaxPixelError());
+
+    //MS : Might need to be done at the ScalableMeshReprojectionQuery level.    
+    if ((queryParam->GetSourceGCS() != 0) && (queryParam->GetTargetGCS() != 0))
+        {
+        BaseGCSCPtr sourcePtr = queryParam->GetSourceGCS();
+        BaseGCSCPtr targetPtr = queryParam->GetTargetGCS();
+        viewDependentQueryP->SetReprojectionInfo(sourcePtr, targetPtr);
+        }
+
+    pQueryObject = (ISMPointIndexQuery<POINT, Extent3dType>*)(viewDependentQueryP);
+
+    return status;
+    }
+
+END_BENTLEY_SCALABLEMESH_NAMESPACE
+
+template <class POINT> SMNodeViewStatus ScalableMeshNode<POINT>::_IsCorrectForView(IScalableMeshViewDependentMeshQueryParamsPtr& viewDependentQueryParams) const
+    {
+    ISMPointIndexQuery<POINT, Extent3dType>* queryObjectP;
+
+    BentleyB0200::ScalableMesh::BuildQueryObject<POINT>(queryObjectP, 0/*pQueryExtentPts*/, 0/*nbQueryExtentPts*/, viewDependentQueryParams, nullptr);
+
+    HFCPtr<SMPointIndexNode<POINT, Extent3dType>> pSubNodes[1];
+    ProducedNodeContainer<POINT, Extent3dType> foundNodes;
+    
+    bool digDown = queryObjectP->Query(m_node,
+                                       pSubNodes,
+                                       0,
+                                       foundNodes);
+
+    if (digDown == true)
+        {
+        if (m_node->IsLeaf())
+            return SMNodeViewStatus::Fine;
+
+        return SMNodeViewStatus::TooCoarse;
+        }
+    else
+    if (foundNodes.GetNodes().size() > 0)
+        {
+        return SMNodeViewStatus::Fine;
+        }
+    
+    return SMNodeViewStatus::NotVisible;    
+    }
+
+template <class POINT> StatusInt ScalableMeshNodeEdit<POINT>::_AddMesh(DPoint3d* vertices, size_t nVertices, int32_t* indices, size_t nIndices)
+    {
+    RefCountedPtr<SMMemoryPoolVectorItem<POINT>> pointsPtr(m_node->GetPointsPtr());    
+    pointsPtr->clear();
+    auto m_meshNode = dynamic_pcast<SMMeshIndexNode<POINT, Extent3dType>, SMPointIndexNode<POINT, Extent3dType>>(m_node);
+    m_meshNode->m_nodeHeader.m_arePoints3d = true;
+    vector<POINT> nodePts(nVertices);
+    vector<size_t> sorted(nVertices);
+    std::iota(sorted.begin(), sorted.end(), 0);
+    std::sort(sorted.begin(), sorted.end(), [vertices] (const size_t&i, const size_t&j) {
+        if (vertices[i].x < vertices[j].x) return true;
+        else if (vertices[i].x == vertices[j].x && vertices[i].y < vertices[j].y) return true;
+        else if (vertices[i].x == vertices[j].x && vertices[i].y == vertices[j].y && vertices[i].z < vertices[j].z) return true;
+        return false;
+        });
+    vector<int> indicesVec(nIndices);
+    vector<size_t> sortedReverse(nVertices);
+    for (size_t pointInd = 0; pointInd < nVertices; pointInd++)
+        {
+        sortedReverse[sorted[pointInd]] = pointInd;
+        nodePts[pointInd].x = vertices[sorted[pointInd]].x;
+        nodePts[pointInd].y = vertices[sorted[pointInd]].y;
+        nodePts[pointInd].z = vertices[sorted[pointInd]].z;
+        }
+    memcpy(&indicesVec[0], indices, nIndices*sizeof(int));
+    for (int& idx : indicesVec) idx = (int)sortedReverse[idx - 1] + 1;
+    pointsPtr->push_back(&nodePts[0], nodePts.size());
+
+    bvector<int> componentPointsId;
+   // if (NULL == m_meshNode->GetGraphPtr()) m_meshNode->CreateGraph();
+    RefCountedPtr<SMMemoryPoolGenericBlobItem<MTGGraph>> graphPtr(m_meshNode->GetGraphPtr());
+    MTGGraph* newGraphP = new MTGGraph();
+    CreateGraphFromIndexBuffer(newGraphP, (const long*)&indicesVec[0], (int)nIndices, (int)nodePts.size(), componentPointsId, &nodePts[0]);
+    graphPtr->SetData(newGraphP);
+    graphPtr->SetDirty();
+
+
+    if (componentPointsId.size() > 0)
+        {
+        if (m_meshNode->m_nodeHeader.m_meshComponents == nullptr) m_meshNode->m_nodeHeader.m_meshComponents = new int[componentPointsId.size()];
+        else if (m_meshNode->m_nodeHeader.m_numberOfMeshComponents != componentPointsId.size())
+            {
+            delete[] m_meshNode->m_nodeHeader.m_meshComponents;
+            m_meshNode->m_nodeHeader.m_meshComponents = new int[componentPointsId.size()];
+            }
+        m_meshNode->m_nodeHeader.m_numberOfMeshComponents = componentPointsId.size();
+        memcpy(m_meshNode->m_nodeHeader.m_meshComponents, componentPointsId.data(), componentPointsId.size()*sizeof(int));
+        }
+
+    m_meshNode->PushPtsIndices(&indicesVec[0], indicesVec.size());
+    m_meshNode->IncreaseTotalCount(m_meshNode->GetNbPoints());
+    m_meshNode->m_nodeHeader.m_nbFaceIndexes = nIndices;
+    m_meshNode->SetDirty(true);
+    return BSISUCCESS;
+    }
+
+template <class POINT> StatusInt ScalableMeshNodeEdit<POINT>::_AddTexturedMesh(bvector<DPoint3d>& vertices, bvector<int32_t>& ptsIndices, bvector<DPoint2d>& uv, bvector<int32_t>& uvIndices, size_t nTexture, int64_t texID)
+    {
+    RefCountedPtr<SMMemoryPoolVectorItem<POINT>> pointsPtr(m_node->GetPointsPtr());
+    pointsPtr->clear();
+
+    auto m_meshNode = dynamic_pcast<SMMeshIndexNode<POINT, Extent3dType>, SMPointIndexNode<POINT, Extent3dType>>(m_node);
+    //m_meshNode->m_nodeHeader.m_arePoints3d = true;
+    m_meshNode->m_nodeHeader.m_isTextured = true;
+
+    if (texID != -1)
+        m_meshNode->m_nodeHeader.m_textureID = texID;
+
+
+    size_t nIndicesCount = 0;
+    vector<POINT> nodePts(vertices.size());
+
+    for (size_t pointInd = 0; pointInd < vertices.size(); pointInd++)
+        {
+        nodePts[pointInd].x = vertices[pointInd].x;
+        nodePts[pointInd].y = vertices[pointInd].y;
+        nodePts[pointInd].z = vertices[pointInd].z;
+        }
+
+    pointsPtr->push_back(&nodePts[0], nodePts.size());
+    m_meshNode->PushUV(&uv[0], uv.size());
+
+    vector<int32_t> indicesLine;
+
+    
+    nIndicesCount += ptsIndices.size();
+    m_meshNode->PushPtsIndices(&ptsIndices[0], ptsIndices.size());
+    m_meshNode->PushUVsIndices(0, &uvIndices[0], uvIndices.size());
+    indicesLine.insert(indicesLine.end(), ptsIndices.begin(), ptsIndices.end());
+
+
+    bvector<int> componentPointsId;
+    // if (NULL == m_meshNode->GetGraphPtr()) m_meshNode->CreateGraph();
+    RefCountedPtr<SMMemoryPoolGenericBlobItem<MTGGraph>> graphPtr(m_meshNode->GetGraphPtr());
+    MTGGraph* newGraphP = new MTGGraph();
+    CreateGraphFromIndexBuffer(newGraphP, (const long*)&indicesLine[0], (int)indicesLine.size(), (int)nodePts.size(), componentPointsId, &vertices[0]);
+
+    graphPtr->SetData(newGraphP);
+    graphPtr->SetDirty();
+
+
+    if (componentPointsId.size() > 0)
+        {
+        if (m_meshNode->m_nodeHeader.m_meshComponents == nullptr) m_meshNode->m_nodeHeader.m_meshComponents = new int[componentPointsId.size()];
+        else if (m_meshNode->m_nodeHeader.m_numberOfMeshComponents != componentPointsId.size())
+            {
+            delete[] m_meshNode->m_nodeHeader.m_meshComponents;
+            m_meshNode->m_nodeHeader.m_meshComponents = new int[componentPointsId.size()];
+            }
+        m_meshNode->m_nodeHeader.m_numberOfMeshComponents = componentPointsId.size();
+        memcpy(m_meshNode->m_nodeHeader.m_meshComponents, componentPointsId.data(), componentPointsId.size()*sizeof(int));
+        }
+
+    m_meshNode->m_nodeHeader.m_nbFaceIndexes = indicesLine.size();
+    m_meshNode->m_nodeHeader.m_nbUvIndexes = uv.size();
+    m_meshNode->IncreaseTotalCount(m_meshNode->GetNbPoints());
+
+    m_meshNode->SetDirty(true);
+
+    return BSISUCCESS;
+    }
+
+template <class POINT> StatusInt ScalableMeshNodeEdit<POINT>::_AddTexturedMesh(bvector<DPoint3d>& vertices, bvector<bvector<int32_t>>& ptsIndices, bvector<DPoint2d>& uv, bvector<bvector<int32_t>>& uvIndices, size_t nTexture, int64_t texID)
+    {
+    RefCountedPtr<SMMemoryPoolVectorItem<POINT>> pointsPtr(m_node->GetPointsPtr());    
+    pointsPtr->clear();
+    
+    auto m_meshNode = dynamic_pcast<SMMeshIndexNode<POINT, Extent3dType>, SMPointIndexNode<POINT, Extent3dType>>(m_node);
+    m_meshNode->m_nodeHeader.m_arePoints3d = true;    
+    m_meshNode->m_nodeHeader.m_isTextured = true;
+
+    if (texID != -1)
+        m_meshNode->m_nodeHeader.m_textureID = texID;
+
+
+    size_t nIndicesCount = 0;
+    vector<POINT> nodePts(vertices.size());
+
+    for (size_t pointInd = 0; pointInd < vertices.size(); pointInd++)
+        {
+        nodePts[pointInd].x = vertices[pointInd].x;
+        nodePts[pointInd].y = vertices[pointInd].y;
+        nodePts[pointInd].z = vertices[pointInd].z;
+        }
+
+    pointsPtr->push_back(&nodePts[0], nodePts.size());
+    m_meshNode->PushUV(&uv[0], uv.size());
+
+    vector<int32_t> indicesLine;
+
+    // Untexturing part : 
+    nIndicesCount += ptsIndices[0].size();
+    m_meshNode->PushPtsIndices(&ptsIndices[0][0], ptsIndices[0].size());        
+    indicesLine.insert(indicesLine.end(), ptsIndices[0].begin(), ptsIndices[0].end());
+
+    // Texturing points
+    for(size_t i = 0; i < nTexture; i++)
+        {
+        nIndicesCount += ptsIndices[i+1].size();
+        m_meshNode->PushPtsIndices(&ptsIndices[i+1][0], ptsIndices[i+1].size());                
+        m_meshNode->PushUVsIndices(i, &uvIndices[i][0], uvIndices[i].size());        
+        
+        indicesLine.insert(indicesLine.end(), ptsIndices[i+1].begin(), ptsIndices[i+1].end());
+        }
+    
+    bvector<int> componentPointsId;
+   // if (NULL == m_meshNode->GetGraphPtr()) m_meshNode->CreateGraph();
+    RefCountedPtr<SMMemoryPoolGenericBlobItem<MTGGraph>> graphPtr(m_meshNode->GetGraphPtr());
+    MTGGraph* newGraphP = new MTGGraph();
+    CreateGraphFromIndexBuffer(newGraphP , (const long*)&indicesLine[0], (int)indicesLine.size(), (int)nodePts.size(), componentPointsId, &vertices[0]);
+
+    graphPtr->SetData(newGraphP);
+    graphPtr->SetDirty();
+
+
+    if (componentPointsId.size() > 0)
+        {
+        if (m_meshNode->m_nodeHeader.m_meshComponents == nullptr) m_meshNode->m_nodeHeader.m_meshComponents = new int[componentPointsId.size()];
+        else if (m_meshNode->m_nodeHeader.m_numberOfMeshComponents != componentPointsId.size())
+            {
+            delete[] m_meshNode->m_nodeHeader.m_meshComponents;
+            m_meshNode->m_nodeHeader.m_meshComponents = new int[componentPointsId.size()];
+            }
+        m_meshNode->m_nodeHeader.m_numberOfMeshComponents = componentPointsId.size();
+        memcpy(m_meshNode->m_nodeHeader.m_meshComponents, componentPointsId.data(), componentPointsId.size()*sizeof(int));
+        }
+
+    m_meshNode->m_nodeHeader.m_nbFaceIndexes = indicesLine.size();
+    m_meshNode->m_nodeHeader.m_nbUvIndexes = uv.size();
+    m_meshNode->IncreaseTotalCount(m_meshNode->GetNbPoints());
+    
+    m_meshNode->SetDirty(true);
+
+    return BSISUCCESS;
+    }
+
+template <class POINT> StatusInt ScalableMeshNodeEdit<POINT>::_AddTextures(bvector<Byte>& data)
+    {
+    assert(m_node->m_nodeHeader.m_isTextured == false);
+
+    auto m_meshNode = dynamic_pcast<SMMeshIndexNode<POINT, Extent3dType>, SMPointIndexNode<POINT, Extent3dType>>(m_node);
+
+    if (m_node->m_nodeHeader.m_isTextured == false)
+        {        
+        m_meshNode->PushTexture(&data[0], data.size());                
+        m_node->m_nodeHeader.m_isTextured = true;
+
+        return BSISUCCESS;
+        }
+
+    return BSIERROR;
+    }    
+
+template <class POINT> StatusInt ScalableMeshNodeEdit<POINT>::_SetNodeExtent(DRange3d& extent)
+    {
+    m_node->m_nodeHeader.m_nodeExtent = ExtentOp<Extent3dType>::Create(extent.low.x, extent.low.y, extent.low.z, extent.high.x, extent.high.y, extent.high.z);
+    m_node->SetDirty(true);
+    return BSISUCCESS;
+    }
+
+template <class POINT> StatusInt ScalableMeshNodeEdit<POINT>::_SetContentExtent(DRange3d& extent)
+    {
+    m_node->m_nodeHeader.m_contentExtentDefined = true;
+    m_node->m_nodeHeader.m_contentExtent = ExtentOp<Extent3dType>::Create(extent.low.x, extent.low.y, extent.low.z, extent.high.x, extent.high.y, extent.high.z);
+    m_node->SetDirty(true);
+    return BSISUCCESS;
+    }
+
+template <class POINT> StatusInt ScalableMeshNodeEdit<POINT>::_SetArePoints3d(bool arePoints3d)
+    {
+    m_node->m_nodeHeader.m_arePoints3d = arePoints3d;
+    m_node->SetDirty(true);
+    return BSISUCCESS;
+    }
+
+template <class POINT> StatusInt ScalableMeshNodeEdit<POINT>::_SetResolution(float geometricResolution, float textureResolution)
+    {
+    m_node->m_nodeHeader.m_geometricResolution = geometricResolution;
+    m_node->m_nodeHeader.m_textureResolution = textureResolution;
+    m_node->SetDirty(true);
+    return BSISUCCESS;
+    }
+
+template <class POINT> bvector<IScalableMeshNodeEditPtr> ScalableMeshNodeEdit<POINT>::_EditChildrenNodes()
+    {
+    LOAD_NODE
+
+    bvector<IScalableMeshNodeEditPtr> children;
+    if (m_node->m_nodeHeader.m_IsLeaf) return children;
+    if (m_node->GetSubNodeNoSplit() != NULL)
+    {
+        auto var = m_node->GetSubNodeNoSplit();
+        children.push_back(new ScalableMeshNodeEdit<POINT>(var));
+    }
+    else
+        for (size_t i = 0; i < m_node->m_apSubNodes.size(); i++)
+        {
+            assert(m_node->m_apSubNodes[i] != NULL);
+            children.push_back(new ScalableMeshNodeEdit<POINT>(m_node->m_apSubNodes[i]));
+        }
+
+    return children;
+    }
+
+template <class POINT> IScalableMeshNodeEditPtr ScalableMeshNodeEdit<POINT>::_EditParentNode()
+    {
+    LOAD_NODE
+
+    auto meshNode = dynamic_pcast<SMMeshIndexNode<POINT, Extent3dType>, SMPointIndexNode<POINT, Extent3dType>>(m_node);
+    if (meshNode == nullptr)
+        return nullptr;
+    HFCPtr<SMPointIndexNode<POINT, Extent3dType>> nodePtr = meshNode->GetParentNodePtr();
+    if (nodePtr == nullptr)
+        return nullptr;
+    return new ScalableMeshNodeEdit<POINT>(nodePtr);
+    }
+
+template <class POINT> ScalableMeshNodeEdit<POINT>::ScalableMeshNodeEdit(HFCPtr<SMPointIndexNode<POINT, Extent3dType>>& nodePtr)
+    {
+    if (!nodePtr->IsLoaded())
+        nodePtr->Load();
+    m_node = nodePtr;
+    }
+
+
+template <class POINT> bool ScalableMeshNodeEdit<POINT>::_IsHeaderLoaded() const
+    {    
+    return m_node->IsLoaded();
+    }
+
+template <class POINT> bool ScalableMeshNodeEdit<POINT>::_IsMeshLoaded() const
+    {        
+    //NEEDS_WORK_SM : Only good for points, not whole mesh.
+    assert(!"Only good for points, not whole mesh.");
+    RefCountedPtr<SMMemoryPoolVectorItem<POINT>> pointsPtr(m_node->GetPointsPtr(false));
+    return pointsPtr.IsValid();        
+    }
+
+template <class POINT> void ScalableMeshNodeEdit<POINT>::_LoadHeader() const
+    {    
+    return m_node->Load();    
+    }
+
+
+template <class POINT> ScalableMeshNodeWithReprojection<POINT>::ScalableMeshNodeWithReprojection(HFCPtr<SMPointIndexNode<POINT, Extent3dType>>& nodePtr, const GeoCoords::Reprojection& reproject)
+    :ScalableMeshNode<POINT>(nodePtr), m_reprojectFunction(reproject)
+    {
+    }
+
+template <class POINT> ScalableMeshNodeWithReprojection<POINT>::ScalableMeshNodeWithReprojection(IScalableMeshNodePtr nodeInfo, const GeoCoords::Reprojection& reproject)
+    : m_reprojectFunction(reproject)
+    {
+    auto nodeInfoImpl = dynamic_cast<ScalableMeshNode<POINT> *>(nodeInfo.get());
+    m_node = nodeInfoImpl->GetNodePtr();
+    }
+
+
+template <class POINT> IScalableMeshMeshPtr ScalableMeshNodeWithReprojection<POINT>::_GetMesh(IScalableMeshMeshFlagsPtr& flags) const
+    {
+    IScalableMeshMeshPtr meshP;
+    if (flags->ShouldLoadGraph())
+        {
+        auto m_meshNode = dynamic_pcast<SMMeshIndexNode<POINT, Extent3dType>, SMPointIndexNode<POINT, Extent3dType>>(m_node);
+
+
+        RefCountedPtr<SMMemoryPoolVectorItem<POINT>> pointsPtr(m_node->GetPointsPtr());
+
+        POINT* pts = new POINT[pointsPtr->size()];
+        pointsPtr->get(pts, pointsPtr->size());
+
+        DPoint3d* points = new DPoint3d[pointsPtr->size()];
+        m_reprojectFunction.Reproject(points, pointsPtr->size(), points);
+
+        PtToPtConverter::Transform(points, &(*pointsPtr)[0], pointsPtr->size());
+        RefCountedPtr<SMMemoryPoolGenericBlobItem<MTGGraph>> graphPtr(m_meshNode->GetGraphPtr());
+        meshP = ScalableMeshMeshWithGraph::Create(pointsPtr->size(), points, m_node->m_nodeHeader.m_nbFaceIndexes, (int32_t*)(&pts[0] + pointsPtr->size()), 0, nullptr, nullptr, graphPtr->EditData(), ArePoints3d(), 0, 0, 0);
+        delete pts;
+        delete points;
+        }
+    else
+        {
+        auto m_meshNode = dynamic_pcast<SMMeshIndexNode<POINT, Extent3dType>, SMPointIndexNode<POINT, Extent3dType>>(m_node);
+        ScalableMeshMeshPtr meshPtr = ScalableMeshMesh::Create();
+
+        RefCountedPtr<SMMemoryPoolVectorItem<POINT>> pointsPtr(m_node->GetPointsPtr());
+
+        vector<DPoint3d> dataPoints(pointsPtr->size());
+
+        PtToPtConverter converter;
+
+        for (size_t pointInd = 0; pointInd < pointsPtr->size(); pointInd++)
+            {
+            dataPoints[pointInd] = converter.operator()(pointsPtr->operator[](pointInd));
+            }
+        m_reprojectFunction.Reproject(&dataPoints[0], dataPoints.size(), &dataPoints[0]);
+
+        RefCountedPtr<SMMemoryPoolVectorItem<int32_t>> ptsIndices(m_meshNode->GetPtsIndicePtr());
+
+        int status = meshPtr->AppendMesh(dataPoints.size(), &dataPoints[0], m_node->m_nodeHeader.m_nbFaceIndexes, &(*ptsIndices)[0], 0, 0, 0, 0, 0, 0);
+
+        assert(status == SUCCESS);
+
+        meshP = meshPtr.get();
+        }
+
+    return meshP;
+    }
+
+template <class POINT> IScalableMeshMeshPtr ScalableMeshNodeWithReprojection<POINT>::_GetMeshByParts(const bset<uint64_t>& clipsToShow) const
+    {
+    auto m_meshNode = dynamic_pcast<SMMeshIndexNode<POINT, Extent3dType>, SMPointIndexNode<POINT, Extent3dType>>(m_node);
+    ScalableMeshMeshPtr meshPtr = ScalableMeshMesh::Create();
+
+    RefCountedPtr<SMMemoryPoolVectorItem<POINT>> pointsPtr(m_node->GetPointsPtr());
+    vector<DPoint3d> dataPoints(pointsPtr->size());
+
+    PtToPtConverter converter;
+
+    for (size_t pointInd = 0; pointInd < pointsPtr->size(); pointInd++)
+        {
+        dataPoints[pointInd] = converter.operator()(pointsPtr->operator[](pointInd));
+        }
+    m_reprojectFunction.Reproject(&dataPoints[0], pointsPtr->size(), &dataPoints[0]);
+    
+    RefCountedPtr<SMMemoryPoolVectorItem<int32_t>> ptsIndices = m_meshNode->GetPtsIndicePtr();
+    RefCountedPtr<SMMemoryPoolVectorItem<int32_t>> uvIndexes = m_meshNode->GetUVsIndicesPtr();
+    RefCountedPtr<SMMemoryPoolVectorItem<DPoint2d>> uvCoords = m_meshNode->GetUVCoordsPtr();
+
+    int status = meshPtr->AppendMesh(pointsPtr->size(), &dataPoints[0], m_node->m_nodeHeader.m_nbFaceIndexes, &(*ptsIndices)[0], 0, 0, 0, uvCoords->size(), &(*uvCoords)[0], &(*uvIndexes)[0]);
+
+    assert(status == SUCCESS);
+
+    return meshPtr.get();
+    }
+
+template <class POINT> int ScalableMeshNodeRayQuery<POINT>::_Query(IScalableMeshNodePtr&                               nodePtr,
+                                                                   const DPoint3d*                           pTestPt,
+                                                            const DPoint3d*                              pClipShapePts,
+                                                            int                                          nbClipShapePts,
+                                                            const IScalableMeshNodeQueryParamsPtr& scmQueryParamsPtr) const
+    {
+    ScalableMeshNodeRayQueryParams* params = (ScalableMeshNodeRayQueryParams*)scmQueryParamsPtr.get();
+    DRay3d ray = DRay3d::FromOriginAndVector(*pTestPt, params->GetDirection());
+ 
+    HFCPtr<SMPointIndexNode<POINT, Extent3dType>> currentNodeP(nullptr);
+    ScalableMeshQuadTreeLevelIntersectIndexQuery<POINT, Extent3dType> query(m_scmIndexPtr->GetContentExtent(), 
+                                                                                 scmQueryParamsPtr->GetLevel() == (size_t)-1 ? m_scmIndexPtr->GetDepth() : scmQueryParamsPtr->GetLevel(), 
+                                                                                 ray, 
+                                                                                 params->Get2d(), 
+                                                                                 params->GetDepth(), 
+                                                                                 params->GetUseUnboundedRay(),
+                                                                                 params->Get2d() ? ScalableMeshQuadTreeLevelIntersectIndexQuery<POINT, Extent3dType>::RaycastOptions::FIRST_INTERSECT : ScalableMeshQuadTreeLevelIntersectIndexQuery<POINT, Extent3dType>::RaycastOptions::LAST_INTERSECT);
+    m_scmIndexPtr->Query(&query, currentNodeP);
+    if (currentNodeP == nullptr) return ERROR;
+    nodePtr = IScalableMeshNodePtr(new ScalableMeshNode<POINT>(currentNodeP));
+    return SUCCESS;
+    }
+
+template <class POINT> int ScalableMeshNodeRayQuery<POINT>::_Query(bvector<IScalableMeshNodePtr>&                               nodesPtr,
+                                                                   const DPoint3d*                           pTestPt,
+                                                                   const DPoint3d*                              pClipShapePts,
+                                                                   int                                          nbClipShapePts,
+                                                                   const IScalableMeshNodeQueryParamsPtr& scmQueryParamsPtr) const
+    {
+    ScalableMeshNodeRayQueryParams* params = (ScalableMeshNodeRayQueryParams*)scmQueryParamsPtr.get();
+    DRay3d ray = DRay3d::FromOriginAndVector(*pTestPt, params->GetDirection());
+
+    std::vector<SMPointIndexNode<POINT, Extent3dType>::QueriedNode> nodesP;
+    ScalableMeshQuadTreeLevelIntersectIndexQuery<POINT, Extent3dType> query(m_scmIndexPtr->GetContentExtent(), 
+                                                                                 scmQueryParamsPtr->GetLevel() == (size_t)-1 ? m_scmIndexPtr->GetDepth() : scmQueryParamsPtr->GetLevel(),
+                                                                                 ray, 
+                                                                                 params->Get2d(), 
+                                                                                 params->GetDepth(), 
+                                                                                 params->GetUseUnboundedRay(),
+                                                                                 ScalableMeshQuadTreeLevelIntersectIndexQuery<POINT, Extent3dType>::RaycastOptions::ALL_INTERSECT);
+    m_scmIndexPtr->Query(&query, nodesP);
+
+    if (nodesP.size() == 0) return ERROR;
+    for (auto& currentNodeP : nodesP)
+        {
+        IScalableMeshNodePtr nodePtr = new ScalableMeshNode<POINT>(currentNodeP.m_indexNode);
+        nodesPtr.push_back(nodePtr);
+        }
+    return SUCCESS;
+    }
+
+template <class POINT> int ScalableMeshNodePlaneQuery<POINT>::_Query(bvector<IScalableMeshNodePtr>&                       meshNodesPtr,
+                                                                     ClipVectorCP                                      queryExtent3d,
+                                                                     const IScalableMeshMeshQueryParamsPtr& scmQueryParamsPtr) const
+    {
+    return ERROR;
+    }
+
+template <class POINT> int ScalableMeshNodePlaneQuery<POINT>::_Query(bvector<IScalableMeshNodePtr>&                       meshNodesPtr,
+                                                                   const DPoint3d*                              pQueryExtentPts,
+                                                                   int                                          nbQueryExtentPts,
+                                                                   const IScalableMeshMeshQueryParamsPtr& scmQueryParamsPtr) const
+    {
+    ScalableMeshNodePlaneQueryParams* params = (ScalableMeshNodePlaneQueryParams*)scmQueryParamsPtr.get();
+
+    vector<typename SMPointIndexNode<POINT, Extent3dType>::QueriedNode> nodes;
+    ScalableMeshQuadTreeLevelPlaneIntersectIndexQuery<POINT, Extent3dType> query(m_scmIndexPtr->GetContentExtent(), scmQueryParamsPtr->GetLevel() == (size_t)-1 ? m_scmIndexPtr->GetDepth() : scmQueryParamsPtr->GetLevel(), params->GetPlane(), params->GetDepth());
+    m_scmIndexPtr->Query(&query, nodes);
+    if (0 == nodes.size()) return ERROR;
+    for (auto& node : nodes)
+        {
+        meshNodesPtr.push_back(new ScalableMeshNode<POINT>(node.m_indexNode));
+        }
+    return SUCCESS;
+    }
+
+template <class POINT> int ScalableMeshNodePlaneQuery<POINT>::_Query(IScalableMeshMeshPtr&                                meshPtr,
+                                                                     const DPoint3d*                               pQueryExtentPts,
+                                                                     int                                           nbQueryExtentPts,
+                                                                     const IScalableMeshMeshQueryParamsPtr&  scmQueryParamsPtr) const
+    {
+    assert(!"Not supported");
+    return ERROR;
     }