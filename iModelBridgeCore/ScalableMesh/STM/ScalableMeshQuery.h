--- conflicted
+++ resolved
@@ -1,1854 +1,1852 @@
-/*--------------------------------------------------------------------------------------+
-|    $RCSfile: ScalableMeshQuery.h,v $
-|   $Revision: 1.20 $
-|       $Date: 2012/06/27 14:07:12 $
-|     $Author: Chantal.Poulin $
-|
-<<<<<<< HEAD
-|  Copyright (c) Bentley Systems, Incorporated. All rights reserved.
-=======
-|  $Copyright: (c) 2019 Bentley Systems, Incorporated. All rights reserved. $
->>>>>>> 8f1cdf2d
-|
-+--------------------------------------------------------------------------------------*/
-
-/*----------------------------------------------------------------------+
-|                                                                        |
-|    ScalableMeshNewFileCreator.h                              (C) Copyright 2001.        |
-|                                                BCIVIL Corporation.        |
-|                                                All Rights Reserved.    |
-|                                                                       |
-+----------------------------------------------------------------------*/
-
-#pragma once
-#pragma warning(disable:4250) //yes visual studio I am aware of virtual inheritance thank you
-#include <GeoCoord/BaseGeoCoord.h>
-#include <ScalableMesh/GeoCoords/GCS.h>
-#include <ScalableMesh/GeoCoords/Reprojection.h>
-
-
-#include <ImagePP/all/h/HCPGCoordModel.h>
-//#include <ImagePP/all/h/HRPPixelTypeV24R8G8B8.h>
-//#include <ImagePP/all/h/HRPPixelTypeV24B8G8R8.h>
-//#include <ImagePP/all/h/HRFBmpFile.h>
-
-#include <ScalableMesh/IScalableMesh.h>
-#include <ScalableMesh/IScalableMeshClipContainer.h>
-#include <ScalableMesh/IScalableMeshProgressiveQuery.h>
-
-#include "SMMeshIndex.h"
-#include "./ScalableMesh/ScalableMeshGraph.h"
-#include "Edits/DifferenceSet.h"
-#include "ScalableMeshContourExtractor.h"
-
-#ifdef SCALABLE_MESH_ATP
-#include <ScalableMesh/IScalableMeshATP.h>
-#endif
-//#include <hash_map>
-
-
-//Only way found to deactivate warning C4250 since the pragma warning(disable... doesn't work
-#pragma warning( push, 0 )
-
-
-BEGIN_BENTLEY_SCALABLEMESH_NAMESPACE
-
-struct ScalableMeshViewDependentQueryParams;
-class ScalableMeshViewDependentQuery;
-
-//typedef ISMStore::Extent3d64f Extent3dType;
-typedef DRange3d Extent3dType;
-typedef HGF3DExtent<double> YProtFeatureExtentType;
-
-struct ScalableMeshExtentQuery;
-typedef RefCountedPtr<ScalableMeshExtentQuery> ScalableMeshExtentQueryPtr;
-class GeometryGuide;
-
-/*==================================================================*/
-/*        QUERY PARAMETERS IMPLEMENTATION SECTION - START           */
-/*==================================================================*/
-struct ScalableMeshQueryParameters : public virtual IScalableMeshQueryParameters                              
-    {    
-    private: 
-               
-        BENTLEY_NAMESPACE_NAME::GeoCoordinates::BaseGCSCPtr m_sourceGCSPtr;
-        BENTLEY_NAMESPACE_NAME::GeoCoordinates::BaseGCSCPtr m_targetGCSPtr;
-                
-    protected:                  
-                
-        virtual BENTLEY_NAMESPACE_NAME::GeoCoordinates::BaseGCSCPtr _GetSourceGCS() override
-            {
-            return m_sourceGCSPtr;
-            }
-
-        virtual BENTLEY_NAMESPACE_NAME::GeoCoordinates::BaseGCSCPtr _GetTargetGCS() override
-            {
-            return m_targetGCSPtr;
-            }
-
-        virtual void _SetGCS(BENTLEY_NAMESPACE_NAME::GeoCoordinates::BaseGCSCPtr& sourceGCSPtr, 
-                             BENTLEY_NAMESPACE_NAME::GeoCoordinates::BaseGCSCPtr& targetGCSPtr) override
-            {
-            m_sourceGCSPtr = sourceGCSPtr;
-            m_targetGCSPtr = targetGCSPtr;
-            }
-                                   
-    public:
-
-        ScalableMeshQueryParameters()        
-            {                 
-            }    
-    };
-
-struct ScalableMeshFullResolutionQueryParams :  public virtual ScalableMeshQueryParameters,
-                                                public virtual IScalableMeshFullResolutionQueryParams
-                                        
-    {    
-    private : 
-        bool   m_returnAllPtsForLowestLevel;
-        size_t m_maximumNumberOfPoints;
-
-    protected :
-        
-        virtual size_t _GetMaximumNumberOfPoints() //override
-            {    
-            return m_maximumNumberOfPoints;
-            }
-
-        virtual void _SetMaximumNumberOfPoints(size_t maximumNumberOfPoints) //override
-            {    
-            m_maximumNumberOfPoints = maximumNumberOfPoints;
-            }
-        
-        virtual bool _GetReturnAllPtsForLowestLevel() //override
-            {
-            return m_returnAllPtsForLowestLevel;
-            }
-
-        virtual void _SetReturnAllPtsForLowestLevel(bool returnAllPts) //override
-            {
-            m_returnAllPtsForLowestLevel = returnAllPts;
-            }
-
-    public : 
-
-        ScalableMeshFullResolutionQueryParams()
-            {
-            m_returnAllPtsForLowestLevel = true;
-            m_maximumNumberOfPoints = UINT_MAX;
-            }
-
-        virtual ~ScalableMeshFullResolutionQueryParams() {}
-    };
-
-
-struct SrDTMViewDependentQueryParams : public virtual ISrDTMViewDependentQueryParams, 
-                                       public virtual ScalableMeshQueryParameters
-    {                
-    protected :
-
-        DPoint3d m_viewBox[8];                    
-
-        virtual const DPoint3d* _GetViewBox() const override
-            {
-            return m_viewBox;
-            }        
-
-        virtual void _SetViewBox(const DPoint3d viewBox[]) override
-            {
-            memcpy(m_viewBox, viewBox, sizeof(m_viewBox));
-            }        
-
-    public : 
-                            
-    
-        SrDTMViewDependentQueryParams()
-            {
-            }
-
-        virtual ~SrDTMViewDependentQueryParams()
-            {
-            }
-    };
-
-
-struct ScalableMeshViewDependentQueryParams : public virtual IScalableMeshViewDependentQueryParams, 
-                                       public virtual SrDTMViewDependentQueryParams         
-    {    
-    protected :
-
-        double   m_minScreenPixelsPerPoint;
-        double   m_rootToViewMatrix[4][4];
-                                
-        virtual double        _GetMinScreenPixelsPerPoint() const override
-            {
-            return m_minScreenPixelsPerPoint;
-            } 
-        
-        virtual const double* _GetRootToViewMatrix() const override
-            {
-            return (double*)m_rootToViewMatrix;
-            }        
-
-        virtual void          _SetMinScreenPixelsPerPoint(double minScreenPixelsPerPoint) override
-            {
-            m_minScreenPixelsPerPoint = minScreenPixelsPerPoint;
-            }
-
-        virtual void          _SetRootToViewMatrix(const double rootToViewMatrix[][4]) override
-            {
-            memcpy(m_rootToViewMatrix, rootToViewMatrix, sizeof(m_rootToViewMatrix));
-            }
-                      
-    public : 
-
-        ScalableMeshViewDependentQueryParams()
-            {
-            m_minScreenPixelsPerPoint = 100;                        
-            }
-
-        virtual ~ScalableMeshViewDependentQueryParams()
-            {
-            }
-    };
-
-
-
-template<class POINT> class ScalableMeshFixResolutionViewPointQuery;
-
-
-
-struct ScalableMeshFixResolutionIndexQueryParams : public virtual IScalableMeshFixResolutionIndexQueryParams, 
-                                            public virtual ScalableMeshQueryParameters
-    {
-    
-    protected :
-
-        int      m_resolutionIndex;
-        
-        virtual int  _GetResolutionIndex() const override
-            {
-            return m_resolutionIndex;
-            }
-
-        virtual void _SetResolutionIndex(int resolutionIndex) override
-            {
-            m_resolutionIndex = resolutionIndex;
-            }
-
-    public : 
-
-        ScalableMeshFixResolutionIndexQueryParams()
-            {
-            m_resolutionIndex = 0;            
-            }
-
-        virtual ~ScalableMeshFixResolutionIndexQueryParams()
-            {
-            }        
-    };
-
-struct ScalableMeshFixResolutionMaxPointsQueryParams : public virtual IScalableMeshFixResolutionMaxPointsQueryParams, 
-                                                public virtual ScalableMeshQueryParameters
-    {
-
-    template<class POINT>
-    friend class ScalableMeshFixResolutionViewPointQuery;
-
-    private : 
-    
-    protected :
-
-        int64_t m_maxNumberPoints;
-        
-        virtual int64_t _GetMaxNumberPoints() override 
-            {
-            return m_maxNumberPoints;
-            }
-
-        virtual void    _SetMaximumNumberPoints(int64_t maxNumberPoints) override
-            {
-            m_maxNumberPoints = maxNumberPoints;
-            }
-
-    public :
-
-        ScalableMeshFixResolutionMaxPointsQueryParams()
-            {
-            m_maxNumberPoints = 0;
-            }
-
-        virtual ~ScalableMeshFixResolutionMaxPointsQueryParams()
-            {
-            }
-    };
-#if 0
-struct ScalableMeshQueryAllLinearsQueryParams : public virtual IScalableMeshQueryAllLinearsQueryParams,
-                                         public virtual ScalableMeshFullResolutionLinearQueryParams
-    {    
-#ifdef SCALABLE_TERRAIN_MODEL_PRIVATE_SECTION
-    private : 
-
-        typedef HFCPtr<HVEDTMLinearFeature> Feature;
-        typedef list<Feature>::iterator FeatureIterator;
-        list<Feature> m_features;
-#endif 
-
-    protected :
-
-        virtual list<IScalableMeshFeaturePtr> _GetFeatures()
-            {
-            // convert to publishable list (does not depend on ImagePP objects)
-            list<IScalableMeshFeaturePtr> newList;
-            for (FeatureIterator it = m_features.begin(); it != m_features.end(); it++)
-                {
-                IScalableMeshFeaturePtr feature = IScalableMeshFeature::Create();
-                if ((*it)->GetFeatureType() != (int)DTMFeatureType::ContourLine)
-                    feature->SetType((*it)->GetFeatureType());
-                else
-                    feature->SetType ((int)DTMFeatureType::Breakline);
-                for (size_t idx = 0; idx < (*it)->GetSize(); idx++)
-                    {
-                    const HGF3DPoint& point = (*it)->GetPoint(idx);
-                    DPoint2d newPoint;
-                    newPoint.x = point.GetX();
-                    newPoint.y = point.GetY();
-                    feature->AppendPoint(newPoint);
-                    }
-                newList.push_back(feature);
-                }
-            return newList;
-            }
-#if 0
-        virtual void _SetFeatures (const list<HFCPtr<HVEDTMLinearFeature>>& features)
-            {
-            m_features = features;
-            }
-#endif
-               
-    public : 
-
-        ScalableMeshQueryAllLinearsQueryParams()
-            {
-            }
-               
-        virtual ~ScalableMeshQueryAllLinearsQueryParams()
-            {
-            }               
-    };
-#endif
-#pragma warning( pop)
-
-/*==================================================================*/
-/*        QUERY PARAMETERS IMPLEMENTATION SECTION - END             */
-/*==================================================================*/ 
-class ScalableMeshPointQuery : public IScalableMeshPointQuery
-    {
-                                        
-    protected :
-        IScalableMeshClipContainerPtr m_clips;
-
-
-        HFCPtr<HVEShape> m_clipShapePtr;        
-        
-        ScalableMeshPointQuery();
-        ~ScalableMeshPointQuery();
-        
-
-        HFCPtr<HVEShape>  CreateClipShape(DRange3d& spatialIndexRange) const;
-        HFCPtr<HVEShape>  CreateClipShape(HFCPtr<HVEShape> areaShape) const;
-               
-                
-        //Inherited from IScalableMeshPointQuery
-        virtual int _GetNbClip() const;
-/*
-        virtual int _GetClip(DPoint3d*& clipPointsP,
-                             int&       numberOfPoints, 
-                             bool&      isClipMask,
-                             int        clipInd) const;
-*/
-        virtual int _AddClip(DPoint3d* clipPointsP,
-                             int   numberOfPoints, 
-                             bool  isClipMask);    
-
-        virtual int _RemoveAllClip();    
-
-    public :
-
-        template<class EXTENT> static EXTENT GetExtentFromClipShape(const DPoint3d* pClipShapePts, 
-                                                                   int             nbClipShapePts, 
-                                                                   double          zMin, 
-                                                                   double          zMax) /*const*/;
-        //NEEDS_WORK_SM - TEMP in public END
-
-        static IScalableMeshPointQueryPtr GetReprojectionQueryInterface(IScalableMeshPtr        scmToQueryPtr,
-                                                                        ScalableMeshQueryType   queryType,                                                             
-                                                                        const GeoCoords::GCS&   sourceGCStr,
-                                                                        const GeoCoords::GCS&   targetGCStr,
-                                                                        const DRange3d&         extentInTargetGCS);
-
-        int _Query(bvector<DPoint3d>&               points, 
-                   const DPoint3d*                  pClipShapePts, 
-                   int                              nbClipShapePts, 
-                   const IScalableMeshQueryParametersPtr&  scmQueryParamsPtr) const ;
-
-};
-
-template <class POINT> class ScalableMeshFullResolutionPointQuery : public ScalableMeshPointQuery
-    {   
-    public:  // OPERATOR_NEW_KLUDGE  >>> BEIJING_WIP_STM add a static create method
-        void*   operator new(size_t size) { return bentleyAllocator_allocateRefCounted (size); }
-        void    operator delete(void* rawMemory, size_t size) { bentleyAllocator_deleteRefCounted (rawMemory, size); }
-        void*   operator new [](size_t size) { return bentleyAllocator_allocateArrayRefCounted (size); }
-        void    operator delete [] (void* rawMemory, size_t size) { bentleyAllocator_deleteArrayRefCounted (rawMemory, size); }
-
-    private : 
-                
-        HFCPtr<SMPointIndex<POINT, Extent3dType>> m_scmIndexPtr;
-        int                                             m_resolutionIndex;
-
-    protected :
-
-        // Inherited from IScalableMeshPointQuery
-        virtual int _Query(bvector<DPoint3d>&               points,
-                           const DPoint3d*                  pQueryShapePts, 
-                           int                              nbQueryShapePts, 
-                           const IScalableMeshQueryParametersPtr&  scmQueryParamsPtr) const;
-                           
-    public :
-        
-        ScalableMeshFullResolutionPointQuery(const HFCPtr<SMPointIndex<POINT, Extent3dType>>& pointIndexPtr, 
-                                      int                                              resolutionIndex);
-        
-        virtual ~ScalableMeshFullResolutionPointQuery();     
-    }; 
-
-template <class POINT> class ScalableMeshViewDependentPointQuery : public ScalableMeshPointQuery
-    {   
-    public:  // OPERATOR_NEW_KLUDGE  >>> BEIJING_WIP_STM add a static create method
-        void*   operator new(size_t size) { return bentleyAllocator_allocateRefCounted (size); }
-        void    operator delete(void* rawMemory, size_t size) { bentleyAllocator_deleteRefCounted (rawMemory, size); }
-        void*   operator new [](size_t size) { return bentleyAllocator_allocateArrayRefCounted (size); }
-        void    operator delete [] (void* rawMemory, size_t size) { bentleyAllocator_deleteArrayRefCounted (rawMemory, size); }
-
-    private : 
-                
-        HFCPtr<SMPointIndex<POINT, Extent3dType>> m_scmIndexPtr;
-        int                                             m_resolutionIndex;
-
-    protected :
-
-        // Inherited from IScalableMeshPointQuery
-        virtual int _Query(bvector<DPoint3d>&               points,
-                           const DPoint3d*                  pQueryShapePts, 
-                           int                              nbQueryShapePts, 
-                           const IScalableMeshQueryParametersPtr&  scmQueryParamsPtr) const;
-                           
-    public :
-
-        ScalableMeshViewDependentPointQuery(const HFCPtr<SMPointIndex<POINT, Extent3dType>>& pointIndexPtr);
-        
-        virtual ~ScalableMeshViewDependentPointQuery();       
-
-        void SetResolutionIndex(int resolutionIndex);
-    };
-
-
-template <class POINT> class ScalableMeshFixResolutionViewPointQuery : public ScalableMeshPointQuery 
-    {  
-    public:  // OPERATOR_NEW_KLUDGE  >>> BEIJING_WIP_STM add a static create method
-        void*   operator new(size_t size) { return bentleyAllocator_allocateRefCounted (size); }
-        void    operator delete(void* rawMemory, size_t size) { bentleyAllocator_deleteRefCounted (rawMemory, size); }
-        void*   operator new [](size_t size) { return bentleyAllocator_allocateArrayRefCounted (size); }
-        void    operator delete [] (void* rawMemory, size_t size) { bentleyAllocator_deleteArrayRefCounted (rawMemory, size); }
-
-    private : 
-        
-        HFCPtr<SMPointIndex<POINT, Extent3dType>> m_scmIndexPtr;
-        GeoCoords::GCS                                  m_pointIndexGCS;
-
-    protected :
-
-        // Inherited from IScalableMeshPointQuery
-        virtual int _Query(bvector<DPoint3d>&               points,
-                           const DPoint3d*                  pQueryShapePts, 
-                           int                              nbQueryShapePts, 
-                           const IScalableMeshQueryParametersPtr&  scmQueryParamsPtr) const;
-                           
-    public :
-
-        ScalableMeshFixResolutionViewPointQuery(const HFCPtr<SMPointIndex<POINT, Extent3dType>>& pointIndexPtr, 
-                                         const GeoCoords::GCS&                                  pointIndexGCS);
-        
-        virtual ~ScalableMeshFixResolutionViewPointQuery();       
-    };
-
-
-class ScalableMeshReprojectionQuery : public ScalableMeshPointQuery 
-    {
-    public:  // OPERATOR_NEW_KLUDGE  >>> BEIJING_WIP_STM add a static create method
-        void*   operator new(size_t size) { return bentleyAllocator_allocateRefCounted (size); }
-        void    operator delete(void* rawMemory, size_t size) { bentleyAllocator_deleteRefCounted (rawMemory, size); }
-        void*   operator new [](size_t size) { return bentleyAllocator_allocateArrayRefCounted (size); }
-        void    operator delete [] (void* rawMemory, size_t size) { bentleyAllocator_deleteArrayRefCounted (rawMemory, size); }
-
-    private : 
-        
-        IScalableMeshPointQueryPtr         m_originalQueryPtr;
-
-        GeoCoords::GCS          m_sourceGCS;
-        GeoCoords::GCS          m_targetGCS;
-        GeoCoords::Reprojection m_sourceToTargetReproj;
-        GeoCoords::Reprojection m_targetToSourceReproj;
-        DRange3d                m_extentInTargetGCS;
-                   
-    protected :
-
-        // Inherited from IScalableMeshPointQuery
-        /*NEEDS_WORK_SM : need mesh reprojection interface.
-        virtual int _Query(bvector<DPoint3d>&               points,
-                           const DPoint3d*                  pQueryShapePts, 
-                           int                              nbQueryShapePts, 
-                           const IScalableMeshQueryParametersPtr&  scmQueryParamsPtr) const;
-                           */
-
-        virtual int _AddClip(DPoint3d* clipPointsP,
-                             int   numberOfPoints, 
-                             bool  isClipMask);    
-
-                           
-    public :
-        
-        ScalableMeshReprojectionQuery(IScalableMeshPointQueryPtr         originalQueryPtr, 
-                               const GeoCoords::GCS&      sourceGCS, 
-                               const GeoCoords::GCS&      targetGCS,
-                               const DRange3d&        extentInTargetGCS);
-
-        
-        virtual ~ScalableMeshReprojectionQuery(); 
-    };
-
-/*==================================================================*/
-/*        3D MESH RELATED CODE - START                              */
-/*==================================================================*/
-class ScalableMeshMesh;
-
-typedef RefCountedPtr<ScalableMeshMesh> ScalableMeshMeshPtr;
-
-class ScalableMeshMesh : public IScalableMeshMesh
-    {
-    friend IScalableMeshMesh; 
-
-    private : 
-        DVec3d m_viewNormal;
-        size_t    m_normalCount;
-        DVec3d*   m_pNormal;
-        int32_t*    m_pNormalIndex;
-        mutable DVec3d*   m_pNormalAuto;
-        DPoint2d*     m_pUv;
-        int32_t*    m_pUvIndex;
-        size_t      m_uvCount;
-
-        bvector<DRange3d> m_boxes;
-
-        mutable PolyfaceQueryCarrier* m_polyfaceQueryCarrier; 
-
-    protected : 
-        DPoint3d* m_points;
-        size_t    m_nbPoints;
-		Transform m_transform;
-        mutable size_t    m_nbFaceIndexes;
-        int32_t*    m_faceIndexes;
-
-        virtual const BENTLEY_NAMESPACE_NAME::PolyfaceQuery* _GetPolyfaceQuery() const override;
-
-        virtual size_t _GetNbPoints() const override;
-
-        virtual size_t _GetNbFaces() const override;
-
-        virtual DPoint3d* _EditPoints() override;
-
-        virtual DTMStatusInt _GetAsBcDTM(BcDTMPtr& bcdtm)override;
-
-        virtual DTMStatusInt _GetAsBcDTM(BcDTMPtr& bcdtm, bool pointsOnly)override;
-
-        virtual DTMStatusInt _GetBoundary(bvector<DPoint3d>& boundary) override;
-
-		virtual void _SetTransform(Transform myTransform);
-
-		virtual void _RemoveSlivers(double edgeLengthRatio) override;
-
-        virtual bool _FindTriangleForProjectedPoint(int* outTriangle, DPoint3d& point, bool use2d = false) const override;
-        virtual bool _FindTriangleForProjectedPoint(MTGNodeId& outTriangle, DPoint3d& point, bool use2d = false) const override;
-
-        virtual int _ProjectPolyLineOnMesh(DPoint3d& endPt, bvector<bvector<DPoint3d>>& projectedPoints, const DPoint3d* points, int nPts, int* segment, const MTGNodeId triangleEdge, DPoint3d startPt) const override;
-
-        virtual int _ProjectPolyLineOnMesh(DPoint3d& endPt, bvector<bvector<DPoint3d>>& projectedPoints, const DPoint3d* points, int nPts, int* segment, const int* triangle, DPoint3d startPt, MTGNodeId& lastEdge) const override;
-       
-        virtual bool _FindTriangleAlongRay(int* outTriangle, DRay3d& ray, MTGNodeId edge = -1) const override;
-        virtual bool _FindTriangleAlongRay(MTGNodeId& outTriangle, DRay3d& ray) const override;
-
-        virtual bool _CutWithPlane(bvector<DSegment3d>& segmentList, DPlane3d& cuttingPlane) const override;
-
-        virtual bool _IntersectRay(DPoint3d& pt, const DRay3d& ray) const override;
-        virtual bool _IntersectRay(bvector<DTMRayIntersection>& pts, const DRay3d& ray) const override;
-
-        virtual void _WriteToFile(WString& filePath) override;
-
-        ScalableMeshMesh(size_t nbPoints, DPoint3d* points, size_t nbFaceIndexes, const int32_t* faceIndexes, size_t normalCount, DVec3d* pNormal, int32_t* pNormalIndex, size_t uvCount, DVec2d* pUv, int32_t* pUvIndex);
-
-        ScalableMeshMesh(DVec3d viewNormal);
-
-        void CalcNormals () const;
-        virtual ~ScalableMeshMesh();
-
-    public :        
-
-        //NEEDS_WORK_SM - Put in CPP.
-              size_t    GetNbPoints() const {return m_nbPoints;}
-        const DPoint3d* GetPoints() const {return m_points;}
-
-              size_t GetNbFaceIndexes() const {return m_nbFaceIndexes;}
-        const int32_t* GetFaceIndexes() const {return m_faceIndexes;}
-
-        BENTLEY_SM_EXPORT int AppendMesh(size_t nbPoints, DPoint3d* points, size_t nbFaceIndexes, const int32_t* faceIndexes, size_t normalCount, DVec3d* pNormal, int32_t* pNormalIndex, size_t uvCount, const DPoint2d* pUv, const int32_t* pUvIndex);
-
-        void ApplyDifferenceSet(const DifferenceSet& d);
-
-        void ApplyClipMesh(const DifferenceSet& d);
-
-        void RecalculateUVs(DRange3d& nodeRange);
-
-		void RemoveDuplicates();
-
-        void StoreTriangleBoxes();
-
-        static ScalableMeshMeshPtr Create (DVec3d viewNormal);
-        static ScalableMeshMeshPtr Create ();
-    };
-
-class ScalableMeshTexture;
-typedef RefCountedPtr<ScalableMeshTexture> ScalableMeshTexturePtr;
-
-
-class ScalableMeshTexture : public IScalableMeshTexture
-{
-    friend IScalableMeshTexture;    
-
-private:
-    
-    const Byte*                               m_textureData;
-    size_t                                    m_dataSize;    
-    Point2d                                   m_dimension;    
-    int                                       m_nbChannels;
-    RefCountedPtr<SMMemoryPoolBlobItem<Byte>> m_texturePtr;
-
-protected:
-    virtual size_t      _GetSize() const override;
-    virtual Point2d     _GetDimension() const override;
-    virtual const Byte* _GetData() const override;   
-
-    ScalableMeshTexture(RefCountedPtr<SMMemoryPoolBlobItem<Byte>>& pTextureData);
-    virtual ~ScalableMeshTexture();
-
-public:    
-
-    static ScalableMeshTexturePtr Create(RefCountedPtr<SMMemoryPoolBlobItem<Byte>>& pTextureData);
-};
-
-
-
-class ScalableMeshMeshWithGraph;
-
-typedef RefCountedPtr<ScalableMeshMeshWithGraph> ScalableMeshMeshWithGraphPtr;
-
-class ScalableMeshMeshWithGraph : public ScalableMeshMesh
-    {
-
-    private:
-        MTGGraph* m_graphData;
-        bool m_is3d; //helps with traversal/holes assumptions
-
-    protected:
-        virtual DTMStatusInt _GetBoundary(bvector<DPoint3d>& boundary) override;
-        virtual int _ProjectPolyLineOnMesh(DPoint3d& endPt, bvector<bvector<DPoint3d>>& projectedPoints, const DPoint3d* points, int nPts, int* segment, const MTGNodeId triangleEdge, DPoint3d startPt) const override;
-        virtual int _ProjectPolyLineOnMesh(DPoint3d& endPt, bvector<bvector<DPoint3d>>& projectedPoints, const DPoint3d* points, int nPts, int* segment, const int* triangle, DPoint3d startPt, MTGNodeId& lastEdge) const override;
-        virtual bool _FindTriangleAlongRay(int* outTriangle, DRay3d& ray, MTGNodeId edge = -1) const override;
-        virtual bool _FindTriangleAlongRay(MTGNodeId& outTriangle, DRay3d& ray) const override;
-        virtual bool _FindTriangleForProjectedPoint(MTGNodeId& outTriangle, DPoint3d& point, bool use2d = false) const override;
-        ScalableMeshMeshWithGraph(size_t nbPoints, DPoint3d* points, size_t nbFaceIndexes, int32_t* faceIndexes, size_t normalCount, DVec3d* pNormal, int32_t* pNormalIndex, MTGGraph* pGraph, bool is3d, size_t uvCount, DVec2d* pUv, int32_t* pUvIndex);
-        ScalableMeshMeshWithGraph(MTGGraph* pGraph, bool is3d);
-
-        virtual ~ScalableMeshMeshWithGraph();
-
-        void FindTrianglesAroundLabel(bvector<bvector<DPoint3d>>& triangles, int labelValue);
-
-    public:
-
-        void SmoothToGeometry(const GeometryGuide& source, bvector<size_t>& affectedIndices, bvector<DPoint3d>& affectedIndicesCoords, double smoothness);
-
-        static ScalableMeshMeshWithGraphPtr Create(size_t nbPoints, DPoint3d* points, size_t nbFaceIndexes, int32_t* faceIndexes, size_t normalCount, DVec3d* pNormal, int32_t* pNormalIndex, MTGGraph* pGraph, bool is3d, size_t uvCount, DVec2d* pUv, int32_t* pUvIndex);
-        static ScalableMeshMeshWithGraphPtr Create(MTGGraph* pGraph, bool is3d);
-    };
-
-
-/*struct ScalableMeshTexture : RefCountedBase
-{
-    bvector<byte>   m_data;
-    bvector<byte>   m_compressedData;
-    Point2d         m_size;
-    MaterialPtr     m_material;
-
-    ScalableMeshTexture(byte const* pData, size_t dataSize);
-    ~ScalableMeshTexture();
-
-    void Initialize(size_t nodeID, size_t elementID, ViewContextR viewContext);
-    void Activate(ViewContextR viewContext);
-    size_t GetMemorySize() const;
-    bool IsInitialized() const;
-
-    static ScalableMeshTexturePtr Create(byte const* pData, size_t dataSize);
-};*/
-
-struct ScalableMeshViewDependentMeshQueryParams : public IScalableMeshViewDependentMeshQueryParams 
-    {    
-    protected :
-
-        BENTLEY_NAMESPACE_NAME::GeoCoordinates::BaseGCSCPtr m_sourceGCSPtr;
-        BENTLEY_NAMESPACE_NAME::GeoCoordinates::BaseGCSCPtr m_targetGCSPtr;
-
-        bool     m_isProgressiveDisplay;
-        double   m_minScreenPixelsPerPoint;
-        double   m_maxPixelError;
-        double   m_rootToViewMatrix[4][4];
-        bool m_loadContours;
-        double m_majorContourInterval;
-        double m_minorContourInterval;
-        
-
-        //NEEDS_WORK_SM : Only one of those is likely required
-        DPoint3d m_viewBox[8];                 
-        ClipVectorPtr m_viewClipVector;
-
-        StopQueryCallbackFP m_stopQueryCallbackFP;
-
-        virtual size_t _GetLevel() override { return 0; }
-        virtual void _SetLevel(size_t depth) override {};
-        virtual void _SetUseAllResolutions(bool useAllResolutions) override {};
-        virtual bool _GetUseAllResolutions() override { return false; };
-
-        virtual bool _GetReturnNodesWithNoMesh()  override
-        {
-            return false;
-        }
-
-        virtual void _SetReturnNodesWithNoMesh(bool returnEmptyNodes) override
-        {
-        }
-
-        
-        virtual const DPoint3d* _GetViewBox() const override
-            {
-            return m_viewBox;
-            }        
-
-        virtual void _SetViewBox(const DPoint3d viewBox[]) override
-            {
-            memcpy(m_viewBox, viewBox, sizeof(m_viewBox));
-            }      
-
-        virtual double        _GetMinScreenPixelsPerPoint() const override
-            {
-            return m_minScreenPixelsPerPoint;
-            } 
-
-        virtual double        _GetMaxPixelError() const override
-        {
-            return m_maxPixelError;
-        }
-
-        virtual double _GetTargetPixelTolerance() override
-        {
-            assert(false && "Not supported by this query");
-            return 0.0;
-        }
-
-        virtual void _SetTargetPixelTolerance(double pixelTol) override
-        {
-            assert(false && "Not supported by this query");
-        }
-
-        virtual StopQueryCallbackFP _GetStopQueryCallback() const
-            {
-            return m_stopQueryCallbackFP;
-            }
-      
-        virtual const double* _GetRootToViewMatrix() const override
-            {
-            return (double*)m_rootToViewMatrix;
-            }
-
-        virtual const ClipVectorPtr _GetViewClipVector() const override
-            {
-            return m_viewClipVector;
-            }
-
-        virtual bool _IsProgressiveDisplay() const override
-            {
-            return m_isProgressiveDisplay;
-            }
-
-        virtual bool            _ShouldLoadContours() const override
-            {
-            return m_loadContours;
-            }
-
-        virtual void          _SetMinScreenPixelsPerPoint(double minScreenPixelsPerPoint) override
-            {
-            m_minScreenPixelsPerPoint = minScreenPixelsPerPoint;
-            }
-
-        virtual void          _SetMaxPixelError(double errorInPixels) override
-            {
-            m_maxPixelError = errorInPixels;
-            }
-
-        virtual void          _SetProgressiveDisplay(bool isProgressiveDisplay) override
-            {
-            m_isProgressiveDisplay = isProgressiveDisplay;
-            }
-
-        virtual void          _SetRootToViewMatrix(const double rootToViewMatrix[][4]) override
-            {
-            memcpy(m_rootToViewMatrix, rootToViewMatrix, sizeof(m_rootToViewMatrix));
-            }
-
-        virtual StatusInt     _SetStopQueryCallback(StopQueryCallbackFP stopQueryCallbackFP) override
-            {
-            m_stopQueryCallbackFP = stopQueryCallbackFP;
-            return SUCCESS;
-            }                 
-
-        virtual void          _SetViewClipVector(ClipVectorPtr& viewClipVector) override
-            {
-            m_viewClipVector = viewClipVector;           
-            }        
-     
-        virtual BENTLEY_NAMESPACE_NAME::GeoCoordinates::BaseGCSCPtr _GetSourceGCS() override
-            {
-            return m_sourceGCSPtr;
-            }
-
-        virtual BENTLEY_NAMESPACE_NAME::GeoCoordinates::BaseGCSCPtr _GetTargetGCS() override
-            {
-            return m_targetGCSPtr;
-            }
-
-        virtual void _SetGCS(BENTLEY_NAMESPACE_NAME::GeoCoordinates::BaseGCSCPtr& sourceGCSPtr,
-                             BENTLEY_NAMESPACE_NAME::GeoCoordinates::BaseGCSCPtr& targetGCSPtr) override
-            {
-            m_sourceGCSPtr = sourceGCSPtr;
-            m_targetGCSPtr = targetGCSPtr;
-            }   
-
-
-        virtual void            _SetLoadContours(bool loadContours) override
-            {
-            m_loadContours = loadContours;
-            }
-
-        virtual double          _GetMajorContourInterval() const override
-        {
-            return m_majorContourInterval;
-        }
-
-        virtual double          _GetMinorContourInterval() const override
-        {
-            return m_minorContourInterval;
-        }
-
-        virtual void            _SetContourInterval(double major, double minor) override
-        {
-            m_minorContourInterval = minor;
-            m_majorContourInterval = major;
-        }
-        
-    public : 
-
-        ScalableMeshViewDependentMeshQueryParams()
-            {            
-            m_minScreenPixelsPerPoint = 100;  
-            m_maxPixelError = 1.0;
-            m_isProgressiveDisplay = false;
-            m_stopQueryCallbackFP = 0;
-            m_loadContours = false;
-            }
-
-        virtual ~ScalableMeshViewDependentMeshQueryParams()
-            {
-            }
-    };
-
-struct ScalableMeshMeshQueryParams : public IScalableMeshMeshQueryParams
-    {
-    protected:
-        BENTLEY_NAMESPACE_NAME::GeoCoordinates::BaseGCSCPtr m_sourceGCSPtr;
-        BENTLEY_NAMESPACE_NAME::GeoCoordinates::BaseGCSCPtr m_targetGCSPtr;
-        size_t m_depth;
-        bool m_useAllResolutions;
-
-        double m_pixelTolerance;
-        bool m_returnNodesWithNoMesh;
-
-        virtual BENTLEY_NAMESPACE_NAME::GeoCoordinates::BaseGCSCPtr _GetSourceGCS() override
-            {
-            return m_sourceGCSPtr;
-            }
-
-        virtual BENTLEY_NAMESPACE_NAME::GeoCoordinates::BaseGCSCPtr _GetTargetGCS() override
-            {
-            return m_targetGCSPtr;
-            }
-
-        virtual size_t _GetLevel() override
-            {
-            return m_depth;
-            }
-
-        virtual bool _GetUseAllResolutions() override
-            {
-            return m_useAllResolutions;
-            }
-
-        virtual double _GetTargetPixelTolerance() override
-        {
-            return m_pixelTolerance;
-        }
-
-        virtual void _SetTargetPixelTolerance(double pixelTol) override
-            {
-            m_pixelTolerance = pixelTol;
-            }
-
-        virtual void _SetLevel(size_t depth) override
-            {
-            m_depth = depth;
-            }
-
-        virtual void _SetUseAllResolutions(bool useAllResolutions) override
-            {
-            m_useAllResolutions = useAllResolutions;
-            }
-        virtual bool _GetReturnNodesWithNoMesh()  override
-        {
-            return m_returnNodesWithNoMesh;
-        }
-
-        virtual void _SetReturnNodesWithNoMesh(bool returnEmptyNodes) override
-        {
-            m_returnNodesWithNoMesh = returnEmptyNodes;
-         }
-
-        virtual void _SetGCS(BENTLEY_NAMESPACE_NAME::GeoCoordinates::BaseGCSCPtr& sourceGCSPtr,
-                             BENTLEY_NAMESPACE_NAME::GeoCoordinates::BaseGCSCPtr& targetGCSPtr) override
-            {
-            m_sourceGCSPtr = sourceGCSPtr;
-            m_targetGCSPtr = targetGCSPtr;
-            }
-    public:
-
-        ScalableMeshMeshQueryParams()
-            {
-            m_depth = (size_t)-1;
-            m_useAllResolutions = false;
-            m_pixelTolerance = 0.0;
-            }
-
-        virtual ~ScalableMeshMeshQueryParams()
-            {}
-    };
-
-//int draw(DTMFeatureType dtmFeatureType,int numTriangles, int numMeshPts,DPoint3d *meshPtsP,DPoint3d *meshVectorsP,int numMeshFaces, long *meshFacesP,void *userP);
-
-template <class POINT> class ScalableMeshFullResolutionMeshQuery : public IScalableMeshMeshQuery
-    {   
-    public:  
-        void*   operator new(size_t size) { return bentleyAllocator_allocateRefCounted (size); }
-        void    operator delete(void* rawMemory, size_t size) { bentleyAllocator_deleteRefCounted (rawMemory, size); }
-        void*   operator new [](size_t size) { return bentleyAllocator_allocateArrayRefCounted (size); }
-        void    operator delete [] (void* rawMemory, size_t size) { bentleyAllocator_deleteArrayRefCounted (rawMemory, size); }
-
-    private : 
-                
-        HFCPtr<SMPointIndex<POINT, Extent3dType>> m_scmIndexPtr;
-        
-    protected :
-
-        // Inherited from IScalableMeshMeshQuery
-        virtual int _Query(IScalableMeshMeshPtr&                                meshPtr,
-                           const DPoint3d*                               pQueryExtentPts, 
-                           int                                           nbQueryExtentPts, 
-                           const IScalableMeshMeshQueryParamsPtr&  scmQueryParamsPtr) const override;
-
-        virtual int _Query(bvector<IScalableMeshNodePtr>&                       meshNodes,
-                           const DPoint3d*                               pQueryExtentPts,
-                           int                                           nbQueryExtentPts,
-                           const IScalableMeshMeshQueryParamsPtr&  scmQueryParamsPtr) const override;
-
-        virtual int _Query(bvector<IScalableMeshNodePtr>&                       meshNodes,
-                           ClipVectorCP                                       queryExtent3d,
-                           const IScalableMeshMeshQueryParamsPtr&  scmQueryParamsPtr) const override;
-                           
-    public :
-
-        ScalableMeshFullResolutionMeshQuery(const HFCPtr<SMPointIndex<POINT, Extent3dType>>& pointIndexPtr);
-        
-        virtual ~ScalableMeshFullResolutionMeshQuery();
-    };
-
-
-template <class POINT> class ScalableMeshViewDependentMeshQuery : public IScalableMeshMeshQuery
-    {
-    public:
-        void*   operator new(size_t size){ return bentleyAllocator_allocateRefCounted(size); }
-        void    operator delete(void* rawMemory, size_t size) { bentleyAllocator_deleteRefCounted(rawMemory, size); }
-        void*   operator new [] (size_t size) { return bentleyAllocator_allocateArrayRefCounted(size); }
-        void    operator delete [] (void* rawMemory, size_t size) { bentleyAllocator_deleteArrayRefCounted(rawMemory, size); }
-
-
-    protected:
-
-        HFCPtr<SMPointIndex<POINT, Extent3dType>> m_scmIndexPtr;
-
-
-        // Inherited from IScalableMeshMeshQuery
-        virtual int _Query(IScalableMeshMeshPtr&                                meshPtr,
-                           const DPoint3d*                               pQueryExtentPts,
-                           int                                           nbQueryExtentPts,
-                           const IScalableMeshMeshQueryParamsPtr&  scmQueryParamsPtr) const override;
-
-        virtual int _Query(bvector<IScalableMeshNodePtr>&                       meshNodes,
-                           const DPoint3d*                               pQueryExtentPts,
-                           int                                           nbQueryExtentPts,
-                           const IScalableMeshMeshQueryParamsPtr&  scmQueryParamsPtr) const override;
-
-        virtual int _Query(bvector<IScalableMeshNodePtr>&                       meshNodes,
-                           ClipVectorCP                                       queryExtent3d,
-                           const IScalableMeshMeshQueryParamsPtr&  scmQueryParamsPtr) const override;
-
-    public:
-
-        ScalableMeshViewDependentMeshQuery(const HFCPtr<SMPointIndex<POINT, Extent3dType>>& pointIndexPtr);
-
-        virtual ~ScalableMeshViewDependentMeshQuery();
-    };
-
-template <class POINT> class ScalableMeshContextMeshQuery : public ScalableMeshViewDependentMeshQuery<POINT>
-    {
-    public:
-        void*   operator new(size_t size){ return bentleyAllocator_allocateRefCounted(size); }
-        void    operator delete(void* rawMemory, size_t size) { bentleyAllocator_deleteRefCounted(rawMemory, size); }
-        void*   operator new [] (size_t size) { return bentleyAllocator_allocateArrayRefCounted(size); }
-        void    operator delete [] (void* rawMemory, size_t size) { bentleyAllocator_deleteArrayRefCounted(rawMemory, size); }
-
-    
-
-    protected:
-
-        // Inherited from IScalableMeshMeshQuery
-        virtual int _Query(IScalableMeshMeshPtr&                                meshPtr,
-                           const DPoint3d*                               pQueryExtentPts,
-                           int                                           nbQueryExtentPts,
-                           const IScalableMeshMeshQueryParamsPtr&  scmQueryParamsPtr) const override;
-
-        virtual int _Query(bvector<IScalableMeshNodePtr>&                       meshNodes,
-                           const DPoint3d*                               pQueryExtentPts,
-                           int                                           nbQueryExtentPts,
-                           const IScalableMeshMeshQueryParamsPtr&  scmQueryParamsPtr) const override;
-
-        virtual int _Query(bvector<IScalableMeshNodePtr>&                       meshNodes,
-                           ClipVectorCP                                       queryExtent3d,
-                           const IScalableMeshMeshQueryParamsPtr&  scmQueryParamsPtr) const override;
-
-    public:
-
-        ScalableMeshContextMeshQuery(const HFCPtr<SMPointIndex<POINT, Extent3dType>>& pointIndexPtr);
-
-        virtual ~ScalableMeshContextMeshQuery();
-    };
-
-
-template <class POINT> class ScalableMeshReprojectionMeshQuery : public IScalableMeshMeshQuery
-    {
-    public: 
-        void*   operator new(size_t size){ return bentleyAllocator_allocateRefCounted(size); }
-        void    operator delete(void* rawMemory, size_t size) { bentleyAllocator_deleteRefCounted(rawMemory, size); }
-        void*   operator new [] (size_t size) { return bentleyAllocator_allocateArrayRefCounted(size); }
-        void    operator delete [] (void* rawMemory, size_t size) { bentleyAllocator_deleteArrayRefCounted(rawMemory, size); }
-
-    private:
-
-        IScalableMeshMeshQueryPtr         m_originalQueryPtr;
-        HFCPtr<SMMeshIndex<POINT, Extent3dType>> m_scmIndexPtr;
-
-        GeoCoords::GCS          m_sourceGCS;
-        GeoCoords::GCS          m_targetGCS;
-        GeoCoords::Reprojection m_sourceToTargetReproj;
-        GeoCoords::Reprojection m_targetToSourceReproj;
-        DRange3d                m_extentInTargetGCS;
-
-    protected:
-
-        // Inherited from IScalableMeshMeshQuery
-        virtual int _Query(IScalableMeshMeshPtr&                                meshPtr,
-                           const DPoint3d*                               pQueryExtentPts,
-                           int                                           nbQueryExtentPts,
-                           const IScalableMeshMeshQueryParamsPtr&  scmQueryParamsPtr) const override;
-
-        virtual int _Query(bvector<IScalableMeshNodePtr>&                       meshNodes,
-                           const DPoint3d*                               pQueryExtentPts,
-                           int                                           nbQueryExtentPts,
-                           const IScalableMeshMeshQueryParamsPtr&  scmQueryParamsPtr) const override;
-
-        virtual int _Query(bvector<IScalableMeshNodePtr>&                       meshNodes,
-                           ClipVectorCP                                       queryExtent3d,
-                           const IScalableMeshMeshQueryParamsPtr&  scmQueryParamsPtr) const override;
-
-
-    public:
-
-        ScalableMeshReprojectionMeshQuery(IScalableMeshMeshQueryPtr         originalQueryPtr,
-                                   const HFCPtr<SMMeshIndex<POINT, Extent3dType>>& indexPtr,
-                               const GeoCoords::GCS&      sourceGCS,
-                               const GeoCoords::GCS&      targetGCS,
-                               const DRange3d&        extentInTargetGCS);
-
-
-        virtual ~ScalableMeshReprojectionMeshQuery() {};
-    };
-
-struct ScalableMeshNodeRayQueryParams : public IScalableMeshNodeQueryParams
-    {
-    protected:
-        DVec3d m_rayDirection;
-        double m_depth;
-        bool m_is2d;
-        size_t m_level;
-        bool m_useUnboundedRay;
-
-        virtual void _SetDirection(DVec3d direction) override
-            {
-            m_rayDirection = direction;
-            }
-        virtual DVec3d _GetDirection() const override
-            {
-            return m_rayDirection;
-            }
-        virtual void _SetDepth(double depth) override
-            {
-            m_depth = depth;
-            }
-        virtual double _GetDepth() const override
-            {
-            return m_depth;
-            }
-
-        virtual void _Set2d(bool is2d) override
-            {
-            m_is2d = is2d;
-            }
-        virtual bool _Get2d() const override
-            {
-            return m_is2d;
-            }
-
-        virtual void _SetLevel(size_t level) override
-            {
-            m_level = level;
-            }
-        virtual size_t _GetLevel() const override
-            {
-            return m_level;
-            }
-
-
-        virtual void _SetUseUnboundedRay(bool useUnboundedRay) override
-            {
-            m_useUnboundedRay = useUnboundedRay;
-            }
-        virtual bool _GetUseUnboundedRay() const override
-            {
-            return m_useUnboundedRay;
-            }
-    public:
-        static const double INFINITE_DEPTH;
-        ScalableMeshNodeRayQueryParams()
-            {
-            m_rayDirection = DVec3d::From(0, 0, -1);
-            m_depth = INFINITE_DEPTH; 
-            m_is2d = false;
-            m_level = (size_t)-1;
-            m_useUnboundedRay = true;
-            }
-
-        virtual ~ScalableMeshNodeRayQueryParams()
-            {}
-    };
-
-template <class POINT> class ScalableMeshNodeRayQuery : public IScalableMeshNodeRayQuery
-    {
-    public:
-        void*   operator new(size_t size){ return bentleyAllocator_allocateRefCounted(size); }
-        void    operator delete(void* rawMemory, size_t size) { bentleyAllocator_deleteRefCounted(rawMemory, size); }
-        void*   operator new [] (size_t size) { return bentleyAllocator_allocateArrayRefCounted(size); }
-        void    operator delete [] (void* rawMemory, size_t size) { bentleyAllocator_deleteArrayRefCounted(rawMemory, size); }
-
-    private:
-
-        HFCPtr<SMPointIndex<POINT, Extent3dType>> m_scmIndexPtr;
-
-    protected:
-
-        // Inherited from IScalableMeshNodeRayQuery
-        virtual int _Query(IScalableMeshNodePtr&                                nodePtr,
-                           const DPoint3d*                               pTestPt,
-                           const DPoint3d*                               pClipShapePts,
-                           int                                           nbClipShapePts,
-                           const IScalableMeshNodeQueryParamsPtr&  scmQueryParamsPtr) const override;
-
-        virtual int _Query(bvector<IScalableMeshNodePtr>&                                nodePtr,
-                            const DPoint3d*                               pTestPt,
-                            const DPoint3d*                               pClipShapePts,
-                            int                                           nbClipShapePts,
-                            const IScalableMeshNodeQueryParamsPtr&  scmQueryParamsPtr) const override;
-
-    public:
-
-        ScalableMeshNodeRayQuery(const HFCPtr<SMPointIndex<POINT, Extent3dType>>& pointIndexPtr);
-
-        virtual ~ScalableMeshNodeRayQuery();
-    };
-
-
-struct ScalableMeshNodePlaneQueryParams : public IScalableMeshNodePlaneQueryParams
-    {
-    protected:
-        DPlane3d m_plane;
-        double m_depth;
-		size_t m_level;
-
-        virtual void _SetPlane(DPlane3d plane) override
-            {
-            m_plane = plane;
-            }
-        virtual DPlane3d _GetPlane() const override
-            {
-            return m_plane;
-            }
-        virtual void _SetDepth(double depth) override
-            {
-            m_depth = depth;
-            }
-        virtual double _GetDepth() const override
-            {
-            return m_depth;
-            }
-
-        virtual double _GetTargetPixelTolerance() override
-        {
-            assert(false && "Not supported by this query");
-            return 0.0;
-        }
-
-        virtual void _SetTargetPixelTolerance(double pixelTol) override
-        {
-            assert(false && "Not supported by this query");
-        }
-
-		virtual void _SetLevel(size_t level) override
-		{
-			m_level = level;
-		}
-		virtual size_t _GetLevel() override
-		{
-			return m_level;
-		}
-        virtual void _SetUseAllResolutions(bool useAllResolutions) override {};
-        virtual bool _GetUseAllResolutions() override { return false; };
-        virtual bool _GetReturnNodesWithNoMesh()  override
-        {
-            return false;
-        }
-
-        virtual void _SetReturnNodesWithNoMesh(bool returnEmptyNodes) override
-        { }
-        BENTLEY_NAMESPACE_NAME::GeoCoordinates::BaseGCSCPtr m_sourceGCSPtr;
-        BENTLEY_NAMESPACE_NAME::GeoCoordinates::BaseGCSCPtr m_targetGCSPtr;
-        virtual BENTLEY_NAMESPACE_NAME::GeoCoordinates::BaseGCSCPtr _GetSourceGCS() override
-            {
-            return m_sourceGCSPtr;
-            }
-
-        virtual BENTLEY_NAMESPACE_NAME::GeoCoordinates::BaseGCSCPtr _GetTargetGCS() override
-            {
-            return m_targetGCSPtr;
-            }
-
-        virtual void _SetGCS(BENTLEY_NAMESPACE_NAME::GeoCoordinates::BaseGCSCPtr& sourceGCSPtr,
-                             BENTLEY_NAMESPACE_NAME::GeoCoordinates::BaseGCSCPtr& targetGCSPtr) override
-            {
-            m_sourceGCSPtr = sourceGCSPtr;
-            m_targetGCSPtr = targetGCSPtr;
-            }
-    public:
-        static const double INFINITE_DEPTH;
-        ScalableMeshNodePlaneQueryParams()
-            {
-            m_depth = INFINITE_DEPTH;
-            }
-
-        virtual ~ScalableMeshNodePlaneQueryParams()
-            {}
-    };
-
-template <class POINT> class ScalableMeshNodePlaneQuery : public IScalableMeshMeshQuery
-    {
-    public:
-        void*   operator new(size_t size){ return bentleyAllocator_allocateRefCounted(size); }
-        void    operator delete(void* rawMemory, size_t size) { bentleyAllocator_deleteRefCounted(rawMemory, size); }
-        void*   operator new [] (size_t size) { return bentleyAllocator_allocateArrayRefCounted(size); }
-        void    operator delete [] (void* rawMemory, size_t size) { bentleyAllocator_deleteArrayRefCounted(rawMemory, size); }
-
-    private:
-
-        HFCPtr<SMPointIndex<POINT, Extent3dType>> m_scmIndexPtr;
-
-    protected:
-
-        virtual int _Query(IScalableMeshMeshPtr&                                meshPtr,
-                           const DPoint3d*                               pQueryExtentPts,
-                           int                                           nbQueryExtentPts,
-                           const IScalableMeshMeshQueryParamsPtr&  scmQueryParamsPtr) const override;
-
-        virtual int _Query(bvector<IScalableMeshNodePtr>&                       meshNodesPtr,
-                           const DPoint3d*                               pQueryExtentPts,
-                           int                                           nbQueryExtentPts,
-                           const IScalableMeshMeshQueryParamsPtr&  scmQueryParamsPtr) const override;
-
-        virtual int _Query(bvector<IScalableMeshNodePtr>&                       meshNodes,
-                           ClipVectorCP                                       queryExtent3d,
-                           const IScalableMeshMeshQueryParamsPtr&  scmQueryParamsPtr) const override;
-
-    public:
-
-        ScalableMeshNodePlaneQuery(const HFCPtr<SMPointIndex<POINT, Extent3dType>>& pointIndexPtr);
-
-        virtual ~ScalableMeshNodePlaneQuery();
-    };
-
-class ScalableMeshMeshFlags : public virtual IScalableMeshMeshFlags
-    {
-    protected:
-
-        //NEEDS_WORK_SM : Load graph required since removed from file?
-        bool m_loadGraph;
-        bool m_loadClips;
-        bool m_loadIndices;
-        bool m_loadTexture;
-        bool m_saveToCache;
-        bool m_precomputeBoxes;
-
-        bool           m_useClipsToShow; 
-        bset<uint64_t> m_clipsToShow;
-        bool           m_shouldInvertClips;
-
-        virtual bool _ShouldLoadClips() const override;
-        virtual bool _ShouldLoadTexture() const override;
-        virtual bool _ShouldLoadIndices() const override;
-        virtual bool _ShouldLoadGraph() const override;
-        virtual bool _ShouldSaveToCache() const override;
-        virtual bool _ShouldPrecomputeBoxes() const override;
-        virtual bool _ShouldUseClipsToShow() const override;
-        virtual bool _ShouldInvertClips() const override;
-        virtual void _GetClipsToShow(bset<uint64_t>& clipsToShow) const override;         
-        
-        virtual void _SetLoadClips(bool loadClips) override;
-        virtual void _SetLoadTexture(bool loadTexture) override;
-        virtual void _SetLoadIndices(bool loadIndices) override;
-        virtual void _SetLoadGraph(bool loadGraph) override;
-        virtual void _SetSaveToCache(bool saveToCache) override;
-        virtual void _SetPrecomputeBoxes(bool precomputeBoxes) override;
-        virtual void _SetClipsToShow(bset<uint64_t>& clipsToShow, bool shouldInvertClips) override;
-
-    public:
-        ScalableMeshMeshFlags()
-            {
-            m_loadGraph = false;
-            m_loadClips = false;
-            m_loadTexture = false;
-            m_loadIndices = true;
-            m_saveToCache = false;
-            m_precomputeBoxes = false;
-            m_useClipsToShow = false;
-            m_shouldInvertClips = false;
-            }
-
-        virtual ~ScalableMeshMeshFlags() {}
-    };
-
-template<class POINT> class ScalableMeshNode : public virtual IScalableMeshNode
-
-    {                
-    protected:
-        HFCPtr<SMPointIndexNode<POINT, Extent3dType>> m_node;        
-
-        bool ComputeDiffSet(DifferenceSet& diffs, const bset<uint64_t>& clipsToShow, bool shouldInvertClips =false) const;
-
-        virtual BcDTMPtr   _GetBcDTM() const override;
-
-        virtual bool    _ArePoints3d() const override;
-
-        virtual bool    _ArePointsFullResolution() const override;
-
-        virtual IScalableMeshMeshPtr _GetMesh(IScalableMeshMeshFlagsPtr& flags) const override;
-        
-        virtual IScalableMeshMeshPtr _GetMeshUnderClip(IScalableMeshMeshFlagsPtr& flags, uint64_t clip) const override;
-
-        virtual IScalableMeshMeshPtr _GetMeshUnderClip2(IScalableMeshMeshFlagsPtr& flags, ClipVectorPtr clips, uint64_t coverageID, bool isClipBoundary) const override;
-
-        virtual IScalableMeshMeshPtr _GetMeshByParts(const bset<uint64_t>& clipsToShow) const override;
-
-        virtual void   _RefreshMergedClip(Transform tr) const override;
-
-        virtual bool   _AddClip(uint64_t id, bool isVisible) const override;
-
-        virtual bool   _ModifyClip(uint64_t id,  bool isVisible) const override;
-
-        virtual bool   _DeleteClip(uint64_t id, bool isVisible) const override;
-
-        virtual IScalableMeshTexturePtr _GetTexture() const override;
-
-        virtual IScalableMeshTexturePtr _GetTextureCompressed() const override;
-
-        virtual bool                    _IsTextured() const override;
-
-        virtual void                    _GetResolutions(float& geometricResolution, float& textureResolution) const override;
-                
-        virtual bvector<IScalableMeshNodePtr> _GetNeighborAt( char relativePosX, char relativePosY, char relativePosZ) const override;
-
-        virtual bvector<IScalableMeshNodePtr> _GetChildrenNodes() const override;
-
-        virtual IScalableMeshNodePtr _GetParentNode() const override;
-
-        virtual DRange3d _GetNodeExtent() const override;
-
-        virtual DRange3d _GetContentExtent() const override;
-
-        virtual int64_t _GetNodeId() const override;
-
-        virtual size_t _GetLevel() const override;
-
-        virtual size_t _GetPointCount() const override;                
-
-        virtual bool _IsHeaderLoaded() const override;        
-
-        virtual void _LoadHeader() const override;
-
-        virtual bool _HasClip(uint64_t clip) const override;
-
-        virtual bool _HasAnyClip() const override;
-
-        virtual bool _IsClippingUpToDate() const override;
-
-        virtual uint64_t _LastClippingStateUpdateTimestamp() const override;
-
-        virtual bool _IsDataUpToDate() const override;
-
-        virtual void _UpdateData() override;
-
-        virtual void _GetSkirtMeshes(bvector<PolyfaceHeaderPtr>& meshes, bset<uint64_t>& activeClips) const override;
-
-        virtual bool _RunQuery(ISMPointIndexQuery<DPoint3d, DRange3d>& query, bvector<IScalableMeshNodePtr>& nodes) const override;
-
-        virtual bool _RunQuery(ISMPointIndexQuery<DPoint3d, DRange3d>& query) const override;
-
-		virtual void _ClearCachedData() override;
-
-        SMNodeViewStatus _IsCorrectForView(IScalableMeshViewDependentMeshQueryParamsPtr& viewDependentQueryParams) const override;
-
-        virtual IScalableMeshNodeEditPtr _EditNode() override;
-
-        virtual void _MakeContours(bvector<bvector<DPoint3d>>& major, bvector<bvector<DPoint3d>>& minor, ContoursParameters params) override;
-
-#ifdef WIP_MESH_IMPORT
-        virtual bool _IntersectRay(DPoint3d& pt, const DRay3d& ray, Json::Value& retrievedMetadata) override;
-
-        virtual void _GetAllSubMeshes(bvector<IScalableMeshMeshPtr>& meshes, bvector<uint64_t>& texIDs) const override;
-
-        virtual IScalableMeshTexturePtr _GetTexture(uint64_t texID) const override;
-#endif
-
-        
-    public:   
-#ifdef VANCOUVER_API
-        static ScalableMeshNode<POINT>* CreateItem(HFCPtr<SMPointIndexNode<POINT, Extent3dType>>& nodePtr)
-            {
-            return new ScalableMeshNode<POINT>(nodePtr);
-            }
-#endif
-        BENTLEY_SM_EXPORT ScalableMeshNode(HFCPtr<SMPointIndexNode<POINT, Extent3dType>>& nodePtr);
-        BENTLEY_SM_EXPORT ScalableMeshNode() {};
-
-        BENTLEY_SM_EXPORT ~ScalableMeshNode() { m_node = nullptr; }
-
-        HFCPtr<SMPointIndexNode<POINT, Extent3dType>> GetNodePtr()
-            {
-            return m_node;
-            }
-    };
-
-
-template<class POINT> class ScalableMeshCachedMeshNode : public virtual IScalableMeshCachedDisplayNode, 
-                                                         public virtual ScalableMeshNode<POINT>
-    {    
-#if ANDROID
-    typedef ScalableMeshNode<POINT> __super;
-#endif
-    private: 
-            //NEEDS_WORK_TEXTURE
-            IScalableMeshMeshPtr    m_loadedMesh;
-            IScalableMeshTexturePtr m_loadedTexture;            
-            IScalableMeshTexturePtr m_loadedTextureCompressed;
-            bool                    m_loadTexture;
-
-    protected: 
-
-        virtual IScalableMeshMeshPtr _GetMesh(IScalableMeshMeshFlagsPtr& flags) const override;
-
-            virtual IScalableMeshMeshPtr _GetMeshByParts(const bset<uint64_t>& clipsToShow) const override;
-
-            virtual IScalableMeshTexturePtr _GetTexture() const override;
-
-            virtual IScalableMeshTexturePtr _GetTextureCompressed() const override;
-
-            virtual void      _SetIsInVideoMemory(bool isInVideoMemory) override {}
-
-            virtual bool      _GetContours(bvector<bvector<DPoint3d>>& contours) override
-            {
-                return false;
-            }
-
-            virtual IScalableMesh* _GetScalableMesh() override
-            {
-                return nullptr;
-            }
-
-    public:             
-
-            ScalableMeshCachedMeshNode(HFCPtr<SMPointIndexNode<POINT, Extent3dType>>& nodePtr, bool loadTexture)
-            : ScalableMeshNode<POINT>(nodePtr)
-                {           
-                auto meshNode = dynamic_pcast<SMMeshIndexNode<POINT, Extent3dType>, SMPointIndexNode<POINT, Extent3dType>>(this->m_node);
-
-                m_loadTexture = loadTexture;
-                }
-
-            ScalableMeshCachedMeshNode() {};
-
-            void LoadMesh(bool loadGraph, const bset<uint64_t>& clipsToShow);
-
-            virtual StatusInt _GetCachedMeshes(bvector<SmCachedDisplayMesh*>& cachedMesh, bvector<bpair<bool, uint64_t>>& textureIds) const override { return ERROR; }
-
-            virtual StatusInt _GetCachedTextures(bvector<SmCachedDisplayTexture*>& cachedTexture, bvector<uint64_t>& textureIds) const override { return ERROR; }
-
-            virtual StatusInt _GetDisplayClipVectors(bvector<ClipVectorPtr>& clipVectors) const override {return ERROR;}
-
-
-            static ScalableMeshCachedMeshNode* Create(HFCPtr<SMPointIndexNode<POINT, Extent3dType>>& nodePtr, bool loadTexture) 
-                {
-                return new ScalableMeshCachedMeshNode(nodePtr, loadTexture);
-                }
-    };
-
-
-template<class POINT> class ScalableMeshCachedDisplayNode : public virtual IScalableMeshCachedDisplayNode, 
-                                                            public virtual ScalableMeshNode<POINT>
-    {    
-
-    private: 
-#if ANDROID    
-    typedef ScalableMeshNode<POINT> __super;
-#endif
-            mutable RefCountedPtr<SMMemoryPoolGenericVectorItem<SmCachedDisplayMeshData>> m_cachedDisplayMeshData;
-            bvector< RefCountedPtr<SMMemoryPoolGenericBlobItem<SmCachedDisplayTextureData>>> m_cachedDisplayTextureData;
-            bvector<ClipVectorPtr>                                          m_clipVectors;            
-            const IScalableMesh* m_scalableMeshP;
-			bool m_invertClips;
-			bool m_loadTexture;
-
-
-    protected:         
-                                    
-            virtual StatusInt _GetCachedMeshes(bvector<SmCachedDisplayMesh*>& cachedMesh, bvector<bpair<bool,uint64_t>>& textureIds) const override 
-                {         
-                if (m_cachedDisplayMeshData.IsValid() && m_cachedDisplayMeshData->size() > 0)
-                    {
-                    for (size_t i = 0; i < m_cachedDisplayMeshData->size(); ++i)
-                        {
-                        cachedMesh.push_back((*m_cachedDisplayMeshData)[i].GetCachedDisplayMesh());
-                        uint64_t id = 0;
-                        bool ret = (*m_cachedDisplayMeshData)[i].GetTextureInfo(id);                        
-                        textureIds.push_back(make_bpair(ret, id));                        
-                        }
-                    return SUCCESS;
-                    }
-
-                return ERROR;                
-                }
-
-            virtual StatusInt _GetCachedTextures(bvector<SmCachedDisplayTexture*>& cachedTexture, bvector<uint64_t>& textureIds) const override
-                {
-                if (!m_cachedDisplayTextureData.empty())
-                    {
-                    for (size_t i = 0; i < m_cachedDisplayTextureData.size(); ++i)
-                        {
-                        if (m_cachedDisplayTextureData[i].IsValid())
-                            {
-                            cachedTexture.push_back(m_cachedDisplayTextureData[i]->GetData()->GetCachedDisplayTexture());
-                            textureIds.push_back(m_cachedDisplayTextureData[i]->GetData()->GetTextureID());
-                            }
-                        else
-                            {
-                            cachedTexture.push_back(nullptr);
-                            textureIds.push_back(0);
-                            }
-                        }
-                    return SUCCESS;                
-                    }
-
-                return ERROR;                                    
-                }            
-
-            virtual StatusInt _GetDisplayClipVectors(bvector<ClipVectorPtr>& clipVectors) const override 
-                {
-                clipVectors.insert(clipVectors.end(), m_clipVectors.begin(), m_clipVectors.end());                
-                return SUCCESS;                
-                }
-
-            virtual void      _SetIsInVideoMemory(bool isInVideoMemory);
-
-            virtual bool      _GetContours(bvector<bvector<DPoint3d>>& contours) override
-            {
-                return false;
-            }
-
-            virtual IScalableMesh* _GetScalableMesh() override
-            {
-                return (IScalableMesh*)m_scalableMeshP;
-            }
-          
-    public:             
-            
-            ScalableMeshCachedDisplayNode(HFCPtr<SMPointIndexNode<POINT, Extent3dType>>& nodePtr);
-
-            ScalableMeshCachedDisplayNode(HFCPtr<SMPointIndexNode<POINT, Extent3dType>>& nodePtr, Transform reprojectionTransform);
-
-            ScalableMeshCachedDisplayNode(HFCPtr<SMPointIndexNode<POINT, Extent3dType>>& nodePtr, const IScalableMesh* scalableMeshP);
-
-            ScalableMeshCachedDisplayNode(ScalableMeshCachedDisplayNode<POINT>& otherPtr);
-
-            virtual ~ScalableMeshCachedDisplayNode();
-
-            void AddClipVector(ClipVectorPtr& clipVector);
-                
-            void LoadMesh(bool loadGraph, const bset<uint64_t>& clipsToShow, IScalableMeshDisplayCacheManagerPtr& displayCacheManagerPtr, bool loadTexture, bool invertClips = false);
-
-            bool IsLoaded() const;
-            bool IsLoaded(IScalableMeshDisplayCacheManager* mgr, bool isTextureRequired) const;
-            bool IsLoadedInVRAM(IScalableMeshDisplayCacheManager* mgr, bool isTextureRequired) const;
-                
-            bool HasCorrectClipping(const bset<uint64_t>& clipsToShow) const;
-
-            void RemoveDisplayDataFromCache();
-
-			bool HasInvertedClips()
-			{
-				return m_invertClips;
-			}
-
-			bool ShouldLoadTexture()
-			{
-				return m_loadTexture;
-			}
-          
-
-            SmCachedDisplayTexture* GetCachedDisplayTextureForID(uint64_t textureID)
-                {
-                for (size_t i = 0; i < m_cachedDisplayTextureData.size(); ++i)
-                    {
-                    if (m_cachedDisplayTextureData[i]->GetData()->GetTextureID() == textureID)
-                        return m_cachedDisplayTextureData[i]->GetData()->GetCachedDisplayTexture();
-                    }
-                return nullptr;
-                }
-
-            bool GetOrLoadAllTextureData(IScalableMeshDisplayCacheManagerPtr& displayCacheManagerPtr);
- 
-                
-            static ScalableMeshCachedDisplayNode<POINT>* Create(HFCPtr<SMPointIndexNode<POINT, Extent3dType>> nodePtr)
-                {
-                return new ScalableMeshCachedDisplayNode<POINT>(nodePtr);
-                }
-
-            static ScalableMeshCachedDisplayNode<POINT>* Create(HFCPtr<SMPointIndexNode<POINT, Extent3dType>> nodePtr, Transform reprojectionTransform)
-                {
-                return new ScalableMeshCachedDisplayNode<POINT>(nodePtr, reprojectionTransform);
-                }
-
-            static ScalableMeshCachedDisplayNode<POINT>* Create(HFCPtr<SMPointIndexNode<POINT, Extent3dType>> nodePtr, const IScalableMesh* scalableMeshP)
-            {
-                return new ScalableMeshCachedDisplayNode<POINT>(nodePtr, scalableMeshP);
-            }
-
-            typedef RefCountedPtr<ScalableMeshCachedDisplayNode<POINT>> Ptr;
-    };
-
-    template<class POINT> class ScalableMeshContourCachedDisplayNode : public virtual ScalableMeshCachedDisplayNode<POINT>
-    {
-#if ANDROID
-    typedef ScalableMeshCachedDisplayNode<POINT> __super;
-#endif
-    private:
-        
-        bvector<bvector<DPoint3d>> m_contours;
-        ContoursParameters m_params;
-        std::atomic<bool> m_contoursReady;
-
-        ScalableMeshContourCachedDisplayNode(HFCPtr<SMPointIndexNode<POINT, Extent3dType>>& nodePtr);
-        ScalableMeshContourCachedDisplayNode(IScalableMeshCachedDisplayNode* nodePtr);
-
-    protected:
-        virtual bool      _GetContours(bvector<bvector<DPoint3d>>& contours) override;
-
-    public:
-
-        void ComputeContours(ContoursParameters params);
-
-        static ScalableMeshContourCachedDisplayNode<POINT>* Create(HFCPtr<SMPointIndexNode<POINT, Extent3dType>>& nodePtr)
-        {
-            return new ScalableMeshContourCachedDisplayNode<POINT>(nodePtr);
-        }
-
-        static ScalableMeshContourCachedDisplayNode<POINT>* Create(IScalableMeshCachedDisplayNode* nodePtr)
-        {
-            return new ScalableMeshContourCachedDisplayNode<POINT>(nodePtr);
-        }
-    };
-
-
-template<class POINT> class ScalableMeshNodeEdit : public IScalableMeshNodeEdit, public ScalableMeshNode<POINT>
-
-    {
-    protected:
-
-    protected:
-
-        virtual StatusInt _AddMesh(DPoint3d* vertices, size_t nVertices, int32_t* indices, size_t nIndices, bool computeGraph = false, bool arePoints3D = true) override;
-
-        // The binary buffer for each texture starts with three int numbers representing texture width, texture height and number of color channels
-        virtual StatusInt _AddTextures(bvector<Byte>& data) override;
-
-        virtual StatusInt _AddTexturedMesh(bvector<DPoint3d>& vertices, bvector<int32_t>& ptsIndices, bvector<DPoint2d>& uv, bvector<int32_t>& uvIndices, size_t nTexture, int64_t texID, bool computeGraph = false, bool arePoints3D = true) override;
-
-        virtual StatusInt _AddTexturedMesh(bvector<DPoint3d>& vertices, bvector<bvector<int32_t>>& ptsIndices, bvector<DPoint2d>& uv, bvector<bvector<int32_t>>& uvIndices, size_t nTexture, int64_t texID, bool computeGraph = false, bool arePoints3D = true) override;
-        
-        virtual StatusInt _SetNodeExtent(DRange3d& extent) override;
-
-        virtual StatusInt _SetContentExtent(DRange3d& extent) override;
-
-        virtual StatusInt _SetArePoints3d(bool arePoints3d) override;
-
-        virtual StatusInt _SetResolution(float geometricResolution, float textureResolution) override;
-
-        virtual bool _IsHeaderLoaded() const override;        
-
-        virtual void _LoadHeader() const override;
-
-        virtual bvector<IScalableMeshNodeEditPtr> _EditChildrenNodes() override;
-        virtual IScalableMeshNodeEditPtr _EditParentNode() override;
-
-        virtual void   _ReplaceIndices(const bvector<size_t>& posToChange, const bvector<DPoint3d>& newCoordinates) override;
-
-    public:
-        BENTLEY_SM_EXPORT ScalableMeshNodeEdit(HFCPtr<SMPointIndexNode<POINT, Extent3dType>>& nodePtr);
-        BENTLEY_SM_EXPORT ScalableMeshNodeEdit() {};
-
-        HFCPtr<SMPointIndexNode<POINT, Extent3dType>> GetNodePtr()
-            {
-            return this->m_node;
-            }
-
-    };
-
-
-template<class POINT> class ScalableMeshNodeWithReprojection : public ScalableMeshNode<POINT>
-
-    {
-    private:
-        GeoCoords::Reprojection  m_reprojectFunction;
-    protected:
-        virtual IScalableMeshMeshPtr _GetMesh(IScalableMeshMeshFlagsPtr& flags) const override;
-
-        virtual IScalableMeshMeshPtr _GetMeshByParts(const bset<uint64_t>& clipsToShow) const override;
-    public:
-        ScalableMeshNodeWithReprojection(IScalableMeshNodePtr nodeInfo, const GeoCoords::Reprojection& reproject);
-        ScalableMeshNodeWithReprojection(HFCPtr<SMPointIndexNode<POINT, Extent3dType>>& nodePtr, const GeoCoords::Reprojection& reproject);
-    };
-
-/*==================================================================*/
-/*        3D MESH RELATED CODE - END                                */
-/*==================================================================*/
-
-
-template <class POINT> int BuildQueryObject(
-        ISMPointIndexQuery<POINT, Extent3dType>*&                        pQueryObject,
-        const DPoint3d*                                                       pQueryExtentPts,
-        int                                                                   nbQueryExtentPts,
-        IScalableMeshViewDependentMeshQueryParamsPtr                          queryParam,
-        IScalableMesh*                                                        smP);
-
-//This class encapsulates various geometry elements to provide a unified interface for e.g. distance.
-class GeometryGuide
-{
-    enum Type
-    {
-        None = 0,
-        Plane,
-        Cylinder,
-        Qty
-    };
-
-    Type m_type;
-    DPlane3d m_planeDef;
-    DPoint3d m_cylinderCenter;
-    DVec3d m_cylinderDir;
-    double m_cylinderRadius;
-    Transform m_transformToCylinder;
-
-public:
-    GeometryGuide(const DPlane3d& plane);
-
-    GeometryGuide(DPoint3d center, DVec3d direction, double radius, double height);
-
-    double DistanceTo(const DPoint3d& pt) const;
-
-    void TransformWith(const Transform& tr);
-
-    DPoint3d Project(const DPoint3d& pt) const;
-
-    DVec3d NormalAt(const DPoint3d& pt) const;
-};
-
-//#include "ScalableMeshPointQuery.hpp"
-
-END_BENTLEY_SCALABLEMESH_NAMESPACE
+/*--------------------------------------------------------------------------------------+
+|
+|     $Source: STM/ScalableMeshQuery.h $
+|    $RCSfile: ScalableMeshQuery.h,v $
+|   $Revision: 1.20 $
+|       $Date: 2012/06/27 14:07:12 $
+|     $Author: Chantal.Poulin $
+|
+|  $Copyright: (c) 2019 Bentley Systems, Incorporated. All rights reserved. $
+|
++--------------------------------------------------------------------------------------*/
+
+/*----------------------------------------------------------------------+
+|                                                                        |
+|    ScalableMeshNewFileCreator.h                              (C) Copyright 2001.        |
+|                                                BCIVIL Corporation.        |
+|                                                All Rights Reserved.    |
+|                                                                       |
++----------------------------------------------------------------------*/
+
+#pragma once
+#pragma warning(disable:4250) //yes visual studio I am aware of virtual inheritance thank you
+#include <GeoCoord/BaseGeoCoord.h>
+#include <ScalableMesh/GeoCoords/GCS.h>
+#include <ScalableMesh/GeoCoords/Reprojection.h>
+
+
+#include <ImagePP/all/h/HCPGCoordModel.h>
+//#include <ImagePP/all/h/HRPPixelTypeV24R8G8B8.h>
+//#include <ImagePP/all/h/HRPPixelTypeV24B8G8R8.h>
+//#include <ImagePP/all/h/HRFBmpFile.h>
+
+#include <ScalableMesh/IScalableMesh.h>
+#include <ScalableMesh/IScalableMeshClipContainer.h>
+#include <ScalableMesh/IScalableMeshProgressiveQuery.h>
+
+#include "SMMeshIndex.h"
+#include "./ScalableMesh/ScalableMeshGraph.h"
+#include "Edits/DifferenceSet.h"
+#include "ScalableMeshContourExtractor.h"
+
+#ifdef SCALABLE_MESH_ATP
+#include <ScalableMesh/IScalableMeshATP.h>
+#endif
+//#include <hash_map>
+
+
+//Only way found to deactivate warning C4250 since the pragma warning(disable... doesn't work
+#pragma warning( push, 0 )
+
+
+BEGIN_BENTLEY_SCALABLEMESH_NAMESPACE
+
+struct ScalableMeshViewDependentQueryParams;
+class ScalableMeshViewDependentQuery;
+
+//typedef ISMStore::Extent3d64f Extent3dType;
+typedef DRange3d Extent3dType;
+typedef HGF3DExtent<double> YProtFeatureExtentType;
+
+struct ScalableMeshExtentQuery;
+typedef RefCountedPtr<ScalableMeshExtentQuery> ScalableMeshExtentQueryPtr;
+class GeometryGuide;
+
+/*==================================================================*/
+/*        QUERY PARAMETERS IMPLEMENTATION SECTION - START           */
+/*==================================================================*/
+struct ScalableMeshQueryParameters : public virtual IScalableMeshQueryParameters                              
+    {    
+    private: 
+               
+        BENTLEY_NAMESPACE_NAME::GeoCoordinates::BaseGCSCPtr m_sourceGCSPtr;
+        BENTLEY_NAMESPACE_NAME::GeoCoordinates::BaseGCSCPtr m_targetGCSPtr;
+                
+    protected:                  
+                
+        virtual BENTLEY_NAMESPACE_NAME::GeoCoordinates::BaseGCSCPtr _GetSourceGCS() override
+            {
+            return m_sourceGCSPtr;
+            }
+
+        virtual BENTLEY_NAMESPACE_NAME::GeoCoordinates::BaseGCSCPtr _GetTargetGCS() override
+            {
+            return m_targetGCSPtr;
+            }
+
+        virtual void _SetGCS(BENTLEY_NAMESPACE_NAME::GeoCoordinates::BaseGCSCPtr& sourceGCSPtr, 
+                             BENTLEY_NAMESPACE_NAME::GeoCoordinates::BaseGCSCPtr& targetGCSPtr) override
+            {
+            m_sourceGCSPtr = sourceGCSPtr;
+            m_targetGCSPtr = targetGCSPtr;
+            }
+                                   
+    public:
+
+        ScalableMeshQueryParameters()        
+            {                 
+            }    
+    };
+
+struct ScalableMeshFullResolutionQueryParams :  public virtual ScalableMeshQueryParameters,
+                                                public virtual IScalableMeshFullResolutionQueryParams
+                                        
+    {    
+    private : 
+        bool   m_returnAllPtsForLowestLevel;
+        size_t m_maximumNumberOfPoints;
+
+    protected :
+        
+        virtual size_t _GetMaximumNumberOfPoints() //override
+            {    
+            return m_maximumNumberOfPoints;
+            }
+
+        virtual void _SetMaximumNumberOfPoints(size_t maximumNumberOfPoints) //override
+            {    
+            m_maximumNumberOfPoints = maximumNumberOfPoints;
+            }
+        
+        virtual bool _GetReturnAllPtsForLowestLevel() //override
+            {
+            return m_returnAllPtsForLowestLevel;
+            }
+
+        virtual void _SetReturnAllPtsForLowestLevel(bool returnAllPts) //override
+            {
+            m_returnAllPtsForLowestLevel = returnAllPts;
+            }
+
+    public : 
+
+        ScalableMeshFullResolutionQueryParams()
+            {
+            m_returnAllPtsForLowestLevel = true;
+            m_maximumNumberOfPoints = UINT_MAX;
+            }
+
+        virtual ~ScalableMeshFullResolutionQueryParams() {}
+    };
+
+
+struct SrDTMViewDependentQueryParams : public virtual ISrDTMViewDependentQueryParams, 
+                                       public virtual ScalableMeshQueryParameters
+    {                
+    protected :
+
+        DPoint3d m_viewBox[8];                    
+
+        virtual const DPoint3d* _GetViewBox() const override
+            {
+            return m_viewBox;
+            }        
+
+        virtual void _SetViewBox(const DPoint3d viewBox[]) override
+            {
+            memcpy(m_viewBox, viewBox, sizeof(m_viewBox));
+            }        
+
+    public : 
+                            
+    
+        SrDTMViewDependentQueryParams()
+            {
+            }
+
+        virtual ~SrDTMViewDependentQueryParams()
+            {
+            }
+    };
+
+
+struct ScalableMeshViewDependentQueryParams : public virtual IScalableMeshViewDependentQueryParams, 
+                                       public virtual SrDTMViewDependentQueryParams         
+    {    
+    protected :
+
+        double   m_minScreenPixelsPerPoint;
+        double   m_rootToViewMatrix[4][4];
+                                
+        virtual double        _GetMinScreenPixelsPerPoint() const override
+            {
+            return m_minScreenPixelsPerPoint;
+            } 
+        
+        virtual const double* _GetRootToViewMatrix() const override
+            {
+            return (double*)m_rootToViewMatrix;
+            }        
+
+        virtual void          _SetMinScreenPixelsPerPoint(double minScreenPixelsPerPoint) override
+            {
+            m_minScreenPixelsPerPoint = minScreenPixelsPerPoint;
+            }
+
+        virtual void          _SetRootToViewMatrix(const double rootToViewMatrix[][4]) override
+            {
+            memcpy(m_rootToViewMatrix, rootToViewMatrix, sizeof(m_rootToViewMatrix));
+            }
+                      
+    public : 
+
+        ScalableMeshViewDependentQueryParams()
+            {
+            m_minScreenPixelsPerPoint = 100;                        
+            }
+
+        virtual ~ScalableMeshViewDependentQueryParams()
+            {
+            }
+    };
+
+
+
+template<class POINT> class ScalableMeshFixResolutionViewPointQuery;
+
+
+
+struct ScalableMeshFixResolutionIndexQueryParams : public virtual IScalableMeshFixResolutionIndexQueryParams, 
+                                            public virtual ScalableMeshQueryParameters
+    {
+    
+    protected :
+
+        int      m_resolutionIndex;
+        
+        virtual int  _GetResolutionIndex() const override
+            {
+            return m_resolutionIndex;
+            }
+
+        virtual void _SetResolutionIndex(int resolutionIndex) override
+            {
+            m_resolutionIndex = resolutionIndex;
+            }
+
+    public : 
+
+        ScalableMeshFixResolutionIndexQueryParams()
+            {
+            m_resolutionIndex = 0;            
+            }
+
+        virtual ~ScalableMeshFixResolutionIndexQueryParams()
+            {
+            }        
+    };
+
+struct ScalableMeshFixResolutionMaxPointsQueryParams : public virtual IScalableMeshFixResolutionMaxPointsQueryParams, 
+                                                public virtual ScalableMeshQueryParameters
+    {
+
+    template<class POINT>
+    friend class ScalableMeshFixResolutionViewPointQuery;
+
+    private : 
+    
+    protected :
+
+        int64_t m_maxNumberPoints;
+        
+        virtual int64_t _GetMaxNumberPoints() override 
+            {
+            return m_maxNumberPoints;
+            }
+
+        virtual void    _SetMaximumNumberPoints(int64_t maxNumberPoints) override
+            {
+            m_maxNumberPoints = maxNumberPoints;
+            }
+
+    public :
+
+        ScalableMeshFixResolutionMaxPointsQueryParams()
+            {
+            m_maxNumberPoints = 0;
+            }
+
+        virtual ~ScalableMeshFixResolutionMaxPointsQueryParams()
+            {
+            }
+    };
+#if 0
+struct ScalableMeshQueryAllLinearsQueryParams : public virtual IScalableMeshQueryAllLinearsQueryParams,
+                                         public virtual ScalableMeshFullResolutionLinearQueryParams
+    {    
+#ifdef SCALABLE_TERRAIN_MODEL_PRIVATE_SECTION
+    private : 
+
+        typedef HFCPtr<HVEDTMLinearFeature> Feature;
+        typedef list<Feature>::iterator FeatureIterator;
+        list<Feature> m_features;
+#endif 
+
+    protected :
+
+        virtual list<IScalableMeshFeaturePtr> _GetFeatures()
+            {
+            // convert to publishable list (does not depend on ImagePP objects)
+            list<IScalableMeshFeaturePtr> newList;
+            for (FeatureIterator it = m_features.begin(); it != m_features.end(); it++)
+                {
+                IScalableMeshFeaturePtr feature = IScalableMeshFeature::Create();
+                if ((*it)->GetFeatureType() != (int)DTMFeatureType::ContourLine)
+                    feature->SetType((*it)->GetFeatureType());
+                else
+                    feature->SetType ((int)DTMFeatureType::Breakline);
+                for (size_t idx = 0; idx < (*it)->GetSize(); idx++)
+                    {
+                    const HGF3DPoint& point = (*it)->GetPoint(idx);
+                    DPoint2d newPoint;
+                    newPoint.x = point.GetX();
+                    newPoint.y = point.GetY();
+                    feature->AppendPoint(newPoint);
+                    }
+                newList.push_back(feature);
+                }
+            return newList;
+            }
+#if 0
+        virtual void _SetFeatures (const list<HFCPtr<HVEDTMLinearFeature>>& features)
+            {
+            m_features = features;
+            }
+#endif
+               
+    public : 
+
+        ScalableMeshQueryAllLinearsQueryParams()
+            {
+            }
+               
+        virtual ~ScalableMeshQueryAllLinearsQueryParams()
+            {
+            }               
+    };
+#endif
+#pragma warning( pop)
+
+/*==================================================================*/
+/*        QUERY PARAMETERS IMPLEMENTATION SECTION - END             */
+/*==================================================================*/ 
+class ScalableMeshPointQuery : public IScalableMeshPointQuery
+    {
+                                        
+    protected :
+        IScalableMeshClipContainerPtr m_clips;
+
+
+        HFCPtr<HVEShape> m_clipShapePtr;        
+        
+        ScalableMeshPointQuery();
+        ~ScalableMeshPointQuery();
+        
+
+        HFCPtr<HVEShape>  CreateClipShape(DRange3d& spatialIndexRange) const;
+        HFCPtr<HVEShape>  CreateClipShape(HFCPtr<HVEShape> areaShape) const;
+               
+                
+        //Inherited from IScalableMeshPointQuery
+        virtual int _GetNbClip() const;
+/*
+        virtual int _GetClip(DPoint3d*& clipPointsP,
+                             int&       numberOfPoints, 
+                             bool&      isClipMask,
+                             int        clipInd) const;
+*/
+        virtual int _AddClip(DPoint3d* clipPointsP,
+                             int   numberOfPoints, 
+                             bool  isClipMask);    
+
+        virtual int _RemoveAllClip();    
+
+    public :
+
+        template<class EXTENT> static EXTENT GetExtentFromClipShape(const DPoint3d* pClipShapePts, 
+                                                                   int             nbClipShapePts, 
+                                                                   double          zMin, 
+                                                                   double          zMax) /*const*/;
+        //NEEDS_WORK_SM - TEMP in public END
+
+        static IScalableMeshPointQueryPtr GetReprojectionQueryInterface(IScalableMeshPtr        scmToQueryPtr,
+                                                                        ScalableMeshQueryType   queryType,                                                             
+                                                                        const GeoCoords::GCS&   sourceGCStr,
+                                                                        const GeoCoords::GCS&   targetGCStr,
+                                                                        const DRange3d&         extentInTargetGCS);
+
+        int _Query(bvector<DPoint3d>&               points, 
+                   const DPoint3d*                  pClipShapePts, 
+                   int                              nbClipShapePts, 
+                   const IScalableMeshQueryParametersPtr&  scmQueryParamsPtr) const ;
+
+};
+
+template <class POINT> class ScalableMeshFullResolutionPointQuery : public ScalableMeshPointQuery
+    {   
+    public:  // OPERATOR_NEW_KLUDGE  >>> BEIJING_WIP_STM add a static create method
+        void*   operator new(size_t size) { return bentleyAllocator_allocateRefCounted (size); }
+        void    operator delete(void* rawMemory, size_t size) { bentleyAllocator_deleteRefCounted (rawMemory, size); }
+        void*   operator new [](size_t size) { return bentleyAllocator_allocateArrayRefCounted (size); }
+        void    operator delete [] (void* rawMemory, size_t size) { bentleyAllocator_deleteArrayRefCounted (rawMemory, size); }
+
+    private : 
+                
+        HFCPtr<SMPointIndex<POINT, Extent3dType>> m_scmIndexPtr;
+        int                                             m_resolutionIndex;
+
+    protected :
+
+        // Inherited from IScalableMeshPointQuery
+        virtual int _Query(bvector<DPoint3d>&               points,
+                           const DPoint3d*                  pQueryShapePts, 
+                           int                              nbQueryShapePts, 
+                           const IScalableMeshQueryParametersPtr&  scmQueryParamsPtr) const;
+                           
+    public :
+        
+        ScalableMeshFullResolutionPointQuery(const HFCPtr<SMPointIndex<POINT, Extent3dType>>& pointIndexPtr, 
+                                      int                                              resolutionIndex);
+        
+        virtual ~ScalableMeshFullResolutionPointQuery();     
+    }; 
+
+template <class POINT> class ScalableMeshViewDependentPointQuery : public ScalableMeshPointQuery
+    {   
+    public:  // OPERATOR_NEW_KLUDGE  >>> BEIJING_WIP_STM add a static create method
+        void*   operator new(size_t size) { return bentleyAllocator_allocateRefCounted (size); }
+        void    operator delete(void* rawMemory, size_t size) { bentleyAllocator_deleteRefCounted (rawMemory, size); }
+        void*   operator new [](size_t size) { return bentleyAllocator_allocateArrayRefCounted (size); }
+        void    operator delete [] (void* rawMemory, size_t size) { bentleyAllocator_deleteArrayRefCounted (rawMemory, size); }
+
+    private : 
+                
+        HFCPtr<SMPointIndex<POINT, Extent3dType>> m_scmIndexPtr;
+        int                                             m_resolutionIndex;
+
+    protected :
+
+        // Inherited from IScalableMeshPointQuery
+        virtual int _Query(bvector<DPoint3d>&               points,
+                           const DPoint3d*                  pQueryShapePts, 
+                           int                              nbQueryShapePts, 
+                           const IScalableMeshQueryParametersPtr&  scmQueryParamsPtr) const;
+                           
+    public :
+
+        ScalableMeshViewDependentPointQuery(const HFCPtr<SMPointIndex<POINT, Extent3dType>>& pointIndexPtr);
+        
+        virtual ~ScalableMeshViewDependentPointQuery();       
+
+        void SetResolutionIndex(int resolutionIndex);
+    };
+
+
+template <class POINT> class ScalableMeshFixResolutionViewPointQuery : public ScalableMeshPointQuery 
+    {  
+    public:  // OPERATOR_NEW_KLUDGE  >>> BEIJING_WIP_STM add a static create method
+        void*   operator new(size_t size) { return bentleyAllocator_allocateRefCounted (size); }
+        void    operator delete(void* rawMemory, size_t size) { bentleyAllocator_deleteRefCounted (rawMemory, size); }
+        void*   operator new [](size_t size) { return bentleyAllocator_allocateArrayRefCounted (size); }
+        void    operator delete [] (void* rawMemory, size_t size) { bentleyAllocator_deleteArrayRefCounted (rawMemory, size); }
+
+    private : 
+        
+        HFCPtr<SMPointIndex<POINT, Extent3dType>> m_scmIndexPtr;
+        GeoCoords::GCS                                  m_pointIndexGCS;
+
+    protected :
+
+        // Inherited from IScalableMeshPointQuery
+        virtual int _Query(bvector<DPoint3d>&               points,
+                           const DPoint3d*                  pQueryShapePts, 
+                           int                              nbQueryShapePts, 
+                           const IScalableMeshQueryParametersPtr&  scmQueryParamsPtr) const;
+                           
+    public :
+
+        ScalableMeshFixResolutionViewPointQuery(const HFCPtr<SMPointIndex<POINT, Extent3dType>>& pointIndexPtr, 
+                                         const GeoCoords::GCS&                                  pointIndexGCS);
+        
+        virtual ~ScalableMeshFixResolutionViewPointQuery();       
+    };
+
+
+class ScalableMeshReprojectionQuery : public ScalableMeshPointQuery 
+    {
+    public:  // OPERATOR_NEW_KLUDGE  >>> BEIJING_WIP_STM add a static create method
+        void*   operator new(size_t size) { return bentleyAllocator_allocateRefCounted (size); }
+        void    operator delete(void* rawMemory, size_t size) { bentleyAllocator_deleteRefCounted (rawMemory, size); }
+        void*   operator new [](size_t size) { return bentleyAllocator_allocateArrayRefCounted (size); }
+        void    operator delete [] (void* rawMemory, size_t size) { bentleyAllocator_deleteArrayRefCounted (rawMemory, size); }
+
+    private : 
+        
+        IScalableMeshPointQueryPtr         m_originalQueryPtr;
+
+        GeoCoords::GCS          m_sourceGCS;
+        GeoCoords::GCS          m_targetGCS;
+        GeoCoords::Reprojection m_sourceToTargetReproj;
+        GeoCoords::Reprojection m_targetToSourceReproj;
+        DRange3d                m_extentInTargetGCS;
+                   
+    protected :
+
+        // Inherited from IScalableMeshPointQuery
+        /*NEEDS_WORK_SM : need mesh reprojection interface.
+        virtual int _Query(bvector<DPoint3d>&               points,
+                           const DPoint3d*                  pQueryShapePts, 
+                           int                              nbQueryShapePts, 
+                           const IScalableMeshQueryParametersPtr&  scmQueryParamsPtr) const;
+                           */
+
+        virtual int _AddClip(DPoint3d* clipPointsP,
+                             int   numberOfPoints, 
+                             bool  isClipMask);    
+
+                           
+    public :
+        
+        ScalableMeshReprojectionQuery(IScalableMeshPointQueryPtr         originalQueryPtr, 
+                               const GeoCoords::GCS&      sourceGCS, 
+                               const GeoCoords::GCS&      targetGCS,
+                               const DRange3d&        extentInTargetGCS);
+
+        
+        virtual ~ScalableMeshReprojectionQuery(); 
+    };
+
+/*==================================================================*/
+/*        3D MESH RELATED CODE - START                              */
+/*==================================================================*/
+class ScalableMeshMesh;
+
+typedef RefCountedPtr<ScalableMeshMesh> ScalableMeshMeshPtr;
+
+class ScalableMeshMesh : public IScalableMeshMesh
+    {
+    friend IScalableMeshMesh; 
+
+    private : 
+        DVec3d m_viewNormal;
+        size_t    m_normalCount;
+        DVec3d*   m_pNormal;
+        int32_t*    m_pNormalIndex;
+        mutable DVec3d*   m_pNormalAuto;
+        DPoint2d*     m_pUv;
+        int32_t*    m_pUvIndex;
+        size_t      m_uvCount;
+
+        bvector<DRange3d> m_boxes;
+
+        mutable PolyfaceQueryCarrier* m_polyfaceQueryCarrier; 
+
+    protected : 
+        DPoint3d* m_points;
+        size_t    m_nbPoints;
+		Transform m_transform;
+        mutable size_t    m_nbFaceIndexes;
+        int32_t*    m_faceIndexes;
+
+        virtual const BENTLEY_NAMESPACE_NAME::PolyfaceQuery* _GetPolyfaceQuery() const override;
+
+        virtual size_t _GetNbPoints() const override;
+
+        virtual size_t _GetNbFaces() const override;
+
+        virtual DPoint3d* _EditPoints() override;
+
+        virtual DTMStatusInt _GetAsBcDTM(BcDTMPtr& bcdtm)override;
+
+        virtual DTMStatusInt _GetAsBcDTM(BcDTMPtr& bcdtm, bool pointsOnly)override;
+
+        virtual DTMStatusInt _GetBoundary(bvector<DPoint3d>& boundary) override;
+
+		virtual void _SetTransform(Transform myTransform);
+
+		virtual void _RemoveSlivers(double edgeLengthRatio) override;
+
+        virtual bool _FindTriangleForProjectedPoint(int* outTriangle, DPoint3d& point, bool use2d = false) const override;
+        virtual bool _FindTriangleForProjectedPoint(MTGNodeId& outTriangle, DPoint3d& point, bool use2d = false) const override;
+
+        virtual int _ProjectPolyLineOnMesh(DPoint3d& endPt, bvector<bvector<DPoint3d>>& projectedPoints, const DPoint3d* points, int nPts, int* segment, const MTGNodeId triangleEdge, DPoint3d startPt) const override;
+
+        virtual int _ProjectPolyLineOnMesh(DPoint3d& endPt, bvector<bvector<DPoint3d>>& projectedPoints, const DPoint3d* points, int nPts, int* segment, const int* triangle, DPoint3d startPt, MTGNodeId& lastEdge) const override;
+       
+        virtual bool _FindTriangleAlongRay(int* outTriangle, DRay3d& ray, MTGNodeId edge = -1) const override;
+        virtual bool _FindTriangleAlongRay(MTGNodeId& outTriangle, DRay3d& ray) const override;
+
+        virtual bool _CutWithPlane(bvector<DSegment3d>& segmentList, DPlane3d& cuttingPlane) const override;
+
+        virtual bool _IntersectRay(DPoint3d& pt, const DRay3d& ray) const override;
+        virtual bool _IntersectRay(bvector<DTMRayIntersection>& pts, const DRay3d& ray) const override;
+
+        virtual void _WriteToFile(WString& filePath) override;
+
+        ScalableMeshMesh(size_t nbPoints, DPoint3d* points, size_t nbFaceIndexes, const int32_t* faceIndexes, size_t normalCount, DVec3d* pNormal, int32_t* pNormalIndex, size_t uvCount, DVec2d* pUv, int32_t* pUvIndex);
+
+        ScalableMeshMesh(DVec3d viewNormal);
+
+        void CalcNormals () const;
+        virtual ~ScalableMeshMesh();
+
+    public :        
+
+        //NEEDS_WORK_SM - Put in CPP.
+              size_t    GetNbPoints() const {return m_nbPoints;}
+        const DPoint3d* GetPoints() const {return m_points;}
+
+              size_t GetNbFaceIndexes() const {return m_nbFaceIndexes;}
+        const int32_t* GetFaceIndexes() const {return m_faceIndexes;}
+
+        BENTLEY_SM_EXPORT int AppendMesh(size_t nbPoints, DPoint3d* points, size_t nbFaceIndexes, const int32_t* faceIndexes, size_t normalCount, DVec3d* pNormal, int32_t* pNormalIndex, size_t uvCount, const DPoint2d* pUv, const int32_t* pUvIndex);
+
+        void ApplyDifferenceSet(const DifferenceSet& d);
+
+        void ApplyClipMesh(const DifferenceSet& d);
+
+        void RecalculateUVs(DRange3d& nodeRange);
+
+		void RemoveDuplicates();
+
+        void StoreTriangleBoxes();
+
+        static ScalableMeshMeshPtr Create (DVec3d viewNormal);
+        static ScalableMeshMeshPtr Create ();
+    };
+
+class ScalableMeshTexture;
+typedef RefCountedPtr<ScalableMeshTexture> ScalableMeshTexturePtr;
+
+
+class ScalableMeshTexture : public IScalableMeshTexture
+{
+    friend IScalableMeshTexture;    
+
+private:
+    
+    const Byte*                               m_textureData;
+    size_t                                    m_dataSize;    
+    Point2d                                   m_dimension;    
+    int                                       m_nbChannels;
+    RefCountedPtr<SMMemoryPoolBlobItem<Byte>> m_texturePtr;
+
+protected:
+    virtual size_t      _GetSize() const override;
+    virtual Point2d     _GetDimension() const override;
+    virtual const Byte* _GetData() const override;   
+
+    ScalableMeshTexture(RefCountedPtr<SMMemoryPoolBlobItem<Byte>>& pTextureData);
+    virtual ~ScalableMeshTexture();
+
+public:    
+
+    static ScalableMeshTexturePtr Create(RefCountedPtr<SMMemoryPoolBlobItem<Byte>>& pTextureData);
+};
+
+
+
+class ScalableMeshMeshWithGraph;
+
+typedef RefCountedPtr<ScalableMeshMeshWithGraph> ScalableMeshMeshWithGraphPtr;
+
+class ScalableMeshMeshWithGraph : public ScalableMeshMesh
+    {
+
+    private:
+        MTGGraph* m_graphData;
+        bool m_is3d; //helps with traversal/holes assumptions
+
+    protected:
+        virtual DTMStatusInt _GetBoundary(bvector<DPoint3d>& boundary) override;
+        virtual int _ProjectPolyLineOnMesh(DPoint3d& endPt, bvector<bvector<DPoint3d>>& projectedPoints, const DPoint3d* points, int nPts, int* segment, const MTGNodeId triangleEdge, DPoint3d startPt) const override;
+        virtual int _ProjectPolyLineOnMesh(DPoint3d& endPt, bvector<bvector<DPoint3d>>& projectedPoints, const DPoint3d* points, int nPts, int* segment, const int* triangle, DPoint3d startPt, MTGNodeId& lastEdge) const override;
+        virtual bool _FindTriangleAlongRay(int* outTriangle, DRay3d& ray, MTGNodeId edge = -1) const override;
+        virtual bool _FindTriangleAlongRay(MTGNodeId& outTriangle, DRay3d& ray) const override;
+        virtual bool _FindTriangleForProjectedPoint(MTGNodeId& outTriangle, DPoint3d& point, bool use2d = false) const override;
+        ScalableMeshMeshWithGraph(size_t nbPoints, DPoint3d* points, size_t nbFaceIndexes, int32_t* faceIndexes, size_t normalCount, DVec3d* pNormal, int32_t* pNormalIndex, MTGGraph* pGraph, bool is3d, size_t uvCount, DVec2d* pUv, int32_t* pUvIndex);
+        ScalableMeshMeshWithGraph(MTGGraph* pGraph, bool is3d);
+
+        virtual ~ScalableMeshMeshWithGraph();
+
+        void FindTrianglesAroundLabel(bvector<bvector<DPoint3d>>& triangles, int labelValue);
+
+    public:
+
+        void SmoothToGeometry(const GeometryGuide& source, bvector<size_t>& affectedIndices, bvector<DPoint3d>& affectedIndicesCoords, double smoothness);
+
+        static ScalableMeshMeshWithGraphPtr Create(size_t nbPoints, DPoint3d* points, size_t nbFaceIndexes, int32_t* faceIndexes, size_t normalCount, DVec3d* pNormal, int32_t* pNormalIndex, MTGGraph* pGraph, bool is3d, size_t uvCount, DVec2d* pUv, int32_t* pUvIndex);
+        static ScalableMeshMeshWithGraphPtr Create(MTGGraph* pGraph, bool is3d);
+    };
+
+
+/*struct ScalableMeshTexture : RefCountedBase
+{
+    bvector<byte>   m_data;
+    bvector<byte>   m_compressedData;
+    Point2d         m_size;
+    MaterialPtr     m_material;
+
+    ScalableMeshTexture(byte const* pData, size_t dataSize);
+    ~ScalableMeshTexture();
+
+    void Initialize(size_t nodeID, size_t elementID, ViewContextR viewContext);
+    void Activate(ViewContextR viewContext);
+    size_t GetMemorySize() const;
+    bool IsInitialized() const;
+
+    static ScalableMeshTexturePtr Create(byte const* pData, size_t dataSize);
+};*/
+
+struct ScalableMeshViewDependentMeshQueryParams : public IScalableMeshViewDependentMeshQueryParams 
+    {    
+    protected :
+
+        BENTLEY_NAMESPACE_NAME::GeoCoordinates::BaseGCSCPtr m_sourceGCSPtr;
+        BENTLEY_NAMESPACE_NAME::GeoCoordinates::BaseGCSCPtr m_targetGCSPtr;
+
+        bool     m_isProgressiveDisplay;
+        double   m_minScreenPixelsPerPoint;
+        double   m_maxPixelError;
+        double   m_rootToViewMatrix[4][4];
+        bool m_loadContours;
+        double m_majorContourInterval;
+        double m_minorContourInterval;
+        
+
+        //NEEDS_WORK_SM : Only one of those is likely required
+        DPoint3d m_viewBox[8];                 
+        ClipVectorPtr m_viewClipVector;
+
+        StopQueryCallbackFP m_stopQueryCallbackFP;
+
+        virtual size_t _GetLevel() override { return 0; }
+        virtual void _SetLevel(size_t depth) override {};
+        virtual void _SetUseAllResolutions(bool useAllResolutions) override {};
+        virtual bool _GetUseAllResolutions() override { return false; };
+
+        virtual bool _GetReturnNodesWithNoMesh()  override
+        {
+            return false;
+        }
+
+        virtual void _SetReturnNodesWithNoMesh(bool returnEmptyNodes) override
+        {
+        }
+
+        
+        virtual const DPoint3d* _GetViewBox() const override
+            {
+            return m_viewBox;
+            }        
+
+        virtual void _SetViewBox(const DPoint3d viewBox[]) override
+            {
+            memcpy(m_viewBox, viewBox, sizeof(m_viewBox));
+            }      
+
+        virtual double        _GetMinScreenPixelsPerPoint() const override
+            {
+            return m_minScreenPixelsPerPoint;
+            } 
+
+        virtual double        _GetMaxPixelError() const override
+        {
+            return m_maxPixelError;
+        }
+
+        virtual double _GetTargetPixelTolerance() override
+        {
+            assert(false && "Not supported by this query");
+            return 0.0;
+        }
+
+        virtual void _SetTargetPixelTolerance(double pixelTol) override
+        {
+            assert(false && "Not supported by this query");
+        }
+
+        virtual StopQueryCallbackFP _GetStopQueryCallback() const
+            {
+            return m_stopQueryCallbackFP;
+            }
+      
+        virtual const double* _GetRootToViewMatrix() const override
+            {
+            return (double*)m_rootToViewMatrix;
+            }
+
+        virtual const ClipVectorPtr _GetViewClipVector() const override
+            {
+            return m_viewClipVector;
+            }
+
+        virtual bool _IsProgressiveDisplay() const override
+            {
+            return m_isProgressiveDisplay;
+            }
+
+        virtual bool            _ShouldLoadContours() const override
+            {
+            return m_loadContours;
+            }
+
+        virtual void          _SetMinScreenPixelsPerPoint(double minScreenPixelsPerPoint) override
+            {
+            m_minScreenPixelsPerPoint = minScreenPixelsPerPoint;
+            }
+
+        virtual void          _SetMaxPixelError(double errorInPixels) override
+            {
+            m_maxPixelError = errorInPixels;
+            }
+
+        virtual void          _SetProgressiveDisplay(bool isProgressiveDisplay) override
+            {
+            m_isProgressiveDisplay = isProgressiveDisplay;
+            }
+
+        virtual void          _SetRootToViewMatrix(const double rootToViewMatrix[][4]) override
+            {
+            memcpy(m_rootToViewMatrix, rootToViewMatrix, sizeof(m_rootToViewMatrix));
+            }
+
+        virtual StatusInt     _SetStopQueryCallback(StopQueryCallbackFP stopQueryCallbackFP) override
+            {
+            m_stopQueryCallbackFP = stopQueryCallbackFP;
+            return SUCCESS;
+            }                 
+
+        virtual void          _SetViewClipVector(ClipVectorPtr& viewClipVector) override
+            {
+            m_viewClipVector = viewClipVector;           
+            }        
+     
+        virtual BENTLEY_NAMESPACE_NAME::GeoCoordinates::BaseGCSCPtr _GetSourceGCS() override
+            {
+            return m_sourceGCSPtr;
+            }
+
+        virtual BENTLEY_NAMESPACE_NAME::GeoCoordinates::BaseGCSCPtr _GetTargetGCS() override
+            {
+            return m_targetGCSPtr;
+            }
+
+        virtual void _SetGCS(BENTLEY_NAMESPACE_NAME::GeoCoordinates::BaseGCSCPtr& sourceGCSPtr,
+                             BENTLEY_NAMESPACE_NAME::GeoCoordinates::BaseGCSCPtr& targetGCSPtr) override
+            {
+            m_sourceGCSPtr = sourceGCSPtr;
+            m_targetGCSPtr = targetGCSPtr;
+            }   
+
+
+        virtual void            _SetLoadContours(bool loadContours) override
+            {
+            m_loadContours = loadContours;
+            }
+
+        virtual double          _GetMajorContourInterval() const override
+        {
+            return m_majorContourInterval;
+        }
+
+        virtual double          _GetMinorContourInterval() const override
+        {
+            return m_minorContourInterval;
+        }
+
+        virtual void            _SetContourInterval(double major, double minor) override
+        {
+            m_minorContourInterval = minor;
+            m_majorContourInterval = major;
+        }
+        
+    public : 
+
+        ScalableMeshViewDependentMeshQueryParams()
+            {            
+            m_minScreenPixelsPerPoint = 100;  
+            m_maxPixelError = 1.0;
+            m_isProgressiveDisplay = false;
+            m_stopQueryCallbackFP = 0;
+            m_loadContours = false;
+            }
+
+        virtual ~ScalableMeshViewDependentMeshQueryParams()
+            {
+            }
+    };
+
+struct ScalableMeshMeshQueryParams : public IScalableMeshMeshQueryParams
+    {
+    protected:
+        BENTLEY_NAMESPACE_NAME::GeoCoordinates::BaseGCSCPtr m_sourceGCSPtr;
+        BENTLEY_NAMESPACE_NAME::GeoCoordinates::BaseGCSCPtr m_targetGCSPtr;
+        size_t m_depth;
+        bool m_useAllResolutions;
+
+        double m_pixelTolerance;
+        bool m_returnNodesWithNoMesh;
+
+        virtual BENTLEY_NAMESPACE_NAME::GeoCoordinates::BaseGCSCPtr _GetSourceGCS() override
+            {
+            return m_sourceGCSPtr;
+            }
+
+        virtual BENTLEY_NAMESPACE_NAME::GeoCoordinates::BaseGCSCPtr _GetTargetGCS() override
+            {
+            return m_targetGCSPtr;
+            }
+
+        virtual size_t _GetLevel() override
+            {
+            return m_depth;
+            }
+
+        virtual bool _GetUseAllResolutions() override
+            {
+            return m_useAllResolutions;
+            }
+
+        virtual double _GetTargetPixelTolerance() override
+        {
+            return m_pixelTolerance;
+        }
+
+        virtual void _SetTargetPixelTolerance(double pixelTol) override
+            {
+            m_pixelTolerance = pixelTol;
+            }
+
+        virtual void _SetLevel(size_t depth) override
+            {
+            m_depth = depth;
+            }
+
+        virtual void _SetUseAllResolutions(bool useAllResolutions) override
+            {
+            m_useAllResolutions = useAllResolutions;
+            }
+        virtual bool _GetReturnNodesWithNoMesh()  override
+        {
+            return m_returnNodesWithNoMesh;
+        }
+
+        virtual void _SetReturnNodesWithNoMesh(bool returnEmptyNodes) override
+        {
+            m_returnNodesWithNoMesh = returnEmptyNodes;
+         }
+
+        virtual void _SetGCS(BENTLEY_NAMESPACE_NAME::GeoCoordinates::BaseGCSCPtr& sourceGCSPtr,
+                             BENTLEY_NAMESPACE_NAME::GeoCoordinates::BaseGCSCPtr& targetGCSPtr) override
+            {
+            m_sourceGCSPtr = sourceGCSPtr;
+            m_targetGCSPtr = targetGCSPtr;
+            }
+    public:
+
+        ScalableMeshMeshQueryParams()
+            {
+            m_depth = (size_t)-1;
+            m_useAllResolutions = false;
+            m_pixelTolerance = 0.0;
+            }
+
+        virtual ~ScalableMeshMeshQueryParams()
+            {}
+    };
+
+//int draw(DTMFeatureType dtmFeatureType,int numTriangles, int numMeshPts,DPoint3d *meshPtsP,DPoint3d *meshVectorsP,int numMeshFaces, long *meshFacesP,void *userP);
+
+template <class POINT> class ScalableMeshFullResolutionMeshQuery : public IScalableMeshMeshQuery
+    {   
+    public:  
+        void*   operator new(size_t size) { return bentleyAllocator_allocateRefCounted (size); }
+        void    operator delete(void* rawMemory, size_t size) { bentleyAllocator_deleteRefCounted (rawMemory, size); }
+        void*   operator new [](size_t size) { return bentleyAllocator_allocateArrayRefCounted (size); }
+        void    operator delete [] (void* rawMemory, size_t size) { bentleyAllocator_deleteArrayRefCounted (rawMemory, size); }
+
+    private : 
+                
+        HFCPtr<SMPointIndex<POINT, Extent3dType>> m_scmIndexPtr;
+        
+    protected :
+
+        // Inherited from IScalableMeshMeshQuery
+        virtual int _Query(IScalableMeshMeshPtr&                                meshPtr,
+                           const DPoint3d*                               pQueryExtentPts, 
+                           int                                           nbQueryExtentPts, 
+                           const IScalableMeshMeshQueryParamsPtr&  scmQueryParamsPtr) const override;
+
+        virtual int _Query(bvector<IScalableMeshNodePtr>&                       meshNodes,
+                           const DPoint3d*                               pQueryExtentPts,
+                           int                                           nbQueryExtentPts,
+                           const IScalableMeshMeshQueryParamsPtr&  scmQueryParamsPtr) const override;
+
+        virtual int _Query(bvector<IScalableMeshNodePtr>&                       meshNodes,
+                           ClipVectorCP                                       queryExtent3d,
+                           const IScalableMeshMeshQueryParamsPtr&  scmQueryParamsPtr) const override;
+                           
+    public :
+
+        ScalableMeshFullResolutionMeshQuery(const HFCPtr<SMPointIndex<POINT, Extent3dType>>& pointIndexPtr);
+        
+        virtual ~ScalableMeshFullResolutionMeshQuery();
+    };
+
+
+template <class POINT> class ScalableMeshViewDependentMeshQuery : public IScalableMeshMeshQuery
+    {
+    public:
+        void*   operator new(size_t size){ return bentleyAllocator_allocateRefCounted(size); }
+        void    operator delete(void* rawMemory, size_t size) { bentleyAllocator_deleteRefCounted(rawMemory, size); }
+        void*   operator new [] (size_t size) { return bentleyAllocator_allocateArrayRefCounted(size); }
+        void    operator delete [] (void* rawMemory, size_t size) { bentleyAllocator_deleteArrayRefCounted(rawMemory, size); }
+
+
+    protected:
+
+        HFCPtr<SMPointIndex<POINT, Extent3dType>> m_scmIndexPtr;
+
+
+        // Inherited from IScalableMeshMeshQuery
+        virtual int _Query(IScalableMeshMeshPtr&                                meshPtr,
+                           const DPoint3d*                               pQueryExtentPts,
+                           int                                           nbQueryExtentPts,
+                           const IScalableMeshMeshQueryParamsPtr&  scmQueryParamsPtr) const override;
+
+        virtual int _Query(bvector<IScalableMeshNodePtr>&                       meshNodes,
+                           const DPoint3d*                               pQueryExtentPts,
+                           int                                           nbQueryExtentPts,
+                           const IScalableMeshMeshQueryParamsPtr&  scmQueryParamsPtr) const override;
+
+        virtual int _Query(bvector<IScalableMeshNodePtr>&                       meshNodes,
+                           ClipVectorCP                                       queryExtent3d,
+                           const IScalableMeshMeshQueryParamsPtr&  scmQueryParamsPtr) const override;
+
+    public:
+
+        ScalableMeshViewDependentMeshQuery(const HFCPtr<SMPointIndex<POINT, Extent3dType>>& pointIndexPtr);
+
+        virtual ~ScalableMeshViewDependentMeshQuery();
+    };
+
+template <class POINT> class ScalableMeshContextMeshQuery : public ScalableMeshViewDependentMeshQuery<POINT>
+    {
+    public:
+        void*   operator new(size_t size){ return bentleyAllocator_allocateRefCounted(size); }
+        void    operator delete(void* rawMemory, size_t size) { bentleyAllocator_deleteRefCounted(rawMemory, size); }
+        void*   operator new [] (size_t size) { return bentleyAllocator_allocateArrayRefCounted(size); }
+        void    operator delete [] (void* rawMemory, size_t size) { bentleyAllocator_deleteArrayRefCounted(rawMemory, size); }
+
+    
+
+    protected:
+
+        // Inherited from IScalableMeshMeshQuery
+        virtual int _Query(IScalableMeshMeshPtr&                                meshPtr,
+                           const DPoint3d*                               pQueryExtentPts,
+                           int                                           nbQueryExtentPts,
+                           const IScalableMeshMeshQueryParamsPtr&  scmQueryParamsPtr) const override;
+
+        virtual int _Query(bvector<IScalableMeshNodePtr>&                       meshNodes,
+                           const DPoint3d*                               pQueryExtentPts,
+                           int                                           nbQueryExtentPts,
+                           const IScalableMeshMeshQueryParamsPtr&  scmQueryParamsPtr) const override;
+
+        virtual int _Query(bvector<IScalableMeshNodePtr>&                       meshNodes,
+                           ClipVectorCP                                       queryExtent3d,
+                           const IScalableMeshMeshQueryParamsPtr&  scmQueryParamsPtr) const override;
+
+    public:
+
+        ScalableMeshContextMeshQuery(const HFCPtr<SMPointIndex<POINT, Extent3dType>>& pointIndexPtr);
+
+        virtual ~ScalableMeshContextMeshQuery();
+    };
+
+
+template <class POINT> class ScalableMeshReprojectionMeshQuery : public IScalableMeshMeshQuery
+    {
+    public: 
+        void*   operator new(size_t size){ return bentleyAllocator_allocateRefCounted(size); }
+        void    operator delete(void* rawMemory, size_t size) { bentleyAllocator_deleteRefCounted(rawMemory, size); }
+        void*   operator new [] (size_t size) { return bentleyAllocator_allocateArrayRefCounted(size); }
+        void    operator delete [] (void* rawMemory, size_t size) { bentleyAllocator_deleteArrayRefCounted(rawMemory, size); }
+
+    private:
+
+        IScalableMeshMeshQueryPtr         m_originalQueryPtr;
+        HFCPtr<SMMeshIndex<POINT, Extent3dType>> m_scmIndexPtr;
+
+        GeoCoords::GCS          m_sourceGCS;
+        GeoCoords::GCS          m_targetGCS;
+        GeoCoords::Reprojection m_sourceToTargetReproj;
+        GeoCoords::Reprojection m_targetToSourceReproj;
+        DRange3d                m_extentInTargetGCS;
+
+    protected:
+
+        // Inherited from IScalableMeshMeshQuery
+        virtual int _Query(IScalableMeshMeshPtr&                                meshPtr,
+                           const DPoint3d*                               pQueryExtentPts,
+                           int                                           nbQueryExtentPts,
+                           const IScalableMeshMeshQueryParamsPtr&  scmQueryParamsPtr) const override;
+
+        virtual int _Query(bvector<IScalableMeshNodePtr>&                       meshNodes,
+                           const DPoint3d*                               pQueryExtentPts,
+                           int                                           nbQueryExtentPts,
+                           const IScalableMeshMeshQueryParamsPtr&  scmQueryParamsPtr) const override;
+
+        virtual int _Query(bvector<IScalableMeshNodePtr>&                       meshNodes,
+                           ClipVectorCP                                       queryExtent3d,
+                           const IScalableMeshMeshQueryParamsPtr&  scmQueryParamsPtr) const override;
+
+
+    public:
+
+        ScalableMeshReprojectionMeshQuery(IScalableMeshMeshQueryPtr         originalQueryPtr,
+                                   const HFCPtr<SMMeshIndex<POINT, Extent3dType>>& indexPtr,
+                               const GeoCoords::GCS&      sourceGCS,
+                               const GeoCoords::GCS&      targetGCS,
+                               const DRange3d&        extentInTargetGCS);
+
+
+        virtual ~ScalableMeshReprojectionMeshQuery() {};
+    };
+
+struct ScalableMeshNodeRayQueryParams : public IScalableMeshNodeQueryParams
+    {
+    protected:
+        DVec3d m_rayDirection;
+        double m_depth;
+        bool m_is2d;
+        size_t m_level;
+        bool m_useUnboundedRay;
+
+        virtual void _SetDirection(DVec3d direction) override
+            {
+            m_rayDirection = direction;
+            }
+        virtual DVec3d _GetDirection() const override
+            {
+            return m_rayDirection;
+            }
+        virtual void _SetDepth(double depth) override
+            {
+            m_depth = depth;
+            }
+        virtual double _GetDepth() const override
+            {
+            return m_depth;
+            }
+
+        virtual void _Set2d(bool is2d) override
+            {
+            m_is2d = is2d;
+            }
+        virtual bool _Get2d() const override
+            {
+            return m_is2d;
+            }
+
+        virtual void _SetLevel(size_t level) override
+            {
+            m_level = level;
+            }
+        virtual size_t _GetLevel() const override
+            {
+            return m_level;
+            }
+
+
+        virtual void _SetUseUnboundedRay(bool useUnboundedRay) override
+            {
+            m_useUnboundedRay = useUnboundedRay;
+            }
+        virtual bool _GetUseUnboundedRay() const override
+            {
+            return m_useUnboundedRay;
+            }
+    public:
+        static const double INFINITE_DEPTH;
+        ScalableMeshNodeRayQueryParams()
+            {
+            m_rayDirection = DVec3d::From(0, 0, -1);
+            m_depth = INFINITE_DEPTH; 
+            m_is2d = false;
+            m_level = (size_t)-1;
+            m_useUnboundedRay = true;
+            }
+
+        virtual ~ScalableMeshNodeRayQueryParams()
+            {}
+    };
+
+template <class POINT> class ScalableMeshNodeRayQuery : public IScalableMeshNodeRayQuery
+    {
+    public:
+        void*   operator new(size_t size){ return bentleyAllocator_allocateRefCounted(size); }
+        void    operator delete(void* rawMemory, size_t size) { bentleyAllocator_deleteRefCounted(rawMemory, size); }
+        void*   operator new [] (size_t size) { return bentleyAllocator_allocateArrayRefCounted(size); }
+        void    operator delete [] (void* rawMemory, size_t size) { bentleyAllocator_deleteArrayRefCounted(rawMemory, size); }
+
+    private:
+
+        HFCPtr<SMPointIndex<POINT, Extent3dType>> m_scmIndexPtr;
+
+    protected:
+
+        // Inherited from IScalableMeshNodeRayQuery
+        virtual int _Query(IScalableMeshNodePtr&                                nodePtr,
+                           const DPoint3d*                               pTestPt,
+                           const DPoint3d*                               pClipShapePts,
+                           int                                           nbClipShapePts,
+                           const IScalableMeshNodeQueryParamsPtr&  scmQueryParamsPtr) const override;
+
+        virtual int _Query(bvector<IScalableMeshNodePtr>&                                nodePtr,
+                            const DPoint3d*                               pTestPt,
+                            const DPoint3d*                               pClipShapePts,
+                            int                                           nbClipShapePts,
+                            const IScalableMeshNodeQueryParamsPtr&  scmQueryParamsPtr) const override;
+
+    public:
+
+        ScalableMeshNodeRayQuery(const HFCPtr<SMPointIndex<POINT, Extent3dType>>& pointIndexPtr);
+
+        virtual ~ScalableMeshNodeRayQuery();
+    };
+
+
+struct ScalableMeshNodePlaneQueryParams : public IScalableMeshNodePlaneQueryParams
+    {
+    protected:
+        DPlane3d m_plane;
+        double m_depth;
+		size_t m_level;
+
+        virtual void _SetPlane(DPlane3d plane) override
+            {
+            m_plane = plane;
+            }
+        virtual DPlane3d _GetPlane() const override
+            {
+            return m_plane;
+            }
+        virtual void _SetDepth(double depth) override
+            {
+            m_depth = depth;
+            }
+        virtual double _GetDepth() const override
+            {
+            return m_depth;
+            }
+
+        virtual double _GetTargetPixelTolerance() override
+        {
+            assert(false && "Not supported by this query");
+            return 0.0;
+        }
+
+        virtual void _SetTargetPixelTolerance(double pixelTol) override
+        {
+            assert(false && "Not supported by this query");
+        }
+
+		virtual void _SetLevel(size_t level) override
+		{
+			m_level = level;
+		}
+		virtual size_t _GetLevel() override
+		{
+			return m_level;
+		}
+        virtual void _SetUseAllResolutions(bool useAllResolutions) override {};
+        virtual bool _GetUseAllResolutions() override { return false; };
+        virtual bool _GetReturnNodesWithNoMesh()  override
+        {
+            return false;
+        }
+
+        virtual void _SetReturnNodesWithNoMesh(bool returnEmptyNodes) override
+        { }
+        BENTLEY_NAMESPACE_NAME::GeoCoordinates::BaseGCSCPtr m_sourceGCSPtr;
+        BENTLEY_NAMESPACE_NAME::GeoCoordinates::BaseGCSCPtr m_targetGCSPtr;
+        virtual BENTLEY_NAMESPACE_NAME::GeoCoordinates::BaseGCSCPtr _GetSourceGCS() override
+            {
+            return m_sourceGCSPtr;
+            }
+
+        virtual BENTLEY_NAMESPACE_NAME::GeoCoordinates::BaseGCSCPtr _GetTargetGCS() override
+            {
+            return m_targetGCSPtr;
+            }
+
+        virtual void _SetGCS(BENTLEY_NAMESPACE_NAME::GeoCoordinates::BaseGCSCPtr& sourceGCSPtr,
+                             BENTLEY_NAMESPACE_NAME::GeoCoordinates::BaseGCSCPtr& targetGCSPtr) override
+            {
+            m_sourceGCSPtr = sourceGCSPtr;
+            m_targetGCSPtr = targetGCSPtr;
+            }
+    public:
+        static const double INFINITE_DEPTH;
+        ScalableMeshNodePlaneQueryParams()
+            {
+            m_depth = INFINITE_DEPTH;
+            }
+
+        virtual ~ScalableMeshNodePlaneQueryParams()
+            {}
+    };
+
+template <class POINT> class ScalableMeshNodePlaneQuery : public IScalableMeshMeshQuery
+    {
+    public:
+        void*   operator new(size_t size){ return bentleyAllocator_allocateRefCounted(size); }
+        void    operator delete(void* rawMemory, size_t size) { bentleyAllocator_deleteRefCounted(rawMemory, size); }
+        void*   operator new [] (size_t size) { return bentleyAllocator_allocateArrayRefCounted(size); }
+        void    operator delete [] (void* rawMemory, size_t size) { bentleyAllocator_deleteArrayRefCounted(rawMemory, size); }
+
+    private:
+
+        HFCPtr<SMPointIndex<POINT, Extent3dType>> m_scmIndexPtr;
+
+    protected:
+
+        virtual int _Query(IScalableMeshMeshPtr&                                meshPtr,
+                           const DPoint3d*                               pQueryExtentPts,
+                           int                                           nbQueryExtentPts,
+                           const IScalableMeshMeshQueryParamsPtr&  scmQueryParamsPtr) const override;
+
+        virtual int _Query(bvector<IScalableMeshNodePtr>&                       meshNodesPtr,
+                           const DPoint3d*                               pQueryExtentPts,
+                           int                                           nbQueryExtentPts,
+                           const IScalableMeshMeshQueryParamsPtr&  scmQueryParamsPtr) const override;
+
+        virtual int _Query(bvector<IScalableMeshNodePtr>&                       meshNodes,
+                           ClipVectorCP                                       queryExtent3d,
+                           const IScalableMeshMeshQueryParamsPtr&  scmQueryParamsPtr) const override;
+
+    public:
+
+        ScalableMeshNodePlaneQuery(const HFCPtr<SMPointIndex<POINT, Extent3dType>>& pointIndexPtr);
+
+        virtual ~ScalableMeshNodePlaneQuery();
+    };
+
+class ScalableMeshMeshFlags : public virtual IScalableMeshMeshFlags
+    {
+    protected:
+
+        //NEEDS_WORK_SM : Load graph required since removed from file?
+        bool m_loadGraph;
+        bool m_loadClips;
+        bool m_loadIndices;
+        bool m_loadTexture;
+        bool m_saveToCache;
+        bool m_precomputeBoxes;
+
+        bool           m_useClipsToShow; 
+        bset<uint64_t> m_clipsToShow;
+        bool           m_shouldInvertClips;
+
+        virtual bool _ShouldLoadClips() const override;
+        virtual bool _ShouldLoadTexture() const override;
+        virtual bool _ShouldLoadIndices() const override;
+        virtual bool _ShouldLoadGraph() const override;
+        virtual bool _ShouldSaveToCache() const override;
+        virtual bool _ShouldPrecomputeBoxes() const override;
+        virtual bool _ShouldUseClipsToShow() const override;
+        virtual bool _ShouldInvertClips() const override;
+        virtual void _GetClipsToShow(bset<uint64_t>& clipsToShow) const override;         
+        
+        virtual void _SetLoadClips(bool loadClips) override;
+        virtual void _SetLoadTexture(bool loadTexture) override;
+        virtual void _SetLoadIndices(bool loadIndices) override;
+        virtual void _SetLoadGraph(bool loadGraph) override;
+        virtual void _SetSaveToCache(bool saveToCache) override;
+        virtual void _SetPrecomputeBoxes(bool precomputeBoxes) override;
+        virtual void _SetClipsToShow(bset<uint64_t>& clipsToShow, bool shouldInvertClips) override;
+
+    public:
+        ScalableMeshMeshFlags()
+            {
+            m_loadGraph = false;
+            m_loadClips = false;
+            m_loadTexture = false;
+            m_loadIndices = true;
+            m_saveToCache = false;
+            m_precomputeBoxes = false;
+            m_useClipsToShow = false;
+            m_shouldInvertClips = false;
+            }
+
+        virtual ~ScalableMeshMeshFlags() {}
+    };
+
+template<class POINT> class ScalableMeshNode : public virtual IScalableMeshNode
+
+    {                
+    protected:
+        HFCPtr<SMPointIndexNode<POINT, Extent3dType>> m_node;        
+
+        bool ComputeDiffSet(DifferenceSet& diffs, const bset<uint64_t>& clipsToShow, bool shouldInvertClips =false) const;
+
+        virtual BcDTMPtr   _GetBcDTM() const override;
+
+        virtual bool    _ArePoints3d() const override;
+
+        virtual bool    _ArePointsFullResolution() const override;
+
+        virtual IScalableMeshMeshPtr _GetMesh(IScalableMeshMeshFlagsPtr& flags) const override;
+        
+        virtual IScalableMeshMeshPtr _GetMeshUnderClip(IScalableMeshMeshFlagsPtr& flags, uint64_t clip) const override;
+
+        virtual IScalableMeshMeshPtr _GetMeshUnderClip2(IScalableMeshMeshFlagsPtr& flags, ClipVectorPtr clips, uint64_t coverageID, bool isClipBoundary) const override;
+
+        virtual IScalableMeshMeshPtr _GetMeshByParts(const bset<uint64_t>& clipsToShow) const override;
+
+        virtual void   _RefreshMergedClip(Transform tr) const override;
+
+        virtual bool   _AddClip(uint64_t id, bool isVisible) const override;
+
+        virtual bool   _ModifyClip(uint64_t id,  bool isVisible) const override;
+
+        virtual bool   _DeleteClip(uint64_t id, bool isVisible) const override;
+
+        virtual IScalableMeshTexturePtr _GetTexture() const override;
+
+        virtual IScalableMeshTexturePtr _GetTextureCompressed() const override;
+
+        virtual bool                    _IsTextured() const override;
+
+        virtual void                    _GetResolutions(float& geometricResolution, float& textureResolution) const override;
+                
+        virtual bvector<IScalableMeshNodePtr> _GetNeighborAt( char relativePosX, char relativePosY, char relativePosZ) const override;
+
+        virtual bvector<IScalableMeshNodePtr> _GetChildrenNodes() const override;
+
+        virtual IScalableMeshNodePtr _GetParentNode() const override;
+
+        virtual DRange3d _GetNodeExtent() const override;
+
+        virtual DRange3d _GetContentExtent() const override;
+
+        virtual int64_t _GetNodeId() const override;
+
+        virtual size_t _GetLevel() const override;
+
+        virtual size_t _GetPointCount() const override;                
+
+        virtual bool _IsHeaderLoaded() const override;        
+
+        virtual void _LoadHeader() const override;
+
+        virtual bool _HasClip(uint64_t clip) const override;
+
+        virtual bool _HasAnyClip() const override;
+
+        virtual bool _IsClippingUpToDate() const override;
+
+        virtual uint64_t _LastClippingStateUpdateTimestamp() const override;
+
+        virtual bool _IsDataUpToDate() const override;
+
+        virtual void _UpdateData() override;
+
+        virtual void _GetSkirtMeshes(bvector<PolyfaceHeaderPtr>& meshes, bset<uint64_t>& activeClips) const override;
+
+        virtual bool _RunQuery(ISMPointIndexQuery<DPoint3d, DRange3d>& query, bvector<IScalableMeshNodePtr>& nodes) const override;
+
+        virtual bool _RunQuery(ISMPointIndexQuery<DPoint3d, DRange3d>& query) const override;
+
+		virtual void _ClearCachedData() override;
+
+        SMNodeViewStatus _IsCorrectForView(IScalableMeshViewDependentMeshQueryParamsPtr& viewDependentQueryParams) const override;
+
+        virtual IScalableMeshNodeEditPtr _EditNode() override;
+
+        virtual void _MakeContours(bvector<bvector<DPoint3d>>& major, bvector<bvector<DPoint3d>>& minor, ContoursParameters params) override;
+
+#ifdef WIP_MESH_IMPORT
+        virtual bool _IntersectRay(DPoint3d& pt, const DRay3d& ray, Json::Value& retrievedMetadata) override;
+
+        virtual void _GetAllSubMeshes(bvector<IScalableMeshMeshPtr>& meshes, bvector<uint64_t>& texIDs) const override;
+
+        virtual IScalableMeshTexturePtr _GetTexture(uint64_t texID) const override;
+#endif
+
+        
+    public:   
+#ifdef VANCOUVER_API
+        static ScalableMeshNode<POINT>* CreateItem(HFCPtr<SMPointIndexNode<POINT, Extent3dType>>& nodePtr)
+            {
+            return new ScalableMeshNode<POINT>(nodePtr);
+            }
+#endif
+        BENTLEY_SM_EXPORT ScalableMeshNode(HFCPtr<SMPointIndexNode<POINT, Extent3dType>>& nodePtr);
+        BENTLEY_SM_EXPORT ScalableMeshNode() {};
+
+        BENTLEY_SM_EXPORT ~ScalableMeshNode() { m_node = nullptr; }
+
+        HFCPtr<SMPointIndexNode<POINT, Extent3dType>> GetNodePtr()
+            {
+            return m_node;
+            }
+    };
+
+
+template<class POINT> class ScalableMeshCachedMeshNode : public virtual IScalableMeshCachedDisplayNode, 
+                                                         public virtual ScalableMeshNode<POINT>
+    {    
+#if ANDROID
+    typedef ScalableMeshNode<POINT> __super;
+#endif
+    private: 
+            //NEEDS_WORK_TEXTURE
+            IScalableMeshMeshPtr    m_loadedMesh;
+            IScalableMeshTexturePtr m_loadedTexture;            
+            IScalableMeshTexturePtr m_loadedTextureCompressed;
+            bool                    m_loadTexture;
+
+    protected: 
+
+        virtual IScalableMeshMeshPtr _GetMesh(IScalableMeshMeshFlagsPtr& flags) const override;
+
+            virtual IScalableMeshMeshPtr _GetMeshByParts(const bset<uint64_t>& clipsToShow) const override;
+
+            virtual IScalableMeshTexturePtr _GetTexture() const override;
+
+            virtual IScalableMeshTexturePtr _GetTextureCompressed() const override;
+
+            virtual void      _SetIsInVideoMemory(bool isInVideoMemory) override {}
+
+            virtual bool      _GetContours(bvector<bvector<DPoint3d>>& contours) override
+            {
+                return false;
+            }
+
+            virtual IScalableMesh* _GetScalableMesh() override
+            {
+                return nullptr;
+            }
+
+    public:             
+
+            ScalableMeshCachedMeshNode(HFCPtr<SMPointIndexNode<POINT, Extent3dType>>& nodePtr, bool loadTexture)
+            : ScalableMeshNode<POINT>(nodePtr)
+                {           
+                auto meshNode = dynamic_pcast<SMMeshIndexNode<POINT, Extent3dType>, SMPointIndexNode<POINT, Extent3dType>>(this->m_node);
+
+                m_loadTexture = loadTexture;
+                }
+
+            ScalableMeshCachedMeshNode() {};
+
+            void LoadMesh(bool loadGraph, const bset<uint64_t>& clipsToShow);
+
+            virtual StatusInt _GetCachedMeshes(bvector<SmCachedDisplayMesh*>& cachedMesh, bvector<bpair<bool, uint64_t>>& textureIds) const override { return ERROR; }
+
+            virtual StatusInt _GetCachedTextures(bvector<SmCachedDisplayTexture*>& cachedTexture, bvector<uint64_t>& textureIds) const override { return ERROR; }
+
+            virtual StatusInt _GetDisplayClipVectors(bvector<ClipVectorPtr>& clipVectors) const override {return ERROR;}
+
+
+            static ScalableMeshCachedMeshNode* Create(HFCPtr<SMPointIndexNode<POINT, Extent3dType>>& nodePtr, bool loadTexture) 
+                {
+                return new ScalableMeshCachedMeshNode(nodePtr, loadTexture);
+                }
+    };
+
+
+template<class POINT> class ScalableMeshCachedDisplayNode : public virtual IScalableMeshCachedDisplayNode, 
+                                                            public virtual ScalableMeshNode<POINT>
+    {    
+
+    private: 
+#if ANDROID    
+    typedef ScalableMeshNode<POINT> __super;
+#endif
+            mutable RefCountedPtr<SMMemoryPoolGenericVectorItem<SmCachedDisplayMeshData>> m_cachedDisplayMeshData;
+            bvector< RefCountedPtr<SMMemoryPoolGenericBlobItem<SmCachedDisplayTextureData>>> m_cachedDisplayTextureData;
+            bvector<ClipVectorPtr>                                          m_clipVectors;            
+            const IScalableMesh* m_scalableMeshP;
+			bool m_invertClips;
+			bool m_loadTexture;
+
+
+    protected:         
+                                    
+            virtual StatusInt _GetCachedMeshes(bvector<SmCachedDisplayMesh*>& cachedMesh, bvector<bpair<bool,uint64_t>>& textureIds) const override 
+                {         
+                if (m_cachedDisplayMeshData.IsValid() && m_cachedDisplayMeshData->size() > 0)
+                    {
+                    for (size_t i = 0; i < m_cachedDisplayMeshData->size(); ++i)
+                        {
+                        cachedMesh.push_back((*m_cachedDisplayMeshData)[i].GetCachedDisplayMesh());
+                        uint64_t id = 0;
+                        bool ret = (*m_cachedDisplayMeshData)[i].GetTextureInfo(id);                        
+                        textureIds.push_back(make_bpair(ret, id));                        
+                        }
+                    return SUCCESS;
+                    }
+
+                return ERROR;                
+                }
+
+            virtual StatusInt _GetCachedTextures(bvector<SmCachedDisplayTexture*>& cachedTexture, bvector<uint64_t>& textureIds) const override
+                {
+                if (!m_cachedDisplayTextureData.empty())
+                    {
+                    for (size_t i = 0; i < m_cachedDisplayTextureData.size(); ++i)
+                        {
+                        if (m_cachedDisplayTextureData[i].IsValid())
+                            {
+                            cachedTexture.push_back(m_cachedDisplayTextureData[i]->GetData()->GetCachedDisplayTexture());
+                            textureIds.push_back(m_cachedDisplayTextureData[i]->GetData()->GetTextureID());
+                            }
+                        else
+                            {
+                            cachedTexture.push_back(nullptr);
+                            textureIds.push_back(0);
+                            }
+                        }
+                    return SUCCESS;                
+                    }
+
+                return ERROR;                                    
+                }            
+
+            virtual StatusInt _GetDisplayClipVectors(bvector<ClipVectorPtr>& clipVectors) const override 
+                {
+                clipVectors.insert(clipVectors.end(), m_clipVectors.begin(), m_clipVectors.end());                
+                return SUCCESS;                
+                }
+
+            virtual void      _SetIsInVideoMemory(bool isInVideoMemory);
+
+            virtual bool      _GetContours(bvector<bvector<DPoint3d>>& contours) override
+            {
+                return false;
+            }
+
+            virtual IScalableMesh* _GetScalableMesh() override
+            {
+                return (IScalableMesh*)m_scalableMeshP;
+            }
+          
+    public:             
+            
+            ScalableMeshCachedDisplayNode(HFCPtr<SMPointIndexNode<POINT, Extent3dType>>& nodePtr);
+
+            ScalableMeshCachedDisplayNode(HFCPtr<SMPointIndexNode<POINT, Extent3dType>>& nodePtr, Transform reprojectionTransform);
+
+            ScalableMeshCachedDisplayNode(HFCPtr<SMPointIndexNode<POINT, Extent3dType>>& nodePtr, const IScalableMesh* scalableMeshP);
+
+            ScalableMeshCachedDisplayNode(ScalableMeshCachedDisplayNode<POINT>& otherPtr);
+
+            virtual ~ScalableMeshCachedDisplayNode();
+
+            void AddClipVector(ClipVectorPtr& clipVector);
+                
+            void LoadMesh(bool loadGraph, const bset<uint64_t>& clipsToShow, IScalableMeshDisplayCacheManagerPtr& displayCacheManagerPtr, bool loadTexture, bool invertClips = false);
+
+            bool IsLoaded() const;
+            bool IsLoaded(IScalableMeshDisplayCacheManager* mgr, bool isTextureRequired) const;
+            bool IsLoadedInVRAM(IScalableMeshDisplayCacheManager* mgr, bool isTextureRequired) const;
+                
+            bool HasCorrectClipping(const bset<uint64_t>& clipsToShow) const;
+
+            void RemoveDisplayDataFromCache();
+
+			bool HasInvertedClips()
+			{
+				return m_invertClips;
+			}
+
+			bool ShouldLoadTexture()
+			{
+				return m_loadTexture;
+			}
+          
+
+            SmCachedDisplayTexture* GetCachedDisplayTextureForID(uint64_t textureID)
+                {
+                for (size_t i = 0; i < m_cachedDisplayTextureData.size(); ++i)
+                    {
+                    if (m_cachedDisplayTextureData[i]->GetData()->GetTextureID() == textureID)
+                        return m_cachedDisplayTextureData[i]->GetData()->GetCachedDisplayTexture();
+                    }
+                return nullptr;
+                }
+
+            bool GetOrLoadAllTextureData(IScalableMeshDisplayCacheManagerPtr& displayCacheManagerPtr);
+ 
+                
+            static ScalableMeshCachedDisplayNode<POINT>* Create(HFCPtr<SMPointIndexNode<POINT, Extent3dType>> nodePtr)
+                {
+                return new ScalableMeshCachedDisplayNode<POINT>(nodePtr);
+                }
+
+            static ScalableMeshCachedDisplayNode<POINT>* Create(HFCPtr<SMPointIndexNode<POINT, Extent3dType>> nodePtr, Transform reprojectionTransform)
+                {
+                return new ScalableMeshCachedDisplayNode<POINT>(nodePtr, reprojectionTransform);
+                }
+
+            static ScalableMeshCachedDisplayNode<POINT>* Create(HFCPtr<SMPointIndexNode<POINT, Extent3dType>> nodePtr, const IScalableMesh* scalableMeshP)
+            {
+                return new ScalableMeshCachedDisplayNode<POINT>(nodePtr, scalableMeshP);
+            }
+
+            typedef RefCountedPtr<ScalableMeshCachedDisplayNode<POINT>> Ptr;
+    };
+
+    template<class POINT> class ScalableMeshContourCachedDisplayNode : public virtual ScalableMeshCachedDisplayNode<POINT>
+    {
+#if ANDROID
+    typedef ScalableMeshCachedDisplayNode<POINT> __super;
+#endif
+    private:
+        
+        bvector<bvector<DPoint3d>> m_contours;
+        ContoursParameters m_params;
+        std::atomic<bool> m_contoursReady;
+
+        ScalableMeshContourCachedDisplayNode(HFCPtr<SMPointIndexNode<POINT, Extent3dType>>& nodePtr);
+        ScalableMeshContourCachedDisplayNode(IScalableMeshCachedDisplayNode* nodePtr);
+
+    protected:
+        virtual bool      _GetContours(bvector<bvector<DPoint3d>>& contours) override;
+
+    public:
+
+        void ComputeContours(ContoursParameters params);
+
+        static ScalableMeshContourCachedDisplayNode<POINT>* Create(HFCPtr<SMPointIndexNode<POINT, Extent3dType>>& nodePtr)
+        {
+            return new ScalableMeshContourCachedDisplayNode<POINT>(nodePtr);
+        }
+
+        static ScalableMeshContourCachedDisplayNode<POINT>* Create(IScalableMeshCachedDisplayNode* nodePtr)
+        {
+            return new ScalableMeshContourCachedDisplayNode<POINT>(nodePtr);
+        }
+    };
+
+
+template<class POINT> class ScalableMeshNodeEdit : public IScalableMeshNodeEdit, public ScalableMeshNode<POINT>
+
+    {
+    protected:
+
+    protected:
+
+        virtual StatusInt _AddMesh(DPoint3d* vertices, size_t nVertices, int32_t* indices, size_t nIndices, bool computeGraph = false, bool arePoints3D = true) override;
+
+        // The binary buffer for each texture starts with three int numbers representing texture width, texture height and number of color channels
+        virtual StatusInt _AddTextures(bvector<Byte>& data) override;
+
+        virtual StatusInt _AddTexturedMesh(bvector<DPoint3d>& vertices, bvector<int32_t>& ptsIndices, bvector<DPoint2d>& uv, bvector<int32_t>& uvIndices, size_t nTexture, int64_t texID, bool computeGraph = false, bool arePoints3D = true) override;
+
+        virtual StatusInt _AddTexturedMesh(bvector<DPoint3d>& vertices, bvector<bvector<int32_t>>& ptsIndices, bvector<DPoint2d>& uv, bvector<bvector<int32_t>>& uvIndices, size_t nTexture, int64_t texID, bool computeGraph = false, bool arePoints3D = true) override;
+        
+        virtual StatusInt _SetNodeExtent(DRange3d& extent) override;
+
+        virtual StatusInt _SetContentExtent(DRange3d& extent) override;
+
+        virtual StatusInt _SetArePoints3d(bool arePoints3d) override;
+
+        virtual StatusInt _SetResolution(float geometricResolution, float textureResolution) override;
+
+        virtual bool _IsHeaderLoaded() const override;        
+
+        virtual void _LoadHeader() const override;
+
+        virtual bvector<IScalableMeshNodeEditPtr> _EditChildrenNodes() override;
+        virtual IScalableMeshNodeEditPtr _EditParentNode() override;
+
+        virtual void   _ReplaceIndices(const bvector<size_t>& posToChange, const bvector<DPoint3d>& newCoordinates) override;
+
+    public:
+        BENTLEY_SM_EXPORT ScalableMeshNodeEdit(HFCPtr<SMPointIndexNode<POINT, Extent3dType>>& nodePtr);
+        BENTLEY_SM_EXPORT ScalableMeshNodeEdit() {};
+
+        HFCPtr<SMPointIndexNode<POINT, Extent3dType>> GetNodePtr()
+            {
+            return this->m_node;
+            }
+
+    };
+
+
+template<class POINT> class ScalableMeshNodeWithReprojection : public ScalableMeshNode<POINT>
+
+    {
+    private:
+        GeoCoords::Reprojection  m_reprojectFunction;
+    protected:
+        virtual IScalableMeshMeshPtr _GetMesh(IScalableMeshMeshFlagsPtr& flags) const override;
+
+        virtual IScalableMeshMeshPtr _GetMeshByParts(const bset<uint64_t>& clipsToShow) const override;
+    public:
+        ScalableMeshNodeWithReprojection(IScalableMeshNodePtr nodeInfo, const GeoCoords::Reprojection& reproject);
+        ScalableMeshNodeWithReprojection(HFCPtr<SMPointIndexNode<POINT, Extent3dType>>& nodePtr, const GeoCoords::Reprojection& reproject);
+    };
+
+/*==================================================================*/
+/*        3D MESH RELATED CODE - END                                */
+/*==================================================================*/
+
+
+template <class POINT> int BuildQueryObject(
+        ISMPointIndexQuery<POINT, Extent3dType>*&                        pQueryObject,
+        const DPoint3d*                                                       pQueryExtentPts,
+        int                                                                   nbQueryExtentPts,
+        IScalableMeshViewDependentMeshQueryParamsPtr                          queryParam,
+        IScalableMesh*                                                        smP);
+
+//This class encapsulates various geometry elements to provide a unified interface for e.g. distance.
+class GeometryGuide
+{
+    enum Type
+    {
+        None = 0,
+        Plane,
+        Cylinder,
+        Qty
+    };
+
+    Type m_type;
+    DPlane3d m_planeDef;
+    DPoint3d m_cylinderCenter;
+    DVec3d m_cylinderDir;
+    double m_cylinderRadius;
+    Transform m_transformToCylinder;
+
+public:
+    GeometryGuide(const DPlane3d& plane);
+
+    GeometryGuide(DPoint3d center, DVec3d direction, double radius, double height);
+
+    double DistanceTo(const DPoint3d& pt) const;
+
+    void TransformWith(const Transform& tr);
+
+    DPoint3d Project(const DPoint3d& pt) const;
+
+    DVec3d NormalAt(const DPoint3d& pt) const;
+};
+
+//#include "ScalableMeshPointQuery.hpp"
+
+END_BENTLEY_SCALABLEMESH_NAMESPACE