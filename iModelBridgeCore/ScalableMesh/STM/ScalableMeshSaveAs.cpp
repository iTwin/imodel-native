#include "ScalableMeshPCH.h"
#include <ScalableMesh/IScalableMeshSaveAs.h>
#include "Stores\SMPublisher.h"
#include "ScalableMeshQuery.h"
#include "SMMeshIndex.h"

#include "ScalableMesh.h"
#include "ScalableMeshProgress.h"
#include "SMNodeGroup.h"
#include "Stores\SMStreamingDataStore.h"

#ifndef VANCOUVER_API
#include <DgnPlatform\DesktopTools\ConfigurationManager.h>
#else
#include <DgnPlatform\Tools\ConfigurationManager.h>
#endif

BEGIN_BENTLEY_SCALABLEMESH_NAMESPACE

void PrepareClipsForSaveAs(ClipVectorPtr clips)
    {
    if (!clips.IsValid()) return;

    auto predicate = [](ClipPrimitivePtr i, ClipPrimitivePtr j)
        { // put boundary clips first
        if (!i->IsMask() && j->IsMask()) return true;
        return false;
        };

    // Ensure clip vector is sorted
    if (!std::is_sorted(clips->begin(), clips->end(), predicate))
        {
        std::sort(clips->begin(), clips->end(), predicate);
        }

    // Compute clip planes here as primitives are not thread safe
    for (auto& primitive : *clips) primitive->GetClipPlanes();
    }

StatusInt IScalableMeshSaveAs::DoSaveAs(const IScalableMeshPtr& source, const WString& destination, ClipVectorPtr clips, IScalableMeshProgressPtr progress)
    {
    BeAssert(!"Deprecated. Use other version of DoSaveAs");
    auto transform = Transform::FromIdentity();
    return DoSaveAs(source, destination, clips, progress, transform);
    }

StatusInt IScalableMeshSaveAs::DoSaveAs(const IScalableMeshPtr& source, const WString& destination, ClipVectorPtr clips, IScalableMeshProgressPtr progress, const Transform& transform)
{
    // Create Scalable Mesh at output path
    SaveAsNodeCreatorPtr scMeshDestination = new SaveAsNodeCreator(destination.c_str());
    if (!scMeshDestination.IsValid())
        return ERROR;

    IScalableMeshTextureInfoPtr textureInfo = nullptr;
    if (SUCCESS != source->GetTextureInfo(textureInfo))
        return ERROR;

    //PrepareClipsForSaveAs(clips);

    // Set global parameters to the new 3sm (this will also create a new index)
    if (SUCCESS != scMeshDestination->SetGCS(source->GetGCS()))
        return ERROR;
    scMeshDestination->SetIsTerrain(source->IsTerrain());
    scMeshDestination->SetIsSingleFile(!source->IsCesium3DTiles());
    scMeshDestination->SetTextured(textureInfo->GetTextureType());

    { // Scope the publishing part for proper cleanup of parameters when finished
        SM3SMPublishParamsPtr smParams = new SM3SMPublishParams();

        smParams->SetSource(source.get());
        smParams->SetDestination(scMeshDestination);
        smParams->SetClips(clips);
        smParams->SetProgress(progress);
        smParams->SetSaveTextures(textureInfo->IsTextureAvailable() && !textureInfo->IsUsingBingMap());
        smParams->SetTransform(transform);

        auto smPublisher = IScalableMeshPublisher::Create(SMPublishType::THREESM);
        if (SUCCESS != smPublisher->Publish(smParams))
            return ERROR;
    }

    scMeshDestination = nullptr;

    return SUCCESS;
}


bool Publish3DTile(IScalableMeshNodePtr& node, ISMDataStoreTypePtr<DRange3d>& pi_pDataStore, TransformCR transform, ClipVectorPtr clips, const uint64_t& coverageID, bool isClipBoundary, const GeoCoordinates::BaseGCSCPtr sourceGCS, const GeoCoordinates::BaseGCSCPtr destinationGCS, IScalableMeshProgressPtr progress, bool outputTexture)
{
    assert(pi_pDataStore != nullptr);

    static double startTime = clock();
    static std::atomic<uint64_t> loadDataTime = 0;
    static std::atomic<uint64_t> convertTime = 0;
    static std::atomic<uint64_t> storeTime = 0;
    static std::atomic<uint64_t> nbProcessedNodes = 0;
    static std::atomic<uint64_t> nbNodes = 0;

    if (progress != nullptr && progress->IsCanceled()) return false;

    if (!node->IsHeaderLoaded())
        node->LoadNodeHeader();

    if (node->GetLevel() == 0)
    {
        startTime = clock();
        loadDataTime = 0;
        convertTime = 0;
        storeTime = 0;
        nbProcessedNodes = 0;
        nbNodes = 0;
    }

    ++nbNodes;

    static uint64_t nbThreads = std::max((uint64_t)1, (uint64_t)(std::thread::hardware_concurrency() - 2));
    static const uint64_t maxQueueSize = /*std::max((uint64_t)m_SMIndex->m_totalNumNodes, (uint64_t)*/30000;//);

    typedef SMNodeDistributor<IScalableMeshNodePtr> Distribution_Type;
    static Distribution_Type::Ptr distributor = nullptr;

    if (node->GetLevel() == 0)
    {
        WString cfgVarValueStr;
        if (BSISUCCESS == ConfigurationManager::GetVariable(cfgVarValueStr, L"SMPUBLISH_NUM_THREADS"))
            {
            int nT = std::stoi(cfgVarValueStr.c_str());
            if (nT >= 1) nbThreads = (uint64_t)nT;
            }

        //LOG.debugv("Publishing using [%I64d] threads", nbThreads);

        startTime = clock();
        bvector<DRange3d> ranges;
        bool allClipsAreMasks = true;

        if (clips.IsValid())
        {
            for (ClipPrimitivePtr const& primitive : *clips)
            {
                DRange3d        thisRange;
                if (primitive->GetRange(thisRange, nullptr, primitive->IsMask()))
                {
                    ranges.push_back(thisRange);
                }
                if (!primitive->IsMask())
                    allClipsAreMasks = false;
            }
        }

        //(*clips)[0]->GetRange(range, nullptr, true);
        auto nodeDataSaver = [pi_pDataStore, ranges, allClipsAreMasks, clips, coverageID, isClipBoundary, sourceGCS, destinationGCS, progress, transform, outputTexture](IScalableMeshNodePtr& node)
        {
            if (progress != nullptr  && progress->IsCanceled()) return;

            //std::wstringstream      threadIDStrStream;
            //std::thread::id threadID = std::this_thread::get_id();
            //threadIDStrStream << threadID;
            //LOG.debugv("Processing node [%I64d] in thread %ls", node->GetNodeId(), threadIDStrStream.str().c_str());

            bool hasMSClips = false;
            for (auto const& range : ranges)
            {
                if (!node->GetContentExtent().IsNull() && range.IntersectsWith(node->GetContentExtent()))
                    hasMSClips = true;
            }

            if (hasMSClips || allClipsAreMasks)
            {

                IScalableMeshNodePtr nodeP(node);
                bvector<Byte> cesiumData;
                IScalableMeshPublisherPtr cesiumPublisher = IScalableMeshPublisher::Create(SMPublishType::CESIUM);
                cesiumPublisher->Publish(nodeP, (hasMSClips ? clips : nullptr), coverageID, isClipBoundary, transform, cesiumData, outputTexture);

                ISMTileMeshDataStorePtr tileStore;

                auto smPtNode = (dynamic_cast<ScalableMeshNode<DPoint3d>*>(node.get()))->GetNodePtr();
                bool result = pi_pDataStore->GetNodeDataStore(tileStore, &smPtNode->m_nodeHeader);
                assert(result == true); // problem getting the tile mesh data store

                if (!cesiumData.empty())
                    tileStore->StoreBlock(&cesiumData, cesiumData.size(), smPtNode->GetBlockID());
                else
                    {
                    LOG.errorv("No Cesium 3DTiles data generated for node [%I64d]", nodeP->GetNodeId());
                    }
                
                //// Store header
                //pi_pDataStore->StoreNodeHeader(&node->m_nodeHeader, node->GetBlockID());

                //{
                //std::lock_guard<mutex> clk(s_consoleMutex);
                //std::wcout << "[" << std::this_thread::get_id() << "] Done publishing --> " << node->m_nodeId << "    addr: "<< node <<"   ref count: " << node->GetRefCount() << std::endl;
                //}
            }

            node = nullptr;
            ++nbProcessedNodes;

            if (progress != nullptr)
            {
                // Report progress
                static_cast<ScalableMeshProgress*>(progress.get())->SetCurrentIteration(nbProcessedNodes);
            }
        };
        distributor = new Distribution_Type(nodeDataSaver, [](IScalableMeshNodePtr& node) {return true; }, nbThreads, maxQueueSize);
    }

    static auto loadChildExtentHelper = [](IScalableMeshNode* parent, IScalableMeshNode* child) ->void
    {

        auto smPtNode = dynamic_cast<ScalableMeshNode<DPoint3d>*>(parent)->GetNodePtr();
        // parent header needs child extent for the Cesium format
        if (child->GetPointCount() > 0 && child->GetNodeId() != 0)
        {
            auto childExtent = child->GetContentExtent();
            smPtNode->m_nodeHeader.m_childrenExtents[child->GetNodeId()] = childExtent;
        }
    };

#if 0
    if (m_pSubNodeNoSplit != nullptr)
    {
        assert(GetNumberOfSubNodesOnSplit() == 1 || GetNumberOfSubNodesOnSplit() == 4);
        if (!static_cast<SMMeshIndexNode<POINT, EXTENT>*>(&*(m_pSubNodeNoSplit))->Publish3DTile(pi_pDataStore, transform, clips, coverageID, isClipBoundary, sourceGCS, destinationGCS, progress, outputTexture)) return false;
        loadChildExtentHelper(this, this->m_pSubNodeNoSplit.GetPtr());
        //disconnectChildHelper(this->m_pSubNodeNoSplit.GetPtr());
        //this->m_pSubNodeNoSplit = nullptr;
    }
    else
    {
        assert(GetNumberOfSubNodesOnSplit() > 1 || this->IsLeaf());
        if (!this->IsLeaf())
        {
            for (size_t indexNode = 0; indexNode < GetNumberOfSubNodesOnSplit(); indexNode++)
            {
                assert(this->m_apSubNodes[indexNode] != nullptr); // A sub node will be skipped
                if (this->m_apSubNodes[indexNode] != nullptr)
                {
                    if (!static_cast<SMMeshIndexNode<DPoint3d, DRange3d>*>(&*(this->m_apSubNodes[indexNode]))->Publish3DTile(pi_pDataStore, transform, clips, coverageID, isClipBoundary, sourceGCS, destinationGCS, progress, outputTexture)) return false;
                    loadChildExtentHelper(this, this->m_apSubNodes[indexNode].GetPtr());
                    //disconnectChildHelper(this->m_apSubNodes[indexNode].GetPtr());
                    //this->m_apSubNodes[indexNode] = nullptr;
                }
            }
        }
    }

#endif

    for (auto& child : node->GetChildrenNodes())
    {
        if (!Publish3DTile(child, pi_pDataStore, transform, clips, coverageID, isClipBoundary, sourceGCS, destinationGCS, progress, outputTexture)) return false;
        loadChildExtentHelper(node.get(), child.get());
    }

    IScalableMeshNodePtr ptr(node);
    if (node->GetPointCount() > 2)
    {
 
        distributor->AddWorkItem(std::move(ptr)/*, false*/);
    }

    if (node->GetLevel() == 0)
        {
        bool printStats = false;
        WString cfgVarValueStr;
        if (BSISUCCESS == ConfigurationManager::GetVariable(cfgVarValueStr, L"SMPUBLISH_PRINT_STATS"))
            printStats = true;
        if (printStats)
            {
            LOG.infov("Time to process tree: %f", (clock() - startTime) / CLOCKS_PER_SEC);
            }
        while (progress != nullptr && !distributor->empty())
            {
            progress->UpdateListeners();
            if (progress->IsCanceled()) break;
            }
        distributor = nullptr; // join queue threads
        if (printStats)
            {
            auto tTime = (double)(clock() - startTime) / CLOCKS_PER_SEC;
            LOG.infov("Time to load data: %f\n"
                "Time to convert data : %f\n"
                "Time to store data: %f\n"
                "Total time: %f\n"
                "Number processed nodes: %I64d\n"
                "Total number of nodes: %I64d\n"
                "Convert speed (nodes/sec): %f"
                , (clock() - startTime) / CLOCKS_PER_SEC,
                (double)convertTime.load() / CLOCKS_PER_SEC / nbThreads,
                (double)storeTime.load() / CLOCKS_PER_SEC / nbThreads,
                tTime, nbProcessedNodes.load(), nbNodes.load(), nbProcessedNodes.load() / tTime);
            }
        }
    return true;
}

<<<<<<< HEAD
StatusInt Publish3DTiles(SMMeshIndex<DPoint3d,DRange3d>* index, const WString& path, TransformCR ecefTransform, TransformCR smTransform, ClipVectorPtr clips, const uint64_t& coverageID, const GeoCoordinates::BaseGCSCPtr sourceGCS, bool outputTexture,ScalableMeshProgress* progress)
=======
StatusInt Publish3DTiles(SMMeshIndex<DPoint3d,DRange3d>* index, const WString& path, ClipVectorPtr clips, const uint64_t& coverageID, const GeoCoordinates::BaseGCSCPtr sourceGCS, bool outputTexture,ScalableMeshProgress* progress)
>>>>>>> 4545fb19
{
    if (progress != nullptr)
    {
        progress->ProgressStep() = ScalableMeshStep::STEP_GENERATE_3DTILES_HEADERS;
        progress->ProgressStepIndex() = 1;
        progress->Progress() = 0.0f;
    }

    bool isClipBoundary = false;
    if (coverageID != -2 && coverageID != -1)
    {
        for (const auto& diffSet : *static_cast<SMMeshIndexNode<DPoint3d, DRange3d>*>(index->GetRootNode().GetPtr())->GetDiffSetPtr())
        {
            if (diffSet.clientID == coverageID)
            {
                bvector<bvector<DPoint3d>> polys;
                polys.push_back(bvector<DPoint3d>());
                SMClipGeometryType geom;
                SMNonDestructiveClipType type;
                bool isActive;
                index->GetClipRegistry()->GetClipWithParameters(diffSet.clientID, polys.back(), geom, type, isActive);
                if (type == SMNonDestructiveClipType::Boundary)
                {
                    isClipBoundary = true;
                }
            }
        }
    }
    // Create store for 3DTiles output
    typedef SMStreamingStore<DRange3d>::SMStreamingSettings StreamingSettingsType;
    SMStreamingStore<DRange3d>::SMStreamingSettingsPtr settings = new StreamingSettingsType();
    settings->m_url = Utf8String(path.c_str());
    settings->m_location = StreamingSettingsType::ServerLocation::LOCAL;
    settings->m_dataType = StreamingSettingsType::DataType::CESIUM3DTILES;
    settings->m_commMethod = StreamingSettingsType::CommMethod::CURL;
    settings->m_isPublishing = true;
    ISMDataStoreTypePtr<DRange3d>     pDataStore(
#ifndef VANCOUVER_API
        new SMStreamingStore<DRange3d>(settings, nullptr)
#else
        SMStreamingStore<DRange3d>::Create(settings, nullptr)
#endif
    );

    // Register 3DTiles index to the store
    pDataStore->Register(index->m_smID);

    // Destination coordinates will be ECEF
    // Create a WGS84 GCS to convert the WGS84 Lat/Long to ECEF/XYZ
    WString warningMsg;
    StatusInt warning;
    auto destinationGCS = GeoCoordinates::BaseGCS::CreateGCS();        // WGS84 - used to convert Long/Latitude to ECEF.
    destinationGCS->InitFromEPSGCode(&warning, &warningMsg, 4326); // We do not care about warnings. This GCS exists in the dictionary

<<<<<<< HEAD
    Transform ecefTrans;
=======
    auto ecefTrans = Transform::FromIdentity();
>>>>>>> 4545fb19
    if(sourceGCS.IsValid())
        {
        destinationGCS->SetVerticalDatumCode(sourceGCS->GetVerticalDatumCode());


        DRange3d range = index->GetContentExtent();
        DPoint3d origin = DPoint3d::FromInterpolate(range.low, .5, range.high);
        //origin.z = 0; // always use ground plane


        GeoPoint originLatLong, yLatLong, tempLatLong;
        sourceGCS->LatLongFromCartesian(originLatLong, origin);
        sourceGCS->LatLongFromCartesian(yLatLong, DPoint3d::FromSumOf(origin, DPoint3d::From(0.0, 1.0, 0.0)));         // Arbitrarily 10 meters in Y direction will be used to calculate y axis of transform.
<<<<<<< HEAD

        tempLatLong = originLatLong;
        sourceGCS->LatLongFromLatLong(originLatLong, tempLatLong, *destinationGCS);
        tempLatLong = yLatLong;
        sourceGCS->LatLongFromLatLong(yLatLong, tempLatLong, *destinationGCS);

        DPoint3d ecefOrigin, ecefY;
        destinationGCS->XYZFromLatLong(ecefOrigin, originLatLong);
        destinationGCS->XYZFromLatLong(ecefY, yLatLong);

        //ecefY = DPoint3d::FromSumOf(ecefOrigin, DPoint3d::From(0.0, 10.0, 0.0));

        RotMatrix rMatrix = RotMatrix::FromIdentity();
        DVec3d zVector, yVector;
        zVector.Normalize((DVec3dCR)ecefOrigin);
        yVector.NormalizedDifference(ecefY, ecefOrigin);

=======

        tempLatLong = originLatLong;
        sourceGCS->LatLongFromLatLong(originLatLong, tempLatLong, *destinationGCS);
        tempLatLong = yLatLong;
        sourceGCS->LatLongFromLatLong(yLatLong, tempLatLong, *destinationGCS);

        DPoint3d ecefOrigin, ecefY;
        destinationGCS->XYZFromLatLong(ecefOrigin, originLatLong);
        destinationGCS->XYZFromLatLong(ecefY, yLatLong);

        //ecefY = DPoint3d::FromSumOf(ecefOrigin, DPoint3d::From(0.0, 10.0, 0.0));

        RotMatrix rMatrix = RotMatrix::FromIdentity();
        DVec3d zVector, yVector;
        zVector.Normalize((DVec3dCR)ecefOrigin);
        yVector.NormalizedDifference(ecefY, ecefOrigin);

>>>>>>> 4545fb19
        double product = yVector.x*zVector.x + yVector.y*zVector.y + yVector.z*zVector.z;
        product;

        rMatrix.SetColumn(yVector, 1);
        rMatrix.SetColumn(zVector, 2);
        rMatrix.SquareAndNormalizeColumns(rMatrix, 1, 2);

        ecefTrans = Transform::From(rMatrix, ecefOrigin);
<<<<<<< HEAD
        }
    else 
        {
        ecefTrans.InverseOf(smTransform);
=======

        auto dbToTile = Transform::From(DPoint3d::From(-origin.x, -origin.y, -origin.z));
        ecefTrans = Transform::FromProduct(ecefTrans, dbToTile);
>>>>>>> 4545fb19
        }

    SMIndexMasterHeader<DRange3d> oldMasterHeader;
    index->GetDataStore()->LoadMasterHeader(&oldMasterHeader, sizeof(oldMasterHeader));

    // Force multi file, in case the originating dataset is single file (result is intended for multi file anyway)
    oldMasterHeader.m_singleFile = false;

    SMGroupGlobalParameters::Ptr groupParameters = SMGroupGlobalParameters::Create(SMGroupGlobalParameters::StrategyType::CESIUM, static_cast<SMStreamingStore<DRange3d>*>(pDataStore.get())->GetDataSourceAccount(), DataSource::SessionName());
    SMGroupCache::Ptr groupCache = nullptr;
    SMNodeGroupPtr rootNodeGroup = SMNodeGroup::Create(groupParameters, groupCache, path, 0, nullptr);

    rootNodeGroup->SetMaxGroupDepth(index->GetDepth() % s_max_group_depth + 1);

    auto strategy =rootNodeGroup->GetStrategy<DRange3d>();
    strategy->SetOldMasterHeader(oldMasterHeader);
    strategy->SetClipInfo(coverageID, isClipBoundary);
    //strategy->SetSourceAndDestinationGCS(sourceGCS, destinationGCS);
    strategy->SetRootTransform(ecefTrans);
    strategy->AddGroup(rootNodeGroup.get());
    index->SetRootNodeGroup(rootNodeGroup);

<<<<<<< HEAD
    strategy->SetTransform(smTransform);

    NativeLogging::LoggingConfig::ActivateProvider(NativeLogging::CONSOLE_LOGGING_PROVIDER);
    NativeLogging::LoggingConfig::SetSeverity(L"SMPublisher", NativeLogging::LOG_TRACE);
=======
>>>>>>> 4545fb19

    //LOG.debug("Publishing index...");

    // Saving groups isn't parallelized therefore we run it in a single separate thread so that we can properly update the listener with the progress
    std::thread saveGroupsThread([index, strategy, rootNodeGroup, progress]()
    {
        index->GetRootNode()->SaveGroupedNodeHeaders(rootNodeGroup, progress);

        // Handle all open groups 
        strategy->SaveAllOpenGroups(false/*saveRoot*/);
        if (progress != nullptr) progress->Progress() = 1.0f;
    });

    while (progress != nullptr && !progress->IsCanceled() && progress->Progress() != 1.0)
    {
        progress->UpdateListeners();
    }

    saveGroupsThread.join();

    strategy->Clear();


    if (progress != nullptr && progress->IsCanceled()) return SUCCESS;

    if (progress != nullptr)
    {
        progress->ProgressStep() = ScalableMeshStep::STEP_CONVERT_3DTILES_DATA;
        progress->ProgressStepIndex() = 2;
        progress->Progress() = 0.0f;
    }

    HFCPtr<SMPointIndexNode<DPoint3d, DRange3d>> nodePtr = dynamic_cast<SMPointIndexNode<DPoint3d, DRange3d>*>(index->GetRootNode().GetPtr());
    IScalableMeshNodePtr nodeP(
#ifndef VANCOUVER_API
        new ScalableMeshNode<DPoint3d>(nodePtr)
#else
        ScalableMeshNode<DPoint3d>::CreateItem(nodePtr)
#endif
    );

    PrepareClipsForSaveAs(clips);

<<<<<<< HEAD
    //LOG.debug("Publishing nodes...");

    Publish3DTile(nodeP, pDataStore, smTransform, clips, coverageID, isClipBoundary, nullptr/*sourceGCS*/, nullptr/*destinationGCS*/, progress, outputTexture);
=======

    Publish3DTile(nodeP, pDataStore, Transform::FromIdentity(), clips, coverageID, isClipBoundary, nullptr/*sourceGCS*/, nullptr/*destinationGCS*/, progress, outputTexture);
>>>>>>> 4545fb19

    if (progress != nullptr) progress->Progress() = 1.0f;

    return SUCCESS;
}

bool s_stream_from_wsg;
bool s_stream_from_grouped_store;
bool s_is_virtual_grouping;

StatusInt IScalableMeshSaveAs::Generate3DTiles(const IScalableMeshPtr& meshP, const WString& outContainerName, const Transform& tileToECEF, const Transform& dbToTile, const WString& outDatasetName, SMCloudServerType server, IScalableMeshProgressPtr progress, ClipVectorPtr clips, uint64_t coverageId)
    {
    if (!meshP.IsValid()) return ERROR;

    StatusInt status;

    auto mesh = static_cast<ScalableMesh<POINT>*>(meshP.get());
    WString path;
    if (server == SMCloudServerType::Azure)
        {
        // Setup streaming stores to use Azure
        //s_stream_from_disk = false; 
        s_stream_from_wsg = false;

        path += outContainerName + L"/" + outDatasetName;
        }
    else if (server == SMCloudServerType::WSG)
        {
        // Setup streaming stores to use WSG
        //s_stream_from_disk = false;
        s_stream_from_wsg = true;

        path += outContainerName + L"~2F" + outDatasetName;
        }
    else if (server == SMCloudServerType::LocalDiskCURL)
        {
        // Setup streaming stores to use local disk (relative to attached 3sm file location)
        //s_stream_from_disk = true;
        s_stream_using_curl = true;

        const auto smFileName = BeFileName(mesh->GetPath());
        path += BEFILENAME(GetDirectoryName, smFileName);
        path += L"cloud\\";
        path += BEFILENAME(GetFileNameWithoutExtension, smFileName);
        }
    else
        {
        assert(server == SMCloudServerType::LocalDisk);

        // Setup streaming stores to use local disk (relative to attached 3sm file location)
        //s_stream_from_disk = true;
        path = outContainerName;
        }

    //s_stream_from_grouped_store = false;
    mesh->GetMainIndexP()->m_progress = progress;
    bool hasCoverages = false;
    bvector<SMNodeGroupPtr> coverageTilesets;

    if (coverageId == (uint64_t)-1)
        {
        // Generate 3DTiles tilesets for all coverages
        bvector<uint64_t> ids;
        mesh->GetMainIndexP()->GetClipRegistry()->GetAllCoverageIds(ids);
        hasCoverages = !ids.empty();
        for (auto coverageID : ids)
            {
            Utf8String coverageName;
            mesh->GetMainIndexP()->GetClipRegistry()->GetCoverageName(coverageID, coverageName);

            BeFileName coverageFileName(coverageName.c_str());
            if (BeFileName::DoesPathExist(coverageFileName))
                {
                // Ensure that coverage path is formatted correctly (e.g. remove redundant double backslashes such as \\\\)
                WString coverageFullPathName;
                BeFileName::BeGetFullPathName(coverageFullPathName, coverageFileName.c_str());

                IScalableMeshPtr coverageMeshPtr = nullptr;
                if ((coverageMeshPtr = IScalableMesh::GetFor(coverageFullPathName.c_str(), meshP->GetEditFilesBasePath(), false, true, true, status)) == nullptr || status != SUCCESS)
                    {
                    BeAssert(false); // Error opening coverage 3sm
                    return status;
                    }

                auto coverageMesh = static_cast<ScalableMesh<POINT>*>(coverageMeshPtr.get());

                // Create directory for coverage tileset output
                BeFileName coverageOutDir(path.c_str());
                coverageOutDir.AppendToPath(BeFileName::GetFileNameWithoutExtension(coverageFileName).c_str());
                coverageOutDir.AppendSeparator();
                if (!BeFileName::DoesPathExist(coverageOutDir) && (status = (StatusInt)BeFileName::CreateNewDirectory(coverageOutDir)) != SUCCESS)
                    {
                    BeAssert(false); // Could not create tileset output directory for coverage
                    return status;
                    }
                if ((status = Generate3DTiles(coverageMesh, coverageOutDir.c_str(), outDatasetName, server, nullptr /*no progress?*/, clips, coverageID)) != SUCCESS)
                    {
                    BeAssert(false); // Could not publish coverage
                    return status;
                    }
                auto coverageIndex = coverageMesh->GetMainIndexP();
                auto root = coverageIndex->GetRootNodeGroup();
                BeAssert(root.IsValid()); // Something wrong in the publish
                coverageTilesets.push_back(root);
                }
            }
        }


    IScalableMeshTextureInfoPtr textureInfo;

    status = meshP->GetTextureInfo(textureInfo);

    bool outputTexture = true;

    //BingMap texture MUST NOT be baked into the Cesium 3D tile data
    if (status != SUCCESS || textureInfo->IsUsingBingMap())
        outputTexture = false;

<<<<<<< HEAD
    DRange3d range = ((SMMeshIndex<DPoint3d, DRange3d>*)(mesh->GetMainIndexP().GetPtr()))->GetContentExtent();
    DPoint3d center = DPoint3d::FromInterpolate(range.low, .5, range.high);
    Transform dbToTileLocal = Transform::From(DPoint3d::From(-center.x, -center.y, -center.z));

    Transform smTransform = meshP->GetReprojectionTransform();
    smTransform = smTransform.FromProduct(dbToTileLocal, smTransform);

    status = Publish3DTiles((SMMeshIndex<DPoint3d, DRange3d>*)(mesh->GetMainIndexP().GetPtr()), path, tileToECEF, smTransform, clips, (uint64_t)(hasCoverages && coverageId == (uint64_t)-1 ? 0 : coverageId), meshP->GetGCS().GetGeoRef().GetBasePtr(), outputTexture, (ScalableMeshProgress*)(mesh->GetMainIndexP()->m_progress.get()));
=======

    status = Publish3DTiles((SMMeshIndex<DPoint3d, DRange3d>*)(mesh->GetMainIndexP().GetPtr()), path, clips, (uint64_t)(hasCoverages && coverageId == (uint64_t)-1 ? 0 : coverageId), meshP->GetGCS().GetGeoRef().GetBasePtr(), outputTexture, (ScalableMeshProgress*)(mesh->GetMainIndexP()->m_progress.get()));
>>>>>>> 4545fb19
    SMNodeGroupPtr rootTileset = mesh->GetMainIndexP()->GetRootNodeGroup();
    BeAssert(rootTileset.IsValid()); // something wrong in the publish


    for (auto& converageTileset : coverageTilesets)
        {
        // insert tileset as child tileset to the current tileset
        rootTileset->AppendChildGroup(converageTileset);
        converageTileset->Close<Extent3dType>();
        }

    WString wktStr;

    if (meshP->GetBaseGCS() != nullptr)
        {
#ifdef VANCOUVER_API
        meshP->GetBaseGCS()->GetWellKnownText(wktStr, BaseGCS::wktFlavorAutodesk);
#else
        meshP->GetBaseGCS()->GetWellKnownText(wktStr, BaseGCS::wktFlavorAutodesk, false);
#endif
        }



    rootTileset->GetParameters()->SetWellKnownText(wktStr);

    // Force save of root tileset and take into account coverages
    rootTileset->Close<Extent3dType>();
    return status;
        }
StatusInt IScalableMeshSaveAs::Generate3DTiles(const IScalableMeshPtr& meshP, const WString& outContainerName, const WString& outDatasetName, SMCloudServerType server, IScalableMeshProgressPtr progress, ClipVectorPtr clips, uint64_t coverageId)
    {
    return IScalableMeshSaveAs::Generate3DTiles(meshP, outContainerName, Transform::FromIdentity(), Transform::FromIdentity(), outDatasetName, server, progress, clips, coverageId);
    }

END_BENTLEY_SCALABLEMESH_NAMESPACE<|MERGE_RESOLUTION|>--- conflicted
+++ resolved
@@ -1,679 +1,624 @@
-#include "ScalableMeshPCH.h"
-#include <ScalableMesh/IScalableMeshSaveAs.h>
-#include "Stores\SMPublisher.h"
-#include "ScalableMeshQuery.h"
-#include "SMMeshIndex.h"
-
-#include "ScalableMesh.h"
-#include "ScalableMeshProgress.h"
-#include "SMNodeGroup.h"
-#include "Stores\SMStreamingDataStore.h"
-
-#ifndef VANCOUVER_API
-#include <DgnPlatform\DesktopTools\ConfigurationManager.h>
-#else
-#include <DgnPlatform\Tools\ConfigurationManager.h>
-#endif
-
-BEGIN_BENTLEY_SCALABLEMESH_NAMESPACE
-
-void PrepareClipsForSaveAs(ClipVectorPtr clips)
-    {
-    if (!clips.IsValid()) return;
-
-    auto predicate = [](ClipPrimitivePtr i, ClipPrimitivePtr j)
-        { // put boundary clips first
-        if (!i->IsMask() && j->IsMask()) return true;
-        return false;
-        };
-
-    // Ensure clip vector is sorted
-    if (!std::is_sorted(clips->begin(), clips->end(), predicate))
-        {
-        std::sort(clips->begin(), clips->end(), predicate);
-        }
-
-    // Compute clip planes here as primitives are not thread safe
-    for (auto& primitive : *clips) primitive->GetClipPlanes();
-    }
-
-StatusInt IScalableMeshSaveAs::DoSaveAs(const IScalableMeshPtr& source, const WString& destination, ClipVectorPtr clips, IScalableMeshProgressPtr progress)
-    {
-    BeAssert(!"Deprecated. Use other version of DoSaveAs");
-    auto transform = Transform::FromIdentity();
-    return DoSaveAs(source, destination, clips, progress, transform);
-    }
-
-StatusInt IScalableMeshSaveAs::DoSaveAs(const IScalableMeshPtr& source, const WString& destination, ClipVectorPtr clips, IScalableMeshProgressPtr progress, const Transform& transform)
-{
-    // Create Scalable Mesh at output path
-    SaveAsNodeCreatorPtr scMeshDestination = new SaveAsNodeCreator(destination.c_str());
-    if (!scMeshDestination.IsValid())
-        return ERROR;
-
-    IScalableMeshTextureInfoPtr textureInfo = nullptr;
-    if (SUCCESS != source->GetTextureInfo(textureInfo))
-        return ERROR;
-
-    //PrepareClipsForSaveAs(clips);
-
-    // Set global parameters to the new 3sm (this will also create a new index)
-    if (SUCCESS != scMeshDestination->SetGCS(source->GetGCS()))
-        return ERROR;
-    scMeshDestination->SetIsTerrain(source->IsTerrain());
-    scMeshDestination->SetIsSingleFile(!source->IsCesium3DTiles());
-    scMeshDestination->SetTextured(textureInfo->GetTextureType());
-
-    { // Scope the publishing part for proper cleanup of parameters when finished
-        SM3SMPublishParamsPtr smParams = new SM3SMPublishParams();
-
-        smParams->SetSource(source.get());
-        smParams->SetDestination(scMeshDestination);
-        smParams->SetClips(clips);
-        smParams->SetProgress(progress);
-        smParams->SetSaveTextures(textureInfo->IsTextureAvailable() && !textureInfo->IsUsingBingMap());
-        smParams->SetTransform(transform);
-
-        auto smPublisher = IScalableMeshPublisher::Create(SMPublishType::THREESM);
-        if (SUCCESS != smPublisher->Publish(smParams))
-            return ERROR;
-    }
-
-    scMeshDestination = nullptr;
-
-    return SUCCESS;
-}
-
-
-bool Publish3DTile(IScalableMeshNodePtr& node, ISMDataStoreTypePtr<DRange3d>& pi_pDataStore, TransformCR transform, ClipVectorPtr clips, const uint64_t& coverageID, bool isClipBoundary, const GeoCoordinates::BaseGCSCPtr sourceGCS, const GeoCoordinates::BaseGCSCPtr destinationGCS, IScalableMeshProgressPtr progress, bool outputTexture)
-{
-    assert(pi_pDataStore != nullptr);
-
-    static double startTime = clock();
-    static std::atomic<uint64_t> loadDataTime = 0;
-    static std::atomic<uint64_t> convertTime = 0;
-    static std::atomic<uint64_t> storeTime = 0;
-    static std::atomic<uint64_t> nbProcessedNodes = 0;
-    static std::atomic<uint64_t> nbNodes = 0;
-
-    if (progress != nullptr && progress->IsCanceled()) return false;
-
-    if (!node->IsHeaderLoaded())
-        node->LoadNodeHeader();
-
-    if (node->GetLevel() == 0)
-    {
-        startTime = clock();
-        loadDataTime = 0;
-        convertTime = 0;
-        storeTime = 0;
-        nbProcessedNodes = 0;
-        nbNodes = 0;
-    }
-
-    ++nbNodes;
-
-    static uint64_t nbThreads = std::max((uint64_t)1, (uint64_t)(std::thread::hardware_concurrency() - 2));
-    static const uint64_t maxQueueSize = /*std::max((uint64_t)m_SMIndex->m_totalNumNodes, (uint64_t)*/30000;//);
-
-    typedef SMNodeDistributor<IScalableMeshNodePtr> Distribution_Type;
-    static Distribution_Type::Ptr distributor = nullptr;
-
-    if (node->GetLevel() == 0)
-    {
-        WString cfgVarValueStr;
-        if (BSISUCCESS == ConfigurationManager::GetVariable(cfgVarValueStr, L"SMPUBLISH_NUM_THREADS"))
-            {
-            int nT = std::stoi(cfgVarValueStr.c_str());
-            if (nT >= 1) nbThreads = (uint64_t)nT;
-            }
-
-        //LOG.debugv("Publishing using [%I64d] threads", nbThreads);
-
-        startTime = clock();
-        bvector<DRange3d> ranges;
-        bool allClipsAreMasks = true;
-
-        if (clips.IsValid())
-        {
-            for (ClipPrimitivePtr const& primitive : *clips)
-            {
-                DRange3d        thisRange;
-                if (primitive->GetRange(thisRange, nullptr, primitive->IsMask()))
-                {
-                    ranges.push_back(thisRange);
-                }
-                if (!primitive->IsMask())
-                    allClipsAreMasks = false;
-            }
-        }
-
-        //(*clips)[0]->GetRange(range, nullptr, true);
-        auto nodeDataSaver = [pi_pDataStore, ranges, allClipsAreMasks, clips, coverageID, isClipBoundary, sourceGCS, destinationGCS, progress, transform, outputTexture](IScalableMeshNodePtr& node)
-        {
-            if (progress != nullptr  && progress->IsCanceled()) return;
-
-            //std::wstringstream      threadIDStrStream;
-            //std::thread::id threadID = std::this_thread::get_id();
-            //threadIDStrStream << threadID;
-            //LOG.debugv("Processing node [%I64d] in thread %ls", node->GetNodeId(), threadIDStrStream.str().c_str());
-
-            bool hasMSClips = false;
-            for (auto const& range : ranges)
-            {
-                if (!node->GetContentExtent().IsNull() && range.IntersectsWith(node->GetContentExtent()))
-                    hasMSClips = true;
-            }
-
-            if (hasMSClips || allClipsAreMasks)
-            {
-
-                IScalableMeshNodePtr nodeP(node);
-                bvector<Byte> cesiumData;
-                IScalableMeshPublisherPtr cesiumPublisher = IScalableMeshPublisher::Create(SMPublishType::CESIUM);
-                cesiumPublisher->Publish(nodeP, (hasMSClips ? clips : nullptr), coverageID, isClipBoundary, transform, cesiumData, outputTexture);
-
-                ISMTileMeshDataStorePtr tileStore;
-
-                auto smPtNode = (dynamic_cast<ScalableMeshNode<DPoint3d>*>(node.get()))->GetNodePtr();
-                bool result = pi_pDataStore->GetNodeDataStore(tileStore, &smPtNode->m_nodeHeader);
-                assert(result == true); // problem getting the tile mesh data store
-
-                if (!cesiumData.empty())
-                    tileStore->StoreBlock(&cesiumData, cesiumData.size(), smPtNode->GetBlockID());
-                else
-                    {
-                    LOG.errorv("No Cesium 3DTiles data generated for node [%I64d]", nodeP->GetNodeId());
-                    }
-                
-                //// Store header
-                //pi_pDataStore->StoreNodeHeader(&node->m_nodeHeader, node->GetBlockID());
-
-                //{
-                //std::lock_guard<mutex> clk(s_consoleMutex);
-                //std::wcout << "[" << std::this_thread::get_id() << "] Done publishing --> " << node->m_nodeId << "    addr: "<< node <<"   ref count: " << node->GetRefCount() << std::endl;
-                //}
-            }
-
-            node = nullptr;
-            ++nbProcessedNodes;
-
-            if (progress != nullptr)
-            {
-                // Report progress
-                static_cast<ScalableMeshProgress*>(progress.get())->SetCurrentIteration(nbProcessedNodes);
-            }
-        };
-        distributor = new Distribution_Type(nodeDataSaver, [](IScalableMeshNodePtr& node) {return true; }, nbThreads, maxQueueSize);
-    }
-
-    static auto loadChildExtentHelper = [](IScalableMeshNode* parent, IScalableMeshNode* child) ->void
-    {
-
-        auto smPtNode = dynamic_cast<ScalableMeshNode<DPoint3d>*>(parent)->GetNodePtr();
-        // parent header needs child extent for the Cesium format
-        if (child->GetPointCount() > 0 && child->GetNodeId() != 0)
-        {
-            auto childExtent = child->GetContentExtent();
-            smPtNode->m_nodeHeader.m_childrenExtents[child->GetNodeId()] = childExtent;
-        }
-    };
-
-#if 0
-    if (m_pSubNodeNoSplit != nullptr)
-    {
-        assert(GetNumberOfSubNodesOnSplit() == 1 || GetNumberOfSubNodesOnSplit() == 4);
-        if (!static_cast<SMMeshIndexNode<POINT, EXTENT>*>(&*(m_pSubNodeNoSplit))->Publish3DTile(pi_pDataStore, transform, clips, coverageID, isClipBoundary, sourceGCS, destinationGCS, progress, outputTexture)) return false;
-        loadChildExtentHelper(this, this->m_pSubNodeNoSplit.GetPtr());
-        //disconnectChildHelper(this->m_pSubNodeNoSplit.GetPtr());
-        //this->m_pSubNodeNoSplit = nullptr;
-    }
-    else
-    {
-        assert(GetNumberOfSubNodesOnSplit() > 1 || this->IsLeaf());
-        if (!this->IsLeaf())
-        {
-            for (size_t indexNode = 0; indexNode < GetNumberOfSubNodesOnSplit(); indexNode++)
-            {
-                assert(this->m_apSubNodes[indexNode] != nullptr); // A sub node will be skipped
-                if (this->m_apSubNodes[indexNode] != nullptr)
-                {
-                    if (!static_cast<SMMeshIndexNode<DPoint3d, DRange3d>*>(&*(this->m_apSubNodes[indexNode]))->Publish3DTile(pi_pDataStore, transform, clips, coverageID, isClipBoundary, sourceGCS, destinationGCS, progress, outputTexture)) return false;
-                    loadChildExtentHelper(this, this->m_apSubNodes[indexNode].GetPtr());
-                    //disconnectChildHelper(this->m_apSubNodes[indexNode].GetPtr());
-                    //this->m_apSubNodes[indexNode] = nullptr;
-                }
-            }
-        }
-    }
-
-#endif
-
-    for (auto& child : node->GetChildrenNodes())
-    {
-        if (!Publish3DTile(child, pi_pDataStore, transform, clips, coverageID, isClipBoundary, sourceGCS, destinationGCS, progress, outputTexture)) return false;
-        loadChildExtentHelper(node.get(), child.get());
-    }
-
-    IScalableMeshNodePtr ptr(node);
-    if (node->GetPointCount() > 2)
-    {
- 
-        distributor->AddWorkItem(std::move(ptr)/*, false*/);
-    }
-
-    if (node->GetLevel() == 0)
-        {
-        bool printStats = false;
-        WString cfgVarValueStr;
-        if (BSISUCCESS == ConfigurationManager::GetVariable(cfgVarValueStr, L"SMPUBLISH_PRINT_STATS"))
-            printStats = true;
-        if (printStats)
-            {
-            LOG.infov("Time to process tree: %f", (clock() - startTime) / CLOCKS_PER_SEC);
-            }
-        while (progress != nullptr && !distributor->empty())
-            {
-            progress->UpdateListeners();
-            if (progress->IsCanceled()) break;
-            }
-        distributor = nullptr; // join queue threads
-        if (printStats)
-            {
-            auto tTime = (double)(clock() - startTime) / CLOCKS_PER_SEC;
-            LOG.infov("Time to load data: %f\n"
-                "Time to convert data : %f\n"
-                "Time to store data: %f\n"
-                "Total time: %f\n"
-                "Number processed nodes: %I64d\n"
-                "Total number of nodes: %I64d\n"
-                "Convert speed (nodes/sec): %f"
-                , (clock() - startTime) / CLOCKS_PER_SEC,
-                (double)convertTime.load() / CLOCKS_PER_SEC / nbThreads,
-                (double)storeTime.load() / CLOCKS_PER_SEC / nbThreads,
-                tTime, nbProcessedNodes.load(), nbNodes.load(), nbProcessedNodes.load() / tTime);
-            }
-        }
-    return true;
-}
-
-<<<<<<< HEAD
-StatusInt Publish3DTiles(SMMeshIndex<DPoint3d,DRange3d>* index, const WString& path, TransformCR ecefTransform, TransformCR smTransform, ClipVectorPtr clips, const uint64_t& coverageID, const GeoCoordinates::BaseGCSCPtr sourceGCS, bool outputTexture,ScalableMeshProgress* progress)
-=======
-StatusInt Publish3DTiles(SMMeshIndex<DPoint3d,DRange3d>* index, const WString& path, ClipVectorPtr clips, const uint64_t& coverageID, const GeoCoordinates::BaseGCSCPtr sourceGCS, bool outputTexture,ScalableMeshProgress* progress)
->>>>>>> 4545fb19
-{
-    if (progress != nullptr)
-    {
-        progress->ProgressStep() = ScalableMeshStep::STEP_GENERATE_3DTILES_HEADERS;
-        progress->ProgressStepIndex() = 1;
-        progress->Progress() = 0.0f;
-    }
-
-    bool isClipBoundary = false;
-    if (coverageID != -2 && coverageID != -1)
-    {
-        for (const auto& diffSet : *static_cast<SMMeshIndexNode<DPoint3d, DRange3d>*>(index->GetRootNode().GetPtr())->GetDiffSetPtr())
-        {
-            if (diffSet.clientID == coverageID)
-            {
-                bvector<bvector<DPoint3d>> polys;
-                polys.push_back(bvector<DPoint3d>());
-                SMClipGeometryType geom;
-                SMNonDestructiveClipType type;
-                bool isActive;
-                index->GetClipRegistry()->GetClipWithParameters(diffSet.clientID, polys.back(), geom, type, isActive);
-                if (type == SMNonDestructiveClipType::Boundary)
-                {
-                    isClipBoundary = true;
-                }
-            }
-        }
-    }
-    // Create store for 3DTiles output
-    typedef SMStreamingStore<DRange3d>::SMStreamingSettings StreamingSettingsType;
-    SMStreamingStore<DRange3d>::SMStreamingSettingsPtr settings = new StreamingSettingsType();
-    settings->m_url = Utf8String(path.c_str());
-    settings->m_location = StreamingSettingsType::ServerLocation::LOCAL;
-    settings->m_dataType = StreamingSettingsType::DataType::CESIUM3DTILES;
-    settings->m_commMethod = StreamingSettingsType::CommMethod::CURL;
-    settings->m_isPublishing = true;
-    ISMDataStoreTypePtr<DRange3d>     pDataStore(
-#ifndef VANCOUVER_API
-        new SMStreamingStore<DRange3d>(settings, nullptr)
-#else
-        SMStreamingStore<DRange3d>::Create(settings, nullptr)
-#endif
-    );
-
-    // Register 3DTiles index to the store
-    pDataStore->Register(index->m_smID);
-
-    // Destination coordinates will be ECEF
-    // Create a WGS84 GCS to convert the WGS84 Lat/Long to ECEF/XYZ
-    WString warningMsg;
-    StatusInt warning;
-    auto destinationGCS = GeoCoordinates::BaseGCS::CreateGCS();        // WGS84 - used to convert Long/Latitude to ECEF.
-    destinationGCS->InitFromEPSGCode(&warning, &warningMsg, 4326); // We do not care about warnings. This GCS exists in the dictionary
-
-<<<<<<< HEAD
-    Transform ecefTrans;
-=======
-    auto ecefTrans = Transform::FromIdentity();
->>>>>>> 4545fb19
-    if(sourceGCS.IsValid())
-        {
-        destinationGCS->SetVerticalDatumCode(sourceGCS->GetVerticalDatumCode());
-
-
-        DRange3d range = index->GetContentExtent();
-        DPoint3d origin = DPoint3d::FromInterpolate(range.low, .5, range.high);
-        //origin.z = 0; // always use ground plane
-
-
-        GeoPoint originLatLong, yLatLong, tempLatLong;
-        sourceGCS->LatLongFromCartesian(originLatLong, origin);
-        sourceGCS->LatLongFromCartesian(yLatLong, DPoint3d::FromSumOf(origin, DPoint3d::From(0.0, 1.0, 0.0)));         // Arbitrarily 10 meters in Y direction will be used to calculate y axis of transform.
-<<<<<<< HEAD
-
-        tempLatLong = originLatLong;
-        sourceGCS->LatLongFromLatLong(originLatLong, tempLatLong, *destinationGCS);
-        tempLatLong = yLatLong;
-        sourceGCS->LatLongFromLatLong(yLatLong, tempLatLong, *destinationGCS);
-
-        DPoint3d ecefOrigin, ecefY;
-        destinationGCS->XYZFromLatLong(ecefOrigin, originLatLong);
-        destinationGCS->XYZFromLatLong(ecefY, yLatLong);
-
-        //ecefY = DPoint3d::FromSumOf(ecefOrigin, DPoint3d::From(0.0, 10.0, 0.0));
-
-        RotMatrix rMatrix = RotMatrix::FromIdentity();
-        DVec3d zVector, yVector;
-        zVector.Normalize((DVec3dCR)ecefOrigin);
-        yVector.NormalizedDifference(ecefY, ecefOrigin);
-
-=======
-
-        tempLatLong = originLatLong;
-        sourceGCS->LatLongFromLatLong(originLatLong, tempLatLong, *destinationGCS);
-        tempLatLong = yLatLong;
-        sourceGCS->LatLongFromLatLong(yLatLong, tempLatLong, *destinationGCS);
-
-        DPoint3d ecefOrigin, ecefY;
-        destinationGCS->XYZFromLatLong(ecefOrigin, originLatLong);
-        destinationGCS->XYZFromLatLong(ecefY, yLatLong);
-
-        //ecefY = DPoint3d::FromSumOf(ecefOrigin, DPoint3d::From(0.0, 10.0, 0.0));
-
-        RotMatrix rMatrix = RotMatrix::FromIdentity();
-        DVec3d zVector, yVector;
-        zVector.Normalize((DVec3dCR)ecefOrigin);
-        yVector.NormalizedDifference(ecefY, ecefOrigin);
-
->>>>>>> 4545fb19
-        double product = yVector.x*zVector.x + yVector.y*zVector.y + yVector.z*zVector.z;
-        product;
-
-        rMatrix.SetColumn(yVector, 1);
-        rMatrix.SetColumn(zVector, 2);
-        rMatrix.SquareAndNormalizeColumns(rMatrix, 1, 2);
-
-        ecefTrans = Transform::From(rMatrix, ecefOrigin);
-<<<<<<< HEAD
-        }
-    else 
-        {
-        ecefTrans.InverseOf(smTransform);
-=======
-
-        auto dbToTile = Transform::From(DPoint3d::From(-origin.x, -origin.y, -origin.z));
-        ecefTrans = Transform::FromProduct(ecefTrans, dbToTile);
->>>>>>> 4545fb19
-        }
-
-    SMIndexMasterHeader<DRange3d> oldMasterHeader;
-    index->GetDataStore()->LoadMasterHeader(&oldMasterHeader, sizeof(oldMasterHeader));
-
-    // Force multi file, in case the originating dataset is single file (result is intended for multi file anyway)
-    oldMasterHeader.m_singleFile = false;
-
-    SMGroupGlobalParameters::Ptr groupParameters = SMGroupGlobalParameters::Create(SMGroupGlobalParameters::StrategyType::CESIUM, static_cast<SMStreamingStore<DRange3d>*>(pDataStore.get())->GetDataSourceAccount(), DataSource::SessionName());
-    SMGroupCache::Ptr groupCache = nullptr;
-    SMNodeGroupPtr rootNodeGroup = SMNodeGroup::Create(groupParameters, groupCache, path, 0, nullptr);
-
-    rootNodeGroup->SetMaxGroupDepth(index->GetDepth() % s_max_group_depth + 1);
-
-    auto strategy =rootNodeGroup->GetStrategy<DRange3d>();
-    strategy->SetOldMasterHeader(oldMasterHeader);
-    strategy->SetClipInfo(coverageID, isClipBoundary);
-    //strategy->SetSourceAndDestinationGCS(sourceGCS, destinationGCS);
-    strategy->SetRootTransform(ecefTrans);
-    strategy->AddGroup(rootNodeGroup.get());
-    index->SetRootNodeGroup(rootNodeGroup);
-
-<<<<<<< HEAD
-    strategy->SetTransform(smTransform);
-
-    NativeLogging::LoggingConfig::ActivateProvider(NativeLogging::CONSOLE_LOGGING_PROVIDER);
-    NativeLogging::LoggingConfig::SetSeverity(L"SMPublisher", NativeLogging::LOG_TRACE);
-=======
->>>>>>> 4545fb19
-
-    //LOG.debug("Publishing index...");
-
-    // Saving groups isn't parallelized therefore we run it in a single separate thread so that we can properly update the listener with the progress
-    std::thread saveGroupsThread([index, strategy, rootNodeGroup, progress]()
-    {
-        index->GetRootNode()->SaveGroupedNodeHeaders(rootNodeGroup, progress);
-
-        // Handle all open groups 
-        strategy->SaveAllOpenGroups(false/*saveRoot*/);
-        if (progress != nullptr) progress->Progress() = 1.0f;
-    });
-
-    while (progress != nullptr && !progress->IsCanceled() && progress->Progress() != 1.0)
-    {
-        progress->UpdateListeners();
-    }
-
-    saveGroupsThread.join();
-
-    strategy->Clear();
-
-
-    if (progress != nullptr && progress->IsCanceled()) return SUCCESS;
-
-    if (progress != nullptr)
-    {
-        progress->ProgressStep() = ScalableMeshStep::STEP_CONVERT_3DTILES_DATA;
-        progress->ProgressStepIndex() = 2;
-        progress->Progress() = 0.0f;
-    }
-
-    HFCPtr<SMPointIndexNode<DPoint3d, DRange3d>> nodePtr = dynamic_cast<SMPointIndexNode<DPoint3d, DRange3d>*>(index->GetRootNode().GetPtr());
-    IScalableMeshNodePtr nodeP(
-#ifndef VANCOUVER_API
-        new ScalableMeshNode<DPoint3d>(nodePtr)
-#else
-        ScalableMeshNode<DPoint3d>::CreateItem(nodePtr)
-#endif
-    );
-
-    PrepareClipsForSaveAs(clips);
-
-<<<<<<< HEAD
-    //LOG.debug("Publishing nodes...");
-
-    Publish3DTile(nodeP, pDataStore, smTransform, clips, coverageID, isClipBoundary, nullptr/*sourceGCS*/, nullptr/*destinationGCS*/, progress, outputTexture);
-=======
-
-    Publish3DTile(nodeP, pDataStore, Transform::FromIdentity(), clips, coverageID, isClipBoundary, nullptr/*sourceGCS*/, nullptr/*destinationGCS*/, progress, outputTexture);
->>>>>>> 4545fb19
-
-    if (progress != nullptr) progress->Progress() = 1.0f;
-
-    return SUCCESS;
-}
-
-bool s_stream_from_wsg;
-bool s_stream_from_grouped_store;
-bool s_is_virtual_grouping;
-
-StatusInt IScalableMeshSaveAs::Generate3DTiles(const IScalableMeshPtr& meshP, const WString& outContainerName, const Transform& tileToECEF, const Transform& dbToTile, const WString& outDatasetName, SMCloudServerType server, IScalableMeshProgressPtr progress, ClipVectorPtr clips, uint64_t coverageId)
-    {
-    if (!meshP.IsValid()) return ERROR;
-
-    StatusInt status;
-
-    auto mesh = static_cast<ScalableMesh<POINT>*>(meshP.get());
-    WString path;
-    if (server == SMCloudServerType::Azure)
-        {
-        // Setup streaming stores to use Azure
-        //s_stream_from_disk = false; 
-        s_stream_from_wsg = false;
-
-        path += outContainerName + L"/" + outDatasetName;
-        }
-    else if (server == SMCloudServerType::WSG)
-        {
-        // Setup streaming stores to use WSG
-        //s_stream_from_disk = false;
-        s_stream_from_wsg = true;
-
-        path += outContainerName + L"~2F" + outDatasetName;
-        }
-    else if (server == SMCloudServerType::LocalDiskCURL)
-        {
-        // Setup streaming stores to use local disk (relative to attached 3sm file location)
-        //s_stream_from_disk = true;
-        s_stream_using_curl = true;
-
-        const auto smFileName = BeFileName(mesh->GetPath());
-        path += BEFILENAME(GetDirectoryName, smFileName);
-        path += L"cloud\\";
-        path += BEFILENAME(GetFileNameWithoutExtension, smFileName);
-        }
-    else
-        {
-        assert(server == SMCloudServerType::LocalDisk);
-
-        // Setup streaming stores to use local disk (relative to attached 3sm file location)
-        //s_stream_from_disk = true;
-        path = outContainerName;
-        }
-
-    //s_stream_from_grouped_store = false;
-    mesh->GetMainIndexP()->m_progress = progress;
-    bool hasCoverages = false;
-    bvector<SMNodeGroupPtr> coverageTilesets;
-
-    if (coverageId == (uint64_t)-1)
-        {
-        // Generate 3DTiles tilesets for all coverages
-        bvector<uint64_t> ids;
-        mesh->GetMainIndexP()->GetClipRegistry()->GetAllCoverageIds(ids);
-        hasCoverages = !ids.empty();
-        for (auto coverageID : ids)
-            {
-            Utf8String coverageName;
-            mesh->GetMainIndexP()->GetClipRegistry()->GetCoverageName(coverageID, coverageName);
-
-            BeFileName coverageFileName(coverageName.c_str());
-            if (BeFileName::DoesPathExist(coverageFileName))
-                {
-                // Ensure that coverage path is formatted correctly (e.g. remove redundant double backslashes such as \\\\)
-                WString coverageFullPathName;
-                BeFileName::BeGetFullPathName(coverageFullPathName, coverageFileName.c_str());
-
-                IScalableMeshPtr coverageMeshPtr = nullptr;
-                if ((coverageMeshPtr = IScalableMesh::GetFor(coverageFullPathName.c_str(), meshP->GetEditFilesBasePath(), false, true, true, status)) == nullptr || status != SUCCESS)
-                    {
-                    BeAssert(false); // Error opening coverage 3sm
-                    return status;
-                    }
-
-                auto coverageMesh = static_cast<ScalableMesh<POINT>*>(coverageMeshPtr.get());
-
-                // Create directory for coverage tileset output
-                BeFileName coverageOutDir(path.c_str());
-                coverageOutDir.AppendToPath(BeFileName::GetFileNameWithoutExtension(coverageFileName).c_str());
-                coverageOutDir.AppendSeparator();
-                if (!BeFileName::DoesPathExist(coverageOutDir) && (status = (StatusInt)BeFileName::CreateNewDirectory(coverageOutDir)) != SUCCESS)
-                    {
-                    BeAssert(false); // Could not create tileset output directory for coverage
-                    return status;
-                    }
-                if ((status = Generate3DTiles(coverageMesh, coverageOutDir.c_str(), outDatasetName, server, nullptr /*no progress?*/, clips, coverageID)) != SUCCESS)
-                    {
-                    BeAssert(false); // Could not publish coverage
-                    return status;
-                    }
-                auto coverageIndex = coverageMesh->GetMainIndexP();
-                auto root = coverageIndex->GetRootNodeGroup();
-                BeAssert(root.IsValid()); // Something wrong in the publish
-                coverageTilesets.push_back(root);
-                }
-            }
-        }
-
-
-    IScalableMeshTextureInfoPtr textureInfo;
-
-    status = meshP->GetTextureInfo(textureInfo);
-
-    bool outputTexture = true;
-
-    //BingMap texture MUST NOT be baked into the Cesium 3D tile data
-    if (status != SUCCESS || textureInfo->IsUsingBingMap())
-        outputTexture = false;
-
-<<<<<<< HEAD
-    DRange3d range = ((SMMeshIndex<DPoint3d, DRange3d>*)(mesh->GetMainIndexP().GetPtr()))->GetContentExtent();
-    DPoint3d center = DPoint3d::FromInterpolate(range.low, .5, range.high);
-    Transform dbToTileLocal = Transform::From(DPoint3d::From(-center.x, -center.y, -center.z));
-
-    Transform smTransform = meshP->GetReprojectionTransform();
-    smTransform = smTransform.FromProduct(dbToTileLocal, smTransform);
-
-    status = Publish3DTiles((SMMeshIndex<DPoint3d, DRange3d>*)(mesh->GetMainIndexP().GetPtr()), path, tileToECEF, smTransform, clips, (uint64_t)(hasCoverages && coverageId == (uint64_t)-1 ? 0 : coverageId), meshP->GetGCS().GetGeoRef().GetBasePtr(), outputTexture, (ScalableMeshProgress*)(mesh->GetMainIndexP()->m_progress.get()));
-=======
-
-    status = Publish3DTiles((SMMeshIndex<DPoint3d, DRange3d>*)(mesh->GetMainIndexP().GetPtr()), path, clips, (uint64_t)(hasCoverages && coverageId == (uint64_t)-1 ? 0 : coverageId), meshP->GetGCS().GetGeoRef().GetBasePtr(), outputTexture, (ScalableMeshProgress*)(mesh->GetMainIndexP()->m_progress.get()));
->>>>>>> 4545fb19
-    SMNodeGroupPtr rootTileset = mesh->GetMainIndexP()->GetRootNodeGroup();
-    BeAssert(rootTileset.IsValid()); // something wrong in the publish
-
-
-    for (auto& converageTileset : coverageTilesets)
-        {
-        // insert tileset as child tileset to the current tileset
-        rootTileset->AppendChildGroup(converageTileset);
-        converageTileset->Close<Extent3dType>();
-        }
-
-    WString wktStr;
-
-    if (meshP->GetBaseGCS() != nullptr)
-        {
-#ifdef VANCOUVER_API
-        meshP->GetBaseGCS()->GetWellKnownText(wktStr, BaseGCS::wktFlavorAutodesk);
-#else
-        meshP->GetBaseGCS()->GetWellKnownText(wktStr, BaseGCS::wktFlavorAutodesk, false);
-#endif
-        }
-
-
-
-    rootTileset->GetParameters()->SetWellKnownText(wktStr);
-
-    // Force save of root tileset and take into account coverages
-    rootTileset->Close<Extent3dType>();
-    return status;
-        }
-StatusInt IScalableMeshSaveAs::Generate3DTiles(const IScalableMeshPtr& meshP, const WString& outContainerName, const WString& outDatasetName, SMCloudServerType server, IScalableMeshProgressPtr progress, ClipVectorPtr clips, uint64_t coverageId)
-    {
-    return IScalableMeshSaveAs::Generate3DTiles(meshP, outContainerName, Transform::FromIdentity(), Transform::FromIdentity(), outDatasetName, server, progress, clips, coverageId);
-    }
-
+#include "ScalableMeshPCH.h"
+#include <ScalableMesh/IScalableMeshSaveAs.h>
+#include "Stores\SMPublisher.h"
+#include "ScalableMeshQuery.h"
+#include "SMMeshIndex.h"
+
+#include "ScalableMesh.h"
+#include "ScalableMeshProgress.h"
+#include "SMNodeGroup.h"
+#include "Stores\SMStreamingDataStore.h"
+
+#ifndef VANCOUVER_API
+#include <DgnPlatform\DesktopTools\ConfigurationManager.h>
+#else
+#include <DgnPlatform\Tools\ConfigurationManager.h>
+#endif
+
+BEGIN_BENTLEY_SCALABLEMESH_NAMESPACE
+
+void PrepareClipsForSaveAs(ClipVectorPtr clips)
+    {
+    if (!clips.IsValid()) return;
+
+    auto predicate = [](ClipPrimitivePtr i, ClipPrimitivePtr j)
+        { // put boundary clips first
+        if (!i->IsMask() && j->IsMask()) return true;
+        return false;
+        };
+
+    // Ensure clip vector is sorted
+    if (!std::is_sorted(clips->begin(), clips->end(), predicate))
+        {
+        std::sort(clips->begin(), clips->end(), predicate);
+        }
+
+    // Compute clip planes here as primitives are not thread safe
+    for (auto& primitive : *clips) primitive->GetClipPlanes();
+    }
+
+StatusInt IScalableMeshSaveAs::DoSaveAs(const IScalableMeshPtr& source, const WString& destination, ClipVectorPtr clips, IScalableMeshProgressPtr progress)
+    {
+    BeAssert(!"Deprecated. Use other version of DoSaveAs");
+    auto transform = Transform::FromIdentity();
+    return DoSaveAs(source, destination, clips, progress, transform);
+    }
+
+StatusInt IScalableMeshSaveAs::DoSaveAs(const IScalableMeshPtr& source, const WString& destination, ClipVectorPtr clips, IScalableMeshProgressPtr progress, const Transform& transform)
+{
+    // Create Scalable Mesh at output path
+    SaveAsNodeCreatorPtr scMeshDestination = new SaveAsNodeCreator(destination.c_str());
+    if (!scMeshDestination.IsValid())
+        return ERROR;
+
+    IScalableMeshTextureInfoPtr textureInfo = nullptr;
+    if (SUCCESS != source->GetTextureInfo(textureInfo))
+        return ERROR;
+
+    //PrepareClipsForSaveAs(clips);
+
+    // Set global parameters to the new 3sm (this will also create a new index)
+    if (SUCCESS != scMeshDestination->SetGCS(source->GetGCS()))
+        return ERROR;
+    scMeshDestination->SetIsTerrain(source->IsTerrain());
+    scMeshDestination->SetIsSingleFile(!source->IsCesium3DTiles());
+    scMeshDestination->SetTextured(textureInfo->GetTextureType());
+
+    { // Scope the publishing part for proper cleanup of parameters when finished
+        SM3SMPublishParamsPtr smParams = new SM3SMPublishParams();
+
+        smParams->SetSource(source.get());
+        smParams->SetDestination(scMeshDestination);
+        smParams->SetClips(clips);
+        smParams->SetProgress(progress);
+        smParams->SetSaveTextures(textureInfo->IsTextureAvailable() && !textureInfo->IsUsingBingMap());
+        smParams->SetTransform(transform);
+
+        auto smPublisher = IScalableMeshPublisher::Create(SMPublishType::THREESM);
+        if (SUCCESS != smPublisher->Publish(smParams))
+            return ERROR;
+    }
+
+    scMeshDestination = nullptr;
+
+    return SUCCESS;
+}
+
+
+bool Publish3DTile(IScalableMeshNodePtr& node, ISMDataStoreTypePtr<DRange3d>& pi_pDataStore, TransformCR transform, ClipVectorPtr clips, const uint64_t& coverageID, bool isClipBoundary, const GeoCoordinates::BaseGCSCPtr sourceGCS, const GeoCoordinates::BaseGCSCPtr destinationGCS, IScalableMeshProgressPtr progress, bool outputTexture)
+{
+    assert(pi_pDataStore != nullptr);
+
+    static double startTime = clock();
+    static std::atomic<uint64_t> loadDataTime = 0;
+    static std::atomic<uint64_t> convertTime = 0;
+    static std::atomic<uint64_t> storeTime = 0;
+    static std::atomic<uint64_t> nbProcessedNodes = 0;
+    static std::atomic<uint64_t> nbNodes = 0;
+
+    if (progress != nullptr && progress->IsCanceled()) return false;
+
+    if (!node->IsHeaderLoaded())
+        node->LoadNodeHeader();
+
+    if (node->GetLevel() == 0)
+    {
+        startTime = clock();
+        loadDataTime = 0;
+        convertTime = 0;
+        storeTime = 0;
+        nbProcessedNodes = 0;
+        nbNodes = 0;
+    }
+
+    ++nbNodes;
+
+    static uint64_t nbThreads = std::max((uint64_t)1, (uint64_t)(std::thread::hardware_concurrency() - 2));
+    static const uint64_t maxQueueSize = /*std::max((uint64_t)m_SMIndex->m_totalNumNodes, (uint64_t)*/30000;//);
+
+    typedef SMNodeDistributor<IScalableMeshNodePtr> Distribution_Type;
+    static Distribution_Type::Ptr distributor = nullptr;
+
+    if (node->GetLevel() == 0)
+    {
+        WString cfgVarValueStr;
+        if (BSISUCCESS == ConfigurationManager::GetVariable(cfgVarValueStr, L"SMPUBLISH_NUM_THREADS"))
+            {
+            int nT = std::stoi(cfgVarValueStr.c_str());
+            if (nT >= 1) nbThreads = (uint64_t)nT;
+            }
+
+        //LOG.debugv("Publishing using [%I64d] threads", nbThreads);
+
+        startTime = clock();
+        bvector<DRange3d> ranges;
+        bool allClipsAreMasks = true;
+
+        if (clips.IsValid())
+        {
+            for (ClipPrimitivePtr const& primitive : *clips)
+            {
+                DRange3d        thisRange;
+                if (primitive->GetRange(thisRange, nullptr, primitive->IsMask()))
+                {
+                    ranges.push_back(thisRange);
+                }
+                if (!primitive->IsMask())
+                    allClipsAreMasks = false;
+            }
+        }
+
+        //(*clips)[0]->GetRange(range, nullptr, true);
+        auto nodeDataSaver = [pi_pDataStore, ranges, allClipsAreMasks, clips, coverageID, isClipBoundary, sourceGCS, destinationGCS, progress, transform, outputTexture](IScalableMeshNodePtr& node)
+        {
+            if (progress != nullptr  && progress->IsCanceled()) return;
+
+            //std::wstringstream      threadIDStrStream;
+            //std::thread::id threadID = std::this_thread::get_id();
+            //threadIDStrStream << threadID;
+            //LOG.debugv("Processing node [%I64d] in thread %ls", node->GetNodeId(), threadIDStrStream.str().c_str());
+
+            bool hasMSClips = false;
+            for (auto const& range : ranges)
+            {
+                if (!node->GetContentExtent().IsNull() && range.IntersectsWith(node->GetContentExtent()))
+                    hasMSClips = true;
+            }
+
+            if (hasMSClips || allClipsAreMasks)
+            {
+
+                IScalableMeshNodePtr nodeP(node);
+                bvector<Byte> cesiumData;
+                IScalableMeshPublisherPtr cesiumPublisher = IScalableMeshPublisher::Create(SMPublishType::CESIUM);
+                cesiumPublisher->Publish(nodeP, (hasMSClips ? clips : nullptr), coverageID, isClipBoundary, transform, cesiumData, outputTexture);
+
+                ISMTileMeshDataStorePtr tileStore;
+
+                auto smPtNode = (dynamic_cast<ScalableMeshNode<DPoint3d>*>(node.get()))->GetNodePtr();
+                bool result = pi_pDataStore->GetNodeDataStore(tileStore, &smPtNode->m_nodeHeader);
+                assert(result == true); // problem getting the tile mesh data store
+
+                if (!cesiumData.empty())
+                    tileStore->StoreBlock(&cesiumData, cesiumData.size(), smPtNode->GetBlockID());
+                else
+                    {
+                    LOG.errorv("No Cesium 3DTiles data generated for node [%I64d]", nodeP->GetNodeId());
+                    }
+                
+                //// Store header
+                //pi_pDataStore->StoreNodeHeader(&node->m_nodeHeader, node->GetBlockID());
+
+                //{
+                //std::lock_guard<mutex> clk(s_consoleMutex);
+                //std::wcout << "[" << std::this_thread::get_id() << "] Done publishing --> " << node->m_nodeId << "    addr: "<< node <<"   ref count: " << node->GetRefCount() << std::endl;
+                //}
+            }
+
+            node = nullptr;
+            ++nbProcessedNodes;
+
+            if (progress != nullptr)
+            {
+                // Report progress
+                static_cast<ScalableMeshProgress*>(progress.get())->SetCurrentIteration(nbProcessedNodes);
+            }
+        };
+        distributor = new Distribution_Type(nodeDataSaver, [](IScalableMeshNodePtr& node) {return true; }, nbThreads, maxQueueSize);
+    }
+
+    static auto loadChildExtentHelper = [](IScalableMeshNode* parent, IScalableMeshNode* child) ->void
+    {
+
+        auto smPtNode = dynamic_cast<ScalableMeshNode<DPoint3d>*>(parent)->GetNodePtr();
+        // parent header needs child extent for the Cesium format
+        if (child->GetPointCount() > 0 && child->GetNodeId() != 0)
+        {
+            auto childExtent = child->GetContentExtent();
+            smPtNode->m_nodeHeader.m_childrenExtents[child->GetNodeId()] = childExtent;
+        }
+    };
+
+#if 0
+    if (m_pSubNodeNoSplit != nullptr)
+    {
+        assert(GetNumberOfSubNodesOnSplit() == 1 || GetNumberOfSubNodesOnSplit() == 4);
+        if (!static_cast<SMMeshIndexNode<POINT, EXTENT>*>(&*(m_pSubNodeNoSplit))->Publish3DTile(pi_pDataStore, transform, clips, coverageID, isClipBoundary, sourceGCS, destinationGCS, progress, outputTexture)) return false;
+        loadChildExtentHelper(this, this->m_pSubNodeNoSplit.GetPtr());
+        //disconnectChildHelper(this->m_pSubNodeNoSplit.GetPtr());
+        //this->m_pSubNodeNoSplit = nullptr;
+    }
+    else
+    {
+        assert(GetNumberOfSubNodesOnSplit() > 1 || this->IsLeaf());
+        if (!this->IsLeaf())
+        {
+            for (size_t indexNode = 0; indexNode < GetNumberOfSubNodesOnSplit(); indexNode++)
+            {
+                assert(this->m_apSubNodes[indexNode] != nullptr); // A sub node will be skipped
+                if (this->m_apSubNodes[indexNode] != nullptr)
+                {
+                    if (!static_cast<SMMeshIndexNode<DPoint3d, DRange3d>*>(&*(this->m_apSubNodes[indexNode]))->Publish3DTile(pi_pDataStore, transform, clips, coverageID, isClipBoundary, sourceGCS, destinationGCS, progress, outputTexture)) return false;
+                    loadChildExtentHelper(this, this->m_apSubNodes[indexNode].GetPtr());
+                    //disconnectChildHelper(this->m_apSubNodes[indexNode].GetPtr());
+                    //this->m_apSubNodes[indexNode] = nullptr;
+                }
+            }
+        }
+    }
+
+#endif
+
+    for (auto& child : node->GetChildrenNodes())
+    {
+        if (!Publish3DTile(child, pi_pDataStore, transform, clips, coverageID, isClipBoundary, sourceGCS, destinationGCS, progress, outputTexture)) return false;
+        loadChildExtentHelper(node.get(), child.get());
+    }
+
+    IScalableMeshNodePtr ptr(node);
+    if (node->GetPointCount() > 2)
+    {
+ 
+        distributor->AddWorkItem(std::move(ptr)/*, false*/);
+    }
+
+    if (node->GetLevel() == 0)
+        {
+        bool printStats = false;
+        WString cfgVarValueStr;
+        if (BSISUCCESS == ConfigurationManager::GetVariable(cfgVarValueStr, L"SMPUBLISH_PRINT_STATS"))
+            printStats = true;
+        if (printStats)
+            {
+            LOG.infov("Time to process tree: %f", (clock() - startTime) / CLOCKS_PER_SEC);
+            }
+        while (progress != nullptr && !distributor->empty())
+            {
+            progress->UpdateListeners();
+            if (progress->IsCanceled()) break;
+            }
+        distributor = nullptr; // join queue threads
+        if (printStats)
+            {
+            auto tTime = (double)(clock() - startTime) / CLOCKS_PER_SEC;
+            LOG.infov("Time to load data: %f\n"
+                "Time to convert data : %f\n"
+                "Time to store data: %f\n"
+                "Total time: %f\n"
+                "Number processed nodes: %I64d\n"
+                "Total number of nodes: %I64d\n"
+                "Convert speed (nodes/sec): %f"
+                , (clock() - startTime) / CLOCKS_PER_SEC,
+                (double)convertTime.load() / CLOCKS_PER_SEC / nbThreads,
+                (double)storeTime.load() / CLOCKS_PER_SEC / nbThreads,
+                tTime, nbProcessedNodes.load(), nbNodes.load(), nbProcessedNodes.load() / tTime);
+            }
+        }
+    return true;
+}
+
+StatusInt Publish3DTiles(SMMeshIndex<DPoint3d,DRange3d>* index, const WString& path, ClipVectorPtr clips, const uint64_t& coverageID, const GeoCoordinates::BaseGCSCPtr sourceGCS, bool outputTexture,ScalableMeshProgress* progress)
+{
+    if (progress != nullptr)
+    {
+        progress->ProgressStep() = ScalableMeshStep::STEP_GENERATE_3DTILES_HEADERS;
+        progress->ProgressStepIndex() = 1;
+        progress->Progress() = 0.0f;
+    }
+
+    bool isClipBoundary = false;
+    if (coverageID != -2 && coverageID != -1)
+    {
+        for (const auto& diffSet : *static_cast<SMMeshIndexNode<DPoint3d, DRange3d>*>(index->GetRootNode().GetPtr())->GetDiffSetPtr())
+        {
+            if (diffSet.clientID == coverageID)
+            {
+                bvector<bvector<DPoint3d>> polys;
+                polys.push_back(bvector<DPoint3d>());
+                SMClipGeometryType geom;
+                SMNonDestructiveClipType type;
+                bool isActive;
+                index->GetClipRegistry()->GetClipWithParameters(diffSet.clientID, polys.back(), geom, type, isActive);
+                if (type == SMNonDestructiveClipType::Boundary)
+                {
+                    isClipBoundary = true;
+                }
+            }
+        }
+    }
+    // Create store for 3DTiles output
+    typedef SMStreamingStore<DRange3d>::SMStreamingSettings StreamingSettingsType;
+    SMStreamingStore<DRange3d>::SMStreamingSettingsPtr settings = new StreamingSettingsType();
+    settings->m_url = Utf8String(path.c_str());
+    settings->m_location = StreamingSettingsType::ServerLocation::LOCAL;
+    settings->m_dataType = StreamingSettingsType::DataType::CESIUM3DTILES;
+    settings->m_commMethod = StreamingSettingsType::CommMethod::CURL;
+    settings->m_isPublishing = true;
+    ISMDataStoreTypePtr<DRange3d>     pDataStore(
+#ifndef VANCOUVER_API
+        new SMStreamingStore<DRange3d>(settings, nullptr)
+#else
+        SMStreamingStore<DRange3d>::Create(settings, nullptr)
+#endif
+    );
+
+    // Register 3DTiles index to the store
+    pDataStore->Register(index->m_smID);
+
+    // Destination coordinates will be ECEF
+    // Create a WGS84 GCS to convert the WGS84 Lat/Long to ECEF/XYZ
+    WString warningMsg;
+    StatusInt warning;
+    auto destinationGCS = GeoCoordinates::BaseGCS::CreateGCS();        // WGS84 - used to convert Long/Latitude to ECEF.
+    destinationGCS->InitFromEPSGCode(&warning, &warningMsg, 4326); // We do not care about warnings. This GCS exists in the dictionary
+
+    auto ecefTrans = Transform::FromIdentity();
+    if(sourceGCS.IsValid())
+        {
+        destinationGCS->SetVerticalDatumCode(sourceGCS->GetVerticalDatumCode());
+
+
+        DRange3d range = index->GetContentExtent();
+        DPoint3d origin = DPoint3d::FromInterpolate(range.low, .5, range.high);
+        //origin.z = 0; // always use ground plane
+
+
+        GeoPoint originLatLong, yLatLong, tempLatLong;
+        sourceGCS->LatLongFromCartesian(originLatLong, origin);
+        sourceGCS->LatLongFromCartesian(yLatLong, DPoint3d::FromSumOf(origin, DPoint3d::From(0.0, 1.0, 0.0)));         // Arbitrarily 10 meters in Y direction will be used to calculate y axis of transform.
+
+        tempLatLong = originLatLong;
+        sourceGCS->LatLongFromLatLong(originLatLong, tempLatLong, *destinationGCS);
+        tempLatLong = yLatLong;
+        sourceGCS->LatLongFromLatLong(yLatLong, tempLatLong, *destinationGCS);
+
+        DPoint3d ecefOrigin, ecefY;
+        destinationGCS->XYZFromLatLong(ecefOrigin, originLatLong);
+        destinationGCS->XYZFromLatLong(ecefY, yLatLong);
+
+        //ecefY = DPoint3d::FromSumOf(ecefOrigin, DPoint3d::From(0.0, 10.0, 0.0));
+
+        RotMatrix rMatrix = RotMatrix::FromIdentity();
+        DVec3d zVector, yVector;
+        zVector.Normalize((DVec3dCR)ecefOrigin);
+        yVector.NormalizedDifference(ecefY, ecefOrigin);
+
+        double product = yVector.x*zVector.x + yVector.y*zVector.y + yVector.z*zVector.z;
+        product;
+
+        rMatrix.SetColumn(yVector, 1);
+        rMatrix.SetColumn(zVector, 2);
+        rMatrix.SquareAndNormalizeColumns(rMatrix, 1, 2);
+
+        ecefTrans = Transform::From(rMatrix, ecefOrigin);
+
+        auto dbToTile = Transform::From(DPoint3d::From(-origin.x, -origin.y, -origin.z));
+        ecefTrans = Transform::FromProduct(ecefTrans, dbToTile);
+        }
+
+    SMIndexMasterHeader<DRange3d> oldMasterHeader;
+    index->GetDataStore()->LoadMasterHeader(&oldMasterHeader, sizeof(oldMasterHeader));
+
+    // Force multi file, in case the originating dataset is single file (result is intended for multi file anyway)
+    oldMasterHeader.m_singleFile = false;
+
+    SMGroupGlobalParameters::Ptr groupParameters = SMGroupGlobalParameters::Create(SMGroupGlobalParameters::StrategyType::CESIUM, static_cast<SMStreamingStore<DRange3d>*>(pDataStore.get())->GetDataSourceAccount(), DataSource::SessionName());
+    SMGroupCache::Ptr groupCache = nullptr;
+    SMNodeGroupPtr rootNodeGroup = SMNodeGroup::Create(groupParameters, groupCache, path, 0, nullptr);
+
+    rootNodeGroup->SetMaxGroupDepth(index->GetDepth() % s_max_group_depth + 1);
+
+    auto strategy =rootNodeGroup->GetStrategy<DRange3d>();
+    strategy->SetOldMasterHeader(oldMasterHeader);
+    strategy->SetClipInfo(coverageID, isClipBoundary);
+    //strategy->SetSourceAndDestinationGCS(sourceGCS, destinationGCS);
+    strategy->SetRootTransform(ecefTrans);
+    strategy->AddGroup(rootNodeGroup.get());
+    index->SetRootNodeGroup(rootNodeGroup);
+
+
+    NativeLogging::LoggingConfig::ActivateProvider(NativeLogging::CONSOLE_LOGGING_PROVIDER);
+    NativeLogging::LoggingConfig::SetSeverity(L"SMPublisher", NativeLogging::LOG_TRACE);
+
+    //LOG.debug("Publishing index...");
+
+    // Saving groups isn't parallelized therefore we run it in a single separate thread so that we can properly update the listener with the progress
+    std::thread saveGroupsThread([index, strategy, rootNodeGroup, progress]()
+    {
+        index->GetRootNode()->SaveGroupedNodeHeaders(rootNodeGroup, progress);
+
+        // Handle all open groups 
+        strategy->SaveAllOpenGroups(false/*saveRoot*/);
+        if (progress != nullptr) progress->Progress() = 1.0f;
+    });
+
+    while (progress != nullptr && !progress->IsCanceled() && progress->Progress() != 1.0)
+    {
+        progress->UpdateListeners();
+    }
+
+    saveGroupsThread.join();
+
+    strategy->Clear();
+
+
+    if (progress != nullptr && progress->IsCanceled()) return SUCCESS;
+
+    if (progress != nullptr)
+    {
+        progress->ProgressStep() = ScalableMeshStep::STEP_CONVERT_3DTILES_DATA;
+        progress->ProgressStepIndex() = 2;
+        progress->Progress() = 0.0f;
+    }
+
+    HFCPtr<SMPointIndexNode<DPoint3d, DRange3d>> nodePtr = dynamic_cast<SMPointIndexNode<DPoint3d, DRange3d>*>(index->GetRootNode().GetPtr());
+    IScalableMeshNodePtr nodeP(
+#ifndef VANCOUVER_API
+        new ScalableMeshNode<DPoint3d>(nodePtr)
+#else
+        ScalableMeshNode<DPoint3d>::CreateItem(nodePtr)
+#endif
+    );
+
+    PrepareClipsForSaveAs(clips);
+
+    //LOG.debug("Publishing nodes...");
+
+    Publish3DTile(nodeP, pDataStore, Transform::FromIdentity(), clips, coverageID, isClipBoundary, nullptr/*sourceGCS*/, nullptr/*destinationGCS*/, progress, outputTexture);
+
+    if (progress != nullptr) progress->Progress() = 1.0f;
+
+    return SUCCESS;
+}
+
+bool s_stream_from_wsg;
+bool s_stream_from_grouped_store;
+bool s_is_virtual_grouping;
+
+StatusInt IScalableMeshSaveAs::Generate3DTiles(const IScalableMeshPtr& meshP, const WString& outContainerName, const Transform& tileToECEF, const Transform& dbToTile, const WString& outDatasetName, SMCloudServerType server, IScalableMeshProgressPtr progress, ClipVectorPtr clips, uint64_t coverageId)
+    {
+    if (!meshP.IsValid()) return ERROR;
+
+    StatusInt status;
+
+    auto mesh = static_cast<ScalableMesh<POINT>*>(meshP.get());
+    WString path;
+    if (server == SMCloudServerType::Azure)
+        {
+        // Setup streaming stores to use Azure
+        //s_stream_from_disk = false; 
+        s_stream_from_wsg = false;
+
+        path += outContainerName + L"/" + outDatasetName;
+        }
+    else if (server == SMCloudServerType::WSG)
+        {
+        // Setup streaming stores to use WSG
+        //s_stream_from_disk = false;
+        s_stream_from_wsg = true;
+
+        path += outContainerName + L"~2F" + outDatasetName;
+        }
+    else if (server == SMCloudServerType::LocalDiskCURL)
+        {
+        // Setup streaming stores to use local disk (relative to attached 3sm file location)
+        //s_stream_from_disk = true;
+        s_stream_using_curl = true;
+
+        const auto smFileName = BeFileName(mesh->GetPath());
+        path += BEFILENAME(GetDirectoryName, smFileName);
+        path += L"cloud\\";
+        path += BEFILENAME(GetFileNameWithoutExtension, smFileName);
+        }
+    else
+        {
+        assert(server == SMCloudServerType::LocalDisk);
+
+        // Setup streaming stores to use local disk (relative to attached 3sm file location)
+        //s_stream_from_disk = true;
+        path = outContainerName;
+        }
+
+    //s_stream_from_grouped_store = false;
+    mesh->GetMainIndexP()->m_progress = progress;
+    bool hasCoverages = false;
+    bvector<SMNodeGroupPtr> coverageTilesets;
+
+    if (coverageId == (uint64_t)-1)
+        {
+        // Generate 3DTiles tilesets for all coverages
+        bvector<uint64_t> ids;
+        mesh->GetMainIndexP()->GetClipRegistry()->GetAllCoverageIds(ids);
+        hasCoverages = !ids.empty();
+        for (auto coverageID : ids)
+            {
+            Utf8String coverageName;
+            mesh->GetMainIndexP()->GetClipRegistry()->GetCoverageName(coverageID, coverageName);
+
+            BeFileName coverageFileName(coverageName.c_str());
+            if (BeFileName::DoesPathExist(coverageFileName))
+                {
+                // Ensure that coverage path is formatted correctly (e.g. remove redundant double backslashes such as \\\\)
+                WString coverageFullPathName;
+                BeFileName::BeGetFullPathName(coverageFullPathName, coverageFileName.c_str());
+
+                IScalableMeshPtr coverageMeshPtr = nullptr;
+                if ((coverageMeshPtr = IScalableMesh::GetFor(coverageFullPathName.c_str(), meshP->GetEditFilesBasePath(), false, true, true, status)) == nullptr || status != SUCCESS)
+                    {
+                    BeAssert(false); // Error opening coverage 3sm
+                    return status;
+                    }
+
+                auto coverageMesh = static_cast<ScalableMesh<POINT>*>(coverageMeshPtr.get());
+
+                // Create directory for coverage tileset output
+                BeFileName coverageOutDir(path.c_str());
+                coverageOutDir.AppendToPath(BeFileName::GetFileNameWithoutExtension(coverageFileName).c_str());
+                coverageOutDir.AppendSeparator();
+                if (!BeFileName::DoesPathExist(coverageOutDir) && (status = (StatusInt)BeFileName::CreateNewDirectory(coverageOutDir)) != SUCCESS)
+                    {
+                    BeAssert(false); // Could not create tileset output directory for coverage
+                    return status;
+                    }
+                if ((status = Generate3DTiles(coverageMesh, coverageOutDir.c_str(), outDatasetName, server, nullptr /*no progress?*/, clips, coverageID)) != SUCCESS)
+                    {
+                    BeAssert(false); // Could not publish coverage
+                    return status;
+                    }
+                auto coverageIndex = coverageMesh->GetMainIndexP();
+                auto root = coverageIndex->GetRootNodeGroup();
+                BeAssert(root.IsValid()); // Something wrong in the publish
+                coverageTilesets.push_back(root);
+                }
+            }
+        }
+
+
+    IScalableMeshTextureInfoPtr textureInfo;
+
+    status = meshP->GetTextureInfo(textureInfo);
+
+    bool outputTexture = true;
+
+    //BingMap texture MUST NOT be baked into the Cesium 3D tile data
+    if (status != SUCCESS || textureInfo->IsUsingBingMap())
+        outputTexture = false;
+
+
+    status = Publish3DTiles((SMMeshIndex<DPoint3d, DRange3d>*)(mesh->GetMainIndexP().GetPtr()), path, clips, (uint64_t)(hasCoverages && coverageId == (uint64_t)-1 ? 0 : coverageId), meshP->GetGCS().GetGeoRef().GetBasePtr(), outputTexture, (ScalableMeshProgress*)(mesh->GetMainIndexP()->m_progress.get()));
+    SMNodeGroupPtr rootTileset = mesh->GetMainIndexP()->GetRootNodeGroup();
+    BeAssert(rootTileset.IsValid()); // something wrong in the publish
+
+
+    for (auto& converageTileset : coverageTilesets)
+        {
+        // insert tileset as child tileset to the current tileset
+        rootTileset->AppendChildGroup(converageTileset);
+        converageTileset->Close<Extent3dType>();
+        }
+
+    WString wktStr;
+
+    if (meshP->GetBaseGCS() != nullptr)
+        {
+#ifdef VANCOUVER_API
+        meshP->GetBaseGCS()->GetWellKnownText(wktStr, BaseGCS::wktFlavorAutodesk);
+#else
+        meshP->GetBaseGCS()->GetWellKnownText(wktStr, BaseGCS::wktFlavorAutodesk, false);
+#endif
+        }
+
+
+
+    rootTileset->GetParameters()->SetWellKnownText(wktStr);
+
+    // Force save of root tileset and take into account coverages
+    rootTileset->Close<Extent3dType>();
+    return status;
+        }
+StatusInt IScalableMeshSaveAs::Generate3DTiles(const IScalableMeshPtr& meshP, const WString& outContainerName, const WString& outDatasetName, SMCloudServerType server, IScalableMeshProgressPtr progress, ClipVectorPtr clips, uint64_t coverageId)
+    {
+    return IScalableMeshSaveAs::Generate3DTiles(meshP, outContainerName, Transform::FromIdentity(), Transform::FromIdentity(), outDatasetName, server, progress, clips, coverageId);
+    }
+
 END_BENTLEY_SCALABLEMESH_NAMESPACE