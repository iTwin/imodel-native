--- conflicted
+++ resolved
@@ -1,1424 +1,1420 @@
-//:>--------------------------------------------------------------------------------------+
-//:>
-//:>     $Source: STM/SMMemoryPool.h $
-//:>
-//:>  $Copyright: (c) 2018 Bentley Systems, Incorporated. All rights reserved. $
-//:>
-//:>+--------------------------------------------------------------------------------------
-
-
-#pragma once
-
-#include <limits>   
-
-#include <ImagePP/all/h/HFCPtr.h>
-#include <ImagePP/all/h/HPMDataStore.h>
-#include <ImagePP/h/HIterators.h>
-#include "ComputeMemoryUseTraits.h"
-#include <iostream>
-
-#include "Stores/ISMDataStore.h"
-#include "Stores/SMStoreUtils.h"
-
-#include "Tracer.h"
-
-using namespace std;
-
-USING_NAMESPACE_IMAGEPP
-BEGIN_BENTLEY_SCALABLEMESH_NAMESPACE
-    
-
-class Spinlock
-{
-private:
-    std::atomic_flag lockFlag; 
-public:
-
-    Spinlock()
-    {
-    lockFlag.clear();
-    }
-
-    void lock()
-    {
-        if (!lockFlag.test_and_set())
-            return;
-        while (lockFlag.test_and_set())
-               std::this_thread::yield();
-    }
-
-    void unlock()
-    {
-        lockFlag.clear();
-    }
-};
-
-//NEEDS_WORK_SM : Merge SMStoreDataType and SMStoreDataType together?
-SMStoreDataType GetStoreDataType(SMStoreDataType poolDataType);
-    
-
-class SMMemoryPoolItemBase;
-typedef RefCountedPtr<SMMemoryPoolItemBase> SMMemoryPoolItemBasePtr;
-
-
-template <typename DataType> class SMMemoryPoolVectorItem;
-template <typename DataType> class SMMemoryPoolGenericVectorItem;
-template <typename DataType> class SMMemoryPoolBlobItem;
-template <typename DataType> class SMMemoryPoolGenericBlobItem;
-template <typename DataType> class SMStoredMemoryPoolMultiItems;
-
-
-enum class SMMemoryPoolType
-{
-    CPU = 0,
-    GPU = 1
-};
-
-
-
-class SMMemoryPool;
-typedef RefCountedPtr<SMMemoryPool> SMMemoryPoolPtr;
-
-typedef uint64_t SMMemoryPoolItemId;
-
-void GetAllDataTypesInCompositeDataType(bvector<SMStoreDataType>& dataTypes, SMStoreDataType compositeDataType);
-
-class SizeChangePoolItemListener
-    {  
-    public : 
-
-        virtual void NotifyListener(SMMemoryPoolItemBase* poolMemoryItem, int64_t sizeDelta, int64_t nbItemDelta) = 0;
-    };
-
-class SMMemoryPoolItemBase : public RefCountedBase
-    {
-    template <typename DataType> friend class SMStoredMemoryPoolMultiItems;    
-
-    private : 
-
-        SMMemoryPoolItemId                   m_poolItemId;
-        bvector<SizeChangePoolItemListener*> m_listeners; 
-        std::mutex                           m_listenerMutex; 
-
-    protected : 
-
-        Byte*           m_data;
-        uint64_t        m_size;
-        uint64_t        m_nodeId;
-        uint64_t        m_smId;
-        SMStoreDataType m_dataType;
-        bool            m_dirty;
-
-                
-        //ContainerType m_containerType;
-
-        //type_info m_dataType;
-        
-        BENTLEY_SM_EXPORT virtual void NotifySizeChangePoolItem(int64_t sizeDelta, int64_t nbItemDelta);
-        
-    public :
-
-        BENTLEY_SM_EXPORT virtual uint32_t AddRef() const;
-        BENTLEY_SM_EXPORT virtual uint32_t Release() const;
-
-        BENTLEY_SM_EXPORT SMMemoryPoolItemBase();
-            
-        BENTLEY_SM_EXPORT SMMemoryPoolItemBase(Byte* data, uint64_t size, uint64_t nodeId, SMStoreDataType& dataType, uint64_t smId);
-                    
-        template<typename T>
-        RefCountedPtr<SMMemoryPoolVectorItem<T>> GetAsPoolVector()
-            {            
-            return dynamic_cast<SMMemoryPoolVectorItem<T>*>(this);
-            }
-
-        template<typename T>
-        RefCountedPtr<SMMemoryPoolGenericVectorItem<T>> GetAsGenericPoolVector()
-            {
-            return dynamic_cast<SMMemoryPoolGenericVectorItem<T>*>(this);
-            }
-
-        template<typename T>
-        RefCountedPtr<SMMemoryPoolBlobItem<T>> GetAsBlobPoolItem()
-            {            
-            return dynamic_cast<SMMemoryPoolBlobItem<T>*>(this);
-            }
-
-        template<typename T>
-        RefCountedPtr<SMMemoryPoolGenericBlobItem<T>> GetAsGenericBlobPoolItem()
-            {            
-            return dynamic_cast<SMMemoryPoolGenericBlobItem<T>*>(this);
-            }        
-        
-        BENTLEY_SM_EXPORT virtual ~SMMemoryPoolItemBase();
-
-        BENTLEY_SM_EXPORT void AddListener(SizeChangePoolItemListener* listener)
-            {
-            std::lock_guard<std::mutex> lock(m_listenerMutex);            
-            m_listeners.push_back(listener);
-            }        
-
-        BENTLEY_SM_EXPORT void RemoveListener(SizeChangePoolItemListener* toRemoveListener)
-            {
-            std::lock_guard<std::mutex> lock(m_listenerMutex);
-            auto iter(m_listeners.begin());
-            auto iterEnd(m_listeners.end());
-
-            while (iter != iterEnd)
-                {
-                if (*iter == toRemoveListener)
-                    {
-                    m_listeners.erase(iter);
-                    return;
-                    }
-
-                iter++;
-                }
-
-            assert(!"Listener not found");
-            }
-
-        BENTLEY_SM_EXPORT SMStoreDataType GetDataType() const { return m_dataType; }
-                    
-        BENTLEY_SM_EXPORT uint64_t GetSize();
-
-        BENTLEY_SM_EXPORT bool IsCorrect(uint64_t nodeId, SMStoreDataType& dataType);
-
-        BENTLEY_SM_EXPORT bool IsCorrect(uint64_t nodeId, SMStoreDataType& dataType, uint64_t smId);
-
-        BENTLEY_SM_EXPORT virtual bool IsDirty () const { return this->m_dirty; }
-            
-        BENTLEY_SM_EXPORT SMMemoryPoolItemId GetPoolItemId() const;
-
-        BENTLEY_SM_EXPORT uint64_t GetNodeId() { return m_nodeId;  }
-            
-        BENTLEY_SM_EXPORT  void SetPoolItemId(SMMemoryPoolItemId poolItemId);
-
-        BENTLEY_SM_EXPORT void SetDirty(bool dirty = true) { this->m_dirty = dirty; }
-
-        BENTLEY_SM_EXPORT bool IsCompressedType()
-            {
-            return m_dataType == SMStoreDataType::TextureCompressed;
-            }
-        SMMemoryPoolType m_poolId;
-    };
-
-
-class SMMemoryPoolMultiItemsBase : public SMMemoryPoolItemBase,
-                                   public SizeChangePoolItemListener
-    {   
-    protected : 
-
-        bvector<SMMemoryPoolItemBasePtr> m_items; 
-
-    public : 
-
-        SMMemoryPoolMultiItemsBase(uint64_t nodeId, SMStoreDataType& dataType, uint64_t smId)
-        : SMMemoryPoolItemBase(0, 0, nodeId, dataType, smId)
-            {            
-            }
-
-        virtual ~SMMemoryPoolMultiItemsBase()
-            {            
-            }
-
-        template<typename T>
-        bool GetItem(RefCountedPtr<SMMemoryPoolVectorItem<T>>& poolMemVectorItemPtr, SMStoreDataType dataType)
-            {
-            for (auto& item : m_items)
-                {
-                if (item->GetDataType() == dataType)
-                    {
-                    poolMemVectorItemPtr = item->GetAsPoolVector<T>();
-                    return true;
-                    }
-                }
-
-            assert(!"Should not occur");
-            return false;
-            }
-
-        template<typename T>
-        bool GetItem(RefCountedPtr<SMMemoryPoolBlobItem<T>>& poolMemBlobItemPtr, SMStoreDataType dataType)
-            {
-            for (auto& item : m_items)
-                {
-                if (item->GetDataType() == dataType)
-                    {
-                    poolMemBlobItemPtr = item->GetAsBlobPoolItem<T>();
-                    return true;
-                    }
-                }
-
-            assert(!"Should not occur");
-            return false;
-            }
-
-        virtual bool IsDirty () const override
-            {             
-            for (auto& item : m_items)
-                {
-                if (item->IsDirty())
-                    return true;                
-                }
-
-            return false;             
-            }         
-    };
-
-typedef RefCountedPtr<SMMemoryPoolMultiItemsBase> SMMemoryPoolMultiItemsBasePtr;
-
-
-template <typename DataType> class SMStoredMemoryPoolMultiItems : public SMMemoryPoolMultiItemsBase                                                                  
-    { 
-    private : 
-
-        ISMNodeDataStoreTypePtr<DataType> m_dataStore;   
-                        
-        SMMemoryPoolItemBasePtr GetNodeDataStore(PointAndTriPtIndicesBase& multiData, size_t nbItems, uint64_t nodeId, SMStoreDataType dataType, uint64_t smId)
-            {
-            SMMemoryPoolItemBasePtr item; 
-
-            if (dataType == SMStoreDataType::Points)
-                {
-                item = new SMMemoryPoolVectorItem<DPoint3d>(nbItems, nodeId, dataType, smId);            
-                multiData.m_pointData = (DPoint3d*)item->m_data;
-                }
-            else
-            if (dataType == SMStoreDataType::TriPtIndices)
-                {
-                item = new SMMemoryPoolVectorItem<int32_t>(nbItems, nodeId, dataType, smId);            
-                multiData.m_indicesData = (int32_t*)item->m_data;        
-                }   
-
-            return item;
-            }
-
-        SMMemoryPoolItemBasePtr GetNodeDataStore(Cesium3DTilesBase& multiData, size_t nbItems, uint64_t nodeId, SMStoreDataType dataType, uint64_t smId)
-            {
-            SMMemoryPoolItemBasePtr item;
-            switch (dataType)
-                {
-                case SMStoreDataType::Points:
-                    {
-                    item = new SMMemoryPoolVectorItem<DPoint3d>(nbItems, nodeId, dataType, smId);
-                    multiData.m_pointData = (DPoint3d*)item->m_data;
-                    break;
-                    }
-                case SMStoreDataType::TriPtIndices:
-                    {
-                    item = new SMMemoryPoolVectorItem<int32_t>(nbItems, nodeId, dataType, smId);
-                    multiData.m_indicesData = (int32_t*)item->m_data;
-                    multiData.m_uvIndicesData = multiData.m_indicesData;
-                    break;
-                    }
-                case SMStoreDataType::UvCoords:
-                    {
-                    item = new SMMemoryPoolVectorItem<DPoint2d>(nbItems, nodeId, dataType, smId);
-                    multiData.m_uvData = (DPoint2d*)item->m_data;
-                    break;
-                    }
-                case SMStoreDataType::Texture:
-                case SMStoreDataType::TextureCompressed:
-                    {
-                    item = new SMMemoryPoolBlobItem<Byte>(nbItems, nodeId, dataType, smId);
-                    multiData.m_textureData = (Byte*)item->m_data;
-                    break;
-                    }
-                default:
-                    {
-                    assert(!"Unhandled store data type");
-                    break;
-                    }
-                }
-
-            return item;
-            }
-
-    public : 
-                
-        SMStoredMemoryPoolMultiItems(ISMNodeDataStoreTypePtr<DataType>& dataStore, uint64_t nodeId, SMStoreDataType compositeDataType, uint64_t smId)
-        : SMMemoryPoolMultiItemsBase(nodeId, compositeDataType, smId)
-            {
-            m_dataStore = dataStore;
-
-            bvector<SMStoreDataType> dataTypes;
-            DataType multiData; 
-
-            GetAllDataTypesInCompositeDataType(dataTypes, compositeDataType);
-
-            this->m_size = 0;                           
-                        
-            for (auto& dataType : dataTypes)
-                {                
-                m_items.push_back(GetNodeDataStore(multiData, dataStore->GetBlockDataCount(HPMBlockID(nodeId), dataType), nodeId, dataType, smId));                
-                this->m_size += m_items.back()->GetSize();                
-                m_items.back()->AddListener(this);
-                }            
-            
-            if (this->m_size > 0)
-                {
-                HPMBlockID blockID(this->m_nodeId);
-                size_t nbBytesLoaded = m_dataStore->LoadBlock(&multiData, this->m_size, blockID);
-                assert(nbBytesLoaded <= this->m_size);
-                }                                    
-            } 
-
-
-        virtual ~SMStoredMemoryPoolMultiItems()
-            {            
-            if (IsDirty ())
-                {
-                assert(!"Not implemented yet");
-                /*
-                DataType multiData; 
-
-                HPMBlockID blockID(m_nodeId);               
-                m_dataStore->StoreBlock(&m_multiData, 1, blockID);                                
-                */
-                }
-
-            for (auto& item : m_items) 
-                {
-                item->RemoveListener(this);
-                }                                    
-            }
-
-#ifdef VANCOUVER_API
-        static SMStoredMemoryPoolMultiItems* CreateItem(ISMNodeDataStoreTypePtr<DataType>& dataStore, uint64_t nodeId, SMStoreDataType compositeDataType, uint64_t smId)
-            {
-            return new SMStoredMemoryPoolMultiItems(dataStore, nodeId, compositeDataType, smId);
-            }
-#endif
-
-        virtual void NotifyListener(SMMemoryPoolItemBase* poolMemoryItem, int64_t sizeDelta, int64_t nbItemDelta) override
-            {            
-            HPMBlockID blockID(this->m_nodeId);
-
-            m_dataStore->ModifyBlockDataCount(blockID, nbItemDelta, GetStoreDataType(poolMemoryItem->GetDataType()));            
-            this->m_size += sizeDelta;
-            }
-    };
-
-
-template <typename DataType> class SMMemoryPoolBlobItem : public SMMemoryPoolItemBase
-    {
-    protected :         
-
-    public : 
-        
-        SMMemoryPoolBlobItem(size_t size, uint64_t nodeId, SMStoreDataType dataType, uint64_t smId)
-            {            
-            this->m_size = size;
-            m_nodeId = nodeId;
-            m_smId = smId;
-            if (this->m_size > 0)
-                this->m_data = (Byte*)new Byte[m_size];
-            else
-                this->m_data = 0;
-
-            m_dataType = dataType;
-            }
-
-        virtual ~SMMemoryPoolBlobItem()
-            {
-            }
-
-        const DataType* GetData()
-            {
-            return (const DataType*)this->m_data;
-            }
-
-        void SetData(DataType* data, size_t sizeInBytes)
-            {
-            if (m_data != nullptr && this->m_size > 0)
-                delete[] (DataType*)this->m_data;
-            if (GetPoolItemId() != SMMemoryPool::s_UndefinedPoolItemId) NotifySizeChangePoolItem(sizeInBytes - this->m_size, sizeInBytes - this->m_size);
-            this->m_size = sizeInBytes;
-            if (this->m_size > 0)
-                {
-                this->m_data = (Byte*)new Byte[m_size];
-                memcpy(m_data, data, sizeInBytes);
-                }
-            else
-                this->m_data = 0;
-            }
-    };
-
-
-template <typename DataType> class SMMemoryPoolGenericBlobItem : public SMMemoryPoolItemBase
-    {
-    protected :         
-
-    public : 
-#ifdef VANCOUVER_API
-        static SMMemoryPoolGenericBlobItem<DataType>* CreateItem(DataType* data, size_t size, uint64_t nodeId, SMStoreDataType dataType, uint64_t smId)
-            {
-            return new SMMemoryPoolGenericBlobItem<DataType>(data, size, nodeId, dataType, smId);
-            }
-#endif        
-        SMMemoryPoolGenericBlobItem(DataType* data, size_t size, uint64_t nodeId, SMStoreDataType dataType, uint64_t smId)
-            {               
-            this->m_size = size;
-            m_nodeId = nodeId;
-            this->m_data = (Byte*)data;            
-            m_dataType = dataType;
-            m_smId = smId;
-            }
-
-        virtual ~SMMemoryPoolGenericBlobItem()
-            {
-            if (m_data != nullptr)
-                delete (DataType*)this->m_data;
-            this->m_data = 0;
-            }
-
-        const DataType* GetData()
-            {
-            return (const DataType*)this->m_data;
-            }
-
-        DataType* EditData()
-            {
-            return (DataType*)this->m_data;
-            }
-
-        void SetData(DataType* data)
-            {
-            if (m_data != nullptr && this->m_size > 0)
-                delete (DataType*)this->m_data;
-            this->m_data = (Byte*)data;
-            if (GetPoolItemId() != SMMemoryPool::s_UndefinedPoolItemId) NotifySizeChangePoolItem(GetSizeInMemory(data) - this->m_size, GetSizeInMemory(data) - this->m_size);
-            this->m_size = GetSizeInMemory(data);
-            }
-
-        void SetData(DataType* data, size_t sizeInBytes)
-            {
-            if (m_data != nullptr && this->m_size > 0)
-                delete (DataType*)this->m_data;
-            this->m_data = (Byte*)data;
-            if (GetPoolItemId() != SMMemoryPool::s_UndefinedPoolItemId) NotifySizeChangePoolItem(sizeInBytes - this->m_size, sizeInBytes - this->m_size);
-            this->m_size = sizeInBytes;
-            }
-    };
-
-
-template <typename DataType> class SMStoredMemoryPoolGenericBlobItem : public SMMemoryPoolGenericBlobItem<DataType>
-    {
-    private:
-        
-        ISMNodeDataStoreTypePtr<DataType> m_dataStore;
-
-    public:
-        
-#ifdef VANCOUVER_API
-        static SMStoredMemoryPoolGenericBlobItem<DataType>* CreateItem(uint64_t nodeId, ISMNodeDataStoreTypePtr<DataType>& store, SMStoreDataType dataType, uint64_t smId)
-            {
-            return new SMStoredMemoryPoolGenericBlobItem<DataType>(nodeId, store, dataType, smId);
-            }
-#endif
-
-        SMStoredMemoryPoolGenericBlobItem(uint64_t nodeId, ISMNodeDataStoreTypePtr<DataType>& dataStore, SMStoreDataType dataType, uint64_t smId)
-            : SMMemoryPoolGenericBlobItem<DataType>(nullptr,dataStore->GetBlockDataCount(HPMBlockID(nodeId)), nodeId, dataType, smId)
-            {
-            m_dataStore = dataStore;
-
-            if (this->m_size > 0)
-                {
-                this->m_data = (Byte*)new DataType();
-                HPMBlockID blockID = HPMBlockID(this->m_nodeId);
-                size_t nbBytesLoaded = m_dataStore->LoadBlock((DataType*)this->m_data, this->m_size, blockID);
-                this->m_size = nbBytesLoaded;
-                }
-            }
-
-        SMStoredMemoryPoolGenericBlobItem(uint64_t nodeId, IHPMDataStore<DataType>* store, const DataType* data, uint64_t dataSize, SMStoreDataType dataType, uint64_t smId)
-            : SMMemoryPoolGenericBlobItem<DataType>((DataType*)new Byte[dataSize],dataSize, nodeId, dataType, smId)
-            {
-            m_store = store;
-
-            if (this->m_size > 0)
-                {
-                memcpy((DataType*)this->m_data, data, dataSize);
-                this->m_dirty = true;
-                }
-            }
-
-        SMStoredMemoryPoolGenericBlobItem(uint64_t nodeId, ISMNodeDataStoreTypePtr<DataType>& store, const DataType* data, uint64_t dataSize, SMStoreDataType dataType, uint64_t smId)
-            : SMMemoryPoolGenericBlobItem((DataType*)new Byte[dataSize], dataSize, nodeId, dataType, smId)
-            {
-            m_dataStore = store;
-
-            if (this->m_size > 0)
-                {
-                memcpy((DataType*)this->m_data, data, dataSize);
-                this->m_dirty = true;
-                }
-            }
-
-        
-
-
-        virtual ~SMStoredMemoryPoolGenericBlobItem()
-            {            
-            if (this->m_dirty)
-                {
-                HPMBlockID blockID = HPMBlockID(this->m_nodeId);                
-                m_dataStore->StoreBlock((DataType*)this->m_data, 1, blockID);                
-                }
-            }
-    };
-
-
-template <typename DataType> class SMStoredMemoryPoolBlobItem : public SMMemoryPoolBlobItem<DataType>
-    {
-    protected : 
-        
-        ISMNodeDataStoreTypePtr<DataType> m_dataStore;
-
-    public : 
-#ifdef VANCOUVER_API
-        static SMStoredMemoryPoolBlobItem<DataType>* CreateItem(uint64_t nodeId, ISMNodeDataStoreTypePtr<DataType>& store, SMStoreDataType dataType, uint64_t smId)
-            {
-            return new SMStoredMemoryPoolBlobItem<DataType>(nodeId, store, dataType, smId);
-            }
-        static SMStoredMemoryPoolBlobItem<DataType>* CreateItem(uint64_t nodeId, ISMNodeDataStoreTypePtr<DataType>& store, const DataType* data, uint64_t dataSize, SMStoreDataType dataType, uint64_t smId)
-            {
-            return new SMStoredMemoryPoolBlobItem<DataType>(nodeId, store, data, dataSize, dataType, smId);
-            }
-#endif
-        
-        SMStoredMemoryPoolBlobItem(uint64_t nodeId, ISMNodeDataStoreTypePtr<DataType>& store, SMStoreDataType dataType, uint64_t smId)
-            : SMMemoryPoolBlobItem<DataType>(store->GetBlockDataCount(HPMBlockID(nodeId)) * sizeof(DataType), nodeId, dataType, smId)
-            {                                    
-            m_dataStore = store;            
-            
-            if (this->m_size > 0)
-                {                
-                HPMBlockID blockID = HPMBlockID(this->m_nodeId);
-                size_t nbBytesLoaded = m_dataStore->LoadBlock ((DataType*)this->m_data, this->m_size, blockID);
-                assert(nbBytesLoaded == this->m_size);
-                }           
-            }
-         
-        SMStoredMemoryPoolBlobItem(uint64_t nodeId, ISMNodeDataStoreTypePtr<DataType>& store, const DataType* data, uint64_t dataSize, SMStoreDataType dataType, uint64_t smId)
-            : SMMemoryPoolBlobItem<DataType>(dataSize, nodeId, dataType, smId)
-            {                                    
-            m_dataStore = store;                        
-
-            if (this->m_size > 0)
-                {                
-                memcpy((DataType*)this->m_data, data, dataSize);
-                this->m_dirty = true;
-                }           
-            }
-
-        virtual ~SMStoredMemoryPoolBlobItem()
-            {
-            if (this->m_dirty)
-                {                
-                HPMBlockID blockID = HPMBlockID(this->m_nodeId);
-<<<<<<< HEAD
-                m_dataStore->StoreBlock(this->m_data, this->m_size, blockID);                                
-=======
-                if (m_dataType == SMStoreDataType::TextureCompressed)
-                {
-                    m_dataStore->StoreCompressedBlock(m_data, m_size, blockID);
-                }
-                else
-                    m_dataStore->StoreBlock(m_data, m_size, blockID);                                
->>>>>>> 55559e0c
-                }
-            }    
-    };
-
-
-
-template <typename DataType> class SMMemoryPoolVectorItem : public SMMemoryPoolItemBase
-    {
-
-private:
-
-protected: 
-
-        size_t m_nbItems;
-        size_t m_allocatedSize;
-
-public:
-    
-    template <class T> class iteratorBase : public RandomAccessIteratorWithAutoReverseConst<iteratorBase<T>, iteratorBase<typename ImagePP::ReverseConstTrait<T>::type >, T>
-        {
-typedef RandomAccessIteratorWithAutoReverseConst<iteratorBase<T>, iteratorBase<typename ImagePP::ReverseConstTrait<T>::type >, T> super_class;
-    public:
-        static const size_t npos = -1;
-
-        iteratorBase() {
-            m_vector = NULL;
-            m_index = iteratorBase::npos;
-            }
-        iteratorBase(SMMemoryPoolVectorItem<DataType>* vector, size_t initialPosition) {
-            m_vector = vector;
-            m_index = initialPosition; 
-            }
-        typename super_class::const_iterator_t    ConvertToConst () const
-            {
-            return typename super_class::const_iterator_t(m_vector, m_index);
-            }
-
-        typename super_class::const_reference     Dereference    () const {
-            return m_vector->operator[](m_index);
-            }
-
-        void                Increment      ()
-            {
-            m_index++;
-            if (m_index >= m_vector->size())
-                m_index = npos;
-            }
-
-        void                Decrement      ()
-            {
-            if (m_index == 0)
-                m_index = npos;
-            else
-                m_index--;
-            }
-
-        void                AdvanceOf        (typename super_class::difference_type increment)
-            {
-            //HASSERT (m_index + increment > m_vector->size());
-
-            m_index += increment;
-
-            if (m_index >= m_vector->size())
-                m_index = npos;
-            }
-
-        typename super_class::difference_type     DistanceFrom   (const typename super_class::iterator_t& otherItr) const
-            {
-            HASSERT (m_index != npos);
-            HASSERT (otherItr.m_index != npos);
-
-            HASSERT (m_vector == otherItr.m_vector);
-
-            return m_index - otherItr.m_index;
-            }
-
-        bool                EqualTo        (const typename super_class::iterator_t& otherItr) const
-            {
-            HASSERT (m_vector == otherItr.m_vector);
-
-            return ((m_vector == otherItr.m_vector) && (m_index == otherItr.m_index));
-
-            }
-        bool                LessThan       (const typename super_class::iterator_t&) const
-            {
-            HASSERT (m_vector == otherItr.m_vector);
-
-            return m_index < otherItr.m_index;
-            }
-
-    private:
-        friend SMMemoryPoolVectorItem<DataType>;
-        iteratorBase(const SMMemoryPoolVectorItem<DataType>* vector, size_t index) {
-            m_vector = const_cast<SMMemoryPoolVectorItem<DataType>*>(vector);
-            m_index = index;
-            }
-
-        
-        RefCountedPtr<SMMemoryPoolVectorItem<DataType>> m_vector;
-        size_t m_index;
-        };
-
-    typedef iteratorBase<DataType> iterator;
-    typedef iteratorBase<const DataType> const_iterator ;
-
-    /** -----------------------------------------------------------------------------
-
-        Creates a pooled vector. Before using to its full extent the pool must be set using
-        the SetPool() method.
-
-        -----------------------------------------------------------------------------
-    */
-
-    SMMemoryPoolVectorItem(size_t nbItems, uint64_t nodeId, SMStoreDataType dataType, uint64_t smId)
-            {
-            this->m_nbItems = nbItems;
-            this->m_size = nbItems * sizeof(DataType);
-            m_allocatedSize = this->m_size;
-            m_nodeId = nodeId;
-            m_smId = smId;
-            
-            if (this->m_nbItems > 0)
-                this->m_data = (Byte*)new DataType[nbItems];
-            else
-                this->m_data = 0;
-            
-            m_dataType = dataType;
-            }
-      
-    /** -----------------------------------------------------------------------------
-
-        Destroyer. If the object is pool managed then it is removed from the pool
-        during destruction.
-
-        -----------------------------------------------------------------------------
-    */
-
-    virtual ~SMMemoryPoolVectorItem()
-        { 
-        if (m_data != 0)
-            {
-            delete[](DataType*)this->m_data;
-            this->m_data = 0;
-            }
-        }
-
-    virtual bool reserve(size_t newCount)
-        {   
-        assert(newCount > 0);
-        
-        size_t newSize = newCount * sizeof(DataType);
-                                                
-        if (newSize > m_allocatedSize)
-            {            
-            Byte* newMemory = (Byte*)new DataType[newCount];
-            memcpy(newMemory, m_data, this->m_nbItems*sizeof(DataType));
-            delete [] (DataType*)this->m_data;
-            this->m_data = newMemory;                
-            m_allocatedSize = newSize;
-            }
-
-        return true;
-        }
-
-    size_t capacity() const
-        {
-        return m_allocatedSize / sizeof(DataType);               
-        }
-
-    virtual bool push_back(const DataType& newObject)
-        {        
-        if (m_allocatedSize < (this->m_nbItems + 1) * sizeof(DataType))
-            {
-            reserve((size_t)ceil((this->m_nbItems + 1) * 1.5));
-            }
-        ((DataType*)this->m_data)[m_nbItems] = newObject;
-        this->m_nbItems++;
-        
-        this->m_size = this->m_nbItems * sizeof(DataType);
-        this->m_dirty = true;        
-
-        NotifySizeChangePoolItem(sizeof(DataType), 1);
-
-        assert(this->m_size <= m_allocatedSize);
-
-        return true;
-        }
-    
-    virtual bool push_back(const DataType* newObjects, size_t count)
-        {        
-        assert(count != 0);      
-
-        if ((this->m_nbItems + count) * sizeof(DataType) > m_allocatedSize)
-            {
-            reserve((size_t)ceil((this->m_nbItems + count) * 1.5));                   
-            }
-
-        memcpy(&((DataType*)this->m_data)[m_nbItems], newObjects, count * sizeof(DataType));
-                      
-        this->m_nbItems += count;    
-        this->m_size = this->m_nbItems * sizeof(DataType);
-        this->m_dirty = true;
-
-        NotifySizeChangePoolItem(count * sizeof(DataType), count);
-
-        assert(this->m_size <= m_allocatedSize);
-       
-        return true;
-        }
-
-
-    /** -----------------------------------------------------------------------------
-
-        This get method does not exist in std::vector but is provided for
-        performance reason. It copies into the array the content of the vector in a single call.
-
-        It returns the number of data type returned
-        -----------------------------------------------------------------------------
-    */
-
-    size_t get(DataType* objects, size_t maxCount) const
-        {
-        assert(maxCount == this->m_nbItems);
-        memcpy(objects, m_data, maxCount * sizeof(DataType));        
-        return maxCount;
-        }
-
-    // This used to be a reference returned but this caused a problem when the ref was maintained and the
-    // tile discarded...
-    virtual const DataType& operator[](size_t index) const
-        {                     
-        HPRECONDITION(index < this->m_nbItems);        
-              
-        return ((DataType*)this->m_data)[index];
-        }
-    
-#if 0 
-    void modify(size_t          index,
-                const DataType& newDataValue)
-        {
-        assert(!"MST TBD");
-        /*
-        m_memory[index] = newDataValue;
-        SetDirty (true);
-        */
-        }
-#endif
-
-    virtual size_t size() const
-        {
-        return this->m_nbItems;
-        }
-    
-    virtual void erase (const bvector<size_t>& indexes)
-        {
-        assert(indexes.size() <= this->m_nbItems && indexes.size() > 0);        
-                
-        bvector<bool> toEraseItems(this->m_nbItems, false);
-                               
-        for (auto index : indexes)
-            {
-            assert(index < toEraseItems.size());
-            toEraseItems[index] = true;            
-            }
-        
-        DataType* currentData = (DataType*)this->m_data;
-        //NEEDS_WORK_POOL //should we diminish pool size if the size is too large after erase 
-        //size_t newSize = this->m_nbItems - indexes.size();
-        //DataType* newData = new DataType[newSize];        
-        DataType* newData = (DataType*)this->m_data;
-        size_t newDataInd = 0;
-
-        for (size_t ind = 0; ind < toEraseItems.size(); ind++)
-            {
-            if (!toEraseItems[ind])
-                {
-                newData[newDataInd] = currentData[ind];
-                newDataInd++;
-                }            
-            }
-        
-        this->m_nbItems -= indexes.size();        
-        this->m_size = this->m_nbItems * sizeof(DataType);
-        this->m_dirty = true;
-
-        NotifySizeChangePoolItem(-1 * indexes.size() * sizeof(DataType), -1 * indexes.size());
-        }
-
-     virtual void erase (size_t index)
-        {
-        memcpy(&m_data[index], &m_data[index + 1], this->m_nbItems - index - 1 * sizeof(DataType));
-        this->m_nbItems -= 1;      
-        this->m_size = this->m_nbItems * sizeof(DataType);
-        this->m_dirty = true;  
-
-        NotifySizeChangePoolItem(-1 * (int64_t)sizeof(DataType), -1);
-        }
-
-    virtual void clearFrom(size_t indexToClearFrom)
-        {        
-        assert(indexToClearFrom < this->m_nbItems);
-
-        if (indexToClearFrom == 0)
-            clear();
-        else
-            {
-            NotifySizeChangePoolItem((indexToClearFrom - this->m_nbItems) * sizeof(DataType), (indexToClearFrom - this->m_nbItems));
-            this->m_nbItems = indexToClearFrom; 
-            this->m_size = this->m_nbItems * sizeof(DataType);
-            this->m_dirty = true;
-            }            
-        }
-
-    virtual void clear()
-        {   
-        if (m_data != 0)
-            {
-            NotifySizeChangePoolItem(-(int64_t)m_nbItems * sizeof(DataType), -(int64_t)m_nbItems);        
-            delete [] m_data;                        
-            this->m_nbItems = 0;
-            this->m_data = 0;  
-            this->m_size = 0;
-            m_allocatedSize = 0;
-            this->m_dirty = true;            
-            }
-        }
-    
-    const_iterator begin() const
-        {
-        if (this->m_nbItems > 0)
-            return const_iterator(this, (size_t)0);
-        return const_iterator(this, iterator::npos);
-
-        }
-    
-    const_iterator end() const
-        {
-        return const_iterator(this, iterator::npos);
-        }
-
-    void random_shuffle()
-        {                                        
-        if (this->m_nbItems > 0)
-            std::random_shuffle(m_data, &(m_data[m_nbItems - 1]));
-
-        this->m_dirty = true;        
-        }
-    };
-
-template <typename DataType> class SMMemoryPoolGenericVectorItem : public SMMemoryPoolVectorItem<DataType>
-    {
-    public:
-    SMMemoryPoolGenericVectorItem(size_t nbItems, uint64_t nodeId, SMStoreDataType dataType, uint64_t smId)
-        : SMMemoryPoolVectorItem<DataType>(nbItems, nodeId, dataType, smId)
-        {
-
-        }
-#ifdef VANCOUVER_API
-        static SMMemoryPoolGenericVectorItem<DataType>* CreateItem(size_t nbItems, uint64_t nodeId, SMStoreDataType dataType, uint64_t smId)
-            {
-            return new SMMemoryPoolGenericVectorItem<DataType>(nbItems, nodeId, dataType, smId);
-            }
-#endif
-
-    virtual ~SMMemoryPoolGenericVectorItem()
-        {
-        if (this->m_data != 0)
-            {
-            delete[] (DataType*)this->m_data;
-            this->m_data = 0;
-            }
-        }
-
-    virtual bool reserve(size_t newCount)
-        {
-        assert(newCount > 0);
-
-        size_t newSize = newCount * sizeof(DataType);
-
-        if (newSize > this->m_allocatedSize)
-            {
-            Byte* newMemory = (Byte*)new DataType[newCount];
-            DataType* newMemoryTyped = (DataType*)newMemory;
-            for (size_t i = 0; i < this->m_nbItems; ++i)
-                {
-                newMemoryTyped[i] = ((DataType*) this->m_data)[i];
-                }
-            delete[](DataType*)this->m_data;
-            this->m_data = newMemory;
-            this->m_allocatedSize = newSize;
-            }
-
-        return true;
-        }
-
-    virtual void clear()
-        {
-        if (this->m_data != 0)
-            {
-            delete[] (DataType*)this->m_data;
-            this->m_nbItems = 0;
-            this->m_data = 0;
-            this->m_size = 0;
-            this->m_allocatedSize = 0;
-            this->m_dirty = true;
-            }
-        }
-
-    virtual void clearFrom(size_t indexToClearFrom)
-        {
-        assert(indexToClearFrom < this->m_nbItems);
-
-        if (indexToClearFrom == 0)
-            clear();
-        else
-            {
-            size_t clearedDataSize = 0;
-            for (size_t i = indexToClearFrom; i < this->m_nbItems; ++i)
-                clearedDataSize += GetSizeInMemory((DataType*) this->m_data + i);
-            this->NotifySizeChangePoolItem(-(int64_t)clearedDataSize, -(int64_t)clearedDataSize);
-            this->m_nbItems = indexToClearFrom;
-            this->m_dirty = true;
-            }
-        }
-
-    virtual void erase(const bvector<size_t>& indexes)
-        {
-        assert(indexes.size() <= this->m_nbItems && indexes.size() > 0);
-
-        bvector<bool> toEraseItems(this->m_nbItems, false);
-
-        for (auto index : indexes)
-            {
-            assert(index < toEraseItems.size());
-            toEraseItems[index] = true;
-            }
-
-        DataType* currentData = (DataType*) this->m_data;
-        //NEEDS_WORK_POOL //should we diminish pool size if the size is too large after erase 
-        //size_t newSize = this->m_nbItems - indexes.size();
-        //DataType* newData = new DataType[newSize];        
-        DataType* newData = (DataType*) this->m_data;
-        size_t newDataInd = 0;
-        size_t erasedSize = 0;
-        for (size_t ind = 0; ind < toEraseItems.size(); ind++)
-            {
-            if (!toEraseItems[ind])
-                {
-                newData[newDataInd] = currentData[ind];
-                newDataInd++;
-                }
-            else
-                {
-                erasedSize += GetSizeInMemory(currentData + ind);
-                }
-            }
-
-        this->m_nbItems -= indexes.size();
-        this->m_size -= erasedSize;
-        this->m_dirty = true;
-
-        this->NotifySizeChangePoolItem(-1 * erasedSize, -1 * erasedSize);
-        }
-
-    virtual void Replace(size_t index, const DataType& val)
-        {
-        size_t oldSize = GetSizeInMemory((DataType*) this->m_data + index);
-        size_t newSize = GetSizeInMemory((DataType*)&val);
-        *((DataType*) this->m_data + index) = val;
-        this->m_size += newSize - oldSize;
-        this->m_dirty = true;
-
-        this->NotifySizeChangePoolItem(newSize - oldSize, newSize - oldSize);
-        }
-
-    virtual void erase(size_t index)
-        {
-        size_t erasedSize = GetSizeInMemory((DataType*)this->m_data + index);
-        memcpy(&this->m_data[index], &this->m_data[index + 1], this->m_nbItems - index - 1 * sizeof(DataType));
-        this->m_nbItems -= 1;
-        this->m_size -= erasedSize;
-        this->m_dirty = true;
-
-        this->NotifySizeChangePoolItem(-1 * (int64_t)erasedSize, -1 * (int64_t)erasedSize);
-        }
-   
-    virtual bool push_back(const DataType& newObject)
-        {
-        if (this->m_allocatedSize < (this->m_nbItems + 1) * sizeof(DataType))
-            {
-            reserve((size_t)ceil((this->m_nbItems + 1) * 1.5));
-            }
-
-        ((DataType*)this->m_data)[this->m_nbItems] = newObject;
-        this->m_nbItems++;
-        size_t addedSize = GetSizeInMemory(((DataType*)this->m_data) + this->m_nbItems - 1);
-        this->m_size += addedSize;
-        this->m_dirty = true;
-
-        this->NotifySizeChangePoolItem(addedSize, addedSize);
-
-        assert(this->m_nbItems*sizeof(DataType) <= this->m_allocatedSize);
-
-        return true;
-        }
-
-    virtual bool push_back(const DataType* newObjects, size_t count)
-        {
-        assert(count != 0);
-
-        if ((this->m_nbItems + count) * sizeof(DataType) > this->m_allocatedSize)
-            {
-            reserve((size_t)ceil((this->m_nbItems + count) * 1.5));
-            }
-        size_t addedSize = 0;
-        for (size_t i = 0; i < count; ++i)
-            addedSize += GetSizeInMemory(newObjects + i);
-        memcpy(&((DataType*)this->m_data)[this->m_nbItems], newObjects, count * sizeof(DataType));
-
-        this->m_nbItems += count;
-        this->m_size += addedSize;
-        this->m_dirty = true;
-
-        this->NotifySizeChangePoolItem(addedSize, addedSize);
-
-        assert(this->m_nbItems*sizeof(DataType) <= this->m_allocatedSize);
-
-        return true;
-        }
-    };
-
-    
-template <typename DataType> class SMStoredMemoryPoolGenericVectorItem : public SMMemoryPoolGenericVectorItem<DataType>
-    {
-    private: 
-        
-        ISMNodeDataStoreTypePtr<DataType> m_dataStore;
-        
-    public:        
-#ifdef VANCOUVER_API
-        static SMStoredMemoryPoolGenericVectorItem<DataType>* CreateItem(uint64_t nodeId, ISMNodeDataStoreTypePtr<DataType>& store, SMStoreDataType dataType, uint64_t smId)
-            {
-            return new SMStoredMemoryPoolGenericVectorItem<DataType>(nodeId, store, dataType, smId);
-            }
-#endif
-                        
-        SMStoredMemoryPoolGenericVectorItem(uint64_t nodeId, ISMNodeDataStoreTypePtr<DataType>& dataStore, SMStoreDataType dataType, uint64_t smId)
-            : SMMemoryPoolGenericVectorItem<DataType>(dataStore->GetBlockDataCount(HPMBlockID(nodeId)), nodeId, dataType, smId)
-            {                                    
-            m_dataStore = dataStore;            
-            
-            if (this->m_nbItems > 0)
-                {                
-                HPMBlockID blockID = HPMBlockID(this->m_nodeId);
-                size_t nbBytesLoaded = m_dataStore->LoadBlock ((DataType*)this->m_data, this->m_nbItems, blockID);
-                this->m_size = nbBytesLoaded;
-                }           
-            }
-
-        virtual ~SMStoredMemoryPoolGenericVectorItem()
-            {
-            if (this->m_dirty && this->m_nbItems > 0)
-                {
-                HPMBlockID blockID = HPMBlockID(this->m_nodeId);
-                m_dataStore->StoreBlock((DataType*)this->m_data, this->m_nbItems, blockID);                                
-                }
-            }    
-    };
-
-    template <typename DataType> class SMStoredMemoryPoolVectorItem : public SMMemoryPoolVectorItem<DataType>
-        {
-        private:
-                        
-            ISMNodeDataStoreTypePtr<DataType> m_dataStore;
-
-        public:
-#ifdef VANCOUVER_API
-            static SMStoredMemoryPoolVectorItem<DataType>* CreateItem(uint64_t nodeId, ISMNodeDataStoreTypePtr<DataType>& store, SMStoreDataType dataType, uint64_t smId)
-                {
-                return new SMStoredMemoryPoolVectorItem<DataType>(nodeId, store, dataType, smId);
-                }
-#endif
-            SMStoredMemoryPoolVectorItem(uint64_t nodeId, ISMNodeDataStoreTypePtr<DataType>& dataStore, SMStoreDataType dataType, uint64_t smId)
-                : SMMemoryPoolVectorItem<DataType>(dataStore->GetBlockDataCount(HPMBlockID(nodeId)), nodeId, dataType, smId)
-                {                
-                m_dataStore = dataStore;
-
-                if (this->m_nbItems > 0)
-                    {
-                    HPMBlockID blockID(this->m_nodeId);
-                    size_t nbBytesLoaded = m_dataStore->LoadBlock((DataType*)this->m_data, this->m_nbItems, blockID);
-                    assert(nbBytesLoaded == sizeof(DataType) * this->m_nbItems);
-                    }
-                }
-
-            virtual ~SMStoredMemoryPoolVectorItem()
-                {
-                if (this->m_dirty)
-                    {
-                    HPMBlockID blockID(this->m_nodeId);                    
-                    m_dataStore->StoreBlock((DataType*)this->m_data, this->m_nbItems, blockID);                
-                    }
-                }
-
-            virtual void NotifySizeChangePoolItem(int64_t sizeDelta, int64_t nbItemDelta)
-                {               
-                HPMBlockID blockID(this->m_nodeId);
-                m_dataStore->ModifyBlockDataCount(blockID, nbItemDelta);                
-
-                SMMemoryPoolVectorItem<DataType>::NotifySizeChangePoolItem(sizeDelta, nbItemDelta);
-                }
-        };
-
-
-
-//First impl - dead lock
-static clock_t s_timeDiff = CLOCKS_PER_SEC * 120;
-static double s_maxMemBeforeFlushing = 1.2;
-
-class SMMemoryPool : public RefCountedBase
-    {
-    private : 
-
-        static SMMemoryPoolPtr           s_memoryPool; 
-        static SMMemoryPoolPtr           s_videoMemoryPool;
-
-        uint64_t                                  m_maxPoolSizeInBytes;
-        atomic<uint64_t>                          m_currentPoolSizeInBytes;
-        bvector<bvector<SMMemoryPoolItemBasePtr>> m_memPoolItems;
-        bvector<bvector<Spinlock*>>               m_memPoolItemMutex;
-        bvector<bvector<clock_t>>                 m_lastAccessTime;
-        uint64_t                                  m_nbBins;
-        mutex                                     m_increaseBinMutex;
-        SMMemoryPoolType m_id;
-
-        
-        //std::mutex                 m_poolItemMutex;
-
-        /*
-        atomic<bool>               m_isFull;
-        atomic<bool>               m_lastAvailableInd;
-        */
-
-        SMMemoryPool(SMMemoryPoolType type);
-            
-        virtual ~SMMemoryPool();
-
-
-    public : 
-
-        static BENTLEY_SM_EXPORT SMMemoryPoolItemId s_UndefinedPoolItemId;
-
-        
-            
-        template<typename T>
-        bool GetItem(RefCountedPtr<SMMemoryPoolVectorItem<T>>& poolMemVectorItemPtr, SMMemoryPoolItemId id, uint64_t nodeId, SMStoreDataType dataType, uint64_t smId)
-            {
-            if (id == SMMemoryPool::s_UndefinedPoolItemId)
-                return false; 
-
-            assert(!poolMemVectorItemPtr.IsValid());
-            SMMemoryPoolItemBasePtr memItemPtr;
-            
-            if (GetItem(memItemPtr, id) && memItemPtr->IsCorrect(nodeId, dataType,smId))
-                {
-                poolMemVectorItemPtr = memItemPtr->GetAsPoolVector<T>();                
-                }
-
-            return poolMemVectorItemPtr.IsValid();
-            }  
-
-        template<typename T>
-        bool GetItem(RefCountedPtr<SMMemoryPoolGenericVectorItem<T>>& poolMemVectorItemPtr, SMMemoryPoolItemId id, uint64_t nodeId, SMStoreDataType dataType, uint64_t smId)
-            {
-            if (id == SMMemoryPool::s_UndefinedPoolItemId)
-                return false;
-
-            assert(!poolMemVectorItemPtr.IsValid());
-            SMMemoryPoolItemBasePtr memItemPtr;
-
-            if (GetItem(memItemPtr, id) && memItemPtr->IsCorrect(nodeId, dataType, smId))
-                {
-                poolMemVectorItemPtr = memItemPtr->GetAsGenericPoolVector<T>();
-                }
-
-            return poolMemVectorItemPtr.IsValid();
-            }
-
-        template<typename T>
-        bool GetItem(RefCountedPtr<SMMemoryPoolBlobItem<T>>& poolMemBlobItemPtr, SMMemoryPoolItemId id, uint64_t nodeId, SMStoreDataType dataType, uint64_t smId)
-            {
-            if (id == SMMemoryPool::s_UndefinedPoolItemId)
-                return false; 
-
-            assert(!poolMemBlobItemPtr.IsValid());
-            SMMemoryPoolItemBasePtr memItemPtr;
-            
-            if (GetItem(memItemPtr, id) && memItemPtr->IsCorrect(nodeId, dataType, smId))
-                {
-                poolMemBlobItemPtr = memItemPtr->GetAsBlobPoolItem<T>();                
-                }
-
-            return poolMemBlobItemPtr.IsValid();
-            }  
-
-
-        template<typename T>
-        bool GetItem(RefCountedPtr<SMMemoryPoolGenericBlobItem<T>>& poolMemBlobItemPtr, SMMemoryPoolItemId id, uint64_t nodeId, SMStoreDataType dataType, uint64_t smId)
-            {
-            if (id == SMMemoryPool::s_UndefinedPoolItemId)
-                return false; 
-
-            assert(!poolMemBlobItemPtr.IsValid());
-            SMMemoryPoolItemBasePtr memItemPtr;
-            
-            if (GetItem(memItemPtr, id) && memItemPtr->IsCorrect(nodeId, dataType, smId))
-                {
-                poolMemBlobItemPtr = memItemPtr->GetAsGenericBlobPoolItem<T>();       
-
-               TRACEPOINT(THREAD_ID(), EventType::POOL_GETITEM, memItemPtr->GetNodeId(), (uint64_t)-1, memItemPtr->GetDataType() == SMStoreDataType::DisplayTexture ? memItemPtr->GetNodeId() : -1, memItemPtr->GetPoolItemId(), (uint64_t)&poolMemBlobItemPtr, memItemPtr->GetRefCount())
-
-                }
-
-            return poolMemBlobItemPtr.IsValid();
-            }          
-                               
-        bool GetItem(SMMemoryPoolMultiItemsBasePtr& poolMemBlobItemPtr, SMMemoryPoolItemId id, uint64_t nodeId, SMStoreDataType dataType, uint64_t smId)
-            {
-            if (id == SMMemoryPool::s_UndefinedPoolItemId)
-                return false; 
-
-            assert(!poolMemBlobItemPtr.IsValid());
-            SMMemoryPoolItemBasePtr memItemPtr;
-            
-            if (GetItem(memItemPtr, id) && memItemPtr->IsCorrect(nodeId, dataType, smId))
-                {
-                poolMemBlobItemPtr = dynamic_cast<SMMemoryPoolMultiItemsBase*>(memItemPtr.get());
-                assert(poolMemBlobItemPtr.IsValid());
-                }
-
-            return poolMemBlobItemPtr.IsValid();
-            }  
-
-               
-        BENTLEY_SM_EXPORT bool GetItem(SMMemoryPoolItemBasePtr& memItemPtr, SMMemoryPoolItemId id);
-            
-        BENTLEY_SM_EXPORT bool RemoveItem(SMMemoryPoolItemId id, uint64_t nodeId, SMStoreDataType dataType, uint64_t smId);
-
-        uint64_t RemoveAllItemsOfType(SMStoreDataType dataType, uint64_t smId);
-            
-        BENTLEY_SM_EXPORT SMMemoryPoolItemId AddItem(SMMemoryPoolItemBasePtr& poolItem);
-
-        BENTLEY_SM_EXPORT void ReplaceItem(SMMemoryPoolItemBasePtr& poolItem, SMMemoryPoolItemId id, uint64_t nodeId, SMStoreDataType dataType, uint64_t smId);
-
-        BENTLEY_SM_EXPORT void NotifySizeChangePoolItem(SMMemoryPoolItemBase* poolItem, int64_t sizeDelta);
-
-        size_t GetCurrentlyUsed()
-            {
-            return m_currentPoolSizeInBytes;
-            }
-
-
-        size_t GetMaxSize()
-        {
-            return m_maxPoolSizeInBytes;
-        }
-
-        bool SetMaxSize(uint64_t maxSize)
-            {
-
-            m_maxPoolSizeInBytes = maxSize;
-
-            return true;
-            }
-
-        BENTLEY_SM_EXPORT static SMMemoryPoolPtr GetInstance()
-            {
-            if (s_memoryPool == 0) 
-                s_memoryPool = new SMMemoryPool(SMMemoryPoolType::CPU);     
-            
-            return s_memoryPool;
-            }
-
-        BENTLEY_SM_EXPORT static SMMemoryPoolPtr GetInstanceVideo()
-        {
-            if (s_videoMemoryPool == 0)
-                s_videoMemoryPool = new SMMemoryPool(SMMemoryPoolType::GPU);
-
-            return s_videoMemoryPool;
-        }
-
-        static void CleanVideoMemoryPool();
-    };
-
+//:>--------------------------------------------------------------------------------------+
+//:>
+//:>     $Source: STM/SMMemoryPool.h $
+//:>
+//:>  $Copyright: (c) 2018 Bentley Systems, Incorporated. All rights reserved. $
+//:>
+//:>+--------------------------------------------------------------------------------------
+
+
+#pragma once
+
+#include <limits>   
+
+#include <ImagePP/all/h/HFCPtr.h>
+#include <ImagePP/all/h/HPMDataStore.h>
+#include <ImagePP/h/HIterators.h>
+#include "ComputeMemoryUseTraits.h"
+#include <iostream>
+
+#include "Stores/ISMDataStore.h"
+#include "Stores/SMStoreUtils.h"
+
+#include "Tracer.h"
+
+using namespace std;
+
+USING_NAMESPACE_IMAGEPP
+BEGIN_BENTLEY_SCALABLEMESH_NAMESPACE
+    
+
+class Spinlock
+{
+private:
+    std::atomic_flag lockFlag; 
+public:
+
+    Spinlock()
+    {
+    lockFlag.clear();
+    }
+
+    void lock()
+    {
+        if (!lockFlag.test_and_set())
+            return;
+        while (lockFlag.test_and_set())
+               std::this_thread::yield();
+    }
+
+    void unlock()
+    {
+        lockFlag.clear();
+    }
+};
+
+//NEEDS_WORK_SM : Merge SMStoreDataType and SMStoreDataType together?
+SMStoreDataType GetStoreDataType(SMStoreDataType poolDataType);
+    
+
+class SMMemoryPoolItemBase;
+typedef RefCountedPtr<SMMemoryPoolItemBase> SMMemoryPoolItemBasePtr;
+
+
+template <typename DataType> class SMMemoryPoolVectorItem;
+template <typename DataType> class SMMemoryPoolGenericVectorItem;
+template <typename DataType> class SMMemoryPoolBlobItem;
+template <typename DataType> class SMMemoryPoolGenericBlobItem;
+template <typename DataType> class SMStoredMemoryPoolMultiItems;
+
+
+enum class SMMemoryPoolType
+{
+    CPU = 0,
+    GPU = 1
+};
+
+
+
+class SMMemoryPool;
+typedef RefCountedPtr<SMMemoryPool> SMMemoryPoolPtr;
+
+typedef uint64_t SMMemoryPoolItemId;
+
+void GetAllDataTypesInCompositeDataType(bvector<SMStoreDataType>& dataTypes, SMStoreDataType compositeDataType);
+
+class SizeChangePoolItemListener
+    {  
+    public : 
+
+        virtual void NotifyListener(SMMemoryPoolItemBase* poolMemoryItem, int64_t sizeDelta, int64_t nbItemDelta) = 0;
+    };
+
+class SMMemoryPoolItemBase : public RefCountedBase
+    {
+    template <typename DataType> friend class SMStoredMemoryPoolMultiItems;    
+
+    private : 
+
+        SMMemoryPoolItemId                   m_poolItemId;
+        bvector<SizeChangePoolItemListener*> m_listeners; 
+        std::mutex                           m_listenerMutex; 
+
+    protected : 
+
+        Byte*           m_data;
+        uint64_t        m_size;
+        uint64_t        m_nodeId;
+        uint64_t        m_smId;
+        SMStoreDataType m_dataType;
+        bool            m_dirty;
+
+                
+        //ContainerType m_containerType;
+
+        //type_info m_dataType;
+        
+        BENTLEY_SM_EXPORT virtual void NotifySizeChangePoolItem(int64_t sizeDelta, int64_t nbItemDelta);
+        
+    public :
+
+        BENTLEY_SM_EXPORT virtual uint32_t AddRef() const;
+        BENTLEY_SM_EXPORT virtual uint32_t Release() const;
+
+        BENTLEY_SM_EXPORT SMMemoryPoolItemBase();
+            
+        BENTLEY_SM_EXPORT SMMemoryPoolItemBase(Byte* data, uint64_t size, uint64_t nodeId, SMStoreDataType& dataType, uint64_t smId);
+                    
+        template<typename T>
+        RefCountedPtr<SMMemoryPoolVectorItem<T>> GetAsPoolVector()
+            {            
+            return dynamic_cast<SMMemoryPoolVectorItem<T>*>(this);
+            }
+
+        template<typename T>
+        RefCountedPtr<SMMemoryPoolGenericVectorItem<T>> GetAsGenericPoolVector()
+            {
+            return dynamic_cast<SMMemoryPoolGenericVectorItem<T>*>(this);
+            }
+
+        template<typename T>
+        RefCountedPtr<SMMemoryPoolBlobItem<T>> GetAsBlobPoolItem()
+            {            
+            return dynamic_cast<SMMemoryPoolBlobItem<T>*>(this);
+            }
+
+        template<typename T>
+        RefCountedPtr<SMMemoryPoolGenericBlobItem<T>> GetAsGenericBlobPoolItem()
+            {            
+            return dynamic_cast<SMMemoryPoolGenericBlobItem<T>*>(this);
+            }        
+        
+        BENTLEY_SM_EXPORT virtual ~SMMemoryPoolItemBase();
+
+        BENTLEY_SM_EXPORT void AddListener(SizeChangePoolItemListener* listener)
+            {
+            std::lock_guard<std::mutex> lock(m_listenerMutex);            
+            m_listeners.push_back(listener);
+            }        
+
+        BENTLEY_SM_EXPORT void RemoveListener(SizeChangePoolItemListener* toRemoveListener)
+            {
+            std::lock_guard<std::mutex> lock(m_listenerMutex);
+            auto iter(m_listeners.begin());
+            auto iterEnd(m_listeners.end());
+
+            while (iter != iterEnd)
+                {
+                if (*iter == toRemoveListener)
+                    {
+                    m_listeners.erase(iter);
+                    return;
+                    }
+
+                iter++;
+                }
+
+            assert(!"Listener not found");
+            }
+
+        BENTLEY_SM_EXPORT SMStoreDataType GetDataType() const { return m_dataType; }
+                    
+        BENTLEY_SM_EXPORT uint64_t GetSize();
+
+        BENTLEY_SM_EXPORT bool IsCorrect(uint64_t nodeId, SMStoreDataType& dataType);
+
+        BENTLEY_SM_EXPORT bool IsCorrect(uint64_t nodeId, SMStoreDataType& dataType, uint64_t smId);
+
+        BENTLEY_SM_EXPORT virtual bool IsDirty () const { return this->m_dirty; }
+            
+        BENTLEY_SM_EXPORT SMMemoryPoolItemId GetPoolItemId() const;
+
+        BENTLEY_SM_EXPORT uint64_t GetNodeId() { return m_nodeId;  }
+            
+        BENTLEY_SM_EXPORT  void SetPoolItemId(SMMemoryPoolItemId poolItemId);
+
+        BENTLEY_SM_EXPORT void SetDirty(bool dirty = true) { this->m_dirty = dirty; }
+
+        BENTLEY_SM_EXPORT bool IsCompressedType()
+            {
+            return m_dataType == SMStoreDataType::TextureCompressed;
+            }
+        SMMemoryPoolType m_poolId;
+    };
+
+
+class SMMemoryPoolMultiItemsBase : public SMMemoryPoolItemBase,
+                                   public SizeChangePoolItemListener
+    {   
+    protected : 
+
+        bvector<SMMemoryPoolItemBasePtr> m_items; 
+
+    public : 
+
+        SMMemoryPoolMultiItemsBase(uint64_t nodeId, SMStoreDataType& dataType, uint64_t smId)
+        : SMMemoryPoolItemBase(0, 0, nodeId, dataType, smId)
+            {            
+            }
+
+        virtual ~SMMemoryPoolMultiItemsBase()
+            {            
+            }
+
+        template<typename T>
+        bool GetItem(RefCountedPtr<SMMemoryPoolVectorItem<T>>& poolMemVectorItemPtr, SMStoreDataType dataType)
+            {
+            for (auto& item : m_items)
+                {
+                if (item->GetDataType() == dataType)
+                    {
+                    poolMemVectorItemPtr = item->GetAsPoolVector<T>();
+                    return true;
+                    }
+                }
+
+            assert(!"Should not occur");
+            return false;
+            }
+
+        template<typename T>
+        bool GetItem(RefCountedPtr<SMMemoryPoolBlobItem<T>>& poolMemBlobItemPtr, SMStoreDataType dataType)
+            {
+            for (auto& item : m_items)
+                {
+                if (item->GetDataType() == dataType)
+                    {
+                    poolMemBlobItemPtr = item->GetAsBlobPoolItem<T>();
+                    return true;
+                    }
+                }
+
+            assert(!"Should not occur");
+            return false;
+            }
+
+        virtual bool IsDirty () const override
+            {             
+            for (auto& item : m_items)
+                {
+                if (item->IsDirty())
+                    return true;                
+                }
+
+            return false;             
+            }         
+    };
+
+typedef RefCountedPtr<SMMemoryPoolMultiItemsBase> SMMemoryPoolMultiItemsBasePtr;
+
+
+template <typename DataType> class SMStoredMemoryPoolMultiItems : public SMMemoryPoolMultiItemsBase                                                                  
+    { 
+    private : 
+
+        ISMNodeDataStoreTypePtr<DataType> m_dataStore;   
+                        
+        SMMemoryPoolItemBasePtr GetNodeDataStore(PointAndTriPtIndicesBase& multiData, size_t nbItems, uint64_t nodeId, SMStoreDataType dataType, uint64_t smId)
+            {
+            SMMemoryPoolItemBasePtr item; 
+
+            if (dataType == SMStoreDataType::Points)
+                {
+                item = new SMMemoryPoolVectorItem<DPoint3d>(nbItems, nodeId, dataType, smId);            
+                multiData.m_pointData = (DPoint3d*)item->m_data;
+                }
+            else
+            if (dataType == SMStoreDataType::TriPtIndices)
+                {
+                item = new SMMemoryPoolVectorItem<int32_t>(nbItems, nodeId, dataType, smId);            
+                multiData.m_indicesData = (int32_t*)item->m_data;        
+                }   
+
+            return item;
+            }
+
+        SMMemoryPoolItemBasePtr GetNodeDataStore(Cesium3DTilesBase& multiData, size_t nbItems, uint64_t nodeId, SMStoreDataType dataType, uint64_t smId)
+            {
+            SMMemoryPoolItemBasePtr item;
+            switch (dataType)
+                {
+                case SMStoreDataType::Points:
+                    {
+                    item = new SMMemoryPoolVectorItem<DPoint3d>(nbItems, nodeId, dataType, smId);
+                    multiData.m_pointData = (DPoint3d*)item->m_data;
+                    break;
+                    }
+                case SMStoreDataType::TriPtIndices:
+                    {
+                    item = new SMMemoryPoolVectorItem<int32_t>(nbItems, nodeId, dataType, smId);
+                    multiData.m_indicesData = (int32_t*)item->m_data;
+                    multiData.m_uvIndicesData = multiData.m_indicesData;
+                    break;
+                    }
+                case SMStoreDataType::UvCoords:
+                    {
+                    item = new SMMemoryPoolVectorItem<DPoint2d>(nbItems, nodeId, dataType, smId);
+                    multiData.m_uvData = (DPoint2d*)item->m_data;
+                    break;
+                    }
+                case SMStoreDataType::Texture:
+                case SMStoreDataType::TextureCompressed:
+                    {
+                    item = new SMMemoryPoolBlobItem<Byte>(nbItems, nodeId, dataType, smId);
+                    multiData.m_textureData = (Byte*)item->m_data;
+                    break;
+                    }
+                default:
+                    {
+                    assert(!"Unhandled store data type");
+                    break;
+                    }
+                }
+
+            return item;
+            }
+
+    public : 
+                
+        SMStoredMemoryPoolMultiItems(ISMNodeDataStoreTypePtr<DataType>& dataStore, uint64_t nodeId, SMStoreDataType compositeDataType, uint64_t smId)
+        : SMMemoryPoolMultiItemsBase(nodeId, compositeDataType, smId)
+            {
+            m_dataStore = dataStore;
+
+            bvector<SMStoreDataType> dataTypes;
+            DataType multiData; 
+
+            GetAllDataTypesInCompositeDataType(dataTypes, compositeDataType);
+
+            this->m_size = 0;                           
+                        
+            for (auto& dataType : dataTypes)
+                {                
+                m_items.push_back(GetNodeDataStore(multiData, dataStore->GetBlockDataCount(HPMBlockID(nodeId), dataType), nodeId, dataType, smId));                
+                this->m_size += m_items.back()->GetSize();                
+                m_items.back()->AddListener(this);
+                }            
+            
+            if (this->m_size > 0)
+                {
+                HPMBlockID blockID(this->m_nodeId);
+                size_t nbBytesLoaded = m_dataStore->LoadBlock(&multiData, this->m_size, blockID);
+                assert(nbBytesLoaded <= this->m_size);
+                }                                    
+            } 
+
+
+        virtual ~SMStoredMemoryPoolMultiItems()
+            {            
+            if (IsDirty ())
+                {
+                assert(!"Not implemented yet");
+                /*
+                DataType multiData; 
+
+                HPMBlockID blockID(m_nodeId);               
+                m_dataStore->StoreBlock(&m_multiData, 1, blockID);                                
+                */
+                }
+
+            for (auto& item : m_items) 
+                {
+                item->RemoveListener(this);
+                }                                    
+            }
+
+#ifdef VANCOUVER_API
+        static SMStoredMemoryPoolMultiItems* CreateItem(ISMNodeDataStoreTypePtr<DataType>& dataStore, uint64_t nodeId, SMStoreDataType compositeDataType, uint64_t smId)
+            {
+            return new SMStoredMemoryPoolMultiItems(dataStore, nodeId, compositeDataType, smId);
+            }
+#endif
+
+        virtual void NotifyListener(SMMemoryPoolItemBase* poolMemoryItem, int64_t sizeDelta, int64_t nbItemDelta) override
+            {            
+            HPMBlockID blockID(this->m_nodeId);
+
+            m_dataStore->ModifyBlockDataCount(blockID, nbItemDelta, GetStoreDataType(poolMemoryItem->GetDataType()));            
+            this->m_size += sizeDelta;
+            }
+    };
+
+
+template <typename DataType> class SMMemoryPoolBlobItem : public SMMemoryPoolItemBase
+    {
+    protected :         
+
+    public : 
+        
+        SMMemoryPoolBlobItem(size_t size, uint64_t nodeId, SMStoreDataType dataType, uint64_t smId)
+            {            
+            this->m_size = size;
+            m_nodeId = nodeId;
+            m_smId = smId;
+            if (this->m_size > 0)
+                this->m_data = (Byte*)new Byte[m_size];
+            else
+                this->m_data = 0;
+
+            m_dataType = dataType;
+            }
+
+        virtual ~SMMemoryPoolBlobItem()
+            {
+            }
+
+        const DataType* GetData()
+            {
+            return (const DataType*)this->m_data;
+            }
+
+        void SetData(DataType* data, size_t sizeInBytes)
+            {
+            if (m_data != nullptr && this->m_size > 0)
+                delete[] (DataType*)this->m_data;
+            if (GetPoolItemId() != SMMemoryPool::s_UndefinedPoolItemId) NotifySizeChangePoolItem(sizeInBytes - this->m_size, sizeInBytes - this->m_size);
+            this->m_size = sizeInBytes;
+            if (this->m_size > 0)
+                {
+                this->m_data = (Byte*)new Byte[m_size];
+                memcpy(m_data, data, sizeInBytes);
+                }
+            else
+                this->m_data = 0;
+            }
+    };
+
+
+template <typename DataType> class SMMemoryPoolGenericBlobItem : public SMMemoryPoolItemBase
+    {
+    protected :         
+
+    public : 
+#ifdef VANCOUVER_API
+        static SMMemoryPoolGenericBlobItem<DataType>* CreateItem(DataType* data, size_t size, uint64_t nodeId, SMStoreDataType dataType, uint64_t smId)
+            {
+            return new SMMemoryPoolGenericBlobItem<DataType>(data, size, nodeId, dataType, smId);
+            }
+#endif        
+        SMMemoryPoolGenericBlobItem(DataType* data, size_t size, uint64_t nodeId, SMStoreDataType dataType, uint64_t smId)
+            {               
+            this->m_size = size;
+            m_nodeId = nodeId;
+            this->m_data = (Byte*)data;            
+            m_dataType = dataType;
+            m_smId = smId;
+            }
+
+        virtual ~SMMemoryPoolGenericBlobItem()
+            {
+            if (m_data != nullptr)
+                delete (DataType*)this->m_data;
+            this->m_data = 0;
+            }
+
+        const DataType* GetData()
+            {
+            return (const DataType*)this->m_data;
+            }
+
+        DataType* EditData()
+            {
+            return (DataType*)this->m_data;
+            }
+
+        void SetData(DataType* data)
+            {
+            if (m_data != nullptr && this->m_size > 0)
+                delete (DataType*)this->m_data;
+            this->m_data = (Byte*)data;
+            if (GetPoolItemId() != SMMemoryPool::s_UndefinedPoolItemId) NotifySizeChangePoolItem(GetSizeInMemory(data) - this->m_size, GetSizeInMemory(data) - this->m_size);
+            this->m_size = GetSizeInMemory(data);
+            }
+
+        void SetData(DataType* data, size_t sizeInBytes)
+            {
+            if (m_data != nullptr && this->m_size > 0)
+                delete (DataType*)this->m_data;
+            this->m_data = (Byte*)data;
+            if (GetPoolItemId() != SMMemoryPool::s_UndefinedPoolItemId) NotifySizeChangePoolItem(sizeInBytes - this->m_size, sizeInBytes - this->m_size);
+            this->m_size = sizeInBytes;
+            }
+    };
+
+
+template <typename DataType> class SMStoredMemoryPoolGenericBlobItem : public SMMemoryPoolGenericBlobItem<DataType>
+    {
+    private:
+        
+        ISMNodeDataStoreTypePtr<DataType> m_dataStore;
+
+    public:
+        
+#ifdef VANCOUVER_API
+        static SMStoredMemoryPoolGenericBlobItem<DataType>* CreateItem(uint64_t nodeId, ISMNodeDataStoreTypePtr<DataType>& store, SMStoreDataType dataType, uint64_t smId)
+            {
+            return new SMStoredMemoryPoolGenericBlobItem<DataType>(nodeId, store, dataType, smId);
+            }
+#endif
+
+        SMStoredMemoryPoolGenericBlobItem(uint64_t nodeId, ISMNodeDataStoreTypePtr<DataType>& dataStore, SMStoreDataType dataType, uint64_t smId)
+            : SMMemoryPoolGenericBlobItem<DataType>(nullptr,dataStore->GetBlockDataCount(HPMBlockID(nodeId)), nodeId, dataType, smId)
+            {
+            m_dataStore = dataStore;
+
+            if (this->m_size > 0)
+                {
+                this->m_data = (Byte*)new DataType();
+                HPMBlockID blockID = HPMBlockID(this->m_nodeId);
+                size_t nbBytesLoaded = m_dataStore->LoadBlock((DataType*)this->m_data, this->m_size, blockID);
+                this->m_size = nbBytesLoaded;
+                }
+            }
+
+        SMStoredMemoryPoolGenericBlobItem(uint64_t nodeId, IHPMDataStore<DataType>* store, const DataType* data, uint64_t dataSize, SMStoreDataType dataType, uint64_t smId)
+            : SMMemoryPoolGenericBlobItem<DataType>((DataType*)new Byte[dataSize],dataSize, nodeId, dataType, smId)
+            {
+            m_store = store;
+
+            if (this->m_size > 0)
+                {
+                memcpy((DataType*)this->m_data, data, dataSize);
+                this->m_dirty = true;
+                }
+            }
+
+        SMStoredMemoryPoolGenericBlobItem(uint64_t nodeId, ISMNodeDataStoreTypePtr<DataType>& store, const DataType* data, uint64_t dataSize, SMStoreDataType dataType, uint64_t smId)
+            : SMMemoryPoolGenericBlobItem((DataType*)new Byte[dataSize], dataSize, nodeId, dataType, smId)
+            {
+            m_dataStore = store;
+
+            if (this->m_size > 0)
+                {
+                memcpy((DataType*)this->m_data, data, dataSize);
+                this->m_dirty = true;
+                }
+            }
+
+        
+
+
+        virtual ~SMStoredMemoryPoolGenericBlobItem()
+            {            
+            if (this->m_dirty)
+                {
+                HPMBlockID blockID = HPMBlockID(this->m_nodeId);                
+                m_dataStore->StoreBlock((DataType*)this->m_data, 1, blockID);                
+                }
+            }
+    };
+
+
+template <typename DataType> class SMStoredMemoryPoolBlobItem : public SMMemoryPoolBlobItem<DataType>
+    {
+    protected : 
+        
+        ISMNodeDataStoreTypePtr<DataType> m_dataStore;
+
+    public : 
+#ifdef VANCOUVER_API
+        static SMStoredMemoryPoolBlobItem<DataType>* CreateItem(uint64_t nodeId, ISMNodeDataStoreTypePtr<DataType>& store, SMStoreDataType dataType, uint64_t smId)
+            {
+            return new SMStoredMemoryPoolBlobItem<DataType>(nodeId, store, dataType, smId);
+            }
+        static SMStoredMemoryPoolBlobItem<DataType>* CreateItem(uint64_t nodeId, ISMNodeDataStoreTypePtr<DataType>& store, const DataType* data, uint64_t dataSize, SMStoreDataType dataType, uint64_t smId)
+            {
+            return new SMStoredMemoryPoolBlobItem<DataType>(nodeId, store, data, dataSize, dataType, smId);
+            }
+#endif
+        
+        SMStoredMemoryPoolBlobItem(uint64_t nodeId, ISMNodeDataStoreTypePtr<DataType>& store, SMStoreDataType dataType, uint64_t smId)
+            : SMMemoryPoolBlobItem<DataType>(store->GetBlockDataCount(HPMBlockID(nodeId)) * sizeof(DataType), nodeId, dataType, smId)
+            {                                    
+            m_dataStore = store;            
+            
+            if (this->m_size > 0)
+                {                
+                HPMBlockID blockID = HPMBlockID(this->m_nodeId);
+                size_t nbBytesLoaded = m_dataStore->LoadBlock ((DataType*)this->m_data, this->m_size, blockID);
+                assert(nbBytesLoaded == this->m_size);
+                }           
+            }
+         
+        SMStoredMemoryPoolBlobItem(uint64_t nodeId, ISMNodeDataStoreTypePtr<DataType>& store, const DataType* data, uint64_t dataSize, SMStoreDataType dataType, uint64_t smId)
+            : SMMemoryPoolBlobItem<DataType>(dataSize, nodeId, dataType, smId)
+            {                                    
+            m_dataStore = store;                        
+
+            if (this->m_size > 0)
+                {                
+                memcpy((DataType*)this->m_data, data, dataSize);
+                this->m_dirty = true;
+                }           
+            }
+
+        virtual ~SMStoredMemoryPoolBlobItem()
+            {
+            if (this->m_dirty)
+                {                
+                HPMBlockID blockID = HPMBlockID(this->m_nodeId);
+                if (m_dataType == SMStoreDataType::TextureCompressed)
+                {
+                    m_dataStore->StoreCompressedBlock(this->m_data, this->m_size, blockID);
+                }
+                else
+                m_dataStore->StoreBlock(this->m_data, this->m_size, blockID);                                
+                }
+            }    
+    };
+
+
+
+template <typename DataType> class SMMemoryPoolVectorItem : public SMMemoryPoolItemBase
+    {
+
+private:
+
+protected: 
+
+        size_t m_nbItems;
+        size_t m_allocatedSize;
+
+public:
+    
+    template <class T> class iteratorBase : public RandomAccessIteratorWithAutoReverseConst<iteratorBase<T>, iteratorBase<typename ImagePP::ReverseConstTrait<T>::type >, T>
+        {
+typedef RandomAccessIteratorWithAutoReverseConst<iteratorBase<T>, iteratorBase<typename ImagePP::ReverseConstTrait<T>::type >, T> super_class;
+    public:
+        static const size_t npos = -1;
+
+        iteratorBase() {
+            m_vector = NULL;
+            m_index = iteratorBase::npos;
+            }
+        iteratorBase(SMMemoryPoolVectorItem<DataType>* vector, size_t initialPosition) {
+            m_vector = vector;
+            m_index = initialPosition; 
+            }
+        typename super_class::const_iterator_t    ConvertToConst () const
+            {
+            return typename super_class::const_iterator_t(m_vector, m_index);
+            }
+
+        typename super_class::const_reference     Dereference    () const {
+            return m_vector->operator[](m_index);
+            }
+
+        void                Increment      ()
+            {
+            m_index++;
+            if (m_index >= m_vector->size())
+                m_index = npos;
+            }
+
+        void                Decrement      ()
+            {
+            if (m_index == 0)
+                m_index = npos;
+            else
+                m_index--;
+            }
+
+        void                AdvanceOf        (typename super_class::difference_type increment)
+            {
+            //HASSERT (m_index + increment > m_vector->size());
+
+            m_index += increment;
+
+            if (m_index >= m_vector->size())
+                m_index = npos;
+            }
+
+        typename super_class::difference_type     DistanceFrom   (const typename super_class::iterator_t& otherItr) const
+            {
+            HASSERT (m_index != npos);
+            HASSERT (otherItr.m_index != npos);
+
+            HASSERT (m_vector == otherItr.m_vector);
+
+            return m_index - otherItr.m_index;
+            }
+
+        bool                EqualTo        (const typename super_class::iterator_t& otherItr) const
+            {
+            HASSERT (m_vector == otherItr.m_vector);
+
+            return ((m_vector == otherItr.m_vector) && (m_index == otherItr.m_index));
+
+            }
+        bool                LessThan       (const typename super_class::iterator_t&) const
+            {
+            HASSERT (m_vector == otherItr.m_vector);
+
+            return m_index < otherItr.m_index;
+            }
+
+    private:
+        friend SMMemoryPoolVectorItem<DataType>;
+        iteratorBase(const SMMemoryPoolVectorItem<DataType>* vector, size_t index) {
+            m_vector = const_cast<SMMemoryPoolVectorItem<DataType>*>(vector);
+            m_index = index;
+            }
+
+        
+        RefCountedPtr<SMMemoryPoolVectorItem<DataType>> m_vector;
+        size_t m_index;
+        };
+
+    typedef iteratorBase<DataType> iterator;
+    typedef iteratorBase<const DataType> const_iterator ;
+
+    /** -----------------------------------------------------------------------------
+
+        Creates a pooled vector. Before using to its full extent the pool must be set using
+        the SetPool() method.
+
+        -----------------------------------------------------------------------------
+    */
+
+    SMMemoryPoolVectorItem(size_t nbItems, uint64_t nodeId, SMStoreDataType dataType, uint64_t smId)
+            {
+            this->m_nbItems = nbItems;
+            this->m_size = nbItems * sizeof(DataType);
+            m_allocatedSize = this->m_size;
+            m_nodeId = nodeId;
+            m_smId = smId;
+            
+            if (this->m_nbItems > 0)
+                this->m_data = (Byte*)new DataType[nbItems];
+            else
+                this->m_data = 0;
+            
+            m_dataType = dataType;
+            }
+      
+    /** -----------------------------------------------------------------------------
+
+        Destroyer. If the object is pool managed then it is removed from the pool
+        during destruction.
+
+        -----------------------------------------------------------------------------
+    */
+
+    virtual ~SMMemoryPoolVectorItem()
+        { 
+        if (m_data != 0)
+            {
+            delete[](DataType*)this->m_data;
+            this->m_data = 0;
+            }
+        }
+
+    virtual bool reserve(size_t newCount)
+        {   
+        assert(newCount > 0);
+        
+        size_t newSize = newCount * sizeof(DataType);
+                                                
+        if (newSize > m_allocatedSize)
+            {            
+            Byte* newMemory = (Byte*)new DataType[newCount];
+            memcpy(newMemory, m_data, this->m_nbItems*sizeof(DataType));
+            delete [] (DataType*)this->m_data;
+            this->m_data = newMemory;                
+            m_allocatedSize = newSize;
+            }
+
+        return true;
+        }
+
+    size_t capacity() const
+        {
+        return m_allocatedSize / sizeof(DataType);               
+        }
+
+    virtual bool push_back(const DataType& newObject)
+        {        
+        if (m_allocatedSize < (this->m_nbItems + 1) * sizeof(DataType))
+            {
+            reserve((size_t)ceil((this->m_nbItems + 1) * 1.5));
+            }
+        ((DataType*)this->m_data)[m_nbItems] = newObject;
+        this->m_nbItems++;
+        
+        this->m_size = this->m_nbItems * sizeof(DataType);
+        this->m_dirty = true;        
+
+        NotifySizeChangePoolItem(sizeof(DataType), 1);
+
+        assert(this->m_size <= m_allocatedSize);
+
+        return true;
+        }
+    
+    virtual bool push_back(const DataType* newObjects, size_t count)
+        {        
+        assert(count != 0);      
+
+        if ((this->m_nbItems + count) * sizeof(DataType) > m_allocatedSize)
+            {
+            reserve((size_t)ceil((this->m_nbItems + count) * 1.5));                   
+            }
+
+        memcpy(&((DataType*)this->m_data)[m_nbItems], newObjects, count * sizeof(DataType));
+                      
+        this->m_nbItems += count;    
+        this->m_size = this->m_nbItems * sizeof(DataType);
+        this->m_dirty = true;
+
+        NotifySizeChangePoolItem(count * sizeof(DataType), count);
+
+        assert(this->m_size <= m_allocatedSize);
+       
+        return true;
+        }
+
+
+    /** -----------------------------------------------------------------------------
+
+        This get method does not exist in std::vector but is provided for
+        performance reason. It copies into the array the content of the vector in a single call.
+
+        It returns the number of data type returned
+        -----------------------------------------------------------------------------
+    */
+
+    size_t get(DataType* objects, size_t maxCount) const
+        {
+        assert(maxCount == this->m_nbItems);
+        memcpy(objects, m_data, maxCount * sizeof(DataType));        
+        return maxCount;
+        }
+
+    // This used to be a reference returned but this caused a problem when the ref was maintained and the
+    // tile discarded...
+    virtual const DataType& operator[](size_t index) const
+        {                     
+        HPRECONDITION(index < this->m_nbItems);        
+              
+        return ((DataType*)this->m_data)[index];
+        }
+    
+#if 0 
+    void modify(size_t          index,
+                const DataType& newDataValue)
+        {
+        assert(!"MST TBD");
+        /*
+        m_memory[index] = newDataValue;
+        SetDirty (true);
+        */
+        }
+#endif
+
+    virtual size_t size() const
+        {
+        return this->m_nbItems;
+        }
+    
+    virtual void erase (const bvector<size_t>& indexes)
+        {
+        assert(indexes.size() <= this->m_nbItems && indexes.size() > 0);        
+                
+        bvector<bool> toEraseItems(this->m_nbItems, false);
+                               
+        for (auto index : indexes)
+            {
+            assert(index < toEraseItems.size());
+            toEraseItems[index] = true;            
+            }
+        
+        DataType* currentData = (DataType*)this->m_data;
+        //NEEDS_WORK_POOL //should we diminish pool size if the size is too large after erase 
+        //size_t newSize = this->m_nbItems - indexes.size();
+        //DataType* newData = new DataType[newSize];        
+        DataType* newData = (DataType*)this->m_data;
+        size_t newDataInd = 0;
+
+        for (size_t ind = 0; ind < toEraseItems.size(); ind++)
+            {
+            if (!toEraseItems[ind])
+                {
+                newData[newDataInd] = currentData[ind];
+                newDataInd++;
+                }            
+            }
+        
+        this->m_nbItems -= indexes.size();        
+        this->m_size = this->m_nbItems * sizeof(DataType);
+        this->m_dirty = true;
+
+        NotifySizeChangePoolItem(-1 * indexes.size() * sizeof(DataType), -1 * indexes.size());
+        }
+
+     virtual void erase (size_t index)
+        {
+        memcpy(&m_data[index], &m_data[index + 1], this->m_nbItems - index - 1 * sizeof(DataType));
+        this->m_nbItems -= 1;      
+        this->m_size = this->m_nbItems * sizeof(DataType);
+        this->m_dirty = true;  
+
+        NotifySizeChangePoolItem(-1 * (int64_t)sizeof(DataType), -1);
+        }
+
+    virtual void clearFrom(size_t indexToClearFrom)
+        {        
+        assert(indexToClearFrom < this->m_nbItems);
+
+        if (indexToClearFrom == 0)
+            clear();
+        else
+            {
+            NotifySizeChangePoolItem((indexToClearFrom - this->m_nbItems) * sizeof(DataType), (indexToClearFrom - this->m_nbItems));
+            this->m_nbItems = indexToClearFrom; 
+            this->m_size = this->m_nbItems * sizeof(DataType);
+            this->m_dirty = true;
+            }            
+        }
+
+    virtual void clear()
+        {   
+        if (m_data != 0)
+            {
+            NotifySizeChangePoolItem(-(int64_t)m_nbItems * sizeof(DataType), -(int64_t)m_nbItems);        
+            delete [] m_data;                        
+            this->m_nbItems = 0;
+            this->m_data = 0;  
+            this->m_size = 0;
+            m_allocatedSize = 0;
+            this->m_dirty = true;            
+            }
+        }
+    
+    const_iterator begin() const
+        {
+        if (this->m_nbItems > 0)
+            return const_iterator(this, (size_t)0);
+        return const_iterator(this, iterator::npos);
+
+        }
+    
+    const_iterator end() const
+        {
+        return const_iterator(this, iterator::npos);
+        }
+
+    void random_shuffle()
+        {                                        
+        if (this->m_nbItems > 0)
+            std::random_shuffle(m_data, &(m_data[m_nbItems - 1]));
+
+        this->m_dirty = true;        
+        }
+    };
+
+template <typename DataType> class SMMemoryPoolGenericVectorItem : public SMMemoryPoolVectorItem<DataType>
+    {
+    public:
+    SMMemoryPoolGenericVectorItem(size_t nbItems, uint64_t nodeId, SMStoreDataType dataType, uint64_t smId)
+        : SMMemoryPoolVectorItem<DataType>(nbItems, nodeId, dataType, smId)
+        {
+
+        }
+#ifdef VANCOUVER_API
+        static SMMemoryPoolGenericVectorItem<DataType>* CreateItem(size_t nbItems, uint64_t nodeId, SMStoreDataType dataType, uint64_t smId)
+            {
+            return new SMMemoryPoolGenericVectorItem<DataType>(nbItems, nodeId, dataType, smId);
+            }
+#endif
+
+    virtual ~SMMemoryPoolGenericVectorItem()
+        {
+        if (this->m_data != 0)
+            {
+            delete[] (DataType*)this->m_data;
+            this->m_data = 0;
+            }
+        }
+
+    virtual bool reserve(size_t newCount)
+        {
+        assert(newCount > 0);
+
+        size_t newSize = newCount * sizeof(DataType);
+
+        if (newSize > this->m_allocatedSize)
+            {
+            Byte* newMemory = (Byte*)new DataType[newCount];
+            DataType* newMemoryTyped = (DataType*)newMemory;
+            for (size_t i = 0; i < this->m_nbItems; ++i)
+                {
+                newMemoryTyped[i] = ((DataType*) this->m_data)[i];
+                }
+            delete[](DataType*)this->m_data;
+            this->m_data = newMemory;
+            this->m_allocatedSize = newSize;
+            }
+
+        return true;
+        }
+
+    virtual void clear()
+        {
+        if (this->m_data != 0)
+            {
+            delete[] (DataType*)this->m_data;
+            this->m_nbItems = 0;
+            this->m_data = 0;
+            this->m_size = 0;
+            this->m_allocatedSize = 0;
+            this->m_dirty = true;
+            }
+        }
+
+    virtual void clearFrom(size_t indexToClearFrom)
+        {
+        assert(indexToClearFrom < this->m_nbItems);
+
+        if (indexToClearFrom == 0)
+            clear();
+        else
+            {
+            size_t clearedDataSize = 0;
+            for (size_t i = indexToClearFrom; i < this->m_nbItems; ++i)
+                clearedDataSize += GetSizeInMemory((DataType*) this->m_data + i);
+            this->NotifySizeChangePoolItem(-(int64_t)clearedDataSize, -(int64_t)clearedDataSize);
+            this->m_nbItems = indexToClearFrom;
+            this->m_dirty = true;
+            }
+        }
+
+    virtual void erase(const bvector<size_t>& indexes)
+        {
+        assert(indexes.size() <= this->m_nbItems && indexes.size() > 0);
+
+        bvector<bool> toEraseItems(this->m_nbItems, false);
+
+        for (auto index : indexes)
+            {
+            assert(index < toEraseItems.size());
+            toEraseItems[index] = true;
+            }
+
+        DataType* currentData = (DataType*) this->m_data;
+        //NEEDS_WORK_POOL //should we diminish pool size if the size is too large after erase 
+        //size_t newSize = this->m_nbItems - indexes.size();
+        //DataType* newData = new DataType[newSize];        
+        DataType* newData = (DataType*) this->m_data;
+        size_t newDataInd = 0;
+        size_t erasedSize = 0;
+        for (size_t ind = 0; ind < toEraseItems.size(); ind++)
+            {
+            if (!toEraseItems[ind])
+                {
+                newData[newDataInd] = currentData[ind];
+                newDataInd++;
+                }
+            else
+                {
+                erasedSize += GetSizeInMemory(currentData + ind);
+                }
+            }
+
+        this->m_nbItems -= indexes.size();
+        this->m_size -= erasedSize;
+        this->m_dirty = true;
+
+        this->NotifySizeChangePoolItem(-1 * erasedSize, -1 * erasedSize);
+        }
+
+    virtual void Replace(size_t index, const DataType& val)
+        {
+        size_t oldSize = GetSizeInMemory((DataType*) this->m_data + index);
+        size_t newSize = GetSizeInMemory((DataType*)&val);
+        *((DataType*) this->m_data + index) = val;
+        this->m_size += newSize - oldSize;
+        this->m_dirty = true;
+
+        this->NotifySizeChangePoolItem(newSize - oldSize, newSize - oldSize);
+        }
+
+    virtual void erase(size_t index)
+        {
+        size_t erasedSize = GetSizeInMemory((DataType*)this->m_data + index);
+        memcpy(&this->m_data[index], &this->m_data[index + 1], this->m_nbItems - index - 1 * sizeof(DataType));
+        this->m_nbItems -= 1;
+        this->m_size -= erasedSize;
+        this->m_dirty = true;
+
+        this->NotifySizeChangePoolItem(-1 * (int64_t)erasedSize, -1 * (int64_t)erasedSize);
+        }
+   
+    virtual bool push_back(const DataType& newObject)
+        {
+        if (this->m_allocatedSize < (this->m_nbItems + 1) * sizeof(DataType))
+            {
+            reserve((size_t)ceil((this->m_nbItems + 1) * 1.5));
+            }
+
+        ((DataType*)this->m_data)[this->m_nbItems] = newObject;
+        this->m_nbItems++;
+        size_t addedSize = GetSizeInMemory(((DataType*)this->m_data) + this->m_nbItems - 1);
+        this->m_size += addedSize;
+        this->m_dirty = true;
+
+        this->NotifySizeChangePoolItem(addedSize, addedSize);
+
+        assert(this->m_nbItems*sizeof(DataType) <= this->m_allocatedSize);
+
+        return true;
+        }
+
+    virtual bool push_back(const DataType* newObjects, size_t count)
+        {
+        assert(count != 0);
+
+        if ((this->m_nbItems + count) * sizeof(DataType) > this->m_allocatedSize)
+            {
+            reserve((size_t)ceil((this->m_nbItems + count) * 1.5));
+            }
+        size_t addedSize = 0;
+        for (size_t i = 0; i < count; ++i)
+            addedSize += GetSizeInMemory(newObjects + i);
+        memcpy(&((DataType*)this->m_data)[this->m_nbItems], newObjects, count * sizeof(DataType));
+
+        this->m_nbItems += count;
+        this->m_size += addedSize;
+        this->m_dirty = true;
+
+        this->NotifySizeChangePoolItem(addedSize, addedSize);
+
+        assert(this->m_nbItems*sizeof(DataType) <= this->m_allocatedSize);
+
+        return true;
+        }
+    };
+
+    
+template <typename DataType> class SMStoredMemoryPoolGenericVectorItem : public SMMemoryPoolGenericVectorItem<DataType>
+    {
+    private: 
+        
+        ISMNodeDataStoreTypePtr<DataType> m_dataStore;
+        
+    public:        
+#ifdef VANCOUVER_API
+        static SMStoredMemoryPoolGenericVectorItem<DataType>* CreateItem(uint64_t nodeId, ISMNodeDataStoreTypePtr<DataType>& store, SMStoreDataType dataType, uint64_t smId)
+            {
+            return new SMStoredMemoryPoolGenericVectorItem<DataType>(nodeId, store, dataType, smId);
+            }
+#endif
+                        
+        SMStoredMemoryPoolGenericVectorItem(uint64_t nodeId, ISMNodeDataStoreTypePtr<DataType>& dataStore, SMStoreDataType dataType, uint64_t smId)
+            : SMMemoryPoolGenericVectorItem<DataType>(dataStore->GetBlockDataCount(HPMBlockID(nodeId)), nodeId, dataType, smId)
+            {                                    
+            m_dataStore = dataStore;            
+            
+            if (this->m_nbItems > 0)
+                {                
+                HPMBlockID blockID = HPMBlockID(this->m_nodeId);
+                size_t nbBytesLoaded = m_dataStore->LoadBlock ((DataType*)this->m_data, this->m_nbItems, blockID);
+                this->m_size = nbBytesLoaded;
+                }           
+            }
+
+        virtual ~SMStoredMemoryPoolGenericVectorItem()
+            {
+            if (this->m_dirty && this->m_nbItems > 0)
+                {
+                HPMBlockID blockID = HPMBlockID(this->m_nodeId);
+                m_dataStore->StoreBlock((DataType*)this->m_data, this->m_nbItems, blockID);                                
+                }
+            }    
+    };
+
+    template <typename DataType> class SMStoredMemoryPoolVectorItem : public SMMemoryPoolVectorItem<DataType>
+        {
+        private:
+                        
+            ISMNodeDataStoreTypePtr<DataType> m_dataStore;
+
+        public:
+#ifdef VANCOUVER_API
+            static SMStoredMemoryPoolVectorItem<DataType>* CreateItem(uint64_t nodeId, ISMNodeDataStoreTypePtr<DataType>& store, SMStoreDataType dataType, uint64_t smId)
+                {
+                return new SMStoredMemoryPoolVectorItem<DataType>(nodeId, store, dataType, smId);
+                }
+#endif
+            SMStoredMemoryPoolVectorItem(uint64_t nodeId, ISMNodeDataStoreTypePtr<DataType>& dataStore, SMStoreDataType dataType, uint64_t smId)
+                : SMMemoryPoolVectorItem<DataType>(dataStore->GetBlockDataCount(HPMBlockID(nodeId)), nodeId, dataType, smId)
+                {                
+                m_dataStore = dataStore;
+
+                if (this->m_nbItems > 0)
+                    {
+                    HPMBlockID blockID(this->m_nodeId);
+                    size_t nbBytesLoaded = m_dataStore->LoadBlock((DataType*)this->m_data, this->m_nbItems, blockID);
+                    assert(nbBytesLoaded == sizeof(DataType) * this->m_nbItems);
+                    }
+                }
+
+            virtual ~SMStoredMemoryPoolVectorItem()
+                {
+                if (this->m_dirty)
+                    {
+                    HPMBlockID blockID(this->m_nodeId);                    
+                    m_dataStore->StoreBlock((DataType*)this->m_data, this->m_nbItems, blockID);                
+                    }
+                }
+
+            virtual void NotifySizeChangePoolItem(int64_t sizeDelta, int64_t nbItemDelta)
+                {               
+                HPMBlockID blockID(this->m_nodeId);
+                m_dataStore->ModifyBlockDataCount(blockID, nbItemDelta);                
+
+                SMMemoryPoolVectorItem<DataType>::NotifySizeChangePoolItem(sizeDelta, nbItemDelta);
+                }
+        };
+
+
+
+//First impl - dead lock
+static clock_t s_timeDiff = CLOCKS_PER_SEC * 120;
+static double s_maxMemBeforeFlushing = 1.2;
+
+class SMMemoryPool : public RefCountedBase
+    {
+    private : 
+
+        static SMMemoryPoolPtr           s_memoryPool; 
+        static SMMemoryPoolPtr           s_videoMemoryPool;
+
+        uint64_t                                  m_maxPoolSizeInBytes;
+        atomic<uint64_t>                          m_currentPoolSizeInBytes;
+        bvector<bvector<SMMemoryPoolItemBasePtr>> m_memPoolItems;
+        bvector<bvector<Spinlock*>>               m_memPoolItemMutex;
+        bvector<bvector<clock_t>>                 m_lastAccessTime;
+        uint64_t                                  m_nbBins;
+        mutex                                     m_increaseBinMutex;
+        SMMemoryPoolType m_id;
+
+        
+        //std::mutex                 m_poolItemMutex;
+
+        /*
+        atomic<bool>               m_isFull;
+        atomic<bool>               m_lastAvailableInd;
+        */
+
+        SMMemoryPool(SMMemoryPoolType type);
+            
+        virtual ~SMMemoryPool();
+
+
+    public : 
+
+        static BENTLEY_SM_EXPORT SMMemoryPoolItemId s_UndefinedPoolItemId;
+
+        
+            
+        template<typename T>
+        bool GetItem(RefCountedPtr<SMMemoryPoolVectorItem<T>>& poolMemVectorItemPtr, SMMemoryPoolItemId id, uint64_t nodeId, SMStoreDataType dataType, uint64_t smId)
+            {
+            if (id == SMMemoryPool::s_UndefinedPoolItemId)
+                return false; 
+
+            assert(!poolMemVectorItemPtr.IsValid());
+            SMMemoryPoolItemBasePtr memItemPtr;
+            
+            if (GetItem(memItemPtr, id) && memItemPtr->IsCorrect(nodeId, dataType,smId))
+                {
+                poolMemVectorItemPtr = memItemPtr->GetAsPoolVector<T>();                
+                }
+
+            return poolMemVectorItemPtr.IsValid();
+            }  
+
+        template<typename T>
+        bool GetItem(RefCountedPtr<SMMemoryPoolGenericVectorItem<T>>& poolMemVectorItemPtr, SMMemoryPoolItemId id, uint64_t nodeId, SMStoreDataType dataType, uint64_t smId)
+            {
+            if (id == SMMemoryPool::s_UndefinedPoolItemId)
+                return false;
+
+            assert(!poolMemVectorItemPtr.IsValid());
+            SMMemoryPoolItemBasePtr memItemPtr;
+
+            if (GetItem(memItemPtr, id) && memItemPtr->IsCorrect(nodeId, dataType, smId))
+                {
+                poolMemVectorItemPtr = memItemPtr->GetAsGenericPoolVector<T>();
+                }
+
+            return poolMemVectorItemPtr.IsValid();
+            }
+
+        template<typename T>
+        bool GetItem(RefCountedPtr<SMMemoryPoolBlobItem<T>>& poolMemBlobItemPtr, SMMemoryPoolItemId id, uint64_t nodeId, SMStoreDataType dataType, uint64_t smId)
+            {
+            if (id == SMMemoryPool::s_UndefinedPoolItemId)
+                return false; 
+
+            assert(!poolMemBlobItemPtr.IsValid());
+            SMMemoryPoolItemBasePtr memItemPtr;
+            
+            if (GetItem(memItemPtr, id) && memItemPtr->IsCorrect(nodeId, dataType, smId))
+                {
+                poolMemBlobItemPtr = memItemPtr->GetAsBlobPoolItem<T>();                
+                }
+
+            return poolMemBlobItemPtr.IsValid();
+            }  
+
+
+        template<typename T>
+        bool GetItem(RefCountedPtr<SMMemoryPoolGenericBlobItem<T>>& poolMemBlobItemPtr, SMMemoryPoolItemId id, uint64_t nodeId, SMStoreDataType dataType, uint64_t smId)
+            {
+            if (id == SMMemoryPool::s_UndefinedPoolItemId)
+                return false; 
+
+            assert(!poolMemBlobItemPtr.IsValid());
+            SMMemoryPoolItemBasePtr memItemPtr;
+            
+            if (GetItem(memItemPtr, id) && memItemPtr->IsCorrect(nodeId, dataType, smId))
+                {
+                poolMemBlobItemPtr = memItemPtr->GetAsGenericBlobPoolItem<T>();       
+
+               TRACEPOINT(THREAD_ID(), EventType::POOL_GETITEM, memItemPtr->GetNodeId(), (uint64_t)-1, memItemPtr->GetDataType() == SMStoreDataType::DisplayTexture ? memItemPtr->GetNodeId() : -1, memItemPtr->GetPoolItemId(), (uint64_t)&poolMemBlobItemPtr, memItemPtr->GetRefCount())
+
+                }
+
+            return poolMemBlobItemPtr.IsValid();
+            }          
+                               
+        bool GetItem(SMMemoryPoolMultiItemsBasePtr& poolMemBlobItemPtr, SMMemoryPoolItemId id, uint64_t nodeId, SMStoreDataType dataType, uint64_t smId)
+            {
+            if (id == SMMemoryPool::s_UndefinedPoolItemId)
+                return false; 
+
+            assert(!poolMemBlobItemPtr.IsValid());
+            SMMemoryPoolItemBasePtr memItemPtr;
+            
+            if (GetItem(memItemPtr, id) && memItemPtr->IsCorrect(nodeId, dataType, smId))
+                {
+                poolMemBlobItemPtr = dynamic_cast<SMMemoryPoolMultiItemsBase*>(memItemPtr.get());
+                assert(poolMemBlobItemPtr.IsValid());
+                }
+
+            return poolMemBlobItemPtr.IsValid();
+            }  
+
+               
+        BENTLEY_SM_EXPORT bool GetItem(SMMemoryPoolItemBasePtr& memItemPtr, SMMemoryPoolItemId id);
+            
+        BENTLEY_SM_EXPORT bool RemoveItem(SMMemoryPoolItemId id, uint64_t nodeId, SMStoreDataType dataType, uint64_t smId);
+
+        uint64_t RemoveAllItemsOfType(SMStoreDataType dataType, uint64_t smId);
+            
+        BENTLEY_SM_EXPORT SMMemoryPoolItemId AddItem(SMMemoryPoolItemBasePtr& poolItem);
+
+        BENTLEY_SM_EXPORT void ReplaceItem(SMMemoryPoolItemBasePtr& poolItem, SMMemoryPoolItemId id, uint64_t nodeId, SMStoreDataType dataType, uint64_t smId);
+
+        BENTLEY_SM_EXPORT void NotifySizeChangePoolItem(SMMemoryPoolItemBase* poolItem, int64_t sizeDelta);
+
+        size_t GetCurrentlyUsed()
+            {
+            return m_currentPoolSizeInBytes;
+            }
+
+
+        size_t GetMaxSize()
+        {
+            return m_maxPoolSizeInBytes;
+        }
+
+        bool SetMaxSize(uint64_t maxSize)
+            {
+
+            m_maxPoolSizeInBytes = maxSize;
+
+            return true;
+            }
+
+        BENTLEY_SM_EXPORT static SMMemoryPoolPtr GetInstance()
+            {
+            if (s_memoryPool == 0) 
+                s_memoryPool = new SMMemoryPool(SMMemoryPoolType::CPU);     
+            
+            return s_memoryPool;
+            }
+
+        BENTLEY_SM_EXPORT static SMMemoryPoolPtr GetInstanceVideo()
+        {
+            if (s_videoMemoryPool == 0)
+                s_videoMemoryPool = new SMMemoryPool(SMMemoryPoolType::GPU);
+
+            return s_videoMemoryPool;
+        }
+
+        static void CleanVideoMemoryPool();
+    };
+
 END_BENTLEY_SCALABLEMESH_NAMESPACE