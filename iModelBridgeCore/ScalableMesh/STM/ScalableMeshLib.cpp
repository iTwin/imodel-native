--- conflicted
+++ resolved
@@ -1,536 +1,534 @@
-/*--------------------------------------------------------------------------------------+
-|
-|     $Source: STM/ScalableMeshLib.cpp $
-|
-|  $Copyright: (c) 2017 Bentley Systems, Incorporated. All rights reserved. $
-|
-+--------------------------------------------------------------------------------------*/
-#include <ScalableMeshPCH.h>
-#include "ImagePPHeaders.h"
-
-/*
-#include <xtr1common>
-#include <type_traits>
-
-#include <folly/BeFolly.h>
-#include <folly/LockTraits.h>
-*/
-//#include <DgnPlatform\DgnPlatformLib.h>
-#include <ScalableMesh\ScalableMeshLib.h>
-//#include <TerrainModel/ElementHandler/DTMElementHandlerManager.h>
-#include "Plugins\ScalableMeshTypeConversionFilterPlugins.h"
-#include "ScalableMeshFileMoniker.h"
-#include "ScalableMeshRDSProvider.h"
-#include <ScalableMesh\IScalableMeshProgressiveQuery.h>
-#include "SMMemoryPool.h"
-#include <CloudDataSource/DataSourceManager.h>
-#include <ImagePP/all/h/HFCCallbacks.h>
-#include <ImagePP/all/h/HFCCallbackRegistry.h>
-#include <ImagePP/all/h/ImageppLib.h>
-
-<<<<<<< HEAD
-#include <DgnPlatform\DgnPlatformLib.h>
-=======
-#include <ConnectClientWrapperNative/ConnectClientWrapper.h>
-
->>>>>>> 821640be
-
-
-
-
-BEGIN_BENTLEY_SCALABLEMESH_NAMESPACE
-
-struct SMImagePPHost : public ImageppLib::Host
-    {
-    virtual void             _RegisterFileFormat() override
-        {
-
-        }
-    };
-
-ScalableMeshLib::Host*        t_scalableTerrainModelHost;
-SMImagePPHost*        t_ippLibHost;
-
-/*---------------------------------------------------------------------------------**//**
-* @bsimethod                                    Mathieu.St-Pierre                     11/2010
-+---------------+---------------+---------------+---------------+---------------+------*/
-ScalableMeshAdmin& ScalableMeshLib::Host::_SupplyScalableMeshAdmin()
-    {
-    return *new ScalableMeshAdmin();
-    }
-
-/*---------------------------------------------------------------------------------**//**
-* @bsimethod                                Elenie.Godzaridis                     06/2017
-+---------------+---------------+---------------+---------------+---------------+------*/
-#ifdef VANCOUVER_API
-STMAdmin& ScalableMeshLib::Host::_SupplySTMAdmin()
-    {
-    return *new STMAdmin();
-    }
-#endif
-
-/*---------------------------------------------------------------------------------**//**
-* @bsimethod                                                    Mathieu.St-Pierre  05/2015
-+---------------+---------------+---------------+---------------+---------------+------*/
-void RegisterPODImportPlugin();
-
-
-//=======================================================================================
-// @bsiclass
-//=======================================================================================
-struct WebServiceKey
-    {
-private:
-    Utf8String m_key;
-    DateTime m_expiration;
-
-public:
-    WebServiceKey() :m_key(""), m_expiration(DateTime()) { }
-    WebServiceKey(Utf8StringCR key) : m_key(key), m_expiration(DateTime()) { }
-    WebServiceKey(Utf8StringCR key, DateTimeCR expiration) : m_key(key), m_expiration(expiration) { }
-    bool IsValid() const { return !m_key.empty(); }
-    Utf8String GetKey() const { return m_key; }
-    void SetKey(Utf8StringCR key) { m_key = key; }
-    DateTime GetExpiration() const { return m_expiration; }
-    void SetExpiration(DateTimeCR expiration) { m_expiration = expiration; }
-    bool IsExpired() const { return m_expiration.IsValid() && DateTime::Compare(m_expiration, DateTime::GetCurrentTimeUtc()) != DateTime::CompareResult::LaterThan; }
-    };
-
-///*---------------------------------------------------------------------------------**//**
-//* @bsifunction                                    Mathieu.St-Pierre               10/2017
-//+---------------+---------------+---------------+---------------+---------------+------*/
-static size_t WriteCallback(void *contents, size_t size, size_t nmemb, void *userp)
-    {
-    ((Utf8String*)userp)->append((char*)contents, size * nmemb);
-    return size * nmemb;
-    }
-
-///*---------------------------------------------------------------------------------**//**
-//* @bsifunction                                    Mathieu.St-Pierre               10/2017
-//+---------------+---------------+---------------+---------------+---------------+------*/
-void GetCertificateAutoritiesFileUrl(Utf8String& pemFileName)
-    {
-    HMODULE hm = NULL;
-
-    if (!GetModuleHandleExA(GET_MODULE_HANDLE_EX_FLAG_FROM_ADDRESS |
-        GET_MODULE_HANDLE_EX_FLAG_UNCHANGED_REFCOUNT,
-        (LPCSTR)&WriteCallback,
-        &hm))
-        {
-        assert(!"Cannot get ScalableMesh DLL path");
-        }
-
-    WCHAR wccwd[FILENAME_MAX];
-    GetModuleFileNameW(hm, &wccwd[0], (DWORD)FILENAME_MAX);
-    BeFileName cwdfn(wccwd);
-    pemFileName.append(Utf8String(cwdfn.GetDirectoryName().c_str()).c_str());
-    pemFileName.append("\\ScalableMeshCacert.pem");
-    }
-
-///*---------------------------------------------------------------------------------**//**
-//* @bsimethod                                    Mathieu.St-Pierre                 10/2017
-//+---------------+---------------+---------------+---------------+---------------+------*/
-CURLcode RequestHttp(Utf8StringCR url, Utf8StringCP writeString, FILE* fp, Utf8StringCR postFields)
-    {
-    BeAssert(nullptr != writeString || nullptr != fp);
-    auto curl = curl_easy_init();
-    if (nullptr == curl)
-        {
-        //m_error = CONCEPTSTATIONL10N_GETSTRING(STATUS_ERR_CurlNotAvailable);
-        return CURLcode::CURLE_FAILED_INIT;
-        }
-
-    //Adjusting headers for the POST method
-    struct curl_slist *headers = NULL;
-    if (!postFields.empty())
-        {
-        headers = curl_slist_append(headers, "Accept: application/json");
-        headers = curl_slist_append(headers, "Content-Type: application/json");
-        headers = curl_slist_append(headers, "charsets: utf-8");
-        curl_easy_setopt(curl, CURLOPT_POST, 1);
-        curl_easy_setopt(curl, CURLOPT_POSTFIELDS, postFields.c_str());
-        curl_easy_setopt(curl, CURLOPT_POSTFIELDSIZE, postFields.length());
-        }
-        
-    CurlConstructor curlConstructor;
-    
-    headers = curl_slist_append(headers, curlConstructor.GetToken().c_str());
-
-    curl_easy_setopt(curl, CURLOPT_URL, url);
-   
-    
-    Utf8String pemFileName;
-
-    GetCertificateAutoritiesFileUrl(pemFileName);
-    
-    
-    curl_easy_setopt(curl, CURLOPT_CAINFO, pemFileName.c_str());
-    curl_easy_setopt(curl, CURLOPT_SSL_VERIFYPEER, 1);
-    
-    curl_easy_setopt(curl, CURLOPT_HTTPHEADER, headers);
-    curl_easy_setopt(curl, CURLOPT_HEADEROPT, CURLHEADER_SEPARATE);    
-
-    ScalableMeshAdmin::ProxyInfo proxyInfo(ScalableMeshLib::GetHost().GetScalableMeshAdmin()._GetProxyInfo());
-    
-    if (!proxyInfo.m_serverUrl.empty())
-        {
-        curl_easy_setopt(curl, CURLOPT_PROXY, proxyInfo.m_serverUrl);
-        curl_easy_setopt(curl, CURLOPT_PROXYAUTH, CURLAUTH_ANY);
-        if (!proxyInfo.m_user.empty() && !proxyInfo.m_password.empty())
-            {
-            Utf8String proxyCreds = proxyInfo.m_user;
-            proxyCreds.append(":");
-            proxyCreds.append(proxyInfo.m_password);
-            curl_easy_setopt(curl, CURLOPT_PROXYUSERPWD, proxyCreds);
-            }
-        }
-
-    if (nullptr != fp)
-        {
-        /*
-        curl_easy_setopt(curl, CURLOPT_WRITEFUNCTION, WriteData);
-        curl_easy_setopt(curl, CURLOPT_WRITEDATA, fp);
-        */
-        }
-    else
-        {
-        curl_easy_setopt(curl, CURLOPT_WRITEFUNCTION, WriteCallback);
-        curl_easy_setopt(curl, CURLOPT_WRITEDATA, writeString);
-        }
-
-    CURLcode result = curl_easy_perform(curl);
-    curl_easy_cleanup(curl);
-    return result;
-    }
-
-///*---------------------------------------------------------------------------------**//**
-//* @bsimethod                                    Mathieu.St-Pierre                 10/2017
-//+---------------+---------------+---------------+---------------+---------------+------*/
-CURLcode PerformCurl(Utf8StringCR url, Utf8StringCP writeString, FILE* fp, Utf8StringCR postFields)
-    {
-    CURLcode code = RequestHttp(url, writeString, fp, postFields);    
-    return code;
-    }
-//#endif
-/*---------------------------------------------------------------------------------**//**
-* @bsimethod                                                    Mathieu.St-Pierre  10/2017
-+---------------+---------------+---------------+---------------+---------------+------*/
-WebServiceKey GetBingKey()
-    {    
-    Utf8String readBuffer;    
-            
-    Bentley::Connect::Wrapper::Native::ConnectClientWrapper connectClient;
-    std::wstring buddiUrl;
-    connectClient.GetBuddiUrl(L"ContextServices", buddiUrl);    
-
-    Utf8String contextServiceURL;
-    contextServiceURL.assign(Utf8String(buddiUrl.c_str()).c_str());        
-
-    uint64_t productId(ScalableMeshLib::GetHost().GetScalableMeshAdmin()._GetProductId());
-
-    Utf8Char productIdStr[200];
-    BeStringUtilities::FormatUInt64(productIdStr, productId);
-        
-    Utf8String bingKeyUrl(contextServiceURL);    
-    bingKeyUrl.append("v2.4/repositories/ContextKeyService--Server/ContextKeyServiceSchema/BingApiKey?$filter=productId+eq+");
-    bingKeyUrl.append(productIdStr);
-            
-    Utf8String postFields;
-    CURLcode result = PerformCurl(bingKeyUrl, &readBuffer, nullptr, postFields);
-
-    if (CURLE_OK != result)
-        {        
-        return WebServiceKey();
-        }
-
-    Json::Value packageInfos(Json::objectValue);
-    Json::Reader::Parse(readBuffer, packageInfos);
-
-    if (!packageInfos.isMember("instances"))
-        {
-        return WebServiceKey();
-        }
-
-    if (packageInfos["instances"].isArray() &&
-        packageInfos["instances"].isValidIndex(0) &&
-        packageInfos["instances"][0].isMember("properties") &&
-        packageInfos["instances"][0]["properties"].isMember("key") &&
-        packageInfos["instances"][0]["properties"].isMember("expirationDate"))
-        {
-        DateTime expiration;
-        DateTime::FromString(expiration, packageInfos["instances"][0]["properties"]["expirationDate"].asCString());
-        return WebServiceKey(packageInfos["instances"][0]["properties"]["key"].asString(), expiration);
-        }
-    
-    return WebServiceKey();
-    }
-
-//=======================================================================================
-// @bsiclass                                                    Raphael.Lemieux 09/2017
-//=======================================================================================
-class BingAuthenticationCallback : public ImagePP::HFCAuthenticationCallback, public RefCountedBase
-    {
-private:
-    mutable WebServiceKey m_bingKey;
-public:
-    BingAuthenticationCallback() : m_bingKey(WebServiceKey())     {    };
-    virtual             ~BingAuthenticationCallback()     {    };
-
-
-    bool       GetAuthentication(ImagePP::HFCAuthentication* pio_Authentication) const override;
-    unsigned short RetryCount(ImagePP::HCLASS_ID pi_AuthenticationType) const override     { return 1;     }
-    bool       IsCancelled() const override     { return !m_bingKey.IsValid();     }
-    bool       CanAuthenticate(ImagePP::HCLASS_ID pi_AuthenticationType) const override     { return true;     }
-    };
-
-typedef RefCountedPtr<BingAuthenticationCallback> BingAuthenticationCallbackPtr;
-
-
-//=======================================================================================
-// @bsiclass                                                    Raphael.Lemieux 09/2017
-//=======================================================================================
-bool BingAuthenticationCallback::GetAuthentication(ImagePP::HFCAuthentication* pio_Authentication) const
-    {
-    ImagePP::HFCInternetAuthentication* pAuth = dynamic_cast<ImagePP::HFCInternetAuthentication*>(pio_Authentication);
-
-    if (pAuth != nullptr)
-        {
-
-        if (nullptr == pAuth || !pAuth->GetServer().ContainsI(L"bing"))
-            return false;
-
-        WString key = L"";
-        if (!m_bingKey.IsValid() || m_bingKey.IsExpired())
-            {
-            m_bingKey = GetBingKey();
-            }
-
-        if (m_bingKey.IsValid() && !m_bingKey.IsExpired())
-            key.AssignUtf8(m_bingKey.GetKey().c_str());
-
-        pAuth->SetPassword(key);
-        return !key.empty();
-        }
-
-    ImagePP::HFCProxyAuthentication* pProxyAuth = dynamic_cast<ImagePP::HFCProxyAuthentication*>(pio_Authentication);
-
-    if (pProxyAuth != nullptr)
-        {
-        //std::shared_ptr<ProxyHttpHandler> pProxyConfig(AppSettings::GetSharedPointer()->GetProxyConfig());
-
-        ScalableMeshAdmin::ProxyInfo proxyInfo(ScalableMeshLib::GetHost().GetScalableMeshAdmin()._GetProxyInfo());
-        
-        if (!proxyInfo.m_serverUrl.empty())
-            {
-            pProxyAuth->SetUser(WString(proxyInfo.m_user.c_str(), true));
-            pProxyAuth->SetPassword(WString(proxyInfo.m_password.c_str(), true));
-            pProxyAuth->SetServer(WString(proxyInfo.m_serverUrl.c_str(), true));
-            return true;
-            }
-
-        return false;
-        }
-
-    ImagePP::HFCCertificateAutoritiesAuthentication* pCertAutorityAuth = dynamic_cast<ImagePP::HFCCertificateAutoritiesAuthentication*>(pio_Authentication);
-
-    if (pCertAutorityAuth != nullptr)
-        {
-        //std::shared_ptr<ProxyHttpHandler> pProxyConfig(AppSettings::GetSharedPointer()->GetProxyConfig());
-
-        Utf8String pemFileName;
-
-        GetCertificateAutoritiesFileUrl(pemFileName);        
-
-        if (!pemFileName.empty())
-            {
-            pCertAutorityAuth->SetCertificateAuthFileUrl(WString(pemFileName.c_str(), true));
-            return true;
-            }
-
-        return false;
-        }
-        
-    assert(!"Unknown/unsupported HFCAuthentication type");
-
-    return false;
-    }
-
-
-static BingAuthenticationCallbackPtr s_bingAuthCallback;
-
-
-void ScalableMeshLib::Host::Initialize()
-    {
-    BeAssert (NULL == m_scalableTerrainModelAdmin);   
-    SMMemoryPool::GetInstance();
-    m_scalableTerrainModelAdmin = &_SupplyScalableMeshAdmin();  
-#ifdef VANCOUVER_API
-	m_stmAdmin = &_SupplySTMAdmin();
-#endif
-    m_smPaths = new bmap<WString, IScalableMesh*>();
-    InitializeProgressiveQueries();
-
-    //NEEDS_WORK_SM_POD_B0200
-    //RegisterPODImportPlugin();
-    BeFileName geocoordinateDataPath(L".\\GeoCoordinateData\\");
-    GeoCoordinates::BaseGCS::Initialize(geocoordinateDataPath.c_str());
-    //BENTLEY_NAMESPACE_NAME::TerrainModel::Element::DTMElementHandlerManager::InitializeDgnPlatform();
-
-    s_bingAuthCallback = new BingAuthenticationCallback();
-
-    HFCCallbackRegistry::GetInstance()->AddCallback(s_bingAuthCallback.get());    
-    }
-
-/*---------------------------------------------------------------------------------**//**
-* @bsimethod                                                    Mathieu.St-Pierre  05/2015
-+---------------+---------------+---------------+---------------+---------------+------*/
-void ScalableMeshLib::Host::Terminate(bool onProgramExit)
-    {
-    if (NULL == t_scalableTerrainModelHost)
-        return;
-
-    if (t_ippLibHost != NULL)
-        {
-        t_ippLibHost->Terminate(onProgramExit);
-        delete t_ippLibHost;
-        }
-         
-    //Terminate host objects
-    for(bvector<ObjEntry>::iterator itr=m_hostObj.begin(); itr!=m_hostObj.end(); ++itr)
-        {
-        //IHostObject* pValue(itr->GetValue());
-        //TERMINATE_HOST_OBJECT(pValue, onProgramExit);
-        }
-
-    m_hostObj.clear();
-    m_hostVar.clear();
-                                
-   // TERMINATE_HOST_OBJECT(m_scalableTerrainModelAdmin, onProgramExit);    
-    delete m_smPaths;
-    t_scalableTerrainModelHost = NULL;
-    TerminateProgressiveQueries();
-
-    //DataSourceManager::Shutdown();
-
-    }
-
-
-
-IScalableMeshPtr ScalableMeshLib::Host::GetRegisteredScalableMesh(const WString& path)
-    {
-    if (m_smPaths->count(path) > 0) return (*m_smPaths)[path];
-    return nullptr;
-    }
-
-void             ScalableMeshLib::Host::RemoveRegisteredScalableMesh(const WString& path)
-    {
-    m_smPaths->erase(path);
-    }
-
-void ScalableMeshLib::Host::RegisterScalableMesh(const WString& path, IScalableMeshPtr& ref)
-    {
-    m_smPaths->insert(make_bpair(path, ref.get()));
-    }
-
-/*======================================================================+
-|                                                                       |
-|   Major Public Code Section                                           |
-|                                                                       |
-+======================================================================*/
-
-
-/*---------------------------------------------------------------------------------**//**
-* @bsimethod                                                    Mathieu.St-Pierre  05/2015
-+---------------+---------------+---------------+---------------+---------------+------*/
-void ScalableMeshLib::Initialize(ScalableMeshLib::Host& host)
-    {   
-    if (!ImageppLib::IsInitialized())
-        {
-        t_ippLibHost = new SMImagePPHost();
-        ImageppLib::Initialize(*t_ippLibHost);
-        }
-    BeAssert (NULL == t_scalableTerrainModelHost);  // cannot be called twice on the same thread
-    if (NULL != t_scalableTerrainModelHost)
-        return;    
-
-    // Register point converters:
-    static const RegisterIDTMPointConverter<DPoint3d, DPoint3d>                        s_ptTypeConv0;
-
-    static const RegisterConverter<IDTMPointConverter< IDTMPointDimConverter<DPoint3d, DPoint3d> >,
-        PointType3d64f_R16G16B16_I16Creator,
-        PointType3d64fCreator>                                  s_ptTypeConvSp0;
-
-
-    // Register linear converters
-    static const RegisterIDTMLinearConverter<DPoint3d, DPoint3d>                       s_linTypeConv0;
-
-    // Register linear to point converters
-    static const RegisterIDTMLinearToPointConverter<DPoint3d, DPoint3d>                s_linToPtTypeConv0;
-
-
-
-    // Register mesh converters
-    static const RegisterMeshAsIDTMLinearConverter<DPoint3d, DPoint3d>                 s_meshTypeConv0;
-    // Register mesh to points converters
-    static const RegisterMeshAsIDTMLinearToPointConverter                                  s_meshToPtTypeConv0;
-    // Register mesh to linear converters
-    static const RegisterMeshAsIDTMLinearToIDTMLinearConverter                             s_meshToLinTypeConv0;
-
-
-    // Register TIN converters
-    static const RegisterTINAsIDTMLinearConverter<DPoint3d, DPoint3d>                  s_tinTypeConv0;
-    // Register TIN to points converters
-    static const RegisterTINAsIDTMLinearToPointConverter                                   s_tinToPtTypeConv0;
-    // Register TIN to linear converters
-    static const RegisterTINAsIDTMLinearToIDTMLinearConverter                              s_tinToLinTypeConv0;
-
-    static const RegisterMeshConverter<DPoint3d, DPoint3d>                        s_ptMeshConv0;
-
-    
-    // Register Moniker        
-    t_scalableTerrainModelHost = &host;
-    t_scalableTerrainModelHost->Initialize();
-    BeFileName tempDir;
-    
-#ifdef VANCOUVER_API       
-    BeFileNameStatus beStatus = BeFileName::BeGetTempPath(tempDir);
-    assert(BeFileNameStatus::Success == beStatus);
-#else
-
-    DgnPlatformLib::Host::IKnownLocationsAdmin& locationAdmin(DgnPlatformLib::QueryHost()->GetIKnownLocationsAdmin());
-    tempDir = locationAdmin.GetLocalTempDirectoryBaseName();
-    assert(!tempDir.IsEmpty());
-
-#endif
-
-    BeSQLiteLib::Initialize(tempDir);
-    }
-
-/*---------------------------------------------------------------------------------**//**
-* @bsimethod                                                    Richard.Bois  06/2017
-+---------------+---------------+---------------+---------------+---------------+------*/
-void ScalableMeshLib::Terminate(ScalableMeshLib::Host& host)
-    {
-    assert(t_scalableTerrainModelHost == &host);
-    t_scalableTerrainModelHost->Terminate(true);
-    }
-
-/*---------------------------------------------------------------------------------**//**
-* @bsimethod                                    Mathieu.St-Pierre                     11/2010
-+---------------+---------------+---------------+---------------+---------------+------*/
-bool ScalableMeshLib::IsInitialized ()
-    {
-    return NULL != t_scalableTerrainModelHost;
-    }
-
-/*---------------------------------------------------------------------------------**//**
-* @bsimethod                                    Mathieu.St-Pierre                     11/2010
-+---------------+---------------+---------------+---------------+---------------+------*/
-ScalableMeshLib::Host& ScalableMeshLib::GetHost() 
-    {
-    return *t_scalableTerrainModelHost;
-    }
-
-
-
-END_BENTLEY_SCALABLEMESH_NAMESPACE
+/*--------------------------------------------------------------------------------------+
+|
+|     $Source: STM/ScalableMeshLib.cpp $
+|
+|  $Copyright: (c) 2017 Bentley Systems, Incorporated. All rights reserved. $
+|
++--------------------------------------------------------------------------------------*/
+#include <ScalableMeshPCH.h>
+#include "ImagePPHeaders.h"
+
+/*
+#include <xtr1common>
+#include <type_traits>
+
+#include <folly/BeFolly.h>
+#include <folly/LockTraits.h>
+*/
+//#include <DgnPlatform\DgnPlatformLib.h>
+#include <ScalableMesh\ScalableMeshLib.h>
+//#include <TerrainModel/ElementHandler/DTMElementHandlerManager.h>
+#include "Plugins\ScalableMeshTypeConversionFilterPlugins.h"
+#include "ScalableMeshFileMoniker.h"
+#include "ScalableMeshRDSProvider.h"
+#include <ScalableMesh\IScalableMeshProgressiveQuery.h>
+#include "SMMemoryPool.h"
+#include <CloudDataSource/DataSourceManager.h>
+#include <ImagePP/all/h/HFCCallbacks.h>
+#include <ImagePP/all/h/HFCCallbackRegistry.h>
+#include <ImagePP/all/h/ImageppLib.h>
+
+#include <DgnPlatform\DgnPlatformLib.h>
+
+#include <ConnectClientWrapperNative/ConnectClientWrapper.h>
+
+
+
+
+
+BEGIN_BENTLEY_SCALABLEMESH_NAMESPACE
+
+struct SMImagePPHost : public ImageppLib::Host
+    {
+    virtual void             _RegisterFileFormat() override
+        {
+
+        }
+    };
+
+ScalableMeshLib::Host*        t_scalableTerrainModelHost;
+SMImagePPHost*        t_ippLibHost;
+
+/*---------------------------------------------------------------------------------**//**
+* @bsimethod                                    Mathieu.St-Pierre                     11/2010
++---------------+---------------+---------------+---------------+---------------+------*/
+ScalableMeshAdmin& ScalableMeshLib::Host::_SupplyScalableMeshAdmin()
+    {
+    return *new ScalableMeshAdmin();
+    }
+
+/*---------------------------------------------------------------------------------**//**
+* @bsimethod                                Elenie.Godzaridis                     06/2017
++---------------+---------------+---------------+---------------+---------------+------*/
+#ifdef VANCOUVER_API
+STMAdmin& ScalableMeshLib::Host::_SupplySTMAdmin()
+    {
+    return *new STMAdmin();
+    }
+#endif
+
+/*---------------------------------------------------------------------------------**//**
+* @bsimethod                                                    Mathieu.St-Pierre  05/2015
++---------------+---------------+---------------+---------------+---------------+------*/
+void RegisterPODImportPlugin();
+
+
+//=======================================================================================
+// @bsiclass
+//=======================================================================================
+struct WebServiceKey
+    {
+private:
+    Utf8String m_key;
+    DateTime m_expiration;
+
+public:
+    WebServiceKey() :m_key(""), m_expiration(DateTime()) { }
+    WebServiceKey(Utf8StringCR key) : m_key(key), m_expiration(DateTime()) { }
+    WebServiceKey(Utf8StringCR key, DateTimeCR expiration) : m_key(key), m_expiration(expiration) { }
+    bool IsValid() const { return !m_key.empty(); }
+    Utf8String GetKey() const { return m_key; }
+    void SetKey(Utf8StringCR key) { m_key = key; }
+    DateTime GetExpiration() const { return m_expiration; }
+    void SetExpiration(DateTimeCR expiration) { m_expiration = expiration; }
+    bool IsExpired() const { return m_expiration.IsValid() && DateTime::Compare(m_expiration, DateTime::GetCurrentTimeUtc()) != DateTime::CompareResult::LaterThan; }
+    };
+
+///*---------------------------------------------------------------------------------**//**
+//* @bsifunction                                    Mathieu.St-Pierre               10/2017
+//+---------------+---------------+---------------+---------------+---------------+------*/
+static size_t WriteCallback(void *contents, size_t size, size_t nmemb, void *userp)
+    {
+    ((Utf8String*)userp)->append((char*)contents, size * nmemb);
+    return size * nmemb;
+    }
+
+///*---------------------------------------------------------------------------------**//**
+//* @bsifunction                                    Mathieu.St-Pierre               10/2017
+//+---------------+---------------+---------------+---------------+---------------+------*/
+void GetCertificateAutoritiesFileUrl(Utf8String& pemFileName)
+    {
+    HMODULE hm = NULL;
+
+    if (!GetModuleHandleExA(GET_MODULE_HANDLE_EX_FLAG_FROM_ADDRESS |
+        GET_MODULE_HANDLE_EX_FLAG_UNCHANGED_REFCOUNT,
+        (LPCSTR)&WriteCallback,
+        &hm))
+        {
+        assert(!"Cannot get ScalableMesh DLL path");
+        }
+
+    WCHAR wccwd[FILENAME_MAX];
+    GetModuleFileNameW(hm, &wccwd[0], (DWORD)FILENAME_MAX);
+    BeFileName cwdfn(wccwd);
+    pemFileName.append(Utf8String(cwdfn.GetDirectoryName().c_str()).c_str());
+    pemFileName.append("\\ScalableMeshCacert.pem");
+    }
+
+///*---------------------------------------------------------------------------------**//**
+//* @bsimethod                                    Mathieu.St-Pierre                 10/2017
+//+---------------+---------------+---------------+---------------+---------------+------*/
+CURLcode RequestHttp(Utf8StringCR url, Utf8StringCP writeString, FILE* fp, Utf8StringCR postFields)
+    {
+    BeAssert(nullptr != writeString || nullptr != fp);
+    auto curl = curl_easy_init();
+    if (nullptr == curl)
+        {
+        //m_error = CONCEPTSTATIONL10N_GETSTRING(STATUS_ERR_CurlNotAvailable);
+        return CURLcode::CURLE_FAILED_INIT;
+        }
+
+    //Adjusting headers for the POST method
+    struct curl_slist *headers = NULL;
+    if (!postFields.empty())
+        {
+        headers = curl_slist_append(headers, "Accept: application/json");
+        headers = curl_slist_append(headers, "Content-Type: application/json");
+        headers = curl_slist_append(headers, "charsets: utf-8");
+        curl_easy_setopt(curl, CURLOPT_POST, 1);
+        curl_easy_setopt(curl, CURLOPT_POSTFIELDS, postFields.c_str());
+        curl_easy_setopt(curl, CURLOPT_POSTFIELDSIZE, postFields.length());
+        }
+        
+    CurlConstructor curlConstructor;
+    
+    headers = curl_slist_append(headers, curlConstructor.GetToken().c_str());
+
+    curl_easy_setopt(curl, CURLOPT_URL, url);
+   
+    
+    Utf8String pemFileName;
+
+    GetCertificateAutoritiesFileUrl(pemFileName);
+    
+    
+    curl_easy_setopt(curl, CURLOPT_CAINFO, pemFileName.c_str());
+    curl_easy_setopt(curl, CURLOPT_SSL_VERIFYPEER, 1);
+    
+    curl_easy_setopt(curl, CURLOPT_HTTPHEADER, headers);
+    curl_easy_setopt(curl, CURLOPT_HEADEROPT, CURLHEADER_SEPARATE);    
+
+    ScalableMeshAdmin::ProxyInfo proxyInfo(ScalableMeshLib::GetHost().GetScalableMeshAdmin()._GetProxyInfo());
+    
+    if (!proxyInfo.m_serverUrl.empty())
+        {
+        curl_easy_setopt(curl, CURLOPT_PROXY, proxyInfo.m_serverUrl);
+        curl_easy_setopt(curl, CURLOPT_PROXYAUTH, CURLAUTH_ANY);
+        if (!proxyInfo.m_user.empty() && !proxyInfo.m_password.empty())
+            {
+            Utf8String proxyCreds = proxyInfo.m_user;
+            proxyCreds.append(":");
+            proxyCreds.append(proxyInfo.m_password);
+            curl_easy_setopt(curl, CURLOPT_PROXYUSERPWD, proxyCreds);
+            }
+        }
+
+    if (nullptr != fp)
+        {
+        /*
+        curl_easy_setopt(curl, CURLOPT_WRITEFUNCTION, WriteData);
+        curl_easy_setopt(curl, CURLOPT_WRITEDATA, fp);
+        */
+        }
+    else
+        {
+        curl_easy_setopt(curl, CURLOPT_WRITEFUNCTION, WriteCallback);
+        curl_easy_setopt(curl, CURLOPT_WRITEDATA, writeString);
+        }
+
+    CURLcode result = curl_easy_perform(curl);
+    curl_easy_cleanup(curl);
+    return result;
+    }
+
+///*---------------------------------------------------------------------------------**//**
+//* @bsimethod                                    Mathieu.St-Pierre                 10/2017
+//+---------------+---------------+---------------+---------------+---------------+------*/
+CURLcode PerformCurl(Utf8StringCR url, Utf8StringCP writeString, FILE* fp, Utf8StringCR postFields)
+    {
+    CURLcode code = RequestHttp(url, writeString, fp, postFields);    
+    return code;
+    }
+//#endif
+/*---------------------------------------------------------------------------------**//**
+* @bsimethod                                                    Mathieu.St-Pierre  10/2017
++---------------+---------------+---------------+---------------+---------------+------*/
+WebServiceKey GetBingKey()
+    {    
+    Utf8String readBuffer;    
+            
+    Bentley::Connect::Wrapper::Native::ConnectClientWrapper connectClient;
+    std::wstring buddiUrl;
+    connectClient.GetBuddiUrl(L"ContextServices", buddiUrl);    
+
+    Utf8String contextServiceURL;
+    contextServiceURL.assign(Utf8String(buddiUrl.c_str()).c_str());        
+
+    uint64_t productId(ScalableMeshLib::GetHost().GetScalableMeshAdmin()._GetProductId());
+
+    Utf8Char productIdStr[200];
+    BeStringUtilities::FormatUInt64(productIdStr, productId);
+        
+    Utf8String bingKeyUrl(contextServiceURL);    
+    bingKeyUrl.append("v2.4/repositories/ContextKeyService--Server/ContextKeyServiceSchema/BingApiKey?$filter=productId+eq+");
+    bingKeyUrl.append(productIdStr);
+            
+    Utf8String postFields;
+    CURLcode result = PerformCurl(bingKeyUrl, &readBuffer, nullptr, postFields);
+
+    if (CURLE_OK != result)
+        {        
+        return WebServiceKey();
+        }
+
+    Json::Value packageInfos(Json::objectValue);
+    Json::Reader::Parse(readBuffer, packageInfos);
+
+    if (!packageInfos.isMember("instances"))
+        {
+        return WebServiceKey();
+        }
+
+    if (packageInfos["instances"].isArray() &&
+        packageInfos["instances"].isValidIndex(0) &&
+        packageInfos["instances"][0].isMember("properties") &&
+        packageInfos["instances"][0]["properties"].isMember("key") &&
+        packageInfos["instances"][0]["properties"].isMember("expirationDate"))
+        {
+        DateTime expiration;
+        DateTime::FromString(expiration, packageInfos["instances"][0]["properties"]["expirationDate"].asCString());
+        return WebServiceKey(packageInfos["instances"][0]["properties"]["key"].asString(), expiration);
+        }
+    
+    return WebServiceKey();
+    }
+
+//=======================================================================================
+// @bsiclass                                                    Raphael.Lemieux 09/2017
+//=======================================================================================
+class BingAuthenticationCallback : public ImagePP::HFCAuthenticationCallback, public RefCountedBase
+    {
+private:
+    mutable WebServiceKey m_bingKey;
+public:
+    BingAuthenticationCallback() : m_bingKey(WebServiceKey())     {    };
+    virtual             ~BingAuthenticationCallback()     {    };
+
+
+    bool       GetAuthentication(ImagePP::HFCAuthentication* pio_Authentication) const override;
+    unsigned short RetryCount(ImagePP::HCLASS_ID pi_AuthenticationType) const override     { return 1;     }
+    bool       IsCancelled() const override     { return !m_bingKey.IsValid();     }
+    bool       CanAuthenticate(ImagePP::HCLASS_ID pi_AuthenticationType) const override     { return true;     }
+    };
+
+typedef RefCountedPtr<BingAuthenticationCallback> BingAuthenticationCallbackPtr;
+
+
+//=======================================================================================
+// @bsiclass                                                    Raphael.Lemieux 09/2017
+//=======================================================================================
+bool BingAuthenticationCallback::GetAuthentication(ImagePP::HFCAuthentication* pio_Authentication) const
+    {
+    ImagePP::HFCInternetAuthentication* pAuth = dynamic_cast<ImagePP::HFCInternetAuthentication*>(pio_Authentication);
+
+    if (pAuth != nullptr)
+        {
+
+        if (nullptr == pAuth || !pAuth->GetServer().ContainsI(L"bing"))
+            return false;
+
+        WString key = L"";
+        if (!m_bingKey.IsValid() || m_bingKey.IsExpired())
+            {
+            m_bingKey = GetBingKey();
+            }
+
+        if (m_bingKey.IsValid() && !m_bingKey.IsExpired())
+            key.AssignUtf8(m_bingKey.GetKey().c_str());
+
+        pAuth->SetPassword(key);
+        return !key.empty();
+        }
+
+    ImagePP::HFCProxyAuthentication* pProxyAuth = dynamic_cast<ImagePP::HFCProxyAuthentication*>(pio_Authentication);
+
+    if (pProxyAuth != nullptr)
+        {
+        //std::shared_ptr<ProxyHttpHandler> pProxyConfig(AppSettings::GetSharedPointer()->GetProxyConfig());
+
+        ScalableMeshAdmin::ProxyInfo proxyInfo(ScalableMeshLib::GetHost().GetScalableMeshAdmin()._GetProxyInfo());
+        
+        if (!proxyInfo.m_serverUrl.empty())
+            {
+            pProxyAuth->SetUser(WString(proxyInfo.m_user.c_str(), true));
+            pProxyAuth->SetPassword(WString(proxyInfo.m_password.c_str(), true));
+            pProxyAuth->SetServer(WString(proxyInfo.m_serverUrl.c_str(), true));
+            return true;
+            }
+
+        return false;
+        }
+
+    ImagePP::HFCCertificateAutoritiesAuthentication* pCertAutorityAuth = dynamic_cast<ImagePP::HFCCertificateAutoritiesAuthentication*>(pio_Authentication);
+
+    if (pCertAutorityAuth != nullptr)
+        {
+        //std::shared_ptr<ProxyHttpHandler> pProxyConfig(AppSettings::GetSharedPointer()->GetProxyConfig());
+
+        Utf8String pemFileName;
+
+        GetCertificateAutoritiesFileUrl(pemFileName);        
+
+        if (!pemFileName.empty())
+            {
+            pCertAutorityAuth->SetCertificateAuthFileUrl(WString(pemFileName.c_str(), true));
+            return true;
+            }
+
+        return false;
+        }
+        
+    assert(!"Unknown/unsupported HFCAuthentication type");
+
+    return false;
+    }
+
+
+static BingAuthenticationCallbackPtr s_bingAuthCallback;
+
+
+void ScalableMeshLib::Host::Initialize()
+    {
+    BeAssert (NULL == m_scalableTerrainModelAdmin);   
+    SMMemoryPool::GetInstance();
+    m_scalableTerrainModelAdmin = &_SupplyScalableMeshAdmin();  
+#ifdef VANCOUVER_API
+	m_stmAdmin = &_SupplySTMAdmin();
+#endif
+    m_smPaths = new bmap<WString, IScalableMesh*>();
+    InitializeProgressiveQueries();
+
+    //NEEDS_WORK_SM_POD_B0200
+    //RegisterPODImportPlugin();
+    BeFileName geocoordinateDataPath(L".\\GeoCoordinateData\\");
+    GeoCoordinates::BaseGCS::Initialize(geocoordinateDataPath.c_str());
+    //BENTLEY_NAMESPACE_NAME::TerrainModel::Element::DTMElementHandlerManager::InitializeDgnPlatform();
+
+    s_bingAuthCallback = new BingAuthenticationCallback();
+
+    HFCCallbackRegistry::GetInstance()->AddCallback(s_bingAuthCallback.get());    
+    }
+
+/*---------------------------------------------------------------------------------**//**
+* @bsimethod                                                    Mathieu.St-Pierre  05/2015
++---------------+---------------+---------------+---------------+---------------+------*/
+void ScalableMeshLib::Host::Terminate(bool onProgramExit)
+    {
+    if (NULL == t_scalableTerrainModelHost)
+        return;
+
+    if (t_ippLibHost != NULL)
+        {
+        t_ippLibHost->Terminate(onProgramExit);
+        delete t_ippLibHost;
+        }
+         
+    //Terminate host objects
+    for(bvector<ObjEntry>::iterator itr=m_hostObj.begin(); itr!=m_hostObj.end(); ++itr)
+        {
+        //IHostObject* pValue(itr->GetValue());
+        //TERMINATE_HOST_OBJECT(pValue, onProgramExit);
+        }
+
+    m_hostObj.clear();
+    m_hostVar.clear();
+                                
+   // TERMINATE_HOST_OBJECT(m_scalableTerrainModelAdmin, onProgramExit);    
+    delete m_smPaths;
+    t_scalableTerrainModelHost = NULL;
+    TerminateProgressiveQueries();
+
+    //DataSourceManager::Shutdown();
+
+    }
+
+
+
+IScalableMeshPtr ScalableMeshLib::Host::GetRegisteredScalableMesh(const WString& path)
+    {
+    if (m_smPaths->count(path) > 0) return (*m_smPaths)[path];
+    return nullptr;
+    }
+
+void             ScalableMeshLib::Host::RemoveRegisteredScalableMesh(const WString& path)
+    {
+    m_smPaths->erase(path);
+    }
+
+void ScalableMeshLib::Host::RegisterScalableMesh(const WString& path, IScalableMeshPtr& ref)
+    {
+    m_smPaths->insert(make_bpair(path, ref.get()));
+    }
+
+/*======================================================================+
+|                                                                       |
+|   Major Public Code Section                                           |
+|                                                                       |
++======================================================================*/
+
+
+/*---------------------------------------------------------------------------------**//**
+* @bsimethod                                                    Mathieu.St-Pierre  05/2015
++---------------+---------------+---------------+---------------+---------------+------*/
+void ScalableMeshLib::Initialize(ScalableMeshLib::Host& host)
+    {   
+    if (!ImageppLib::IsInitialized())
+        {
+        t_ippLibHost = new SMImagePPHost();
+        ImageppLib::Initialize(*t_ippLibHost);
+        }
+    BeAssert (NULL == t_scalableTerrainModelHost);  // cannot be called twice on the same thread
+    if (NULL != t_scalableTerrainModelHost)
+        return;    
+
+    // Register point converters:
+    static const RegisterIDTMPointConverter<DPoint3d, DPoint3d>                        s_ptTypeConv0;
+
+    static const RegisterConverter<IDTMPointConverter< IDTMPointDimConverter<DPoint3d, DPoint3d> >,
+        PointType3d64f_R16G16B16_I16Creator,
+        PointType3d64fCreator>                                  s_ptTypeConvSp0;
+
+
+    // Register linear converters
+    static const RegisterIDTMLinearConverter<DPoint3d, DPoint3d>                       s_linTypeConv0;
+
+    // Register linear to point converters
+    static const RegisterIDTMLinearToPointConverter<DPoint3d, DPoint3d>                s_linToPtTypeConv0;
+
+
+
+    // Register mesh converters
+    static const RegisterMeshAsIDTMLinearConverter<DPoint3d, DPoint3d>                 s_meshTypeConv0;
+    // Register mesh to points converters
+    static const RegisterMeshAsIDTMLinearToPointConverter                                  s_meshToPtTypeConv0;
+    // Register mesh to linear converters
+    static const RegisterMeshAsIDTMLinearToIDTMLinearConverter                             s_meshToLinTypeConv0;
+
+
+    // Register TIN converters
+    static const RegisterTINAsIDTMLinearConverter<DPoint3d, DPoint3d>                  s_tinTypeConv0;
+    // Register TIN to points converters
+    static const RegisterTINAsIDTMLinearToPointConverter                                   s_tinToPtTypeConv0;
+    // Register TIN to linear converters
+    static const RegisterTINAsIDTMLinearToIDTMLinearConverter                              s_tinToLinTypeConv0;
+
+    static const RegisterMeshConverter<DPoint3d, DPoint3d>                        s_ptMeshConv0;
+
+    
+    // Register Moniker        
+    t_scalableTerrainModelHost = &host;
+    t_scalableTerrainModelHost->Initialize();
+    BeFileName tempDir;
+    
+#ifdef VANCOUVER_API       
+    BeFileNameStatus beStatus = BeFileName::BeGetTempPath(tempDir);
+    assert(BeFileNameStatus::Success == beStatus);
+#else
+
+    DgnPlatformLib::Host::IKnownLocationsAdmin& locationAdmin(DgnPlatformLib::QueryHost()->GetIKnownLocationsAdmin());
+    tempDir = locationAdmin.GetLocalTempDirectoryBaseName();
+    assert(!tempDir.IsEmpty());
+
+#endif
+
+    BeSQLiteLib::Initialize(tempDir);
+    }
+
+/*---------------------------------------------------------------------------------**//**
+* @bsimethod                                                    Richard.Bois  06/2017
++---------------+---------------+---------------+---------------+---------------+------*/
+void ScalableMeshLib::Terminate(ScalableMeshLib::Host& host)
+    {
+    assert(t_scalableTerrainModelHost == &host);
+    t_scalableTerrainModelHost->Terminate(true);
+    }
+
+/*---------------------------------------------------------------------------------**//**
+* @bsimethod                                    Mathieu.St-Pierre                     11/2010
++---------------+---------------+---------------+---------------+---------------+------*/
+bool ScalableMeshLib::IsInitialized ()
+    {
+    return NULL != t_scalableTerrainModelHost;
+    }
+
+/*---------------------------------------------------------------------------------**//**
+* @bsimethod                                    Mathieu.St-Pierre                     11/2010
++---------------+---------------+---------------+---------------+---------------+------*/
+ScalableMeshLib::Host& ScalableMeshLib::GetHost() 
+    {
+    return *t_scalableTerrainModelHost;
+    }
+
+
+
+END_BENTLEY_SCALABLEMESH_NAMESPACE