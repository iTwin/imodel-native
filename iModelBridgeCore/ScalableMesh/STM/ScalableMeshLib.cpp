/*--------------------------------------------------------------------------------------+
|
|  Copyright (c) Bentley Systems, Incorporated. All rights reserved.
|
+--------------------------------------------------------------------------------------*/
#include <ScalableMeshPCH.h>
#include "ImagePPHeaders.h"

#if defined(VANCOUVER_API) || defined(DGNDB06_API)
USING_NAMESPACE_BENTLEY_DGNPLATFORM
#endif

#include <ScalableMesh/ScalableMeshLib.h>
//#include <TerrainModel/ElementHandler/DTMElementHandlerManager.h>
#include "Plugins/ScalableMeshTypeConversionFilterPlugins.h"
#include "ScalableMeshFileMoniker.h"
#ifndef LINUX_SCALABLEMESH_BUILD
#include "ScalableMeshRDSProvider.h"
#endif
#include <ScalableMesh/IScalableMeshProgressiveQuery.h>
#include "SMMemoryPool.h"
#include <CloudDataSource/DataSourceManager.h>
#include <ImagePP/all/h/HFCCallbacks.h>
#include <ImagePP/all/h/HFCCallbackRegistry.h>
#include <ImagePP/all/h/ImageppLib.h>
#include <Logging/bentleylogging.h>
#ifndef LINUX_SCALABLEMESH_BUILD
#include <DgnPlatform/DgnPlatformLib.h>
#endif

#ifndef LINUX_SCALABLEMESH_BUILD
#include <CCApi/CCPublic.h>
#endif
#include <curl/curl.h>


#ifndef VANCOUVER_API
USING_NAMESPACE_IMAGEPP
#endif


BEGIN_BENTLEY_SCALABLEMESH_NAMESPACE

static wchar_t const* s_configFileName = L"ScalableMeshLogging.config.xml";

#define BING_AUTHENTICATION_KEY "AnLjDxNA_guaYuWWJifrpWnqvlxWPl8lLHzT1ixQH3vXLwb3CTEolWX34nbn4HfS"

struct SMImagePPHost : public ImageppLib::Host
    {
    virtual void             _RegisterFileFormat() override
        {

        }
    };

ScalableMeshLib::Host*        t_scalableTerrainModelHost;
SMImagePPHost*        t_ippLibHost;

/*---------------------------------------------------------------------------------**//**
* @bsimethod                                    Mathieu.St-Pierre                     11/2010
+---------------+---------------+---------------+---------------+---------------+------*/
ScalableMeshAdmin& ScalableMeshLib::Host::_SupplyScalableMeshAdmin()
    {
    return *new ScalableMeshAdmin();
    }

/*---------------------------------------------------------------------------------**//**
* @bsimethod                                Elenie.Godzaridis                     06/2017
+---------------+---------------+---------------+---------------+---------------+------*/
#ifdef VANCOUVER_API
STMAdmin& ScalableMeshLib::Host::_SupplySTMAdmin()
    {
    return *new STMAdmin();
    }
#endif

/*---------------------------------------------------------------------------------**//**
* @bsimethod                                                    Richard.Bois  02/2019
+---------------+---------------+---------------+---------------+---------------+------*/
void InitializeScalableMeshLogging()
    {
    // Priority: 1- App  2- Env. Variable  3- default SM logging config file  4- Console
    if(NativeLogging::LoggingConfig::IsProviderActive())
        return; // Provider already setup by app
#ifdef SCALABLE_MESH_ATP
#if _WIN32
    // Setup logging system
    BeFileName appDir;
    WChar smDllFile[MAX_PATH];
    ::GetModuleFileNameW(NULL, smDllFile, _countof(smDllFile));
    BeFileName dllDir(BeFileName::DevAndDir, smDllFile);
    appDir.AssignOrClear(dllDir);
    BeFileName loggingConfigFile(_wgetenv(L"SCALABLEMESH_LOGGING_CONFIG_FILE"));
    if(!BeFileName::DoesPathExist(loggingConfigFile))
        {
        loggingConfigFile.AssignOrClear(appDir);
        loggingConfigFile.AppendToPath(s_configFileName);
        }

    if(BeFileName::DoesPathExist(loggingConfigFile))
        {
        NativeLogging::LoggingConfig::SetMaxMessageSize(10000);
        NativeLogging::LoggingConfig::SetOption(CONFIG_OPTION_CONFIG_FILE, loggingConfigFile.c_str());
        NativeLogging::LoggingConfig::ActivateProvider(NativeLogging::LOG4CXX_LOGGING_PROVIDER);
        }
    else
        {
#endif
        NativeLogging::LoggingConfig::ActivateProvider(NativeLogging::CONSOLE_LOGGING_PROVIDER);
#if _WIN32
        }
#endif
#endif
    }

#ifndef LINUX_SCALABLEMESH_BUILD

//=======================================================================================
// @bsiclass
//=======================================================================================
struct WebServiceKey
    {
    private:
        Utf8String m_key;
        DateTime m_expiration;

    public:
        WebServiceKey() :m_key(""), m_expiration(DateTime()) {}
        WebServiceKey(Utf8StringCR key) : m_key(key), m_expiration(DateTime()) {}
        WebServiceKey(Utf8StringCR key, DateTimeCR expiration) : m_key(key), m_expiration(expiration) {}
        bool IsValid() const { return !m_key.empty(); }
        Utf8String GetKey() const { return m_key; }
        void SetKey(Utf8StringCR key) { m_key = key; }
        DateTime GetExpiration() const { return m_expiration; }
        void SetExpiration(DateTimeCR expiration) { m_expiration = expiration; }
        bool IsExpired() const { return m_expiration.IsValid() && DateTime::Compare(m_expiration, DateTime::GetCurrentTimeUtc()) != DateTime::CompareResult::LaterThan; }
    };

///*---------------------------------------------------------------------------------**//**
//* @bsifunction                                    Mathieu.St-Pierre               10/2017
//+---------------+---------------+---------------+---------------+---------------+------*/
static size_t WriteCallback(void *contents, size_t size, size_t nmemb, void *userp)
    {
    ((Utf8String*)userp)->append((char*)contents, size * nmemb);
    return size * nmemb;
    }

///*---------------------------------------------------------------------------------**//**
//* @bsifunction                                    Mathieu.St-Pierre               10/2017
//+---------------+---------------+---------------+---------------+---------------+------*/
void GetCertificateAutoritiesFileUrl(Utf8String& pemFileName)
    {
    HMODULE hm = NULL;

    if (!GetModuleHandleExA(GET_MODULE_HANDLE_EX_FLAG_FROM_ADDRESS |
                            GET_MODULE_HANDLE_EX_FLAG_UNCHANGED_REFCOUNT,
                            (LPCSTR) &WriteCallback,
                            &hm))
        {
        assert(!"Cannot get ScalableMesh DLL path");
        }

    WCHAR wccwd[FILENAME_MAX];
    GetModuleFileNameW(hm, &wccwd[0], (DWORD) FILENAME_MAX);
    BeFileName cwdfn(wccwd);

#ifdef VANCOUVER_API    
    pemFileName.append(Utf8String(BeFileName::GetDirectoryName(cwdfn.c_str()).c_str()).c_str());
#else    
    pemFileName.append(Utf8String(cwdfn.GetDirectoryName().c_str()).c_str());
#endif

    pemFileName.append("\\ScalableMeshCacert.pem");
    }

///*---------------------------------------------------------------------------------**//**
//* @bsimethod                                    Mathieu.St-Pierre                 10/2017
//+---------------+---------------+---------------+---------------+---------------+------*/
CURLcode RequestHttp(Utf8StringCR url, Utf8StringCP writeString, FILE* fp, Utf8StringCR postFields)
    {
    BeAssert(nullptr != writeString || nullptr != fp);
    auto curl = curl_easy_init();
    if (nullptr == curl)
        {
        //m_error = CONCEPTSTATIONL10N_GETSTRING(STATUS_ERR_CurlNotAvailable);
        return CURLcode::CURLE_FAILED_INIT;
        }

    //Adjusting headers for the POST method
    struct curl_slist *headers = NULL;
    if (!postFields.empty())
        {
        headers = curl_slist_append(headers, "Accept: application/json");
        headers = curl_slist_append(headers, "Content-Type: application/json");
        headers = curl_slist_append(headers, "charsets: utf-8");
        curl_easy_setopt(curl, CURLOPT_POST, 1);
        curl_easy_setopt(curl, CURLOPT_POSTFIELDS, postFields.c_str());
        curl_easy_setopt(curl, CURLOPT_POSTFIELDSIZE, postFields.length());
        }
  
#ifdef DGNDB06_API
    CurlConstructor curlConstructor;
#else
    RequestConstructor curlConstructor;
#endif
    //headers = curl_slist_append(headers, ConnectTokenManager::GetInstance().GetToken().c_str());

    headers = curl_slist_append(headers, curlConstructor.GetToken().c_str());

    curl_easy_setopt(curl, CURLOPT_URL, url.c_str());
    Utf8String pemFileName;

#if defined(VANCOUVER_API) || defined(DGNDB06_API)  //On Bim02 CURL seems not to use OpenSSL, so using certificate file will result in an error.
    GetCertificateAutoritiesFileUrl(pemFileName);
    curl_easy_setopt(curl, CURLOPT_CAINFO, pemFileName.c_str());
    curl_easy_setopt(curl, CURLOPT_SSL_VERIFYPEER, 1);
#endif

    curl_easy_setopt(curl, CURLOPT_HTTPHEADER, headers);
    curl_easy_setopt(curl, CURLOPT_HEADEROPT, CURLHEADER_SEPARATE);    

    ScalableMeshAdmin::ProxyInfo proxyInfo(ScalableMeshLib::GetHost().GetScalableMeshAdmin()._GetProxyInfo());
    if (!proxyInfo.m_serverUrl.empty())
        {
        curl_easy_setopt(curl, CURLOPT_PROXY, proxyInfo.m_serverUrl.c_str());
        curl_easy_setopt(curl, CURLOPT_PROXYAUTH, CURLAUTH_ANY);
        if (!proxyInfo.m_user.empty() && !proxyInfo.m_password.empty())
            {
            Utf8String proxyCreds = proxyInfo.m_user;
            proxyCreds.append(":");
            proxyCreds.append(proxyInfo.m_password);
            curl_easy_setopt(curl, CURLOPT_PROXYUSERPWD, proxyCreds.c_str());
            }
        }

    if (nullptr != fp)
        {
        /*
        curl_easy_setopt(curl, CURLOPT_WRITEFUNCTION, WriteData);
        curl_easy_setopt(curl, CURLOPT_WRITEDATA, fp);
        */
        }
    else
        {
        curl_easy_setopt(curl, CURLOPT_WRITEFUNCTION, WriteCallback);
        curl_easy_setopt(curl, CURLOPT_WRITEDATA, writeString);
        }

    CURLcode result = curl_easy_perform(curl);
    curl_easy_cleanup(curl);
    return result;
    }

///*---------------------------------------------------------------------------------**//**
//* @bsimethod                                    Mathieu.St-Pierre                 10/2017
//+---------------+---------------+---------------+---------------+---------------+------*/
CURLcode PerformCurl(Utf8StringCR url, Utf8StringCP writeString, FILE* fp, Utf8StringCR postFields)
    {
    CURLcode code = RequestHttp(url, writeString, fp, postFields);    
    return code;
    }
//#endif
/*---------------------------------------------------------------------------------**//**
* @bsimethod                                                    Mathieu.St-Pierre  10/2017
+---------------+---------------+---------------+---------------+---------------+------*/
WebServiceKey GetBingKey()
    {    

    Utf8String readBuffer;    
    BENTLEY_NAMESPACE_NAME::NativeLogging::ILogger*   logger = BENTLEY_NAMESPACE_NAME::NativeLogging::LoggingManager::GetLogger("Bing");

    logger->debug("Retrieving Bing Key from CC");

    WString serverUrl;

    WString buddiUrl;
    UINT32 bufLen;
    CallStatus status = APIERR_SUCCESS;
    try
        {
        char tempBuffer[100000];

    CCAPIHANDLE api = CCApi_InitializeApi(COM_THREADING_Multi);

        bool sessionActive = false;
        status = CCApi_IsUserSessionActive(api, &sessionActive);
        sprintf(tempBuffer, "user Session Active status: %ld Active: %ld", status, sessionActive ? 1 : 0);
        logger->debug(tempBuffer);

        wchar_t* buffer;
        status = CCApi_GetBuddiUrl(api, L"ContextServices", NULL, &bufLen);
        if (APIERR_SUCCESS != status)
            {
            sprintf(tempBuffer, "1st GetBuddiURL status : %ld", status);
            logger->error(tempBuffer);
        }

        bufLen++;
        buffer = (wchar_t*) calloc(1, bufLen * sizeof(wchar_t));
        status = CCApi_GetBuddiUrl(api, L"ContextServices", buffer, &bufLen);
        if (APIERR_SUCCESS != status)
            {
            char tempBuffer2[100000];
            sprintf(tempBuffer2, "2nd GetBuddiURL status: %ld", status);
            logger->error(tempBuffer);
            }
        serverUrl.assign(buffer);
        CCApi_FreeApi(api);
        }
    catch (...)
        {
        logger->error("CC exception caught");
        return WebServiceKey();
    }

    logger->debug(serverUrl.c_str());

    Utf8String contextServiceURL;
    contextServiceURL.assign(Utf8String(serverUrl.c_str()).c_str());

    uint64_t productId(ScalableMeshLib::GetHost().GetScalableMeshAdmin()._GetProductId());

    Utf8String productIdStr;

#ifdef VANCOUVER_API    
    wchar_t prodIdStr[200];    
    BeStringUtilities::Snwprintf(prodIdStr, 200, L"%u", productId);
    BeStringUtilities::WCharToUtf8(productIdStr, prodIdStr);
#else
    Utf8Char prodIdStr[200];
    BeStringUtilities::FormatUInt64(prodIdStr, productId);
    productIdStr.append(prodIdStr);
#endif

    Utf8String bingKeyUrl(contextServiceURL);
    bingKeyUrl.append("v2.4/repositories/ContextKeyService--Server/ContextKeyServiceSchema/BingApiKey?$filter=productId+eq+");
    bingKeyUrl.append(productIdStr.c_str());

    logger->debug("Perform curl using");
    logger->debug(bingKeyUrl.c_str());


#if 0 //Would be more generic to use (and would alleviate the need for security code maintance) but seems to have singleton crash problem.
    Http::Request httpRequest(bingKeyUrl);
    httpRequest.SetValidateCertificate(true);

    Http::HttpRequestHeadersR httpHeader(httpRequest.GetHeaders());


    RequestConstructor curlConstructor;
    Utf8String token = curlConstructor.GetToken();
    
    Utf8String field;
    Utf8String value;

    int tokenInd = 0;
    size_t offset = 0;
    Utf8String m;
    while ((offset = token.GetNextToken (m, ":", offset)) != Utf8String::npos)
        {
        if (tokenInd == 0)
            {
            field = m;
            }
        else
            {
            value += m /*+ Utf8String(" ")*/;
            }

        tokenInd++;
        }

    httpHeader.AddValue(field, value);

    folly::Future<Http::Response> httpResponseAsync(httpRequest.Perform());

    httpResponseAsync.wait();

    if (!httpResponseAsync.get().IsSuccess())
        {
        logger->error("curl failed, returning empty key");
        return WebServiceKey();
        }

    /*
    Http::HttpBodyCR httpBody(httpResponseAsync.get().GetBody());
    readBuffer = httpBody.AsString();
    */

    Http::HttpBodyPtr httpBody(httpRequest.GetResponseBody());
    readBuffer = httpBody->AsString();        
#endif

    Utf8String postFields;
    CURLcode result = PerformCurl(bingKeyUrl, &readBuffer, nullptr, postFields);
    
    if (CURLE_OK != result)
        {
        logger->error("curl failed, returning empty key");
        return WebServiceKey();
        }

    Json::Value packageInfos(Json::objectValue);
    Json::Reader::Parse(readBuffer, packageInfos);

    if (!packageInfos.isMember("instances"))
        {
        logger->error("instances is not a member of packageInfos, returning empty key");
        return WebServiceKey();
        }

    if (packageInfos["instances"].isArray() &&
        packageInfos["instances"].isValidIndex(0) &&
        packageInfos["instances"][0].isMember("properties") &&
        packageInfos["instances"][0]["properties"].isMember("key") &&
        packageInfos["instances"][0]["properties"].isMember("expirationDate"))
        {
        DateTime expiration;
        DateTime::FromString(expiration, packageInfos["instances"][0]["properties"]["expirationDate"].asCString());
        logger->debug("Key retrieved");
        logger->debug(packageInfos["instances"][0]["properties"]["key"].asCString());

        return WebServiceKey(packageInfos["instances"][0]["properties"]["key"].asString(), expiration);
        }

    logger->error("invalid instances in packageInfos, returning empty key");
    return WebServiceKey();
    }

//=======================================================================================
// @bsiclass                                                    Raphael.Lemieux 09/2017
//=======================================================================================
class BingAuthenticationCallback : public HFCAuthenticationCallback, public RefCountedBase
    {
    private:
        mutable WebServiceKey m_bingKey;
    public:
        BingAuthenticationCallback() : m_bingKey(WebServiceKey()) {};
        virtual             ~BingAuthenticationCallback() {};


        bool       GetAuthentication(HFCAuthentication* pio_Authentication) const override;
        unsigned short RetryCount(HCLASS_ID pi_AuthenticationType) const override { return 1; }
        bool       IsCancelled() const override { return !m_bingKey.IsValid(); }
        bool       CanAuthenticate(HCLASS_ID pi_AuthenticationType) const override { return true; }
    };

typedef RefCountedPtr<BingAuthenticationCallback> BingAuthenticationCallbackPtr;

//=======================================================================================
// @bsiclass                                                    Raphael.Lemieux 09/2017
//=======================================================================================
bool BingAuthenticationCallback::GetAuthentication(HFCAuthentication* pio_Authentication) const
    {
    HFCInternetAuthentication* pAuth = dynamic_cast<HFCInternetAuthentication*>(pio_Authentication);

    if (pAuth != nullptr)
        {
#if defined(VANCOUVER_API) || defined(DGNDB06_API)
		if (nullptr == pAuth || !pAuth->GetServer().ContainsI(L"bing"))
			return false;
#else
        if (nullptr == pAuth || !pAuth->GetServer().ContainsI("bing"))
            return false;
#endif

        WString key = L"";
        if (!m_bingKey.IsValid() || m_bingKey.IsExpired())
            {
            m_bingKey = GetBingKey();
            }

        if (m_bingKey.IsValid() && !m_bingKey.IsExpired())
            key.AssignUtf8(m_bingKey.GetKey().c_str());
#if defined(VANCOUVER_API) || defined(DGNDB06_API)
        pAuth->SetPassword(key);
#else
		pAuth->SetPassword(Utf8String(key));
#endif
        return !key.empty();
        }

    HFCProxyAuthentication* pProxyAuth = dynamic_cast<HFCProxyAuthentication*>(pio_Authentication);

    if (pProxyAuth != nullptr)
        {
        //std::shared_ptr<ProxyHttpHandler> pProxyConfig(AppSettings::GetSharedPointer()->GetProxyConfig());

        ScalableMeshAdmin::ProxyInfo proxyInfo(ScalableMeshLib::GetHost().GetScalableMeshAdmin()._GetProxyInfo());
        if (!proxyInfo.m_serverUrl.empty())
            {
#if defined(VANCOUVER_API) || defined(DGNDB06_API)
            pProxyAuth->SetUser(WString(proxyInfo.m_user.c_str(), true));
            pProxyAuth->SetPassword(WString(proxyInfo.m_password.c_str(), true));
            pProxyAuth->SetServer(WString(proxyInfo.m_serverUrl.c_str(), true));
#else
			pProxyAuth->SetUser(proxyInfo.m_user);
            pProxyAuth->SetPassword(proxyInfo.m_password);
            pProxyAuth->SetServer(proxyInfo.m_serverUrl);
#endif
            return true;
            }

        return false;
        }

	HFCCertificateAutoritiesAuthentication* pCertAutorityAuth = dynamic_cast<HFCCertificateAutoritiesAuthentication*>(pio_Authentication);

    if (pCertAutorityAuth != nullptr)
        {
        //std::shared_ptr<ProxyHttpHandler> pProxyConfig(AppSettings::GetSharedPointer()->GetProxyConfig());

        Utf8String pemFileName;

        GetCertificateAutoritiesFileUrl(pemFileName);        

        if (!pemFileName.empty())
            {
<<<<<<< HEAD
#ifdef VANCOUVER_API
            pCertAutorityAuth->SetCertificateAuthFileUrl(WString(pemFileName.c_str(), true));
#else	
=======
#if defined(VANCOUVER_API) || defined(DGNDB06_API)
            pCertAutorityAuth->SetCertificateAuthFileUrl(WString(pemFileName.c_str(), true));
#else
>>>>>>> a8a495ca
            //On Bim02 CURL seems not to use OpenSSL, so using certificate file will result in an error. 
            //pCertAutorityAuth->SetCertificateAuthFileUrl(pemFileName);
#endif
            return true;
            }

        return false;
        }
    assert(!"Unknown/unsupported HFCAuthentication type");

    return false;
    }


#ifdef VANCOUVER_API

    #if defined(__BENTLEYSTM_BUILD__) && defined(__BENTLEYSTMIMPORT_BUILD__) 
        void RegisterPODImportPlugin();
    #else
        RegisterPODImportPluginFP ScalableMeshLib::s_PODImportRegisterFP = nullptr;        
    #endif
#else
    #ifdef DGNDB06_API
        void RegisterPODImportPlugin();
    #endif    
#endif



static BingAuthenticationCallbackPtr s_bingAuthCallback;
#endif
void ScalableMeshLib::Host::Initialize()
    {
    BeAssert(NULL == m_scalableTerrainModelAdmin);
    SMMemoryPool::GetInstance();
    m_scalableTerrainModelAdmin = &_SupplyScalableMeshAdmin();
#ifdef VANCOUVER_API
    m_stmAdmin = &_SupplySTMAdmin();
#endif
    m_smPaths = new bmap<WString, IScalableMesh*>();
    InitializeProgressiveQueries();

#ifdef VANCOUVER_API

#if defined(__BENTLEYSTM_BUILD__) && defined(__BENTLEYSTMIMPORT_BUILD__) 

    RegisterPODImportPlugin();

#else
       
    if (ScalableMeshLib::GetPodRegister() != nullptr)
        {
        (*ScalableMeshLib::GetPodRegister())();
        }
#endif
    
#else
    #ifdef DGNDB06_API
        RegisterPODImportPlugin();
    #else
        //NEEDS_WORK_SM_POD_B0200
        //RegisterPODImportPlugin();
    #endif    
#endif
    
    BeFileName geocoordinateDataPath(L".\\GeoCoordinateData\\");
    GeoCoordinates::BaseGCS::Initialize(geocoordinateDataPath.c_str());
    //BENTLEY_NAMESPACE_NAME::TerrainModel::Element::DTMElementHandlerManager::InitializeDgnPlatform();

#ifndef LINUX_SCALABLEMESH_BUILD
    //Ensure to avoid overwriting any specialized Imagepp authentication provided by an application.
    if (m_scalableTerrainModelAdmin->_ProvideImageppAuthentication())
        {
        s_bingAuthCallback = new BingAuthenticationCallback();

        HFCCallbackRegistry::GetInstance()->AddCallback(s_bingAuthCallback.get());
        }
#endif
    }

/*---------------------------------------------------------------------------------**//**
* @bsimethod                                                    Mathieu.St-Pierre  05/2015
+---------------+---------------+---------------+---------------+---------------+------*/
void ScalableMeshLib::Host::Terminate(bool onProgramExit)
    {
    if (NULL == t_scalableTerrainModelHost)
        return;

    if (t_ippLibHost != NULL)
        {
        t_ippLibHost->Terminate(onProgramExit);
        delete t_ippLibHost;
        }

    //Terminate host objects
    for (bvector<ObjEntry>::iterator itr = m_hostObj.begin(); itr != m_hostObj.end(); ++itr)
        {
        IHostObject* pValue(itr->GetValue());
#if defined(VANCOUVER_API) || defined(DGNDB06_API)
        TERMINATE_HOST_OBJECT(pValue, onProgramExit);
#else
		ON_HOST_TERMINATE(pValue, onProgramExit);
#endif
        }

    m_hostObj.clear();
    m_hostVar.clear();


#if defined(VANCOUVER_API) || defined(DGNDB06_API)
    TERMINATE_HOST_OBJECT(m_scalableTerrainModelAdmin, onProgramExit);
#else
    ON_HOST_TERMINATE(m_scalableTerrainModelAdmin, onProgramExit);
#endif

    delete m_smPaths;

    t_scalableTerrainModelHost = NULL;
    TerminateProgressiveQueries();

    DataSourceManager::Shutdown();

    }



IScalableMeshPtr ScalableMeshLib::Host::GetRegisteredScalableMesh(const WString& path)
    {
    if (m_smPaths->count(path) > 0) return (*m_smPaths)[path];
    return nullptr;
    }

void             ScalableMeshLib::Host::RemoveRegisteredScalableMesh(const WString& path)
    {
    if (m_smPaths && m_smPaths->count(path) > 0) m_smPaths->erase(path);
    }

void ScalableMeshLib::Host::RegisterScalableMesh(const WString& path, IScalableMeshPtr& ref)
    {
    if (!m_smPaths->insert(make_bpair(path, ref.get())).second)
        BeAssert(!"Path already exists");
    }

/*======================================================================+
|                                                                       |
|   Major Public Code Section                                           |
|                                                                       |
+======================================================================*/


/*---------------------------------------------------------------------------------**//**
* @bsimethod                                                    Mathieu.St-Pierre  05/2015
+---------------+---------------+---------------+---------------+---------------+------*/
void ScalableMeshLib::Initialize(ScalableMeshLib::Host& host)
    {
    InitializeScalableMeshLogging();

    if (!ImageppLib::IsInitialized())
        {
        t_ippLibHost = new SMImagePPHost();
        ImageppLib::Initialize(*t_ippLibHost);
        }
    //BeAssert(NULL == t_scalableTerrainModelHost);  // It is ok to be called twice on the same thread
    if (NULL != t_scalableTerrainModelHost)
        return;


    //register types

    const WChar TIN_AS_LINEAR_HEADER_TYPE_NAME[] = L"TINAsLinearHeader";
    static BENTLEY_NAMESPACE_NAME::ScalableMesh::Import::DimensionType::Register s_RegisterTINAsLinearHeaderType(TIN_AS_LINEAR_HEADER_TYPE_NAME, sizeof(ISMStore::FeatureHeader));

    const WChar TIN_AS_LINEAR_POINT_TYPE_NAME[] = L"TINAsLinearPoint";
    static BENTLEY_NAMESPACE_NAME::ScalableMesh::Import::DimensionType::Register s_RegisterTINAsLinearPointType(TIN_AS_LINEAR_POINT_TYPE_NAME, sizeof(DPoint3d));

    const WChar MESH_AS_LINEAR_HEADER_TYPE_NAME[] = L"MeshAsLinearHeader";
    BENTLEY_NAMESPACE_NAME::ScalableMesh::Import::DimensionType::Register s_RegisterMesAsLinearPointType(MESH_AS_LINEAR_HEADER_TYPE_NAME, sizeof(ISMStore::FeatureHeader));

    const WChar MESH_AS_LINEAR_POINT_TYPE_NAME[] = L"MeshAsLinearPoint";
    BENTLEY_NAMESPACE_NAME::ScalableMesh::Import::DimensionType::Register s_RegisterMeshAsLinearPointIdxType(MESH_AS_LINEAR_POINT_TYPE_NAME, sizeof(DPoint3d));
    const WChar MESH_PTS_NAME[] = L"MeshPoints";
    BENTLEY_NAMESPACE_NAME::ScalableMesh::Import::DimensionType::Register s_RegisterMeshHeaderType(MESH_PTS_NAME, sizeof(DPoint3d));

    const WChar MESH_INDEX_NAME[] = L"MeshIndex";
    BENTLEY_NAMESPACE_NAME::ScalableMesh::Import::DimensionType::Register s_RegisterMeshPointType(MESH_INDEX_NAME, sizeof(int32_t));

    const WChar MESH_METADATA_NAME[] = L"MeshMetadata";
    BENTLEY_NAMESPACE_NAME::ScalableMesh::Import::DimensionType::Register s_RegisterMeshMetadataType(MESH_METADATA_NAME, sizeof(uint8_t));

    const WChar MESH_TEX_NAME[] = L"MeshTex";
    BENTLEY_NAMESPACE_NAME::ScalableMesh::Import::DimensionType::Register s_RegisterMeshTexType(MESH_TEX_NAME, sizeof(uint8_t));

    const WChar MESH_UV_NAME[] = L"MeshUv";
    BENTLEY_NAMESPACE_NAME::ScalableMesh::Import::DimensionType::Register s_RegisterMeshUvType(MESH_UV_NAME, sizeof(DPoint2d));

    // Register point converters:
    static RegisterIDTMPointConverter<DPoint3d, DPoint3d>                        s_ptTypeConv0;

    static RegisterConverter<IDTMPointConverter< IDTMPointDimConverter<DPoint3d, DPoint3d> >,
        PointType3d64f_R16G16B16_I16Creator,
        PointType3d64fCreator>                                  s_ptTypeConvSp0;


    // Register linear converters
    static RegisterIDTMLinearConverter<DPoint3d, DPoint3d>                       s_linTypeConv0;

    // Register linear to point converters
    static RegisterIDTMLinearToPointConverter<DPoint3d, DPoint3d>                s_linToPtTypeConv0;



    // Register mesh converters
    static RegisterMeshAsIDTMLinearConverter<DPoint3d, DPoint3d>                 s_meshTypeConv0;
    // Register mesh to points converters
    static RegisterMeshAsIDTMLinearToPointConverter                                  s_meshToPtTypeConv0;
    // Register mesh to linear converters
    static RegisterMeshAsIDTMLinearToIDTMLinearConverter                             s_meshToLinTypeConv0;


    // Register TIN converters
    static RegisterTINAsIDTMLinearConverter<DPoint3d, DPoint3d>                  s_tinTypeConv0;
    // Register TIN to points converters
    static RegisterTINAsIDTMLinearToPointConverter                                   s_tinToPtTypeConv0;
    // Register TIN to linear converters
    static RegisterTINAsIDTMLinearToIDTMLinearConverter                              s_tinToLinTypeConv0;

    static RegisterMeshConverter<DPoint3d, DPoint3d>                        s_ptMeshConv0;



    // Register Moniker



    t_scalableTerrainModelHost = &host;
    t_scalableTerrainModelHost->Initialize();
    BeFileName tempDir;
    
#ifdef VANCOUVER_API       
    BeFileNameStatus beStatus = BeFileName::BeGetTempPath(tempDir);
    assert(BeFileNameStatus::Success == beStatus);
#else
#ifndef LINUX_SCALABLEMESH_BUILD
    DgnPlatformLib::Host::IKnownLocationsAdmin& locationAdmin(DgnPlatformLib::QueryHost()->GetIKnownLocationsAdmin());
    tempDir = locationAdmin.GetLocalTempDirectoryBaseName();
    assert(!tempDir.IsEmpty());
#endif
#endif

    BeSQLiteLib::Initialize(tempDir);
    }

/*---------------------------------------------------------------------------------**//**
* @bsimethod                                                    Richard.Bois  06/2017
+---------------+---------------+---------------+---------------+---------------+------*/
void ScalableMeshLib::Terminate(ScalableMeshLib::Host& host)
    {
    assert(t_scalableTerrainModelHost == &host);
    t_scalableTerrainModelHost->Terminate(true);
    }

/*---------------------------------------------------------------------------------**//**
* @bsimethod                                    Mathieu.St-Pierre                     11/2010
+---------------+---------------+---------------+---------------+---------------+------*/
bool ScalableMeshLib::IsInitialized()
    {
    return NULL != t_scalableTerrainModelHost;
    }

/*---------------------------------------------------------------------------------**//**
* @bsimethod                                    Mathieu.St-Pierre                     11/2010
+---------------+---------------+---------------+---------------+---------------+------*/
ScalableMeshLib::Host& ScalableMeshLib::GetHost()
    {
    return *t_scalableTerrainModelHost;
    }   

#ifdef VANCOUVER_API

#if defined(__BENTLEYSTM_BUILD__) && !defined(__BENTLEYSTMIMPORT_BUILD__)     

/*---------------------------------------------------------------------------------**//**
* @bsimethod                                    Mathieu.St-Pierre                 05/2018
+---------------+---------------+---------------+---------------+---------------+------*/
RegisterPODImportPluginFP ScalableMeshLib::GetPodRegister()
    {
    return s_PODImportRegisterFP;
    }

/*---------------------------------------------------------------------------------**//**
* @bsimethod                                    Mathieu.St-Pierre                 05/2018
+---------------+---------------+---------------+---------------+---------------+------*/
void ScalableMeshLib::SetPodRegister(RegisterPODImportPluginFP podRegisterFP)
    {
    s_PODImportRegisterFP = podRegisterFP;
    }

#endif

#endif


END_BENTLEY_SCALABLEMESH_NAMESPACE
<|MERGE_RESOLUTION|>--- conflicted
+++ resolved
@@ -1,830 +1,824 @@
-/*--------------------------------------------------------------------------------------+
-|
-|  Copyright (c) Bentley Systems, Incorporated. All rights reserved.
-|
-+--------------------------------------------------------------------------------------*/
-#include <ScalableMeshPCH.h>
-#include "ImagePPHeaders.h"
-
-#if defined(VANCOUVER_API) || defined(DGNDB06_API)
-USING_NAMESPACE_BENTLEY_DGNPLATFORM
-#endif
-
-#include <ScalableMesh/ScalableMeshLib.h>
-//#include <TerrainModel/ElementHandler/DTMElementHandlerManager.h>
-#include "Plugins/ScalableMeshTypeConversionFilterPlugins.h"
-#include "ScalableMeshFileMoniker.h"
-#ifndef LINUX_SCALABLEMESH_BUILD
-#include "ScalableMeshRDSProvider.h"
-#endif
-#include <ScalableMesh/IScalableMeshProgressiveQuery.h>
-#include "SMMemoryPool.h"
-#include <CloudDataSource/DataSourceManager.h>
-#include <ImagePP/all/h/HFCCallbacks.h>
-#include <ImagePP/all/h/HFCCallbackRegistry.h>
-#include <ImagePP/all/h/ImageppLib.h>
-#include <Logging/bentleylogging.h>
-#ifndef LINUX_SCALABLEMESH_BUILD
-#include <DgnPlatform/DgnPlatformLib.h>
-#endif
-
-#ifndef LINUX_SCALABLEMESH_BUILD
-#include <CCApi/CCPublic.h>
-#endif
-#include <curl/curl.h>
-
-
-#ifndef VANCOUVER_API
-USING_NAMESPACE_IMAGEPP
-#endif
-
-
-BEGIN_BENTLEY_SCALABLEMESH_NAMESPACE
-
-static wchar_t const* s_configFileName = L"ScalableMeshLogging.config.xml";
-
-#define BING_AUTHENTICATION_KEY "AnLjDxNA_guaYuWWJifrpWnqvlxWPl8lLHzT1ixQH3vXLwb3CTEolWX34nbn4HfS"
-
-struct SMImagePPHost : public ImageppLib::Host
-    {
-    virtual void             _RegisterFileFormat() override
-        {
-
-        }
-    };
-
-ScalableMeshLib::Host*        t_scalableTerrainModelHost;
-SMImagePPHost*        t_ippLibHost;
-
-/*---------------------------------------------------------------------------------**//**
-* @bsimethod                                    Mathieu.St-Pierre                     11/2010
-+---------------+---------------+---------------+---------------+---------------+------*/
-ScalableMeshAdmin& ScalableMeshLib::Host::_SupplyScalableMeshAdmin()
-    {
-    return *new ScalableMeshAdmin();
-    }
-
-/*---------------------------------------------------------------------------------**//**
-* @bsimethod                                Elenie.Godzaridis                     06/2017
-+---------------+---------------+---------------+---------------+---------------+------*/
-#ifdef VANCOUVER_API
-STMAdmin& ScalableMeshLib::Host::_SupplySTMAdmin()
-    {
-    return *new STMAdmin();
-    }
-#endif
-
-/*---------------------------------------------------------------------------------**//**
-* @bsimethod                                                    Richard.Bois  02/2019
-+---------------+---------------+---------------+---------------+---------------+------*/
-void InitializeScalableMeshLogging()
-    {
-    // Priority: 1- App  2- Env. Variable  3- default SM logging config file  4- Console
-    if(NativeLogging::LoggingConfig::IsProviderActive())
-        return; // Provider already setup by app
-#ifdef SCALABLE_MESH_ATP
-#if _WIN32
-    // Setup logging system
-    BeFileName appDir;
-    WChar smDllFile[MAX_PATH];
-    ::GetModuleFileNameW(NULL, smDllFile, _countof(smDllFile));
-    BeFileName dllDir(BeFileName::DevAndDir, smDllFile);
-    appDir.AssignOrClear(dllDir);
-    BeFileName loggingConfigFile(_wgetenv(L"SCALABLEMESH_LOGGING_CONFIG_FILE"));
-    if(!BeFileName::DoesPathExist(loggingConfigFile))
-        {
-        loggingConfigFile.AssignOrClear(appDir);
-        loggingConfigFile.AppendToPath(s_configFileName);
-        }
-
-    if(BeFileName::DoesPathExist(loggingConfigFile))
-        {
-        NativeLogging::LoggingConfig::SetMaxMessageSize(10000);
-        NativeLogging::LoggingConfig::SetOption(CONFIG_OPTION_CONFIG_FILE, loggingConfigFile.c_str());
-        NativeLogging::LoggingConfig::ActivateProvider(NativeLogging::LOG4CXX_LOGGING_PROVIDER);
-        }
-    else
-        {
-#endif
-        NativeLogging::LoggingConfig::ActivateProvider(NativeLogging::CONSOLE_LOGGING_PROVIDER);
-#if _WIN32
-        }
-#endif
-#endif
-    }
-
-#ifndef LINUX_SCALABLEMESH_BUILD
-
-//=======================================================================================
-// @bsiclass
-//=======================================================================================
-struct WebServiceKey
-    {
-    private:
-        Utf8String m_key;
-        DateTime m_expiration;
-
-    public:
-        WebServiceKey() :m_key(""), m_expiration(DateTime()) {}
-        WebServiceKey(Utf8StringCR key) : m_key(key), m_expiration(DateTime()) {}
-        WebServiceKey(Utf8StringCR key, DateTimeCR expiration) : m_key(key), m_expiration(expiration) {}
-        bool IsValid() const { return !m_key.empty(); }
-        Utf8String GetKey() const { return m_key; }
-        void SetKey(Utf8StringCR key) { m_key = key; }
-        DateTime GetExpiration() const { return m_expiration; }
-        void SetExpiration(DateTimeCR expiration) { m_expiration = expiration; }
-        bool IsExpired() const { return m_expiration.IsValid() && DateTime::Compare(m_expiration, DateTime::GetCurrentTimeUtc()) != DateTime::CompareResult::LaterThan; }
-    };
-
-///*---------------------------------------------------------------------------------**//**
-//* @bsifunction                                    Mathieu.St-Pierre               10/2017
-//+---------------+---------------+---------------+---------------+---------------+------*/
-static size_t WriteCallback(void *contents, size_t size, size_t nmemb, void *userp)
-    {
-    ((Utf8String*)userp)->append((char*)contents, size * nmemb);
-    return size * nmemb;
-    }
-
-///*---------------------------------------------------------------------------------**//**
-//* @bsifunction                                    Mathieu.St-Pierre               10/2017
-//+---------------+---------------+---------------+---------------+---------------+------*/
-void GetCertificateAutoritiesFileUrl(Utf8String& pemFileName)
-    {
-    HMODULE hm = NULL;
-
-    if (!GetModuleHandleExA(GET_MODULE_HANDLE_EX_FLAG_FROM_ADDRESS |
-                            GET_MODULE_HANDLE_EX_FLAG_UNCHANGED_REFCOUNT,
-                            (LPCSTR) &WriteCallback,
-                            &hm))
-        {
-        assert(!"Cannot get ScalableMesh DLL path");
-        }
-
-    WCHAR wccwd[FILENAME_MAX];
-    GetModuleFileNameW(hm, &wccwd[0], (DWORD) FILENAME_MAX);
-    BeFileName cwdfn(wccwd);
-
-#ifdef VANCOUVER_API    
-    pemFileName.append(Utf8String(BeFileName::GetDirectoryName(cwdfn.c_str()).c_str()).c_str());
-#else    
-    pemFileName.append(Utf8String(cwdfn.GetDirectoryName().c_str()).c_str());
-#endif
-
-    pemFileName.append("\\ScalableMeshCacert.pem");
-    }
-
-///*---------------------------------------------------------------------------------**//**
-//* @bsimethod                                    Mathieu.St-Pierre                 10/2017
-//+---------------+---------------+---------------+---------------+---------------+------*/
-CURLcode RequestHttp(Utf8StringCR url, Utf8StringCP writeString, FILE* fp, Utf8StringCR postFields)
-    {
-    BeAssert(nullptr != writeString || nullptr != fp);
-    auto curl = curl_easy_init();
-    if (nullptr == curl)
-        {
-        //m_error = CONCEPTSTATIONL10N_GETSTRING(STATUS_ERR_CurlNotAvailable);
-        return CURLcode::CURLE_FAILED_INIT;
-        }
-
-    //Adjusting headers for the POST method
-    struct curl_slist *headers = NULL;
-    if (!postFields.empty())
-        {
-        headers = curl_slist_append(headers, "Accept: application/json");
-        headers = curl_slist_append(headers, "Content-Type: application/json");
-        headers = curl_slist_append(headers, "charsets: utf-8");
-        curl_easy_setopt(curl, CURLOPT_POST, 1);
-        curl_easy_setopt(curl, CURLOPT_POSTFIELDS, postFields.c_str());
-        curl_easy_setopt(curl, CURLOPT_POSTFIELDSIZE, postFields.length());
-        }
-  
-#ifdef DGNDB06_API
-    CurlConstructor curlConstructor;
-#else
-    RequestConstructor curlConstructor;
-#endif
-    //headers = curl_slist_append(headers, ConnectTokenManager::GetInstance().GetToken().c_str());
-
-    headers = curl_slist_append(headers, curlConstructor.GetToken().c_str());
-
-    curl_easy_setopt(curl, CURLOPT_URL, url.c_str());
-    Utf8String pemFileName;
-
-#if defined(VANCOUVER_API) || defined(DGNDB06_API)  //On Bim02 CURL seems not to use OpenSSL, so using certificate file will result in an error.
-    GetCertificateAutoritiesFileUrl(pemFileName);
-    curl_easy_setopt(curl, CURLOPT_CAINFO, pemFileName.c_str());
-    curl_easy_setopt(curl, CURLOPT_SSL_VERIFYPEER, 1);
-#endif
-
-    curl_easy_setopt(curl, CURLOPT_HTTPHEADER, headers);
-    curl_easy_setopt(curl, CURLOPT_HEADEROPT, CURLHEADER_SEPARATE);    
-
-    ScalableMeshAdmin::ProxyInfo proxyInfo(ScalableMeshLib::GetHost().GetScalableMeshAdmin()._GetProxyInfo());
-    if (!proxyInfo.m_serverUrl.empty())
-        {
-        curl_easy_setopt(curl, CURLOPT_PROXY, proxyInfo.m_serverUrl.c_str());
-        curl_easy_setopt(curl, CURLOPT_PROXYAUTH, CURLAUTH_ANY);
-        if (!proxyInfo.m_user.empty() && !proxyInfo.m_password.empty())
-            {
-            Utf8String proxyCreds = proxyInfo.m_user;
-            proxyCreds.append(":");
-            proxyCreds.append(proxyInfo.m_password);
-            curl_easy_setopt(curl, CURLOPT_PROXYUSERPWD, proxyCreds.c_str());
-            }
-        }
-
-    if (nullptr != fp)
-        {
-        /*
-        curl_easy_setopt(curl, CURLOPT_WRITEFUNCTION, WriteData);
-        curl_easy_setopt(curl, CURLOPT_WRITEDATA, fp);
-        */
-        }
-    else
-        {
-        curl_easy_setopt(curl, CURLOPT_WRITEFUNCTION, WriteCallback);
-        curl_easy_setopt(curl, CURLOPT_WRITEDATA, writeString);
-        }
-
-    CURLcode result = curl_easy_perform(curl);
-    curl_easy_cleanup(curl);
-    return result;
-    }
-
-///*---------------------------------------------------------------------------------**//**
-//* @bsimethod                                    Mathieu.St-Pierre                 10/2017
-//+---------------+---------------+---------------+---------------+---------------+------*/
-CURLcode PerformCurl(Utf8StringCR url, Utf8StringCP writeString, FILE* fp, Utf8StringCR postFields)
-    {
-    CURLcode code = RequestHttp(url, writeString, fp, postFields);    
-    return code;
-    }
-//#endif
-/*---------------------------------------------------------------------------------**//**
-* @bsimethod                                                    Mathieu.St-Pierre  10/2017
-+---------------+---------------+---------------+---------------+---------------+------*/
-WebServiceKey GetBingKey()
-    {    
-
-    Utf8String readBuffer;    
-    BENTLEY_NAMESPACE_NAME::NativeLogging::ILogger*   logger = BENTLEY_NAMESPACE_NAME::NativeLogging::LoggingManager::GetLogger("Bing");
-
-    logger->debug("Retrieving Bing Key from CC");
-
-    WString serverUrl;
-
-    WString buddiUrl;
-    UINT32 bufLen;
-    CallStatus status = APIERR_SUCCESS;
-    try
-        {
-        char tempBuffer[100000];
-
-    CCAPIHANDLE api = CCApi_InitializeApi(COM_THREADING_Multi);
-
-        bool sessionActive = false;
-        status = CCApi_IsUserSessionActive(api, &sessionActive);
-        sprintf(tempBuffer, "user Session Active status: %ld Active: %ld", status, sessionActive ? 1 : 0);
-        logger->debug(tempBuffer);
-
-        wchar_t* buffer;
-        status = CCApi_GetBuddiUrl(api, L"ContextServices", NULL, &bufLen);
-        if (APIERR_SUCCESS != status)
-            {
-            sprintf(tempBuffer, "1st GetBuddiURL status : %ld", status);
-            logger->error(tempBuffer);
-        }
-
-        bufLen++;
-        buffer = (wchar_t*) calloc(1, bufLen * sizeof(wchar_t));
-        status = CCApi_GetBuddiUrl(api, L"ContextServices", buffer, &bufLen);
-        if (APIERR_SUCCESS != status)
-            {
-            char tempBuffer2[100000];
-            sprintf(tempBuffer2, "2nd GetBuddiURL status: %ld", status);
-            logger->error(tempBuffer);
-            }
-        serverUrl.assign(buffer);
-        CCApi_FreeApi(api);
-        }
-    catch (...)
-        {
-        logger->error("CC exception caught");
-        return WebServiceKey();
-    }
-
-    logger->debug(serverUrl.c_str());
-
-    Utf8String contextServiceURL;
-    contextServiceURL.assign(Utf8String(serverUrl.c_str()).c_str());
-
-    uint64_t productId(ScalableMeshLib::GetHost().GetScalableMeshAdmin()._GetProductId());
-
-    Utf8String productIdStr;
-
-#ifdef VANCOUVER_API    
-    wchar_t prodIdStr[200];    
-    BeStringUtilities::Snwprintf(prodIdStr, 200, L"%u", productId);
-    BeStringUtilities::WCharToUtf8(productIdStr, prodIdStr);
-#else
-    Utf8Char prodIdStr[200];
-    BeStringUtilities::FormatUInt64(prodIdStr, productId);
-    productIdStr.append(prodIdStr);
-#endif
-
-    Utf8String bingKeyUrl(contextServiceURL);
-    bingKeyUrl.append("v2.4/repositories/ContextKeyService--Server/ContextKeyServiceSchema/BingApiKey?$filter=productId+eq+");
-    bingKeyUrl.append(productIdStr.c_str());
-
-    logger->debug("Perform curl using");
-    logger->debug(bingKeyUrl.c_str());
-
-
-#if 0 //Would be more generic to use (and would alleviate the need for security code maintance) but seems to have singleton crash problem.
-    Http::Request httpRequest(bingKeyUrl);
-    httpRequest.SetValidateCertificate(true);
-
-    Http::HttpRequestHeadersR httpHeader(httpRequest.GetHeaders());
-
-
-    RequestConstructor curlConstructor;
-    Utf8String token = curlConstructor.GetToken();
-    
-    Utf8String field;
-    Utf8String value;
-
-    int tokenInd = 0;
-    size_t offset = 0;
-    Utf8String m;
-    while ((offset = token.GetNextToken (m, ":", offset)) != Utf8String::npos)
-        {
-        if (tokenInd == 0)
-            {
-            field = m;
-            }
-        else
-            {
-            value += m /*+ Utf8String(" ")*/;
-            }
-
-        tokenInd++;
-        }
-
-    httpHeader.AddValue(field, value);
-
-    folly::Future<Http::Response> httpResponseAsync(httpRequest.Perform());
-
-    httpResponseAsync.wait();
-
-    if (!httpResponseAsync.get().IsSuccess())
-        {
-        logger->error("curl failed, returning empty key");
-        return WebServiceKey();
-        }
-
-    /*
-    Http::HttpBodyCR httpBody(httpResponseAsync.get().GetBody());
-    readBuffer = httpBody.AsString();
-    */
-
-    Http::HttpBodyPtr httpBody(httpRequest.GetResponseBody());
-    readBuffer = httpBody->AsString();        
-#endif
-
-    Utf8String postFields;
-    CURLcode result = PerformCurl(bingKeyUrl, &readBuffer, nullptr, postFields);
-    
-    if (CURLE_OK != result)
-        {
-        logger->error("curl failed, returning empty key");
-        return WebServiceKey();
-        }
-
-    Json::Value packageInfos(Json::objectValue);
-    Json::Reader::Parse(readBuffer, packageInfos);
-
-    if (!packageInfos.isMember("instances"))
-        {
-        logger->error("instances is not a member of packageInfos, returning empty key");
-        return WebServiceKey();
-        }
-
-    if (packageInfos["instances"].isArray() &&
-        packageInfos["instances"].isValidIndex(0) &&
-        packageInfos["instances"][0].isMember("properties") &&
-        packageInfos["instances"][0]["properties"].isMember("key") &&
-        packageInfos["instances"][0]["properties"].isMember("expirationDate"))
-        {
-        DateTime expiration;
-        DateTime::FromString(expiration, packageInfos["instances"][0]["properties"]["expirationDate"].asCString());
-        logger->debug("Key retrieved");
-        logger->debug(packageInfos["instances"][0]["properties"]["key"].asCString());
-
-        return WebServiceKey(packageInfos["instances"][0]["properties"]["key"].asString(), expiration);
-        }
-
-    logger->error("invalid instances in packageInfos, returning empty key");
-    return WebServiceKey();
-    }
-
-//=======================================================================================
-// @bsiclass                                                    Raphael.Lemieux 09/2017
-//=======================================================================================
-class BingAuthenticationCallback : public HFCAuthenticationCallback, public RefCountedBase
-    {
-    private:
-        mutable WebServiceKey m_bingKey;
-    public:
-        BingAuthenticationCallback() : m_bingKey(WebServiceKey()) {};
-        virtual             ~BingAuthenticationCallback() {};
-
-
-        bool       GetAuthentication(HFCAuthentication* pio_Authentication) const override;
-        unsigned short RetryCount(HCLASS_ID pi_AuthenticationType) const override { return 1; }
-        bool       IsCancelled() const override { return !m_bingKey.IsValid(); }
-        bool       CanAuthenticate(HCLASS_ID pi_AuthenticationType) const override { return true; }
-    };
-
-typedef RefCountedPtr<BingAuthenticationCallback> BingAuthenticationCallbackPtr;
-
-//=======================================================================================
-// @bsiclass                                                    Raphael.Lemieux 09/2017
-//=======================================================================================
-bool BingAuthenticationCallback::GetAuthentication(HFCAuthentication* pio_Authentication) const
-    {
-    HFCInternetAuthentication* pAuth = dynamic_cast<HFCInternetAuthentication*>(pio_Authentication);
-
-    if (pAuth != nullptr)
-        {
-#if defined(VANCOUVER_API) || defined(DGNDB06_API)
-		if (nullptr == pAuth || !pAuth->GetServer().ContainsI(L"bing"))
-			return false;
-#else
-        if (nullptr == pAuth || !pAuth->GetServer().ContainsI("bing"))
-            return false;
-#endif
-
-        WString key = L"";
-        if (!m_bingKey.IsValid() || m_bingKey.IsExpired())
-            {
-            m_bingKey = GetBingKey();
-            }
-
-        if (m_bingKey.IsValid() && !m_bingKey.IsExpired())
-            key.AssignUtf8(m_bingKey.GetKey().c_str());
-#if defined(VANCOUVER_API) || defined(DGNDB06_API)
-        pAuth->SetPassword(key);
-#else
-		pAuth->SetPassword(Utf8String(key));
-#endif
-        return !key.empty();
-        }
-
-    HFCProxyAuthentication* pProxyAuth = dynamic_cast<HFCProxyAuthentication*>(pio_Authentication);
-
-    if (pProxyAuth != nullptr)
-        {
-        //std::shared_ptr<ProxyHttpHandler> pProxyConfig(AppSettings::GetSharedPointer()->GetProxyConfig());
-
-        ScalableMeshAdmin::ProxyInfo proxyInfo(ScalableMeshLib::GetHost().GetScalableMeshAdmin()._GetProxyInfo());
-        if (!proxyInfo.m_serverUrl.empty())
-            {
-#if defined(VANCOUVER_API) || defined(DGNDB06_API)
-            pProxyAuth->SetUser(WString(proxyInfo.m_user.c_str(), true));
-            pProxyAuth->SetPassword(WString(proxyInfo.m_password.c_str(), true));
-            pProxyAuth->SetServer(WString(proxyInfo.m_serverUrl.c_str(), true));
-#else
-			pProxyAuth->SetUser(proxyInfo.m_user);
-            pProxyAuth->SetPassword(proxyInfo.m_password);
-            pProxyAuth->SetServer(proxyInfo.m_serverUrl);
-#endif
-            return true;
-            }
-
-        return false;
-        }
-
-	HFCCertificateAutoritiesAuthentication* pCertAutorityAuth = dynamic_cast<HFCCertificateAutoritiesAuthentication*>(pio_Authentication);
-
-    if (pCertAutorityAuth != nullptr)
-        {
-        //std::shared_ptr<ProxyHttpHandler> pProxyConfig(AppSettings::GetSharedPointer()->GetProxyConfig());
-
-        Utf8String pemFileName;
-
-        GetCertificateAutoritiesFileUrl(pemFileName);        
-
-        if (!pemFileName.empty())
-            {
-<<<<<<< HEAD
-#ifdef VANCOUVER_API
-            pCertAutorityAuth->SetCertificateAuthFileUrl(WString(pemFileName.c_str(), true));
-#else	
-=======
-#if defined(VANCOUVER_API) || defined(DGNDB06_API)
-            pCertAutorityAuth->SetCertificateAuthFileUrl(WString(pemFileName.c_str(), true));
-#else
->>>>>>> a8a495ca
-            //On Bim02 CURL seems not to use OpenSSL, so using certificate file will result in an error. 
-            //pCertAutorityAuth->SetCertificateAuthFileUrl(pemFileName);
-#endif
-            return true;
-            }
-
-        return false;
-        }
-    assert(!"Unknown/unsupported HFCAuthentication type");
-
-    return false;
-    }
-
-
-#ifdef VANCOUVER_API
-
-    #if defined(__BENTLEYSTM_BUILD__) && defined(__BENTLEYSTMIMPORT_BUILD__) 
-        void RegisterPODImportPlugin();
-    #else
-        RegisterPODImportPluginFP ScalableMeshLib::s_PODImportRegisterFP = nullptr;        
-    #endif
-#else
-    #ifdef DGNDB06_API
-        void RegisterPODImportPlugin();
-    #endif    
-#endif
-
-
-
-static BingAuthenticationCallbackPtr s_bingAuthCallback;
-#endif
-void ScalableMeshLib::Host::Initialize()
-    {
-    BeAssert(NULL == m_scalableTerrainModelAdmin);
-    SMMemoryPool::GetInstance();
-    m_scalableTerrainModelAdmin = &_SupplyScalableMeshAdmin();
-#ifdef VANCOUVER_API
-    m_stmAdmin = &_SupplySTMAdmin();
-#endif
-    m_smPaths = new bmap<WString, IScalableMesh*>();
-    InitializeProgressiveQueries();
-
-#ifdef VANCOUVER_API
-
-#if defined(__BENTLEYSTM_BUILD__) && defined(__BENTLEYSTMIMPORT_BUILD__) 
-
-    RegisterPODImportPlugin();
-
-#else
-       
-    if (ScalableMeshLib::GetPodRegister() != nullptr)
-        {
-        (*ScalableMeshLib::GetPodRegister())();
-        }
-#endif
-    
-#else
-    #ifdef DGNDB06_API
-        RegisterPODImportPlugin();
-    #else
-        //NEEDS_WORK_SM_POD_B0200
-        //RegisterPODImportPlugin();
-    #endif    
-#endif
-    
-    BeFileName geocoordinateDataPath(L".\\GeoCoordinateData\\");
-    GeoCoordinates::BaseGCS::Initialize(geocoordinateDataPath.c_str());
-    //BENTLEY_NAMESPACE_NAME::TerrainModel::Element::DTMElementHandlerManager::InitializeDgnPlatform();
-
-#ifndef LINUX_SCALABLEMESH_BUILD
-    //Ensure to avoid overwriting any specialized Imagepp authentication provided by an application.
-    if (m_scalableTerrainModelAdmin->_ProvideImageppAuthentication())
-        {
-        s_bingAuthCallback = new BingAuthenticationCallback();
-
-        HFCCallbackRegistry::GetInstance()->AddCallback(s_bingAuthCallback.get());
-        }
-#endif
-    }
-
-/*---------------------------------------------------------------------------------**//**
-* @bsimethod                                                    Mathieu.St-Pierre  05/2015
-+---------------+---------------+---------------+---------------+---------------+------*/
-void ScalableMeshLib::Host::Terminate(bool onProgramExit)
-    {
-    if (NULL == t_scalableTerrainModelHost)
-        return;
-
-    if (t_ippLibHost != NULL)
-        {
-        t_ippLibHost->Terminate(onProgramExit);
-        delete t_ippLibHost;
-        }
-
-    //Terminate host objects
-    for (bvector<ObjEntry>::iterator itr = m_hostObj.begin(); itr != m_hostObj.end(); ++itr)
-        {
-        IHostObject* pValue(itr->GetValue());
-#if defined(VANCOUVER_API) || defined(DGNDB06_API)
-        TERMINATE_HOST_OBJECT(pValue, onProgramExit);
-#else
-		ON_HOST_TERMINATE(pValue, onProgramExit);
-#endif
-        }
-
-    m_hostObj.clear();
-    m_hostVar.clear();
-
-
-#if defined(VANCOUVER_API) || defined(DGNDB06_API)
-    TERMINATE_HOST_OBJECT(m_scalableTerrainModelAdmin, onProgramExit);
-#else
-    ON_HOST_TERMINATE(m_scalableTerrainModelAdmin, onProgramExit);
-#endif
-
-    delete m_smPaths;
-
-    t_scalableTerrainModelHost = NULL;
-    TerminateProgressiveQueries();
-
-    DataSourceManager::Shutdown();
-
-    }
-
-
-
-IScalableMeshPtr ScalableMeshLib::Host::GetRegisteredScalableMesh(const WString& path)
-    {
-    if (m_smPaths->count(path) > 0) return (*m_smPaths)[path];
-    return nullptr;
-    }
-
-void             ScalableMeshLib::Host::RemoveRegisteredScalableMesh(const WString& path)
-    {
-    if (m_smPaths && m_smPaths->count(path) > 0) m_smPaths->erase(path);
-    }
-
-void ScalableMeshLib::Host::RegisterScalableMesh(const WString& path, IScalableMeshPtr& ref)
-    {
-    if (!m_smPaths->insert(make_bpair(path, ref.get())).second)
-        BeAssert(!"Path already exists");
-    }
-
-/*======================================================================+
-|                                                                       |
-|   Major Public Code Section                                           |
-|                                                                       |
-+======================================================================*/
-
-
-/*---------------------------------------------------------------------------------**//**
-* @bsimethod                                                    Mathieu.St-Pierre  05/2015
-+---------------+---------------+---------------+---------------+---------------+------*/
-void ScalableMeshLib::Initialize(ScalableMeshLib::Host& host)
-    {
-    InitializeScalableMeshLogging();
-
-    if (!ImageppLib::IsInitialized())
-        {
-        t_ippLibHost = new SMImagePPHost();
-        ImageppLib::Initialize(*t_ippLibHost);
-        }
-    //BeAssert(NULL == t_scalableTerrainModelHost);  // It is ok to be called twice on the same thread
-    if (NULL != t_scalableTerrainModelHost)
-        return;
-
-
-    //register types
-
-    const WChar TIN_AS_LINEAR_HEADER_TYPE_NAME[] = L"TINAsLinearHeader";
-    static BENTLEY_NAMESPACE_NAME::ScalableMesh::Import::DimensionType::Register s_RegisterTINAsLinearHeaderType(TIN_AS_LINEAR_HEADER_TYPE_NAME, sizeof(ISMStore::FeatureHeader));
-
-    const WChar TIN_AS_LINEAR_POINT_TYPE_NAME[] = L"TINAsLinearPoint";
-    static BENTLEY_NAMESPACE_NAME::ScalableMesh::Import::DimensionType::Register s_RegisterTINAsLinearPointType(TIN_AS_LINEAR_POINT_TYPE_NAME, sizeof(DPoint3d));
-
-    const WChar MESH_AS_LINEAR_HEADER_TYPE_NAME[] = L"MeshAsLinearHeader";
-    BENTLEY_NAMESPACE_NAME::ScalableMesh::Import::DimensionType::Register s_RegisterMesAsLinearPointType(MESH_AS_LINEAR_HEADER_TYPE_NAME, sizeof(ISMStore::FeatureHeader));
-
-    const WChar MESH_AS_LINEAR_POINT_TYPE_NAME[] = L"MeshAsLinearPoint";
-    BENTLEY_NAMESPACE_NAME::ScalableMesh::Import::DimensionType::Register s_RegisterMeshAsLinearPointIdxType(MESH_AS_LINEAR_POINT_TYPE_NAME, sizeof(DPoint3d));
-    const WChar MESH_PTS_NAME[] = L"MeshPoints";
-    BENTLEY_NAMESPACE_NAME::ScalableMesh::Import::DimensionType::Register s_RegisterMeshHeaderType(MESH_PTS_NAME, sizeof(DPoint3d));
-
-    const WChar MESH_INDEX_NAME[] = L"MeshIndex";
-    BENTLEY_NAMESPACE_NAME::ScalableMesh::Import::DimensionType::Register s_RegisterMeshPointType(MESH_INDEX_NAME, sizeof(int32_t));
-
-    const WChar MESH_METADATA_NAME[] = L"MeshMetadata";
-    BENTLEY_NAMESPACE_NAME::ScalableMesh::Import::DimensionType::Register s_RegisterMeshMetadataType(MESH_METADATA_NAME, sizeof(uint8_t));
-
-    const WChar MESH_TEX_NAME[] = L"MeshTex";
-    BENTLEY_NAMESPACE_NAME::ScalableMesh::Import::DimensionType::Register s_RegisterMeshTexType(MESH_TEX_NAME, sizeof(uint8_t));
-
-    const WChar MESH_UV_NAME[] = L"MeshUv";
-    BENTLEY_NAMESPACE_NAME::ScalableMesh::Import::DimensionType::Register s_RegisterMeshUvType(MESH_UV_NAME, sizeof(DPoint2d));
-
-    // Register point converters:
-    static RegisterIDTMPointConverter<DPoint3d, DPoint3d>                        s_ptTypeConv0;
-
-    static RegisterConverter<IDTMPointConverter< IDTMPointDimConverter<DPoint3d, DPoint3d> >,
-        PointType3d64f_R16G16B16_I16Creator,
-        PointType3d64fCreator>                                  s_ptTypeConvSp0;
-
-
-    // Register linear converters
-    static RegisterIDTMLinearConverter<DPoint3d, DPoint3d>                       s_linTypeConv0;
-
-    // Register linear to point converters
-    static RegisterIDTMLinearToPointConverter<DPoint3d, DPoint3d>                s_linToPtTypeConv0;
-
-
-
-    // Register mesh converters
-    static RegisterMeshAsIDTMLinearConverter<DPoint3d, DPoint3d>                 s_meshTypeConv0;
-    // Register mesh to points converters
-    static RegisterMeshAsIDTMLinearToPointConverter                                  s_meshToPtTypeConv0;
-    // Register mesh to linear converters
-    static RegisterMeshAsIDTMLinearToIDTMLinearConverter                             s_meshToLinTypeConv0;
-
-
-    // Register TIN converters
-    static RegisterTINAsIDTMLinearConverter<DPoint3d, DPoint3d>                  s_tinTypeConv0;
-    // Register TIN to points converters
-    static RegisterTINAsIDTMLinearToPointConverter                                   s_tinToPtTypeConv0;
-    // Register TIN to linear converters
-    static RegisterTINAsIDTMLinearToIDTMLinearConverter                              s_tinToLinTypeConv0;
-
-    static RegisterMeshConverter<DPoint3d, DPoint3d>                        s_ptMeshConv0;
-
-
-
-    // Register Moniker
-
-
-
-    t_scalableTerrainModelHost = &host;
-    t_scalableTerrainModelHost->Initialize();
-    BeFileName tempDir;
-    
-#ifdef VANCOUVER_API       
-    BeFileNameStatus beStatus = BeFileName::BeGetTempPath(tempDir);
-    assert(BeFileNameStatus::Success == beStatus);
-#else
-#ifndef LINUX_SCALABLEMESH_BUILD
-    DgnPlatformLib::Host::IKnownLocationsAdmin& locationAdmin(DgnPlatformLib::QueryHost()->GetIKnownLocationsAdmin());
-    tempDir = locationAdmin.GetLocalTempDirectoryBaseName();
-    assert(!tempDir.IsEmpty());
-#endif
-#endif
-
-    BeSQLiteLib::Initialize(tempDir);
-    }
-
-/*---------------------------------------------------------------------------------**//**
-* @bsimethod                                                    Richard.Bois  06/2017
-+---------------+---------------+---------------+---------------+---------------+------*/
-void ScalableMeshLib::Terminate(ScalableMeshLib::Host& host)
-    {
-    assert(t_scalableTerrainModelHost == &host);
-    t_scalableTerrainModelHost->Terminate(true);
-    }
-
-/*---------------------------------------------------------------------------------**//**
-* @bsimethod                                    Mathieu.St-Pierre                     11/2010
-+---------------+---------------+---------------+---------------+---------------+------*/
-bool ScalableMeshLib::IsInitialized()
-    {
-    return NULL != t_scalableTerrainModelHost;
-    }
-
-/*---------------------------------------------------------------------------------**//**
-* @bsimethod                                    Mathieu.St-Pierre                     11/2010
-+---------------+---------------+---------------+---------------+---------------+------*/
-ScalableMeshLib::Host& ScalableMeshLib::GetHost()
-    {
-    return *t_scalableTerrainModelHost;
-    }   
-
-#ifdef VANCOUVER_API
-
-#if defined(__BENTLEYSTM_BUILD__) && !defined(__BENTLEYSTMIMPORT_BUILD__)     
-
-/*---------------------------------------------------------------------------------**//**
-* @bsimethod                                    Mathieu.St-Pierre                 05/2018
-+---------------+---------------+---------------+---------------+---------------+------*/
-RegisterPODImportPluginFP ScalableMeshLib::GetPodRegister()
-    {
-    return s_PODImportRegisterFP;
-    }
-
-/*---------------------------------------------------------------------------------**//**
-* @bsimethod                                    Mathieu.St-Pierre                 05/2018
-+---------------+---------------+---------------+---------------+---------------+------*/
-void ScalableMeshLib::SetPodRegister(RegisterPODImportPluginFP podRegisterFP)
-    {
-    s_PODImportRegisterFP = podRegisterFP;
-    }
-
-#endif
-
-#endif
-
-
-END_BENTLEY_SCALABLEMESH_NAMESPACE
+/*--------------------------------------------------------------------------------------+
+|
+|  Copyright (c) Bentley Systems, Incorporated. All rights reserved.
+|
++--------------------------------------------------------------------------------------*/
+#include <ScalableMeshPCH.h>
+#include "ImagePPHeaders.h"
+
+#if defined(VANCOUVER_API) || defined(DGNDB06_API)
+USING_NAMESPACE_BENTLEY_DGNPLATFORM
+#endif
+
+#include <ScalableMesh/ScalableMeshLib.h>
+//#include <TerrainModel/ElementHandler/DTMElementHandlerManager.h>
+#include "Plugins/ScalableMeshTypeConversionFilterPlugins.h"
+#include "ScalableMeshFileMoniker.h"
+#ifndef LINUX_SCALABLEMESH_BUILD
+#include "ScalableMeshRDSProvider.h"
+#endif
+#include <ScalableMesh/IScalableMeshProgressiveQuery.h>
+#include "SMMemoryPool.h"
+#include <CloudDataSource/DataSourceManager.h>
+#include <ImagePP/all/h/HFCCallbacks.h>
+#include <ImagePP/all/h/HFCCallbackRegistry.h>
+#include <ImagePP/all/h/ImageppLib.h>
+#include <Logging/bentleylogging.h>
+#ifndef LINUX_SCALABLEMESH_BUILD
+#include <DgnPlatform/DgnPlatformLib.h>
+#endif
+
+#ifndef LINUX_SCALABLEMESH_BUILD
+#include <CCApi/CCPublic.h>
+#endif
+#include <curl/curl.h>
+
+
+#ifndef VANCOUVER_API
+USING_NAMESPACE_IMAGEPP
+#endif
+
+
+BEGIN_BENTLEY_SCALABLEMESH_NAMESPACE
+
+static wchar_t const* s_configFileName = L"ScalableMeshLogging.config.xml";
+
+#define BING_AUTHENTICATION_KEY "AnLjDxNA_guaYuWWJifrpWnqvlxWPl8lLHzT1ixQH3vXLwb3CTEolWX34nbn4HfS"
+
+struct SMImagePPHost : public ImageppLib::Host
+    {
+    virtual void             _RegisterFileFormat() override
+        {
+
+        }
+    };
+
+ScalableMeshLib::Host*        t_scalableTerrainModelHost;
+SMImagePPHost*        t_ippLibHost;
+
+/*---------------------------------------------------------------------------------**//**
+* @bsimethod                                    Mathieu.St-Pierre                     11/2010
++---------------+---------------+---------------+---------------+---------------+------*/
+ScalableMeshAdmin& ScalableMeshLib::Host::_SupplyScalableMeshAdmin()
+    {
+    return *new ScalableMeshAdmin();
+    }
+
+/*---------------------------------------------------------------------------------**//**
+* @bsimethod                                Elenie.Godzaridis                     06/2017
++---------------+---------------+---------------+---------------+---------------+------*/
+#ifdef VANCOUVER_API
+STMAdmin& ScalableMeshLib::Host::_SupplySTMAdmin()
+    {
+    return *new STMAdmin();
+    }
+#endif
+
+/*---------------------------------------------------------------------------------**//**
+* @bsimethod                                                    Richard.Bois  02/2019
++---------------+---------------+---------------+---------------+---------------+------*/
+void InitializeScalableMeshLogging()
+    {
+    // Priority: 1- App  2- Env. Variable  3- default SM logging config file  4- Console
+    if(NativeLogging::LoggingConfig::IsProviderActive())
+        return; // Provider already setup by app
+#ifdef SCALABLE_MESH_ATP
+#if _WIN32
+    // Setup logging system
+    BeFileName appDir;
+    WChar smDllFile[MAX_PATH];
+    ::GetModuleFileNameW(NULL, smDllFile, _countof(smDllFile));
+    BeFileName dllDir(BeFileName::DevAndDir, smDllFile);
+    appDir.AssignOrClear(dllDir);
+    BeFileName loggingConfigFile(_wgetenv(L"SCALABLEMESH_LOGGING_CONFIG_FILE"));
+    if(!BeFileName::DoesPathExist(loggingConfigFile))
+        {
+        loggingConfigFile.AssignOrClear(appDir);
+        loggingConfigFile.AppendToPath(s_configFileName);
+        }
+
+    if(BeFileName::DoesPathExist(loggingConfigFile))
+        {
+        NativeLogging::LoggingConfig::SetMaxMessageSize(10000);
+        NativeLogging::LoggingConfig::SetOption(CONFIG_OPTION_CONFIG_FILE, loggingConfigFile.c_str());
+        NativeLogging::LoggingConfig::ActivateProvider(NativeLogging::LOG4CXX_LOGGING_PROVIDER);
+        }
+    else
+        {
+#endif
+        NativeLogging::LoggingConfig::ActivateProvider(NativeLogging::CONSOLE_LOGGING_PROVIDER);
+#if _WIN32
+        }
+#endif
+#endif
+    }
+
+#ifndef LINUX_SCALABLEMESH_BUILD
+
+//=======================================================================================
+// @bsiclass
+//=======================================================================================
+struct WebServiceKey
+    {
+    private:
+        Utf8String m_key;
+        DateTime m_expiration;
+
+    public:
+        WebServiceKey() :m_key(""), m_expiration(DateTime()) {}
+        WebServiceKey(Utf8StringCR key) : m_key(key), m_expiration(DateTime()) {}
+        WebServiceKey(Utf8StringCR key, DateTimeCR expiration) : m_key(key), m_expiration(expiration) {}
+        bool IsValid() const { return !m_key.empty(); }
+        Utf8String GetKey() const { return m_key; }
+        void SetKey(Utf8StringCR key) { m_key = key; }
+        DateTime GetExpiration() const { return m_expiration; }
+        void SetExpiration(DateTimeCR expiration) { m_expiration = expiration; }
+        bool IsExpired() const { return m_expiration.IsValid() && DateTime::Compare(m_expiration, DateTime::GetCurrentTimeUtc()) != DateTime::CompareResult::LaterThan; }
+    };
+
+///*---------------------------------------------------------------------------------**//**
+//* @bsifunction                                    Mathieu.St-Pierre               10/2017
+//+---------------+---------------+---------------+---------------+---------------+------*/
+static size_t WriteCallback(void *contents, size_t size, size_t nmemb, void *userp)
+    {
+    ((Utf8String*)userp)->append((char*)contents, size * nmemb);
+    return size * nmemb;
+    }
+
+///*---------------------------------------------------------------------------------**//**
+//* @bsifunction                                    Mathieu.St-Pierre               10/2017
+//+---------------+---------------+---------------+---------------+---------------+------*/
+void GetCertificateAutoritiesFileUrl(Utf8String& pemFileName)
+    {
+    HMODULE hm = NULL;
+
+    if (!GetModuleHandleExA(GET_MODULE_HANDLE_EX_FLAG_FROM_ADDRESS |
+                            GET_MODULE_HANDLE_EX_FLAG_UNCHANGED_REFCOUNT,
+                            (LPCSTR) &WriteCallback,
+                            &hm))
+        {
+        assert(!"Cannot get ScalableMesh DLL path");
+        }
+
+    WCHAR wccwd[FILENAME_MAX];
+    GetModuleFileNameW(hm, &wccwd[0], (DWORD) FILENAME_MAX);
+    BeFileName cwdfn(wccwd);
+
+#ifdef VANCOUVER_API    
+    pemFileName.append(Utf8String(BeFileName::GetDirectoryName(cwdfn.c_str()).c_str()).c_str());
+#else    
+    pemFileName.append(Utf8String(cwdfn.GetDirectoryName().c_str()).c_str());
+#endif
+
+    pemFileName.append("\\ScalableMeshCacert.pem");
+    }
+
+///*---------------------------------------------------------------------------------**//**
+//* @bsimethod                                    Mathieu.St-Pierre                 10/2017
+//+---------------+---------------+---------------+---------------+---------------+------*/
+CURLcode RequestHttp(Utf8StringCR url, Utf8StringCP writeString, FILE* fp, Utf8StringCR postFields)
+    {
+    BeAssert(nullptr != writeString || nullptr != fp);
+    auto curl = curl_easy_init();
+    if (nullptr == curl)
+        {
+        //m_error = CONCEPTSTATIONL10N_GETSTRING(STATUS_ERR_CurlNotAvailable);
+        return CURLcode::CURLE_FAILED_INIT;
+        }
+
+    //Adjusting headers for the POST method
+    struct curl_slist *headers = NULL;
+    if (!postFields.empty())
+        {
+        headers = curl_slist_append(headers, "Accept: application/json");
+        headers = curl_slist_append(headers, "Content-Type: application/json");
+        headers = curl_slist_append(headers, "charsets: utf-8");
+        curl_easy_setopt(curl, CURLOPT_POST, 1);
+        curl_easy_setopt(curl, CURLOPT_POSTFIELDS, postFields.c_str());
+        curl_easy_setopt(curl, CURLOPT_POSTFIELDSIZE, postFields.length());
+        }
+  
+#ifdef DGNDB06_API
+    CurlConstructor curlConstructor;
+#else
+    RequestConstructor curlConstructor;
+#endif
+    //headers = curl_slist_append(headers, ConnectTokenManager::GetInstance().GetToken().c_str());
+
+    headers = curl_slist_append(headers, curlConstructor.GetToken().c_str());
+
+    curl_easy_setopt(curl, CURLOPT_URL, url.c_str());
+    Utf8String pemFileName;
+
+#if defined(VANCOUVER_API) || defined(DGNDB06_API)  //On Bim02 CURL seems not to use OpenSSL, so using certificate file will result in an error.
+    GetCertificateAutoritiesFileUrl(pemFileName);
+    curl_easy_setopt(curl, CURLOPT_CAINFO, pemFileName.c_str());
+    curl_easy_setopt(curl, CURLOPT_SSL_VERIFYPEER, 1);
+#endif
+
+    curl_easy_setopt(curl, CURLOPT_HTTPHEADER, headers);
+    curl_easy_setopt(curl, CURLOPT_HEADEROPT, CURLHEADER_SEPARATE);    
+
+    ScalableMeshAdmin::ProxyInfo proxyInfo(ScalableMeshLib::GetHost().GetScalableMeshAdmin()._GetProxyInfo());
+    if (!proxyInfo.m_serverUrl.empty())
+        {
+        curl_easy_setopt(curl, CURLOPT_PROXY, proxyInfo.m_serverUrl.c_str());
+        curl_easy_setopt(curl, CURLOPT_PROXYAUTH, CURLAUTH_ANY);
+        if (!proxyInfo.m_user.empty() && !proxyInfo.m_password.empty())
+            {
+            Utf8String proxyCreds = proxyInfo.m_user;
+            proxyCreds.append(":");
+            proxyCreds.append(proxyInfo.m_password);
+            curl_easy_setopt(curl, CURLOPT_PROXYUSERPWD, proxyCreds.c_str());
+            }
+        }
+
+    if (nullptr != fp)
+        {
+        /*
+        curl_easy_setopt(curl, CURLOPT_WRITEFUNCTION, WriteData);
+        curl_easy_setopt(curl, CURLOPT_WRITEDATA, fp);
+        */
+        }
+    else
+        {
+        curl_easy_setopt(curl, CURLOPT_WRITEFUNCTION, WriteCallback);
+        curl_easy_setopt(curl, CURLOPT_WRITEDATA, writeString);
+        }
+
+    CURLcode result = curl_easy_perform(curl);
+    curl_easy_cleanup(curl);
+    return result;
+    }
+
+///*---------------------------------------------------------------------------------**//**
+//* @bsimethod                                    Mathieu.St-Pierre                 10/2017
+//+---------------+---------------+---------------+---------------+---------------+------*/
+CURLcode PerformCurl(Utf8StringCR url, Utf8StringCP writeString, FILE* fp, Utf8StringCR postFields)
+    {
+    CURLcode code = RequestHttp(url, writeString, fp, postFields);    
+    return code;
+    }
+//#endif
+/*---------------------------------------------------------------------------------**//**
+* @bsimethod                                                    Mathieu.St-Pierre  10/2017
++---------------+---------------+---------------+---------------+---------------+------*/
+WebServiceKey GetBingKey()
+    {    
+
+    Utf8String readBuffer;    
+    BENTLEY_NAMESPACE_NAME::NativeLogging::ILogger*   logger = BENTLEY_NAMESPACE_NAME::NativeLogging::LoggingManager::GetLogger("Bing");
+
+    logger->debug("Retrieving Bing Key from CC");
+
+    WString serverUrl;
+
+    WString buddiUrl;
+    UINT32 bufLen;
+    CallStatus status = APIERR_SUCCESS;
+    try
+        {
+        char tempBuffer[100000];
+
+    CCAPIHANDLE api = CCApi_InitializeApi(COM_THREADING_Multi);
+
+        bool sessionActive = false;
+        status = CCApi_IsUserSessionActive(api, &sessionActive);
+        sprintf(tempBuffer, "user Session Active status: %ld Active: %ld", status, sessionActive ? 1 : 0);
+        logger->debug(tempBuffer);
+
+        wchar_t* buffer;
+        status = CCApi_GetBuddiUrl(api, L"ContextServices", NULL, &bufLen);
+        if (APIERR_SUCCESS != status)
+            {
+            sprintf(tempBuffer, "1st GetBuddiURL status : %ld", status);
+            logger->error(tempBuffer);
+        }
+
+        bufLen++;
+        buffer = (wchar_t*) calloc(1, bufLen * sizeof(wchar_t));
+        status = CCApi_GetBuddiUrl(api, L"ContextServices", buffer, &bufLen);
+        if (APIERR_SUCCESS != status)
+            {
+            char tempBuffer2[100000];
+            sprintf(tempBuffer2, "2nd GetBuddiURL status: %ld", status);
+            logger->error(tempBuffer);
+            }
+        serverUrl.assign(buffer);
+        CCApi_FreeApi(api);
+        }
+    catch (...)
+        {
+        logger->error("CC exception caught");
+        return WebServiceKey();
+    }
+
+    logger->debug(serverUrl.c_str());
+
+    Utf8String contextServiceURL;
+    contextServiceURL.assign(Utf8String(serverUrl.c_str()).c_str());
+
+    uint64_t productId(ScalableMeshLib::GetHost().GetScalableMeshAdmin()._GetProductId());
+
+    Utf8String productIdStr;
+
+#ifdef VANCOUVER_API    
+    wchar_t prodIdStr[200];    
+    BeStringUtilities::Snwprintf(prodIdStr, 200, L"%u", productId);
+    BeStringUtilities::WCharToUtf8(productIdStr, prodIdStr);
+#else
+    Utf8Char prodIdStr[200];
+    BeStringUtilities::FormatUInt64(prodIdStr, productId);
+    productIdStr.append(prodIdStr);
+#endif
+
+    Utf8String bingKeyUrl(contextServiceURL);
+    bingKeyUrl.append("v2.4/repositories/ContextKeyService--Server/ContextKeyServiceSchema/BingApiKey?$filter=productId+eq+");
+    bingKeyUrl.append(productIdStr.c_str());
+
+    logger->debug("Perform curl using");
+    logger->debug(bingKeyUrl.c_str());
+
+
+#if 0 //Would be more generic to use (and would alleviate the need for security code maintance) but seems to have singleton crash problem.
+    Http::Request httpRequest(bingKeyUrl);
+    httpRequest.SetValidateCertificate(true);
+
+    Http::HttpRequestHeadersR httpHeader(httpRequest.GetHeaders());
+
+
+    RequestConstructor curlConstructor;
+    Utf8String token = curlConstructor.GetToken();
+    
+    Utf8String field;
+    Utf8String value;
+
+    int tokenInd = 0;
+    size_t offset = 0;
+    Utf8String m;
+    while ((offset = token.GetNextToken (m, ":", offset)) != Utf8String::npos)
+        {
+        if (tokenInd == 0)
+            {
+            field = m;
+            }
+        else
+            {
+            value += m /*+ Utf8String(" ")*/;
+            }
+
+        tokenInd++;
+        }
+
+    httpHeader.AddValue(field, value);
+
+    folly::Future<Http::Response> httpResponseAsync(httpRequest.Perform());
+
+    httpResponseAsync.wait();
+
+    if (!httpResponseAsync.get().IsSuccess())
+        {
+        logger->error("curl failed, returning empty key");
+        return WebServiceKey();
+        }
+
+    /*
+    Http::HttpBodyCR httpBody(httpResponseAsync.get().GetBody());
+    readBuffer = httpBody.AsString();
+    */
+
+    Http::HttpBodyPtr httpBody(httpRequest.GetResponseBody());
+    readBuffer = httpBody->AsString();        
+#endif
+
+    Utf8String postFields;
+    CURLcode result = PerformCurl(bingKeyUrl, &readBuffer, nullptr, postFields);
+    
+    if (CURLE_OK != result)
+        {
+        logger->error("curl failed, returning empty key");
+        return WebServiceKey();
+        }
+
+    Json::Value packageInfos(Json::objectValue);
+    Json::Reader::Parse(readBuffer, packageInfos);
+
+    if (!packageInfos.isMember("instances"))
+        {
+        logger->error("instances is not a member of packageInfos, returning empty key");
+        return WebServiceKey();
+        }
+
+    if (packageInfos["instances"].isArray() &&
+        packageInfos["instances"].isValidIndex(0) &&
+        packageInfos["instances"][0].isMember("properties") &&
+        packageInfos["instances"][0]["properties"].isMember("key") &&
+        packageInfos["instances"][0]["properties"].isMember("expirationDate"))
+        {
+        DateTime expiration;
+        DateTime::FromString(expiration, packageInfos["instances"][0]["properties"]["expirationDate"].asCString());
+        logger->debug("Key retrieved");
+        logger->debug(packageInfos["instances"][0]["properties"]["key"].asCString());
+
+        return WebServiceKey(packageInfos["instances"][0]["properties"]["key"].asString(), expiration);
+        }
+
+    logger->error("invalid instances in packageInfos, returning empty key");
+    return WebServiceKey();
+    }
+
+//=======================================================================================
+// @bsiclass                                                    Raphael.Lemieux 09/2017
+//=======================================================================================
+class BingAuthenticationCallback : public HFCAuthenticationCallback, public RefCountedBase
+    {
+    private:
+        mutable WebServiceKey m_bingKey;
+    public:
+        BingAuthenticationCallback() : m_bingKey(WebServiceKey()) {};
+        virtual             ~BingAuthenticationCallback() {};
+
+
+        bool       GetAuthentication(HFCAuthentication* pio_Authentication) const override;
+        unsigned short RetryCount(HCLASS_ID pi_AuthenticationType) const override { return 1; }
+        bool       IsCancelled() const override { return !m_bingKey.IsValid(); }
+        bool       CanAuthenticate(HCLASS_ID pi_AuthenticationType) const override { return true; }
+    };
+
+typedef RefCountedPtr<BingAuthenticationCallback> BingAuthenticationCallbackPtr;
+
+//=======================================================================================
+// @bsiclass                                                    Raphael.Lemieux 09/2017
+//=======================================================================================
+bool BingAuthenticationCallback::GetAuthentication(HFCAuthentication* pio_Authentication) const
+    {
+    HFCInternetAuthentication* pAuth = dynamic_cast<HFCInternetAuthentication*>(pio_Authentication);
+
+    if (pAuth != nullptr)
+        {
+#if defined(VANCOUVER_API) || defined(DGNDB06_API)
+		if (nullptr == pAuth || !pAuth->GetServer().ContainsI(L"bing"))
+			return false;
+#else
+        if (nullptr == pAuth || !pAuth->GetServer().ContainsI("bing"))
+            return false;
+#endif
+
+        WString key = L"";
+        if (!m_bingKey.IsValid() || m_bingKey.IsExpired())
+            {
+            m_bingKey = GetBingKey();
+            }
+
+        if (m_bingKey.IsValid() && !m_bingKey.IsExpired())
+            key.AssignUtf8(m_bingKey.GetKey().c_str());
+#if defined(VANCOUVER_API) || defined(DGNDB06_API)
+        pAuth->SetPassword(key);
+#else
+		pAuth->SetPassword(Utf8String(key));
+#endif
+        return !key.empty();
+        }
+
+    HFCProxyAuthentication* pProxyAuth = dynamic_cast<HFCProxyAuthentication*>(pio_Authentication);
+
+    if (pProxyAuth != nullptr)
+        {
+        //std::shared_ptr<ProxyHttpHandler> pProxyConfig(AppSettings::GetSharedPointer()->GetProxyConfig());
+
+        ScalableMeshAdmin::ProxyInfo proxyInfo(ScalableMeshLib::GetHost().GetScalableMeshAdmin()._GetProxyInfo());
+        if (!proxyInfo.m_serverUrl.empty())
+            {
+#if defined(VANCOUVER_API) || defined(DGNDB06_API)
+            pProxyAuth->SetUser(WString(proxyInfo.m_user.c_str(), true));
+            pProxyAuth->SetPassword(WString(proxyInfo.m_password.c_str(), true));
+            pProxyAuth->SetServer(WString(proxyInfo.m_serverUrl.c_str(), true));
+#else
+			pProxyAuth->SetUser(proxyInfo.m_user);
+            pProxyAuth->SetPassword(proxyInfo.m_password);
+            pProxyAuth->SetServer(proxyInfo.m_serverUrl);
+#endif
+            return true;
+            }
+
+        return false;
+        }
+
+	HFCCertificateAutoritiesAuthentication* pCertAutorityAuth = dynamic_cast<HFCCertificateAutoritiesAuthentication*>(pio_Authentication);
+
+    if (pCertAutorityAuth != nullptr)
+        {
+        //std::shared_ptr<ProxyHttpHandler> pProxyConfig(AppSettings::GetSharedPointer()->GetProxyConfig());
+
+        Utf8String pemFileName;
+
+        GetCertificateAutoritiesFileUrl(pemFileName);        
+
+        if (!pemFileName.empty())
+            {
+#if defined(VANCOUVER_API) || defined(DGNDB06_API)
+            pCertAutorityAuth->SetCertificateAuthFileUrl(WString(pemFileName.c_str(), true));
+#else
+            //On Bim02 CURL seems not to use OpenSSL, so using certificate file will result in an error. 
+            //pCertAutorityAuth->SetCertificateAuthFileUrl(pemFileName);
+#endif
+            return true;
+            }
+
+        return false;
+        }
+    assert(!"Unknown/unsupported HFCAuthentication type");
+
+    return false;
+    }
+
+
+#ifdef VANCOUVER_API
+
+    #if defined(__BENTLEYSTM_BUILD__) && defined(__BENTLEYSTMIMPORT_BUILD__) 
+        void RegisterPODImportPlugin();
+    #else
+        RegisterPODImportPluginFP ScalableMeshLib::s_PODImportRegisterFP = nullptr;        
+    #endif
+#else
+    #ifdef DGNDB06_API
+        void RegisterPODImportPlugin();
+    #endif    
+#endif
+
+
+
+static BingAuthenticationCallbackPtr s_bingAuthCallback;
+#endif
+void ScalableMeshLib::Host::Initialize()
+    {
+    BeAssert(NULL == m_scalableTerrainModelAdmin);
+    SMMemoryPool::GetInstance();
+    m_scalableTerrainModelAdmin = &_SupplyScalableMeshAdmin();
+#ifdef VANCOUVER_API
+    m_stmAdmin = &_SupplySTMAdmin();
+#endif
+    m_smPaths = new bmap<WString, IScalableMesh*>();
+    InitializeProgressiveQueries();
+
+#ifdef VANCOUVER_API
+
+#if defined(__BENTLEYSTM_BUILD__) && defined(__BENTLEYSTMIMPORT_BUILD__) 
+
+    RegisterPODImportPlugin();
+
+#else
+       
+    if (ScalableMeshLib::GetPodRegister() != nullptr)
+        {
+        (*ScalableMeshLib::GetPodRegister())();
+        }
+#endif
+    
+#else
+    #ifdef DGNDB06_API
+        RegisterPODImportPlugin();
+    #else
+        //NEEDS_WORK_SM_POD_B0200
+        //RegisterPODImportPlugin();
+    #endif    
+#endif
+    
+    BeFileName geocoordinateDataPath(L".\\GeoCoordinateData\\");
+    GeoCoordinates::BaseGCS::Initialize(geocoordinateDataPath.c_str());
+    //BENTLEY_NAMESPACE_NAME::TerrainModel::Element::DTMElementHandlerManager::InitializeDgnPlatform();
+
+#ifndef LINUX_SCALABLEMESH_BUILD
+    //Ensure to avoid overwriting any specialized Imagepp authentication provided by an application.
+    if (m_scalableTerrainModelAdmin->_ProvideImageppAuthentication())
+        {
+        s_bingAuthCallback = new BingAuthenticationCallback();
+
+        HFCCallbackRegistry::GetInstance()->AddCallback(s_bingAuthCallback.get());
+        }
+#endif
+    }
+
+/*---------------------------------------------------------------------------------**//**
+* @bsimethod                                                    Mathieu.St-Pierre  05/2015
++---------------+---------------+---------------+---------------+---------------+------*/
+void ScalableMeshLib::Host::Terminate(bool onProgramExit)
+    {
+    if (NULL == t_scalableTerrainModelHost)
+        return;
+
+    if (t_ippLibHost != NULL)
+        {
+        t_ippLibHost->Terminate(onProgramExit);
+        delete t_ippLibHost;
+        }
+
+    //Terminate host objects
+    for (bvector<ObjEntry>::iterator itr = m_hostObj.begin(); itr != m_hostObj.end(); ++itr)
+        {
+        IHostObject* pValue(itr->GetValue());
+#if defined(VANCOUVER_API) || defined(DGNDB06_API)
+        TERMINATE_HOST_OBJECT(pValue, onProgramExit);
+#else
+		ON_HOST_TERMINATE(pValue, onProgramExit);
+#endif
+        }
+
+    m_hostObj.clear();
+    m_hostVar.clear();
+
+
+#if defined(VANCOUVER_API) || defined(DGNDB06_API)
+    TERMINATE_HOST_OBJECT(m_scalableTerrainModelAdmin, onProgramExit);
+#else
+    ON_HOST_TERMINATE(m_scalableTerrainModelAdmin, onProgramExit);
+#endif
+
+    delete m_smPaths;
+
+    t_scalableTerrainModelHost = NULL;
+    TerminateProgressiveQueries();
+
+    DataSourceManager::Shutdown();
+
+    }
+
+
+
+IScalableMeshPtr ScalableMeshLib::Host::GetRegisteredScalableMesh(const WString& path)
+    {
+    if (m_smPaths->count(path) > 0) return (*m_smPaths)[path];
+    return nullptr;
+    }
+
+void             ScalableMeshLib::Host::RemoveRegisteredScalableMesh(const WString& path)
+    {
+    if (m_smPaths && m_smPaths->count(path) > 0) m_smPaths->erase(path);
+    }
+
+void ScalableMeshLib::Host::RegisterScalableMesh(const WString& path, IScalableMeshPtr& ref)
+    {
+    if (!m_smPaths->insert(make_bpair(path, ref.get())).second)
+        BeAssert(!"Path already exists");
+    }
+
+/*======================================================================+
+|                                                                       |
+|   Major Public Code Section                                           |
+|                                                                       |
++======================================================================*/
+
+
+/*---------------------------------------------------------------------------------**//**
+* @bsimethod                                                    Mathieu.St-Pierre  05/2015
++---------------+---------------+---------------+---------------+---------------+------*/
+void ScalableMeshLib::Initialize(ScalableMeshLib::Host& host)
+    {
+    InitializeScalableMeshLogging();
+
+    if (!ImageppLib::IsInitialized())
+        {
+        t_ippLibHost = new SMImagePPHost();
+        ImageppLib::Initialize(*t_ippLibHost);
+        }
+    //BeAssert(NULL == t_scalableTerrainModelHost);  // It is ok to be called twice on the same thread
+    if (NULL != t_scalableTerrainModelHost)
+        return;
+
+
+    //register types
+
+    const WChar TIN_AS_LINEAR_HEADER_TYPE_NAME[] = L"TINAsLinearHeader";
+    static BENTLEY_NAMESPACE_NAME::ScalableMesh::Import::DimensionType::Register s_RegisterTINAsLinearHeaderType(TIN_AS_LINEAR_HEADER_TYPE_NAME, sizeof(ISMStore::FeatureHeader));
+
+    const WChar TIN_AS_LINEAR_POINT_TYPE_NAME[] = L"TINAsLinearPoint";
+    static BENTLEY_NAMESPACE_NAME::ScalableMesh::Import::DimensionType::Register s_RegisterTINAsLinearPointType(TIN_AS_LINEAR_POINT_TYPE_NAME, sizeof(DPoint3d));
+
+    const WChar MESH_AS_LINEAR_HEADER_TYPE_NAME[] = L"MeshAsLinearHeader";
+    BENTLEY_NAMESPACE_NAME::ScalableMesh::Import::DimensionType::Register s_RegisterMesAsLinearPointType(MESH_AS_LINEAR_HEADER_TYPE_NAME, sizeof(ISMStore::FeatureHeader));
+
+    const WChar MESH_AS_LINEAR_POINT_TYPE_NAME[] = L"MeshAsLinearPoint";
+    BENTLEY_NAMESPACE_NAME::ScalableMesh::Import::DimensionType::Register s_RegisterMeshAsLinearPointIdxType(MESH_AS_LINEAR_POINT_TYPE_NAME, sizeof(DPoint3d));
+    const WChar MESH_PTS_NAME[] = L"MeshPoints";
+    BENTLEY_NAMESPACE_NAME::ScalableMesh::Import::DimensionType::Register s_RegisterMeshHeaderType(MESH_PTS_NAME, sizeof(DPoint3d));
+
+    const WChar MESH_INDEX_NAME[] = L"MeshIndex";
+    BENTLEY_NAMESPACE_NAME::ScalableMesh::Import::DimensionType::Register s_RegisterMeshPointType(MESH_INDEX_NAME, sizeof(int32_t));
+
+    const WChar MESH_METADATA_NAME[] = L"MeshMetadata";
+    BENTLEY_NAMESPACE_NAME::ScalableMesh::Import::DimensionType::Register s_RegisterMeshMetadataType(MESH_METADATA_NAME, sizeof(uint8_t));
+
+    const WChar MESH_TEX_NAME[] = L"MeshTex";
+    BENTLEY_NAMESPACE_NAME::ScalableMesh::Import::DimensionType::Register s_RegisterMeshTexType(MESH_TEX_NAME, sizeof(uint8_t));
+
+    const WChar MESH_UV_NAME[] = L"MeshUv";
+    BENTLEY_NAMESPACE_NAME::ScalableMesh::Import::DimensionType::Register s_RegisterMeshUvType(MESH_UV_NAME, sizeof(DPoint2d));
+
+    // Register point converters:
+    static RegisterIDTMPointConverter<DPoint3d, DPoint3d>                        s_ptTypeConv0;
+
+    static RegisterConverter<IDTMPointConverter< IDTMPointDimConverter<DPoint3d, DPoint3d> >,
+        PointType3d64f_R16G16B16_I16Creator,
+        PointType3d64fCreator>                                  s_ptTypeConvSp0;
+
+
+    // Register linear converters
+    static RegisterIDTMLinearConverter<DPoint3d, DPoint3d>                       s_linTypeConv0;
+
+    // Register linear to point converters
+    static RegisterIDTMLinearToPointConverter<DPoint3d, DPoint3d>                s_linToPtTypeConv0;
+
+
+
+    // Register mesh converters
+    static RegisterMeshAsIDTMLinearConverter<DPoint3d, DPoint3d>                 s_meshTypeConv0;
+    // Register mesh to points converters
+    static RegisterMeshAsIDTMLinearToPointConverter                                  s_meshToPtTypeConv0;
+    // Register mesh to linear converters
+    static RegisterMeshAsIDTMLinearToIDTMLinearConverter                             s_meshToLinTypeConv0;
+
+
+    // Register TIN converters
+    static RegisterTINAsIDTMLinearConverter<DPoint3d, DPoint3d>                  s_tinTypeConv0;
+    // Register TIN to points converters
+    static RegisterTINAsIDTMLinearToPointConverter                                   s_tinToPtTypeConv0;
+    // Register TIN to linear converters
+    static RegisterTINAsIDTMLinearToIDTMLinearConverter                              s_tinToLinTypeConv0;
+
+    static RegisterMeshConverter<DPoint3d, DPoint3d>                        s_ptMeshConv0;
+
+
+
+    // Register Moniker
+
+
+
+    t_scalableTerrainModelHost = &host;
+    t_scalableTerrainModelHost->Initialize();
+    BeFileName tempDir;
+    
+#ifdef VANCOUVER_API       
+    BeFileNameStatus beStatus = BeFileName::BeGetTempPath(tempDir);
+    assert(BeFileNameStatus::Success == beStatus);
+#else
+#ifndef LINUX_SCALABLEMESH_BUILD
+    DgnPlatformLib::Host::IKnownLocationsAdmin& locationAdmin(DgnPlatformLib::QueryHost()->GetIKnownLocationsAdmin());
+    tempDir = locationAdmin.GetLocalTempDirectoryBaseName();
+    assert(!tempDir.IsEmpty());
+#endif
+#endif
+
+    BeSQLiteLib::Initialize(tempDir);
+    }
+
+/*---------------------------------------------------------------------------------**//**
+* @bsimethod                                                    Richard.Bois  06/2017
++---------------+---------------+---------------+---------------+---------------+------*/
+void ScalableMeshLib::Terminate(ScalableMeshLib::Host& host)
+    {
+    assert(t_scalableTerrainModelHost == &host);
+    t_scalableTerrainModelHost->Terminate(true);
+    }
+
+/*---------------------------------------------------------------------------------**//**
+* @bsimethod                                    Mathieu.St-Pierre                     11/2010
++---------------+---------------+---------------+---------------+---------------+------*/
+bool ScalableMeshLib::IsInitialized()
+    {
+    return NULL != t_scalableTerrainModelHost;
+    }
+
+/*---------------------------------------------------------------------------------**//**
+* @bsimethod                                    Mathieu.St-Pierre                     11/2010
++---------------+---------------+---------------+---------------+---------------+------*/
+ScalableMeshLib::Host& ScalableMeshLib::GetHost()
+    {
+    return *t_scalableTerrainModelHost;
+    }   
+
+#ifdef VANCOUVER_API
+
+#if defined(__BENTLEYSTM_BUILD__) && !defined(__BENTLEYSTMIMPORT_BUILD__)     
+
+/*---------------------------------------------------------------------------------**//**
+* @bsimethod                                    Mathieu.St-Pierre                 05/2018
++---------------+---------------+---------------+---------------+---------------+------*/
+RegisterPODImportPluginFP ScalableMeshLib::GetPodRegister()
+    {
+    return s_PODImportRegisterFP;
+    }
+
+/*---------------------------------------------------------------------------------**//**
+* @bsimethod                                    Mathieu.St-Pierre                 05/2018
++---------------+---------------+---------------+---------------+---------------+------*/
+void ScalableMeshLib::SetPodRegister(RegisterPODImportPluginFP podRegisterFP)
+    {
+    s_PODImportRegisterFP = podRegisterFP;
+    }
+
+#endif
+
+#endif
+
+
+END_BENTLEY_SCALABLEMESH_NAMESPACE