--- conflicted
+++ resolved
@@ -1,1784 +1,1742 @@
-#include "ScalableMeshPCH.h"
-#include "ImagePPHeaders.h"
-#include "ScalableMeshDraping.h"
-#include "ScalableMeshQuadTreeQueries.h"
-#include <queue>
-BEGIN_BENTLEY_SCALABLEMESH_NAMESPACE
-bool s_civilDraping = true;
-struct SMDrapedLine;
-struct SMDrapedPoint : RefCounted<IDTMDrapedLinePoint>
-    {
-    private: 
-        DPoint3d m_pt;
-        DTMDrapedLinePtr m_lineRef;
-    protected:
-        virtual DTMStatusInt _GetPointCoordinates(DPoint3d& coordP) const override
-            {
-            coordP = m_pt;
-            return DTMStatusInt::DTM_SUCCESS;
-            }
-        virtual double _GetDistanceAlong() const override;
-        virtual DTMDrapedLineCode _GetCode() const override
-            {
-            return DTMDrapedLineCode::Tin;
-            }
-
-        SMDrapedPoint(const DPoint3d& val, DTMDrapedLinePtr line)
-            {
-            m_pt = val;
-            m_lineRef = line;
-            }
-    public:
-        static SMDrapedPoint* Create(const DPoint3d& val, DTMDrapedLinePtr line)
-            {
-            return new SMDrapedPoint(val, line);
-            }
-    };
-
-struct SMDrapedLine : RefCounted<IDTMDrapedLine>
-    {
-    private:
-        bvector<DPoint3d> m_linePts;
-        bvector<double> m_distancePts;
-
-    protected:
-        virtual DTMStatusInt _GetPointByIndex(DTMDrapedLinePointPtr& ret, unsigned int index) const override
-            {
-            if (index >= m_linePts.size()) return DTMStatusInt::DTM_ERROR;
-            ret = SMDrapedPoint::Create(m_linePts[index], DTMDrapedLinePtr((IDTMDrapedLine*)this));
-            return DTMStatusInt::DTM_SUCCESS;
-            }
-
-//#ifdef VANCOUVER_API
-        virtual DTMStatusInt _GetPointByIndex(DPoint3dR ptP, double* distanceP, DTMDrapedLineCode* codeP, unsigned int index) const override
-//#else
-//        virtual DTMStatusInt _GetPointByIndex(DPoint3dP ptP, double* distanceP, DTMDrapedLineCode* codeP, unsigned int index) const override
-//#endif
-            {
-            if (index >= m_linePts.size()) return DTMStatusInt::DTM_ERROR;
-//#ifdef VANCOUVER_API
-            ptP = m_linePts[index];
-//#else
-//           *ptP = m_linePts[index];
-//#endif
-            if (distanceP != nullptr) *distanceP = m_distancePts[index];
-            if (codeP != nullptr) *codeP = DTMDrapedLineCode::Tin;
-            return DTMStatusInt::DTM_SUCCESS;
-            }
-        virtual unsigned int _GetPointCount() const override
-            {
-            return (unsigned int)m_linePts.size();
-            }
-        SMDrapedLine(const bvector<DPoint3d>& line, double distance)
-            {
-            m_linePts = line;
-            m_distancePts.resize(m_linePts.size());
-            double distUntil = distance;
-            auto distIt = m_distancePts.begin();
-            for (auto it = m_linePts.begin(); it != m_linePts.end(); distIt++, it++)
-                {
-                if (it != m_linePts.begin())
-                    {
-                    distUntil += DVec3d::FromStartEnd(*(it - 1), *it).MagnitudeXY();
-                    }
-                *distIt = distUntil;
-                }
-            }
-
-    public:
-        static SMDrapedLine* Create(const bvector<DPoint3d>& line, double distance =0.0)
-            {
-            return new SMDrapedLine(line, distance);
-            }
-        double GetDistanceUntil(const DPoint3d& pt) const
-            {
-            auto it = m_linePts.begin();
-            bool foundPt = false;
-            double dist = 0.0;
-            if (it->x == pt.x && it->y == pt.y && it->z == pt.z) return dist;
-            while (++it != m_linePts.end() && !foundPt)
-                {
-                dist += DVec3d::FromStartEnd(*(it - 1), *it).Magnitude();
-                if (it->x == pt.x && it->y == pt.y && it->z == pt.z) foundPt = true;
-                }
-            return dist;
-            }
-
-    };
-
-double SMDrapedPoint::_GetDistanceAlong() const
-    {
-    return dynamic_cast<SMDrapedLine*>(m_lineRef.get())->GetDistanceUntil(m_pt);
-    }
-
-<<<<<<< HEAD
-IScalableMeshNodePlaneQueryParamsPtr MeshTraversalQueue::GetPlaneQueryParam(size_t depth, size_t segmentId)
-{
-	IScalableMeshNodePlaneQueryParamsPtr paramsLine = IScalableMeshNodePlaneQueryParams::CreateParams();
-	paramsLine->SetLevel(depth);
-
-	DPoint3d pointOnDirection, origin;
-	DVec3d drapeDirection = DVec3d::From(0, 0, -1);
-	m_reproTransform.Multiply(origin, m_polylineToDrape[segmentId]);
-
-	pointOnDirection.SumOf(origin, drapeDirection);
-	m_reproTransform.Multiply(pointOnDirection, pointOnDirection);
-
-	DPlane3d targetCuttingPlane = DPlane3d::From3Points(m_polylineToDrape[segmentId], m_polylineToDrape[segmentId + 1], pointOnDirection);
-	paramsLine->SetPlane(targetCuttingPlane);
-
-	return paramsLine;
-}
-=======
-
-IScalableMeshNodePlaneQueryParamsPtr MeshTraversalQueue::GetPlaneQueryParam(size_t depth, size_t segmentId)
-    {
-    IScalableMeshNodePlaneQueryParamsPtr paramsLine = IScalableMeshNodePlaneQueryParams::CreateParams();
-    paramsLine->SetLevel(depth);
-
-    DPoint3d pointOnDirection, origin;
-    DVec3d drapeDirection = DVec3d::From(0, 0, -1);
-    m_reproTransform.Multiply(origin, m_polylineToDrape[segmentId]);
-
-    pointOnDirection.SumOf(origin, drapeDirection);
-    m_reproTransform.Multiply(pointOnDirection, pointOnDirection);
-
-    DPlane3d targetCuttingPlane = DPlane3d::From3Points(m_polylineToDrape[segmentId], m_polylineToDrape[segmentId + 1], pointOnDirection);
-    paramsLine->SetPlane(targetCuttingPlane);
-
-    return paramsLine;
-    }
-
->>>>>>> 476bda14
-
-void MeshTraversalQueue::CollectAll(const bvector<IScalableMeshNodePtr>& inputNodes)
-    {
-    for (size_t segment = 0; segment < m_numPointsOnPolyline - 1; segment++)
-        {
-        DRay3d ray = DRay3d::FromOriginAndVector(m_polylineToDrape[segment], DVec3d::FromStartEndNormalize(m_polylineToDrape[segment], m_polylineToDrape[segment + 1]));
-
-        DRange3d range;
-        m_scm->GetRange(range);
-        bvector<IScalableMeshNodePtr> outNodes;
-        for (auto& node : inputNodes)
-            {
-<<<<<<< HEAD
-			if (!m_isReprojected)
-			{
-				ScalableMeshQuadTreeLevelIntersectIndexQuery<DPoint3d, DRange3d> query(range,
-					node->GetLevel(),
-					ray,
-					true,
-					DVec3d::FromStartEnd(m_polylineToDrape[segment], m_polylineToDrape[segment + 1]).Magnitude(),
-					true,
-					ScalableMeshQuadTreeLevelIntersectIndexQuery<DPoint3d, DRange3d>::RaycastOptions::ALL_INTERSECT);
-				node->RunQuery(query, outNodes);
-			}
-			else
-			{
-				IScalableMeshNodePlaneQueryParamsPtr paramsLine(GetPlaneQueryParam(m_levelForDrapeLinear, segment));
-
-				ScalableMeshQuadTreeLevelPlaneIntersectIndexQuery<DPoint3d, DRange3d> query(range, node->GetLevel(), paramsLine->GetPlane(), paramsLine->GetDepth());
-
-				node->RunQuery(query, outNodes);
-			}
-=======
-            if (!m_isReprojected)
-                {
-                ScalableMeshQuadTreeLevelIntersectIndexQuery<DPoint3d, DRange3d> query(range,
-                                                                                       node->GetLevel(),
-                                                                                       ray,
-                                                                                       true,
-                                                                                       DVec3d::FromStartEnd(m_polylineToDrape[segment], m_polylineToDrape[segment + 1]).Magnitude(),
-                                                                                       true,
-                                                                                       ScalableMeshQuadTreeLevelIntersectIndexQuery<DPoint3d, DRange3d>::RaycastOptions::ALL_INTERSECT);
-                node->RunQuery(query, outNodes);
-                }
-            else
-                {   
-                IScalableMeshNodePlaneQueryParamsPtr paramsLine(GetPlaneQueryParam(m_levelForDrapeLinear, segment));
-
-                ScalableMeshQuadTreeLevelPlaneIntersectIndexQuery<DPoint3d, DRange3d> query(range, node->GetLevel(), paramsLine->GetPlane(), paramsLine->GetDepth());
-
-                node->RunQuery(query, outNodes);
-                }             
->>>>>>> 476bda14
-            }
-
-        for (auto& node : outNodes)
-            {
-            if (node.get() == nullptr) continue;
-            MeshTraversalStep step;
-            step.currentSegment = (int)segment;
-            step.startPoint = m_polylineToDrape[segment];
-            step.linkedNode = node;
-            m_nodesRemainingToDrape.push(step);
-            }
-        }
-    }
-
-void MeshTraversalQueue::CollectAll()
-    {
-    for (size_t segment = 0; segment < m_numPointsOnPolyline - 1; segment++)
-        {
-		bvector<IScalableMeshNodePtr> nodes;
-		if(!m_isReprojected)
-			{ 
-			IScalableMeshNodeQueryParamsPtr paramsLine = IScalableMeshNodeQueryParams::CreateParams();
-			paramsLine->SetLevel(m_levelForDrapeLinear);
-			paramsLine->SetDirection(DVec3d::FromStartEndNormalize(m_polylineToDrape[segment], m_polylineToDrape[segment + 1]));
-			paramsLine->SetDepth(DVec3d::FromStartEnd(m_polylineToDrape[segment], m_polylineToDrape[segment + 1]).Magnitude());
-			paramsLine->Set2d(true);
-
-			IScalableMeshNodeRayQueryPtr queryLine = m_scm->GetNodeQueryInterface();
-			if (queryLine->Query(nodes, &m_polylineToDrape[segment], NULL, 0, paramsLine) != SUCCESS)
-				{
-				continue;
-				}
-			}       
-		else
-		    {
-            IScalableMeshNodePlaneQueryParamsPtr paramsLine(GetPlaneQueryParam(m_levelForDrapeLinear, segment));
-
-			IScalableMeshMeshQueryPtr queryLine = m_scm->GetMeshQueryInterface(MESH_QUERY_PLANE_INTERSECT);
-			if (queryLine->Query(nodes, NULL, 0, paramsLine) != SUCCESS)
-			    {
-				continue;
-			    }
-		    }
-
-		for (auto& node : nodes)
-		    {
-			if (node.get() == nullptr) continue;
-			MeshTraversalStep step;
-			step.currentSegment = (int)segment;
-			step.startPoint = m_polylineToDrape[segment];
-			step.linkedNode = node;
-			if (m_nodesToLoad.count(step.linkedNode->GetNodeId()) == 0)
-			    {
-				m_nodesToLoad.insert(std::make_pair(step.linkedNode->GetNodeId(), std::async([](MeshTraversalStep& step)
-				    {
-					if (step.linkedNode->ArePoints3d() || step.linkedNode->GetBcDTM() != nullptr)
-						return DTM_SUCCESS;
-					return DTM_ERROR;
-				    }, step)));
-			    }
-			m_nodesRemainingToDrape.push(step);
-		    }
-        }
-
-
-    }
-
-bool MeshTraversalQueue::TryStartTraversal(bool& needProjectionToFindFirstTriangle, int segment)
-    {
-    IScalableMeshNodeQueryParamsPtr params = IScalableMeshNodeQueryParams::CreateParams();
-    IScalableMeshNodeRayQueryPtr query = m_scm->GetNodeQueryInterface();
-    params->SetLevel(m_levelForDrapeLinear);
-
-    MeshTraversalStep firstStep;
-    firstStep.currentSegment = segment;
-    firstStep.startPoint = m_polylineToDrape[segment];
-    firstStep.hasEndPoint = false;
-    firstStep.fetchNeighborsOnly = false;
-    firstStep.nodeRef = nullptr;
-    firstStep.direction = -1;
-    DPoint3d* ptr = new DPoint3d();
-    *ptr = firstStep.startPoint;
-    needProjectionToFindFirstTriangle = false;
-    if (query->Query(firstStep.linkedNode, ptr, NULL, 0, params) != SUCCESS)
-        {
-        //2d ray query to find node along line segment
-        IScalableMeshNodeQueryParamsPtr paramsLine = IScalableMeshNodeQueryParams::CreateParams();
-        paramsLine->SetLevel(m_levelForDrapeLinear);
-        paramsLine->SetDirection(DVec3d::FromStartEndNormalize(m_polylineToDrape[segment], m_polylineToDrape[segment+1]));
-        paramsLine->SetDepth(DVec3d::FromStartEnd(m_polylineToDrape[segment], m_polylineToDrape[segment+1]).Magnitude());
-        paramsLine->Set2d(true);
-
-        IScalableMeshNodeRayQueryPtr queryLine = m_scm->GetNodeQueryInterface();
-        if (queryLine->Query(firstStep.linkedNode, ptr, NULL, 0, paramsLine) != SUCCESS || firstStep.linkedNode.get() == nullptr) return false;
-        DRange3d nodeRange = firstStep.linkedNode->GetContentExtent();
-        DRange2d nodeRange2d = DRange2d::From(DPoint2d::From(nodeRange.low.x, nodeRange.low.y), DPoint2d::From(nodeRange.high.x, nodeRange.high.y));
-        DPoint2d pt1 = DPoint2d::From(m_polylineToDrape[segment].x, m_polylineToDrape[segment].y);
-        DPoint2d pt2 = DPoint2d::From(m_polylineToDrape[segment+1].x - m_polylineToDrape[segment].x, m_polylineToDrape[segment+1].y - m_polylineToDrape[segment].y);
-        DPoint2d intersect;
-
-        if (!bsiDRange2d_intersectRay(&nodeRange2d, NULL, NULL, &intersect, NULL, &pt1, &pt2)) return false;
-        firstStep.startPoint.x = intersect.x;
-        firstStep.startPoint.y = intersect.y;
-        firstStep.startPoint.z = nodeRange.high.z;
-        needProjectionToFindFirstTriangle = true;
-        }
-    delete ptr;
-    if (firstStep.linkedNode.get() == nullptr) return false;
-    m_nodesRemainingToDrape.push(firstStep);
-    return true;
-    }
-
-bool MeshTraversalQueue::HasNodesToProcess()
-    {
-    return m_nodesRemainingToDrape.size() > 0;
-    }
-
-bool MeshTraversalQueue::NextAlongElevation()
-    {
-    /*bool addedNeighbors = false;
-    bvector<IScalableMeshNodePtr> neighbors = m_currentStep.linkedNode->GetNeighborAt(0, 0, m_currentStep.direction);
-    if (neighbors.size() == 0 && m_currentStep.direction == -1)
-        {
-        m_currentStep.direction = 1;
-        if (m_currentStep.nodeRef != nullptr) neighbors = m_currentStep.nodeRef->GetNeighborAt(0, 0, m_currentStep.direction);
-        else neighbors = m_currentStep.linkedNode->GetNeighborAt(0, 0, m_currentStep.direction);
-        }
-    if (neighbors.size() > 0) addedNeighbors = true;
-    else if (m_currentStep.nodeRef != nullptr)
-        {
-        addedNeighbors = true;
-        MeshTraversalStep nextNode = { m_currentStep.nodeRef, m_currentStep.startPoint,
-            m_currentStep.hasEndPoint, m_currentStep.endPointOfLastProjection, m_currentStep.currentSegment, true, IScalableMeshNodePtr(nullptr), (char)-1 };
-        m_nodesRemainingToDrape.push(nextNode);
-        }
-    for (auto nextPtr : neighbors)
-        {
-        MeshTraversalStep nextNode = { nextPtr, m_currentStep.startPoint,
-            m_currentStep.hasEndPoint, m_currentStep.endPointOfLastProjection, m_currentStep.currentSegment, false,
-            m_currentStep.nodeRef != nullptr ? m_currentStep.nodeRef : m_currentStep.linkedNode, m_currentStep.direction };
-        m_nodesRemainingToDrape.push(nextNode);
-        }
-    return addedNeighbors;*/
-    return CollectAlongElevation(m_currentStep, [this] (MeshTraversalStep s) { this->m_nodesRemainingToDrape.push(s); });
-    }
-
-bool MeshTraversalQueue::CollectAlongElevation(MeshTraversalStep& start, NodeCallback c)
-    {
-    bool addedNeighbors = false;
-    bvector<IScalableMeshNodePtr> neighbors = start.linkedNode->GetNeighborAt(0, 0, m_currentStep.direction);
-    if (neighbors.size() == 0 && start.direction == -1)
-        {
-        start.direction = 1;
-        if (start.nodeRef != nullptr) neighbors = start.nodeRef->GetNeighborAt(0, 0, start.direction);
-        else neighbors = start.linkedNode->GetNeighborAt(0, 0, start.direction);
-        }
-    if (neighbors.size() > 0) addedNeighbors = true;
-    else if (start.nodeRef != nullptr)
-        {
-        addedNeighbors = true;
-        MeshTraversalStep nextNode = { start.nodeRef, start.startPoint,
-            start.hasEndPoint, start.endPointOfLastProjection, start.currentSegment, true, IScalableMeshNodePtr(nullptr), (char)-1, -1 };
-        c(nextNode);
-        }
-    for (auto nextPtr : neighbors)
-        {
-        MeshTraversalStep nextNode = { nextPtr, start.startPoint,
-            start.hasEndPoint, start.endPointOfLastProjection, start.currentSegment, false,
-            start.nodeRef != nullptr ? start.nodeRef : start.linkedNode, start.direction, -1 };
-        c(nextNode);
-        }
-    return addedNeighbors;
-    }
-
-
-bool NodeMeshIntersectsRay(bool& extentIntersectsRay, MeshTraversalStep& step,  IScalableMeshNodePtr& node, IScalableMeshMeshPtr& meshP, int* triangle, const DPoint3d* line, bool& findTriangleAlongRay, MTGNodeId edge=-1)
-    {
-    DRay3d ray = DRay3d::FromOriginAndVector(step.startPoint, DVec3d::From(0, 0, -1)); //what would we do if we need to use different draping directions?
-    bool withinMesh = false;
-    DSegment3d segClipped;
-    DRange1d fraction;
-    extentIntersectsRay = true;
-    if (node->GetPointCount() > 4 && !step.fetchNeighborsOnly)
-        {
-        DRay3d toTileInterior = DRay3d::FromOriginAndVector(step.startPoint, DVec3d::FromStartEnd(line[step.currentSegment], line[step.currentSegment + 1]));
-        //NEEDSWORK_SM: would be better to just use a 2d clipping function here (if 2.5d) or project the ray and extent along drape direction (if 3d)
-        toTileInterior.direction.z = 0; //regardless of how the lines were drawn, we are assuming they're projected straight-on. Not sure what's to be done for 3D.
-        toTileInterior.origin.z = node->GetContentExtent().low.z;
-        if (!findTriangleAlongRay && !node->GetContentExtent().IsContained(step.startPoint, 2)) findTriangleAlongRay = true;
-        if (!findTriangleAlongRay && !ray.ClipToRange(node->GetContentExtent(), segClipped, fraction))
-            {
-            extentIntersectsRay = false;
-            return false;
-            }
-        else if (findTriangleAlongRay && !toTileInterior.ClipToRange(node->GetContentExtent(), segClipped, fraction))
-            {
-            //it is possible that the ray intersects the right tile, but there is no mesh over the intersection. If that is the case, 
-            //then we need to find and add the neighbors to the list. If it is not, we can skip over this tile.
-            toTileInterior.origin.z = node->GetNodeExtent().low.z;
-            if (!toTileInterior.ClipToRange(node->GetNodeExtent(), segClipped, fraction))
-                {
-                extentIntersectsRay = false;
-                return false;
-                }
-            }
-        else
-            {
-
-            IScalableMeshMeshFlagsPtr flags = IScalableMeshMeshFlags::Create();
-            flags->SetLoadGraph(true);
-            meshP = node->GetMesh(flags);
-            if (!findTriangleAlongRay) withinMesh = meshP->FindTriangleForProjectedPoint(triangle, step.startPoint, !node->ArePoints3d());
-            if (findTriangleAlongRay || !withinMesh)
-                {
-                withinMesh = meshP->FindTriangleAlongRay(triangle, toTileInterior, edge);
-                }
-            }
-        }
-        return withinMesh;
-    }
-
-bool MeshTraversalQueue::CollectIntersects(bool& findTriangleAlongRay)
-    {
-    std::vector<MeshTraversalStep> elevation, direction;
-    m_collectedNodes.clear();
-    m_currentStep.direction = -1;
-   // DPoint3d pt = m_currentStep.startPoint;
-   // SetStartPoint(m_currentStep.lastPoint);
-    if (m_currentStep.linkedNode->ArePoints3d()) CollectAlongElevation(m_currentStep, [&elevation] (MeshTraversalStep s) { elevation.push_back(s); });
-    CollectAlongDirection(m_currentStep, [&direction] (MeshTraversalStep s) { direction.push_back(s); });
-    std::vector<MeshTraversalStep> furtherAlongElevation, furtherAlongDirection;
-    while (elevation.size() > 0)
-        {
-        for (auto it = elevation.begin(); it != elevation.end(); ++it)
-            {
-            int triangle[3] = { -1, -1, -1 };
-            DRay3d ray = DRay3d::FromOriginAndVector(it->startPoint, DVec3d::FromStartEnd(m_polylineToDrape[it->currentSegment], m_polylineToDrape[it->currentSegment + 1]));
-            DSegment3d segClipped;
-            DRange1d fraction;
-            bool extentIntersectsRay = false;
-            IScalableMeshMeshPtr meshP;
-            if (NodeMeshIntersectsRay(extentIntersectsRay, *it, it->linkedNode, meshP, triangle, m_polylineToDrape, findTriangleAlongRay) && it->linkedNode->GetNodeId() != m_currentStep.linkedNode->GetNodeId() /*&& allVisitedNodes.count(it->linkedNode->GetNodeId()) == 0*/)
-                {
-                DPoint3d triPoints[3];
-                for (size_t i = 0; i < 3; ++i) triPoints[i] = meshP->EditPoints()[triangle[i] - 1];
-                DRange3d triRange = DRange3d::From(triPoints, 3);
-                triRange.low.z = triRange.high.z = 0;
-                ray.origin.z = ray.direction.z = 0;
-                ray.ClipToRange(triRange, segClipped, fraction);
-                m_collectedNodes.insert(make_pair(fraction.low, *it));
-                }
-            if (!it->fetchNeighborsOnly && extentIntersectsRay) CollectAlongElevation(*it, [&furtherAlongElevation] (MeshTraversalStep s) { furtherAlongElevation.push_back(s); });
-            }
-        elevation.clear();
-        elevation = furtherAlongElevation;
-        furtherAlongElevation.clear();
-        }
-    while (direction.size() > 0)
-        {
-        for (auto it = direction.begin(); it != direction.end(); ++it)
-            {
-            auto& step = *it;
-            int triangle[3] = { -1, -1, -1 };
-            DRay3d ray = DRay3d::FromOriginAndVector(it->startPoint, DVec3d::FromStartEnd(m_polylineToDrape[step.currentSegment], m_polylineToDrape[step.currentSegment + 1]));
-            DSegment3d segClipped;
-            DRange1d fraction;
-            bool extentIntersectsRay = false;
-            IScalableMeshMeshPtr meshP;
-            ray.direction.z = 0;
-            ray.origin.z = step.linkedNode->GetNodeExtent().low.z;
-            ray.ClipToRange(step.linkedNode->GetNodeExtent(), segClipped, fraction);
-            if (NodeMeshIntersectsRay(extentIntersectsRay, step, step.linkedNode, meshP, triangle, m_polylineToDrape, findTriangleAlongRay))
-                {
-                DPoint3d triPoints[3];
-                for (size_t i = 0; i < 3; ++i) triPoints[i] = meshP->EditPoints()[triangle[i] - 1];
-                DRange3d triRange = DRange3d::From(triPoints[0], triPoints[1], triPoints[2]);
-                ray = DRay3d::FromOriginAndVector(it->startPoint, DVec3d::FromStartEnd(m_polylineToDrape[step.currentSegment], m_polylineToDrape[step.currentSegment + 1]));
-                ray.direction.z = 0;
-                ray.origin.z = 0;
-                triRange.low.z = 0;
-                triRange.high.z = 0;
-                if (ray.ClipToRange(triRange, segClipped, fraction) && it->linkedNode->GetNodeId() != m_currentStep.linkedNode->GetNodeId() /*&& allVisitedNodes.count(it->linkedNode->GetNodeId()) == 0*/)
-                m_collectedNodes.insert(make_pair(fraction.low, step));
-                }
-            else if (m_collectedNodes.size() == 0 || m_collectedNodes.begin()->first > fraction.high)
-                {
-                m_intersectionWithNextNode = 255;
-                CollectAlongDirection(*it, [&furtherAlongDirection] (MeshTraversalStep s) { furtherAlongDirection.push_back(s); });
-                }
-            }
-        direction.clear();
-        if (m_collectedNodes.size() == 0) direction = furtherAlongDirection;
-        furtherAlongDirection.clear();
-        }
-  //  SetStartPoint(pt);
-    if (!s_civilDraping)
-        {
-        DRay3d ray = DRay3d::FromOriginAndVector(m_currentStep.startPoint, DVec3d::FromStartEnd(m_polylineToDrape[m_currentStep.currentSegment], m_polylineToDrape[m_currentStep.currentSegment + 1]));
-        DSegment3d segClipped;
-        DRange1d fraction;
-        bool extentIntersectsRay = false;
-        IScalableMeshMeshPtr meshP;
-        int triangle[3] = { -1, -1, -1 };
-        if (NodeMeshIntersectsRay(extentIntersectsRay, m_currentStep, m_currentStep.linkedNode, meshP, triangle, m_polylineToDrape, findTriangleAlongRay, m_currentStep.lastEdge))
-            {
-            DPoint3d triPoints[3];
-            for (size_t i = 0; i < 3; ++i)
-                {
-                triPoints[i] = meshP->EditPoints()[triangle[i] - 1];
-                triPoints[i].z = 0;
-                }
-            DRange3d triRange = DRange3d::From(triPoints, 3);
-            triRange.low.z = triRange.high.z = 0;
-            ray.origin.z = ray.direction.z = 0;
-            double maxParam = DBL_MIN;
-            if (ray.ClipToRange(triRange, segClipped, fraction))
-                {
-                double param, param2;
-                DSegment3d edge1 = DSegment3d::From(triPoints[0], triPoints[1]);
-                DRay3d triEdge1 = DRay3d::From(edge1);
-                DSegment3d edge2 = DSegment3d::From(triPoints[1], triPoints[2]);
-                DRay3d triEdge2 = DRay3d::From(edge2);
-                DSegment3d edge3 = DSegment3d::From(triPoints[2], triPoints[0]);
-                DRay3d triEdge3 = DRay3d::From(edge3);
-                if (bsiDRay3d_closestApproach(&param, &param2, NULL, NULL, &ray, &triEdge1) && param2 > 0 && param2 < 1 && param>maxParam) maxParam = param;
-                if (bsiDRay3d_closestApproach(&param, &param2, NULL, NULL, &ray, &triEdge2) && param2 > 0 && param2 < 1 && param>maxParam) maxParam = param;
-                if (bsiDRay3d_closestApproach(&param, &param2, NULL, NULL, &ray, &triEdge3) && param2 > 0 && param2 < 1 && param>maxParam) maxParam = param;
-                if (maxParam > 1.0e-8) m_collectedNodes.insert(make_pair(fraction.low, m_currentStep));
-                }
-            }
-        }
-    if(m_collectedNodes.size() > 0) m_nodesRemainingToDrape.push(m_collectedNodes.begin()->second);
-    return m_collectedNodes.size() > 0;
-    }
-
-void MeshTraversalQueue::ComputeDirectionOfNextNode(MeshTraversalStep& start)
-    {
-    double param = -1;
-    DRange3d ext = start.linkedNode->GetNodeExtent();
-    DPlane3d right = DPlane3d::From3Points(DPoint3d::From(ext.high.x, ext.high.y, ext.high.z), DPoint3d::From(ext.high.x, ext.low.y, ext.high.z), DPoint3d::From(ext.high.x, ext.high.y, ext.low.z));
-    DPlane3d left = DPlane3d::From3Points(DPoint3d::From(ext.low.x, ext.high.y, ext.high.z), DPoint3d::From(ext.low.x, ext.low.y, ext.high.z), DPoint3d::From(ext.low.x, ext.high.y, ext.low.z));
-    DPlane3d nearPlane = DPlane3d::From3Points(DPoint3d::From(ext.high.x, ext.low.y, ext.high.z), DPoint3d::From(ext.low.x, ext.low.y, ext.high.z), DPoint3d::From(ext.high.x, ext.low.y, ext.low.z));
-    DPlane3d farPlane = DPlane3d::From3Points(DPoint3d::From(ext.high.x, ext.high.y, ext.high.z), DPoint3d::From(ext.low.x, ext.high.y, ext.high.z), DPoint3d::From(ext.high.x, ext.high.y, ext.low.z));
-
-
-    ext.high.x += 0.00001;
-      ext.low.x -= 0.00001;
-      ext.low.y -= 0.00001;
-      ext.high.y += 0.00001;
-    //compute last intersection of polyline with extent of node (XY)
-      for (size_t pt = start.currentSegment; pt < m_numPointsOnPolyline - 1; pt++)
-        {
-        double lowestParam = DBL_MAX;
-        DSegment3d seg = DSegment3d::From(m_polylineToDrape[pt], m_polylineToDrape[pt + 1]);
-        if (ext.IsContained(m_polylineToDrape[pt + 1], 2))
-            {
-            if (pt == m_numPointsOnPolyline - 2) m_endOfLineInNode = m_polylineToDrape[m_numPointsOnPolyline - 1]; //line ends in node
-            continue;
-            }
-        if (seg.Intersect(m_endOfLineInNode, param, right) && param >= 0.0 && param <= 1.0 && ext.IsContained(m_endOfLineInNode, 2))
-            {
-            if (lowestParam <= 1.0 && param > lowestParam)
-                {
-                m_intersectionWithNextNode = 0;
-                break;
-                }
-            if (lowestParam > 1.0) m_intersectionWithNextNode = 0;
-            lowestParam = param;
-            }
-        if (seg.Intersect(m_endOfLineInNode, param, left) && param >= 0.0 && param <= 1.0 && ext.IsContained(m_endOfLineInNode, 2))
-            {
-            if (lowestParam <= 1.0 && param > lowestParam)
-                {
-                m_intersectionWithNextNode = 1;
-                break;
-                }
-            if (lowestParam > 1.0) m_intersectionWithNextNode = 1;
-            lowestParam = param;
-            }
-        if (seg.Intersect(m_endOfLineInNode, param, nearPlane) && param >= 0.0 && param <= 1.0 && ext.IsContained(m_endOfLineInNode, 2))
-            {
-            if (lowestParam <= 1.0 && param > lowestParam)
-                {
-                m_intersectionWithNextNode = 2;
-                break;
-                }
-            if (lowestParam > 1.0) m_intersectionWithNextNode = 2;
-            lowestParam = param;
-            }
-        if (seg.Intersect(m_endOfLineInNode, param, farPlane) && param >= 0.0 && param <= 1.0 && ext.IsContained(m_endOfLineInNode, 2))
-            {
-            if (lowestParam <= 1.0 && param > lowestParam)
-                {
-                m_intersectionWithNextNode = 3;
-                break;
-                }
-            if (lowestParam > 1.0) m_intersectionWithNextNode = 3;
-            lowestParam = param;
-            }
-        if (lowestParam <= 1.0) break;
-        }
-    }
-
-bool MeshTraversalQueue::NextAlongDirection()
-    {
-    /*if (m_intersectionWithNextNode == 255) ComputeDirectionOfNextNode();
-    if (m_intersectionWithNextNode != 255 && !bsiDPoint3d_pointEqualTolerance(&m_endOfLineInNode, &m_polylineToDrape[m_numPointsOnPolyline - 1], 1e-10))
-        {
-        char relativeX = (m_intersectionWithNextNode == 0 ? 1 : (m_intersectionWithNextNode == 1 ? -1 : 0));
-        char relativeY = (m_intersectionWithNextNode == 3 ? 1 : (m_intersectionWithNextNode == 2 ? -1 : 0));
-        bvector<IScalableMeshNodePtr> neighbors = m_currentStep.linkedNode->GetNeighborAt(relativeX, relativeY, 0);
-        for (auto nextPtr : neighbors)
-            {
-            MeshTraversalStep nextNode = { nextPtr, m_currentStep.startPoint,
-                m_currentStep.hasEndPoint, m_currentStep.endPointOfLastProjection, m_currentStep.currentSegment, false, IScalableMeshNodePtr(nullptr), m_currentStep.direction };
-            m_nodesRemainingToDrape.push(nextNode);
-            }
-        return neighbors.size() > 0;
-        }
-    else return false;*/
-    std::vector<MeshTraversalStep> neighbors;
-    std::map<double, MeshTraversalStep> neighborsDistance;
-    bool success = CollectAlongDirection(m_currentStep, [&neighbors] (MeshTraversalStep s) { neighbors.push_back(s); });
-    std::vector<MeshTraversalStep>  nNeighborsWithNoMeshIntersect;
-    std::vector<MeshTraversalStep>  nNeighborsWithNoExtentIntersect;
-    for (auto it = neighbors.begin(); it != neighbors.end(); ++it)
-        {
-        auto& step = *it;
-        int triangle[3] = { -1, -1, -1 };
-        DRay3d ray = DRay3d::FromOriginAndVector(it->startPoint, DVec3d::FromStartEnd(m_polylineToDrape[step.currentSegment], m_polylineToDrape[step.currentSegment + 1]));
-        DSegment3d segClipped;
-        DRange1d fraction;
-        bool extentIntersectsRay = false;
-        IScalableMeshMeshPtr meshP;
-        ray.direction.z = 0;
-        ray.origin.z = step.linkedNode->GetNodeExtent().low.z;
-        ray.ClipToRange(step.linkedNode->GetNodeExtent(), segClipped, fraction);
-        bool findTriangleAlongRay = true;
-        bool sameNode = step.linkedNode->GetNodeExtent().IsContained(m_currentStep.linkedNode->GetNodeExtent());
-        if (s_civilDraping && it->linkedNode->GetNodeId() != m_currentStep.linkedNode->GetNodeId()) neighborsDistance.insert(make_pair(fraction.low, step));
-        else if (!s_civilDraping && NodeMeshIntersectsRay(extentIntersectsRay, step, step.linkedNode, meshP, triangle, m_polylineToDrape, findTriangleAlongRay,sameNode?m_currentStep.lastEdge:-1))
-            {
-            DPoint3d triPoints[3];
-            for (size_t i = 0; i < 3; ++i) triPoints[i] = meshP->EditPoints()[triangle[i] - 1];
-            DRange3d triRange = DRange3d::From(triPoints[0], triPoints[1], triPoints[2]);
-            ray = DRay3d::FromOriginAndVector(it->startPoint, DVec3d::FromStartEnd(m_polylineToDrape[step.currentSegment], m_polylineToDrape[step.currentSegment + 1]));
-            ray.direction.z = 0;
-            ray.origin.z = 0;
-            triRange.low.z = 0;
-            triRange.high.z = 0;
-            if (ray.ClipToRange(triRange, segClipped, fraction) && it->linkedNode->GetNodeId() != m_currentStep.linkedNode->GetNodeId())
-                neighborsDistance.insert(make_pair(fraction.low, step));
-            else
-                {
-                nNeighborsWithNoMeshIntersect.push_back(step);
-                }
-            }
-        else{
-            nNeighborsWithNoExtentIntersect.push_back(step);
-            }
-        }
-    for (auto it = neighborsDistance.begin(); it != neighborsDistance.end(); ++it)
-        {
-        m_nodesRemainingToDrape.push(it->second);
-        }
-    for (auto& step : nNeighborsWithNoMeshIntersect) m_nodesRemainingToDrape.push(step);
-    for (auto& step : nNeighborsWithNoExtentIntersect) m_nodesRemainingToDrape.push(step);
-    return success && neighbors.size() > 0;
-    }
-
-bool MeshTraversalQueue::CollectAlongDirection(MeshTraversalStep& start, NodeCallback c)
-    {
-    if (m_intersectionWithNextNode == 255) ComputeDirectionOfNextNode(start);
-    if (m_intersectionWithNextNode != 255 && !bsiDPoint3d_pointEqualTolerance(&m_endOfLineInNode, &m_polylineToDrape[m_numPointsOnPolyline - 1], 1e-10))
-        {
-        char relativeX = (m_intersectionWithNextNode == 0 ? 1 : (m_intersectionWithNextNode == 1 ? -1 : 0));
-        char relativeY = (m_intersectionWithNextNode == 3 ? 1 : (m_intersectionWithNextNode == 2 ? -1 : 0));
-        bvector<IScalableMeshNodePtr> neighbors = start.linkedNode->GetNeighborAt(relativeX, relativeY, 0);
-        for (auto nextPtr : neighbors)
-            {
-            MeshTraversalStep nextNode = { nextPtr, start.startPoint,
-                start.hasEndPoint, start.endPointOfLastProjection, start.currentSegment, false, IScalableMeshNodePtr(nullptr), start.direction, -1 };
-            c(nextNode);
-            }
-        return neighbors.size() > 0;
-        }
-    else return false;
-    }
-
-void MeshTraversalQueue::Clear()
-    {
-    m_nodesRemainingToDrape = std::queue<MeshTraversalStep>();
-    }
-
-MeshTraversalStep& MeshTraversalQueue::Step()
-    {
-    m_currentStep = m_nodesRemainingToDrape.front();
-    m_nodesRemainingToDrape.pop();
-    m_intersectionWithNextNode = 255;
-    allVisitedNodes.insert(m_currentStep.linkedNode->GetNodeId());
-    return m_currentStep;
-    }
-
-bool MeshTraversalQueue::SetStartPoint(DPoint3d pt)
-    {
-    m_currentStep.startPoint = pt;
-    return true;
-    }
-
-bool IntersectRay3D(DPoint3dR pointOnDTM, DVec3dCR direction, DPoint3dCR testPoint, IScalableMeshNodePtr& target)
-    {
-    DRay3d ray = DRay3d::FromOriginAndVector(testPoint, direction);
-    IScalableMeshMeshFlagsPtr flags = IScalableMeshMeshFlags::Create();
-    flags->SetSaveToCache(true);
-    flags->SetPrecomputeBoxes(true);
-    auto meshP = target->GetMesh(flags);
-    if (meshP != nullptr) return meshP->IntersectRay(pointOnDTM, ray);
-    return false;
-    }
-
-// Get all intesection with ray in an ordered vector (closest -> fardest)
-bool IntersectRay3D(bvector<DTMRayIntersection>& pointsOnDTM, DVec3dCR direction, DPoint3dCR testPoint, IScalableMeshNodePtr& target)
-    {
-    DRay3d ray = DRay3d::FromOriginAndVector(testPoint, direction);
-    IScalableMeshMeshFlagsPtr flags = IScalableMeshMeshFlags::Create();
-    flags->SetSaveToCache(true);
-    flags->SetPrecomputeBoxes(true);
-    auto meshP = target->GetMesh(flags);
-    if (meshP != nullptr) return meshP->IntersectRay(pointsOnDTM, ray); // intersected points are ordered from closest to fardest
-    return false;
-    }
-
-bool ScalableMeshDraping::_IntersectRay(bvector<DTMRayIntersection>& pointsOnDTM, DVec3dCR direction, DPoint3dCR testPoint)
-    {
-    bvector<DTMRayIntersection> AllHits;
-
-    DPoint3d transformedPt = testPoint;
-    m_UorsToStorage.Multiply(transformedPt);
-    DPoint3d startPt = transformedPt;
-    DPoint3d endPt = DPoint3d::FromSumOf(testPoint, direction);
-    m_UorsToStorage.Multiply(endPt);
-    DVec3d newDirection = DVec3d::FromStartEndNormalize(transformedPt, endPt);
-
-    IScalableMeshNodeQueryParamsPtr params = IScalableMeshNodeQueryParams::CreateParams();
-    IScalableMeshNodeRayQueryPtr query = m_scmPtr->GetNodeQueryInterface();
-    if (m_type == DTMAnalysisType::Fast || m_type == DTMAnalysisType::ViewOnly) //other modes use full resolution
-        {
-        params->SetLevel(std::min((size_t)5, m_scmPtr->GetTerrainDepth()));
-        m_scmPtr->GetCurrentlyViewedNodes(m_nodeSelection); // final list will be a subset of m_nodeSelection
-        }
-    else if (m_scmPtr->IsTerrain()) params->SetLevel(m_scmPtr->GetTerrainDepth());
-    bvector<IScalableMeshNodePtr> nodes;
-    params->SetDirection(newDirection);
-    QueryNodesBasedOnParams(nodes, startPt, params, m_scmPtr);
-    m_nodeSelection.clear();
-
-    if (m_type == DTMAnalysisType::ViewOnly && nodes.empty()) //not in view, only do a range intersect in this mode
-        {
-        DRange3d totalBox;
-        m_scmPtr->GetRange(totalBox);
-        DRay3d ray = DRay3d::FromOriginAndVector(startPt, newDirection);
-        DSegment3d segClipped;
-        DRange1d fraction;
-        DPoint3d pointOnDTM;
-        if (ray.ClipToRange(totalBox, segClipped, fraction))
-            {
-            if (fraction.low < 0)
-                {
-                pointOnDTM = segClipped.point[1];//ray starts within box
-                if (fraction.high < 0) //ray completely outside box
-                    return false;
-                }
-            else pointOnDTM = segClipped.point[0];
-            m_transform.Multiply(pointOnDTM);
-            DTMRayIntersection rayInter;
-            rayInter.point = pointOnDTM;
-            rayInter.rayFraction = (pointOnDTM - testPoint).Magnitude();
-            pointsOnDTM.push_back(rayInter); // we add only this one
-            return true;
-            }
-        return false;
-        }
-    else if (nodes.empty()) 
-        QueryNodesBasedOnParams(nodes, startPt, params, m_scmPtr);
-
-    bvector<bool> clips;
-    bool ret = false;
-    for (auto& node : nodes)
-        {
-        if (!node->ArePoints3d() && (newDirection.x == 0 && newDirection.y == 0))
-            {
-            BcDTMPtr dtmP = node->GetBcDTM();
-            DPoint3d interP = DPoint3d::From(0,0,0);
-            if (dtmP != nullptr && dtmP->GetDTMDraping()->IntersectRay(interP, newDirection, transformedPt))
-                {
-                DTMRayIntersection RayInter;
-                RayInter.point = interP;
-                RayInter.hasNormal = false;
-                RayInter.rayFraction = (interP - transformedPt).Magnitude();
-                AllHits.push_back(RayInter);
-                ret = true;
-                }
-            }
-        else if (IntersectRay3D(AllHits, newDirection, transformedPt, node))
-            {
-            ret = true; // we have at least one
-            }
-        }
-
-    // transform and sort the hits
-    for (auto hit : AllHits)
-        m_transform.Multiply(hit.point);
-
-    // Sort by fraction
-    DTMIntersectionCompare Comparator;
-    std::sort(AllHits.begin(), AllHits.end(), Comparator);
-
-    if (ret && !m_regionRestrictions.empty())
-        {
-        ret = false;
-        for (auto hit : AllHits)
-            {
-            bool bInRegion = true;
-            for (auto& region : m_regionRestrictions)
-                {
-                if ((region->PointInOnOutXY(hit.point) == CurveVector::InOutClassification::INOUT_Out && region->GetBoundaryType() == CurveVector::BOUNDARY_TYPE_Outer) ||
-                    (region->PointInOnOutXY(hit.point) == CurveVector::InOutClassification::INOUT_In && region->GetBoundaryType() == CurveVector::BOUNDARY_TYPE_Inner))
-                    {
-                    bInRegion = false; // this hit is outside 
-                    break;
-                    }
-                }
-            if (bInRegion)
-                {
-                DTMRayIntersection rayInter;
-                pointsOnDTM.push_back(rayInter); // add the point in the output vector
-                ret = true; // we have at least a hit
-                }
-            }
-        }
-    else if (ret) // No restrictions, we keep all the hits
-        {
-        pointsOnDTM.insert(pointsOnDTM.end(), AllHits.begin(), AllHits.end()); // insert, in case vector is not empty
-        }
-    return ret;
-    }
-
-bool ScalableMeshDraping::_IntersectRay(DPoint3dR pointOnDTM, DVec3dCR direction, DPoint3dCR testPoint)
-    {    
-    DPoint3d transformedPt = testPoint;
-    m_UorsToStorage.Multiply(transformedPt);
-    DPoint3d startPt = transformedPt;
-
-    DPoint3d endPt = DPoint3d::FromSumOf(testPoint, direction);
-    m_UorsToStorage.Multiply(endPt);
-    DVec3d newDirection = DVec3d::FromStartEndNormalize(transformedPt, endPt);
-
-
-    IScalableMeshNodeQueryParamsPtr params = IScalableMeshNodeQueryParams::CreateParams();
-    IScalableMeshNodeRayQueryPtr query = m_scmPtr->GetNodeQueryInterface();
-    if (m_type == DTMAnalysisType::Fast || m_type == DTMAnalysisType::ViewOnly) //other modes use full resolution
-        {
-        params->SetLevel(std::min((size_t)5, m_scmPtr->GetTerrainDepth()));
-        m_scmPtr->GetCurrentlyViewedNodes(m_nodeSelection);
-        }
-    else if (m_scmPtr->IsTerrain()) params->SetLevel(m_scmPtr->GetTerrainDepth());
-    bvector<IScalableMeshNodePtr> nodes;
-    params->SetDirection(newDirection);
-    QueryNodesBasedOnParams(nodes, startPt, params, m_scmPtr);
-    m_nodeSelection.clear();
-    if (m_type == DTMAnalysisType::ViewOnly && nodes.empty()) //not in view, only do a range intersect in this mode
-    {
-        DRange3d totalBox;
-        m_scmPtr->GetRange(totalBox);
-        DRay3d ray = DRay3d::FromOriginAndVector(startPt, newDirection);
-        DSegment3d segClipped;
-        DRange1d fraction;
-        if (ray.ClipToRange(totalBox, segClipped, fraction))
-        {
-            if (fraction.low < 0)
-            {
-                pointOnDTM = segClipped.point[1];//ray starts within box
-                if (fraction.high < 0) //ray completely outside box
-                    return false;
-            }
-            else pointOnDTM = segClipped.point[0];
-            m_transform.Multiply(pointOnDTM);
-            return true;
-        }
-        return false;
-    }
-    else if (nodes.empty()) QueryNodesBasedOnParams(nodes, startPt, params, m_scmPtr);
-    bvector<bool> clips;
-    bool ret = false;
-    for (auto& node : nodes)
-        {
-        if (!node->ArePoints3d())
-            {
-            BcDTMPtr dtmP = node->GetBcDTM();
-            if (dtmP != nullptr && dtmP->GetDTMDraping()->IntersectRay(pointOnDTM, newDirection, transformedPt))
-                {
-                m_transform.Multiply(pointOnDTM);
-                ret = true;
-                break;
-                }
-            }
-        else if (IntersectRay3D(pointOnDTM, newDirection, transformedPt, node))
-            {
-            m_transform.Multiply(pointOnDTM);
-            ret =true;
-            break;
-            }
-        }
-
-
-        if (ret && !m_regionRestrictions.empty())
-        {
-            for (auto& region : m_regionRestrictions)
-            {
-
-                if ((region->PointInOnOutXY(pointOnDTM) == CurveVector::InOutClassification::INOUT_Out && region->GetBoundaryType() == CurveVector::BOUNDARY_TYPE_Outer) ||
-                    (region->PointInOnOutXY(pointOnDTM) == CurveVector::InOutClassification::INOUT_In && region->GetBoundaryType() == CurveVector::BOUNDARY_TYPE_Inner))
-                {
-                    pointOnDTM.z = 0.0;
-                    ret = false;
-                }
-            }
-        }
-        return ret;
-    }
-
-bool ScalableMeshDraping::_ProjectPoint(DPoint3dR pointOnDTM, DMatrix4dCR w2vMap, DPoint3dCR testPoint)
-    {
-    //bvector<bvector<DPoint3d>> coverages;
-    IScalableMeshPtr targetedMesh = m_scmPtr;
-   // m_scmPtr->GetAllCoverages(coverages);
-   // if (!coverages.empty()) targetedMesh = m_scmPtr->GetTerrainSM();
-    DPoint3d transformedPt = testPoint;
-    m_UorsToStorage.Multiply(transformedPt);
-    DPoint3d startPt = transformedPt;
-    DPoint3d endPt;
-    DPoint3d pt;
-    DMatrix4d invW2vMap;
-
-
-    invW2vMap.QrInverseOf(w2vMap);
-    w2vMap.MultiplyAndRenormalize(&pt, &transformedPt, 1);
-    pt.z -= 100;
-    invW2vMap.MultiplyAndRenormalize(&endPt, &pt, 1);
-    if (startPt.DistanceSquaredXY(endPt) < 1e-4)
-        {
-        double elevation = 0.0;
-        
-//#ifdef VANCOUVER_API
-        int drapedTypeP =0;
-        if (DTM_SUCCESS != DrapePoint(&elevation, NULL, NULL, NULL, drapedTypeP, startPt, w2vMap))
-//#else
-//        if (DTM_SUCCESS != DrapePoint(&elevation, NULL, NULL, NULL, NULL, startPt, w2vMap))
-//#endif
-            {
-            return false;
-            }
-        pointOnDTM = startPt;
-        pointOnDTM.z = elevation;
-        m_transform.Multiply(pointOnDTM);
-        return true;
-        }
-    else
-        {
-        DVec3d vecDirection;
-        vecDirection.DifferenceOf(endPt, startPt);
-        IScalableMeshNodeQueryParamsPtr params = IScalableMeshNodeQueryParams::CreateParams();
-        IScalableMeshNodeRayQueryPtr query = targetedMesh->GetNodeQueryInterface();
-        params->SetLevel(ComputeLevelForTransform(w2vMap));
-        bvector<IScalableMeshNodePtr> nodes;
-        params->SetDirection(vecDirection);
-
-        targetedMesh->GetCurrentlyViewedNodes(m_nodeSelection);
-        QueryNodesBasedOnParams(nodes, startPt, params, targetedMesh);
-        m_nodeSelection.clear();
-        bvector<bool> clips;
-        for (auto& node : nodes)
-            {
-            BcDTMPtr dtmP = node->GetBcDTM();
-            if (dtmP != nullptr && dtmP->GetDTMDraping()->ProjectPoint(pointOnDTM, w2vMap, transformedPt))
-                {
-                m_transform.Multiply(pointOnDTM);
-                return true;
-                }
-            }
-        return false;
-        }
-    }
-
-void ScalableMeshDraping::QueryNodesBasedOnParams(bvector<IScalableMeshNodePtr>& nodes, const DPoint3d& testPt, const IScalableMeshNodeQueryParamsPtr& params, const IScalableMeshPtr& targetedMeshPtr)
-    {
-    if (m_nodeSelection.empty())
-        {
-        IScalableMeshNodeRayQueryPtr query = targetedMeshPtr->GetNodeQueryInterface();
-        query->Query(nodes, &testPt, NULL, 0, params);
-        }
-    else
-        {
-        DRay3d ray = DRay3d::FromOriginAndVector(testPt, params->GetDirection());
-
-        DRange3d range;
-        targetedMeshPtr->GetRange(range);
-        ScalableMeshQuadTreeLevelIntersectIndexQuery<DPoint3d, DRange3d> query(range,
-            targetedMeshPtr->GetTerrainDepth(),
-            ray,
-            params->Get2d(),
-            params->GetDepth(),
-            params->GetUseUnboundedRay(),
-            ScalableMeshQuadTreeLevelIntersectIndexQuery<DPoint3d, DRange3d>::RaycastOptions::ALL_INTERSECT);
-
-        size_t numberOfNodes = 0;
-        clock_t startClock = clock();
-        for (auto& node : m_nodeSelection)
-            {
-            numberOfNodes++;
-            if (numberOfNodes % 30 == 0 && m_type == DTMAnalysisType::ViewOnly && !nodes.empty())
-            {
-                double endTime = 1.0*(clock() - startClock) / CLOCKS_PER_SEC;
-                if(endTime > 0.0005)
-                    return;
-            }
-            query.SetLevel(node->GetLevel());                                                                 
-            node->RunQuery(query, nodes);
-            }
-        }
-    }
-static bool s_drapeAlongTurnOff = false;
-static bool s_zeroTranslation = true;
-static bool s_tryDoublePts = true;
-
-
-bool ScalableMeshDraping::_DrapeAlongVector(DPoint3d* endPt, double *slope, double *aspect, DPoint3d triangle[3], int *drapedType, DPoint3dCR point, double directionOfVector, double slopeOfVector)
-    {
-	if (s_drapeAlongTurnOff)
-		return false;
-
-	//bvector<bvector<DPoint3d>> coverages;
-	IScalableMeshPtr targetedMesh = m_scmPtr;
-	// m_scmPtr->GetAllCoverages(coverages);
-	//if (!coverages.empty()) targetedMesh = m_scmPtr->GetTerrainSM();
-
-	if (m_type == DTMAnalysisType::Fast)
-	{
-		m_levelForDrapeLinear = std::min((size_t)5, targetedMesh->GetTerrainDepth());
-		targetedMesh->GetCurrentlyViewedNodes(m_nodeSelection);
-	}
-	DVec3d vecDirection = DVec3d::FromXYAngleAndMagnitude(directionOfVector, 1);
-	vecDirection.z = slopeOfVector;
-
-	IScalableMeshNodeQueryParamsPtr params = IScalableMeshNodeQueryParams::CreateParams();
-	params->SetUseUnboundedRay(false);
-	IScalableMeshNodeRayQueryPtr query = targetedMesh->GetNodeQueryInterface();
-	params->SetLevel(m_levelForDrapeLinear);
-
-	bvector<IScalableMeshNodePtr> nodes;
-
-	if (m_scmPtr->IsCesium3DTiles())
-	{
-		if (s_tryDoublePts)
-		{
-			DPoint3d origin = DPoint3d::From(0, 0, 0);
-			DPoint3d endPts = DPoint3d::From(vecDirection.x, vecDirection.y, vecDirection.z);
-
-			Transform dirTransformD(m_UorsToStorage);
-
-			dirTransformD.Multiply(origin);
-			dirTransformD.Multiply(endPts);
-
-			DVec3d vecDir2(DVec3d::FromStartEnd(origin, endPts));
-			vecDir2.Normalize();
-			vecDir2 = vecDir2;
-		}
-
-		Transform dirTransform(m_UorsToStorage);
-
-		if (s_zeroTranslation)
-		{
-			dirTransform.form3d[0][3] = 0;
-			dirTransform.form3d[1][3] = 0;
-			dirTransform.form3d[2][3] = 0;
-		}
-
-		dirTransform.Multiply(vecDirection);
-		vecDirection.Normalize();
-
-
-	}
-
-	params->SetDirection(vecDirection);
-	DPoint3d depthVal = DPoint3d::From(1000, 1000, 1000);
-	params->SetDepth(depthVal.x);
-	DPoint3d transformedPt = point;
-	m_UorsToStorage.Multiply(transformedPt);
-
-
-	QueryNodesBasedOnParams(nodes, transformedPt, params, targetedMesh);
-    bvector<bool> clips;
-    bool ret = false;
-    for (auto& node : nodes)
-        {
-        if (!node->ArePoints3d())
-            {
-            BcDTMPtr dtmP = node->GetBcDTM();
-            if (dtmP == nullptr) continue;
-            assert(dtmP->GetPointCount() < 4 || dtmP->GetTrianglesCount() > 0);
-            DRange3d tmBox;
-            dtmP->GetRange(tmBox);
-            DRay3d ray = DRay3d::FromOriginAndVector(transformedPt, vecDirection);
-            DSegment3d seg;
-            DRange1d fraction;
-            DPoint3d pt = transformedPt;
-            if (!tmBox.IsContainedXY(pt) && ray.ClipToRange(tmBox, seg, fraction))
-                {
-                pt = ray.FractionParameterToPoint(fraction.low);
-                }
-            
-                if (dtmP != nullptr && dtmP->GetDTMDraping()->DrapeAlongVector(endPt, slope, aspect, triangle, drapedType, pt, directionOfVector, slopeOfVector))
-                    {
-                    if (endPt != nullptr)
-                        {
-                        //if (node->GetContentExtent().IsContained(*endPt))
-                                {
-                                m_transform.Multiply(*endPt);
-                                ret = true;
-                                break;
-                                }
-                        }
-                    }
-                
-            }
-        else
-            {
-            *drapedType = 0;
-            if (IntersectRay3D(*endPt, vecDirection, transformedPt, node))
-                {
-                *drapedType = 3;
-                m_transform.Multiply(*endPt);
-                ret = true;
-                break;
-                }
-            }
-        }
-
-    if (ret && !m_regionRestrictions.empty())
-    {
-        for (auto& region : m_regionRestrictions)
-        {
-
-            if ((region->PointInOnOutXY(*endPt) == CurveVector::InOutClassification::INOUT_Out && region->GetBoundaryType() == CurveVector::BOUNDARY_TYPE_Outer) ||
-                (region->PointInOnOutXY(*endPt) == CurveVector::InOutClassification::INOUT_In && region->GetBoundaryType() == CurveVector::BOUNDARY_TYPE_Inner))
-            {
-                endPt->z = 0.0;
-                ret = false;
-            }
-        }
-    }
-    return ret;
-    }
-
-
-size_t ScalableMeshDraping::ComputeLevelForTransform(const DMatrix4d& w2vMap)
-    {
-    if (w2vMap.IsIdentity()) return m_scmPtr->GetTerrainDepth();
-    DRange3d range;
-    m_scmPtr->GetRange(range);
-    Transform w2vTrans;
-    w2vTrans.InitFrom(w2vMap);
-    w2vTrans.Multiply(range.low);
-    w2vTrans.Multiply(range.high);
-    DRange3d newRange = DRange3d::From(range.low, range.high);
-    double maxLength = std::max(std::max(newRange.XLength(), newRange.YLength()), newRange.ZLength());
-    size_t targetLevel = std::min(m_scmPtr->GetTerrainDepth(), (size_t)(ceil(log(maxLength / 20.0) / log(4))));
-    return  targetLevel;
-    }
-
-//#ifdef VANCOUVER_API
-DTMStatusInt ScalableMeshDraping::DrapePoint(double* elevationP, double* slopeP, double* aspectP, DPoint3d triangle[3], int& drapedTypeP, DPoint3dCR point, const DMatrix4d& w2vMap)
-//#else
-//DTMStatusInt ScalableMeshDraping::DrapePoint(double* elevationP, double* slopeP, double* aspectP, DPoint3d triangle[3], int* drapedTypeP, DPoint3dCR point, const DMatrix4d& w2vMap)
-//#endif
-    {
-   // bvector<bvector<DPoint3d>> coverages;
-    IScalableMeshPtr targetedMesh = m_scmPtr;
-   // m_scmPtr->GetAllCoverages(coverages);
-   // if (!coverages.empty()) targetedMesh = m_scmPtr->GetTerrainSM();
-    IScalableMeshNodeQueryParamsPtr params = IScalableMeshNodeQueryParams::CreateParams();
-    IScalableMeshNodeRayQueryPtr query = targetedMesh->GetNodeQueryInterface();
-    params->SetLevel(ComputeLevelForTransform(w2vMap));
-    if (m_type == DTMAnalysisType::Fast)
-        {
-        params->SetLevel(std::min((size_t)5, targetedMesh->GetTerrainDepth()));
-        targetedMesh->GetCurrentlyViewedNodes(m_nodeSelection);
-        }
-
-    DVec3d direction = DVec3d::From(0, 0, -11);
-    bvector<IScalableMeshNodePtr> nodes;
-    params->SetDirection(direction);
-    DPoint3d transformedPt = point;
-    m_UorsToStorage.Multiply(transformedPt);
-    QueryNodesBasedOnParams(nodes, transformedPt, params, targetedMesh);
-
-
-
-    if (nodes.empty())
-        {
-//#ifdef VANCOUVER_API
-        drapedTypeP = 0;
-//#else
-//       *drapedTypeP = 0;
-//#endif
-        return DTM_SUCCESS;
-        }
-    IScalableMeshNodePtr node = nodes.front();
-    DTMStatusInt result;
-    if (!node->ArePoints3d())
-        {
-        BcDTMPtr bcdtm = node->GetBcDTM();
-        if (bcdtm == nullptr)
-            {
-//#ifdef VANCOUVER_API
-            drapedTypeP = 0;
-//#else
-//            *drapedTypeP = 0;
-//#endif
-            return DTM_SUCCESS;
-            }
-        result = bcdtm->GetDTMDraping()->DrapePoint(elevationP, slopeP, aspectP, triangle, drapedTypeP, transformedPt);
-        if (elevationP != nullptr)
-            {
-            transformedPt.z = *elevationP;
-            m_transform.Multiply(transformedPt);
-            *elevationP = transformedPt.z;
-            }
-        }
-    else
-        {
-        DPoint3d pointOnDTM;
-        if (IntersectRay3D(pointOnDTM, direction, transformedPt, node))
-            {
-            transformedPt.z = pointOnDTM.z;
-            m_transform.Multiply(transformedPt);
-            *elevationP = transformedPt.z;
-            result = DTM_SUCCESS;
-            }
-        else result = DTM_ERROR;
-        }
-
-
-    if (result == DTM_SUCCESS && !m_regionRestrictions.empty())
-    {
-        for (auto& region : m_regionRestrictions)
-        {
-
-            if ((region->PointInOnOutXY(transformedPt) == CurveVector::InOutClassification::INOUT_Out && region->GetBoundaryType() == CurveVector::BOUNDARY_TYPE_Outer) ||
-                (region->PointInOnOutXY(transformedPt) == CurveVector::InOutClassification::INOUT_In && region->GetBoundaryType() == CurveVector::BOUNDARY_TYPE_Inner))
-            {
-                *elevationP = 0.0;
-                result = DTM_ERROR;
-            }
-        }
-    }
-    return result;
-    }
-
-//#ifdef VANCOUVER_API
-DTMStatusInt ScalableMeshDraping::_DrapePoint(double* elevationP, double* slopeP, double* aspectP, DPoint3d triangle[3], int& drapedTypeP, DPoint3dCR point)
-//#else
-//DTMStatusInt ScalableMeshDraping::_DrapePoint(double* elevationP, double* slopeP, double* aspectP, DPoint3d triangle[3], int* drapedTypeP, DPoint3dCR point)
-//#endif
-    {
-    Transform t = Transform::FromIdentity();
-    DMatrix4d identityTrans = DMatrix4d::From(t);
-    return DrapePoint(elevationP, slopeP, aspectP, triangle, drapedTypeP, point, identityTrans);
-    }
-
-int PickLineSegmentForProjectedPoint(DPoint3dCP line, int nPts, int beginning, DPoint3dCR pt)
-    {
-
-    for (int i = beginning; i < nPts - 1; ++i)
-        {
-        DSegment3d seg = DSegment3d::From(line[i], line[i + 1]);
-        double param;
-        DPoint3d closestPt;
-        seg.ProjectPointXY(closestPt, param, pt);
-        if (fabs(closestPt.x - pt.x) < 1e-6 &&fabs(closestPt.y - pt.y) < 1e-6)
-            {
-            return i;
-            }
-        }
-    return beginning;
-    }
-
-double DrapeLine3d(bvector<DPoint3d>& pts, const IScalableMeshNodePtr& node, DPoint3d firstPt, DPoint3d secondPt, Transform myTransform=Transform::FromIdentity(), DVec3d direction = DVec3d::From(0, 0, -1))
-    {
-    IScalableMeshMeshFlagsPtr flags = IScalableMeshMeshFlags::Create();
-    auto meshP = node->GetMesh(flags);
-    if (meshP.get() == nullptr) return DBL_MAX;
-    bvector<DSegment3d> allSegments;
-    if (firstPt.AlmostEqualXY(secondPt))
-        {
-        DPoint3d pt;
-        if (IntersectRay3D(pt, direction, firstPt, const_cast<IScalableMeshNodePtr&>(node)))
-            pts.push_back(pt);
-        return 0;
-        }
-
-	if (!myTransform.IsIdentity())
-	{
-		meshP->SetTransform(myTransform);
-		myTransform.Multiply(firstPt);
-		myTransform.Multiply(secondPt);
-	}
-    DPlane3d planeFromSegment = DPlane3d::From3Points(firstPt, secondPt, DPoint3d::FromSumOf(firstPt, direction));
-    meshP->CutWithPlane(allSegments, planeFromSegment);
-
-    bmap<double, DSegment3d> orderedSegments;
-
-    DSegment3d origSeg = DSegment3d::From(firstPt, secondPt);
-    double params[2];
-
-    for (auto& seg : allSegments)
-        {
-        origSeg.PointToFractionParameter(params[0], seg.point[0]);
-        origSeg.PointToFractionParameter(params[1], seg.point[1]);
-        if (params[0] > params[1])
-            {
-            DPoint3d tmp;
-            double tmpParam;
-            tmp = seg.point[0];
-            seg.point[0] = seg.point[1];
-            seg.point[1] = tmp;
-
-            tmpParam = params[0];
-            params[0] = params[1];
-            params[1] = tmpParam;
-            }
-        if (params[0] > -1e-8 && params[1] < 1 + 1e-8)
-            {
-            orderedSegments.insert(make_bpair(params[0], seg));
-            }
-        else //need to clip the segment
-            {
-            if (params[0] <= -1e-8 && params[1] <= -1e-8) continue;
-            if (params[0] >= 1 + 1e-8 && params[1] >= 1 + 1e-8) continue;
-            if (params[0] <= -1e-8)
-                {
-                DPoint3d pt, tmpPt;
-                double tmpParam;
-                DSegment3d projectSegment = DSegment3d::FromOriginAndDirection(firstPt, direction);
-                seg.ClosestApproachUnbounded(params[0], tmpParam, pt, tmpPt, seg, projectSegment);
-                seg.point[0] = pt;
-				origSeg.PointToFractionParameter(params[0], seg.point[0]);
-                }
-            if (params[1] >= 1 + 1e-8)
-                {
-                DPoint3d pt, tmpPt;
-                double tmpParam;
-                DSegment3d projectSegment = DSegment3d::FromOriginAndDirection(secondPt, direction);
-                seg.ClosestApproachUnbounded(params[1], tmpParam, pt, tmpPt, seg, projectSegment);
-                seg.point[1] = pt;
-				origSeg.PointToFractionParameter(params[1], seg.point[1]);
-                }
-            orderedSegments.insert(make_bpair(params[0], seg));
-            }
-        }
-    for (auto it = orderedSegments.begin(); it != orderedSegments.end(); ++it)
-        {
-        if (pts.empty() || pts.back().DistanceSquaredXY(it->second.point[0]) > 1e-8)
-            pts.push_back(it->second.point[0]);
-        if (pts.empty() || pts.back().DistanceSquaredXY(it->second.point[1]) > 1e-8)
-            pts.push_back(it->second.point[1]);
-        }
-    if (orderedSegments.empty()) return DBL_MAX;
-
-	if (!myTransform.IsIdentity())
-	    {
-		Transform invTransform = myTransform;
-		invTransform.InverseOf(myTransform);
-		for (auto& pt : pts)
-			invTransform.Multiply(pt);
-	    }
-
-	//faster computation if direction is z
-	if (direction.x == 0 && direction.y == 0)
-		return  orderedSegments.begin()->first*firstPt.DistanceXY(secondPt);
-	else
-	    {
-		DVec3d dirX = DVec3d::FromStartEndNormalize(firstPt, secondPt);
-		DVec3d dirY = DVec3d::FromCrossProduct(dirX, direction);
-		Transform projectToXY = Transform::FromOriginAndVectors(firstPt, dirX, dirY, direction);
-		DPoint3d firstPtTrans, secondPtTrans;
-
-		projectToXY.Multiply(firstPtTrans, firstPt);
-		projectToXY.Multiply(secondPtTrans, secondPt);
-
-		return orderedSegments.begin()->first*firstPtTrans.DistanceXY(secondPtTrans);
-	    }
-    }
-
-struct Location
-    {
-    size_t idxFirst;
-    size_t idxLast;
-    int segment;
-    size_t chunkId;
-
-    Location()
-        {}
-    Location(size_t first, size_t last, int seg) : idxFirst(first), idxLast(last), segment(seg) {}
-    };
-
-//#define DEACTIVATE_PARALLEL_DRAPE
-
-DTMStatusInt ScalableMeshDraping::_DrapeLinear(DTMDrapedLinePtr& ret, DPoint3dCP pts, int numPoints)
-    {
-
-    IScalableMeshPtr targetedMesh = m_scmPtr;
-
-    if (m_type == DTMAnalysisType::Fast)
-        {
-        m_levelForDrapeLinear = std::min((size_t)5, targetedMesh->GetTerrainDepth());//params->GetLevel();
-        targetedMesh->GetCurrentlyViewedNodes(m_nodeSelection);
-        }
-    bvector<bvector<DPoint3d>> drapedPointsTemp(numPoints);
-    //Trying to find point to start drape
-
-    bvector<DPoint3d> transformedLine(numPoints);
-    memcpy(&transformedLine[0], pts, numPoints*sizeof(DPoint3d));
-
-    m_UorsToStorage.Multiply(&transformedLine[0], numPoints);
-    MeshTraversalQueue queue(&transformedLine[0], numPoints, m_levelForDrapeLinear, m_scmPtr->IsCesium3DTiles()? m_scmPtr->GetReprojectionTransform() : Transform::FromIdentity());
-    queue.UseScalableMesh(targetedMesh.get());
-    IScalableMeshMeshPtr meshP = NULL;
-    if (!m_nodeSelection.empty()) queue.CollectAll(m_nodeSelection);
-    else queue.CollectAll();
-    size_t nOfNodesToSplit = queue.GetNumberOfNodes();
-
-#ifdef DEACTIVATE_PARALLEL_DRAPE
-    size_t chunkSize = nOfNodesToSplit;
-#else
-    size_t chunkSize = nOfNodesToSplit < 8 ? 1 : nOfNodesToSplit / 8;
-#endif
-
-    bvector<bvector<MeshTraversalStep>> stepData;
-
-#ifndef DEACTIVATE_PARALLEL_DRAPE
-    for (size_t i = 0; i < 8; ++i)
-#endif
-        {
-        bvector<MeshTraversalStep> chunks;
-        queue.GetNodes(chunks, chunkSize);
-        stepData.push_back(chunks);
-        }
-
-    if (queue.HasNodesToProcess())
-        {
-        bvector<MeshTraversalStep> chunks;
-        queue.GetNodes(chunks, MeshTraversalQueue::ALL_CHUNKS);
-        stepData.push_back(chunks);
-        }
-
-    drapedPointsTemp.resize(stepData.size());
-
-    std::vector<bvector<bpair<double, Location>>> initDistances(stepData.size());
-    std::vector<std::future<DTMStatusInt>> drapeResults;
-    for (auto& chunk : stepData)
-        {
-        drapeResults.push_back(std::async([] (bvector<DPoint3d>* outPts, const bvector<MeshTraversalStep>& nodesToDrape, bvector<bpair<double, Location>>* initDistanceList, const bvector<DPoint3d>& line, Transform reproTransform, bool isCesium)
-            {
-            DTMStatusInt retval = DTM_ERROR;
-            initDistanceList->reserve(nodesToDrape.size());
-            auto lineWithDistances = SMDrapedLine::Create(line, 0);
-            for (auto& node : nodesToDrape)
-                {
-                double initDistance = DBL_MAX;
-                if (!node.linkedNode->ArePoints3d() && !isCesium)
-                    {
-                    BcDTMPtr dtmPtr = node.linkedNode->GetBcDTM();
-                    DTMDrapedLinePtr drapeForTile;
-                    size_t nAdded = 0;
-                    if (dtmPtr != nullptr)
-                        {   
-                        DTMStatusInt status = dtmPtr->GetDTMDraping()->DrapeLinear(drapeForTile, &line[0] + node.currentSegment, (int)2);
-                        for (size_t i = 0; status == DTM_SUCCESS && i < drapeForTile->GetPointCount(); ++i)
-                            {
-                            retval = DTM_SUCCESS;
-                            DTMDrapedLineCode code;
-                            DPoint3d pt;
-                            double distance;
-                            GET_POINT_AT_INDEX(drapeForTile, pt, &distance, &code, (unsigned int)i);
-                            if (code == DTMDrapedLineCode::Tin || code == DTMDrapedLineCode::OnPoint || code == DTMDrapedLineCode::Breakline || code == DTMDrapedLineCode::Edge)
-                                {
-                                if (initDistance == DBL_MAX) initDistance = DVec3d::FromStartEnd(node.startPoint, pt).MagnitudeXY();
-                                outPts->push_back(pt);
-                                ++nAdded;
-                                }
-                            if (nAdded != 0 && code == DTMDrapedLineCode::External) break;
-                            }
-
-                        double absoluteDist = initDistance;
-                        DPoint3d pt;
-                        double segmentDist;
-                        GET_POINT_AT_INDEX(lineWithDistances, pt, &segmentDist, NULL, (unsigned int)node.currentSegment);
-                        absoluteDist += segmentDist;
-                        if (nAdded > 0)
-                            initDistanceList->push_back(make_bpair(absoluteDist, Location(outPts->size() - nAdded, outPts->size(), node.currentSegment)));
-                        }
-                    }
-                else
-                    {
-                    bvector<DPoint3d> pts;
-
-					DVec3d direction = DVec3d::From(0, 0, -1);
-					/*if (!reproTransform.IsIdentity())
-					{
-						Transform inverseRepro;
-						inverseRepro.InverseOf(reproTransform);
-						inverseRepro.Multiply(direction, direction);
-						direction.Normalize();
-					}*/
-
-
-                    double dist = DrapeLine3d(pts, node.linkedNode, line[node.currentSegment], line[node.currentSegment + 1], reproTransform,direction);
-                  
-                    if (pts.size() > 0) retval = DTM_SUCCESS;
-                    outPts->insert(outPts->end(), pts.begin(), pts.end());
-
-                    double absoluteDist = dist;
-                    DPoint3d pt;
-                    double segmentDist;
-                    GET_POINT_AT_INDEX(lineWithDistances, pt, &segmentDist, NULL, (unsigned int)node.currentSegment);
-                    absoluteDist += segmentDist;
-                    if (pts.size() > 0)
-                        initDistanceList->push_back(make_bpair(absoluteDist, Location(outPts->size() - pts.size(), outPts->size(), node.currentSegment)));
-                    }
-                }
-            return retval;
-            }, &drapedPointsTemp[&chunk - &stepData.front()], chunk, &initDistances[&chunk - &stepData.front()], transformedLine, m_scmPtr->IsCesium3DTiles()? m_scmPtr->GetReprojectionTransform(): Transform::FromIdentity(), m_scmPtr->IsCesium3DTiles()));
-        }
-    bvector<DPoint3d> drapedLine;
-    bmap<double, Location> orderedList;
-
-    for (auto& result : drapeResults)
-        {
-        if (result.get() == DTM_SUCCESS)
-            {
-            for (auto& dist : initDistances[&result - &drapeResults.front()])
-                {
-                Location loc = dist.second;
-                loc.chunkId = &result - &drapeResults.front();
-
-                orderedList.insert(make_bpair(dist.first, loc));
-                }
-            }
-        }
-
-    for (auto& finalOrder : orderedList)
-        {
-        for (size_t ptPosition = finalOrder.second.idxFirst; ptPosition < finalOrder.second.idxLast; ++ptPosition) drapedLine.push_back(drapedPointsTemp[finalOrder.second.chunkId][ptPosition]);
-        }
-
-    if(drapedLine.size() > 0) m_transform.Multiply(&drapedLine[0],(int) drapedLine.size());
-
-
-    if (!m_regionRestrictions.empty())
-    {
-        for (auto& region : m_regionRestrictions)
-        {
-            for (auto& pt : drapedLine)
-            {
-                if ((region->PointInOnOutXY(pt) == CurveVector::InOutClassification::INOUT_Out && region->GetBoundaryType() == CurveVector::BOUNDARY_TYPE_Outer) ||
-                    (region->PointInOnOutXY(pt) == CurveVector::InOutClassification::INOUT_In && region->GetBoundaryType() == CurveVector::BOUNDARY_TYPE_Inner))
-                {
-                    pt.z = 0.0;
-                }
-            }
-        }
-    }
-    ret = SMDrapedLine::Create(drapedLine, orderedList.empty()? 0 : orderedList.begin()->first);
-    return DTMStatusInt::DTM_SUCCESS;
-#if 0
-    if (!queue.TryStartTraversal(findTriangleAlongRay, 0))
-        {
-        bvector<DPoint3d> line(numPoints);
-        memcpy(&line[0], pts, numPoints*sizeof(DPoint3d));
-        ret = SMDrapedLine::Create(line);
-        return DTMStatusInt::DTM_SUCCESS;
-        }
-    while (queue.HasNodesToProcess())
-        {
-        MeshTraversalStep& startNode = queue.Step();
-        DRay3d ray = DRay3d::FromOriginAndVector(startNode.startPoint, DVec3d::From(0,0,-1)); //what would we do if we need to use different draping directions?
-        bool withinMesh = false;
-        int triangle[3] = { -1, -1, -1 };
-        //MTGNodeId triangleEdge = -1;
-        DSegment3d segClipped;
-        DRange1d fraction;
-        if (startNode.linkedNode->GetPointCount() > 4 && !startNode.fetchNeighborsOnly)
-            {
-            DRay3d toTileInterior = DRay3d::FromOriginAndVector(startNode.startPoint, DVec3d::FromStartEnd(pts[startNode.currentSegment], pts[startNode.currentSegment + 1]));
-            //NEEDSWORK_SM: would be better to just use a 2d clipping function here (if 2.5d) or project the ray and extent along drape direction (if 3d)
-            toTileInterior.direction.z = 0; //regardless of how the lines were drawn, we are assuming they're projected straight-on. Not sure what's to be done for 3D.
-            toTileInterior.origin.z = startNode.linkedNode->GetContentExtent().low.z;
-            if (!findTriangleAlongRay && !startNode.linkedNode->GetContentExtent().IsContained(startNode.startPoint, 2)) findTriangleAlongRay = true;
-            if (!findTriangleAlongRay && !ray.ClipToRange(startNode.linkedNode->GetContentExtent(), segClipped, fraction)){
-                while(!queue.HasNodesToProcess() && startNode.currentSegment < numPoints-2) queue.TryStartTraversal(findTriangleAlongRay,++startNode.currentSegment); //try to find nodes until we have no more line segments left.
-                continue;
-            }
-            else if (findTriangleAlongRay && !toTileInterior.ClipToRange(startNode.linkedNode->GetContentExtent(), segClipped, fraction))
-                {
-                //it is possible that the ray intersects the right tile, but there is no mesh over the intersection. If that is the case, 
-                //then we need to find and add the neighbors to the list. If it is not, we can skip over this tile.
-                toTileInterior.origin.z = startNode.linkedNode->GetNodeExtent().low.z;
-                if (!toTileInterior.ClipToRange(startNode.linkedNode->GetNodeExtent(), segClipped, fraction))
-                {
-                while(!queue.HasNodesToProcess() && startNode.currentSegment < numPoints - 2) queue.TryStartTraversal(findTriangleAlongRay, ++startNode.currentSegment);
-                    continue;
-                }
-            }
-            else
-                {
-                if (!s_civilDraping)
-                    {
-                    bvector<bool> clips;
-                    IScalableMeshMeshFlagsPtr flags = IScalableMeshMeshFlags::Create();
-                    flags->SetLoadGraph(true);
-                    meshP = startNode.linkedNode->GetMesh(flags, clips);
-                    if (!findTriangleAlongRay) withinMesh = meshP->FindTriangleForProjectedPoint(triangle, startNode.startPoint, !startNode.linkedNode->ArePoints3d());
-                    if (findTriangleAlongRay || !withinMesh)
-                        {
-                        withinMesh = meshP->FindTriangleAlongRay(triangle, toTileInterior);
-                        }
-                    }
-                }
-            
-        }
-        //bool addedNeighbors = false;
-        //no intersection found with triangle mesh; look down
-        //This algorithm looks first (if 3D) for neighbors above or below the current node. (If 2d, the octree region is flattened, so that all data should be in the bottom-most node,
-        //so that there is no need to look up or down). Specifically, we first look below the node (general case would be in the direction of projection), then above (same direction opposite
-        // orientation). When doing that we preserve a reference to the "original" node that prompted the search so that it is the basis for the next pass.
-        // When all elevations are unsuccessfully exhausted, look if there's a reference, and push it with a "last pass" marker.On those references, neighbors in drape direction should
-        // be pursued. This means we will skip all empty nodes in drape direction, if applicable, and find the next node that has a mesh to drape on.
-       /* if (!withinMesh)
-            {
-            if (startNode.linkedNode->ArePoints3d() && !startNode.fetchNeighborsOnly)
-                {
-                addedNeighbors = queue.NextAlongElevation();
-                }               
-            if (addedNeighbors) continue;
-            }*/
-  
-        //no intersection found with triangle mesh; add relevant neighbors
-        if (!s_civilDraping &&!withinMesh)
-            {
-            //also add neighbors in the direction of the line
-            //if (!addedNeighbors) queue.NextAlongDirection();
-            queue.CollectIntersects(findTriangleAlongRay);
-            while(!queue.HasNodesToProcess() && startNode.currentSegment < numPoints-2) queue.TryStartTraversal(findTriangleAlongRay,++startNode.currentSegment);
-            continue;
-            }
-        queue.Clear();
-        findTriangleAlongRay = false;
-        DPoint3d endPoint;
-        MTGNodeId edge = -1;// = triangle;
-        //begin greedy drape
-        if (!s_civilDraping)
-            {
-            if (ERROR == meshP->ProjectPolyLineOnMesh(endPoint, drapedPointsTemp, &transformedLine[0], (int)numPoints, &startNode.currentSegment, triangle, startNode.startPoint, edge))
-                {
-                //can't find triangle
-                DRay3d toTileInterior = DRay3d::FromOriginAndVector(startNode.startPoint, DVec3d::FromStartEnd(pts[startNode.currentSegment], pts[startNode.currentSegment + 1]));
-                if (meshP->FindTriangleAlongRay(triangle, toTileInterior))
-                    {
-                    if (ERROR == meshP->ProjectPolyLineOnMesh(endPoint, drapedPointsTemp, &transformedLine[0], (int)numPoints, &startNode.currentSegment, triangle, startNode.startPoint, edge))
-                        {
-                        return DTMStatusInt::DTM_ERROR;
-                        }
-                    }
-                else
-                    {
-                    endPoint = startNode.startPoint; //possible hole, try next node
-                    }
-                }
-            }
-        else
-            {
-            BcDTMPtr dtmPtr = startNode.linkedNode->GetBcDTM();
-            DTMDrapedLinePtr drapeForTile;
-            size_t nAdded = 0;
-            if (dtmPtr != nullptr)
-                {
-                DTMStatusInt status = dtmPtr->GetDTMDraping()->DrapeLinear(drapeForTile, &transformedLine[0] + startNode.currentSegment, numPoints - startNode.currentSegment);
-                for (size_t i = 0; status == DTM_SUCCESS && i < drapeForTile->GetPointCount(); ++i)
-                    {
-                    DTMDrapedLineCode code;
-                    DPoint3d pt;
-                    GET_POINT_AT_INDEX(drapeForTile,pt, NULL, &code, (unsigned int)i);
-                    if (code == DTMDrapedLineCode::Tin || code == DTMDrapedLineCode::OnPoint || code == DTMDrapedLineCode::Breakline || code == DTMDrapedLineCode::Edge)
-                        {
-                        startNode.currentSegment = PickLineSegmentForProjectedPoint(&transformedLine[0], numPoints, startNode.currentSegment, pt);
-                        drapedPointsTemp[startNode.currentSegment].push_back(pt);
-                        ++nAdded;
-                        }
-                    if (nAdded != 0 && code == DTMDrapedLineCode::External) break;
-                    }
-                }
-            if(nAdded > 0) endPoint = drapedPointsTemp[startNode.currentSegment].back();
-            else
-                {
-                queue.CollectIntersects(findTriangleAlongRay);
-                while (!queue.HasNodesToProcess() && startNode.currentSegment < numPoints - 2) queue.TryStartTraversal(findTriangleAlongRay, ++startNode.currentSegment);
-                continue;
-                }
-            }
-        if (startNode.currentSegment < numPoints - 1 || pow(DRay3d::FromOriginAndVector(transformedLine[numPoints - 1], DVec3d::From(0, 0, -1)).DirectionDotVectorToTarget(endPoint), 2) != (DVec3d::FromStartEnd(transformedLine[numPoints - 1], endPoint)).MagnitudeSquared())
-            {
-            DRange3d ext = startNode.linkedNode->GetNodeExtent();
-            //drape did not reach end of node, but line still has segment. Try to find current segment in neighbor instead
-            if ((!startNode.hasEndPoint && ext.IsContained(endPoint, 2)) || startNode.hasEndPoint && !bsiDPoint3d_pointEqualTolerance(&endPoint, &startNode.endPointOfLastProjection, 0.000001))
-                {
-                if (startNode.currentSegment >= numPoints - 1) break;
-                findTriangleAlongRay = true;
-                }
-            queue.SetStartPoint(endPoint);
-            queue.SetLastEdge(edge);
-            //bool addedNodes = false;
-            if (findTriangleAlongRay && startNode.linkedNode->ArePoints3d()) //again for 3d we need to check the top and bottom neighbors
-                {
-                //addedNodes = queue.NextAlongElevation();
-                queue.CollectIntersects(findTriangleAlongRay);
-                }
-            else//if (!addedNodes)
-                {
-                queue.NextAlongDirection();
-                }
-            }
-        while(!queue.HasNodesToProcess() && startNode.currentSegment < numPoints-2) queue.TryStartTraversal(findTriangleAlongRay,++startNode.currentSegment);
-        }
-
-#if 0
-    DrapeUsingPlaneIntersect(pts, numPoints, drapedPointsTemp, m_scmPtr);
-        vector<DPoint3d> drapedLine;
-       for (size_t i = 0; i < drapedPointsTemp.size();i++)
-        for (auto pt : drapedPointsTemp[i]) drapedLine.push_back(pt);
-       if(drapedLine.size() > 0)SortPointsOnLine(drapedLine);
-#endif
-       bvector<DPoint3d> drapedLine;
-       for (size_t i = 0; i < drapedPointsTemp.size(); i++)
-           for (auto pt : drapedPointsTemp[i]) drapedLine.push_back(pt);
-       m_transform.Multiply(&drapedLine[0],(int) drapedLine.size());
-       ret = SMDrapedLine::Create(drapedLine);
-        return DTMStatusInt::DTM_SUCCESS;
-#endif
-    }
-
-ScalableMeshDraping::ScalableMeshDraping(IScalableMeshPtr scMesh) : m_scmPtr(scMesh.get()), m_transform(Transform::FromIdentity()), m_UorsToStorage(Transform::FromIdentity()),
-m_levelForDrapeLinear(scMesh->GetTerrainDepth())
-    {}
-
-DTMStatusInt Tile3dTM::_DrapeLinear(DTMDrapedLinePtr& ret, DPoint3dCP pts, int numPoints)
-    {
-   bvector<DPoint3d> drapedLine;
-    for (size_t i = 0; i < numPoints-1; ++i)
-        {
-        bvector<DPoint3d> lineTemp;
-        DrapeLine3d(lineTemp, m_node, pts[i], pts[i + 1]);
-        drapedLine.insert(drapedLine.end(),lineTemp.begin(), lineTemp.end());
-        }
-    ret = SMDrapedLine::Create(drapedLine, 0);
-    return DTM_SUCCESS;
-    }
-
-END_BENTLEY_SCALABLEMESH_NAMESPACE
+#include "ScalableMeshPCH.h"
+#include "ImagePPHeaders.h"
+#include "ScalableMeshDraping.h"
+#include "ScalableMeshQuadTreeQueries.h"
+#include <queue>
+BEGIN_BENTLEY_SCALABLEMESH_NAMESPACE
+bool s_civilDraping = true;
+struct SMDrapedLine;
+struct SMDrapedPoint : RefCounted<IDTMDrapedLinePoint>
+    {
+    private: 
+        DPoint3d m_pt;
+        DTMDrapedLinePtr m_lineRef;
+    protected:
+        virtual DTMStatusInt _GetPointCoordinates(DPoint3d& coordP) const override
+            {
+            coordP = m_pt;
+            return DTMStatusInt::DTM_SUCCESS;
+            }
+        virtual double _GetDistanceAlong() const override;
+        virtual DTMDrapedLineCode _GetCode() const override
+            {
+            return DTMDrapedLineCode::Tin;
+            }
+
+        SMDrapedPoint(const DPoint3d& val, DTMDrapedLinePtr line)
+            {
+            m_pt = val;
+            m_lineRef = line;
+            }
+    public:
+        static SMDrapedPoint* Create(const DPoint3d& val, DTMDrapedLinePtr line)
+            {
+            return new SMDrapedPoint(val, line);
+            }
+    };
+
+struct SMDrapedLine : RefCounted<IDTMDrapedLine>
+    {
+    private:
+        bvector<DPoint3d> m_linePts;
+        bvector<double> m_distancePts;
+
+    protected:
+        virtual DTMStatusInt _GetPointByIndex(DTMDrapedLinePointPtr& ret, unsigned int index) const override
+            {
+            if (index >= m_linePts.size()) return DTMStatusInt::DTM_ERROR;
+            ret = SMDrapedPoint::Create(m_linePts[index], DTMDrapedLinePtr((IDTMDrapedLine*)this));
+            return DTMStatusInt::DTM_SUCCESS;
+            }
+
+//#ifdef VANCOUVER_API
+        virtual DTMStatusInt _GetPointByIndex(DPoint3dR ptP, double* distanceP, DTMDrapedLineCode* codeP, unsigned int index) const override
+//#else
+//        virtual DTMStatusInt _GetPointByIndex(DPoint3dP ptP, double* distanceP, DTMDrapedLineCode* codeP, unsigned int index) const override
+//#endif
+            {
+            if (index >= m_linePts.size()) return DTMStatusInt::DTM_ERROR;
+//#ifdef VANCOUVER_API
+            ptP = m_linePts[index];
+//#else
+//           *ptP = m_linePts[index];
+//#endif
+            if (distanceP != nullptr) *distanceP = m_distancePts[index];
+            if (codeP != nullptr) *codeP = DTMDrapedLineCode::Tin;
+            return DTMStatusInt::DTM_SUCCESS;
+            }
+        virtual unsigned int _GetPointCount() const override
+            {
+            return (unsigned int)m_linePts.size();
+            }
+        SMDrapedLine(const bvector<DPoint3d>& line, double distance)
+            {
+            m_linePts = line;
+            m_distancePts.resize(m_linePts.size());
+            double distUntil = distance;
+            auto distIt = m_distancePts.begin();
+            for (auto it = m_linePts.begin(); it != m_linePts.end(); distIt++, it++)
+                {
+                if (it != m_linePts.begin())
+                    {
+                    distUntil += DVec3d::FromStartEnd(*(it - 1), *it).MagnitudeXY();
+                    }
+                *distIt = distUntil;
+                }
+            }
+
+    public:
+        static SMDrapedLine* Create(const bvector<DPoint3d>& line, double distance =0.0)
+            {
+            return new SMDrapedLine(line, distance);
+            }
+        double GetDistanceUntil(const DPoint3d& pt) const
+            {
+            auto it = m_linePts.begin();
+            bool foundPt = false;
+            double dist = 0.0;
+            if (it->x == pt.x && it->y == pt.y && it->z == pt.z) return dist;
+            while (++it != m_linePts.end() && !foundPt)
+                {
+                dist += DVec3d::FromStartEnd(*(it - 1), *it).Magnitude();
+                if (it->x == pt.x && it->y == pt.y && it->z == pt.z) foundPt = true;
+                }
+            return dist;
+            }
+
+    };
+
+double SMDrapedPoint::_GetDistanceAlong() const
+    {
+    return dynamic_cast<SMDrapedLine*>(m_lineRef.get())->GetDistanceUntil(m_pt);
+    }
+
+
+IScalableMeshNodePlaneQueryParamsPtr MeshTraversalQueue::GetPlaneQueryParam(size_t depth, size_t segmentId)
+{
+	IScalableMeshNodePlaneQueryParamsPtr paramsLine = IScalableMeshNodePlaneQueryParams::CreateParams();
+	paramsLine->SetLevel(depth);
+
+	DPoint3d pointOnDirection, origin;
+	DVec3d drapeDirection = DVec3d::From(0, 0, -1);
+	m_reproTransform.Multiply(origin, m_polylineToDrape[segmentId]);
+
+	pointOnDirection.SumOf(origin, drapeDirection);
+	m_reproTransform.Multiply(pointOnDirection, pointOnDirection);
+
+	DPlane3d targetCuttingPlane = DPlane3d::From3Points(m_polylineToDrape[segmentId], m_polylineToDrape[segmentId + 1], pointOnDirection);
+	paramsLine->SetPlane(targetCuttingPlane);
+
+	return paramsLine;
+}
+
+
+void MeshTraversalQueue::CollectAll(const bvector<IScalableMeshNodePtr>& inputNodes)
+    {
+    for (size_t segment = 0; segment < m_numPointsOnPolyline - 1; segment++)
+        {
+        DRay3d ray = DRay3d::FromOriginAndVector(m_polylineToDrape[segment], DVec3d::FromStartEndNormalize(m_polylineToDrape[segment], m_polylineToDrape[segment + 1]));
+
+        DRange3d range;
+        m_scm->GetRange(range);
+        bvector<IScalableMeshNodePtr> outNodes;
+        for (auto& node : inputNodes)
+            {
+			if (!m_isReprojected)
+			{
+            ScalableMeshQuadTreeLevelIntersectIndexQuery<DPoint3d, DRange3d> query(range,
+                                                                                   node->GetLevel(),
+                                                                                   ray,
+                                                                                   true,
+                                                                                   DVec3d::FromStartEnd(m_polylineToDrape[segment], m_polylineToDrape[segment + 1]).Magnitude(),
+                                                                                   true,
+                                                                                   ScalableMeshQuadTreeLevelIntersectIndexQuery<DPoint3d, DRange3d>::RaycastOptions::ALL_INTERSECT);
+            node->RunQuery(query, outNodes);
+			}
+			else
+                {   
+				IScalableMeshNodePlaneQueryParamsPtr paramsLine(GetPlaneQueryParam(m_levelForDrapeLinear, segment));
+
+                ScalableMeshQuadTreeLevelPlaneIntersectIndexQuery<DPoint3d, DRange3d> query(range, node->GetLevel(), paramsLine->GetPlane(), paramsLine->GetDepth());
+
+                node->RunQuery(query, outNodes);
+                }             
+            }
+
+        for (auto& node : outNodes)
+            {
+            if (node.get() == nullptr) continue;
+            MeshTraversalStep step;
+            step.currentSegment = (int)segment;
+            step.startPoint = m_polylineToDrape[segment];
+            step.linkedNode = node;
+            m_nodesRemainingToDrape.push(step);
+            }
+        }
+    }
+
+void MeshTraversalQueue::CollectAll()
+    {
+    for (size_t segment = 0; segment < m_numPointsOnPolyline - 1; segment++)
+        {
+		bvector<IScalableMeshNodePtr> nodes;
+		if(!m_isReprojected)
+			{ 
+			IScalableMeshNodeQueryParamsPtr paramsLine = IScalableMeshNodeQueryParams::CreateParams();
+			paramsLine->SetLevel(m_levelForDrapeLinear);
+			paramsLine->SetDirection(DVec3d::FromStartEndNormalize(m_polylineToDrape[segment], m_polylineToDrape[segment + 1]));
+			paramsLine->SetDepth(DVec3d::FromStartEnd(m_polylineToDrape[segment], m_polylineToDrape[segment + 1]).Magnitude());
+			paramsLine->Set2d(true);
+
+			IScalableMeshNodeRayQueryPtr queryLine = m_scm->GetNodeQueryInterface();
+			if (queryLine->Query(nodes, &m_polylineToDrape[segment], NULL, 0, paramsLine) != SUCCESS)
+				{
+				continue;
+				}
+			}       
+		else
+		    {
+            IScalableMeshNodePlaneQueryParamsPtr paramsLine(GetPlaneQueryParam(m_levelForDrapeLinear, segment));
+
+			IScalableMeshMeshQueryPtr queryLine = m_scm->GetMeshQueryInterface(MESH_QUERY_PLANE_INTERSECT);
+			if (queryLine->Query(nodes, NULL, 0, paramsLine) != SUCCESS)
+			    {
+				continue;
+			    }
+		    }
+
+		for (auto& node : nodes)
+		    {
+			if (node.get() == nullptr) continue;
+			MeshTraversalStep step;
+			step.currentSegment = (int)segment;
+			step.startPoint = m_polylineToDrape[segment];
+			step.linkedNode = node;
+			if (m_nodesToLoad.count(step.linkedNode->GetNodeId()) == 0)
+			    {
+				m_nodesToLoad.insert(std::make_pair(step.linkedNode->GetNodeId(), std::async([](MeshTraversalStep& step)
+				    {
+					if (step.linkedNode->ArePoints3d() || step.linkedNode->GetBcDTM() != nullptr)
+						return DTM_SUCCESS;
+					return DTM_ERROR;
+				    }, step)));
+			    }
+			m_nodesRemainingToDrape.push(step);
+		    }
+        }
+
+
+    }
+
+bool MeshTraversalQueue::TryStartTraversal(bool& needProjectionToFindFirstTriangle, int segment)
+    {
+    IScalableMeshNodeQueryParamsPtr params = IScalableMeshNodeQueryParams::CreateParams();
+    IScalableMeshNodeRayQueryPtr query = m_scm->GetNodeQueryInterface();
+    params->SetLevel(m_levelForDrapeLinear);
+
+    MeshTraversalStep firstStep;
+    firstStep.currentSegment = segment;
+    firstStep.startPoint = m_polylineToDrape[segment];
+    firstStep.hasEndPoint = false;
+    firstStep.fetchNeighborsOnly = false;
+    firstStep.nodeRef = nullptr;
+    firstStep.direction = -1;
+    DPoint3d* ptr = new DPoint3d();
+    *ptr = firstStep.startPoint;
+    needProjectionToFindFirstTriangle = false;
+    if (query->Query(firstStep.linkedNode, ptr, NULL, 0, params) != SUCCESS)
+        {
+        //2d ray query to find node along line segment
+        IScalableMeshNodeQueryParamsPtr paramsLine = IScalableMeshNodeQueryParams::CreateParams();
+        paramsLine->SetLevel(m_levelForDrapeLinear);
+        paramsLine->SetDirection(DVec3d::FromStartEndNormalize(m_polylineToDrape[segment], m_polylineToDrape[segment+1]));
+        paramsLine->SetDepth(DVec3d::FromStartEnd(m_polylineToDrape[segment], m_polylineToDrape[segment+1]).Magnitude());
+        paramsLine->Set2d(true);
+
+        IScalableMeshNodeRayQueryPtr queryLine = m_scm->GetNodeQueryInterface();
+        if (queryLine->Query(firstStep.linkedNode, ptr, NULL, 0, paramsLine) != SUCCESS || firstStep.linkedNode.get() == nullptr) return false;
+        DRange3d nodeRange = firstStep.linkedNode->GetContentExtent();
+        DRange2d nodeRange2d = DRange2d::From(DPoint2d::From(nodeRange.low.x, nodeRange.low.y), DPoint2d::From(nodeRange.high.x, nodeRange.high.y));
+        DPoint2d pt1 = DPoint2d::From(m_polylineToDrape[segment].x, m_polylineToDrape[segment].y);
+        DPoint2d pt2 = DPoint2d::From(m_polylineToDrape[segment+1].x - m_polylineToDrape[segment].x, m_polylineToDrape[segment+1].y - m_polylineToDrape[segment].y);
+        DPoint2d intersect;
+
+        if (!bsiDRange2d_intersectRay(&nodeRange2d, NULL, NULL, &intersect, NULL, &pt1, &pt2)) return false;
+        firstStep.startPoint.x = intersect.x;
+        firstStep.startPoint.y = intersect.y;
+        firstStep.startPoint.z = nodeRange.high.z;
+        needProjectionToFindFirstTriangle = true;
+        }
+    delete ptr;
+    if (firstStep.linkedNode.get() == nullptr) return false;
+    m_nodesRemainingToDrape.push(firstStep);
+    return true;
+    }
+
+bool MeshTraversalQueue::HasNodesToProcess()
+    {
+    return m_nodesRemainingToDrape.size() > 0;
+    }
+
+bool MeshTraversalQueue::NextAlongElevation()
+    {
+    /*bool addedNeighbors = false;
+    bvector<IScalableMeshNodePtr> neighbors = m_currentStep.linkedNode->GetNeighborAt(0, 0, m_currentStep.direction);
+    if (neighbors.size() == 0 && m_currentStep.direction == -1)
+        {
+        m_currentStep.direction = 1;
+        if (m_currentStep.nodeRef != nullptr) neighbors = m_currentStep.nodeRef->GetNeighborAt(0, 0, m_currentStep.direction);
+        else neighbors = m_currentStep.linkedNode->GetNeighborAt(0, 0, m_currentStep.direction);
+        }
+    if (neighbors.size() > 0) addedNeighbors = true;
+    else if (m_currentStep.nodeRef != nullptr)
+        {
+        addedNeighbors = true;
+        MeshTraversalStep nextNode = { m_currentStep.nodeRef, m_currentStep.startPoint,
+            m_currentStep.hasEndPoint, m_currentStep.endPointOfLastProjection, m_currentStep.currentSegment, true, IScalableMeshNodePtr(nullptr), (char)-1 };
+        m_nodesRemainingToDrape.push(nextNode);
+        }
+    for (auto nextPtr : neighbors)
+        {
+        MeshTraversalStep nextNode = { nextPtr, m_currentStep.startPoint,
+            m_currentStep.hasEndPoint, m_currentStep.endPointOfLastProjection, m_currentStep.currentSegment, false,
+            m_currentStep.nodeRef != nullptr ? m_currentStep.nodeRef : m_currentStep.linkedNode, m_currentStep.direction };
+        m_nodesRemainingToDrape.push(nextNode);
+        }
+    return addedNeighbors;*/
+    return CollectAlongElevation(m_currentStep, [this] (MeshTraversalStep s) { this->m_nodesRemainingToDrape.push(s); });
+    }
+
+bool MeshTraversalQueue::CollectAlongElevation(MeshTraversalStep& start, NodeCallback c)
+    {
+    bool addedNeighbors = false;
+    bvector<IScalableMeshNodePtr> neighbors = start.linkedNode->GetNeighborAt(0, 0, m_currentStep.direction);
+    if (neighbors.size() == 0 && start.direction == -1)
+        {
+        start.direction = 1;
+        if (start.nodeRef != nullptr) neighbors = start.nodeRef->GetNeighborAt(0, 0, start.direction);
+        else neighbors = start.linkedNode->GetNeighborAt(0, 0, start.direction);
+        }
+    if (neighbors.size() > 0) addedNeighbors = true;
+    else if (start.nodeRef != nullptr)
+        {
+        addedNeighbors = true;
+        MeshTraversalStep nextNode = { start.nodeRef, start.startPoint,
+            start.hasEndPoint, start.endPointOfLastProjection, start.currentSegment, true, IScalableMeshNodePtr(nullptr), (char)-1, -1 };
+        c(nextNode);
+        }
+    for (auto nextPtr : neighbors)
+        {
+        MeshTraversalStep nextNode = { nextPtr, start.startPoint,
+            start.hasEndPoint, start.endPointOfLastProjection, start.currentSegment, false,
+            start.nodeRef != nullptr ? start.nodeRef : start.linkedNode, start.direction, -1 };
+        c(nextNode);
+        }
+    return addedNeighbors;
+    }
+
+
+bool NodeMeshIntersectsRay(bool& extentIntersectsRay, MeshTraversalStep& step,  IScalableMeshNodePtr& node, IScalableMeshMeshPtr& meshP, int* triangle, const DPoint3d* line, bool& findTriangleAlongRay, MTGNodeId edge=-1)
+    {
+    DRay3d ray = DRay3d::FromOriginAndVector(step.startPoint, DVec3d::From(0, 0, -1)); //what would we do if we need to use different draping directions?
+    bool withinMesh = false;
+    DSegment3d segClipped;
+    DRange1d fraction;
+    extentIntersectsRay = true;
+    if (node->GetPointCount() > 4 && !step.fetchNeighborsOnly)
+        {
+        DRay3d toTileInterior = DRay3d::FromOriginAndVector(step.startPoint, DVec3d::FromStartEnd(line[step.currentSegment], line[step.currentSegment + 1]));
+        //NEEDSWORK_SM: would be better to just use a 2d clipping function here (if 2.5d) or project the ray and extent along drape direction (if 3d)
+        toTileInterior.direction.z = 0; //regardless of how the lines were drawn, we are assuming they're projected straight-on. Not sure what's to be done for 3D.
+        toTileInterior.origin.z = node->GetContentExtent().low.z;
+        if (!findTriangleAlongRay && !node->GetContentExtent().IsContained(step.startPoint, 2)) findTriangleAlongRay = true;
+        if (!findTriangleAlongRay && !ray.ClipToRange(node->GetContentExtent(), segClipped, fraction))
+            {
+            extentIntersectsRay = false;
+            return false;
+            }
+        else if (findTriangleAlongRay && !toTileInterior.ClipToRange(node->GetContentExtent(), segClipped, fraction))
+            {
+            //it is possible that the ray intersects the right tile, but there is no mesh over the intersection. If that is the case, 
+            //then we need to find and add the neighbors to the list. If it is not, we can skip over this tile.
+            toTileInterior.origin.z = node->GetNodeExtent().low.z;
+            if (!toTileInterior.ClipToRange(node->GetNodeExtent(), segClipped, fraction))
+                {
+                extentIntersectsRay = false;
+                return false;
+                }
+            }
+        else
+            {
+
+            IScalableMeshMeshFlagsPtr flags = IScalableMeshMeshFlags::Create();
+            flags->SetLoadGraph(true);
+            meshP = node->GetMesh(flags);
+            if (!findTriangleAlongRay) withinMesh = meshP->FindTriangleForProjectedPoint(triangle, step.startPoint, !node->ArePoints3d());
+            if (findTriangleAlongRay || !withinMesh)
+                {
+                withinMesh = meshP->FindTriangleAlongRay(triangle, toTileInterior, edge);
+                }
+            }
+        }
+        return withinMesh;
+    }
+
+bool MeshTraversalQueue::CollectIntersects(bool& findTriangleAlongRay)
+    {
+    std::vector<MeshTraversalStep> elevation, direction;
+    m_collectedNodes.clear();
+    m_currentStep.direction = -1;
+   // DPoint3d pt = m_currentStep.startPoint;
+   // SetStartPoint(m_currentStep.lastPoint);
+    if (m_currentStep.linkedNode->ArePoints3d()) CollectAlongElevation(m_currentStep, [&elevation] (MeshTraversalStep s) { elevation.push_back(s); });
+    CollectAlongDirection(m_currentStep, [&direction] (MeshTraversalStep s) { direction.push_back(s); });
+    std::vector<MeshTraversalStep> furtherAlongElevation, furtherAlongDirection;
+    while (elevation.size() > 0)
+        {
+        for (auto it = elevation.begin(); it != elevation.end(); ++it)
+            {
+            int triangle[3] = { -1, -1, -1 };
+            DRay3d ray = DRay3d::FromOriginAndVector(it->startPoint, DVec3d::FromStartEnd(m_polylineToDrape[it->currentSegment], m_polylineToDrape[it->currentSegment + 1]));
+            DSegment3d segClipped;
+            DRange1d fraction;
+            bool extentIntersectsRay = false;
+            IScalableMeshMeshPtr meshP;
+            if (NodeMeshIntersectsRay(extentIntersectsRay, *it, it->linkedNode, meshP, triangle, m_polylineToDrape, findTriangleAlongRay) && it->linkedNode->GetNodeId() != m_currentStep.linkedNode->GetNodeId() /*&& allVisitedNodes.count(it->linkedNode->GetNodeId()) == 0*/)
+                {
+                DPoint3d triPoints[3];
+                for (size_t i = 0; i < 3; ++i) triPoints[i] = meshP->EditPoints()[triangle[i] - 1];
+                DRange3d triRange = DRange3d::From(triPoints, 3);
+                triRange.low.z = triRange.high.z = 0;
+                ray.origin.z = ray.direction.z = 0;
+                ray.ClipToRange(triRange, segClipped, fraction);
+                m_collectedNodes.insert(make_pair(fraction.low, *it));
+                }
+            if (!it->fetchNeighborsOnly && extentIntersectsRay) CollectAlongElevation(*it, [&furtherAlongElevation] (MeshTraversalStep s) { furtherAlongElevation.push_back(s); });
+            }
+        elevation.clear();
+        elevation = furtherAlongElevation;
+        furtherAlongElevation.clear();
+        }
+    while (direction.size() > 0)
+        {
+        for (auto it = direction.begin(); it != direction.end(); ++it)
+            {
+            auto& step = *it;
+            int triangle[3] = { -1, -1, -1 };
+            DRay3d ray = DRay3d::FromOriginAndVector(it->startPoint, DVec3d::FromStartEnd(m_polylineToDrape[step.currentSegment], m_polylineToDrape[step.currentSegment + 1]));
+            DSegment3d segClipped;
+            DRange1d fraction;
+            bool extentIntersectsRay = false;
+            IScalableMeshMeshPtr meshP;
+            ray.direction.z = 0;
+            ray.origin.z = step.linkedNode->GetNodeExtent().low.z;
+            ray.ClipToRange(step.linkedNode->GetNodeExtent(), segClipped, fraction);
+            if (NodeMeshIntersectsRay(extentIntersectsRay, step, step.linkedNode, meshP, triangle, m_polylineToDrape, findTriangleAlongRay))
+                {
+                DPoint3d triPoints[3];
+                for (size_t i = 0; i < 3; ++i) triPoints[i] = meshP->EditPoints()[triangle[i] - 1];
+                DRange3d triRange = DRange3d::From(triPoints[0], triPoints[1], triPoints[2]);
+                ray = DRay3d::FromOriginAndVector(it->startPoint, DVec3d::FromStartEnd(m_polylineToDrape[step.currentSegment], m_polylineToDrape[step.currentSegment + 1]));
+                ray.direction.z = 0;
+                ray.origin.z = 0;
+                triRange.low.z = 0;
+                triRange.high.z = 0;
+                if (ray.ClipToRange(triRange, segClipped, fraction) && it->linkedNode->GetNodeId() != m_currentStep.linkedNode->GetNodeId() /*&& allVisitedNodes.count(it->linkedNode->GetNodeId()) == 0*/)
+                m_collectedNodes.insert(make_pair(fraction.low, step));
+                }
+            else if (m_collectedNodes.size() == 0 || m_collectedNodes.begin()->first > fraction.high)
+                {
+                m_intersectionWithNextNode = 255;
+                CollectAlongDirection(*it, [&furtherAlongDirection] (MeshTraversalStep s) { furtherAlongDirection.push_back(s); });
+                }
+            }
+        direction.clear();
+        if (m_collectedNodes.size() == 0) direction = furtherAlongDirection;
+        furtherAlongDirection.clear();
+        }
+  //  SetStartPoint(pt);
+    if (!s_civilDraping)
+        {
+        DRay3d ray = DRay3d::FromOriginAndVector(m_currentStep.startPoint, DVec3d::FromStartEnd(m_polylineToDrape[m_currentStep.currentSegment], m_polylineToDrape[m_currentStep.currentSegment + 1]));
+        DSegment3d segClipped;
+        DRange1d fraction;
+        bool extentIntersectsRay = false;
+        IScalableMeshMeshPtr meshP;
+        int triangle[3] = { -1, -1, -1 };
+        if (NodeMeshIntersectsRay(extentIntersectsRay, m_currentStep, m_currentStep.linkedNode, meshP, triangle, m_polylineToDrape, findTriangleAlongRay, m_currentStep.lastEdge))
+            {
+            DPoint3d triPoints[3];
+            for (size_t i = 0; i < 3; ++i)
+                {
+                triPoints[i] = meshP->EditPoints()[triangle[i] - 1];
+                triPoints[i].z = 0;
+                }
+            DRange3d triRange = DRange3d::From(triPoints, 3);
+            triRange.low.z = triRange.high.z = 0;
+            ray.origin.z = ray.direction.z = 0;
+            double maxParam = DBL_MIN;
+            if (ray.ClipToRange(triRange, segClipped, fraction))
+                {
+                double param, param2;
+                DSegment3d edge1 = DSegment3d::From(triPoints[0], triPoints[1]);
+                DRay3d triEdge1 = DRay3d::From(edge1);
+                DSegment3d edge2 = DSegment3d::From(triPoints[1], triPoints[2]);
+                DRay3d triEdge2 = DRay3d::From(edge2);
+                DSegment3d edge3 = DSegment3d::From(triPoints[2], triPoints[0]);
+                DRay3d triEdge3 = DRay3d::From(edge3);
+                if (bsiDRay3d_closestApproach(&param, &param2, NULL, NULL, &ray, &triEdge1) && param2 > 0 && param2 < 1 && param>maxParam) maxParam = param;
+                if (bsiDRay3d_closestApproach(&param, &param2, NULL, NULL, &ray, &triEdge2) && param2 > 0 && param2 < 1 && param>maxParam) maxParam = param;
+                if (bsiDRay3d_closestApproach(&param, &param2, NULL, NULL, &ray, &triEdge3) && param2 > 0 && param2 < 1 && param>maxParam) maxParam = param;
+                if (maxParam > 1.0e-8) m_collectedNodes.insert(make_pair(fraction.low, m_currentStep));
+                }
+            }
+        }
+    if(m_collectedNodes.size() > 0) m_nodesRemainingToDrape.push(m_collectedNodes.begin()->second);
+    return m_collectedNodes.size() > 0;
+    }
+
+void MeshTraversalQueue::ComputeDirectionOfNextNode(MeshTraversalStep& start)
+    {
+    double param = -1;
+    DRange3d ext = start.linkedNode->GetNodeExtent();
+    DPlane3d right = DPlane3d::From3Points(DPoint3d::From(ext.high.x, ext.high.y, ext.high.z), DPoint3d::From(ext.high.x, ext.low.y, ext.high.z), DPoint3d::From(ext.high.x, ext.high.y, ext.low.z));
+    DPlane3d left = DPlane3d::From3Points(DPoint3d::From(ext.low.x, ext.high.y, ext.high.z), DPoint3d::From(ext.low.x, ext.low.y, ext.high.z), DPoint3d::From(ext.low.x, ext.high.y, ext.low.z));
+    DPlane3d nearPlane = DPlane3d::From3Points(DPoint3d::From(ext.high.x, ext.low.y, ext.high.z), DPoint3d::From(ext.low.x, ext.low.y, ext.high.z), DPoint3d::From(ext.high.x, ext.low.y, ext.low.z));
+    DPlane3d farPlane = DPlane3d::From3Points(DPoint3d::From(ext.high.x, ext.high.y, ext.high.z), DPoint3d::From(ext.low.x, ext.high.y, ext.high.z), DPoint3d::From(ext.high.x, ext.high.y, ext.low.z));
+
+
+    ext.high.x += 0.00001;
+      ext.low.x -= 0.00001;
+      ext.low.y -= 0.00001;
+      ext.high.y += 0.00001;
+    //compute last intersection of polyline with extent of node (XY)
+      for (size_t pt = start.currentSegment; pt < m_numPointsOnPolyline - 1; pt++)
+        {
+        double lowestParam = DBL_MAX;
+        DSegment3d seg = DSegment3d::From(m_polylineToDrape[pt], m_polylineToDrape[pt + 1]);
+        if (ext.IsContained(m_polylineToDrape[pt + 1], 2))
+            {
+            if (pt == m_numPointsOnPolyline - 2) m_endOfLineInNode = m_polylineToDrape[m_numPointsOnPolyline - 1]; //line ends in node
+            continue;
+            }
+        if (seg.Intersect(m_endOfLineInNode, param, right) && param >= 0.0 && param <= 1.0 && ext.IsContained(m_endOfLineInNode, 2))
+            {
+            if (lowestParam <= 1.0 && param > lowestParam)
+                {
+                m_intersectionWithNextNode = 0;
+                break;
+                }
+            if (lowestParam > 1.0) m_intersectionWithNextNode = 0;
+            lowestParam = param;
+            }
+        if (seg.Intersect(m_endOfLineInNode, param, left) && param >= 0.0 && param <= 1.0 && ext.IsContained(m_endOfLineInNode, 2))
+            {
+            if (lowestParam <= 1.0 && param > lowestParam)
+                {
+                m_intersectionWithNextNode = 1;
+                break;
+                }
+            if (lowestParam > 1.0) m_intersectionWithNextNode = 1;
+            lowestParam = param;
+            }
+        if (seg.Intersect(m_endOfLineInNode, param, nearPlane) && param >= 0.0 && param <= 1.0 && ext.IsContained(m_endOfLineInNode, 2))
+            {
+            if (lowestParam <= 1.0 && param > lowestParam)
+                {
+                m_intersectionWithNextNode = 2;
+                break;
+                }
+            if (lowestParam > 1.0) m_intersectionWithNextNode = 2;
+            lowestParam = param;
+            }
+        if (seg.Intersect(m_endOfLineInNode, param, farPlane) && param >= 0.0 && param <= 1.0 && ext.IsContained(m_endOfLineInNode, 2))
+            {
+            if (lowestParam <= 1.0 && param > lowestParam)
+                {
+                m_intersectionWithNextNode = 3;
+                break;
+                }
+            if (lowestParam > 1.0) m_intersectionWithNextNode = 3;
+            lowestParam = param;
+            }
+        if (lowestParam <= 1.0) break;
+        }
+    }
+
+bool MeshTraversalQueue::NextAlongDirection()
+    {
+    /*if (m_intersectionWithNextNode == 255) ComputeDirectionOfNextNode();
+    if (m_intersectionWithNextNode != 255 && !bsiDPoint3d_pointEqualTolerance(&m_endOfLineInNode, &m_polylineToDrape[m_numPointsOnPolyline - 1], 1e-10))
+        {
+        char relativeX = (m_intersectionWithNextNode == 0 ? 1 : (m_intersectionWithNextNode == 1 ? -1 : 0));
+        char relativeY = (m_intersectionWithNextNode == 3 ? 1 : (m_intersectionWithNextNode == 2 ? -1 : 0));
+        bvector<IScalableMeshNodePtr> neighbors = m_currentStep.linkedNode->GetNeighborAt(relativeX, relativeY, 0);
+        for (auto nextPtr : neighbors)
+            {
+            MeshTraversalStep nextNode = { nextPtr, m_currentStep.startPoint,
+                m_currentStep.hasEndPoint, m_currentStep.endPointOfLastProjection, m_currentStep.currentSegment, false, IScalableMeshNodePtr(nullptr), m_currentStep.direction };
+            m_nodesRemainingToDrape.push(nextNode);
+            }
+        return neighbors.size() > 0;
+        }
+    else return false;*/
+    std::vector<MeshTraversalStep> neighbors;
+    std::map<double, MeshTraversalStep> neighborsDistance;
+    bool success = CollectAlongDirection(m_currentStep, [&neighbors] (MeshTraversalStep s) { neighbors.push_back(s); });
+    std::vector<MeshTraversalStep>  nNeighborsWithNoMeshIntersect;
+    std::vector<MeshTraversalStep>  nNeighborsWithNoExtentIntersect;
+    for (auto it = neighbors.begin(); it != neighbors.end(); ++it)
+        {
+        auto& step = *it;
+        int triangle[3] = { -1, -1, -1 };
+        DRay3d ray = DRay3d::FromOriginAndVector(it->startPoint, DVec3d::FromStartEnd(m_polylineToDrape[step.currentSegment], m_polylineToDrape[step.currentSegment + 1]));
+        DSegment3d segClipped;
+        DRange1d fraction;
+        bool extentIntersectsRay = false;
+        IScalableMeshMeshPtr meshP;
+        ray.direction.z = 0;
+        ray.origin.z = step.linkedNode->GetNodeExtent().low.z;
+        ray.ClipToRange(step.linkedNode->GetNodeExtent(), segClipped, fraction);
+        bool findTriangleAlongRay = true;
+        bool sameNode = step.linkedNode->GetNodeExtent().IsContained(m_currentStep.linkedNode->GetNodeExtent());
+        if (s_civilDraping && it->linkedNode->GetNodeId() != m_currentStep.linkedNode->GetNodeId()) neighborsDistance.insert(make_pair(fraction.low, step));
+        else if (!s_civilDraping && NodeMeshIntersectsRay(extentIntersectsRay, step, step.linkedNode, meshP, triangle, m_polylineToDrape, findTriangleAlongRay,sameNode?m_currentStep.lastEdge:-1))
+            {
+            DPoint3d triPoints[3];
+            for (size_t i = 0; i < 3; ++i) triPoints[i] = meshP->EditPoints()[triangle[i] - 1];
+            DRange3d triRange = DRange3d::From(triPoints[0], triPoints[1], triPoints[2]);
+            ray = DRay3d::FromOriginAndVector(it->startPoint, DVec3d::FromStartEnd(m_polylineToDrape[step.currentSegment], m_polylineToDrape[step.currentSegment + 1]));
+            ray.direction.z = 0;
+            ray.origin.z = 0;
+            triRange.low.z = 0;
+            triRange.high.z = 0;
+            if (ray.ClipToRange(triRange, segClipped, fraction) && it->linkedNode->GetNodeId() != m_currentStep.linkedNode->GetNodeId())
+                neighborsDistance.insert(make_pair(fraction.low, step));
+            else
+                {
+                nNeighborsWithNoMeshIntersect.push_back(step);
+                }
+            }
+        else{
+            nNeighborsWithNoExtentIntersect.push_back(step);
+            }
+        }
+    for (auto it = neighborsDistance.begin(); it != neighborsDistance.end(); ++it)
+        {
+        m_nodesRemainingToDrape.push(it->second);
+        }
+    for (auto& step : nNeighborsWithNoMeshIntersect) m_nodesRemainingToDrape.push(step);
+    for (auto& step : nNeighborsWithNoExtentIntersect) m_nodesRemainingToDrape.push(step);
+    return success && neighbors.size() > 0;
+    }
+
+bool MeshTraversalQueue::CollectAlongDirection(MeshTraversalStep& start, NodeCallback c)
+    {
+    if (m_intersectionWithNextNode == 255) ComputeDirectionOfNextNode(start);
+    if (m_intersectionWithNextNode != 255 && !bsiDPoint3d_pointEqualTolerance(&m_endOfLineInNode, &m_polylineToDrape[m_numPointsOnPolyline - 1], 1e-10))
+        {
+        char relativeX = (m_intersectionWithNextNode == 0 ? 1 : (m_intersectionWithNextNode == 1 ? -1 : 0));
+        char relativeY = (m_intersectionWithNextNode == 3 ? 1 : (m_intersectionWithNextNode == 2 ? -1 : 0));
+        bvector<IScalableMeshNodePtr> neighbors = start.linkedNode->GetNeighborAt(relativeX, relativeY, 0);
+        for (auto nextPtr : neighbors)
+            {
+            MeshTraversalStep nextNode = { nextPtr, start.startPoint,
+                start.hasEndPoint, start.endPointOfLastProjection, start.currentSegment, false, IScalableMeshNodePtr(nullptr), start.direction, -1 };
+            c(nextNode);
+            }
+        return neighbors.size() > 0;
+        }
+    else return false;
+    }
+
+void MeshTraversalQueue::Clear()
+    {
+    m_nodesRemainingToDrape = std::queue<MeshTraversalStep>();
+    }
+
+MeshTraversalStep& MeshTraversalQueue::Step()
+    {
+    m_currentStep = m_nodesRemainingToDrape.front();
+    m_nodesRemainingToDrape.pop();
+    m_intersectionWithNextNode = 255;
+    allVisitedNodes.insert(m_currentStep.linkedNode->GetNodeId());
+    return m_currentStep;
+    }
+
+bool MeshTraversalQueue::SetStartPoint(DPoint3d pt)
+    {
+    m_currentStep.startPoint = pt;
+    return true;
+    }
+
+bool IntersectRay3D(DPoint3dR pointOnDTM, DVec3dCR direction, DPoint3dCR testPoint, IScalableMeshNodePtr& target)
+    {
+    DRay3d ray = DRay3d::FromOriginAndVector(testPoint, direction);
+    IScalableMeshMeshFlagsPtr flags = IScalableMeshMeshFlags::Create();
+    flags->SetSaveToCache(true);
+    flags->SetPrecomputeBoxes(true);
+    auto meshP = target->GetMesh(flags);
+    if (meshP != nullptr) return meshP->IntersectRay(pointOnDTM, ray);
+    return false;
+    }
+
+// Get all intesection with ray in an ordered vector (closest -> fardest)
+bool IntersectRay3D(bvector<DTMRayIntersection>& pointsOnDTM, DVec3dCR direction, DPoint3dCR testPoint, IScalableMeshNodePtr& target)
+    {
+    DRay3d ray = DRay3d::FromOriginAndVector(testPoint, direction);
+    IScalableMeshMeshFlagsPtr flags = IScalableMeshMeshFlags::Create();
+    flags->SetSaveToCache(true);
+    flags->SetPrecomputeBoxes(true);
+    auto meshP = target->GetMesh(flags);
+    if (meshP != nullptr) return meshP->IntersectRay(pointsOnDTM, ray); // intersected points are ordered from closest to fardest
+    return false;
+    }
+
+bool ScalableMeshDraping::_IntersectRay(bvector<DTMRayIntersection>& pointsOnDTM, DVec3dCR direction, DPoint3dCR testPoint)
+    {
+    bvector<DTMRayIntersection> AllHits;
+
+    DPoint3d transformedPt = testPoint;
+    m_UorsToStorage.Multiply(transformedPt);
+    DPoint3d startPt = transformedPt;
+    DPoint3d endPt = DPoint3d::FromSumOf(testPoint, direction);
+    m_UorsToStorage.Multiply(endPt);
+    DVec3d newDirection = DVec3d::FromStartEndNormalize(transformedPt, endPt);
+
+    IScalableMeshNodeQueryParamsPtr params = IScalableMeshNodeQueryParams::CreateParams();
+    IScalableMeshNodeRayQueryPtr query = m_scmPtr->GetNodeQueryInterface();
+    if (m_type == DTMAnalysisType::Fast || m_type == DTMAnalysisType::ViewOnly) //other modes use full resolution
+        {
+        params->SetLevel(std::min((size_t)5, m_scmPtr->GetTerrainDepth()));
+        m_scmPtr->GetCurrentlyViewedNodes(m_nodeSelection); // final list will be a subset of m_nodeSelection
+        }
+    else if (m_scmPtr->IsTerrain()) params->SetLevel(m_scmPtr->GetTerrainDepth());
+    bvector<IScalableMeshNodePtr> nodes;
+    params->SetDirection(newDirection);
+    QueryNodesBasedOnParams(nodes, startPt, params, m_scmPtr);
+    m_nodeSelection.clear();
+
+    if (m_type == DTMAnalysisType::ViewOnly && nodes.empty()) //not in view, only do a range intersect in this mode
+        {
+        DRange3d totalBox;
+        m_scmPtr->GetRange(totalBox);
+        DRay3d ray = DRay3d::FromOriginAndVector(startPt, newDirection);
+        DSegment3d segClipped;
+        DRange1d fraction;
+        DPoint3d pointOnDTM;
+        if (ray.ClipToRange(totalBox, segClipped, fraction))
+            {
+            if (fraction.low < 0)
+                {
+                pointOnDTM = segClipped.point[1];//ray starts within box
+                if (fraction.high < 0) //ray completely outside box
+                    return false;
+                }
+            else pointOnDTM = segClipped.point[0];
+            m_transform.Multiply(pointOnDTM);
+            DTMRayIntersection rayInter;
+            rayInter.point = pointOnDTM;
+            rayInter.rayFraction = (pointOnDTM - testPoint).Magnitude();
+            pointsOnDTM.push_back(rayInter); // we add only this one
+            return true;
+            }
+        return false;
+        }
+    else if (nodes.empty()) 
+        QueryNodesBasedOnParams(nodes, startPt, params, m_scmPtr);
+
+    bvector<bool> clips;
+    bool ret = false;
+    for (auto& node : nodes)
+        {
+        if (!node->ArePoints3d() && (newDirection.x == 0 && newDirection.y == 0))
+            {
+            BcDTMPtr dtmP = node->GetBcDTM();
+            DPoint3d interP = DPoint3d::From(0,0,0);
+            if (dtmP != nullptr && dtmP->GetDTMDraping()->IntersectRay(interP, newDirection, transformedPt))
+                {
+                DTMRayIntersection RayInter;
+                RayInter.point = interP;
+                RayInter.hasNormal = false;
+                RayInter.rayFraction = (interP - transformedPt).Magnitude();
+                AllHits.push_back(RayInter);
+                ret = true;
+                }
+            }
+        else if (IntersectRay3D(AllHits, newDirection, transformedPt, node))
+            {
+            ret = true; // we have at least one
+            }
+        }
+
+    // transform and sort the hits
+    for (auto hit : AllHits)
+        m_transform.Multiply(hit.point);
+
+    // Sort by fraction
+    DTMIntersectionCompare Comparator;
+    std::sort(AllHits.begin(), AllHits.end(), Comparator);
+
+    if (ret && !m_regionRestrictions.empty())
+        {
+        ret = false;
+        for (auto hit : AllHits)
+            {
+            bool bInRegion = true;
+            for (auto& region : m_regionRestrictions)
+                {
+                if ((region->PointInOnOutXY(hit.point) == CurveVector::InOutClassification::INOUT_Out && region->GetBoundaryType() == CurveVector::BOUNDARY_TYPE_Outer) ||
+                    (region->PointInOnOutXY(hit.point) == CurveVector::InOutClassification::INOUT_In && region->GetBoundaryType() == CurveVector::BOUNDARY_TYPE_Inner))
+                    {
+                    bInRegion = false; // this hit is outside 
+                    break;
+                    }
+                }
+            if (bInRegion)
+                {
+                DTMRayIntersection rayInter;
+                pointsOnDTM.push_back(rayInter); // add the point in the output vector
+                ret = true; // we have at least a hit
+                }
+            }
+        }
+    else if (ret) // No restrictions, we keep all the hits
+        {
+        pointsOnDTM.insert(pointsOnDTM.end(), AllHits.begin(), AllHits.end()); // insert, in case vector is not empty
+        }
+    return ret;
+    }
+
+bool ScalableMeshDraping::_IntersectRay(DPoint3dR pointOnDTM, DVec3dCR direction, DPoint3dCR testPoint)
+    {    
+    DPoint3d transformedPt = testPoint;
+    m_UorsToStorage.Multiply(transformedPt);
+    DPoint3d startPt = transformedPt;
+
+    DPoint3d endPt = DPoint3d::FromSumOf(testPoint, direction);
+    m_UorsToStorage.Multiply(endPt);
+    DVec3d newDirection = DVec3d::FromStartEndNormalize(transformedPt, endPt);
+
+
+    IScalableMeshNodeQueryParamsPtr params = IScalableMeshNodeQueryParams::CreateParams();
+    IScalableMeshNodeRayQueryPtr query = m_scmPtr->GetNodeQueryInterface();
+    if (m_type == DTMAnalysisType::Fast || m_type == DTMAnalysisType::ViewOnly) //other modes use full resolution
+        {
+        params->SetLevel(std::min((size_t)5, m_scmPtr->GetTerrainDepth()));
+        m_scmPtr->GetCurrentlyViewedNodes(m_nodeSelection);
+        }
+    else if (m_scmPtr->IsTerrain()) params->SetLevel(m_scmPtr->GetTerrainDepth());
+    bvector<IScalableMeshNodePtr> nodes;
+    params->SetDirection(newDirection);
+    QueryNodesBasedOnParams(nodes, startPt, params, m_scmPtr);
+    m_nodeSelection.clear();
+    if (m_type == DTMAnalysisType::ViewOnly && nodes.empty()) //not in view, only do a range intersect in this mode
+    {
+        DRange3d totalBox;
+        m_scmPtr->GetRange(totalBox);
+        DRay3d ray = DRay3d::FromOriginAndVector(startPt, newDirection);
+        DSegment3d segClipped;
+        DRange1d fraction;
+        if (ray.ClipToRange(totalBox, segClipped, fraction))
+        {
+            if (fraction.low < 0)
+            {
+                pointOnDTM = segClipped.point[1];//ray starts within box
+                if (fraction.high < 0) //ray completely outside box
+                    return false;
+            }
+            else pointOnDTM = segClipped.point[0];
+            m_transform.Multiply(pointOnDTM);
+            return true;
+        }
+        return false;
+    }
+    else if (nodes.empty()) QueryNodesBasedOnParams(nodes, startPt, params, m_scmPtr);
+    bvector<bool> clips;
+    bool ret = false;
+    for (auto& node : nodes)
+        {
+        if (!node->ArePoints3d())
+            {
+            BcDTMPtr dtmP = node->GetBcDTM();
+            if (dtmP != nullptr && dtmP->GetDTMDraping()->IntersectRay(pointOnDTM, newDirection, transformedPt))
+                {
+                m_transform.Multiply(pointOnDTM);
+                ret = true;
+                break;
+                }
+            }
+        else if (IntersectRay3D(pointOnDTM, newDirection, transformedPt, node))
+            {
+            m_transform.Multiply(pointOnDTM);
+            ret =true;
+            break;
+            }
+        }
+
+
+        if (ret && !m_regionRestrictions.empty())
+        {
+            for (auto& region : m_regionRestrictions)
+            {
+
+                if ((region->PointInOnOutXY(pointOnDTM) == CurveVector::InOutClassification::INOUT_Out && region->GetBoundaryType() == CurveVector::BOUNDARY_TYPE_Outer) ||
+                    (region->PointInOnOutXY(pointOnDTM) == CurveVector::InOutClassification::INOUT_In && region->GetBoundaryType() == CurveVector::BOUNDARY_TYPE_Inner))
+                {
+                    pointOnDTM.z = 0.0;
+                    ret = false;
+                }
+            }
+        }
+        return ret;
+    }
+
+bool ScalableMeshDraping::_ProjectPoint(DPoint3dR pointOnDTM, DMatrix4dCR w2vMap, DPoint3dCR testPoint)
+    {
+    //bvector<bvector<DPoint3d>> coverages;
+    IScalableMeshPtr targetedMesh = m_scmPtr;
+   // m_scmPtr->GetAllCoverages(coverages);
+   // if (!coverages.empty()) targetedMesh = m_scmPtr->GetTerrainSM();
+    DPoint3d transformedPt = testPoint;
+    m_UorsToStorage.Multiply(transformedPt);
+    DPoint3d startPt = transformedPt;
+    DPoint3d endPt;
+    DPoint3d pt;
+    DMatrix4d invW2vMap;
+
+
+    invW2vMap.QrInverseOf(w2vMap);
+    w2vMap.MultiplyAndRenormalize(&pt, &transformedPt, 1);
+    pt.z -= 100;
+    invW2vMap.MultiplyAndRenormalize(&endPt, &pt, 1);
+    if (startPt.DistanceSquaredXY(endPt) < 1e-4)
+        {
+        double elevation = 0.0;
+        
+//#ifdef VANCOUVER_API
+        int drapedTypeP =0;
+        if (DTM_SUCCESS != DrapePoint(&elevation, NULL, NULL, NULL, drapedTypeP, startPt, w2vMap))
+//#else
+//        if (DTM_SUCCESS != DrapePoint(&elevation, NULL, NULL, NULL, NULL, startPt, w2vMap))
+//#endif
+            {
+            return false;
+            }
+        pointOnDTM = startPt;
+        pointOnDTM.z = elevation;
+        m_transform.Multiply(pointOnDTM);
+        return true;
+        }
+    else
+        {
+        DVec3d vecDirection;
+        vecDirection.DifferenceOf(endPt, startPt);
+        IScalableMeshNodeQueryParamsPtr params = IScalableMeshNodeQueryParams::CreateParams();
+        IScalableMeshNodeRayQueryPtr query = targetedMesh->GetNodeQueryInterface();
+        params->SetLevel(ComputeLevelForTransform(w2vMap));
+        bvector<IScalableMeshNodePtr> nodes;
+        params->SetDirection(vecDirection);
+
+        targetedMesh->GetCurrentlyViewedNodes(m_nodeSelection);
+        QueryNodesBasedOnParams(nodes, startPt, params, targetedMesh);
+        m_nodeSelection.clear();
+        bvector<bool> clips;
+        for (auto& node : nodes)
+            {
+            BcDTMPtr dtmP = node->GetBcDTM();
+            if (dtmP != nullptr && dtmP->GetDTMDraping()->ProjectPoint(pointOnDTM, w2vMap, transformedPt))
+                {
+                m_transform.Multiply(pointOnDTM);
+                return true;
+                }
+            }
+        return false;
+        }
+    }
+
+void ScalableMeshDraping::QueryNodesBasedOnParams(bvector<IScalableMeshNodePtr>& nodes, const DPoint3d& testPt, const IScalableMeshNodeQueryParamsPtr& params, const IScalableMeshPtr& targetedMeshPtr)
+    {
+    if (m_nodeSelection.empty())
+        {
+        IScalableMeshNodeRayQueryPtr query = targetedMeshPtr->GetNodeQueryInterface();
+        query->Query(nodes, &testPt, NULL, 0, params);
+        }
+    else
+        {
+        DRay3d ray = DRay3d::FromOriginAndVector(testPt, params->GetDirection());
+
+        DRange3d range;
+        targetedMeshPtr->GetRange(range);
+        ScalableMeshQuadTreeLevelIntersectIndexQuery<DPoint3d, DRange3d> query(range,
+            targetedMeshPtr->GetTerrainDepth(),
+            ray,
+            params->Get2d(),
+            params->GetDepth(),
+            params->GetUseUnboundedRay(),
+            ScalableMeshQuadTreeLevelIntersectIndexQuery<DPoint3d, DRange3d>::RaycastOptions::ALL_INTERSECT);
+
+        size_t numberOfNodes = 0;
+        clock_t startClock = clock();
+        for (auto& node : m_nodeSelection)
+            {
+            numberOfNodes++;
+            if (numberOfNodes % 30 == 0 && m_type == DTMAnalysisType::ViewOnly && !nodes.empty())
+            {
+                double endTime = 1.0*(clock() - startClock) / CLOCKS_PER_SEC;
+                if(endTime > 0.0005)
+                    return;
+            }
+            query.SetLevel(node->GetLevel());                                                                 
+            node->RunQuery(query, nodes);
+            }
+        }
+    }
+static bool s_drapeAlongTurnOff = false;
+static bool s_zeroTranslation = true;
+static bool s_tryDoublePts = true;
+
+
+bool ScalableMeshDraping::_DrapeAlongVector(DPoint3d* endPt, double *slope, double *aspect, DPoint3d triangle[3], int *drapedType, DPoint3dCR point, double directionOfVector, double slopeOfVector)
+    {
+	if (s_drapeAlongTurnOff)
+		return false;
+
+	//bvector<bvector<DPoint3d>> coverages;
+	IScalableMeshPtr targetedMesh = m_scmPtr;
+	// m_scmPtr->GetAllCoverages(coverages);
+	//if (!coverages.empty()) targetedMesh = m_scmPtr->GetTerrainSM();
+
+	if (m_type == DTMAnalysisType::Fast)
+	{
+		m_levelForDrapeLinear = std::min((size_t)5, targetedMesh->GetTerrainDepth());
+		targetedMesh->GetCurrentlyViewedNodes(m_nodeSelection);
+	}
+	DVec3d vecDirection = DVec3d::FromXYAngleAndMagnitude(directionOfVector, 1);
+	vecDirection.z = slopeOfVector;
+
+	IScalableMeshNodeQueryParamsPtr params = IScalableMeshNodeQueryParams::CreateParams();
+	params->SetUseUnboundedRay(false);
+	IScalableMeshNodeRayQueryPtr query = targetedMesh->GetNodeQueryInterface();
+	params->SetLevel(m_levelForDrapeLinear);
+
+	bvector<IScalableMeshNodePtr> nodes;
+
+	if (m_scmPtr->IsCesium3DTiles())
+	{
+		if (s_tryDoublePts)
+		{
+			DPoint3d origin = DPoint3d::From(0, 0, 0);
+			DPoint3d endPts = DPoint3d::From(vecDirection.x, vecDirection.y, vecDirection.z);
+
+			Transform dirTransformD(m_UorsToStorage);
+
+			dirTransformD.Multiply(origin);
+			dirTransformD.Multiply(endPts);
+
+			DVec3d vecDir2(DVec3d::FromStartEnd(origin, endPts));
+			vecDir2.Normalize();
+			vecDir2 = vecDir2;
+		}
+
+		Transform dirTransform(m_UorsToStorage);
+
+		if (s_zeroTranslation)
+		{
+			dirTransform.form3d[0][3] = 0;
+			dirTransform.form3d[1][3] = 0;
+			dirTransform.form3d[2][3] = 0;
+		}
+
+		dirTransform.Multiply(vecDirection);
+		vecDirection.Normalize();
+
+
+	}
+
+	params->SetDirection(vecDirection);
+	DPoint3d depthVal = DPoint3d::From(1000, 1000, 1000);
+	params->SetDepth(depthVal.x);
+	DPoint3d transformedPt = point;
+	m_UorsToStorage.Multiply(transformedPt);
+
+
+	QueryNodesBasedOnParams(nodes, transformedPt, params, targetedMesh);
+    bvector<bool> clips;
+    bool ret = false;
+    for (auto& node : nodes)
+        {
+        if (!node->ArePoints3d())
+            {
+            BcDTMPtr dtmP = node->GetBcDTM();
+            if (dtmP == nullptr) continue;
+            assert(dtmP->GetPointCount() < 4 || dtmP->GetTrianglesCount() > 0);
+            DRange3d tmBox;
+            dtmP->GetRange(tmBox);
+            DRay3d ray = DRay3d::FromOriginAndVector(transformedPt, vecDirection);
+            DSegment3d seg;
+            DRange1d fraction;
+            DPoint3d pt = transformedPt;
+            if (!tmBox.IsContainedXY(pt) && ray.ClipToRange(tmBox, seg, fraction))
+                {
+                pt = ray.FractionParameterToPoint(fraction.low);
+                }
+            
+                if (dtmP != nullptr && dtmP->GetDTMDraping()->DrapeAlongVector(endPt, slope, aspect, triangle, drapedType, pt, directionOfVector, slopeOfVector))
+                    {
+                    if (endPt != nullptr)
+                        {
+                        //if (node->GetContentExtent().IsContained(*endPt))
+                                {
+                                m_transform.Multiply(*endPt);
+                                ret = true;
+                                break;
+                                }
+                        }
+                    }
+                
+            }
+        else
+            {
+            *drapedType = 0;
+            if (IntersectRay3D(*endPt, vecDirection, transformedPt, node))
+                {
+                *drapedType = 3;
+                m_transform.Multiply(*endPt);
+                ret = true;
+                break;
+                }
+            }
+        }
+
+    if (ret && !m_regionRestrictions.empty())
+    {
+        for (auto& region : m_regionRestrictions)
+        {
+
+            if ((region->PointInOnOutXY(*endPt) == CurveVector::InOutClassification::INOUT_Out && region->GetBoundaryType() == CurveVector::BOUNDARY_TYPE_Outer) ||
+                (region->PointInOnOutXY(*endPt) == CurveVector::InOutClassification::INOUT_In && region->GetBoundaryType() == CurveVector::BOUNDARY_TYPE_Inner))
+            {
+                endPt->z = 0.0;
+                ret = false;
+            }
+        }
+    }
+    return ret;
+    }
+
+
+size_t ScalableMeshDraping::ComputeLevelForTransform(const DMatrix4d& w2vMap)
+    {
+    if (w2vMap.IsIdentity()) return m_scmPtr->GetTerrainDepth();
+    DRange3d range;
+    m_scmPtr->GetRange(range);
+    Transform w2vTrans;
+    w2vTrans.InitFrom(w2vMap);
+    w2vTrans.Multiply(range.low);
+    w2vTrans.Multiply(range.high);
+    DRange3d newRange = DRange3d::From(range.low, range.high);
+    double maxLength = std::max(std::max(newRange.XLength(), newRange.YLength()), newRange.ZLength());
+    size_t targetLevel = std::min(m_scmPtr->GetTerrainDepth(), (size_t)(ceil(log(maxLength / 20.0) / log(4))));
+    return  targetLevel;
+    }
+
+//#ifdef VANCOUVER_API
+DTMStatusInt ScalableMeshDraping::DrapePoint(double* elevationP, double* slopeP, double* aspectP, DPoint3d triangle[3], int& drapedTypeP, DPoint3dCR point, const DMatrix4d& w2vMap)
+//#else
+//DTMStatusInt ScalableMeshDraping::DrapePoint(double* elevationP, double* slopeP, double* aspectP, DPoint3d triangle[3], int* drapedTypeP, DPoint3dCR point, const DMatrix4d& w2vMap)
+//#endif
+    {
+   // bvector<bvector<DPoint3d>> coverages;
+    IScalableMeshPtr targetedMesh = m_scmPtr;
+   // m_scmPtr->GetAllCoverages(coverages);
+   // if (!coverages.empty()) targetedMesh = m_scmPtr->GetTerrainSM();
+    IScalableMeshNodeQueryParamsPtr params = IScalableMeshNodeQueryParams::CreateParams();
+    IScalableMeshNodeRayQueryPtr query = targetedMesh->GetNodeQueryInterface();
+    params->SetLevel(ComputeLevelForTransform(w2vMap));
+    if (m_type == DTMAnalysisType::Fast)
+        {
+        params->SetLevel(std::min((size_t)5, targetedMesh->GetTerrainDepth()));
+        targetedMesh->GetCurrentlyViewedNodes(m_nodeSelection);
+        }
+
+    DVec3d direction = DVec3d::From(0, 0, -11);
+    bvector<IScalableMeshNodePtr> nodes;
+    params->SetDirection(direction);
+    DPoint3d transformedPt = point;
+    m_UorsToStorage.Multiply(transformedPt);
+    QueryNodesBasedOnParams(nodes, transformedPt, params, targetedMesh);
+
+
+
+    if (nodes.empty())
+        {
+//#ifdef VANCOUVER_API
+        drapedTypeP = 0;
+//#else
+//       *drapedTypeP = 0;
+//#endif
+        return DTM_SUCCESS;
+        }
+    IScalableMeshNodePtr node = nodes.front();
+    DTMStatusInt result;
+    if (!node->ArePoints3d())
+        {
+        BcDTMPtr bcdtm = node->GetBcDTM();
+        if (bcdtm == nullptr)
+            {
+//#ifdef VANCOUVER_API
+            drapedTypeP = 0;
+//#else
+//            *drapedTypeP = 0;
+//#endif
+            return DTM_SUCCESS;
+            }
+        result = bcdtm->GetDTMDraping()->DrapePoint(elevationP, slopeP, aspectP, triangle, drapedTypeP, transformedPt);
+        if (elevationP != nullptr)
+            {
+            transformedPt.z = *elevationP;
+            m_transform.Multiply(transformedPt);
+            *elevationP = transformedPt.z;
+            }
+        }
+    else
+        {
+        DPoint3d pointOnDTM;
+        if (IntersectRay3D(pointOnDTM, direction, transformedPt, node))
+            {
+            transformedPt.z = pointOnDTM.z;
+            m_transform.Multiply(transformedPt);
+            *elevationP = transformedPt.z;
+            result = DTM_SUCCESS;
+            }
+        else result = DTM_ERROR;
+        }
+
+
+    if (result == DTM_SUCCESS && !m_regionRestrictions.empty())
+    {
+        for (auto& region : m_regionRestrictions)
+        {
+
+            if ((region->PointInOnOutXY(transformedPt) == CurveVector::InOutClassification::INOUT_Out && region->GetBoundaryType() == CurveVector::BOUNDARY_TYPE_Outer) ||
+                (region->PointInOnOutXY(transformedPt) == CurveVector::InOutClassification::INOUT_In && region->GetBoundaryType() == CurveVector::BOUNDARY_TYPE_Inner))
+            {
+                *elevationP = 0.0;
+                result = DTM_ERROR;
+            }
+        }
+    }
+    return result;
+    }
+
+//#ifdef VANCOUVER_API
+DTMStatusInt ScalableMeshDraping::_DrapePoint(double* elevationP, double* slopeP, double* aspectP, DPoint3d triangle[3], int& drapedTypeP, DPoint3dCR point)
+//#else
+//DTMStatusInt ScalableMeshDraping::_DrapePoint(double* elevationP, double* slopeP, double* aspectP, DPoint3d triangle[3], int* drapedTypeP, DPoint3dCR point)
+//#endif
+    {
+    Transform t = Transform::FromIdentity();
+    DMatrix4d identityTrans = DMatrix4d::From(t);
+    return DrapePoint(elevationP, slopeP, aspectP, triangle, drapedTypeP, point, identityTrans);
+    }
+
+int PickLineSegmentForProjectedPoint(DPoint3dCP line, int nPts, int beginning, DPoint3dCR pt)
+    {
+
+    for (int i = beginning; i < nPts - 1; ++i)
+        {
+        DSegment3d seg = DSegment3d::From(line[i], line[i + 1]);
+        double param;
+        DPoint3d closestPt;
+        seg.ProjectPointXY(closestPt, param, pt);
+        if (fabs(closestPt.x - pt.x) < 1e-6 &&fabs(closestPt.y - pt.y) < 1e-6)
+            {
+            return i;
+            }
+        }
+    return beginning;
+    }
+
+double DrapeLine3d(bvector<DPoint3d>& pts, const IScalableMeshNodePtr& node, DPoint3d firstPt, DPoint3d secondPt, Transform myTransform=Transform::FromIdentity(), DVec3d direction = DVec3d::From(0, 0, -1))
+    {
+    IScalableMeshMeshFlagsPtr flags = IScalableMeshMeshFlags::Create();
+    auto meshP = node->GetMesh(flags);
+    if (meshP.get() == nullptr) return DBL_MAX;
+    bvector<DSegment3d> allSegments;
+    if (firstPt.AlmostEqualXY(secondPt))
+        {
+        DPoint3d pt;
+        if (IntersectRay3D(pt, direction, firstPt, const_cast<IScalableMeshNodePtr&>(node)))
+            pts.push_back(pt);
+        return 0;
+        }
+
+	if (!myTransform.IsIdentity())
+	{
+		meshP->SetTransform(myTransform);
+		myTransform.Multiply(firstPt);
+		myTransform.Multiply(secondPt);
+	}
+    DPlane3d planeFromSegment = DPlane3d::From3Points(firstPt, secondPt, DPoint3d::FromSumOf(firstPt, direction));
+    meshP->CutWithPlane(allSegments, planeFromSegment);
+
+    bmap<double, DSegment3d> orderedSegments;
+
+    DSegment3d origSeg = DSegment3d::From(firstPt, secondPt);
+    double params[2];
+
+    for (auto& seg : allSegments)
+        {
+        origSeg.PointToFractionParameter(params[0], seg.point[0]);
+        origSeg.PointToFractionParameter(params[1], seg.point[1]);
+        if (params[0] > params[1])
+            {
+            DPoint3d tmp;
+            double tmpParam;
+            tmp = seg.point[0];
+            seg.point[0] = seg.point[1];
+            seg.point[1] = tmp;
+
+            tmpParam = params[0];
+            params[0] = params[1];
+            params[1] = tmpParam;
+            }
+        if (params[0] > -1e-8 && params[1] < 1 + 1e-8)
+            {
+            orderedSegments.insert(make_bpair(params[0], seg));
+            }
+        else //need to clip the segment
+            {
+            if (params[0] <= -1e-8 && params[1] <= -1e-8) continue;
+            if (params[0] >= 1 + 1e-8 && params[1] >= 1 + 1e-8) continue;
+            if (params[0] <= -1e-8)
+                {
+                DPoint3d pt, tmpPt;
+                double tmpParam;
+                DSegment3d projectSegment = DSegment3d::FromOriginAndDirection(firstPt, direction);
+                seg.ClosestApproachUnbounded(params[0], tmpParam, pt, tmpPt, seg, projectSegment);
+                seg.point[0] = pt;
+				origSeg.PointToFractionParameter(params[0], seg.point[0]);
+                }
+            if (params[1] >= 1 + 1e-8)
+                {
+                DPoint3d pt, tmpPt;
+                double tmpParam;
+                DSegment3d projectSegment = DSegment3d::FromOriginAndDirection(secondPt, direction);
+                seg.ClosestApproachUnbounded(params[1], tmpParam, pt, tmpPt, seg, projectSegment);
+                seg.point[1] = pt;
+				origSeg.PointToFractionParameter(params[1], seg.point[1]);
+                }
+            orderedSegments.insert(make_bpair(params[0], seg));
+            }
+        }
+    for (auto it = orderedSegments.begin(); it != orderedSegments.end(); ++it)
+        {
+        if (pts.empty() || pts.back().DistanceSquaredXY(it->second.point[0]) > 1e-8)
+            pts.push_back(it->second.point[0]);
+        if (pts.empty() || pts.back().DistanceSquaredXY(it->second.point[1]) > 1e-8)
+            pts.push_back(it->second.point[1]);
+        }
+    if (orderedSegments.empty()) return DBL_MAX;
+
+	if (!myTransform.IsIdentity())
+	    {
+		Transform invTransform = myTransform;
+		invTransform.InverseOf(myTransform);
+		for (auto& pt : pts)
+			invTransform.Multiply(pt);
+	    }
+
+	//faster computation if direction is z
+	if (direction.x == 0 && direction.y == 0)
+		return  orderedSegments.begin()->first*firstPt.DistanceXY(secondPt);
+	else
+	    {
+		DVec3d dirX = DVec3d::FromStartEndNormalize(firstPt, secondPt);
+		DVec3d dirY = DVec3d::FromCrossProduct(dirX, direction);
+		Transform projectToXY = Transform::FromOriginAndVectors(firstPt, dirX, dirY, direction);
+		DPoint3d firstPtTrans, secondPtTrans;
+
+		projectToXY.Multiply(firstPtTrans, firstPt);
+		projectToXY.Multiply(secondPtTrans, secondPt);
+
+		return orderedSegments.begin()->first*firstPtTrans.DistanceXY(secondPtTrans);
+	    }
+    }
+
+struct Location
+    {
+    size_t idxFirst;
+    size_t idxLast;
+    int segment;
+    size_t chunkId;
+
+    Location()
+        {}
+    Location(size_t first, size_t last, int seg) : idxFirst(first), idxLast(last), segment(seg) {}
+    };
+
+//#define DEACTIVATE_PARALLEL_DRAPE
+
+DTMStatusInt ScalableMeshDraping::_DrapeLinear(DTMDrapedLinePtr& ret, DPoint3dCP pts, int numPoints)
+    {
+
+    IScalableMeshPtr targetedMesh = m_scmPtr;
+
+    if (m_type == DTMAnalysisType::Fast)
+        {
+        m_levelForDrapeLinear = std::min((size_t)5, targetedMesh->GetTerrainDepth());//params->GetLevel();
+        targetedMesh->GetCurrentlyViewedNodes(m_nodeSelection);
+        }
+    bvector<bvector<DPoint3d>> drapedPointsTemp(numPoints);
+    //Trying to find point to start drape
+
+    bvector<DPoint3d> transformedLine(numPoints);
+    memcpy(&transformedLine[0], pts, numPoints*sizeof(DPoint3d));
+
+    m_UorsToStorage.Multiply(&transformedLine[0], numPoints);
+    MeshTraversalQueue queue(&transformedLine[0], numPoints, m_levelForDrapeLinear, m_scmPtr->IsCesium3DTiles()? m_scmPtr->GetReprojectionTransform() : Transform::FromIdentity());
+    queue.UseScalableMesh(targetedMesh.get());
+    IScalableMeshMeshPtr meshP = NULL;
+    if (!m_nodeSelection.empty()) queue.CollectAll(m_nodeSelection);
+    else queue.CollectAll();
+    size_t nOfNodesToSplit = queue.GetNumberOfNodes();
+
+#ifdef DEACTIVATE_PARALLEL_DRAPE
+    size_t chunkSize = nOfNodesToSplit;
+#else
+    size_t chunkSize = nOfNodesToSplit < 8 ? 1 : nOfNodesToSplit / 8;
+#endif
+
+    bvector<bvector<MeshTraversalStep>> stepData;
+
+#ifndef DEACTIVATE_PARALLEL_DRAPE
+    for (size_t i = 0; i < 8; ++i)
+#endif
+        {
+        bvector<MeshTraversalStep> chunks;
+        queue.GetNodes(chunks, chunkSize);
+        stepData.push_back(chunks);
+        }
+
+    if (queue.HasNodesToProcess())
+        {
+        bvector<MeshTraversalStep> chunks;
+        queue.GetNodes(chunks, MeshTraversalQueue::ALL_CHUNKS);
+        stepData.push_back(chunks);
+        }
+
+    drapedPointsTemp.resize(stepData.size());
+
+    std::vector<bvector<bpair<double, Location>>> initDistances(stepData.size());
+    std::vector<std::future<DTMStatusInt>> drapeResults;
+    for (auto& chunk : stepData)
+        {
+        drapeResults.push_back(std::async([] (bvector<DPoint3d>* outPts, const bvector<MeshTraversalStep>& nodesToDrape, bvector<bpair<double, Location>>* initDistanceList, const bvector<DPoint3d>& line, Transform reproTransform, bool isCesium)
+            {
+            DTMStatusInt retval = DTM_ERROR;
+            initDistanceList->reserve(nodesToDrape.size());
+            auto lineWithDistances = SMDrapedLine::Create(line, 0);
+            for (auto& node : nodesToDrape)
+                {
+                double initDistance = DBL_MAX;
+                if (!node.linkedNode->ArePoints3d() && !isCesium)
+                    {
+                    BcDTMPtr dtmPtr = node.linkedNode->GetBcDTM();
+                    DTMDrapedLinePtr drapeForTile;
+                    size_t nAdded = 0;
+                    if (dtmPtr != nullptr)
+                        {   
+                        DTMStatusInt status = dtmPtr->GetDTMDraping()->DrapeLinear(drapeForTile, &line[0] + node.currentSegment, (int)2);
+                        for (size_t i = 0; status == DTM_SUCCESS && i < drapeForTile->GetPointCount(); ++i)
+                            {
+                            retval = DTM_SUCCESS;
+                            DTMDrapedLineCode code;
+                            DPoint3d pt;
+                            double distance;
+                            GET_POINT_AT_INDEX(drapeForTile, pt, &distance, &code, (unsigned int)i);
+                            if (code == DTMDrapedLineCode::Tin || code == DTMDrapedLineCode::OnPoint || code == DTMDrapedLineCode::Breakline || code == DTMDrapedLineCode::Edge)
+                                {
+                                if (initDistance == DBL_MAX) initDistance = DVec3d::FromStartEnd(node.startPoint, pt).MagnitudeXY();
+                                outPts->push_back(pt);
+                                ++nAdded;
+                                }
+                            if (nAdded != 0 && code == DTMDrapedLineCode::External) break;
+                            }
+
+                        double absoluteDist = initDistance;
+                        DPoint3d pt;
+                        double segmentDist;
+                        GET_POINT_AT_INDEX(lineWithDistances, pt, &segmentDist, NULL, (unsigned int)node.currentSegment);
+                        absoluteDist += segmentDist;
+                        if (nAdded > 0)
+                            initDistanceList->push_back(make_bpair(absoluteDist, Location(outPts->size() - nAdded, outPts->size(), node.currentSegment)));
+                        }
+                    }
+                else
+                    {
+                    bvector<DPoint3d> pts;
+
+					DVec3d direction = DVec3d::From(0, 0, -1);
+					/*if (!reproTransform.IsIdentity())
+					{
+						Transform inverseRepro;
+						inverseRepro.InverseOf(reproTransform);
+						inverseRepro.Multiply(direction, direction);
+						direction.Normalize();
+					}*/
+
+
+                    double dist = DrapeLine3d(pts, node.linkedNode, line[node.currentSegment], line[node.currentSegment + 1], reproTransform,direction);
+                  
+                    if (pts.size() > 0) retval = DTM_SUCCESS;
+                    outPts->insert(outPts->end(), pts.begin(), pts.end());
+
+                    double absoluteDist = dist;
+                    DPoint3d pt;
+                    double segmentDist;
+                    GET_POINT_AT_INDEX(lineWithDistances, pt, &segmentDist, NULL, (unsigned int)node.currentSegment);
+                    absoluteDist += segmentDist;
+                    if (pts.size() > 0)
+                        initDistanceList->push_back(make_bpair(absoluteDist, Location(outPts->size() - pts.size(), outPts->size(), node.currentSegment)));
+                    }
+                }
+            return retval;
+            }, &drapedPointsTemp[&chunk - &stepData.front()], chunk, &initDistances[&chunk - &stepData.front()], transformedLine, m_scmPtr->IsCesium3DTiles()? m_scmPtr->GetReprojectionTransform(): Transform::FromIdentity(), m_scmPtr->IsCesium3DTiles()));
+        }
+    bvector<DPoint3d> drapedLine;
+    bmap<double, Location> orderedList;
+
+    for (auto& result : drapeResults)
+        {
+        if (result.get() == DTM_SUCCESS)
+            {
+            for (auto& dist : initDistances[&result - &drapeResults.front()])
+                {
+                Location loc = dist.second;
+                loc.chunkId = &result - &drapeResults.front();
+
+                orderedList.insert(make_bpair(dist.first, loc));
+                }
+            }
+        }
+
+    for (auto& finalOrder : orderedList)
+        {
+        for (size_t ptPosition = finalOrder.second.idxFirst; ptPosition < finalOrder.second.idxLast; ++ptPosition) drapedLine.push_back(drapedPointsTemp[finalOrder.second.chunkId][ptPosition]);
+        }
+
+    if(drapedLine.size() > 0) m_transform.Multiply(&drapedLine[0],(int) drapedLine.size());
+
+
+    if (!m_regionRestrictions.empty())
+    {
+        for (auto& region : m_regionRestrictions)
+        {
+            for (auto& pt : drapedLine)
+            {
+                if ((region->PointInOnOutXY(pt) == CurveVector::InOutClassification::INOUT_Out && region->GetBoundaryType() == CurveVector::BOUNDARY_TYPE_Outer) ||
+                    (region->PointInOnOutXY(pt) == CurveVector::InOutClassification::INOUT_In && region->GetBoundaryType() == CurveVector::BOUNDARY_TYPE_Inner))
+                {
+                    pt.z = 0.0;
+                }
+            }
+        }
+    }
+    ret = SMDrapedLine::Create(drapedLine, orderedList.empty()? 0 : orderedList.begin()->first);
+    return DTMStatusInt::DTM_SUCCESS;
+#if 0
+    if (!queue.TryStartTraversal(findTriangleAlongRay, 0))
+        {
+        bvector<DPoint3d> line(numPoints);
+        memcpy(&line[0], pts, numPoints*sizeof(DPoint3d));
+        ret = SMDrapedLine::Create(line);
+        return DTMStatusInt::DTM_SUCCESS;
+        }
+    while (queue.HasNodesToProcess())
+        {
+        MeshTraversalStep& startNode = queue.Step();
+        DRay3d ray = DRay3d::FromOriginAndVector(startNode.startPoint, DVec3d::From(0,0,-1)); //what would we do if we need to use different draping directions?
+        bool withinMesh = false;
+        int triangle[3] = { -1, -1, -1 };
+        //MTGNodeId triangleEdge = -1;
+        DSegment3d segClipped;
+        DRange1d fraction;
+        if (startNode.linkedNode->GetPointCount() > 4 && !startNode.fetchNeighborsOnly)
+            {
+            DRay3d toTileInterior = DRay3d::FromOriginAndVector(startNode.startPoint, DVec3d::FromStartEnd(pts[startNode.currentSegment], pts[startNode.currentSegment + 1]));
+            //NEEDSWORK_SM: would be better to just use a 2d clipping function here (if 2.5d) or project the ray and extent along drape direction (if 3d)
+            toTileInterior.direction.z = 0; //regardless of how the lines were drawn, we are assuming they're projected straight-on. Not sure what's to be done for 3D.
+            toTileInterior.origin.z = startNode.linkedNode->GetContentExtent().low.z;
+            if (!findTriangleAlongRay && !startNode.linkedNode->GetContentExtent().IsContained(startNode.startPoint, 2)) findTriangleAlongRay = true;
+            if (!findTriangleAlongRay && !ray.ClipToRange(startNode.linkedNode->GetContentExtent(), segClipped, fraction)){
+                while(!queue.HasNodesToProcess() && startNode.currentSegment < numPoints-2) queue.TryStartTraversal(findTriangleAlongRay,++startNode.currentSegment); //try to find nodes until we have no more line segments left.
+                continue;
+            }
+            else if (findTriangleAlongRay && !toTileInterior.ClipToRange(startNode.linkedNode->GetContentExtent(), segClipped, fraction))
+                {
+                //it is possible that the ray intersects the right tile, but there is no mesh over the intersection. If that is the case, 
+                //then we need to find and add the neighbors to the list. If it is not, we can skip over this tile.
+                toTileInterior.origin.z = startNode.linkedNode->GetNodeExtent().low.z;
+                if (!toTileInterior.ClipToRange(startNode.linkedNode->GetNodeExtent(), segClipped, fraction))
+                {
+                while(!queue.HasNodesToProcess() && startNode.currentSegment < numPoints - 2) queue.TryStartTraversal(findTriangleAlongRay, ++startNode.currentSegment);
+                    continue;
+                }
+            }
+            else
+                {
+                if (!s_civilDraping)
+                    {
+                    bvector<bool> clips;
+                    IScalableMeshMeshFlagsPtr flags = IScalableMeshMeshFlags::Create();
+                    flags->SetLoadGraph(true);
+                    meshP = startNode.linkedNode->GetMesh(flags, clips);
+                    if (!findTriangleAlongRay) withinMesh = meshP->FindTriangleForProjectedPoint(triangle, startNode.startPoint, !startNode.linkedNode->ArePoints3d());
+                    if (findTriangleAlongRay || !withinMesh)
+                        {
+                        withinMesh = meshP->FindTriangleAlongRay(triangle, toTileInterior);
+                        }
+                    }
+                }
+            
+        }
+        //bool addedNeighbors = false;
+        //no intersection found with triangle mesh; look down
+        //This algorithm looks first (if 3D) for neighbors above or below the current node. (If 2d, the octree region is flattened, so that all data should be in the bottom-most node,
+        //so that there is no need to look up or down). Specifically, we first look below the node (general case would be in the direction of projection), then above (same direction opposite
+        // orientation). When doing that we preserve a reference to the "original" node that prompted the search so that it is the basis for the next pass.
+        // When all elevations are unsuccessfully exhausted, look if there's a reference, and push it with a "last pass" marker.On those references, neighbors in drape direction should
+        // be pursued. This means we will skip all empty nodes in drape direction, if applicable, and find the next node that has a mesh to drape on.
+       /* if (!withinMesh)
+            {
+            if (startNode.linkedNode->ArePoints3d() && !startNode.fetchNeighborsOnly)
+                {
+                addedNeighbors = queue.NextAlongElevation();
+                }               
+            if (addedNeighbors) continue;
+            }*/
+  
+        //no intersection found with triangle mesh; add relevant neighbors
+        if (!s_civilDraping &&!withinMesh)
+            {
+            //also add neighbors in the direction of the line
+            //if (!addedNeighbors) queue.NextAlongDirection();
+            queue.CollectIntersects(findTriangleAlongRay);
+            while(!queue.HasNodesToProcess() && startNode.currentSegment < numPoints-2) queue.TryStartTraversal(findTriangleAlongRay,++startNode.currentSegment);
+            continue;
+            }
+        queue.Clear();
+        findTriangleAlongRay = false;
+        DPoint3d endPoint;
+        MTGNodeId edge = -1;// = triangle;
+        //begin greedy drape
+        if (!s_civilDraping)
+            {
+            if (ERROR == meshP->ProjectPolyLineOnMesh(endPoint, drapedPointsTemp, &transformedLine[0], (int)numPoints, &startNode.currentSegment, triangle, startNode.startPoint, edge))
+                {
+                //can't find triangle
+                DRay3d toTileInterior = DRay3d::FromOriginAndVector(startNode.startPoint, DVec3d::FromStartEnd(pts[startNode.currentSegment], pts[startNode.currentSegment + 1]));
+                if (meshP->FindTriangleAlongRay(triangle, toTileInterior))
+                    {
+                    if (ERROR == meshP->ProjectPolyLineOnMesh(endPoint, drapedPointsTemp, &transformedLine[0], (int)numPoints, &startNode.currentSegment, triangle, startNode.startPoint, edge))
+                        {
+                        return DTMStatusInt::DTM_ERROR;
+                        }
+                    }
+                else
+                    {
+                    endPoint = startNode.startPoint; //possible hole, try next node
+                    }
+                }
+            }
+        else
+            {
+            BcDTMPtr dtmPtr = startNode.linkedNode->GetBcDTM();
+            DTMDrapedLinePtr drapeForTile;
+            size_t nAdded = 0;
+            if (dtmPtr != nullptr)
+                {
+                DTMStatusInt status = dtmPtr->GetDTMDraping()->DrapeLinear(drapeForTile, &transformedLine[0] + startNode.currentSegment, numPoints - startNode.currentSegment);
+                for (size_t i = 0; status == DTM_SUCCESS && i < drapeForTile->GetPointCount(); ++i)
+                    {
+                    DTMDrapedLineCode code;
+                    DPoint3d pt;
+                    GET_POINT_AT_INDEX(drapeForTile,pt, NULL, &code, (unsigned int)i);
+                    if (code == DTMDrapedLineCode::Tin || code == DTMDrapedLineCode::OnPoint || code == DTMDrapedLineCode::Breakline || code == DTMDrapedLineCode::Edge)
+                        {
+                        startNode.currentSegment = PickLineSegmentForProjectedPoint(&transformedLine[0], numPoints, startNode.currentSegment, pt);
+                        drapedPointsTemp[startNode.currentSegment].push_back(pt);
+                        ++nAdded;
+                        }
+                    if (nAdded != 0 && code == DTMDrapedLineCode::External) break;
+                    }
+                }
+            if(nAdded > 0) endPoint = drapedPointsTemp[startNode.currentSegment].back();
+            else
+                {
+                queue.CollectIntersects(findTriangleAlongRay);
+                while (!queue.HasNodesToProcess() && startNode.currentSegment < numPoints - 2) queue.TryStartTraversal(findTriangleAlongRay, ++startNode.currentSegment);
+                continue;
+                }
+            }
+        if (startNode.currentSegment < numPoints - 1 || pow(DRay3d::FromOriginAndVector(transformedLine[numPoints - 1], DVec3d::From(0, 0, -1)).DirectionDotVectorToTarget(endPoint), 2) != (DVec3d::FromStartEnd(transformedLine[numPoints - 1], endPoint)).MagnitudeSquared())
+            {
+            DRange3d ext = startNode.linkedNode->GetNodeExtent();
+            //drape did not reach end of node, but line still has segment. Try to find current segment in neighbor instead
+            if ((!startNode.hasEndPoint && ext.IsContained(endPoint, 2)) || startNode.hasEndPoint && !bsiDPoint3d_pointEqualTolerance(&endPoint, &startNode.endPointOfLastProjection, 0.000001))
+                {
+                if (startNode.currentSegment >= numPoints - 1) break;
+                findTriangleAlongRay = true;
+                }
+            queue.SetStartPoint(endPoint);
+            queue.SetLastEdge(edge);
+            //bool addedNodes = false;
+            if (findTriangleAlongRay && startNode.linkedNode->ArePoints3d()) //again for 3d we need to check the top and bottom neighbors
+                {
+                //addedNodes = queue.NextAlongElevation();
+                queue.CollectIntersects(findTriangleAlongRay);
+                }
+            else//if (!addedNodes)
+                {
+                queue.NextAlongDirection();
+                }
+            }
+        while(!queue.HasNodesToProcess() && startNode.currentSegment < numPoints-2) queue.TryStartTraversal(findTriangleAlongRay,++startNode.currentSegment);
+        }
+
+#if 0
+    DrapeUsingPlaneIntersect(pts, numPoints, drapedPointsTemp, m_scmPtr);
+        vector<DPoint3d> drapedLine;
+       for (size_t i = 0; i < drapedPointsTemp.size();i++)
+        for (auto pt : drapedPointsTemp[i]) drapedLine.push_back(pt);
+       if(drapedLine.size() > 0)SortPointsOnLine(drapedLine);
+#endif
+       bvector<DPoint3d> drapedLine;
+       for (size_t i = 0; i < drapedPointsTemp.size(); i++)
+           for (auto pt : drapedPointsTemp[i]) drapedLine.push_back(pt);
+       m_transform.Multiply(&drapedLine[0],(int) drapedLine.size());
+       ret = SMDrapedLine::Create(drapedLine);
+        return DTMStatusInt::DTM_SUCCESS;
+#endif
+    }
+
+ScalableMeshDraping::ScalableMeshDraping(IScalableMeshPtr scMesh) : m_scmPtr(scMesh.get()), m_transform(Transform::FromIdentity()), m_UorsToStorage(Transform::FromIdentity()),
+m_levelForDrapeLinear(scMesh->GetTerrainDepth())
+    {}
+
+DTMStatusInt Tile3dTM::_DrapeLinear(DTMDrapedLinePtr& ret, DPoint3dCP pts, int numPoints)
+    {
+   bvector<DPoint3d> drapedLine;
+    for (size_t i = 0; i < numPoints-1; ++i)
+        {
+        bvector<DPoint3d> lineTemp;
+        DrapeLine3d(lineTemp, m_node, pts[i], pts[i + 1]);
+        drapedLine.insert(drapedLine.end(),lineTemp.begin(), lineTemp.end());
+        }
+    ret = SMDrapedLine::Create(drapedLine, 0);
+    return DTM_SUCCESS;
+    }
+
+END_BENTLEY_SCALABLEMESH_NAMESPACE