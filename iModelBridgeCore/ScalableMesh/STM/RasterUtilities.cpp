#include "ScalableMeshPCH.h"
#include "ImagePPHeaders.h"
#include "RasterUtilities.h"
#include "ReprojectionModel.h"

#include <ImagePP\all\h\HRPPixelTypeV24R8G8B8.h>
#include <ImagePP\all\h\HRPPixelTypeV24B8G8R8.h>
#include <ImagePP\all\h\HRPPixelTypeV32R8G8B8A8.h>
#include <ImagePP/all/h/HRARaster.h>
#include <ImagePP/all/h/HIMMosaic.h>
#include <ImagePP/all/h/HRAClearOptions.h>
#include <ImagePP/all/h/HRACopyFromOptions.h>
#include <ImagePP/all/h/HCDCodecIJG.h>
#include <ImagePP/all/h/HCDCodecIdentity.h>
#include <ImagePP\all\h\HCDPacket.h>
#include <ImagePP\all\h\HRFiTiffCacheFileCreator.h>
#include <ImagePP\all\h\HRFUtility.h>
#include <Imagepp/all/h/HRSObjectStore.h>
#include <ImagePP/all/h/HGF2DIdentity.h>
#include <ImagePP/all/h/HCPGCoordUtility.h>
//#include <ImagePP/all/h/HRFVirtualEarthFile.h>
#include <ImagePP/all/h/HRFVirtualEarthFile.h>
#include <ImagePP/all/h/HRFRasterFileCache.h>

#include <ImagePP/all/h/HRFBmpFile.h>



BEGIN_BENTLEY_SCALABLEMESH_NAMESPACE
HPMPool* RasterUtilities::s_rasterMemPool = nullptr;

HFCPtr<HRFRasterFile> RasterUtilities::LoadRasterFile(WString path)
    {
    HFCPtr<HRFRasterFile> pRasterFile;
    HFCPtr<HFCURL> pImageURL(HFCURL::Instanciate(Utf8String(path)));

#ifndef VANCOUVER_API
/*
    if (HRFMapBoxCreator::GetInstance()->IsKindOfFile(pImageURL))
        {           
        pRasterFile = HRFMapBoxCreator::GetInstance()->Create(pImageURL, HFC_READ_ONLY);        
        }
    else
*/
#endif

    try
        {     
       if (pImageURL != nullptr && HRFVirtualEarthCreator::GetInstance()->IsKindOfFile(pImageURL))
            {
            pRasterFile = HRFVirtualEarthCreator::GetInstance()->Create(pImageURL, HFC_READ_ONLY);
#ifdef VANCOUVER_API
            HRFVirtualEarthFile& rasterFile = static_cast<HRFVirtualEarthFile&>(*pRasterFile);
            rasterFile.ActivateDgnDb06Mode();            
#endif
            }    
        else
            {
<<<<<<< HEAD
        pRasterFile = HRFRasterFileFactory::GetInstance()->OpenFile(HFCURL::Instanciate(Utf8String(path)), TRUE);
=======
            WString localFilePath;

            if (pImageURL == nullptr)
                {
                localFilePath.append(WString(L"file://"));
                localFilePath.append(path);
                }
            else
                {
                localFilePath.append(path);
                }
            
            pRasterFile = HRFRasterFileFactory::GetInstance()->OpenFile(HFCURL::Instanciate(localFilePath), TRUE);
>>>>>>> 382978fa
            }

        pRasterFile = GenericImprove(pRasterFile, HRFiTiffCacheFileCreator::GetInstance(), true, true);

    #ifndef VANCOUVER_API
        if (HRFMapBoxCreator::GetInstance()->IsKindOfFile(pImageURL))
            {
            //NEEDS_WORK_SM : Imagepp cache doesn't work with very large image.
            //pRasterFile = new HRFRasterFileCache(pRasterFile, HRFiTiffCacheFileCreator::GetInstance());
            }
    #endif
        }
    catch (HFCException& )
        {
        pRasterFile = nullptr;
        }

    return pRasterFile;
    }

HGFHMRStdWorldCluster* RasterUtilities::s_cluster = nullptr;

HGFHMRStdWorldCluster* RasterUtilities::GetWorldCluster()
    {
    if (s_cluster == nullptr)
        s_cluster = new HGFHMRStdWorldCluster();

    return s_cluster;
    }


HFCPtr<HRARASTER> RasterUtilities::LoadRaster(WString path)
    {
    if (s_rasterMemPool == nullptr)
        s_rasterMemPool = new HPMPool(300000, HPMPool::None);
    auto cluster = GetWorldCluster();

    HFCPtr<HGF2DCoordSys>  pLogicalCoordSys;
    HFCPtr<HRSObjectStore> pObjectStore;
    HFCPtr<HRFRasterFile> pRasterFile = LoadRasterFile(path);

    if (pRasterFile == nullptr)
        { 
        HFCPtr<HRARASTER> pVoidRaster;
        return pVoidRaster;
        }

    pLogicalCoordSys = cluster->GetWorldReference(pRasterFile->GetPageWorldIdentificator(0));
    pObjectStore = new HRSObjectStore(s_rasterMemPool,
                                      pRasterFile,
                                      0,
                                      pLogicalCoordSys);

    // Get the raster from the store
    HFCPtr<HRARaster> rasterSource = pObjectStore->LoadRaster();
    return rasterSource;
    }


HFCPtr<HRARASTER> RasterUtilities::LoadRaster(WString path, GCSCPTR targetCS, DRange2d extentInTargetCS)
    {
    HFCPtr<HRFRasterFile> rasterFile;

    return LoadRaster(rasterFile, path, targetCS, extentInTargetCS);
    }

HFCPtr<HRARASTER> RasterUtilities::LoadRaster(HFCPtr<HRFRasterFile>& rasterFile, WString path, GCSCPTR targetCS, DRange2d extentInTargetCS, bool forceProjective)
    {

    if (s_rasterMemPool == nullptr)
        s_rasterMemPool = new HPMPool(300000, HPMPool::None);
    auto cluster = GetWorldCluster();

    HFCPtr<HRSObjectStore> pObjectStore;
    HFCPtr<HRFRasterFile> pRasterFile = LoadRasterFile(path);

    if (pRasterFile == nullptr)
        {
        HFCPtr<HRARASTER> pVoidRaster;
        return pVoidRaster;
        }

	GCSCP pRasterGcs = nullptr;

#ifndef VANCOUVER_API
     pRasterGcs = pRasterFile->GetPageDescriptor(0)->GetGeocodingCP();
#else
    if (pRasterFile->GetPageDescriptor(0)->GetGeocodingCP() != nullptr)
	    pRasterGcs = pRasterFile->GetPageDescriptor(0)->GetGeocodingCP()->GetBaseGCS();
#endif

    HFCPtr<HGF2DTransfoModel> pReprojectionModel;
    if (pRasterGcs != nullptr && pRasterGcs->IsValid() && targetCS != nullptr && !targetCS->IsEquivalent(*pRasterGcs))
        {
        pReprojectionModel = new ReprojectionModel(*pRasterGcs, *targetCS);
        }
    else
        {
        pReprojectionModel = new HGF2DIdentity();   // assumed to be coincident        
        }

    HFCPtr<HGF2DTransfoModel> pRasterTransfoModel;
    if (pRasterFile->GetPageDescriptor(0)->HasTransfoModel())
        {
        pRasterTransfoModel = pRasterFile->GetPageDescriptor(0)->GetTransfoModel();
        }
    else
        {
        pRasterTransfoModel = new HGF2DIdentity();
        }

    HFCPtr<HGF2DCoordSys> pRasterWorldCS = cluster->GetCoordSysReference(pRasterFile->GetWorldIdentificator());
    HFCPtr<HGF2DCoordSys> pDgnCS = cluster->GetCoordSysReference(HGF2DWorld_HMRWORLD);
    HFCPtr<HGF2DTransfoModel> pRasterWorldToDgnWorldCS = pRasterWorldCS->GetTransfoModelTo(pDgnCS);

    HFCPtr<HGF2DCoordSys> pReprojCS = new HGF2DCoordSys(*pReprojectionModel, pDgnCS);

    // New CS to Reproj CS
    HFCPtr<HGF2DCoordSys> pRasterLogicalCS = new HGF2DCoordSys(*pRasterWorldToDgnWorldCS, pReprojCS);
    HFCPtr<HGF2DCoordSys> pRasterPhysCS = new HGF2DCoordSys(*pRasterTransfoModel, pRasterLogicalCS);
    // Express the size of one pixel in DgnCS (aka lowerLeft). We use image center.
    double imageCenterX = pRasterFile->GetPageDescriptor(0)->GetResolutionDescriptor(0)->GetWidth() / 2.0;
    double imageCenterY = pRasterFile->GetPageDescriptor(0)->GetResolutionDescriptor(0)->GetHeight() / 2.0;
    HFCPtr<HVEShape> pPixelShape(new HVEShape(imageCenterX - 0.5, imageCenterY - 0.5, imageCenterX + 0.5, imageCenterY + 0.5, pRasterPhysCS));
    pPixelShape->ChangeCoordSys(pDgnCS);
    HGF2DExtent pixelExtentInDgnCS(pPixelShape->GetExtent());

    HGF2DExtent imageExtent;

    // If the model doesn't preserve linearity try to simplify it. 
    if (!pReprojectionModel->PreservesLinearity())
        {
        // Compute image extent in source CS
        HVEShape rasterShape(0.0, 0.0, (double)pRasterFile->GetPageDescriptor(0)->GetResolutionDescriptor(0)->GetWidth(), (double)pRasterFile->GetPageDescriptor(0)->GetResolutionDescriptor(0)->GetHeight(), pRasterPhysCS);
        rasterShape.ChangeCoordSys(pReprojCS);
        imageExtent = rasterShape.GetExtent();

        double rect[10] = { extentInTargetCS.low.x, extentInTargetCS.low.y, extentInTargetCS.high.x, extentInTargetCS.low.y, extentInTargetCS.high.x, extentInTargetCS.high.y, extentInTargetCS.low.x, extentInTargetCS.high.y, extentInTargetCS.low.x, extentInTargetCS.low.y };

        size_t buflen = 10;

        HVEShape filterShape(&buflen, rect, pDgnCS);
        filterShape.ChangeCoordSys(pReprojCS);
        HGF2DExtent filterExtent = filterShape.GetExtent();

        imageExtent.Intersect(filterExtent);

        //intersect with real extent

        HGF2DLiteExtent imageLiteExtent(imageExtent.GetXMin(), imageExtent.GetYMin(), imageExtent.GetXMax(), imageExtent.GetYMax());

        double step = MIN(imageLiteExtent.GetHeight(), imageLiteExtent.GetWidth()) / 5;

        // Compute the expected mean error in destination CS
        double ExpectedMeanError = MIN(pixelExtentInDgnCS.GetWidth() * 0.5, pixelExtentInDgnCS.GetHeight() * 0.5);
        double ExpectedMaxError = MIN(pixelExtentInDgnCS.GetWidth(), pixelExtentInDgnCS.GetHeight());

        //Increase the error so that a simplifed model is always returned by CreateAdaptedModel. This is for avoiding some problem that the grid transsfo model is having with BingMap 
        //(TFS 760210) and considering that 3SM only uses a transfo matrix when reprojecting.
        if (forceProjective)
            {
            ExpectedMeanError = 50000000;
            ExpectedMaxError = 50000000;
            }

        HFCPtr<HGF2DTransfoModel> pAdaptedModel = HCPGCoordUtility::CreateAdaptedModel(*pReprojectionModel, imageLiteExtent, step, ExpectedMeanError, ExpectedMaxError, nullptr, nullptr, nullptr, nullptr);

        if (pAdaptedModel != nullptr)
            {
            pReprojectionModel = pAdaptedModel->CreateSimplifiedModel();
            if (pReprojectionModel == nullptr)
                pReprojectionModel = pAdaptedModel; // cannot simplify adapted model.
            }

        // re-cook our CS to use the adapted model.
        pReprojCS = new HGF2DCoordSys(*pReprojectionModel, pDgnCS);
        pRasterLogicalCS = new HGF2DCoordSys(*pRasterWorldToDgnWorldCS, pReprojCS);
        }
    else
        {
        HVEShape rasterShape(0.0, 0.0, (double)pRasterFile->GetPageDescriptor(0)->GetResolutionDescriptor(0)->GetWidth(), (double)pRasterFile->GetPageDescriptor(0)->GetResolutionDescriptor(0)->GetHeight(), pRasterPhysCS);
        rasterShape.ChangeCoordSys(pReprojCS);
        imageExtent = rasterShape.GetExtent();
        }

    pObjectStore = new HRSObjectStore(s_rasterMemPool,
                                      pRasterFile,
                                      0,
                                      pRasterLogicalCS);

    // Get the raster from the store
    HFCPtr<HRARaster> rasterSource = pObjectStore->LoadRaster();
    
    HVEShape imageReprojectShape(imageExtent);
    rasterSource->SetShape(imageReprojectShape);

    rasterFile = pRasterFile;


    //return rasterSource.GetPtr();

    HFCPtr<HIMMosaic> mosaicPtr = new HIMMosaic(GetWorldCluster()->GetCoordSysReference(HGF2DWorld_HMRWORLD));
    mosaicPtr->Add(rasterSource);
    return mosaicPtr.GetPtr();
    }

#ifndef NDEBUG	
static bool s_outputTile = false; 
#endif

#ifdef VANCOUVER_API
//Imagepp on Topaz is different then Imagepp (the redesigned Imagepp) on DgnDb06/Bim02 platform, and thus less thread safe.
std::mutex s_imageppCopyFromLock; 
#endif

StatusInt RasterUtilities::CopyFromArea(bvector<uint8_t>& texData, int width, int height, const DRange2d area, const float* textureResolution, HRARASTER& raster, bool isRGBA, bool addHeader)
    {
    HFCMatrix<3, 3> transfoMatrix;
/*
    if (textureResolution != nullptr)
        transfoMatrix[0][0] = *textureResolution;
    else
*/
        transfoMatrix[0][0] = (area.high.x - area.low.x) / width;


    

    transfoMatrix[0][1] = 0;
    transfoMatrix[0][2] = area.low.x;
    transfoMatrix[1][0] = 0;
/*
    if (textureResolution != nullptr)
        transfoMatrix[1][1] = -*textureResolution;
    else
*/
        transfoMatrix[1][1] = -(area.high.y - area.low.y) / height;

    transfoMatrix[1][2] = area.high.y;
    transfoMatrix[2][0] = 0;
    transfoMatrix[2][1] = 0;
    transfoMatrix[2][2] = 1;

    HFCPtr<HGF2DTransfoModel> pTransfoModel((HGF2DTransfoModel*)new HGF2DProjective(transfoMatrix));

    HFCPtr<HGF2DTransfoModel> pSimplifiedModel = pTransfoModel->CreateSimplifiedModel();

    if (pSimplifiedModel != 0)
        {
        pTransfoModel = pSimplifiedModel;
        }

    HFCPtr<HRABitmap> pTextureBitmap;
    HFCPtr<HRPPixelType> pPixelType;
    int nbChannels;

    if (isRGBA)
        {
        pPixelType = new HRPPixelTypeV32R8G8B8A8();
        nbChannels = 4;
        }
    else
        {
        pPixelType = new HRPPixelTypeV24R8G8B8();
        nbChannels = 3;
        }    
   
#ifdef VANCOUVER_API
    HFCPtr<HCDCodec>     pCodec(new HCDCodecIdentity());
#endif

    if (addHeader)
        texData.resize(3 * sizeof(int) + width * height * nbChannels);
    else
        texData.resize(width * height * nbChannels);

#ifdef VANCOUVER_API
    pTextureBitmap = new HRABitmap(width,
                                   height,
                                   pTransfoModel.GetPtr(),
                                   raster.GetCoordSys(),
                                   pPixelType,
                                   8,
                                   HRABitmap::UPPER_LEFT_HORIZONTAL,
                                   pCodec);
#else
    pTextureBitmap = HRABitmap::Create(width,
                                       height,
                                       pTransfoModel.GetPtr(),
                                       raster.GetCoordSys(),
                                       pPixelType,
                                       8);
#endif

    byte* pixelBufferPRGB = new byte[width * height * nbChannels];
    pTextureBitmap->GetPacket()->SetBuffer(pixelBufferPRGB, width * height * nbChannels);
    pTextureBitmap->GetPacket()->SetBufferOwnership(false);

    HRAClearOptions clearOptions;

    //green color when no texture is available
    uint32_t green;

    ((uint8_t*)&green)[0] = 0;
    ((uint8_t*)&green)[1] = 0x77;
    ((uint8_t*)&green)[2] = 0;
    ((uint8_t*)&green)[3] = 0x00;

    clearOptions.SetRawDataValue(&green);

    pTextureBitmap->Clear(clearOptions);

    HRACopyFromOptions copyFromOptions;

    //Rasterlib set this option on the last tile of a row or a column to avoid black lines.     
    copyFromOptions.SetAlphaBlend(true);

#ifdef VANCOUVER_API
    s_imageppCopyFromLock.lock();
    copyFromOptions.SetGridShapeMode(true);
    pTextureBitmap->CopyFrom(&raster, copyFromOptions);
    s_imageppCopyFromLock.unlock();
#else
    pTextureBitmap->CopyFrom(raster, copyFromOptions);
#endif

    Byte *pPixel;

    if (addHeader)
        {
        pPixel = &texData[0] + nbChannels * sizeof(int);        
        memcpy(&texData[0], &width, sizeof(int));
        memcpy(&texData[0] + sizeof(int), &height, sizeof(int));
        memcpy(&texData[0] + 2 * sizeof(int), &nbChannels, sizeof(int));
        }
    else
        {
        pPixel = &texData[0];
        }

    for (size_t i = 0; i < width*height; ++i)
        {
        *pPixel++ = pixelBufferPRGB[i * nbChannels];
        *pPixel++ = pixelBufferPRGB[i * nbChannels + 1];
        *pPixel++ = pixelBufferPRGB[i * nbChannels + 2];

        if (nbChannels == 4)
            {
            *pPixel++ = pixelBufferPRGB[i * nbChannels + 3];
            }
        }
    
#ifndef NDEBUG
    if (s_outputTile)
	{
    static int ind = 0;

    WChar outputFileName[1000];

    _snwprintf(outputFileName,
               1000,
               L"file://D:\\MyDoc\\RMA Iter 6\\BingMap\\Log\\bitmap%i.bmp",
               ind++);


    // NEEDS_WORK_SM : Imagepp needs update on bim02
    HFCPtr<HFCURL> pFileName(HFCURL::Instanciate(Utf8String(outputFileName)));

    HFCPtr<HRPPixelType> pPixelTypeBMP(new HRPPixelTypeV24B8G8R8());

    HRFBmpCreator::CreateBmpFileFromImageData(pFileName,
                                                                        width,
                                                                        height,
        pPixelTypeBMP,
        &texData[0] + nbChannels * sizeof(int));
	}
#endif
    
    delete[] pixelBufferPRGB;
    pTextureBitmap = 0;
    return SUCCESS;
    }

END_BENTLEY_SCALABLEMESH_NAMESPACE
<|MERGE_RESOLUTION|>--- conflicted
+++ resolved
@@ -1,459 +1,455 @@
-#include "ScalableMeshPCH.h"
-#include "ImagePPHeaders.h"
-#include "RasterUtilities.h"
-#include "ReprojectionModel.h"
-
-#include <ImagePP\all\h\HRPPixelTypeV24R8G8B8.h>
-#include <ImagePP\all\h\HRPPixelTypeV24B8G8R8.h>
-#include <ImagePP\all\h\HRPPixelTypeV32R8G8B8A8.h>
-#include <ImagePP/all/h/HRARaster.h>
-#include <ImagePP/all/h/HIMMosaic.h>
-#include <ImagePP/all/h/HRAClearOptions.h>
-#include <ImagePP/all/h/HRACopyFromOptions.h>
-#include <ImagePP/all/h/HCDCodecIJG.h>
-#include <ImagePP/all/h/HCDCodecIdentity.h>
-#include <ImagePP\all\h\HCDPacket.h>
-#include <ImagePP\all\h\HRFiTiffCacheFileCreator.h>
-#include <ImagePP\all\h\HRFUtility.h>
-#include <Imagepp/all/h/HRSObjectStore.h>
-#include <ImagePP/all/h/HGF2DIdentity.h>
-#include <ImagePP/all/h/HCPGCoordUtility.h>
-//#include <ImagePP/all/h/HRFVirtualEarthFile.h>
-#include <ImagePP/all/h/HRFVirtualEarthFile.h>
-#include <ImagePP/all/h/HRFRasterFileCache.h>
-
-#include <ImagePP/all/h/HRFBmpFile.h>
-
-
-
-BEGIN_BENTLEY_SCALABLEMESH_NAMESPACE
-HPMPool* RasterUtilities::s_rasterMemPool = nullptr;
-
-HFCPtr<HRFRasterFile> RasterUtilities::LoadRasterFile(WString path)
-    {
-    HFCPtr<HRFRasterFile> pRasterFile;
-    HFCPtr<HFCURL> pImageURL(HFCURL::Instanciate(Utf8String(path)));
-
-#ifndef VANCOUVER_API
-/*
-    if (HRFMapBoxCreator::GetInstance()->IsKindOfFile(pImageURL))
-        {           
-        pRasterFile = HRFMapBoxCreator::GetInstance()->Create(pImageURL, HFC_READ_ONLY);        
-        }
-    else
-*/
-#endif
-
-    try
-        {     
-       if (pImageURL != nullptr && HRFVirtualEarthCreator::GetInstance()->IsKindOfFile(pImageURL))
-            {
-            pRasterFile = HRFVirtualEarthCreator::GetInstance()->Create(pImageURL, HFC_READ_ONLY);
-#ifdef VANCOUVER_API
-            HRFVirtualEarthFile& rasterFile = static_cast<HRFVirtualEarthFile&>(*pRasterFile);
-            rasterFile.ActivateDgnDb06Mode();            
-#endif
-            }    
-        else
-            {
-<<<<<<< HEAD
-        pRasterFile = HRFRasterFileFactory::GetInstance()->OpenFile(HFCURL::Instanciate(Utf8String(path)), TRUE);
-=======
-            WString localFilePath;
-
-            if (pImageURL == nullptr)
-                {
-                localFilePath.append(WString(L"file://"));
-                localFilePath.append(path);
-                }
-            else
-                {
-                localFilePath.append(path);
-                }
-            
-            pRasterFile = HRFRasterFileFactory::GetInstance()->OpenFile(HFCURL::Instanciate(localFilePath), TRUE);
->>>>>>> 382978fa
-            }
-
-        pRasterFile = GenericImprove(pRasterFile, HRFiTiffCacheFileCreator::GetInstance(), true, true);
-
-    #ifndef VANCOUVER_API
-        if (HRFMapBoxCreator::GetInstance()->IsKindOfFile(pImageURL))
-            {
-            //NEEDS_WORK_SM : Imagepp cache doesn't work with very large image.
-            //pRasterFile = new HRFRasterFileCache(pRasterFile, HRFiTiffCacheFileCreator::GetInstance());
-            }
-    #endif
-        }
-    catch (HFCException& )
-        {
-        pRasterFile = nullptr;
-        }
-
-    return pRasterFile;
-    }
-
-HGFHMRStdWorldCluster* RasterUtilities::s_cluster = nullptr;
-
-HGFHMRStdWorldCluster* RasterUtilities::GetWorldCluster()
-    {
-    if (s_cluster == nullptr)
-        s_cluster = new HGFHMRStdWorldCluster();
-
-    return s_cluster;
-    }
-
-
-HFCPtr<HRARASTER> RasterUtilities::LoadRaster(WString path)
-    {
-    if (s_rasterMemPool == nullptr)
-        s_rasterMemPool = new HPMPool(300000, HPMPool::None);
-    auto cluster = GetWorldCluster();
-
-    HFCPtr<HGF2DCoordSys>  pLogicalCoordSys;
-    HFCPtr<HRSObjectStore> pObjectStore;
-    HFCPtr<HRFRasterFile> pRasterFile = LoadRasterFile(path);
-
-    if (pRasterFile == nullptr)
-        { 
-        HFCPtr<HRARASTER> pVoidRaster;
-        return pVoidRaster;
-        }
-
-    pLogicalCoordSys = cluster->GetWorldReference(pRasterFile->GetPageWorldIdentificator(0));
-    pObjectStore = new HRSObjectStore(s_rasterMemPool,
-                                      pRasterFile,
-                                      0,
-                                      pLogicalCoordSys);
-
-    // Get the raster from the store
-    HFCPtr<HRARaster> rasterSource = pObjectStore->LoadRaster();
-    return rasterSource;
-    }
-
-
-HFCPtr<HRARASTER> RasterUtilities::LoadRaster(WString path, GCSCPTR targetCS, DRange2d extentInTargetCS)
-    {
-    HFCPtr<HRFRasterFile> rasterFile;
-
-    return LoadRaster(rasterFile, path, targetCS, extentInTargetCS);
-    }
-
-HFCPtr<HRARASTER> RasterUtilities::LoadRaster(HFCPtr<HRFRasterFile>& rasterFile, WString path, GCSCPTR targetCS, DRange2d extentInTargetCS, bool forceProjective)
-    {
-
-    if (s_rasterMemPool == nullptr)
-        s_rasterMemPool = new HPMPool(300000, HPMPool::None);
-    auto cluster = GetWorldCluster();
-
-    HFCPtr<HRSObjectStore> pObjectStore;
-    HFCPtr<HRFRasterFile> pRasterFile = LoadRasterFile(path);
-
-    if (pRasterFile == nullptr)
-        {
-        HFCPtr<HRARASTER> pVoidRaster;
-        return pVoidRaster;
-        }
-
-	GCSCP pRasterGcs = nullptr;
-
-#ifndef VANCOUVER_API
-     pRasterGcs = pRasterFile->GetPageDescriptor(0)->GetGeocodingCP();
-#else
-    if (pRasterFile->GetPageDescriptor(0)->GetGeocodingCP() != nullptr)
-	    pRasterGcs = pRasterFile->GetPageDescriptor(0)->GetGeocodingCP()->GetBaseGCS();
-#endif
-
-    HFCPtr<HGF2DTransfoModel> pReprojectionModel;
-    if (pRasterGcs != nullptr && pRasterGcs->IsValid() && targetCS != nullptr && !targetCS->IsEquivalent(*pRasterGcs))
-        {
-        pReprojectionModel = new ReprojectionModel(*pRasterGcs, *targetCS);
-        }
-    else
-        {
-        pReprojectionModel = new HGF2DIdentity();   // assumed to be coincident        
-        }
-
-    HFCPtr<HGF2DTransfoModel> pRasterTransfoModel;
-    if (pRasterFile->GetPageDescriptor(0)->HasTransfoModel())
-        {
-        pRasterTransfoModel = pRasterFile->GetPageDescriptor(0)->GetTransfoModel();
-        }
-    else
-        {
-        pRasterTransfoModel = new HGF2DIdentity();
-        }
-
-    HFCPtr<HGF2DCoordSys> pRasterWorldCS = cluster->GetCoordSysReference(pRasterFile->GetWorldIdentificator());
-    HFCPtr<HGF2DCoordSys> pDgnCS = cluster->GetCoordSysReference(HGF2DWorld_HMRWORLD);
-    HFCPtr<HGF2DTransfoModel> pRasterWorldToDgnWorldCS = pRasterWorldCS->GetTransfoModelTo(pDgnCS);
-
-    HFCPtr<HGF2DCoordSys> pReprojCS = new HGF2DCoordSys(*pReprojectionModel, pDgnCS);
-
-    // New CS to Reproj CS
-    HFCPtr<HGF2DCoordSys> pRasterLogicalCS = new HGF2DCoordSys(*pRasterWorldToDgnWorldCS, pReprojCS);
-    HFCPtr<HGF2DCoordSys> pRasterPhysCS = new HGF2DCoordSys(*pRasterTransfoModel, pRasterLogicalCS);
-    // Express the size of one pixel in DgnCS (aka lowerLeft). We use image center.
-    double imageCenterX = pRasterFile->GetPageDescriptor(0)->GetResolutionDescriptor(0)->GetWidth() / 2.0;
-    double imageCenterY = pRasterFile->GetPageDescriptor(0)->GetResolutionDescriptor(0)->GetHeight() / 2.0;
-    HFCPtr<HVEShape> pPixelShape(new HVEShape(imageCenterX - 0.5, imageCenterY - 0.5, imageCenterX + 0.5, imageCenterY + 0.5, pRasterPhysCS));
-    pPixelShape->ChangeCoordSys(pDgnCS);
-    HGF2DExtent pixelExtentInDgnCS(pPixelShape->GetExtent());
-
-    HGF2DExtent imageExtent;
-
-    // If the model doesn't preserve linearity try to simplify it. 
-    if (!pReprojectionModel->PreservesLinearity())
-        {
-        // Compute image extent in source CS
-        HVEShape rasterShape(0.0, 0.0, (double)pRasterFile->GetPageDescriptor(0)->GetResolutionDescriptor(0)->GetWidth(), (double)pRasterFile->GetPageDescriptor(0)->GetResolutionDescriptor(0)->GetHeight(), pRasterPhysCS);
-        rasterShape.ChangeCoordSys(pReprojCS);
-        imageExtent = rasterShape.GetExtent();
-
-        double rect[10] = { extentInTargetCS.low.x, extentInTargetCS.low.y, extentInTargetCS.high.x, extentInTargetCS.low.y, extentInTargetCS.high.x, extentInTargetCS.high.y, extentInTargetCS.low.x, extentInTargetCS.high.y, extentInTargetCS.low.x, extentInTargetCS.low.y };
-
-        size_t buflen = 10;
-
-        HVEShape filterShape(&buflen, rect, pDgnCS);
-        filterShape.ChangeCoordSys(pReprojCS);
-        HGF2DExtent filterExtent = filterShape.GetExtent();
-
-        imageExtent.Intersect(filterExtent);
-
-        //intersect with real extent
-
-        HGF2DLiteExtent imageLiteExtent(imageExtent.GetXMin(), imageExtent.GetYMin(), imageExtent.GetXMax(), imageExtent.GetYMax());
-
-        double step = MIN(imageLiteExtent.GetHeight(), imageLiteExtent.GetWidth()) / 5;
-
-        // Compute the expected mean error in destination CS
-        double ExpectedMeanError = MIN(pixelExtentInDgnCS.GetWidth() * 0.5, pixelExtentInDgnCS.GetHeight() * 0.5);
-        double ExpectedMaxError = MIN(pixelExtentInDgnCS.GetWidth(), pixelExtentInDgnCS.GetHeight());
-
-        //Increase the error so that a simplifed model is always returned by CreateAdaptedModel. This is for avoiding some problem that the grid transsfo model is having with BingMap 
-        //(TFS 760210) and considering that 3SM only uses a transfo matrix when reprojecting.
-        if (forceProjective)
-            {
-            ExpectedMeanError = 50000000;
-            ExpectedMaxError = 50000000;
-            }
-
-        HFCPtr<HGF2DTransfoModel> pAdaptedModel = HCPGCoordUtility::CreateAdaptedModel(*pReprojectionModel, imageLiteExtent, step, ExpectedMeanError, ExpectedMaxError, nullptr, nullptr, nullptr, nullptr);
-
-        if (pAdaptedModel != nullptr)
-            {
-            pReprojectionModel = pAdaptedModel->CreateSimplifiedModel();
-            if (pReprojectionModel == nullptr)
-                pReprojectionModel = pAdaptedModel; // cannot simplify adapted model.
-            }
-
-        // re-cook our CS to use the adapted model.
-        pReprojCS = new HGF2DCoordSys(*pReprojectionModel, pDgnCS);
-        pRasterLogicalCS = new HGF2DCoordSys(*pRasterWorldToDgnWorldCS, pReprojCS);
-        }
-    else
-        {
-        HVEShape rasterShape(0.0, 0.0, (double)pRasterFile->GetPageDescriptor(0)->GetResolutionDescriptor(0)->GetWidth(), (double)pRasterFile->GetPageDescriptor(0)->GetResolutionDescriptor(0)->GetHeight(), pRasterPhysCS);
-        rasterShape.ChangeCoordSys(pReprojCS);
-        imageExtent = rasterShape.GetExtent();
-        }
-
-    pObjectStore = new HRSObjectStore(s_rasterMemPool,
-                                      pRasterFile,
-                                      0,
-                                      pRasterLogicalCS);
-
-    // Get the raster from the store
-    HFCPtr<HRARaster> rasterSource = pObjectStore->LoadRaster();
-    
-    HVEShape imageReprojectShape(imageExtent);
-    rasterSource->SetShape(imageReprojectShape);
-
-    rasterFile = pRasterFile;
-
-
-    //return rasterSource.GetPtr();
-
-    HFCPtr<HIMMosaic> mosaicPtr = new HIMMosaic(GetWorldCluster()->GetCoordSysReference(HGF2DWorld_HMRWORLD));
-    mosaicPtr->Add(rasterSource);
-    return mosaicPtr.GetPtr();
-    }
-
-#ifndef NDEBUG	
-static bool s_outputTile = false; 
-#endif
-
-#ifdef VANCOUVER_API
-//Imagepp on Topaz is different then Imagepp (the redesigned Imagepp) on DgnDb06/Bim02 platform, and thus less thread safe.
-std::mutex s_imageppCopyFromLock; 
-#endif
-
-StatusInt RasterUtilities::CopyFromArea(bvector<uint8_t>& texData, int width, int height, const DRange2d area, const float* textureResolution, HRARASTER& raster, bool isRGBA, bool addHeader)
-    {
-    HFCMatrix<3, 3> transfoMatrix;
-/*
-    if (textureResolution != nullptr)
-        transfoMatrix[0][0] = *textureResolution;
-    else
-*/
-        transfoMatrix[0][0] = (area.high.x - area.low.x) / width;
-
-
-    
-
-    transfoMatrix[0][1] = 0;
-    transfoMatrix[0][2] = area.low.x;
-    transfoMatrix[1][0] = 0;
-/*
-    if (textureResolution != nullptr)
-        transfoMatrix[1][1] = -*textureResolution;
-    else
-*/
-        transfoMatrix[1][1] = -(area.high.y - area.low.y) / height;
-
-    transfoMatrix[1][2] = area.high.y;
-    transfoMatrix[2][0] = 0;
-    transfoMatrix[2][1] = 0;
-    transfoMatrix[2][2] = 1;
-
-    HFCPtr<HGF2DTransfoModel> pTransfoModel((HGF2DTransfoModel*)new HGF2DProjective(transfoMatrix));
-
-    HFCPtr<HGF2DTransfoModel> pSimplifiedModel = pTransfoModel->CreateSimplifiedModel();
-
-    if (pSimplifiedModel != 0)
-        {
-        pTransfoModel = pSimplifiedModel;
-        }
-
-    HFCPtr<HRABitmap> pTextureBitmap;
-    HFCPtr<HRPPixelType> pPixelType;
-    int nbChannels;
-
-    if (isRGBA)
-        {
-        pPixelType = new HRPPixelTypeV32R8G8B8A8();
-        nbChannels = 4;
-        }
-    else
-        {
-        pPixelType = new HRPPixelTypeV24R8G8B8();
-        nbChannels = 3;
-        }    
-   
-#ifdef VANCOUVER_API
-    HFCPtr<HCDCodec>     pCodec(new HCDCodecIdentity());
-#endif
-
-    if (addHeader)
-        texData.resize(3 * sizeof(int) + width * height * nbChannels);
-    else
-        texData.resize(width * height * nbChannels);
-
-#ifdef VANCOUVER_API
-    pTextureBitmap = new HRABitmap(width,
-                                   height,
-                                   pTransfoModel.GetPtr(),
-                                   raster.GetCoordSys(),
-                                   pPixelType,
-                                   8,
-                                   HRABitmap::UPPER_LEFT_HORIZONTAL,
-                                   pCodec);
-#else
-    pTextureBitmap = HRABitmap::Create(width,
-                                       height,
-                                       pTransfoModel.GetPtr(),
-                                       raster.GetCoordSys(),
-                                       pPixelType,
-                                       8);
-#endif
-
-    byte* pixelBufferPRGB = new byte[width * height * nbChannels];
-    pTextureBitmap->GetPacket()->SetBuffer(pixelBufferPRGB, width * height * nbChannels);
-    pTextureBitmap->GetPacket()->SetBufferOwnership(false);
-
-    HRAClearOptions clearOptions;
-
-    //green color when no texture is available
-    uint32_t green;
-
-    ((uint8_t*)&green)[0] = 0;
-    ((uint8_t*)&green)[1] = 0x77;
-    ((uint8_t*)&green)[2] = 0;
-    ((uint8_t*)&green)[3] = 0x00;
-
-    clearOptions.SetRawDataValue(&green);
-
-    pTextureBitmap->Clear(clearOptions);
-
-    HRACopyFromOptions copyFromOptions;
-
-    //Rasterlib set this option on the last tile of a row or a column to avoid black lines.     
-    copyFromOptions.SetAlphaBlend(true);
-
-#ifdef VANCOUVER_API
-    s_imageppCopyFromLock.lock();
-    copyFromOptions.SetGridShapeMode(true);
-    pTextureBitmap->CopyFrom(&raster, copyFromOptions);
-    s_imageppCopyFromLock.unlock();
-#else
-    pTextureBitmap->CopyFrom(raster, copyFromOptions);
-#endif
-
-    Byte *pPixel;
-
-    if (addHeader)
-        {
-        pPixel = &texData[0] + nbChannels * sizeof(int);        
-        memcpy(&texData[0], &width, sizeof(int));
-        memcpy(&texData[0] + sizeof(int), &height, sizeof(int));
-        memcpy(&texData[0] + 2 * sizeof(int), &nbChannels, sizeof(int));
-        }
-    else
-        {
-        pPixel = &texData[0];
-        }
-
-    for (size_t i = 0; i < width*height; ++i)
-        {
-        *pPixel++ = pixelBufferPRGB[i * nbChannels];
-        *pPixel++ = pixelBufferPRGB[i * nbChannels + 1];
-        *pPixel++ = pixelBufferPRGB[i * nbChannels + 2];
-
-        if (nbChannels == 4)
-            {
-            *pPixel++ = pixelBufferPRGB[i * nbChannels + 3];
-            }
-        }
-    
-#ifndef NDEBUG
-    if (s_outputTile)
-	{
-    static int ind = 0;
-
-    WChar outputFileName[1000];
-
-    _snwprintf(outputFileName,
-               1000,
-               L"file://D:\\MyDoc\\RMA Iter 6\\BingMap\\Log\\bitmap%i.bmp",
-               ind++);
-
-
-    // NEEDS_WORK_SM : Imagepp needs update on bim02
-    HFCPtr<HFCURL> pFileName(HFCURL::Instanciate(Utf8String(outputFileName)));
-
-    HFCPtr<HRPPixelType> pPixelTypeBMP(new HRPPixelTypeV24B8G8R8());
-
-    HRFBmpCreator::CreateBmpFileFromImageData(pFileName,
-                                                                        width,
-                                                                        height,
-        pPixelTypeBMP,
-        &texData[0] + nbChannels * sizeof(int));
-	}
-#endif
-    
-    delete[] pixelBufferPRGB;
-    pTextureBitmap = 0;
-    return SUCCESS;
-    }
-
-END_BENTLEY_SCALABLEMESH_NAMESPACE
+#include "ScalableMeshPCH.h"
+#include "ImagePPHeaders.h"
+#include "RasterUtilities.h"
+#include "ReprojectionModel.h"
+
+#include <ImagePP\all\h\HRPPixelTypeV24R8G8B8.h>
+#include <ImagePP\all\h\HRPPixelTypeV24B8G8R8.h>
+#include <ImagePP\all\h\HRPPixelTypeV32R8G8B8A8.h>
+#include <ImagePP/all/h/HRARaster.h>
+#include <ImagePP/all/h/HIMMosaic.h>
+#include <ImagePP/all/h/HRAClearOptions.h>
+#include <ImagePP/all/h/HRACopyFromOptions.h>
+#include <ImagePP/all/h/HCDCodecIJG.h>
+#include <ImagePP/all/h/HCDCodecIdentity.h>
+#include <ImagePP\all\h\HCDPacket.h>
+#include <ImagePP\all\h\HRFiTiffCacheFileCreator.h>
+#include <ImagePP\all\h\HRFUtility.h>
+#include <Imagepp/all/h/HRSObjectStore.h>
+#include <ImagePP/all/h/HGF2DIdentity.h>
+#include <ImagePP/all/h/HCPGCoordUtility.h>
+//#include <ImagePP/all/h/HRFVirtualEarthFile.h>
+#include <ImagePP/all/h/HRFVirtualEarthFile.h>
+#include <ImagePP/all/h/HRFRasterFileCache.h>
+
+#include <ImagePP/all/h/HRFBmpFile.h>
+
+
+
+BEGIN_BENTLEY_SCALABLEMESH_NAMESPACE
+HPMPool* RasterUtilities::s_rasterMemPool = nullptr;
+
+HFCPtr<HRFRasterFile> RasterUtilities::LoadRasterFile(WString path)
+    {
+    HFCPtr<HRFRasterFile> pRasterFile;
+    HFCPtr<HFCURL> pImageURL(HFCURL::Instanciate(Utf8String(path)));
+
+#ifndef VANCOUVER_API
+/*
+    if (HRFMapBoxCreator::GetInstance()->IsKindOfFile(pImageURL))
+        {           
+        pRasterFile = HRFMapBoxCreator::GetInstance()->Create(pImageURL, HFC_READ_ONLY);        
+        }
+    else
+*/
+#endif
+
+    try
+        {     
+       if (pImageURL != nullptr && HRFVirtualEarthCreator::GetInstance()->IsKindOfFile(pImageURL))
+            {
+            pRasterFile = HRFVirtualEarthCreator::GetInstance()->Create(pImageURL, HFC_READ_ONLY);
+#ifdef VANCOUVER_API
+            HRFVirtualEarthFile& rasterFile = static_cast<HRFVirtualEarthFile&>(*pRasterFile);
+            rasterFile.ActivateDgnDb06Mode();            
+#endif
+            }    
+        else
+            {
+            WString localFilePath;
+
+            if (pImageURL == nullptr)
+                {
+                localFilePath.append(WString(L"file://"));
+                localFilePath.append(path);
+                }
+            else
+                {
+                localFilePath.append(path);
+                }
+            
+            pRasterFile = HRFRasterFileFactory::GetInstance()->OpenFile(HFCURL::Instanciate(localFilePath), TRUE);
+            }
+
+        pRasterFile = GenericImprove(pRasterFile, HRFiTiffCacheFileCreator::GetInstance(), true, true);
+
+    #ifndef VANCOUVER_API
+        if (HRFMapBoxCreator::GetInstance()->IsKindOfFile(pImageURL))
+            {
+            //NEEDS_WORK_SM : Imagepp cache doesn't work with very large image.
+            //pRasterFile = new HRFRasterFileCache(pRasterFile, HRFiTiffCacheFileCreator::GetInstance());
+            }
+    #endif
+        }
+    catch (HFCException& )
+        {
+        pRasterFile = nullptr;
+        }
+
+    return pRasterFile;
+    }
+
+HGFHMRStdWorldCluster* RasterUtilities::s_cluster = nullptr;
+
+HGFHMRStdWorldCluster* RasterUtilities::GetWorldCluster()
+    {
+    if (s_cluster == nullptr)
+        s_cluster = new HGFHMRStdWorldCluster();
+
+    return s_cluster;
+    }
+
+
+HFCPtr<HRARASTER> RasterUtilities::LoadRaster(WString path)
+    {
+    if (s_rasterMemPool == nullptr)
+        s_rasterMemPool = new HPMPool(300000, HPMPool::None);
+    auto cluster = GetWorldCluster();
+
+    HFCPtr<HGF2DCoordSys>  pLogicalCoordSys;
+    HFCPtr<HRSObjectStore> pObjectStore;
+    HFCPtr<HRFRasterFile> pRasterFile = LoadRasterFile(path);
+
+    if (pRasterFile == nullptr)
+        { 
+        HFCPtr<HRARASTER> pVoidRaster;
+        return pVoidRaster;
+        }
+
+    pLogicalCoordSys = cluster->GetWorldReference(pRasterFile->GetPageWorldIdentificator(0));
+    pObjectStore = new HRSObjectStore(s_rasterMemPool,
+                                      pRasterFile,
+                                      0,
+                                      pLogicalCoordSys);
+
+    // Get the raster from the store
+    HFCPtr<HRARaster> rasterSource = pObjectStore->LoadRaster();
+    return rasterSource;
+    }
+
+
+HFCPtr<HRARASTER> RasterUtilities::LoadRaster(WString path, GCSCPTR targetCS, DRange2d extentInTargetCS)
+    {
+    HFCPtr<HRFRasterFile> rasterFile;
+
+    return LoadRaster(rasterFile, path, targetCS, extentInTargetCS);
+    }
+
+HFCPtr<HRARASTER> RasterUtilities::LoadRaster(HFCPtr<HRFRasterFile>& rasterFile, WString path, GCSCPTR targetCS, DRange2d extentInTargetCS, bool forceProjective)
+    {
+
+    if (s_rasterMemPool == nullptr)
+        s_rasterMemPool = new HPMPool(300000, HPMPool::None);
+    auto cluster = GetWorldCluster();
+
+    HFCPtr<HRSObjectStore> pObjectStore;
+    HFCPtr<HRFRasterFile> pRasterFile = LoadRasterFile(path);
+
+    if (pRasterFile == nullptr)
+        {
+        HFCPtr<HRARASTER> pVoidRaster;
+        return pVoidRaster;
+        }
+
+	GCSCP pRasterGcs = nullptr;
+
+#ifndef VANCOUVER_API
+     pRasterGcs = pRasterFile->GetPageDescriptor(0)->GetGeocodingCP();
+#else
+    if (pRasterFile->GetPageDescriptor(0)->GetGeocodingCP() != nullptr)
+	    pRasterGcs = pRasterFile->GetPageDescriptor(0)->GetGeocodingCP()->GetBaseGCS();
+#endif
+
+    HFCPtr<HGF2DTransfoModel> pReprojectionModel;
+    if (pRasterGcs != nullptr && pRasterGcs->IsValid() && targetCS != nullptr && !targetCS->IsEquivalent(*pRasterGcs))
+        {
+        pReprojectionModel = new ReprojectionModel(*pRasterGcs, *targetCS);
+        }
+    else
+        {
+        pReprojectionModel = new HGF2DIdentity();   // assumed to be coincident        
+        }
+
+    HFCPtr<HGF2DTransfoModel> pRasterTransfoModel;
+    if (pRasterFile->GetPageDescriptor(0)->HasTransfoModel())
+        {
+        pRasterTransfoModel = pRasterFile->GetPageDescriptor(0)->GetTransfoModel();
+        }
+    else
+        {
+        pRasterTransfoModel = new HGF2DIdentity();
+        }
+
+    HFCPtr<HGF2DCoordSys> pRasterWorldCS = cluster->GetCoordSysReference(pRasterFile->GetWorldIdentificator());
+    HFCPtr<HGF2DCoordSys> pDgnCS = cluster->GetCoordSysReference(HGF2DWorld_HMRWORLD);
+    HFCPtr<HGF2DTransfoModel> pRasterWorldToDgnWorldCS = pRasterWorldCS->GetTransfoModelTo(pDgnCS);
+
+    HFCPtr<HGF2DCoordSys> pReprojCS = new HGF2DCoordSys(*pReprojectionModel, pDgnCS);
+
+    // New CS to Reproj CS
+    HFCPtr<HGF2DCoordSys> pRasterLogicalCS = new HGF2DCoordSys(*pRasterWorldToDgnWorldCS, pReprojCS);
+    HFCPtr<HGF2DCoordSys> pRasterPhysCS = new HGF2DCoordSys(*pRasterTransfoModel, pRasterLogicalCS);
+    // Express the size of one pixel in DgnCS (aka lowerLeft). We use image center.
+    double imageCenterX = pRasterFile->GetPageDescriptor(0)->GetResolutionDescriptor(0)->GetWidth() / 2.0;
+    double imageCenterY = pRasterFile->GetPageDescriptor(0)->GetResolutionDescriptor(0)->GetHeight() / 2.0;
+    HFCPtr<HVEShape> pPixelShape(new HVEShape(imageCenterX - 0.5, imageCenterY - 0.5, imageCenterX + 0.5, imageCenterY + 0.5, pRasterPhysCS));
+    pPixelShape->ChangeCoordSys(pDgnCS);
+    HGF2DExtent pixelExtentInDgnCS(pPixelShape->GetExtent());
+
+    HGF2DExtent imageExtent;
+
+    // If the model doesn't preserve linearity try to simplify it. 
+    if (!pReprojectionModel->PreservesLinearity())
+        {
+        // Compute image extent in source CS
+        HVEShape rasterShape(0.0, 0.0, (double)pRasterFile->GetPageDescriptor(0)->GetResolutionDescriptor(0)->GetWidth(), (double)pRasterFile->GetPageDescriptor(0)->GetResolutionDescriptor(0)->GetHeight(), pRasterPhysCS);
+        rasterShape.ChangeCoordSys(pReprojCS);
+        imageExtent = rasterShape.GetExtent();
+
+        double rect[10] = { extentInTargetCS.low.x, extentInTargetCS.low.y, extentInTargetCS.high.x, extentInTargetCS.low.y, extentInTargetCS.high.x, extentInTargetCS.high.y, extentInTargetCS.low.x, extentInTargetCS.high.y, extentInTargetCS.low.x, extentInTargetCS.low.y };
+
+        size_t buflen = 10;
+
+        HVEShape filterShape(&buflen, rect, pDgnCS);
+        filterShape.ChangeCoordSys(pReprojCS);
+        HGF2DExtent filterExtent = filterShape.GetExtent();
+
+        imageExtent.Intersect(filterExtent);
+
+        //intersect with real extent
+
+        HGF2DLiteExtent imageLiteExtent(imageExtent.GetXMin(), imageExtent.GetYMin(), imageExtent.GetXMax(), imageExtent.GetYMax());
+
+        double step = MIN(imageLiteExtent.GetHeight(), imageLiteExtent.GetWidth()) / 5;
+
+        // Compute the expected mean error in destination CS
+        double ExpectedMeanError = MIN(pixelExtentInDgnCS.GetWidth() * 0.5, pixelExtentInDgnCS.GetHeight() * 0.5);
+        double ExpectedMaxError = MIN(pixelExtentInDgnCS.GetWidth(), pixelExtentInDgnCS.GetHeight());
+
+        //Increase the error so that a simplifed model is always returned by CreateAdaptedModel. This is for avoiding some problem that the grid transsfo model is having with BingMap 
+        //(TFS 760210) and considering that 3SM only uses a transfo matrix when reprojecting.
+        if (forceProjective)
+            {
+            ExpectedMeanError = 50000000;
+            ExpectedMaxError = 50000000;
+            }
+
+        HFCPtr<HGF2DTransfoModel> pAdaptedModel = HCPGCoordUtility::CreateAdaptedModel(*pReprojectionModel, imageLiteExtent, step, ExpectedMeanError, ExpectedMaxError, nullptr, nullptr, nullptr, nullptr);
+
+        if (pAdaptedModel != nullptr)
+            {
+            pReprojectionModel = pAdaptedModel->CreateSimplifiedModel();
+            if (pReprojectionModel == nullptr)
+                pReprojectionModel = pAdaptedModel; // cannot simplify adapted model.
+            }
+
+        // re-cook our CS to use the adapted model.
+        pReprojCS = new HGF2DCoordSys(*pReprojectionModel, pDgnCS);
+        pRasterLogicalCS = new HGF2DCoordSys(*pRasterWorldToDgnWorldCS, pReprojCS);
+        }
+    else
+        {
+        HVEShape rasterShape(0.0, 0.0, (double)pRasterFile->GetPageDescriptor(0)->GetResolutionDescriptor(0)->GetWidth(), (double)pRasterFile->GetPageDescriptor(0)->GetResolutionDescriptor(0)->GetHeight(), pRasterPhysCS);
+        rasterShape.ChangeCoordSys(pReprojCS);
+        imageExtent = rasterShape.GetExtent();
+        }
+
+    pObjectStore = new HRSObjectStore(s_rasterMemPool,
+                                      pRasterFile,
+                                      0,
+                                      pRasterLogicalCS);
+
+    // Get the raster from the store
+    HFCPtr<HRARaster> rasterSource = pObjectStore->LoadRaster();
+    
+    HVEShape imageReprojectShape(imageExtent);
+    rasterSource->SetShape(imageReprojectShape);
+
+    rasterFile = pRasterFile;
+
+
+    //return rasterSource.GetPtr();
+
+    HFCPtr<HIMMosaic> mosaicPtr = new HIMMosaic(GetWorldCluster()->GetCoordSysReference(HGF2DWorld_HMRWORLD));
+    mosaicPtr->Add(rasterSource);
+    return mosaicPtr.GetPtr();
+    }
+
+#ifndef NDEBUG	
+static bool s_outputTile = false; 
+#endif
+
+#ifdef VANCOUVER_API
+//Imagepp on Topaz is different then Imagepp (the redesigned Imagepp) on DgnDb06/Bim02 platform, and thus less thread safe.
+std::mutex s_imageppCopyFromLock; 
+#endif
+
+StatusInt RasterUtilities::CopyFromArea(bvector<uint8_t>& texData, int width, int height, const DRange2d area, const float* textureResolution, HRARASTER& raster, bool isRGBA, bool addHeader)
+    {
+    HFCMatrix<3, 3> transfoMatrix;
+/*
+    if (textureResolution != nullptr)
+        transfoMatrix[0][0] = *textureResolution;
+    else
+*/
+        transfoMatrix[0][0] = (area.high.x - area.low.x) / width;
+
+
+    
+
+    transfoMatrix[0][1] = 0;
+    transfoMatrix[0][2] = area.low.x;
+    transfoMatrix[1][0] = 0;
+/*
+    if (textureResolution != nullptr)
+        transfoMatrix[1][1] = -*textureResolution;
+    else
+*/
+        transfoMatrix[1][1] = -(area.high.y - area.low.y) / height;
+
+    transfoMatrix[1][2] = area.high.y;
+    transfoMatrix[2][0] = 0;
+    transfoMatrix[2][1] = 0;
+    transfoMatrix[2][2] = 1;
+
+    HFCPtr<HGF2DTransfoModel> pTransfoModel((HGF2DTransfoModel*)new HGF2DProjective(transfoMatrix));
+
+    HFCPtr<HGF2DTransfoModel> pSimplifiedModel = pTransfoModel->CreateSimplifiedModel();
+
+    if (pSimplifiedModel != 0)
+        {
+        pTransfoModel = pSimplifiedModel;
+        }
+
+    HFCPtr<HRABitmap> pTextureBitmap;
+    HFCPtr<HRPPixelType> pPixelType;
+    int nbChannels;
+
+    if (isRGBA)
+        {
+        pPixelType = new HRPPixelTypeV32R8G8B8A8();
+        nbChannels = 4;
+        }
+    else
+        {
+        pPixelType = new HRPPixelTypeV24R8G8B8();
+        nbChannels = 3;
+        }    
+   
+#ifdef VANCOUVER_API
+    HFCPtr<HCDCodec>     pCodec(new HCDCodecIdentity());
+#endif
+
+    if (addHeader)
+        texData.resize(3 * sizeof(int) + width * height * nbChannels);
+    else
+        texData.resize(width * height * nbChannels);
+
+#ifdef VANCOUVER_API
+    pTextureBitmap = new HRABitmap(width,
+                                   height,
+                                   pTransfoModel.GetPtr(),
+                                   raster.GetCoordSys(),
+                                   pPixelType,
+                                   8,
+                                   HRABitmap::UPPER_LEFT_HORIZONTAL,
+                                   pCodec);
+#else
+    pTextureBitmap = HRABitmap::Create(width,
+                                       height,
+                                       pTransfoModel.GetPtr(),
+                                       raster.GetCoordSys(),
+                                       pPixelType,
+                                       8);
+#endif
+
+    byte* pixelBufferPRGB = new byte[width * height * nbChannels];
+    pTextureBitmap->GetPacket()->SetBuffer(pixelBufferPRGB, width * height * nbChannels);
+    pTextureBitmap->GetPacket()->SetBufferOwnership(false);
+
+    HRAClearOptions clearOptions;
+
+    //green color when no texture is available
+    uint32_t green;
+
+    ((uint8_t*)&green)[0] = 0;
+    ((uint8_t*)&green)[1] = 0x77;
+    ((uint8_t*)&green)[2] = 0;
+    ((uint8_t*)&green)[3] = 0x00;
+
+    clearOptions.SetRawDataValue(&green);
+
+    pTextureBitmap->Clear(clearOptions);
+
+    HRACopyFromOptions copyFromOptions;
+
+    //Rasterlib set this option on the last tile of a row or a column to avoid black lines.     
+    copyFromOptions.SetAlphaBlend(true);
+
+#ifdef VANCOUVER_API
+    s_imageppCopyFromLock.lock();
+    copyFromOptions.SetGridShapeMode(true);
+    pTextureBitmap->CopyFrom(&raster, copyFromOptions);
+    s_imageppCopyFromLock.unlock();
+#else
+    pTextureBitmap->CopyFrom(raster, copyFromOptions);
+#endif
+
+    Byte *pPixel;
+
+    if (addHeader)
+        {
+        pPixel = &texData[0] + nbChannels * sizeof(int);        
+        memcpy(&texData[0], &width, sizeof(int));
+        memcpy(&texData[0] + sizeof(int), &height, sizeof(int));
+        memcpy(&texData[0] + 2 * sizeof(int), &nbChannels, sizeof(int));
+        }
+    else
+        {
+        pPixel = &texData[0];
+        }
+
+    for (size_t i = 0; i < width*height; ++i)
+        {
+        *pPixel++ = pixelBufferPRGB[i * nbChannels];
+        *pPixel++ = pixelBufferPRGB[i * nbChannels + 1];
+        *pPixel++ = pixelBufferPRGB[i * nbChannels + 2];
+
+        if (nbChannels == 4)
+            {
+            *pPixel++ = pixelBufferPRGB[i * nbChannels + 3];
+            }
+        }
+    
+#ifndef NDEBUG
+    if (s_outputTile)
+	{
+    static int ind = 0;
+
+    WChar outputFileName[1000];
+
+    _snwprintf(outputFileName,
+               1000,
+               L"file://D:\\MyDoc\\RMA Iter 6\\BingMap\\Log\\bitmap%i.bmp",
+               ind++);
+
+
+    // NEEDS_WORK_SM : Imagepp needs update on bim02
+    HFCPtr<HFCURL> pFileName(HFCURL::Instanciate(Utf8String(outputFileName)));
+
+    HFCPtr<HRPPixelType> pPixelTypeBMP(new HRPPixelTypeV24B8G8R8());
+
+    HRFBmpCreator::CreateBmpFileFromImageData(pFileName,
+                                                                        width,
+                                                                        height,
+        pPixelTypeBMP,
+        &texData[0] + nbChannels * sizeof(int));
+	}
+#endif
+    
+    delete[] pixelBufferPRGB;
+    pTextureBitmap = 0;
+    return SUCCESS;
+    }
+
+END_BENTLEY_SCALABLEMESH_NAMESPACE