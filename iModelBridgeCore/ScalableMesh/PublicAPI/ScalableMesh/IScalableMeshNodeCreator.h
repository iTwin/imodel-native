--- conflicted
+++ resolved
@@ -1,81 +1,77 @@
-/*--------------------------------------------------------------------------------------+
-|    $RCSfile: IScalableMeshNodeCreator.h,v $
-|   $Revision: 1.39 $
-|       $Date: 2015/07/15 10:30:02 $
-|     $Author: Elenie.Godzaridis $
-|
-<<<<<<< HEAD
-|  $Copyright: (c) 2019 Bentley Systems, Incorporated. All rights reserved. $
-=======
-|  Copyright (c) Bentley Systems, Incorporated. All rights reserved.
->>>>>>> 76c16c6d
-|
-+--------------------------------------------------------------------------------------*/
-#pragma once
-
-/*__PUBLISH_SECTION_START__*/
-
-#include <ScalableMesh/IScalableMeshCreator.h>
-
-BEGIN_BENTLEY_SCALABLEMESH_NAMESPACE
-
-struct IScalableMeshNodeCreator;
-typedef RefCountedPtr<IScalableMeshNodeCreator>            IScalableMeshNodeCreatorPtr;
-
-//This is the creator interface to use when providing a pre-created spatial index to use in the Scalable Mesh. 
-//At the moment, it is not possible to import data from source files and also manually create nodes in the index.
-struct IScalableMeshNodeCreator : public IScalableMeshCreator
-    {
-    private:
-        /*__PUBLISH_SECTION_END__*/
-        friend struct IScalableMeshCreator;
-        friend struct SaveAsNodeCreator;
-
-        struct                              Impl;
-        //std::auto_ptr<Impl>                 m_implP;
-
-        explicit                            IScalableMeshNodeCreator(Impl*                       implP);
-
-        /*__PUBLISH_SECTION_START__*/
-
-    public:
-        BENTLEY_SM_IMPORT_EXPORT virtual                 ~IScalableMeshNodeCreator();
-
-        BENTLEY_SM_IMPORT_EXPORT static IScalableMeshNodeCreatorPtr GetFor(const WChar*              filePath,
-                                                                StatusInt&                status);
-
-        BENTLEY_SM_IMPORT_EXPORT static IScalableMeshNodeCreatorPtr GetFor(const IScalableMeshPtr&     scmPtr,
-                                                                StatusInt&                  status);
-
-        BENTLEY_SM_IMPORT_EXPORT IScalableMeshNodeEditPtr AddNode(const IScalableMeshNodePtr& parentNode,
-                                                       DRange3d& extent,
-                                                            SMStatus&                  status,
-                                                            bool computeNodeID = true,
-                                                            uint64_t nodeId = 0);
-
-        BENTLEY_SM_IMPORT_EXPORT IScalableMeshNodeEditPtr AddNode(StatusInt&                  status,
-                                                           bool computeNodeID = true,
-                                                           uint64_t nodeId = 0);
-
-        BENTLEY_SM_IMPORT_EXPORT int64_t AddTextureCompressed(int width, int height, int nOfChannels, const byte* texData, size_t compressedSize);
-
-        BENTLEY_SM_IMPORT_EXPORT int64_t AddTexture(int width, int height, int nOfChannels, const byte* texData);
-        
-        BENTLEY_SM_IMPORT_EXPORT void AddTexture(int width, int height, int nOfChannels, const byte* texData, int64_t texID);
-
-        BENTLEY_SM_IMPORT_EXPORT void SetTextured(SMTextureType textured);
-
-        BENTLEY_SM_IMPORT_EXPORT void SetIsSingleFile(bool isSingleFile);
-
-        BENTLEY_SM_IMPORT_EXPORT void SetIsTerrain(bool isTerrain);
-
-        BENTLEY_SM_IMPORT_EXPORT void SetDataResolution(float resolution);
-
-        BENTLEY_SM_IMPORT_EXPORT void NotifyAllChildrenAdded(const IScalableMeshNodePtr& parentNode,
-                                                                          StatusInt&                  status,
-                                                                          bool computeNeighbors = true);
-
-
-    };
-
+/*--------------------------------------------------------------------------------------+
+|    $RCSfile: IScalableMeshNodeCreator.h,v $
+|   $Revision: 1.39 $
+|       $Date: 2015/07/15 10:30:02 $
+|     $Author: Elenie.Godzaridis $
+|
+|  Copyright (c) Bentley Systems, Incorporated. All rights reserved.
+|
++--------------------------------------------------------------------------------------*/
+#pragma once
+
+/*__PUBLISH_SECTION_START__*/
+
+#include <ScalableMesh/IScalableMeshCreator.h>
+
+BEGIN_BENTLEY_SCALABLEMESH_NAMESPACE
+
+struct IScalableMeshNodeCreator;
+typedef RefCountedPtr<IScalableMeshNodeCreator>            IScalableMeshNodeCreatorPtr;
+
+//This is the creator interface to use when providing a pre-created spatial index to use in the Scalable Mesh. 
+//At the moment, it is not possible to import data from source files and also manually create nodes in the index.
+struct IScalableMeshNodeCreator : public IScalableMeshCreator
+    {
+    private:
+        /*__PUBLISH_SECTION_END__*/
+        friend struct IScalableMeshCreator;
+        friend struct SaveAsNodeCreator;
+
+        struct                              Impl;
+        //std::auto_ptr<Impl>                 m_implP;
+
+        explicit                            IScalableMeshNodeCreator(Impl*                       implP);
+
+        /*__PUBLISH_SECTION_START__*/
+
+    public:
+        BENTLEY_SM_IMPORT_EXPORT virtual                 ~IScalableMeshNodeCreator();
+
+        BENTLEY_SM_IMPORT_EXPORT static IScalableMeshNodeCreatorPtr GetFor(const WChar*              filePath,
+                                                                StatusInt&                status);
+
+        BENTLEY_SM_IMPORT_EXPORT static IScalableMeshNodeCreatorPtr GetFor(const IScalableMeshPtr&     scmPtr,
+                                                                StatusInt&                  status);
+
+        BENTLEY_SM_IMPORT_EXPORT IScalableMeshNodeEditPtr AddNode(const IScalableMeshNodePtr& parentNode,
+                                                       DRange3d& extent,
+                                                            SMStatus&                  status,
+                                                            bool computeNodeID = true,
+                                                            uint64_t nodeId = 0);
+
+        BENTLEY_SM_IMPORT_EXPORT IScalableMeshNodeEditPtr AddNode(StatusInt&                  status,
+                                                           bool computeNodeID = true,
+                                                           uint64_t nodeId = 0);
+
+        BENTLEY_SM_IMPORT_EXPORT int64_t AddTextureCompressed(int width, int height, int nOfChannels, const byte* texData, size_t compressedSize);
+
+        BENTLEY_SM_IMPORT_EXPORT int64_t AddTexture(int width, int height, int nOfChannels, const byte* texData);
+        
+        BENTLEY_SM_IMPORT_EXPORT void AddTexture(int width, int height, int nOfChannels, const byte* texData, int64_t texID);
+
+        BENTLEY_SM_IMPORT_EXPORT void SetTextured(SMTextureType textured);
+
+        BENTLEY_SM_IMPORT_EXPORT void SetIsSingleFile(bool isSingleFile);
+
+        BENTLEY_SM_IMPORT_EXPORT void SetIsTerrain(bool isTerrain);
+
+        BENTLEY_SM_IMPORT_EXPORT void SetDataResolution(float resolution);
+
+        BENTLEY_SM_IMPORT_EXPORT void NotifyAllChildrenAdded(const IScalableMeshNodePtr& parentNode,
+                                                                          StatusInt&                  status,
+                                                                          bool computeNeighbors = true);
+
+
+    };
+
 END_BENTLEY_SCALABLEMESH_NAMESPACE