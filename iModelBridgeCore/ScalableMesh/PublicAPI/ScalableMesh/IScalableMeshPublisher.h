/*--------------------------------------------------------------------------------------+
|
|
|   $Copyright: (c) 2017 Bentley Systems, Incorporated. All rights reserved. $
|
|
+--------------------------------------------------------------------------------------*/
#pragma once

#include <ScalableMesh/IScalableMeshQuery.h>
#include <ScalableMesh\IScalableMesh.h>
#include <Bentley/RefCounted.h>

/*__PUBLISH_SECTION_START__*/

BEGIN_BENTLEY_SCALABLEMESH_NAMESPACE

struct IScalableMeshPublisher;
typedef RefCountedPtr<IScalableMeshPublisher> IScalableMeshPublisherPtr;

struct IScalableMeshPublishParams;
typedef RefCountedPtr<IScalableMeshPublishParams> IScalableMeshPublishParamsPtr;

enum class SMPublishType
    {
    THREESM,
    CESIUM
    };

struct IScalableMeshPublishParams abstract : virtual public RefCountedBase
    {
    BENTLEY_SM_EXPORT static IScalableMeshPublishParamsPtr Create(const SMPublishType& type);
    };

struct IScalableMeshPublisher abstract : virtual public RefCountedBase
    {

    /*__PUBLISH_SECTION_END__*/
    private:

        virtual StatusInt _Publish(IScalableMeshPublishParamsPtr params) = 0;
        
        virtual void _Publish(IScalableMeshNodePtr node, const Transform& transform, bvector<Byte>& outData, bool outputTexture) = 0;

<<<<<<< HEAD
        virtual void _Publish(IScalableMeshNodePtr nodePtr, BENTLEY_NAMESPACE_NAME::Dgn::ClipVectorPtr clips, const uint64_t& coverageID, bool isClipBoundary, GeoCoordinates::BaseGCSCPtr sourceGCS, GeoCoordinates::BaseGCSCPtr destinationGCS, bvector<Byte>& outData) = 0;

        virtual void _ExtractPublishNodeHeader(IScalableMeshNodePtr nodePtr, Json::Value& smHeader) = 0;

        virtual void _ExtractPublishMasterHeader(IScalableMeshPtr smPtr, Json::Value& smMasterHeader) = 0;
=======
        virtual void _Publish(IScalableMeshNodePtr nodePtr, ClipVectorPtr clips, const uint64_t& coverageID, bool isClipBoundary, GeoCoordinates::BaseGCSCPtr sourceGCS, GeoCoordinates::BaseGCSCPtr destinationGCS, bvector<Byte>& outData, bool outputTexture) = 0;
>>>>>>> 382978fa

    /*__PUBLISH_SECTION_START__*/
    public:

        BENTLEY_SM_EXPORT StatusInt Publish(IScalableMeshPublishParamsPtr params);

        BENTLEY_SM_EXPORT void Publish(IScalableMeshNodePtr node, const Transform& transform, bvector<Byte>& outData, bool outputTexture);

<<<<<<< HEAD
        BENTLEY_SM_EXPORT void Publish(IScalableMeshNodePtr nodePtr, BENTLEY_NAMESPACE_NAME::Dgn::ClipVectorPtr clips, const uint64_t& coverageID, bool isClipBoundary, GeoCoordinates::BaseGCSCPtr sourceGCS, GeoCoordinates::BaseGCSCPtr destinationGCS, bvector<Byte>& outData);

        BENTLEY_SM_EXPORT void ExtractPublishNodeHeader(IScalableMeshNodePtr nodePtr, Json::Value& smHeader);

        BENTLEY_SM_EXPORT void ExtractPublishMasterHeader(IScalableMeshPtr smPtr, Json::Value& smMasterHeader);

=======
        BENTLEY_SM_EXPORT void Publish(IScalableMeshNodePtr nodePtr, ClipVectorPtr clips, const uint64_t& coverageID, bool isClipBoundary, GeoCoordinates::BaseGCSCPtr sourceGCS, GeoCoordinates::BaseGCSCPtr destinationGCS, bvector<Byte>& outData, bool outputTexture);
        
>>>>>>> 382978fa
        BENTLEY_SM_EXPORT static IScalableMeshPublisherPtr Create(const SMPublishType& type);
    };

END_BENTLEY_SCALABLEMESH_NAMESPACE<|MERGE_RESOLUTION|>--- conflicted
+++ resolved
@@ -1,76 +1,67 @@
-/*--------------------------------------------------------------------------------------+
-|
-|
-|   $Copyright: (c) 2017 Bentley Systems, Incorporated. All rights reserved. $
-|
-|
-+--------------------------------------------------------------------------------------*/
-#pragma once
-
-#include <ScalableMesh/IScalableMeshQuery.h>
-#include <ScalableMesh\IScalableMesh.h>
-#include <Bentley/RefCounted.h>
-
-/*__PUBLISH_SECTION_START__*/
-
-BEGIN_BENTLEY_SCALABLEMESH_NAMESPACE
-
-struct IScalableMeshPublisher;
-typedef RefCountedPtr<IScalableMeshPublisher> IScalableMeshPublisherPtr;
-
-struct IScalableMeshPublishParams;
-typedef RefCountedPtr<IScalableMeshPublishParams> IScalableMeshPublishParamsPtr;
-
-enum class SMPublishType
-    {
-    THREESM,
-    CESIUM
-    };
-
-struct IScalableMeshPublishParams abstract : virtual public RefCountedBase
-    {
-    BENTLEY_SM_EXPORT static IScalableMeshPublishParamsPtr Create(const SMPublishType& type);
-    };
-
-struct IScalableMeshPublisher abstract : virtual public RefCountedBase
-    {
-
-    /*__PUBLISH_SECTION_END__*/
-    private:
-
-        virtual StatusInt _Publish(IScalableMeshPublishParamsPtr params) = 0;
-        
-        virtual void _Publish(IScalableMeshNodePtr node, const Transform& transform, bvector<Byte>& outData, bool outputTexture) = 0;
-
-<<<<<<< HEAD
-        virtual void _Publish(IScalableMeshNodePtr nodePtr, BENTLEY_NAMESPACE_NAME::Dgn::ClipVectorPtr clips, const uint64_t& coverageID, bool isClipBoundary, GeoCoordinates::BaseGCSCPtr sourceGCS, GeoCoordinates::BaseGCSCPtr destinationGCS, bvector<Byte>& outData) = 0;
-
-        virtual void _ExtractPublishNodeHeader(IScalableMeshNodePtr nodePtr, Json::Value& smHeader) = 0;
-
-        virtual void _ExtractPublishMasterHeader(IScalableMeshPtr smPtr, Json::Value& smMasterHeader) = 0;
-=======
-        virtual void _Publish(IScalableMeshNodePtr nodePtr, ClipVectorPtr clips, const uint64_t& coverageID, bool isClipBoundary, GeoCoordinates::BaseGCSCPtr sourceGCS, GeoCoordinates::BaseGCSCPtr destinationGCS, bvector<Byte>& outData, bool outputTexture) = 0;
->>>>>>> 382978fa
-
-    /*__PUBLISH_SECTION_START__*/
-    public:
-
-        BENTLEY_SM_EXPORT StatusInt Publish(IScalableMeshPublishParamsPtr params);
-
-        BENTLEY_SM_EXPORT void Publish(IScalableMeshNodePtr node, const Transform& transform, bvector<Byte>& outData, bool outputTexture);
-
-<<<<<<< HEAD
-        BENTLEY_SM_EXPORT void Publish(IScalableMeshNodePtr nodePtr, BENTLEY_NAMESPACE_NAME::Dgn::ClipVectorPtr clips, const uint64_t& coverageID, bool isClipBoundary, GeoCoordinates::BaseGCSCPtr sourceGCS, GeoCoordinates::BaseGCSCPtr destinationGCS, bvector<Byte>& outData);
-
-        BENTLEY_SM_EXPORT void ExtractPublishNodeHeader(IScalableMeshNodePtr nodePtr, Json::Value& smHeader);
-
-        BENTLEY_SM_EXPORT void ExtractPublishMasterHeader(IScalableMeshPtr smPtr, Json::Value& smMasterHeader);
-
-=======
-        BENTLEY_SM_EXPORT void Publish(IScalableMeshNodePtr nodePtr, ClipVectorPtr clips, const uint64_t& coverageID, bool isClipBoundary, GeoCoordinates::BaseGCSCPtr sourceGCS, GeoCoordinates::BaseGCSCPtr destinationGCS, bvector<Byte>& outData, bool outputTexture);
-        
->>>>>>> 382978fa
-        BENTLEY_SM_EXPORT static IScalableMeshPublisherPtr Create(const SMPublishType& type);
-    };
-
+/*--------------------------------------------------------------------------------------+
+|
+|
+|   $Copyright: (c) 2018 Bentley Systems, Incorporated. All rights reserved. $
+|
+|
++--------------------------------------------------------------------------------------*/
+#pragma once
+
+#include <ScalableMesh/IScalableMeshQuery.h>
+#include <ScalableMesh\IScalableMesh.h>
+#include <Bentley/RefCounted.h>
+
+/*__PUBLISH_SECTION_START__*/
+
+BEGIN_BENTLEY_SCALABLEMESH_NAMESPACE
+
+struct IScalableMeshPublisher;
+typedef RefCountedPtr<IScalableMeshPublisher> IScalableMeshPublisherPtr;
+
+struct IScalableMeshPublishParams;
+typedef RefCountedPtr<IScalableMeshPublishParams> IScalableMeshPublishParamsPtr;
+
+enum class SMPublishType
+    {
+    THREESM,
+    CESIUM
+    };
+
+struct IScalableMeshPublishParams abstract : virtual public RefCountedBase
+    {
+    BENTLEY_SM_EXPORT static IScalableMeshPublishParamsPtr Create(const SMPublishType& type);
+    };
+
+struct IScalableMeshPublisher abstract : virtual public RefCountedBase
+    {
+
+    /*__PUBLISH_SECTION_END__*/
+    private:
+
+        virtual StatusInt _Publish(IScalableMeshPublishParamsPtr params) = 0;
+        
+        virtual void _Publish(IScalableMeshNodePtr node, const Transform& transform, bvector<Byte>& outData, bool outputTexture) = 0;
+
+        virtual void _Publish(IScalableMeshNodePtr nodePtr, ClipVectorPtr clips, const uint64_t& coverageID, bool isClipBoundary, GeoCoordinates::BaseGCSCPtr sourceGCS, GeoCoordinates::BaseGCSCPtr destinationGCS, bvector<Byte>& outData) = 0;
+
+        virtual void _ExtractPublishNodeHeader(IScalableMeshNodePtr nodePtr, Json::Value& smHeader) = 0;
+
+        virtual void _ExtractPublishMasterHeader(IScalableMeshPtr smPtr, Json::Value& smMasterHeader) = 0;
+
+    /*__PUBLISH_SECTION_START__*/
+    public:
+
+        BENTLEY_SM_EXPORT StatusInt Publish(IScalableMeshPublishParamsPtr params);
+
+        BENTLEY_SM_EXPORT void Publish(IScalableMeshNodePtr node, const Transform& transform, bvector<Byte>& outData, bool outputTexture);
+
+        BENTLEY_SM_EXPORT void Publish(IScalableMeshNodePtr nodePtr, ClipVectorPtr clips, const uint64_t& coverageID, bool isClipBoundary, GeoCoordinates::BaseGCSCPtr sourceGCS, GeoCoordinates::BaseGCSCPtr destinationGCS, bvector<Byte>& outData);
+
+        BENTLEY_SM_EXPORT void ExtractPublishNodeHeader(IScalableMeshNodePtr nodePtr, Json::Value& smHeader);
+
+        BENTLEY_SM_EXPORT void ExtractPublishMasterHeader(IScalableMeshPtr smPtr, Json::Value& smMasterHeader);
+
+        BENTLEY_SM_EXPORT static IScalableMeshPublisherPtr Create(const SMPublishType& type);
+    };
+
 END_BENTLEY_SCALABLEMESH_NAMESPACE