/*--------------------------------------------------------------------------------------+
|
<<<<<<< HEAD
|     $Source: PublicAPI/ScalableMesh/IScalableMeshRDSProvider.h $
|
|  $Copyright: (c) 2019 Bentley Systems, Incorporated. All rights reserved. $
=======
|  Copyright (c) Bentley Systems, Incorporated. All rights reserved.
>>>>>>> 76c16c6d
|
+--------------------------------------------------------------------------------------*/
#pragma once

/*__PUBLISH_SECTION_START__*/

#include <ScalableMesh/ScalableMeshDefs.h>

/*--------------------------------------------------------------------------------------+
|   Header File Dependencies
+--------------------------------------------------------------------------------------*/

BEGIN_BENTLEY_SCALABLEMESH_NAMESPACE

class IScalableMeshRDSProvider;
typedef BENTLEY_NAMESPACE_NAME::RefCountedPtr<IScalableMeshRDSProvider> IScalableMeshRDSProviderPtr;

/*=================================================================================**//**
IScalableMeshRDSProvider defines an interface that enables communications with RDS
* @bsiclass
+===============+===============+===============+===============+===============+======*/
class IScalableMeshRDSProvider: public IRefCounted
{
    /*__PUBLISH_SECTION_END__*/
    /*__PUBLISH_CLASS_VIRTUAL__*/

protected:

    virtual Utf8String _GetAzureURLAddress() = 0;

    virtual Utf8String _GetRDSURLAddress() = 0;

    virtual Utf8String _GetToken() = 0;

    virtual Utf8String _GetRootDocument() = 0;

    virtual Utf8String _GetProjectID() = 0;



    /*__PUBLISH_SECTION_START__*/

public:

    BENTLEY_SM_EXPORT Utf8String GetAzureURLAddress();

    BENTLEY_SM_EXPORT Utf8String GetRDSURLAddress();

    BENTLEY_SM_EXPORT Utf8String GetToken();

    BENTLEY_SM_EXPORT Utf8String GetRootDocument();

    BENTLEY_SM_EXPORT Utf8String GetProjectID();

    BENTLEY_SM_EXPORT static IScalableMeshRDSProviderPtr Create(const Utf8String& serverUrl, const Utf8String& projectGuid, const Utf8String& pwcsMeshGuid);
};


END_BENTLEY_SCALABLEMESH_NAMESPACE

<|MERGE_RESOLUTION|>--- conflicted
+++ resolved
@@ -1,69 +1,63 @@
-/*--------------------------------------------------------------------------------------+
-|
-<<<<<<< HEAD
-|     $Source: PublicAPI/ScalableMesh/IScalableMeshRDSProvider.h $
-|
-|  $Copyright: (c) 2019 Bentley Systems, Incorporated. All rights reserved. $
-=======
-|  Copyright (c) Bentley Systems, Incorporated. All rights reserved.
->>>>>>> 76c16c6d
-|
-+--------------------------------------------------------------------------------------*/
-#pragma once
-
-/*__PUBLISH_SECTION_START__*/
-
-#include <ScalableMesh/ScalableMeshDefs.h>
-
-/*--------------------------------------------------------------------------------------+
-|   Header File Dependencies
-+--------------------------------------------------------------------------------------*/
-
-BEGIN_BENTLEY_SCALABLEMESH_NAMESPACE
-
-class IScalableMeshRDSProvider;
-typedef BENTLEY_NAMESPACE_NAME::RefCountedPtr<IScalableMeshRDSProvider> IScalableMeshRDSProviderPtr;
-
-/*=================================================================================**//**
-IScalableMeshRDSProvider defines an interface that enables communications with RDS
-* @bsiclass
-+===============+===============+===============+===============+===============+======*/
-class IScalableMeshRDSProvider: public IRefCounted
-{
-    /*__PUBLISH_SECTION_END__*/
-    /*__PUBLISH_CLASS_VIRTUAL__*/
-
-protected:
-
-    virtual Utf8String _GetAzureURLAddress() = 0;
-
-    virtual Utf8String _GetRDSURLAddress() = 0;
-
-    virtual Utf8String _GetToken() = 0;
-
-    virtual Utf8String _GetRootDocument() = 0;
-
-    virtual Utf8String _GetProjectID() = 0;
-
-
-
-    /*__PUBLISH_SECTION_START__*/
-
-public:
-
-    BENTLEY_SM_EXPORT Utf8String GetAzureURLAddress();
-
-    BENTLEY_SM_EXPORT Utf8String GetRDSURLAddress();
-
-    BENTLEY_SM_EXPORT Utf8String GetToken();
-
-    BENTLEY_SM_EXPORT Utf8String GetRootDocument();
-
-    BENTLEY_SM_EXPORT Utf8String GetProjectID();
-
-    BENTLEY_SM_EXPORT static IScalableMeshRDSProviderPtr Create(const Utf8String& serverUrl, const Utf8String& projectGuid, const Utf8String& pwcsMeshGuid);
-};
-
-
-END_BENTLEY_SCALABLEMESH_NAMESPACE
-
+/*--------------------------------------------------------------------------------------+
+|
+|  Copyright (c) Bentley Systems, Incorporated. All rights reserved.
+|
++--------------------------------------------------------------------------------------*/
+#pragma once
+
+/*__PUBLISH_SECTION_START__*/
+
+#include <ScalableMesh/ScalableMeshDefs.h>
+
+/*--------------------------------------------------------------------------------------+
+|   Header File Dependencies
++--------------------------------------------------------------------------------------*/
+
+BEGIN_BENTLEY_SCALABLEMESH_NAMESPACE
+
+class IScalableMeshRDSProvider;
+typedef BENTLEY_NAMESPACE_NAME::RefCountedPtr<IScalableMeshRDSProvider> IScalableMeshRDSProviderPtr;
+
+/*=================================================================================**//**
+IScalableMeshRDSProvider defines an interface that enables communications with RDS
+* @bsiclass
++===============+===============+===============+===============+===============+======*/
+class IScalableMeshRDSProvider: public IRefCounted
+{
+    /*__PUBLISH_SECTION_END__*/
+    /*__PUBLISH_CLASS_VIRTUAL__*/
+
+protected:
+
+    virtual Utf8String _GetAzureURLAddress() = 0;
+
+    virtual Utf8String _GetRDSURLAddress() = 0;
+
+    virtual Utf8String _GetToken() = 0;
+
+    virtual Utf8String _GetRootDocument() = 0;
+
+    virtual Utf8String _GetProjectID() = 0;
+
+
+
+    /*__PUBLISH_SECTION_START__*/
+
+public:
+
+    BENTLEY_SM_EXPORT Utf8String GetAzureURLAddress();
+
+    BENTLEY_SM_EXPORT Utf8String GetRDSURLAddress();
+
+    BENTLEY_SM_EXPORT Utf8String GetToken();
+
+    BENTLEY_SM_EXPORT Utf8String GetRootDocument();
+
+    BENTLEY_SM_EXPORT Utf8String GetProjectID();
+
+    BENTLEY_SM_EXPORT static IScalableMeshRDSProviderPtr Create(const Utf8String& serverUrl, const Utf8String& projectGuid, const Utf8String& pwcsMeshGuid);
+};
+
+
+END_BENTLEY_SCALABLEMESH_NAMESPACE
+