--- conflicted
+++ resolved
@@ -1,189 +1,187 @@
-/*--------------------------------------------------------------------------------------+
-|
-|     $Source: PublicAPI/ScalableMesh/ScalableMeshDefs.h $
-|    $RCSfile: ScalableMeshDefs.h,v $
-|   $Revision: 1.9 $
-|       $Date: 2011/10/26 17:55:44 $
-|     $Author: Raymond.Gauthier $
-|
-|  $Copyright: (c) 2018 Bentley Systems, Incorporated. All rights reserved. $
-|
-+--------------------------------------------------------------------------------------*/
-
-/*__PUBLISH_SECTION_START__*/       
-#pragma once
-
-#include <Bentley/Bentley.h>
-
-#define BEGIN_BENTLEY_SCALABLEMESH_NAMESPACE    BEGIN_BENTLEY_NAMESPACE namespace ScalableMesh {
-#define END_BENTLEY_SCALABLEMESH_NAMESPACE     }}
-#define USING_NAMESPACE_BENTLEY_SCALABLEMESH    using namespace BENTLEY_NAMESPACE_NAME::ScalableMesh;
-
-#ifndef BEGIN_BENTLEY_SCALABLEMESH_IMPORT_NAMESPACE
-#define BEGIN_BENTLEY_SCALABLEMESH_IMPORT_NAMESPACE BEGIN_BENTLEY_SCALABLEMESH_NAMESPACE namespace Import {
-#define END_BENTLEY_SCALABLEMESH_IMPORT_NAMESPACE  END_BENTLEY_SCALABLEMESH_NAMESPACE}
-#define USING_NAMESPACE_BENTLEY_SCALABLEMESH_IMPORT using namespace BENTLEY_NAMESPACE_NAME::ScalableMesh::Import;
-#endif //!BEGIN_BENTLEY_MRDTM_IMPORT_NAMESPACE
-
-#ifdef __BENTLEYSTM_BUILD__ 
-    #define BENTLEY_SM_EXPORT __declspec(dllexport)
-#else
-    #define BENTLEY_SM_EXPORT __declspec(dllimport)
-#endif
-    
-BEGIN_BENTLEY_SCALABLEMESH_NAMESPACE
-
-enum ScalableMeshCompressionType
-    {
-    SCM_COMPRESSION_NONE = 0,
-    SCM_COMPRESSION_DEFLATE,
-    SCM_COMPRESSION_QTY
-    };
-
-enum ScalableMeshFilterType
-    {
-    SCM_FILTER_DUMB = 0,    
-    SCM_FILTER_PROGRESSIVE_DUMB = 1,    
-    SCM_FILTER_DUMB_MESH = 2,        
-    SCM_FILTER_CGAL_SIMPLIFIER = 3,
-    SCM_FILTER_QTY,
-    };
-
-enum ScalableMeshMesherType
-    {
-    SCM_MESHER_2D_DELAUNAY = 0, //Suitable only for 2.5D data       
-    SCM_MESHER_3D_DELAUNAY = 2,
-    SCM_MESHER_TETGEN = 3,
-    SCM_MESHER_QTY,
-    };
-
-enum ScalableMeshSaveType
-    {
-    SCM_SAVE_STMFILE = 0,
-    SCM_SAVE_DGNDB_TABLE = 1,
-    SCM_SAVE_DGNDB_BLOB = 2,
-    SCM_SAVE_QTY,
-    };
-
-//NEEDS_WORK_MST : Must be renamed SCMQueryType
-enum ScalableMeshQueryType
-    {
-    SCM_QUERY_FULL_RESOLUTION = 0,      //Query the highest resolution data.
-    SCM_QUERY_VIEW_DEPENDENT,                                           
-    SCM_QUERY_FIX_RESOLUTION_VIEW,  //Return query which can be used to obtain view of a particular ScalableMesh's resolution. 
-    SCM_QUERY_EXTENTS_BY_PARTS, // For tiled triangulation
-    SCM_QUERY_ALL_POINTS_IN_EXTENT,
-    SCM_QUERY_ALL_LINEARS_IN_EXTENT,
-    SCM_QUERY_QTY
-    };
-
-enum MeshQueryType
-    {
-    MESH_QUERY_FULL_RESOLUTION = 0,      //Query the highest resolution data.
-    MESH_QUERY_VIEW_DEPENDENT,
-    MESH_QUERY_PLANE_INTERSECT,
-    MESH_QUERY_CONTEXT,
-    MESH_QUERY_QTY
-    };
-
-enum DTMSourceDataType
-    {
-    DTM_SOURCE_DATA_MIX = 0, 
-    DTM_SOURCE_DATA_DTM, 
-    DTM_SOURCE_DATA_POINT,
-    DTM_SOURCE_DATA_BREAKLINE,
-    DTM_SOURCE_DATA_CLIP,
-    DTM_SOURCE_DATA_MASK,    
-    DTM_SOURCE_DATA_HARD_MASK,
-    DTM_SOURCE_DATA_IMAGE,
-    DTM_SOURCE_DATA_MESH,
-    DTM_SOURCE_DATA_QTY
-    };
-
-enum DTMSourceGroupOperation
-    {
-    DTM_SOURCE_GROUP_OP_REPLACE = 0, 
-    DTM_SOURCE_GROUP_OP_APPEND, 
-    DTM_SOURCE_GROUP_OP_QTY
-    };
-
-enum ScalableMeshState
-    {
-    SCM_STATE_EMPTY = 0, 
-    SCM_STATE_DIRTY, 
-    SCM_STATE_UP_TO_DATE, 
-    SCM_STATE_QTY        
-    };
-
-enum DTMSourceMonikerType
-    {
-    DTM_SOURCE_MONIKER_FULL_PATH = 0, 
-    DTM_SOURCE_MONIKER_MSDOCUMENT = 1, 
-    DTM_SOURCE_MONIKER_DATABASE = 2,   
-    DTM_SOURCE_MONIKER_QTY    
-    };
-
-enum DTMStatus
-    {   
-    DTMSTATUS_SUCCESS = 0,
-    DTMSTATUS_ERROR,
-    DTMSTATUS_UNSUPPORTED_VERSION,
-    DTMSTATUS_QTY                
-    };
-
-enum SMStatus
-    {
-    S_SUCCESS = 0,
-    S_ERROR,
-    S_ERROR_COULD_NOT_OPEN,
-    S_ERROR_NOT_SUPPORTED,
-    S_ERROR_NOT_FOUND,
-    S_ERROR_DOES_NOT_FIT_MATHEMATICAL_DOMAIN,
-	S_ERROR_CANCELED_BY_USER,
-    S_QTY,
-    };
-
-enum class SMNonDestructiveClipType
-    {
-    Mask = 0,
-    Boundary,
-    Qty
-    };
-
-enum class SMClipGeometryType
-    {
-    Polygon = 0,
-    ComplexPolygon,
-    Qty
-    };
-
-enum class SMTextureType
-    {
-    None = 0,
-    Embedded,
-    Streaming
-    };
-
-<<<<<<< HEAD
-enum class SMNodeViewStatus
-    {
-    NotVisible = 0,
-    TooCoarse,
-    Fine
-=======
-
-struct SMRasterTile
-    {
-    uint64_t m_posX;          //In pixels
-    uint64_t m_posY;          //In pixels
-    uint64_t m_sizeX;         //In pixels
-    uint64_t m_sizeY;         //In pixels
-    uint64_t m_resolutionInd;
->>>>>>> 382978fa
-    };
-    
-#define MEAN_SCREEN_PIXELS_PER_POINT 100
-
-
-END_BENTLEY_SCALABLEMESH_NAMESPACE
+/*--------------------------------------------------------------------------------------+
+|
+|     $Source: PublicAPI/ScalableMesh/ScalableMeshDefs.h $
+|    $RCSfile: ScalableMeshDefs.h,v $
+|   $Revision: 1.9 $
+|       $Date: 2011/10/26 17:55:44 $
+|     $Author: Raymond.Gauthier $
+|
+|  $Copyright: (c) 2018 Bentley Systems, Incorporated. All rights reserved. $
+|
++--------------------------------------------------------------------------------------*/
+
+/*__PUBLISH_SECTION_START__*/       
+#pragma once
+
+#include <Bentley/Bentley.h>
+
+#define BEGIN_BENTLEY_SCALABLEMESH_NAMESPACE    BEGIN_BENTLEY_NAMESPACE namespace ScalableMesh {
+#define END_BENTLEY_SCALABLEMESH_NAMESPACE     }}
+#define USING_NAMESPACE_BENTLEY_SCALABLEMESH    using namespace BENTLEY_NAMESPACE_NAME::ScalableMesh;
+
+#ifndef BEGIN_BENTLEY_SCALABLEMESH_IMPORT_NAMESPACE
+#define BEGIN_BENTLEY_SCALABLEMESH_IMPORT_NAMESPACE BEGIN_BENTLEY_SCALABLEMESH_NAMESPACE namespace Import {
+#define END_BENTLEY_SCALABLEMESH_IMPORT_NAMESPACE  END_BENTLEY_SCALABLEMESH_NAMESPACE}
+#define USING_NAMESPACE_BENTLEY_SCALABLEMESH_IMPORT using namespace BENTLEY_NAMESPACE_NAME::ScalableMesh::Import;
+#endif //!BEGIN_BENTLEY_MRDTM_IMPORT_NAMESPACE
+
+#ifdef __BENTLEYSTM_BUILD__ 
+    #define BENTLEY_SM_EXPORT __declspec(dllexport)
+#else
+    #define BENTLEY_SM_EXPORT __declspec(dllimport)
+#endif
+    
+BEGIN_BENTLEY_SCALABLEMESH_NAMESPACE
+
+enum ScalableMeshCompressionType
+    {
+    SCM_COMPRESSION_NONE = 0,
+    SCM_COMPRESSION_DEFLATE,
+    SCM_COMPRESSION_QTY
+    };
+
+enum ScalableMeshFilterType
+    {
+    SCM_FILTER_DUMB = 0,    
+    SCM_FILTER_PROGRESSIVE_DUMB = 1,    
+    SCM_FILTER_DUMB_MESH = 2,        
+    SCM_FILTER_CGAL_SIMPLIFIER = 3,
+    SCM_FILTER_QTY,
+    };
+
+enum ScalableMeshMesherType
+    {
+    SCM_MESHER_2D_DELAUNAY = 0, //Suitable only for 2.5D data       
+    SCM_MESHER_3D_DELAUNAY = 2,
+    SCM_MESHER_TETGEN = 3,
+    SCM_MESHER_QTY,
+    };
+
+enum ScalableMeshSaveType
+    {
+    SCM_SAVE_STMFILE = 0,
+    SCM_SAVE_DGNDB_TABLE = 1,
+    SCM_SAVE_DGNDB_BLOB = 2,
+    SCM_SAVE_QTY,
+    };
+
+//NEEDS_WORK_MST : Must be renamed SCMQueryType
+enum ScalableMeshQueryType
+    {
+    SCM_QUERY_FULL_RESOLUTION = 0,      //Query the highest resolution data.
+    SCM_QUERY_VIEW_DEPENDENT,                                           
+    SCM_QUERY_FIX_RESOLUTION_VIEW,  //Return query which can be used to obtain view of a particular ScalableMesh's resolution. 
+    SCM_QUERY_EXTENTS_BY_PARTS, // For tiled triangulation
+    SCM_QUERY_ALL_POINTS_IN_EXTENT,
+    SCM_QUERY_ALL_LINEARS_IN_EXTENT,
+    SCM_QUERY_QTY
+    };
+
+enum MeshQueryType
+    {
+    MESH_QUERY_FULL_RESOLUTION = 0,      //Query the highest resolution data.
+    MESH_QUERY_VIEW_DEPENDENT,
+    MESH_QUERY_PLANE_INTERSECT,
+    MESH_QUERY_CONTEXT,
+    MESH_QUERY_QTY
+    };
+
+enum DTMSourceDataType
+    {
+    DTM_SOURCE_DATA_MIX = 0, 
+    DTM_SOURCE_DATA_DTM, 
+    DTM_SOURCE_DATA_POINT,
+    DTM_SOURCE_DATA_BREAKLINE,
+    DTM_SOURCE_DATA_CLIP,
+    DTM_SOURCE_DATA_MASK,    
+    DTM_SOURCE_DATA_HARD_MASK,
+    DTM_SOURCE_DATA_IMAGE,
+    DTM_SOURCE_DATA_MESH,
+    DTM_SOURCE_DATA_QTY
+    };
+
+enum DTMSourceGroupOperation
+    {
+    DTM_SOURCE_GROUP_OP_REPLACE = 0, 
+    DTM_SOURCE_GROUP_OP_APPEND, 
+    DTM_SOURCE_GROUP_OP_QTY
+    };
+
+enum ScalableMeshState
+    {
+    SCM_STATE_EMPTY = 0, 
+    SCM_STATE_DIRTY, 
+    SCM_STATE_UP_TO_DATE, 
+    SCM_STATE_QTY        
+    };
+
+enum DTMSourceMonikerType
+    {
+    DTM_SOURCE_MONIKER_FULL_PATH = 0, 
+    DTM_SOURCE_MONIKER_MSDOCUMENT = 1, 
+    DTM_SOURCE_MONIKER_DATABASE = 2,   
+    DTM_SOURCE_MONIKER_QTY    
+    };
+
+enum DTMStatus
+    {   
+    DTMSTATUS_SUCCESS = 0,
+    DTMSTATUS_ERROR,
+    DTMSTATUS_UNSUPPORTED_VERSION,
+    DTMSTATUS_QTY                
+    };
+
+enum SMStatus
+    {
+    S_SUCCESS = 0,
+    S_ERROR,
+    S_ERROR_COULD_NOT_OPEN,
+    S_ERROR_NOT_SUPPORTED,
+    S_ERROR_NOT_FOUND,
+    S_ERROR_DOES_NOT_FIT_MATHEMATICAL_DOMAIN,
+	S_ERROR_CANCELED_BY_USER,
+    S_QTY,
+    };
+
+enum class SMNonDestructiveClipType
+    {
+    Mask = 0,
+    Boundary,
+    Qty
+    };
+
+enum class SMClipGeometryType
+    {
+    Polygon = 0,
+    ComplexPolygon,
+    Qty
+    };
+
+enum class SMTextureType
+    {
+    None = 0,
+    Embedded,
+    Streaming
+    };
+
+enum class SMNodeViewStatus
+    {
+    NotVisible = 0,
+    TooCoarse,
+    Fine
+    };
+	
+struct SMRasterTile
+    {
+    uint64_t m_posX;          //In pixels
+    uint64_t m_posY;          //In pixels
+    uint64_t m_sizeX;         //In pixels
+    uint64_t m_sizeY;         //In pixels
+    uint64_t m_resolutionInd;
+    };
+    
+#define MEAN_SCREEN_PIXELS_PER_POINT 100
+
+
+END_BENTLEY_SCALABLEMESH_NAMESPACE
 /*__PUBLISH_SECTION_END__*/