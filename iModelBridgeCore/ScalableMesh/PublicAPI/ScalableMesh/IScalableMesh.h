/*--------------------------------------------------------------------------------------+
|
|
|   $Copyright: (c) 2017 Bentley Systems, Incorporated. All rights reserved. $
|
|
+--------------------------------------------------------------------------------------*/
#pragma once

/*__PUBLISH_SECTION_START__*/
#include <ScalableMesh/ScalableMeshDefs.h>
#include <Bentley\Bentley.h>
#include <GeoCoord/BaseGeoCoord.h>
#include <ScalableMesh/ITextureProvider.h>
#include <ScalableMesh/IScalableMeshQuery.h>
#include <ScalableMesh/ScalableMeshDefs.h>
#include <Bentley/RefCounted.h>
#include <ScalableMesh/IScalableMeshEdit.h>
#include <ScalableMesh/IScalableMeshAnalysis.h>
#include <ScalableMesh/IScalableMeshInfo.h>
#include <ScalableMesh/IScalableMeshClippingOptions.h>

#undef static_assert

#ifndef VANCOUVER_API // HIMMosaic apparently moved into the imagepp namespace in dgndb
namespace BENTLEY_NAMESPACE_NAME
    {
    namespace ImagePP
        {
#endif
        class HIMMosaic;

#ifndef VANCOUVER_API
        }
    }
#define MOSAIC_TYPE BENTLEY_NAMESPACE_NAME::ImagePP::HIMMosaic
#else 
#define MOSAIC_TYPE HIMMosaic
#endif
//ADD_BENTLEY_TYPEDEFS (BENTLEY_NAMESPACE_NAME::ScalableMesh, IDTMVolume)

BEGIN_BENTLEY_SCALABLEMESH_NAMESPACE

typedef std::function<bool(bool& shouldCreateGraph, bvector<bvector<DPoint3d>>& newMeshPts, bvector<bvector<int32_t>>& newMeshIndexes, bvector<Utf8String>& newMeshMetadata, bvector<bvector<DPoint2d>>& newMeshUvs, bvector<bvector<uint8_t>>& newMeshTex, const bvector<IScalableMeshMeshPtr>& submeshes, const bvector<Utf8String>& meshMetadata, DRange3d nodeExt)> MeshUserFilterCallback;

struct IScalableMesh;
typedef RefCountedPtr<IScalableMesh> IScalableMeshPtr;

struct IScalableMeshTileTriangulatorManager;
typedef RefCountedPtr<IScalableMeshTileTriangulatorManager> IScalableMeshTileTriangulatorManagerPtr;

struct IScalableMeshGroundPreviewer;
typedef RefCountedPtr<IScalableMeshGroundPreviewer> IScalableMeshGroundPreviewerPtr;

struct IScalableMeshProgress;
typedef RefCountedPtr<IScalableMeshProgress>            IScalableMeshProgressPtr;

namespace GeoCoords {
struct GCS;
} 

enum CountType { COUNTTYPE_POINTS, COUNTTYPE_LINEARS, COUNTTYPE_BOTH };

struct Count;

enum DTMAnalysisType
    {
    Precise =0,
    Fast,
    RawDataOnly,
    ViewOnly,
    Qty
    };

enum SMCloudServerType
    {
    LocalDisk = 0,
    LocalDiskCURL,
    Azure,
    WSG
    };

struct IScalableMeshMemoryCounts
{

public:
    BENTLEY_SM_EXPORT static void SetMaximumMemoryUsage(size_t maxNumberOfBytes);
    BENTLEY_SM_EXPORT static void SetMaximumVideoMemoryUsage(size_t maxNumberOfBytes);

    BENTLEY_SM_EXPORT static size_t GetAmountOfUsedMemory();
    BENTLEY_SM_EXPORT static size_t GetAmountOfUsedVideoMemory();

    BENTLEY_SM_EXPORT static size_t GetMaximumMemoryUsage();
    BENTLEY_SM_EXPORT static size_t GetMaximumVideoMemoryUsage();
};

struct IScalableMeshProgress;
/*=================================================================================**//**
* @bsiclass                                                     Bentley Systems
+===============+===============+===============+===============+===============+======*/
struct IScalableMeshGroundPreviewer abstract : virtual public RefCountedBase
{
private:

protected:
    
    virtual bool      _IsCurrentPreviewEnough() const = 0;

    virtual StatusInt _UpdatePreview(PolyfaceQueryCR currentGround) = 0;    

    virtual bool _UpdateProgress(IScalableMeshProgress* progress) = 0;
    
public:

    BENTLEY_SM_EXPORT bool      IsCurrentPreviewEnough() const;

    BENTLEY_SM_EXPORT StatusInt UpdatePreview(PolyfaceQueryCR currentGround);

    BENTLEY_SM_EXPORT bool UpdateProgress(IScalableMeshProgress* progress);
        
};


/*=================================================================================**//**
* Interface implemented by MRDTM engines.
* @bsiclass                                                     Bentley Systems
+===============+===============+===============+===============+===============+======*/
struct IScalableMesh abstract:  IRefCounted 
    {
    private:
        

    /*__PUBLISH_SECTION_END__*/
    /*__PUBLISH_CLASS_VIRTUAL__*/
    protected:                         

        //Methods for the public interface.       
        virtual __int64          _GetPointCount() = 0;

        virtual uint64_t          _GetNodeCount() = 0;

        virtual bool          _IsTerrain() = 0;

        virtual bool          _IsTextured() = 0;

        virtual StatusInt     _GetTextureInfo(IScalableMeshTextureInfoPtr& textureInfo) const = 0;
        
        virtual bool          _IsCesium3DTiles() = 0;

        virtual Utf8String    _GetProjectWiseContextShareLink() = 0;

        virtual DTMStatusInt     _GetRange(DRange3dR range) = 0;

        virtual StatusInt         _GetBoundary(bvector<DPoint3d>& boundary) = 0;

        virtual int                    _GenerateSubResolutions() = 0;      

        virtual __int64                _GetBreaklineCount() const = 0;

        virtual ScalableMeshCompressionType   _GetCompressionType() const = 0;        
        
        virtual Count                  _GetCountInRange (const DRange2d& range, const CountType& type, const unsigned __int64& maxNumberCountedPoints) const = 0;

        virtual int                    _GetNbResolutions() const = 0;

        virtual size_t                 _GetTerrainDepth() const = 0;

        virtual IScalableMeshPointQueryPtr         _GetQueryInterface(ScalableMeshQueryType queryType) const = 0;

        virtual IScalableMeshPointQueryPtr         _GetQueryInterface(ScalableMeshQueryType                queryType,                                                           
                                                                      BENTLEY_NAMESPACE_NAME::GeoCoordinates::BaseGCSCPtr& targetGCSPtr,
                                                                      const DRange3d&                      extentInTargetGCS) const = 0;

        virtual IScalableMeshMeshQueryPtr     _GetMeshQueryInterface(MeshQueryType queryType) const = 0;

        virtual IScalableMeshMeshQueryPtr     _GetMeshQueryInterface(MeshQueryType                        queryType,
                                                                     BENTLEY_NAMESPACE_NAME::GeoCoordinates::BaseGCSCPtr& targetGCSPtr,
                                                                     const DRange3d&                      extentInTargetGCS) const = 0;

        virtual IScalableMeshNodeRayQueryPtr     _GetNodeQueryInterface() const = 0;

        virtual IScalableMeshEditPtr    _GetMeshEditInterface() const = 0;

        virtual IScalableMeshAnalysisPtr    _GetMeshAnalysisInterface() = 0;

        virtual BENTLEY_NAMESPACE_NAME::TerrainModel::IDTM*   _GetDTMInterface(DTMAnalysisType type) = 0;

        virtual BENTLEY_NAMESPACE_NAME::TerrainModel::IDTM*   _GetDTMInterface(DMatrix4d& storageToUors, DTMAnalysisType type) = 0;

        virtual const GeoCoords::GCS&               _GetGCS() const = 0;

        virtual StatusInt                           _SetGCS(const GeoCoords::GCS& sourceGCS) = 0;

        virtual ScalableMeshState                          _GetState() const = 0;
                       
        virtual bool                                _IsProgressive() const = 0;

        virtual bool                                _IsReadOnly() const = 0;

        virtual bool                                _IsShareable() const = 0;
        
        //Synchonization with data sources functions
        virtual bool                                _InSynchWithSources() const = 0; 

        virtual bool                                _LastSynchronizationCheck(time_t& last) const = 0;        

        virtual int                                 _SynchWithSources() = 0;  

        virtual int                                 _GetRangeInSpecificGCS(DPoint3d& lowPt, DPoint3d& highPt, BENTLEY_NAMESPACE_NAME::GeoCoordinates::BaseGCSCPtr& targetGCS) const = 0;

<<<<<<< HEAD
        virtual int                                 _Generate3DTiles(const WString& outContainerName, const WString& outDatasetName, SMCloudServerType server, IScalableMeshProgressPtr progress = nullptr, BENTLEY_NAMESPACE_NAME::Dgn::ClipVectorPtr clips = nullptr, uint64_t coverageId = (uint64_t)-1) const = 0;
=======
        virtual int                                 _Generate3DTiles(const WString& outContainerName, const WString& outDatasetName, SMCloudServerType server, IScalableMeshProgressPtr progress = nullptr, ClipVectorPtr clips = nullptr, uint64_t coverageId = (uint64_t)-1) const = 0;

        virtual int                                 _SaveAs(const WString& destination, ClipVectorPtr clips = nullptr, IScalableMeshProgressPtr progress = nullptr) = 0;
>>>>>>> 382978fa

#ifdef SCALABLE_MESH_ATP
        virtual int                                 _ChangeGeometricError(const WString& outContainerName, const WString& outDatasetName = L"", SMCloudServerType server = SMCloudServerType::LocalDisk, const double& newGeometricErrorValue = 0.0) const = 0;
        virtual int                                 _LoadAllNodeHeaders(size_t& nbLoadedNodes, int level) const = 0;
        virtual int                                 _LoadAllNodeData(size_t& nbLoadedNodes, int level) const = 0;
        virtual int                                 _SaveGroupedNodeHeaders(const WString& pi_pOutputDirPath, const short& pi_pGroupMode) const = 0;
#endif

        virtual void _SetUserFilterCallback(MeshUserFilterCallback callback) = 0;
        virtual void _ReFilter() = 0;

        virtual uint64_t                           _AddClip(const DPoint3d* pts, size_t ptsSize) = 0;

        virtual bool                               _ModifyClip(const DPoint3d* pts, size_t ptsSize, uint64_t clipID) = 0;

        virtual bool                               _AddClip(const DPoint3d* pts, size_t ptsSize, uint64_t clipID, bool alsoAddOnTerrain = true) = 0;

        virtual bool                               _RemoveClip(uint64_t clipID) = 0;

        virtual bool                               _GetClip(uint64_t clipID, bvector<DPoint3d>& clipData) = 0;

        virtual void                               _SynchronizeClipData(const bvector<bpair<uint64_t, bvector<DPoint3d>>>& listOfClips, const bvector<bpair<uint64_t, bvector<bvector<DPoint3d>>>>& listOfSkirts) = 0;


        virtual bool                               _ModifySkirt(const bvector<bvector<DPoint3d>>& skirt, uint64_t skirtID) = 0;

        virtual bool                               _AddSkirt(const bvector<bvector<DPoint3d>>& skirt, uint64_t skirtID, bool alsoAddOnTerrain = true) = 0;

        virtual bool                               _RemoveSkirt(uint64_t skirtID) = 0;

        virtual void                               _SetIsInsertingClips(bool toggleInsertMode) = 0;

        virtual bool                               _ShouldInvertClips() = 0;

        virtual void                               _SetInvertClip(bool invertClips) = 0;

        virtual void                               _ModifyClipMetadata(uint64_t clipId, double importance, int nDimensions) = 0;

        virtual bool                               _AddClip(const DPoint3d* pts, size_t ptsSize, uint64_t clipID, SMClipGeometryType geom, SMNonDestructiveClipType type, bool isActive) = 0;

        virtual bool                               _ModifyClip(const DPoint3d* pts, size_t ptsSize, uint64_t clipID, SMClipGeometryType geom, SMNonDestructiveClipType type, bool isActive) = 0;

        virtual void                               _GetAllClipsIds(bvector<uint64_t>& ids) = 0;
        virtual void                               _SetClipOnOrOff(uint64_t id, bool isActive) = 0;
        virtual void                               _GetIsClipActive(uint64_t id, bool& isActive) = 0;

        virtual void                               _GetClipType(uint64_t id, SMNonDestructiveClipType& type) = 0;

		virtual void                              _CompactExtraFiles() = 0;

		virtual void                              _WriteExtraFiles() = 0;

        virtual void                               _GetCurrentlyViewedNodes(bvector<IScalableMeshNodePtr>& nodes) = 0;

        virtual void                               _SetCurrentlyViewedNodes(const bvector<IScalableMeshNodePtr>& nodes) = 0;

        virtual void                               _TextureFromRaster(ITextureProviderPtr provider) = 0;
        
        virtual void                               _SetEditFilesBasePath(const Utf8String& path) = 0;

        virtual Utf8String                         _GetEditFilesBasePath() = 0;

        virtual void                               _GetExtraFileNames(bvector<BeFileName>& extraFileNames) const = 0;

        virtual IScalableMeshNodePtr               _GetRootNode() = 0;

        virtual void                               _ImportTerrainSM(WString terrainPath) = 0;

        virtual SMStatus                      _DetectGroundForRegion(BeFileName& createdTerrain, const BeFileName& coverageTempDataFolder, const bvector<DPoint3d>& coverageData, uint64_t id, IScalableMeshGroundPreviewerPtr groundPreviewer, GeoCoordinates::BaseGCSCPtr& destinationGcs, bool limitResolution) = 0;
                                                                                                                                                                 
        virtual BentleyStatus                      _CreateCoverage(const bvector<DPoint3d>& coverageData, uint64_t id, const Utf8String& coverageName) = 0;

        virtual void                               _GetAllCoverages(bvector<bvector<DPoint3d>>& coverageData) = 0;

        virtual void                               _GetCoverageIds(bvector<uint64_t>& ids) const = 0;

        virtual void                               _GetCoverageName(Utf8String& name, uint64_t id) const = 0;
        
        virtual BentleyStatus                      _DeleteCoverage(uint64_t id) = 0;

		virtual IScalableMeshClippingOptions&      _EditClippingOptions() = 0;

        virtual IScalableMeshPtr                   _GetTerrainSM() =0 ;

        virtual BentleyStatus                      _SetReprojection(GeoCoordinates::BaseGCSCR targetCS, TransformCR approximateTransform) =0;

#ifdef VANCOUVER_API
        virtual BentleyStatus                      _Reproject(GeoCoordinates::BaseGCSCP targetCS, DgnModelRefP dgnModel) = 0;
#endif

        virtual Transform              _GetReprojectionTransform() const = 0;


        virtual  IScalableMeshPtr             _GetGroup() = 0;

        virtual void                          _AddToGroup(IScalableMeshPtr& sMesh, bool isRegionRestricted = false, const DPoint3d* region = nullptr, size_t nOfPtsInRegion = 0) = 0;


        virtual void                          _RemoveFromGroup(IScalableMeshPtr& sMesh) = 0;

        virtual void                          _SetGroupSelectionFromPoint(DPoint3d firstPoint) = 0;
        virtual void                          _ClearGroupSelection() = 0;

        virtual void                          _RemoveAllDisplayData() = 0;
        
         
#ifdef WIP_MESH_IMPORT
        virtual void  _GetAllTextures(bvector<IScalableMeshTexturePtr>& textures) = 0;
#endif

    /*__PUBLISH_SECTION_START__*/
    public:
        //! Gets the number of points of the DTM.
        //! @return The number of points of the DTM..

        //! Gets the draping interface.
        //! @return The draping interface.

        void TextureFromRaster(ITextureProviderPtr provider);

        BENTLEY_SM_EXPORT __int64          GetPointCount();

        BENTLEY_SM_EXPORT uint64_t          GetNodeCount();

        BENTLEY_SM_EXPORT bool          IsTerrain();

        BENTLEY_SM_EXPORT bool          IsTextured();

        BENTLEY_SM_EXPORT StatusInt     GetTextureInfo(IScalableMeshTextureInfoPtr& textureInfo) const;        

        BENTLEY_SM_EXPORT bool          IsCesium3DTiles();

        BENTLEY_SM_EXPORT Utf8String    GetProjectWiseContextShareLink();

        BENTLEY_SM_EXPORT DTMStatusInt     GetRange(DRange3dR range);

        BENTLEY_SM_EXPORT StatusInt          GetBoundary(bvector<DPoint3d>& boundary);

        BENTLEY_SM_EXPORT int                    GenerateSubResolutions();

        BENTLEY_SM_EXPORT __int64                GetBreaklineCount() const;
            
        BENTLEY_SM_EXPORT ScalableMeshCompressionType   GetCompressionType() const;

        BENTLEY_SM_EXPORT int                    GetNbResolutions() const;    

        BENTLEY_SM_EXPORT size_t                 GetTerrainDepth() const;

        BENTLEY_SM_EXPORT IScalableMeshPointQueryPtr         GetQueryInterface(ScalableMeshQueryType queryType) const;

        BENTLEY_SM_EXPORT IScalableMeshPointQueryPtr         GetQueryInterface(ScalableMeshQueryType                queryType,                                                              
                                                                               BENTLEY_NAMESPACE_NAME::GeoCoordinates::BaseGCSCPtr& targetGCS,
                                                                               const DRange3d&                      extentInTargetGCS) const;

        BENTLEY_SM_EXPORT IScalableMeshMeshQueryPtr    GetMeshQueryInterface(MeshQueryType queryType) const;

        BENTLEY_SM_EXPORT IScalableMeshMeshQueryPtr     GetMeshQueryInterface(MeshQueryType queryType,
                                                                        BENTLEY_NAMESPACE_NAME::GeoCoordinates::BaseGCSCPtr& targetGCSPtr,
                                                                        const DRange3d&                      extentInTargetGCS) const;

        BENTLEY_SM_EXPORT IScalableMeshNodeRayQueryPtr    GetNodeQueryInterface() const;

        BENTLEY_SM_EXPORT IScalableMeshEditPtr    GetMeshEditInterface() const;

        BENTLEY_SM_EXPORT IScalableMeshAnalysisPtr    GetMeshAnalysisInterface();

        BENTLEY_SM_EXPORT BENTLEY_NAMESPACE_NAME::TerrainModel::IDTM*   GetDTMInterface(DTMAnalysisType type = DTMAnalysisType::Precise);

        BENTLEY_SM_EXPORT BENTLEY_NAMESPACE_NAME::TerrainModel::IDTM*   GetDTMInterface(DMatrix4d& storageToUors, DTMAnalysisType type = DTMAnalysisType::Precise);

        BENTLEY_SM_EXPORT const BENTLEY_NAMESPACE_NAME::GeoCoordinates::BaseGCSCPtr&
                                           GetBaseGCS() const;
        BENTLEY_SM_EXPORT StatusInt              SetBaseGCS(const BENTLEY_NAMESPACE_NAME::GeoCoordinates::BaseGCSCPtr& sourceGCS);

        BENTLEY_SM_EXPORT const GeoCoords::GCS&  GetGCS() const;
        BENTLEY_SM_EXPORT StatusInt              SetGCS(const GeoCoords::GCS& gcs);

        BENTLEY_SM_EXPORT void                   SetEditFilesBasePath(const Utf8String& path);

        BENTLEY_SM_EXPORT Utf8String             GetEditFilesBasePath();

        BENTLEY_SM_EXPORT void                   GetExtraFileNames(bvector<BeFileName>& extraFileNames) const;

        BENTLEY_SM_EXPORT ScalableMeshState      GetState() const;

        BENTLEY_SM_EXPORT bool                   IsProgressive() const;

        BENTLEY_SM_EXPORT bool                   IsReadOnly() const;

        BENTLEY_SM_EXPORT bool                   IsShareable() const;                        
         
        //Synchonization with data sources functions
        BENTLEY_SM_EXPORT bool                   InSynchWithSources() const; 

        // Deprecated. Remove.
        bool                                     InSynchWithDataSources() const { return InSynchWithSources(); }

        BENTLEY_SM_EXPORT bool                   LastSynchronizationCheck(time_t& last) const;        

        BENTLEY_SM_EXPORT int                    SynchWithSources(); 

        BENTLEY_SM_EXPORT IScalableMeshNodePtr  GetRootNode();

        BENTLEY_SM_EXPORT int                    GetRangeInSpecificGCS(DPoint3d& lowPt, DPoint3d& highPt, BENTLEY_NAMESPACE_NAME::GeoCoordinates::BaseGCSCPtr& targetGCS) const;

        BENTLEY_SM_EXPORT Count                  GetCountInRange (const DRange2d& range, const CountType& type, const unsigned __int64& maxNumberCountedPoints) const;

        BENTLEY_SM_EXPORT uint64_t               AddClip(const DPoint3d* pts, size_t ptsSize);

        BENTLEY_SM_EXPORT bool                   AddClip(const DPoint3d* pts, size_t ptsSize, uint64_t clipID);

        BENTLEY_SM_EXPORT bool                   AddClip(const DPoint3d* pts, size_t ptsSize, uint64_t clipID, SMClipGeometryType geom, SMNonDestructiveClipType type, bool isActive=true);

        BENTLEY_SM_EXPORT bool                   ModifyClip(const DPoint3d* pts, size_t ptsSize, uint64_t clipID);

        BENTLEY_SM_EXPORT bool                   ModifyClip(const DPoint3d* pts, size_t ptsSize, uint64_t clipID, SMClipGeometryType geom, SMNonDestructiveClipType type, bool isActive = true);

        BENTLEY_SM_EXPORT bool                   RemoveClip(uint64_t clipID);

        BENTLEY_SM_EXPORT bool                   GetClip(uint64_t clipID, bvector<DPoint3d>& clipData);

        BENTLEY_SM_EXPORT void                   SynchronizeClipData(const bvector<bpair<uint64_t, bvector<DPoint3d>>>& listOfClips, const bvector<bpair<uint64_t, bvector<bvector<DPoint3d>>>>& listOfSkirts);



        BENTLEY_SM_EXPORT bool                   ModifySkirt(const bvector<bvector<DPoint3d>>& skirt, uint64_t skirtID);

        BENTLEY_SM_EXPORT bool                   AddSkirt(const bvector<bvector<DPoint3d>>& skirt, uint64_t skirtID);

        BENTLEY_SM_EXPORT bool                   RemoveSkirt(uint64_t skirtID);

        BENTLEY_SM_EXPORT void                   SetIsInsertingClips(bool toggleInsertMode);

        BENTLEY_SM_EXPORT bool                   ShouldInvertClips();

        BENTLEY_SM_EXPORT void                   SetInvertClip(bool invertClips);

        BENTLEY_SM_EXPORT void                   ModifyClipMetadata(uint64_t clipId,double importance, int nDimensions);

        BENTLEY_SM_EXPORT void                   GetAllClipIds(bvector<uint64_t>& ids);

        BENTLEY_SM_EXPORT void                   SetClipOnOrOff (uint64_t id, bool isActive);
        BENTLEY_SM_EXPORT void                   GetIsClipActive(uint64_t id, bool& isActive);

        BENTLEY_SM_EXPORT void                   GetClipType(uint64_t id, SMNonDestructiveClipType& type);

		BENTLEY_SM_EXPORT void                   CompactExtraFiles();

		BENTLEY_SM_EXPORT void                   WriteExtraFiles();

        BENTLEY_SM_EXPORT void                   GetCurrentlyViewedNodes(bvector<IScalableMeshNodePtr>& nodes);

        BENTLEY_SM_EXPORT void                   SetCurrentlyViewedNodes(const bvector<IScalableMeshNodePtr>& nodes);

<<<<<<< HEAD
        BENTLEY_SM_EXPORT int                    Generate3DTiles(const WString& outContainerName, WString outDatasetName = L"", SMCloudServerType server = SMCloudServerType::LocalDisk, IScalableMeshProgressPtr progress = nullptr, BENTLEY_NAMESPACE_NAME::Dgn::ClipVectorPtr clips = nullptr) const;
=======
        BENTLEY_SM_EXPORT int                    Generate3DTiles(const WString& outContainerName, WString outDatasetName = L"", SMCloudServerType server = SMCloudServerType::LocalDisk, IScalableMeshProgressPtr progress = nullptr, ClipVectorPtr clips = nullptr) const;

        BENTLEY_SM_EXPORT int                    SaveAs(const WString& destination, ClipVectorPtr clips = nullptr, IScalableMeshProgressPtr progress = nullptr);
>>>>>>> 382978fa

        BENTLEY_SM_EXPORT void                   ImportTerrainSM(WString terrainPath);

        BENTLEY_SM_EXPORT IScalableMeshPtr       GetTerrainSM();

        BENTLEY_SM_EXPORT SMStatus          DetectGroundForRegion(BeFileName& createdTerrain, const BeFileName& coverageTempDataFolder, const bvector<DPoint3d>& coverageData, uint64_t id, IScalableMeshGroundPreviewerPtr groundPreviewer, GeoCoordinates::BaseGCSCPtr destinationGcs = nullptr, bool limitResolutions = false);

        BENTLEY_SM_EXPORT BentleyStatus          CreateCoverage(const bvector<DPoint3d>& coverageData, uint64_t id, const Utf8String& coverageName);

        BENTLEY_SM_EXPORT void                   GetAllCoverages(bvector<bvector<DPoint3d>>& coverageData);

        BENTLEY_SM_EXPORT void                   GetCoverageIds(bvector<uint64_t>& ids) const;

        BENTLEY_SM_EXPORT void                   GetCoverageName(Utf8String& name, uint64_t id) const;

        BENTLEY_SM_EXPORT BentleyStatus          DeleteCoverage(uint64_t id);

		BENTLEY_SM_EXPORT IScalableMeshClippingOptions&      EditClippingOptions();

        BENTLEY_SM_EXPORT BentleyStatus          SetReprojection(GeoCoordinates::BaseGCSCR targetCS, TransformCR approximateTransform);

#ifdef VANCOUVER_API
        BENTLEY_SM_EXPORT BentleyStatus          Reproject(GeoCoordinates::BaseGCSCP targetCS, DgnModelRefP dgnModel);
#endif

        BENTLEY_SM_EXPORT Transform              GetReprojectionTransform() const;

        BENTLEY_SM_EXPORT static IScalableMeshPtr        GetFor                 (const WChar*          filePath,
                                                                                 bool                    openReadOnly,
                                                                                 bool                    openShareable,
                                                                                 StatusInt&              status);

        BENTLEY_SM_EXPORT static IScalableMeshPtr        GetFor(const WChar*          filePath,
                                                                const Utf8String&      baseEditsFilePath,
                                                                bool                    openReadOnly,
                                                                bool                    openShareable,
                                                                StatusInt&              status);

        BENTLEY_SM_EXPORT static IScalableMeshPtr        GetFor(const WChar*          filePath,
                                                                const Utf8String&      baseEditsFilePath,
                                                                bool                   needsNeighbors,
                                                                bool                    openReadOnly,
                                                                bool                    openShareable,
                                                                StatusInt&              status);

        BENTLEY_SM_EXPORT static IScalableMeshPtr        GetFor                 (const WChar*          filePath,
                                                                                 bool                    openReadOnly,
                                                                                 bool                    openShareable);

        BENTLEY_SM_EXPORT static IScalableMeshPtr        GetFor(const WChar*          filePath,
                                                                const Utf8String&      baseEditsFilePath,
                                                                bool                    openReadOnly,
                                                                bool                    openShareable);

        BENTLEY_SM_EXPORT static IScalableMeshPtr        GetFor(const WChar*          filePath,
                                                                bool                  needsNeighbors,
                                                                bool                    openReadOnly,
                                                                bool                    openShareable,
                                                                StatusInt&              status);
                                                                
        BENTLEY_SM_EXPORT  IScalableMeshPtr             GetGroup ();

        BENTLEY_SM_EXPORT void                          AddToGroup(IScalableMeshPtr& sMesh, bool isRegionRestricted = false, const DPoint3d* region = nullptr, size_t nOfPtsInRegion = 0);


        BENTLEY_SM_EXPORT void                          RemoveFromGroup(IScalableMeshPtr& sMesh);
        BENTLEY_SM_EXPORT void                          SetGroupSelectionFromPoint(DPoint3d firstPoint);
        BENTLEY_SM_EXPORT void                          ClearGroupSelection();

        BENTLEY_SM_EXPORT void                          RemoveAllDisplayData();

#ifdef SCALABLE_MESH_ATP
        BENTLEY_SM_EXPORT int                     ChangeGeometricError(const WString& outContainerName, WString outDatasetName, SMCloudServerType server, const double& newGeometricErrorValue) const;
        BENTLEY_SM_EXPORT int                     LoadAllNodeHeaders(size_t& nbLoadedNodes, int level) const;
        BENTLEY_SM_EXPORT int                     LoadAllNodeData(size_t& nbLoadedNodes, int level) const;
        BENTLEY_SM_EXPORT int                     SaveGroupedNodeHeaders(const WString& pi_pOutputDirPath, const short& pi_pGroupMode) const;
#endif

#ifdef WIP_MESH_IMPORT
        BENTLEY_SM_EXPORT void  GetAllTextures(bvector<IScalableMeshTexturePtr>& textures);
#endif

        BENTLEY_SM_EXPORT static void SetUserFilterCallback(MeshUserFilterCallback callback);
        BENTLEY_SM_EXPORT void ReFilter();

    };


struct Count
    {
    unsigned __int64 m_nbPoints;
    unsigned __int64 m_nbLinears;
    Count(unsigned __int64 nbPoints, unsigned __int64 nbLinears) { m_nbPoints = nbPoints; m_nbLinears = nbLinears; }
    };


void BENTLEY_SM_EXPORT edgeCollapseTest(WCharCP param);
void BENTLEY_SM_EXPORT edgeCollapsePrintGraph(WCharCP param);
void BENTLEY_SM_EXPORT edgeCollapseShowMesh(WCharCP param, PolyfaceQueryP& outMesh);


END_BENTLEY_SCALABLEMESH_NAMESPACE
<|MERGE_RESOLUTION|>--- conflicted
+++ resolved
@@ -1,580 +1,572 @@
-/*--------------------------------------------------------------------------------------+
-|
-|
-|   $Copyright: (c) 2017 Bentley Systems, Incorporated. All rights reserved. $
-|
-|
-+--------------------------------------------------------------------------------------*/
-#pragma once
-
-/*__PUBLISH_SECTION_START__*/
-#include <ScalableMesh/ScalableMeshDefs.h>
-#include <Bentley\Bentley.h>
-#include <GeoCoord/BaseGeoCoord.h>
-#include <ScalableMesh/ITextureProvider.h>
-#include <ScalableMesh/IScalableMeshQuery.h>
-#include <ScalableMesh/ScalableMeshDefs.h>
-#include <Bentley/RefCounted.h>
-#include <ScalableMesh/IScalableMeshEdit.h>
-#include <ScalableMesh/IScalableMeshAnalysis.h>
-#include <ScalableMesh/IScalableMeshInfo.h>
-#include <ScalableMesh/IScalableMeshClippingOptions.h>
-
-#undef static_assert
-
-#ifndef VANCOUVER_API // HIMMosaic apparently moved into the imagepp namespace in dgndb
-namespace BENTLEY_NAMESPACE_NAME
-    {
-    namespace ImagePP
-        {
-#endif
-        class HIMMosaic;
-
-#ifndef VANCOUVER_API
-        }
-    }
-#define MOSAIC_TYPE BENTLEY_NAMESPACE_NAME::ImagePP::HIMMosaic
-#else 
-#define MOSAIC_TYPE HIMMosaic
-#endif
-//ADD_BENTLEY_TYPEDEFS (BENTLEY_NAMESPACE_NAME::ScalableMesh, IDTMVolume)
-
-BEGIN_BENTLEY_SCALABLEMESH_NAMESPACE
-
-typedef std::function<bool(bool& shouldCreateGraph, bvector<bvector<DPoint3d>>& newMeshPts, bvector<bvector<int32_t>>& newMeshIndexes, bvector<Utf8String>& newMeshMetadata, bvector<bvector<DPoint2d>>& newMeshUvs, bvector<bvector<uint8_t>>& newMeshTex, const bvector<IScalableMeshMeshPtr>& submeshes, const bvector<Utf8String>& meshMetadata, DRange3d nodeExt)> MeshUserFilterCallback;
-
-struct IScalableMesh;
-typedef RefCountedPtr<IScalableMesh> IScalableMeshPtr;
-
-struct IScalableMeshTileTriangulatorManager;
-typedef RefCountedPtr<IScalableMeshTileTriangulatorManager> IScalableMeshTileTriangulatorManagerPtr;
-
-struct IScalableMeshGroundPreviewer;
-typedef RefCountedPtr<IScalableMeshGroundPreviewer> IScalableMeshGroundPreviewerPtr;
-
-struct IScalableMeshProgress;
-typedef RefCountedPtr<IScalableMeshProgress>            IScalableMeshProgressPtr;
-
-namespace GeoCoords {
-struct GCS;
-} 
-
-enum CountType { COUNTTYPE_POINTS, COUNTTYPE_LINEARS, COUNTTYPE_BOTH };
-
-struct Count;
-
-enum DTMAnalysisType
-    {
-    Precise =0,
-    Fast,
-    RawDataOnly,
-    ViewOnly,
-    Qty
-    };
-
-enum SMCloudServerType
-    {
-    LocalDisk = 0,
-    LocalDiskCURL,
-    Azure,
-    WSG
-    };
-
-struct IScalableMeshMemoryCounts
-{
-
-public:
-    BENTLEY_SM_EXPORT static void SetMaximumMemoryUsage(size_t maxNumberOfBytes);
-    BENTLEY_SM_EXPORT static void SetMaximumVideoMemoryUsage(size_t maxNumberOfBytes);
-
-    BENTLEY_SM_EXPORT static size_t GetAmountOfUsedMemory();
-    BENTLEY_SM_EXPORT static size_t GetAmountOfUsedVideoMemory();
-
-    BENTLEY_SM_EXPORT static size_t GetMaximumMemoryUsage();
-    BENTLEY_SM_EXPORT static size_t GetMaximumVideoMemoryUsage();
-};
-
-struct IScalableMeshProgress;
-/*=================================================================================**//**
-* @bsiclass                                                     Bentley Systems
-+===============+===============+===============+===============+===============+======*/
-struct IScalableMeshGroundPreviewer abstract : virtual public RefCountedBase
-{
-private:
-
-protected:
-    
-    virtual bool      _IsCurrentPreviewEnough() const = 0;
-
-    virtual StatusInt _UpdatePreview(PolyfaceQueryCR currentGround) = 0;    
-
-    virtual bool _UpdateProgress(IScalableMeshProgress* progress) = 0;
-    
-public:
-
-    BENTLEY_SM_EXPORT bool      IsCurrentPreviewEnough() const;
-
-    BENTLEY_SM_EXPORT StatusInt UpdatePreview(PolyfaceQueryCR currentGround);
-
-    BENTLEY_SM_EXPORT bool UpdateProgress(IScalableMeshProgress* progress);
-        
-};
-
-
-/*=================================================================================**//**
-* Interface implemented by MRDTM engines.
-* @bsiclass                                                     Bentley Systems
-+===============+===============+===============+===============+===============+======*/
-struct IScalableMesh abstract:  IRefCounted 
-    {
-    private:
-        
-
-    /*__PUBLISH_SECTION_END__*/
-    /*__PUBLISH_CLASS_VIRTUAL__*/
-    protected:                         
-
-        //Methods for the public interface.       
-        virtual __int64          _GetPointCount() = 0;
-
-        virtual uint64_t          _GetNodeCount() = 0;
-
-        virtual bool          _IsTerrain() = 0;
-
-        virtual bool          _IsTextured() = 0;
-
-        virtual StatusInt     _GetTextureInfo(IScalableMeshTextureInfoPtr& textureInfo) const = 0;
-        
-        virtual bool          _IsCesium3DTiles() = 0;
-
-        virtual Utf8String    _GetProjectWiseContextShareLink() = 0;
-
-        virtual DTMStatusInt     _GetRange(DRange3dR range) = 0;
-
-        virtual StatusInt         _GetBoundary(bvector<DPoint3d>& boundary) = 0;
-
-        virtual int                    _GenerateSubResolutions() = 0;      
-
-        virtual __int64                _GetBreaklineCount() const = 0;
-
-        virtual ScalableMeshCompressionType   _GetCompressionType() const = 0;        
-        
-        virtual Count                  _GetCountInRange (const DRange2d& range, const CountType& type, const unsigned __int64& maxNumberCountedPoints) const = 0;
-
-        virtual int                    _GetNbResolutions() const = 0;
-
-        virtual size_t                 _GetTerrainDepth() const = 0;
-
-        virtual IScalableMeshPointQueryPtr         _GetQueryInterface(ScalableMeshQueryType queryType) const = 0;
-
-        virtual IScalableMeshPointQueryPtr         _GetQueryInterface(ScalableMeshQueryType                queryType,                                                           
-                                                                      BENTLEY_NAMESPACE_NAME::GeoCoordinates::BaseGCSCPtr& targetGCSPtr,
-                                                                      const DRange3d&                      extentInTargetGCS) const = 0;
-
-        virtual IScalableMeshMeshQueryPtr     _GetMeshQueryInterface(MeshQueryType queryType) const = 0;
-
-        virtual IScalableMeshMeshQueryPtr     _GetMeshQueryInterface(MeshQueryType                        queryType,
-                                                                     BENTLEY_NAMESPACE_NAME::GeoCoordinates::BaseGCSCPtr& targetGCSPtr,
-                                                                     const DRange3d&                      extentInTargetGCS) const = 0;
-
-        virtual IScalableMeshNodeRayQueryPtr     _GetNodeQueryInterface() const = 0;
-
-        virtual IScalableMeshEditPtr    _GetMeshEditInterface() const = 0;
-
-        virtual IScalableMeshAnalysisPtr    _GetMeshAnalysisInterface() = 0;
-
-        virtual BENTLEY_NAMESPACE_NAME::TerrainModel::IDTM*   _GetDTMInterface(DTMAnalysisType type) = 0;
-
-        virtual BENTLEY_NAMESPACE_NAME::TerrainModel::IDTM*   _GetDTMInterface(DMatrix4d& storageToUors, DTMAnalysisType type) = 0;
-
-        virtual const GeoCoords::GCS&               _GetGCS() const = 0;
-
-        virtual StatusInt                           _SetGCS(const GeoCoords::GCS& sourceGCS) = 0;
-
-        virtual ScalableMeshState                          _GetState() const = 0;
-                       
-        virtual bool                                _IsProgressive() const = 0;
-
-        virtual bool                                _IsReadOnly() const = 0;
-
-        virtual bool                                _IsShareable() const = 0;
-        
-        //Synchonization with data sources functions
-        virtual bool                                _InSynchWithSources() const = 0; 
-
-        virtual bool                                _LastSynchronizationCheck(time_t& last) const = 0;        
-
-        virtual int                                 _SynchWithSources() = 0;  
-
-        virtual int                                 _GetRangeInSpecificGCS(DPoint3d& lowPt, DPoint3d& highPt, BENTLEY_NAMESPACE_NAME::GeoCoordinates::BaseGCSCPtr& targetGCS) const = 0;
-
-<<<<<<< HEAD
-        virtual int                                 _Generate3DTiles(const WString& outContainerName, const WString& outDatasetName, SMCloudServerType server, IScalableMeshProgressPtr progress = nullptr, BENTLEY_NAMESPACE_NAME::Dgn::ClipVectorPtr clips = nullptr, uint64_t coverageId = (uint64_t)-1) const = 0;
-=======
-        virtual int                                 _Generate3DTiles(const WString& outContainerName, const WString& outDatasetName, SMCloudServerType server, IScalableMeshProgressPtr progress = nullptr, ClipVectorPtr clips = nullptr, uint64_t coverageId = (uint64_t)-1) const = 0;
-
-        virtual int                                 _SaveAs(const WString& destination, ClipVectorPtr clips = nullptr, IScalableMeshProgressPtr progress = nullptr) = 0;
->>>>>>> 382978fa
-
-#ifdef SCALABLE_MESH_ATP
-        virtual int                                 _ChangeGeometricError(const WString& outContainerName, const WString& outDatasetName = L"", SMCloudServerType server = SMCloudServerType::LocalDisk, const double& newGeometricErrorValue = 0.0) const = 0;
-        virtual int                                 _LoadAllNodeHeaders(size_t& nbLoadedNodes, int level) const = 0;
-        virtual int                                 _LoadAllNodeData(size_t& nbLoadedNodes, int level) const = 0;
-        virtual int                                 _SaveGroupedNodeHeaders(const WString& pi_pOutputDirPath, const short& pi_pGroupMode) const = 0;
-#endif
-
-        virtual void _SetUserFilterCallback(MeshUserFilterCallback callback) = 0;
-        virtual void _ReFilter() = 0;
-
-        virtual uint64_t                           _AddClip(const DPoint3d* pts, size_t ptsSize) = 0;
-
-        virtual bool                               _ModifyClip(const DPoint3d* pts, size_t ptsSize, uint64_t clipID) = 0;
-
-        virtual bool                               _AddClip(const DPoint3d* pts, size_t ptsSize, uint64_t clipID, bool alsoAddOnTerrain = true) = 0;
-
-        virtual bool                               _RemoveClip(uint64_t clipID) = 0;
-
-        virtual bool                               _GetClip(uint64_t clipID, bvector<DPoint3d>& clipData) = 0;
-
-        virtual void                               _SynchronizeClipData(const bvector<bpair<uint64_t, bvector<DPoint3d>>>& listOfClips, const bvector<bpair<uint64_t, bvector<bvector<DPoint3d>>>>& listOfSkirts) = 0;
-
-
-        virtual bool                               _ModifySkirt(const bvector<bvector<DPoint3d>>& skirt, uint64_t skirtID) = 0;
-
-        virtual bool                               _AddSkirt(const bvector<bvector<DPoint3d>>& skirt, uint64_t skirtID, bool alsoAddOnTerrain = true) = 0;
-
-        virtual bool                               _RemoveSkirt(uint64_t skirtID) = 0;
-
-        virtual void                               _SetIsInsertingClips(bool toggleInsertMode) = 0;
-
-        virtual bool                               _ShouldInvertClips() = 0;
-
-        virtual void                               _SetInvertClip(bool invertClips) = 0;
-
-        virtual void                               _ModifyClipMetadata(uint64_t clipId, double importance, int nDimensions) = 0;
-
-        virtual bool                               _AddClip(const DPoint3d* pts, size_t ptsSize, uint64_t clipID, SMClipGeometryType geom, SMNonDestructiveClipType type, bool isActive) = 0;
-
-        virtual bool                               _ModifyClip(const DPoint3d* pts, size_t ptsSize, uint64_t clipID, SMClipGeometryType geom, SMNonDestructiveClipType type, bool isActive) = 0;
-
-        virtual void                               _GetAllClipsIds(bvector<uint64_t>& ids) = 0;
-        virtual void                               _SetClipOnOrOff(uint64_t id, bool isActive) = 0;
-        virtual void                               _GetIsClipActive(uint64_t id, bool& isActive) = 0;
-
-        virtual void                               _GetClipType(uint64_t id, SMNonDestructiveClipType& type) = 0;
-
-		virtual void                              _CompactExtraFiles() = 0;
-
-		virtual void                              _WriteExtraFiles() = 0;
-
-        virtual void                               _GetCurrentlyViewedNodes(bvector<IScalableMeshNodePtr>& nodes) = 0;
-
-        virtual void                               _SetCurrentlyViewedNodes(const bvector<IScalableMeshNodePtr>& nodes) = 0;
-
-        virtual void                               _TextureFromRaster(ITextureProviderPtr provider) = 0;
-        
-        virtual void                               _SetEditFilesBasePath(const Utf8String& path) = 0;
-
-        virtual Utf8String                         _GetEditFilesBasePath() = 0;
-
-        virtual void                               _GetExtraFileNames(bvector<BeFileName>& extraFileNames) const = 0;
-
-        virtual IScalableMeshNodePtr               _GetRootNode() = 0;
-
-        virtual void                               _ImportTerrainSM(WString terrainPath) = 0;
-
-        virtual SMStatus                      _DetectGroundForRegion(BeFileName& createdTerrain, const BeFileName& coverageTempDataFolder, const bvector<DPoint3d>& coverageData, uint64_t id, IScalableMeshGroundPreviewerPtr groundPreviewer, GeoCoordinates::BaseGCSCPtr& destinationGcs, bool limitResolution) = 0;
-                                                                                                                                                                 
-        virtual BentleyStatus                      _CreateCoverage(const bvector<DPoint3d>& coverageData, uint64_t id, const Utf8String& coverageName) = 0;
-
-        virtual void                               _GetAllCoverages(bvector<bvector<DPoint3d>>& coverageData) = 0;
-
-        virtual void                               _GetCoverageIds(bvector<uint64_t>& ids) const = 0;
-
-        virtual void                               _GetCoverageName(Utf8String& name, uint64_t id) const = 0;
-        
-        virtual BentleyStatus                      _DeleteCoverage(uint64_t id) = 0;
-
-		virtual IScalableMeshClippingOptions&      _EditClippingOptions() = 0;
-
-        virtual IScalableMeshPtr                   _GetTerrainSM() =0 ;
-
-        virtual BentleyStatus                      _SetReprojection(GeoCoordinates::BaseGCSCR targetCS, TransformCR approximateTransform) =0;
-
-#ifdef VANCOUVER_API
-        virtual BentleyStatus                      _Reproject(GeoCoordinates::BaseGCSCP targetCS, DgnModelRefP dgnModel) = 0;
-#endif
-
-        virtual Transform              _GetReprojectionTransform() const = 0;
-
-
-        virtual  IScalableMeshPtr             _GetGroup() = 0;
-
-        virtual void                          _AddToGroup(IScalableMeshPtr& sMesh, bool isRegionRestricted = false, const DPoint3d* region = nullptr, size_t nOfPtsInRegion = 0) = 0;
-
-
-        virtual void                          _RemoveFromGroup(IScalableMeshPtr& sMesh) = 0;
-
-        virtual void                          _SetGroupSelectionFromPoint(DPoint3d firstPoint) = 0;
-        virtual void                          _ClearGroupSelection() = 0;
-
-        virtual void                          _RemoveAllDisplayData() = 0;
-        
-         
-#ifdef WIP_MESH_IMPORT
-        virtual void  _GetAllTextures(bvector<IScalableMeshTexturePtr>& textures) = 0;
-#endif
-
-    /*__PUBLISH_SECTION_START__*/
-    public:
-        //! Gets the number of points of the DTM.
-        //! @return The number of points of the DTM..
-
-        //! Gets the draping interface.
-        //! @return The draping interface.
-
-        void TextureFromRaster(ITextureProviderPtr provider);
-
-        BENTLEY_SM_EXPORT __int64          GetPointCount();
-
-        BENTLEY_SM_EXPORT uint64_t          GetNodeCount();
-
-        BENTLEY_SM_EXPORT bool          IsTerrain();
-
-        BENTLEY_SM_EXPORT bool          IsTextured();
-
-        BENTLEY_SM_EXPORT StatusInt     GetTextureInfo(IScalableMeshTextureInfoPtr& textureInfo) const;        
-
-        BENTLEY_SM_EXPORT bool          IsCesium3DTiles();
-
-        BENTLEY_SM_EXPORT Utf8String    GetProjectWiseContextShareLink();
-
-        BENTLEY_SM_EXPORT DTMStatusInt     GetRange(DRange3dR range);
-
-        BENTLEY_SM_EXPORT StatusInt          GetBoundary(bvector<DPoint3d>& boundary);
-
-        BENTLEY_SM_EXPORT int                    GenerateSubResolutions();
-
-        BENTLEY_SM_EXPORT __int64                GetBreaklineCount() const;
-            
-        BENTLEY_SM_EXPORT ScalableMeshCompressionType   GetCompressionType() const;
-
-        BENTLEY_SM_EXPORT int                    GetNbResolutions() const;    
-
-        BENTLEY_SM_EXPORT size_t                 GetTerrainDepth() const;
-
-        BENTLEY_SM_EXPORT IScalableMeshPointQueryPtr         GetQueryInterface(ScalableMeshQueryType queryType) const;
-
-        BENTLEY_SM_EXPORT IScalableMeshPointQueryPtr         GetQueryInterface(ScalableMeshQueryType                queryType,                                                              
-                                                                               BENTLEY_NAMESPACE_NAME::GeoCoordinates::BaseGCSCPtr& targetGCS,
-                                                                               const DRange3d&                      extentInTargetGCS) const;
-
-        BENTLEY_SM_EXPORT IScalableMeshMeshQueryPtr    GetMeshQueryInterface(MeshQueryType queryType) const;
-
-        BENTLEY_SM_EXPORT IScalableMeshMeshQueryPtr     GetMeshQueryInterface(MeshQueryType queryType,
-                                                                        BENTLEY_NAMESPACE_NAME::GeoCoordinates::BaseGCSCPtr& targetGCSPtr,
-                                                                        const DRange3d&                      extentInTargetGCS) const;
-
-        BENTLEY_SM_EXPORT IScalableMeshNodeRayQueryPtr    GetNodeQueryInterface() const;
-
-        BENTLEY_SM_EXPORT IScalableMeshEditPtr    GetMeshEditInterface() const;
-
-        BENTLEY_SM_EXPORT IScalableMeshAnalysisPtr    GetMeshAnalysisInterface();
-
-        BENTLEY_SM_EXPORT BENTLEY_NAMESPACE_NAME::TerrainModel::IDTM*   GetDTMInterface(DTMAnalysisType type = DTMAnalysisType::Precise);
-
-        BENTLEY_SM_EXPORT BENTLEY_NAMESPACE_NAME::TerrainModel::IDTM*   GetDTMInterface(DMatrix4d& storageToUors, DTMAnalysisType type = DTMAnalysisType::Precise);
-
-        BENTLEY_SM_EXPORT const BENTLEY_NAMESPACE_NAME::GeoCoordinates::BaseGCSCPtr&
-                                           GetBaseGCS() const;
-        BENTLEY_SM_EXPORT StatusInt              SetBaseGCS(const BENTLEY_NAMESPACE_NAME::GeoCoordinates::BaseGCSCPtr& sourceGCS);
-
-        BENTLEY_SM_EXPORT const GeoCoords::GCS&  GetGCS() const;
-        BENTLEY_SM_EXPORT StatusInt              SetGCS(const GeoCoords::GCS& gcs);
-
-        BENTLEY_SM_EXPORT void                   SetEditFilesBasePath(const Utf8String& path);
-
-        BENTLEY_SM_EXPORT Utf8String             GetEditFilesBasePath();
-
-        BENTLEY_SM_EXPORT void                   GetExtraFileNames(bvector<BeFileName>& extraFileNames) const;
-
-        BENTLEY_SM_EXPORT ScalableMeshState      GetState() const;
-
-        BENTLEY_SM_EXPORT bool                   IsProgressive() const;
-
-        BENTLEY_SM_EXPORT bool                   IsReadOnly() const;
-
-        BENTLEY_SM_EXPORT bool                   IsShareable() const;                        
-         
-        //Synchonization with data sources functions
-        BENTLEY_SM_EXPORT bool                   InSynchWithSources() const; 
-
-        // Deprecated. Remove.
-        bool                                     InSynchWithDataSources() const { return InSynchWithSources(); }
-
-        BENTLEY_SM_EXPORT bool                   LastSynchronizationCheck(time_t& last) const;        
-
-        BENTLEY_SM_EXPORT int                    SynchWithSources(); 
-
-        BENTLEY_SM_EXPORT IScalableMeshNodePtr  GetRootNode();
-
-        BENTLEY_SM_EXPORT int                    GetRangeInSpecificGCS(DPoint3d& lowPt, DPoint3d& highPt, BENTLEY_NAMESPACE_NAME::GeoCoordinates::BaseGCSCPtr& targetGCS) const;
-
-        BENTLEY_SM_EXPORT Count                  GetCountInRange (const DRange2d& range, const CountType& type, const unsigned __int64& maxNumberCountedPoints) const;
-
-        BENTLEY_SM_EXPORT uint64_t               AddClip(const DPoint3d* pts, size_t ptsSize);
-
-        BENTLEY_SM_EXPORT bool                   AddClip(const DPoint3d* pts, size_t ptsSize, uint64_t clipID);
-
-        BENTLEY_SM_EXPORT bool                   AddClip(const DPoint3d* pts, size_t ptsSize, uint64_t clipID, SMClipGeometryType geom, SMNonDestructiveClipType type, bool isActive=true);
-
-        BENTLEY_SM_EXPORT bool                   ModifyClip(const DPoint3d* pts, size_t ptsSize, uint64_t clipID);
-
-        BENTLEY_SM_EXPORT bool                   ModifyClip(const DPoint3d* pts, size_t ptsSize, uint64_t clipID, SMClipGeometryType geom, SMNonDestructiveClipType type, bool isActive = true);
-
-        BENTLEY_SM_EXPORT bool                   RemoveClip(uint64_t clipID);
-
-        BENTLEY_SM_EXPORT bool                   GetClip(uint64_t clipID, bvector<DPoint3d>& clipData);
-
-        BENTLEY_SM_EXPORT void                   SynchronizeClipData(const bvector<bpair<uint64_t, bvector<DPoint3d>>>& listOfClips, const bvector<bpair<uint64_t, bvector<bvector<DPoint3d>>>>& listOfSkirts);
-
-
-
-        BENTLEY_SM_EXPORT bool                   ModifySkirt(const bvector<bvector<DPoint3d>>& skirt, uint64_t skirtID);
-
-        BENTLEY_SM_EXPORT bool                   AddSkirt(const bvector<bvector<DPoint3d>>& skirt, uint64_t skirtID);
-
-        BENTLEY_SM_EXPORT bool                   RemoveSkirt(uint64_t skirtID);
-
-        BENTLEY_SM_EXPORT void                   SetIsInsertingClips(bool toggleInsertMode);
-
-        BENTLEY_SM_EXPORT bool                   ShouldInvertClips();
-
-        BENTLEY_SM_EXPORT void                   SetInvertClip(bool invertClips);
-
-        BENTLEY_SM_EXPORT void                   ModifyClipMetadata(uint64_t clipId,double importance, int nDimensions);
-
-        BENTLEY_SM_EXPORT void                   GetAllClipIds(bvector<uint64_t>& ids);
-
-        BENTLEY_SM_EXPORT void                   SetClipOnOrOff (uint64_t id, bool isActive);
-        BENTLEY_SM_EXPORT void                   GetIsClipActive(uint64_t id, bool& isActive);
-
-        BENTLEY_SM_EXPORT void                   GetClipType(uint64_t id, SMNonDestructiveClipType& type);
-
-		BENTLEY_SM_EXPORT void                   CompactExtraFiles();
-
-		BENTLEY_SM_EXPORT void                   WriteExtraFiles();
-
-        BENTLEY_SM_EXPORT void                   GetCurrentlyViewedNodes(bvector<IScalableMeshNodePtr>& nodes);
-
-        BENTLEY_SM_EXPORT void                   SetCurrentlyViewedNodes(const bvector<IScalableMeshNodePtr>& nodes);
-
-<<<<<<< HEAD
-        BENTLEY_SM_EXPORT int                    Generate3DTiles(const WString& outContainerName, WString outDatasetName = L"", SMCloudServerType server = SMCloudServerType::LocalDisk, IScalableMeshProgressPtr progress = nullptr, BENTLEY_NAMESPACE_NAME::Dgn::ClipVectorPtr clips = nullptr) const;
-=======
-        BENTLEY_SM_EXPORT int                    Generate3DTiles(const WString& outContainerName, WString outDatasetName = L"", SMCloudServerType server = SMCloudServerType::LocalDisk, IScalableMeshProgressPtr progress = nullptr, ClipVectorPtr clips = nullptr) const;
-
-        BENTLEY_SM_EXPORT int                    SaveAs(const WString& destination, ClipVectorPtr clips = nullptr, IScalableMeshProgressPtr progress = nullptr);
->>>>>>> 382978fa
-
-        BENTLEY_SM_EXPORT void                   ImportTerrainSM(WString terrainPath);
-
-        BENTLEY_SM_EXPORT IScalableMeshPtr       GetTerrainSM();
-
-        BENTLEY_SM_EXPORT SMStatus          DetectGroundForRegion(BeFileName& createdTerrain, const BeFileName& coverageTempDataFolder, const bvector<DPoint3d>& coverageData, uint64_t id, IScalableMeshGroundPreviewerPtr groundPreviewer, GeoCoordinates::BaseGCSCPtr destinationGcs = nullptr, bool limitResolutions = false);
-
-        BENTLEY_SM_EXPORT BentleyStatus          CreateCoverage(const bvector<DPoint3d>& coverageData, uint64_t id, const Utf8String& coverageName);
-
-        BENTLEY_SM_EXPORT void                   GetAllCoverages(bvector<bvector<DPoint3d>>& coverageData);
-
-        BENTLEY_SM_EXPORT void                   GetCoverageIds(bvector<uint64_t>& ids) const;
-
-        BENTLEY_SM_EXPORT void                   GetCoverageName(Utf8String& name, uint64_t id) const;
-
-        BENTLEY_SM_EXPORT BentleyStatus          DeleteCoverage(uint64_t id);
-
-		BENTLEY_SM_EXPORT IScalableMeshClippingOptions&      EditClippingOptions();
-
-        BENTLEY_SM_EXPORT BentleyStatus          SetReprojection(GeoCoordinates::BaseGCSCR targetCS, TransformCR approximateTransform);
-
-#ifdef VANCOUVER_API
-        BENTLEY_SM_EXPORT BentleyStatus          Reproject(GeoCoordinates::BaseGCSCP targetCS, DgnModelRefP dgnModel);
-#endif
-
-        BENTLEY_SM_EXPORT Transform              GetReprojectionTransform() const;
-
-        BENTLEY_SM_EXPORT static IScalableMeshPtr        GetFor                 (const WChar*          filePath,
-                                                                                 bool                    openReadOnly,
-                                                                                 bool                    openShareable,
-                                                                                 StatusInt&              status);
-
-        BENTLEY_SM_EXPORT static IScalableMeshPtr        GetFor(const WChar*          filePath,
-                                                                const Utf8String&      baseEditsFilePath,
-                                                                bool                    openReadOnly,
-                                                                bool                    openShareable,
-                                                                StatusInt&              status);
-
-        BENTLEY_SM_EXPORT static IScalableMeshPtr        GetFor(const WChar*          filePath,
-                                                                const Utf8String&      baseEditsFilePath,
-                                                                bool                   needsNeighbors,
-                                                                bool                    openReadOnly,
-                                                                bool                    openShareable,
-                                                                StatusInt&              status);
-
-        BENTLEY_SM_EXPORT static IScalableMeshPtr        GetFor                 (const WChar*          filePath,
-                                                                                 bool                    openReadOnly,
-                                                                                 bool                    openShareable);
-
-        BENTLEY_SM_EXPORT static IScalableMeshPtr        GetFor(const WChar*          filePath,
-                                                                const Utf8String&      baseEditsFilePath,
-                                                                bool                    openReadOnly,
-                                                                bool                    openShareable);
-
-        BENTLEY_SM_EXPORT static IScalableMeshPtr        GetFor(const WChar*          filePath,
-                                                                bool                  needsNeighbors,
-                                                                bool                    openReadOnly,
-                                                                bool                    openShareable,
-                                                                StatusInt&              status);
-                                                                
-        BENTLEY_SM_EXPORT  IScalableMeshPtr             GetGroup ();
-
-        BENTLEY_SM_EXPORT void                          AddToGroup(IScalableMeshPtr& sMesh, bool isRegionRestricted = false, const DPoint3d* region = nullptr, size_t nOfPtsInRegion = 0);
-
-
-        BENTLEY_SM_EXPORT void                          RemoveFromGroup(IScalableMeshPtr& sMesh);
-        BENTLEY_SM_EXPORT void                          SetGroupSelectionFromPoint(DPoint3d firstPoint);
-        BENTLEY_SM_EXPORT void                          ClearGroupSelection();
-
-        BENTLEY_SM_EXPORT void                          RemoveAllDisplayData();
-
-#ifdef SCALABLE_MESH_ATP
-        BENTLEY_SM_EXPORT int                     ChangeGeometricError(const WString& outContainerName, WString outDatasetName, SMCloudServerType server, const double& newGeometricErrorValue) const;
-        BENTLEY_SM_EXPORT int                     LoadAllNodeHeaders(size_t& nbLoadedNodes, int level) const;
-        BENTLEY_SM_EXPORT int                     LoadAllNodeData(size_t& nbLoadedNodes, int level) const;
-        BENTLEY_SM_EXPORT int                     SaveGroupedNodeHeaders(const WString& pi_pOutputDirPath, const short& pi_pGroupMode) const;
-#endif
-
-#ifdef WIP_MESH_IMPORT
-        BENTLEY_SM_EXPORT void  GetAllTextures(bvector<IScalableMeshTexturePtr>& textures);
-#endif
-
-        BENTLEY_SM_EXPORT static void SetUserFilterCallback(MeshUserFilterCallback callback);
-        BENTLEY_SM_EXPORT void ReFilter();
-
-    };
-
-
-struct Count
-    {
-    unsigned __int64 m_nbPoints;
-    unsigned __int64 m_nbLinears;
-    Count(unsigned __int64 nbPoints, unsigned __int64 nbLinears) { m_nbPoints = nbPoints; m_nbLinears = nbLinears; }
-    };
-
-
-void BENTLEY_SM_EXPORT edgeCollapseTest(WCharCP param);
-void BENTLEY_SM_EXPORT edgeCollapsePrintGraph(WCharCP param);
-void BENTLEY_SM_EXPORT edgeCollapseShowMesh(WCharCP param, PolyfaceQueryP& outMesh);
-
-
-END_BENTLEY_SCALABLEMESH_NAMESPACE
+/*--------------------------------------------------------------------------------------+
+|
+|
+|   $Copyright: (c) 2018 Bentley Systems, Incorporated. All rights reserved. $
+|
+|
++--------------------------------------------------------------------------------------*/
+#pragma once
+
+/*__PUBLISH_SECTION_START__*/
+#include <ScalableMesh/ScalableMeshDefs.h>
+#include <Bentley\Bentley.h>
+#include <GeoCoord/BaseGeoCoord.h>
+#include <ScalableMesh/ITextureProvider.h>
+#include <ScalableMesh/IScalableMeshQuery.h>
+#include <ScalableMesh/ScalableMeshDefs.h>
+#include <Bentley/RefCounted.h>
+#include <ScalableMesh/IScalableMeshEdit.h>
+#include <ScalableMesh/IScalableMeshAnalysis.h>
+#include <ScalableMesh/IScalableMeshInfo.h>
+#include <ScalableMesh/IScalableMeshClippingOptions.h>
+
+#undef static_assert
+
+#ifndef VANCOUVER_API // HIMMosaic apparently moved into the imagepp namespace in dgndb
+namespace BENTLEY_NAMESPACE_NAME
+    {
+    namespace ImagePP
+        {
+#endif
+        class HIMMosaic;
+
+#ifndef VANCOUVER_API
+        }
+    }
+#define MOSAIC_TYPE BENTLEY_NAMESPACE_NAME::ImagePP::HIMMosaic
+#else 
+#define MOSAIC_TYPE HIMMosaic
+#endif
+//ADD_BENTLEY_TYPEDEFS (BENTLEY_NAMESPACE_NAME::ScalableMesh, IDTMVolume)
+
+BEGIN_BENTLEY_SCALABLEMESH_NAMESPACE
+
+typedef std::function<bool(bool& shouldCreateGraph, bvector<bvector<DPoint3d>>& newMeshPts, bvector<bvector<int32_t>>& newMeshIndexes, bvector<Utf8String>& newMeshMetadata, bvector<bvector<DPoint2d>>& newMeshUvs, bvector<bvector<uint8_t>>& newMeshTex, const bvector<IScalableMeshMeshPtr>& submeshes, const bvector<Utf8String>& meshMetadata, DRange3d nodeExt)> MeshUserFilterCallback;
+
+struct IScalableMesh;
+typedef RefCountedPtr<IScalableMesh> IScalableMeshPtr;
+
+struct IScalableMeshTileTriangulatorManager;
+typedef RefCountedPtr<IScalableMeshTileTriangulatorManager> IScalableMeshTileTriangulatorManagerPtr;
+
+struct IScalableMeshGroundPreviewer;
+typedef RefCountedPtr<IScalableMeshGroundPreviewer> IScalableMeshGroundPreviewerPtr;
+
+struct IScalableMeshProgress;
+typedef RefCountedPtr<IScalableMeshProgress>            IScalableMeshProgressPtr;
+
+namespace GeoCoords {
+struct GCS;
+} 
+
+enum CountType { COUNTTYPE_POINTS, COUNTTYPE_LINEARS, COUNTTYPE_BOTH };
+
+struct Count;
+
+enum DTMAnalysisType
+    {
+    Precise =0,
+    Fast,
+    RawDataOnly,
+    ViewOnly,
+    Qty
+    };
+
+enum SMCloudServerType
+    {
+    LocalDisk = 0,
+    LocalDiskCURL,
+    Azure,
+    WSG
+    };
+
+struct IScalableMeshMemoryCounts
+{
+
+public:
+    BENTLEY_SM_EXPORT static void SetMaximumMemoryUsage(size_t maxNumberOfBytes);
+    BENTLEY_SM_EXPORT static void SetMaximumVideoMemoryUsage(size_t maxNumberOfBytes);
+
+    BENTLEY_SM_EXPORT static size_t GetAmountOfUsedMemory();
+    BENTLEY_SM_EXPORT static size_t GetAmountOfUsedVideoMemory();
+
+    BENTLEY_SM_EXPORT static size_t GetMaximumMemoryUsage();
+    BENTLEY_SM_EXPORT static size_t GetMaximumVideoMemoryUsage();
+};
+
+struct IScalableMeshProgress;
+/*=================================================================================**//**
+* @bsiclass                                                     Bentley Systems
++===============+===============+===============+===============+===============+======*/
+struct IScalableMeshGroundPreviewer abstract : virtual public RefCountedBase
+{
+private:
+
+protected:
+    
+    virtual bool      _IsCurrentPreviewEnough() const = 0;
+
+    virtual StatusInt _UpdatePreview(PolyfaceQueryCR currentGround) = 0;    
+
+    virtual bool _UpdateProgress(IScalableMeshProgress* progress) = 0;
+    
+public:
+
+    BENTLEY_SM_EXPORT bool      IsCurrentPreviewEnough() const;
+
+    BENTLEY_SM_EXPORT StatusInt UpdatePreview(PolyfaceQueryCR currentGround);
+
+    BENTLEY_SM_EXPORT bool UpdateProgress(IScalableMeshProgress* progress);
+        
+};
+
+
+/*=================================================================================**//**
+* Interface implemented by MRDTM engines.
+* @bsiclass                                                     Bentley Systems
++===============+===============+===============+===============+===============+======*/
+struct IScalableMesh abstract:  IRefCounted 
+    {
+    private:
+        
+
+    /*__PUBLISH_SECTION_END__*/
+    /*__PUBLISH_CLASS_VIRTUAL__*/
+    protected:                         
+
+        //Methods for the public interface.       
+        virtual __int64          _GetPointCount() = 0;
+
+        virtual uint64_t          _GetNodeCount() = 0;
+
+        virtual bool          _IsTerrain() = 0;
+
+        virtual bool          _IsTextured() = 0;
+
+        virtual StatusInt     _GetTextureInfo(IScalableMeshTextureInfoPtr& textureInfo) const = 0;
+        
+        virtual bool          _IsCesium3DTiles() = 0;
+
+        virtual Utf8String    _GetProjectWiseContextShareLink() = 0;
+
+        virtual DTMStatusInt     _GetRange(DRange3dR range) = 0;
+
+        virtual StatusInt         _GetBoundary(bvector<DPoint3d>& boundary) = 0;
+
+        virtual int                    _GenerateSubResolutions() = 0;      
+
+        virtual __int64                _GetBreaklineCount() const = 0;
+
+        virtual ScalableMeshCompressionType   _GetCompressionType() const = 0;        
+        
+        virtual Count                  _GetCountInRange (const DRange2d& range, const CountType& type, const unsigned __int64& maxNumberCountedPoints) const = 0;
+
+        virtual int                    _GetNbResolutions() const = 0;
+
+        virtual size_t                 _GetTerrainDepth() const = 0;
+
+        virtual IScalableMeshPointQueryPtr         _GetQueryInterface(ScalableMeshQueryType queryType) const = 0;
+
+        virtual IScalableMeshPointQueryPtr         _GetQueryInterface(ScalableMeshQueryType                queryType,                                                           
+                                                                      BENTLEY_NAMESPACE_NAME::GeoCoordinates::BaseGCSCPtr& targetGCSPtr,
+                                                                      const DRange3d&                      extentInTargetGCS) const = 0;
+
+        virtual IScalableMeshMeshQueryPtr     _GetMeshQueryInterface(MeshQueryType queryType) const = 0;
+
+        virtual IScalableMeshMeshQueryPtr     _GetMeshQueryInterface(MeshQueryType                        queryType,
+                                                                     BENTLEY_NAMESPACE_NAME::GeoCoordinates::BaseGCSCPtr& targetGCSPtr,
+                                                                     const DRange3d&                      extentInTargetGCS) const = 0;
+
+        virtual IScalableMeshNodeRayQueryPtr     _GetNodeQueryInterface() const = 0;
+
+        virtual IScalableMeshEditPtr    _GetMeshEditInterface() const = 0;
+
+        virtual IScalableMeshAnalysisPtr    _GetMeshAnalysisInterface() = 0;
+
+        virtual BENTLEY_NAMESPACE_NAME::TerrainModel::IDTM*   _GetDTMInterface(DTMAnalysisType type) = 0;
+
+        virtual BENTLEY_NAMESPACE_NAME::TerrainModel::IDTM*   _GetDTMInterface(DMatrix4d& storageToUors, DTMAnalysisType type) = 0;
+
+        virtual const GeoCoords::GCS&               _GetGCS() const = 0;
+
+        virtual StatusInt                           _SetGCS(const GeoCoords::GCS& sourceGCS) = 0;
+
+        virtual ScalableMeshState                          _GetState() const = 0;
+                       
+        virtual bool                                _IsProgressive() const = 0;
+
+        virtual bool                                _IsReadOnly() const = 0;
+
+        virtual bool                                _IsShareable() const = 0;
+        
+        //Synchonization with data sources functions
+        virtual bool                                _InSynchWithSources() const = 0; 
+
+        virtual bool                                _LastSynchronizationCheck(time_t& last) const = 0;        
+
+        virtual int                                 _SynchWithSources() = 0;  
+
+        virtual int                                 _GetRangeInSpecificGCS(DPoint3d& lowPt, DPoint3d& highPt, BENTLEY_NAMESPACE_NAME::GeoCoordinates::BaseGCSCPtr& targetGCS) const = 0;
+
+        virtual int                                 _Generate3DTiles(const WString& outContainerName, const WString& outDatasetName, SMCloudServerType server, IScalableMeshProgressPtr progress = nullptr, BENTLEY_NAMESPACE_NAME::Dgn::ClipVectorPtr clips = nullptr, uint64_t coverageId = (uint64_t)-1) const = 0;
+
+        virtual int                                 _SaveAs(const WString& destination, ClipVectorPtr clips = nullptr, IScalableMeshProgressPtr progress = nullptr) = 0;
+
+#ifdef SCALABLE_MESH_ATP
+        virtual int                                 _ChangeGeometricError(const WString& outContainerName, const WString& outDatasetName = L"", SMCloudServerType server = SMCloudServerType::LocalDisk, const double& newGeometricErrorValue = 0.0) const = 0;
+        virtual int                                 _LoadAllNodeHeaders(size_t& nbLoadedNodes, int level) const = 0;
+        virtual int                                 _LoadAllNodeData(size_t& nbLoadedNodes, int level) const = 0;
+        virtual int                                 _SaveGroupedNodeHeaders(const WString& pi_pOutputDirPath, const short& pi_pGroupMode) const = 0;
+#endif
+
+        virtual void _SetUserFilterCallback(MeshUserFilterCallback callback) = 0;
+        virtual void _ReFilter() = 0;
+
+        virtual uint64_t                           _AddClip(const DPoint3d* pts, size_t ptsSize) = 0;
+
+        virtual bool                               _ModifyClip(const DPoint3d* pts, size_t ptsSize, uint64_t clipID) = 0;
+
+        virtual bool                               _AddClip(const DPoint3d* pts, size_t ptsSize, uint64_t clipID, bool alsoAddOnTerrain = true) = 0;
+
+        virtual bool                               _RemoveClip(uint64_t clipID) = 0;
+
+        virtual bool                               _GetClip(uint64_t clipID, bvector<DPoint3d>& clipData) = 0;
+
+        virtual void                               _SynchronizeClipData(const bvector<bpair<uint64_t, bvector<DPoint3d>>>& listOfClips, const bvector<bpair<uint64_t, bvector<bvector<DPoint3d>>>>& listOfSkirts) = 0;
+
+
+        virtual bool                               _ModifySkirt(const bvector<bvector<DPoint3d>>& skirt, uint64_t skirtID) = 0;
+
+        virtual bool                               _AddSkirt(const bvector<bvector<DPoint3d>>& skirt, uint64_t skirtID, bool alsoAddOnTerrain = true) = 0;
+
+        virtual bool                               _RemoveSkirt(uint64_t skirtID) = 0;
+
+        virtual void                               _SetIsInsertingClips(bool toggleInsertMode) = 0;
+
+        virtual bool                               _ShouldInvertClips() = 0;
+
+        virtual void                               _SetInvertClip(bool invertClips) = 0;
+
+        virtual void                               _ModifyClipMetadata(uint64_t clipId, double importance, int nDimensions) = 0;
+
+        virtual bool                               _AddClip(const DPoint3d* pts, size_t ptsSize, uint64_t clipID, SMClipGeometryType geom, SMNonDestructiveClipType type, bool isActive) = 0;
+
+        virtual bool                               _ModifyClip(const DPoint3d* pts, size_t ptsSize, uint64_t clipID, SMClipGeometryType geom, SMNonDestructiveClipType type, bool isActive) = 0;
+
+        virtual void                               _GetAllClipsIds(bvector<uint64_t>& ids) = 0;
+        virtual void                               _SetClipOnOrOff(uint64_t id, bool isActive) = 0;
+        virtual void                               _GetIsClipActive(uint64_t id, bool& isActive) = 0;
+
+        virtual void                               _GetClipType(uint64_t id, SMNonDestructiveClipType& type) = 0;
+
+		virtual void                              _CompactExtraFiles() = 0;
+
+		virtual void                              _WriteExtraFiles() = 0;
+
+        virtual void                               _GetCurrentlyViewedNodes(bvector<IScalableMeshNodePtr>& nodes) = 0;
+
+        virtual void                               _SetCurrentlyViewedNodes(const bvector<IScalableMeshNodePtr>& nodes) = 0;
+
+        virtual void                               _TextureFromRaster(ITextureProviderPtr provider) = 0;
+        
+        virtual void                               _SetEditFilesBasePath(const Utf8String& path) = 0;
+
+        virtual Utf8String                         _GetEditFilesBasePath() = 0;
+
+        virtual void                               _GetExtraFileNames(bvector<BeFileName>& extraFileNames) const = 0;
+
+        virtual IScalableMeshNodePtr               _GetRootNode() = 0;
+
+        virtual void                               _ImportTerrainSM(WString terrainPath) = 0;
+
+        virtual SMStatus                      _DetectGroundForRegion(BeFileName& createdTerrain, const BeFileName& coverageTempDataFolder, const bvector<DPoint3d>& coverageData, uint64_t id, IScalableMeshGroundPreviewerPtr groundPreviewer, GeoCoordinates::BaseGCSCPtr& destinationGcs, bool limitResolution) = 0;
+                                                                                                                                                                 
+        virtual BentleyStatus                      _CreateCoverage(const bvector<DPoint3d>& coverageData, uint64_t id, const Utf8String& coverageName) = 0;
+
+        virtual void                               _GetAllCoverages(bvector<bvector<DPoint3d>>& coverageData) = 0;
+
+        virtual void                               _GetCoverageIds(bvector<uint64_t>& ids) const = 0;
+
+        virtual void                               _GetCoverageName(Utf8String& name, uint64_t id) const = 0;
+        
+        virtual BentleyStatus                      _DeleteCoverage(uint64_t id) = 0;
+
+		virtual IScalableMeshClippingOptions&      _EditClippingOptions() = 0;
+
+        virtual IScalableMeshPtr                   _GetTerrainSM() =0 ;
+
+        virtual BentleyStatus                      _SetReprojection(GeoCoordinates::BaseGCSCR targetCS, TransformCR approximateTransform) =0;
+
+#ifdef VANCOUVER_API
+        virtual BentleyStatus                      _Reproject(GeoCoordinates::BaseGCSCP targetCS, DgnModelRefP dgnModel) = 0;
+#endif
+
+        virtual Transform              _GetReprojectionTransform() const = 0;
+
+
+        virtual  IScalableMeshPtr             _GetGroup() = 0;
+
+        virtual void                          _AddToGroup(IScalableMeshPtr& sMesh, bool isRegionRestricted = false, const DPoint3d* region = nullptr, size_t nOfPtsInRegion = 0) = 0;
+
+
+        virtual void                          _RemoveFromGroup(IScalableMeshPtr& sMesh) = 0;
+
+        virtual void                          _SetGroupSelectionFromPoint(DPoint3d firstPoint) = 0;
+        virtual void                          _ClearGroupSelection() = 0;
+
+        virtual void                          _RemoveAllDisplayData() = 0;
+        
+         
+#ifdef WIP_MESH_IMPORT
+        virtual void  _GetAllTextures(bvector<IScalableMeshTexturePtr>& textures) = 0;
+#endif
+
+    /*__PUBLISH_SECTION_START__*/
+    public:
+        //! Gets the number of points of the DTM.
+        //! @return The number of points of the DTM..
+
+        //! Gets the draping interface.
+        //! @return The draping interface.
+
+        void TextureFromRaster(ITextureProviderPtr provider);
+
+        BENTLEY_SM_EXPORT __int64          GetPointCount();
+
+        BENTLEY_SM_EXPORT uint64_t          GetNodeCount();
+
+        BENTLEY_SM_EXPORT bool          IsTerrain();
+
+        BENTLEY_SM_EXPORT bool          IsTextured();
+
+        BENTLEY_SM_EXPORT StatusInt     GetTextureInfo(IScalableMeshTextureInfoPtr& textureInfo) const;        
+
+        BENTLEY_SM_EXPORT bool          IsCesium3DTiles();
+
+        BENTLEY_SM_EXPORT Utf8String    GetProjectWiseContextShareLink();
+
+        BENTLEY_SM_EXPORT DTMStatusInt     GetRange(DRange3dR range);
+
+        BENTLEY_SM_EXPORT StatusInt          GetBoundary(bvector<DPoint3d>& boundary);
+
+        BENTLEY_SM_EXPORT int                    GenerateSubResolutions();
+
+        BENTLEY_SM_EXPORT __int64                GetBreaklineCount() const;
+            
+        BENTLEY_SM_EXPORT ScalableMeshCompressionType   GetCompressionType() const;
+
+        BENTLEY_SM_EXPORT int                    GetNbResolutions() const;    
+
+        BENTLEY_SM_EXPORT size_t                 GetTerrainDepth() const;
+
+        BENTLEY_SM_EXPORT IScalableMeshPointQueryPtr         GetQueryInterface(ScalableMeshQueryType queryType) const;
+
+        BENTLEY_SM_EXPORT IScalableMeshPointQueryPtr         GetQueryInterface(ScalableMeshQueryType                queryType,                                                              
+                                                                               BENTLEY_NAMESPACE_NAME::GeoCoordinates::BaseGCSCPtr& targetGCS,
+                                                                               const DRange3d&                      extentInTargetGCS) const;
+
+        BENTLEY_SM_EXPORT IScalableMeshMeshQueryPtr    GetMeshQueryInterface(MeshQueryType queryType) const;
+
+        BENTLEY_SM_EXPORT IScalableMeshMeshQueryPtr     GetMeshQueryInterface(MeshQueryType queryType,
+                                                                        BENTLEY_NAMESPACE_NAME::GeoCoordinates::BaseGCSCPtr& targetGCSPtr,
+                                                                        const DRange3d&                      extentInTargetGCS) const;
+
+        BENTLEY_SM_EXPORT IScalableMeshNodeRayQueryPtr    GetNodeQueryInterface() const;
+
+        BENTLEY_SM_EXPORT IScalableMeshEditPtr    GetMeshEditInterface() const;
+
+        BENTLEY_SM_EXPORT IScalableMeshAnalysisPtr    GetMeshAnalysisInterface();
+
+        BENTLEY_SM_EXPORT BENTLEY_NAMESPACE_NAME::TerrainModel::IDTM*   GetDTMInterface(DTMAnalysisType type = DTMAnalysisType::Precise);
+
+        BENTLEY_SM_EXPORT BENTLEY_NAMESPACE_NAME::TerrainModel::IDTM*   GetDTMInterface(DMatrix4d& storageToUors, DTMAnalysisType type = DTMAnalysisType::Precise);
+
+        BENTLEY_SM_EXPORT const BENTLEY_NAMESPACE_NAME::GeoCoordinates::BaseGCSCPtr&
+                                           GetBaseGCS() const;
+        BENTLEY_SM_EXPORT StatusInt              SetBaseGCS(const BENTLEY_NAMESPACE_NAME::GeoCoordinates::BaseGCSCPtr& sourceGCS);
+
+        BENTLEY_SM_EXPORT const GeoCoords::GCS&  GetGCS() const;
+        BENTLEY_SM_EXPORT StatusInt              SetGCS(const GeoCoords::GCS& gcs);
+
+        BENTLEY_SM_EXPORT void                   SetEditFilesBasePath(const Utf8String& path);
+
+        BENTLEY_SM_EXPORT Utf8String             GetEditFilesBasePath();
+
+        BENTLEY_SM_EXPORT void                   GetExtraFileNames(bvector<BeFileName>& extraFileNames) const;
+
+        BENTLEY_SM_EXPORT ScalableMeshState      GetState() const;
+
+        BENTLEY_SM_EXPORT bool                   IsProgressive() const;
+
+        BENTLEY_SM_EXPORT bool                   IsReadOnly() const;
+
+        BENTLEY_SM_EXPORT bool                   IsShareable() const;                        
+         
+        //Synchonization with data sources functions
+        BENTLEY_SM_EXPORT bool                   InSynchWithSources() const; 
+
+        // Deprecated. Remove.
+        bool                                     InSynchWithDataSources() const { return InSynchWithSources(); }
+
+        BENTLEY_SM_EXPORT bool                   LastSynchronizationCheck(time_t& last) const;        
+
+        BENTLEY_SM_EXPORT int                    SynchWithSources(); 
+
+        BENTLEY_SM_EXPORT IScalableMeshNodePtr  GetRootNode();
+
+        BENTLEY_SM_EXPORT int                    GetRangeInSpecificGCS(DPoint3d& lowPt, DPoint3d& highPt, BENTLEY_NAMESPACE_NAME::GeoCoordinates::BaseGCSCPtr& targetGCS) const;
+
+        BENTLEY_SM_EXPORT Count                  GetCountInRange (const DRange2d& range, const CountType& type, const unsigned __int64& maxNumberCountedPoints) const;
+
+        BENTLEY_SM_EXPORT uint64_t               AddClip(const DPoint3d* pts, size_t ptsSize);
+
+        BENTLEY_SM_EXPORT bool                   AddClip(const DPoint3d* pts, size_t ptsSize, uint64_t clipID);
+
+        BENTLEY_SM_EXPORT bool                   AddClip(const DPoint3d* pts, size_t ptsSize, uint64_t clipID, SMClipGeometryType geom, SMNonDestructiveClipType type, bool isActive=true);
+
+        BENTLEY_SM_EXPORT bool                   ModifyClip(const DPoint3d* pts, size_t ptsSize, uint64_t clipID);
+
+        BENTLEY_SM_EXPORT bool                   ModifyClip(const DPoint3d* pts, size_t ptsSize, uint64_t clipID, SMClipGeometryType geom, SMNonDestructiveClipType type, bool isActive = true);
+
+        BENTLEY_SM_EXPORT bool                   RemoveClip(uint64_t clipID);
+
+        BENTLEY_SM_EXPORT bool                   GetClip(uint64_t clipID, bvector<DPoint3d>& clipData);
+
+        BENTLEY_SM_EXPORT void                   SynchronizeClipData(const bvector<bpair<uint64_t, bvector<DPoint3d>>>& listOfClips, const bvector<bpair<uint64_t, bvector<bvector<DPoint3d>>>>& listOfSkirts);
+
+
+
+        BENTLEY_SM_EXPORT bool                   ModifySkirt(const bvector<bvector<DPoint3d>>& skirt, uint64_t skirtID);
+
+        BENTLEY_SM_EXPORT bool                   AddSkirt(const bvector<bvector<DPoint3d>>& skirt, uint64_t skirtID);
+
+        BENTLEY_SM_EXPORT bool                   RemoveSkirt(uint64_t skirtID);
+
+        BENTLEY_SM_EXPORT void                   SetIsInsertingClips(bool toggleInsertMode);
+
+        BENTLEY_SM_EXPORT bool                   ShouldInvertClips();
+
+        BENTLEY_SM_EXPORT void                   SetInvertClip(bool invertClips);
+
+        BENTLEY_SM_EXPORT void                   ModifyClipMetadata(uint64_t clipId,double importance, int nDimensions);
+
+        BENTLEY_SM_EXPORT void                   GetAllClipIds(bvector<uint64_t>& ids);
+
+        BENTLEY_SM_EXPORT void                   SetClipOnOrOff (uint64_t id, bool isActive);
+        BENTLEY_SM_EXPORT void                   GetIsClipActive(uint64_t id, bool& isActive);
+
+        BENTLEY_SM_EXPORT void                   GetClipType(uint64_t id, SMNonDestructiveClipType& type);
+
+		BENTLEY_SM_EXPORT void                   CompactExtraFiles();
+
+		BENTLEY_SM_EXPORT void                   WriteExtraFiles();
+
+        BENTLEY_SM_EXPORT void                   GetCurrentlyViewedNodes(bvector<IScalableMeshNodePtr>& nodes);
+
+        BENTLEY_SM_EXPORT void                   SetCurrentlyViewedNodes(const bvector<IScalableMeshNodePtr>& nodes);
+
+        BENTLEY_SM_EXPORT int                    Generate3DTiles(const WString& outContainerName, WString outDatasetName = L"", SMCloudServerType server = SMCloudServerType::LocalDisk, IScalableMeshProgressPtr progress = nullptr, BENTLEY_NAMESPACE_NAME::Dgn::ClipVectorPtr clips = nullptr) const;
+
+        BENTLEY_SM_EXPORT int                    SaveAs(const WString& destination, ClipVectorPtr clips = nullptr, IScalableMeshProgressPtr progress = nullptr);
+
+        BENTLEY_SM_EXPORT void                   ImportTerrainSM(WString terrainPath);
+
+        BENTLEY_SM_EXPORT IScalableMeshPtr       GetTerrainSM();
+
+        BENTLEY_SM_EXPORT SMStatus          DetectGroundForRegion(BeFileName& createdTerrain, const BeFileName& coverageTempDataFolder, const bvector<DPoint3d>& coverageData, uint64_t id, IScalableMeshGroundPreviewerPtr groundPreviewer, GeoCoordinates::BaseGCSCPtr destinationGcs = nullptr, bool limitResolutions = false);
+
+        BENTLEY_SM_EXPORT BentleyStatus          CreateCoverage(const bvector<DPoint3d>& coverageData, uint64_t id, const Utf8String& coverageName);
+
+        BENTLEY_SM_EXPORT void                   GetAllCoverages(bvector<bvector<DPoint3d>>& coverageData);
+
+        BENTLEY_SM_EXPORT void                   GetCoverageIds(bvector<uint64_t>& ids) const;
+
+        BENTLEY_SM_EXPORT void                   GetCoverageName(Utf8String& name, uint64_t id) const;
+
+        BENTLEY_SM_EXPORT BentleyStatus          DeleteCoverage(uint64_t id);
+
+		BENTLEY_SM_EXPORT IScalableMeshClippingOptions&      EditClippingOptions();
+
+        BENTLEY_SM_EXPORT BentleyStatus          SetReprojection(GeoCoordinates::BaseGCSCR targetCS, TransformCR approximateTransform);
+
+#ifdef VANCOUVER_API
+        BENTLEY_SM_EXPORT BentleyStatus          Reproject(GeoCoordinates::BaseGCSCP targetCS, DgnModelRefP dgnModel);
+#endif
+
+        BENTLEY_SM_EXPORT Transform              GetReprojectionTransform() const;
+
+        BENTLEY_SM_EXPORT static IScalableMeshPtr        GetFor                 (const WChar*          filePath,
+                                                                                 bool                    openReadOnly,
+                                                                                 bool                    openShareable,
+                                                                                 StatusInt&              status);
+
+        BENTLEY_SM_EXPORT static IScalableMeshPtr        GetFor(const WChar*          filePath,
+                                                                const Utf8String&      baseEditsFilePath,
+                                                                bool                    openReadOnly,
+                                                                bool                    openShareable,
+                                                                StatusInt&              status);
+
+        BENTLEY_SM_EXPORT static IScalableMeshPtr        GetFor(const WChar*          filePath,
+                                                                const Utf8String&      baseEditsFilePath,
+                                                                bool                   needsNeighbors,
+                                                                bool                    openReadOnly,
+                                                                bool                    openShareable,
+                                                                StatusInt&              status);
+
+        BENTLEY_SM_EXPORT static IScalableMeshPtr        GetFor                 (const WChar*          filePath,
+                                                                                 bool                    openReadOnly,
+                                                                                 bool                    openShareable);
+
+        BENTLEY_SM_EXPORT static IScalableMeshPtr        GetFor(const WChar*          filePath,
+                                                                const Utf8String&      baseEditsFilePath,
+                                                                bool                    openReadOnly,
+                                                                bool                    openShareable);
+
+        BENTLEY_SM_EXPORT static IScalableMeshPtr        GetFor(const WChar*          filePath,
+                                                                bool                  needsNeighbors,
+                                                                bool                    openReadOnly,
+                                                                bool                    openShareable,
+                                                                StatusInt&              status);
+                                                                
+        BENTLEY_SM_EXPORT  IScalableMeshPtr             GetGroup ();
+
+        BENTLEY_SM_EXPORT void                          AddToGroup(IScalableMeshPtr& sMesh, bool isRegionRestricted = false, const DPoint3d* region = nullptr, size_t nOfPtsInRegion = 0);
+
+
+        BENTLEY_SM_EXPORT void                          RemoveFromGroup(IScalableMeshPtr& sMesh);
+        BENTLEY_SM_EXPORT void                          SetGroupSelectionFromPoint(DPoint3d firstPoint);
+        BENTLEY_SM_EXPORT void                          ClearGroupSelection();
+
+        BENTLEY_SM_EXPORT void                          RemoveAllDisplayData();
+
+#ifdef SCALABLE_MESH_ATP
+        BENTLEY_SM_EXPORT int                     ChangeGeometricError(const WString& outContainerName, WString outDatasetName, SMCloudServerType server, const double& newGeometricErrorValue) const;
+        BENTLEY_SM_EXPORT int                     LoadAllNodeHeaders(size_t& nbLoadedNodes, int level) const;
+        BENTLEY_SM_EXPORT int                     LoadAllNodeData(size_t& nbLoadedNodes, int level) const;
+        BENTLEY_SM_EXPORT int                     SaveGroupedNodeHeaders(const WString& pi_pOutputDirPath, const short& pi_pGroupMode) const;
+#endif
+
+#ifdef WIP_MESH_IMPORT
+        BENTLEY_SM_EXPORT void  GetAllTextures(bvector<IScalableMeshTexturePtr>& textures);
+#endif
+
+        BENTLEY_SM_EXPORT static void SetUserFilterCallback(MeshUserFilterCallback callback);
+        BENTLEY_SM_EXPORT void ReFilter();
+
+    };
+
+
+struct Count
+    {
+    unsigned __int64 m_nbPoints;
+    unsigned __int64 m_nbLinears;
+    Count(unsigned __int64 nbPoints, unsigned __int64 nbLinears) { m_nbPoints = nbPoints; m_nbLinears = nbLinears; }
+    };
+
+
+void BENTLEY_SM_EXPORT edgeCollapseTest(WCharCP param);
+void BENTLEY_SM_EXPORT edgeCollapsePrintGraph(WCharCP param);
+void BENTLEY_SM_EXPORT edgeCollapseShowMesh(WCharCP param, PolyfaceQueryP& outMesh);
+
+
+END_BENTLEY_SCALABLEMESH_NAMESPACE