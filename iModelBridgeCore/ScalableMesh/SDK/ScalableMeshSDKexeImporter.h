--- conflicted
+++ resolved
@@ -1,55 +1,51 @@
-#pragma once
-using namespace std;
-#include <list>
-#include <BeXml/BeXml.h>
-#include <DgnPlatform/DgnPlatform.h>
-#include <DgnPlatform/DgnPlatformApi.h>
-#include <TerrainModel/TerrainModel.h>
-
-
-#include <ScalableMesh\ScalableMeshDefs.h>
-//#include <ScalableMesh\IScalableMeshMoniker.h>
-#include <ScalableMesh\IScalableMeshStream.h>
-#include <ScalableMesh\IScalableMeshURL.h>
-#include <ScalableMesh\Import\ScalableMeshData.h>
-#include <ScalableMesh\IScalableMeshSources.h>
-#include <ScalableMesh\IScalableMeshSourceImportConfig.h>
-#include <ScalableMesh\IScalableMeshSourceCollection.h>
-
-#include <ScalableTerrainModel\IMrDTMSourceCollection.h>
-
-
-USING_NAMESPACE_BENTLEY_SCALABLEMESH
-USING_NAMESPACE_BENTLEY_SCALABLEMESH_IMPORT
-namespace ScalableMeshSDKexe
-    {
-
-    class FileFinder
-        {
-        public:
-
-            explicit               FileFinder();
-            virtual                ~FileFinder();
-
-            void                   FindFiles(const WString&          pi_rSourceFolderPath,
-                                                      WString&                pi_FilePaths,
-                                                      bool                    pi_SearchSubFolders) const;
-
-           bool                   ParseFilePaths(WString&                pio_FilePaths,
-                                                 WString&                pio_FirstPath) const;
-        };
-    
-<<<<<<< HEAD
-    bool ParseSourceSubNodes(BENTLEY_NAMESPACE_NAME::ScalableMesh::IDTMSourceCollection& sourceCollection, BeXmlNodeP pTestNode);
-    BENTLEY_NAMESPACE_NAME::MrDTM::IDTMSourcePtr CreateSourceFor(const WString&                    sourcePath,
-                                                  BENTLEY_NAMESPACE_NAME::MrDTM::DTMSourceDataType importedType);        
-=======
-    bool ParseSourceSubNodes(Bentley::ScalableMesh::IDTMSourceCollection& sourceCollection,                              
-                             bvector<DPoint3d>&                           importClipShape,                             
-                             DRange3d&                                    importRange, 
-                             BeXmlNodeP                                   pTestNode);
-    
-    Bentley::MrDTM::IDTMSourcePtr CreateSourceFor(const WString&                    sourcePath,
-                                                  Bentley::MrDTM::DTMSourceDataType importedType);        
->>>>>>> e8236916
+#pragma once
+using namespace std;
+#include <list>
+#include <BeXml/BeXml.h>
+#include <DgnPlatform/DgnPlatform.h>
+#include <DgnPlatform/DgnPlatformApi.h>
+#include <TerrainModel/TerrainModel.h>
+
+
+#include <ScalableMesh\ScalableMeshDefs.h>
+//#include <ScalableMesh\IScalableMeshMoniker.h>
+#include <ScalableMesh\IScalableMeshStream.h>
+#include <ScalableMesh\IScalableMeshURL.h>
+#include <ScalableMesh\Import\ScalableMeshData.h>
+#include <ScalableMesh\IScalableMeshSources.h>
+#include <ScalableMesh\IScalableMeshSourceImportConfig.h>
+#include <ScalableMesh\IScalableMeshSourceCollection.h>
+
+#include <ScalableTerrainModel\IMrDTMSourceCollection.h>
+
+
+USING_NAMESPACE_BENTLEY_SCALABLEMESH
+USING_NAMESPACE_BENTLEY_SCALABLEMESH_IMPORT
+namespace ScalableMeshSDKexe
+    {
+
+    class FileFinder
+        {
+        public:
+
+            explicit               FileFinder();
+            virtual                ~FileFinder();
+
+            void                   FindFiles(const WString&          pi_rSourceFolderPath,
+                                                      WString&                pi_FilePaths,
+                                                      bool                    pi_SearchSubFolders) const;
+
+           bool                   ParseFilePaths(WString&                pio_FilePaths,
+                                                 WString&                pio_FirstPath) const;
+        };
+    
+    
+    BENTLEY_NAMESPACE_NAME::MrDTM::IDTMSourcePtr CreateSourceFor(const WString&                    sourcePath,
+                                                  BENTLEY_NAMESPACE_NAME::MrDTM::DTMSourceDataType importedType);   
+                                                       
+    bool ParseSourceSubNodes(BENTLEY_NAMESPACE_NAME::ScalableMesh::IDTMSourceCollection& sourceCollection,                              
+                             bvector<DPoint3d>&                           importClipShape,                             
+                             DRange3d&                                    importRange, 
+                             BeXmlNodeP                                   pTestNode);
+    
     };