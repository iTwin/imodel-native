
#include "DataPipe.h"
#include "Initialize.h"
#include "ScalableMeshSDKexe.h"
#include "ScalableMeshSDKexeImporter.h"

#include <TerrainModel\Core\bcDTMClass.h>
#include <TerrainModel\Core\IDTM.h>
#include <ScalableTerrainModel\IMrDTM.h>
#include <ScalableTerrainModel\IMrDTMCreator.h>
#include <ScalableTerrainModel\IMrDTMQuery.h>



#include <ImagePP\all\h\HFCPtr.h>
#include <ImagePP\all\h\HVEShape.h>

USING_NAMESPACE_BENTLEY_MRDTM
USING_NAMESPACE_BENTLEY_TERRAINMODEL    
using namespace Bentley::GeoCoordinates;

extern DataPipe s_dataPipe;

namespace ScalableMeshSDKexe
    {   

    void ScalableMeshSDKexe::OpenPipe()
        {
        WString name = L"\\\\.\\pipe\\";
        name.append(BeFileName::GetFileNameWithoutExtension(m_outputName));

        m_pipe = CreateNamedPipe(
            name.c_str(),
            PIPE_ACCESS_OUTBOUND, // 1-way pipe -- send only
            PIPE_TYPE_BYTE, // send data as a byte stream
            1, 
            0, 
            0, 
            0,
            NULL    
            );
        if (m_pipe == NULL || m_pipe == INVALID_HANDLE_VALUE) fwprintf(stderr, L"Error creating pipe\n");
        if (!ConnectNamedPipe(m_pipe, NULL)) fwprintf(stderr, L"No client connected\n");
        }

    BentleyStatus ScalableMeshSDKexe::Initialize(int argc, WCharP argv[])
        {
        BeFileName::FixPathName(m_outputName, m_outputName.c_str());
        m_outputName.BeGetFullPathName();

        BeFileName outputDir = BeFileName(BeFileName::GetDirectoryName(m_outputName.c_str()).c_str());

        if (m_pipe == NULL)
            {
            OpenPipe();
            }

        DgnViewLib::Initialize(*this, true); // this initializes the DgnDb libraries


        BeXmlNodeP pRootNode = m_pImportDefinitionXmlDom->GetRootElement();

        assert(pRootNode != nullptr);
                
        BeFileName systemDtyPath;        
        BeXmlStatus status = pRootNode->GetAttributeStringValue(systemDtyPath, "systemDtyPath");
            
        if (status != BEXML_Success)
            {
            systemDtyPath.clear();            
            }            

        BeFileName userDtyPath;        
        status = pRootNode->GetAttributeStringValue(userDtyPath, "customDtyPath");
            
        if (status != BEXML_Success)
            {
            userDtyPath.clear();            
            }            

        InitializeSDK(systemDtyPath, userDtyPath);
        setlocale(LC_CTYPE, "");
        return SUCCESS;
        }

    BentleyStatus ScalableMeshSDKexe::OpenScalableMesh(WCharCP path)
        {
        std::cout << "OPENING MESH " << path << std::endl;
        IScalableMeshPtr ptr = IScalableMesh::GetFor(path, true, true);
        m_sMesh = ptr;
        return SUCCESS;
        }


    size_t  ScalableMeshSDKexe::CountPoints()
        {
        if (m_sMesh == nullptr) std::cout << "ERROR, NO SCALABLE MESH " << std::endl;
        else
            {
            std::cout << "POINTS " << m_sMesh->GetPointCount() << std::endl;
            return m_sMesh->GetPointCount();
            }
        return 0;
        }
    
        
    struct TransmittedDataHeader
        {
        TransmittedDataHeader(bool arePoints, bool is3dData)
            {
            m_arePoints = arePoints;
            m_is3dData = is3dData;
            }

        bool m_arePoints;
        bool m_is3dData;
        };

    struct  TransmittedPointsHeader : public TransmittedDataHeader
        {      
        TransmittedPointsHeader(unsigned int nbOfPoints, bool is3dData)
        : TransmittedDataHeader(true, is3dData)
            {
            m_nbOfPoints = nbOfPoints;
            }

        unsigned int m_nbOfPoints;        
        };

    HANDLE s_pipe;
        

    static FILE*  s_pPointResultFile = 0;

#if 0 

bool WritePointsCallback(const DPoint3d* points, size_t nbOfPoints, bool arePoints3d)
	{
	char coordinateBuffer[300];   
    int  NbChars;        

    for (size_t PointInd = 0; PointInd < nbOfPoints; PointInd++)
        {                
        NbChars = sprintf(coordinateBuffer, 
                          "%.20f,%.20f,%.20f\n", 
                          points[PointInd].x, 
                          points[PointInd].y, 
                          points[PointInd].z);         

        size_t nbCharsWritten = fwrite (coordinateBuffer, 1, NbChars, s_pPointResultFile);
                
        assert(NbChars == nbCharsWritten);    
        }  

    fflush(s_pPointResultFile);

    return true;
	}
#endif

        
    int WritePointsCallback(DTMFeatureType dtmFeatureType, DTMUserTag userTag, DTMFeatureId featureId, DPoint3d *points, size_t numPoints, void* userArg)
        {           
        TransmittedPointsHeader pointHeader((unsigned int)numPoints, false);
                
        DWORD  numBytesWritten;        
        WriteFile(s_pipe,
                  &pointHeader,
                  (DWORD)sizeof(pointHeader),
                  &numBytesWritten,
                  NULL 
                  );

        WriteFile(s_pipe,
                  points,
                  (DWORD)(sizeof(DPoint3d) * numPoints),
                  &numBytesWritten,
                  NULL 
                  );
       
        return DTM_SUCCESS;
        }

    struct TransmittedFeatureHeader : public TransmittedDataHeader
        {      
        TransmittedFeatureHeader(unsigned int nbOfFeaturePoints, short featureType, bool is3dData)
        : TransmittedDataHeader(false, is3dData)
            {
            m_nbOfFeaturePoints = nbOfFeaturePoints;
            m_featureType = featureType;
            }

        short        m_featureType;
        unsigned int m_nbOfFeaturePoints;        
        };
    

    int WriteFeatureCallback(DTMFeatureType dtmFeatureType, DTMUserTag userTag, DTMFeatureId featureId, DPoint3d *points, size_t numPoints, void* userArg)
        {        
        TransmittedFeatureHeader featureHeader((unsigned int)numPoints, (short)dtmFeatureType, false);

        DWORD numBytesWritten;        
        WriteFile(s_pipe,
                  &featureHeader,
                  (DWORD)sizeof(featureHeader),
                  &numBytesWritten,
                  NULL 
                  );
        
        WriteFile(s_pipe,
                  points,
                  (DWORD)(sizeof(DPoint3d) * numPoints),
                  &numBytesWritten,
                  NULL 
                  );

        return DTM_SUCCESS;
        }
    
<<<<<<< HEAD
    static DRange3d s_importRange;

    bool DirectPointsCallback(const DPoint3d* points, size_t nbOfPoints, bool arePoints3d)
        {
        if (nbOfPoints > 0)
            {
            bvector<DPoint3d> pointsInRange;

            for (size_t ptInd = 0; ptInd < nbOfPoints; ptInd++)
                {
                if (s_importRange.IsContainedXY(points[ptInd]))
                    {
                    pointsInRange.push_back(points[ptInd]);
                    }
                }

            if (pointsInRange.size() > 0)
                {
                TransmittedPointsHeader pointHeader((unsigned int)pointsInRange.size(), false);

                DWORD  numBytesWritten;
                WriteFile(s_pipe,
                          &pointHeader,
                          (DWORD)sizeof(pointHeader),
                          &numBytesWritten,
                          NULL
                          );

                WriteFile(s_pipe,
                          &pointsInRange[0],
                          (DWORD)(sizeof(DPoint3d) * pointsInRange.size()),
                          &numBytesWritten,
                          NULL
                          );
                }
            }

        return true;
        }


    bool DirectFeatureCallback(const DPoint3d* featurePoints, size_t nbOfFeaturesPoints, DTMFeatureType featureType, bool isFeature3d)
        {

        if (nbOfFeaturesPoints > 0)
            {
            bvector<DPoint3d> pointsInRange;
            bool wasContained;

            wasContained = s_importRange.IsContainedXY(featurePoints[0]);
            pointsInRange.push_back(featurePoints[0]);

            for (size_t ptInd = 0; ptInd < nbOfFeaturesPoints; ptInd++)
                {
                bool isContained;

                switch (featureType)
                    {
                    //Dont cut close features
                    case DTMFeatureType::Void:
                    case DTMFeatureType::BreakVoid:
                    case DTMFeatureType::DrapeVoid:
                    case DTMFeatureType::Hole:
                    case DTMFeatureType::Island:
                    case DTMFeatureType::Hull:
                    case DTMFeatureType::DrapeHull:
                    case DTMFeatureType::Polygon:
                    case DTMFeatureType::Region:
                        isContained = true;
                        break;
                    default:
                        isContained = s_importRange.IsContainedXY(featurePoints[ptInd]);
                        break;
                    }

                if (isContained && !wasContained && (ptInd - 1) == 0)
                    {
                    pointsInRange.push_back(featurePoints[ptInd - 1]);
                    }

                if (isContained || wasContained)
                    {
                    pointsInRange.push_back(featurePoints[ptInd]);

                    if (isContained == false)
                        {
                        //s_dataPipe.WriteFeature(&pointsInRange[0], pointsInRange.size(), featureType);
                        pointsInRange.clear();
                        }
                    }

                wasContained = isContained;
                }

            if (pointsInRange.size() > 0)
                {
                TransmittedFeatureHeader featureHeader((unsigned int)pointsInRange.size(), (short)featureType, false);

                DWORD numBytesWritten;
                WriteFile(s_pipe,
                          &featureHeader,
                          (DWORD)sizeof(featureHeader),
                          &numBytesWritten,
                          NULL
                          );

                WriteFile(s_pipe,
                          &pointsInRange[0],
                          (DWORD)(sizeof(DPoint3d) * pointsInRange.size()),
                          &numBytesWritten,
                          NULL
                          );

                return true;
                }
            }

        return true;
=======
    HFCPtr<HGF2DCoordSys>      s_dumpCoordSys(new HGF2DCoordSys()); 
    HFCPtr<HVEShape>           s_importClipShape2D;    
    DRange3d                   s_importRange; 
    
    inline bool IsPointInClipShape(const DPoint3d& point)
        {
        if (s_importClipShape2D == 0)
            {
            return true;            
            }                

        HGF2DLocation location(point.x, point.y, s_dumpCoordSys);                                                                                            

        if (s_importClipShape2D->IsPointIn(location) || 
            s_importClipShape2D->IsPointOn(location))
            return true;
        
        return false;
>>>>>>> e8236916
        }

    
    bool StreamPointsCallback(const DPoint3d* points, size_t nbOfPoints, bool arePoints3d)
        {           
        if (nbOfPoints > 0)
            {
            bvector<DPoint3d> pointsInRange; 

            for (size_t ptInd = 0; ptInd < nbOfPoints; ptInd++)
                {                                                                         
                if (IsPointInClipShape(points[ptInd]))
                    {
                    pointsInRange.push_back(points[ptInd]);
                    }
                }        

            if (pointsInRange.size() > 0)
                s_dataPipe.WritePoints(&pointsInRange[0], pointsInRange.size());
            }

        return true;
        }

    static bool s_finishWritingPointDone = false;

    bool StreamFeatureCallback(const DPoint3d* featurePoints, size_t nbOfFeaturesPoints, DTMFeatureType featureType, bool isFeature3d)
        {                        
        static bool s_firstCall = true;

        if (s_firstCall)
            {
            s_dataPipe.FinishWritingPoints();
            s_firstCall = false;
            s_finishWritingPointDone = true;
            }

        if (nbOfFeaturesPoints > 0)
            {
            bvector<DPoint3d> pointsInRange; 
            bool wasContained = IsPointInClipShape(featurePoints[0]);            
            pointsInRange.push_back(featurePoints[0]);

            for (size_t ptInd = 0; ptInd < nbOfFeaturesPoints; ptInd++)
                {
                bool isContained;

                switch (featureType)
                    {
                    //Dont cut close features
                    case DTMFeatureType::Void:
                    case DTMFeatureType::BreakVoid:
                    case DTMFeatureType::DrapeVoid:
                    case DTMFeatureType::Hole:
                    case DTMFeatureType::Island:
                    case DTMFeatureType::Hull:
                    case DTMFeatureType::DrapeHull:
                    case DTMFeatureType::Polygon:
                    case DTMFeatureType::Region:                
                        isContained = true;
                        break;
                    default: 
                        isContained = IsPointInClipShape(featurePoints[ptInd]);
                        break;
                    }
                
                if (isContained && !wasContained && (ptInd - 1) == 0)
                    {
                    pointsInRange.push_back(featurePoints[ptInd - 1]);                                        
                    }

                if (isContained || wasContained)
                    {
                    pointsInRange.push_back(featurePoints[ptInd]);                                        

                    if (isContained == false)
                        {
                        s_dataPipe.WriteFeature(&pointsInRange[0], pointsInRange.size(), featureType);
                        pointsInRange.clear();
                        }
                    }
                                                                               
                wasContained = isContained;
                } 

            if (pointsInRange.size() > 0)
                s_dataPipe.WriteFeature(&pointsInRange[0], pointsInRange.size(), featureType);
            }

        return true;
        }
    
    void ImportThread(DgnPlatformLib::Host* hostToAdopt, BENTLEY_NAMESPACE_NAME::ScalableMesh::IScalableMeshSourceImporterPtr& importerPtr)
        {    
        DgnPlatformLib::AdoptHost(*hostToAdopt);

        importerPtr->Import();

        if (!s_finishWritingPointDone)
            {
            s_dataPipe.FinishWritingPoints();
            }

        s_dataPipe.FinishWritingFeatures();
        }


/*---------------------------------------------------------------------------------**//**
* @bsimethod                                                    Mathieu.St-Pierre 11/2015
+---------------+---------------+---------------+---------------+---------------+------*/    
StatusInt GetApproximationNbPtsNeedToExtract(IMrDTMPtr                    mrDTMPtr,                                                                                                   
                                             const std::vector<DPoint3d>& regionPointsInStorageCS,                                             
                                             unsigned int*                nbPointsForPointFeatures, 
                                             unsigned int*                nbPointsForLinearFeatures)
    {
    DTMPtr                   dtmPtr = 0;       
    IMrDTMQueryPtr           fullResLinearQueryPtr;
    IMrDTMQueryParametersPtr mrdtmQueryParamPtr;

    //Query the linears 
    
    //Get the query interfaces
    fullResLinearQueryPtr = mrDTMPtr->GetQueryInterface(BENTLEY_NAMESPACE_NAME::MrDTM::DTM_QUERY_FULL_RESOLUTION, BENTLEY_NAMESPACE_NAME::MrDTM::DTM_QUERY_DATA_LINEAR);
    
    if (fullResLinearQueryPtr != 0)
        {              
        IMrDTMFullResolutionLinearQueryParamsPtr mrDtmFullResLinearParametersPtr(IMrDTMFullResolutionLinearQueryParams::CreateParams());                          
        mrDtmFullResLinearParametersPtr->SetTriangulationState(false);                
        mrDtmFullResLinearParametersPtr->SetUseDecimation(false);             
        mrDtmFullResLinearParametersPtr->SetCutLinears(false);

        mrdtmQueryParamPtr = mrDtmFullResLinearParametersPtr;
        
        if (fullResLinearQueryPtr->Query(dtmPtr, &regionPointsInStorageCS[0], (int)regionPointsInStorageCS.size(), mrdtmQueryParamPtr) != IMrDTMQuery::S_SUCCESS)
            return ERROR;           
                                                                    
        *nbPointsForLinearFeatures = (unsigned int)dtmPtr->GetPointCount();
        }   
                          
    dtmPtr = 0;                    
    
    IMrDTMQueryPtr fixResPointQueryPtr = mrDTMPtr->GetQueryInterface(BENTLEY_NAMESPACE_NAME::MrDTM::DTM_QUERY_FIX_RESOLUTION_VIEW, BENTLEY_NAMESPACE_NAME::MrDTM::DTM_QUERY_DATA_POINT);                  

    assert(fixResPointQueryPtr != 0 || mrDTMPtr->GetPointCount() == 0);

    if (fixResPointQueryPtr != 0)
        {        
        // Find the last res that have the less than 200000 points
        BENTLEY_NAMESPACE_NAME::MrDTM::IMrDTMFixResolutionIndexQueryParamsPtr mrDtmFixResqueryParamsPtr(BENTLEY_NAMESPACE_NAME::MrDTM::IMrDTMFixResolutionIndexQueryParams::CreateParams());                                                           
    
        int  res = 0;
        bool found = false;
        DTMPtr singleResolutionViewDtmPtr = 0;                         
        
        for (res=0; res<mrDTMPtr->GetNbResolutions(BENTLEY_NAMESPACE_NAME::MrDTM::DTM_QUERY_DATA_POINT); res++) 
            {                
            mrDtmFixResqueryParamsPtr->SetResolutionIndex(res);  
            mrDtmFixResqueryParamsPtr->SetTriangulationState(false);                
            
            mrdtmQueryParamPtr = mrDtmFixResqueryParamsPtr.get();
                
            singleResolutionViewDtmPtr = 0;                             
            if (fixResPointQueryPtr->Query(singleResolutionViewDtmPtr, 0, 0, mrdtmQueryParamPtr) != IMrDTMQuery::S_SUCCESS)
                return ERROR;
        
            if (singleResolutionViewDtmPtr->GetPointCount() < 200000)
                {
                found = true;            
                break;
                }
            }                                
         
        if (!found) 
            return ERROR;
                
        IMrDTMPtr      singleResMrDTMViewPtr = IMrDTMPtr((IMrDTM*)singleResolutionViewDtmPtr.get());
        IMrDTMQueryPtr fullResQueryPtr;
       
        fullResQueryPtr = singleResMrDTMViewPtr->GetQueryInterface(BENTLEY_NAMESPACE_NAME::MrDTM::DTM_QUERY_FULL_RESOLUTION, BENTLEY_NAMESPACE_NAME::MrDTM::DTM_QUERY_DATA_POINT);                
        
        assert(fullResQueryPtr != 0);

        IMrDTMFullResolutionQueryParamsPtr mrDtmFullResQueryParam(IMrDTMFullResolutionQueryParams::CreateParams());
        mrDtmFullResQueryParam->SetTriangulationState(false);                
        mrDtmFullResQueryParam->SetReturnAllPtsForLowestLevel(false);
                
        mrdtmQueryParamPtr = mrDtmFullResQueryParam.get();

        if (fullResQueryPtr->Query(dtmPtr, &regionPointsInStorageCS[0], (int)regionPointsInStorageCS.size(), mrdtmQueryParamPtr) != IMrDTMQuery::S_SUCCESS)     
            return ERROR;
                     
        *nbPointsForPointFeatures = (unsigned int)dtmPtr->GetPointCount() * (int)pow(4.0, mrDTMPtr->GetNbResolutions(BENTLEY_NAMESPACE_NAME::MrDTM::DTM_QUERY_DATA_POINT) - res - 1);
        }
                                                   
    return SUCCESS;
    }

/*---------------------------------------------------------------------------------**//**
* @bsimethod                                                    Mathieu.St-Pierre 11/2015
+---------------+---------------+---------------+---------------+---------------+------*/    
StatusInt QuerySubResolutionData(DTMPtr&         dtmPtr, 
                                 const DPoint3d* regionPts, 
                                 size_t          nbPts, 
                                 IMrDTMPtr       mrDTMPtr, 
                                 size_t&         remainingPointCount, 
                                 double          decimationFactorForPointFeatures, 
                                 unsigned int    maximumNbLinearFeaturePoints)
    {                                            
    StatusInt                status;
    IMrDTMQueryPtr           fullResLinearQueryPtr;
    IMrDTMQueryParametersPtr queryParameterPtr;
     
    //Query the linears     
    fullResLinearQueryPtr = mrDTMPtr->GetQueryInterface(BENTLEY_NAMESPACE_NAME::MrDTM::DTM_QUERY_FULL_RESOLUTION, BENTLEY_NAMESPACE_NAME::MrDTM::DTM_QUERY_DATA_LINEAR);

    IMrDTMQueryPtr fixResPointQueryPtr(mrDTMPtr->GetQueryInterface(BENTLEY_NAMESPACE_NAME::MrDTM::DTM_QUERY_FIX_RESOLUTION_VIEW, BENTLEY_NAMESPACE_NAME::MrDTM::DTM_QUERY_DATA_POINT));    

    if (fullResLinearQueryPtr != 0)
        {                                    
        IMrDTMFullResolutionLinearQueryParamsPtr mrDtmFullResLinearParametersPtr(IMrDTMFullResolutionLinearQueryParams::CreateParams());
        
        if (fixResPointQueryPtr != 0)
            {                        
            mrDtmFullResLinearParametersPtr->SetTriangulationState(false);                
            }
        
        //Currently the high quality display mode is not influencing the maximum number of linear 
        //points use to obtain a single resolution representation of the MrDTM.        
        unsigned int maxNbLinearFeaturePoints = max(maximumNbLinearFeaturePoints, (unsigned int)11);        

        mrDtmFullResLinearParametersPtr->SetMaximumNumberOfPointsForLinear(maxNbLinearFeaturePoints);
        mrDtmFullResLinearParametersPtr->SetUseDecimation(true);             
       
        mrDtmFullResLinearParametersPtr->SetCutLinears(true);
                
        size_t nbPointsBefore;

        if (dtmPtr != 0)
            {
            nbPointsBefore = (size_t)dtmPtr->GetPointCount();
            }
        else
            {
            nbPointsBefore = 0;
            }                        

        queryParameterPtr = mrDtmFullResLinearParametersPtr;

        if ((status = fullResLinearQueryPtr->Query(dtmPtr, regionPts, (int)nbPts, queryParameterPtr)) != SUCCESS)      
            {                        
            return status;           
            }
                
        size_t nbPointsDuringQuery = (size_t)dtmPtr->GetPointCount() - nbPointsBefore;

        if (remainingPointCount >= nbPointsDuringQuery)
            {
            remainingPointCount -= nbPointsDuringQuery;
            }
        else
            {                        
            remainingPointCount = 0;            
            }
        }

    //Query the points       
    if (fixResPointQueryPtr != 0)
        {
        //Query the view
        DTMPtr singleResolutionViewDtmPtr = 0;             

        IMrDTMFixResolutionIndexQueryParamsPtr mrDtmFixResqueryParamsPtr(IMrDTMFixResolutionIndexQueryParams::CreateParams());                                                           

        if (decimationFactorForPointFeatures == 1.0)
            {
            mrDtmFixResqueryParamsPtr->SetResolutionIndex(mrDTMPtr->GetNbResolutions(BENTLEY_NAMESPACE_NAME::MrDTM::DTM_QUERY_DATA_POINT)-1);                      
            }
        else
            {
            int nbResolutions = mrDTMPtr->GetNbResolutions(BENTLEY_NAMESPACE_NAME::MrDTM::DTM_QUERY_DATA_POINT);
            assert(nbResolutions >= 1);
            assert(decimationFactorForPointFeatures <= 1.0);
                        
            double resolutionInd = nbResolutions - 1 - log(1.0 / decimationFactorForPointFeatures) / log(4.0);
            
            resolutionInd = min(max(0.0, floor(resolutionInd)), (double)nbResolutions - 1);
            
            mrDtmFixResqueryParamsPtr->SetResolutionIndex((int)resolutionInd);                      
            }        
        
        mrDtmFixResqueryParamsPtr->SetTriangulationState(false);                
        
        queryParameterPtr = mrDtmFixResqueryParamsPtr;
                    
        status = fixResPointQueryPtr->Query(singleResolutionViewDtmPtr, 0, 0, queryParameterPtr);

        assert(singleResolutionViewDtmPtr != 0);

        IMrDTMPtr      singleResMrDTMViewPtr = IMrDTMPtr((IMrDTM*)singleResolutionViewDtmPtr.get());
        IMrDTMQueryPtr fullResQueryPtr;
                
        fullResQueryPtr = singleResMrDTMViewPtr->GetQueryInterface(BENTLEY_NAMESPACE_NAME::MrDTM::DTM_QUERY_FULL_RESOLUTION, BENTLEY_NAMESPACE_NAME::MrDTM::DTM_QUERY_DATA_POINT);                                
        assert(fullResQueryPtr != 0);

        IMrDTMFullResolutionQueryParamsPtr mrDtmFullResQueryParam(IMrDTMFullResolutionQueryParams::CreateParams());
       
        mrDtmFullResQueryParam->SetTriangulationState(false);                              
        mrDtmFullResQueryParam->SetMaximumNumberOfPoints(remainingPointCount);
        mrDtmFullResQueryParam->SetReturnAllPtsForLowestLevel(false);
                            
        size_t nbPointsBefore;

        if (dtmPtr != 0)
            {
            nbPointsBefore = (size_t)dtmPtr->GetPointCount();
            }
        else
            {
            nbPointsBefore = 0;
            }                        
        
        queryParameterPtr = mrDtmFullResQueryParam;

        if ((status = fullResQueryPtr->Query(dtmPtr, regionPts, (int)nbPts, queryParameterPtr)) != SUCCESS)                         
            {            
            return status;                  
            }

        size_t nbPointsDuringQuery = (size_t)dtmPtr->GetPointCount() - nbPointsBefore;

        if (remainingPointCount >= nbPointsDuringQuery)
            {
            remainingPointCount -= nbPointsDuringQuery;
            }
        else
            {            
            assert(!"Should have failed during the query.");
            remainingPointCount = 0;            
            }
        }
            
    return SUCCESS;
    }

/*---------------------------------------------------------------------------------**//**
* @bsimethod                                                    Mathieu.St-Pierre 11/2015
+---------------+---------------+---------------+---------------+---------------+------*/    
int QueryStmFromBestResolution(RefCountedPtr<BcDTM>&        singleResolutionDtm,
                               IMrDTMPtr&                   mrdtmPtr, 
                               const std::vector<DPoint3d>& regionPoints,                               
                               UInt64                       maximumNbPoints)
    {    
    DTMPtr        dtmPtr = 0;
    const UInt64 MAX_POINT_COUNT = maximumNbPoints;
    
    size_t  remainingPointCount = static_cast<size_t>(MAX_POINT_COUNT);

    double decimationFactorRequested; 

    vector<__int64> approximateNbPointsForLinearFeaturesList;
    
    size_t approximateTotalNbPoints = 0;
     
#if 0 
    for (ElementAgenda::const_iterator elemIter = agenda.begin(); elemIter != agenda.end(); ++elemIter)
        {            
        unsigned int approximateNbPointsForPointFeatures;
        unsigned int approximateNbPointsForLinearFeatures;            
                               
        StatusInt status = GetApproximationNbPtsNeedToExtract(*elemIter, regionPoints, &approximateNbPointsForPointFeatures, &approximateNbPointsForLinearFeatures);

        if (status != SUCCESS)
            {
            //MST TBD - What should we do?
            approximateNbPointsForLinearFeaturesList.push_back(0);
            }
        else
            {                
            approximateTotalNbPoints += approximateNbPointsForPointFeatures + approximateNbPointsForLinearFeatures;
            approximateNbPointsForLinearFeaturesList.push_back(approximateNbPointsForLinearFeatures);
            }            
        }    
#endif

    unsigned int approximateNbPointsForPointFeatures = 0;
    unsigned int approximateNbPointsForLinearFeatures = 0;          

    StatusInt status = GetApproximationNbPtsNeedToExtract(mrdtmPtr,                                                                                                      
                                                          regionPoints,                          
                                                          &approximateNbPointsForPointFeatures, 
                                                          &approximateNbPointsForLinearFeatures);

    assert(status == SUCCESS);

    approximateTotalNbPoints = approximateNbPointsForPointFeatures + approximateNbPointsForLinearFeatures;

    if (remainingPointCount < approximateTotalNbPoints)
        {
        decimationFactorRequested = (double)remainingPointCount / approximateTotalNbPoints;
        }
    else
        {
        decimationFactorRequested = 1.0;
        }        
     
    StatusInt updateStatus;

    int nbPointsForLinearFeatureInd = 0;    
    int maxNbTries = 20;

    int tryInd = 0;    

    double       decimationFactorForPointFeatures = decimationFactorRequested;   
    unsigned int maximumNbLinearFeaturePoints;
     
    for (; tryInd < maxNbTries; tryInd++)
        {
        updateStatus = IMrDTMQuery::S_SUCCESS;
        nbPointsForLinearFeatureInd = 0;        
                
        maximumNbLinearFeaturePoints = (unsigned int)(approximateNbPointsForLinearFeatures * decimationFactorRequested);
                                
        updateStatus = QuerySubResolutionData(dtmPtr, 
                                              &regionPoints[0], 
                                              regionPoints.size(), 
                                              mrdtmPtr, 
                                              remainingPointCount,
                                              decimationFactorForPointFeatures, 
                                              maximumNbLinearFeaturePoints);
                                                                                                                                 
        if (BSISUCCESS != updateStatus)
            {            
            if (IMrDTMQuery::S_NBPTSEXCEEDMAX == updateStatus)
                {                                
                decimationFactorRequested /= 4;
                remainingPointCount = static_cast<size_t>(MAX_POINT_COUNT);                
                }                        
            else
                {
                break;
                }
            }    
        else
            {
            break;
            }
        }
    
    if (tryInd == maxNbTries)
        {
        return ERROR;   
        }
            
    if (dtmPtr == 0 || dtmPtr->GetPointCount() <= 0)
        return ERROR;
                
    singleResolutionDtm = dtmPtr->GetBcDTM();
    return SUCCESS;
    }      

    BentleyStatus ChooseCorrectSubResolution(RefCountedPtr<BcDTM>& singleResolutionDtm, const DRange3d& importRange, uint32_t maxNbPointsToImport, BeFileName& tempStmFile)
        {
        IMrDTMPtr mrDtmPtr(IMrDTM::GetFor(tempStmFile.c_str(), true, true));

        if (mrDtmPtr == 0)
            return ERROR;
       
        std::vector<DPoint3d> regionPoints(5);
                
        regionPoints[0].x = importRange.low.x;
        regionPoints[0].y = importRange.low.y;
        regionPoints[0].z = importRange.low.z;

        regionPoints[1].x = importRange.high.x;
        regionPoints[1].y = importRange.low.y;
        regionPoints[1].z = importRange.low.z;

        regionPoints[2].x = importRange.high.x;
        regionPoints[2].y = importRange.high.y;
        regionPoints[2].z = importRange.low.z;

        regionPoints[3].x = importRange.low.x;
        regionPoints[3].y = importRange.high.y;
        regionPoints[3].z = importRange.low.z;

        regionPoints[4].x = importRange.low.x;
        regionPoints[4].y = importRange.low.y;
        regionPoints[4].z = importRange.low.z;
                        
        int statusInt = QueryStmFromBestResolution(singleResolutionDtm, mrDtmPtr, regionPoints, maxNbPointsToImport);

        if (statusInt != SUCCESS)
            return ERROR;        
        
        mrDtmPtr = 0;
        statusInt = _wremove(tempStmFile.c_str());
        assert(statusInt == 0);
                       
        if (statusInt != SUCCESS || singleResolutionDtm == 0)
            return ERROR;

        return SUCCESS;
        }

    #define MAX_SPOTS 100000

    BentleyStatus StreamDataToApplication(RefCountedPtr<BcDTM>& singleResolutionDtm)
        {        
        DTMStatusInt status = singleResolutionDtm->BrowseFeatures(DTMFeatureType::Spots,
                                                                  MAX_SPOTS,
                                                                  0,
                                                                  WritePointsCallback);

        if (status != SUCCESS)
            return ERROR;

        //Linear features currently supported by the importer
        static const DTMFeatureType featureTypes[] =
            {
            DTMFeatureType::Breakline,
            // Removed as it was automatically transformed to DTMFeatureType::TinHull when tin was triangulated. Tin types couldn't be added to
            // not triangulated dtm.
            //DTMFeatureType::Hull,
            DTMFeatureType::ContourLine,
            DTMFeatureType::Void,
            DTMFeatureType::BreakVoid,
            DTMFeatureType::Island,
            DTMFeatureType::Hole,
            //DTMFeatureType::Polygon,
            DTMFeatureType::ZeroSlopePolygon,
            DTMFeatureType::SoftBreakline,
            // Removed as it was not supported for now and was causing a memory leak.
            //DTMFeatureType::GraphicBreak
            };

          
        for (auto& featureType : featureTypes)
            {
            DTMStatusInt status = singleResolutionDtm->BrowseFeatures(featureType,
                                                                      MAX_SPOTS,
                                                                      0,
                                                                      WriteFeatureCallback);

            if (status != SUCCESS)
                return ERROR;
            }
                    
        return SUCCESS;
        }
    BentleyStatus ScalableMeshSDKexe::ParseImportDefinition(BeXmlNodeP pTestNode, ImportParameters& params)
        {
        BeXmlStatus status;
        status = pTestNode->GetAttributeStringValue(params.gcsKeyName, "gcsKeyName");

        if (status != BEXML_Success)
            {
            params.gcsKeyName = L"";
            }

        status = pTestNode->GetAttributeUInt32Value(params.maximumNbOfPoints, "maxNbPointsToImport");

        if (status != BEXML_Success)
            {
            params.maximumNbOfPoints = 5000000;
            }

        GetImportRange(s_importRange, pTestNode);

        status = pTestNode->GetAttributeStringValue(params.tempPath, "tempPath");

        if (status != BEXML_Success)
            {
            BeFileName name;
            assert(BeFileNameStatus::Success == BeFileName::BeGetTempPath(name));
            params.tempPath = name;
            }
        params.pRootNode = pTestNode;
        params.decimateInput = true;

        BeXmlNodeP pTestChildNode = pTestNode->GetFirstChild();

        while ((0 != pTestChildNode))
            {
            if (0 == BeStringUtilities::Stricmp(pTestChildNode->GetName(), "noDecimation"))
                {
                params.decimateInput = false;
                }
            pTestChildNode = pTestChildNode->GetNextSibling();
            }
        return SUCCESS;
        }

    BentleyStatus ScalableMeshSDKexe::DoImportDirect(const ImportParameters& params)
        {
        Bentley::ScalableMesh::IScalableMeshSourceImporterPtr importerPtr(Bentley::ScalableMesh::IScalableMeshSourceImporter::Create());
        s_pipe = m_pipe;
        importerPtr->SetFeatureCallback(DirectFeatureCallback);
        importerPtr->SetPointsCallback(DirectPointsCallback);

        if (importerPtr == 0)
            {
            printf("ERROR : cannot create importer\r\n");
            return ERROR;
            }
        else
            {

            if (!params.gcsKeyName.empty())
                {
                BaseGCSPtr baseGCSPtr(BaseGCS::CreateGCS(params.gcsKeyName.c_str()));
                StatusInt status = importerPtr->SetBaseGCS(baseGCSPtr);
                assert(status == SUCCESS);
                }


            if (ParseSourceSubNodes(importerPtr->EditSources(), params.pRootNode) == true)
                {
                importerPtr->Import();
                }
<<<<<<< HEAD
            }
        return SUCCESS;
        }


    BentleyStatus ScalableMeshSDKexe::DoImportSTM(const ImportParameters& params)
        {               
   

        Bentley::ScalableMesh::IScalableMeshSourceImporterPtr importerPtr(Bentley::ScalableMesh::IScalableMeshSourceImporter::Create());
        s_pipe = m_pipe;
        importerPtr->SetFeatureCallback(StreamFeatureCallback);
        importerPtr->SetPointsCallback(StreamPointsCallback);

        if (importerPtr == 0)
            {
            printf("ERROR : cannot create importer\r\n");
            return ERROR;
            }
        else
            {

            if (!params.gcsKeyName.empty())
                {
                BaseGCSPtr baseGCSPtr(BaseGCS::CreateGCS(params.gcsKeyName.c_str()));
                StatusInt status = importerPtr->SetBaseGCS(baseGCSPtr);
                assert(status == SUCCESS);
                }
         
                    
            if (ParseSourceSubNodes(importerPtr->EditSources(), params.pRootNode) == true)
=======
                        
            WString tempPath;
            status = pRootNode->GetAttributeStringValue(tempPath, "tempPath");
            
            if (status != BEXML_Success)
                {
                BeFileName name;
                assert(BeFileNameStatus::Success == BeFileName::BeGetTempPath(name));
                tempPath = name;
                }                                   
                                              
            bvector<DPoint3d> importClipShape;

            if (ParseSourceSubNodes(importerPtr->EditSources(), importClipShape, s_importRange, pRootNode) == true)
>>>>>>> e8236916
                {
                if (importClipShape.size() > 0)
                    {
                    bvector<double> coord;
                    for (auto pt : importClipShape)
                        {
                        coord.push_back(pt.x);
                        coord.push_back(pt.y);
                        }
                    
                    size_t nbCoord = coord.size();

                    s_importClipShape2D = new HVEShape(&nbCoord, &coord[0], s_dumpCoordSys);                        
                    }                

                std::thread workingThread;

                workingThread = std::thread(&ImportThread, DgnPlatformLib::QueryHost(), importerPtr);         

                BeFileName tempStmFile(params.tempPath.c_str());
                tempStmFile.AppendToPath(L"tempScalableMeshSdk.stm");
                                    
                IMrDTMCreatorPtr mrdtmCreatorPtr(IMrDTMCreator::GetFor(tempStmFile.c_str()));

                BeFileName tempStmstream(params.tempPath.c_str());
                tempStmstream.AppendToPath(L"tempScalableMeshSdk.stmstream");

                FILE* tempStmstreamFile = _wfopen(tempStmstream.c_str(), L"w+");
                assert(tempStmstreamFile != 0);

                BENTLEY_NAMESPACE_NAME::MrDTM::IDTMSourcePtr stmSourcePtr(CreateSourceFor(tempStmstream.c_str(),
                                                                           BENTLEY_NAMESPACE_NAME::MrDTM::DTM_SOURCE_DATA_DTM));

                mrdtmCreatorPtr->EditSources().Add(stmSourcePtr);

                StatusInt status = mrdtmCreatorPtr->Create();

                if (status != SUCCESS)
                    return ERROR;
                
                if (workingThread.joinable())
                    workingThread.join();

                mrdtmCreatorPtr = 0;
                fclose(tempStmstreamFile); 

                int statusInt = _wremove(tempStmstream.c_str());
                assert(statusInt == 0);
                
                RefCountedPtr<BcDTM> singleResolutionDtm;

                status = ChooseCorrectSubResolution(singleResolutionDtm, s_importRange, params.maximumNbOfPoints, tempStmFile);

                if (status != SUCCESS)
                    return ERROR;
               
                status = StreamDataToApplication(singleResolutionDtm);

                if (status != SUCCESS)
                    return ERROR;
                }
            }        

        return SUCCESS;
        }
   

    int ScalableMeshSDKexe::PrintUsage(WCharCP programName)
        {
        WString exeName = BeFileName::GetFileNameAndExtension(programName);

        fwprintf(stderr,
                 L"\n\
                Imports terrain data from various formats, including DgnV8.\n\
                 \n Usage: \n\
                %ls import -i|--input= -o|--output= \n\
                --input=                (required)  Configuration file listing the input files and options. \n\
                \n\
                --output=               (required)  Named pipe where data is to be transferred.\n\
                ", programName, programName);

        return 1;
        }

    /*---------------------------------------------------------------------------------**//**
* @bsimethod                                    Sam.Wilson                      07/14
+---------------+---------------+---------------+---------------+---------------+------*/
    WString ScalableMeshSDKexe::GetArgValueW(WCharCP arg)
        {
        WString argValue(arg);
        argValue = argValue.substr(argValue.find_first_of('=', 0) + 1);
        argValue.Trim(L"\"");
        argValue.Trim();
        return argValue;
        }

    /*---------------------------------------------------------------------------------**//**
    * @bsimethod                                    Sam.Wilson                      07/14
    +---------------+---------------+---------------+---------------+---------------+------*/
    Utf8String ScalableMeshSDKexe::GetArgValue(WCharCP arg)
        {
        return Utf8String(GetArgValueW(arg));
        }

    int ScalableMeshSDKexe::ParseCommandLine(int argc, WCharP argv[])
        {
        if (argc < 3)
            return PrintUsage(argv[0]);
        bool isImportMode = false;
        if (0 == wcscmp(argv[1], L"import"))
            {
            isImportMode = true;
            }
        if (!isImportMode)
            {
            fwprintf(stderr, L"Unrecognized command: %ls\nTry 'import'\n.", argv[1]);
            return PrintUsage(argv[0]);
            }
        for (int iArg = 2; iArg < argc; ++iArg)
            {
            if (argv[iArg] == wcsstr(argv[iArg], L"--input=") || argv[iArg] == wcsstr(argv[iArg], L"-i="))
                {
                BeFileName::FixPathName(m_inputFileName, GetArgValueW(argv[iArg]).c_str());
                if (BeFileName::IsDirectory(m_inputFileName.c_str()))
                    return PrintUsage(argv[0]);

                continue;
                }

            if (argv[iArg] == wcsstr(argv[iArg], L"--output=") || argv[iArg] == wcsstr(argv[iArg], L"-o="))
                {
                m_outputName.SetName(GetArgValueW(argv[iArg]).c_str());
                continue;
                }

            fwprintf(stderr, L"Unrecognized command line option: %ls\n", argv[iArg]);
            return PrintUsage(argv[0]);
            }
        return SUCCESS;
        }

    void ScalableMeshSDKexe::Start()
        {
        Import();        
        //Terminate(true);
        }

    bool ScalableMeshSDKexe::OpenXmlImportFile()
        {
        BeXmlStatus status;
        WString     errorMsg;

        m_pImportDefinitionXmlDom = BeXmlDom::CreateAndReadFromFile(status, m_inputFileName, &errorMsg);

        if (m_pImportDefinitionXmlDom == 0)
            {
            wprintf(L"ERROR : Cannot open input file (%s)", errorMsg.c_str());
            return false;
            }
        
        return m_pImportDefinitionXmlDom->GetRootElement() != 0;
        }
    
    void ScalableMeshSDKexe::Import()
        {                      
        BeXmlNodeP pRootNode = m_pImportDefinitionXmlDom->GetRootElement();
<<<<<<< HEAD
        ImportParameters params;
        ParseImportDefinition(pRootNode, params);
        if (params.decimateInput) DoImportSTM(params);
        else DoImportDirect(params);
=======

        ParseImportDefinition(pRootNode);
>>>>>>> e8236916
                
        CloseHandle(m_pipe);
        }

   }


int wmain(int argc, wchar_t* argv[])
    {
    ScalableMeshSDKexe::ScalableMeshSDKexe app;
    if (SUCCESS != app.ParseCommandLine(argc, argv))
        return 1;

    if (app.m_outputName.empty())
        {
        fwprintf(stderr, L"No output directory specified\n");
        return app.PrintUsage(argv[0]);
        }
    
    if (!app.OpenXmlImportFile())
        {
        return false;
        }

    app.Initialize(argc, argv);
    app.Start();

    ScalableMeshSDKexe::CloseSDK();

    return 0;
    }<|MERGE_RESOLUTION|>--- conflicted
+++ resolved
@@ -1,1231 +1,1260 @@
-
-#include "DataPipe.h"
-#include "Initialize.h"
-#include "ScalableMeshSDKexe.h"
-#include "ScalableMeshSDKexeImporter.h"
-
-#include <TerrainModel\Core\bcDTMClass.h>
-#include <TerrainModel\Core\IDTM.h>
-#include <ScalableTerrainModel\IMrDTM.h>
-#include <ScalableTerrainModel\IMrDTMCreator.h>
-#include <ScalableTerrainModel\IMrDTMQuery.h>
-
-
-
-#include <ImagePP\all\h\HFCPtr.h>
-#include <ImagePP\all\h\HVEShape.h>
-
-USING_NAMESPACE_BENTLEY_MRDTM
-USING_NAMESPACE_BENTLEY_TERRAINMODEL    
-using namespace Bentley::GeoCoordinates;
-
-extern DataPipe s_dataPipe;
-
-namespace ScalableMeshSDKexe
-    {   
-
-    void ScalableMeshSDKexe::OpenPipe()
-        {
-        WString name = L"\\\\.\\pipe\\";
-        name.append(BeFileName::GetFileNameWithoutExtension(m_outputName));
-
-        m_pipe = CreateNamedPipe(
-            name.c_str(),
-            PIPE_ACCESS_OUTBOUND, // 1-way pipe -- send only
-            PIPE_TYPE_BYTE, // send data as a byte stream
-            1, 
-            0, 
-            0, 
-            0,
-            NULL    
-            );
-        if (m_pipe == NULL || m_pipe == INVALID_HANDLE_VALUE) fwprintf(stderr, L"Error creating pipe\n");
-        if (!ConnectNamedPipe(m_pipe, NULL)) fwprintf(stderr, L"No client connected\n");
-        }
-
-    BentleyStatus ScalableMeshSDKexe::Initialize(int argc, WCharP argv[])
-        {
-        BeFileName::FixPathName(m_outputName, m_outputName.c_str());
-        m_outputName.BeGetFullPathName();
-
-        BeFileName outputDir = BeFileName(BeFileName::GetDirectoryName(m_outputName.c_str()).c_str());
-
-        if (m_pipe == NULL)
-            {
-            OpenPipe();
-            }
-
-        DgnViewLib::Initialize(*this, true); // this initializes the DgnDb libraries
-
-
-        BeXmlNodeP pRootNode = m_pImportDefinitionXmlDom->GetRootElement();
-
-        assert(pRootNode != nullptr);
-                
-        BeFileName systemDtyPath;        
-        BeXmlStatus status = pRootNode->GetAttributeStringValue(systemDtyPath, "systemDtyPath");
-            
-        if (status != BEXML_Success)
-            {
-            systemDtyPath.clear();            
-            }            
-
-        BeFileName userDtyPath;        
-        status = pRootNode->GetAttributeStringValue(userDtyPath, "customDtyPath");
-            
-        if (status != BEXML_Success)
-            {
-            userDtyPath.clear();            
-            }            
-
-        InitializeSDK(systemDtyPath, userDtyPath);
-        setlocale(LC_CTYPE, "");
-        return SUCCESS;
-        }
-
-    BentleyStatus ScalableMeshSDKexe::OpenScalableMesh(WCharCP path)
-        {
-        std::cout << "OPENING MESH " << path << std::endl;
-        IScalableMeshPtr ptr = IScalableMesh::GetFor(path, true, true);
-        m_sMesh = ptr;
-        return SUCCESS;
-        }
-
-
-    size_t  ScalableMeshSDKexe::CountPoints()
-        {
-        if (m_sMesh == nullptr) std::cout << "ERROR, NO SCALABLE MESH " << std::endl;
-        else
-            {
-            std::cout << "POINTS " << m_sMesh->GetPointCount() << std::endl;
-            return m_sMesh->GetPointCount();
-            }
-        return 0;
-        }
-    
-        
-    struct TransmittedDataHeader
-        {
-        TransmittedDataHeader(bool arePoints, bool is3dData)
-            {
-            m_arePoints = arePoints;
-            m_is3dData = is3dData;
-            }
-
-        bool m_arePoints;
-        bool m_is3dData;
-        };
-
-    struct  TransmittedPointsHeader : public TransmittedDataHeader
-        {      
-        TransmittedPointsHeader(unsigned int nbOfPoints, bool is3dData)
-        : TransmittedDataHeader(true, is3dData)
-            {
-            m_nbOfPoints = nbOfPoints;
-            }
-
-        unsigned int m_nbOfPoints;        
-        };
-
-    HANDLE s_pipe;
-        
-
-    static FILE*  s_pPointResultFile = 0;
-
-#if 0 
-
-bool WritePointsCallback(const DPoint3d* points, size_t nbOfPoints, bool arePoints3d)
-	{
-	char coordinateBuffer[300];   
-    int  NbChars;        
-
-    for (size_t PointInd = 0; PointInd < nbOfPoints; PointInd++)
-        {                
-        NbChars = sprintf(coordinateBuffer, 
-                          "%.20f,%.20f,%.20f\n", 
-                          points[PointInd].x, 
-                          points[PointInd].y, 
-                          points[PointInd].z);         
-
-        size_t nbCharsWritten = fwrite (coordinateBuffer, 1, NbChars, s_pPointResultFile);
-                
-        assert(NbChars == nbCharsWritten);    
-        }  
-
-    fflush(s_pPointResultFile);
-
-    return true;
-	}
-#endif
-
-        
-    int WritePointsCallback(DTMFeatureType dtmFeatureType, DTMUserTag userTag, DTMFeatureId featureId, DPoint3d *points, size_t numPoints, void* userArg)
-        {           
-        TransmittedPointsHeader pointHeader((unsigned int)numPoints, false);
-                
-        DWORD  numBytesWritten;        
-        WriteFile(s_pipe,
-                  &pointHeader,
-                  (DWORD)sizeof(pointHeader),
-                  &numBytesWritten,
-                  NULL 
-                  );
-
-        WriteFile(s_pipe,
-                  points,
-                  (DWORD)(sizeof(DPoint3d) * numPoints),
-                  &numBytesWritten,
-                  NULL 
-                  );
-       
-        return DTM_SUCCESS;
-        }
-
-    struct TransmittedFeatureHeader : public TransmittedDataHeader
-        {      
-        TransmittedFeatureHeader(unsigned int nbOfFeaturePoints, short featureType, bool is3dData)
-        : TransmittedDataHeader(false, is3dData)
-            {
-            m_nbOfFeaturePoints = nbOfFeaturePoints;
-            m_featureType = featureType;
-            }
-
-        short        m_featureType;
-        unsigned int m_nbOfFeaturePoints;        
-        };
-    
-
-    int WriteFeatureCallback(DTMFeatureType dtmFeatureType, DTMUserTag userTag, DTMFeatureId featureId, DPoint3d *points, size_t numPoints, void* userArg)
-        {        
-        TransmittedFeatureHeader featureHeader((unsigned int)numPoints, (short)dtmFeatureType, false);
-
-        DWORD numBytesWritten;        
-        WriteFile(s_pipe,
-                  &featureHeader,
-                  (DWORD)sizeof(featureHeader),
-                  &numBytesWritten,
-                  NULL 
-                  );
-        
-        WriteFile(s_pipe,
-                  points,
-                  (DWORD)(sizeof(DPoint3d) * numPoints),
-                  &numBytesWritten,
-                  NULL 
-                  );
-
-        return DTM_SUCCESS;
-        }
-    
-<<<<<<< HEAD
-    static DRange3d s_importRange;
-
-    bool DirectPointsCallback(const DPoint3d* points, size_t nbOfPoints, bool arePoints3d)
-        {
-        if (nbOfPoints > 0)
-            {
-            bvector<DPoint3d> pointsInRange;
-
-            for (size_t ptInd = 0; ptInd < nbOfPoints; ptInd++)
-                {
-                if (s_importRange.IsContainedXY(points[ptInd]))
-                    {
-                    pointsInRange.push_back(points[ptInd]);
-                    }
-                }
-
-            if (pointsInRange.size() > 0)
-                {
-                TransmittedPointsHeader pointHeader((unsigned int)pointsInRange.size(), false);
-
-                DWORD  numBytesWritten;
-                WriteFile(s_pipe,
-                          &pointHeader,
-                          (DWORD)sizeof(pointHeader),
-                          &numBytesWritten,
-                          NULL
-                          );
-
-                WriteFile(s_pipe,
-                          &pointsInRange[0],
-                          (DWORD)(sizeof(DPoint3d) * pointsInRange.size()),
-                          &numBytesWritten,
-                          NULL
-                          );
-                }
-            }
-
-        return true;
-        }
-
-
-    bool DirectFeatureCallback(const DPoint3d* featurePoints, size_t nbOfFeaturesPoints, DTMFeatureType featureType, bool isFeature3d)
-        {
-
-        if (nbOfFeaturesPoints > 0)
-            {
-            bvector<DPoint3d> pointsInRange;
-            bool wasContained;
-
-            wasContained = s_importRange.IsContainedXY(featurePoints[0]);
-            pointsInRange.push_back(featurePoints[0]);
-
-            for (size_t ptInd = 0; ptInd < nbOfFeaturesPoints; ptInd++)
-                {
-                bool isContained;
-
-                switch (featureType)
-                    {
-                    //Dont cut close features
-                    case DTMFeatureType::Void:
-                    case DTMFeatureType::BreakVoid:
-                    case DTMFeatureType::DrapeVoid:
-                    case DTMFeatureType::Hole:
-                    case DTMFeatureType::Island:
-                    case DTMFeatureType::Hull:
-                    case DTMFeatureType::DrapeHull:
-                    case DTMFeatureType::Polygon:
-                    case DTMFeatureType::Region:
-                        isContained = true;
-                        break;
-                    default:
-                        isContained = s_importRange.IsContainedXY(featurePoints[ptInd]);
-                        break;
-                    }
-
-                if (isContained && !wasContained && (ptInd - 1) == 0)
-                    {
-                    pointsInRange.push_back(featurePoints[ptInd - 1]);
-                    }
-
-                if (isContained || wasContained)
-                    {
-                    pointsInRange.push_back(featurePoints[ptInd]);
-
-                    if (isContained == false)
-                        {
-                        //s_dataPipe.WriteFeature(&pointsInRange[0], pointsInRange.size(), featureType);
-                        pointsInRange.clear();
-                        }
-                    }
-
-                wasContained = isContained;
-                }
-
-            if (pointsInRange.size() > 0)
-                {
-                TransmittedFeatureHeader featureHeader((unsigned int)pointsInRange.size(), (short)featureType, false);
-
-                DWORD numBytesWritten;
-                WriteFile(s_pipe,
-                          &featureHeader,
-                          (DWORD)sizeof(featureHeader),
-                          &numBytesWritten,
-                          NULL
-                          );
-
-                WriteFile(s_pipe,
-                          &pointsInRange[0],
-                          (DWORD)(sizeof(DPoint3d) * pointsInRange.size()),
-                          &numBytesWritten,
-                          NULL
-                          );
-
-                return true;
-                }
-            }
-
-        return true;
-=======
-    HFCPtr<HGF2DCoordSys>      s_dumpCoordSys(new HGF2DCoordSys()); 
-    HFCPtr<HVEShape>           s_importClipShape2D;    
-    DRange3d                   s_importRange; 
-    
-    inline bool IsPointInClipShape(const DPoint3d& point)
-        {
-        if (s_importClipShape2D == 0)
-            {
-            return true;            
-            }                
-
-        HGF2DLocation location(point.x, point.y, s_dumpCoordSys);                                                                                            
-
-        if (s_importClipShape2D->IsPointIn(location) || 
-            s_importClipShape2D->IsPointOn(location))
-            return true;
-        
-        return false;
->>>>>>> e8236916
-        }
-
-    
-    bool StreamPointsCallback(const DPoint3d* points, size_t nbOfPoints, bool arePoints3d)
-        {           
-        if (nbOfPoints > 0)
-            {
-            bvector<DPoint3d> pointsInRange; 
-
-            for (size_t ptInd = 0; ptInd < nbOfPoints; ptInd++)
-                {                                                                         
-                if (IsPointInClipShape(points[ptInd]))
-                    {
-                    pointsInRange.push_back(points[ptInd]);
-                    }
-                }        
-
-            if (pointsInRange.size() > 0)
-                s_dataPipe.WritePoints(&pointsInRange[0], pointsInRange.size());
-            }
-
-        return true;
-        }
-
-    static bool s_finishWritingPointDone = false;
-
-    bool StreamFeatureCallback(const DPoint3d* featurePoints, size_t nbOfFeaturesPoints, DTMFeatureType featureType, bool isFeature3d)
-        {                        
-        static bool s_firstCall = true;
-
-        if (s_firstCall)
-            {
-            s_dataPipe.FinishWritingPoints();
-            s_firstCall = false;
-            s_finishWritingPointDone = true;
-            }
-
-        if (nbOfFeaturesPoints > 0)
-            {
-            bvector<DPoint3d> pointsInRange; 
-            bool wasContained = IsPointInClipShape(featurePoints[0]);            
-            pointsInRange.push_back(featurePoints[0]);
-
-            for (size_t ptInd = 0; ptInd < nbOfFeaturesPoints; ptInd++)
-                {
-                bool isContained;
-
-                switch (featureType)
-                    {
-                    //Dont cut close features
-                    case DTMFeatureType::Void:
-                    case DTMFeatureType::BreakVoid:
-                    case DTMFeatureType::DrapeVoid:
-                    case DTMFeatureType::Hole:
-                    case DTMFeatureType::Island:
-                    case DTMFeatureType::Hull:
-                    case DTMFeatureType::DrapeHull:
-                    case DTMFeatureType::Polygon:
-                    case DTMFeatureType::Region:                
-                        isContained = true;
-                        break;
-                    default: 
-                        isContained = IsPointInClipShape(featurePoints[ptInd]);
-                        break;
-                    }
-                
-                if (isContained && !wasContained && (ptInd - 1) == 0)
-                    {
-                    pointsInRange.push_back(featurePoints[ptInd - 1]);                                        
-                    }
-
-                if (isContained || wasContained)
-                    {
-                    pointsInRange.push_back(featurePoints[ptInd]);                                        
-
-                    if (isContained == false)
-                        {
-                        s_dataPipe.WriteFeature(&pointsInRange[0], pointsInRange.size(), featureType);
-                        pointsInRange.clear();
-                        }
-                    }
-                                                                               
-                wasContained = isContained;
-                } 
-
-            if (pointsInRange.size() > 0)
-                s_dataPipe.WriteFeature(&pointsInRange[0], pointsInRange.size(), featureType);
-            }
-
-        return true;
-        }
-    
-    void ImportThread(DgnPlatformLib::Host* hostToAdopt, BENTLEY_NAMESPACE_NAME::ScalableMesh::IScalableMeshSourceImporterPtr& importerPtr)
-        {    
-        DgnPlatformLib::AdoptHost(*hostToAdopt);
-
-        importerPtr->Import();
-
-        if (!s_finishWritingPointDone)
-            {
-            s_dataPipe.FinishWritingPoints();
-            }
-
-        s_dataPipe.FinishWritingFeatures();
-        }
-
-
-/*---------------------------------------------------------------------------------**//**
-* @bsimethod                                                    Mathieu.St-Pierre 11/2015
-+---------------+---------------+---------------+---------------+---------------+------*/    
-StatusInt GetApproximationNbPtsNeedToExtract(IMrDTMPtr                    mrDTMPtr,                                                                                                   
-                                             const std::vector<DPoint3d>& regionPointsInStorageCS,                                             
-                                             unsigned int*                nbPointsForPointFeatures, 
-                                             unsigned int*                nbPointsForLinearFeatures)
-    {
-    DTMPtr                   dtmPtr = 0;       
-    IMrDTMQueryPtr           fullResLinearQueryPtr;
-    IMrDTMQueryParametersPtr mrdtmQueryParamPtr;
-
-    //Query the linears 
-    
-    //Get the query interfaces
-    fullResLinearQueryPtr = mrDTMPtr->GetQueryInterface(BENTLEY_NAMESPACE_NAME::MrDTM::DTM_QUERY_FULL_RESOLUTION, BENTLEY_NAMESPACE_NAME::MrDTM::DTM_QUERY_DATA_LINEAR);
-    
-    if (fullResLinearQueryPtr != 0)
-        {              
-        IMrDTMFullResolutionLinearQueryParamsPtr mrDtmFullResLinearParametersPtr(IMrDTMFullResolutionLinearQueryParams::CreateParams());                          
-        mrDtmFullResLinearParametersPtr->SetTriangulationState(false);                
-        mrDtmFullResLinearParametersPtr->SetUseDecimation(false);             
-        mrDtmFullResLinearParametersPtr->SetCutLinears(false);
-
-        mrdtmQueryParamPtr = mrDtmFullResLinearParametersPtr;
-        
-        if (fullResLinearQueryPtr->Query(dtmPtr, &regionPointsInStorageCS[0], (int)regionPointsInStorageCS.size(), mrdtmQueryParamPtr) != IMrDTMQuery::S_SUCCESS)
-            return ERROR;           
-                                                                    
-        *nbPointsForLinearFeatures = (unsigned int)dtmPtr->GetPointCount();
-        }   
-                          
-    dtmPtr = 0;                    
-    
-    IMrDTMQueryPtr fixResPointQueryPtr = mrDTMPtr->GetQueryInterface(BENTLEY_NAMESPACE_NAME::MrDTM::DTM_QUERY_FIX_RESOLUTION_VIEW, BENTLEY_NAMESPACE_NAME::MrDTM::DTM_QUERY_DATA_POINT);                  
-
-    assert(fixResPointQueryPtr != 0 || mrDTMPtr->GetPointCount() == 0);
-
-    if (fixResPointQueryPtr != 0)
-        {        
-        // Find the last res that have the less than 200000 points
-        BENTLEY_NAMESPACE_NAME::MrDTM::IMrDTMFixResolutionIndexQueryParamsPtr mrDtmFixResqueryParamsPtr(BENTLEY_NAMESPACE_NAME::MrDTM::IMrDTMFixResolutionIndexQueryParams::CreateParams());                                                           
-    
-        int  res = 0;
-        bool found = false;
-        DTMPtr singleResolutionViewDtmPtr = 0;                         
-        
-        for (res=0; res<mrDTMPtr->GetNbResolutions(BENTLEY_NAMESPACE_NAME::MrDTM::DTM_QUERY_DATA_POINT); res++) 
-            {                
-            mrDtmFixResqueryParamsPtr->SetResolutionIndex(res);  
-            mrDtmFixResqueryParamsPtr->SetTriangulationState(false);                
-            
-            mrdtmQueryParamPtr = mrDtmFixResqueryParamsPtr.get();
-                
-            singleResolutionViewDtmPtr = 0;                             
-            if (fixResPointQueryPtr->Query(singleResolutionViewDtmPtr, 0, 0, mrdtmQueryParamPtr) != IMrDTMQuery::S_SUCCESS)
-                return ERROR;
-        
-            if (singleResolutionViewDtmPtr->GetPointCount() < 200000)
-                {
-                found = true;            
-                break;
-                }
-            }                                
-         
-        if (!found) 
-            return ERROR;
-                
-        IMrDTMPtr      singleResMrDTMViewPtr = IMrDTMPtr((IMrDTM*)singleResolutionViewDtmPtr.get());
-        IMrDTMQueryPtr fullResQueryPtr;
-       
-        fullResQueryPtr = singleResMrDTMViewPtr->GetQueryInterface(BENTLEY_NAMESPACE_NAME::MrDTM::DTM_QUERY_FULL_RESOLUTION, BENTLEY_NAMESPACE_NAME::MrDTM::DTM_QUERY_DATA_POINT);                
-        
-        assert(fullResQueryPtr != 0);
-
-        IMrDTMFullResolutionQueryParamsPtr mrDtmFullResQueryParam(IMrDTMFullResolutionQueryParams::CreateParams());
-        mrDtmFullResQueryParam->SetTriangulationState(false);                
-        mrDtmFullResQueryParam->SetReturnAllPtsForLowestLevel(false);
-                
-        mrdtmQueryParamPtr = mrDtmFullResQueryParam.get();
-
-        if (fullResQueryPtr->Query(dtmPtr, &regionPointsInStorageCS[0], (int)regionPointsInStorageCS.size(), mrdtmQueryParamPtr) != IMrDTMQuery::S_SUCCESS)     
-            return ERROR;
-                     
-        *nbPointsForPointFeatures = (unsigned int)dtmPtr->GetPointCount() * (int)pow(4.0, mrDTMPtr->GetNbResolutions(BENTLEY_NAMESPACE_NAME::MrDTM::DTM_QUERY_DATA_POINT) - res - 1);
-        }
-                                                   
-    return SUCCESS;
-    }
-
-/*---------------------------------------------------------------------------------**//**
-* @bsimethod                                                    Mathieu.St-Pierre 11/2015
-+---------------+---------------+---------------+---------------+---------------+------*/    
-StatusInt QuerySubResolutionData(DTMPtr&         dtmPtr, 
-                                 const DPoint3d* regionPts, 
-                                 size_t          nbPts, 
-                                 IMrDTMPtr       mrDTMPtr, 
-                                 size_t&         remainingPointCount, 
-                                 double          decimationFactorForPointFeatures, 
-                                 unsigned int    maximumNbLinearFeaturePoints)
-    {                                            
-    StatusInt                status;
-    IMrDTMQueryPtr           fullResLinearQueryPtr;
-    IMrDTMQueryParametersPtr queryParameterPtr;
-     
-    //Query the linears     
-    fullResLinearQueryPtr = mrDTMPtr->GetQueryInterface(BENTLEY_NAMESPACE_NAME::MrDTM::DTM_QUERY_FULL_RESOLUTION, BENTLEY_NAMESPACE_NAME::MrDTM::DTM_QUERY_DATA_LINEAR);
-
-    IMrDTMQueryPtr fixResPointQueryPtr(mrDTMPtr->GetQueryInterface(BENTLEY_NAMESPACE_NAME::MrDTM::DTM_QUERY_FIX_RESOLUTION_VIEW, BENTLEY_NAMESPACE_NAME::MrDTM::DTM_QUERY_DATA_POINT));    
-
-    if (fullResLinearQueryPtr != 0)
-        {                                    
-        IMrDTMFullResolutionLinearQueryParamsPtr mrDtmFullResLinearParametersPtr(IMrDTMFullResolutionLinearQueryParams::CreateParams());
-        
-        if (fixResPointQueryPtr != 0)
-            {                        
-            mrDtmFullResLinearParametersPtr->SetTriangulationState(false);                
-            }
-        
-        //Currently the high quality display mode is not influencing the maximum number of linear 
-        //points use to obtain a single resolution representation of the MrDTM.        
-        unsigned int maxNbLinearFeaturePoints = max(maximumNbLinearFeaturePoints, (unsigned int)11);        
-
-        mrDtmFullResLinearParametersPtr->SetMaximumNumberOfPointsForLinear(maxNbLinearFeaturePoints);
-        mrDtmFullResLinearParametersPtr->SetUseDecimation(true);             
-       
-        mrDtmFullResLinearParametersPtr->SetCutLinears(true);
-                
-        size_t nbPointsBefore;
-
-        if (dtmPtr != 0)
-            {
-            nbPointsBefore = (size_t)dtmPtr->GetPointCount();
-            }
-        else
-            {
-            nbPointsBefore = 0;
-            }                        
-
-        queryParameterPtr = mrDtmFullResLinearParametersPtr;
-
-        if ((status = fullResLinearQueryPtr->Query(dtmPtr, regionPts, (int)nbPts, queryParameterPtr)) != SUCCESS)      
-            {                        
-            return status;           
-            }
-                
-        size_t nbPointsDuringQuery = (size_t)dtmPtr->GetPointCount() - nbPointsBefore;
-
-        if (remainingPointCount >= nbPointsDuringQuery)
-            {
-            remainingPointCount -= nbPointsDuringQuery;
-            }
-        else
-            {                        
-            remainingPointCount = 0;            
-            }
-        }
-
-    //Query the points       
-    if (fixResPointQueryPtr != 0)
-        {
-        //Query the view
-        DTMPtr singleResolutionViewDtmPtr = 0;             
-
-        IMrDTMFixResolutionIndexQueryParamsPtr mrDtmFixResqueryParamsPtr(IMrDTMFixResolutionIndexQueryParams::CreateParams());                                                           
-
-        if (decimationFactorForPointFeatures == 1.0)
-            {
-            mrDtmFixResqueryParamsPtr->SetResolutionIndex(mrDTMPtr->GetNbResolutions(BENTLEY_NAMESPACE_NAME::MrDTM::DTM_QUERY_DATA_POINT)-1);                      
-            }
-        else
-            {
-            int nbResolutions = mrDTMPtr->GetNbResolutions(BENTLEY_NAMESPACE_NAME::MrDTM::DTM_QUERY_DATA_POINT);
-            assert(nbResolutions >= 1);
-            assert(decimationFactorForPointFeatures <= 1.0);
-                        
-            double resolutionInd = nbResolutions - 1 - log(1.0 / decimationFactorForPointFeatures) / log(4.0);
-            
-            resolutionInd = min(max(0.0, floor(resolutionInd)), (double)nbResolutions - 1);
-            
-            mrDtmFixResqueryParamsPtr->SetResolutionIndex((int)resolutionInd);                      
-            }        
-        
-        mrDtmFixResqueryParamsPtr->SetTriangulationState(false);                
-        
-        queryParameterPtr = mrDtmFixResqueryParamsPtr;
-                    
-        status = fixResPointQueryPtr->Query(singleResolutionViewDtmPtr, 0, 0, queryParameterPtr);
-
-        assert(singleResolutionViewDtmPtr != 0);
-
-        IMrDTMPtr      singleResMrDTMViewPtr = IMrDTMPtr((IMrDTM*)singleResolutionViewDtmPtr.get());
-        IMrDTMQueryPtr fullResQueryPtr;
-                
-        fullResQueryPtr = singleResMrDTMViewPtr->GetQueryInterface(BENTLEY_NAMESPACE_NAME::MrDTM::DTM_QUERY_FULL_RESOLUTION, BENTLEY_NAMESPACE_NAME::MrDTM::DTM_QUERY_DATA_POINT);                                
-        assert(fullResQueryPtr != 0);
-
-        IMrDTMFullResolutionQueryParamsPtr mrDtmFullResQueryParam(IMrDTMFullResolutionQueryParams::CreateParams());
-       
-        mrDtmFullResQueryParam->SetTriangulationState(false);                              
-        mrDtmFullResQueryParam->SetMaximumNumberOfPoints(remainingPointCount);
-        mrDtmFullResQueryParam->SetReturnAllPtsForLowestLevel(false);
-                            
-        size_t nbPointsBefore;
-
-        if (dtmPtr != 0)
-            {
-            nbPointsBefore = (size_t)dtmPtr->GetPointCount();
-            }
-        else
-            {
-            nbPointsBefore = 0;
-            }                        
-        
-        queryParameterPtr = mrDtmFullResQueryParam;
-
-        if ((status = fullResQueryPtr->Query(dtmPtr, regionPts, (int)nbPts, queryParameterPtr)) != SUCCESS)                         
-            {            
-            return status;                  
-            }
-
-        size_t nbPointsDuringQuery = (size_t)dtmPtr->GetPointCount() - nbPointsBefore;
-
-        if (remainingPointCount >= nbPointsDuringQuery)
-            {
-            remainingPointCount -= nbPointsDuringQuery;
-            }
-        else
-            {            
-            assert(!"Should have failed during the query.");
-            remainingPointCount = 0;            
-            }
-        }
-            
-    return SUCCESS;
-    }
-
-/*---------------------------------------------------------------------------------**//**
-* @bsimethod                                                    Mathieu.St-Pierre 11/2015
-+---------------+---------------+---------------+---------------+---------------+------*/    
-int QueryStmFromBestResolution(RefCountedPtr<BcDTM>&        singleResolutionDtm,
-                               IMrDTMPtr&                   mrdtmPtr, 
-                               const std::vector<DPoint3d>& regionPoints,                               
-                               UInt64                       maximumNbPoints)
-    {    
-    DTMPtr        dtmPtr = 0;
-    const UInt64 MAX_POINT_COUNT = maximumNbPoints;
-    
-    size_t  remainingPointCount = static_cast<size_t>(MAX_POINT_COUNT);
-
-    double decimationFactorRequested; 
-
-    vector<__int64> approximateNbPointsForLinearFeaturesList;
-    
-    size_t approximateTotalNbPoints = 0;
-     
-#if 0 
-    for (ElementAgenda::const_iterator elemIter = agenda.begin(); elemIter != agenda.end(); ++elemIter)
-        {            
-        unsigned int approximateNbPointsForPointFeatures;
-        unsigned int approximateNbPointsForLinearFeatures;            
-                               
-        StatusInt status = GetApproximationNbPtsNeedToExtract(*elemIter, regionPoints, &approximateNbPointsForPointFeatures, &approximateNbPointsForLinearFeatures);
-
-        if (status != SUCCESS)
-            {
-            //MST TBD - What should we do?
-            approximateNbPointsForLinearFeaturesList.push_back(0);
-            }
-        else
-            {                
-            approximateTotalNbPoints += approximateNbPointsForPointFeatures + approximateNbPointsForLinearFeatures;
-            approximateNbPointsForLinearFeaturesList.push_back(approximateNbPointsForLinearFeatures);
-            }            
-        }    
-#endif
-
-    unsigned int approximateNbPointsForPointFeatures = 0;
-    unsigned int approximateNbPointsForLinearFeatures = 0;          
-
-    StatusInt status = GetApproximationNbPtsNeedToExtract(mrdtmPtr,                                                                                                      
-                                                          regionPoints,                          
-                                                          &approximateNbPointsForPointFeatures, 
-                                                          &approximateNbPointsForLinearFeatures);
-
-    assert(status == SUCCESS);
-
-    approximateTotalNbPoints = approximateNbPointsForPointFeatures + approximateNbPointsForLinearFeatures;
-
-    if (remainingPointCount < approximateTotalNbPoints)
-        {
-        decimationFactorRequested = (double)remainingPointCount / approximateTotalNbPoints;
-        }
-    else
-        {
-        decimationFactorRequested = 1.0;
-        }        
-     
-    StatusInt updateStatus;
-
-    int nbPointsForLinearFeatureInd = 0;    
-    int maxNbTries = 20;
-
-    int tryInd = 0;    
-
-    double       decimationFactorForPointFeatures = decimationFactorRequested;   
-    unsigned int maximumNbLinearFeaturePoints;
-     
-    for (; tryInd < maxNbTries; tryInd++)
-        {
-        updateStatus = IMrDTMQuery::S_SUCCESS;
-        nbPointsForLinearFeatureInd = 0;        
-                
-        maximumNbLinearFeaturePoints = (unsigned int)(approximateNbPointsForLinearFeatures * decimationFactorRequested);
-                                
-        updateStatus = QuerySubResolutionData(dtmPtr, 
-                                              &regionPoints[0], 
-                                              regionPoints.size(), 
-                                              mrdtmPtr, 
-                                              remainingPointCount,
-                                              decimationFactorForPointFeatures, 
-                                              maximumNbLinearFeaturePoints);
-                                                                                                                                 
-        if (BSISUCCESS != updateStatus)
-            {            
-            if (IMrDTMQuery::S_NBPTSEXCEEDMAX == updateStatus)
-                {                                
-                decimationFactorRequested /= 4;
-                remainingPointCount = static_cast<size_t>(MAX_POINT_COUNT);                
-                }                        
-            else
-                {
-                break;
-                }
-            }    
-        else
-            {
-            break;
-            }
-        }
-    
-    if (tryInd == maxNbTries)
-        {
-        return ERROR;   
-        }
-            
-    if (dtmPtr == 0 || dtmPtr->GetPointCount() <= 0)
-        return ERROR;
-                
-    singleResolutionDtm = dtmPtr->GetBcDTM();
-    return SUCCESS;
-    }      
-
-    BentleyStatus ChooseCorrectSubResolution(RefCountedPtr<BcDTM>& singleResolutionDtm, const DRange3d& importRange, uint32_t maxNbPointsToImport, BeFileName& tempStmFile)
-        {
-        IMrDTMPtr mrDtmPtr(IMrDTM::GetFor(tempStmFile.c_str(), true, true));
-
-        if (mrDtmPtr == 0)
-            return ERROR;
-       
-        std::vector<DPoint3d> regionPoints(5);
-                
-        regionPoints[0].x = importRange.low.x;
-        regionPoints[0].y = importRange.low.y;
-        regionPoints[0].z = importRange.low.z;
-
-        regionPoints[1].x = importRange.high.x;
-        regionPoints[1].y = importRange.low.y;
-        regionPoints[1].z = importRange.low.z;
-
-        regionPoints[2].x = importRange.high.x;
-        regionPoints[2].y = importRange.high.y;
-        regionPoints[2].z = importRange.low.z;
-
-        regionPoints[3].x = importRange.low.x;
-        regionPoints[3].y = importRange.high.y;
-        regionPoints[3].z = importRange.low.z;
-
-        regionPoints[4].x = importRange.low.x;
-        regionPoints[4].y = importRange.low.y;
-        regionPoints[4].z = importRange.low.z;
-                        
-        int statusInt = QueryStmFromBestResolution(singleResolutionDtm, mrDtmPtr, regionPoints, maxNbPointsToImport);
-
-        if (statusInt != SUCCESS)
-            return ERROR;        
-        
-        mrDtmPtr = 0;
-        statusInt = _wremove(tempStmFile.c_str());
-        assert(statusInt == 0);
-                       
-        if (statusInt != SUCCESS || singleResolutionDtm == 0)
-            return ERROR;
-
-        return SUCCESS;
-        }
-
-    #define MAX_SPOTS 100000
-
-    BentleyStatus StreamDataToApplication(RefCountedPtr<BcDTM>& singleResolutionDtm)
-        {        
-        DTMStatusInt status = singleResolutionDtm->BrowseFeatures(DTMFeatureType::Spots,
-                                                                  MAX_SPOTS,
-                                                                  0,
-                                                                  WritePointsCallback);
-
-        if (status != SUCCESS)
-            return ERROR;
-
-        //Linear features currently supported by the importer
-        static const DTMFeatureType featureTypes[] =
-            {
-            DTMFeatureType::Breakline,
-            // Removed as it was automatically transformed to DTMFeatureType::TinHull when tin was triangulated. Tin types couldn't be added to
-            // not triangulated dtm.
-            //DTMFeatureType::Hull,
-            DTMFeatureType::ContourLine,
-            DTMFeatureType::Void,
-            DTMFeatureType::BreakVoid,
-            DTMFeatureType::Island,
-            DTMFeatureType::Hole,
-            //DTMFeatureType::Polygon,
-            DTMFeatureType::ZeroSlopePolygon,
-            DTMFeatureType::SoftBreakline,
-            // Removed as it was not supported for now and was causing a memory leak.
-            //DTMFeatureType::GraphicBreak
-            };
-
-          
-        for (auto& featureType : featureTypes)
-            {
-            DTMStatusInt status = singleResolutionDtm->BrowseFeatures(featureType,
-                                                                      MAX_SPOTS,
-                                                                      0,
-                                                                      WriteFeatureCallback);
-
-            if (status != SUCCESS)
-                return ERROR;
-            }
-                    
-        return SUCCESS;
-        }
-    BentleyStatus ScalableMeshSDKexe::ParseImportDefinition(BeXmlNodeP pTestNode, ImportParameters& params)
-        {
-        BeXmlStatus status;
-        status = pTestNode->GetAttributeStringValue(params.gcsKeyName, "gcsKeyName");
-
-        if (status != BEXML_Success)
-            {
-            params.gcsKeyName = L"";
-            }
-
-        status = pTestNode->GetAttributeUInt32Value(params.maximumNbOfPoints, "maxNbPointsToImport");
-
-        if (status != BEXML_Success)
-            {
-            params.maximumNbOfPoints = 5000000;
-            }
-
-        GetImportRange(s_importRange, pTestNode);
-
-        status = pTestNode->GetAttributeStringValue(params.tempPath, "tempPath");
-
-        if (status != BEXML_Success)
-            {
-            BeFileName name;
-            assert(BeFileNameStatus::Success == BeFileName::BeGetTempPath(name));
-            params.tempPath = name;
-            }
-        params.pRootNode = pTestNode;
-        params.decimateInput = true;
-
-        BeXmlNodeP pTestChildNode = pTestNode->GetFirstChild();
-
-        while ((0 != pTestChildNode))
-            {
-            if (0 == BeStringUtilities::Stricmp(pTestChildNode->GetName(), "noDecimation"))
-                {
-                params.decimateInput = false;
-                }
-            pTestChildNode = pTestChildNode->GetNextSibling();
-            }
-        return SUCCESS;
-        }
-
-    BentleyStatus ScalableMeshSDKexe::DoImportDirect(const ImportParameters& params)
-        {
-        Bentley::ScalableMesh::IScalableMeshSourceImporterPtr importerPtr(Bentley::ScalableMesh::IScalableMeshSourceImporter::Create());
-        s_pipe = m_pipe;
-        importerPtr->SetFeatureCallback(DirectFeatureCallback);
-        importerPtr->SetPointsCallback(DirectPointsCallback);
-
-        if (importerPtr == 0)
-            {
-            printf("ERROR : cannot create importer\r\n");
-            return ERROR;
-            }
-        else
-            {
-
-            if (!params.gcsKeyName.empty())
-                {
-                BaseGCSPtr baseGCSPtr(BaseGCS::CreateGCS(params.gcsKeyName.c_str()));
-                StatusInt status = importerPtr->SetBaseGCS(baseGCSPtr);
-                assert(status == SUCCESS);
-                }
-
-
-            if (ParseSourceSubNodes(importerPtr->EditSources(), params.pRootNode) == true)
-                {
-                importerPtr->Import();
-                }
-<<<<<<< HEAD
-            }
-        return SUCCESS;
-        }
-
-
-    BentleyStatus ScalableMeshSDKexe::DoImportSTM(const ImportParameters& params)
-        {               
-   
-
-        Bentley::ScalableMesh::IScalableMeshSourceImporterPtr importerPtr(Bentley::ScalableMesh::IScalableMeshSourceImporter::Create());
-        s_pipe = m_pipe;
-        importerPtr->SetFeatureCallback(StreamFeatureCallback);
-        importerPtr->SetPointsCallback(StreamPointsCallback);
-
-        if (importerPtr == 0)
-            {
-            printf("ERROR : cannot create importer\r\n");
-            return ERROR;
-            }
-        else
-            {
-
-            if (!params.gcsKeyName.empty())
-                {
-                BaseGCSPtr baseGCSPtr(BaseGCS::CreateGCS(params.gcsKeyName.c_str()));
-                StatusInt status = importerPtr->SetBaseGCS(baseGCSPtr);
-                assert(status == SUCCESS);
-                }
-         
-                    
-            if (ParseSourceSubNodes(importerPtr->EditSources(), params.pRootNode) == true)
-=======
-                        
-            WString tempPath;
-            status = pRootNode->GetAttributeStringValue(tempPath, "tempPath");
-            
-            if (status != BEXML_Success)
-                {
-                BeFileName name;
-                assert(BeFileNameStatus::Success == BeFileName::BeGetTempPath(name));
-                tempPath = name;
-                }                                   
-                                              
-            bvector<DPoint3d> importClipShape;
-
-            if (ParseSourceSubNodes(importerPtr->EditSources(), importClipShape, s_importRange, pRootNode) == true)
->>>>>>> e8236916
-                {
-                if (importClipShape.size() > 0)
-                    {
-                    bvector<double> coord;
-                    for (auto pt : importClipShape)
-                        {
-                        coord.push_back(pt.x);
-                        coord.push_back(pt.y);
-                        }
-                    
-                    size_t nbCoord = coord.size();
-
-                    s_importClipShape2D = new HVEShape(&nbCoord, &coord[0], s_dumpCoordSys);                        
-                    }                
-
-                std::thread workingThread;
-
-                workingThread = std::thread(&ImportThread, DgnPlatformLib::QueryHost(), importerPtr);         
-
-                BeFileName tempStmFile(params.tempPath.c_str());
-                tempStmFile.AppendToPath(L"tempScalableMeshSdk.stm");
-                                    
-                IMrDTMCreatorPtr mrdtmCreatorPtr(IMrDTMCreator::GetFor(tempStmFile.c_str()));
-
-                BeFileName tempStmstream(params.tempPath.c_str());
-                tempStmstream.AppendToPath(L"tempScalableMeshSdk.stmstream");
-
-                FILE* tempStmstreamFile = _wfopen(tempStmstream.c_str(), L"w+");
-                assert(tempStmstreamFile != 0);
-
-                BENTLEY_NAMESPACE_NAME::MrDTM::IDTMSourcePtr stmSourcePtr(CreateSourceFor(tempStmstream.c_str(),
-                                                                           BENTLEY_NAMESPACE_NAME::MrDTM::DTM_SOURCE_DATA_DTM));
-
-                mrdtmCreatorPtr->EditSources().Add(stmSourcePtr);
-
-                StatusInt status = mrdtmCreatorPtr->Create();
-
-                if (status != SUCCESS)
-                    return ERROR;
-                
-                if (workingThread.joinable())
-                    workingThread.join();
-
-                mrdtmCreatorPtr = 0;
-                fclose(tempStmstreamFile); 
-
-                int statusInt = _wremove(tempStmstream.c_str());
-                assert(statusInt == 0);
-                
-                RefCountedPtr<BcDTM> singleResolutionDtm;
-
-                status = ChooseCorrectSubResolution(singleResolutionDtm, s_importRange, params.maximumNbOfPoints, tempStmFile);
-
-                if (status != SUCCESS)
-                    return ERROR;
-               
-                status = StreamDataToApplication(singleResolutionDtm);
-
-                if (status != SUCCESS)
-                    return ERROR;
-                }
-            }        
-
-        return SUCCESS;
-        }
-   
-
-    int ScalableMeshSDKexe::PrintUsage(WCharCP programName)
-        {
-        WString exeName = BeFileName::GetFileNameAndExtension(programName);
-
-        fwprintf(stderr,
-                 L"\n\
-                Imports terrain data from various formats, including DgnV8.\n\
-                 \n Usage: \n\
-                %ls import -i|--input= -o|--output= \n\
-                --input=                (required)  Configuration file listing the input files and options. \n\
-                \n\
-                --output=               (required)  Named pipe where data is to be transferred.\n\
-                ", programName, programName);
-
-        return 1;
-        }
-
-    /*---------------------------------------------------------------------------------**//**
-* @bsimethod                                    Sam.Wilson                      07/14
-+---------------+---------------+---------------+---------------+---------------+------*/
-    WString ScalableMeshSDKexe::GetArgValueW(WCharCP arg)
-        {
-        WString argValue(arg);
-        argValue = argValue.substr(argValue.find_first_of('=', 0) + 1);
-        argValue.Trim(L"\"");
-        argValue.Trim();
-        return argValue;
-        }
-
-    /*---------------------------------------------------------------------------------**//**
-    * @bsimethod                                    Sam.Wilson                      07/14
-    +---------------+---------------+---------------+---------------+---------------+------*/
-    Utf8String ScalableMeshSDKexe::GetArgValue(WCharCP arg)
-        {
-        return Utf8String(GetArgValueW(arg));
-        }
-
-    int ScalableMeshSDKexe::ParseCommandLine(int argc, WCharP argv[])
-        {
-        if (argc < 3)
-            return PrintUsage(argv[0]);
-        bool isImportMode = false;
-        if (0 == wcscmp(argv[1], L"import"))
-            {
-            isImportMode = true;
-            }
-        if (!isImportMode)
-            {
-            fwprintf(stderr, L"Unrecognized command: %ls\nTry 'import'\n.", argv[1]);
-            return PrintUsage(argv[0]);
-            }
-        for (int iArg = 2; iArg < argc; ++iArg)
-            {
-            if (argv[iArg] == wcsstr(argv[iArg], L"--input=") || argv[iArg] == wcsstr(argv[iArg], L"-i="))
-                {
-                BeFileName::FixPathName(m_inputFileName, GetArgValueW(argv[iArg]).c_str());
-                if (BeFileName::IsDirectory(m_inputFileName.c_str()))
-                    return PrintUsage(argv[0]);
-
-                continue;
-                }
-
-            if (argv[iArg] == wcsstr(argv[iArg], L"--output=") || argv[iArg] == wcsstr(argv[iArg], L"-o="))
-                {
-                m_outputName.SetName(GetArgValueW(argv[iArg]).c_str());
-                continue;
-                }
-
-            fwprintf(stderr, L"Unrecognized command line option: %ls\n", argv[iArg]);
-            return PrintUsage(argv[0]);
-            }
-        return SUCCESS;
-        }
-
-    void ScalableMeshSDKexe::Start()
-        {
-        Import();        
-        //Terminate(true);
-        }
-
-    bool ScalableMeshSDKexe::OpenXmlImportFile()
-        {
-        BeXmlStatus status;
-        WString     errorMsg;
-
-        m_pImportDefinitionXmlDom = BeXmlDom::CreateAndReadFromFile(status, m_inputFileName, &errorMsg);
-
-        if (m_pImportDefinitionXmlDom == 0)
-            {
-            wprintf(L"ERROR : Cannot open input file (%s)", errorMsg.c_str());
-            return false;
-            }
-        
-        return m_pImportDefinitionXmlDom->GetRootElement() != 0;
-        }
-    
-    void ScalableMeshSDKexe::Import()
-        {                      
-        BeXmlNodeP pRootNode = m_pImportDefinitionXmlDom->GetRootElement();
-<<<<<<< HEAD
-        ImportParameters params;
-        ParseImportDefinition(pRootNode, params);
-        if (params.decimateInput) DoImportSTM(params);
-        else DoImportDirect(params);
-=======
-
-        ParseImportDefinition(pRootNode);
->>>>>>> e8236916
-                
-        CloseHandle(m_pipe);
-        }
-
-   }
-
-
-int wmain(int argc, wchar_t* argv[])
-    {
-    ScalableMeshSDKexe::ScalableMeshSDKexe app;
-    if (SUCCESS != app.ParseCommandLine(argc, argv))
-        return 1;
-
-    if (app.m_outputName.empty())
-        {
-        fwprintf(stderr, L"No output directory specified\n");
-        return app.PrintUsage(argv[0]);
-        }
-    
-    if (!app.OpenXmlImportFile())
-        {
-        return false;
-        }
-
-    app.Initialize(argc, argv);
-    app.Start();
-
-    ScalableMeshSDKexe::CloseSDK();
-
-    return 0;
+
+#include "DataPipe.h"
+#include "Initialize.h"
+#include "ScalableMeshSDKexe.h"
+#include "ScalableMeshSDKexeImporter.h"
+
+#include <TerrainModel\Core\bcDTMClass.h>
+#include <TerrainModel\Core\IDTM.h>
+#include <ScalableTerrainModel\IMrDTM.h>
+#include <ScalableTerrainModel\IMrDTMCreator.h>
+#include <ScalableTerrainModel\IMrDTMQuery.h>
+
+
+
+#include <ImagePP\all\h\HFCPtr.h>
+#include <ImagePP\all\h\HVEShape.h>
+
+USING_NAMESPACE_BENTLEY_MRDTM
+USING_NAMESPACE_BENTLEY_TERRAINMODEL    
+using namespace Bentley::GeoCoordinates;
+
+extern DataPipe s_dataPipe;
+
+namespace ScalableMeshSDKexe
+    {   
+
+    void ScalableMeshSDKexe::OpenPipe()
+        {
+        WString name = L"\\\\.\\pipe\\";
+        name.append(BeFileName::GetFileNameWithoutExtension(m_outputName));
+
+        m_pipe = CreateNamedPipe(
+            name.c_str(),
+            PIPE_ACCESS_OUTBOUND, // 1-way pipe -- send only
+            PIPE_TYPE_BYTE, // send data as a byte stream
+            1, 
+            0, 
+            0, 
+            0,
+            NULL    
+            );
+        if (m_pipe == NULL || m_pipe == INVALID_HANDLE_VALUE) fwprintf(stderr, L"Error creating pipe\n");
+        if (!ConnectNamedPipe(m_pipe, NULL)) fwprintf(stderr, L"No client connected\n");
+        }
+
+    BentleyStatus ScalableMeshSDKexe::Initialize(int argc, WCharP argv[])
+        {
+        BeFileName::FixPathName(m_outputName, m_outputName.c_str());
+        m_outputName.BeGetFullPathName();
+
+        BeFileName outputDir = BeFileName(BeFileName::GetDirectoryName(m_outputName.c_str()).c_str());
+
+        if (m_pipe == NULL)
+            {
+            OpenPipe();
+            }
+
+        DgnViewLib::Initialize(*this, true); // this initializes the DgnDb libraries
+
+
+        BeXmlNodeP pRootNode = m_pImportDefinitionXmlDom->GetRootElement();
+
+        assert(pRootNode != nullptr);
+                
+        BeFileName systemDtyPath;        
+        BeXmlStatus status = pRootNode->GetAttributeStringValue(systemDtyPath, "systemDtyPath");
+            
+        if (status != BEXML_Success)
+            {
+            systemDtyPath.clear();            
+            }            
+
+        BeFileName userDtyPath;        
+        status = pRootNode->GetAttributeStringValue(userDtyPath, "customDtyPath");
+            
+        if (status != BEXML_Success)
+            {
+            userDtyPath.clear();            
+            }            
+
+        InitializeSDK(systemDtyPath, userDtyPath);
+        setlocale(LC_CTYPE, "");
+        return SUCCESS;
+        }
+
+    BentleyStatus ScalableMeshSDKexe::OpenScalableMesh(WCharCP path)
+        {
+        std::cout << "OPENING MESH " << path << std::endl;
+        IScalableMeshPtr ptr = IScalableMesh::GetFor(path, true, true);
+        m_sMesh = ptr;
+        return SUCCESS;
+        }
+
+
+    size_t  ScalableMeshSDKexe::CountPoints()
+        {
+        if (m_sMesh == nullptr) std::cout << "ERROR, NO SCALABLE MESH " << std::endl;
+        else
+            {
+            std::cout << "POINTS " << m_sMesh->GetPointCount() << std::endl;
+            return m_sMesh->GetPointCount();
+            }
+        return 0;
+        }
+    
+        
+    struct TransmittedDataHeader
+        {
+        TransmittedDataHeader(bool arePoints, bool is3dData)
+            {
+            m_arePoints = arePoints;
+            m_is3dData = is3dData;
+            }
+
+        bool m_arePoints;
+        bool m_is3dData;
+        };
+
+    struct  TransmittedPointsHeader : public TransmittedDataHeader
+        {      
+        TransmittedPointsHeader(unsigned int nbOfPoints, bool is3dData)
+        : TransmittedDataHeader(true, is3dData)
+            {
+            m_nbOfPoints = nbOfPoints;
+            }
+
+        unsigned int m_nbOfPoints;        
+        };
+
+    HANDLE s_pipe;
+        
+
+    static FILE*  s_pPointResultFile = 0;
+
+#if 0 
+
+bool WritePointsCallback(const DPoint3d* points, size_t nbOfPoints, bool arePoints3d)
+	{
+	char coordinateBuffer[300];   
+    int  NbChars;        
+
+    for (size_t PointInd = 0; PointInd < nbOfPoints; PointInd++)
+        {                
+        NbChars = sprintf(coordinateBuffer, 
+                          "%.20f,%.20f,%.20f\n", 
+                          points[PointInd].x, 
+                          points[PointInd].y, 
+                          points[PointInd].z);         
+
+        size_t nbCharsWritten = fwrite (coordinateBuffer, 1, NbChars, s_pPointResultFile);
+                
+        assert(NbChars == nbCharsWritten);    
+        }  
+
+    fflush(s_pPointResultFile);
+
+    return true;
+	}
+#endif
+
+        
+    int WritePointsCallback(DTMFeatureType dtmFeatureType, DTMUserTag userTag, DTMFeatureId featureId, DPoint3d *points, size_t numPoints, void* userArg)
+        {           
+        TransmittedPointsHeader pointHeader((unsigned int)numPoints, false);
+                
+        DWORD  numBytesWritten;        
+        WriteFile(s_pipe,
+                  &pointHeader,
+                  (DWORD)sizeof(pointHeader),
+                  &numBytesWritten,
+                  NULL 
+                  );
+
+        WriteFile(s_pipe,
+                  points,
+                  (DWORD)(sizeof(DPoint3d) * numPoints),
+                  &numBytesWritten,
+                  NULL 
+                  );
+       
+        return DTM_SUCCESS;
+        }
+
+    struct TransmittedFeatureHeader : public TransmittedDataHeader
+        {      
+        TransmittedFeatureHeader(unsigned int nbOfFeaturePoints, short featureType, bool is3dData)
+        : TransmittedDataHeader(false, is3dData)
+            {
+            m_nbOfFeaturePoints = nbOfFeaturePoints;
+            m_featureType = featureType;
+            }
+
+        short        m_featureType;
+        unsigned int m_nbOfFeaturePoints;        
+        };
+    
+
+    int WriteFeatureCallback(DTMFeatureType dtmFeatureType, DTMUserTag userTag, DTMFeatureId featureId, DPoint3d *points, size_t numPoints, void* userArg)
+        {        
+        TransmittedFeatureHeader featureHeader((unsigned int)numPoints, (short)dtmFeatureType, false);
+
+        DWORD numBytesWritten;        
+        WriteFile(s_pipe,
+                  &featureHeader,
+                  (DWORD)sizeof(featureHeader),
+                  &numBytesWritten,
+                  NULL 
+                  );
+        
+        WriteFile(s_pipe,
+                  points,
+                  (DWORD)(sizeof(DPoint3d) * numPoints),
+                  &numBytesWritten,
+                  NULL 
+                  );
+
+        return DTM_SUCCESS;
+        }
+    
+    static DRange3d s_importRange;
+    HFCPtr<HGF2DCoordSys>      s_dumpCoordSys(new HGF2DCoordSys()); 
+    HFCPtr<HVEShape>           s_importClipShape2D;
+    
+    inline bool IsPointInClipShape(const DPoint3d& point)
+        {
+        if (s_importClipShape2D == 0)
+            {
+            return true;            
+            }                
+
+        HGF2DLocation location(point.x, point.y, s_dumpCoordSys);                                                                                            
+
+        if (s_importClipShape2D->IsPointIn(location) || 
+            s_importClipShape2D->IsPointOn(location))
+            return true;
+        
+        return false;
+        }
+
+    bool DirectPointsCallback(const DPoint3d* points, size_t nbOfPoints, bool arePoints3d)
+        {
+        if (nbOfPoints > 0)
+            {
+            bvector<DPoint3d> pointsInRange;
+
+            for (size_t ptInd = 0; ptInd < nbOfPoints; ptInd++)
+                {
+                if (s_importRange.IsContainedXY(points[ptInd]))
+                    {
+                    pointsInRange.push_back(points[ptInd]);
+                    }
+                }
+
+            if (pointsInRange.size() > 0)
+                {
+                TransmittedPointsHeader pointHeader((unsigned int)pointsInRange.size(), false);
+
+                DWORD  numBytesWritten;
+                WriteFile(s_pipe,
+                          &pointHeader,
+                          (DWORD)sizeof(pointHeader),
+                          &numBytesWritten,
+                          NULL
+                          );
+
+                WriteFile(s_pipe,
+                          &pointsInRange[0],
+                          (DWORD)(sizeof(DPoint3d) * pointsInRange.size()),
+                          &numBytesWritten,
+                          NULL
+                          );
+                }
+            }
+
+        return true;
+        }
+
+
+    bool DirectFeatureCallback(const DPoint3d* featurePoints, size_t nbOfFeaturesPoints, DTMFeatureType featureType, bool isFeature3d)
+        {
+
+        if (nbOfFeaturesPoints > 0)
+            {
+            bvector<DPoint3d> pointsInRange;
+            bool wasContained;
+
+            wasContained = s_importRange.IsContainedXY(featurePoints[0]);
+            pointsInRange.push_back(featurePoints[0]);
+
+            for (size_t ptInd = 0; ptInd < nbOfFeaturesPoints; ptInd++)
+                {
+                bool isContained;
+
+                switch (featureType)
+                    {
+                    //Dont cut close features
+                    case DTMFeatureType::Void:
+                    case DTMFeatureType::BreakVoid:
+                    case DTMFeatureType::DrapeVoid:
+                    case DTMFeatureType::Hole:
+                    case DTMFeatureType::Island:
+                    case DTMFeatureType::Hull:
+                    case DTMFeatureType::DrapeHull:
+                    case DTMFeatureType::Polygon:
+                    case DTMFeatureType::Region:
+                        isContained = true;
+                        break;
+                    default:
+                        isContained = s_importRange.IsContainedXY(featurePoints[ptInd]);
+                        break;
+                    }
+
+                if (isContained && !wasContained && (ptInd - 1) == 0)
+                    {
+                    pointsInRange.push_back(featurePoints[ptInd - 1]);
+                    }
+
+                if (isContained || wasContained)
+                    {
+                    pointsInRange.push_back(featurePoints[ptInd]);
+
+                    if (isContained == false)
+                        {
+                        //s_dataPipe.WriteFeature(&pointsInRange[0], pointsInRange.size(), featureType);
+                        pointsInRange.clear();
+                        }
+                    }
+
+                wasContained = isContained;
+                }
+
+            if (pointsInRange.size() > 0)
+                {
+                TransmittedFeatureHeader featureHeader((unsigned int)pointsInRange.size(), (short)featureType, false);
+
+                DWORD numBytesWritten;
+                WriteFile(s_pipe,
+                          &featureHeader,
+                          (DWORD)sizeof(featureHeader),
+                          &numBytesWritten,
+                          NULL
+                          );
+
+                WriteFile(s_pipe,
+                          &pointsInRange[0],
+                          (DWORD)(sizeof(DPoint3d) * pointsInRange.size()),
+                          &numBytesWritten,
+                          NULL
+                          );
+
+                return true;
+                }
+            }
+
+        return true;
+        }
+
+    
+    bool StreamPointsCallback(const DPoint3d* points, size_t nbOfPoints, bool arePoints3d)
+        {           
+        if (nbOfPoints > 0)
+            {
+            bvector<DPoint3d> pointsInRange; 
+
+            for (size_t ptInd = 0; ptInd < nbOfPoints; ptInd++)
+                {                                                                         
+                if (IsPointInClipShape(points[ptInd]))
+                    {
+                    pointsInRange.push_back(points[ptInd]);
+                    }
+                }        
+
+            if (pointsInRange.size() > 0)
+                s_dataPipe.WritePoints(&pointsInRange[0], pointsInRange.size());
+            }
+
+        return true;
+        }
+
+    static bool s_finishWritingPointDone = false;
+
+    bool StreamFeatureCallback(const DPoint3d* featurePoints, size_t nbOfFeaturesPoints, DTMFeatureType featureType, bool isFeature3d)
+        {                        
+        static bool s_firstCall = true;
+
+        if (s_firstCall)
+            {
+            s_dataPipe.FinishWritingPoints();
+            s_firstCall = false;
+            s_finishWritingPointDone = true;
+            }
+
+        if (nbOfFeaturesPoints > 0)
+            {
+            bvector<DPoint3d> pointsInRange; 
+            bool wasContained = IsPointInClipShape(featurePoints[0]);            
+            pointsInRange.push_back(featurePoints[0]);
+
+            for (size_t ptInd = 0; ptInd < nbOfFeaturesPoints; ptInd++)
+                {
+                bool isContained;
+
+                switch (featureType)
+                    {
+                    //Dont cut close features
+                    case DTMFeatureType::Void:
+                    case DTMFeatureType::BreakVoid:
+                    case DTMFeatureType::DrapeVoid:
+                    case DTMFeatureType::Hole:
+                    case DTMFeatureType::Island:
+                    case DTMFeatureType::Hull:
+                    case DTMFeatureType::DrapeHull:
+                    case DTMFeatureType::Polygon:
+                    case DTMFeatureType::Region:                
+                        isContained = true;
+                        break;
+                    default: 
+                        isContained = IsPointInClipShape(featurePoints[ptInd]);
+                        break;
+                    }
+                
+                if (isContained && !wasContained && (ptInd - 1) == 0)
+                    {
+                    pointsInRange.push_back(featurePoints[ptInd - 1]);                                        
+                    }
+
+                if (isContained || wasContained)
+                    {
+                    pointsInRange.push_back(featurePoints[ptInd]);                                        
+
+                    if (isContained == false)
+                        {
+                        s_dataPipe.WriteFeature(&pointsInRange[0], pointsInRange.size(), featureType);
+                        pointsInRange.clear();
+                        }
+                    }
+                                                                               
+                wasContained = isContained;
+                } 
+
+            if (pointsInRange.size() > 0)
+                s_dataPipe.WriteFeature(&pointsInRange[0], pointsInRange.size(), featureType);
+            }
+
+        return true;
+        }
+    
+    void ImportThread(DgnPlatformLib::Host* hostToAdopt, BENTLEY_NAMESPACE_NAME::ScalableMesh::IScalableMeshSourceImporterPtr& importerPtr)
+        {    
+        DgnPlatformLib::AdoptHost(*hostToAdopt);
+
+        importerPtr->Import();
+
+        if (!s_finishWritingPointDone)
+            {
+            s_dataPipe.FinishWritingPoints();
+            }
+
+        s_dataPipe.FinishWritingFeatures();
+        }
+
+
+/*---------------------------------------------------------------------------------**//**
+* @bsimethod                                                    Mathieu.St-Pierre 11/2015
++---------------+---------------+---------------+---------------+---------------+------*/    
+StatusInt GetApproximationNbPtsNeedToExtract(IMrDTMPtr                    mrDTMPtr,                                                                                                   
+                                             const std::vector<DPoint3d>& regionPointsInStorageCS,                                             
+                                             unsigned int*                nbPointsForPointFeatures, 
+                                             unsigned int*                nbPointsForLinearFeatures)
+    {
+    DTMPtr                   dtmPtr = 0;       
+    IMrDTMQueryPtr           fullResLinearQueryPtr;
+    IMrDTMQueryParametersPtr mrdtmQueryParamPtr;
+
+    //Query the linears 
+    
+    //Get the query interfaces
+    fullResLinearQueryPtr = mrDTMPtr->GetQueryInterface(BENTLEY_NAMESPACE_NAME::MrDTM::DTM_QUERY_FULL_RESOLUTION, BENTLEY_NAMESPACE_NAME::MrDTM::DTM_QUERY_DATA_LINEAR);
+    
+    if (fullResLinearQueryPtr != 0)
+        {              
+        IMrDTMFullResolutionLinearQueryParamsPtr mrDtmFullResLinearParametersPtr(IMrDTMFullResolutionLinearQueryParams::CreateParams());                          
+        mrDtmFullResLinearParametersPtr->SetTriangulationState(false);                
+        mrDtmFullResLinearParametersPtr->SetUseDecimation(false);             
+        mrDtmFullResLinearParametersPtr->SetCutLinears(false);
+
+        mrdtmQueryParamPtr = mrDtmFullResLinearParametersPtr;
+        
+        if (fullResLinearQueryPtr->Query(dtmPtr, &regionPointsInStorageCS[0], (int)regionPointsInStorageCS.size(), mrdtmQueryParamPtr) != IMrDTMQuery::S_SUCCESS)
+            return ERROR;           
+                                                                    
+        *nbPointsForLinearFeatures = (unsigned int)dtmPtr->GetPointCount();
+        }   
+                          
+    dtmPtr = 0;                    
+    
+    IMrDTMQueryPtr fixResPointQueryPtr = mrDTMPtr->GetQueryInterface(BENTLEY_NAMESPACE_NAME::MrDTM::DTM_QUERY_FIX_RESOLUTION_VIEW, BENTLEY_NAMESPACE_NAME::MrDTM::DTM_QUERY_DATA_POINT);                  
+
+    assert(fixResPointQueryPtr != 0 || mrDTMPtr->GetPointCount() == 0);
+
+    if (fixResPointQueryPtr != 0)
+        {        
+        // Find the last res that have the less than 200000 points
+        BENTLEY_NAMESPACE_NAME::MrDTM::IMrDTMFixResolutionIndexQueryParamsPtr mrDtmFixResqueryParamsPtr(BENTLEY_NAMESPACE_NAME::MrDTM::IMrDTMFixResolutionIndexQueryParams::CreateParams());                                                           
+    
+        int  res = 0;
+        bool found = false;
+        DTMPtr singleResolutionViewDtmPtr = 0;                         
+        
+        for (res=0; res<mrDTMPtr->GetNbResolutions(BENTLEY_NAMESPACE_NAME::MrDTM::DTM_QUERY_DATA_POINT); res++) 
+            {                
+            mrDtmFixResqueryParamsPtr->SetResolutionIndex(res);  
+            mrDtmFixResqueryParamsPtr->SetTriangulationState(false);                
+            
+            mrdtmQueryParamPtr = mrDtmFixResqueryParamsPtr.get();
+                
+            singleResolutionViewDtmPtr = 0;                             
+            if (fixResPointQueryPtr->Query(singleResolutionViewDtmPtr, 0, 0, mrdtmQueryParamPtr) != IMrDTMQuery::S_SUCCESS)
+                return ERROR;
+        
+            if (singleResolutionViewDtmPtr->GetPointCount() < 200000)
+                {
+                found = true;            
+                break;
+                }
+            }                                
+         
+        if (!found) 
+            return ERROR;
+                
+        IMrDTMPtr      singleResMrDTMViewPtr = IMrDTMPtr((IMrDTM*)singleResolutionViewDtmPtr.get());
+        IMrDTMQueryPtr fullResQueryPtr;
+       
+        fullResQueryPtr = singleResMrDTMViewPtr->GetQueryInterface(BENTLEY_NAMESPACE_NAME::MrDTM::DTM_QUERY_FULL_RESOLUTION, BENTLEY_NAMESPACE_NAME::MrDTM::DTM_QUERY_DATA_POINT);                
+        
+        assert(fullResQueryPtr != 0);
+
+        IMrDTMFullResolutionQueryParamsPtr mrDtmFullResQueryParam(IMrDTMFullResolutionQueryParams::CreateParams());
+        mrDtmFullResQueryParam->SetTriangulationState(false);                
+        mrDtmFullResQueryParam->SetReturnAllPtsForLowestLevel(false);
+                
+        mrdtmQueryParamPtr = mrDtmFullResQueryParam.get();
+
+        if (fullResQueryPtr->Query(dtmPtr, &regionPointsInStorageCS[0], (int)regionPointsInStorageCS.size(), mrdtmQueryParamPtr) != IMrDTMQuery::S_SUCCESS)     
+            return ERROR;
+                     
+        *nbPointsForPointFeatures = (unsigned int)dtmPtr->GetPointCount() * (int)pow(4.0, mrDTMPtr->GetNbResolutions(BENTLEY_NAMESPACE_NAME::MrDTM::DTM_QUERY_DATA_POINT) - res - 1);
+        }
+                                                   
+    return SUCCESS;
+    }
+
+/*---------------------------------------------------------------------------------**//**
+* @bsimethod                                                    Mathieu.St-Pierre 11/2015
++---------------+---------------+---------------+---------------+---------------+------*/    
+StatusInt QuerySubResolutionData(DTMPtr&         dtmPtr, 
+                                 const DPoint3d* regionPts, 
+                                 size_t          nbPts, 
+                                 IMrDTMPtr       mrDTMPtr, 
+                                 size_t&         remainingPointCount, 
+                                 double          decimationFactorForPointFeatures, 
+                                 unsigned int    maximumNbLinearFeaturePoints)
+    {                                            
+    StatusInt                status;
+    IMrDTMQueryPtr           fullResLinearQueryPtr;
+    IMrDTMQueryParametersPtr queryParameterPtr;
+     
+    //Query the linears     
+    fullResLinearQueryPtr = mrDTMPtr->GetQueryInterface(BENTLEY_NAMESPACE_NAME::MrDTM::DTM_QUERY_FULL_RESOLUTION, BENTLEY_NAMESPACE_NAME::MrDTM::DTM_QUERY_DATA_LINEAR);
+
+    IMrDTMQueryPtr fixResPointQueryPtr(mrDTMPtr->GetQueryInterface(BENTLEY_NAMESPACE_NAME::MrDTM::DTM_QUERY_FIX_RESOLUTION_VIEW, BENTLEY_NAMESPACE_NAME::MrDTM::DTM_QUERY_DATA_POINT));    
+
+    if (fullResLinearQueryPtr != 0)
+        {                                    
+        IMrDTMFullResolutionLinearQueryParamsPtr mrDtmFullResLinearParametersPtr(IMrDTMFullResolutionLinearQueryParams::CreateParams());
+        
+        if (fixResPointQueryPtr != 0)
+            {                        
+            mrDtmFullResLinearParametersPtr->SetTriangulationState(false);                
+            }
+        
+        //Currently the high quality display mode is not influencing the maximum number of linear 
+        //points use to obtain a single resolution representation of the MrDTM.        
+        unsigned int maxNbLinearFeaturePoints = max(maximumNbLinearFeaturePoints, (unsigned int)11);        
+
+        mrDtmFullResLinearParametersPtr->SetMaximumNumberOfPointsForLinear(maxNbLinearFeaturePoints);
+        mrDtmFullResLinearParametersPtr->SetUseDecimation(true);             
+       
+        mrDtmFullResLinearParametersPtr->SetCutLinears(true);
+                
+        size_t nbPointsBefore;
+
+        if (dtmPtr != 0)
+            {
+            nbPointsBefore = (size_t)dtmPtr->GetPointCount();
+            }
+        else
+            {
+            nbPointsBefore = 0;
+            }                        
+
+        queryParameterPtr = mrDtmFullResLinearParametersPtr;
+
+        if ((status = fullResLinearQueryPtr->Query(dtmPtr, regionPts, (int)nbPts, queryParameterPtr)) != SUCCESS)      
+            {                        
+            return status;           
+            }
+                
+        size_t nbPointsDuringQuery = (size_t)dtmPtr->GetPointCount() - nbPointsBefore;
+
+        if (remainingPointCount >= nbPointsDuringQuery)
+            {
+            remainingPointCount -= nbPointsDuringQuery;
+            }
+        else
+            {                        
+            remainingPointCount = 0;            
+            }
+        }
+
+    //Query the points       
+    if (fixResPointQueryPtr != 0)
+        {
+        //Query the view
+        DTMPtr singleResolutionViewDtmPtr = 0;             
+
+        IMrDTMFixResolutionIndexQueryParamsPtr mrDtmFixResqueryParamsPtr(IMrDTMFixResolutionIndexQueryParams::CreateParams());                                                           
+
+        if (decimationFactorForPointFeatures == 1.0)
+            {
+            mrDtmFixResqueryParamsPtr->SetResolutionIndex(mrDTMPtr->GetNbResolutions(BENTLEY_NAMESPACE_NAME::MrDTM::DTM_QUERY_DATA_POINT)-1);                      
+            }
+        else
+            {
+            int nbResolutions = mrDTMPtr->GetNbResolutions(BENTLEY_NAMESPACE_NAME::MrDTM::DTM_QUERY_DATA_POINT);
+            assert(nbResolutions >= 1);
+            assert(decimationFactorForPointFeatures <= 1.0);
+                        
+            double resolutionInd = nbResolutions - 1 - log(1.0 / decimationFactorForPointFeatures) / log(4.0);
+            
+            resolutionInd = min(max(0.0, floor(resolutionInd)), (double)nbResolutions - 1);
+            
+            mrDtmFixResqueryParamsPtr->SetResolutionIndex((int)resolutionInd);                      
+            }        
+        
+        mrDtmFixResqueryParamsPtr->SetTriangulationState(false);                
+        
+        queryParameterPtr = mrDtmFixResqueryParamsPtr;
+                    
+        status = fixResPointQueryPtr->Query(singleResolutionViewDtmPtr, 0, 0, queryParameterPtr);
+
+        assert(singleResolutionViewDtmPtr != 0);
+
+        IMrDTMPtr      singleResMrDTMViewPtr = IMrDTMPtr((IMrDTM*)singleResolutionViewDtmPtr.get());
+        IMrDTMQueryPtr fullResQueryPtr;
+                
+        fullResQueryPtr = singleResMrDTMViewPtr->GetQueryInterface(BENTLEY_NAMESPACE_NAME::MrDTM::DTM_QUERY_FULL_RESOLUTION, BENTLEY_NAMESPACE_NAME::MrDTM::DTM_QUERY_DATA_POINT);                                
+        assert(fullResQueryPtr != 0);
+
+        IMrDTMFullResolutionQueryParamsPtr mrDtmFullResQueryParam(IMrDTMFullResolutionQueryParams::CreateParams());
+       
+        mrDtmFullResQueryParam->SetTriangulationState(false);                              
+        mrDtmFullResQueryParam->SetMaximumNumberOfPoints(remainingPointCount);
+        mrDtmFullResQueryParam->SetReturnAllPtsForLowestLevel(false);
+                            
+        size_t nbPointsBefore;
+
+        if (dtmPtr != 0)
+            {
+            nbPointsBefore = (size_t)dtmPtr->GetPointCount();
+            }
+        else
+            {
+            nbPointsBefore = 0;
+            }                        
+        
+        queryParameterPtr = mrDtmFullResQueryParam;
+
+        if ((status = fullResQueryPtr->Query(dtmPtr, regionPts, (int)nbPts, queryParameterPtr)) != SUCCESS)                         
+            {            
+            return status;                  
+            }
+
+        size_t nbPointsDuringQuery = (size_t)dtmPtr->GetPointCount() - nbPointsBefore;
+
+        if (remainingPointCount >= nbPointsDuringQuery)
+            {
+            remainingPointCount -= nbPointsDuringQuery;
+            }
+        else
+            {            
+            assert(!"Should have failed during the query.");
+            remainingPointCount = 0;            
+            }
+        }
+            
+    return SUCCESS;
+    }
+
+/*---------------------------------------------------------------------------------**//**
+* @bsimethod                                                    Mathieu.St-Pierre 11/2015
++---------------+---------------+---------------+---------------+---------------+------*/    
+int QueryStmFromBestResolution(RefCountedPtr<BcDTM>&        singleResolutionDtm,
+                               IMrDTMPtr&                   mrdtmPtr, 
+                               const std::vector<DPoint3d>& regionPoints,                               
+                               UInt64                       maximumNbPoints)
+    {    
+    DTMPtr        dtmPtr = 0;
+    const UInt64 MAX_POINT_COUNT = maximumNbPoints;
+    
+    size_t  remainingPointCount = static_cast<size_t>(MAX_POINT_COUNT);
+
+    double decimationFactorRequested; 
+
+    vector<__int64> approximateNbPointsForLinearFeaturesList;
+    
+    size_t approximateTotalNbPoints = 0;
+     
+#if 0 
+    for (ElementAgenda::const_iterator elemIter = agenda.begin(); elemIter != agenda.end(); ++elemIter)
+        {            
+        unsigned int approximateNbPointsForPointFeatures;
+        unsigned int approximateNbPointsForLinearFeatures;            
+                               
+        StatusInt status = GetApproximationNbPtsNeedToExtract(*elemIter, regionPoints, &approximateNbPointsForPointFeatures, &approximateNbPointsForLinearFeatures);
+
+        if (status != SUCCESS)
+            {
+            //MST TBD - What should we do?
+            approximateNbPointsForLinearFeaturesList.push_back(0);
+            }
+        else
+            {                
+            approximateTotalNbPoints += approximateNbPointsForPointFeatures + approximateNbPointsForLinearFeatures;
+            approximateNbPointsForLinearFeaturesList.push_back(approximateNbPointsForLinearFeatures);
+            }            
+        }    
+#endif
+
+    unsigned int approximateNbPointsForPointFeatures = 0;
+    unsigned int approximateNbPointsForLinearFeatures = 0;          
+
+    StatusInt status = GetApproximationNbPtsNeedToExtract(mrdtmPtr,                                                                                                      
+                                                          regionPoints,                          
+                                                          &approximateNbPointsForPointFeatures, 
+                                                          &approximateNbPointsForLinearFeatures);
+
+    assert(status == SUCCESS);
+
+    approximateTotalNbPoints = approximateNbPointsForPointFeatures + approximateNbPointsForLinearFeatures;
+
+    if (remainingPointCount < approximateTotalNbPoints)
+        {
+        decimationFactorRequested = (double)remainingPointCount / approximateTotalNbPoints;
+        }
+    else
+        {
+        decimationFactorRequested = 1.0;
+        }        
+     
+    StatusInt updateStatus;
+
+    int nbPointsForLinearFeatureInd = 0;    
+    int maxNbTries = 20;
+
+    int tryInd = 0;    
+
+    double       decimationFactorForPointFeatures = decimationFactorRequested;   
+    unsigned int maximumNbLinearFeaturePoints;
+     
+    for (; tryInd < maxNbTries; tryInd++)
+        {
+        updateStatus = IMrDTMQuery::S_SUCCESS;
+        nbPointsForLinearFeatureInd = 0;        
+                
+        maximumNbLinearFeaturePoints = (unsigned int)(approximateNbPointsForLinearFeatures * decimationFactorRequested);
+                                
+        updateStatus = QuerySubResolutionData(dtmPtr, 
+                                              &regionPoints[0], 
+                                              regionPoints.size(), 
+                                              mrdtmPtr, 
+                                              remainingPointCount,
+                                              decimationFactorForPointFeatures, 
+                                              maximumNbLinearFeaturePoints);
+                                                                                                                                 
+        if (BSISUCCESS != updateStatus)
+            {            
+            if (IMrDTMQuery::S_NBPTSEXCEEDMAX == updateStatus)
+                {                                
+                decimationFactorRequested /= 4;
+                remainingPointCount = static_cast<size_t>(MAX_POINT_COUNT);                
+                }                        
+            else
+                {
+                break;
+                }
+            }    
+        else
+            {
+            break;
+            }
+        }
+    
+    if (tryInd == maxNbTries)
+        {
+        return ERROR;   
+        }
+            
+    if (dtmPtr == 0 || dtmPtr->GetPointCount() <= 0)
+        return ERROR;
+                
+    singleResolutionDtm = dtmPtr->GetBcDTM();
+    return SUCCESS;
+    }      
+
+    BentleyStatus ChooseCorrectSubResolution(RefCountedPtr<BcDTM>& singleResolutionDtm, const DRange3d& importRange, uint32_t maxNbPointsToImport, BeFileName& tempStmFile)
+        {
+        IMrDTMPtr mrDtmPtr(IMrDTM::GetFor(tempStmFile.c_str(), true, true));
+
+        if (mrDtmPtr == 0)
+            return ERROR;
+       
+        std::vector<DPoint3d> regionPoints(5);
+                
+        regionPoints[0].x = importRange.low.x;
+        regionPoints[0].y = importRange.low.y;
+        regionPoints[0].z = importRange.low.z;
+
+        regionPoints[1].x = importRange.high.x;
+        regionPoints[1].y = importRange.low.y;
+        regionPoints[1].z = importRange.low.z;
+
+        regionPoints[2].x = importRange.high.x;
+        regionPoints[2].y = importRange.high.y;
+        regionPoints[2].z = importRange.low.z;
+
+        regionPoints[3].x = importRange.low.x;
+        regionPoints[3].y = importRange.high.y;
+        regionPoints[3].z = importRange.low.z;
+
+        regionPoints[4].x = importRange.low.x;
+        regionPoints[4].y = importRange.low.y;
+        regionPoints[4].z = importRange.low.z;
+                        
+        int statusInt = QueryStmFromBestResolution(singleResolutionDtm, mrDtmPtr, regionPoints, maxNbPointsToImport);
+
+        if (statusInt != SUCCESS)
+            return ERROR;        
+        
+        mrDtmPtr = 0;
+        statusInt = _wremove(tempStmFile.c_str());
+        assert(statusInt == 0);
+                       
+        if (statusInt != SUCCESS || singleResolutionDtm == 0)
+            return ERROR;
+
+        return SUCCESS;
+        }
+
+    #define MAX_SPOTS 100000
+
+    BentleyStatus StreamDataToApplication(RefCountedPtr<BcDTM>& singleResolutionDtm)
+        {        
+        DTMStatusInt status = singleResolutionDtm->BrowseFeatures(DTMFeatureType::Spots,
+                                                                  MAX_SPOTS,
+                                                                  0,
+                                                                  WritePointsCallback);
+
+        if (status != SUCCESS)
+            return ERROR;
+
+        //Linear features currently supported by the importer
+        static const DTMFeatureType featureTypes[] =
+            {
+            DTMFeatureType::Breakline,
+            // Removed as it was automatically transformed to DTMFeatureType::TinHull when tin was triangulated. Tin types couldn't be added to
+            // not triangulated dtm.
+            //DTMFeatureType::Hull,
+            DTMFeatureType::ContourLine,
+            DTMFeatureType::Void,
+            DTMFeatureType::BreakVoid,
+            DTMFeatureType::Island,
+            DTMFeatureType::Hole,
+            //DTMFeatureType::Polygon,
+            DTMFeatureType::ZeroSlopePolygon,
+            DTMFeatureType::SoftBreakline,
+            // Removed as it was not supported for now and was causing a memory leak.
+            //DTMFeatureType::GraphicBreak
+            };
+
+          
+        for (auto& featureType : featureTypes)
+            {
+            DTMStatusInt status = singleResolutionDtm->BrowseFeatures(featureType,
+                                                                      MAX_SPOTS,
+                                                                      0,
+                                                                      WriteFeatureCallback);
+
+            if (status != SUCCESS)
+                return ERROR;
+            }
+                    
+        return SUCCESS;
+        }
+        
+/*---------------------------------------------------------------------------------**//**
+* @bsimethod                                                    Mathieu.St-Pierre 11/2015
+-+---------------+---------------+---------------+---------------+---------------+------*/    
+void GetImportRange(DRange3d& importRange, BeXmlNodeP pRootNode)
+    {    
+    double value;
+    BeXmlStatus status = pRootNode->GetAttributeDoubleValue(value, "xmax");
+
+    if (status != BEXML_Success)
+        {
+        importRange.high.x = numeric_limits<double>::max();
+        }
+    else
+        {
+        importRange.high.x = value;
+        }
+
+    status = pRootNode->GetAttributeDoubleValue(value, "xmin");
+
+    if (status != BEXML_Success)
+        {
+        importRange.low.x = -numeric_limits<double>::max();
+        }
+    else
+        {
+        importRange.low.x = value;
+        }
+
+    status = pRootNode->GetAttributeDoubleValue(value, "ymax");
+
+    if (status != BEXML_Success)
+        {
+        importRange.high.y = numeric_limits<double>::max();
+        }
+    else
+        {
+        importRange.high.y = value;
+        }
+
+    status = pRootNode->GetAttributeDoubleValue(value, "ymin");
+
+    if (status != BEXML_Success)
+        {
+        importRange.low.y = -numeric_limits<double>::max();
+        }
+    else
+        {
+        importRange.low.y = value;
+        }
+
+    importRange.low.z = 0;
+    importRange.high.z = 0;
+    }        
+        
+    BentleyStatus ScalableMeshSDKexe::ParseImportDefinition(BeXmlNodeP pTestNode, ImportParameters& params)
+        {
+        BeXmlStatus status;
+        status = pTestNode->GetAttributeStringValue(params.gcsKeyName, "gcsKeyName");
+
+        if (status != BEXML_Success)
+            {
+            params.gcsKeyName = L"";
+            }
+
+        status = pTestNode->GetAttributeUInt32Value(params.maximumNbOfPoints, "maxNbPointsToImport");
+
+        if (status != BEXML_Success)
+            {
+            params.maximumNbOfPoints = 5000000;
+            }
+
+        GetImportRange(s_importRange, pTestNode);
+
+        status = pTestNode->GetAttributeStringValue(params.tempPath, "tempPath");
+
+        if (status != BEXML_Success)
+            {
+            BeFileName name;
+            assert(BeFileNameStatus::Success == BeFileName::BeGetTempPath(name));
+            params.tempPath = name;
+            }
+        params.pRootNode = pTestNode;
+        params.decimateInput = true;
+
+        BeXmlNodeP pTestChildNode = pTestNode->GetFirstChild();
+
+        while ((0 != pTestChildNode))
+            {
+            if (0 == BeStringUtilities::Stricmp(pTestChildNode->GetName(), "noDecimation"))
+                {
+                params.decimateInput = false;
+                }
+            pTestChildNode = pTestChildNode->GetNextSibling();
+            }
+        return SUCCESS;
+        }
+
+    BentleyStatus ScalableMeshSDKexe::DoImportDirect(const ImportParameters& params)
+        {
+        Bentley::ScalableMesh::IScalableMeshSourceImporterPtr importerPtr(Bentley::ScalableMesh::IScalableMeshSourceImporter::Create());
+        s_pipe = m_pipe;
+        importerPtr->SetFeatureCallback(DirectFeatureCallback);
+        importerPtr->SetPointsCallback(DirectPointsCallback);
+
+        if (importerPtr == 0)
+            {
+            printf("ERROR : cannot create importer\r\n");
+            return ERROR;
+            }
+        else
+            {
+
+            if (!params.gcsKeyName.empty())
+                {
+                BaseGCSPtr baseGCSPtr(BaseGCS::CreateGCS(params.gcsKeyName.c_str()));
+                StatusInt status = importerPtr->SetBaseGCS(baseGCSPtr);
+                assert(status == SUCCESS);
+                }
+
+            bvector<DPoint3d> importClipShape;  
+            if (ParseSourceSubNodes(importerPtr->EditSources(), importClipShape, s_importRange, params.pRootNode) == true)
+                {
+                importerPtr->Import();
+                }
+            }
+        return SUCCESS;
+        }
+
+    BentleyStatus ScalableMeshSDKexe::DoImportSTM(const ImportParameters& params)
+        {               
+   
+
+        Bentley::ScalableMesh::IScalableMeshSourceImporterPtr importerPtr(Bentley::ScalableMesh::IScalableMeshSourceImporter::Create());
+        s_pipe = m_pipe;
+        importerPtr->SetFeatureCallback(StreamFeatureCallback);
+        importerPtr->SetPointsCallback(StreamPointsCallback);
+
+        if (importerPtr == 0)
+            {
+            printf("ERROR : cannot create importer\r\n");
+            return ERROR;
+            }
+        else
+            {
+
+            if (!params.gcsKeyName.empty())
+                {
+                BaseGCSPtr baseGCSPtr(BaseGCS::CreateGCS(params.gcsKeyName.c_str()));
+                StatusInt status = importerPtr->SetBaseGCS(baseGCSPtr);
+                assert(status == SUCCESS);
+                }
+         
+            bvector<DPoint3d> importClipShape;        
+            if (ParseSourceSubNodes(importerPtr->EditSources(),importClipShape, s_importRange, params.pRootNode) == true)
+                {
+                
+                if (importClipShape.size() > 0)
+                    {
+                    bvector<double> coord;
+                    for (auto pt : importClipShape)
+                        {
+                        coord.push_back(pt.x);
+                        coord.push_back(pt.y);
+                        }
+                    
+                    size_t nbCoord = coord.size();
+
+                    s_importClipShape2D = new HVEShape(&nbCoord, &coord[0], s_dumpCoordSys);                        
+                    }
+                std::thread workingThread;
+
+                workingThread = std::thread(&ImportThread, DgnPlatformLib::QueryHost(), importerPtr);         
+
+                BeFileName tempStmFile(params.tempPath.c_str());
+                tempStmFile.AppendToPath(L"tempScalableMeshSdk.stm");
+                                    
+                IMrDTMCreatorPtr mrdtmCreatorPtr(IMrDTMCreator::GetFor(tempStmFile.c_str()));
+
+                BeFileName tempStmstream(params.tempPath.c_str());
+                tempStmstream.AppendToPath(L"tempScalableMeshSdk.stmstream");
+
+                FILE* tempStmstreamFile = _wfopen(tempStmstream.c_str(), L"w+");
+                assert(tempStmstreamFile != 0);
+
+                BENTLEY_NAMESPACE_NAME::MrDTM::IDTMSourcePtr stmSourcePtr(CreateSourceFor(tempStmstream.c_str(),
+                                                                           BENTLEY_NAMESPACE_NAME::MrDTM::DTM_SOURCE_DATA_DTM));
+
+                mrdtmCreatorPtr->EditSources().Add(stmSourcePtr);
+
+                StatusInt status = mrdtmCreatorPtr->Create();
+
+                if (status != SUCCESS)
+                    return ERROR;
+                
+                if (workingThread.joinable())
+                    workingThread.join();
+
+                mrdtmCreatorPtr = 0;
+                fclose(tempStmstreamFile); 
+
+                int statusInt = _wremove(tempStmstream.c_str());
+                assert(statusInt == 0);
+                
+                RefCountedPtr<BcDTM> singleResolutionDtm;
+
+                status = ChooseCorrectSubResolution(singleResolutionDtm, s_importRange, params.maximumNbOfPoints, tempStmFile);
+
+                if (status != SUCCESS)
+                    return ERROR;
+               
+                status = StreamDataToApplication(singleResolutionDtm);
+
+                if (status != SUCCESS)
+                    return ERROR;
+                }
+            }        
+
+        return SUCCESS;
+        }
+   
+
+    int ScalableMeshSDKexe::PrintUsage(WCharCP programName)
+        {
+        WString exeName = BeFileName::GetFileNameAndExtension(programName);
+
+        fwprintf(stderr,
+                 L"\n\
+                Imports terrain data from various formats, including DgnV8.\n\
+                 \n Usage: \n\
+                %ls import -i|--input= -o|--output= \n\
+                --input=                (required)  Configuration file listing the input files and options. \n\
+                \n\
+                --output=               (required)  Named pipe where data is to be transferred.\n\
+                ", programName, programName);
+
+        return 1;
+        }
+
+    /*---------------------------------------------------------------------------------**//**
+* @bsimethod                                    Sam.Wilson                      07/14
++---------------+---------------+---------------+---------------+---------------+------*/
+    WString ScalableMeshSDKexe::GetArgValueW(WCharCP arg)
+        {
+        WString argValue(arg);
+        argValue = argValue.substr(argValue.find_first_of('=', 0) + 1);
+        argValue.Trim(L"\"");
+        argValue.Trim();
+        return argValue;
+        }
+
+    /*---------------------------------------------------------------------------------**//**
+    * @bsimethod                                    Sam.Wilson                      07/14
+    +---------------+---------------+---------------+---------------+---------------+------*/
+    Utf8String ScalableMeshSDKexe::GetArgValue(WCharCP arg)
+        {
+        return Utf8String(GetArgValueW(arg));
+        }
+
+    int ScalableMeshSDKexe::ParseCommandLine(int argc, WCharP argv[])
+        {
+        if (argc < 3)
+            return PrintUsage(argv[0]);
+        bool isImportMode = false;
+        if (0 == wcscmp(argv[1], L"import"))
+            {
+            isImportMode = true;
+            }
+        if (!isImportMode)
+            {
+            fwprintf(stderr, L"Unrecognized command: %ls\nTry 'import'\n.", argv[1]);
+            return PrintUsage(argv[0]);
+            }
+        for (int iArg = 2; iArg < argc; ++iArg)
+            {
+            if (argv[iArg] == wcsstr(argv[iArg], L"--input=") || argv[iArg] == wcsstr(argv[iArg], L"-i="))
+                {
+                BeFileName::FixPathName(m_inputFileName, GetArgValueW(argv[iArg]).c_str());
+                if (BeFileName::IsDirectory(m_inputFileName.c_str()))
+                    return PrintUsage(argv[0]);
+
+                continue;
+                }
+
+            if (argv[iArg] == wcsstr(argv[iArg], L"--output=") || argv[iArg] == wcsstr(argv[iArg], L"-o="))
+                {
+                m_outputName.SetName(GetArgValueW(argv[iArg]).c_str());
+                continue;
+                }
+
+            fwprintf(stderr, L"Unrecognized command line option: %ls\n", argv[iArg]);
+            return PrintUsage(argv[0]);
+            }
+        return SUCCESS;
+        }
+
+    void ScalableMeshSDKexe::Start()
+        {
+        Import();        
+        //Terminate(true);
+        }
+
+    bool ScalableMeshSDKexe::OpenXmlImportFile()
+        {
+        BeXmlStatus status;
+        WString     errorMsg;
+
+        m_pImportDefinitionXmlDom = BeXmlDom::CreateAndReadFromFile(status, m_inputFileName, &errorMsg);
+
+        if (m_pImportDefinitionXmlDom == 0)
+            {
+            wprintf(L"ERROR : Cannot open input file (%s)", errorMsg.c_str());
+            return false;
+            }
+        
+        return m_pImportDefinitionXmlDom->GetRootElement() != 0;
+        }
+    
+    void ScalableMeshSDKexe::Import()
+        {                      
+        BeXmlNodeP pRootNode = m_pImportDefinitionXmlDom->GetRootElement();
+        ImportParameters params;
+        ParseImportDefinition(pRootNode, params);
+        if (params.decimateInput) DoImportSTM(params);
+        else DoImportDirect(params);
+                
+        CloseHandle(m_pipe);
+        }
+
+   }
+
+
+int wmain(int argc, wchar_t* argv[])
+    {
+    ScalableMeshSDKexe::ScalableMeshSDKexe app;
+    if (SUCCESS != app.ParseCommandLine(argc, argv))
+        return 1;
+
+    if (app.m_outputName.empty())
+        {
+        fwprintf(stderr, L"No output directory specified\n");
+        return app.PrintUsage(argv[0]);
+        }
+    
+    if (!app.OpenXmlImportFile())
+        {
+        return false;
+        }
+
+    app.Initialize(argc, argv);
+    app.Start();
+
+    ScalableMeshSDKexe::CloseSDK();
+
+    return 0;
     }