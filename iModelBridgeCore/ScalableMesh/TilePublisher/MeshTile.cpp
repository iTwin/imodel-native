/*--------------------------------------------------------------------------------------+
|
|     $Source: TilePublisher/MeshTile.cpp $
|
|  $Copyright: (c) 2017 Bentley Systems, Incorporated. All rights reserved. $
|
+--------------------------------------------------------------------------------------*/
#include <ScalableMeshPCH.h>
#include <TilePublisher/MeshTile.h>
//#include <DgnPlatform/RenderMaterial.h>
//#include "DgnPlatformInternal.h"
//#include <folly/BeFolly.h>
//#include <folly/futures/Future.h>
#include <Geom/XYZRangeTree.h>
//#include <DgnPlatform/DgnBRep/OCBRep.h>

//#include <png/png.h>
#include <BeJpeg/BeJpeg.h>

#if defined(BENTLEYCONFIG_OS_WINDOWS)
#include <windows.h>
#endif

BEGIN_UNNAMED_NAMESPACE
//static ITileGenerationProgressMonitor   s_defaultProgressMeter;
//static UnconditionalTileGenerationFilter s_defaultFilter;

//struct RangeTreeNode
//{
//    size_t          m_facetCount;
//    //DgnElementId    m_elementId;
//
//    RangeTreeNode(DgnElementId elemId, size_t facetCount) : m_facetCount(facetCount), m_elementId(elemId) { }
//};

static const double s_minRangeBoxSize = 0.5; // Threshold below which we consider geometry/element too small to contribute to tile mesh
static const size_t s_maxGeometryIdCount = 0xffff; // Max batch table ID - 16-bit unsigned integers

//static Render::GraphicSet s_unusedDummyGraphicSet;

//#if defined(MESHTILE_SELECT_GEOMETRY_USING_ECSQL)
//static const Utf8CP s_geometrySource3dECSql = "SELECT CategoryId,GeometryStream,Yaw,Pitch,Roll,Origin,BBoxLow,BBoxHigh FROM " BIS_SCHEMA(BIS_CLASS_GeometricElement3d) " WHERE ECInstanceId=?";
//#else
//static const Utf8CP s_geometrySource3dNativeSql =
//    "SELECT CategoryId,GeometryStream,Yaw,Pitch,Roll,Origin_X,Origin_Y,Origin_Z,BBoxLow_X,BBoxLow_Y,BBoxLow_Z,BBoxHigh_X,BBoxHigh_Y,BBoxHigh_Z FROM "
//    BIS_TABLE(BIS_CLASS_GeometricElement3d) " WHERE ElementId=?";
//#endif

END_UNNAMED_NAMESPACE

#define COMPARE_VALUES_TOLERANCE(val0, val1, tol)   if (val0 < val1 - tol) return true; if (val0 > val1 + tol) return false;
#define COMPARE_VALUES(val0, val1) if (val0 < val1) { return true; } if (val0 > val1) { return false; }

BEGIN_BENTLEY_DGNPLATFORM_NAMESPACE
///*---------------------------------------------------------------------------------**//**
//* @bsimethod                                                    Paul.Connelly   09/16
//+---------------+---------------+---------------+---------------+---------------+------*/
//TileGenerationCache::TileGenerationCache(Options options) : m_tree(XYZRangeTreeRoot::Allocate()), m_options(options),
//    m_dbMutex(BeSQLite::BeDbMutex::MutexType::Recursive)
//    {
//    // Caller will populate...
//    }
//
///*---------------------------------------------------------------------------------**//**
//* @bsimethod                                                    Paul.Connelly   09/16
//+---------------+---------------+---------------+---------------+---------------+------*/
//void TileGenerationCache::AddCachedGeometry(DgnElementId elementId, TileGeometryList&& geometry) const
//    {
//    if (WantCacheGeometry())
//        {
//        BeMutexHolder lock(m_mutex);
//
//        m_geometry.Insert(elementId, geometry);
//        }
//    }
//
///*---------------------------------------------------------------------------------**//**
//* @bsimethod                                                    Paul.Connelly   09/16
//+---------------+---------------+---------------+---------------+---------------+------*/
//bool TileGenerationCache::GetCachedGeometry(TileGeometryList& geometry, DgnElementId elementId) const
//    {
//    if (WantCacheGeometry())
//        {
//        BeMutexHolder lock(m_mutex);
//        auto iter = m_geometry.find(elementId);
//        if (m_geometry.end() != iter)
//            {
//            if (geometry.empty())
//                geometry = iter->second;
//            else
//                geometry.insert(geometry.end(), iter->second.begin(), iter->second.end());
//
//            return true;
//            }
//        }
//
//    return false;
//    }
//
///*---------------------------------------------------------------------------------**//**
//* @bsimethod                                                    Paul.Connelly   09/16
//+---------------+---------------+---------------+---------------+---------------+------*/
//GeometrySourceCP TileGenerationCache::AddCachedGeometrySource(std::unique_ptr<GeometrySource>& source, DgnElementId elemId) const
//    {
//    if (!WantCacheGeometrySources())
//        return source.get();
//
//    BeMutexHolder lock(m_mutex);
//
//    // May already exist in cache...if so we've moved from it and it will be destroyed...otherwise it's now owned by cache
//    m_geometrySources.insert(GeometrySourceMap::value_type(elemId, std::move(source)));
//
//    // Either way, we know an now exists in cache for this element
//    auto existing = GetCachedGeometrySource(elemId);
//    BeAssert(nullptr != existing);
//    return existing;
//    }
//
///*---------------------------------------------------------------------------------**//**
//* @bsimethod                                                    Paul.Connelly   09/16
//+---------------+---------------+---------------+---------------+---------------+------*/
//GeometrySourceCP TileGenerationCache::GetCachedGeometrySource(DgnElementId elemId) const
//    {
//    if (!WantCacheGeometrySources())
//        return nullptr;
//
//    BeMutexHolder lock(m_mutex);
//    auto iter = m_geometrySources.find(elemId);
//    return m_geometrySources.end() != iter ? iter->second.get() : nullptr;
//    }

////=======================================================================================
//// @bsistruct                                                   Paul.Connelly   09/16
////=======================================================================================
//struct FreeLeafDataTreeHandler : XYZRangeTreeHandler
//{
//    virtual bool ShouldContinueAfterLeaf(XYZRangeTreeRootP pRoot, XYZRangeTreeInteriorP pInterior, XYZRangeTreeLeafP pLeaf) override
//        {
//        delete reinterpret_cast<RangeTreeNode*>(pLeaf->GetData());
//        return true;
//        }
//};

/*----------------------------------------------------------------------+
|                                                                       |
|   Local Type Definitions                                              |
|                                                                       |
+----------------------------------------------------------------------*/
struct Squetch
    {
    int32_t    pa, wa, pb, wb;
    };

/* Squetch Modes */
enum    SquetchMode
    {
    SAMESIZE        = 0,
    EXPAND          = 1,
    RGBCOMPRESS     = 2
    };


#define SQ_ONE 512

typedef  bvector<Squetch> T_SquetchTable;

/*=================================================================================**//**
* @bsiclass                                                     Ray.Bentley     10/2016
+===============+===============+===============+===============+===============+======*/
struct Resizer
    {
    Byte const*             m_input;
    ByteStream&             m_output;
    Point2d                 m_inSize;
    Point2d                 m_outSize;
    T_SquetchTable          m_xTable;
    SquetchMode             m_xMode;
    T_SquetchTable          m_yTable;
    SquetchMode             m_yMode;
    int                     m_currentInputRow;
    int                     m_currentOutputRow;
    int                     m_bytesPerPixel;
    bvector<int32_t>        m_pBuf, m_oBuf1, m_oBuf2;

    Byte*                   GetCurrentOutputRow () { return m_output.data() + m_currentOutputRow * m_bytesPerPixel * m_outSize.x; }

/*---------------------------------------------------------------------------------**//**
* @bsimethod                                                    Ray.Bentley     08/2016
+---------------+---------------+---------------+---------------+---------------+------*/
Resizer (ByteStream& output, uint32_t targetWidth, uint32_t targetHeight, ImageCR sourceImage) : m_output(output), m_currentInputRow(0), m_currentOutputRow (0)
    {
    m_input = sourceImage.GetByteStream().data();
    m_inSize.x = (int32_t) sourceImage.GetWidth();
    m_inSize.y = (int32_t) sourceImage.GetHeight();
    m_outSize.x = (int32_t) targetWidth;
    m_outSize.y = (int32_t) targetHeight;

    m_bytesPerPixel = sourceImage.GetBytesPerPixel();
    m_pBuf.resize (m_bytesPerPixel * targetWidth);
    m_oBuf1.resize (m_bytesPerPixel * targetWidth);
    m_oBuf2.resize (m_bytesPerPixel * targetWidth);

    m_xMode = BuildSquetchTable (m_inSize.x, m_outSize.x, m_xTable);
    m_yMode = BuildSquetchTable (m_inSize.y, m_outSize.y, m_yTable);

    LoadLineSquetch (m_oBuf1.data());
    LoadLineSquetch (m_oBuf2.data());

    m_output.Resize(m_bytesPerPixel * targetWidth * targetHeight);
    }
 
/*---------------------------------------------------------------------------------**//**
* @bsimethod                                                    Ray.Bentley     10/2016
+---------------+---------------+---------------+---------------+---------------+------*/
SquetchMode BuildSquetchTable (int32_t n, /* go from n pixels */ int32_t m, /* to m pixels */ T_SquetchTable&   squetchTable)
    {
    int         i,j, count=0;
    double      x, dx;

    if (n == m)
        return SAMESIZE;

    if (n > m)  /* compression */
        {
        squetchTable.resize (n);
        dx = (double) m/(double) n;
        x = 0;
        for (i=0,j=0;i<n;i++)
            {
            x += dx;
            if (x <= 1.0)
                {
                squetchTable[i].pa=j;   
                squetchTable[i].wa=(int)(dx*SQ_ONE+0.5);
                squetchTable[i].pb=j+1; squetchTable[i].wb=0;
                }
            else
                {
                x -= 1.0;
                squetchTable[i].pa=j;   
                squetchTable[i].wa=(int)((dx-x)*SQ_ONE+0.5);
                squetchTable[i].pb=j+1; 
                squetchTable[i].wb=(int)((x*SQ_ONE)+0.5);
                j++;
                }
            if (squetchTable[i].wb != 0) count++;
            }
        return RGBCOMPRESS;
        }
    else        /* expansion */
        {
        squetchTable.resize(m);
        dx = (double)(n-1) / (double)m;
        for (i=0,x=0;i<m-1;i++,x+=dx)
            {
            squetchTable[i].pa = (int32_t)x;
            squetchTable[i].pb = squetchTable[i].pa + 1;
            squetchTable[i].wb = (int32_t)((x - (double)((int)x))*SQ_ONE);
            squetchTable[i].wa = SQ_ONE - squetchTable[i].wb;
            }
        squetchTable[m-1].pb = n-1;
        squetchTable[m-1].wb = SQ_ONE;
        squetchTable[m-1].pa = n-2;
        squetchTable[m-1].wa = 0;
        return (EXPAND);
        }
    }

/*---------------------------------------------------------------------------------**//**
* @bsimethod                                                    Ray.Bentley     01/1990
+---------------+---------------+---------------+---------------+---------------+------*/
void LoadSquetch
(
int                 mode,           /* COMPRESS, EXPAND, or SAMESIZE */
int32_t             n,              /* from size */
int32_t             m,              /* to size */
T_SquetchTable&     squetchTable,   /* squetch table */
Byte const*         inBuf,          /* input Buffer */
int32_t*            outBuf          /* output Buffer */
)
    {
    switch (mode)
        {
        case SAMESIZE:
            for (int32_t i=0; i<n; i++)
                {
                *outBuf++ = *inBuf * SQ_ONE;
                inBuf += m_bytesPerPixel;
                }
            break;

        case RGBCOMPRESS:
            {
            Squetch *tab = squetchTable.data();

            *outBuf = 0;
            for (int32_t i=1; i < n; i++)
                {
                *outBuf += (*inBuf * tab->wa);
                if (tab->pa != tab[1].pa)
                    *(++outBuf) = (*inBuf * tab->wb); 

                inBuf += m_bytesPerPixel;
                tab++;
                }
            *outBuf += (*inBuf * tab->wa);
            break;
            }

        case EXPAND:
            {
            Squetch *tab = squetchTable.data();

            for (int32_t i=1; i < m; i++)
                {
                *outBuf++ = *inBuf * tab->wa + inBuf[m_bytesPerPixel]*tab->wb;
                if ((tab->pa) != (tab[1].pa))
                    inBuf += m_bytesPerPixel;

                tab++;
                }
            *outBuf++ = *inBuf * tab->wa + inBuf[1]*tab->wb;
            break;
            }
        }
    }

    

/*---------------------------------------------------------------------------------**//**
* @bsimethod                                                    Ray.Bentley     01/1990
+---------------+---------------+---------------+---------------+---------------+------*/
void LoadLineSquetch (int32_t*  pBuf)
    {
    Byte const*     pInputRow = m_input + m_inSize.x * m_bytesPerPixel * m_currentInputRow;

    for (int i=0; i<m_bytesPerPixel; i++)
        LoadSquetch (m_xMode, m_inSize.x, m_outSize.x, m_xTable, pInputRow + i, pBuf + i * m_outSize.x);
    }

/*---------------------------------------------------------------------------------**//**
* @bsimethod                                                    Ray.Bentley     10/2016
+---------------+---------------+---------------+---------------+---------------+------*/
void ExtractLineSquetch (int32_t *pBuf, Byte* pOutput, int scale) 
    {
    for (int i=0; i<m_bytesPerPixel; i++)
        {
        int32_t*    pThisBuffer = pBuf + i * m_outSize.x;
        Byte*       pOutputBuffer = pOutput + i;
        
        for (int32_t j=0; j<m_outSize.x; j++)
            {
            int32_t t = (*pThisBuffer++) >> scale;
            *pOutputBuffer = (t>255) ? 255 : (Byte)(t & 0xff);
            pOutputBuffer += m_bytesPerPixel;
            }
        }
    }


/*---------------------------------------------------------------------------------**//**
* @bsimethod                                                    Ray.Bentley     01/1990
+---------------+---------------+---------------+---------------+---------------+------*/
int ExpandRows (int32_t* inBufA, int32_t* inBufB, int32_t* outBuf)
    {
    int32_t wa = m_yTable[m_currentOutputRow].wa;
    int32_t wb = m_yTable[m_currentOutputRow].wb;

    for (int i=0; i<m_outSize.x; i++)
        *outBuf++ = (*inBufA++ * wa + *inBufB++ * wb);

    if (m_currentInputRow == m_inSize.y - 1)
        return (0);
    if (m_yTable[m_currentInputRow].pa != m_yTable[m_currentInputRow+1].pa)
        return (1);

    return (0);
    }

/*---------------------------------------------------------------------------------**//**
* @bsimethod                                                    Ray.Bentley     01/1990
+---------------+---------------+---------------+---------------+---------------+------*/
void SwapOutputBuffers ()
    {
    bvector<int32_t>        temp (m_oBuf1);

    m_oBuf1 = m_oBuf2;
    m_oBuf2 = temp;
    }

/*---------------------------------------------------------------------------------**//**
* @bsimethod                                                    Ray.Bentley     01/1990
+---------------+---------------+---------------+---------------+---------------+------*/
int CompressRows (int32_t* inBuf, int32_t* outBufA, int32_t* outBufB)
    {
    int         w;
    int32_t*    t;

    w = m_yTable[m_currentInputRow].wa;
    t = inBuf;

    for (int i=0; i < m_outSize.x; i++)
        {
        *outBufA += (*t++ * w);
        outBufA++;
        };
    if ((m_currentInputRow == m_inSize.y - 1) || (m_yTable[m_currentInputRow].pa != m_yTable[m_currentInputRow+1].pa))
        {
        w = m_yTable[m_currentInputRow].wb;
        for (int i=0; i < m_outSize.x; i++)
            *outBufB++ = (*inBuf++ * w);

        return (1);
        }
    return (0);
    }


/*---------------------------------------------------------------------------------**//**
* @bsimethod                                                    Ray.Bentley     01/1990
+---------------+---------------+---------------+---------------+---------------+------*/
bool GetRow ()
    {
    if (m_yMode == RGBCOMPRESS)
        {
        while (true)
            {
            if (m_currentInputRow > m_inSize.y)
                break;

            LoadLineSquetch (m_pBuf.data());

            int s = 0;
            for (int i=0; i<m_bytesPerPixel; i++)
                s |= CompressRows (m_pBuf.data()  + i * m_outSize.x,
                                   m_oBuf1.data() + i * m_outSize.x,
                                   m_oBuf2.data() + i * m_outSize.x);
            if (s)
                {
                ExtractLineSquetch (m_oBuf1.data(), GetCurrentOutputRow(), 18);
                SwapOutputBuffers();
                m_currentInputRow++;
                return (0);
                }
            m_currentInputRow++;
            }
        ExtractLineSquetch (m_oBuf1.data(), GetCurrentOutputRow(), 18);
        return(0);
        }
    else if (m_yMode == EXPAND)
        {
        int s = 0;

        for (int i=0; i<m_bytesPerPixel; i++)
            ExpandRows (m_pBuf.data()  + i * m_outSize.x,
                        m_oBuf1.data()+ i * m_outSize.x,
                        m_oBuf2.data() + i * m_outSize.x);
         if (s)
            {
            SwapOutputBuffers();
            LoadLineSquetch (m_oBuf2.data());
            }
        m_currentInputRow++;
        ExtractLineSquetch (m_pBuf.data(), GetCurrentOutputRow(), 18);
        return(0);
        }
    else
        {
        LoadLineSquetch (m_pBuf.data());
        ExtractLineSquetch (m_pBuf.data(), GetCurrentOutputRow(), 9);
        m_currentInputRow++;
        }
    return m_currentInputRow < m_inSize.y;
    }

/*---------------------------------------------------------------------------------**//**
* @bsimethod                                                    Ray.Bentley     10/2016
+---------------+---------------+---------------+---------------+---------------+------*/
void    DoResize()
    {
    for (m_currentOutputRow=0; m_currentOutputRow < m_outSize.y; m_currentOutputRow++)
        GetRow ();

    }

};      // Resizer

/*---------------------------------------------------------------------------------**//**
* @bsimethod                                    Keith.Bentley                   05/16
+---------------+---------------+---------------+---------------+---------------+------*/
Image::Image(ImageSourceCR source, Format targetFormat, Image::BottomUp bottomUp, bool headerOnly)
    : m_headerOnly(headerOnly)
    {
    ReadImageData(source, targetFormat, bottomUp);
    }

/*---------------------------------------------------------------------------------**//**
* @bsimethod                                    Keith.Bentley                   05/16
+---------------+---------------+---------------+---------------+---------------+------*/
void Image::ReadImageData(ImageSourceCR source, Format targetFormat, Image::BottomUp bottomUp)
    {
    ByteStream const& input = source.GetByteStream();
    if (ImageSource::Format::Jpeg == source.GetFormat())
        ReadJpeg(input.GetData(), input.GetSize(), targetFormat, bottomUp);
    else
        {
        assert(false); // not implemented
        //ReadPng(input.GetData(), input.GetSize(), targetFormat);
        }
    }


/*---------------------------------------------------------------------------------**//**
* @bsimethod                                                    Paul.Connelly   05/16
+---------------+---------------+---------------+---------------+---------------+------*/
void Image::ReadJpeg(uint8_t const* srcData, uint32_t srcLen, Format targetFormat, BottomUp bottomUp)
    {
    m_format = targetFormat;

    BeJpegDecompressor reader;
    if (SUCCESS != reader.ReadHeader(m_width, m_height, srcData, srcLen))
        {
        Invalidate();
        return;
        }

    if (m_headerOnly) return;

    m_image.Resize(m_width * m_height * 4);

    BeJpegPixelType fmt = m_format == Format::Rgb ? BE_JPEG_PIXELTYPE_Rgb : BE_JPEG_PIXELTYPE_RgbA;
    if (SUCCESS != reader.Decompress(m_image.GetDataP(), m_image.GetSize(), srcData, srcLen, fmt/*, bottomUp==Image::BottomUp::Yes ? BeJpegBottomUp::Yes : BeJpegBottomUp::No*/))
        Invalidate();
    }

///*---------------------------------------------------------------------------------**//**
//* @bsimethod                                                    Paul.Connelly   05/16
//+---------------+---------------+---------------+---------------+---------------+------*/
//void Image::ReadPng(uint8_t const* srcData, uint32_t srcLen, Format targetFormat)
//    {
//    assert(false); // no png for the moment
//    //m_format = targetFormat;
//    //
//    //PngData pngData(srcData, srcLen);
//    //if (SUCCESS != pngData.DoRead(*this))
//        Invalidate();
//    }

/*---------------------------------------------------------------------------------**//**
* @bsimethod                                                    Ray.Bentley     10/2016
+---------------+---------------+---------------+---------------+---------------+------*/
Image Image::FromResizedImage (uint32_t targetWidth, uint32_t targetHeight, ImageCR sourceImage)
    {
    ByteStream  outputImage;
    Resizer     resizer (outputImage, targetWidth, targetHeight, sourceImage);

    resizer.DoResize();

#ifdef DEBUG_IMAGES
    writeImageFile (inputImage, inputSize, "d:\\tmp\\inputImage.jpg", isRGBA);
    writeImageFile (outputImage.data(), outputSize, "d:\\tmp\\resizedImage.jpg", isRGBA);
#endif

    return Image (targetWidth, targetHeight, std::move (outputImage), sourceImage.GetFormat());
    }

/*---------------------------------------------------------------------------------**//**
* @bsimethod                                    Keith.Bentley                   05/16
+---------------+---------------+---------------+---------------+---------------+------*/
ImageSource::ImageSource(ImageCR image, Format format, int quality, Image::BottomUp bottomUp)
    {
    m_format = format;
    if (m_format == Format::Jpeg)
        {
        BeJpegCompressor writer;
#ifndef VANCOUVER_API
<<<<<<< HEAD
        bvector<Byte> stream;
#if 0 //NEEDS_WORK_SM_CESIUM_B0200
=======
        typedef bvector<Byte> stream_type;
#else
        typedef ByteStream stream_type;
#endif
        stream_type stream;
>>>>>>> 382978fa
        if (SUCCESS == writer.Compress(stream, image.GetByteStream().GetData(), image.GetWidth(), image.GetHeight(),
                                       image.GetFormat() == Image::Format::Rgb ? BE_JPEG_PIXELTYPE_Rgb : BE_JPEG_PIXELTYPE_RgbA,
                                       quality/*,
                                       Image::BottomUp::Yes==bottomUp ? BeJpegBottomUp::Yes : BeJpegBottomUp::No*/))
<<<<<<< HEAD
#endif
#else
        ByteStream stream;
        if (SUCCESS == writer.Compress(stream, image.GetByteStream().GetData(), image.GetWidth(), image.GetHeight(),
            image.GetFormat() == Image::Format::Rgb ? BE_JPEG_PIXELTYPE_Rgb : BE_JPEG_PIXELTYPE_RgbA,
            quality/*,
                   Image::BottomUp::Yes==bottomUp ? BeJpegBottomUp::Yes : BeJpegBottomUp::No*/))
#endif
=======
>>>>>>> 382978fa
            {
            m_stream.Resize((uint32_t)stream.size());
            memcpy(m_stream.data(), stream.data(), stream.size());
            return;
            }

        }
    else if (m_format==Format::Png)
        {
        assert(false); // no png for now...
        //BufferWriter writer(m_stream);
        //if (SUCCESS == writeImageToPng(writer, image, *this, bottomUp))
        //    return;
        }

    m_stream.Clear();
    }

///*---------------------------------------------------------------------------------**//**
//* @bsimethod                                                    Paul.Connelly   09/16
//+---------------+---------------+---------------+---------------+---------------+------*/
//TileGenerationCache::~TileGenerationCache()
//    {
//    FreeLeafDataTreeHandler handler;
//    m_tree->Traverse(handler);
//
//    XYZRangeTreeRoot::Free(m_tree);
//    }
//
///*---------------------------------------------------------------------------------**//**
//* @bsimethod                                                    Paul.Connelly   09/16
//+---------------+---------------+---------------+---------------+---------------+------*/
//DRange3d TileGenerationCache::GetRange() const
//    {
//    return GetTree().Range();
//    }
//
///*---------------------------------------------------------------------------------**//**
//* @bsimethod                                                    Paul.Connelly   09/16
//+---------------+---------------+---------------+---------------+---------------+------*/
//void TileGenerationCache::Populate(DgnDbR db, ITileGenerationFilterR filter)
//    {
//    // ###TODO_FACET_COUNT: Assumes 3d spatial view for now...
//    static const Utf8CP s_sql =
//        "SELECT r.ECInstanceId,g.FacetCount,r.MinX,r.MinY,r.MinZ,r.MaxX,r.MaxY,r.MaxZ "
//        "FROM " BIS_SCHEMA(BIS_CLASS_SpatialIndex) " AS r JOIN " BIS_SCHEMA(BIS_CLASS_GeometricElement3d) " AS g ON (g.ECInstanceId = r.ECInstanceId)";
//
//    auto stmt = db.GetPreparedECSqlStatement(s_sql);
//    while (BE_SQLITE_ROW == stmt->Step())
//        {
//        auto elemId = stmt->GetValueId<DgnElementId>(0);
//        if (!filter.AcceptElement(elemId))
//            continue;
//
//        size_t facetCount = stmt->GetValueUInt64(1);
//        DRange3d elRange = DRange3d::From(stmt->GetValueDouble(2), stmt->GetValueDouble(3), stmt->GetValueDouble(4),
//                stmt->GetValueDouble(5), stmt->GetValueDouble(6), stmt->GetValueDouble(7));
//
//        m_tree->Add(new RangeTreeNode(elemId, facetCount), elRange);
//        }
//    }

///*---------------------------------------------------------------------------------**//**
//* @bsimethod                                                    Paul.Connelly   08/16
//+---------------+---------------+---------------+---------------+---------------+------*/
//DgnTextureCPtr TileDisplayParams::QueryTexture(DgnDbR db) const
//    {
//    JsonRenderMaterial mat;
//    if (!m_materialId.IsValid() || SUCCESS != mat.Load(m_materialId, db))
//        return nullptr;
//
//    auto texMap = mat.GetPatternMap();
//    DgnTextureId texId;
//    if (!texMap.IsValid() || !(texId = texMap.GetTextureId()).IsValid())
//        return nullptr;
//
//    return DgnTexture::QueryTexture(texId, db);
//    }
//
///*---------------------------------------------------------------------------------**//**
//* @bsimethod                                                    Paul.Connelly   08/16
//+---------------+---------------+---------------+---------------+---------------+------*/
//TileDisplayParams::TileDisplayParams(GraphicParamsCP graphicParams, GeometryParamsCP geometryParams) : m_fillColor(nullptr != graphicParams ? graphicParams->GetFillColor().GetValue() : 0x00ffffff), m_ignoreLighting (false)
//        {
//        if (nullptr != geometryParams)
//            m_materialId = geometryParams->GetMaterialId();
//        }
//
///*---------------------------------------------------------------------------------**//**
//* @bsimethod                                                    Ray.Bentley     08/2016
//+---------------+---------------+---------------+---------------+---------------+------*/
//bool TileDisplayParams::operator<(TileDisplayParams const& rhs) const
//    {
//    COMPARE_VALUES (m_fillColor, rhs.m_fillColor);
//    COMPARE_VALUES (m_materialId.GetValueUnchecked(), rhs.m_materialId.GetValueUnchecked());
//    // No need to compare textures -- if materials match then textures must too.
//
//    return false;
//    }


///*---------------------------------------------------------------------------------**//**
//* @bsimethod                                                    Paul.Connelly   08/16
//+---------------+---------------+---------------+---------------+---------------+------*/
//ImageSource TileTextureImage::Load(TileDisplayParamsCR params, DgnDbR db)
//    {
//    DgnTextureCPtr tex = params.QueryTexture(db);
//    return tex.IsValid() ? tex->GetImageSource() : ImageSource();
//    }
//
///*---------------------------------------------------------------------------------**//**
//* @bsimethod                                                    Paul.Connelly   07/16
//+---------------+---------------+---------------+---------------+---------------+------*/
//void TileTextureImage::ResolveTexture(TileDisplayParamsR params, DgnDbR db)
//    {
//    if (params.TextureImage().IsValid())
//        return;
//
//    ImageSource renderImage  = TileTextureImage::Load(params, db);
//
//    if (renderImage.IsValid())
//        params.TextureImage() = TileTextureImage::Create(std::move(renderImage));
//    }


/*---------------------------------------------------------------------------------**//**
* @bsimethod                                                    Ray.Bentley     06/2016
+---------------+---------------+---------------+---------------+---------------+------*/
DRange3d TileMesh::GetTriangleRange(TriangleCR triangle) const
    {
    return DRange3d::From (m_points.at (triangle.m_indices[0]), 
                           m_points.at (triangle.m_indices[1]),
                           m_points.at (triangle.m_indices[2]));
    }

/*---------------------------------------------------------------------------------**//**
* @bsimethod                                                    Ray.Bentley     06/2016
+---------------+---------------+---------------+---------------+---------------+------*/
DVec3d TileMesh::GetTriangleNormal(TriangleCR triangle) const
    {
    return DVec3d::FromNormalizedCrossProductToPoints (m_points.at (triangle.m_indices[0]), 
                                                       m_points.at (triangle.m_indices[1]),
                                                       m_points.at (triangle.m_indices[2]));
    }

/*---------------------------------------------------------------------------------**//**
* @bsimethod                                                    Ray.Bentley     06/2016
+---------------+---------------+---------------+---------------+---------------+------*/
bool TileMesh::HasNonPlanarNormals() const
    {
    if (m_normals.empty())
        return false;

    for (auto& triangle : m_triangles)
        if (!m_normals.at (triangle.m_indices[0]).IsEqual (m_normals.at (triangle.m_indices[1])) ||
            !m_normals.at (triangle.m_indices[0]).IsEqual (m_normals.at (triangle.m_indices[2])) ||
            !m_normals.at (triangle.m_indices[1]).IsEqual (m_normals.at (triangle.m_indices[2])))
            return true;

    return false;
    }

/*---------------------------------------------------------------------------------**//**
* @bsimethod                                                    Richard.Bois   04/17
+---------------+---------------+---------------+---------------+---------------+------*/
void TileMesh::ReprojectPoints(GeoCoordinates::BaseGCSCPtr sourceGCS, GeoCoordinates::BaseGCSCPtr destinationGCS)
    {
    if (sourceGCS == nullptr || sourceGCS == destinationGCS) return;

    // Otherwise, compute a reprojection
    for (auto& p : m_points)
        {
        GeoPoint inLatLong, outLatLong;
        if (sourceGCS->LatLongFromCartesian(inLatLong, p) != SUCCESS)
            return;
        if (sourceGCS->LatLongFromLatLong(outLatLong, inLatLong, *destinationGCS) != SUCCESS)
            return;
        if (destinationGCS->XYZFromLatLong(p, outLatLong) != SUCCESS)
            return;
        }
    }

void TileMesh::ApplyTransform(const Transform & transform)
    {
    for (auto& p : m_points) transform.Multiply(p);
    }

/*---------------------------------------------------------------------------------**//**
* @bsimethod                                                    Paul.Connelly   07/16
+---------------+---------------+---------------+---------------+---------------+------*/
uint32_t TileMesh::AddVertex(DPoint3dCR point, DVec3dCP normal, DPoint2dCP param/*, BeInt64Id entityId*/)
    {
    auto index = static_cast<uint32_t>(m_points.size());

    m_points.push_back(point);
    //m_entityIds.push_back(entityId);

    if (nullptr != normal)
        m_normals.push_back(*normal);

    if (nullptr != param)
        m_uvParams.push_back(*param);

    //m_validIdsPresent |= (entityId.IsValid());
    return index;
    }

/*---------------------------------------------------------------------------------**//**
* @bsimethod                                                    Ray.Bentley     06/2016
+---------------+---------------+---------------+---------------+---------------+------*/
bool TileMeshBuilder::VertexKey::Comparator::operator()(VertexKey const& lhs, VertexKey const& rhs) const
    {
    static const double s_normalTolerance = .1;     
    static const double s_paramTolerance  = .1;

//    COMPARE_VALUES (lhs.m_entityId, rhs.m_entityId);

    COMPARE_VALUES_TOLERANCE (lhs.m_point.x, rhs.m_point.x, m_tolerance);
    COMPARE_VALUES_TOLERANCE (lhs.m_point.y, rhs.m_point.y, m_tolerance);
    COMPARE_VALUES_TOLERANCE (lhs.m_point.z, rhs.m_point.z, m_tolerance);

    if (lhs.m_normalValid != rhs.m_normalValid)
        return rhs.m_normalValid;

    if (lhs.m_normalValid)
        {
        COMPARE_VALUES_TOLERANCE (lhs.m_normal.x, rhs.m_normal.x, s_normalTolerance);
        COMPARE_VALUES_TOLERANCE (lhs.m_normal.y, rhs.m_normal.y, s_normalTolerance);
        COMPARE_VALUES_TOLERANCE (lhs.m_normal.z, rhs.m_normal.z, s_normalTolerance);
        }

    if (lhs.m_paramValid != rhs.m_paramValid)
        return rhs.m_paramValid;

    if (lhs.m_paramValid)
        {
        COMPARE_VALUES_TOLERANCE (lhs.m_param.x, rhs.m_param.x, s_paramTolerance);
        COMPARE_VALUES_TOLERANCE (lhs.m_param.y, rhs.m_param.y, s_paramTolerance);
        }

    return false;
    }

/*---------------------------------------------------------------------------------**//**
* @bsimethod                                                    Ray.Bentley     06/2016
+---------------+---------------+---------------+---------------+---------------+------*/
TileMeshBuilder::TriangleKey::TriangleKey(TriangleCR triangle)
    {
    // Could just use std::sort - but this should be faster?
    if (triangle.m_indices[0] < triangle.m_indices[1])
        {
        if (triangle.m_indices[0] < triangle.m_indices[2])
            {
            m_sortedIndices[0] = triangle.m_indices[0];
            if (triangle.m_indices[1] < triangle.m_indices[2])
                {
                m_sortedIndices[1] = triangle.m_indices[1];
                m_sortedIndices[2] = triangle.m_indices[2];
                }
            else
                {
                m_sortedIndices[1] = triangle.m_indices[2];
                m_sortedIndices[2] = triangle.m_indices[1];
                }
            }
        else
            {
            m_sortedIndices[0] = triangle.m_indices[2];
            m_sortedIndices[1] = triangle.m_indices[0];
            m_sortedIndices[2] = triangle.m_indices[1];
            }
        }
    else
        {
        if (triangle.m_indices[1] < triangle.m_indices[2])
            {
            m_sortedIndices[0] = triangle.m_indices[1];
            if (triangle.m_indices[0] < triangle.m_indices[2])
                {
                m_sortedIndices[1] = triangle.m_indices[0];
                m_sortedIndices[2] = triangle.m_indices[2];
                }
            else
                {
                m_sortedIndices[1] = triangle.m_indices[2];
                m_sortedIndices[2] = triangle.m_indices[0];
                }
            }
        else
            {
            m_sortedIndices[0] = triangle.m_indices[2];
            m_sortedIndices[1] = triangle.m_indices[1];
            m_sortedIndices[2] = triangle.m_indices[0];
            }
        }
    //BeAssert (m_sortedIndices[0] < m_sortedIndices[1]);
    //BeAssert (m_sortedIndices[1] < m_sortedIndices[2]);
    }

/*---------------------------------------------------------------------------------**//**
* @bsimethod                                                    Ray.Bentley     06/2016
+---------------+---------------+---------------+---------------+---------------+------*/
bool TileMeshBuilder::TriangleKey::operator<(TriangleKey const& rhs) const
    {
    COMPARE_VALUES (m_sortedIndices[0], rhs.m_sortedIndices[0]);
    COMPARE_VALUES (m_sortedIndices[1], rhs.m_sortedIndices[1]);
    COMPARE_VALUES (m_sortedIndices[2], rhs.m_sortedIndices[2]);

    return false;
    }

/*---------------------------------------------------------------------------------**//**
* @bsimethod                                                    Paul.Connelly   07/16
+---------------+---------------+---------------+---------------+---------------+------*/
void TileMeshBuilder::AddTriangle(TriangleCR triangle)
    {
    //if (triangle.IsDegenerate())
    //    return;

    TriangleKey key(triangle);

    if (m_triangleSet.insert(key).second)
        m_mesh->AddTriangle(triangle);
    }

/*---------------------------------------------------------------------------------**//**
* @bsimethod                                                    Paul.Connelly   07/16
+---------------+---------------+---------------+---------------+---------------+------*/
void TileMeshBuilder::AddTriangle(PolyfaceVisitorR visitor, /*DgnMaterialId materialId, DgnDbR dgnDb, BeInt64Id entityId,*/ bool doVertexClustering, bool duplicateTwoSidedTriangles)
    {
    BeAssert(3 == visitor.Point().size());

    Triangle                newTriangle(false/*!visitor.GetTwoSided()*/);
    bvector<DPoint2d>       params = visitor.Param();
    //JsonRenderMaterial      material;
    //
    //if (materialId.IsValid() &&
    //    !params.empty() &&
    //    SUCCESS == material.Load (materialId, dgnDb))
    //    {
    //    auto const&         patternMap = material.GetPatternMap();
    //    bvector<DPoint2d>   computedParams;
    //
    //    if (patternMap.IsValid() &&
    //        SUCCESS == patternMap.ComputeUVParams (computedParams, visitor))
    //        params = computedParams;
    //    }
            
    bool haveNormals = !visitor.Normal().empty();
    for (size_t i = 0; i < 3; i++)
        {
        VertexKey vertex(visitor.Point().at(i), haveNormals ? &visitor.Normal().at(i) : nullptr, params.empty() ? nullptr : &params.at(i)/*, entityId*/);
        newTriangle.m_indices[i] = doVertexClustering ? AddClusteredVertex(vertex) : AddVertex(vertex);
        }

    //BeAssert(m_mesh->Params().empty() || m_mesh->Params().size() == m_mesh->Points().size());
    //BeAssert(m_mesh->Normals().empty() || m_mesh->Normals().size() == m_mesh->Points().size());

    AddTriangle(newTriangle);
    ++m_triangleIndex;

    if (false/*visitor.GetTwoSided()*/ && duplicateTwoSidedTriangles)
        {
        Triangle dupTriangle(false);
        for (size_t i = 0; i < 3; i++)
            {
            size_t reverseIndex = 2 - i;
            DVec3d reverseNormal;
            if (haveNormals)
                reverseNormal.Negate(visitor.Normal().at(reverseIndex));

            VertexKey vertex(visitor.Point().at(reverseIndex), haveNormals ? &reverseNormal : nullptr, params.empty() ? nullptr : &params.at(reverseIndex)/*, entityId*/);
            dupTriangle.m_indices[i] = doVertexClustering ? AddClusteredVertex(vertex) : AddVertex(vertex);
            }

        AddTriangle(dupTriangle);
        ++m_triangleIndex;
        }
    }

/*---------------------------------------------------------------------------------**//**
* @bsimethod                                                    Ray.Bentley     06/2016
+---------------+---------------+---------------+---------------+---------------+------*/
void TileMeshBuilder::AddPolyline (bvector<DPoint3d>const& points, BeInt64Id entityId, bool doVertexClustering)
    {
    TilePolyline    newPolyline;

    for (auto& point : points)
        {
        VertexKey vertex(point, nullptr, nullptr/*, entityId*/);

        newPolyline.m_indices.push_back (doVertexClustering ? AddClusteredVertex(vertex) : AddVertex(vertex));
        }
    m_mesh->AddPolyline (newPolyline);
    }


/*---------------------------------------------------------------------------------**//**
* @bsimethod                                                    Ray.Bentley     09/2016
+---------------+---------------+---------------+---------------+---------------+------*/
void TileMeshBuilder::AddPolyface(PolyfaceQueryCR polyface, bool twoSidedTriangles)
    {
    for (PolyfaceVisitorPtr visitor = PolyfaceVisitor::Attach(polyface); visitor->AdvanceToNextFace(); )
        AddTriangle(*visitor, false, twoSidedTriangles);
    }


/*---------------------------------------------------------------------------------**//**
* @bsimethod                                                    Paul.Connelly   07/16
+---------------+---------------+---------------+---------------+---------------+------*/
uint32_t TileMeshBuilder::AddVertex(VertexKey const& vertex)
    {
    // Consider all points, otherwise strange artifacts appear for textured meshes...
    //auto found = m_unclusteredVertexMap.find(vertex);
    //if (m_unclusteredVertexMap.end() != found)
    //    return found->second;

    auto index = m_mesh->AddVertex(vertex.m_point, vertex.GetNormal(), vertex.GetParam()/*, vertex.m_entityId*/);
    m_unclusteredVertexMap[vertex] = index;
    return index;
    }

/*---------------------------------------------------------------------------------**//**
* @bsimethod                                                    Paul.Connelly   07/16
+---------------+---------------+---------------+---------------+---------------+------*/
uint32_t TileMeshBuilder::AddClusteredVertex(VertexKey const& vertex)
    {
    auto found = m_clusteredVertexMap.find(vertex);
    if (m_clusteredVertexMap.end() != found)
        return found->second;

    auto index = m_mesh->AddVertex(vertex.m_point, vertex.GetNormal(), vertex.GetParam()/*, vertex.m_entityId*/);
    m_clusteredVertexMap[vertex] = index;
    return index;
    }

/*---------------------------------------------------------------------------------**//**
* @bsimethod                                                    Ray.Bentley     06/2016
+---------------+---------------+---------------+---------------+---------------+------*/
WString TileNode::GetNameSuffix() const
    {
    WString suffix;

    if (nullptr != m_parent)
        {
        suffix = WPrintfString(L"%02d", static_cast<int>(m_siblingIndex));
        for (auto parent = m_parent; nullptr != parent->GetParent(); parent = parent->GetParent())
            suffix = WPrintfString(L"%02d", static_cast<int>(parent->GetSiblingIndex())) + suffix;
        }

    return suffix;
    }

/*---------------------------------------------------------------------------------**//**
* @bsimethod                                                    Ray.Bentley     08/2016
+---------------+---------------+---------------+---------------+---------------+------*/
static void setSubDirectoryRecursive (TileNodeR tile, WStringCR subdirectory)
    {
    tile.SetSubdirectory (subdirectory);
    for (auto& child : tile.GetChildren())
        setSubDirectoryRecursive(*child, subdirectory);
    }

/*---------------------------------------------------------------------------------**//**
* @bsimethod                                                    Ray.Bentley     08/2016
+---------------+---------------+---------------+---------------+---------------+------*/
BeFileNameStatus TileNode::GenerateSubdirectories (size_t maxTilesPerDirectory, BeFileNameCR dataDirectory)
    {
    if (GetNodeCount () < maxTilesPerDirectory)
        return BeFileNameStatus::Success;
        
    for (auto& child : m_children)
        {
        if (child->GetNodeCount() < maxTilesPerDirectory)
            {
            BeFileName  childDataDirectory = dataDirectory;
            WString     subdirectoryName = L"Tile"  + child->GetNameSuffix();

            childDataDirectory.AppendToPath (subdirectoryName.c_str());
            BeFileNameStatus  status;
            if (BeFileNameStatus::Success != (status = BeFileName::CreateNewDirectory (childDataDirectory)))
                return status;

            setSubDirectoryRecursive (*child, subdirectoryName);
            }
        else
            {
            child->GenerateSubdirectories (maxTilesPerDirectory, dataDirectory);
            }
        }
    return BeFileNameStatus::Success;
    }

/*---------------------------------------------------------------------------------**//**
* @bsimethod                                                    Ray.Bentley     08/2016
+---------------+---------------+---------------+---------------+---------------+------*/
WString TileNode::GetRelativePath (WCharCP rootName, WCharCP extension) const
    {
    WString     relativePath;

    BeFileName::BuildName (relativePath, nullptr, m_subdirectory.empty() ? nullptr : m_subdirectory.c_str(), (rootName + GetNameSuffix()).c_str(), extension);

    return relativePath;
    }


/*=================================================================================**//**
* @bsiclass                                                     Ray.Bentley     06/2016
+===============+===============+===============+===============+===============+======*/
struct MeshBuilderKey
{
    //TileDisplayParamsCP m_params;
    bool                m_hasNormals;
    bool                m_hasFacets;

    MeshBuilderKey() : /*m_params(nullptr),*/ m_hasNormals(false), m_hasFacets (false) { }
    MeshBuilderKey(/*TileDisplayParamsCR params,*/ bool hasNormals, bool hasFacets) : /*m_params(&params),*/ m_hasNormals(hasNormals), m_hasFacets (hasFacets) { }

    bool operator<(MeshBuilderKey const& rhs) const
        {
        //BeAssert(nullptr != m_params && nullptr != rhs.m_params);
        if (m_hasNormals != rhs.m_hasNormals)
            return !m_hasNormals;

        if (m_hasFacets != rhs.m_hasFacets)
            return !m_hasFacets;

        //return *m_params < *rhs.m_params;
        return true;
        }
};

///*---------------------------------------------------------------------------------**//**
//* @bsimethod                                                    Ray.Bentley     06/2016
//+---------------+---------------+---------------+---------------+---------------+------*/
//static IFacetOptionsPtr createTileFacetOptions(double chordTolerance)
//    {
//    static double       s_defaultAngleTolerance = msGeomConst_piOver2;
//    IFacetOptionsPtr    opts = IFacetOptions::Create();
//
//    opts->SetChordTolerance(chordTolerance);
//    opts->SetAngleTolerance(s_defaultAngleTolerance);
//    opts->SetMaxPerFace(3);
//    opts->SetCurvedSurfaceMaxPerFace(3);
//    opts->SetParamsRequired(true);
//    opts->SetNormalsRequired(true);
//
//    return opts;
//    }

typedef bmap<MeshBuilderKey, TileMeshBuilderPtr> MeshBuilderMap;

/*---------------------------------------------------------------------------------**//**
* @bsimethod                                                    Ray.Bentley     06/2016
+---------------+---------------+---------------+---------------+---------------+------*/
size_t TileNode::GetNodeCount() const
    {
    size_t count = 1;
    for (auto const& child : m_children)
        count += child->GetNodeCount();

    return count;
    }

/*---------------------------------------------------------------------------------**//**
* @bsimethod                                                    Paul.Connelly   07/16
+---------------+---------------+---------------+---------------+---------------+------*/
size_t TileNode::GetMaxDepth() const
    {
    size_t maxChildDepth = 0;
    for (auto const& child : m_children)
        {
        size_t childDepth = child->GetMaxDepth();
        maxChildDepth = std::max(maxChildDepth, childDepth);
        }

    return 1 + maxChildDepth;
    }

/*---------------------------------------------------------------------------------**//**
* @bsimethod                                                    Paul.Connelly   07/16
+---------------+---------------+---------------+---------------+---------------+------*/
void TileNode::GetTiles(TileNodePList& tiles)
    {
    tiles.push_back(this);
    for (auto& child : m_children)
        child->GetTiles(tiles);
    }

/*---------------------------------------------------------------------------------**//**
* @bsimethod                                                    Paul.Connelly   07/16
+---------------+---------------+---------------+---------------+---------------+------*/
TileNodePList TileNode::GetTiles()
    {
    TileNodePList tiles;
    GetTiles(tiles);
    return tiles;
    }

/*---------------------------------------------------------------------------------**//**
* @bsimethod                                                    Paul.Connelly   07/16
+---------------+---------------+---------------+---------------+---------------+------*/
//#ifndef VANCOUVER_API
//TileGeometry::TileGeometry(TransformCR tf, DRange3dCR range, BeInt64Id entityId, /*TileDisplayParamsPtr& params,*/ bool isCurved, DgnDbR db)
//    : /*m_params(params),*/ m_transform(tf), m_tileRange(range), m_entityId(entityId), m_isCurved(isCurved)/*, m_hasTexture(params.IsValid() && params->QueryTexture(db).IsValid())*/
//#else
TileGeometry::TileGeometry(TransformCR tf, DRange3dCR range, bool isCurved)
    : m_transform(tf), m_tileRange(range), m_isCurved(isCurved)
//#endif
    {}

/*---------------------------------------------------------------------------------**//**
* @bsimethod                                                    Paul.Connelly   08/16
+---------------+---------------+---------------+---------------+---------------+------*/
void TileGeometry::SetFacetCount(size_t numFacets)
    {
    m_facetCount = numFacets;
    double rangeVolume = m_tileRange.Volume();
    m_facetCountDensity = (0.0 != rangeVolume) ? static_cast<double>(m_facetCount) / rangeVolume : 0.0;
    }

////=======================================================================================
//// @bsistruct                                                   Paul.Connelly   08/16
////=======================================================================================
//struct PrimitiveTileGeometry : TileGeometry
//{
//private:
//    IGeometryPtr        m_geometry;
//
//    PrimitiveTileGeometry(IGeometryR geometry, TransformCR tf, DRange3dCR range, BeInt64Id elemId, /*TileDisplayParamsPtr& params,*/ IFacetOptionsR facetOptions, bool isCurved, DgnDbR db)
//        : TileGeometry(tf, range, elemId, /*params,*/ isCurved, db), m_geometry(&geometry)
//        {
//        FacetCounter counter(facetOptions);
//        SetFacetCount(counter.GetFacetCount(geometry));
//        }
//
//    virtual PolyfaceHeaderPtr _GetPolyface(IFacetOptionsR facetOptions) override;
//    virtual bool _IsPolyface () const override { return m_geometry->GetAsPolyfaceHeader().IsValid(); }
//
//    virtual CurveVectorPtr _GetStrokedCurve(double chordTolerance) override;
//public:
//    static TileGeometryPtr Create(IGeometryR geometry, TransformCR tf, DRange3dCR range, BeInt64Id elemId, /*TileDisplayParamsPtr& params,*/ IFacetOptionsR facetOptions, bool isCurved, DgnDbR db)
//        {
//        return new PrimitiveTileGeometry(geometry, tf, range, elemId, /*params,*/ facetOptions, isCurved, db);
//        }
//};

////=======================================================================================
//// @bsistruct                                                   Paul.Connelly   08/16
////=======================================================================================
//struct SolidKernelTileGeometry : TileGeometry
//{
//private:
//    ISolidKernelEntityPtr   m_entity;
//    BeMutex                 m_mutex;
//
//    SolidKernelTileGeometry(ISolidKernelEntityR solid, TransformCR tf, DRange3dCR range, BeInt64Id elemId, TileDisplayParamsPtr& params, IFacetOptionsR facetOptions, DgnDbR db)
//        : TileGeometry(tf, range, elemId, params, SolidKernelUtil::HasCurvedFaceOrEdge(solid), db), m_entity(&solid)
//        {
//        FacetCounter counter(facetOptions);
//        SetFacetCount(counter.GetFacetCount(solid));
//        }
//
//    virtual PolyfaceHeaderPtr _GetPolyface(IFacetOptionsR facetOptions) override;
//    virtual CurveVectorPtr _GetStrokedCurve(double) override { return nullptr; }
//    virtual bool _IsPolyface() const override { return false; }
//
//public:
//    static TileGeometryPtr Create(ISolidKernelEntityR solid, TransformCR tf, DRange3dCR range, BeInt64Id elemId, TileDisplayParamsPtr& params, IFacetOptionsR facetOptions, DgnDbR db)
//        {
//        return new SolidKernelTileGeometry(solid, tf, range, elemId, params, facetOptions, db);
//        }
//};

///*---------------------------------------------------------------------------------**//**
//* @bsimethod                                                    Paul.Connelly   07/16
//+---------------+---------------+---------------+---------------+---------------+------*/
//TileGeometryPtr TileGeometry::Create(IGeometryR geometry, TransformCR tf, DRange3dCR range, BeInt64Id entityId, TileDisplayParamsPtr& params, IFacetOptionsR facetOptions, bool isCurved, DgnDbR db)
//    {
//    return PrimitiveTileGeometry::Create(geometry, tf, range, entityId, params, facetOptions, isCurved, db);
//    }
//
///*---------------------------------------------------------------------------------**//**
//* @bsimethod                                                    Paul.Connelly   07/16
//+---------------+---------------+---------------+---------------+---------------+------*/
//TileGeometryPtr TileGeometry::Create(ISolidKernelEntityR solid, TransformCR tf, DRange3dCR range, BeInt64Id entityId, TileDisplayParamsPtr& params, IFacetOptionsR facetOptions, DgnDbR db)
//    {
//    return SolidKernelTileGeometry::Create(solid, tf, range, entityId, params, facetOptions, db);
//    }


///*---------------------------------------------------------------------------------**//**
//* @bsimethod                                                    Paul.Connelly   08/16
//+---------------+---------------+---------------+---------------+---------------+------*/
//PolyfaceHeaderPtr PrimitiveTileGeometry::_GetPolyface(IFacetOptionsR facetOptions)
//    {
//    PolyfaceHeaderPtr polyface = m_geometry->GetAsPolyfaceHeader();
//    if (polyface.IsValid())
//        {
//        if (!HasTexture())
//            polyface->ClearParameters(false);
//
//        BeAssertOnce(GetTransform().IsIdentity()); // Polyfaces are transformed during collection.
//        return polyface;
//        }
//
//    IPolyfaceConstructionPtr polyfaceBuilder = IPolyfaceConstruction::Create(facetOptions);
//
//    CurveVectorPtr curveVector = m_geometry->GetAsCurveVector();
//    ISolidPrimitivePtr solidPrimitive = curveVector.IsNull() ? m_geometry->GetAsISolidPrimitive() : nullptr;
//    MSBsplineSurfacePtr bsplineSurface = solidPrimitive.IsNull() && curveVector.IsNull() ? m_geometry->GetAsMSBsplineSurface() : nullptr;
//
//    if (curveVector.IsValid())
//        polyfaceBuilder->AddRegion(*curveVector);
//    else if (solidPrimitive.IsValid())
//        polyfaceBuilder->AddSolidPrimitive(*solidPrimitive);
//    else if (bsplineSurface.IsValid())
//        polyfaceBuilder->Add(*bsplineSurface);
//
//    polyface = polyfaceBuilder->GetClientMeshPtr();
//    if (polyface.IsValid())
//        polyface->Transform(GetTransform());
//
//    return polyface;
//    }
//
///*---------------------------------------------------------------------------------**//**
//* @bsimethod                                                    Ray.Bentley     08/2016
//+---------------+---------------+---------------+---------------+---------------+------*/
//CurveVectorPtr  PrimitiveTileGeometry::_GetStrokedCurve (double chordTolerance)
//    {
//    CurveVectorPtr  curveVector = m_geometry->GetAsCurveVector();
//
//    if (!curveVector.IsValid() || curveVector->IsAnyRegionType())
//        return nullptr;
//
//    IFacetOptionsPtr    facetOptions = CreateFacetOptions (chordTolerance, NormalMode::Never);
//    CurveVectorPtr      strokedCurveVector = curveVector->Stroke (*facetOptions);
//
//    if (strokedCurveVector.IsValid())
//        strokedCurveVector->TransformInPlace (GetTransform());
//            
//    return strokedCurveVector;
//    }
//
///*---------------------------------------------------------------------------------**//**
//* @bsimethod                                                    Paul.Connelly   08/16
//+---------------+---------------+---------------+---------------+---------------+------*/
//PolyfaceHeaderPtr SolidKernelTileGeometry::_GetPolyface(IFacetOptionsR facetOptions)
//    {
//    // Cannot process the same solid entity simultaneously from multiple threads...
//    BeMutexHolder lock(m_mutex);
//
//    TopoDS_Shape const* shape = SolidKernelUtil::GetShape(*m_entity);
//    auto polyface = nullptr != shape ? OCBRep::IncrementalMesh(*shape, facetOptions) : nullptr;
//    if (polyface.IsValid())
//        {
//        polyface->SetTwoSided(ISolidKernelEntity::EntityType::Solid != m_entity->GetEntityType());
//        polyface->Transform(Transform::FromProduct(GetTransform(), m_entity->GetEntityTransform()));
//        }
//
//    return polyface;
//    }
//
///*---------------------------------------------------------------------------------**//**
//* @bsimethod                                                    Paul.Connelly   07/16
//+---------------+---------------+---------------+---------------+---------------+------*/
//PolyfaceHeaderPtr TileGeometry::GetPolyface(double chordTolerance, NormalMode normalMode)
//    {
//    auto facetOptions = CreateFacetOptions(chordTolerance, normalMode);
//    auto polyface = _GetPolyface(*facetOptions);
//
//    return polyface.IsValid() && 0 != polyface->GetPointCount() ? polyface : nullptr;
//    }
//
///*---------------------------------------------------------------------------------**//**
//* @bsimethod                                                    Paul.Connelly   08/16
//+---------------+---------------+---------------+---------------+---------------+------*/
//IFacetOptionsPtr TileGeometry::CreateFacetOptions(double chordTolerance, NormalMode normalMode) const
//    {
//    auto facetOptions = createTileFacetOptions(chordTolerance / m_transform.ColumnXMagnitude());
//
//    bool normalsRequired = false;
//    switch (normalMode)
//        {
//        case NormalMode::Always:    normalsRequired = true; break;
//        case NormalMode::CurvedSurfacesOnly:    normalsRequired = m_isCurved; break;
//        }
//
//    facetOptions->SetNormalsRequired(normalsRequired);
//    facetOptions->SetParamsRequired(HasTexture());
//
//    return facetOptions;
//    }

/*---------------------------------------------------------------------------------**//**
* @bsimethod                                                    Paul.Connelly   07/16
+---------------+---------------+---------------+---------------+---------------+------*/
//TileGenerator::TileGenerator(TransformCR transformFromDgn, DgnDbR dgndb, ITileGenerationFilterP filter, ITileGenerationProgressMonitorP progress)
//    : m_progressMeter(nullptr != progress ? *progress : s_defaultProgressMeter), m_transformFromDgn(transformFromDgn), m_dgndb(dgndb),
//    m_cache(TileGenerationCache::Options::CacheGeometrySources)
//    {
//    StopWatch timer(true);
//    m_progressMeter._SetTaskName(ITileGenerationProgressMonitor::TaskName::PopulatingCache);
//    m_progressMeter._IndicateProgress(0, 1);
//
//    m_cache.Populate(m_dgndb, nullptr != filter ? *filter : s_defaultFilter);
//
//    m_progressMeter._IndicateProgress(1, 1);
//
//    m_statistics.m_cachePopulationTime = timer.GetCurrentSeconds();
//    }
//
///*---------------------------------------------------------------------------------**//**
//* @bsimethod                                                    Paul.Connelly   07/16
//+---------------+---------------+---------------+---------------+---------------+------*/
//TileGenerator::Status TileGenerator::CollectTiles(TileNodeR root, ITileCollector& collector)
//    {
//    m_progressMeter._SetTaskName(ITileGenerationProgressMonitor::TaskName::CollectingTileMeshes);
//
//    // Enqueue all tiles for processing on the IO thread pool...
//    bvector<TileNodeP> tiles = root.GetTiles();
//    m_statistics.m_tileCount = tiles.size();
//    m_statistics.m_tileDepth = root.GetMaxDepth();
//
//    auto numTotalTiles = static_cast<uint32_t>(tiles.size());
//    BeAtomic<uint32_t> numCompletedTiles;
//
//// ###TODO_FACET_COUNT: Make geometry processing thread-safe...
//// Known issues:
////  ECDb LightweightCache.cpp - cache not thread-safe
//// These issues are not specific to mesh tile generation...need to be fixed.
////#define MESHTILE_SINGLE_THREADED
//#if !defined(MESHTILE_SINGLE_THREADED)
//    // Worker threads will adopt host. Ensure no race conditions in FontAdmin when processing TextString geometry.
//    auto& host = T_HOST;
//    host.GetFontAdmin().EnsureInitialized();
//    GetDgnDb().Fonts().Update();
//
//    // Same deal with line styles.
//    // NEEDSWORK: Line styles are a much bigger problem...and still WIP...need John's input
//    LsCache::GetDgnDbCache(GetDgnDb(), true);
//
//    if (!tiles.empty())
//        {
//        // For now, we can cross our fingers and hope that processing one tile before entering multi-threaded context
//        // will allow ECDb to do it's non-thread-safe stuff and avoid the race condition on its cache.
//        collector._AcceptTile(*tiles.back());
//        ++numCompletedTiles;
//        tiles.pop_back();
//        }
//
//    auto threadPool = &BeFolly::IOThreadPool::GetPool();
//    for (auto& tile : tiles)
//        folly::via(threadPool, [&]()
//            {
//            DgnPlatformLib::AdoptHost(host);
//
//            // Once the tile tasks are enqueued we must process them...do nothing if we've already aborted...
//            auto status = m_progressMeter._WasAborted() ? TileGenerator::Status::Aborted : collector._AcceptTile(*tile);
//            ++numCompletedTiles;
//
//            DgnPlatformLib::ForgetHost();
//
//            return status;
//            });
//
//    // Spin until all tiles complete, periodically notifying progress meter
//    // Note that we cannot abort any tasks which may still be 'pending' on the thread pool...but we can skip processing them if the abort flag is set
//    static const uint32_t s_sleepMillis = 1000.0;
//    StopWatch timer(true);
//    do
//        {
//        m_progressMeter._IndicateProgress(numCompletedTiles, numTotalTiles);
//        BeThreadUtilities::BeSleep(s_sleepMillis);
//        }
//    while (numCompletedTiles < numTotalTiles);
//#else
//    StopWatch timer(true);
//    for (auto& tile : tiles)
//        {
//        collector._AcceptTile(*tile);
//        ++numCompletedTiles;
//        m_progressMeter._IndicateProgress(numCompletedTiles, numTotalTiles);
//        }
//#endif
//
//    m_statistics.m_tileCreationTime = timer.GetCurrentSeconds();
//
//    m_progressMeter._IndicateProgress(numTotalTiles, numTotalTiles);
//
//    return m_progressMeter._WasAborted() ? Status::Aborted : Status::Success;
//    }
//
//
///*---------------------------------------------------------------------------------**//**
//* @bsimethod                                                    Paul.Connelly   09/16
//+---------------+---------------+---------------+---------------+---------------+------*/
//TileGenerator::Status TileGenerator::GenerateTiles(TileNodePtr& root, size_t maxPointsPerTile)
//    {
//    m_progressMeter._SetTaskName(ITileGenerationProgressMonitor::TaskName::GeneratingTileNodes);
//    m_progressMeter._IndicateProgress(0, 1);
//    StopWatch timer(true);
//
//    DRange3d viewRange = m_cache.GetRange();
//    if (viewRange.IsNull())
//        {
//        root = ElementTileNode::Create(GetTransformFromDgn());
//        m_statistics.m_collectionTime = timer.GetCurrentSeconds();
//        m_progressMeter._IndicateProgress(1, 1);
//        return Status::NoGeometry;
//        }
//
//    // Collect the tiles
//    static const double s_leafTolerance = 0.01;
//    auto elementRoot = ElementTileNode::Create(viewRange, GetTransformFromDgn(), 0, 0, nullptr);
//    elementRoot->ComputeTiles(s_leafTolerance, maxPointsPerTile, m_cache);
//
//    m_statistics.m_collectionTime = timer.GetCurrentSeconds();
//    m_progressMeter._IndicateProgress(1, 1);
//
//    root = elementRoot;
//    return Status::Success;
//    }

//=======================================================================================
// @bsistruct                                                   Paul.Connelly   09/16
//=======================================================================================
//struct ComputeFacetCountTreeHandler : XYZRangeTreeHandler
//{
//    DRange3d        m_range;
//    size_t          m_facetCount = 0;
//    size_t          m_maxFacetCount;
//
//    ComputeFacetCountTreeHandler(DRange3dCR range, size_t maxFacetCount) : m_range(range), m_maxFacetCount(maxFacetCount) { }
//
//    virtual bool ShouldRecurseIntoSubtree(XYZRangeTreeRootP, XYZRangeTreeInteriorP pInterior) override
//        {
//        return !Exceeded() && pInterior->Range().IntersectsWith(m_range);
//        }
//    virtual bool ShouldContinueAfterLeaf(XYZRangeTreeRootP, XYZRangeTreeInteriorP pInterior, XYZRangeTreeLeafP pLeaf) override
//        {
//        if (Exceeded())
//            return false;
//
//        DRange3d intersection;
//        intersection.IntersectionOf(pLeaf->Range(), m_range);
//        if (!intersection.IsNull())
//            {
//            auto const& node = *reinterpret_cast<RangeTreeNode const*>(pLeaf->GetData());
//            double rangeVolume = pLeaf->Range().Volume();
//            BeAssert(0.0 != rangeVolume);   // or we would not have an intersection...
//            double facetCountDensity = static_cast<double>(node.m_facetCount) / rangeVolume;
//            m_facetCount += static_cast<size_t>(facetCountDensity * intersection.Volume());
//            }
//
//        return true;
//        }
//
//    bool Exceeded() const { return m_facetCount >= m_maxFacetCount; }
//};

///*---------------------------------------------------------------------------------**//**
//* @bsimethod                                                    Ray.Bentley     10/16
//+---------------+---------------+---------------+---------------+---------------+------*/
//bool ElementTileNode::ExceedsFacetCount(size_t maxFacetCount, TileGenerationCacheCR cache) const
//    {
//    ComputeFacetCountTreeHandler handler(GetDgnRange(), maxFacetCount);
//
//    cache.GetTree().Traverse(handler);
//
//    return handler.Exceeded();
//    }
//
///*---------------------------------------------------------------------------------**//**
//* @bsimethod                                                    Ray.Bentley     10/16
//+---------------+---------------+---------------+---------------+---------------+------*/
//void ElementTileNode::ComputeTiles(double chordTolerance, size_t maxPointsPerTile, TileGenerationCacheCR cache)
//    {
//    static const double s_minToleranceRatio = 100.0;
//
//    m_tolerance = GetDgnRange().DiagonalDistance() / s_minToleranceRatio;
//
//    if (m_tolerance < chordTolerance || !ExceedsFacetCount(maxPointsPerTile, cache))
//        {
//        m_tolerance = chordTolerance;
//        return;
//        }
//
//    bvector<DRange3d>           subRanges;
//    size_t                      siblingIndex = 0;
//    static const size_t         s_splitCount = 3;       // OctTree.
//
//    ComputeChildTileRanges (subRanges, m_dgnRange, s_splitCount);
//    for (auto& subRange : subRanges)
//        {
//        ElementTileNodePtr    child = ElementTileNode::Create(subRange, m_transformFromDgn, m_depth+1, siblingIndex++, this);
//
//        child->ComputeTiles(chordTolerance, maxPointsPerTile, cache);
//        m_children.push_back(child);
//        }
//    }
//
///*---------------------------------------------------------------------------------**//**
//* @bsimethod                                                    Ray.Bentley     10/16
//+---------------+---------------+---------------+---------------+---------------+------*/
//void ElementTileNode::ComputeChildTileRanges(bvector<DRange3d>& subRanges, DRange3dCR range, size_t splitCount)
//    {
//    bvector<DRange3d> bisectRanges;
//    DVec3d diagonal = range.DiagonalVector();
//
//    if (diagonal.x > diagonal.y && diagonal.x > diagonal.z)
//        {
//        double bisectValue = (range.low.x + range.high.x) / 2.0;
//
//        bisectRanges.push_back (DRange3d::From (range.low.x, range.low.y, range.low.z, bisectValue, range.high.y, range.high.z));
//        bisectRanges.push_back (DRange3d::From (bisectValue, range.low.y, range.low.z, range.high.x, range.high.y, range.high.z));
//        }
//    else if (diagonal.y > diagonal.z)
//        {
//        double bisectValue = (range.low.y + range.high.y) / 2.0;
//
//        bisectRanges.push_back (DRange3d::From (range.low.x, range.low.y, range.low.z, range.high.x, bisectValue, range.high.z));
//        bisectRanges.push_back (DRange3d::From (range.low.x, bisectValue, range.low.z, range.high.x, range.high.y, range.high.z));
//        }
//    else
//        {
//        double bisectValue = (range.low.z + range.high.z) / 2.0;
//
//        bisectRanges.push_back (DRange3d::From (range.low.x, range.low.y, range.low.z, range.high.x, range.high.y, bisectValue));
//        bisectRanges.push_back (DRange3d::From (range.low.x, range.low.y, bisectValue, range.high.x, range.high.y, range.high.z));
//        }
//
//    splitCount--;
//    for (auto& bisectRange : bisectRanges)
//        {
//        if (0 == splitCount)
//            subRanges.push_back (bisectRange);
//        else
//            ComputeChildTileRanges(subRanges, bisectRange, splitCount);
//        }
//    }

////=======================================================================================
//// @bsistruct                                                   Paul.Connelly   09/16
////=======================================================================================
//struct TileGeometrySource
//{
//    struct GeomBlob
//    {
//        void const* m_blob;
//        int         m_size;
//
//        GeomBlob(void const* blob, int size) : m_blob(blob), m_size(size) { }
//        template<typename T> GeomBlob(T& stmt, int columnIndex)
//            {
//#if defined(MESHTILE_SELECT_GEOMETRY_USING_ECSQL)
//            m_blob = stmt.GetValueBinary(columnIndex, &m_size);
//#else
//            m_blob = stmt.GetValueBlob(columnIndex);
//            m_size = stmt.GetColumnBytes(columnIndex);
//#endif
//            }
//    };
//protected:
//    DgnCategoryId           m_categoryId;
//    GeometryStream          m_geom;
//    DgnDbR                  m_db;
//    bool                    m_isGeometryValid;
//
//    TileGeometrySource(DgnCategoryId categoryId, DgnDbR db, GeomBlob const& geomBlob) : m_categoryId(categoryId), m_db(db)
//        {
//        m_isGeometryValid = DgnDbStatus::Success == db.Elements().LoadGeometryStream(m_geom, geomBlob.m_blob, geomBlob.m_size);
//        }
//public:
//    bool IsGeometryValid() const { return m_isGeometryValid; }
//};
//
////=======================================================================================
//// @bsistruct                                                   Paul.Connelly   09/16
////=======================================================================================
//struct TileGeometrySource3d : TileGeometrySource, GeometrySource3d
//{
//private:
//    Placement3d     m_placement;
//
//    TileGeometrySource3d(DgnCategoryId categoryId, DgnDbR db, GeomBlob const& geomBlob, Placement3dCR placement)
//        : TileGeometrySource(categoryId, db, geomBlob), m_placement(placement) { }
//
//    virtual DgnDbR _GetSourceDgnDb() const override { return m_db; }
//    virtual DgnElementCP _ToElement() const override { return nullptr; }
//    virtual GeometrySource3dCP _ToGeometrySource3d() const override { return this; }
//    virtual DgnCategoryId _GetCategoryId() const override { return m_categoryId; }
//    virtual GeometryStreamCR _GetGeometryStream() const override { return m_geom; }
//    virtual Placement3dCR _GetPlacement() const override { return m_placement; }
//
//    virtual Render::GraphicSet& _Graphics() const override { BeAssert(false && "No reason to access this"); return s_unusedDummyGraphicSet; }
//    virtual DgnDbStatus _SetCategoryId(DgnCategoryId categoryId) override { BeAssert(false && "No reason to access this"); return DgnDbStatus::BadRequest; }
//    virtual DgnDbStatus _SetPlacement(Placement3dCR) override { BeAssert(false && "No reason to access this"); return DgnDbStatus::BadRequest; }
//public:
//    static std::unique_ptr<GeometrySource> Create(DgnCategoryId categoryId, DgnDbR db, GeomBlob const& geomBlob, Placement3dCR placement)
//        {
//        std::unique_ptr<GeometrySource> pSrc(new TileGeometrySource3d(categoryId, db, geomBlob, placement));
//        if (!static_cast<TileGeometrySource3d const&>(*pSrc).IsGeometryValid())
//            return nullptr;
//
//        return pSrc;
//        }
//};
//
///*---------------------------------------------------------------------------------**//**
//* @bsimethod                                                    Paul.Connelly   09/16
//+---------------+---------------+---------------+---------------+---------------+------*/
//struct TileGeometryProcessorContext : NullContext
//{
//private:
//    IGeometryProcessorR                     m_processor;
//    TileGenerationCacheCR                   m_cache;
//#if defined(MESHTILE_SELECT_GEOMETRY_USING_ECSQL)
//    BeSQLite::EC::CachedECSqlStatementPtr   m_statement;
//
//    bool IsValueNull(int index) { return m_statement->IsValueNull(index); }
//#else
//    BeSQLite::CachedStatementPtr            m_statement;
//
//    bool IsValueNull(int index) { return m_statement->IsColumnNull(index); }
//#endif
//
//    virtual Render::GraphicBuilderPtr _CreateGraphic(Render::Graphic::CreateParams const& params) override
//        {
//        return new SimplifyGraphic(params, m_processor, *this);
//        }
//
//    virtual StatusInt _VisitElement(DgnElementId elementId, bool allowLoad) override;
//    virtual Render::GraphicPtr _StrokeGeometry(GeometrySourceCR, double) override;
//public:
//    TileGeometryProcessorContext(IGeometryProcessorR processor, DgnDbR db, TileGenerationCacheCR cache) : m_processor(processor), m_cache(cache),
//#if defined(MESHTILE_SELECT_GEOMETRY_USING_ECSQL)
//    m_statement(db.GetPreparedECSqlStatement(s_geometrySource3dECSql))
//#else
//    m_statement(db.GetCachedStatement(s_geometrySource3dNativeSql))
//#endif
//        {
//        SetDgnDb(db);
//        }
//};
//
///*---------------------------------------------------------------------------------**//**
//* @bsimethod                                                    Paul.Connelly   09/16
//+---------------+---------------+---------------+---------------+---------------+------*/
//StatusInt TileGeometryProcessorContext::_VisitElement(DgnElementId elementId, bool allowLoad)
//    {
//    GeometrySourceCP pSrc = m_cache.GetCachedGeometrySource(elementId);
//    if (nullptr != pSrc)
//        return VisitGeometry(*pSrc);
//
//    // Never load elements - but do use them if they're already loaded
//    DgnElementCPtr el = GetDgnDb().Elements().FindElement(elementId);
//    if (el.IsValid())
//        {
//        GeometrySourceCP geomElem = el->ToGeometrySource();
//        return nullptr != geomElem ? VisitGeometry(*geomElem) : ERROR;
//        }
//
//    // Load only the data we actually need for processing geometry
//    // NB: The Step() below as well as each column access requires acquiring the sqlite mutex.
//    // Prevent micro-contention by locking the db here
//    // Note we do not use a mutex holder because we want to release the mutex before processing the geometry.
//    m_cache.GetDbMutex().Enter();
//    StatusInt status = ERROR;
//    auto& stmt = *m_statement;
//    stmt.BindInt64(1, static_cast<int64_t>(elementId.GetValueUnchecked()));
//
//    if (BeSQLite::BE_SQLITE_ROW == stmt.Step() && !IsValueNull(1))
//        {
//        auto categoryId = stmt.GetValueId<DgnCategoryId>(0);
//        TileGeometrySource::GeomBlob geomBlob(stmt, 1);
//
//#if defined(MESHTILE_SELECT_GEOMETRY_USING_ECSQL)
//        DPoint3d origin = stmt.GetValuePoint3D(5),
//                 boxLo  = stmt.GetValuePoint3D(6),
//                 boxHi  = stmt.GetValuePoint3D(7);
//#else
//        DPoint3d origin = DPoint3d::From(stmt.GetValueDouble(5), stmt.GetValueDouble(6), stmt.GetValueDouble(7)),
//                 boxLo  = DPoint3d::From(stmt.GetValueDouble(8), stmt.GetValueDouble(9), stmt.GetValueDouble(10)),
//                 boxHi  = DPoint3d::From(stmt.GetValueDouble(11), stmt.GetValueDouble(12), stmt.GetValueDouble(13));
//#endif
//
//        Placement3d placement(origin,
//                YawPitchRollAngles(Angle::FromDegrees(stmt.GetValueDouble(2)), Angle::FromDegrees(stmt.GetValueDouble(3)), Angle::FromDegrees(stmt.GetValueDouble(4))),
//                ElementAlignedBox3d(boxLo.x, boxLo.y, boxLo.z, boxHi.x, boxHi.y, boxHi.z));
//
//        auto geomSrcPtr = TileGeometrySource3d::Create(categoryId, GetDgnDb(), geomBlob, placement);
//
//        stmt.Reset();
//        m_cache.GetDbMutex().Leave();
//
//        pSrc = m_cache.AddCachedGeometrySource(geomSrcPtr, elementId);
//
//        if (nullptr != pSrc)
//            status = VisitGeometry(*pSrc);
//        }
//    else
//        {
//        stmt.Reset();
//        m_cache.GetDbMutex().Leave();
//        }
//
//    return status;
//    }
//
///*---------------------------------------------------------------------------------**//**
//* @bsimethod                                                    Paul.Connelly   09/16
//+---------------+---------------+---------------+---------------+---------------+------*/
//Render::GraphicPtr TileGeometryProcessorContext::_StrokeGeometry(GeometrySourceCR source, double pixelSize)
//    {
//    Render::GraphicPtr graphic = source.Draw(*this, pixelSize);
//    return WasAborted() ? nullptr : graphic;
//    }
//
////=======================================================================================
//// @bsistruct                                                   Paul.Connelly   09/16
////=======================================================================================
//struct TileGeometryProcessor : IGeometryProcessor
//{
//private:
//    IFacetOptionsR          m_facetOptions;
//    IFacetOptionsPtr        m_targetFacetOptions;
//    DgnElementId            m_curElemId;
//    TileGenerationCacheCR   m_cache;
//    DgnDbR                  m_dgndb;
//    TileGeometryList        m_geometries;
//    DRange3d                m_range;
//    Transform               m_transformFromDgn;
//    TileGeometryList        m_curElemGeometries;
//    double                  m_minRangeDiagonal;
//
//    void PushGeometry(TileGeometryR geom);
//    void AddElementGeometry(TileGeometryR geom);
//    bool ProcessGeometry(IGeometryR geometry, bool isCurved, SimplifyGraphic& gf);
//
//    virtual IFacetOptionsP _GetFacetOptionsP() override { return &m_facetOptions; }
//
//    virtual bool _ProcessCurveVector(CurveVectorCR curves, bool filled, SimplifyGraphic& gf) override;
//    virtual bool _ProcessSolidPrimitive(ISolidPrimitiveCR prim, SimplifyGraphic& gf) override;
//    virtual bool _ProcessSurface(MSBsplineSurfaceCR surface, SimplifyGraphic& gf) override;
//    virtual bool _ProcessPolyface(PolyfaceQueryCR polyface, bool filled, SimplifyGraphic& gf) override;
//    virtual bool _ProcessBody(ISolidKernelEntityCR solid, SimplifyGraphic& gf) override;
//
//    virtual UnhandledPreference _GetUnhandledPreference(ISolidPrimitiveCR, SimplifyGraphic&) const override {return UnhandledPreference::Facet;}
//    virtual UnhandledPreference _GetUnhandledPreference(CurveVectorCR, SimplifyGraphic&)     const override {return UnhandledPreference::Facet;}
//    virtual UnhandledPreference _GetUnhandledPreference(ISolidKernelEntityCR, SimplifyGraphic&) const override { return UnhandledPreference::Facet; }
//public:
//    TileGeometryProcessor(TileGenerationCacheCR cache, DgnDbR db, DRange3dCR range, IFacetOptionsR facetOptions, TransformCR transformFromDgn)
//        : m_facetOptions(facetOptions), m_targetFacetOptions(facetOptions.Clone()), m_cache(cache), m_dgndb(db), m_range(range), m_transformFromDgn(transformFromDgn)
//        {
//        m_targetFacetOptions->SetChordTolerance(facetOptions.GetChordTolerance() * transformFromDgn.ColumnXMagnitude());
//        m_minRangeDiagonal = s_minRangeBoxSize * facetOptions.GetChordTolerance();
//        }
//
//    TileGeometryList const& GetGeometries() const { return m_geometries; }
//
//    void ProcessElement(ViewContextR context, DgnElementId elementId);
//    virtual void _OutputGraphics(ViewContextR context) override;
//
//    bool BelowMinRange(DRange3dCR range) const
//        {
//        // Avoid processing any elements with range smaller than roughly half a pixel...
//        return range.DiagonalDistance() < m_minRangeDiagonal;
//        }
//};
//
///*---------------------------------------------------------------------------------**//**
//* @bsimethod                                                    Paul.Connelly   09/16
//+---------------+---------------+---------------+---------------+---------------+------*/
//void TileGeometryProcessor::AddElementGeometry(TileGeometryR geom)
//    {
//    // ###TODO: Only if geometry caching enabled...
//    m_curElemGeometries.push_back(&geom);
//    }
//
///*---------------------------------------------------------------------------------**//**
//* @bsimethod                                                    Paul.Connelly   09/16
//+---------------+---------------+---------------+---------------+---------------+------*/
//void TileGeometryProcessor::PushGeometry(TileGeometryR geom)
//    {
//    if (!BelowMinRange(geom.GetTileRange()))
//        m_geometries.push_back(&geom);
//    }
//
///*---------------------------------------------------------------------------------**//**
//* @bsimethod                                                    Paul.Connelly   09/16
//+---------------+---------------+---------------+---------------+---------------+------*/
//void TileGeometryProcessor::ProcessElement(ViewContextR context, DgnElementId elemId)
//    {
//    m_curElemGeometries.clear();
//    bool haveCached = m_cache.GetCachedGeometry(m_curElemGeometries, elemId);
//    if (!haveCached)
//        {
//        m_curElemId = elemId;
//        context.VisitElement(elemId, false);
//        }
//
//    for (auto& geom : m_curElemGeometries)
//        PushGeometry(*geom);
//
//    if (!haveCached)
//        m_cache.AddCachedGeometry(elemId, std::move(m_curElemGeometries));
//    }
//
///*---------------------------------------------------------------------------------**//**
//* @bsimethod                                                    Paul.Connelly   09/16
//+---------------+---------------+---------------+---------------+---------------+------*/
//bool TileGeometryProcessor::ProcessGeometry(IGeometryR geom, bool isCurved, SimplifyGraphic& gf)
//    {
//    DRange3d range;
//    if (!geom.TryGetRange(range))
//        return false;   // ignore and continue
//
//    auto tf = Transform::FromProduct(m_transformFromDgn, gf.GetLocalToWorldTransform());
//    tf.Multiply(range, range);
//    
//    TileDisplayParamsPtr displayParams = TileDisplayParams::Create(gf.GetCurrentGraphicParams(), gf.GetCurrentGeometryParams());
//    TileTextureImage::ResolveTexture(*displayParams, m_dgndb);
//
//    AddElementGeometry(*TileGeometry::Create(geom, tf, range, m_curElemId, displayParams, *m_targetFacetOptions, isCurved, m_dgndb));
//    return true;
//    }
//
///*---------------------------------------------------------------------------------**//**
//* @bsimethod                                                    Paul.Connelly   09/16
//+---------------+---------------+---------------+---------------+---------------+------*/
//bool TileGeometryProcessor::_ProcessCurveVector(CurveVectorCR curves, bool filled, SimplifyGraphic& gf)
//    {
//    if (curves.IsAnyRegionType() && !curves.ContainsNonLinearPrimitive())
//        return false;   // process as facets.
//
//    CurveVectorPtr clone = curves.Clone();
//    IGeometryPtr geom = IGeometry::Create(clone);
//    return ProcessGeometry(*geom, false, gf);
//    }
//
///*---------------------------------------------------------------------------------**//**
//* @bsimethod                                                    Ray.Bentley     06/2016
//+---------------+---------------+---------------+---------------+---------------+------*/
//bool TileGeometryProcessor::_ProcessSolidPrimitive(ISolidPrimitiveCR prim, SimplifyGraphic& gf) 
//    {
//    bool hasCurvedFaceOrEdge = prim.HasCurvedFaceOrEdge();
//    if (!hasCurvedFaceOrEdge)
//        return false;   // Process as facets.
//
//    ISolidPrimitivePtr clone = prim.Clone();
//    IGeometryPtr geom = IGeometry::Create(clone);
//    return ProcessGeometry(*geom, hasCurvedFaceOrEdge, gf);
//    }
//
///*---------------------------------------------------------------------------------**//**
//* @bsimethod                                                    Ray.Bentley     06/2016
//+---------------+---------------+---------------+---------------+---------------+------*/
//bool TileGeometryProcessor::_ProcessSurface(MSBsplineSurfaceCR surface, SimplifyGraphic& gf) 
//    {
//    MSBsplineSurfacePtr clone = MSBsplineSurface::CreatePtr();
//    clone->CopyFrom(surface);
//    IGeometryPtr geom = IGeometry::Create(clone);
//
//    bool isCurved = (clone->GetUOrder() > 2 || clone->GetVOrder() > 2);
//    return ProcessGeometry(*geom, isCurved, gf);
//    }
//
///*---------------------------------------------------------------------------------**//**
//* @bsimethod                                                    Ray.Bentley     06/2016
//+---------------+---------------+---------------+---------------+---------------+------*/
//bool TileGeometryProcessor::_ProcessPolyface(PolyfaceQueryCR polyface, bool filled, SimplifyGraphic& gf) 
//    {
//    PolyfaceHeaderPtr clone = polyface.Clone();
//    if (!clone->IsTriangulated())
//        clone->Triangulate();
//
//    clone->Transform(Transform::FromProduct(m_transformFromDgn, gf.GetLocalToWorldTransform()));
//
//    DRange3d range = clone->PointRange();
//
//    TileDisplayParamsPtr displayParams = TileDisplayParams::Create(gf.GetCurrentGraphicParams(), gf.GetCurrentGeometryParams());
//    TileTextureImage::ResolveTexture(*displayParams, m_dgndb);
//
//    IGeometryPtr geom = IGeometry::Create(clone);
//    AddElementGeometry(*TileGeometry::Create(*geom, Transform::FromIdentity(), range, m_curElemId, displayParams, *m_targetFacetOptions, false, m_dgndb));
//
//    return true;
//    }
//
///*---------------------------------------------------------------------------------**//**
//* @bsimethod                                                    Ray.Bentley     06/2016
//+---------------+---------------+---------------+---------------+---------------+------*/
//bool TileGeometryProcessor::_ProcessBody(ISolidKernelEntityCR solid, SimplifyGraphic& gf) 
//    {
//    ISolidKernelEntityPtr clone = const_cast<ISolidKernelEntityP>(&solid);
//    DRange3d range = clone->GetEntityRange();
//
//    Transform localTo3mx = Transform::FromProduct(m_transformFromDgn, gf.GetLocalToWorldTransform());
//    Transform solidTo3mx = Transform::FromProduct(localTo3mx, clone->GetEntityTransform());
//
//    solidTo3mx.Multiply(range, range);
//
//    TileDisplayParamsPtr displayParams = TileDisplayParams::Create(gf.GetCurrentGraphicParams(), gf.GetCurrentGeometryParams());
//    TileTextureImage::ResolveTexture(*displayParams, m_dgndb);
//
//    AddElementGeometry(*TileGeometry::Create(*clone, localTo3mx, range, m_curElemId, displayParams, *m_targetFacetOptions, m_dgndb));
//
//    return true;
//    }
//
////=======================================================================================
//// @bsistruct                                                   Paul.Connelly   09/16
////=======================================================================================
//struct GatherGeometryHandler : XYZRangeTreeHandler
//{
//    TileGeometryProcessor&  m_processor;
//    ViewContextR            m_context;
//    DRange3d                m_range;
//    double                  m_tolerance;
//
//    GatherGeometryHandler(DRange3dCR range, TileGeometryProcessor& proc, ViewContextR viewContext)
//        : m_range(range), m_processor(proc), m_context(viewContext) { }
//
//    virtual bool ShouldRecurseIntoSubtree(XYZRangeTreeRootP, XYZRangeTreeInteriorP pInterior) override
//        {
//        return pInterior->Range().IntersectsWith(m_range);
//        }
//    virtual bool ShouldContinueAfterLeaf(XYZRangeTreeRootP, XYZRangeTreeInteriorP pInterior, XYZRangeTreeLeafP pLeaf) override
//        {
//        if (pLeaf->Range().IntersectsWith(m_range) && !m_processor.BelowMinRange(pLeaf->Range()))
//            {
//            auto const& node = *reinterpret_cast<RangeTreeNode const*>(pLeaf->GetData());
//            m_processor.ProcessElement(m_context, node.m_elementId);
//            }
//
//        return true;
//        }
//};
//
///*---------------------------------------------------------------------------------**//**
//* @bsimethod                                                    Paul.Connelly   09/16
//+---------------+---------------+---------------+---------------+---------------+------*/
//void TileGeometryProcessor::_OutputGraphics(ViewContextR context)
//    {
//    GatherGeometryHandler handler(m_range, *this, context);
//    m_cache.GetTree().Traverse(handler);
//
//    // We sort by size in order to ensure the largest geometries are assigned batch IDs
//    // If the number of geometries does not exceed the max number of batch IDs, they will all get batch IDs so sorting is unnecessary
//    if (m_geometries.size() > s_maxGeometryIdCount)
//        {
//        std::sort(m_geometries.begin(), m_geometries.end(), [&](TileGeometryPtr const& lhs, TileGeometryPtr const& rhs)
//            {
//            DRange3d lhsRange, rhsRange;
//            lhsRange.IntersectionOf(lhs->GetTileRange(), m_range);
//            rhsRange.IntersectionOf(rhs->GetTileRange(), m_range);
//            return lhsRange.DiagonalDistance() < rhsRange.DiagonalDistance();
//            });
//        }
//    }
//
///*---------------------------------------------------------------------------------**//**
//* @bsimethod                                                    Paul.Connelly   09/16
//+---------------+---------------+---------------+---------------+---------------+------*/
//TileMeshList ElementTileNode::_GenerateMeshes(TileGenerationCacheCR cache, DgnDbR db, TileGeometry::NormalMode normalMode, bool twoSidedTriangles, bool doPolylines) const
//    {
//    static const double s_vertexToleranceRatio = 1.0;
//    static const double s_decimateThresholdPixels = 50.0;
//
//    double tolerance = GetTolerance();
//    double vertexTolerance = tolerance * s_vertexToleranceRatio;
//
//    // Collect geometry from elements in this node, sorted by size
//    IFacetOptionsPtr facetOptions = createTileFacetOptions(tolerance);
//    TileGeometryProcessor processor(cache, db, GetDgnRange(), *facetOptions, m_transformFromDgn);
//    TileGeometryProcessorContext context(processor, db, cache);
//    processor._OutputGraphics(context);
//
//    // Convert to meshes
//    MeshBuilderMap builderMap;
//    size_t geometryCount = 0;
//    DRange3d myTileRange = GetTileRange();
//
//    for (auto& geom : processor.GetGeometries())
//        {
//        DRange3dCR geomRange = geom->GetTileRange();
//        double rangePixels = geomRange.DiagonalDistance() / tolerance;
//        if (rangePixels < s_minRangeBoxSize)
//            continue;   // ###TODO: -- Produce an artifact from optimized bounding box to approximate from range.
//
//        CurveVectorPtr strokes = geom->GetStrokedCurve(tolerance);
//        PolyfaceHeaderPtr polyface = geom->GetPolyface(tolerance, normalMode);
//        if (strokes.IsNull() && polyface.IsNull())
//            continue;
//
//        TileDisplayParamsPtr displayParams = geom->GetDisplayParams();
//        MeshBuilderKey key(*displayParams, polyface.IsValid() && nullptr != polyface->GetNormalIndexCP(), polyface.IsValid());
//
//        TileMeshBuilderPtr meshBuilder;
//        auto found = builderMap.find(key);
//        if (builderMap.end() != found)
//            meshBuilder = found->second;
//        else
//            builderMap[key] = meshBuilder = TileMeshBuilder::Create(displayParams, vertexTolerance);
//
//        bool isContained = geomRange.IsContained(myTileRange);
//        bool doVertexClustering = geom->IsPolyface() ||  rangePixels < s_decimateThresholdPixels;
//
//        ++geometryCount;
//        bool maxGeometryCountExceeded = geometryCount > s_maxGeometryIdCount;
//
//        if (polyface.IsValid())
//            {
//            for (PolyfaceVisitorPtr visitor = PolyfaceVisitor::Attach(*polyface); visitor->AdvanceToNextFace(); /**/)
//                {
//                if (isContained || myTileRange.IntersectsWith(DRange3d::From(visitor->GetPointCP(), static_cast<int32_t>(visitor->Point().size()))))
//                    {
//                    BeInt64Id elemId;
//                    if (!maxGeometryCountExceeded)
//                        elemId = geom->GetEntityId();
//
//                    meshBuilder->AddTriangle (*visitor, displayParams->GetMaterialId(), db, elemId, doVertexClustering, twoSidedTriangles);
//                    }
//                }
//            }
//
//        if (doPolylines && strokes.IsValid())
//            {
//            for (auto& curvePrimitive : *strokes)
//                {
//                bvector<DPoint3d> const* lineString = curvePrimitive->GetLineStringCP ();
//
//                if (nullptr == lineString)
//                    {
//                    BeAssert (false);
//                    continue;
//                    }
//
//                BeInt64Id elemId;
//                if (!maxGeometryCountExceeded)
//                    elemId = geom->GetEntityId();
//
//                meshBuilder->AddPolyline (*lineString, elemId, doVertexClustering);
//                }
//            }
//        }
//
//    TileMeshList meshes;
//    size_t       triangleCount = 0;
//       
//    for (auto& builder : builderMap)
//        if (!builder.second->GetMesh()->IsEmpty())
//            {
//            meshes.push_back (builder.second->GetMesh());
//            triangleCount += builder.second->GetMesh()->Triangles().size();
//            }
//
//    return meshes;
//    }
//
///*---------------------------------------------------------------------------------**//**
//* @bsimethod                                                    Paul.Connelly   09/16
//+---------------+---------------+---------------+---------------+---------------+------*/
//TileModelCategoryFilter::TileModelCategoryFilter(DgnDbR db, DgnModelIdSet const* models, DgnCategoryIdSet const* categories) : m_set(models, categories)
//    {
//    static const Utf8CP s_sql = "SELECT g.ECInstanceId FROM " BIS_SCHEMA(BIS_CLASS_GeometricElement3d) " As g, " BIS_SCHEMA(BIS_CLASS_Element) " AS e "
//                                " WHERE g.ECInstanceId=e.ECInstanceId AND InVirtualSet(?,e.ModelId,g.CategoryId)";
//
//    m_stmt = db.GetPreparedECSqlStatement(s_sql);
//    }
//
///*---------------------------------------------------------------------------------**//**
//* @bsimethod                                                    Paul.Connelly   09/16
//+---------------+---------------+---------------+---------------+---------------+------*/
//bool TileModelCategoryFilter::_AcceptElement(DgnElementId elementId)
//    {
//    m_stmt->BindVirtualSet(1, m_set);
//    bool accepted = BE_SQLITE_ROW == m_stmt->Step();
//    m_stmt->Reset();
//    return accepted;
//    }

END_BENTLEY_DGNPLATFORM_NAMESPACE



#ifdef NOT_CURRENTLY_NEEDED
// These would be required if the mesh sizes were limited (as in 3MX export).

/*---------------------------------------------------------------------------------**//**
* @bsimethod                                                    Paul.Connelly   07/16
+---------------+---------------+---------------+---------------+---------------+------*/
void TileMeshBuilder::AddTriangle(TriangleCR triangle, TileMeshCR mesh)
    {
    Triangle newTriangle(triangle.m_singleSided);
    for (size_t i = 0; i < 3; i++)
        {
        uint32_t index = triangle.m_indices[i];
        VertexKey vertex(*mesh.GetPoint(index), mesh.GetNormal(index), mesh.GetParam(index), mesh.GetEntityId(index));
        newTriangle.m_indices[i] = AddVertex(vertex);
        }

    m_mesh->AddTriangle(newTriangle);
    }

/*---------------------------------------------------------------------------------**//**
* @bsimethod                                                    Ray.Bentley     06/2016
+---------------+---------------+---------------+---------------+---------------+------*/
void TileGenerator::SplitMeshToMaximumSize(TileMeshList& meshes, TileMeshR mesh, size_t maxPoints)
    {
    auto const& points = mesh.Points();
    if (points.size() <= maxPoints)
        {
        meshes.push_back(&mesh);
        return;
        }

    bvector<DRange3d>       subRanges;
    TileDisplayParamsPtr    displayParams = mesh.GetDisplayParamsPtr();

    ComputeSubRanges(subRanges, points, maxPoints, DRange3d::From(points));
    for (auto const& subRange : subRanges)
        {
        auto meshBuilder = TileMeshBuilder::Create(displayParams, 1.0E-6);
        for (auto const& triangle : mesh.Triangles())
            if (subRange.IntersectsWith(mesh.GetTriangleRange(triangle)))
                meshBuilder->AddTriangle(triangle, mesh);

        meshes.push_back(meshBuilder->GetMesh());
        }
    }

/*---------------------------------------------------------------------------------**//**
* @bsimethod                                                    Ray.Bentley     06/2016
+---------------+---------------+---------------+---------------+---------------+------*/
void TileGenerator::ComputeSubRanges(bvector<DRange3d>& subRanges, bvector<DPoint3d> const& points, size_t maxPoints, DRange3dCR range)
    {
    size_t pointCount = 0;
    DPoint3d centroid = DPoint3d::FromZero();

    for (auto const& point : points)
        {
        if (range.IsContained(point))
            {
            ++pointCount;
            centroid.Add(point);
            }
        }

    if (pointCount < maxPoints)
        {
        subRanges.push_back(range);
        }
    else
        {
        centroid.Scale(1.0 / static_cast<double>(pointCount));

        DVec3d diagonal = range.DiagonalVector();
        if (diagonal.x > diagonal.y && diagonal.x > diagonal.z)
            {
            ComputeSubRanges (subRanges, points, maxPoints, DRange3d::From (range.low.x, range.low.y, range.low.z, centroid.x, range.high.y,  range.high.z));
            ComputeSubRanges (subRanges, points, maxPoints, DRange3d::From (centroid.x, range.low.y, range.low.z, range.high.x, range.high.y, range.high.z));
            }
        else if (diagonal.y > diagonal.z)
            {
            ComputeSubRanges (subRanges, points, maxPoints, DRange3d::From (range.low.x, range.low.y, range.low.z, range.high.x, centroid.y, range.high.z));
            ComputeSubRanges (subRanges, points, maxPoints, DRange3d::From (range.low.x, centroid.y, range.low.z, range.high.x, range.high.y, range.high.z));
            }
        else
            {
            ComputeSubRanges (subRanges, points, maxPoints, DRange3d::From (range.low.x, range.low.y, range.low.z, range.high.x, range.high.y, centroid.z));
            ComputeSubRanges (subRanges, points, maxPoints, DRange3d::From (range.low.x, range.low.y, centroid.z, range.high.x, range.high.y, range.high.z));
            }
        }

#endif<|MERGE_RESOLUTION|>--- conflicted
+++ resolved
@@ -1,2279 +1,2266 @@
-/*--------------------------------------------------------------------------------------+
-|
-|     $Source: TilePublisher/MeshTile.cpp $
-|
-|  $Copyright: (c) 2017 Bentley Systems, Incorporated. All rights reserved. $
-|
-+--------------------------------------------------------------------------------------*/
-#include <ScalableMeshPCH.h>
-#include <TilePublisher/MeshTile.h>
-//#include <DgnPlatform/RenderMaterial.h>
-//#include "DgnPlatformInternal.h"
-//#include <folly/BeFolly.h>
-//#include <folly/futures/Future.h>
-#include <Geom/XYZRangeTree.h>
-//#include <DgnPlatform/DgnBRep/OCBRep.h>
-
-//#include <png/png.h>
-#include <BeJpeg/BeJpeg.h>
-
-#if defined(BENTLEYCONFIG_OS_WINDOWS)
-#include <windows.h>
-#endif
-
-BEGIN_UNNAMED_NAMESPACE
-//static ITileGenerationProgressMonitor   s_defaultProgressMeter;
-//static UnconditionalTileGenerationFilter s_defaultFilter;
-
-//struct RangeTreeNode
-//{
-//    size_t          m_facetCount;
-//    //DgnElementId    m_elementId;
-//
-//    RangeTreeNode(DgnElementId elemId, size_t facetCount) : m_facetCount(facetCount), m_elementId(elemId) { }
-//};
-
-static const double s_minRangeBoxSize = 0.5; // Threshold below which we consider geometry/element too small to contribute to tile mesh
-static const size_t s_maxGeometryIdCount = 0xffff; // Max batch table ID - 16-bit unsigned integers
-
-//static Render::GraphicSet s_unusedDummyGraphicSet;
-
-//#if defined(MESHTILE_SELECT_GEOMETRY_USING_ECSQL)
-//static const Utf8CP s_geometrySource3dECSql = "SELECT CategoryId,GeometryStream,Yaw,Pitch,Roll,Origin,BBoxLow,BBoxHigh FROM " BIS_SCHEMA(BIS_CLASS_GeometricElement3d) " WHERE ECInstanceId=?";
-//#else
-//static const Utf8CP s_geometrySource3dNativeSql =
-//    "SELECT CategoryId,GeometryStream,Yaw,Pitch,Roll,Origin_X,Origin_Y,Origin_Z,BBoxLow_X,BBoxLow_Y,BBoxLow_Z,BBoxHigh_X,BBoxHigh_Y,BBoxHigh_Z FROM "
-//    BIS_TABLE(BIS_CLASS_GeometricElement3d) " WHERE ElementId=?";
-//#endif
-
-END_UNNAMED_NAMESPACE
-
-#define COMPARE_VALUES_TOLERANCE(val0, val1, tol)   if (val0 < val1 - tol) return true; if (val0 > val1 + tol) return false;
-#define COMPARE_VALUES(val0, val1) if (val0 < val1) { return true; } if (val0 > val1) { return false; }
-
-BEGIN_BENTLEY_DGNPLATFORM_NAMESPACE
-///*---------------------------------------------------------------------------------**//**
-//* @bsimethod                                                    Paul.Connelly   09/16
-//+---------------+---------------+---------------+---------------+---------------+------*/
-//TileGenerationCache::TileGenerationCache(Options options) : m_tree(XYZRangeTreeRoot::Allocate()), m_options(options),
-//    m_dbMutex(BeSQLite::BeDbMutex::MutexType::Recursive)
-//    {
-//    // Caller will populate...
-//    }
-//
-///*---------------------------------------------------------------------------------**//**
-//* @bsimethod                                                    Paul.Connelly   09/16
-//+---------------+---------------+---------------+---------------+---------------+------*/
-//void TileGenerationCache::AddCachedGeometry(DgnElementId elementId, TileGeometryList&& geometry) const
-//    {
-//    if (WantCacheGeometry())
-//        {
-//        BeMutexHolder lock(m_mutex);
-//
-//        m_geometry.Insert(elementId, geometry);
-//        }
-//    }
-//
-///*---------------------------------------------------------------------------------**//**
-//* @bsimethod                                                    Paul.Connelly   09/16
-//+---------------+---------------+---------------+---------------+---------------+------*/
-//bool TileGenerationCache::GetCachedGeometry(TileGeometryList& geometry, DgnElementId elementId) const
-//    {
-//    if (WantCacheGeometry())
-//        {
-//        BeMutexHolder lock(m_mutex);
-//        auto iter = m_geometry.find(elementId);
-//        if (m_geometry.end() != iter)
-//            {
-//            if (geometry.empty())
-//                geometry = iter->second;
-//            else
-//                geometry.insert(geometry.end(), iter->second.begin(), iter->second.end());
-//
-//            return true;
-//            }
-//        }
-//
-//    return false;
-//    }
-//
-///*---------------------------------------------------------------------------------**//**
-//* @bsimethod                                                    Paul.Connelly   09/16
-//+---------------+---------------+---------------+---------------+---------------+------*/
-//GeometrySourceCP TileGenerationCache::AddCachedGeometrySource(std::unique_ptr<GeometrySource>& source, DgnElementId elemId) const
-//    {
-//    if (!WantCacheGeometrySources())
-//        return source.get();
-//
-//    BeMutexHolder lock(m_mutex);
-//
-//    // May already exist in cache...if so we've moved from it and it will be destroyed...otherwise it's now owned by cache
-//    m_geometrySources.insert(GeometrySourceMap::value_type(elemId, std::move(source)));
-//
-//    // Either way, we know an now exists in cache for this element
-//    auto existing = GetCachedGeometrySource(elemId);
-//    BeAssert(nullptr != existing);
-//    return existing;
-//    }
-//
-///*---------------------------------------------------------------------------------**//**
-//* @bsimethod                                                    Paul.Connelly   09/16
-//+---------------+---------------+---------------+---------------+---------------+------*/
-//GeometrySourceCP TileGenerationCache::GetCachedGeometrySource(DgnElementId elemId) const
-//    {
-//    if (!WantCacheGeometrySources())
-//        return nullptr;
-//
-//    BeMutexHolder lock(m_mutex);
-//    auto iter = m_geometrySources.find(elemId);
-//    return m_geometrySources.end() != iter ? iter->second.get() : nullptr;
-//    }
-
-////=======================================================================================
-//// @bsistruct                                                   Paul.Connelly   09/16
-////=======================================================================================
-//struct FreeLeafDataTreeHandler : XYZRangeTreeHandler
-//{
-//    virtual bool ShouldContinueAfterLeaf(XYZRangeTreeRootP pRoot, XYZRangeTreeInteriorP pInterior, XYZRangeTreeLeafP pLeaf) override
-//        {
-//        delete reinterpret_cast<RangeTreeNode*>(pLeaf->GetData());
-//        return true;
-//        }
-//};
-
-/*----------------------------------------------------------------------+
-|                                                                       |
-|   Local Type Definitions                                              |
-|                                                                       |
-+----------------------------------------------------------------------*/
-struct Squetch
-    {
-    int32_t    pa, wa, pb, wb;
-    };
-
-/* Squetch Modes */
-enum    SquetchMode
-    {
-    SAMESIZE        = 0,
-    EXPAND          = 1,
-    RGBCOMPRESS     = 2
-    };
-
-
-#define SQ_ONE 512
-
-typedef  bvector<Squetch> T_SquetchTable;
-
-/*=================================================================================**//**
-* @bsiclass                                                     Ray.Bentley     10/2016
-+===============+===============+===============+===============+===============+======*/
-struct Resizer
-    {
-    Byte const*             m_input;
-    ByteStream&             m_output;
-    Point2d                 m_inSize;
-    Point2d                 m_outSize;
-    T_SquetchTable          m_xTable;
-    SquetchMode             m_xMode;
-    T_SquetchTable          m_yTable;
-    SquetchMode             m_yMode;
-    int                     m_currentInputRow;
-    int                     m_currentOutputRow;
-    int                     m_bytesPerPixel;
-    bvector<int32_t>        m_pBuf, m_oBuf1, m_oBuf2;
-
-    Byte*                   GetCurrentOutputRow () { return m_output.data() + m_currentOutputRow * m_bytesPerPixel * m_outSize.x; }
-
-/*---------------------------------------------------------------------------------**//**
-* @bsimethod                                                    Ray.Bentley     08/2016
-+---------------+---------------+---------------+---------------+---------------+------*/
-Resizer (ByteStream& output, uint32_t targetWidth, uint32_t targetHeight, ImageCR sourceImage) : m_output(output), m_currentInputRow(0), m_currentOutputRow (0)
-    {
-    m_input = sourceImage.GetByteStream().data();
-    m_inSize.x = (int32_t) sourceImage.GetWidth();
-    m_inSize.y = (int32_t) sourceImage.GetHeight();
-    m_outSize.x = (int32_t) targetWidth;
-    m_outSize.y = (int32_t) targetHeight;
-
-    m_bytesPerPixel = sourceImage.GetBytesPerPixel();
-    m_pBuf.resize (m_bytesPerPixel * targetWidth);
-    m_oBuf1.resize (m_bytesPerPixel * targetWidth);
-    m_oBuf2.resize (m_bytesPerPixel * targetWidth);
-
-    m_xMode = BuildSquetchTable (m_inSize.x, m_outSize.x, m_xTable);
-    m_yMode = BuildSquetchTable (m_inSize.y, m_outSize.y, m_yTable);
-
-    LoadLineSquetch (m_oBuf1.data());
-    LoadLineSquetch (m_oBuf2.data());
-
-    m_output.Resize(m_bytesPerPixel * targetWidth * targetHeight);
-    }
- 
-/*---------------------------------------------------------------------------------**//**
-* @bsimethod                                                    Ray.Bentley     10/2016
-+---------------+---------------+---------------+---------------+---------------+------*/
-SquetchMode BuildSquetchTable (int32_t n, /* go from n pixels */ int32_t m, /* to m pixels */ T_SquetchTable&   squetchTable)
-    {
-    int         i,j, count=0;
-    double      x, dx;
-
-    if (n == m)
-        return SAMESIZE;
-
-    if (n > m)  /* compression */
-        {
-        squetchTable.resize (n);
-        dx = (double) m/(double) n;
-        x = 0;
-        for (i=0,j=0;i<n;i++)
-            {
-            x += dx;
-            if (x <= 1.0)
-                {
-                squetchTable[i].pa=j;   
-                squetchTable[i].wa=(int)(dx*SQ_ONE+0.5);
-                squetchTable[i].pb=j+1; squetchTable[i].wb=0;
-                }
-            else
-                {
-                x -= 1.0;
-                squetchTable[i].pa=j;   
-                squetchTable[i].wa=(int)((dx-x)*SQ_ONE+0.5);
-                squetchTable[i].pb=j+1; 
-                squetchTable[i].wb=(int)((x*SQ_ONE)+0.5);
-                j++;
-                }
-            if (squetchTable[i].wb != 0) count++;
-            }
-        return RGBCOMPRESS;
-        }
-    else        /* expansion */
-        {
-        squetchTable.resize(m);
-        dx = (double)(n-1) / (double)m;
-        for (i=0,x=0;i<m-1;i++,x+=dx)
-            {
-            squetchTable[i].pa = (int32_t)x;
-            squetchTable[i].pb = squetchTable[i].pa + 1;
-            squetchTable[i].wb = (int32_t)((x - (double)((int)x))*SQ_ONE);
-            squetchTable[i].wa = SQ_ONE - squetchTable[i].wb;
-            }
-        squetchTable[m-1].pb = n-1;
-        squetchTable[m-1].wb = SQ_ONE;
-        squetchTable[m-1].pa = n-2;
-        squetchTable[m-1].wa = 0;
-        return (EXPAND);
-        }
-    }
-
-/*---------------------------------------------------------------------------------**//**
-* @bsimethod                                                    Ray.Bentley     01/1990
-+---------------+---------------+---------------+---------------+---------------+------*/
-void LoadSquetch
-(
-int                 mode,           /* COMPRESS, EXPAND, or SAMESIZE */
-int32_t             n,              /* from size */
-int32_t             m,              /* to size */
-T_SquetchTable&     squetchTable,   /* squetch table */
-Byte const*         inBuf,          /* input Buffer */
-int32_t*            outBuf          /* output Buffer */
-)
-    {
-    switch (mode)
-        {
-        case SAMESIZE:
-            for (int32_t i=0; i<n; i++)
-                {
-                *outBuf++ = *inBuf * SQ_ONE;
-                inBuf += m_bytesPerPixel;
-                }
-            break;
-
-        case RGBCOMPRESS:
-            {
-            Squetch *tab = squetchTable.data();
-
-            *outBuf = 0;
-            for (int32_t i=1; i < n; i++)
-                {
-                *outBuf += (*inBuf * tab->wa);
-                if (tab->pa != tab[1].pa)
-                    *(++outBuf) = (*inBuf * tab->wb); 
-
-                inBuf += m_bytesPerPixel;
-                tab++;
-                }
-            *outBuf += (*inBuf * tab->wa);
-            break;
-            }
-
-        case EXPAND:
-            {
-            Squetch *tab = squetchTable.data();
-
-            for (int32_t i=1; i < m; i++)
-                {
-                *outBuf++ = *inBuf * tab->wa + inBuf[m_bytesPerPixel]*tab->wb;
-                if ((tab->pa) != (tab[1].pa))
-                    inBuf += m_bytesPerPixel;
-
-                tab++;
-                }
-            *outBuf++ = *inBuf * tab->wa + inBuf[1]*tab->wb;
-            break;
-            }
-        }
-    }
-
-    
-
-/*---------------------------------------------------------------------------------**//**
-* @bsimethod                                                    Ray.Bentley     01/1990
-+---------------+---------------+---------------+---------------+---------------+------*/
-void LoadLineSquetch (int32_t*  pBuf)
-    {
-    Byte const*     pInputRow = m_input + m_inSize.x * m_bytesPerPixel * m_currentInputRow;
-
-    for (int i=0; i<m_bytesPerPixel; i++)
-        LoadSquetch (m_xMode, m_inSize.x, m_outSize.x, m_xTable, pInputRow + i, pBuf + i * m_outSize.x);
-    }
-
-/*---------------------------------------------------------------------------------**//**
-* @bsimethod                                                    Ray.Bentley     10/2016
-+---------------+---------------+---------------+---------------+---------------+------*/
-void ExtractLineSquetch (int32_t *pBuf, Byte* pOutput, int scale) 
-    {
-    for (int i=0; i<m_bytesPerPixel; i++)
-        {
-        int32_t*    pThisBuffer = pBuf + i * m_outSize.x;
-        Byte*       pOutputBuffer = pOutput + i;
-        
-        for (int32_t j=0; j<m_outSize.x; j++)
-            {
-            int32_t t = (*pThisBuffer++) >> scale;
-            *pOutputBuffer = (t>255) ? 255 : (Byte)(t & 0xff);
-            pOutputBuffer += m_bytesPerPixel;
-            }
-        }
-    }
-
-
-/*---------------------------------------------------------------------------------**//**
-* @bsimethod                                                    Ray.Bentley     01/1990
-+---------------+---------------+---------------+---------------+---------------+------*/
-int ExpandRows (int32_t* inBufA, int32_t* inBufB, int32_t* outBuf)
-    {
-    int32_t wa = m_yTable[m_currentOutputRow].wa;
-    int32_t wb = m_yTable[m_currentOutputRow].wb;
-
-    for (int i=0; i<m_outSize.x; i++)
-        *outBuf++ = (*inBufA++ * wa + *inBufB++ * wb);
-
-    if (m_currentInputRow == m_inSize.y - 1)
-        return (0);
-    if (m_yTable[m_currentInputRow].pa != m_yTable[m_currentInputRow+1].pa)
-        return (1);
-
-    return (0);
-    }
-
-/*---------------------------------------------------------------------------------**//**
-* @bsimethod                                                    Ray.Bentley     01/1990
-+---------------+---------------+---------------+---------------+---------------+------*/
-void SwapOutputBuffers ()
-    {
-    bvector<int32_t>        temp (m_oBuf1);
-
-    m_oBuf1 = m_oBuf2;
-    m_oBuf2 = temp;
-    }
-
-/*---------------------------------------------------------------------------------**//**
-* @bsimethod                                                    Ray.Bentley     01/1990
-+---------------+---------------+---------------+---------------+---------------+------*/
-int CompressRows (int32_t* inBuf, int32_t* outBufA, int32_t* outBufB)
-    {
-    int         w;
-    int32_t*    t;
-
-    w = m_yTable[m_currentInputRow].wa;
-    t = inBuf;
-
-    for (int i=0; i < m_outSize.x; i++)
-        {
-        *outBufA += (*t++ * w);
-        outBufA++;
-        };
-    if ((m_currentInputRow == m_inSize.y - 1) || (m_yTable[m_currentInputRow].pa != m_yTable[m_currentInputRow+1].pa))
-        {
-        w = m_yTable[m_currentInputRow].wb;
-        for (int i=0; i < m_outSize.x; i++)
-            *outBufB++ = (*inBuf++ * w);
-
-        return (1);
-        }
-    return (0);
-    }
-
-
-/*---------------------------------------------------------------------------------**//**
-* @bsimethod                                                    Ray.Bentley     01/1990
-+---------------+---------------+---------------+---------------+---------------+------*/
-bool GetRow ()
-    {
-    if (m_yMode == RGBCOMPRESS)
-        {
-        while (true)
-            {
-            if (m_currentInputRow > m_inSize.y)
-                break;
-
-            LoadLineSquetch (m_pBuf.data());
-
-            int s = 0;
-            for (int i=0; i<m_bytesPerPixel; i++)
-                s |= CompressRows (m_pBuf.data()  + i * m_outSize.x,
-                                   m_oBuf1.data() + i * m_outSize.x,
-                                   m_oBuf2.data() + i * m_outSize.x);
-            if (s)
-                {
-                ExtractLineSquetch (m_oBuf1.data(), GetCurrentOutputRow(), 18);
-                SwapOutputBuffers();
-                m_currentInputRow++;
-                return (0);
-                }
-            m_currentInputRow++;
-            }
-        ExtractLineSquetch (m_oBuf1.data(), GetCurrentOutputRow(), 18);
-        return(0);
-        }
-    else if (m_yMode == EXPAND)
-        {
-        int s = 0;
-
-        for (int i=0; i<m_bytesPerPixel; i++)
-            ExpandRows (m_pBuf.data()  + i * m_outSize.x,
-                        m_oBuf1.data()+ i * m_outSize.x,
-                        m_oBuf2.data() + i * m_outSize.x);
-         if (s)
-            {
-            SwapOutputBuffers();
-            LoadLineSquetch (m_oBuf2.data());
-            }
-        m_currentInputRow++;
-        ExtractLineSquetch (m_pBuf.data(), GetCurrentOutputRow(), 18);
-        return(0);
-        }
-    else
-        {
-        LoadLineSquetch (m_pBuf.data());
-        ExtractLineSquetch (m_pBuf.data(), GetCurrentOutputRow(), 9);
-        m_currentInputRow++;
-        }
-    return m_currentInputRow < m_inSize.y;
-    }
-
-/*---------------------------------------------------------------------------------**//**
-* @bsimethod                                                    Ray.Bentley     10/2016
-+---------------+---------------+---------------+---------------+---------------+------*/
-void    DoResize()
-    {
-    for (m_currentOutputRow=0; m_currentOutputRow < m_outSize.y; m_currentOutputRow++)
-        GetRow ();
-
-    }
-
-};      // Resizer
-
-/*---------------------------------------------------------------------------------**//**
-* @bsimethod                                    Keith.Bentley                   05/16
-+---------------+---------------+---------------+---------------+---------------+------*/
-Image::Image(ImageSourceCR source, Format targetFormat, Image::BottomUp bottomUp, bool headerOnly)
-    : m_headerOnly(headerOnly)
-    {
-    ReadImageData(source, targetFormat, bottomUp);
-    }
-
-/*---------------------------------------------------------------------------------**//**
-* @bsimethod                                    Keith.Bentley                   05/16
-+---------------+---------------+---------------+---------------+---------------+------*/
-void Image::ReadImageData(ImageSourceCR source, Format targetFormat, Image::BottomUp bottomUp)
-    {
-    ByteStream const& input = source.GetByteStream();
-    if (ImageSource::Format::Jpeg == source.GetFormat())
-        ReadJpeg(input.GetData(), input.GetSize(), targetFormat, bottomUp);
-    else
-        {
-        assert(false); // not implemented
-        //ReadPng(input.GetData(), input.GetSize(), targetFormat);
-        }
-    }
-
-
-/*---------------------------------------------------------------------------------**//**
-* @bsimethod                                                    Paul.Connelly   05/16
-+---------------+---------------+---------------+---------------+---------------+------*/
-void Image::ReadJpeg(uint8_t const* srcData, uint32_t srcLen, Format targetFormat, BottomUp bottomUp)
-    {
-    m_format = targetFormat;
-
-    BeJpegDecompressor reader;
-    if (SUCCESS != reader.ReadHeader(m_width, m_height, srcData, srcLen))
-        {
-        Invalidate();
-        return;
-        }
-
-    if (m_headerOnly) return;
-
-    m_image.Resize(m_width * m_height * 4);
-
-    BeJpegPixelType fmt = m_format == Format::Rgb ? BE_JPEG_PIXELTYPE_Rgb : BE_JPEG_PIXELTYPE_RgbA;
-    if (SUCCESS != reader.Decompress(m_image.GetDataP(), m_image.GetSize(), srcData, srcLen, fmt/*, bottomUp==Image::BottomUp::Yes ? BeJpegBottomUp::Yes : BeJpegBottomUp::No*/))
-        Invalidate();
-    }
-
-///*---------------------------------------------------------------------------------**//**
-//* @bsimethod                                                    Paul.Connelly   05/16
-//+---------------+---------------+---------------+---------------+---------------+------*/
-//void Image::ReadPng(uint8_t const* srcData, uint32_t srcLen, Format targetFormat)
-//    {
-//    assert(false); // no png for the moment
-//    //m_format = targetFormat;
-//    //
-//    //PngData pngData(srcData, srcLen);
-//    //if (SUCCESS != pngData.DoRead(*this))
-//        Invalidate();
-//    }
-
-/*---------------------------------------------------------------------------------**//**
-* @bsimethod                                                    Ray.Bentley     10/2016
-+---------------+---------------+---------------+---------------+---------------+------*/
-Image Image::FromResizedImage (uint32_t targetWidth, uint32_t targetHeight, ImageCR sourceImage)
-    {
-    ByteStream  outputImage;
-    Resizer     resizer (outputImage, targetWidth, targetHeight, sourceImage);
-
-    resizer.DoResize();
-
-#ifdef DEBUG_IMAGES
-    writeImageFile (inputImage, inputSize, "d:\\tmp\\inputImage.jpg", isRGBA);
-    writeImageFile (outputImage.data(), outputSize, "d:\\tmp\\resizedImage.jpg", isRGBA);
-#endif
-
-    return Image (targetWidth, targetHeight, std::move (outputImage), sourceImage.GetFormat());
-    }
-
-/*---------------------------------------------------------------------------------**//**
-* @bsimethod                                    Keith.Bentley                   05/16
-+---------------+---------------+---------------+---------------+---------------+------*/
-ImageSource::ImageSource(ImageCR image, Format format, int quality, Image::BottomUp bottomUp)
-    {
-    m_format = format;
-    if (m_format == Format::Jpeg)
-        {
-        BeJpegCompressor writer;
-#ifndef VANCOUVER_API
-<<<<<<< HEAD
-        bvector<Byte> stream;
-#if 0 //NEEDS_WORK_SM_CESIUM_B0200
-=======
-        typedef bvector<Byte> stream_type;
-#else
-        typedef ByteStream stream_type;
-#endif
-        stream_type stream;
->>>>>>> 382978fa
-        if (SUCCESS == writer.Compress(stream, image.GetByteStream().GetData(), image.GetWidth(), image.GetHeight(),
-                                       image.GetFormat() == Image::Format::Rgb ? BE_JPEG_PIXELTYPE_Rgb : BE_JPEG_PIXELTYPE_RgbA,
-                                       quality/*,
-                                       Image::BottomUp::Yes==bottomUp ? BeJpegBottomUp::Yes : BeJpegBottomUp::No*/))
-<<<<<<< HEAD
-#endif
-#else
-        ByteStream stream;
-        if (SUCCESS == writer.Compress(stream, image.GetByteStream().GetData(), image.GetWidth(), image.GetHeight(),
-            image.GetFormat() == Image::Format::Rgb ? BE_JPEG_PIXELTYPE_Rgb : BE_JPEG_PIXELTYPE_RgbA,
-            quality/*,
-                   Image::BottomUp::Yes==bottomUp ? BeJpegBottomUp::Yes : BeJpegBottomUp::No*/))
-#endif
-=======
->>>>>>> 382978fa
-            {
-            m_stream.Resize((uint32_t)stream.size());
-            memcpy(m_stream.data(), stream.data(), stream.size());
-            return;
-            }
-
-        }
-    else if (m_format==Format::Png)
-        {
-        assert(false); // no png for now...
-        //BufferWriter writer(m_stream);
-        //if (SUCCESS == writeImageToPng(writer, image, *this, bottomUp))
-        //    return;
-        }
-
-    m_stream.Clear();
-    }
-
-///*---------------------------------------------------------------------------------**//**
-//* @bsimethod                                                    Paul.Connelly   09/16
-//+---------------+---------------+---------------+---------------+---------------+------*/
-//TileGenerationCache::~TileGenerationCache()
-//    {
-//    FreeLeafDataTreeHandler handler;
-//    m_tree->Traverse(handler);
-//
-//    XYZRangeTreeRoot::Free(m_tree);
-//    }
-//
-///*---------------------------------------------------------------------------------**//**
-//* @bsimethod                                                    Paul.Connelly   09/16
-//+---------------+---------------+---------------+---------------+---------------+------*/
-//DRange3d TileGenerationCache::GetRange() const
-//    {
-//    return GetTree().Range();
-//    }
-//
-///*---------------------------------------------------------------------------------**//**
-//* @bsimethod                                                    Paul.Connelly   09/16
-//+---------------+---------------+---------------+---------------+---------------+------*/
-//void TileGenerationCache::Populate(DgnDbR db, ITileGenerationFilterR filter)
-//    {
-//    // ###TODO_FACET_COUNT: Assumes 3d spatial view for now...
-//    static const Utf8CP s_sql =
-//        "SELECT r.ECInstanceId,g.FacetCount,r.MinX,r.MinY,r.MinZ,r.MaxX,r.MaxY,r.MaxZ "
-//        "FROM " BIS_SCHEMA(BIS_CLASS_SpatialIndex) " AS r JOIN " BIS_SCHEMA(BIS_CLASS_GeometricElement3d) " AS g ON (g.ECInstanceId = r.ECInstanceId)";
-//
-//    auto stmt = db.GetPreparedECSqlStatement(s_sql);
-//    while (BE_SQLITE_ROW == stmt->Step())
-//        {
-//        auto elemId = stmt->GetValueId<DgnElementId>(0);
-//        if (!filter.AcceptElement(elemId))
-//            continue;
-//
-//        size_t facetCount = stmt->GetValueUInt64(1);
-//        DRange3d elRange = DRange3d::From(stmt->GetValueDouble(2), stmt->GetValueDouble(3), stmt->GetValueDouble(4),
-//                stmt->GetValueDouble(5), stmt->GetValueDouble(6), stmt->GetValueDouble(7));
-//
-//        m_tree->Add(new RangeTreeNode(elemId, facetCount), elRange);
-//        }
-//    }
-
-///*---------------------------------------------------------------------------------**//**
-//* @bsimethod                                                    Paul.Connelly   08/16
-//+---------------+---------------+---------------+---------------+---------------+------*/
-//DgnTextureCPtr TileDisplayParams::QueryTexture(DgnDbR db) const
-//    {
-//    JsonRenderMaterial mat;
-//    if (!m_materialId.IsValid() || SUCCESS != mat.Load(m_materialId, db))
-//        return nullptr;
-//
-//    auto texMap = mat.GetPatternMap();
-//    DgnTextureId texId;
-//    if (!texMap.IsValid() || !(texId = texMap.GetTextureId()).IsValid())
-//        return nullptr;
-//
-//    return DgnTexture::QueryTexture(texId, db);
-//    }
-//
-///*---------------------------------------------------------------------------------**//**
-//* @bsimethod                                                    Paul.Connelly   08/16
-//+---------------+---------------+---------------+---------------+---------------+------*/
-//TileDisplayParams::TileDisplayParams(GraphicParamsCP graphicParams, GeometryParamsCP geometryParams) : m_fillColor(nullptr != graphicParams ? graphicParams->GetFillColor().GetValue() : 0x00ffffff), m_ignoreLighting (false)
-//        {
-//        if (nullptr != geometryParams)
-//            m_materialId = geometryParams->GetMaterialId();
-//        }
-//
-///*---------------------------------------------------------------------------------**//**
-//* @bsimethod                                                    Ray.Bentley     08/2016
-//+---------------+---------------+---------------+---------------+---------------+------*/
-//bool TileDisplayParams::operator<(TileDisplayParams const& rhs) const
-//    {
-//    COMPARE_VALUES (m_fillColor, rhs.m_fillColor);
-//    COMPARE_VALUES (m_materialId.GetValueUnchecked(), rhs.m_materialId.GetValueUnchecked());
-//    // No need to compare textures -- if materials match then textures must too.
-//
-//    return false;
-//    }
-
-
-///*---------------------------------------------------------------------------------**//**
-//* @bsimethod                                                    Paul.Connelly   08/16
-//+---------------+---------------+---------------+---------------+---------------+------*/
-//ImageSource TileTextureImage::Load(TileDisplayParamsCR params, DgnDbR db)
-//    {
-//    DgnTextureCPtr tex = params.QueryTexture(db);
-//    return tex.IsValid() ? tex->GetImageSource() : ImageSource();
-//    }
-//
-///*---------------------------------------------------------------------------------**//**
-//* @bsimethod                                                    Paul.Connelly   07/16
-//+---------------+---------------+---------------+---------------+---------------+------*/
-//void TileTextureImage::ResolveTexture(TileDisplayParamsR params, DgnDbR db)
-//    {
-//    if (params.TextureImage().IsValid())
-//        return;
-//
-//    ImageSource renderImage  = TileTextureImage::Load(params, db);
-//
-//    if (renderImage.IsValid())
-//        params.TextureImage() = TileTextureImage::Create(std::move(renderImage));
-//    }
-
-
-/*---------------------------------------------------------------------------------**//**
-* @bsimethod                                                    Ray.Bentley     06/2016
-+---------------+---------------+---------------+---------------+---------------+------*/
-DRange3d TileMesh::GetTriangleRange(TriangleCR triangle) const
-    {
-    return DRange3d::From (m_points.at (triangle.m_indices[0]), 
-                           m_points.at (triangle.m_indices[1]),
-                           m_points.at (triangle.m_indices[2]));
-    }
-
-/*---------------------------------------------------------------------------------**//**
-* @bsimethod                                                    Ray.Bentley     06/2016
-+---------------+---------------+---------------+---------------+---------------+------*/
-DVec3d TileMesh::GetTriangleNormal(TriangleCR triangle) const
-    {
-    return DVec3d::FromNormalizedCrossProductToPoints (m_points.at (triangle.m_indices[0]), 
-                                                       m_points.at (triangle.m_indices[1]),
-                                                       m_points.at (triangle.m_indices[2]));
-    }
-
-/*---------------------------------------------------------------------------------**//**
-* @bsimethod                                                    Ray.Bentley     06/2016
-+---------------+---------------+---------------+---------------+---------------+------*/
-bool TileMesh::HasNonPlanarNormals() const
-    {
-    if (m_normals.empty())
-        return false;
-
-    for (auto& triangle : m_triangles)
-        if (!m_normals.at (triangle.m_indices[0]).IsEqual (m_normals.at (triangle.m_indices[1])) ||
-            !m_normals.at (triangle.m_indices[0]).IsEqual (m_normals.at (triangle.m_indices[2])) ||
-            !m_normals.at (triangle.m_indices[1]).IsEqual (m_normals.at (triangle.m_indices[2])))
-            return true;
-
-    return false;
-    }
-
-/*---------------------------------------------------------------------------------**//**
-* @bsimethod                                                    Richard.Bois   04/17
-+---------------+---------------+---------------+---------------+---------------+------*/
-void TileMesh::ReprojectPoints(GeoCoordinates::BaseGCSCPtr sourceGCS, GeoCoordinates::BaseGCSCPtr destinationGCS)
-    {
-    if (sourceGCS == nullptr || sourceGCS == destinationGCS) return;
-
-    // Otherwise, compute a reprojection
-    for (auto& p : m_points)
-        {
-        GeoPoint inLatLong, outLatLong;
-        if (sourceGCS->LatLongFromCartesian(inLatLong, p) != SUCCESS)
-            return;
-        if (sourceGCS->LatLongFromLatLong(outLatLong, inLatLong, *destinationGCS) != SUCCESS)
-            return;
-        if (destinationGCS->XYZFromLatLong(p, outLatLong) != SUCCESS)
-            return;
-        }
-    }
-
-void TileMesh::ApplyTransform(const Transform & transform)
-    {
-    for (auto& p : m_points) transform.Multiply(p);
-    }
-
-/*---------------------------------------------------------------------------------**//**
-* @bsimethod                                                    Paul.Connelly   07/16
-+---------------+---------------+---------------+---------------+---------------+------*/
-uint32_t TileMesh::AddVertex(DPoint3dCR point, DVec3dCP normal, DPoint2dCP param/*, BeInt64Id entityId*/)
-    {
-    auto index = static_cast<uint32_t>(m_points.size());
-
-    m_points.push_back(point);
-    //m_entityIds.push_back(entityId);
-
-    if (nullptr != normal)
-        m_normals.push_back(*normal);
-
-    if (nullptr != param)
-        m_uvParams.push_back(*param);
-
-    //m_validIdsPresent |= (entityId.IsValid());
-    return index;
-    }
-
-/*---------------------------------------------------------------------------------**//**
-* @bsimethod                                                    Ray.Bentley     06/2016
-+---------------+---------------+---------------+---------------+---------------+------*/
-bool TileMeshBuilder::VertexKey::Comparator::operator()(VertexKey const& lhs, VertexKey const& rhs) const
-    {
-    static const double s_normalTolerance = .1;     
-    static const double s_paramTolerance  = .1;
-
-//    COMPARE_VALUES (lhs.m_entityId, rhs.m_entityId);
-
-    COMPARE_VALUES_TOLERANCE (lhs.m_point.x, rhs.m_point.x, m_tolerance);
-    COMPARE_VALUES_TOLERANCE (lhs.m_point.y, rhs.m_point.y, m_tolerance);
-    COMPARE_VALUES_TOLERANCE (lhs.m_point.z, rhs.m_point.z, m_tolerance);
-
-    if (lhs.m_normalValid != rhs.m_normalValid)
-        return rhs.m_normalValid;
-
-    if (lhs.m_normalValid)
-        {
-        COMPARE_VALUES_TOLERANCE (lhs.m_normal.x, rhs.m_normal.x, s_normalTolerance);
-        COMPARE_VALUES_TOLERANCE (lhs.m_normal.y, rhs.m_normal.y, s_normalTolerance);
-        COMPARE_VALUES_TOLERANCE (lhs.m_normal.z, rhs.m_normal.z, s_normalTolerance);
-        }
-
-    if (lhs.m_paramValid != rhs.m_paramValid)
-        return rhs.m_paramValid;
-
-    if (lhs.m_paramValid)
-        {
-        COMPARE_VALUES_TOLERANCE (lhs.m_param.x, rhs.m_param.x, s_paramTolerance);
-        COMPARE_VALUES_TOLERANCE (lhs.m_param.y, rhs.m_param.y, s_paramTolerance);
-        }
-
-    return false;
-    }
-
-/*---------------------------------------------------------------------------------**//**
-* @bsimethod                                                    Ray.Bentley     06/2016
-+---------------+---------------+---------------+---------------+---------------+------*/
-TileMeshBuilder::TriangleKey::TriangleKey(TriangleCR triangle)
-    {
-    // Could just use std::sort - but this should be faster?
-    if (triangle.m_indices[0] < triangle.m_indices[1])
-        {
-        if (triangle.m_indices[0] < triangle.m_indices[2])
-            {
-            m_sortedIndices[0] = triangle.m_indices[0];
-            if (triangle.m_indices[1] < triangle.m_indices[2])
-                {
-                m_sortedIndices[1] = triangle.m_indices[1];
-                m_sortedIndices[2] = triangle.m_indices[2];
-                }
-            else
-                {
-                m_sortedIndices[1] = triangle.m_indices[2];
-                m_sortedIndices[2] = triangle.m_indices[1];
-                }
-            }
-        else
-            {
-            m_sortedIndices[0] = triangle.m_indices[2];
-            m_sortedIndices[1] = triangle.m_indices[0];
-            m_sortedIndices[2] = triangle.m_indices[1];
-            }
-        }
-    else
-        {
-        if (triangle.m_indices[1] < triangle.m_indices[2])
-            {
-            m_sortedIndices[0] = triangle.m_indices[1];
-            if (triangle.m_indices[0] < triangle.m_indices[2])
-                {
-                m_sortedIndices[1] = triangle.m_indices[0];
-                m_sortedIndices[2] = triangle.m_indices[2];
-                }
-            else
-                {
-                m_sortedIndices[1] = triangle.m_indices[2];
-                m_sortedIndices[2] = triangle.m_indices[0];
-                }
-            }
-        else
-            {
-            m_sortedIndices[0] = triangle.m_indices[2];
-            m_sortedIndices[1] = triangle.m_indices[1];
-            m_sortedIndices[2] = triangle.m_indices[0];
-            }
-        }
-    //BeAssert (m_sortedIndices[0] < m_sortedIndices[1]);
-    //BeAssert (m_sortedIndices[1] < m_sortedIndices[2]);
-    }
-
-/*---------------------------------------------------------------------------------**//**
-* @bsimethod                                                    Ray.Bentley     06/2016
-+---------------+---------------+---------------+---------------+---------------+------*/
-bool TileMeshBuilder::TriangleKey::operator<(TriangleKey const& rhs) const
-    {
-    COMPARE_VALUES (m_sortedIndices[0], rhs.m_sortedIndices[0]);
-    COMPARE_VALUES (m_sortedIndices[1], rhs.m_sortedIndices[1]);
-    COMPARE_VALUES (m_sortedIndices[2], rhs.m_sortedIndices[2]);
-
-    return false;
-    }
-
-/*---------------------------------------------------------------------------------**//**
-* @bsimethod                                                    Paul.Connelly   07/16
-+---------------+---------------+---------------+---------------+---------------+------*/
-void TileMeshBuilder::AddTriangle(TriangleCR triangle)
-    {
-    //if (triangle.IsDegenerate())
-    //    return;
-
-    TriangleKey key(triangle);
-
-    if (m_triangleSet.insert(key).second)
-        m_mesh->AddTriangle(triangle);
-    }
-
-/*---------------------------------------------------------------------------------**//**
-* @bsimethod                                                    Paul.Connelly   07/16
-+---------------+---------------+---------------+---------------+---------------+------*/
-void TileMeshBuilder::AddTriangle(PolyfaceVisitorR visitor, /*DgnMaterialId materialId, DgnDbR dgnDb, BeInt64Id entityId,*/ bool doVertexClustering, bool duplicateTwoSidedTriangles)
-    {
-    BeAssert(3 == visitor.Point().size());
-
-    Triangle                newTriangle(false/*!visitor.GetTwoSided()*/);
-    bvector<DPoint2d>       params = visitor.Param();
-    //JsonRenderMaterial      material;
-    //
-    //if (materialId.IsValid() &&
-    //    !params.empty() &&
-    //    SUCCESS == material.Load (materialId, dgnDb))
-    //    {
-    //    auto const&         patternMap = material.GetPatternMap();
-    //    bvector<DPoint2d>   computedParams;
-    //
-    //    if (patternMap.IsValid() &&
-    //        SUCCESS == patternMap.ComputeUVParams (computedParams, visitor))
-    //        params = computedParams;
-    //    }
-            
-    bool haveNormals = !visitor.Normal().empty();
-    for (size_t i = 0; i < 3; i++)
-        {
-        VertexKey vertex(visitor.Point().at(i), haveNormals ? &visitor.Normal().at(i) : nullptr, params.empty() ? nullptr : &params.at(i)/*, entityId*/);
-        newTriangle.m_indices[i] = doVertexClustering ? AddClusteredVertex(vertex) : AddVertex(vertex);
-        }
-
-    //BeAssert(m_mesh->Params().empty() || m_mesh->Params().size() == m_mesh->Points().size());
-    //BeAssert(m_mesh->Normals().empty() || m_mesh->Normals().size() == m_mesh->Points().size());
-
-    AddTriangle(newTriangle);
-    ++m_triangleIndex;
-
-    if (false/*visitor.GetTwoSided()*/ && duplicateTwoSidedTriangles)
-        {
-        Triangle dupTriangle(false);
-        for (size_t i = 0; i < 3; i++)
-            {
-            size_t reverseIndex = 2 - i;
-            DVec3d reverseNormal;
-            if (haveNormals)
-                reverseNormal.Negate(visitor.Normal().at(reverseIndex));
-
-            VertexKey vertex(visitor.Point().at(reverseIndex), haveNormals ? &reverseNormal : nullptr, params.empty() ? nullptr : &params.at(reverseIndex)/*, entityId*/);
-            dupTriangle.m_indices[i] = doVertexClustering ? AddClusteredVertex(vertex) : AddVertex(vertex);
-            }
-
-        AddTriangle(dupTriangle);
-        ++m_triangleIndex;
-        }
-    }
-
-/*---------------------------------------------------------------------------------**//**
-* @bsimethod                                                    Ray.Bentley     06/2016
-+---------------+---------------+---------------+---------------+---------------+------*/
-void TileMeshBuilder::AddPolyline (bvector<DPoint3d>const& points, BeInt64Id entityId, bool doVertexClustering)
-    {
-    TilePolyline    newPolyline;
-
-    for (auto& point : points)
-        {
-        VertexKey vertex(point, nullptr, nullptr/*, entityId*/);
-
-        newPolyline.m_indices.push_back (doVertexClustering ? AddClusteredVertex(vertex) : AddVertex(vertex));
-        }
-    m_mesh->AddPolyline (newPolyline);
-    }
-
-
-/*---------------------------------------------------------------------------------**//**
-* @bsimethod                                                    Ray.Bentley     09/2016
-+---------------+---------------+---------------+---------------+---------------+------*/
-void TileMeshBuilder::AddPolyface(PolyfaceQueryCR polyface, bool twoSidedTriangles)
-    {
-    for (PolyfaceVisitorPtr visitor = PolyfaceVisitor::Attach(polyface); visitor->AdvanceToNextFace(); )
-        AddTriangle(*visitor, false, twoSidedTriangles);
-    }
-
-
-/*---------------------------------------------------------------------------------**//**
-* @bsimethod                                                    Paul.Connelly   07/16
-+---------------+---------------+---------------+---------------+---------------+------*/
-uint32_t TileMeshBuilder::AddVertex(VertexKey const& vertex)
-    {
-    // Consider all points, otherwise strange artifacts appear for textured meshes...
-    //auto found = m_unclusteredVertexMap.find(vertex);
-    //if (m_unclusteredVertexMap.end() != found)
-    //    return found->second;
-
-    auto index = m_mesh->AddVertex(vertex.m_point, vertex.GetNormal(), vertex.GetParam()/*, vertex.m_entityId*/);
-    m_unclusteredVertexMap[vertex] = index;
-    return index;
-    }
-
-/*---------------------------------------------------------------------------------**//**
-* @bsimethod                                                    Paul.Connelly   07/16
-+---------------+---------------+---------------+---------------+---------------+------*/
-uint32_t TileMeshBuilder::AddClusteredVertex(VertexKey const& vertex)
-    {
-    auto found = m_clusteredVertexMap.find(vertex);
-    if (m_clusteredVertexMap.end() != found)
-        return found->second;
-
-    auto index = m_mesh->AddVertex(vertex.m_point, vertex.GetNormal(), vertex.GetParam()/*, vertex.m_entityId*/);
-    m_clusteredVertexMap[vertex] = index;
-    return index;
-    }
-
-/*---------------------------------------------------------------------------------**//**
-* @bsimethod                                                    Ray.Bentley     06/2016
-+---------------+---------------+---------------+---------------+---------------+------*/
-WString TileNode::GetNameSuffix() const
-    {
-    WString suffix;
-
-    if (nullptr != m_parent)
-        {
-        suffix = WPrintfString(L"%02d", static_cast<int>(m_siblingIndex));
-        for (auto parent = m_parent; nullptr != parent->GetParent(); parent = parent->GetParent())
-            suffix = WPrintfString(L"%02d", static_cast<int>(parent->GetSiblingIndex())) + suffix;
-        }
-
-    return suffix;
-    }
-
-/*---------------------------------------------------------------------------------**//**
-* @bsimethod                                                    Ray.Bentley     08/2016
-+---------------+---------------+---------------+---------------+---------------+------*/
-static void setSubDirectoryRecursive (TileNodeR tile, WStringCR subdirectory)
-    {
-    tile.SetSubdirectory (subdirectory);
-    for (auto& child : tile.GetChildren())
-        setSubDirectoryRecursive(*child, subdirectory);
-    }
-
-/*---------------------------------------------------------------------------------**//**
-* @bsimethod                                                    Ray.Bentley     08/2016
-+---------------+---------------+---------------+---------------+---------------+------*/
-BeFileNameStatus TileNode::GenerateSubdirectories (size_t maxTilesPerDirectory, BeFileNameCR dataDirectory)
-    {
-    if (GetNodeCount () < maxTilesPerDirectory)
-        return BeFileNameStatus::Success;
-        
-    for (auto& child : m_children)
-        {
-        if (child->GetNodeCount() < maxTilesPerDirectory)
-            {
-            BeFileName  childDataDirectory = dataDirectory;
-            WString     subdirectoryName = L"Tile"  + child->GetNameSuffix();
-
-            childDataDirectory.AppendToPath (subdirectoryName.c_str());
-            BeFileNameStatus  status;
-            if (BeFileNameStatus::Success != (status = BeFileName::CreateNewDirectory (childDataDirectory)))
-                return status;
-
-            setSubDirectoryRecursive (*child, subdirectoryName);
-            }
-        else
-            {
-            child->GenerateSubdirectories (maxTilesPerDirectory, dataDirectory);
-            }
-        }
-    return BeFileNameStatus::Success;
-    }
-
-/*---------------------------------------------------------------------------------**//**
-* @bsimethod                                                    Ray.Bentley     08/2016
-+---------------+---------------+---------------+---------------+---------------+------*/
-WString TileNode::GetRelativePath (WCharCP rootName, WCharCP extension) const
-    {
-    WString     relativePath;
-
-    BeFileName::BuildName (relativePath, nullptr, m_subdirectory.empty() ? nullptr : m_subdirectory.c_str(), (rootName + GetNameSuffix()).c_str(), extension);
-
-    return relativePath;
-    }
-
-
-/*=================================================================================**//**
-* @bsiclass                                                     Ray.Bentley     06/2016
-+===============+===============+===============+===============+===============+======*/
-struct MeshBuilderKey
-{
-    //TileDisplayParamsCP m_params;
-    bool                m_hasNormals;
-    bool                m_hasFacets;
-
-    MeshBuilderKey() : /*m_params(nullptr),*/ m_hasNormals(false), m_hasFacets (false) { }
-    MeshBuilderKey(/*TileDisplayParamsCR params,*/ bool hasNormals, bool hasFacets) : /*m_params(&params),*/ m_hasNormals(hasNormals), m_hasFacets (hasFacets) { }
-
-    bool operator<(MeshBuilderKey const& rhs) const
-        {
-        //BeAssert(nullptr != m_params && nullptr != rhs.m_params);
-        if (m_hasNormals != rhs.m_hasNormals)
-            return !m_hasNormals;
-
-        if (m_hasFacets != rhs.m_hasFacets)
-            return !m_hasFacets;
-
-        //return *m_params < *rhs.m_params;
-        return true;
-        }
-};
-
-///*---------------------------------------------------------------------------------**//**
-//* @bsimethod                                                    Ray.Bentley     06/2016
-//+---------------+---------------+---------------+---------------+---------------+------*/
-//static IFacetOptionsPtr createTileFacetOptions(double chordTolerance)
-//    {
-//    static double       s_defaultAngleTolerance = msGeomConst_piOver2;
-//    IFacetOptionsPtr    opts = IFacetOptions::Create();
-//
-//    opts->SetChordTolerance(chordTolerance);
-//    opts->SetAngleTolerance(s_defaultAngleTolerance);
-//    opts->SetMaxPerFace(3);
-//    opts->SetCurvedSurfaceMaxPerFace(3);
-//    opts->SetParamsRequired(true);
-//    opts->SetNormalsRequired(true);
-//
-//    return opts;
-//    }
-
-typedef bmap<MeshBuilderKey, TileMeshBuilderPtr> MeshBuilderMap;
-
-/*---------------------------------------------------------------------------------**//**
-* @bsimethod                                                    Ray.Bentley     06/2016
-+---------------+---------------+---------------+---------------+---------------+------*/
-size_t TileNode::GetNodeCount() const
-    {
-    size_t count = 1;
-    for (auto const& child : m_children)
-        count += child->GetNodeCount();
-
-    return count;
-    }
-
-/*---------------------------------------------------------------------------------**//**
-* @bsimethod                                                    Paul.Connelly   07/16
-+---------------+---------------+---------------+---------------+---------------+------*/
-size_t TileNode::GetMaxDepth() const
-    {
-    size_t maxChildDepth = 0;
-    for (auto const& child : m_children)
-        {
-        size_t childDepth = child->GetMaxDepth();
-        maxChildDepth = std::max(maxChildDepth, childDepth);
-        }
-
-    return 1 + maxChildDepth;
-    }
-
-/*---------------------------------------------------------------------------------**//**
-* @bsimethod                                                    Paul.Connelly   07/16
-+---------------+---------------+---------------+---------------+---------------+------*/
-void TileNode::GetTiles(TileNodePList& tiles)
-    {
-    tiles.push_back(this);
-    for (auto& child : m_children)
-        child->GetTiles(tiles);
-    }
-
-/*---------------------------------------------------------------------------------**//**
-* @bsimethod                                                    Paul.Connelly   07/16
-+---------------+---------------+---------------+---------------+---------------+------*/
-TileNodePList TileNode::GetTiles()
-    {
-    TileNodePList tiles;
-    GetTiles(tiles);
-    return tiles;
-    }
-
-/*---------------------------------------------------------------------------------**//**
-* @bsimethod                                                    Paul.Connelly   07/16
-+---------------+---------------+---------------+---------------+---------------+------*/
-//#ifndef VANCOUVER_API
-//TileGeometry::TileGeometry(TransformCR tf, DRange3dCR range, BeInt64Id entityId, /*TileDisplayParamsPtr& params,*/ bool isCurved, DgnDbR db)
-//    : /*m_params(params),*/ m_transform(tf), m_tileRange(range), m_entityId(entityId), m_isCurved(isCurved)/*, m_hasTexture(params.IsValid() && params->QueryTexture(db).IsValid())*/
-//#else
-TileGeometry::TileGeometry(TransformCR tf, DRange3dCR range, bool isCurved)
-    : m_transform(tf), m_tileRange(range), m_isCurved(isCurved)
-//#endif
-    {}
-
-/*---------------------------------------------------------------------------------**//**
-* @bsimethod                                                    Paul.Connelly   08/16
-+---------------+---------------+---------------+---------------+---------------+------*/
-void TileGeometry::SetFacetCount(size_t numFacets)
-    {
-    m_facetCount = numFacets;
-    double rangeVolume = m_tileRange.Volume();
-    m_facetCountDensity = (0.0 != rangeVolume) ? static_cast<double>(m_facetCount) / rangeVolume : 0.0;
-    }
-
-////=======================================================================================
-//// @bsistruct                                                   Paul.Connelly   08/16
-////=======================================================================================
-//struct PrimitiveTileGeometry : TileGeometry
-//{
-//private:
-//    IGeometryPtr        m_geometry;
-//
-//    PrimitiveTileGeometry(IGeometryR geometry, TransformCR tf, DRange3dCR range, BeInt64Id elemId, /*TileDisplayParamsPtr& params,*/ IFacetOptionsR facetOptions, bool isCurved, DgnDbR db)
-//        : TileGeometry(tf, range, elemId, /*params,*/ isCurved, db), m_geometry(&geometry)
-//        {
-//        FacetCounter counter(facetOptions);
-//        SetFacetCount(counter.GetFacetCount(geometry));
-//        }
-//
-//    virtual PolyfaceHeaderPtr _GetPolyface(IFacetOptionsR facetOptions) override;
-//    virtual bool _IsPolyface () const override { return m_geometry->GetAsPolyfaceHeader().IsValid(); }
-//
-//    virtual CurveVectorPtr _GetStrokedCurve(double chordTolerance) override;
-//public:
-//    static TileGeometryPtr Create(IGeometryR geometry, TransformCR tf, DRange3dCR range, BeInt64Id elemId, /*TileDisplayParamsPtr& params,*/ IFacetOptionsR facetOptions, bool isCurved, DgnDbR db)
-//        {
-//        return new PrimitiveTileGeometry(geometry, tf, range, elemId, /*params,*/ facetOptions, isCurved, db);
-//        }
-//};
-
-////=======================================================================================
-//// @bsistruct                                                   Paul.Connelly   08/16
-////=======================================================================================
-//struct SolidKernelTileGeometry : TileGeometry
-//{
-//private:
-//    ISolidKernelEntityPtr   m_entity;
-//    BeMutex                 m_mutex;
-//
-//    SolidKernelTileGeometry(ISolidKernelEntityR solid, TransformCR tf, DRange3dCR range, BeInt64Id elemId, TileDisplayParamsPtr& params, IFacetOptionsR facetOptions, DgnDbR db)
-//        : TileGeometry(tf, range, elemId, params, SolidKernelUtil::HasCurvedFaceOrEdge(solid), db), m_entity(&solid)
-//        {
-//        FacetCounter counter(facetOptions);
-//        SetFacetCount(counter.GetFacetCount(solid));
-//        }
-//
-//    virtual PolyfaceHeaderPtr _GetPolyface(IFacetOptionsR facetOptions) override;
-//    virtual CurveVectorPtr _GetStrokedCurve(double) override { return nullptr; }
-//    virtual bool _IsPolyface() const override { return false; }
-//
-//public:
-//    static TileGeometryPtr Create(ISolidKernelEntityR solid, TransformCR tf, DRange3dCR range, BeInt64Id elemId, TileDisplayParamsPtr& params, IFacetOptionsR facetOptions, DgnDbR db)
-//        {
-//        return new SolidKernelTileGeometry(solid, tf, range, elemId, params, facetOptions, db);
-//        }
-//};
-
-///*---------------------------------------------------------------------------------**//**
-//* @bsimethod                                                    Paul.Connelly   07/16
-//+---------------+---------------+---------------+---------------+---------------+------*/
-//TileGeometryPtr TileGeometry::Create(IGeometryR geometry, TransformCR tf, DRange3dCR range, BeInt64Id entityId, TileDisplayParamsPtr& params, IFacetOptionsR facetOptions, bool isCurved, DgnDbR db)
-//    {
-//    return PrimitiveTileGeometry::Create(geometry, tf, range, entityId, params, facetOptions, isCurved, db);
-//    }
-//
-///*---------------------------------------------------------------------------------**//**
-//* @bsimethod                                                    Paul.Connelly   07/16
-//+---------------+---------------+---------------+---------------+---------------+------*/
-//TileGeometryPtr TileGeometry::Create(ISolidKernelEntityR solid, TransformCR tf, DRange3dCR range, BeInt64Id entityId, TileDisplayParamsPtr& params, IFacetOptionsR facetOptions, DgnDbR db)
-//    {
-//    return SolidKernelTileGeometry::Create(solid, tf, range, entityId, params, facetOptions, db);
-//    }
-
-
-///*---------------------------------------------------------------------------------**//**
-//* @bsimethod                                                    Paul.Connelly   08/16
-//+---------------+---------------+---------------+---------------+---------------+------*/
-//PolyfaceHeaderPtr PrimitiveTileGeometry::_GetPolyface(IFacetOptionsR facetOptions)
-//    {
-//    PolyfaceHeaderPtr polyface = m_geometry->GetAsPolyfaceHeader();
-//    if (polyface.IsValid())
-//        {
-//        if (!HasTexture())
-//            polyface->ClearParameters(false);
-//
-//        BeAssertOnce(GetTransform().IsIdentity()); // Polyfaces are transformed during collection.
-//        return polyface;
-//        }
-//
-//    IPolyfaceConstructionPtr polyfaceBuilder = IPolyfaceConstruction::Create(facetOptions);
-//
-//    CurveVectorPtr curveVector = m_geometry->GetAsCurveVector();
-//    ISolidPrimitivePtr solidPrimitive = curveVector.IsNull() ? m_geometry->GetAsISolidPrimitive() : nullptr;
-//    MSBsplineSurfacePtr bsplineSurface = solidPrimitive.IsNull() && curveVector.IsNull() ? m_geometry->GetAsMSBsplineSurface() : nullptr;
-//
-//    if (curveVector.IsValid())
-//        polyfaceBuilder->AddRegion(*curveVector);
-//    else if (solidPrimitive.IsValid())
-//        polyfaceBuilder->AddSolidPrimitive(*solidPrimitive);
-//    else if (bsplineSurface.IsValid())
-//        polyfaceBuilder->Add(*bsplineSurface);
-//
-//    polyface = polyfaceBuilder->GetClientMeshPtr();
-//    if (polyface.IsValid())
-//        polyface->Transform(GetTransform());
-//
-//    return polyface;
-//    }
-//
-///*---------------------------------------------------------------------------------**//**
-//* @bsimethod                                                    Ray.Bentley     08/2016
-//+---------------+---------------+---------------+---------------+---------------+------*/
-//CurveVectorPtr  PrimitiveTileGeometry::_GetStrokedCurve (double chordTolerance)
-//    {
-//    CurveVectorPtr  curveVector = m_geometry->GetAsCurveVector();
-//
-//    if (!curveVector.IsValid() || curveVector->IsAnyRegionType())
-//        return nullptr;
-//
-//    IFacetOptionsPtr    facetOptions = CreateFacetOptions (chordTolerance, NormalMode::Never);
-//    CurveVectorPtr      strokedCurveVector = curveVector->Stroke (*facetOptions);
-//
-//    if (strokedCurveVector.IsValid())
-//        strokedCurveVector->TransformInPlace (GetTransform());
-//            
-//    return strokedCurveVector;
-//    }
-//
-///*---------------------------------------------------------------------------------**//**
-//* @bsimethod                                                    Paul.Connelly   08/16
-//+---------------+---------------+---------------+---------------+---------------+------*/
-//PolyfaceHeaderPtr SolidKernelTileGeometry::_GetPolyface(IFacetOptionsR facetOptions)
-//    {
-//    // Cannot process the same solid entity simultaneously from multiple threads...
-//    BeMutexHolder lock(m_mutex);
-//
-//    TopoDS_Shape const* shape = SolidKernelUtil::GetShape(*m_entity);
-//    auto polyface = nullptr != shape ? OCBRep::IncrementalMesh(*shape, facetOptions) : nullptr;
-//    if (polyface.IsValid())
-//        {
-//        polyface->SetTwoSided(ISolidKernelEntity::EntityType::Solid != m_entity->GetEntityType());
-//        polyface->Transform(Transform::FromProduct(GetTransform(), m_entity->GetEntityTransform()));
-//        }
-//
-//    return polyface;
-//    }
-//
-///*---------------------------------------------------------------------------------**//**
-//* @bsimethod                                                    Paul.Connelly   07/16
-//+---------------+---------------+---------------+---------------+---------------+------*/
-//PolyfaceHeaderPtr TileGeometry::GetPolyface(double chordTolerance, NormalMode normalMode)
-//    {
-//    auto facetOptions = CreateFacetOptions(chordTolerance, normalMode);
-//    auto polyface = _GetPolyface(*facetOptions);
-//
-//    return polyface.IsValid() && 0 != polyface->GetPointCount() ? polyface : nullptr;
-//    }
-//
-///*---------------------------------------------------------------------------------**//**
-//* @bsimethod                                                    Paul.Connelly   08/16
-//+---------------+---------------+---------------+---------------+---------------+------*/
-//IFacetOptionsPtr TileGeometry::CreateFacetOptions(double chordTolerance, NormalMode normalMode) const
-//    {
-//    auto facetOptions = createTileFacetOptions(chordTolerance / m_transform.ColumnXMagnitude());
-//
-//    bool normalsRequired = false;
-//    switch (normalMode)
-//        {
-//        case NormalMode::Always:    normalsRequired = true; break;
-//        case NormalMode::CurvedSurfacesOnly:    normalsRequired = m_isCurved; break;
-//        }
-//
-//    facetOptions->SetNormalsRequired(normalsRequired);
-//    facetOptions->SetParamsRequired(HasTexture());
-//
-//    return facetOptions;
-//    }
-
-/*---------------------------------------------------------------------------------**//**
-* @bsimethod                                                    Paul.Connelly   07/16
-+---------------+---------------+---------------+---------------+---------------+------*/
-//TileGenerator::TileGenerator(TransformCR transformFromDgn, DgnDbR dgndb, ITileGenerationFilterP filter, ITileGenerationProgressMonitorP progress)
-//    : m_progressMeter(nullptr != progress ? *progress : s_defaultProgressMeter), m_transformFromDgn(transformFromDgn), m_dgndb(dgndb),
-//    m_cache(TileGenerationCache::Options::CacheGeometrySources)
-//    {
-//    StopWatch timer(true);
-//    m_progressMeter._SetTaskName(ITileGenerationProgressMonitor::TaskName::PopulatingCache);
-//    m_progressMeter._IndicateProgress(0, 1);
-//
-//    m_cache.Populate(m_dgndb, nullptr != filter ? *filter : s_defaultFilter);
-//
-//    m_progressMeter._IndicateProgress(1, 1);
-//
-//    m_statistics.m_cachePopulationTime = timer.GetCurrentSeconds();
-//    }
-//
-///*---------------------------------------------------------------------------------**//**
-//* @bsimethod                                                    Paul.Connelly   07/16
-//+---------------+---------------+---------------+---------------+---------------+------*/
-//TileGenerator::Status TileGenerator::CollectTiles(TileNodeR root, ITileCollector& collector)
-//    {
-//    m_progressMeter._SetTaskName(ITileGenerationProgressMonitor::TaskName::CollectingTileMeshes);
-//
-//    // Enqueue all tiles for processing on the IO thread pool...
-//    bvector<TileNodeP> tiles = root.GetTiles();
-//    m_statistics.m_tileCount = tiles.size();
-//    m_statistics.m_tileDepth = root.GetMaxDepth();
-//
-//    auto numTotalTiles = static_cast<uint32_t>(tiles.size());
-//    BeAtomic<uint32_t> numCompletedTiles;
-//
-//// ###TODO_FACET_COUNT: Make geometry processing thread-safe...
-//// Known issues:
-////  ECDb LightweightCache.cpp - cache not thread-safe
-//// These issues are not specific to mesh tile generation...need to be fixed.
-////#define MESHTILE_SINGLE_THREADED
-//#if !defined(MESHTILE_SINGLE_THREADED)
-//    // Worker threads will adopt host. Ensure no race conditions in FontAdmin when processing TextString geometry.
-//    auto& host = T_HOST;
-//    host.GetFontAdmin().EnsureInitialized();
-//    GetDgnDb().Fonts().Update();
-//
-//    // Same deal with line styles.
-//    // NEEDSWORK: Line styles are a much bigger problem...and still WIP...need John's input
-//    LsCache::GetDgnDbCache(GetDgnDb(), true);
-//
-//    if (!tiles.empty())
-//        {
-//        // For now, we can cross our fingers and hope that processing one tile before entering multi-threaded context
-//        // will allow ECDb to do it's non-thread-safe stuff and avoid the race condition on its cache.
-//        collector._AcceptTile(*tiles.back());
-//        ++numCompletedTiles;
-//        tiles.pop_back();
-//        }
-//
-//    auto threadPool = &BeFolly::IOThreadPool::GetPool();
-//    for (auto& tile : tiles)
-//        folly::via(threadPool, [&]()
-//            {
-//            DgnPlatformLib::AdoptHost(host);
-//
-//            // Once the tile tasks are enqueued we must process them...do nothing if we've already aborted...
-//            auto status = m_progressMeter._WasAborted() ? TileGenerator::Status::Aborted : collector._AcceptTile(*tile);
-//            ++numCompletedTiles;
-//
-//            DgnPlatformLib::ForgetHost();
-//
-//            return status;
-//            });
-//
-//    // Spin until all tiles complete, periodically notifying progress meter
-//    // Note that we cannot abort any tasks which may still be 'pending' on the thread pool...but we can skip processing them if the abort flag is set
-//    static const uint32_t s_sleepMillis = 1000.0;
-//    StopWatch timer(true);
-//    do
-//        {
-//        m_progressMeter._IndicateProgress(numCompletedTiles, numTotalTiles);
-//        BeThreadUtilities::BeSleep(s_sleepMillis);
-//        }
-//    while (numCompletedTiles < numTotalTiles);
-//#else
-//    StopWatch timer(true);
-//    for (auto& tile : tiles)
-//        {
-//        collector._AcceptTile(*tile);
-//        ++numCompletedTiles;
-//        m_progressMeter._IndicateProgress(numCompletedTiles, numTotalTiles);
-//        }
-//#endif
-//
-//    m_statistics.m_tileCreationTime = timer.GetCurrentSeconds();
-//
-//    m_progressMeter._IndicateProgress(numTotalTiles, numTotalTiles);
-//
-//    return m_progressMeter._WasAborted() ? Status::Aborted : Status::Success;
-//    }
-//
-//
-///*---------------------------------------------------------------------------------**//**
-//* @bsimethod                                                    Paul.Connelly   09/16
-//+---------------+---------------+---------------+---------------+---------------+------*/
-//TileGenerator::Status TileGenerator::GenerateTiles(TileNodePtr& root, size_t maxPointsPerTile)
-//    {
-//    m_progressMeter._SetTaskName(ITileGenerationProgressMonitor::TaskName::GeneratingTileNodes);
-//    m_progressMeter._IndicateProgress(0, 1);
-//    StopWatch timer(true);
-//
-//    DRange3d viewRange = m_cache.GetRange();
-//    if (viewRange.IsNull())
-//        {
-//        root = ElementTileNode::Create(GetTransformFromDgn());
-//        m_statistics.m_collectionTime = timer.GetCurrentSeconds();
-//        m_progressMeter._IndicateProgress(1, 1);
-//        return Status::NoGeometry;
-//        }
-//
-//    // Collect the tiles
-//    static const double s_leafTolerance = 0.01;
-//    auto elementRoot = ElementTileNode::Create(viewRange, GetTransformFromDgn(), 0, 0, nullptr);
-//    elementRoot->ComputeTiles(s_leafTolerance, maxPointsPerTile, m_cache);
-//
-//    m_statistics.m_collectionTime = timer.GetCurrentSeconds();
-//    m_progressMeter._IndicateProgress(1, 1);
-//
-//    root = elementRoot;
-//    return Status::Success;
-//    }
-
-//=======================================================================================
-// @bsistruct                                                   Paul.Connelly   09/16
-//=======================================================================================
-//struct ComputeFacetCountTreeHandler : XYZRangeTreeHandler
-//{
-//    DRange3d        m_range;
-//    size_t          m_facetCount = 0;
-//    size_t          m_maxFacetCount;
-//
-//    ComputeFacetCountTreeHandler(DRange3dCR range, size_t maxFacetCount) : m_range(range), m_maxFacetCount(maxFacetCount) { }
-//
-//    virtual bool ShouldRecurseIntoSubtree(XYZRangeTreeRootP, XYZRangeTreeInteriorP pInterior) override
-//        {
-//        return !Exceeded() && pInterior->Range().IntersectsWith(m_range);
-//        }
-//    virtual bool ShouldContinueAfterLeaf(XYZRangeTreeRootP, XYZRangeTreeInteriorP pInterior, XYZRangeTreeLeafP pLeaf) override
-//        {
-//        if (Exceeded())
-//            return false;
-//
-//        DRange3d intersection;
-//        intersection.IntersectionOf(pLeaf->Range(), m_range);
-//        if (!intersection.IsNull())
-//            {
-//            auto const& node = *reinterpret_cast<RangeTreeNode const*>(pLeaf->GetData());
-//            double rangeVolume = pLeaf->Range().Volume();
-//            BeAssert(0.0 != rangeVolume);   // or we would not have an intersection...
-//            double facetCountDensity = static_cast<double>(node.m_facetCount) / rangeVolume;
-//            m_facetCount += static_cast<size_t>(facetCountDensity * intersection.Volume());
-//            }
-//
-//        return true;
-//        }
-//
-//    bool Exceeded() const { return m_facetCount >= m_maxFacetCount; }
-//};
-
-///*---------------------------------------------------------------------------------**//**
-//* @bsimethod                                                    Ray.Bentley     10/16
-//+---------------+---------------+---------------+---------------+---------------+------*/
-//bool ElementTileNode::ExceedsFacetCount(size_t maxFacetCount, TileGenerationCacheCR cache) const
-//    {
-//    ComputeFacetCountTreeHandler handler(GetDgnRange(), maxFacetCount);
-//
-//    cache.GetTree().Traverse(handler);
-//
-//    return handler.Exceeded();
-//    }
-//
-///*---------------------------------------------------------------------------------**//**
-//* @bsimethod                                                    Ray.Bentley     10/16
-//+---------------+---------------+---------------+---------------+---------------+------*/
-//void ElementTileNode::ComputeTiles(double chordTolerance, size_t maxPointsPerTile, TileGenerationCacheCR cache)
-//    {
-//    static const double s_minToleranceRatio = 100.0;
-//
-//    m_tolerance = GetDgnRange().DiagonalDistance() / s_minToleranceRatio;
-//
-//    if (m_tolerance < chordTolerance || !ExceedsFacetCount(maxPointsPerTile, cache))
-//        {
-//        m_tolerance = chordTolerance;
-//        return;
-//        }
-//
-//    bvector<DRange3d>           subRanges;
-//    size_t                      siblingIndex = 0;
-//    static const size_t         s_splitCount = 3;       // OctTree.
-//
-//    ComputeChildTileRanges (subRanges, m_dgnRange, s_splitCount);
-//    for (auto& subRange : subRanges)
-//        {
-//        ElementTileNodePtr    child = ElementTileNode::Create(subRange, m_transformFromDgn, m_depth+1, siblingIndex++, this);
-//
-//        child->ComputeTiles(chordTolerance, maxPointsPerTile, cache);
-//        m_children.push_back(child);
-//        }
-//    }
-//
-///*---------------------------------------------------------------------------------**//**
-//* @bsimethod                                                    Ray.Bentley     10/16
-//+---------------+---------------+---------------+---------------+---------------+------*/
-//void ElementTileNode::ComputeChildTileRanges(bvector<DRange3d>& subRanges, DRange3dCR range, size_t splitCount)
-//    {
-//    bvector<DRange3d> bisectRanges;
-//    DVec3d diagonal = range.DiagonalVector();
-//
-//    if (diagonal.x > diagonal.y && diagonal.x > diagonal.z)
-//        {
-//        double bisectValue = (range.low.x + range.high.x) / 2.0;
-//
-//        bisectRanges.push_back (DRange3d::From (range.low.x, range.low.y, range.low.z, bisectValue, range.high.y, range.high.z));
-//        bisectRanges.push_back (DRange3d::From (bisectValue, range.low.y, range.low.z, range.high.x, range.high.y, range.high.z));
-//        }
-//    else if (diagonal.y > diagonal.z)
-//        {
-//        double bisectValue = (range.low.y + range.high.y) / 2.0;
-//
-//        bisectRanges.push_back (DRange3d::From (range.low.x, range.low.y, range.low.z, range.high.x, bisectValue, range.high.z));
-//        bisectRanges.push_back (DRange3d::From (range.low.x, bisectValue, range.low.z, range.high.x, range.high.y, range.high.z));
-//        }
-//    else
-//        {
-//        double bisectValue = (range.low.z + range.high.z) / 2.0;
-//
-//        bisectRanges.push_back (DRange3d::From (range.low.x, range.low.y, range.low.z, range.high.x, range.high.y, bisectValue));
-//        bisectRanges.push_back (DRange3d::From (range.low.x, range.low.y, bisectValue, range.high.x, range.high.y, range.high.z));
-//        }
-//
-//    splitCount--;
-//    for (auto& bisectRange : bisectRanges)
-//        {
-//        if (0 == splitCount)
-//            subRanges.push_back (bisectRange);
-//        else
-//            ComputeChildTileRanges(subRanges, bisectRange, splitCount);
-//        }
-//    }
-
-////=======================================================================================
-//// @bsistruct                                                   Paul.Connelly   09/16
-////=======================================================================================
-//struct TileGeometrySource
-//{
-//    struct GeomBlob
-//    {
-//        void const* m_blob;
-//        int         m_size;
-//
-//        GeomBlob(void const* blob, int size) : m_blob(blob), m_size(size) { }
-//        template<typename T> GeomBlob(T& stmt, int columnIndex)
-//            {
-//#if defined(MESHTILE_SELECT_GEOMETRY_USING_ECSQL)
-//            m_blob = stmt.GetValueBinary(columnIndex, &m_size);
-//#else
-//            m_blob = stmt.GetValueBlob(columnIndex);
-//            m_size = stmt.GetColumnBytes(columnIndex);
-//#endif
-//            }
-//    };
-//protected:
-//    DgnCategoryId           m_categoryId;
-//    GeometryStream          m_geom;
-//    DgnDbR                  m_db;
-//    bool                    m_isGeometryValid;
-//
-//    TileGeometrySource(DgnCategoryId categoryId, DgnDbR db, GeomBlob const& geomBlob) : m_categoryId(categoryId), m_db(db)
-//        {
-//        m_isGeometryValid = DgnDbStatus::Success == db.Elements().LoadGeometryStream(m_geom, geomBlob.m_blob, geomBlob.m_size);
-//        }
-//public:
-//    bool IsGeometryValid() const { return m_isGeometryValid; }
-//};
-//
-////=======================================================================================
-//// @bsistruct                                                   Paul.Connelly   09/16
-////=======================================================================================
-//struct TileGeometrySource3d : TileGeometrySource, GeometrySource3d
-//{
-//private:
-//    Placement3d     m_placement;
-//
-//    TileGeometrySource3d(DgnCategoryId categoryId, DgnDbR db, GeomBlob const& geomBlob, Placement3dCR placement)
-//        : TileGeometrySource(categoryId, db, geomBlob), m_placement(placement) { }
-//
-//    virtual DgnDbR _GetSourceDgnDb() const override { return m_db; }
-//    virtual DgnElementCP _ToElement() const override { return nullptr; }
-//    virtual GeometrySource3dCP _ToGeometrySource3d() const override { return this; }
-//    virtual DgnCategoryId _GetCategoryId() const override { return m_categoryId; }
-//    virtual GeometryStreamCR _GetGeometryStream() const override { return m_geom; }
-//    virtual Placement3dCR _GetPlacement() const override { return m_placement; }
-//
-//    virtual Render::GraphicSet& _Graphics() const override { BeAssert(false && "No reason to access this"); return s_unusedDummyGraphicSet; }
-//    virtual DgnDbStatus _SetCategoryId(DgnCategoryId categoryId) override { BeAssert(false && "No reason to access this"); return DgnDbStatus::BadRequest; }
-//    virtual DgnDbStatus _SetPlacement(Placement3dCR) override { BeAssert(false && "No reason to access this"); return DgnDbStatus::BadRequest; }
-//public:
-//    static std::unique_ptr<GeometrySource> Create(DgnCategoryId categoryId, DgnDbR db, GeomBlob const& geomBlob, Placement3dCR placement)
-//        {
-//        std::unique_ptr<GeometrySource> pSrc(new TileGeometrySource3d(categoryId, db, geomBlob, placement));
-//        if (!static_cast<TileGeometrySource3d const&>(*pSrc).IsGeometryValid())
-//            return nullptr;
-//
-//        return pSrc;
-//        }
-//};
-//
-///*---------------------------------------------------------------------------------**//**
-//* @bsimethod                                                    Paul.Connelly   09/16
-//+---------------+---------------+---------------+---------------+---------------+------*/
-//struct TileGeometryProcessorContext : NullContext
-//{
-//private:
-//    IGeometryProcessorR                     m_processor;
-//    TileGenerationCacheCR                   m_cache;
-//#if defined(MESHTILE_SELECT_GEOMETRY_USING_ECSQL)
-//    BeSQLite::EC::CachedECSqlStatementPtr   m_statement;
-//
-//    bool IsValueNull(int index) { return m_statement->IsValueNull(index); }
-//#else
-//    BeSQLite::CachedStatementPtr            m_statement;
-//
-//    bool IsValueNull(int index) { return m_statement->IsColumnNull(index); }
-//#endif
-//
-//    virtual Render::GraphicBuilderPtr _CreateGraphic(Render::Graphic::CreateParams const& params) override
-//        {
-//        return new SimplifyGraphic(params, m_processor, *this);
-//        }
-//
-//    virtual StatusInt _VisitElement(DgnElementId elementId, bool allowLoad) override;
-//    virtual Render::GraphicPtr _StrokeGeometry(GeometrySourceCR, double) override;
-//public:
-//    TileGeometryProcessorContext(IGeometryProcessorR processor, DgnDbR db, TileGenerationCacheCR cache) : m_processor(processor), m_cache(cache),
-//#if defined(MESHTILE_SELECT_GEOMETRY_USING_ECSQL)
-//    m_statement(db.GetPreparedECSqlStatement(s_geometrySource3dECSql))
-//#else
-//    m_statement(db.GetCachedStatement(s_geometrySource3dNativeSql))
-//#endif
-//        {
-//        SetDgnDb(db);
-//        }
-//};
-//
-///*---------------------------------------------------------------------------------**//**
-//* @bsimethod                                                    Paul.Connelly   09/16
-//+---------------+---------------+---------------+---------------+---------------+------*/
-//StatusInt TileGeometryProcessorContext::_VisitElement(DgnElementId elementId, bool allowLoad)
-//    {
-//    GeometrySourceCP pSrc = m_cache.GetCachedGeometrySource(elementId);
-//    if (nullptr != pSrc)
-//        return VisitGeometry(*pSrc);
-//
-//    // Never load elements - but do use them if they're already loaded
-//    DgnElementCPtr el = GetDgnDb().Elements().FindElement(elementId);
-//    if (el.IsValid())
-//        {
-//        GeometrySourceCP geomElem = el->ToGeometrySource();
-//        return nullptr != geomElem ? VisitGeometry(*geomElem) : ERROR;
-//        }
-//
-//    // Load only the data we actually need for processing geometry
-//    // NB: The Step() below as well as each column access requires acquiring the sqlite mutex.
-//    // Prevent micro-contention by locking the db here
-//    // Note we do not use a mutex holder because we want to release the mutex before processing the geometry.
-//    m_cache.GetDbMutex().Enter();
-//    StatusInt status = ERROR;
-//    auto& stmt = *m_statement;
-//    stmt.BindInt64(1, static_cast<int64_t>(elementId.GetValueUnchecked()));
-//
-//    if (BeSQLite::BE_SQLITE_ROW == stmt.Step() && !IsValueNull(1))
-//        {
-//        auto categoryId = stmt.GetValueId<DgnCategoryId>(0);
-//        TileGeometrySource::GeomBlob geomBlob(stmt, 1);
-//
-//#if defined(MESHTILE_SELECT_GEOMETRY_USING_ECSQL)
-//        DPoint3d origin = stmt.GetValuePoint3D(5),
-//                 boxLo  = stmt.GetValuePoint3D(6),
-//                 boxHi  = stmt.GetValuePoint3D(7);
-//#else
-//        DPoint3d origin = DPoint3d::From(stmt.GetValueDouble(5), stmt.GetValueDouble(6), stmt.GetValueDouble(7)),
-//                 boxLo  = DPoint3d::From(stmt.GetValueDouble(8), stmt.GetValueDouble(9), stmt.GetValueDouble(10)),
-//                 boxHi  = DPoint3d::From(stmt.GetValueDouble(11), stmt.GetValueDouble(12), stmt.GetValueDouble(13));
-//#endif
-//
-//        Placement3d placement(origin,
-//                YawPitchRollAngles(Angle::FromDegrees(stmt.GetValueDouble(2)), Angle::FromDegrees(stmt.GetValueDouble(3)), Angle::FromDegrees(stmt.GetValueDouble(4))),
-//                ElementAlignedBox3d(boxLo.x, boxLo.y, boxLo.z, boxHi.x, boxHi.y, boxHi.z));
-//
-//        auto geomSrcPtr = TileGeometrySource3d::Create(categoryId, GetDgnDb(), geomBlob, placement);
-//
-//        stmt.Reset();
-//        m_cache.GetDbMutex().Leave();
-//
-//        pSrc = m_cache.AddCachedGeometrySource(geomSrcPtr, elementId);
-//
-//        if (nullptr != pSrc)
-//            status = VisitGeometry(*pSrc);
-//        }
-//    else
-//        {
-//        stmt.Reset();
-//        m_cache.GetDbMutex().Leave();
-//        }
-//
-//    return status;
-//    }
-//
-///*---------------------------------------------------------------------------------**//**
-//* @bsimethod                                                    Paul.Connelly   09/16
-//+---------------+---------------+---------------+---------------+---------------+------*/
-//Render::GraphicPtr TileGeometryProcessorContext::_StrokeGeometry(GeometrySourceCR source, double pixelSize)
-//    {
-//    Render::GraphicPtr graphic = source.Draw(*this, pixelSize);
-//    return WasAborted() ? nullptr : graphic;
-//    }
-//
-////=======================================================================================
-//// @bsistruct                                                   Paul.Connelly   09/16
-////=======================================================================================
-//struct TileGeometryProcessor : IGeometryProcessor
-//{
-//private:
-//    IFacetOptionsR          m_facetOptions;
-//    IFacetOptionsPtr        m_targetFacetOptions;
-//    DgnElementId            m_curElemId;
-//    TileGenerationCacheCR   m_cache;
-//    DgnDbR                  m_dgndb;
-//    TileGeometryList        m_geometries;
-//    DRange3d                m_range;
-//    Transform               m_transformFromDgn;
-//    TileGeometryList        m_curElemGeometries;
-//    double                  m_minRangeDiagonal;
-//
-//    void PushGeometry(TileGeometryR geom);
-//    void AddElementGeometry(TileGeometryR geom);
-//    bool ProcessGeometry(IGeometryR geometry, bool isCurved, SimplifyGraphic& gf);
-//
-//    virtual IFacetOptionsP _GetFacetOptionsP() override { return &m_facetOptions; }
-//
-//    virtual bool _ProcessCurveVector(CurveVectorCR curves, bool filled, SimplifyGraphic& gf) override;
-//    virtual bool _ProcessSolidPrimitive(ISolidPrimitiveCR prim, SimplifyGraphic& gf) override;
-//    virtual bool _ProcessSurface(MSBsplineSurfaceCR surface, SimplifyGraphic& gf) override;
-//    virtual bool _ProcessPolyface(PolyfaceQueryCR polyface, bool filled, SimplifyGraphic& gf) override;
-//    virtual bool _ProcessBody(ISolidKernelEntityCR solid, SimplifyGraphic& gf) override;
-//
-//    virtual UnhandledPreference _GetUnhandledPreference(ISolidPrimitiveCR, SimplifyGraphic&) const override {return UnhandledPreference::Facet;}
-//    virtual UnhandledPreference _GetUnhandledPreference(CurveVectorCR, SimplifyGraphic&)     const override {return UnhandledPreference::Facet;}
-//    virtual UnhandledPreference _GetUnhandledPreference(ISolidKernelEntityCR, SimplifyGraphic&) const override { return UnhandledPreference::Facet; }
-//public:
-//    TileGeometryProcessor(TileGenerationCacheCR cache, DgnDbR db, DRange3dCR range, IFacetOptionsR facetOptions, TransformCR transformFromDgn)
-//        : m_facetOptions(facetOptions), m_targetFacetOptions(facetOptions.Clone()), m_cache(cache), m_dgndb(db), m_range(range), m_transformFromDgn(transformFromDgn)
-//        {
-//        m_targetFacetOptions->SetChordTolerance(facetOptions.GetChordTolerance() * transformFromDgn.ColumnXMagnitude());
-//        m_minRangeDiagonal = s_minRangeBoxSize * facetOptions.GetChordTolerance();
-//        }
-//
-//    TileGeometryList const& GetGeometries() const { return m_geometries; }
-//
-//    void ProcessElement(ViewContextR context, DgnElementId elementId);
-//    virtual void _OutputGraphics(ViewContextR context) override;
-//
-//    bool BelowMinRange(DRange3dCR range) const
-//        {
-//        // Avoid processing any elements with range smaller than roughly half a pixel...
-//        return range.DiagonalDistance() < m_minRangeDiagonal;
-//        }
-//};
-//
-///*---------------------------------------------------------------------------------**//**
-//* @bsimethod                                                    Paul.Connelly   09/16
-//+---------------+---------------+---------------+---------------+---------------+------*/
-//void TileGeometryProcessor::AddElementGeometry(TileGeometryR geom)
-//    {
-//    // ###TODO: Only if geometry caching enabled...
-//    m_curElemGeometries.push_back(&geom);
-//    }
-//
-///*---------------------------------------------------------------------------------**//**
-//* @bsimethod                                                    Paul.Connelly   09/16
-//+---------------+---------------+---------------+---------------+---------------+------*/
-//void TileGeometryProcessor::PushGeometry(TileGeometryR geom)
-//    {
-//    if (!BelowMinRange(geom.GetTileRange()))
-//        m_geometries.push_back(&geom);
-//    }
-//
-///*---------------------------------------------------------------------------------**//**
-//* @bsimethod                                                    Paul.Connelly   09/16
-//+---------------+---------------+---------------+---------------+---------------+------*/
-//void TileGeometryProcessor::ProcessElement(ViewContextR context, DgnElementId elemId)
-//    {
-//    m_curElemGeometries.clear();
-//    bool haveCached = m_cache.GetCachedGeometry(m_curElemGeometries, elemId);
-//    if (!haveCached)
-//        {
-//        m_curElemId = elemId;
-//        context.VisitElement(elemId, false);
-//        }
-//
-//    for (auto& geom : m_curElemGeometries)
-//        PushGeometry(*geom);
-//
-//    if (!haveCached)
-//        m_cache.AddCachedGeometry(elemId, std::move(m_curElemGeometries));
-//    }
-//
-///*---------------------------------------------------------------------------------**//**
-//* @bsimethod                                                    Paul.Connelly   09/16
-//+---------------+---------------+---------------+---------------+---------------+------*/
-//bool TileGeometryProcessor::ProcessGeometry(IGeometryR geom, bool isCurved, SimplifyGraphic& gf)
-//    {
-//    DRange3d range;
-//    if (!geom.TryGetRange(range))
-//        return false;   // ignore and continue
-//
-//    auto tf = Transform::FromProduct(m_transformFromDgn, gf.GetLocalToWorldTransform());
-//    tf.Multiply(range, range);
-//    
-//    TileDisplayParamsPtr displayParams = TileDisplayParams::Create(gf.GetCurrentGraphicParams(), gf.GetCurrentGeometryParams());
-//    TileTextureImage::ResolveTexture(*displayParams, m_dgndb);
-//
-//    AddElementGeometry(*TileGeometry::Create(geom, tf, range, m_curElemId, displayParams, *m_targetFacetOptions, isCurved, m_dgndb));
-//    return true;
-//    }
-//
-///*---------------------------------------------------------------------------------**//**
-//* @bsimethod                                                    Paul.Connelly   09/16
-//+---------------+---------------+---------------+---------------+---------------+------*/
-//bool TileGeometryProcessor::_ProcessCurveVector(CurveVectorCR curves, bool filled, SimplifyGraphic& gf)
-//    {
-//    if (curves.IsAnyRegionType() && !curves.ContainsNonLinearPrimitive())
-//        return false;   // process as facets.
-//
-//    CurveVectorPtr clone = curves.Clone();
-//    IGeometryPtr geom = IGeometry::Create(clone);
-//    return ProcessGeometry(*geom, false, gf);
-//    }
-//
-///*---------------------------------------------------------------------------------**//**
-//* @bsimethod                                                    Ray.Bentley     06/2016
-//+---------------+---------------+---------------+---------------+---------------+------*/
-//bool TileGeometryProcessor::_ProcessSolidPrimitive(ISolidPrimitiveCR prim, SimplifyGraphic& gf) 
-//    {
-//    bool hasCurvedFaceOrEdge = prim.HasCurvedFaceOrEdge();
-//    if (!hasCurvedFaceOrEdge)
-//        return false;   // Process as facets.
-//
-//    ISolidPrimitivePtr clone = prim.Clone();
-//    IGeometryPtr geom = IGeometry::Create(clone);
-//    return ProcessGeometry(*geom, hasCurvedFaceOrEdge, gf);
-//    }
-//
-///*---------------------------------------------------------------------------------**//**
-//* @bsimethod                                                    Ray.Bentley     06/2016
-//+---------------+---------------+---------------+---------------+---------------+------*/
-//bool TileGeometryProcessor::_ProcessSurface(MSBsplineSurfaceCR surface, SimplifyGraphic& gf) 
-//    {
-//    MSBsplineSurfacePtr clone = MSBsplineSurface::CreatePtr();
-//    clone->CopyFrom(surface);
-//    IGeometryPtr geom = IGeometry::Create(clone);
-//
-//    bool isCurved = (clone->GetUOrder() > 2 || clone->GetVOrder() > 2);
-//    return ProcessGeometry(*geom, isCurved, gf);
-//    }
-//
-///*---------------------------------------------------------------------------------**//**
-//* @bsimethod                                                    Ray.Bentley     06/2016
-//+---------------+---------------+---------------+---------------+---------------+------*/
-//bool TileGeometryProcessor::_ProcessPolyface(PolyfaceQueryCR polyface, bool filled, SimplifyGraphic& gf) 
-//    {
-//    PolyfaceHeaderPtr clone = polyface.Clone();
-//    if (!clone->IsTriangulated())
-//        clone->Triangulate();
-//
-//    clone->Transform(Transform::FromProduct(m_transformFromDgn, gf.GetLocalToWorldTransform()));
-//
-//    DRange3d range = clone->PointRange();
-//
-//    TileDisplayParamsPtr displayParams = TileDisplayParams::Create(gf.GetCurrentGraphicParams(), gf.GetCurrentGeometryParams());
-//    TileTextureImage::ResolveTexture(*displayParams, m_dgndb);
-//
-//    IGeometryPtr geom = IGeometry::Create(clone);
-//    AddElementGeometry(*TileGeometry::Create(*geom, Transform::FromIdentity(), range, m_curElemId, displayParams, *m_targetFacetOptions, false, m_dgndb));
-//
-//    return true;
-//    }
-//
-///*---------------------------------------------------------------------------------**//**
-//* @bsimethod                                                    Ray.Bentley     06/2016
-//+---------------+---------------+---------------+---------------+---------------+------*/
-//bool TileGeometryProcessor::_ProcessBody(ISolidKernelEntityCR solid, SimplifyGraphic& gf) 
-//    {
-//    ISolidKernelEntityPtr clone = const_cast<ISolidKernelEntityP>(&solid);
-//    DRange3d range = clone->GetEntityRange();
-//
-//    Transform localTo3mx = Transform::FromProduct(m_transformFromDgn, gf.GetLocalToWorldTransform());
-//    Transform solidTo3mx = Transform::FromProduct(localTo3mx, clone->GetEntityTransform());
-//
-//    solidTo3mx.Multiply(range, range);
-//
-//    TileDisplayParamsPtr displayParams = TileDisplayParams::Create(gf.GetCurrentGraphicParams(), gf.GetCurrentGeometryParams());
-//    TileTextureImage::ResolveTexture(*displayParams, m_dgndb);
-//
-//    AddElementGeometry(*TileGeometry::Create(*clone, localTo3mx, range, m_curElemId, displayParams, *m_targetFacetOptions, m_dgndb));
-//
-//    return true;
-//    }
-//
-////=======================================================================================
-//// @bsistruct                                                   Paul.Connelly   09/16
-////=======================================================================================
-//struct GatherGeometryHandler : XYZRangeTreeHandler
-//{
-//    TileGeometryProcessor&  m_processor;
-//    ViewContextR            m_context;
-//    DRange3d                m_range;
-//    double                  m_tolerance;
-//
-//    GatherGeometryHandler(DRange3dCR range, TileGeometryProcessor& proc, ViewContextR viewContext)
-//        : m_range(range), m_processor(proc), m_context(viewContext) { }
-//
-//    virtual bool ShouldRecurseIntoSubtree(XYZRangeTreeRootP, XYZRangeTreeInteriorP pInterior) override
-//        {
-//        return pInterior->Range().IntersectsWith(m_range);
-//        }
-//    virtual bool ShouldContinueAfterLeaf(XYZRangeTreeRootP, XYZRangeTreeInteriorP pInterior, XYZRangeTreeLeafP pLeaf) override
-//        {
-//        if (pLeaf->Range().IntersectsWith(m_range) && !m_processor.BelowMinRange(pLeaf->Range()))
-//            {
-//            auto const& node = *reinterpret_cast<RangeTreeNode const*>(pLeaf->GetData());
-//            m_processor.ProcessElement(m_context, node.m_elementId);
-//            }
-//
-//        return true;
-//        }
-//};
-//
-///*---------------------------------------------------------------------------------**//**
-//* @bsimethod                                                    Paul.Connelly   09/16
-//+---------------+---------------+---------------+---------------+---------------+------*/
-//void TileGeometryProcessor::_OutputGraphics(ViewContextR context)
-//    {
-//    GatherGeometryHandler handler(m_range, *this, context);
-//    m_cache.GetTree().Traverse(handler);
-//
-//    // We sort by size in order to ensure the largest geometries are assigned batch IDs
-//    // If the number of geometries does not exceed the max number of batch IDs, they will all get batch IDs so sorting is unnecessary
-//    if (m_geometries.size() > s_maxGeometryIdCount)
-//        {
-//        std::sort(m_geometries.begin(), m_geometries.end(), [&](TileGeometryPtr const& lhs, TileGeometryPtr const& rhs)
-//            {
-//            DRange3d lhsRange, rhsRange;
-//            lhsRange.IntersectionOf(lhs->GetTileRange(), m_range);
-//            rhsRange.IntersectionOf(rhs->GetTileRange(), m_range);
-//            return lhsRange.DiagonalDistance() < rhsRange.DiagonalDistance();
-//            });
-//        }
-//    }
-//
-///*---------------------------------------------------------------------------------**//**
-//* @bsimethod                                                    Paul.Connelly   09/16
-//+---------------+---------------+---------------+---------------+---------------+------*/
-//TileMeshList ElementTileNode::_GenerateMeshes(TileGenerationCacheCR cache, DgnDbR db, TileGeometry::NormalMode normalMode, bool twoSidedTriangles, bool doPolylines) const
-//    {
-//    static const double s_vertexToleranceRatio = 1.0;
-//    static const double s_decimateThresholdPixels = 50.0;
-//
-//    double tolerance = GetTolerance();
-//    double vertexTolerance = tolerance * s_vertexToleranceRatio;
-//
-//    // Collect geometry from elements in this node, sorted by size
-//    IFacetOptionsPtr facetOptions = createTileFacetOptions(tolerance);
-//    TileGeometryProcessor processor(cache, db, GetDgnRange(), *facetOptions, m_transformFromDgn);
-//    TileGeometryProcessorContext context(processor, db, cache);
-//    processor._OutputGraphics(context);
-//
-//    // Convert to meshes
-//    MeshBuilderMap builderMap;
-//    size_t geometryCount = 0;
-//    DRange3d myTileRange = GetTileRange();
-//
-//    for (auto& geom : processor.GetGeometries())
-//        {
-//        DRange3dCR geomRange = geom->GetTileRange();
-//        double rangePixels = geomRange.DiagonalDistance() / tolerance;
-//        if (rangePixels < s_minRangeBoxSize)
-//            continue;   // ###TODO: -- Produce an artifact from optimized bounding box to approximate from range.
-//
-//        CurveVectorPtr strokes = geom->GetStrokedCurve(tolerance);
-//        PolyfaceHeaderPtr polyface = geom->GetPolyface(tolerance, normalMode);
-//        if (strokes.IsNull() && polyface.IsNull())
-//            continue;
-//
-//        TileDisplayParamsPtr displayParams = geom->GetDisplayParams();
-//        MeshBuilderKey key(*displayParams, polyface.IsValid() && nullptr != polyface->GetNormalIndexCP(), polyface.IsValid());
-//
-//        TileMeshBuilderPtr meshBuilder;
-//        auto found = builderMap.find(key);
-//        if (builderMap.end() != found)
-//            meshBuilder = found->second;
-//        else
-//            builderMap[key] = meshBuilder = TileMeshBuilder::Create(displayParams, vertexTolerance);
-//
-//        bool isContained = geomRange.IsContained(myTileRange);
-//        bool doVertexClustering = geom->IsPolyface() ||  rangePixels < s_decimateThresholdPixels;
-//
-//        ++geometryCount;
-//        bool maxGeometryCountExceeded = geometryCount > s_maxGeometryIdCount;
-//
-//        if (polyface.IsValid())
-//            {
-//            for (PolyfaceVisitorPtr visitor = PolyfaceVisitor::Attach(*polyface); visitor->AdvanceToNextFace(); /**/)
-//                {
-//                if (isContained || myTileRange.IntersectsWith(DRange3d::From(visitor->GetPointCP(), static_cast<int32_t>(visitor->Point().size()))))
-//                    {
-//                    BeInt64Id elemId;
-//                    if (!maxGeometryCountExceeded)
-//                        elemId = geom->GetEntityId();
-//
-//                    meshBuilder->AddTriangle (*visitor, displayParams->GetMaterialId(), db, elemId, doVertexClustering, twoSidedTriangles);
-//                    }
-//                }
-//            }
-//
-//        if (doPolylines && strokes.IsValid())
-//            {
-//            for (auto& curvePrimitive : *strokes)
-//                {
-//                bvector<DPoint3d> const* lineString = curvePrimitive->GetLineStringCP ();
-//
-//                if (nullptr == lineString)
-//                    {
-//                    BeAssert (false);
-//                    continue;
-//                    }
-//
-//                BeInt64Id elemId;
-//                if (!maxGeometryCountExceeded)
-//                    elemId = geom->GetEntityId();
-//
-//                meshBuilder->AddPolyline (*lineString, elemId, doVertexClustering);
-//                }
-//            }
-//        }
-//
-//    TileMeshList meshes;
-//    size_t       triangleCount = 0;
-//       
-//    for (auto& builder : builderMap)
-//        if (!builder.second->GetMesh()->IsEmpty())
-//            {
-//            meshes.push_back (builder.second->GetMesh());
-//            triangleCount += builder.second->GetMesh()->Triangles().size();
-//            }
-//
-//    return meshes;
-//    }
-//
-///*---------------------------------------------------------------------------------**//**
-//* @bsimethod                                                    Paul.Connelly   09/16
-//+---------------+---------------+---------------+---------------+---------------+------*/
-//TileModelCategoryFilter::TileModelCategoryFilter(DgnDbR db, DgnModelIdSet const* models, DgnCategoryIdSet const* categories) : m_set(models, categories)
-//    {
-//    static const Utf8CP s_sql = "SELECT g.ECInstanceId FROM " BIS_SCHEMA(BIS_CLASS_GeometricElement3d) " As g, " BIS_SCHEMA(BIS_CLASS_Element) " AS e "
-//                                " WHERE g.ECInstanceId=e.ECInstanceId AND InVirtualSet(?,e.ModelId,g.CategoryId)";
-//
-//    m_stmt = db.GetPreparedECSqlStatement(s_sql);
-//    }
-//
-///*---------------------------------------------------------------------------------**//**
-//* @bsimethod                                                    Paul.Connelly   09/16
-//+---------------+---------------+---------------+---------------+---------------+------*/
-//bool TileModelCategoryFilter::_AcceptElement(DgnElementId elementId)
-//    {
-//    m_stmt->BindVirtualSet(1, m_set);
-//    bool accepted = BE_SQLITE_ROW == m_stmt->Step();
-//    m_stmt->Reset();
-//    return accepted;
-//    }
-
-END_BENTLEY_DGNPLATFORM_NAMESPACE
-
-
-
-#ifdef NOT_CURRENTLY_NEEDED
-// These would be required if the mesh sizes were limited (as in 3MX export).
-
-/*---------------------------------------------------------------------------------**//**
-* @bsimethod                                                    Paul.Connelly   07/16
-+---------------+---------------+---------------+---------------+---------------+------*/
-void TileMeshBuilder::AddTriangle(TriangleCR triangle, TileMeshCR mesh)
-    {
-    Triangle newTriangle(triangle.m_singleSided);
-    for (size_t i = 0; i < 3; i++)
-        {
-        uint32_t index = triangle.m_indices[i];
-        VertexKey vertex(*mesh.GetPoint(index), mesh.GetNormal(index), mesh.GetParam(index), mesh.GetEntityId(index));
-        newTriangle.m_indices[i] = AddVertex(vertex);
-        }
-
-    m_mesh->AddTriangle(newTriangle);
-    }
-
-/*---------------------------------------------------------------------------------**//**
-* @bsimethod                                                    Ray.Bentley     06/2016
-+---------------+---------------+---------------+---------------+---------------+------*/
-void TileGenerator::SplitMeshToMaximumSize(TileMeshList& meshes, TileMeshR mesh, size_t maxPoints)
-    {
-    auto const& points = mesh.Points();
-    if (points.size() <= maxPoints)
-        {
-        meshes.push_back(&mesh);
-        return;
-        }
-
-    bvector<DRange3d>       subRanges;
-    TileDisplayParamsPtr    displayParams = mesh.GetDisplayParamsPtr();
-
-    ComputeSubRanges(subRanges, points, maxPoints, DRange3d::From(points));
-    for (auto const& subRange : subRanges)
-        {
-        auto meshBuilder = TileMeshBuilder::Create(displayParams, 1.0E-6);
-        for (auto const& triangle : mesh.Triangles())
-            if (subRange.IntersectsWith(mesh.GetTriangleRange(triangle)))
-                meshBuilder->AddTriangle(triangle, mesh);
-
-        meshes.push_back(meshBuilder->GetMesh());
-        }
-    }
-
-/*---------------------------------------------------------------------------------**//**
-* @bsimethod                                                    Ray.Bentley     06/2016
-+---------------+---------------+---------------+---------------+---------------+------*/
-void TileGenerator::ComputeSubRanges(bvector<DRange3d>& subRanges, bvector<DPoint3d> const& points, size_t maxPoints, DRange3dCR range)
-    {
-    size_t pointCount = 0;
-    DPoint3d centroid = DPoint3d::FromZero();
-
-    for (auto const& point : points)
-        {
-        if (range.IsContained(point))
-            {
-            ++pointCount;
-            centroid.Add(point);
-            }
-        }
-
-    if (pointCount < maxPoints)
-        {
-        subRanges.push_back(range);
-        }
-    else
-        {
-        centroid.Scale(1.0 / static_cast<double>(pointCount));
-
-        DVec3d diagonal = range.DiagonalVector();
-        if (diagonal.x > diagonal.y && diagonal.x > diagonal.z)
-            {
-            ComputeSubRanges (subRanges, points, maxPoints, DRange3d::From (range.low.x, range.low.y, range.low.z, centroid.x, range.high.y,  range.high.z));
-            ComputeSubRanges (subRanges, points, maxPoints, DRange3d::From (centroid.x, range.low.y, range.low.z, range.high.x, range.high.y, range.high.z));
-            }
-        else if (diagonal.y > diagonal.z)
-            {
-            ComputeSubRanges (subRanges, points, maxPoints, DRange3d::From (range.low.x, range.low.y, range.low.z, range.high.x, centroid.y, range.high.z));
-            ComputeSubRanges (subRanges, points, maxPoints, DRange3d::From (range.low.x, centroid.y, range.low.z, range.high.x, range.high.y, range.high.z));
-            }
-        else
-            {
-            ComputeSubRanges (subRanges, points, maxPoints, DRange3d::From (range.low.x, range.low.y, range.low.z, range.high.x, range.high.y, centroid.z));
-            ComputeSubRanges (subRanges, points, maxPoints, DRange3d::From (range.low.x, range.low.y, centroid.z, range.high.x, range.high.y, range.high.z));
-            }
-        }
-
+/*--------------------------------------------------------------------------------------+
+|
+|     $Source: TilePublisher/MeshTile.cpp $
+|
+|  $Copyright: (c) 2018 Bentley Systems, Incorporated. All rights reserved. $
+|
++--------------------------------------------------------------------------------------*/
+#include <ScalableMeshPCH.h>
+#include <TilePublisher/MeshTile.h>
+//#include <DgnPlatform/RenderMaterial.h>
+//#include "DgnPlatformInternal.h"
+//#include <folly/BeFolly.h>
+//#include <folly/futures/Future.h>
+#include <Geom/XYZRangeTree.h>
+//#include <DgnPlatform/DgnBRep/OCBRep.h>
+
+//#include <png/png.h>
+#include <BeJpeg/BeJpeg.h>
+
+#if defined(BENTLEYCONFIG_OS_WINDOWS)
+#include <windows.h>
+#endif
+
+BEGIN_UNNAMED_NAMESPACE
+//static ITileGenerationProgressMonitor   s_defaultProgressMeter;
+//static UnconditionalTileGenerationFilter s_defaultFilter;
+
+//struct RangeTreeNode
+//{
+//    size_t          m_facetCount;
+//    //DgnElementId    m_elementId;
+//
+//    RangeTreeNode(DgnElementId elemId, size_t facetCount) : m_facetCount(facetCount), m_elementId(elemId) { }
+//};
+
+static const double s_minRangeBoxSize = 0.5; // Threshold below which we consider geometry/element too small to contribute to tile mesh
+static const size_t s_maxGeometryIdCount = 0xffff; // Max batch table ID - 16-bit unsigned integers
+
+//static Render::GraphicSet s_unusedDummyGraphicSet;
+
+//#if defined(MESHTILE_SELECT_GEOMETRY_USING_ECSQL)
+//static const Utf8CP s_geometrySource3dECSql = "SELECT CategoryId,GeometryStream,Yaw,Pitch,Roll,Origin,BBoxLow,BBoxHigh FROM " BIS_SCHEMA(BIS_CLASS_GeometricElement3d) " WHERE ECInstanceId=?";
+//#else
+//static const Utf8CP s_geometrySource3dNativeSql =
+//    "SELECT CategoryId,GeometryStream,Yaw,Pitch,Roll,Origin_X,Origin_Y,Origin_Z,BBoxLow_X,BBoxLow_Y,BBoxLow_Z,BBoxHigh_X,BBoxHigh_Y,BBoxHigh_Z FROM "
+//    BIS_TABLE(BIS_CLASS_GeometricElement3d) " WHERE ElementId=?";
+//#endif
+
+END_UNNAMED_NAMESPACE
+
+#define COMPARE_VALUES_TOLERANCE(val0, val1, tol)   if (val0 < val1 - tol) return true; if (val0 > val1 + tol) return false;
+#define COMPARE_VALUES(val0, val1) if (val0 < val1) { return true; } if (val0 > val1) { return false; }
+
+BEGIN_BENTLEY_DGNPLATFORM_NAMESPACE
+///*---------------------------------------------------------------------------------**//**
+//* @bsimethod                                                    Paul.Connelly   09/16
+//+---------------+---------------+---------------+---------------+---------------+------*/
+//TileGenerationCache::TileGenerationCache(Options options) : m_tree(XYZRangeTreeRoot::Allocate()), m_options(options),
+//    m_dbMutex(BeSQLite::BeDbMutex::MutexType::Recursive)
+//    {
+//    // Caller will populate...
+//    }
+//
+///*---------------------------------------------------------------------------------**//**
+//* @bsimethod                                                    Paul.Connelly   09/16
+//+---------------+---------------+---------------+---------------+---------------+------*/
+//void TileGenerationCache::AddCachedGeometry(DgnElementId elementId, TileGeometryList&& geometry) const
+//    {
+//    if (WantCacheGeometry())
+//        {
+//        BeMutexHolder lock(m_mutex);
+//
+//        m_geometry.Insert(elementId, geometry);
+//        }
+//    }
+//
+///*---------------------------------------------------------------------------------**//**
+//* @bsimethod                                                    Paul.Connelly   09/16
+//+---------------+---------------+---------------+---------------+---------------+------*/
+//bool TileGenerationCache::GetCachedGeometry(TileGeometryList& geometry, DgnElementId elementId) const
+//    {
+//    if (WantCacheGeometry())
+//        {
+//        BeMutexHolder lock(m_mutex);
+//        auto iter = m_geometry.find(elementId);
+//        if (m_geometry.end() != iter)
+//            {
+//            if (geometry.empty())
+//                geometry = iter->second;
+//            else
+//                geometry.insert(geometry.end(), iter->second.begin(), iter->second.end());
+//
+//            return true;
+//            }
+//        }
+//
+//    return false;
+//    }
+//
+///*---------------------------------------------------------------------------------**//**
+//* @bsimethod                                                    Paul.Connelly   09/16
+//+---------------+---------------+---------------+---------------+---------------+------*/
+//GeometrySourceCP TileGenerationCache::AddCachedGeometrySource(std::unique_ptr<GeometrySource>& source, DgnElementId elemId) const
+//    {
+//    if (!WantCacheGeometrySources())
+//        return source.get();
+//
+//    BeMutexHolder lock(m_mutex);
+//
+//    // May already exist in cache...if so we've moved from it and it will be destroyed...otherwise it's now owned by cache
+//    m_geometrySources.insert(GeometrySourceMap::value_type(elemId, std::move(source)));
+//
+//    // Either way, we know an now exists in cache for this element
+//    auto existing = GetCachedGeometrySource(elemId);
+//    BeAssert(nullptr != existing);
+//    return existing;
+//    }
+//
+///*---------------------------------------------------------------------------------**//**
+//* @bsimethod                                                    Paul.Connelly   09/16
+//+---------------+---------------+---------------+---------------+---------------+------*/
+//GeometrySourceCP TileGenerationCache::GetCachedGeometrySource(DgnElementId elemId) const
+//    {
+//    if (!WantCacheGeometrySources())
+//        return nullptr;
+//
+//    BeMutexHolder lock(m_mutex);
+//    auto iter = m_geometrySources.find(elemId);
+//    return m_geometrySources.end() != iter ? iter->second.get() : nullptr;
+//    }
+
+////=======================================================================================
+//// @bsistruct                                                   Paul.Connelly   09/16
+////=======================================================================================
+//struct FreeLeafDataTreeHandler : XYZRangeTreeHandler
+//{
+//    virtual bool ShouldContinueAfterLeaf(XYZRangeTreeRootP pRoot, XYZRangeTreeInteriorP pInterior, XYZRangeTreeLeafP pLeaf) override
+//        {
+//        delete reinterpret_cast<RangeTreeNode*>(pLeaf->GetData());
+//        return true;
+//        }
+//};
+
+/*----------------------------------------------------------------------+
+|                                                                       |
+|   Local Type Definitions                                              |
+|                                                                       |
++----------------------------------------------------------------------*/
+struct Squetch
+    {
+    int32_t    pa, wa, pb, wb;
+    };
+
+/* Squetch Modes */
+enum    SquetchMode
+    {
+    SAMESIZE        = 0,
+    EXPAND          = 1,
+    RGBCOMPRESS     = 2
+    };
+
+
+#define SQ_ONE 512
+
+typedef  bvector<Squetch> T_SquetchTable;
+
+/*=================================================================================**//**
+* @bsiclass                                                     Ray.Bentley     10/2016
++===============+===============+===============+===============+===============+======*/
+struct Resizer
+    {
+    Byte const*             m_input;
+    ByteStream&             m_output;
+    Point2d                 m_inSize;
+    Point2d                 m_outSize;
+    T_SquetchTable          m_xTable;
+    SquetchMode             m_xMode;
+    T_SquetchTable          m_yTable;
+    SquetchMode             m_yMode;
+    int                     m_currentInputRow;
+    int                     m_currentOutputRow;
+    int                     m_bytesPerPixel;
+    bvector<int32_t>        m_pBuf, m_oBuf1, m_oBuf2;
+
+    Byte*                   GetCurrentOutputRow () { return m_output.data() + m_currentOutputRow * m_bytesPerPixel * m_outSize.x; }
+
+/*---------------------------------------------------------------------------------**//**
+* @bsimethod                                                    Ray.Bentley     08/2016
++---------------+---------------+---------------+---------------+---------------+------*/
+Resizer (ByteStream& output, uint32_t targetWidth, uint32_t targetHeight, ImageCR sourceImage) : m_output(output), m_currentInputRow(0), m_currentOutputRow (0)
+    {
+    m_input = sourceImage.GetByteStream().data();
+    m_inSize.x = (int32_t) sourceImage.GetWidth();
+    m_inSize.y = (int32_t) sourceImage.GetHeight();
+    m_outSize.x = (int32_t) targetWidth;
+    m_outSize.y = (int32_t) targetHeight;
+
+    m_bytesPerPixel = sourceImage.GetBytesPerPixel();
+    m_pBuf.resize (m_bytesPerPixel * targetWidth);
+    m_oBuf1.resize (m_bytesPerPixel * targetWidth);
+    m_oBuf2.resize (m_bytesPerPixel * targetWidth);
+
+    m_xMode = BuildSquetchTable (m_inSize.x, m_outSize.x, m_xTable);
+    m_yMode = BuildSquetchTable (m_inSize.y, m_outSize.y, m_yTable);
+
+    LoadLineSquetch (m_oBuf1.data());
+    LoadLineSquetch (m_oBuf2.data());
+
+    m_output.Resize(m_bytesPerPixel * targetWidth * targetHeight);
+    }
+ 
+/*---------------------------------------------------------------------------------**//**
+* @bsimethod                                                    Ray.Bentley     10/2016
++---------------+---------------+---------------+---------------+---------------+------*/
+SquetchMode BuildSquetchTable (int32_t n, /* go from n pixels */ int32_t m, /* to m pixels */ T_SquetchTable&   squetchTable)
+    {
+    int         i,j, count=0;
+    double      x, dx;
+
+    if (n == m)
+        return SAMESIZE;
+
+    if (n > m)  /* compression */
+        {
+        squetchTable.resize (n);
+        dx = (double) m/(double) n;
+        x = 0;
+        for (i=0,j=0;i<n;i++)
+            {
+            x += dx;
+            if (x <= 1.0)
+                {
+                squetchTable[i].pa=j;   
+                squetchTable[i].wa=(int)(dx*SQ_ONE+0.5);
+                squetchTable[i].pb=j+1; squetchTable[i].wb=0;
+                }
+            else
+                {
+                x -= 1.0;
+                squetchTable[i].pa=j;   
+                squetchTable[i].wa=(int)((dx-x)*SQ_ONE+0.5);
+                squetchTable[i].pb=j+1; 
+                squetchTable[i].wb=(int)((x*SQ_ONE)+0.5);
+                j++;
+                }
+            if (squetchTable[i].wb != 0) count++;
+            }
+        return RGBCOMPRESS;
+        }
+    else        /* expansion */
+        {
+        squetchTable.resize(m);
+        dx = (double)(n-1) / (double)m;
+        for (i=0,x=0;i<m-1;i++,x+=dx)
+            {
+            squetchTable[i].pa = (int32_t)x;
+            squetchTable[i].pb = squetchTable[i].pa + 1;
+            squetchTable[i].wb = (int32_t)((x - (double)((int)x))*SQ_ONE);
+            squetchTable[i].wa = SQ_ONE - squetchTable[i].wb;
+            }
+        squetchTable[m-1].pb = n-1;
+        squetchTable[m-1].wb = SQ_ONE;
+        squetchTable[m-1].pa = n-2;
+        squetchTable[m-1].wa = 0;
+        return (EXPAND);
+        }
+    }
+
+/*---------------------------------------------------------------------------------**//**
+* @bsimethod                                                    Ray.Bentley     01/1990
++---------------+---------------+---------------+---------------+---------------+------*/
+void LoadSquetch
+(
+int                 mode,           /* COMPRESS, EXPAND, or SAMESIZE */
+int32_t             n,              /* from size */
+int32_t             m,              /* to size */
+T_SquetchTable&     squetchTable,   /* squetch table */
+Byte const*         inBuf,          /* input Buffer */
+int32_t*            outBuf          /* output Buffer */
+)
+    {
+    switch (mode)
+        {
+        case SAMESIZE:
+            for (int32_t i=0; i<n; i++)
+                {
+                *outBuf++ = *inBuf * SQ_ONE;
+                inBuf += m_bytesPerPixel;
+                }
+            break;
+
+        case RGBCOMPRESS:
+            {
+            Squetch *tab = squetchTable.data();
+
+            *outBuf = 0;
+            for (int32_t i=1; i < n; i++)
+                {
+                *outBuf += (*inBuf * tab->wa);
+                if (tab->pa != tab[1].pa)
+                    *(++outBuf) = (*inBuf * tab->wb); 
+
+                inBuf += m_bytesPerPixel;
+                tab++;
+                }
+            *outBuf += (*inBuf * tab->wa);
+            break;
+            }
+
+        case EXPAND:
+            {
+            Squetch *tab = squetchTable.data();
+
+            for (int32_t i=1; i < m; i++)
+                {
+                *outBuf++ = *inBuf * tab->wa + inBuf[m_bytesPerPixel]*tab->wb;
+                if ((tab->pa) != (tab[1].pa))
+                    inBuf += m_bytesPerPixel;
+
+                tab++;
+                }
+            *outBuf++ = *inBuf * tab->wa + inBuf[1]*tab->wb;
+            break;
+            }
+        }
+    }
+
+    
+
+/*---------------------------------------------------------------------------------**//**
+* @bsimethod                                                    Ray.Bentley     01/1990
++---------------+---------------+---------------+---------------+---------------+------*/
+void LoadLineSquetch (int32_t*  pBuf)
+    {
+    Byte const*     pInputRow = m_input + m_inSize.x * m_bytesPerPixel * m_currentInputRow;
+
+    for (int i=0; i<m_bytesPerPixel; i++)
+        LoadSquetch (m_xMode, m_inSize.x, m_outSize.x, m_xTable, pInputRow + i, pBuf + i * m_outSize.x);
+    }
+
+/*---------------------------------------------------------------------------------**//**
+* @bsimethod                                                    Ray.Bentley     10/2016
++---------------+---------------+---------------+---------------+---------------+------*/
+void ExtractLineSquetch (int32_t *pBuf, Byte* pOutput, int scale) 
+    {
+    for (int i=0; i<m_bytesPerPixel; i++)
+        {
+        int32_t*    pThisBuffer = pBuf + i * m_outSize.x;
+        Byte*       pOutputBuffer = pOutput + i;
+        
+        for (int32_t j=0; j<m_outSize.x; j++)
+            {
+            int32_t t = (*pThisBuffer++) >> scale;
+            *pOutputBuffer = (t>255) ? 255 : (Byte)(t & 0xff);
+            pOutputBuffer += m_bytesPerPixel;
+            }
+        }
+    }
+
+
+/*---------------------------------------------------------------------------------**//**
+* @bsimethod                                                    Ray.Bentley     01/1990
++---------------+---------------+---------------+---------------+---------------+------*/
+int ExpandRows (int32_t* inBufA, int32_t* inBufB, int32_t* outBuf)
+    {
+    int32_t wa = m_yTable[m_currentOutputRow].wa;
+    int32_t wb = m_yTable[m_currentOutputRow].wb;
+
+    for (int i=0; i<m_outSize.x; i++)
+        *outBuf++ = (*inBufA++ * wa + *inBufB++ * wb);
+
+    if (m_currentInputRow == m_inSize.y - 1)
+        return (0);
+    if (m_yTable[m_currentInputRow].pa != m_yTable[m_currentInputRow+1].pa)
+        return (1);
+
+    return (0);
+    }
+
+/*---------------------------------------------------------------------------------**//**
+* @bsimethod                                                    Ray.Bentley     01/1990
++---------------+---------------+---------------+---------------+---------------+------*/
+void SwapOutputBuffers ()
+    {
+    bvector<int32_t>        temp (m_oBuf1);
+
+    m_oBuf1 = m_oBuf2;
+    m_oBuf2 = temp;
+    }
+
+/*---------------------------------------------------------------------------------**//**
+* @bsimethod                                                    Ray.Bentley     01/1990
++---------------+---------------+---------------+---------------+---------------+------*/
+int CompressRows (int32_t* inBuf, int32_t* outBufA, int32_t* outBufB)
+    {
+    int         w;
+    int32_t*    t;
+
+    w = m_yTable[m_currentInputRow].wa;
+    t = inBuf;
+
+    for (int i=0; i < m_outSize.x; i++)
+        {
+        *outBufA += (*t++ * w);
+        outBufA++;
+        };
+    if ((m_currentInputRow == m_inSize.y - 1) || (m_yTable[m_currentInputRow].pa != m_yTable[m_currentInputRow+1].pa))
+        {
+        w = m_yTable[m_currentInputRow].wb;
+        for (int i=0; i < m_outSize.x; i++)
+            *outBufB++ = (*inBuf++ * w);
+
+        return (1);
+        }
+    return (0);
+    }
+
+
+/*---------------------------------------------------------------------------------**//**
+* @bsimethod                                                    Ray.Bentley     01/1990
++---------------+---------------+---------------+---------------+---------------+------*/
+bool GetRow ()
+    {
+    if (m_yMode == RGBCOMPRESS)
+        {
+        while (true)
+            {
+            if (m_currentInputRow > m_inSize.y)
+                break;
+
+            LoadLineSquetch (m_pBuf.data());
+
+            int s = 0;
+            for (int i=0; i<m_bytesPerPixel; i++)
+                s |= CompressRows (m_pBuf.data()  + i * m_outSize.x,
+                                   m_oBuf1.data() + i * m_outSize.x,
+                                   m_oBuf2.data() + i * m_outSize.x);
+            if (s)
+                {
+                ExtractLineSquetch (m_oBuf1.data(), GetCurrentOutputRow(), 18);
+                SwapOutputBuffers();
+                m_currentInputRow++;
+                return (0);
+                }
+            m_currentInputRow++;
+            }
+        ExtractLineSquetch (m_oBuf1.data(), GetCurrentOutputRow(), 18);
+        return(0);
+        }
+    else if (m_yMode == EXPAND)
+        {
+        int s = 0;
+
+        for (int i=0; i<m_bytesPerPixel; i++)
+            ExpandRows (m_pBuf.data()  + i * m_outSize.x,
+                        m_oBuf1.data()+ i * m_outSize.x,
+                        m_oBuf2.data() + i * m_outSize.x);
+         if (s)
+            {
+            SwapOutputBuffers();
+            LoadLineSquetch (m_oBuf2.data());
+            }
+        m_currentInputRow++;
+        ExtractLineSquetch (m_pBuf.data(), GetCurrentOutputRow(), 18);
+        return(0);
+        }
+    else
+        {
+        LoadLineSquetch (m_pBuf.data());
+        ExtractLineSquetch (m_pBuf.data(), GetCurrentOutputRow(), 9);
+        m_currentInputRow++;
+        }
+    return m_currentInputRow < m_inSize.y;
+    }
+
+/*---------------------------------------------------------------------------------**//**
+* @bsimethod                                                    Ray.Bentley     10/2016
++---------------+---------------+---------------+---------------+---------------+------*/
+void    DoResize()
+    {
+    for (m_currentOutputRow=0; m_currentOutputRow < m_outSize.y; m_currentOutputRow++)
+        GetRow ();
+
+    }
+
+};      // Resizer
+
+/*---------------------------------------------------------------------------------**//**
+* @bsimethod                                    Keith.Bentley                   05/16
++---------------+---------------+---------------+---------------+---------------+------*/
+Image::Image(ImageSourceCR source, Format targetFormat, Image::BottomUp bottomUp, bool headerOnly)
+    : m_headerOnly(headerOnly)
+    {
+    ReadImageData(source, targetFormat, bottomUp);
+    }
+
+/*---------------------------------------------------------------------------------**//**
+* @bsimethod                                    Keith.Bentley                   05/16
++---------------+---------------+---------------+---------------+---------------+------*/
+void Image::ReadImageData(ImageSourceCR source, Format targetFormat, Image::BottomUp bottomUp)
+    {
+    ByteStream const& input = source.GetByteStream();
+    if (ImageSource::Format::Jpeg == source.GetFormat())
+        ReadJpeg(input.GetData(), input.GetSize(), targetFormat, bottomUp);
+    else
+        {
+        assert(false); // not implemented
+        //ReadPng(input.GetData(), input.GetSize(), targetFormat);
+        }
+    }
+
+
+/*---------------------------------------------------------------------------------**//**
+* @bsimethod                                                    Paul.Connelly   05/16
++---------------+---------------+---------------+---------------+---------------+------*/
+void Image::ReadJpeg(uint8_t const* srcData, uint32_t srcLen, Format targetFormat, BottomUp bottomUp)
+    {
+    m_format = targetFormat;
+
+    BeJpegDecompressor reader;
+    if (SUCCESS != reader.ReadHeader(m_width, m_height, srcData, srcLen))
+        {
+        Invalidate();
+        return;
+        }
+
+    if (m_headerOnly) return;
+
+    m_image.Resize(m_width * m_height * 4);
+
+    BeJpegPixelType fmt = m_format == Format::Rgb ? BE_JPEG_PIXELTYPE_Rgb : BE_JPEG_PIXELTYPE_RgbA;
+    if (SUCCESS != reader.Decompress(m_image.GetDataP(), m_image.GetSize(), srcData, srcLen, fmt/*, bottomUp==Image::BottomUp::Yes ? BeJpegBottomUp::Yes : BeJpegBottomUp::No*/))
+        Invalidate();
+    }
+
+///*---------------------------------------------------------------------------------**//**
+//* @bsimethod                                                    Paul.Connelly   05/16
+//+---------------+---------------+---------------+---------------+---------------+------*/
+//void Image::ReadPng(uint8_t const* srcData, uint32_t srcLen, Format targetFormat)
+//    {
+//    assert(false); // no png for the moment
+//    //m_format = targetFormat;
+//    //
+//    //PngData pngData(srcData, srcLen);
+//    //if (SUCCESS != pngData.DoRead(*this))
+//        Invalidate();
+//    }
+
+/*---------------------------------------------------------------------------------**//**
+* @bsimethod                                                    Ray.Bentley     10/2016
++---------------+---------------+---------------+---------------+---------------+------*/
+Image Image::FromResizedImage (uint32_t targetWidth, uint32_t targetHeight, ImageCR sourceImage)
+    {
+    ByteStream  outputImage;
+    Resizer     resizer (outputImage, targetWidth, targetHeight, sourceImage);
+
+    resizer.DoResize();
+
+#ifdef DEBUG_IMAGES
+    writeImageFile (inputImage, inputSize, "d:\\tmp\\inputImage.jpg", isRGBA);
+    writeImageFile (outputImage.data(), outputSize, "d:\\tmp\\resizedImage.jpg", isRGBA);
+#endif
+
+    return Image (targetWidth, targetHeight, std::move (outputImage), sourceImage.GetFormat());
+    }
+
+/*---------------------------------------------------------------------------------**//**
+* @bsimethod                                    Keith.Bentley                   05/16
++---------------+---------------+---------------+---------------+---------------+------*/
+ImageSource::ImageSource(ImageCR image, Format format, int quality, Image::BottomUp bottomUp)
+    {
+    m_format = format;
+    if (m_format == Format::Jpeg)
+        {
+        BeJpegCompressor writer;
+#ifndef VANCOUVER_API
+        typedef bvector<Byte> stream_type;
+#else
+        typedef ByteStream stream_type;
+#endif
+        stream_type stream;
+		
+#if 0 //NEEDS_WORK_SM_CESIUM_B0200
+        if (SUCCESS == writer.Compress(stream, image.GetByteStream().GetData(), image.GetWidth(), image.GetHeight(),
+                                       image.GetFormat() == Image::Format::Rgb ? BE_JPEG_PIXELTYPE_Rgb : BE_JPEG_PIXELTYPE_RgbA,
+                                       quality/*,
+                                       Image::BottomUp::Yes==bottomUp ? BeJpegBottomUp::Yes : BeJpegBottomUp::No*/))
+#endif									   
+            {
+            m_stream.Resize((uint32_t)stream.size());
+            memcpy(m_stream.data(), stream.data(), stream.size());
+            return;
+            }
+
+        }
+    else if (m_format==Format::Png)
+        {
+        assert(false); // no png for now...
+        //BufferWriter writer(m_stream);
+        //if (SUCCESS == writeImageToPng(writer, image, *this, bottomUp))
+        //    return;
+        }
+
+    m_stream.Clear();
+    }
+
+///*---------------------------------------------------------------------------------**//**
+//* @bsimethod                                                    Paul.Connelly   09/16
+//+---------------+---------------+---------------+---------------+---------------+------*/
+//TileGenerationCache::~TileGenerationCache()
+//    {
+//    FreeLeafDataTreeHandler handler;
+//    m_tree->Traverse(handler);
+//
+//    XYZRangeTreeRoot::Free(m_tree);
+//    }
+//
+///*---------------------------------------------------------------------------------**//**
+//* @bsimethod                                                    Paul.Connelly   09/16
+//+---------------+---------------+---------------+---------------+---------------+------*/
+//DRange3d TileGenerationCache::GetRange() const
+//    {
+//    return GetTree().Range();
+//    }
+//
+///*---------------------------------------------------------------------------------**//**
+//* @bsimethod                                                    Paul.Connelly   09/16
+//+---------------+---------------+---------------+---------------+---------------+------*/
+//void TileGenerationCache::Populate(DgnDbR db, ITileGenerationFilterR filter)
+//    {
+//    // ###TODO_FACET_COUNT: Assumes 3d spatial view for now...
+//    static const Utf8CP s_sql =
+//        "SELECT r.ECInstanceId,g.FacetCount,r.MinX,r.MinY,r.MinZ,r.MaxX,r.MaxY,r.MaxZ "
+//        "FROM " BIS_SCHEMA(BIS_CLASS_SpatialIndex) " AS r JOIN " BIS_SCHEMA(BIS_CLASS_GeometricElement3d) " AS g ON (g.ECInstanceId = r.ECInstanceId)";
+//
+//    auto stmt = db.GetPreparedECSqlStatement(s_sql);
+//    while (BE_SQLITE_ROW == stmt->Step())
+//        {
+//        auto elemId = stmt->GetValueId<DgnElementId>(0);
+//        if (!filter.AcceptElement(elemId))
+//            continue;
+//
+//        size_t facetCount = stmt->GetValueUInt64(1);
+//        DRange3d elRange = DRange3d::From(stmt->GetValueDouble(2), stmt->GetValueDouble(3), stmt->GetValueDouble(4),
+//                stmt->GetValueDouble(5), stmt->GetValueDouble(6), stmt->GetValueDouble(7));
+//
+//        m_tree->Add(new RangeTreeNode(elemId, facetCount), elRange);
+//        }
+//    }
+
+///*---------------------------------------------------------------------------------**//**
+//* @bsimethod                                                    Paul.Connelly   08/16
+//+---------------+---------------+---------------+---------------+---------------+------*/
+//DgnTextureCPtr TileDisplayParams::QueryTexture(DgnDbR db) const
+//    {
+//    JsonRenderMaterial mat;
+//    if (!m_materialId.IsValid() || SUCCESS != mat.Load(m_materialId, db))
+//        return nullptr;
+//
+//    auto texMap = mat.GetPatternMap();
+//    DgnTextureId texId;
+//    if (!texMap.IsValid() || !(texId = texMap.GetTextureId()).IsValid())
+//        return nullptr;
+//
+//    return DgnTexture::QueryTexture(texId, db);
+//    }
+//
+///*---------------------------------------------------------------------------------**//**
+//* @bsimethod                                                    Paul.Connelly   08/16
+//+---------------+---------------+---------------+---------------+---------------+------*/
+//TileDisplayParams::TileDisplayParams(GraphicParamsCP graphicParams, GeometryParamsCP geometryParams) : m_fillColor(nullptr != graphicParams ? graphicParams->GetFillColor().GetValue() : 0x00ffffff), m_ignoreLighting (false)
+//        {
+//        if (nullptr != geometryParams)
+//            m_materialId = geometryParams->GetMaterialId();
+//        }
+//
+///*---------------------------------------------------------------------------------**//**
+//* @bsimethod                                                    Ray.Bentley     08/2016
+//+---------------+---------------+---------------+---------------+---------------+------*/
+//bool TileDisplayParams::operator<(TileDisplayParams const& rhs) const
+//    {
+//    COMPARE_VALUES (m_fillColor, rhs.m_fillColor);
+//    COMPARE_VALUES (m_materialId.GetValueUnchecked(), rhs.m_materialId.GetValueUnchecked());
+//    // No need to compare textures -- if materials match then textures must too.
+//
+//    return false;
+//    }
+
+
+///*---------------------------------------------------------------------------------**//**
+//* @bsimethod                                                    Paul.Connelly   08/16
+//+---------------+---------------+---------------+---------------+---------------+------*/
+//ImageSource TileTextureImage::Load(TileDisplayParamsCR params, DgnDbR db)
+//    {
+//    DgnTextureCPtr tex = params.QueryTexture(db);
+//    return tex.IsValid() ? tex->GetImageSource() : ImageSource();
+//    }
+//
+///*---------------------------------------------------------------------------------**//**
+//* @bsimethod                                                    Paul.Connelly   07/16
+//+---------------+---------------+---------------+---------------+---------------+------*/
+//void TileTextureImage::ResolveTexture(TileDisplayParamsR params, DgnDbR db)
+//    {
+//    if (params.TextureImage().IsValid())
+//        return;
+//
+//    ImageSource renderImage  = TileTextureImage::Load(params, db);
+//
+//    if (renderImage.IsValid())
+//        params.TextureImage() = TileTextureImage::Create(std::move(renderImage));
+//    }
+
+
+/*---------------------------------------------------------------------------------**//**
+* @bsimethod                                                    Ray.Bentley     06/2016
++---------------+---------------+---------------+---------------+---------------+------*/
+DRange3d TileMesh::GetTriangleRange(TriangleCR triangle) const
+    {
+    return DRange3d::From (m_points.at (triangle.m_indices[0]), 
+                           m_points.at (triangle.m_indices[1]),
+                           m_points.at (triangle.m_indices[2]));
+    }
+
+/*---------------------------------------------------------------------------------**//**
+* @bsimethod                                                    Ray.Bentley     06/2016
++---------------+---------------+---------------+---------------+---------------+------*/
+DVec3d TileMesh::GetTriangleNormal(TriangleCR triangle) const
+    {
+    return DVec3d::FromNormalizedCrossProductToPoints (m_points.at (triangle.m_indices[0]), 
+                                                       m_points.at (triangle.m_indices[1]),
+                                                       m_points.at (triangle.m_indices[2]));
+    }
+
+/*---------------------------------------------------------------------------------**//**
+* @bsimethod                                                    Ray.Bentley     06/2016
++---------------+---------------+---------------+---------------+---------------+------*/
+bool TileMesh::HasNonPlanarNormals() const
+    {
+    if (m_normals.empty())
+        return false;
+
+    for (auto& triangle : m_triangles)
+        if (!m_normals.at (triangle.m_indices[0]).IsEqual (m_normals.at (triangle.m_indices[1])) ||
+            !m_normals.at (triangle.m_indices[0]).IsEqual (m_normals.at (triangle.m_indices[2])) ||
+            !m_normals.at (triangle.m_indices[1]).IsEqual (m_normals.at (triangle.m_indices[2])))
+            return true;
+
+    return false;
+    }
+
+/*---------------------------------------------------------------------------------**//**
+* @bsimethod                                                    Richard.Bois   04/17
++---------------+---------------+---------------+---------------+---------------+------*/
+void TileMesh::ReprojectPoints(GeoCoordinates::BaseGCSCPtr sourceGCS, GeoCoordinates::BaseGCSCPtr destinationGCS)
+    {
+    if (sourceGCS == nullptr || sourceGCS == destinationGCS) return;
+
+    // Otherwise, compute a reprojection
+    for (auto& p : m_points)
+        {
+        GeoPoint inLatLong, outLatLong;
+        if (sourceGCS->LatLongFromCartesian(inLatLong, p) != SUCCESS)
+            return;
+        if (sourceGCS->LatLongFromLatLong(outLatLong, inLatLong, *destinationGCS) != SUCCESS)
+            return;
+        if (destinationGCS->XYZFromLatLong(p, outLatLong) != SUCCESS)
+            return;
+        }
+    }
+
+void TileMesh::ApplyTransform(const Transform & transform)
+    {
+    for (auto& p : m_points) transform.Multiply(p);
+    }
+
+/*---------------------------------------------------------------------------------**//**
+* @bsimethod                                                    Paul.Connelly   07/16
++---------------+---------------+---------------+---------------+---------------+------*/
+uint32_t TileMesh::AddVertex(DPoint3dCR point, DVec3dCP normal, DPoint2dCP param/*, BeInt64Id entityId*/)
+    {
+    auto index = static_cast<uint32_t>(m_points.size());
+
+    m_points.push_back(point);
+    //m_entityIds.push_back(entityId);
+
+    if (nullptr != normal)
+        m_normals.push_back(*normal);
+
+    if (nullptr != param)
+        m_uvParams.push_back(*param);
+
+    //m_validIdsPresent |= (entityId.IsValid());
+    return index;
+    }
+
+/*---------------------------------------------------------------------------------**//**
+* @bsimethod                                                    Ray.Bentley     06/2016
++---------------+---------------+---------------+---------------+---------------+------*/
+bool TileMeshBuilder::VertexKey::Comparator::operator()(VertexKey const& lhs, VertexKey const& rhs) const
+    {
+    static const double s_normalTolerance = .1;     
+    static const double s_paramTolerance  = .1;
+
+//    COMPARE_VALUES (lhs.m_entityId, rhs.m_entityId);
+
+    COMPARE_VALUES_TOLERANCE (lhs.m_point.x, rhs.m_point.x, m_tolerance);
+    COMPARE_VALUES_TOLERANCE (lhs.m_point.y, rhs.m_point.y, m_tolerance);
+    COMPARE_VALUES_TOLERANCE (lhs.m_point.z, rhs.m_point.z, m_tolerance);
+
+    if (lhs.m_normalValid != rhs.m_normalValid)
+        return rhs.m_normalValid;
+
+    if (lhs.m_normalValid)
+        {
+        COMPARE_VALUES_TOLERANCE (lhs.m_normal.x, rhs.m_normal.x, s_normalTolerance);
+        COMPARE_VALUES_TOLERANCE (lhs.m_normal.y, rhs.m_normal.y, s_normalTolerance);
+        COMPARE_VALUES_TOLERANCE (lhs.m_normal.z, rhs.m_normal.z, s_normalTolerance);
+        }
+
+    if (lhs.m_paramValid != rhs.m_paramValid)
+        return rhs.m_paramValid;
+
+    if (lhs.m_paramValid)
+        {
+        COMPARE_VALUES_TOLERANCE (lhs.m_param.x, rhs.m_param.x, s_paramTolerance);
+        COMPARE_VALUES_TOLERANCE (lhs.m_param.y, rhs.m_param.y, s_paramTolerance);
+        }
+
+    return false;
+    }
+
+/*---------------------------------------------------------------------------------**//**
+* @bsimethod                                                    Ray.Bentley     06/2016
++---------------+---------------+---------------+---------------+---------------+------*/
+TileMeshBuilder::TriangleKey::TriangleKey(TriangleCR triangle)
+    {
+    // Could just use std::sort - but this should be faster?
+    if (triangle.m_indices[0] < triangle.m_indices[1])
+        {
+        if (triangle.m_indices[0] < triangle.m_indices[2])
+            {
+            m_sortedIndices[0] = triangle.m_indices[0];
+            if (triangle.m_indices[1] < triangle.m_indices[2])
+                {
+                m_sortedIndices[1] = triangle.m_indices[1];
+                m_sortedIndices[2] = triangle.m_indices[2];
+                }
+            else
+                {
+                m_sortedIndices[1] = triangle.m_indices[2];
+                m_sortedIndices[2] = triangle.m_indices[1];
+                }
+            }
+        else
+            {
+            m_sortedIndices[0] = triangle.m_indices[2];
+            m_sortedIndices[1] = triangle.m_indices[0];
+            m_sortedIndices[2] = triangle.m_indices[1];
+            }
+        }
+    else
+        {
+        if (triangle.m_indices[1] < triangle.m_indices[2])
+            {
+            m_sortedIndices[0] = triangle.m_indices[1];
+            if (triangle.m_indices[0] < triangle.m_indices[2])
+                {
+                m_sortedIndices[1] = triangle.m_indices[0];
+                m_sortedIndices[2] = triangle.m_indices[2];
+                }
+            else
+                {
+                m_sortedIndices[1] = triangle.m_indices[2];
+                m_sortedIndices[2] = triangle.m_indices[0];
+                }
+            }
+        else
+            {
+            m_sortedIndices[0] = triangle.m_indices[2];
+            m_sortedIndices[1] = triangle.m_indices[1];
+            m_sortedIndices[2] = triangle.m_indices[0];
+            }
+        }
+    //BeAssert (m_sortedIndices[0] < m_sortedIndices[1]);
+    //BeAssert (m_sortedIndices[1] < m_sortedIndices[2]);
+    }
+
+/*---------------------------------------------------------------------------------**//**
+* @bsimethod                                                    Ray.Bentley     06/2016
++---------------+---------------+---------------+---------------+---------------+------*/
+bool TileMeshBuilder::TriangleKey::operator<(TriangleKey const& rhs) const
+    {
+    COMPARE_VALUES (m_sortedIndices[0], rhs.m_sortedIndices[0]);
+    COMPARE_VALUES (m_sortedIndices[1], rhs.m_sortedIndices[1]);
+    COMPARE_VALUES (m_sortedIndices[2], rhs.m_sortedIndices[2]);
+
+    return false;
+    }
+
+/*---------------------------------------------------------------------------------**//**
+* @bsimethod                                                    Paul.Connelly   07/16
++---------------+---------------+---------------+---------------+---------------+------*/
+void TileMeshBuilder::AddTriangle(TriangleCR triangle)
+    {
+    //if (triangle.IsDegenerate())
+    //    return;
+
+    TriangleKey key(triangle);
+
+    if (m_triangleSet.insert(key).second)
+        m_mesh->AddTriangle(triangle);
+    }
+
+/*---------------------------------------------------------------------------------**//**
+* @bsimethod                                                    Paul.Connelly   07/16
++---------------+---------------+---------------+---------------+---------------+------*/
+void TileMeshBuilder::AddTriangle(PolyfaceVisitorR visitor, /*DgnMaterialId materialId, DgnDbR dgnDb, BeInt64Id entityId,*/ bool doVertexClustering, bool duplicateTwoSidedTriangles)
+    {
+    BeAssert(3 == visitor.Point().size());
+
+    Triangle                newTriangle(false/*!visitor.GetTwoSided()*/);
+    bvector<DPoint2d>       params = visitor.Param();
+    //JsonRenderMaterial      material;
+    //
+    //if (materialId.IsValid() &&
+    //    !params.empty() &&
+    //    SUCCESS == material.Load (materialId, dgnDb))
+    //    {
+    //    auto const&         patternMap = material.GetPatternMap();
+    //    bvector<DPoint2d>   computedParams;
+    //
+    //    if (patternMap.IsValid() &&
+    //        SUCCESS == patternMap.ComputeUVParams (computedParams, visitor))
+    //        params = computedParams;
+    //    }
+            
+    bool haveNormals = !visitor.Normal().empty();
+    for (size_t i = 0; i < 3; i++)
+        {
+        VertexKey vertex(visitor.Point().at(i), haveNormals ? &visitor.Normal().at(i) : nullptr, params.empty() ? nullptr : &params.at(i)/*, entityId*/);
+        newTriangle.m_indices[i] = doVertexClustering ? AddClusteredVertex(vertex) : AddVertex(vertex);
+        }
+
+    //BeAssert(m_mesh->Params().empty() || m_mesh->Params().size() == m_mesh->Points().size());
+    //BeAssert(m_mesh->Normals().empty() || m_mesh->Normals().size() == m_mesh->Points().size());
+
+    AddTriangle(newTriangle);
+    ++m_triangleIndex;
+
+    if (false/*visitor.GetTwoSided()*/ && duplicateTwoSidedTriangles)
+        {
+        Triangle dupTriangle(false);
+        for (size_t i = 0; i < 3; i++)
+            {
+            size_t reverseIndex = 2 - i;
+            DVec3d reverseNormal;
+            if (haveNormals)
+                reverseNormal.Negate(visitor.Normal().at(reverseIndex));
+
+            VertexKey vertex(visitor.Point().at(reverseIndex), haveNormals ? &reverseNormal : nullptr, params.empty() ? nullptr : &params.at(reverseIndex)/*, entityId*/);
+            dupTriangle.m_indices[i] = doVertexClustering ? AddClusteredVertex(vertex) : AddVertex(vertex);
+            }
+
+        AddTriangle(dupTriangle);
+        ++m_triangleIndex;
+        }
+    }
+
+/*---------------------------------------------------------------------------------**//**
+* @bsimethod                                                    Ray.Bentley     06/2016
++---------------+---------------+---------------+---------------+---------------+------*/
+void TileMeshBuilder::AddPolyline (bvector<DPoint3d>const& points, BeInt64Id entityId, bool doVertexClustering)
+    {
+    TilePolyline    newPolyline;
+
+    for (auto& point : points)
+        {
+        VertexKey vertex(point, nullptr, nullptr/*, entityId*/);
+
+        newPolyline.m_indices.push_back (doVertexClustering ? AddClusteredVertex(vertex) : AddVertex(vertex));
+        }
+    m_mesh->AddPolyline (newPolyline);
+    }
+
+
+/*---------------------------------------------------------------------------------**//**
+* @bsimethod                                                    Ray.Bentley     09/2016
++---------------+---------------+---------------+---------------+---------------+------*/
+void TileMeshBuilder::AddPolyface(PolyfaceQueryCR polyface, bool twoSidedTriangles)
+    {
+    for (PolyfaceVisitorPtr visitor = PolyfaceVisitor::Attach(polyface); visitor->AdvanceToNextFace(); )
+        AddTriangle(*visitor, false, twoSidedTriangles);
+    }
+
+
+/*---------------------------------------------------------------------------------**//**
+* @bsimethod                                                    Paul.Connelly   07/16
++---------------+---------------+---------------+---------------+---------------+------*/
+uint32_t TileMeshBuilder::AddVertex(VertexKey const& vertex)
+    {
+    // Consider all points, otherwise strange artifacts appear for textured meshes...
+    //auto found = m_unclusteredVertexMap.find(vertex);
+    //if (m_unclusteredVertexMap.end() != found)
+    //    return found->second;
+
+    auto index = m_mesh->AddVertex(vertex.m_point, vertex.GetNormal(), vertex.GetParam()/*, vertex.m_entityId*/);
+    m_unclusteredVertexMap[vertex] = index;
+    return index;
+    }
+
+/*---------------------------------------------------------------------------------**//**
+* @bsimethod                                                    Paul.Connelly   07/16
++---------------+---------------+---------------+---------------+---------------+------*/
+uint32_t TileMeshBuilder::AddClusteredVertex(VertexKey const& vertex)
+    {
+    auto found = m_clusteredVertexMap.find(vertex);
+    if (m_clusteredVertexMap.end() != found)
+        return found->second;
+
+    auto index = m_mesh->AddVertex(vertex.m_point, vertex.GetNormal(), vertex.GetParam()/*, vertex.m_entityId*/);
+    m_clusteredVertexMap[vertex] = index;
+    return index;
+    }
+
+/*---------------------------------------------------------------------------------**//**
+* @bsimethod                                                    Ray.Bentley     06/2016
++---------------+---------------+---------------+---------------+---------------+------*/
+WString TileNode::GetNameSuffix() const
+    {
+    WString suffix;
+
+    if (nullptr != m_parent)
+        {
+        suffix = WPrintfString(L"%02d", static_cast<int>(m_siblingIndex));
+        for (auto parent = m_parent; nullptr != parent->GetParent(); parent = parent->GetParent())
+            suffix = WPrintfString(L"%02d", static_cast<int>(parent->GetSiblingIndex())) + suffix;
+        }
+
+    return suffix;
+    }
+
+/*---------------------------------------------------------------------------------**//**
+* @bsimethod                                                    Ray.Bentley     08/2016
++---------------+---------------+---------------+---------------+---------------+------*/
+static void setSubDirectoryRecursive (TileNodeR tile, WStringCR subdirectory)
+    {
+    tile.SetSubdirectory (subdirectory);
+    for (auto& child : tile.GetChildren())
+        setSubDirectoryRecursive(*child, subdirectory);
+    }
+
+/*---------------------------------------------------------------------------------**//**
+* @bsimethod                                                    Ray.Bentley     08/2016
++---------------+---------------+---------------+---------------+---------------+------*/
+BeFileNameStatus TileNode::GenerateSubdirectories (size_t maxTilesPerDirectory, BeFileNameCR dataDirectory)
+    {
+    if (GetNodeCount () < maxTilesPerDirectory)
+        return BeFileNameStatus::Success;
+        
+    for (auto& child : m_children)
+        {
+        if (child->GetNodeCount() < maxTilesPerDirectory)
+            {
+            BeFileName  childDataDirectory = dataDirectory;
+            WString     subdirectoryName = L"Tile"  + child->GetNameSuffix();
+
+            childDataDirectory.AppendToPath (subdirectoryName.c_str());
+            BeFileNameStatus  status;
+            if (BeFileNameStatus::Success != (status = BeFileName::CreateNewDirectory (childDataDirectory)))
+                return status;
+
+            setSubDirectoryRecursive (*child, subdirectoryName);
+            }
+        else
+            {
+            child->GenerateSubdirectories (maxTilesPerDirectory, dataDirectory);
+            }
+        }
+    return BeFileNameStatus::Success;
+    }
+
+/*---------------------------------------------------------------------------------**//**
+* @bsimethod                                                    Ray.Bentley     08/2016
++---------------+---------------+---------------+---------------+---------------+------*/
+WString TileNode::GetRelativePath (WCharCP rootName, WCharCP extension) const
+    {
+    WString     relativePath;
+
+    BeFileName::BuildName (relativePath, nullptr, m_subdirectory.empty() ? nullptr : m_subdirectory.c_str(), (rootName + GetNameSuffix()).c_str(), extension);
+
+    return relativePath;
+    }
+
+
+/*=================================================================================**//**
+* @bsiclass                                                     Ray.Bentley     06/2016
++===============+===============+===============+===============+===============+======*/
+struct MeshBuilderKey
+{
+    //TileDisplayParamsCP m_params;
+    bool                m_hasNormals;
+    bool                m_hasFacets;
+
+    MeshBuilderKey() : /*m_params(nullptr),*/ m_hasNormals(false), m_hasFacets (false) { }
+    MeshBuilderKey(/*TileDisplayParamsCR params,*/ bool hasNormals, bool hasFacets) : /*m_params(&params),*/ m_hasNormals(hasNormals), m_hasFacets (hasFacets) { }
+
+    bool operator<(MeshBuilderKey const& rhs) const
+        {
+        //BeAssert(nullptr != m_params && nullptr != rhs.m_params);
+        if (m_hasNormals != rhs.m_hasNormals)
+            return !m_hasNormals;
+
+        if (m_hasFacets != rhs.m_hasFacets)
+            return !m_hasFacets;
+
+        //return *m_params < *rhs.m_params;
+        return true;
+        }
+};
+
+///*---------------------------------------------------------------------------------**//**
+//* @bsimethod                                                    Ray.Bentley     06/2016
+//+---------------+---------------+---------------+---------------+---------------+------*/
+//static IFacetOptionsPtr createTileFacetOptions(double chordTolerance)
+//    {
+//    static double       s_defaultAngleTolerance = msGeomConst_piOver2;
+//    IFacetOptionsPtr    opts = IFacetOptions::Create();
+//
+//    opts->SetChordTolerance(chordTolerance);
+//    opts->SetAngleTolerance(s_defaultAngleTolerance);
+//    opts->SetMaxPerFace(3);
+//    opts->SetCurvedSurfaceMaxPerFace(3);
+//    opts->SetParamsRequired(true);
+//    opts->SetNormalsRequired(true);
+//
+//    return opts;
+//    }
+
+typedef bmap<MeshBuilderKey, TileMeshBuilderPtr> MeshBuilderMap;
+
+/*---------------------------------------------------------------------------------**//**
+* @bsimethod                                                    Ray.Bentley     06/2016
++---------------+---------------+---------------+---------------+---------------+------*/
+size_t TileNode::GetNodeCount() const
+    {
+    size_t count = 1;
+    for (auto const& child : m_children)
+        count += child->GetNodeCount();
+
+    return count;
+    }
+
+/*---------------------------------------------------------------------------------**//**
+* @bsimethod                                                    Paul.Connelly   07/16
++---------------+---------------+---------------+---------------+---------------+------*/
+size_t TileNode::GetMaxDepth() const
+    {
+    size_t maxChildDepth = 0;
+    for (auto const& child : m_children)
+        {
+        size_t childDepth = child->GetMaxDepth();
+        maxChildDepth = std::max(maxChildDepth, childDepth);
+        }
+
+    return 1 + maxChildDepth;
+    }
+
+/*---------------------------------------------------------------------------------**//**
+* @bsimethod                                                    Paul.Connelly   07/16
++---------------+---------------+---------------+---------------+---------------+------*/
+void TileNode::GetTiles(TileNodePList& tiles)
+    {
+    tiles.push_back(this);
+    for (auto& child : m_children)
+        child->GetTiles(tiles);
+    }
+
+/*---------------------------------------------------------------------------------**//**
+* @bsimethod                                                    Paul.Connelly   07/16
++---------------+---------------+---------------+---------------+---------------+------*/
+TileNodePList TileNode::GetTiles()
+    {
+    TileNodePList tiles;
+    GetTiles(tiles);
+    return tiles;
+    }
+
+/*---------------------------------------------------------------------------------**//**
+* @bsimethod                                                    Paul.Connelly   07/16
++---------------+---------------+---------------+---------------+---------------+------*/
+//#ifndef VANCOUVER_API
+//TileGeometry::TileGeometry(TransformCR tf, DRange3dCR range, BeInt64Id entityId, /*TileDisplayParamsPtr& params,*/ bool isCurved, DgnDbR db)
+//    : /*m_params(params),*/ m_transform(tf), m_tileRange(range), m_entityId(entityId), m_isCurved(isCurved)/*, m_hasTexture(params.IsValid() && params->QueryTexture(db).IsValid())*/
+//#else
+TileGeometry::TileGeometry(TransformCR tf, DRange3dCR range, bool isCurved)
+    : m_transform(tf), m_tileRange(range), m_isCurved(isCurved)
+//#endif
+    {}
+
+/*---------------------------------------------------------------------------------**//**
+* @bsimethod                                                    Paul.Connelly   08/16
++---------------+---------------+---------------+---------------+---------------+------*/
+void TileGeometry::SetFacetCount(size_t numFacets)
+    {
+    m_facetCount = numFacets;
+    double rangeVolume = m_tileRange.Volume();
+    m_facetCountDensity = (0.0 != rangeVolume) ? static_cast<double>(m_facetCount) / rangeVolume : 0.0;
+    }
+
+////=======================================================================================
+//// @bsistruct                                                   Paul.Connelly   08/16
+////=======================================================================================
+//struct PrimitiveTileGeometry : TileGeometry
+//{
+//private:
+//    IGeometryPtr        m_geometry;
+//
+//    PrimitiveTileGeometry(IGeometryR geometry, TransformCR tf, DRange3dCR range, BeInt64Id elemId, /*TileDisplayParamsPtr& params,*/ IFacetOptionsR facetOptions, bool isCurved, DgnDbR db)
+//        : TileGeometry(tf, range, elemId, /*params,*/ isCurved, db), m_geometry(&geometry)
+//        {
+//        FacetCounter counter(facetOptions);
+//        SetFacetCount(counter.GetFacetCount(geometry));
+//        }
+//
+//    virtual PolyfaceHeaderPtr _GetPolyface(IFacetOptionsR facetOptions) override;
+//    virtual bool _IsPolyface () const override { return m_geometry->GetAsPolyfaceHeader().IsValid(); }
+//
+//    virtual CurveVectorPtr _GetStrokedCurve(double chordTolerance) override;
+//public:
+//    static TileGeometryPtr Create(IGeometryR geometry, TransformCR tf, DRange3dCR range, BeInt64Id elemId, /*TileDisplayParamsPtr& params,*/ IFacetOptionsR facetOptions, bool isCurved, DgnDbR db)
+//        {
+//        return new PrimitiveTileGeometry(geometry, tf, range, elemId, /*params,*/ facetOptions, isCurved, db);
+//        }
+//};
+
+////=======================================================================================
+//// @bsistruct                                                   Paul.Connelly   08/16
+////=======================================================================================
+//struct SolidKernelTileGeometry : TileGeometry
+//{
+//private:
+//    ISolidKernelEntityPtr   m_entity;
+//    BeMutex                 m_mutex;
+//
+//    SolidKernelTileGeometry(ISolidKernelEntityR solid, TransformCR tf, DRange3dCR range, BeInt64Id elemId, TileDisplayParamsPtr& params, IFacetOptionsR facetOptions, DgnDbR db)
+//        : TileGeometry(tf, range, elemId, params, SolidKernelUtil::HasCurvedFaceOrEdge(solid), db), m_entity(&solid)
+//        {
+//        FacetCounter counter(facetOptions);
+//        SetFacetCount(counter.GetFacetCount(solid));
+//        }
+//
+//    virtual PolyfaceHeaderPtr _GetPolyface(IFacetOptionsR facetOptions) override;
+//    virtual CurveVectorPtr _GetStrokedCurve(double) override { return nullptr; }
+//    virtual bool _IsPolyface() const override { return false; }
+//
+//public:
+//    static TileGeometryPtr Create(ISolidKernelEntityR solid, TransformCR tf, DRange3dCR range, BeInt64Id elemId, TileDisplayParamsPtr& params, IFacetOptionsR facetOptions, DgnDbR db)
+//        {
+//        return new SolidKernelTileGeometry(solid, tf, range, elemId, params, facetOptions, db);
+//        }
+//};
+
+///*---------------------------------------------------------------------------------**//**
+//* @bsimethod                                                    Paul.Connelly   07/16
+//+---------------+---------------+---------------+---------------+---------------+------*/
+//TileGeometryPtr TileGeometry::Create(IGeometryR geometry, TransformCR tf, DRange3dCR range, BeInt64Id entityId, TileDisplayParamsPtr& params, IFacetOptionsR facetOptions, bool isCurved, DgnDbR db)
+//    {
+//    return PrimitiveTileGeometry::Create(geometry, tf, range, entityId, params, facetOptions, isCurved, db);
+//    }
+//
+///*---------------------------------------------------------------------------------**//**
+//* @bsimethod                                                    Paul.Connelly   07/16
+//+---------------+---------------+---------------+---------------+---------------+------*/
+//TileGeometryPtr TileGeometry::Create(ISolidKernelEntityR solid, TransformCR tf, DRange3dCR range, BeInt64Id entityId, TileDisplayParamsPtr& params, IFacetOptionsR facetOptions, DgnDbR db)
+//    {
+//    return SolidKernelTileGeometry::Create(solid, tf, range, entityId, params, facetOptions, db);
+//    }
+
+
+///*---------------------------------------------------------------------------------**//**
+//* @bsimethod                                                    Paul.Connelly   08/16
+//+---------------+---------------+---------------+---------------+---------------+------*/
+//PolyfaceHeaderPtr PrimitiveTileGeometry::_GetPolyface(IFacetOptionsR facetOptions)
+//    {
+//    PolyfaceHeaderPtr polyface = m_geometry->GetAsPolyfaceHeader();
+//    if (polyface.IsValid())
+//        {
+//        if (!HasTexture())
+//            polyface->ClearParameters(false);
+//
+//        BeAssertOnce(GetTransform().IsIdentity()); // Polyfaces are transformed during collection.
+//        return polyface;
+//        }
+//
+//    IPolyfaceConstructionPtr polyfaceBuilder = IPolyfaceConstruction::Create(facetOptions);
+//
+//    CurveVectorPtr curveVector = m_geometry->GetAsCurveVector();
+//    ISolidPrimitivePtr solidPrimitive = curveVector.IsNull() ? m_geometry->GetAsISolidPrimitive() : nullptr;
+//    MSBsplineSurfacePtr bsplineSurface = solidPrimitive.IsNull() && curveVector.IsNull() ? m_geometry->GetAsMSBsplineSurface() : nullptr;
+//
+//    if (curveVector.IsValid())
+//        polyfaceBuilder->AddRegion(*curveVector);
+//    else if (solidPrimitive.IsValid())
+//        polyfaceBuilder->AddSolidPrimitive(*solidPrimitive);
+//    else if (bsplineSurface.IsValid())
+//        polyfaceBuilder->Add(*bsplineSurface);
+//
+//    polyface = polyfaceBuilder->GetClientMeshPtr();
+//    if (polyface.IsValid())
+//        polyface->Transform(GetTransform());
+//
+//    return polyface;
+//    }
+//
+///*---------------------------------------------------------------------------------**//**
+//* @bsimethod                                                    Ray.Bentley     08/2016
+//+---------------+---------------+---------------+---------------+---------------+------*/
+//CurveVectorPtr  PrimitiveTileGeometry::_GetStrokedCurve (double chordTolerance)
+//    {
+//    CurveVectorPtr  curveVector = m_geometry->GetAsCurveVector();
+//
+//    if (!curveVector.IsValid() || curveVector->IsAnyRegionType())
+//        return nullptr;
+//
+//    IFacetOptionsPtr    facetOptions = CreateFacetOptions (chordTolerance, NormalMode::Never);
+//    CurveVectorPtr      strokedCurveVector = curveVector->Stroke (*facetOptions);
+//
+//    if (strokedCurveVector.IsValid())
+//        strokedCurveVector->TransformInPlace (GetTransform());
+//            
+//    return strokedCurveVector;
+//    }
+//
+///*---------------------------------------------------------------------------------**//**
+//* @bsimethod                                                    Paul.Connelly   08/16
+//+---------------+---------------+---------------+---------------+---------------+------*/
+//PolyfaceHeaderPtr SolidKernelTileGeometry::_GetPolyface(IFacetOptionsR facetOptions)
+//    {
+//    // Cannot process the same solid entity simultaneously from multiple threads...
+//    BeMutexHolder lock(m_mutex);
+//
+//    TopoDS_Shape const* shape = SolidKernelUtil::GetShape(*m_entity);
+//    auto polyface = nullptr != shape ? OCBRep::IncrementalMesh(*shape, facetOptions) : nullptr;
+//    if (polyface.IsValid())
+//        {
+//        polyface->SetTwoSided(ISolidKernelEntity::EntityType::Solid != m_entity->GetEntityType());
+//        polyface->Transform(Transform::FromProduct(GetTransform(), m_entity->GetEntityTransform()));
+//        }
+//
+//    return polyface;
+//    }
+//
+///*---------------------------------------------------------------------------------**//**
+//* @bsimethod                                                    Paul.Connelly   07/16
+//+---------------+---------------+---------------+---------------+---------------+------*/
+//PolyfaceHeaderPtr TileGeometry::GetPolyface(double chordTolerance, NormalMode normalMode)
+//    {
+//    auto facetOptions = CreateFacetOptions(chordTolerance, normalMode);
+//    auto polyface = _GetPolyface(*facetOptions);
+//
+//    return polyface.IsValid() && 0 != polyface->GetPointCount() ? polyface : nullptr;
+//    }
+//
+///*---------------------------------------------------------------------------------**//**
+//* @bsimethod                                                    Paul.Connelly   08/16
+//+---------------+---------------+---------------+---------------+---------------+------*/
+//IFacetOptionsPtr TileGeometry::CreateFacetOptions(double chordTolerance, NormalMode normalMode) const
+//    {
+//    auto facetOptions = createTileFacetOptions(chordTolerance / m_transform.ColumnXMagnitude());
+//
+//    bool normalsRequired = false;
+//    switch (normalMode)
+//        {
+//        case NormalMode::Always:    normalsRequired = true; break;
+//        case NormalMode::CurvedSurfacesOnly:    normalsRequired = m_isCurved; break;
+//        }
+//
+//    facetOptions->SetNormalsRequired(normalsRequired);
+//    facetOptions->SetParamsRequired(HasTexture());
+//
+//    return facetOptions;
+//    }
+
+/*---------------------------------------------------------------------------------**//**
+* @bsimethod                                                    Paul.Connelly   07/16
++---------------+---------------+---------------+---------------+---------------+------*/
+//TileGenerator::TileGenerator(TransformCR transformFromDgn, DgnDbR dgndb, ITileGenerationFilterP filter, ITileGenerationProgressMonitorP progress)
+//    : m_progressMeter(nullptr != progress ? *progress : s_defaultProgressMeter), m_transformFromDgn(transformFromDgn), m_dgndb(dgndb),
+//    m_cache(TileGenerationCache::Options::CacheGeometrySources)
+//    {
+//    StopWatch timer(true);
+//    m_progressMeter._SetTaskName(ITileGenerationProgressMonitor::TaskName::PopulatingCache);
+//    m_progressMeter._IndicateProgress(0, 1);
+//
+//    m_cache.Populate(m_dgndb, nullptr != filter ? *filter : s_defaultFilter);
+//
+//    m_progressMeter._IndicateProgress(1, 1);
+//
+//    m_statistics.m_cachePopulationTime = timer.GetCurrentSeconds();
+//    }
+//
+///*---------------------------------------------------------------------------------**//**
+//* @bsimethod                                                    Paul.Connelly   07/16
+//+---------------+---------------+---------------+---------------+---------------+------*/
+//TileGenerator::Status TileGenerator::CollectTiles(TileNodeR root, ITileCollector& collector)
+//    {
+//    m_progressMeter._SetTaskName(ITileGenerationProgressMonitor::TaskName::CollectingTileMeshes);
+//
+//    // Enqueue all tiles for processing on the IO thread pool...
+//    bvector<TileNodeP> tiles = root.GetTiles();
+//    m_statistics.m_tileCount = tiles.size();
+//    m_statistics.m_tileDepth = root.GetMaxDepth();
+//
+//    auto numTotalTiles = static_cast<uint32_t>(tiles.size());
+//    BeAtomic<uint32_t> numCompletedTiles;
+//
+//// ###TODO_FACET_COUNT: Make geometry processing thread-safe...
+//// Known issues:
+////  ECDb LightweightCache.cpp - cache not thread-safe
+//// These issues are not specific to mesh tile generation...need to be fixed.
+////#define MESHTILE_SINGLE_THREADED
+//#if !defined(MESHTILE_SINGLE_THREADED)
+//    // Worker threads will adopt host. Ensure no race conditions in FontAdmin when processing TextString geometry.
+//    auto& host = T_HOST;
+//    host.GetFontAdmin().EnsureInitialized();
+//    GetDgnDb().Fonts().Update();
+//
+//    // Same deal with line styles.
+//    // NEEDSWORK: Line styles are a much bigger problem...and still WIP...need John's input
+//    LsCache::GetDgnDbCache(GetDgnDb(), true);
+//
+//    if (!tiles.empty())
+//        {
+//        // For now, we can cross our fingers and hope that processing one tile before entering multi-threaded context
+//        // will allow ECDb to do it's non-thread-safe stuff and avoid the race condition on its cache.
+//        collector._AcceptTile(*tiles.back());
+//        ++numCompletedTiles;
+//        tiles.pop_back();
+//        }
+//
+//    auto threadPool = &BeFolly::IOThreadPool::GetPool();
+//    for (auto& tile : tiles)
+//        folly::via(threadPool, [&]()
+//            {
+//            DgnPlatformLib::AdoptHost(host);
+//
+//            // Once the tile tasks are enqueued we must process them...do nothing if we've already aborted...
+//            auto status = m_progressMeter._WasAborted() ? TileGenerator::Status::Aborted : collector._AcceptTile(*tile);
+//            ++numCompletedTiles;
+//
+//            DgnPlatformLib::ForgetHost();
+//
+//            return status;
+//            });
+//
+//    // Spin until all tiles complete, periodically notifying progress meter
+//    // Note that we cannot abort any tasks which may still be 'pending' on the thread pool...but we can skip processing them if the abort flag is set
+//    static const uint32_t s_sleepMillis = 1000.0;
+//    StopWatch timer(true);
+//    do
+//        {
+//        m_progressMeter._IndicateProgress(numCompletedTiles, numTotalTiles);
+//        BeThreadUtilities::BeSleep(s_sleepMillis);
+//        }
+//    while (numCompletedTiles < numTotalTiles);
+//#else
+//    StopWatch timer(true);
+//    for (auto& tile : tiles)
+//        {
+//        collector._AcceptTile(*tile);
+//        ++numCompletedTiles;
+//        m_progressMeter._IndicateProgress(numCompletedTiles, numTotalTiles);
+//        }
+//#endif
+//
+//    m_statistics.m_tileCreationTime = timer.GetCurrentSeconds();
+//
+//    m_progressMeter._IndicateProgress(numTotalTiles, numTotalTiles);
+//
+//    return m_progressMeter._WasAborted() ? Status::Aborted : Status::Success;
+//    }
+//
+//
+///*---------------------------------------------------------------------------------**//**
+//* @bsimethod                                                    Paul.Connelly   09/16
+//+---------------+---------------+---------------+---------------+---------------+------*/
+//TileGenerator::Status TileGenerator::GenerateTiles(TileNodePtr& root, size_t maxPointsPerTile)
+//    {
+//    m_progressMeter._SetTaskName(ITileGenerationProgressMonitor::TaskName::GeneratingTileNodes);
+//    m_progressMeter._IndicateProgress(0, 1);
+//    StopWatch timer(true);
+//
+//    DRange3d viewRange = m_cache.GetRange();
+//    if (viewRange.IsNull())
+//        {
+//        root = ElementTileNode::Create(GetTransformFromDgn());
+//        m_statistics.m_collectionTime = timer.GetCurrentSeconds();
+//        m_progressMeter._IndicateProgress(1, 1);
+//        return Status::NoGeometry;
+//        }
+//
+//    // Collect the tiles
+//    static const double s_leafTolerance = 0.01;
+//    auto elementRoot = ElementTileNode::Create(viewRange, GetTransformFromDgn(), 0, 0, nullptr);
+//    elementRoot->ComputeTiles(s_leafTolerance, maxPointsPerTile, m_cache);
+//
+//    m_statistics.m_collectionTime = timer.GetCurrentSeconds();
+//    m_progressMeter._IndicateProgress(1, 1);
+//
+//    root = elementRoot;
+//    return Status::Success;
+//    }
+
+//=======================================================================================
+// @bsistruct                                                   Paul.Connelly   09/16
+//=======================================================================================
+//struct ComputeFacetCountTreeHandler : XYZRangeTreeHandler
+//{
+//    DRange3d        m_range;
+//    size_t          m_facetCount = 0;
+//    size_t          m_maxFacetCount;
+//
+//    ComputeFacetCountTreeHandler(DRange3dCR range, size_t maxFacetCount) : m_range(range), m_maxFacetCount(maxFacetCount) { }
+//
+//    virtual bool ShouldRecurseIntoSubtree(XYZRangeTreeRootP, XYZRangeTreeInteriorP pInterior) override
+//        {
+//        return !Exceeded() && pInterior->Range().IntersectsWith(m_range);
+//        }
+//    virtual bool ShouldContinueAfterLeaf(XYZRangeTreeRootP, XYZRangeTreeInteriorP pInterior, XYZRangeTreeLeafP pLeaf) override
+//        {
+//        if (Exceeded())
+//            return false;
+//
+//        DRange3d intersection;
+//        intersection.IntersectionOf(pLeaf->Range(), m_range);
+//        if (!intersection.IsNull())
+//            {
+//            auto const& node = *reinterpret_cast<RangeTreeNode const*>(pLeaf->GetData());
+//            double rangeVolume = pLeaf->Range().Volume();
+//            BeAssert(0.0 != rangeVolume);   // or we would not have an intersection...
+//            double facetCountDensity = static_cast<double>(node.m_facetCount) / rangeVolume;
+//            m_facetCount += static_cast<size_t>(facetCountDensity * intersection.Volume());
+//            }
+//
+//        return true;
+//        }
+//
+//    bool Exceeded() const { return m_facetCount >= m_maxFacetCount; }
+//};
+
+///*---------------------------------------------------------------------------------**//**
+//* @bsimethod                                                    Ray.Bentley     10/16
+//+---------------+---------------+---------------+---------------+---------------+------*/
+//bool ElementTileNode::ExceedsFacetCount(size_t maxFacetCount, TileGenerationCacheCR cache) const
+//    {
+//    ComputeFacetCountTreeHandler handler(GetDgnRange(), maxFacetCount);
+//
+//    cache.GetTree().Traverse(handler);
+//
+//    return handler.Exceeded();
+//    }
+//
+///*---------------------------------------------------------------------------------**//**
+//* @bsimethod                                                    Ray.Bentley     10/16
+//+---------------+---------------+---------------+---------------+---------------+------*/
+//void ElementTileNode::ComputeTiles(double chordTolerance, size_t maxPointsPerTile, TileGenerationCacheCR cache)
+//    {
+//    static const double s_minToleranceRatio = 100.0;
+//
+//    m_tolerance = GetDgnRange().DiagonalDistance() / s_minToleranceRatio;
+//
+//    if (m_tolerance < chordTolerance || !ExceedsFacetCount(maxPointsPerTile, cache))
+//        {
+//        m_tolerance = chordTolerance;
+//        return;
+//        }
+//
+//    bvector<DRange3d>           subRanges;
+//    size_t                      siblingIndex = 0;
+//    static const size_t         s_splitCount = 3;       // OctTree.
+//
+//    ComputeChildTileRanges (subRanges, m_dgnRange, s_splitCount);
+//    for (auto& subRange : subRanges)
+//        {
+//        ElementTileNodePtr    child = ElementTileNode::Create(subRange, m_transformFromDgn, m_depth+1, siblingIndex++, this);
+//
+//        child->ComputeTiles(chordTolerance, maxPointsPerTile, cache);
+//        m_children.push_back(child);
+//        }
+//    }
+//
+///*---------------------------------------------------------------------------------**//**
+//* @bsimethod                                                    Ray.Bentley     10/16
+//+---------------+---------------+---------------+---------------+---------------+------*/
+//void ElementTileNode::ComputeChildTileRanges(bvector<DRange3d>& subRanges, DRange3dCR range, size_t splitCount)
+//    {
+//    bvector<DRange3d> bisectRanges;
+//    DVec3d diagonal = range.DiagonalVector();
+//
+//    if (diagonal.x > diagonal.y && diagonal.x > diagonal.z)
+//        {
+//        double bisectValue = (range.low.x + range.high.x) / 2.0;
+//
+//        bisectRanges.push_back (DRange3d::From (range.low.x, range.low.y, range.low.z, bisectValue, range.high.y, range.high.z));
+//        bisectRanges.push_back (DRange3d::From (bisectValue, range.low.y, range.low.z, range.high.x, range.high.y, range.high.z));
+//        }
+//    else if (diagonal.y > diagonal.z)
+//        {
+//        double bisectValue = (range.low.y + range.high.y) / 2.0;
+//
+//        bisectRanges.push_back (DRange3d::From (range.low.x, range.low.y, range.low.z, range.high.x, bisectValue, range.high.z));
+//        bisectRanges.push_back (DRange3d::From (range.low.x, bisectValue, range.low.z, range.high.x, range.high.y, range.high.z));
+//        }
+//    else
+//        {
+//        double bisectValue = (range.low.z + range.high.z) / 2.0;
+//
+//        bisectRanges.push_back (DRange3d::From (range.low.x, range.low.y, range.low.z, range.high.x, range.high.y, bisectValue));
+//        bisectRanges.push_back (DRange3d::From (range.low.x, range.low.y, bisectValue, range.high.x, range.high.y, range.high.z));
+//        }
+//
+//    splitCount--;
+//    for (auto& bisectRange : bisectRanges)
+//        {
+//        if (0 == splitCount)
+//            subRanges.push_back (bisectRange);
+//        else
+//            ComputeChildTileRanges(subRanges, bisectRange, splitCount);
+//        }
+//    }
+
+////=======================================================================================
+//// @bsistruct                                                   Paul.Connelly   09/16
+////=======================================================================================
+//struct TileGeometrySource
+//{
+//    struct GeomBlob
+//    {
+//        void const* m_blob;
+//        int         m_size;
+//
+//        GeomBlob(void const* blob, int size) : m_blob(blob), m_size(size) { }
+//        template<typename T> GeomBlob(T& stmt, int columnIndex)
+//            {
+//#if defined(MESHTILE_SELECT_GEOMETRY_USING_ECSQL)
+//            m_blob = stmt.GetValueBinary(columnIndex, &m_size);
+//#else
+//            m_blob = stmt.GetValueBlob(columnIndex);
+//            m_size = stmt.GetColumnBytes(columnIndex);
+//#endif
+//            }
+//    };
+//protected:
+//    DgnCategoryId           m_categoryId;
+//    GeometryStream          m_geom;
+//    DgnDbR                  m_db;
+//    bool                    m_isGeometryValid;
+//
+//    TileGeometrySource(DgnCategoryId categoryId, DgnDbR db, GeomBlob const& geomBlob) : m_categoryId(categoryId), m_db(db)
+//        {
+//        m_isGeometryValid = DgnDbStatus::Success == db.Elements().LoadGeometryStream(m_geom, geomBlob.m_blob, geomBlob.m_size);
+//        }
+//public:
+//    bool IsGeometryValid() const { return m_isGeometryValid; }
+//};
+//
+////=======================================================================================
+//// @bsistruct                                                   Paul.Connelly   09/16
+////=======================================================================================
+//struct TileGeometrySource3d : TileGeometrySource, GeometrySource3d
+//{
+//private:
+//    Placement3d     m_placement;
+//
+//    TileGeometrySource3d(DgnCategoryId categoryId, DgnDbR db, GeomBlob const& geomBlob, Placement3dCR placement)
+//        : TileGeometrySource(categoryId, db, geomBlob), m_placement(placement) { }
+//
+//    virtual DgnDbR _GetSourceDgnDb() const override { return m_db; }
+//    virtual DgnElementCP _ToElement() const override { return nullptr; }
+//    virtual GeometrySource3dCP _ToGeometrySource3d() const override { return this; }
+//    virtual DgnCategoryId _GetCategoryId() const override { return m_categoryId; }
+//    virtual GeometryStreamCR _GetGeometryStream() const override { return m_geom; }
+//    virtual Placement3dCR _GetPlacement() const override { return m_placement; }
+//
+//    virtual Render::GraphicSet& _Graphics() const override { BeAssert(false && "No reason to access this"); return s_unusedDummyGraphicSet; }
+//    virtual DgnDbStatus _SetCategoryId(DgnCategoryId categoryId) override { BeAssert(false && "No reason to access this"); return DgnDbStatus::BadRequest; }
+//    virtual DgnDbStatus _SetPlacement(Placement3dCR) override { BeAssert(false && "No reason to access this"); return DgnDbStatus::BadRequest; }
+//public:
+//    static std::unique_ptr<GeometrySource> Create(DgnCategoryId categoryId, DgnDbR db, GeomBlob const& geomBlob, Placement3dCR placement)
+//        {
+//        std::unique_ptr<GeometrySource> pSrc(new TileGeometrySource3d(categoryId, db, geomBlob, placement));
+//        if (!static_cast<TileGeometrySource3d const&>(*pSrc).IsGeometryValid())
+//            return nullptr;
+//
+//        return pSrc;
+//        }
+//};
+//
+///*---------------------------------------------------------------------------------**//**
+//* @bsimethod                                                    Paul.Connelly   09/16
+//+---------------+---------------+---------------+---------------+---------------+------*/
+//struct TileGeometryProcessorContext : NullContext
+//{
+//private:
+//    IGeometryProcessorR                     m_processor;
+//    TileGenerationCacheCR                   m_cache;
+//#if defined(MESHTILE_SELECT_GEOMETRY_USING_ECSQL)
+//    BeSQLite::EC::CachedECSqlStatementPtr   m_statement;
+//
+//    bool IsValueNull(int index) { return m_statement->IsValueNull(index); }
+//#else
+//    BeSQLite::CachedStatementPtr            m_statement;
+//
+//    bool IsValueNull(int index) { return m_statement->IsColumnNull(index); }
+//#endif
+//
+//    virtual Render::GraphicBuilderPtr _CreateGraphic(Render::Graphic::CreateParams const& params) override
+//        {
+//        return new SimplifyGraphic(params, m_processor, *this);
+//        }
+//
+//    virtual StatusInt _VisitElement(DgnElementId elementId, bool allowLoad) override;
+//    virtual Render::GraphicPtr _StrokeGeometry(GeometrySourceCR, double) override;
+//public:
+//    TileGeometryProcessorContext(IGeometryProcessorR processor, DgnDbR db, TileGenerationCacheCR cache) : m_processor(processor), m_cache(cache),
+//#if defined(MESHTILE_SELECT_GEOMETRY_USING_ECSQL)
+//    m_statement(db.GetPreparedECSqlStatement(s_geometrySource3dECSql))
+//#else
+//    m_statement(db.GetCachedStatement(s_geometrySource3dNativeSql))
+//#endif
+//        {
+//        SetDgnDb(db);
+//        }
+//};
+//
+///*---------------------------------------------------------------------------------**//**
+//* @bsimethod                                                    Paul.Connelly   09/16
+//+---------------+---------------+---------------+---------------+---------------+------*/
+//StatusInt TileGeometryProcessorContext::_VisitElement(DgnElementId elementId, bool allowLoad)
+//    {
+//    GeometrySourceCP pSrc = m_cache.GetCachedGeometrySource(elementId);
+//    if (nullptr != pSrc)
+//        return VisitGeometry(*pSrc);
+//
+//    // Never load elements - but do use them if they're already loaded
+//    DgnElementCPtr el = GetDgnDb().Elements().FindElement(elementId);
+//    if (el.IsValid())
+//        {
+//        GeometrySourceCP geomElem = el->ToGeometrySource();
+//        return nullptr != geomElem ? VisitGeometry(*geomElem) : ERROR;
+//        }
+//
+//    // Load only the data we actually need for processing geometry
+//    // NB: The Step() below as well as each column access requires acquiring the sqlite mutex.
+//    // Prevent micro-contention by locking the db here
+//    // Note we do not use a mutex holder because we want to release the mutex before processing the geometry.
+//    m_cache.GetDbMutex().Enter();
+//    StatusInt status = ERROR;
+//    auto& stmt = *m_statement;
+//    stmt.BindInt64(1, static_cast<int64_t>(elementId.GetValueUnchecked()));
+//
+//    if (BeSQLite::BE_SQLITE_ROW == stmt.Step() && !IsValueNull(1))
+//        {
+//        auto categoryId = stmt.GetValueId<DgnCategoryId>(0);
+//        TileGeometrySource::GeomBlob geomBlob(stmt, 1);
+//
+//#if defined(MESHTILE_SELECT_GEOMETRY_USING_ECSQL)
+//        DPoint3d origin = stmt.GetValuePoint3D(5),
+//                 boxLo  = stmt.GetValuePoint3D(6),
+//                 boxHi  = stmt.GetValuePoint3D(7);
+//#else
+//        DPoint3d origin = DPoint3d::From(stmt.GetValueDouble(5), stmt.GetValueDouble(6), stmt.GetValueDouble(7)),
+//                 boxLo  = DPoint3d::From(stmt.GetValueDouble(8), stmt.GetValueDouble(9), stmt.GetValueDouble(10)),
+//                 boxHi  = DPoint3d::From(stmt.GetValueDouble(11), stmt.GetValueDouble(12), stmt.GetValueDouble(13));
+//#endif
+//
+//        Placement3d placement(origin,
+//                YawPitchRollAngles(Angle::FromDegrees(stmt.GetValueDouble(2)), Angle::FromDegrees(stmt.GetValueDouble(3)), Angle::FromDegrees(stmt.GetValueDouble(4))),
+//                ElementAlignedBox3d(boxLo.x, boxLo.y, boxLo.z, boxHi.x, boxHi.y, boxHi.z));
+//
+//        auto geomSrcPtr = TileGeometrySource3d::Create(categoryId, GetDgnDb(), geomBlob, placement);
+//
+//        stmt.Reset();
+//        m_cache.GetDbMutex().Leave();
+//
+//        pSrc = m_cache.AddCachedGeometrySource(geomSrcPtr, elementId);
+//
+//        if (nullptr != pSrc)
+//            status = VisitGeometry(*pSrc);
+//        }
+//    else
+//        {
+//        stmt.Reset();
+//        m_cache.GetDbMutex().Leave();
+//        }
+//
+//    return status;
+//    }
+//
+///*---------------------------------------------------------------------------------**//**
+//* @bsimethod                                                    Paul.Connelly   09/16
+//+---------------+---------------+---------------+---------------+---------------+------*/
+//Render::GraphicPtr TileGeometryProcessorContext::_StrokeGeometry(GeometrySourceCR source, double pixelSize)
+//    {
+//    Render::GraphicPtr graphic = source.Draw(*this, pixelSize);
+//    return WasAborted() ? nullptr : graphic;
+//    }
+//
+////=======================================================================================
+//// @bsistruct                                                   Paul.Connelly   09/16
+////=======================================================================================
+//struct TileGeometryProcessor : IGeometryProcessor
+//{
+//private:
+//    IFacetOptionsR          m_facetOptions;
+//    IFacetOptionsPtr        m_targetFacetOptions;
+//    DgnElementId            m_curElemId;
+//    TileGenerationCacheCR   m_cache;
+//    DgnDbR                  m_dgndb;
+//    TileGeometryList        m_geometries;
+//    DRange3d                m_range;
+//    Transform               m_transformFromDgn;
+//    TileGeometryList        m_curElemGeometries;
+//    double                  m_minRangeDiagonal;
+//
+//    void PushGeometry(TileGeometryR geom);
+//    void AddElementGeometry(TileGeometryR geom);
+//    bool ProcessGeometry(IGeometryR geometry, bool isCurved, SimplifyGraphic& gf);
+//
+//    virtual IFacetOptionsP _GetFacetOptionsP() override { return &m_facetOptions; }
+//
+//    virtual bool _ProcessCurveVector(CurveVectorCR curves, bool filled, SimplifyGraphic& gf) override;
+//    virtual bool _ProcessSolidPrimitive(ISolidPrimitiveCR prim, SimplifyGraphic& gf) override;
+//    virtual bool _ProcessSurface(MSBsplineSurfaceCR surface, SimplifyGraphic& gf) override;
+//    virtual bool _ProcessPolyface(PolyfaceQueryCR polyface, bool filled, SimplifyGraphic& gf) override;
+//    virtual bool _ProcessBody(ISolidKernelEntityCR solid, SimplifyGraphic& gf) override;
+//
+//    virtual UnhandledPreference _GetUnhandledPreference(ISolidPrimitiveCR, SimplifyGraphic&) const override {return UnhandledPreference::Facet;}
+//    virtual UnhandledPreference _GetUnhandledPreference(CurveVectorCR, SimplifyGraphic&)     const override {return UnhandledPreference::Facet;}
+//    virtual UnhandledPreference _GetUnhandledPreference(ISolidKernelEntityCR, SimplifyGraphic&) const override { return UnhandledPreference::Facet; }
+//public:
+//    TileGeometryProcessor(TileGenerationCacheCR cache, DgnDbR db, DRange3dCR range, IFacetOptionsR facetOptions, TransformCR transformFromDgn)
+//        : m_facetOptions(facetOptions), m_targetFacetOptions(facetOptions.Clone()), m_cache(cache), m_dgndb(db), m_range(range), m_transformFromDgn(transformFromDgn)
+//        {
+//        m_targetFacetOptions->SetChordTolerance(facetOptions.GetChordTolerance() * transformFromDgn.ColumnXMagnitude());
+//        m_minRangeDiagonal = s_minRangeBoxSize * facetOptions.GetChordTolerance();
+//        }
+//
+//    TileGeometryList const& GetGeometries() const { return m_geometries; }
+//
+//    void ProcessElement(ViewContextR context, DgnElementId elementId);
+//    virtual void _OutputGraphics(ViewContextR context) override;
+//
+//    bool BelowMinRange(DRange3dCR range) const
+//        {
+//        // Avoid processing any elements with range smaller than roughly half a pixel...
+//        return range.DiagonalDistance() < m_minRangeDiagonal;
+//        }
+//};
+//
+///*---------------------------------------------------------------------------------**//**
+//* @bsimethod                                                    Paul.Connelly   09/16
+//+---------------+---------------+---------------+---------------+---------------+------*/
+//void TileGeometryProcessor::AddElementGeometry(TileGeometryR geom)
+//    {
+//    // ###TODO: Only if geometry caching enabled...
+//    m_curElemGeometries.push_back(&geom);
+//    }
+//
+///*---------------------------------------------------------------------------------**//**
+//* @bsimethod                                                    Paul.Connelly   09/16
+//+---------------+---------------+---------------+---------------+---------------+------*/
+//void TileGeometryProcessor::PushGeometry(TileGeometryR geom)
+//    {
+//    if (!BelowMinRange(geom.GetTileRange()))
+//        m_geometries.push_back(&geom);
+//    }
+//
+///*---------------------------------------------------------------------------------**//**
+//* @bsimethod                                                    Paul.Connelly   09/16
+//+---------------+---------------+---------------+---------------+---------------+------*/
+//void TileGeometryProcessor::ProcessElement(ViewContextR context, DgnElementId elemId)
+//    {
+//    m_curElemGeometries.clear();
+//    bool haveCached = m_cache.GetCachedGeometry(m_curElemGeometries, elemId);
+//    if (!haveCached)
+//        {
+//        m_curElemId = elemId;
+//        context.VisitElement(elemId, false);
+//        }
+//
+//    for (auto& geom : m_curElemGeometries)
+//        PushGeometry(*geom);
+//
+//    if (!haveCached)
+//        m_cache.AddCachedGeometry(elemId, std::move(m_curElemGeometries));
+//    }
+//
+///*---------------------------------------------------------------------------------**//**
+//* @bsimethod                                                    Paul.Connelly   09/16
+//+---------------+---------------+---------------+---------------+---------------+------*/
+//bool TileGeometryProcessor::ProcessGeometry(IGeometryR geom, bool isCurved, SimplifyGraphic& gf)
+//    {
+//    DRange3d range;
+//    if (!geom.TryGetRange(range))
+//        return false;   // ignore and continue
+//
+//    auto tf = Transform::FromProduct(m_transformFromDgn, gf.GetLocalToWorldTransform());
+//    tf.Multiply(range, range);
+//    
+//    TileDisplayParamsPtr displayParams = TileDisplayParams::Create(gf.GetCurrentGraphicParams(), gf.GetCurrentGeometryParams());
+//    TileTextureImage::ResolveTexture(*displayParams, m_dgndb);
+//
+//    AddElementGeometry(*TileGeometry::Create(geom, tf, range, m_curElemId, displayParams, *m_targetFacetOptions, isCurved, m_dgndb));
+//    return true;
+//    }
+//
+///*---------------------------------------------------------------------------------**//**
+//* @bsimethod                                                    Paul.Connelly   09/16
+//+---------------+---------------+---------------+---------------+---------------+------*/
+//bool TileGeometryProcessor::_ProcessCurveVector(CurveVectorCR curves, bool filled, SimplifyGraphic& gf)
+//    {
+//    if (curves.IsAnyRegionType() && !curves.ContainsNonLinearPrimitive())
+//        return false;   // process as facets.
+//
+//    CurveVectorPtr clone = curves.Clone();
+//    IGeometryPtr geom = IGeometry::Create(clone);
+//    return ProcessGeometry(*geom, false, gf);
+//    }
+//
+///*---------------------------------------------------------------------------------**//**
+//* @bsimethod                                                    Ray.Bentley     06/2016
+//+---------------+---------------+---------------+---------------+---------------+------*/
+//bool TileGeometryProcessor::_ProcessSolidPrimitive(ISolidPrimitiveCR prim, SimplifyGraphic& gf) 
+//    {
+//    bool hasCurvedFaceOrEdge = prim.HasCurvedFaceOrEdge();
+//    if (!hasCurvedFaceOrEdge)
+//        return false;   // Process as facets.
+//
+//    ISolidPrimitivePtr clone = prim.Clone();
+//    IGeometryPtr geom = IGeometry::Create(clone);
+//    return ProcessGeometry(*geom, hasCurvedFaceOrEdge, gf);
+//    }
+//
+///*---------------------------------------------------------------------------------**//**
+//* @bsimethod                                                    Ray.Bentley     06/2016
+//+---------------+---------------+---------------+---------------+---------------+------*/
+//bool TileGeometryProcessor::_ProcessSurface(MSBsplineSurfaceCR surface, SimplifyGraphic& gf) 
+//    {
+//    MSBsplineSurfacePtr clone = MSBsplineSurface::CreatePtr();
+//    clone->CopyFrom(surface);
+//    IGeometryPtr geom = IGeometry::Create(clone);
+//
+//    bool isCurved = (clone->GetUOrder() > 2 || clone->GetVOrder() > 2);
+//    return ProcessGeometry(*geom, isCurved, gf);
+//    }
+//
+///*---------------------------------------------------------------------------------**//**
+//* @bsimethod                                                    Ray.Bentley     06/2016
+//+---------------+---------------+---------------+---------------+---------------+------*/
+//bool TileGeometryProcessor::_ProcessPolyface(PolyfaceQueryCR polyface, bool filled, SimplifyGraphic& gf) 
+//    {
+//    PolyfaceHeaderPtr clone = polyface.Clone();
+//    if (!clone->IsTriangulated())
+//        clone->Triangulate();
+//
+//    clone->Transform(Transform::FromProduct(m_transformFromDgn, gf.GetLocalToWorldTransform()));
+//
+//    DRange3d range = clone->PointRange();
+//
+//    TileDisplayParamsPtr displayParams = TileDisplayParams::Create(gf.GetCurrentGraphicParams(), gf.GetCurrentGeometryParams());
+//    TileTextureImage::ResolveTexture(*displayParams, m_dgndb);
+//
+//    IGeometryPtr geom = IGeometry::Create(clone);
+//    AddElementGeometry(*TileGeometry::Create(*geom, Transform::FromIdentity(), range, m_curElemId, displayParams, *m_targetFacetOptions, false, m_dgndb));
+//
+//    return true;
+//    }
+//
+///*---------------------------------------------------------------------------------**//**
+//* @bsimethod                                                    Ray.Bentley     06/2016
+//+---------------+---------------+---------------+---------------+---------------+------*/
+//bool TileGeometryProcessor::_ProcessBody(ISolidKernelEntityCR solid, SimplifyGraphic& gf) 
+//    {
+//    ISolidKernelEntityPtr clone = const_cast<ISolidKernelEntityP>(&solid);
+//    DRange3d range = clone->GetEntityRange();
+//
+//    Transform localTo3mx = Transform::FromProduct(m_transformFromDgn, gf.GetLocalToWorldTransform());
+//    Transform solidTo3mx = Transform::FromProduct(localTo3mx, clone->GetEntityTransform());
+//
+//    solidTo3mx.Multiply(range, range);
+//
+//    TileDisplayParamsPtr displayParams = TileDisplayParams::Create(gf.GetCurrentGraphicParams(), gf.GetCurrentGeometryParams());
+//    TileTextureImage::ResolveTexture(*displayParams, m_dgndb);
+//
+//    AddElementGeometry(*TileGeometry::Create(*clone, localTo3mx, range, m_curElemId, displayParams, *m_targetFacetOptions, m_dgndb));
+//
+//    return true;
+//    }
+//
+////=======================================================================================
+//// @bsistruct                                                   Paul.Connelly   09/16
+////=======================================================================================
+//struct GatherGeometryHandler : XYZRangeTreeHandler
+//{
+//    TileGeometryProcessor&  m_processor;
+//    ViewContextR            m_context;
+//    DRange3d                m_range;
+//    double                  m_tolerance;
+//
+//    GatherGeometryHandler(DRange3dCR range, TileGeometryProcessor& proc, ViewContextR viewContext)
+//        : m_range(range), m_processor(proc), m_context(viewContext) { }
+//
+//    virtual bool ShouldRecurseIntoSubtree(XYZRangeTreeRootP, XYZRangeTreeInteriorP pInterior) override
+//        {
+//        return pInterior->Range().IntersectsWith(m_range);
+//        }
+//    virtual bool ShouldContinueAfterLeaf(XYZRangeTreeRootP, XYZRangeTreeInteriorP pInterior, XYZRangeTreeLeafP pLeaf) override
+//        {
+//        if (pLeaf->Range().IntersectsWith(m_range) && !m_processor.BelowMinRange(pLeaf->Range()))
+//            {
+//            auto const& node = *reinterpret_cast<RangeTreeNode const*>(pLeaf->GetData());
+//            m_processor.ProcessElement(m_context, node.m_elementId);
+//            }
+//
+//        return true;
+//        }
+//};
+//
+///*---------------------------------------------------------------------------------**//**
+//* @bsimethod                                                    Paul.Connelly   09/16
+//+---------------+---------------+---------------+---------------+---------------+------*/
+//void TileGeometryProcessor::_OutputGraphics(ViewContextR context)
+//    {
+//    GatherGeometryHandler handler(m_range, *this, context);
+//    m_cache.GetTree().Traverse(handler);
+//
+//    // We sort by size in order to ensure the largest geometries are assigned batch IDs
+//    // If the number of geometries does not exceed the max number of batch IDs, they will all get batch IDs so sorting is unnecessary
+//    if (m_geometries.size() > s_maxGeometryIdCount)
+//        {
+//        std::sort(m_geometries.begin(), m_geometries.end(), [&](TileGeometryPtr const& lhs, TileGeometryPtr const& rhs)
+//            {
+//            DRange3d lhsRange, rhsRange;
+//            lhsRange.IntersectionOf(lhs->GetTileRange(), m_range);
+//            rhsRange.IntersectionOf(rhs->GetTileRange(), m_range);
+//            return lhsRange.DiagonalDistance() < rhsRange.DiagonalDistance();
+//            });
+//        }
+//    }
+//
+///*---------------------------------------------------------------------------------**//**
+//* @bsimethod                                                    Paul.Connelly   09/16
+//+---------------+---------------+---------------+---------------+---------------+------*/
+//TileMeshList ElementTileNode::_GenerateMeshes(TileGenerationCacheCR cache, DgnDbR db, TileGeometry::NormalMode normalMode, bool twoSidedTriangles, bool doPolylines) const
+//    {
+//    static const double s_vertexToleranceRatio = 1.0;
+//    static const double s_decimateThresholdPixels = 50.0;
+//
+//    double tolerance = GetTolerance();
+//    double vertexTolerance = tolerance * s_vertexToleranceRatio;
+//
+//    // Collect geometry from elements in this node, sorted by size
+//    IFacetOptionsPtr facetOptions = createTileFacetOptions(tolerance);
+//    TileGeometryProcessor processor(cache, db, GetDgnRange(), *facetOptions, m_transformFromDgn);
+//    TileGeometryProcessorContext context(processor, db, cache);
+//    processor._OutputGraphics(context);
+//
+//    // Convert to meshes
+//    MeshBuilderMap builderMap;
+//    size_t geometryCount = 0;
+//    DRange3d myTileRange = GetTileRange();
+//
+//    for (auto& geom : processor.GetGeometries())
+//        {
+//        DRange3dCR geomRange = geom->GetTileRange();
+//        double rangePixels = geomRange.DiagonalDistance() / tolerance;
+//        if (rangePixels < s_minRangeBoxSize)
+//            continue;   // ###TODO: -- Produce an artifact from optimized bounding box to approximate from range.
+//
+//        CurveVectorPtr strokes = geom->GetStrokedCurve(tolerance);
+//        PolyfaceHeaderPtr polyface = geom->GetPolyface(tolerance, normalMode);
+//        if (strokes.IsNull() && polyface.IsNull())
+//            continue;
+//
+//        TileDisplayParamsPtr displayParams = geom->GetDisplayParams();
+//        MeshBuilderKey key(*displayParams, polyface.IsValid() && nullptr != polyface->GetNormalIndexCP(), polyface.IsValid());
+//
+//        TileMeshBuilderPtr meshBuilder;
+//        auto found = builderMap.find(key);
+//        if (builderMap.end() != found)
+//            meshBuilder = found->second;
+//        else
+//            builderMap[key] = meshBuilder = TileMeshBuilder::Create(displayParams, vertexTolerance);
+//
+//        bool isContained = geomRange.IsContained(myTileRange);
+//        bool doVertexClustering = geom->IsPolyface() ||  rangePixels < s_decimateThresholdPixels;
+//
+//        ++geometryCount;
+//        bool maxGeometryCountExceeded = geometryCount > s_maxGeometryIdCount;
+//
+//        if (polyface.IsValid())
+//            {
+//            for (PolyfaceVisitorPtr visitor = PolyfaceVisitor::Attach(*polyface); visitor->AdvanceToNextFace(); /**/)
+//                {
+//                if (isContained || myTileRange.IntersectsWith(DRange3d::From(visitor->GetPointCP(), static_cast<int32_t>(visitor->Point().size()))))
+//                    {
+//                    BeInt64Id elemId;
+//                    if (!maxGeometryCountExceeded)
+//                        elemId = geom->GetEntityId();
+//
+//                    meshBuilder->AddTriangle (*visitor, displayParams->GetMaterialId(), db, elemId, doVertexClustering, twoSidedTriangles);
+//                    }
+//                }
+//            }
+//
+//        if (doPolylines && strokes.IsValid())
+//            {
+//            for (auto& curvePrimitive : *strokes)
+//                {
+//                bvector<DPoint3d> const* lineString = curvePrimitive->GetLineStringCP ();
+//
+//                if (nullptr == lineString)
+//                    {
+//                    BeAssert (false);
+//                    continue;
+//                    }
+//
+//                BeInt64Id elemId;
+//                if (!maxGeometryCountExceeded)
+//                    elemId = geom->GetEntityId();
+//
+//                meshBuilder->AddPolyline (*lineString, elemId, doVertexClustering);
+//                }
+//            }
+//        }
+//
+//    TileMeshList meshes;
+//    size_t       triangleCount = 0;
+//       
+//    for (auto& builder : builderMap)
+//        if (!builder.second->GetMesh()->IsEmpty())
+//            {
+//            meshes.push_back (builder.second->GetMesh());
+//            triangleCount += builder.second->GetMesh()->Triangles().size();
+//            }
+//
+//    return meshes;
+//    }
+//
+///*---------------------------------------------------------------------------------**//**
+//* @bsimethod                                                    Paul.Connelly   09/16
+//+---------------+---------------+---------------+---------------+---------------+------*/
+//TileModelCategoryFilter::TileModelCategoryFilter(DgnDbR db, DgnModelIdSet const* models, DgnCategoryIdSet const* categories) : m_set(models, categories)
+//    {
+//    static const Utf8CP s_sql = "SELECT g.ECInstanceId FROM " BIS_SCHEMA(BIS_CLASS_GeometricElement3d) " As g, " BIS_SCHEMA(BIS_CLASS_Element) " AS e "
+//                                " WHERE g.ECInstanceId=e.ECInstanceId AND InVirtualSet(?,e.ModelId,g.CategoryId)";
+//
+//    m_stmt = db.GetPreparedECSqlStatement(s_sql);
+//    }
+//
+///*---------------------------------------------------------------------------------**//**
+//* @bsimethod                                                    Paul.Connelly   09/16
+//+---------------+---------------+---------------+---------------+---------------+------*/
+//bool TileModelCategoryFilter::_AcceptElement(DgnElementId elementId)
+//    {
+//    m_stmt->BindVirtualSet(1, m_set);
+//    bool accepted = BE_SQLITE_ROW == m_stmt->Step();
+//    m_stmt->Reset();
+//    return accepted;
+//    }
+
+END_BENTLEY_DGNPLATFORM_NAMESPACE
+
+
+
+#ifdef NOT_CURRENTLY_NEEDED
+// These would be required if the mesh sizes were limited (as in 3MX export).
+
+/*---------------------------------------------------------------------------------**//**
+* @bsimethod                                                    Paul.Connelly   07/16
++---------------+---------------+---------------+---------------+---------------+------*/
+void TileMeshBuilder::AddTriangle(TriangleCR triangle, TileMeshCR mesh)
+    {
+    Triangle newTriangle(triangle.m_singleSided);
+    for (size_t i = 0; i < 3; i++)
+        {
+        uint32_t index = triangle.m_indices[i];
+        VertexKey vertex(*mesh.GetPoint(index), mesh.GetNormal(index), mesh.GetParam(index), mesh.GetEntityId(index));
+        newTriangle.m_indices[i] = AddVertex(vertex);
+        }
+
+    m_mesh->AddTriangle(newTriangle);
+    }
+
+/*---------------------------------------------------------------------------------**//**
+* @bsimethod                                                    Ray.Bentley     06/2016
++---------------+---------------+---------------+---------------+---------------+------*/
+void TileGenerator::SplitMeshToMaximumSize(TileMeshList& meshes, TileMeshR mesh, size_t maxPoints)
+    {
+    auto const& points = mesh.Points();
+    if (points.size() <= maxPoints)
+        {
+        meshes.push_back(&mesh);
+        return;
+        }
+
+    bvector<DRange3d>       subRanges;
+    TileDisplayParamsPtr    displayParams = mesh.GetDisplayParamsPtr();
+
+    ComputeSubRanges(subRanges, points, maxPoints, DRange3d::From(points));
+    for (auto const& subRange : subRanges)
+        {
+        auto meshBuilder = TileMeshBuilder::Create(displayParams, 1.0E-6);
+        for (auto const& triangle : mesh.Triangles())
+            if (subRange.IntersectsWith(mesh.GetTriangleRange(triangle)))
+                meshBuilder->AddTriangle(triangle, mesh);
+
+        meshes.push_back(meshBuilder->GetMesh());
+        }
+    }
+
+/*---------------------------------------------------------------------------------**//**
+* @bsimethod                                                    Ray.Bentley     06/2016
++---------------+---------------+---------------+---------------+---------------+------*/
+void TileGenerator::ComputeSubRanges(bvector<DRange3d>& subRanges, bvector<DPoint3d> const& points, size_t maxPoints, DRange3dCR range)
+    {
+    size_t pointCount = 0;
+    DPoint3d centroid = DPoint3d::FromZero();
+
+    for (auto const& point : points)
+        {
+        if (range.IsContained(point))
+            {
+            ++pointCount;
+            centroid.Add(point);
+            }
+        }
+
+    if (pointCount < maxPoints)
+        {
+        subRanges.push_back(range);
+        }
+    else
+        {
+        centroid.Scale(1.0 / static_cast<double>(pointCount));
+
+        DVec3d diagonal = range.DiagonalVector();
+        if (diagonal.x > diagonal.y && diagonal.x > diagonal.z)
+            {
+            ComputeSubRanges (subRanges, points, maxPoints, DRange3d::From (range.low.x, range.low.y, range.low.z, centroid.x, range.high.y,  range.high.z));
+            ComputeSubRanges (subRanges, points, maxPoints, DRange3d::From (centroid.x, range.low.y, range.low.z, range.high.x, range.high.y, range.high.z));
+            }
+        else if (diagonal.y > diagonal.z)
+            {
+            ComputeSubRanges (subRanges, points, maxPoints, DRange3d::From (range.low.x, range.low.y, range.low.z, range.high.x, centroid.y, range.high.z));
+            ComputeSubRanges (subRanges, points, maxPoints, DRange3d::From (range.low.x, centroid.y, range.low.z, range.high.x, range.high.y, range.high.z));
+            }
+        else
+            {
+            ComputeSubRanges (subRanges, points, maxPoints, DRange3d::From (range.low.x, range.low.y, range.low.z, range.high.x, range.high.y, centroid.z));
+            ComputeSubRanges (subRanges, points, maxPoints, DRange3d::From (range.low.x, range.low.y, centroid.z, range.high.x, range.high.y, range.high.z));
+            }
+        }
+
 #endif