#include "stdafx.h"
#include "DataSourceServiceManager.h"
#include "DataSourceStatus.h"

#include "DataSourceServiceFile.h"
#include "DataSourceServiceAzure.h"
#include "DataSourceServiceWSG.h"


DataSourceServiceManager::DataSourceServiceManager(DataSourceManager &manager)
{
#pragma warning(disable: 4100)
	//    initialize(manager);
}

DataSourceServiceManager::~DataSourceServiceManager(void)
{

}


DataSourceStatus DataSourceServiceManager::initialize(DataSourceManager &/*manager*/)
{
<<<<<<< HEAD

    DataSourceService *    service;
=======
   // DataSourceService *    service;
>>>>>>> baaf964b
    DataSourceStatus    status;
#if 0
    if ((service = new DataSourceServiceFile(manager, DataSourceService::ServiceName(L"DataSourceServiceFile"))) == nullptr)
        return DataSourceStatus(DataSourceStatus::Status_Error_Memory_Allocation);

    if ((status = addService(service)).isFailed())
        return status;


    if((service = new DataSourceServiceAzure(manager, DataSourceService::ServiceName(L"DataSourceServiceAzure"))) == nullptr)
        return DataSourceStatus(DataSourceStatus::Status_Error_Test_Failed);

    if ((status = addService(service)).isFailed())
        return status;

    if ((service = new DataSourceServiceWSG(manager, DataSourceService::ServiceName(L"DataSourceServiceWSG"))) == nullptr)
        return DataSourceStatus(DataSourceStatus::Status_Error_Test_Failed);

    if ((status = addService(service)).isFailed())
        return status;
#endif
    return status;

}


void DataSourceServiceManager::shutdown(void)
{
	destroyServices();
}

DataSourceStatus DataSourceServiceManager::addService(DataSourceService * service)
{
    if (service == nullptr)
        return DataSourceStatus(DataSourceStatus::Status_Error);

    if (get(service->getServiceName()) != NULL)
        return DataSourceStatus(DataSourceStatus::Status_Error_Service_Exists);

    if (create(service->getServiceName(), service) == NULL)
        return DataSourceStatus(DataSourceStatus::Status_Error);

    return DataSourceStatus();
}

DataSourceService * DataSourceServiceManager::getService(const ServiceName & serviceName)
{
    return get(serviceName);
}

DataSourceAccount * DataSourceServiceManager::getAccount(const DataSourceAccount::AccountName & accountName)
{
    DataSourceAccount   * account;

    ApplyFunction getAccount = [this, accountName, &account]( ItemMap::iterator it) -> bool
    {
        DataSourceService *service = it->second;        
        if (service)
        {
            account = service->getAccount(accountName);
            if (account)
            {
                                                            // Found, so stop traversing
                return false;
            }
        }
                                                            // Not found, so continue traversing
        return true;
    };

                                                            // Apply to all services
    apply(getAccount);
                                                            // Return account if found
    return account;
}

DataSourceStatus DataSourceServiceManager::destroyService(const ServiceName & serviceName)
{
                                                            // Find and destroy service
    if (destroy(serviceName, true))
    {
        return DataSourceStatus();
    }

    return DataSourceStatus(DataSourceStatus::Status_Error_Unknown_Service);
}


DataSourceStatus DataSourceServiceManager::destroyServices(void)
{
#if 0
    if (destroyAll(true))
    {
#endif
        return DataSourceStatus();
#if 0
    }

    return DataSourceStatus(DataSourceStatus::Status_Error);
#endif
}

<|MERGE_RESOLUTION|>--- conflicted
+++ resolved
@@ -1,131 +1,123 @@
-#include "stdafx.h"
-#include "DataSourceServiceManager.h"
-#include "DataSourceStatus.h"
-
-#include "DataSourceServiceFile.h"
-#include "DataSourceServiceAzure.h"
-#include "DataSourceServiceWSG.h"
-
-
-DataSourceServiceManager::DataSourceServiceManager(DataSourceManager &manager)
-{
-#pragma warning(disable: 4100)
-	//    initialize(manager);
-}
-
-DataSourceServiceManager::~DataSourceServiceManager(void)
-{
-
-}
-
-
-DataSourceStatus DataSourceServiceManager::initialize(DataSourceManager &/*manager*/)
-{
-<<<<<<< HEAD
-
-    DataSourceService *    service;
-=======
-   // DataSourceService *    service;
->>>>>>> baaf964b
-    DataSourceStatus    status;
-#if 0
-    if ((service = new DataSourceServiceFile(manager, DataSourceService::ServiceName(L"DataSourceServiceFile"))) == nullptr)
-        return DataSourceStatus(DataSourceStatus::Status_Error_Memory_Allocation);
-
-    if ((status = addService(service)).isFailed())
-        return status;
-
-
-    if((service = new DataSourceServiceAzure(manager, DataSourceService::ServiceName(L"DataSourceServiceAzure"))) == nullptr)
-        return DataSourceStatus(DataSourceStatus::Status_Error_Test_Failed);
-
-    if ((status = addService(service)).isFailed())
-        return status;
-
-    if ((service = new DataSourceServiceWSG(manager, DataSourceService::ServiceName(L"DataSourceServiceWSG"))) == nullptr)
-        return DataSourceStatus(DataSourceStatus::Status_Error_Test_Failed);
-
-    if ((status = addService(service)).isFailed())
-        return status;
-#endif
-    return status;
-
-}
-
-
-void DataSourceServiceManager::shutdown(void)
-{
-	destroyServices();
-}
-
-DataSourceStatus DataSourceServiceManager::addService(DataSourceService * service)
-{
-    if (service == nullptr)
-        return DataSourceStatus(DataSourceStatus::Status_Error);
-
-    if (get(service->getServiceName()) != NULL)
-        return DataSourceStatus(DataSourceStatus::Status_Error_Service_Exists);
-
-    if (create(service->getServiceName(), service) == NULL)
-        return DataSourceStatus(DataSourceStatus::Status_Error);
-
-    return DataSourceStatus();
-}
-
-DataSourceService * DataSourceServiceManager::getService(const ServiceName & serviceName)
-{
-    return get(serviceName);
-}
-
-DataSourceAccount * DataSourceServiceManager::getAccount(const DataSourceAccount::AccountName & accountName)
-{
-    DataSourceAccount   * account;
-
-    ApplyFunction getAccount = [this, accountName, &account]( ItemMap::iterator it) -> bool
-    {
-        DataSourceService *service = it->second;        
-        if (service)
-        {
-            account = service->getAccount(accountName);
-            if (account)
-            {
-                                                            // Found, so stop traversing
-                return false;
-            }
-        }
-                                                            // Not found, so continue traversing
-        return true;
-    };
-
-                                                            // Apply to all services
-    apply(getAccount);
-                                                            // Return account if found
-    return account;
-}
-
-DataSourceStatus DataSourceServiceManager::destroyService(const ServiceName & serviceName)
-{
-                                                            // Find and destroy service
-    if (destroy(serviceName, true))
-    {
-        return DataSourceStatus();
-    }
-
-    return DataSourceStatus(DataSourceStatus::Status_Error_Unknown_Service);
-}
-
-
-DataSourceStatus DataSourceServiceManager::destroyServices(void)
-{
-#if 0
-    if (destroyAll(true))
-    {
-#endif
-        return DataSourceStatus();
-#if 0
-    }
-
-    return DataSourceStatus(DataSourceStatus::Status_Error);
-#endif
-}
-
+#include "stdafx.h"
+#include "DataSourceServiceManager.h"
+#include "DataSourceStatus.h"
+
+#include "DataSourceServiceFile.h"
+#include "DataSourceServiceAzure.h"
+#include "DataSourceServiceWSG.h"
+
+
+DataSourceServiceManager::DataSourceServiceManager(DataSourceManager &manager)
+{
+#pragma warning(disable: 4100)
+	//    initialize(manager);
+}
+
+DataSourceServiceManager::~DataSourceServiceManager(void)
+{
+
+}
+
+
+DataSourceStatus DataSourceServiceManager::initialize(DataSourceManager &manager)
+{
+
+    DataSourceService *    service;
+    DataSourceStatus       status;
+
+    if ((service = new DataSourceServiceFile(manager, DataSourceService::ServiceName(L"DataSourceServiceFile"))) == nullptr)
+        return DataSourceStatus(DataSourceStatus::Status_Error_Memory_Allocation);
+
+    if ((status = addService(service)).isFailed())
+        return status;
+
+
+    if((service = new DataSourceServiceAzure(manager, DataSourceService::ServiceName(L"DataSourceServiceAzure"))) == nullptr)
+        return DataSourceStatus(DataSourceStatus::Status_Error_Test_Failed);
+
+    if ((status = addService(service)).isFailed())
+        return status;
+
+    if ((service = new DataSourceServiceWSG(manager, DataSourceService::ServiceName(L"DataSourceServiceWSG"))) == nullptr)
+        return DataSourceStatus(DataSourceStatus::Status_Error_Test_Failed);
+
+    if ((status = addService(service)).isFailed())
+        return status;
+
+    return status;
+
+}
+
+
+void DataSourceServiceManager::shutdown(void)
+{
+	destroyServices();
+}
+
+DataSourceStatus DataSourceServiceManager::addService(DataSourceService * service)
+{
+    if (service == nullptr)
+        return DataSourceStatus(DataSourceStatus::Status_Error);
+
+    if (get(service->getServiceName()) != NULL)
+        return DataSourceStatus(DataSourceStatus::Status_Error_Service_Exists);
+
+    if (create(service->getServiceName(), service) == NULL)
+        return DataSourceStatus(DataSourceStatus::Status_Error);
+
+    return DataSourceStatus();
+}
+
+DataSourceService * DataSourceServiceManager::getService(const ServiceName & serviceName)
+{
+    return get(serviceName);
+}
+
+DataSourceAccount * DataSourceServiceManager::getAccount(const DataSourceAccount::AccountName & accountName)
+{
+    DataSourceAccount   * account;
+
+    ApplyFunction getAccount = [this, accountName, &account]( ItemMap::iterator it) -> bool
+    {
+        DataSourceService *service = it->second;        
+        if (service)
+        {
+            account = service->getAccount(accountName);
+            if (account)
+            {
+                                                            // Found, so stop traversing
+                return false;
+            }
+        }
+                                                            // Not found, so continue traversing
+        return true;
+    };
+
+                                                            // Apply to all services
+    apply(getAccount);
+                                                            // Return account if found
+    return account;
+}
+
+DataSourceStatus DataSourceServiceManager::destroyService(const ServiceName & serviceName)
+{
+                                                            // Find and destroy service
+    if (destroy(serviceName, true))
+    {
+        return DataSourceStatus();
+    }
+
+    return DataSourceStatus(DataSourceStatus::Status_Error_Unknown_Service);
+}
+
+
+DataSourceStatus DataSourceServiceManager::destroyServices(void)
+{
+    if (destroyAll(true))
+    {
+        return DataSourceStatus();
+    }
+
+    return DataSourceStatus(DataSourceStatus::Status_Error);
+}
+