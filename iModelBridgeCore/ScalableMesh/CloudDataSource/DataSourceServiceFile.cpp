--- conflicted
+++ resolved
@@ -1,33 +1,29 @@
-#include "stdafx.h"
-#include "DataSourceServiceFile.h"
-#include "DataSourceAccountFile.h"
-
-
-DataSourceServiceFile::DataSourceServiceFile(DataSourceManager &manager, const ServiceName & service) : DataSourceService(manager, service)
-{
-
-}
-
-DataSourceAccount * DataSourceServiceFile::createAccount(const AccountName & account, const DataSourceAccount::AccountIdentifier identifier, const DataSourceAccount::AccountKey & key)
-{
-    DataSourceAccountFile *    accountFile;
-
-    if ((accountFile = new DataSourceAccountFile(ServiceName(L"DataSourceServiceFile"), account, identifier, key)) == nullptr)
-        return accountFile;
-
-<<<<<<< HEAD
-    DataSourceService::createAccount(getDataSourceManager(), *accountFile);
-
-	return Manager<DataSourceAccount>::create(account, accountFile);
-=======
-    return Manager<DataSourceAccount>::create(account, accountFile);
->>>>>>> 4433d138
-}
-
-DataSourceStatus DataSourceServiceFile::destroyAccount(const AccountName & account)
-{
-    (void) account;
-
-    return DataSourceStatus();
-}
-
+#include "stdafx.h"
+#include "DataSourceServiceFile.h"
+#include "DataSourceAccountFile.h"
+
+
+DataSourceServiceFile::DataSourceServiceFile(DataSourceManager &manager, const ServiceName & service) : DataSourceService(manager, service)
+{
+
+}
+
+DataSourceAccount * DataSourceServiceFile::createAccount(const AccountName & account, const DataSourceAccount::AccountIdentifier identifier, const DataSourceAccount::AccountKey & key)
+{
+    DataSourceAccountFile *    accountFile;
+
+    if ((accountFile = new DataSourceAccountFile(ServiceName(L"DataSourceServiceFile"), account, identifier, key)) == nullptr)
+        return accountFile;
+
+    DataSourceService::createAccount(getDataSourceManager(), *accountFile);
+
+    return Manager<DataSourceAccount>::create(account, accountFile);
+}
+
+DataSourceStatus DataSourceServiceFile::destroyAccount(const AccountName & account)
+{
+    (void) account;
+
+    return DataSourceStatus();
+}
+