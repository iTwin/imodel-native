--- conflicted
+++ resolved
@@ -1,50 +1,33 @@
-#pragma once
-
-#define NOMINMAX
-
-#ifdef _WIN32
-    #include <Windows.h>
-#endif
-
-#include <curl/curl.h>
-#include <openssl/crypto.h>
-
-#include <algorithm>
-
-#ifndef NDEBUG
-<<<<<<< HEAD
-
-#ifdef _WIN32
-    #include <windows.h>
-    const DWORD MS_VC_EXCEPTION = 0x406D1388;
-
-    #pragma pack(push,8)
-    typedef struct tagTHREADNAME_INFO
-        {
-        DWORD dwType; // Must be 0x1000.
-        LPCSTR szName; // Pointer to name (in user addr space).
-        DWORD dwThreadID; // Thread ID (-1=caller thread).
-        DWORD dwFlags; // Reserved for future use, must be zero.
-        } THREADNAME_INFO;
-    #pragma pack(pop)
-
-    void SetThreadName(DWORD dwThreadID, char* threadName);
-#endif
-
-=======
-#include <windows.h>
-const DWORD MS_VC_EXCEPTION = 0x406D1388;
-
-#pragma pack(push,8)
-typedef struct tagTHREADNAME_INFO
-    {
-    DWORD dwType; // Must be 0x1000.
-    LPCSTR szName; // Pointer to name (in user addr space).
-    DWORD dwThreadID; // Thread ID (-1=caller thread).
-    DWORD dwFlags; // Reserved for future use, must be zero.
-    } THREADNAME_INFO;
-#pragma pack(pop)
-
-void SetThreadName(DWORD dwThreadID, char const* threadName);
->>>>>>> 7f850d29
-#endif
+#pragma once
+
+#define NOMINMAX
+
+#ifdef _WIN32
+    #include <Windows.h>
+#endif
+
+#include <curl/curl.h>
+#include <openssl/crypto.h>
+
+#include <algorithm>
+
+#ifndef NDEBUG
+
+#ifdef _WIN32
+    #include <windows.h>
+    const DWORD MS_VC_EXCEPTION = 0x406D1388;
+
+    #pragma pack(push,8)
+    typedef struct tagTHREADNAME_INFO
+        {
+        DWORD dwType; // Must be 0x1000.
+        LPCSTR szName; // Pointer to name (in user addr space).
+        DWORD dwThreadID; // Thread ID (-1=caller thread).
+        DWORD dwFlags; // Reserved for future use, must be zero.
+        } THREADNAME_INFO;
+    #pragma pack(pop)
+
+void SetThreadName(DWORD dwThreadID, char const* threadName);
+#endif
+
+#endif