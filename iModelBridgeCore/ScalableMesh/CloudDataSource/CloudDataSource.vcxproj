--- conflicted
+++ resolved
@@ -1,186 +1,179 @@
-﻿<?xml version="1.0" encoding="utf-8"?>
-<Project DefaultTargets="Build" ToolsVersion="14.0" xmlns="http://schemas.microsoft.com/developer/msbuild/2003">
-  <ItemGroup Label="ProjectConfigurations">
-    <ProjectConfiguration Include="Debug|Win32">
-      <Configuration>Debug</Configuration>
-      <Platform>Win32</Platform>
-    </ProjectConfiguration>
-    <ProjectConfiguration Include="Release|Win32">
-      <Configuration>Release</Configuration>
-      <Platform>Win32</Platform>
-    </ProjectConfiguration>
-    <ProjectConfiguration Include="Debug|x64">
-      <Configuration>Debug</Configuration>
-      <Platform>x64</Platform>
-    </ProjectConfiguration>
-    <ProjectConfiguration Include="Release|x64">
-      <Configuration>Release</Configuration>
-      <Platform>x64</Platform>
-    </ProjectConfiguration>
-  </ItemGroup>
-  <ItemGroup>
-    <ClCompile Include="ActivitySemaphore.cpp" />
-    <ClCompile Include="DataSource.cpp" />
-    <ClCompile Include="DataSourceAccount.cpp" />
-    <ClCompile Include="DataSourceAccountAzure.cpp" />
-    <ClCompile Include="DataSourceAccountCached.cpp" />
-    <ClCompile Include="DataSourceAccountCURL.cpp" />
-    <ClCompile Include="DataSourceAccountFile.cpp" />
-    <ClCompile Include="DataSourceAccountWSG.cpp" />
-    <ClCompile Include="DataSourceAzure.cpp" />
-    <ClCompile Include="DataSourceBuffer.cpp" />
-    <ClCompile Include="DataSourceBuffered.cpp" />
-    <ClCompile Include="DataSourceCached.cpp" />
-    <ClCompile Include="DataSourceCloud.cpp" />
-    <ClCompile Include="DataSourceCURL.cpp" />
-    <ClCompile Include="DataSourceFile.cpp" />
-    <ClCompile Include="DataSourceLocator.cpp" />
-    <ClCompile Include="DataSourceManager.cpp" />
-    <ClCompile Include="DataSourceManagerPCH.cpp" />
-    <ClCompile Include="DataSourceManagerTest.cpp" />
-    <ClCompile Include="DataSourceService.cpp" />
-    <ClCompile Include="DataSourceServiceAzure.cpp" />
-    <ClCompile Include="DataSourceServiceCURL.cpp" />
-    <ClCompile Include="DataSourceServiceFile.cpp" />
-    <ClCompile Include="DataSourceServiceManager.cpp" />
-    <ClCompile Include="DataSourceServiceWSG.cpp" />
-    <ClCompile Include="DataSourceTransferScheduler.cpp" />
-    <ClCompile Include="DataSourceURL.cpp" />
-    <ClCompile Include="DataSourceWSG.cpp" />
-    <ClCompile Include="PerformanceTimer.cpp" />
-  </ItemGroup>
-  <ItemGroup>
-    <ClInclude Include="include\ActivitySemaphore.h" />
-    <ClInclude Include="include\DataSource.h" />
-    <ClInclude Include="include\DataSourceAccount.h" />
-    <ClInclude Include="include\DataSourceAccountAzure.h" />
-    <ClInclude Include="include\DataSourceAccountCached.h" />
-    <ClInclude Include="include\DataSourceAccountCURL.h" />
-    <ClInclude Include="include\DataSourceAccountFile.h" />
-    <ClInclude Include="include\DataSourceAccountWSG.h" />
-    <ClInclude Include="include\DataSourceAzure.h" />
-    <ClInclude Include="include\DataSourceBuffer.h" />
-    <ClInclude Include="include\DataSourceBuffered.h" />
-    <ClInclude Include="include\DataSourceCached.h" />
-    <ClInclude Include="include\DataSourceCloud.h" />
-    <ClInclude Include="include\DataSourceCURL.h" />
-    <ClInclude Include="include\DataSourceDefs.h" />
-    <ClInclude Include="include\DataSourceFile.h" />
-    <ClInclude Include="include\DataSourceLocator.h" />
-    <ClInclude Include="include\DataSourceManager.h" />
-    <ClInclude Include="include\DataSourceManagerPCH.h" />
-    <ClInclude Include="include\DataSourceManagerTest.h" />
-    <ClInclude Include="include\DataSourceMode.h" />
-    <ClInclude Include="include\DataSourceService.h" />
-    <ClInclude Include="include\DataSourceServiceAzure.h" />
-    <ClInclude Include="include\DataSourceServiceCURL.h" />
-    <ClInclude Include="include\DataSourceServiceFile.h" />
-    <ClInclude Include="include\DataSourceServiceManager.h" />
-    <ClInclude Include="include\DataSourceServiceWSG.h" />
-    <ClInclude Include="include\DataSourceStatus.h" />
-    <ClInclude Include="include\DataSourceStoreConfig.h" />
-    <ClInclude Include="include\DataSourceTransferScheduler.h" />
-    <ClInclude Include="include\DataSourceURL.h" />
-    <ClInclude Include="include\DataSourceWSG.h" />
-    <ClInclude Include="include\Manager.h" />
-    <ClInclude Include="include\PerformanceTimer.h" />
-    <ClInclude Include="include\Status.h" />
-    <ClInclude Include="include\stdafx.h" />
-  </ItemGroup>
-  <ItemGroup>
-    <None Include="..\CloudDataSource.mke" />
-  </ItemGroup>
-  <ItemGroup>
-    <Xml Include="..\CloudDataSource.PartFile.xml">
-      <SubType>Designer</SubType>
-    </Xml>
-  </ItemGroup>
-  <PropertyGroup Label="Globals">
-    <ProjectGuid>{CD27F277-B4E6-4FDA-A95F-78F4AEBF7EAB}</ProjectGuid>
-    <Keyword>MakeFileProj</Keyword>
-    <WindowsTargetPlatformVersion>8.1</WindowsTargetPlatformVersion>
-  </PropertyGroup>
-  <Import Project="$(VCTargetsPath)\Microsoft.Cpp.Default.props" />
-  <PropertyGroup Condition="'$(Configuration)|$(Platform)'=='Debug|Win32'" Label="Configuration">
-    <ConfigurationType>Makefile</ConfigurationType>
-    <UseDebugLibraries>true</UseDebugLibraries>
-    <PlatformToolset>v140</PlatformToolset>
-  </PropertyGroup>
-  <PropertyGroup Condition="'$(Configuration)|$(Platform)'=='Release|Win32'" Label="Configuration">
-    <ConfigurationType>Makefile</ConfigurationType>
-    <UseDebugLibraries>false</UseDebugLibraries>
-    <PlatformToolset>v140</PlatformToolset>
-  </PropertyGroup>
-  <PropertyGroup Condition="'$(Configuration)|$(Platform)'=='Debug|x64'" Label="Configuration">
-    <ConfigurationType>Makefile</ConfigurationType>
-    <UseDebugLibraries>true</UseDebugLibraries>
-    <PlatformToolset>v140</PlatformToolset>
-  </PropertyGroup>
-  <PropertyGroup Condition="'$(Configuration)|$(Platform)'=='Release|x64'" Label="Configuration">
-    <ConfigurationType>Makefile</ConfigurationType>
-    <UseDebugLibraries>false</UseDebugLibraries>
-    <PlatformToolset>v140</PlatformToolset>
-  </PropertyGroup>
-  <Import Project="$(VCTargetsPath)\Microsoft.Cpp.props" />
-  <ImportGroup Label="ExtensionSettings">
-  </ImportGroup>
-  <ImportGroup Label="Shared">
-  </ImportGroup>
-  <ImportGroup Label="PropertySheets" Condition="'$(Configuration)|$(Platform)'=='Debug|Win32'">
-    <Import Project="$(UserRootDir)\Microsoft.Cpp.$(Platform).user.props" Condition="exists('$(UserRootDir)\Microsoft.Cpp.$(Platform).user.props')" Label="LocalAppDataPlatform" />
-  </ImportGroup>
-  <ImportGroup Label="PropertySheets" Condition="'$(Configuration)|$(Platform)'=='Release|Win32'">
-    <Import Project="$(UserRootDir)\Microsoft.Cpp.$(Platform).user.props" Condition="exists('$(UserRootDir)\Microsoft.Cpp.$(Platform).user.props')" Label="LocalAppDataPlatform" />
-  </ImportGroup>
-  <ImportGroup Label="PropertySheets" Condition="'$(Configuration)|$(Platform)'=='Debug|x64'">
-    <Import Project="$(UserRootDir)\Microsoft.Cpp.$(Platform).user.props" Condition="exists('$(UserRootDir)\Microsoft.Cpp.$(Platform).user.props')" Label="LocalAppDataPlatform" />
-  </ImportGroup>
-  <ImportGroup Label="PropertySheets" Condition="'$(Configuration)|$(Platform)'=='Release|x64'">
-    <Import Project="$(UserRootDir)\Microsoft.Cpp.$(Platform).user.props" Condition="exists('$(UserRootDir)\Microsoft.Cpp.$(Platform).user.props')" Label="LocalAppDataPlatform" />
-  </ImportGroup>
-  <PropertyGroup Label="UserMacros" />
-  <PropertyGroup Condition="'$(Configuration)|$(Platform)'=='Debug|Win32'">
-    <NMakeBuildCommandLine>BentleyBuild.py -ax64 -p CloudDataSource -f  ScalableMesh -r  ScalableMesh re  CloudDataSource </NMakeBuildCommandLine>
-    <NMakeCleanCommandLine>BentleyBuild.py -ax64 -p CloudDataSource -f  ScalableMesh -r  ScalableMesh re  CloudDataSource -c</NMakeCleanCommandLine>
-    <NMakeReBuildCommandLine>BentleyBuild.py -ax64 -p CloudDataSource -f  ScalableMesh -r  ScalableMesh re  CloudDataSource -c</NMakeReBuildCommandLine>
-    <NMakePreprocessorDefinitions>WIN32;_DEBUG;$(NMakePreprocessorDefinitions)</NMakePreprocessorDefinitions>
-    <BaseIntermediateOutputPath>$(OutRoot)VS\$(Configuration)\</BaseIntermediateOutputPath>
-  </PropertyGroup>
-  <PropertyGroup Condition="'$(Configuration)|$(Platform)'=='Release|Win32'">
-    <NMakeBuildCommandLine>BentleyBuild.py -ax64 -p CloudDataSource -f  ScalableMesh -r  ScalableMesh re  CloudDataSource </NMakeBuildCommandLine>
-    <NMakeCleanCommandLine>BentleyBuild.py -ax64 -p CloudDataSource -f  ScalableMesh -r  ScalableMesh re  CloudDataSource -c</NMakeCleanCommandLine>
-    <NMakeReBuildCommandLine>BentleyBuild.py -ax64 -p CloudDataSource -f  ScalableMesh -r  ScalableMesh re  CloudDataSource -c</NMakeReBuildCommandLine>
-    <NMakePreprocessorDefinitions>WIN32;NDEBUG;$(NMakePreprocessorDefinitions)</NMakePreprocessorDefinitions>
-    <BaseIntermediateOutputPath>$(OutRoot)VS\$(Configuration)\</BaseIntermediateOutputPath>
-  </PropertyGroup>
-  <PropertyGroup Condition="'$(Configuration)|$(Platform)'=='Debug|x64'">
-<<<<<<< HEAD
-    <NMakeBuildCommandLine>BentleyBuild.py -ax64 -p CloudDataSource -f  CloudDataSource -r  ScalableMesh re  CloudDataSource </NMakeBuildCommandLine>
-    <NMakeReBuildCommandLine>BentleyBuild.py -ax64 -p CloudDataSource -f  CloudDataSource -r  ScalableMesh re  CloudDataSource  -c
-BentleyBuild.py -ax64 -p CloudDataSource -f  CloudDataSource -r  ScalableMesh re  CloudDataSource </NMakeReBuildCommandLine>
-    <NMakeCleanCommandLine>BentleyBuild.py -ax64 -p CloudDataSource -f  CloudDataSource -r  ScalableMesh re  CloudDataSource  -c</NMakeCleanCommandLine>
-=======
-    <NMakeBuildCommandLine>BentleyBuild.py -ax64 -p CloudDataSource -f CloudDataSource -r  ScalableMesh re  CloudDataSource </NMakeBuildCommandLine>
-    <NMakeReBuildCommandLine>BentleyBuild.py -ax64 -p CloudDataSource -f CloudDataSource -r  ScalableMesh re  CloudDataSource -c
-BentleyBuild.py -ax64 -p CloudDataSource -f CloudDataSource -r  ScalableMesh re  CloudDataSource </NMakeReBuildCommandLine>
-    <NMakeCleanCommandLine>BentleyBuild.py -ax64 -p CloudDataSource -f CloudDataSource -r  ScalableMesh re  CloudDataSource -c</NMakeCleanCommandLine>
->>>>>>> 821640be
-    <OutDir>$(OutRoot)VS\$(Configuration)\</OutDir>
-    <IntDir>$(OutRoot)VS\$(Configuration)\</IntDir>
-    <BaseIntermediateOutputPath>$(OutRoot)VS\$(Configuration)\</BaseIntermediateOutputPath>
-    <IncludePath>$(OutRoot)\Winx64\BuildContexts\ScalableMesh\VendorAPI\;$(IncludePath)</IncludePath>
-  </PropertyGroup>
-  <PropertyGroup Condition="'$(Configuration)|$(Platform)'=='Release|x64'">
-    <NMakeBuildCommandLine>BentleyBuild.py -ax64 -p CloudDataSource -f CloudDataSource -r  ScalableMesh re  CloudDataSource </NMakeBuildCommandLine>
-    <NMakeReBuildCommandLine>BentleyBuild.py -ax64 -p CloudDataSource -f CloudDataSource -r  ScalableMesh re  CloudDataSource -c
-BentleyBuild.py -ax64 -p CloudDataSource -f CloudDataSource -r  ScalableMesh re  CloudDataSource </NMakeReBuildCommandLine>
-    <NMakeCleanCommandLine>BentleyBuild.py -ax64 -p CloudDataSource -f CloudDataSource -r  ScalableMesh re  CloudDataSource -c</NMakeCleanCommandLine>
-    <OutDir>$(OutRoot)VS\$(Configuration)\</OutDir>
-    <IntDir>$(OutRoot)VS\$(Configuration)\</IntDir>
-  </PropertyGroup>
-  <ItemDefinitionGroup>
-  </ItemDefinitionGroup>
-  <Import Project="$(VCTargetsPath)\Microsoft.Cpp.targets" />
-  <ImportGroup Label="ExtensionTargets">
-  </ImportGroup>
+﻿<?xml version="1.0" encoding="utf-8"?>
+<Project DefaultTargets="Build" ToolsVersion="14.0" xmlns="http://schemas.microsoft.com/developer/msbuild/2003">
+  <ItemGroup Label="ProjectConfigurations">
+    <ProjectConfiguration Include="Debug|Win32">
+      <Configuration>Debug</Configuration>
+      <Platform>Win32</Platform>
+    </ProjectConfiguration>
+    <ProjectConfiguration Include="Release|Win32">
+      <Configuration>Release</Configuration>
+      <Platform>Win32</Platform>
+    </ProjectConfiguration>
+    <ProjectConfiguration Include="Debug|x64">
+      <Configuration>Debug</Configuration>
+      <Platform>x64</Platform>
+    </ProjectConfiguration>
+    <ProjectConfiguration Include="Release|x64">
+      <Configuration>Release</Configuration>
+      <Platform>x64</Platform>
+    </ProjectConfiguration>
+  </ItemGroup>
+  <ItemGroup>
+    <ClCompile Include="ActivitySemaphore.cpp" />
+    <ClCompile Include="DataSource.cpp" />
+    <ClCompile Include="DataSourceAccount.cpp" />
+    <ClCompile Include="DataSourceAccountAzure.cpp" />
+    <ClCompile Include="DataSourceAccountCached.cpp" />
+    <ClCompile Include="DataSourceAccountCURL.cpp" />
+    <ClCompile Include="DataSourceAccountFile.cpp" />
+    <ClCompile Include="DataSourceAccountWSG.cpp" />
+    <ClCompile Include="DataSourceAzure.cpp" />
+    <ClCompile Include="DataSourceBuffer.cpp" />
+    <ClCompile Include="DataSourceBuffered.cpp" />
+    <ClCompile Include="DataSourceCached.cpp" />
+    <ClCompile Include="DataSourceCloud.cpp" />
+    <ClCompile Include="DataSourceCURL.cpp" />
+    <ClCompile Include="DataSourceFile.cpp" />
+    <ClCompile Include="DataSourceLocator.cpp" />
+    <ClCompile Include="DataSourceManager.cpp" />
+    <ClCompile Include="DataSourceManagerPCH.cpp" />
+    <ClCompile Include="DataSourceManagerTest.cpp" />
+    <ClCompile Include="DataSourceService.cpp" />
+    <ClCompile Include="DataSourceServiceAzure.cpp" />
+    <ClCompile Include="DataSourceServiceCURL.cpp" />
+    <ClCompile Include="DataSourceServiceFile.cpp" />
+    <ClCompile Include="DataSourceServiceManager.cpp" />
+    <ClCompile Include="DataSourceServiceWSG.cpp" />
+    <ClCompile Include="DataSourceTransferScheduler.cpp" />
+    <ClCompile Include="DataSourceURL.cpp" />
+    <ClCompile Include="DataSourceWSG.cpp" />
+    <ClCompile Include="PerformanceTimer.cpp" />
+  </ItemGroup>
+  <ItemGroup>
+    <ClInclude Include="include\ActivitySemaphore.h" />
+    <ClInclude Include="include\DataSource.h" />
+    <ClInclude Include="include\DataSourceAccount.h" />
+    <ClInclude Include="include\DataSourceAccountAzure.h" />
+    <ClInclude Include="include\DataSourceAccountCached.h" />
+    <ClInclude Include="include\DataSourceAccountCURL.h" />
+    <ClInclude Include="include\DataSourceAccountFile.h" />
+    <ClInclude Include="include\DataSourceAccountWSG.h" />
+    <ClInclude Include="include\DataSourceAzure.h" />
+    <ClInclude Include="include\DataSourceBuffer.h" />
+    <ClInclude Include="include\DataSourceBuffered.h" />
+    <ClInclude Include="include\DataSourceCached.h" />
+    <ClInclude Include="include\DataSourceCloud.h" />
+    <ClInclude Include="include\DataSourceCURL.h" />
+    <ClInclude Include="include\DataSourceDefs.h" />
+    <ClInclude Include="include\DataSourceFile.h" />
+    <ClInclude Include="include\DataSourceLocator.h" />
+    <ClInclude Include="include\DataSourceManager.h" />
+    <ClInclude Include="include\DataSourceManagerPCH.h" />
+    <ClInclude Include="include\DataSourceManagerTest.h" />
+    <ClInclude Include="include\DataSourceMode.h" />
+    <ClInclude Include="include\DataSourceService.h" />
+    <ClInclude Include="include\DataSourceServiceAzure.h" />
+    <ClInclude Include="include\DataSourceServiceCURL.h" />
+    <ClInclude Include="include\DataSourceServiceFile.h" />
+    <ClInclude Include="include\DataSourceServiceManager.h" />
+    <ClInclude Include="include\DataSourceServiceWSG.h" />
+    <ClInclude Include="include\DataSourceStatus.h" />
+    <ClInclude Include="include\DataSourceStoreConfig.h" />
+    <ClInclude Include="include\DataSourceTransferScheduler.h" />
+    <ClInclude Include="include\DataSourceURL.h" />
+    <ClInclude Include="include\DataSourceWSG.h" />
+    <ClInclude Include="include\Manager.h" />
+    <ClInclude Include="include\PerformanceTimer.h" />
+    <ClInclude Include="include\Status.h" />
+    <ClInclude Include="include\stdafx.h" />
+  </ItemGroup>
+  <ItemGroup>
+    <None Include="..\CloudDataSource.mke" />
+  </ItemGroup>
+  <ItemGroup>
+    <Xml Include="..\CloudDataSource.PartFile.xml">
+      <SubType>Designer</SubType>
+    </Xml>
+  </ItemGroup>
+  <PropertyGroup Label="Globals">
+    <ProjectGuid>{CD27F277-B4E6-4FDA-A95F-78F4AEBF7EAB}</ProjectGuid>
+    <Keyword>MakeFileProj</Keyword>
+    <WindowsTargetPlatformVersion>8.1</WindowsTargetPlatformVersion>
+  </PropertyGroup>
+  <Import Project="$(VCTargetsPath)\Microsoft.Cpp.Default.props" />
+  <PropertyGroup Condition="'$(Configuration)|$(Platform)'=='Debug|Win32'" Label="Configuration">
+    <ConfigurationType>Makefile</ConfigurationType>
+    <UseDebugLibraries>true</UseDebugLibraries>
+    <PlatformToolset>v140</PlatformToolset>
+  </PropertyGroup>
+  <PropertyGroup Condition="'$(Configuration)|$(Platform)'=='Release|Win32'" Label="Configuration">
+    <ConfigurationType>Makefile</ConfigurationType>
+    <UseDebugLibraries>false</UseDebugLibraries>
+    <PlatformToolset>v140</PlatformToolset>
+  </PropertyGroup>
+  <PropertyGroup Condition="'$(Configuration)|$(Platform)'=='Debug|x64'" Label="Configuration">
+    <ConfigurationType>Makefile</ConfigurationType>
+    <UseDebugLibraries>true</UseDebugLibraries>
+    <PlatformToolset>v140</PlatformToolset>
+  </PropertyGroup>
+  <PropertyGroup Condition="'$(Configuration)|$(Platform)'=='Release|x64'" Label="Configuration">
+    <ConfigurationType>Makefile</ConfigurationType>
+    <UseDebugLibraries>false</UseDebugLibraries>
+    <PlatformToolset>v140</PlatformToolset>
+  </PropertyGroup>
+  <Import Project="$(VCTargetsPath)\Microsoft.Cpp.props" />
+  <ImportGroup Label="ExtensionSettings">
+  </ImportGroup>
+  <ImportGroup Label="Shared">
+  </ImportGroup>
+  <ImportGroup Label="PropertySheets" Condition="'$(Configuration)|$(Platform)'=='Debug|Win32'">
+    <Import Project="$(UserRootDir)\Microsoft.Cpp.$(Platform).user.props" Condition="exists('$(UserRootDir)\Microsoft.Cpp.$(Platform).user.props')" Label="LocalAppDataPlatform" />
+  </ImportGroup>
+  <ImportGroup Label="PropertySheets" Condition="'$(Configuration)|$(Platform)'=='Release|Win32'">
+    <Import Project="$(UserRootDir)\Microsoft.Cpp.$(Platform).user.props" Condition="exists('$(UserRootDir)\Microsoft.Cpp.$(Platform).user.props')" Label="LocalAppDataPlatform" />
+  </ImportGroup>
+  <ImportGroup Label="PropertySheets" Condition="'$(Configuration)|$(Platform)'=='Debug|x64'">
+    <Import Project="$(UserRootDir)\Microsoft.Cpp.$(Platform).user.props" Condition="exists('$(UserRootDir)\Microsoft.Cpp.$(Platform).user.props')" Label="LocalAppDataPlatform" />
+  </ImportGroup>
+  <ImportGroup Label="PropertySheets" Condition="'$(Configuration)|$(Platform)'=='Release|x64'">
+    <Import Project="$(UserRootDir)\Microsoft.Cpp.$(Platform).user.props" Condition="exists('$(UserRootDir)\Microsoft.Cpp.$(Platform).user.props')" Label="LocalAppDataPlatform" />
+  </ImportGroup>
+  <PropertyGroup Label="UserMacros" />
+  <PropertyGroup Condition="'$(Configuration)|$(Platform)'=='Debug|Win32'">
+    <NMakeBuildCommandLine>BentleyBuild.py -ax64 -p CloudDataSource -f  ScalableMesh -r  ScalableMesh re  CloudDataSource </NMakeBuildCommandLine>
+    <NMakeCleanCommandLine>BentleyBuild.py -ax64 -p CloudDataSource -f  ScalableMesh -r  ScalableMesh re  CloudDataSource -c</NMakeCleanCommandLine>
+    <NMakeReBuildCommandLine>BentleyBuild.py -ax64 -p CloudDataSource -f  ScalableMesh -r  ScalableMesh re  CloudDataSource -c</NMakeReBuildCommandLine>
+    <NMakePreprocessorDefinitions>WIN32;_DEBUG;$(NMakePreprocessorDefinitions)</NMakePreprocessorDefinitions>
+    <BaseIntermediateOutputPath>$(OutRoot)VS\$(Configuration)\</BaseIntermediateOutputPath>
+  </PropertyGroup>
+  <PropertyGroup Condition="'$(Configuration)|$(Platform)'=='Release|Win32'">
+    <NMakeBuildCommandLine>BentleyBuild.py -ax64 -p CloudDataSource -f  ScalableMesh -r  ScalableMesh re  CloudDataSource </NMakeBuildCommandLine>
+    <NMakeCleanCommandLine>BentleyBuild.py -ax64 -p CloudDataSource -f  ScalableMesh -r  ScalableMesh re  CloudDataSource -c</NMakeCleanCommandLine>
+    <NMakeReBuildCommandLine>BentleyBuild.py -ax64 -p CloudDataSource -f  ScalableMesh -r  ScalableMesh re  CloudDataSource -c</NMakeReBuildCommandLine>
+    <NMakePreprocessorDefinitions>WIN32;NDEBUG;$(NMakePreprocessorDefinitions)</NMakePreprocessorDefinitions>
+    <BaseIntermediateOutputPath>$(OutRoot)VS\$(Configuration)\</BaseIntermediateOutputPath>
+  </PropertyGroup>
+  <PropertyGroup Condition="'$(Configuration)|$(Platform)'=='Debug|x64'">
+    <NMakeBuildCommandLine>BentleyBuild.py -ax64 -p CloudDataSource -f CloudDataSource -r  ScalableMesh re  CloudDataSource </NMakeBuildCommandLine>
+    <NMakeReBuildCommandLine>BentleyBuild.py -ax64 -p CloudDataSource -f CloudDataSource -r  ScalableMesh re  CloudDataSource -c
+BentleyBuild.py -ax64 -p CloudDataSource -f CloudDataSource -r  ScalableMesh re  CloudDataSource </NMakeReBuildCommandLine>
+    <NMakeCleanCommandLine>BentleyBuild.py -ax64 -p CloudDataSource -f CloudDataSource -r  ScalableMesh re  CloudDataSource -c</NMakeCleanCommandLine>
+    <OutDir>$(OutRoot)VS\$(Configuration)\</OutDir>
+    <IntDir>$(OutRoot)VS\$(Configuration)\</IntDir>
+    <BaseIntermediateOutputPath>$(OutRoot)VS\$(Configuration)\</BaseIntermediateOutputPath>
+    <IncludePath>$(OutRoot)\Winx64\BuildContexts\ScalableMesh\VendorAPI\;$(IncludePath)</IncludePath>
+  </PropertyGroup>
+  <PropertyGroup Condition="'$(Configuration)|$(Platform)'=='Release|x64'">
+    <NMakeBuildCommandLine>BentleyBuild.py -ax64 -p CloudDataSource -f CloudDataSource -r  ScalableMesh re  CloudDataSource </NMakeBuildCommandLine>
+    <NMakeReBuildCommandLine>BentleyBuild.py -ax64 -p CloudDataSource -f CloudDataSource -r  ScalableMesh re  CloudDataSource -c
+BentleyBuild.py -ax64 -p CloudDataSource -f CloudDataSource -r  ScalableMesh re  CloudDataSource </NMakeReBuildCommandLine>
+    <NMakeCleanCommandLine>BentleyBuild.py -ax64 -p CloudDataSource -f CloudDataSource -r  ScalableMesh re  CloudDataSource -c</NMakeCleanCommandLine>
+    <OutDir>$(OutRoot)VS\$(Configuration)\</OutDir>
+    <IntDir>$(OutRoot)VS\$(Configuration)\</IntDir>
+  </PropertyGroup>
+  <ItemDefinitionGroup>
+  </ItemDefinitionGroup>
+  <Import Project="$(VCTargetsPath)\Microsoft.Cpp.targets" />
+  <ImportGroup Label="ExtensionTargets">
+  </ImportGroup>
 </Project>