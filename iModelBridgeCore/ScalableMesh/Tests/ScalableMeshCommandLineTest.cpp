#include <stdint.h>
typedef uint8_t byte;
using namespace std;

class SMNodeGroup;
class SMNodeGroupMasterHeader;

#include <Bentley\Bentley.h>
#include <ImagePP/h/ImageppAPI.h>
#include <TerrainModel/Core/bcdtmClass.h>
#include <ScalableMesh\IScalableMesh.h>
#include <ScalableMesh\IScalableMeshNodeCreator.h>
#include <ScalableMesh\ScalableMeshLib.h>
/*#undef static_assert
USING_NAMESPACE_BENTLEY_TERRAINMODEL
#include <ImagePP\all\h\HCDPacket.h>
#include <ImagePP\all\h\HCDCodecZlib.h>
#include "..\STM\ScalableMeshQuery.h"
#undef static_assert*/
#include <iostream>
#include <TerrainModel/Core/DTMIterators.h>
#include "..\STM\LogUtils.h"
#include <random>
#include <queue>
#include "..\STM\ScalableMesh\ScalableMeshGraph.h"
#include "..\STM\Edits\ClipUtilities.h"
#include <json/json.h>
#undef static_assert
#include <DgnPlatform/DgnPlatformApi.h>
#include <DgnPlatform/DgnPlatformLib.h>
USING_NAMESPACE_BENTLEY_DGNPLATFORM
#include <DgnPlatform/TileTree.h>
#include <DgnPlatform/MeshTile.h>
#include <ScalableMeshSchema/ScalableMeshHandler.h>
#include <ScalableMeshSchema\ScalableMeshDomain.h>
#include <DgnPlatform/DesktopTools/WindowsKnownLocationsAdmin.h>

//TEMP copied because geomlibs lkg was not up to date
static double s_defaultRelTol = 1.0e-12;
static double s_defaultAbsTol = 1.0e-14;
#if 0
/*--------------------------------------------------------------------------------**//**
                                                                                     * @bsimethod                                                    EarlinLutz      04/2012
                                                                                     +--------------------------------------------------------------------------------------*/
template<typename T>
static bool sort_zyx
(
T xA,
T yA,
T zA,
T xB,
T yB,
T zB,
double absTol = s_defaultAbsTol,
double relTol = s_defaultRelTol
)
    {
    double tol = absTol;

    if (0.0 != relTol)
        tol += relTol *
        (fabs(xA) + fabs(xB)
        + fabs(yA) + fabs(yB)
        + fabs(zA) + fabs(zB));

    double ntol = -tol;

    T dz = zB - zA;

    if (dz > tol)
        return false;
    if (dz < ntol)
        return true;

    T dy = yB - yA;

    if (dy > tol)
        return false;
    if (dy < ntol)
        return true;

    T dx = xB - xA;

    if (dx > tol)
        return false;
    if (dx < ntol)
        return true;

    return false;
    }



/*--------------------------------------------------------------------------------**//**
                                                                                     * @bsimethod                                                    EarlinLutz      04/2012
                                                                                     +--------------------------------------------------------------------------------------*/
DPoint3dZYXTolerancedSortComparison::DPoint3dZYXTolerancedSortComparison(double absTol, double relTol)
    : m_absTol(absTol), m_relTol(relTol)
    {}


/*--------------------------------------------------------------------------------**//**
                                                                                     * @bsimethod                                                    EarlinLutz      04/2012
                                                                                     +--------------------------------------------------------------------------------------*/
bool DPoint3dZYXTolerancedSortComparison::operator() (const DPoint3d& pointA, const DPoint3d &pointB) const
    {
    return sort_zyx<double>(pointA.x, pointA.y, pointA.z, pointB.x, pointB.y, pointB.z, m_absTol, m_relTol);
    }



/*--------------------------------------------------------------------------------**//**
                                                                                     * @bsimethod                                                    EarlinLutz      04/2012
                                                                                     +--------------------------------------------------------------------------------------*/
bool DVec3dZYXSortComparison::operator () (const DVec3d& vecA, const DVec3d &vecB) const
    {
    return sort_zyx<double>(vecA.x, vecA.y, vecA.z, vecB.x, vecB.y, vecB.z);
    }
#endif

void SortPoints(bvector<DPoint3d>& allVerts, bvector<int>& allIndices)
    {
    std::map<DPoint3d, int, DPoint3dZYXTolerancedSortComparison> mapOfPoints(DPoint3dZYXTolerancedSortComparison(1e-5, 0));
    bvector<DPoint3d> sortedVerts = allVerts;
    std::sort(sortedVerts.begin(), sortedVerts.end(), [] (const DPoint3d&a, const DPoint3d&b)
        {
        if (a.x < b.x) return true;
        else if (a.x > b.x) return false;
        else if (a.y < b.y) return true;
        else if (a.y > b.y) return false;
        else return a.z < b.z;
        });
    for (auto& v : sortedVerts) mapOfPoints[v] = (int)(&v - &sortedVerts.front());
    for (auto& idx : allIndices) idx = mapOfPoints[allVerts[idx - 1]] + 1;
    allVerts = sortedVerts;
    }

void MakeDTM(TerrainModel::BcDTMPtr& dtmP, bvector<DPoint3d>& allVerts, bvector<int>& allIndices)
    {
    BC_DTM_OBJ* bcDtmP = 0;
    int dtmCreateStatus = bcdtmObject_createDtmObject(&bcDtmP);
    if (dtmCreateStatus == 0)
        {
        dtmP = TerrainModel::BcDTM::CreateFromDtmHandle(*bcDtmP);
        }
    else return;
    DPoint3d triangle[4];

    bvector<int> indices;
    for (unsigned int t = 0; t < allIndices.size(); t += 3)
        {
        for (int i = 0; i < 3; i++)
            triangle[i] = allVerts[allIndices[i + t] - 1];

        triangle[3] = triangle[0];

        int32_t myIndices[3] = { allIndices[t] - 1, allIndices[t + 1] - 1, allIndices[t + 2] - 1 };
        //colinearity test
        if (triangle[0].AlmostEqualXY(triangle[1]) || triangle[1].AlmostEqualXY(triangle[2]) || triangle[2].AlmostEqualXY(triangle[0])) continue;
        DSegment3d triSeg = DSegment3d::From(triangle[0], triangle[1]);
        double param;
        DPoint3d closestPt;
        triSeg.ProjectPointXY(closestPt, param, triangle[2]);
        if (closestPt.AlmostEqualXY(triangle[2])) continue;
        indices.push_back(allIndices[t] - 1);
        if (bsiGeom_getXYPolygonArea(&triangle[0], 3) < 0)
            {
            indices.push_back(allIndices[t + 2] - 1);
            indices.push_back(allIndices[t + 1] - 1);
            }
        else
            {
            indices.push_back(allIndices[t + 1] - 1);
            indices.push_back(allIndices[t + 2] - 1);
            }
        }
    int status = bcdtmObject_storeTrianglesInDtmObject(dtmP->GetTinHandle(), DTMFeatureType::GraphicBreak, &allVerts[0], (int)allVerts.size(), &indices[0], (int)indices.size() / 3);

    assert(status == SUCCESS);
        {
        WString str(L"e:\\makeTM\\newcliptm");
        str.append(L".bcdtm");
        bcdtmWrite_toFileDtmObject(dtmP->GetTinHandle(), str.c_str());
        }
    //int status = bcdtmObject_triangulateStmTrianglesDtmObjectOld(bcdtm->GetTinHandle(), m_points, (int)m_nbPoints, m_faceIndexes, (int)m_nbFaceIndexes);
    status = bcdtmObject_triangulateStmTrianglesDtmObject(dtmP->GetTinHandle());
    assert(status == SUCCESS);
        {
        WString str(L"e:\\makeTM\\newcliptm");
        str.append(L".tin");
        bcdtmWrite_toFileDtmObject(dtmP->GetTinHandle(), str.c_str());
        }

    BENTLEY_NAMESPACE_NAME::TerrainModel::DTMMeshEnumeratorPtr en = BENTLEY_NAMESPACE_NAME::TerrainModel::DTMMeshEnumerator::Create(*dtmP);
    en->SetMaxTriangles(2000000);
    bvector<DPoint3d> newVertices;
    bvector<int32_t> newIndices;
    std::map<DPoint3d, int32_t, DPoint3dZYXTolerancedSortComparison> mapOfPoints(DPoint3dZYXTolerancedSortComparison(1e-12, 0));
    for (PolyfaceQueryP pf : *en)
        {
        PolyfaceHeaderPtr vec = PolyfaceHeader::CreateFixedBlockIndexed(3);
        vec->CopyFrom(*pf);
        for (PolyfaceVisitorPtr addedFacets = PolyfaceVisitor::Attach(*vec); addedFacets->AdvanceToNextFace();)
            {
            DPoint3d face[3];
            int32_t idx[3] = { -1, -1, -1 };
            for (size_t i = 0; i < 3; ++i)
                {
                face[i] = addedFacets->GetPointCP()[i];
                idx[i] = mapOfPoints.count(face[i]) != 0 ? mapOfPoints[face[i]] : -1;
                }
            for (size_t i = 0; i < 3; ++i)
                {
                if (idx[i] == -1)
                    {
                    newVertices.push_back(face[i]);
                    idx[i] = (int)newVertices.size();
                    mapOfPoints[face[i]] = idx[i] - 1;
                    }
                else idx[i]++;
                }
            newIndices.push_back(idx[0]);
            newIndices.push_back(idx[1]);
            newIndices.push_back(idx[2]);
            }
        }
    WString name = L"E:\\makeTM\\test.m";
    LOG_MESH_FROM_FILENAME_AND_BUFFERS_W(name, newVertices.size(), newIndices.size(), &newVertices[0], &newIndices[0])
    /*bvector<DTMFeatureId> listIds;
    DTMFeatureCallback browseVoids = [] (DTMFeatureType dtmFeatureType, DTMUserTag userTag, DTMFeatureId featureId, DPoint3d *points, size_t numPoints, void* userArg) ->int
        {
        if (dtmFeatureType == DTMFeatureType::Void && numPoints <= 4)
            {
            ((bvector<DTMFeatureId>*)userArg)->push_back(featureId);
            }
        return 0;
        };

    dtmP->BrowseFeatures(DTMFeatureType::Void, 20, &listIds, browseVoids);
    for (auto& id : listIds) dtmP->DeleteFeatureById(id);*/
    }


void PolyfaceTag(PolyfaceHeaderPtr& poly, TerrainModel::BcDTMPtr& dtmPtr)
    {
    vector<int32_t> indices(poly->GetPointIndexCount());
    memcpy(&indices[0], poly->GetPointIndexCP(), poly->GetPointIndexCount()*sizeof(int32_t));
    bmap<int32_t, int32_t> allPts;
    for (size_t i = 0; i < poly->GetPointIndexCount(); ++i)
        {
        DPoint3d pt;
        dtmPtr->GetBcDTM()->GetPoint(poly->GetPointIndexCP()[i], pt);
        if (allPts.count(poly->GetPointIndexCP()[i]) == 0)
            {
            allPts[poly->GetPointIndexCP()[i]] = (int)poly->Point().size();
            poly->Point().push_back(pt);
            }
        }

    poly->PointIndex().clear();
    for (size_t i = 0; i < indices.size(); i += 3)
        {

       
        poly->PointIndex().push_back(allPts[indices[i]] + 1);
        poly->PointIndex().push_back(allPts[indices[i + 1]] + 1);
        poly->PointIndex().push_back(allPts[indices[i + 2]] + 1);
      
        }
    }

int loadFunc(DTMFeatureType dtmFeatureType, int numTriangles, int numMeshPts, DPoint3d *meshPtsP, DPoint3d *meshVectorsP, int numMeshFaces, long *meshFacesP, void *userP)
    {
    size_t nNotContained = 0;
    for (size_t idx = 0; idx < numMeshFaces; idx += 3)
        {
        DPoint3d currentTri[3];
        currentTri[0] = (meshPtsP)[meshFacesP[idx] - 1];
        currentTri[1] = (meshPtsP)[meshFacesP[idx + 1] - 1];
        currentTri[2] = (meshPtsP)[meshFacesP[idx + 2] - 1];

        bvector<DPoint3d>* polyDefs = (bvector<DPoint3d>*) userP;
        DRange3d range = DRange3d::From(&polyDefs->front(), (int)polyDefs->size());
        if (!range.IsContainedXY(currentTri[0]) || !range.IsContainedXY(currentTri[1]) || !range.IsContainedXY(currentTri[2]))
            nNotContained++;
        }
    std::cout << (nNotContained > 0 ? " FAIL " : " PASS ") << std::endl;
    std::cout << nNotContained << " NOT CONTAINED " << std::endl;
    return SUCCESS;
    }

void RunDTMClipTest()
    {
    WString pathMeshes = L"E:\\makeTM\\meshes\\";
    WString pathPolys = L"E:\\makeTM\\polys\\";
    bvector<int> meshes(1);
    meshes[0] = 0;
    bvector<int> polys(1);
    for (size_t polyn = 11; polyn < 12; polyn++)
        polys[polyn-11] = (int)polyn;
    polys.push_back(43);
    //polys[1] = 1;
   // polys[2] = 2;

    bvector<bvector<DPoint3d>> polyDefs(polys.size());
    vector<TerrainModel::BcDTMPtr> meshDefs(meshes.size());

    for (size_t i = 0; i < meshes.size(); ++i)
        {
        WString path = pathMeshes + WString(std::to_wstring(meshes[i]).c_str()) + WString(L".m");
        FILE* mesh = _wfopen(path.c_str(), L"rb");
        size_t nVerts = 0;
        size_t nIndices = 0;
        fread(&nVerts, sizeof(size_t), 1, mesh);
        bvector<DPoint3d> allVerts(nVerts);
        fread(&allVerts[0], sizeof(DPoint3d), nVerts, mesh);
        fread(&nIndices, sizeof(size_t), 1, mesh);
        bvector<int32_t> allIndices(nIndices);
        fread(&allIndices[0], sizeof(int32_t), nIndices, mesh);
        MakeDTM(meshDefs[i], allVerts, allIndices);
        }
    for (size_t i = 0; i < polys.size(); ++i)
        {
        WString path = pathPolys + WString(std::to_wstring(polys[i]).c_str()) + WString(L".p");
        FILE* mesh = _wfopen(path.c_str(), L"rb");
        size_t nVerts = 0;
        fread(&nVerts, sizeof(size_t), 1, mesh);
        polyDefs[i].resize(nVerts);
        fread(&polyDefs[i][0], sizeof(DPoint3d), nVerts, mesh);
        }

    size_t nNotContained = 0;
    for (auto& mesh : meshDefs)
        {
        DTMUserTag    userTag = 0;
        DTMFeatureId* textureRegionIdsP = 0;
        long          numRegionTextureIds = 0;
        bvector<DTMFeatureId> featureIds(polys.size());
        for (auto& poly : polyDefs)
            {
            bcdtmInsert_internalDtmFeatureMrDtmObject(mesh->GetBcDTM()->GetTinHandle(),
                                                      DTMFeatureType::Region,
                                                      1,
                                                      2,
                                                      userTag,
                                                      &textureRegionIdsP,
                                                      &numRegionTextureIds,
                                                      &poly[0],
                                                      (long)poly.size(),
                                                      nullptr);

            featureIds[userTag] = textureRegionIdsP[0];
            /*for (size_t regionId = 0; regionId < numRegionTextureIds; regionId++)
            {
            static long maxTriangles = 65000;  // Maximum Triangles To Pass Back
            static long vectorOption = 2;  // Averaged Triangle Surface Normals
            static double zAxisFactor = 1.0;  // Am\ount To Exaggerate Z Axis
            static long regionOption = 1;  // Include Internal Regions Until Fully Tested
            static long indexOption = 2;  // Use Feature Id
            bcdtmLoad_triangleShadeMeshForRegionDtmObject((BC_DTM_OBJ*)mesh->GetBcDTM()->GetTinHandle(),
            maxTriangles,
            vectorOption,
            zAxisFactor,
            regionOption,
            indexOption,
            textureRegionIdsP[regionId],
            &loadFunc,
            &poly
            );
            }*/
            userTag++;
            }
        BENTLEY_NAMESPACE_NAME::TerrainModel::DTMMeshEnumeratorPtr en = BENTLEY_NAMESPACE_NAME::TerrainModel::DTMMeshEnumerator::Create(*mesh->GetBcDTM());
        //en->SetUseRealPointIndexes(true);
        en->SetExcludeAllRegions();
        en->SetMaxTriangles(2000000);
        bmap<DPoint3d, int32_t, DPoint3dZYXTolerancedSortComparison> mapOfPoints(DPoint3dZYXTolerancedSortComparison(1e-6, 0));
        for (size_t i = 0; i < (size_t)mesh->GetBcDTM()->GetPointCount(); ++i)
            {
            DPoint3d pt;
            mesh->GetBcDTM()->GetPoint((int)i, pt);
            mapOfPoints[pt] = (int)i;
            }
        bvector<DPoint3d> newVertices;
        bvector<int32_t> newIndices;
        std::map<DPoint3d, int32_t, DPoint3dZYXTolerancedSortComparison> mapOfPoints2(DPoint3dZYXTolerancedSortComparison(1e-12, 0));
        for (PolyfaceQueryP pf : *en)
            {
            PolyfaceHeaderPtr vec = PolyfaceHeader::CreateFixedBlockIndexed(3);
            vec->CopyFrom(*pf);
            for (PolyfaceVisitorPtr addedFacets = PolyfaceVisitor::Attach(*vec); addedFacets->AdvanceToNextFace();)
                {
                DPoint3d face[3];
                int32_t idx[3] = { -1, -1, -1 };
                for (size_t i = 0; i < 3; ++i)
                    {
                    face[i] = addedFacets->GetPointCP()[i];
                    idx[i] = mapOfPoints2.count(face[i]) != 0 ? mapOfPoints2[face[i]] : -1;
                    }
                for (size_t i = 0; i < 3; ++i)
                    {
                    if (idx[i] == -1)
                        {
                        newVertices.push_back(face[i]);
                        idx[i] = (int)newVertices.size();
                        mapOfPoints2[face[i]] = idx[i] - 1;
                        }
                    else idx[i]++;
                    }
                newIndices.push_back(idx[0]);
                newIndices.push_back(idx[1]);
                newIndices.push_back(idx[2]);
                }
            }
        WString name = L"E:\\makeTM\\testClip.m";
        LOG_MESH_FROM_FILENAME_AND_BUFFERS_W(name, newVertices.size(), newIndices.size(), &newVertices[0], &newIndices[0])
        for (size_t j = 0; j < polys.size(); ++j)
            {
            en->Reset();
            en->SetFilterRegionByUserTag(j);
            for (PolyfaceQueryP pf : *en)
                {
                PolyfaceHeaderPtr vec = PolyfaceHeader::CreateFixedBlockIndexed(3);
                vec->CopyFrom(*pf);
                //PolyfaceTag(vec, mesh);
                for (size_t idx = 0; idx < vec->GetPointIndexCount(); idx += 3)
                    {
                    DPoint3d currentTri[3];
                    currentTri[0] = (vec->GetPointCP())[vec->GetPointIndexCP()[idx] - 1];
                    currentTri[1] = (vec->GetPointCP())[vec->GetPointIndexCP()[idx + 1] - 1];
                    currentTri[2] = (vec->GetPointCP())[vec->GetPointIndexCP()[idx + 2] - 1];

                    DRange3d range = DRange3d::From(&polyDefs[j][0], (int)polyDefs[j].size());
                    if (!range.IsContainedXY(currentTri[0]) || !range.IsContainedXY(currentTri[1]) || !range.IsContainedXY(currentTri[2]))
                        {
                        std::cout << " TRIANGLE FAIL " << mapOfPoints[currentTri[0]] << "," << mapOfPoints[currentTri[1]] << "," << mapOfPoints[currentTri[2]] << std::endl;
                        nNotContained++;
                        }
                    }
                }
            /*static long maxTriangles = 65000;  // Maximum Triangles To Pass Back
            static long vectorOption = 2;  // Averaged Triangle Surface Normals
            static double zAxisFactor = 1.0;  // Am\ount To Exaggerate Z Axis
            static long regionOption = 1;  // Include Internal Regions Until Fully Tested
            static long indexOption = 2;  // Use Feature Id
            bcdtmLoad_triangleShadeMeshForRegionDtmObject((BC_DTM_OBJ*)mesh->GetBcDTM()->GetTinHandle(),
            maxTriangles,
            vectorOption,
            zAxisFactor,
            regionOption,
            indexOption,
            featureIds[j],
            &loadFunc,
            &polyDefs[j]
            );*/

            }
        }
    std::cout << (nNotContained > 0 ? " FAIL " : " PASS ") << std::endl;
    std::cout << nNotContained << " NOT CONTAINED " << std::endl;
    }

void RunPrecisionTest(WString& stmFileName)
    {

    StatusInt status;
    ScalableMesh::IScalableMeshPtr meshP = ScalableMesh::IScalableMesh::GetFor(stmFileName.c_str(), true, true, status);
    ScalableMesh::IScalableMeshMeshQueryPtr meshQueryInterface = meshP->GetMeshQueryInterface(ScalableMesh::MESH_QUERY_FULL_RESOLUTION);
    auto draping = meshP->GetDTMInterface()->GetDTMDraping();
    int drapeType;
    DRange3d range;

    meshP->GetRange(range);
   // range.low.x += (range.XLength() / 2);
   // range.low.y += (range.YLength() / 2);
    range.ScaleAboutCenter(range, 0.5);
    std::random_device rd;

    std::default_random_engine e1(rd());
    std::uniform_real_distribution<double> val_x(range.low.x, range.high.x);
    std::uniform_real_distribution<double> val_y(range.low.y, range.high.y);

    DPoint3d corners[8];
    range.Get8Corners(corners);
    size_t nbResolutions = meshP->GetNbResolutions();
    bvector<double> precisionVals(nbResolutions, 0.0);
    bvector<size_t> nVals(nbResolutions, 0);
    bvector<DPoint3d> allTestPts;
    for (size_t i = 0; i < 1000; i++)
        {
        DPoint3d tmpPoint;
        tmpPoint.x = val_x(e1);
        tmpPoint.y = val_y(e1);
        draping->DrapePoint(&tmpPoint.z, NULL, NULL, NULL, drapeType, tmpPoint);
        if(tmpPoint.z != DBL_MAX) allTestPts.push_back(tmpPoint);
        }
    for (size_t i = 0; i < nbResolutions - 1; ++i)
        {
        bvector<ScalableMesh::IScalableMeshNodePtr> returnedNodes;
        ScalableMesh::IScalableMeshMeshQueryParamsPtr params = ScalableMesh::IScalableMeshMeshQueryParams::CreateParams();
        params->SetLevel(i);
        meshQueryInterface->Query(returnedNodes, corners, 8, params);

        for (auto& node : returnedNodes)
            {
            for (auto& tmpPoint : allTestPts)
                {
                if (node->GetNodeExtent().IsContainedXY(tmpPoint))
                    {
                    double z = tmpPoint.z;
                    auto dtm = node->GetBcDTM();
                    if (dtm.get() != nullptr)
                        {
                        node->GetBcDTM()->DrapePoint(&z, NULL, NULL, NULL, drapeType, tmpPoint);
                        if (z != DBL_MAX)
                            {
                            precisionVals[i] += fabs(z - tmpPoint.z);
                            nVals[i]++;
                            }
                        }
                    break;
                    }
                }
            }

        }

    for (size_t i = 0; i < nbResolutions - 1; ++i)
        {
        std::cout << " at resolution " << i << " precision is " << precisionVals[i] / nVals[i] << " m" << std::endl;
        }

    }

void RunIntersectRay()
    {
    DPoint3d testPt = DPoint3d::From(303665.63996983197,256052.27654610365,11299.552886447620);
    DPoint3d endPt = DPoint3d::From(303665.65128480532,256052.54358510373,11298.589267153598);

    TerrainModel::BcDTMPtr dtm = TerrainModel::BcDTM::CreateFromTinFile(L"E:\\makeTM\\ptPick.tin");
    DPoint3d ptOut;
    dtm->IntersectVector(ptOut, testPt, endPt);

    DPlane3d plane = DPlane3d::From3Points(DPoint3d::From(303780.30394857755, 259172.41251152655, 52.999999999999993),
                                           DPoint3d::From(303810.29302139767, 259171.62779438784, 49.999999999999993),
                                           DPoint3d::From(303809.50776461099, 259141.63913370154, 53.999999999999993));
    DRay3d ray = DRay3d::FromOriginAndVector(testPt, DVec3d::FromStartEnd(testPt, endPt));
    double param;
    DPoint3d rayOut;
    ray.Intersect(rayOut, param, plane);
    }

void RunWriteTileTest(WString& stmFileName, const wchar_t* tileID)
    {
 /*   LOG_SET_PATH_W("E:\\output\\scmesh\\2016-04-15\\")
    StatusInt status;
    ScalableMesh::IScalableMeshPtr meshP = ScalableMesh::IScalableMesh::GetFor(stmFileName.c_str(), true, true, status);
    wchar_t *end;
    int nodeID = wcstol(tileID, &end, 10);
    ScalableMesh::IScalableMeshMeshQueryPtr meshQueryInterface = meshP->GetMeshQueryInterface(ScalableMesh::MESH_QUERY_FULL_RESOLUTION);
    size_t nbResolutions = meshP->GetNbResolutions();
    for (size_t i = 0; i < nbResolutions; ++i)
        {
        bvector<ScalableMesh::IScalableMeshNodePtr> returnedNodes;
        ScalableMesh::IScalableMeshMeshQueryParamsPtr params = ScalableMesh::IScalableMeshMeshQueryParams::CreateParams();
        params->SetLevel(i);
        meshQueryInterface->Query(returnedNodes, nullptr, 0, params);

        for (auto& node : returnedNodes)
            {
            if (node->GetNodeId() == nodeID)
                {
                ScalableMesh::IScalableMeshMeshFlagsPtr flags = ScalableMesh::IScalableMeshMeshFlags::Create();
                bvector<bool> clips;
                auto meshPtr = node->GetMesh(flags, clips);
                WString name = LOG_PATH_STR_W + L"mesh_";
                name.append(std::to_wstring(nodeID).c_str());
                    name.append(L".m");
                    ScalableMesh::ScalableMeshMesh * meshP = dynamic_cast<ScalableMesh::ScalableMeshMesh*>(meshPtr.get());
                LOG_MESH_FROM_FILENAME_AND_BUFFERS_W(name, meshP->GetNbPoints(), meshP->GetNbFaceIndexes(), meshP->GetPoints(), (int32_t*)meshP->GetFaceIndexes())
                    break;
                }
            }
        }*/
    }

void RunDTMTriangulateTest()
    {
    //while (true)
      //  {
        WString pathMeshes = L"E:\\makeTM\\mesh";
       // bvector<DPoint3d> allPts;
       // for (size_t i = 0; i < 4; ++i)
       //     {
            WString path = pathMeshes +  WString(L".pts");
            FILE* mesh = _wfopen(path.c_str(), L"rb");
            size_t nVerts = 0;
            fread(&nVerts, sizeof(size_t), 1, mesh);
            bvector<DPoint3d> allVerts(nVerts);
            fread(&allVerts[0], sizeof(DPoint3d), nVerts, mesh);
            fclose(mesh);
            
          //  size_t offset = allPts.size();
            //allPts.resize(allPts.size() + nVerts);
//
            for (auto&pt : allVerts) pt.z = 0;
            bvector<double> distances;
            for (size_t i = 1; i < allVerts.size(); ++i)
                distances.push_back(allVerts[i].Distance(allVerts[i - 1]));

            std::sort(allVerts.begin(), allVerts.end(), [] (const DPoint3d& a, const DPoint3d&b) { return a.x < b.x; });

      /*      std::random_shuffle(allVerts.begin(), allVerts.end());

            size_t count = (allVerts.size() / 4) + 1;

            memcpy(&allPts[offset], &allVerts[0], sizeof(DPoint3d)*std::min(count, allVerts.size()));
            }*/
        TerrainModel::DTMPtr dtmPtr;
        BC_DTM_OBJ* bcDtmP = 0;
        int dtmCreateStatus = bcdtmObject_createDtmObject(&bcDtmP);
        if (dtmCreateStatus == 0)
            {
            TerrainModel::BcDTMPtr bcDtmObjPtr;
            bcDtmObjPtr = TerrainModel::BcDTM::CreateFromDtmHandle(*bcDtmP);
            dtmPtr = bcDtmObjPtr.get();
            }
        bcdtmObject_storeDtmFeatureInDtmObject(bcDtmP, DTMFeatureType::RandomSpots, bcDtmP->nullUserTag, 1, &bcDtmP->nullFeatureId, &allVerts[0], (long)allVerts.size());
        int status = bcdtmObject_triangulateDtmObject(bcDtmP);
        if (status != SUCCESS)
            {
            std::cout << "ERROR!" << std::endl;
            WString str(L"e:\\newcliptm");
            str.append(L".dtm");
            bcdtmWrite_toFileDtmObject(bcDtmP, str.c_str());
            }
       // }
    }

void RunDTMSTMTriangulateTest()
    {
    WString pathMeshes = L"E:\\makeTM\\newcliptm";
    WString path = pathMeshes + WString(L".m");
    FILE* mesh = _wfopen(path.c_str(), L"rb");
    size_t nVerts = 0;
    size_t nIndices = 0;
    fread(&nVerts, sizeof(size_t), 1, mesh);
    bvector<DPoint3d> allVerts(nVerts);
    fread(&allVerts[0], sizeof(DPoint3d), nVerts, mesh);
    fread(&nIndices, sizeof(size_t), 1, mesh);
    bvector<int32_t> allIndices(nIndices);
    fread(&allIndices[0], sizeof(int32_t), nIndices, mesh);
    TerrainModel::BcDTMPtr bcdtm;
    //SortPoints(allVerts, allIndices);
    MakeDTM(bcdtm, allVerts, allIndices);
    }

void LoadMesh(bvector<DPoint3d>& vertices, bvector<int>& indices, WString& path)
    {
    FILE* mesh = _wfopen(path.c_str(), L"rb");
    size_t nVerts = 0;
    size_t nIndices = 0;
    fread(&nVerts, sizeof(size_t), 1, mesh);
    vertices.resize(nVerts);
    fread(&vertices[0], sizeof(DPoint3d), nVerts, mesh);
    fread(&nIndices, sizeof(size_t), 1, mesh);
    indices.resize(nIndices);
    fread(&indices[0], sizeof(int32_t), nIndices, mesh);
    fclose(mesh);
    }

struct compare3D
    {
    bool operator()(const DPoint3d& a, const DPoint3d& b) const
        {
        if (a.x < b.x) return true;
        if (a.x > b.x) return false;
        if (a.y < b.y) return true;
        if (a.y > b.y) return false;
        if (a.z < b.z) return true;
        return false;
        }
    };

void circumcircle(DPoint3d& center, double& radius, const DPoint3d* triangle)
    {
    double det = RotMatrix::FromRowValues(triangle[0].x, triangle[0].y, 1, triangle[1].x, triangle[1].y, 1, triangle[2].x, triangle[2].y, 1).Determinant();
    double vals[3] = { (triangle[0].x * triangle[0].x + triangle[0].y * triangle[0].y),
        (triangle[1].x * triangle[1].x + triangle[1].y * triangle[1].y),
        (triangle[2].x * triangle[2].x + triangle[2].y * triangle[2].y) };
    double det1 = -(RotMatrix::FromRowValues(vals[0], triangle[0].y, 1, vals[1], triangle[1].y, 1, vals[2], triangle[2].y, 1).Determinant());
    double det2 = RotMatrix::FromRowValues(vals[0], triangle[0].x, 1, vals[1], triangle[1].x, 1, vals[2], triangle[2].x, 1).Determinant();
    center.x = -det1 / (2 * det);
    center.y = -det2 / (2 * det);
    double detR = RotMatrix::FromRowValues(vals[0], triangle[0].x, triangle[0].y, vals[1], triangle[1].x, triangle[1].y, vals[2], triangle[2].x, triangle[2].y).Determinant();
    radius = sqrt(det1*det1 + det2*det2 - 4 * det*detR) / (2 * abs(det));
    }

void circumcircle2(DPoint3d& center, double& radius, const DPoint3d* triangle)
    {
    double det = RotMatrix::FromRowValues(triangle[0].x, triangle[0].y, 1, triangle[1].x, triangle[1].y, 1, triangle[2].x, triangle[2].y, 1).Determinant();
    double mags[3] = { triangle[0].MagnitudeSquaredXY(),
        triangle[1].MagnitudeSquaredXY(),
        triangle[2].MagnitudeSquaredXY() };
    double det1 = 0.5*(RotMatrix::FromRowValues(mags[0], triangle[0].y, 1, mags[1], triangle[1].y, 1, mags[2], triangle[2].y, 1).Determinant());
    double det2 = 0.5*RotMatrix::FromRowValues(triangle[0].x, mags[0], 1, triangle[1].x, mags[1], 1, triangle[2].x, mags[2], 1).Determinant();
    center.x = det1 /  det;
    center.y = det2 / det;
    double detR = RotMatrix::FromRowValues(triangle[0].x, triangle[0].y, mags[0], triangle[1].x, triangle[1].y, mags[1], triangle[2].x, triangle[2].y, mags[2]).Determinant();
    radius = sqrt(detR/det + DPoint3d::From(det1, det2, 0).MagnitudeSquaredXY()/(det*det));
    }

void SelectPointsToStitch(bvector<DPoint3d>& stitchedPoints, MTGGraph* meshGraph, DRange3d& neighborExt, bvector<DPoint3d>& pts)
    {
    DRange3d nodeExt = DRange3d::From(pts);
    std::queue<MTGNodeId> bounds;
    MTGARRAY_SET_LOOP(edgeID, meshGraph)
        {
        int vtx = -1;
        meshGraph->TryGetLabel(edgeID, 0, vtx);
        if (meshGraph->GetMaskAt(edgeID, MTG_BOUNDARY_MASK))
            {
            bounds.push(edgeID);
            }
        }
    MTGARRAY_END_SET_LOOP(edgeID, meshGraph)
        //get face of current edge

        MTGNodeId face[3];
    MTGNodeId mate[3];
    DPoint3d facePoints[3];
    int faceIdx[3];
    MTGMask visitedMask = meshGraph->GrabMask();
    std::set<DPoint3d, compare3D> hasBeenAdded;
    while (bounds.size() > 0)
        {
        MTGNodeId currentID = bounds.front();
        bounds.pop();
        if (!meshGraph->GetMaskAt(currentID, MTG_BOUNDARY_MASK) || meshGraph->GetMaskAt(currentID, visitedMask))
            {
            if (meshGraph->GetMaskAt(currentID, MTG_EXTERIOR_MASK) && !meshGraph->GetMaskAt(currentID, visitedMask) && !meshGraph->GetMaskAt(meshGraph->EdgeMate(currentID), visitedMask)) bounds.push(meshGraph->EdgeMate(currentID));
            meshGraph->SetMaskAt(currentID, visitedMask);
            continue;
            }
        meshGraph->SetMaskAt(currentID, visitedMask);
        int edgeAroundFace = 0, vIndex;

        MTGARRAY_FACE_LOOP(aroundFaceIndex, meshGraph, currentID)
            {
            if (edgeAroundFace < 3)
                {
                face[edgeAroundFace] = aroundFaceIndex;
                mate[edgeAroundFace] = meshGraph->EdgeMate(aroundFaceIndex);
                meshGraph->TryGetLabel(aroundFaceIndex, 0, vIndex);
                assert(vIndex > 0);
                if (vIndex <= 0)break;
                faceIdx[edgeAroundFace] = vIndex;

                DPoint3d pt = pts[vIndex - 1];
                facePoints[edgeAroundFace] = DPoint3d::FromXYZ(pt.x, pt.y, pt.z);
                }
            edgeAroundFace++;
            if (edgeAroundFace > 3)break;
            }

        MTGARRAY_END_FACE_LOOP(aroundFaceIndex, meshGraph, currentID)
            if (edgeAroundFace < 3) continue;
        if (edgeAroundFace > 3)
            {
            bounds.push(meshGraph->EdgeMate(currentID));
            continue;
            }
        for (size_t i = 0; i < 3; ++i) facePoints[i].DifferenceOf(facePoints[i], nodeExt.low);
        DPoint3d center = DPoint3d::From(0, 0, 0);
        double radius = 0;
        circumcircle(center, radius, facePoints);
        for (size_t i = 0; i < 3; ++i) facePoints[i].SumOf(facePoints[i], nodeExt.low);
        center.SumOf(center, nodeExt.low);
        if (DRange3d::From(center.x - radius, center.y - radius,
            center.z, center.x + radius,
            center.y + radius, center.z).IntersectsWith(neighborExt, 2))
            {
            for (int i = 0; i < 3; i++)
                {
                meshGraph->TryGetLabel(face[i], 0, vIndex);
                assert(vIndex > 0);
                if (hasBeenAdded.count(facePoints[i]) == 0)
                    {
                    stitchedPoints.push_back(facePoints[i]);
                    hasBeenAdded.insert(facePoints[i]);
                    }
            
                if (!meshGraph->GetMaskAt(mate[i], MTG_EXTERIOR_MASK))
                    {
                    meshGraph->SetMaskAt(mate[i], MTG_BOUNDARY_MASK);
                    // meshGraph->SetMaskAt(meshGraph->EdgeMate(face[i]), visitedMask);
                    bounds.push(mate[i]);
                    meshGraph->ClearMaskAt(face[i], MTG_BOUNDARY_MASK);
                    meshGraph->SetMaskAt(face[i], MTG_EXTERIOR_MASK);
                    }
                else
                    {
                    meshGraph->DropEdge(face[i]);
                    }
                }
            }
        else
            {
            for (int i = 0; i < 3; i++)
                {
                meshGraph->TryGetLabel(face[i], 0, vIndex);
                assert(vIndex > 0);
                if (hasBeenAdded.count(facePoints[i]) == 0)
                    {
                    stitchedPoints.push_back(facePoints[i]);
                    hasBeenAdded.insert(facePoints[i]);
                    }
               
                }
            // if (!meshGraph->GetMaskAt(meshGraph->FSucc(currentID), visitedMask)) bounds.push(meshGraph->FSucc(currentID));
            if (meshGraph->GetMaskAt(meshGraph->FSucc(meshGraph->EdgeMate(currentID)), MTG_EXTERIOR_MASK) && !meshGraph->GetMaskAt(meshGraph->FSucc(meshGraph->EdgeMate(currentID)), visitedMask)) bounds.push(meshGraph->FSucc(meshGraph->EdgeMate(currentID)));
            if (bounds.size() == 0)
                {
                MTGARRAY_SET_LOOP(edgeID, meshGraph)
                    {
                    if (!meshGraph->GetMaskAt(edgeID, visitedMask) && meshGraph->GetMaskAt(edgeID, MTG_BOUNDARY_MASK) && !meshGraph->GetMaskAt(edgeID, MTG_EXTERIOR_MASK))
                        {
                        bounds.push(edgeID);
                        break;
                        }
                    }
                MTGARRAY_END_SET_LOOP(boundaryEdgeID, meshGraph)
                }
            }
        }
    meshGraph->ClearMask(visitedMask);
    meshGraph->DropMask(visitedMask);
    }

void RunSelectPointsTest()
    {
    WString pathMeshes = L"E:\\makeTM\\select";
    WString path = pathMeshes + WString(L".m");
    bvector<DPoint3d> allVerts1;
    bvector<int32_t> allIndices1;
    LoadMesh(allVerts1, allIndices1, path);
    WString path2 = pathMeshes + WString(L"2.m");
    bvector<DPoint3d> allVerts2;
    bvector<int32_t> allIndices2;
    LoadMesh(allVerts2, allIndices2, path);

    DRange3d range2 = DRange3d::From(allVerts2);
    MTGGraph g;
    bvector<int> componentPointsId;
    ScalableMesh::CreateGraphFromIndexBuffer(&g, (const long*)&allIndices1[0], (int)allIndices1.size(), (int)allVerts1.size(), componentPointsId, &allVerts1[0]);

    bvector<DPoint3d> stitchedPts;
    SelectPointsToStitch(stitchedPts,&g, range2, allVerts1);
    }

void ParseNodeInfo(ScalableMesh::IScalableMeshNodePtr& node, bvector<size_t>& ptsAtLevel, bvector<size_t>& nodesAtLevel)
    {


    ScalableMesh::IScalableMeshMeshFlagsPtr flags = ScalableMesh::IScalableMeshMeshFlags::Create();
    flags->SetLoadGraph(false);
    ScalableMesh::IScalableMeshMeshPtr mesh = node->GetMesh(flags);
    size_t ptCount = 0;
    if (mesh.get() == nullptr)
        {
        //std::cout << " NO MESH FOR NODE " << node->GetNodeId() << std::endl;
        }
    else
        {
       // std::cout << " NODE " << node->GetNodeId() << " HAS " << mesh->GetNbFaces() << " FACES " << std::endl;
        ptCount = mesh->GetNbPoints();
        }
    nodesAtLevel[node->GetLevel()]++;
    ptsAtLevel[node->GetLevel()] += ptCount;


    if (ptCount > 65000)
        std::cout << " NODE " << node->GetNodeId() << " HAS " << ptCount << " POINTS AT LEVEL " << node->GetLevel() << std::endl;

    bvector<ScalableMesh::IScalableMeshNodePtr> childrenNodes = node->GetChildrenNodes();
    if (mesh.get() == nullptr && childrenNodes.size() > 0 && childrenNodes.front()->GetPointCount() > 0)
        {
        std::cout << " NODE " << node->GetNodeId() << " HAS " << ptCount << " POINTS AT LEVEL " << node->GetLevel() << std::endl;
        std::cout << " NODE " << node->GetNodeId() << " HAS " << childrenNodes.size() << " CHILDREN " << std::endl;
        std::cout << " NODE " << childrenNodes.front()->GetNodeId() << " HAS " << childrenNodes.front()->GetPointCount() << " POINTS AT LEVEL " << childrenNodes.front()->GetLevel() << std::endl;
        }
    //std::cout << " NODE " << node->GetNodeId() << " HAS " << childrenNodes.size() << " CHILDREN " << std::endl;
    for (auto child : childrenNodes)
        {
        ParseNodeInfo(child, ptsAtLevel, nodesAtLevel);
        }
    }

void RunParseTree(WString& stmFileName)
    {

    StatusInt status;
    ScalableMesh::IScalableMeshPtr meshP = ScalableMesh::IScalableMesh::GetFor(stmFileName.c_str(), true, true, status);

    bvector<size_t> nPointsAtLevel((size_t)meshP->GetNbResolutions());
    bvector<size_t> nNodesAtLevel((size_t)meshP->GetNbResolutions());
    ScalableMesh::IScalableMeshNodePtr root = meshP->GetRootNode();


    ParseNodeInfo(root, nPointsAtLevel, nNodesAtLevel);

    for (size_t i = 0; i < (size_t)meshP->GetNbResolutions(); ++i)
        {
        std::cout << " AT LEVEL " << i << " WE HAVE " << nPointsAtLevel[i] << " POINTS AND " << nNodesAtLevel[i] << " NODES " << std::endl;
        }


    }
/*
void RunIntersectRayMetadata(WString& stmFileName)
    {
    StatusInt status;
    ScalableMesh::IScalableMeshPtr meshP = ScalableMesh::IScalableMesh::GetFor(stmFileName.c_str(), true, true, status);



    DPoint3d tmpPoint = DPoint3d::From(19068292.12, 7531835.83, 3000000);

    DVec3d direction = DVec3d::From(0,0,-1);
    DRay3d ray = DRay3d::FromOriginAndVector(tmpPoint, direction);
    DPoint3d intersectPoint_l;

    //ScalableMesh::IScalableMeshNodeQueryParamsPtr params = ScalableMesh::IScalableMeshNodeQueryParams::CreateParams();
    //ScalableMesh::IScalableMeshNodeRayQueryPtr query = meshP->GetNodeQueryInterface();
    ScalableMesh::IScalableMeshMeshQueryPtr meshQueryInterface = meshP->GetMeshQueryInterface(ScalableMesh::MESH_QUERY_FULL_RESOLUTION);
    ScalableMesh::IScalableMeshMeshQueryParamsPtr params = ScalableMesh::IScalableMeshMeshQueryParams::CreateParams();
    params->SetLevel(meshP->GetTerrainDepth());
    bvector<ScalableMesh::IScalableMeshNodePtr> nodes;
   // params->SetDirection(direction);
    meshQueryInterface->Query(nodes, NULL, 0, params);
    Json::Value val;
    double minParam = DBL_MAX;
    int64_t elementId;
    for (auto& node : nodes)
        {
        DSegment3d clipped;
        DRange1d fraction;
        if (!ray.ClipToRange(node->GetContentExtent(), clipped, fraction)) continue;
        if (node->IntersectRay(intersectPoint_l, ray, val))
            {
            double param;
            DPoint3d pPt;
            if (ray.ProjectPointUnbounded(pPt, param, intersectPoint_l) && param < minParam)
                {
                minParam = param;
                elementId = val["elementId"].asInt64();
                }
            }
        }
    //std::cout << elementId << std::endl;
    }
    */
void RunGetMeshParts(WString& stmFileName)
    {
    StatusInt status;
    ScalableMesh::IScalableMeshPtr meshP = ScalableMesh::IScalableMesh::GetFor(stmFileName.c_str(), true, true, status);


    ScalableMesh::IScalableMeshMeshQueryPtr meshQueryInterface = meshP->GetMeshQueryInterface(ScalableMesh::MESH_QUERY_FULL_RESOLUTION);
    ScalableMesh::IScalableMeshMeshQueryParamsPtr params = ScalableMesh::IScalableMeshMeshQueryParams::CreateParams();
    params->SetLevel(meshP->GetTerrainDepth());
    bvector<ScalableMesh::IScalableMeshNodePtr> nodes;
  
    meshQueryInterface->Query(nodes, NULL, 0, params);
    for (auto& node : nodes)
        {
       /* bvector<bvector<uint8_t>> tex;
        bvector<Utf8String> metadata;
        bvector<ScalableMesh::IScalableMeshMeshPtr> meshes;
        node->GetMeshParts(meshes, metadata, tex);*/
        node->IsMeshLoaded();
        }
    //std::cout << elementId << std::endl;
    }

void RunClipPlaneTest()
    {
    DPoint3d testPt = DPoint3d::From(401357.37026739196, 3978759.3097642004, 971.63836336049553);

    DPoint3d myPolygon[15] =
        {
        DPoint3d::From(401352.08799481287, 3978777.1878598798, /*976.16990622549156*/0),
        DPoint3d::From(401367.07224009151, 3978776.4430046352, /*970.72344083023313*/0),
        DPoint3d::From(401382.04878398468, 3978775.4459871412, /*963.48191443208316*/0),
        DPoint3d::From(401397.09393071051, 3978776.6951946248, /*961.80136028673155*/0),
        DPoint3d::From(401412.08347109711, 3978776.1237141979, /*957.90659148364830*/0),
        DPoint3d::From(401425.65381660056, 3978779.9811449745, /*959.84740683554378*/0),
        DPoint3d::From(401439.13497333368, 3978780.9183166870, /*959.64631968194533*/0),
        DPoint3d::From(401438.26734308718, 3978752.5099747493, /*943.79473151595050*/0),
        DPoint3d::From(401424.82198353310, 3978752.7448904603, /*945.16845261366780*/0),
        DPoint3d::From(401411.36129374051, 3978752.4778565667, /*946.81970827335090*/0),
        DPoint3d::From(401396.45092918904, 3978755.6417479948, /*953.30809686616419*/0),
        DPoint3d::From(401381.52978812746, 3978758.4527900596, /*960.59357494588266*/0),
        DPoint3d::From(401366.60116284026, 3978761.0187802203, /*967.86202441546243*/0),
        DPoint3d::From(401351.61073459924, 3978761.5611901158, /*973.10595006502376*/0),
        DPoint3d::From(401352.08799481287, 3978777.1878598798, /*976.16990622549156*/0)
        };
    bvector<DPoint3d> clip;
    clip.insert(clip.end(), myPolygon, myPolygon + 15);
    ClipVectorPtr cp;

    CurveVectorPtr curvePtr = CurveVector::CreateLinear(clip, CurveVector::BOUNDARY_TYPE_Outer);
    cp = ClipVector::CreateFromCurveVector(*curvePtr, 1e-8, 1e-8);

    std::cout << "POINT INSIDE " << std::string(cp->PointInside(testPt, 1e-8) ? "TRUE" : "FALSE") << std::endl;
    }

void RunClipMeshTest()
    {
    WString path = WString(L"E:\\output\\scmesh\\2016-09-07\\clippoly.p");
    FILE* mesh = _wfopen(path.c_str(), L"rb");
    size_t nVerts = 0;
    fread(&nVerts, sizeof(size_t), 1, mesh);
    bvector<DPoint3d> poly;
    poly.resize(nVerts);
    fread(&poly[0], sizeof(DPoint3d), nVerts, mesh);
    fclose(mesh);
    for (auto& pt : poly) pt.z = 0;

    FILE* mesh2 = _wfopen(L"E:\\output\\scmesh\\2016-09-07\\clipmesh.m", L"rb");

    size_t nIndices = 0;

    fread(&nVerts, sizeof(size_t), 1, mesh2);
    std::vector<DPoint3d> allVerts(nVerts);
    fread(&allVerts[0], sizeof(DPoint3d), nVerts, mesh2);
    fread(&nIndices, sizeof(size_t), 1, mesh);
    std::vector<int32_t> allIndices(nIndices);
    fread(&allIndices[0], sizeof(int32_t), nIndices, mesh2);
    fclose(mesh);

    bvector<bvector<PolyfaceHeaderPtr>> outMeshes;
    bvector<bvector<DPoint3d>> inPolys;
    inPolys.push_back(poly);

    PolyfaceQueryCarrier* meshP = new PolyfaceQueryCarrier(3, false, nIndices, nVerts, &allVerts[0], &allIndices[0]);
    ScalableMesh::GetRegionsFromClipPolys3D(outMeshes, inPolys, meshP);

    for (auto& vec: outMeshes)
    for (auto& meshPtr : vec)
        {
        if (meshPtr.IsValid())
            {
            WString name = WString(L"E:\\makeTM\\outmeshclip_") + WString(std::to_wstring(&vec - &outMeshes[0]).c_str()) + WString(L".m");
            FILE* meshAfterClip = _wfopen(name.c_str(), L"wb");
            size_t ptCount = meshPtr->GetPointCount();
            size_t faceCount = meshPtr->GetPointIndexCount();
            fwrite(&ptCount, sizeof(size_t), 1, meshAfterClip);
            fwrite(meshPtr->GetPointCP(), sizeof(DPoint3d), ptCount, meshAfterClip);
            fwrite(&faceCount, sizeof(size_t), 1, meshAfterClip);
            fwrite(meshPtr->GetPointIndexCP(), sizeof(int32_t), faceCount, meshAfterClip);
            fclose(meshAfterClip);
            }
        }
    }

void RunUpdateTest(WString& stmFileName)
    {

    StatusInt status;
    ScalableMesh::IScalableMeshPtr meshP = ScalableMesh::IScalableMesh::GetFor(stmFileName.c_str(), true, true, status);


    }

int wmain(int argc, wchar_t* argv[])
{
_set_error_mode(_OUT_TO_MSGBOX);
struct  SMHost : ScalableMesh::ScalableMeshLib::Host
    {

    SMHost()
        {}
    ScalableMesh::ScalableMeshAdmin& _SupplyScalableMeshAdmin()
        {
        return *new ScalableMesh::ScalableMeshAdmin();
        };
    };

struct Host : Dgn::DgnPlatformLib::Host
    {
    private:
        virtual void _SupplyProductName(Utf8StringR name) override { name.assign("TilePublisher"); }
        virtual IKnownLocationsAdmin& _SupplyIKnownLocationsAdmin() override { return *new WindowsKnownLocationsAdmin(); }
        virtual BeSQLite::L10N::SqlangFiles _SupplySqlangFiles() override
            {
            BeFileName sqlang(GetIKnownLocationsAdmin().GetDgnPlatformAssetsDirectory());
            sqlang.AppendToPath(L"sqlang/DgnPlatform_en.sqlang.db3");
            return BeSQLite::L10N::SqlangFiles(sqlang);
            }

        static void OnAssert(WCharCP msg, WCharCP file, unsigned line, BeAssertFunctions::AssertType type)
            {
            printf("Assertion Failure: %ls (%ls:%d)\n", msg, file, line);
            }
    public:
        Host() { BeAssertFunctions::SetBeAssertHandler(&Host::OnAssert); }
    };

Host host;
Dgn::DgnPlatformLib::Initialize(host, false);
    ScalableMesh::ScalableMeshLib::Initialize(*new SMHost());
    BeFileName geocoordinateDataPath(L".\\GeoCoordinateData\\");
    GeoCoordinates::BaseGCS::Initialize(geocoordinateDataPath.c_str());
    DgnDomains::RegisterDomain(ScalableMeshSchema::ScalableMeshDomain::GetDomain());
#if 0
    if(argc < 2) 
        {
        std::cout << "Please input name of Scalable mesh file as first argument" << std::endl;
        return 0;
        }

    BC_DTM_OBJ* bcDtmP = 0;
    bcdtmRead_fromFileDtmObject(&bcDtmP, argv[1]);
    FILE* mesh = _wfopen(argv[2], L"rb");
    std::vector<std::vector<DPoint3d>> polys;
    while (!feof(mesh))
        {
        size_t nVerts = 0;
        fread(&nVerts, sizeof(size_t), 1, mesh);
        std::vector<DPoint3d> polyPts(nVerts);
        size_t nRead = 0;
        nRead = fread(&polyPts[0], sizeof(DPoint3d), nVerts, mesh);
        polys.push_back(polyPts);
        }
    DTMUserTag    userTag = 0;
    DTMFeatureId* textureRegionIdsP = 0;
    long          numRegionTextureIds = 0;
    for (auto& polyPts : polys)
        {
        int stat = DTM_SUCCESS;
        if(polyPts.size() > 0) stat = bcdtmInsert_internalDtmFeatureMrDtmObject(bcDtmP,
                                                             DTMFeatureType::Region,
                                                             1,
                                                             2,
                                                             userTag,
                                                             &textureRegionIdsP,
                                                             &numRegionTextureIds,
                                                             &polyPts[0],
                                                             (long)polyPts.size(),
                                                             [] (int newPtNum, DPoint3dCR pt, double&elevation, bool onEdge, const int pts[])
            {
            std::cout << "ADDING " << newPtNum << " ON " << (onEdge ? "EDGE " : "FACET ") << pts[0] << " " << pts[1];
            if (!onEdge) std::cout << " " << pts[2];
            std::cout << std::endl;
            });
        if (stat != DTM_SUCCESS) std::cout << "ERROR" << std::endl;
        userTag++;
        }
    BENTLEY_NAMESPACE_NAME::TerrainModel::BcDTMPtr dtmP = BENTLEY_NAMESPACE_NAME::TerrainModel::BcDTM::CreateFromDtmHandle(bcDtmP);
    BENTLEY_NAMESPACE_NAME::TerrainModel::DTMMeshEnumeratorPtr en = BENTLEY_NAMESPACE_NAME::TerrainModel::DTMMeshEnumerator::Create(*dtmP);
    en->SetExcludeAllRegions();
    en->SetMaxTriangles(2000000);
    for (PolyfaceQueryP pf : *en)
        {
        PolyfaceHeaderPtr vec = PolyfaceHeader::CreateFixedBlockIndexed(3);
        vec->CopyFrom(*pf);

            WString name = WString(argv[1]) + WString(L"_mesh.m");
            FILE* meshAfterClip = _wfopen(name.c_str(), L"wb");
            size_t ptCount = vec->GetPointCount();
            size_t faceCount = vec->GetPointIndexCount();
            fwrite(&ptCount, sizeof(size_t), 1, meshAfterClip);
            fwrite(vec->GetPointCP(), sizeof(DPoint3d), ptCount, meshAfterClip);
            fwrite(&faceCount, sizeof(size_t), 1, meshAfterClip);
            fwrite(vec->GetPointIndexCP(), sizeof(int32_t), faceCount, meshAfterClip);
            fclose(meshAfterClip);
            
        }

    if(argc < 3) 
        {
        std::cout << "Please input name of output dir as second argument" << std::endl;
        return 0;
        }
    WString stmFileName(argv[1]);

    WString outDir(argv[2]);
    StatusInt status;
    ScalableMesh::IScalableMeshPtr meshP = ScalableMesh::IScalableMesh::GetFor(stmFileName.c_str(),true,true, status);
    ScalableMesh::IScalableMeshMeshQueryPtr meshQueryInterface = meshP->GetMeshQueryInterface(ScalableMesh::MESH_QUERY_FULL_RESOLUTION);
    for(size_t n = 0; n < (size_t)meshP->GetNbResolutions(); ++n)
        {
        bvector<ScalableMesh::IScalableMeshNodePtr> returnedNodes;
        ScalableMesh::IScalableMeshMeshQueryParamsPtr params = ScalableMesh::IScalableMeshMeshQueryParams::CreateParams();
        params->SetDepth(n);
        meshQueryInterface->Query(returnedNodes, NULL, 0, params);
        size_t nAnomalies = 0;
        for(auto& node: returnedNodes)
            {
            TerrainModel::BcDTMPtr dtmP;
            bvector<bool> clips;
            auto meshP = node->GetMesh(false, clips);
            if (meshP == nullptr) continue;
            DTMStatusInt ret = DTM_SUCCESS;
            try
                {
                ret = meshP->GetAsBcDTM(dtmP);
                }
            catch (...) {
                ret = DTM_ERROR;
                }
            if(DTM_SUCCESS != ret)
                {
                ++nAnomalies;
                WString path = outDir + std::to_wstring(node->GetNodeId()).c_str();
                path+= L"_node.m";
                const PolyfaceQuery* polyface = meshP->GetPolyfaceQuery();
                LOG_MESH_FROM_FILENAME_AND_BUFFERS_W(path,(size_t)polyface->GetPointCount(),(size_t)polyface->GetPointIndexCount(),polyface->GetPointCP(),polyface->GetPointIndexCP())
                }
            }
        std::cout << returnedNodes.size() << " RETURNED NODES "<< nAnomalies<< " ERRORS " << std::endl;
        }

    FILE* mesh = _wfopen(stmFileName.c_str(), L"rb");
        size_t nVerts = 0;
        size_t nIndices = 0;

        fread(&nVerts, sizeof(size_t), 1, mesh);
        std::vector<DPoint3d> allVerts (nVerts);
        fread(&allVerts[0], sizeof(DPoint3d), nVerts, mesh);
        fread(&nIndices, sizeof(size_t), 1, mesh);
        std::vector<int32_t> allIndices(nIndices);
        fread(&allIndices[0], sizeof(int32_t), nIndices, mesh);
        fclose(mesh);
        TerrainModel::BcDTMPtr bcdtm;
            BC_DTM_OBJ* bcDtmP = 0;
    int dtmCreateStatus = bcdtmObject_createDtmObject(&bcDtmP);
    if (dtmCreateStatus == 0)
        {
        bcdtm = TerrainModel::BcDTM::CreateFromDtmHandle(bcDtmP);
        }
    else return 1;
    DPoint3d triangle[4];

    for (unsigned int t = 0; t < nIndices; t += 3)
        {
        for (int i = 0; i < 3; i++)
            triangle[i] = allVerts[allIndices[i + t] - 1];

        triangle[3] = triangle[0];

        std::swap(triangle[1], triangle[2]);
        //apparently the below colinearity test requires at least first and last point to be distinct
        if (triangle[0].AlmostEqualXY(triangle[1]) || triangle[1].AlmostEqualXY(triangle[2]) || triangle[2].AlmostEqualXY(triangle[0])) continue;
        DSegment3d triSeg = DSegment3d::From(triangle[0], triangle[1]);
        double param;
        DPoint3d closestPt;
        triSeg.ProjectPointXY(closestPt, param, triangle[2]);
        if (closestPt.AlmostEqualXY(triangle[2])) continue;
        //DTM doesn't like colinear triangles
        //if (bsiGeom_isDPoint3dArrayColinear(triangle, 3, 1e-6)) continue;
        if (fabs(triangle[0].y - triangle[1].y) < 1e-4 && fabs(triangle[2].y - triangle[1].y) < 1e-4 && fabs(triangle[0].y - triangle[2].y) < 1e-4)
            std::cout << " ERROR COLINEAR TRIANGLE" << std::endl;
        bcdtmObject_storeDtmFeatureInDtmObject(bcdtm->GetTinHandle(), DTMFeatureType::GraphicBreak, bcdtm->GetTinHandle()->nullUserTag, 1, &bcdtm->GetTinHandle()->nullFeatureId, &triangle[0], 4);
        }
    bcdtmObject_triangulateStmTrianglesDtmObject(bcdtm->GetTinHandle());
#endif

   /* WString stmFileName(argv[1]);
    RunPrecisionTest(stmFileName);*/


    RunDTMClipTest();
    //RunDTMTriangulateTest();
<<<<<<< HEAD
   RunDTMSTMTriangulateTest();
  //  RunSelectPointsTest();
=======
   //RunDTMSTMTriangulateTest();
   // RunSelectPointsTest();
>>>>>>> 7a7f79d2
    //RunIntersectRay();
    //WString stmFileName(argv[1]);
   // RunParseTree(stmFileName);
   // RunIntersectRayMetadata(stmFileName);
    /*WString stmFileName(argv[1]);
    RunWriteTileTest(stmFileName, argv[2]);*/

    BeFileName name("E:\\SMTest.bim");
    BeSQLite::DbResult status;
    CreateDgnDbParams params("SM_Test");

    DgnDbPtr myDgnDb = DgnDb::CreateDgnDb(&status, name, params);

    BeFileName schemaRootDir = host.GetIKnownLocationsAdmin().GetDgnPlatformAssetsDirectory();
    schemaRootDir.AppendToPath(L"ECSchemas/Domain/");

    BeFileName schemaFileName = schemaRootDir;
    schemaFileName.AppendToPath(L"ScalableMesh.01.00.ecschema.xml");
    ScalableMeshSchema::ScalableMeshDomain::GetDomain().ImportSchema(*myDgnDb, schemaFileName);

    Utf8String modelName("terrain");
    BeFileName smName = BeFileName(Utf8String("E:\\data\\CCScalableMeshColoradoSprings\\output_SCM\\root.stm"));
    ScalableMeshSchema::IMeshSpatialModelP meshSpatialModelP = ScalableMeshSchema::ScalableMeshModelHandler::AttachTerrainModel(*myDgnDb, modelName,smName);

    std::cout << "THE END" << std::endl;
    return 0;
}<|MERGE_RESOLUTION|>--- conflicted
+++ resolved
@@ -1,1309 +1,1304 @@
-#include <stdint.h>
-typedef uint8_t byte;
-using namespace std;
-
-class SMNodeGroup;
-class SMNodeGroupMasterHeader;
-
-#include <Bentley\Bentley.h>
-#include <ImagePP/h/ImageppAPI.h>
-#include <TerrainModel/Core/bcdtmClass.h>
-#include <ScalableMesh\IScalableMesh.h>
-#include <ScalableMesh\IScalableMeshNodeCreator.h>
-#include <ScalableMesh\ScalableMeshLib.h>
-/*#undef static_assert
-USING_NAMESPACE_BENTLEY_TERRAINMODEL
-#include <ImagePP\all\h\HCDPacket.h>
-#include <ImagePP\all\h\HCDCodecZlib.h>
-#include "..\STM\ScalableMeshQuery.h"
-#undef static_assert*/
-#include <iostream>
-#include <TerrainModel/Core/DTMIterators.h>
-#include "..\STM\LogUtils.h"
-#include <random>
-#include <queue>
-#include "..\STM\ScalableMesh\ScalableMeshGraph.h"
-#include "..\STM\Edits\ClipUtilities.h"
-#include <json/json.h>
-#undef static_assert
-#include <DgnPlatform/DgnPlatformApi.h>
-#include <DgnPlatform/DgnPlatformLib.h>
-USING_NAMESPACE_BENTLEY_DGNPLATFORM
-#include <DgnPlatform/TileTree.h>
-#include <DgnPlatform/MeshTile.h>
-#include <ScalableMeshSchema/ScalableMeshHandler.h>
-#include <ScalableMeshSchema\ScalableMeshDomain.h>
-#include <DgnPlatform/DesktopTools/WindowsKnownLocationsAdmin.h>
-
-//TEMP copied because geomlibs lkg was not up to date
-static double s_defaultRelTol = 1.0e-12;
-static double s_defaultAbsTol = 1.0e-14;
-#if 0
-/*--------------------------------------------------------------------------------**//**
-                                                                                     * @bsimethod                                                    EarlinLutz      04/2012
-                                                                                     +--------------------------------------------------------------------------------------*/
-template<typename T>
-static bool sort_zyx
-(
-T xA,
-T yA,
-T zA,
-T xB,
-T yB,
-T zB,
-double absTol = s_defaultAbsTol,
-double relTol = s_defaultRelTol
-)
-    {
-    double tol = absTol;
-
-    if (0.0 != relTol)
-        tol += relTol *
-        (fabs(xA) + fabs(xB)
-        + fabs(yA) + fabs(yB)
-        + fabs(zA) + fabs(zB));
-
-    double ntol = -tol;
-
-    T dz = zB - zA;
-
-    if (dz > tol)
-        return false;
-    if (dz < ntol)
-        return true;
-
-    T dy = yB - yA;
-
-    if (dy > tol)
-        return false;
-    if (dy < ntol)
-        return true;
-
-    T dx = xB - xA;
-
-    if (dx > tol)
-        return false;
-    if (dx < ntol)
-        return true;
-
-    return false;
-    }
-
-
-
-/*--------------------------------------------------------------------------------**//**
-                                                                                     * @bsimethod                                                    EarlinLutz      04/2012
-                                                                                     +--------------------------------------------------------------------------------------*/
-DPoint3dZYXTolerancedSortComparison::DPoint3dZYXTolerancedSortComparison(double absTol, double relTol)
-    : m_absTol(absTol), m_relTol(relTol)
-    {}
-
-
-/*--------------------------------------------------------------------------------**//**
-                                                                                     * @bsimethod                                                    EarlinLutz      04/2012
-                                                                                     +--------------------------------------------------------------------------------------*/
-bool DPoint3dZYXTolerancedSortComparison::operator() (const DPoint3d& pointA, const DPoint3d &pointB) const
-    {
-    return sort_zyx<double>(pointA.x, pointA.y, pointA.z, pointB.x, pointB.y, pointB.z, m_absTol, m_relTol);
-    }
-
-
-
-/*--------------------------------------------------------------------------------**//**
-                                                                                     * @bsimethod                                                    EarlinLutz      04/2012
-                                                                                     +--------------------------------------------------------------------------------------*/
-bool DVec3dZYXSortComparison::operator () (const DVec3d& vecA, const DVec3d &vecB) const
-    {
-    return sort_zyx<double>(vecA.x, vecA.y, vecA.z, vecB.x, vecB.y, vecB.z);
-    }
-#endif
-
-void SortPoints(bvector<DPoint3d>& allVerts, bvector<int>& allIndices)
-    {
-    std::map<DPoint3d, int, DPoint3dZYXTolerancedSortComparison> mapOfPoints(DPoint3dZYXTolerancedSortComparison(1e-5, 0));
-    bvector<DPoint3d> sortedVerts = allVerts;
-    std::sort(sortedVerts.begin(), sortedVerts.end(), [] (const DPoint3d&a, const DPoint3d&b)
-        {
-        if (a.x < b.x) return true;
-        else if (a.x > b.x) return false;
-        else if (a.y < b.y) return true;
-        else if (a.y > b.y) return false;
-        else return a.z < b.z;
-        });
-    for (auto& v : sortedVerts) mapOfPoints[v] = (int)(&v - &sortedVerts.front());
-    for (auto& idx : allIndices) idx = mapOfPoints[allVerts[idx - 1]] + 1;
-    allVerts = sortedVerts;
-    }
-
-void MakeDTM(TerrainModel::BcDTMPtr& dtmP, bvector<DPoint3d>& allVerts, bvector<int>& allIndices)
-    {
-    BC_DTM_OBJ* bcDtmP = 0;
-    int dtmCreateStatus = bcdtmObject_createDtmObject(&bcDtmP);
-    if (dtmCreateStatus == 0)
-        {
-        dtmP = TerrainModel::BcDTM::CreateFromDtmHandle(*bcDtmP);
-        }
-    else return;
-    DPoint3d triangle[4];
-
-    bvector<int> indices;
-    for (unsigned int t = 0; t < allIndices.size(); t += 3)
-        {
-        for (int i = 0; i < 3; i++)
-            triangle[i] = allVerts[allIndices[i + t] - 1];
-
-        triangle[3] = triangle[0];
-
-        int32_t myIndices[3] = { allIndices[t] - 1, allIndices[t + 1] - 1, allIndices[t + 2] - 1 };
-        //colinearity test
-        if (triangle[0].AlmostEqualXY(triangle[1]) || triangle[1].AlmostEqualXY(triangle[2]) || triangle[2].AlmostEqualXY(triangle[0])) continue;
-        DSegment3d triSeg = DSegment3d::From(triangle[0], triangle[1]);
-        double param;
-        DPoint3d closestPt;
-        triSeg.ProjectPointXY(closestPt, param, triangle[2]);
-        if (closestPt.AlmostEqualXY(triangle[2])) continue;
-        indices.push_back(allIndices[t] - 1);
-        if (bsiGeom_getXYPolygonArea(&triangle[0], 3) < 0)
-            {
-            indices.push_back(allIndices[t + 2] - 1);
-            indices.push_back(allIndices[t + 1] - 1);
-            }
-        else
-            {
-            indices.push_back(allIndices[t + 1] - 1);
-            indices.push_back(allIndices[t + 2] - 1);
-            }
-        }
-    int status = bcdtmObject_storeTrianglesInDtmObject(dtmP->GetTinHandle(), DTMFeatureType::GraphicBreak, &allVerts[0], (int)allVerts.size(), &indices[0], (int)indices.size() / 3);
-
-    assert(status == SUCCESS);
-        {
-        WString str(L"e:\\makeTM\\newcliptm");
-        str.append(L".bcdtm");
-        bcdtmWrite_toFileDtmObject(dtmP->GetTinHandle(), str.c_str());
-        }
-    //int status = bcdtmObject_triangulateStmTrianglesDtmObjectOld(bcdtm->GetTinHandle(), m_points, (int)m_nbPoints, m_faceIndexes, (int)m_nbFaceIndexes);
-    status = bcdtmObject_triangulateStmTrianglesDtmObject(dtmP->GetTinHandle());
-    assert(status == SUCCESS);
-        {
-        WString str(L"e:\\makeTM\\newcliptm");
-        str.append(L".tin");
-        bcdtmWrite_toFileDtmObject(dtmP->GetTinHandle(), str.c_str());
-        }
-
-    BENTLEY_NAMESPACE_NAME::TerrainModel::DTMMeshEnumeratorPtr en = BENTLEY_NAMESPACE_NAME::TerrainModel::DTMMeshEnumerator::Create(*dtmP);
-    en->SetMaxTriangles(2000000);
-    bvector<DPoint3d> newVertices;
-    bvector<int32_t> newIndices;
-    std::map<DPoint3d, int32_t, DPoint3dZYXTolerancedSortComparison> mapOfPoints(DPoint3dZYXTolerancedSortComparison(1e-12, 0));
-    for (PolyfaceQueryP pf : *en)
-        {
-        PolyfaceHeaderPtr vec = PolyfaceHeader::CreateFixedBlockIndexed(3);
-        vec->CopyFrom(*pf);
-        for (PolyfaceVisitorPtr addedFacets = PolyfaceVisitor::Attach(*vec); addedFacets->AdvanceToNextFace();)
-            {
-            DPoint3d face[3];
-            int32_t idx[3] = { -1, -1, -1 };
-            for (size_t i = 0; i < 3; ++i)
-                {
-                face[i] = addedFacets->GetPointCP()[i];
-                idx[i] = mapOfPoints.count(face[i]) != 0 ? mapOfPoints[face[i]] : -1;
-                }
-            for (size_t i = 0; i < 3; ++i)
-                {
-                if (idx[i] == -1)
-                    {
-                    newVertices.push_back(face[i]);
-                    idx[i] = (int)newVertices.size();
-                    mapOfPoints[face[i]] = idx[i] - 1;
-                    }
-                else idx[i]++;
-                }
-            newIndices.push_back(idx[0]);
-            newIndices.push_back(idx[1]);
-            newIndices.push_back(idx[2]);
-            }
-        }
-    WString name = L"E:\\makeTM\\test.m";
-    LOG_MESH_FROM_FILENAME_AND_BUFFERS_W(name, newVertices.size(), newIndices.size(), &newVertices[0], &newIndices[0])
-    /*bvector<DTMFeatureId> listIds;
-    DTMFeatureCallback browseVoids = [] (DTMFeatureType dtmFeatureType, DTMUserTag userTag, DTMFeatureId featureId, DPoint3d *points, size_t numPoints, void* userArg) ->int
-        {
-        if (dtmFeatureType == DTMFeatureType::Void && numPoints <= 4)
-            {
-            ((bvector<DTMFeatureId>*)userArg)->push_back(featureId);
-            }
-        return 0;
-        };
-
-    dtmP->BrowseFeatures(DTMFeatureType::Void, 20, &listIds, browseVoids);
-    for (auto& id : listIds) dtmP->DeleteFeatureById(id);*/
-    }
-
-
-void PolyfaceTag(PolyfaceHeaderPtr& poly, TerrainModel::BcDTMPtr& dtmPtr)
-    {
-    vector<int32_t> indices(poly->GetPointIndexCount());
-    memcpy(&indices[0], poly->GetPointIndexCP(), poly->GetPointIndexCount()*sizeof(int32_t));
-    bmap<int32_t, int32_t> allPts;
-    for (size_t i = 0; i < poly->GetPointIndexCount(); ++i)
-        {
-        DPoint3d pt;
-        dtmPtr->GetBcDTM()->GetPoint(poly->GetPointIndexCP()[i], pt);
-        if (allPts.count(poly->GetPointIndexCP()[i]) == 0)
-            {
-            allPts[poly->GetPointIndexCP()[i]] = (int)poly->Point().size();
-            poly->Point().push_back(pt);
-            }
-        }
-
-    poly->PointIndex().clear();
-    for (size_t i = 0; i < indices.size(); i += 3)
-        {
-
-       
-        poly->PointIndex().push_back(allPts[indices[i]] + 1);
-        poly->PointIndex().push_back(allPts[indices[i + 1]] + 1);
-        poly->PointIndex().push_back(allPts[indices[i + 2]] + 1);
-      
-        }
-    }
-
-int loadFunc(DTMFeatureType dtmFeatureType, int numTriangles, int numMeshPts, DPoint3d *meshPtsP, DPoint3d *meshVectorsP, int numMeshFaces, long *meshFacesP, void *userP)
-    {
-    size_t nNotContained = 0;
-    for (size_t idx = 0; idx < numMeshFaces; idx += 3)
-        {
-        DPoint3d currentTri[3];
-        currentTri[0] = (meshPtsP)[meshFacesP[idx] - 1];
-        currentTri[1] = (meshPtsP)[meshFacesP[idx + 1] - 1];
-        currentTri[2] = (meshPtsP)[meshFacesP[idx + 2] - 1];
-
-        bvector<DPoint3d>* polyDefs = (bvector<DPoint3d>*) userP;
-        DRange3d range = DRange3d::From(&polyDefs->front(), (int)polyDefs->size());
-        if (!range.IsContainedXY(currentTri[0]) || !range.IsContainedXY(currentTri[1]) || !range.IsContainedXY(currentTri[2]))
-            nNotContained++;
-        }
-    std::cout << (nNotContained > 0 ? " FAIL " : " PASS ") << std::endl;
-    std::cout << nNotContained << " NOT CONTAINED " << std::endl;
-    return SUCCESS;
-    }
-
-void RunDTMClipTest()
-    {
-    WString pathMeshes = L"E:\\makeTM\\meshes\\";
-    WString pathPolys = L"E:\\makeTM\\polys\\";
-    bvector<int> meshes(1);
-    meshes[0] = 0;
-    bvector<int> polys(1);
-    for (size_t polyn = 11; polyn < 12; polyn++)
-        polys[polyn-11] = (int)polyn;
-    polys.push_back(43);
-    //polys[1] = 1;
-   // polys[2] = 2;
-
-    bvector<bvector<DPoint3d>> polyDefs(polys.size());
-    vector<TerrainModel::BcDTMPtr> meshDefs(meshes.size());
-
-    for (size_t i = 0; i < meshes.size(); ++i)
-        {
-        WString path = pathMeshes + WString(std::to_wstring(meshes[i]).c_str()) + WString(L".m");
-        FILE* mesh = _wfopen(path.c_str(), L"rb");
-        size_t nVerts = 0;
-        size_t nIndices = 0;
-        fread(&nVerts, sizeof(size_t), 1, mesh);
-        bvector<DPoint3d> allVerts(nVerts);
-        fread(&allVerts[0], sizeof(DPoint3d), nVerts, mesh);
-        fread(&nIndices, sizeof(size_t), 1, mesh);
-        bvector<int32_t> allIndices(nIndices);
-        fread(&allIndices[0], sizeof(int32_t), nIndices, mesh);
-        MakeDTM(meshDefs[i], allVerts, allIndices);
-        }
-    for (size_t i = 0; i < polys.size(); ++i)
-        {
-        WString path = pathPolys + WString(std::to_wstring(polys[i]).c_str()) + WString(L".p");
-        FILE* mesh = _wfopen(path.c_str(), L"rb");
-        size_t nVerts = 0;
-        fread(&nVerts, sizeof(size_t), 1, mesh);
-        polyDefs[i].resize(nVerts);
-        fread(&polyDefs[i][0], sizeof(DPoint3d), nVerts, mesh);
-        }
-
-    size_t nNotContained = 0;
-    for (auto& mesh : meshDefs)
-        {
-        DTMUserTag    userTag = 0;
-        DTMFeatureId* textureRegionIdsP = 0;
-        long          numRegionTextureIds = 0;
-        bvector<DTMFeatureId> featureIds(polys.size());
-        for (auto& poly : polyDefs)
-            {
-            bcdtmInsert_internalDtmFeatureMrDtmObject(mesh->GetBcDTM()->GetTinHandle(),
-                                                      DTMFeatureType::Region,
-                                                      1,
-                                                      2,
-                                                      userTag,
-                                                      &textureRegionIdsP,
-                                                      &numRegionTextureIds,
-                                                      &poly[0],
-                                                      (long)poly.size(),
-                                                      nullptr);
-
-            featureIds[userTag] = textureRegionIdsP[0];
-            /*for (size_t regionId = 0; regionId < numRegionTextureIds; regionId++)
-            {
-            static long maxTriangles = 65000;  // Maximum Triangles To Pass Back
-            static long vectorOption = 2;  // Averaged Triangle Surface Normals
-            static double zAxisFactor = 1.0;  // Am\ount To Exaggerate Z Axis
-            static long regionOption = 1;  // Include Internal Regions Until Fully Tested
-            static long indexOption = 2;  // Use Feature Id
-            bcdtmLoad_triangleShadeMeshForRegionDtmObject((BC_DTM_OBJ*)mesh->GetBcDTM()->GetTinHandle(),
-            maxTriangles,
-            vectorOption,
-            zAxisFactor,
-            regionOption,
-            indexOption,
-            textureRegionIdsP[regionId],
-            &loadFunc,
-            &poly
-            );
-            }*/
-            userTag++;
-            }
-        BENTLEY_NAMESPACE_NAME::TerrainModel::DTMMeshEnumeratorPtr en = BENTLEY_NAMESPACE_NAME::TerrainModel::DTMMeshEnumerator::Create(*mesh->GetBcDTM());
-        //en->SetUseRealPointIndexes(true);
-        en->SetExcludeAllRegions();
-        en->SetMaxTriangles(2000000);
-        bmap<DPoint3d, int32_t, DPoint3dZYXTolerancedSortComparison> mapOfPoints(DPoint3dZYXTolerancedSortComparison(1e-6, 0));
-        for (size_t i = 0; i < (size_t)mesh->GetBcDTM()->GetPointCount(); ++i)
-            {
-            DPoint3d pt;
-            mesh->GetBcDTM()->GetPoint((int)i, pt);
-            mapOfPoints[pt] = (int)i;
-            }
-        bvector<DPoint3d> newVertices;
-        bvector<int32_t> newIndices;
-        std::map<DPoint3d, int32_t, DPoint3dZYXTolerancedSortComparison> mapOfPoints2(DPoint3dZYXTolerancedSortComparison(1e-12, 0));
-        for (PolyfaceQueryP pf : *en)
-            {
-            PolyfaceHeaderPtr vec = PolyfaceHeader::CreateFixedBlockIndexed(3);
-            vec->CopyFrom(*pf);
-            for (PolyfaceVisitorPtr addedFacets = PolyfaceVisitor::Attach(*vec); addedFacets->AdvanceToNextFace();)
-                {
-                DPoint3d face[3];
-                int32_t idx[3] = { -1, -1, -1 };
-                for (size_t i = 0; i < 3; ++i)
-                    {
-                    face[i] = addedFacets->GetPointCP()[i];
-                    idx[i] = mapOfPoints2.count(face[i]) != 0 ? mapOfPoints2[face[i]] : -1;
-                    }
-                for (size_t i = 0; i < 3; ++i)
-                    {
-                    if (idx[i] == -1)
-                        {
-                        newVertices.push_back(face[i]);
-                        idx[i] = (int)newVertices.size();
-                        mapOfPoints2[face[i]] = idx[i] - 1;
-                        }
-                    else idx[i]++;
-                    }
-                newIndices.push_back(idx[0]);
-                newIndices.push_back(idx[1]);
-                newIndices.push_back(idx[2]);
-                }
-            }
-        WString name = L"E:\\makeTM\\testClip.m";
-        LOG_MESH_FROM_FILENAME_AND_BUFFERS_W(name, newVertices.size(), newIndices.size(), &newVertices[0], &newIndices[0])
-        for (size_t j = 0; j < polys.size(); ++j)
-            {
-            en->Reset();
-            en->SetFilterRegionByUserTag(j);
-            for (PolyfaceQueryP pf : *en)
-                {
-                PolyfaceHeaderPtr vec = PolyfaceHeader::CreateFixedBlockIndexed(3);
-                vec->CopyFrom(*pf);
-                //PolyfaceTag(vec, mesh);
-                for (size_t idx = 0; idx < vec->GetPointIndexCount(); idx += 3)
-                    {
-                    DPoint3d currentTri[3];
-                    currentTri[0] = (vec->GetPointCP())[vec->GetPointIndexCP()[idx] - 1];
-                    currentTri[1] = (vec->GetPointCP())[vec->GetPointIndexCP()[idx + 1] - 1];
-                    currentTri[2] = (vec->GetPointCP())[vec->GetPointIndexCP()[idx + 2] - 1];
-
-                    DRange3d range = DRange3d::From(&polyDefs[j][0], (int)polyDefs[j].size());
-                    if (!range.IsContainedXY(currentTri[0]) || !range.IsContainedXY(currentTri[1]) || !range.IsContainedXY(currentTri[2]))
-                        {
-                        std::cout << " TRIANGLE FAIL " << mapOfPoints[currentTri[0]] << "," << mapOfPoints[currentTri[1]] << "," << mapOfPoints[currentTri[2]] << std::endl;
-                        nNotContained++;
-                        }
-                    }
-                }
-            /*static long maxTriangles = 65000;  // Maximum Triangles To Pass Back
-            static long vectorOption = 2;  // Averaged Triangle Surface Normals
-            static double zAxisFactor = 1.0;  // Am\ount To Exaggerate Z Axis
-            static long regionOption = 1;  // Include Internal Regions Until Fully Tested
-            static long indexOption = 2;  // Use Feature Id
-            bcdtmLoad_triangleShadeMeshForRegionDtmObject((BC_DTM_OBJ*)mesh->GetBcDTM()->GetTinHandle(),
-            maxTriangles,
-            vectorOption,
-            zAxisFactor,
-            regionOption,
-            indexOption,
-            featureIds[j],
-            &loadFunc,
-            &polyDefs[j]
-            );*/
-
-            }
-        }
-    std::cout << (nNotContained > 0 ? " FAIL " : " PASS ") << std::endl;
-    std::cout << nNotContained << " NOT CONTAINED " << std::endl;
-    }
-
-void RunPrecisionTest(WString& stmFileName)
-    {
-
-    StatusInt status;
-    ScalableMesh::IScalableMeshPtr meshP = ScalableMesh::IScalableMesh::GetFor(stmFileName.c_str(), true, true, status);
-    ScalableMesh::IScalableMeshMeshQueryPtr meshQueryInterface = meshP->GetMeshQueryInterface(ScalableMesh::MESH_QUERY_FULL_RESOLUTION);
-    auto draping = meshP->GetDTMInterface()->GetDTMDraping();
-    int drapeType;
-    DRange3d range;
-
-    meshP->GetRange(range);
-   // range.low.x += (range.XLength() / 2);
-   // range.low.y += (range.YLength() / 2);
-    range.ScaleAboutCenter(range, 0.5);
-    std::random_device rd;
-
-    std::default_random_engine e1(rd());
-    std::uniform_real_distribution<double> val_x(range.low.x, range.high.x);
-    std::uniform_real_distribution<double> val_y(range.low.y, range.high.y);
-
-    DPoint3d corners[8];
-    range.Get8Corners(corners);
-    size_t nbResolutions = meshP->GetNbResolutions();
-    bvector<double> precisionVals(nbResolutions, 0.0);
-    bvector<size_t> nVals(nbResolutions, 0);
-    bvector<DPoint3d> allTestPts;
-    for (size_t i = 0; i < 1000; i++)
-        {
-        DPoint3d tmpPoint;
-        tmpPoint.x = val_x(e1);
-        tmpPoint.y = val_y(e1);
-        draping->DrapePoint(&tmpPoint.z, NULL, NULL, NULL, drapeType, tmpPoint);
-        if(tmpPoint.z != DBL_MAX) allTestPts.push_back(tmpPoint);
-        }
-    for (size_t i = 0; i < nbResolutions - 1; ++i)
-        {
-        bvector<ScalableMesh::IScalableMeshNodePtr> returnedNodes;
-        ScalableMesh::IScalableMeshMeshQueryParamsPtr params = ScalableMesh::IScalableMeshMeshQueryParams::CreateParams();
-        params->SetLevel(i);
-        meshQueryInterface->Query(returnedNodes, corners, 8, params);
-
-        for (auto& node : returnedNodes)
-            {
-            for (auto& tmpPoint : allTestPts)
-                {
-                if (node->GetNodeExtent().IsContainedXY(tmpPoint))
-                    {
-                    double z = tmpPoint.z;
-                    auto dtm = node->GetBcDTM();
-                    if (dtm.get() != nullptr)
-                        {
-                        node->GetBcDTM()->DrapePoint(&z, NULL, NULL, NULL, drapeType, tmpPoint);
-                        if (z != DBL_MAX)
-                            {
-                            precisionVals[i] += fabs(z - tmpPoint.z);
-                            nVals[i]++;
-                            }
-                        }
-                    break;
-                    }
-                }
-            }
-
-        }
-
-    for (size_t i = 0; i < nbResolutions - 1; ++i)
-        {
-        std::cout << " at resolution " << i << " precision is " << precisionVals[i] / nVals[i] << " m" << std::endl;
-        }
-
-    }
-
-void RunIntersectRay()
-    {
-    DPoint3d testPt = DPoint3d::From(303665.63996983197,256052.27654610365,11299.552886447620);
-    DPoint3d endPt = DPoint3d::From(303665.65128480532,256052.54358510373,11298.589267153598);
-
-    TerrainModel::BcDTMPtr dtm = TerrainModel::BcDTM::CreateFromTinFile(L"E:\\makeTM\\ptPick.tin");
-    DPoint3d ptOut;
-    dtm->IntersectVector(ptOut, testPt, endPt);
-
-    DPlane3d plane = DPlane3d::From3Points(DPoint3d::From(303780.30394857755, 259172.41251152655, 52.999999999999993),
-                                           DPoint3d::From(303810.29302139767, 259171.62779438784, 49.999999999999993),
-                                           DPoint3d::From(303809.50776461099, 259141.63913370154, 53.999999999999993));
-    DRay3d ray = DRay3d::FromOriginAndVector(testPt, DVec3d::FromStartEnd(testPt, endPt));
-    double param;
-    DPoint3d rayOut;
-    ray.Intersect(rayOut, param, plane);
-    }
-
-void RunWriteTileTest(WString& stmFileName, const wchar_t* tileID)
-    {
- /*   LOG_SET_PATH_W("E:\\output\\scmesh\\2016-04-15\\")
-    StatusInt status;
-    ScalableMesh::IScalableMeshPtr meshP = ScalableMesh::IScalableMesh::GetFor(stmFileName.c_str(), true, true, status);
-    wchar_t *end;
-    int nodeID = wcstol(tileID, &end, 10);
-    ScalableMesh::IScalableMeshMeshQueryPtr meshQueryInterface = meshP->GetMeshQueryInterface(ScalableMesh::MESH_QUERY_FULL_RESOLUTION);
-    size_t nbResolutions = meshP->GetNbResolutions();
-    for (size_t i = 0; i < nbResolutions; ++i)
-        {
-        bvector<ScalableMesh::IScalableMeshNodePtr> returnedNodes;
-        ScalableMesh::IScalableMeshMeshQueryParamsPtr params = ScalableMesh::IScalableMeshMeshQueryParams::CreateParams();
-        params->SetLevel(i);
-        meshQueryInterface->Query(returnedNodes, nullptr, 0, params);
-
-        for (auto& node : returnedNodes)
-            {
-            if (node->GetNodeId() == nodeID)
-                {
-                ScalableMesh::IScalableMeshMeshFlagsPtr flags = ScalableMesh::IScalableMeshMeshFlags::Create();
-                bvector<bool> clips;
-                auto meshPtr = node->GetMesh(flags, clips);
-                WString name = LOG_PATH_STR_W + L"mesh_";
-                name.append(std::to_wstring(nodeID).c_str());
-                    name.append(L".m");
-                    ScalableMesh::ScalableMeshMesh * meshP = dynamic_cast<ScalableMesh::ScalableMeshMesh*>(meshPtr.get());
-                LOG_MESH_FROM_FILENAME_AND_BUFFERS_W(name, meshP->GetNbPoints(), meshP->GetNbFaceIndexes(), meshP->GetPoints(), (int32_t*)meshP->GetFaceIndexes())
-                    break;
-                }
-            }
-        }*/
-    }
-
-void RunDTMTriangulateTest()
-    {
-    //while (true)
-      //  {
-        WString pathMeshes = L"E:\\makeTM\\mesh";
-       // bvector<DPoint3d> allPts;
-       // for (size_t i = 0; i < 4; ++i)
-       //     {
-            WString path = pathMeshes +  WString(L".pts");
-            FILE* mesh = _wfopen(path.c_str(), L"rb");
-            size_t nVerts = 0;
-            fread(&nVerts, sizeof(size_t), 1, mesh);
-            bvector<DPoint3d> allVerts(nVerts);
-            fread(&allVerts[0], sizeof(DPoint3d), nVerts, mesh);
-            fclose(mesh);
-            
-          //  size_t offset = allPts.size();
-            //allPts.resize(allPts.size() + nVerts);
-//
-            for (auto&pt : allVerts) pt.z = 0;
-            bvector<double> distances;
-            for (size_t i = 1; i < allVerts.size(); ++i)
-                distances.push_back(allVerts[i].Distance(allVerts[i - 1]));
-
-            std::sort(allVerts.begin(), allVerts.end(), [] (const DPoint3d& a, const DPoint3d&b) { return a.x < b.x; });
-
-      /*      std::random_shuffle(allVerts.begin(), allVerts.end());
-
-            size_t count = (allVerts.size() / 4) + 1;
-
-            memcpy(&allPts[offset], &allVerts[0], sizeof(DPoint3d)*std::min(count, allVerts.size()));
-            }*/
-        TerrainModel::DTMPtr dtmPtr;
-        BC_DTM_OBJ* bcDtmP = 0;
-        int dtmCreateStatus = bcdtmObject_createDtmObject(&bcDtmP);
-        if (dtmCreateStatus == 0)
-            {
-            TerrainModel::BcDTMPtr bcDtmObjPtr;
-            bcDtmObjPtr = TerrainModel::BcDTM::CreateFromDtmHandle(*bcDtmP);
-            dtmPtr = bcDtmObjPtr.get();
-            }
-        bcdtmObject_storeDtmFeatureInDtmObject(bcDtmP, DTMFeatureType::RandomSpots, bcDtmP->nullUserTag, 1, &bcDtmP->nullFeatureId, &allVerts[0], (long)allVerts.size());
-        int status = bcdtmObject_triangulateDtmObject(bcDtmP);
-        if (status != SUCCESS)
-            {
-            std::cout << "ERROR!" << std::endl;
-            WString str(L"e:\\newcliptm");
-            str.append(L".dtm");
-            bcdtmWrite_toFileDtmObject(bcDtmP, str.c_str());
-            }
-       // }
-    }
-
-void RunDTMSTMTriangulateTest()
-    {
-    WString pathMeshes = L"E:\\makeTM\\newcliptm";
-    WString path = pathMeshes + WString(L".m");
-    FILE* mesh = _wfopen(path.c_str(), L"rb");
-    size_t nVerts = 0;
-    size_t nIndices = 0;
-    fread(&nVerts, sizeof(size_t), 1, mesh);
-    bvector<DPoint3d> allVerts(nVerts);
-    fread(&allVerts[0], sizeof(DPoint3d), nVerts, mesh);
-    fread(&nIndices, sizeof(size_t), 1, mesh);
-    bvector<int32_t> allIndices(nIndices);
-    fread(&allIndices[0], sizeof(int32_t), nIndices, mesh);
-    TerrainModel::BcDTMPtr bcdtm;
-    //SortPoints(allVerts, allIndices);
-    MakeDTM(bcdtm, allVerts, allIndices);
-    }
-
-void LoadMesh(bvector<DPoint3d>& vertices, bvector<int>& indices, WString& path)
-    {
-    FILE* mesh = _wfopen(path.c_str(), L"rb");
-    size_t nVerts = 0;
-    size_t nIndices = 0;
-    fread(&nVerts, sizeof(size_t), 1, mesh);
-    vertices.resize(nVerts);
-    fread(&vertices[0], sizeof(DPoint3d), nVerts, mesh);
-    fread(&nIndices, sizeof(size_t), 1, mesh);
-    indices.resize(nIndices);
-    fread(&indices[0], sizeof(int32_t), nIndices, mesh);
-    fclose(mesh);
-    }
-
-struct compare3D
-    {
-    bool operator()(const DPoint3d& a, const DPoint3d& b) const
-        {
-        if (a.x < b.x) return true;
-        if (a.x > b.x) return false;
-        if (a.y < b.y) return true;
-        if (a.y > b.y) return false;
-        if (a.z < b.z) return true;
-        return false;
-        }
-    };
-
-void circumcircle(DPoint3d& center, double& radius, const DPoint3d* triangle)
-    {
-    double det = RotMatrix::FromRowValues(triangle[0].x, triangle[0].y, 1, triangle[1].x, triangle[1].y, 1, triangle[2].x, triangle[2].y, 1).Determinant();
-    double vals[3] = { (triangle[0].x * triangle[0].x + triangle[0].y * triangle[0].y),
-        (triangle[1].x * triangle[1].x + triangle[1].y * triangle[1].y),
-        (triangle[2].x * triangle[2].x + triangle[2].y * triangle[2].y) };
-    double det1 = -(RotMatrix::FromRowValues(vals[0], triangle[0].y, 1, vals[1], triangle[1].y, 1, vals[2], triangle[2].y, 1).Determinant());
-    double det2 = RotMatrix::FromRowValues(vals[0], triangle[0].x, 1, vals[1], triangle[1].x, 1, vals[2], triangle[2].x, 1).Determinant();
-    center.x = -det1 / (2 * det);
-    center.y = -det2 / (2 * det);
-    double detR = RotMatrix::FromRowValues(vals[0], triangle[0].x, triangle[0].y, vals[1], triangle[1].x, triangle[1].y, vals[2], triangle[2].x, triangle[2].y).Determinant();
-    radius = sqrt(det1*det1 + det2*det2 - 4 * det*detR) / (2 * abs(det));
-    }
-
-void circumcircle2(DPoint3d& center, double& radius, const DPoint3d* triangle)
-    {
-    double det = RotMatrix::FromRowValues(triangle[0].x, triangle[0].y, 1, triangle[1].x, triangle[1].y, 1, triangle[2].x, triangle[2].y, 1).Determinant();
-    double mags[3] = { triangle[0].MagnitudeSquaredXY(),
-        triangle[1].MagnitudeSquaredXY(),
-        triangle[2].MagnitudeSquaredXY() };
-    double det1 = 0.5*(RotMatrix::FromRowValues(mags[0], triangle[0].y, 1, mags[1], triangle[1].y, 1, mags[2], triangle[2].y, 1).Determinant());
-    double det2 = 0.5*RotMatrix::FromRowValues(triangle[0].x, mags[0], 1, triangle[1].x, mags[1], 1, triangle[2].x, mags[2], 1).Determinant();
-    center.x = det1 /  det;
-    center.y = det2 / det;
-    double detR = RotMatrix::FromRowValues(triangle[0].x, triangle[0].y, mags[0], triangle[1].x, triangle[1].y, mags[1], triangle[2].x, triangle[2].y, mags[2]).Determinant();
-    radius = sqrt(detR/det + DPoint3d::From(det1, det2, 0).MagnitudeSquaredXY()/(det*det));
-    }
-
-void SelectPointsToStitch(bvector<DPoint3d>& stitchedPoints, MTGGraph* meshGraph, DRange3d& neighborExt, bvector<DPoint3d>& pts)
-    {
-    DRange3d nodeExt = DRange3d::From(pts);
-    std::queue<MTGNodeId> bounds;
-    MTGARRAY_SET_LOOP(edgeID, meshGraph)
-        {
-        int vtx = -1;
-        meshGraph->TryGetLabel(edgeID, 0, vtx);
-        if (meshGraph->GetMaskAt(edgeID, MTG_BOUNDARY_MASK))
-            {
-            bounds.push(edgeID);
-            }
-        }
-    MTGARRAY_END_SET_LOOP(edgeID, meshGraph)
-        //get face of current edge
-
-        MTGNodeId face[3];
-    MTGNodeId mate[3];
-    DPoint3d facePoints[3];
-    int faceIdx[3];
-    MTGMask visitedMask = meshGraph->GrabMask();
-    std::set<DPoint3d, compare3D> hasBeenAdded;
-    while (bounds.size() > 0)
-        {
-        MTGNodeId currentID = bounds.front();
-        bounds.pop();
-        if (!meshGraph->GetMaskAt(currentID, MTG_BOUNDARY_MASK) || meshGraph->GetMaskAt(currentID, visitedMask))
-            {
-            if (meshGraph->GetMaskAt(currentID, MTG_EXTERIOR_MASK) && !meshGraph->GetMaskAt(currentID, visitedMask) && !meshGraph->GetMaskAt(meshGraph->EdgeMate(currentID), visitedMask)) bounds.push(meshGraph->EdgeMate(currentID));
-            meshGraph->SetMaskAt(currentID, visitedMask);
-            continue;
-            }
-        meshGraph->SetMaskAt(currentID, visitedMask);
-        int edgeAroundFace = 0, vIndex;
-
-        MTGARRAY_FACE_LOOP(aroundFaceIndex, meshGraph, currentID)
-            {
-            if (edgeAroundFace < 3)
-                {
-                face[edgeAroundFace] = aroundFaceIndex;
-                mate[edgeAroundFace] = meshGraph->EdgeMate(aroundFaceIndex);
-                meshGraph->TryGetLabel(aroundFaceIndex, 0, vIndex);
-                assert(vIndex > 0);
-                if (vIndex <= 0)break;
-                faceIdx[edgeAroundFace] = vIndex;
-
-                DPoint3d pt = pts[vIndex - 1];
-                facePoints[edgeAroundFace] = DPoint3d::FromXYZ(pt.x, pt.y, pt.z);
-                }
-            edgeAroundFace++;
-            if (edgeAroundFace > 3)break;
-            }
-
-        MTGARRAY_END_FACE_LOOP(aroundFaceIndex, meshGraph, currentID)
-            if (edgeAroundFace < 3) continue;
-        if (edgeAroundFace > 3)
-            {
-            bounds.push(meshGraph->EdgeMate(currentID));
-            continue;
-            }
-        for (size_t i = 0; i < 3; ++i) facePoints[i].DifferenceOf(facePoints[i], nodeExt.low);
-        DPoint3d center = DPoint3d::From(0, 0, 0);
-        double radius = 0;
-        circumcircle(center, radius, facePoints);
-        for (size_t i = 0; i < 3; ++i) facePoints[i].SumOf(facePoints[i], nodeExt.low);
-        center.SumOf(center, nodeExt.low);
-        if (DRange3d::From(center.x - radius, center.y - radius,
-            center.z, center.x + radius,
-            center.y + radius, center.z).IntersectsWith(neighborExt, 2))
-            {
-            for (int i = 0; i < 3; i++)
-                {
-                meshGraph->TryGetLabel(face[i], 0, vIndex);
-                assert(vIndex > 0);
-                if (hasBeenAdded.count(facePoints[i]) == 0)
-                    {
-                    stitchedPoints.push_back(facePoints[i]);
-                    hasBeenAdded.insert(facePoints[i]);
-                    }
-            
-                if (!meshGraph->GetMaskAt(mate[i], MTG_EXTERIOR_MASK))
-                    {
-                    meshGraph->SetMaskAt(mate[i], MTG_BOUNDARY_MASK);
-                    // meshGraph->SetMaskAt(meshGraph->EdgeMate(face[i]), visitedMask);
-                    bounds.push(mate[i]);
-                    meshGraph->ClearMaskAt(face[i], MTG_BOUNDARY_MASK);
-                    meshGraph->SetMaskAt(face[i], MTG_EXTERIOR_MASK);
-                    }
-                else
-                    {
-                    meshGraph->DropEdge(face[i]);
-                    }
-                }
-            }
-        else
-            {
-            for (int i = 0; i < 3; i++)
-                {
-                meshGraph->TryGetLabel(face[i], 0, vIndex);
-                assert(vIndex > 0);
-                if (hasBeenAdded.count(facePoints[i]) == 0)
-                    {
-                    stitchedPoints.push_back(facePoints[i]);
-                    hasBeenAdded.insert(facePoints[i]);
-                    }
-               
-                }
-            // if (!meshGraph->GetMaskAt(meshGraph->FSucc(currentID), visitedMask)) bounds.push(meshGraph->FSucc(currentID));
-            if (meshGraph->GetMaskAt(meshGraph->FSucc(meshGraph->EdgeMate(currentID)), MTG_EXTERIOR_MASK) && !meshGraph->GetMaskAt(meshGraph->FSucc(meshGraph->EdgeMate(currentID)), visitedMask)) bounds.push(meshGraph->FSucc(meshGraph->EdgeMate(currentID)));
-            if (bounds.size() == 0)
-                {
-                MTGARRAY_SET_LOOP(edgeID, meshGraph)
-                    {
-                    if (!meshGraph->GetMaskAt(edgeID, visitedMask) && meshGraph->GetMaskAt(edgeID, MTG_BOUNDARY_MASK) && !meshGraph->GetMaskAt(edgeID, MTG_EXTERIOR_MASK))
-                        {
-                        bounds.push(edgeID);
-                        break;
-                        }
-                    }
-                MTGARRAY_END_SET_LOOP(boundaryEdgeID, meshGraph)
-                }
-            }
-        }
-    meshGraph->ClearMask(visitedMask);
-    meshGraph->DropMask(visitedMask);
-    }
-
-void RunSelectPointsTest()
-    {
-    WString pathMeshes = L"E:\\makeTM\\select";
-    WString path = pathMeshes + WString(L".m");
-    bvector<DPoint3d> allVerts1;
-    bvector<int32_t> allIndices1;
-    LoadMesh(allVerts1, allIndices1, path);
-    WString path2 = pathMeshes + WString(L"2.m");
-    bvector<DPoint3d> allVerts2;
-    bvector<int32_t> allIndices2;
-    LoadMesh(allVerts2, allIndices2, path);
-
-    DRange3d range2 = DRange3d::From(allVerts2);
-    MTGGraph g;
-    bvector<int> componentPointsId;
-    ScalableMesh::CreateGraphFromIndexBuffer(&g, (const long*)&allIndices1[0], (int)allIndices1.size(), (int)allVerts1.size(), componentPointsId, &allVerts1[0]);
-
-    bvector<DPoint3d> stitchedPts;
-    SelectPointsToStitch(stitchedPts,&g, range2, allVerts1);
-    }
-
-void ParseNodeInfo(ScalableMesh::IScalableMeshNodePtr& node, bvector<size_t>& ptsAtLevel, bvector<size_t>& nodesAtLevel)
-    {
-
-
-    ScalableMesh::IScalableMeshMeshFlagsPtr flags = ScalableMesh::IScalableMeshMeshFlags::Create();
-    flags->SetLoadGraph(false);
-    ScalableMesh::IScalableMeshMeshPtr mesh = node->GetMesh(flags);
-    size_t ptCount = 0;
-    if (mesh.get() == nullptr)
-        {
-        //std::cout << " NO MESH FOR NODE " << node->GetNodeId() << std::endl;
-        }
-    else
-        {
-       // std::cout << " NODE " << node->GetNodeId() << " HAS " << mesh->GetNbFaces() << " FACES " << std::endl;
-        ptCount = mesh->GetNbPoints();
-        }
-    nodesAtLevel[node->GetLevel()]++;
-    ptsAtLevel[node->GetLevel()] += ptCount;
-
-
-    if (ptCount > 65000)
-        std::cout << " NODE " << node->GetNodeId() << " HAS " << ptCount << " POINTS AT LEVEL " << node->GetLevel() << std::endl;
-
-    bvector<ScalableMesh::IScalableMeshNodePtr> childrenNodes = node->GetChildrenNodes();
-    if (mesh.get() == nullptr && childrenNodes.size() > 0 && childrenNodes.front()->GetPointCount() > 0)
-        {
-        std::cout << " NODE " << node->GetNodeId() << " HAS " << ptCount << " POINTS AT LEVEL " << node->GetLevel() << std::endl;
-        std::cout << " NODE " << node->GetNodeId() << " HAS " << childrenNodes.size() << " CHILDREN " << std::endl;
-        std::cout << " NODE " << childrenNodes.front()->GetNodeId() << " HAS " << childrenNodes.front()->GetPointCount() << " POINTS AT LEVEL " << childrenNodes.front()->GetLevel() << std::endl;
-        }
-    //std::cout << " NODE " << node->GetNodeId() << " HAS " << childrenNodes.size() << " CHILDREN " << std::endl;
-    for (auto child : childrenNodes)
-        {
-        ParseNodeInfo(child, ptsAtLevel, nodesAtLevel);
-        }
-    }
-
-void RunParseTree(WString& stmFileName)
-    {
-
-    StatusInt status;
-    ScalableMesh::IScalableMeshPtr meshP = ScalableMesh::IScalableMesh::GetFor(stmFileName.c_str(), true, true, status);
-
-    bvector<size_t> nPointsAtLevel((size_t)meshP->GetNbResolutions());
-    bvector<size_t> nNodesAtLevel((size_t)meshP->GetNbResolutions());
-    ScalableMesh::IScalableMeshNodePtr root = meshP->GetRootNode();
-
-
-    ParseNodeInfo(root, nPointsAtLevel, nNodesAtLevel);
-
-    for (size_t i = 0; i < (size_t)meshP->GetNbResolutions(); ++i)
-        {
-        std::cout << " AT LEVEL " << i << " WE HAVE " << nPointsAtLevel[i] << " POINTS AND " << nNodesAtLevel[i] << " NODES " << std::endl;
-        }
-
-
-    }
-/*
-void RunIntersectRayMetadata(WString& stmFileName)
-    {
-    StatusInt status;
-    ScalableMesh::IScalableMeshPtr meshP = ScalableMesh::IScalableMesh::GetFor(stmFileName.c_str(), true, true, status);
-
-
-
-    DPoint3d tmpPoint = DPoint3d::From(19068292.12, 7531835.83, 3000000);
-
-    DVec3d direction = DVec3d::From(0,0,-1);
-    DRay3d ray = DRay3d::FromOriginAndVector(tmpPoint, direction);
-    DPoint3d intersectPoint_l;
-
-    //ScalableMesh::IScalableMeshNodeQueryParamsPtr params = ScalableMesh::IScalableMeshNodeQueryParams::CreateParams();
-    //ScalableMesh::IScalableMeshNodeRayQueryPtr query = meshP->GetNodeQueryInterface();
-    ScalableMesh::IScalableMeshMeshQueryPtr meshQueryInterface = meshP->GetMeshQueryInterface(ScalableMesh::MESH_QUERY_FULL_RESOLUTION);
-    ScalableMesh::IScalableMeshMeshQueryParamsPtr params = ScalableMesh::IScalableMeshMeshQueryParams::CreateParams();
-    params->SetLevel(meshP->GetTerrainDepth());
-    bvector<ScalableMesh::IScalableMeshNodePtr> nodes;
-   // params->SetDirection(direction);
-    meshQueryInterface->Query(nodes, NULL, 0, params);
-    Json::Value val;
-    double minParam = DBL_MAX;
-    int64_t elementId;
-    for (auto& node : nodes)
-        {
-        DSegment3d clipped;
-        DRange1d fraction;
-        if (!ray.ClipToRange(node->GetContentExtent(), clipped, fraction)) continue;
-        if (node->IntersectRay(intersectPoint_l, ray, val))
-            {
-            double param;
-            DPoint3d pPt;
-            if (ray.ProjectPointUnbounded(pPt, param, intersectPoint_l) && param < minParam)
-                {
-                minParam = param;
-                elementId = val["elementId"].asInt64();
-                }
-            }
-        }
-    //std::cout << elementId << std::endl;
-    }
-    */
-void RunGetMeshParts(WString& stmFileName)
-    {
-    StatusInt status;
-    ScalableMesh::IScalableMeshPtr meshP = ScalableMesh::IScalableMesh::GetFor(stmFileName.c_str(), true, true, status);
-
-
-    ScalableMesh::IScalableMeshMeshQueryPtr meshQueryInterface = meshP->GetMeshQueryInterface(ScalableMesh::MESH_QUERY_FULL_RESOLUTION);
-    ScalableMesh::IScalableMeshMeshQueryParamsPtr params = ScalableMesh::IScalableMeshMeshQueryParams::CreateParams();
-    params->SetLevel(meshP->GetTerrainDepth());
-    bvector<ScalableMesh::IScalableMeshNodePtr> nodes;
-  
-    meshQueryInterface->Query(nodes, NULL, 0, params);
-    for (auto& node : nodes)
-        {
-       /* bvector<bvector<uint8_t>> tex;
-        bvector<Utf8String> metadata;
-        bvector<ScalableMesh::IScalableMeshMeshPtr> meshes;
-        node->GetMeshParts(meshes, metadata, tex);*/
-        node->IsMeshLoaded();
-        }
-    //std::cout << elementId << std::endl;
-    }
-
-void RunClipPlaneTest()
-    {
-    DPoint3d testPt = DPoint3d::From(401357.37026739196, 3978759.3097642004, 971.63836336049553);
-
-    DPoint3d myPolygon[15] =
-        {
-        DPoint3d::From(401352.08799481287, 3978777.1878598798, /*976.16990622549156*/0),
-        DPoint3d::From(401367.07224009151, 3978776.4430046352, /*970.72344083023313*/0),
-        DPoint3d::From(401382.04878398468, 3978775.4459871412, /*963.48191443208316*/0),
-        DPoint3d::From(401397.09393071051, 3978776.6951946248, /*961.80136028673155*/0),
-        DPoint3d::From(401412.08347109711, 3978776.1237141979, /*957.90659148364830*/0),
-        DPoint3d::From(401425.65381660056, 3978779.9811449745, /*959.84740683554378*/0),
-        DPoint3d::From(401439.13497333368, 3978780.9183166870, /*959.64631968194533*/0),
-        DPoint3d::From(401438.26734308718, 3978752.5099747493, /*943.79473151595050*/0),
-        DPoint3d::From(401424.82198353310, 3978752.7448904603, /*945.16845261366780*/0),
-        DPoint3d::From(401411.36129374051, 3978752.4778565667, /*946.81970827335090*/0),
-        DPoint3d::From(401396.45092918904, 3978755.6417479948, /*953.30809686616419*/0),
-        DPoint3d::From(401381.52978812746, 3978758.4527900596, /*960.59357494588266*/0),
-        DPoint3d::From(401366.60116284026, 3978761.0187802203, /*967.86202441546243*/0),
-        DPoint3d::From(401351.61073459924, 3978761.5611901158, /*973.10595006502376*/0),
-        DPoint3d::From(401352.08799481287, 3978777.1878598798, /*976.16990622549156*/0)
-        };
-    bvector<DPoint3d> clip;
-    clip.insert(clip.end(), myPolygon, myPolygon + 15);
-    ClipVectorPtr cp;
-
-    CurveVectorPtr curvePtr = CurveVector::CreateLinear(clip, CurveVector::BOUNDARY_TYPE_Outer);
-    cp = ClipVector::CreateFromCurveVector(*curvePtr, 1e-8, 1e-8);
-
-    std::cout << "POINT INSIDE " << std::string(cp->PointInside(testPt, 1e-8) ? "TRUE" : "FALSE") << std::endl;
-    }
-
-void RunClipMeshTest()
-    {
-    WString path = WString(L"E:\\output\\scmesh\\2016-09-07\\clippoly.p");
-    FILE* mesh = _wfopen(path.c_str(), L"rb");
-    size_t nVerts = 0;
-    fread(&nVerts, sizeof(size_t), 1, mesh);
-    bvector<DPoint3d> poly;
-    poly.resize(nVerts);
-    fread(&poly[0], sizeof(DPoint3d), nVerts, mesh);
-    fclose(mesh);
-    for (auto& pt : poly) pt.z = 0;
-
-    FILE* mesh2 = _wfopen(L"E:\\output\\scmesh\\2016-09-07\\clipmesh.m", L"rb");
-
-    size_t nIndices = 0;
-
-    fread(&nVerts, sizeof(size_t), 1, mesh2);
-    std::vector<DPoint3d> allVerts(nVerts);
-    fread(&allVerts[0], sizeof(DPoint3d), nVerts, mesh2);
-    fread(&nIndices, sizeof(size_t), 1, mesh);
-    std::vector<int32_t> allIndices(nIndices);
-    fread(&allIndices[0], sizeof(int32_t), nIndices, mesh2);
-    fclose(mesh);
-
-    bvector<bvector<PolyfaceHeaderPtr>> outMeshes;
-    bvector<bvector<DPoint3d>> inPolys;
-    inPolys.push_back(poly);
-
-    PolyfaceQueryCarrier* meshP = new PolyfaceQueryCarrier(3, false, nIndices, nVerts, &allVerts[0], &allIndices[0]);
-    ScalableMesh::GetRegionsFromClipPolys3D(outMeshes, inPolys, meshP);
-
-    for (auto& vec: outMeshes)
-    for (auto& meshPtr : vec)
-        {
-        if (meshPtr.IsValid())
-            {
-            WString name = WString(L"E:\\makeTM\\outmeshclip_") + WString(std::to_wstring(&vec - &outMeshes[0]).c_str()) + WString(L".m");
-            FILE* meshAfterClip = _wfopen(name.c_str(), L"wb");
-            size_t ptCount = meshPtr->GetPointCount();
-            size_t faceCount = meshPtr->GetPointIndexCount();
-            fwrite(&ptCount, sizeof(size_t), 1, meshAfterClip);
-            fwrite(meshPtr->GetPointCP(), sizeof(DPoint3d), ptCount, meshAfterClip);
-            fwrite(&faceCount, sizeof(size_t), 1, meshAfterClip);
-            fwrite(meshPtr->GetPointIndexCP(), sizeof(int32_t), faceCount, meshAfterClip);
-            fclose(meshAfterClip);
-            }
-        }
-    }
-
-void RunUpdateTest(WString& stmFileName)
-    {
-
-    StatusInt status;
-    ScalableMesh::IScalableMeshPtr meshP = ScalableMesh::IScalableMesh::GetFor(stmFileName.c_str(), true, true, status);
-
-
-    }
-
-int wmain(int argc, wchar_t* argv[])
-{
-_set_error_mode(_OUT_TO_MSGBOX);
-struct  SMHost : ScalableMesh::ScalableMeshLib::Host
-    {
-
-    SMHost()
-        {}
-    ScalableMesh::ScalableMeshAdmin& _SupplyScalableMeshAdmin()
-        {
-        return *new ScalableMesh::ScalableMeshAdmin();
-        };
-    };
-
-struct Host : Dgn::DgnPlatformLib::Host
-    {
-    private:
-        virtual void _SupplyProductName(Utf8StringR name) override { name.assign("TilePublisher"); }
-        virtual IKnownLocationsAdmin& _SupplyIKnownLocationsAdmin() override { return *new WindowsKnownLocationsAdmin(); }
-        virtual BeSQLite::L10N::SqlangFiles _SupplySqlangFiles() override
-            {
-            BeFileName sqlang(GetIKnownLocationsAdmin().GetDgnPlatformAssetsDirectory());
-            sqlang.AppendToPath(L"sqlang/DgnPlatform_en.sqlang.db3");
-            return BeSQLite::L10N::SqlangFiles(sqlang);
-            }
-
-        static void OnAssert(WCharCP msg, WCharCP file, unsigned line, BeAssertFunctions::AssertType type)
-            {
-            printf("Assertion Failure: %ls (%ls:%d)\n", msg, file, line);
-            }
-    public:
-        Host() { BeAssertFunctions::SetBeAssertHandler(&Host::OnAssert); }
-    };
-
-Host host;
-Dgn::DgnPlatformLib::Initialize(host, false);
-    ScalableMesh::ScalableMeshLib::Initialize(*new SMHost());
-    BeFileName geocoordinateDataPath(L".\\GeoCoordinateData\\");
-    GeoCoordinates::BaseGCS::Initialize(geocoordinateDataPath.c_str());
-    DgnDomains::RegisterDomain(ScalableMeshSchema::ScalableMeshDomain::GetDomain());
-#if 0
-    if(argc < 2) 
-        {
-        std::cout << "Please input name of Scalable mesh file as first argument" << std::endl;
-        return 0;
-        }
-
-    BC_DTM_OBJ* bcDtmP = 0;
-    bcdtmRead_fromFileDtmObject(&bcDtmP, argv[1]);
-    FILE* mesh = _wfopen(argv[2], L"rb");
-    std::vector<std::vector<DPoint3d>> polys;
-    while (!feof(mesh))
-        {
-        size_t nVerts = 0;
-        fread(&nVerts, sizeof(size_t), 1, mesh);
-        std::vector<DPoint3d> polyPts(nVerts);
-        size_t nRead = 0;
-        nRead = fread(&polyPts[0], sizeof(DPoint3d), nVerts, mesh);
-        polys.push_back(polyPts);
-        }
-    DTMUserTag    userTag = 0;
-    DTMFeatureId* textureRegionIdsP = 0;
-    long          numRegionTextureIds = 0;
-    for (auto& polyPts : polys)
-        {
-        int stat = DTM_SUCCESS;
-        if(polyPts.size() > 0) stat = bcdtmInsert_internalDtmFeatureMrDtmObject(bcDtmP,
-                                                             DTMFeatureType::Region,
-                                                             1,
-                                                             2,
-                                                             userTag,
-                                                             &textureRegionIdsP,
-                                                             &numRegionTextureIds,
-                                                             &polyPts[0],
-                                                             (long)polyPts.size(),
-                                                             [] (int newPtNum, DPoint3dCR pt, double&elevation, bool onEdge, const int pts[])
-            {
-            std::cout << "ADDING " << newPtNum << " ON " << (onEdge ? "EDGE " : "FACET ") << pts[0] << " " << pts[1];
-            if (!onEdge) std::cout << " " << pts[2];
-            std::cout << std::endl;
-            });
-        if (stat != DTM_SUCCESS) std::cout << "ERROR" << std::endl;
-        userTag++;
-        }
-    BENTLEY_NAMESPACE_NAME::TerrainModel::BcDTMPtr dtmP = BENTLEY_NAMESPACE_NAME::TerrainModel::BcDTM::CreateFromDtmHandle(bcDtmP);
-    BENTLEY_NAMESPACE_NAME::TerrainModel::DTMMeshEnumeratorPtr en = BENTLEY_NAMESPACE_NAME::TerrainModel::DTMMeshEnumerator::Create(*dtmP);
-    en->SetExcludeAllRegions();
-    en->SetMaxTriangles(2000000);
-    for (PolyfaceQueryP pf : *en)
-        {
-        PolyfaceHeaderPtr vec = PolyfaceHeader::CreateFixedBlockIndexed(3);
-        vec->CopyFrom(*pf);
-
-            WString name = WString(argv[1]) + WString(L"_mesh.m");
-            FILE* meshAfterClip = _wfopen(name.c_str(), L"wb");
-            size_t ptCount = vec->GetPointCount();
-            size_t faceCount = vec->GetPointIndexCount();
-            fwrite(&ptCount, sizeof(size_t), 1, meshAfterClip);
-            fwrite(vec->GetPointCP(), sizeof(DPoint3d), ptCount, meshAfterClip);
-            fwrite(&faceCount, sizeof(size_t), 1, meshAfterClip);
-            fwrite(vec->GetPointIndexCP(), sizeof(int32_t), faceCount, meshAfterClip);
-            fclose(meshAfterClip);
-            
-        }
-
-    if(argc < 3) 
-        {
-        std::cout << "Please input name of output dir as second argument" << std::endl;
-        return 0;
-        }
-    WString stmFileName(argv[1]);
-
-    WString outDir(argv[2]);
-    StatusInt status;
-    ScalableMesh::IScalableMeshPtr meshP = ScalableMesh::IScalableMesh::GetFor(stmFileName.c_str(),true,true, status);
-    ScalableMesh::IScalableMeshMeshQueryPtr meshQueryInterface = meshP->GetMeshQueryInterface(ScalableMesh::MESH_QUERY_FULL_RESOLUTION);
-    for(size_t n = 0; n < (size_t)meshP->GetNbResolutions(); ++n)
-        {
-        bvector<ScalableMesh::IScalableMeshNodePtr> returnedNodes;
-        ScalableMesh::IScalableMeshMeshQueryParamsPtr params = ScalableMesh::IScalableMeshMeshQueryParams::CreateParams();
-        params->SetDepth(n);
-        meshQueryInterface->Query(returnedNodes, NULL, 0, params);
-        size_t nAnomalies = 0;
-        for(auto& node: returnedNodes)
-            {
-            TerrainModel::BcDTMPtr dtmP;
-            bvector<bool> clips;
-            auto meshP = node->GetMesh(false, clips);
-            if (meshP == nullptr) continue;
-            DTMStatusInt ret = DTM_SUCCESS;
-            try
-                {
-                ret = meshP->GetAsBcDTM(dtmP);
-                }
-            catch (...) {
-                ret = DTM_ERROR;
-                }
-            if(DTM_SUCCESS != ret)
-                {
-                ++nAnomalies;
-                WString path = outDir + std::to_wstring(node->GetNodeId()).c_str();
-                path+= L"_node.m";
-                const PolyfaceQuery* polyface = meshP->GetPolyfaceQuery();
-                LOG_MESH_FROM_FILENAME_AND_BUFFERS_W(path,(size_t)polyface->GetPointCount(),(size_t)polyface->GetPointIndexCount(),polyface->GetPointCP(),polyface->GetPointIndexCP())
-                }
-            }
-        std::cout << returnedNodes.size() << " RETURNED NODES "<< nAnomalies<< " ERRORS " << std::endl;
-        }
-
-    FILE* mesh = _wfopen(stmFileName.c_str(), L"rb");
-        size_t nVerts = 0;
-        size_t nIndices = 0;
-
-        fread(&nVerts, sizeof(size_t), 1, mesh);
-        std::vector<DPoint3d> allVerts (nVerts);
-        fread(&allVerts[0], sizeof(DPoint3d), nVerts, mesh);
-        fread(&nIndices, sizeof(size_t), 1, mesh);
-        std::vector<int32_t> allIndices(nIndices);
-        fread(&allIndices[0], sizeof(int32_t), nIndices, mesh);
-        fclose(mesh);
-        TerrainModel::BcDTMPtr bcdtm;
-            BC_DTM_OBJ* bcDtmP = 0;
-    int dtmCreateStatus = bcdtmObject_createDtmObject(&bcDtmP);
-    if (dtmCreateStatus == 0)
-        {
-        bcdtm = TerrainModel::BcDTM::CreateFromDtmHandle(bcDtmP);
-        }
-    else return 1;
-    DPoint3d triangle[4];
-
-    for (unsigned int t = 0; t < nIndices; t += 3)
-        {
-        for (int i = 0; i < 3; i++)
-            triangle[i] = allVerts[allIndices[i + t] - 1];
-
-        triangle[3] = triangle[0];
-
-        std::swap(triangle[1], triangle[2]);
-        //apparently the below colinearity test requires at least first and last point to be distinct
-        if (triangle[0].AlmostEqualXY(triangle[1]) || triangle[1].AlmostEqualXY(triangle[2]) || triangle[2].AlmostEqualXY(triangle[0])) continue;
-        DSegment3d triSeg = DSegment3d::From(triangle[0], triangle[1]);
-        double param;
-        DPoint3d closestPt;
-        triSeg.ProjectPointXY(closestPt, param, triangle[2]);
-        if (closestPt.AlmostEqualXY(triangle[2])) continue;
-        //DTM doesn't like colinear triangles
-        //if (bsiGeom_isDPoint3dArrayColinear(triangle, 3, 1e-6)) continue;
-        if (fabs(triangle[0].y - triangle[1].y) < 1e-4 && fabs(triangle[2].y - triangle[1].y) < 1e-4 && fabs(triangle[0].y - triangle[2].y) < 1e-4)
-            std::cout << " ERROR COLINEAR TRIANGLE" << std::endl;
-        bcdtmObject_storeDtmFeatureInDtmObject(bcdtm->GetTinHandle(), DTMFeatureType::GraphicBreak, bcdtm->GetTinHandle()->nullUserTag, 1, &bcdtm->GetTinHandle()->nullFeatureId, &triangle[0], 4);
-        }
-    bcdtmObject_triangulateStmTrianglesDtmObject(bcdtm->GetTinHandle());
-#endif
-
-   /* WString stmFileName(argv[1]);
-    RunPrecisionTest(stmFileName);*/
-
-
-    RunDTMClipTest();
-    //RunDTMTriangulateTest();
-<<<<<<< HEAD
-   RunDTMSTMTriangulateTest();
-  //  RunSelectPointsTest();
-=======
-   //RunDTMSTMTriangulateTest();
-   // RunSelectPointsTest();
->>>>>>> 7a7f79d2
-    //RunIntersectRay();
-    //WString stmFileName(argv[1]);
-   // RunParseTree(stmFileName);
-   // RunIntersectRayMetadata(stmFileName);
-    /*WString stmFileName(argv[1]);
-    RunWriteTileTest(stmFileName, argv[2]);*/
-
-    BeFileName name("E:\\SMTest.bim");
-    BeSQLite::DbResult status;
-    CreateDgnDbParams params("SM_Test");
-
-    DgnDbPtr myDgnDb = DgnDb::CreateDgnDb(&status, name, params);
-
-    BeFileName schemaRootDir = host.GetIKnownLocationsAdmin().GetDgnPlatformAssetsDirectory();
-    schemaRootDir.AppendToPath(L"ECSchemas/Domain/");
-
-    BeFileName schemaFileName = schemaRootDir;
-    schemaFileName.AppendToPath(L"ScalableMesh.01.00.ecschema.xml");
-    ScalableMeshSchema::ScalableMeshDomain::GetDomain().ImportSchema(*myDgnDb, schemaFileName);
-
-    Utf8String modelName("terrain");
-    BeFileName smName = BeFileName(Utf8String("E:\\data\\CCScalableMeshColoradoSprings\\output_SCM\\root.stm"));
-    ScalableMeshSchema::IMeshSpatialModelP meshSpatialModelP = ScalableMeshSchema::ScalableMeshModelHandler::AttachTerrainModel(*myDgnDb, modelName,smName);
-
-    std::cout << "THE END" << std::endl;
-    return 0;
+#include <stdint.h>
+typedef uint8_t byte;
+using namespace std;
+
+class SMNodeGroup;
+class SMNodeGroupMasterHeader;
+
+#include <Bentley\Bentley.h>
+#include <ImagePP/h/ImageppAPI.h>
+#include <TerrainModel/Core/bcdtmClass.h>
+#include <ScalableMesh\IScalableMesh.h>
+#include <ScalableMesh\IScalableMeshNodeCreator.h>
+#include <ScalableMesh\ScalableMeshLib.h>
+/*#undef static_assert
+USING_NAMESPACE_BENTLEY_TERRAINMODEL
+#include <ImagePP\all\h\HCDPacket.h>
+#include <ImagePP\all\h\HCDCodecZlib.h>
+#include "..\STM\ScalableMeshQuery.h"
+#undef static_assert*/
+#include <iostream>
+#include <TerrainModel/Core/DTMIterators.h>
+#include "..\STM\LogUtils.h"
+#include <random>
+#include <queue>
+#include "..\STM\ScalableMesh\ScalableMeshGraph.h"
+#include "..\STM\Edits\ClipUtilities.h"
+#include <json/json.h>
+#undef static_assert
+#include <DgnPlatform/DgnPlatformApi.h>
+#include <DgnPlatform/DgnPlatformLib.h>
+USING_NAMESPACE_BENTLEY_DGNPLATFORM
+#include <DgnPlatform/TileTree.h>
+#include <DgnPlatform/MeshTile.h>
+#include <ScalableMeshSchema/ScalableMeshHandler.h>
+#include <ScalableMeshSchema\ScalableMeshDomain.h>
+#include <DgnPlatform/DesktopTools/WindowsKnownLocationsAdmin.h>
+
+//TEMP copied because geomlibs lkg was not up to date
+static double s_defaultRelTol = 1.0e-12;
+static double s_defaultAbsTol = 1.0e-14;
+#if 0
+/*--------------------------------------------------------------------------------**//**
+                                                                                     * @bsimethod                                                    EarlinLutz      04/2012
+                                                                                     +--------------------------------------------------------------------------------------*/
+template<typename T>
+static bool sort_zyx
+(
+T xA,
+T yA,
+T zA,
+T xB,
+T yB,
+T zB,
+double absTol = s_defaultAbsTol,
+double relTol = s_defaultRelTol
+)
+    {
+    double tol = absTol;
+
+    if (0.0 != relTol)
+        tol += relTol *
+        (fabs(xA) + fabs(xB)
+        + fabs(yA) + fabs(yB)
+        + fabs(zA) + fabs(zB));
+
+    double ntol = -tol;
+
+    T dz = zB - zA;
+
+    if (dz > tol)
+        return false;
+    if (dz < ntol)
+        return true;
+
+    T dy = yB - yA;
+
+    if (dy > tol)
+        return false;
+    if (dy < ntol)
+        return true;
+
+    T dx = xB - xA;
+
+    if (dx > tol)
+        return false;
+    if (dx < ntol)
+        return true;
+
+    return false;
+    }
+
+
+
+/*--------------------------------------------------------------------------------**//**
+                                                                                     * @bsimethod                                                    EarlinLutz      04/2012
+                                                                                     +--------------------------------------------------------------------------------------*/
+DPoint3dZYXTolerancedSortComparison::DPoint3dZYXTolerancedSortComparison(double absTol, double relTol)
+    : m_absTol(absTol), m_relTol(relTol)
+    {}
+
+
+/*--------------------------------------------------------------------------------**//**
+                                                                                     * @bsimethod                                                    EarlinLutz      04/2012
+                                                                                     +--------------------------------------------------------------------------------------*/
+bool DPoint3dZYXTolerancedSortComparison::operator() (const DPoint3d& pointA, const DPoint3d &pointB) const
+    {
+    return sort_zyx<double>(pointA.x, pointA.y, pointA.z, pointB.x, pointB.y, pointB.z, m_absTol, m_relTol);
+    }
+
+
+
+/*--------------------------------------------------------------------------------**//**
+                                                                                     * @bsimethod                                                    EarlinLutz      04/2012
+                                                                                     +--------------------------------------------------------------------------------------*/
+bool DVec3dZYXSortComparison::operator () (const DVec3d& vecA, const DVec3d &vecB) const
+    {
+    return sort_zyx<double>(vecA.x, vecA.y, vecA.z, vecB.x, vecB.y, vecB.z);
+    }
+#endif
+
+void SortPoints(bvector<DPoint3d>& allVerts, bvector<int>& allIndices)
+    {
+    std::map<DPoint3d, int, DPoint3dZYXTolerancedSortComparison> mapOfPoints(DPoint3dZYXTolerancedSortComparison(1e-5, 0));
+    bvector<DPoint3d> sortedVerts = allVerts;
+    std::sort(sortedVerts.begin(), sortedVerts.end(), [] (const DPoint3d&a, const DPoint3d&b)
+        {
+        if (a.x < b.x) return true;
+        else if (a.x > b.x) return false;
+        else if (a.y < b.y) return true;
+        else if (a.y > b.y) return false;
+        else return a.z < b.z;
+        });
+    for (auto& v : sortedVerts) mapOfPoints[v] = (int)(&v - &sortedVerts.front());
+    for (auto& idx : allIndices) idx = mapOfPoints[allVerts[idx - 1]] + 1;
+    allVerts = sortedVerts;
+    }
+
+void MakeDTM(TerrainModel::BcDTMPtr& dtmP, bvector<DPoint3d>& allVerts, bvector<int>& allIndices)
+    {
+    BC_DTM_OBJ* bcDtmP = 0;
+    int dtmCreateStatus = bcdtmObject_createDtmObject(&bcDtmP);
+    if (dtmCreateStatus == 0)
+        {
+        dtmP = TerrainModel::BcDTM::CreateFromDtmHandle(*bcDtmP);
+        }
+    else return;
+    DPoint3d triangle[4];
+
+    bvector<int> indices;
+    for (unsigned int t = 0; t < allIndices.size(); t += 3)
+        {
+        for (int i = 0; i < 3; i++)
+            triangle[i] = allVerts[allIndices[i + t] - 1];
+
+        triangle[3] = triangle[0];
+
+        int32_t myIndices[3] = { allIndices[t] - 1, allIndices[t + 1] - 1, allIndices[t + 2] - 1 };
+        //colinearity test
+        if (triangle[0].AlmostEqualXY(triangle[1]) || triangle[1].AlmostEqualXY(triangle[2]) || triangle[2].AlmostEqualXY(triangle[0])) continue;
+        DSegment3d triSeg = DSegment3d::From(triangle[0], triangle[1]);
+        double param;
+        DPoint3d closestPt;
+        triSeg.ProjectPointXY(closestPt, param, triangle[2]);
+        if (closestPt.AlmostEqualXY(triangle[2])) continue;
+        indices.push_back(allIndices[t] - 1);
+        if (bsiGeom_getXYPolygonArea(&triangle[0], 3) < 0)
+            {
+            indices.push_back(allIndices[t + 2] - 1);
+            indices.push_back(allIndices[t + 1] - 1);
+            }
+        else
+            {
+            indices.push_back(allIndices[t + 1] - 1);
+            indices.push_back(allIndices[t + 2] - 1);
+            }
+        }
+    int status = bcdtmObject_storeTrianglesInDtmObject(dtmP->GetTinHandle(), DTMFeatureType::GraphicBreak, &allVerts[0], (int)allVerts.size(), &indices[0], (int)indices.size() / 3);
+
+    assert(status == SUCCESS);
+        {
+        WString str(L"e:\\makeTM\\newcliptm");
+        str.append(L".bcdtm");
+        bcdtmWrite_toFileDtmObject(dtmP->GetTinHandle(), str.c_str());
+        }
+    //int status = bcdtmObject_triangulateStmTrianglesDtmObjectOld(bcdtm->GetTinHandle(), m_points, (int)m_nbPoints, m_faceIndexes, (int)m_nbFaceIndexes);
+    status = bcdtmObject_triangulateStmTrianglesDtmObject(dtmP->GetTinHandle());
+    assert(status == SUCCESS);
+        {
+        WString str(L"e:\\makeTM\\newcliptm");
+        str.append(L".tin");
+        bcdtmWrite_toFileDtmObject(dtmP->GetTinHandle(), str.c_str());
+        }
+
+    BENTLEY_NAMESPACE_NAME::TerrainModel::DTMMeshEnumeratorPtr en = BENTLEY_NAMESPACE_NAME::TerrainModel::DTMMeshEnumerator::Create(*dtmP);
+    en->SetMaxTriangles(2000000);
+    bvector<DPoint3d> newVertices;
+    bvector<int32_t> newIndices;
+    std::map<DPoint3d, int32_t, DPoint3dZYXTolerancedSortComparison> mapOfPoints(DPoint3dZYXTolerancedSortComparison(1e-12, 0));
+    for (PolyfaceQueryP pf : *en)
+        {
+        PolyfaceHeaderPtr vec = PolyfaceHeader::CreateFixedBlockIndexed(3);
+        vec->CopyFrom(*pf);
+        for (PolyfaceVisitorPtr addedFacets = PolyfaceVisitor::Attach(*vec); addedFacets->AdvanceToNextFace();)
+            {
+            DPoint3d face[3];
+            int32_t idx[3] = { -1, -1, -1 };
+            for (size_t i = 0; i < 3; ++i)
+                {
+                face[i] = addedFacets->GetPointCP()[i];
+                idx[i] = mapOfPoints.count(face[i]) != 0 ? mapOfPoints[face[i]] : -1;
+                }
+            for (size_t i = 0; i < 3; ++i)
+                {
+                if (idx[i] == -1)
+                    {
+                    newVertices.push_back(face[i]);
+                    idx[i] = (int)newVertices.size();
+                    mapOfPoints[face[i]] = idx[i] - 1;
+                    }
+                else idx[i]++;
+                }
+            newIndices.push_back(idx[0]);
+            newIndices.push_back(idx[1]);
+            newIndices.push_back(idx[2]);
+            }
+        }
+    WString name = L"E:\\makeTM\\test.m";
+    LOG_MESH_FROM_FILENAME_AND_BUFFERS_W(name, newVertices.size(), newIndices.size(), &newVertices[0], &newIndices[0])
+    /*bvector<DTMFeatureId> listIds;
+    DTMFeatureCallback browseVoids = [] (DTMFeatureType dtmFeatureType, DTMUserTag userTag, DTMFeatureId featureId, DPoint3d *points, size_t numPoints, void* userArg) ->int
+        {
+        if (dtmFeatureType == DTMFeatureType::Void && numPoints <= 4)
+            {
+            ((bvector<DTMFeatureId>*)userArg)->push_back(featureId);
+            }
+        return 0;
+        };
+
+    dtmP->BrowseFeatures(DTMFeatureType::Void, 20, &listIds, browseVoids);
+    for (auto& id : listIds) dtmP->DeleteFeatureById(id);*/
+    }
+
+
+void PolyfaceTag(PolyfaceHeaderPtr& poly, TerrainModel::BcDTMPtr& dtmPtr)
+    {
+    vector<int32_t> indices(poly->GetPointIndexCount());
+    memcpy(&indices[0], poly->GetPointIndexCP(), poly->GetPointIndexCount()*sizeof(int32_t));
+    bmap<int32_t, int32_t> allPts;
+    for (size_t i = 0; i < poly->GetPointIndexCount(); ++i)
+        {
+        DPoint3d pt;
+        dtmPtr->GetBcDTM()->GetPoint(poly->GetPointIndexCP()[i], pt);
+        if (allPts.count(poly->GetPointIndexCP()[i]) == 0)
+            {
+            allPts[poly->GetPointIndexCP()[i]] = (int)poly->Point().size();
+            poly->Point().push_back(pt);
+            }
+        }
+
+    poly->PointIndex().clear();
+    for (size_t i = 0; i < indices.size(); i += 3)
+        {
+
+       
+        poly->PointIndex().push_back(allPts[indices[i]] + 1);
+        poly->PointIndex().push_back(allPts[indices[i + 1]] + 1);
+        poly->PointIndex().push_back(allPts[indices[i + 2]] + 1);
+      
+        }
+    }
+
+int loadFunc(DTMFeatureType dtmFeatureType, int numTriangles, int numMeshPts, DPoint3d *meshPtsP, DPoint3d *meshVectorsP, int numMeshFaces, long *meshFacesP, void *userP)
+    {
+    size_t nNotContained = 0;
+    for (size_t idx = 0; idx < numMeshFaces; idx += 3)
+        {
+        DPoint3d currentTri[3];
+        currentTri[0] = (meshPtsP)[meshFacesP[idx] - 1];
+        currentTri[1] = (meshPtsP)[meshFacesP[idx + 1] - 1];
+        currentTri[2] = (meshPtsP)[meshFacesP[idx + 2] - 1];
+
+        bvector<DPoint3d>* polyDefs = (bvector<DPoint3d>*) userP;
+        DRange3d range = DRange3d::From(&polyDefs->front(), (int)polyDefs->size());
+        if (!range.IsContainedXY(currentTri[0]) || !range.IsContainedXY(currentTri[1]) || !range.IsContainedXY(currentTri[2]))
+            nNotContained++;
+        }
+    std::cout << (nNotContained > 0 ? " FAIL " : " PASS ") << std::endl;
+    std::cout << nNotContained << " NOT CONTAINED " << std::endl;
+    return SUCCESS;
+    }
+
+void RunDTMClipTest()
+    {
+    WString pathMeshes = L"E:\\makeTM\\meshes\\";
+    WString pathPolys = L"E:\\makeTM\\polys\\";
+    bvector<int> meshes(1);
+    meshes[0] = 0;
+    bvector<int> polys(1);
+    for (size_t polyn = 11; polyn < 12; polyn++)
+        polys[polyn-11] = (int)polyn;
+    polys.push_back(43);
+    //polys[1] = 1;
+   // polys[2] = 2;
+
+    bvector<bvector<DPoint3d>> polyDefs(polys.size());
+    vector<TerrainModel::BcDTMPtr> meshDefs(meshes.size());
+
+    for (size_t i = 0; i < meshes.size(); ++i)
+        {
+        WString path = pathMeshes + WString(std::to_wstring(meshes[i]).c_str()) + WString(L".m");
+        FILE* mesh = _wfopen(path.c_str(), L"rb");
+        size_t nVerts = 0;
+        size_t nIndices = 0;
+        fread(&nVerts, sizeof(size_t), 1, mesh);
+        bvector<DPoint3d> allVerts(nVerts);
+        fread(&allVerts[0], sizeof(DPoint3d), nVerts, mesh);
+        fread(&nIndices, sizeof(size_t), 1, mesh);
+        bvector<int32_t> allIndices(nIndices);
+        fread(&allIndices[0], sizeof(int32_t), nIndices, mesh);
+        MakeDTM(meshDefs[i], allVerts, allIndices);
+        }
+    for (size_t i = 0; i < polys.size(); ++i)
+        {
+        WString path = pathPolys + WString(std::to_wstring(polys[i]).c_str()) + WString(L".p");
+        FILE* mesh = _wfopen(path.c_str(), L"rb");
+        size_t nVerts = 0;
+        fread(&nVerts, sizeof(size_t), 1, mesh);
+        polyDefs[i].resize(nVerts);
+        fread(&polyDefs[i][0], sizeof(DPoint3d), nVerts, mesh);
+        }
+
+    size_t nNotContained = 0;
+    for (auto& mesh : meshDefs)
+        {
+        DTMUserTag    userTag = 0;
+        DTMFeatureId* textureRegionIdsP = 0;
+        long          numRegionTextureIds = 0;
+        bvector<DTMFeatureId> featureIds(polys.size());
+        for (auto& poly : polyDefs)
+            {
+            bcdtmInsert_internalDtmFeatureMrDtmObject(mesh->GetBcDTM()->GetTinHandle(),
+                                                      DTMFeatureType::Region,
+                                                      1,
+                                                      2,
+                                                      userTag,
+                                                      &textureRegionIdsP,
+                                                      &numRegionTextureIds,
+                                                      &poly[0],
+                                                      (long)poly.size(),
+                                                      nullptr);
+
+            featureIds[userTag] = textureRegionIdsP[0];
+            /*for (size_t regionId = 0; regionId < numRegionTextureIds; regionId++)
+            {
+            static long maxTriangles = 65000;  // Maximum Triangles To Pass Back
+            static long vectorOption = 2;  // Averaged Triangle Surface Normals
+            static double zAxisFactor = 1.0;  // Am\ount To Exaggerate Z Axis
+            static long regionOption = 1;  // Include Internal Regions Until Fully Tested
+            static long indexOption = 2;  // Use Feature Id
+            bcdtmLoad_triangleShadeMeshForRegionDtmObject((BC_DTM_OBJ*)mesh->GetBcDTM()->GetTinHandle(),
+            maxTriangles,
+            vectorOption,
+            zAxisFactor,
+            regionOption,
+            indexOption,
+            textureRegionIdsP[regionId],
+            &loadFunc,
+            &poly
+            );
+            }*/
+            userTag++;
+            }
+        BENTLEY_NAMESPACE_NAME::TerrainModel::DTMMeshEnumeratorPtr en = BENTLEY_NAMESPACE_NAME::TerrainModel::DTMMeshEnumerator::Create(*mesh->GetBcDTM());
+        //en->SetUseRealPointIndexes(true);
+        en->SetExcludeAllRegions();
+        en->SetMaxTriangles(2000000);
+        bmap<DPoint3d, int32_t, DPoint3dZYXTolerancedSortComparison> mapOfPoints(DPoint3dZYXTolerancedSortComparison(1e-6, 0));
+        for (size_t i = 0; i < (size_t)mesh->GetBcDTM()->GetPointCount(); ++i)
+            {
+            DPoint3d pt;
+            mesh->GetBcDTM()->GetPoint((int)i, pt);
+            mapOfPoints[pt] = (int)i;
+            }
+        bvector<DPoint3d> newVertices;
+        bvector<int32_t> newIndices;
+        std::map<DPoint3d, int32_t, DPoint3dZYXTolerancedSortComparison> mapOfPoints2(DPoint3dZYXTolerancedSortComparison(1e-12, 0));
+        for (PolyfaceQueryP pf : *en)
+            {
+            PolyfaceHeaderPtr vec = PolyfaceHeader::CreateFixedBlockIndexed(3);
+            vec->CopyFrom(*pf);
+            for (PolyfaceVisitorPtr addedFacets = PolyfaceVisitor::Attach(*vec); addedFacets->AdvanceToNextFace();)
+                {
+                DPoint3d face[3];
+                int32_t idx[3] = { -1, -1, -1 };
+                for (size_t i = 0; i < 3; ++i)
+                    {
+                    face[i] = addedFacets->GetPointCP()[i];
+                    idx[i] = mapOfPoints2.count(face[i]) != 0 ? mapOfPoints2[face[i]] : -1;
+                    }
+                for (size_t i = 0; i < 3; ++i)
+                    {
+                    if (idx[i] == -1)
+                        {
+                        newVertices.push_back(face[i]);
+                        idx[i] = (int)newVertices.size();
+                        mapOfPoints2[face[i]] = idx[i] - 1;
+                        }
+                    else idx[i]++;
+                    }
+                newIndices.push_back(idx[0]);
+                newIndices.push_back(idx[1]);
+                newIndices.push_back(idx[2]);
+                }
+            }
+        WString name = L"E:\\makeTM\\testClip.m";
+        LOG_MESH_FROM_FILENAME_AND_BUFFERS_W(name, newVertices.size(), newIndices.size(), &newVertices[0], &newIndices[0])
+        for (size_t j = 0; j < polys.size(); ++j)
+            {
+            en->Reset();
+            en->SetFilterRegionByUserTag(j);
+            for (PolyfaceQueryP pf : *en)
+                {
+                PolyfaceHeaderPtr vec = PolyfaceHeader::CreateFixedBlockIndexed(3);
+                vec->CopyFrom(*pf);
+                //PolyfaceTag(vec, mesh);
+                for (size_t idx = 0; idx < vec->GetPointIndexCount(); idx += 3)
+                    {
+                    DPoint3d currentTri[3];
+                    currentTri[0] = (vec->GetPointCP())[vec->GetPointIndexCP()[idx] - 1];
+                    currentTri[1] = (vec->GetPointCP())[vec->GetPointIndexCP()[idx + 1] - 1];
+                    currentTri[2] = (vec->GetPointCP())[vec->GetPointIndexCP()[idx + 2] - 1];
+
+                    DRange3d range = DRange3d::From(&polyDefs[j][0], (int)polyDefs[j].size());
+                    if (!range.IsContainedXY(currentTri[0]) || !range.IsContainedXY(currentTri[1]) || !range.IsContainedXY(currentTri[2]))
+                        {
+                        std::cout << " TRIANGLE FAIL " << mapOfPoints[currentTri[0]] << "," << mapOfPoints[currentTri[1]] << "," << mapOfPoints[currentTri[2]] << std::endl;
+                        nNotContained++;
+                        }
+                    }
+                }
+            /*static long maxTriangles = 65000;  // Maximum Triangles To Pass Back
+            static long vectorOption = 2;  // Averaged Triangle Surface Normals
+            static double zAxisFactor = 1.0;  // Am\ount To Exaggerate Z Axis
+            static long regionOption = 1;  // Include Internal Regions Until Fully Tested
+            static long indexOption = 2;  // Use Feature Id
+            bcdtmLoad_triangleShadeMeshForRegionDtmObject((BC_DTM_OBJ*)mesh->GetBcDTM()->GetTinHandle(),
+            maxTriangles,
+            vectorOption,
+            zAxisFactor,
+            regionOption,
+            indexOption,
+            featureIds[j],
+            &loadFunc,
+            &polyDefs[j]
+            );*/
+
+            }
+        }
+    std::cout << (nNotContained > 0 ? " FAIL " : " PASS ") << std::endl;
+    std::cout << nNotContained << " NOT CONTAINED " << std::endl;
+    }
+
+void RunPrecisionTest(WString& stmFileName)
+    {
+
+    StatusInt status;
+    ScalableMesh::IScalableMeshPtr meshP = ScalableMesh::IScalableMesh::GetFor(stmFileName.c_str(), true, true, status);
+    ScalableMesh::IScalableMeshMeshQueryPtr meshQueryInterface = meshP->GetMeshQueryInterface(ScalableMesh::MESH_QUERY_FULL_RESOLUTION);
+    auto draping = meshP->GetDTMInterface()->GetDTMDraping();
+    int drapeType;
+    DRange3d range;
+
+    meshP->GetRange(range);
+   // range.low.x += (range.XLength() / 2);
+   // range.low.y += (range.YLength() / 2);
+    range.ScaleAboutCenter(range, 0.5);
+    std::random_device rd;
+
+    std::default_random_engine e1(rd());
+    std::uniform_real_distribution<double> val_x(range.low.x, range.high.x);
+    std::uniform_real_distribution<double> val_y(range.low.y, range.high.y);
+
+    DPoint3d corners[8];
+    range.Get8Corners(corners);
+    size_t nbResolutions = meshP->GetNbResolutions();
+    bvector<double> precisionVals(nbResolutions, 0.0);
+    bvector<size_t> nVals(nbResolutions, 0);
+    bvector<DPoint3d> allTestPts;
+    for (size_t i = 0; i < 1000; i++)
+        {
+        DPoint3d tmpPoint;
+        tmpPoint.x = val_x(e1);
+        tmpPoint.y = val_y(e1);
+        draping->DrapePoint(&tmpPoint.z, NULL, NULL, NULL, drapeType, tmpPoint);
+        if(tmpPoint.z != DBL_MAX) allTestPts.push_back(tmpPoint);
+        }
+    for (size_t i = 0; i < nbResolutions - 1; ++i)
+        {
+        bvector<ScalableMesh::IScalableMeshNodePtr> returnedNodes;
+        ScalableMesh::IScalableMeshMeshQueryParamsPtr params = ScalableMesh::IScalableMeshMeshQueryParams::CreateParams();
+        params->SetLevel(i);
+        meshQueryInterface->Query(returnedNodes, corners, 8, params);
+
+        for (auto& node : returnedNodes)
+            {
+            for (auto& tmpPoint : allTestPts)
+                {
+                if (node->GetNodeExtent().IsContainedXY(tmpPoint))
+                    {
+                    double z = tmpPoint.z;
+                    auto dtm = node->GetBcDTM();
+                    if (dtm.get() != nullptr)
+                        {
+                        node->GetBcDTM()->DrapePoint(&z, NULL, NULL, NULL, drapeType, tmpPoint);
+                        if (z != DBL_MAX)
+                            {
+                            precisionVals[i] += fabs(z - tmpPoint.z);
+                            nVals[i]++;
+                            }
+                        }
+                    break;
+                    }
+                }
+            }
+
+        }
+
+    for (size_t i = 0; i < nbResolutions - 1; ++i)
+        {
+        std::cout << " at resolution " << i << " precision is " << precisionVals[i] / nVals[i] << " m" << std::endl;
+        }
+
+    }
+
+void RunIntersectRay()
+    {
+    DPoint3d testPt = DPoint3d::From(303665.63996983197,256052.27654610365,11299.552886447620);
+    DPoint3d endPt = DPoint3d::From(303665.65128480532,256052.54358510373,11298.589267153598);
+
+    TerrainModel::BcDTMPtr dtm = TerrainModel::BcDTM::CreateFromTinFile(L"E:\\makeTM\\ptPick.tin");
+    DPoint3d ptOut;
+    dtm->IntersectVector(ptOut, testPt, endPt);
+
+    DPlane3d plane = DPlane3d::From3Points(DPoint3d::From(303780.30394857755, 259172.41251152655, 52.999999999999993),
+                                           DPoint3d::From(303810.29302139767, 259171.62779438784, 49.999999999999993),
+                                           DPoint3d::From(303809.50776461099, 259141.63913370154, 53.999999999999993));
+    DRay3d ray = DRay3d::FromOriginAndVector(testPt, DVec3d::FromStartEnd(testPt, endPt));
+    double param;
+    DPoint3d rayOut;
+    ray.Intersect(rayOut, param, plane);
+    }
+
+void RunWriteTileTest(WString& stmFileName, const wchar_t* tileID)
+    {
+ /*   LOG_SET_PATH_W("E:\\output\\scmesh\\2016-04-15\\")
+    StatusInt status;
+    ScalableMesh::IScalableMeshPtr meshP = ScalableMesh::IScalableMesh::GetFor(stmFileName.c_str(), true, true, status);
+    wchar_t *end;
+    int nodeID = wcstol(tileID, &end, 10);
+    ScalableMesh::IScalableMeshMeshQueryPtr meshQueryInterface = meshP->GetMeshQueryInterface(ScalableMesh::MESH_QUERY_FULL_RESOLUTION);
+    size_t nbResolutions = meshP->GetNbResolutions();
+    for (size_t i = 0; i < nbResolutions; ++i)
+        {
+        bvector<ScalableMesh::IScalableMeshNodePtr> returnedNodes;
+        ScalableMesh::IScalableMeshMeshQueryParamsPtr params = ScalableMesh::IScalableMeshMeshQueryParams::CreateParams();
+        params->SetLevel(i);
+        meshQueryInterface->Query(returnedNodes, nullptr, 0, params);
+
+        for (auto& node : returnedNodes)
+            {
+            if (node->GetNodeId() == nodeID)
+                {
+                ScalableMesh::IScalableMeshMeshFlagsPtr flags = ScalableMesh::IScalableMeshMeshFlags::Create();
+                bvector<bool> clips;
+                auto meshPtr = node->GetMesh(flags, clips);
+                WString name = LOG_PATH_STR_W + L"mesh_";
+                name.append(std::to_wstring(nodeID).c_str());
+                    name.append(L".m");
+                    ScalableMesh::ScalableMeshMesh * meshP = dynamic_cast<ScalableMesh::ScalableMeshMesh*>(meshPtr.get());
+                LOG_MESH_FROM_FILENAME_AND_BUFFERS_W(name, meshP->GetNbPoints(), meshP->GetNbFaceIndexes(), meshP->GetPoints(), (int32_t*)meshP->GetFaceIndexes())
+                    break;
+                }
+            }
+        }*/
+    }
+
+void RunDTMTriangulateTest()
+    {
+    //while (true)
+      //  {
+        WString pathMeshes = L"E:\\makeTM\\mesh";
+       // bvector<DPoint3d> allPts;
+       // for (size_t i = 0; i < 4; ++i)
+       //     {
+            WString path = pathMeshes +  WString(L".pts");
+            FILE* mesh = _wfopen(path.c_str(), L"rb");
+            size_t nVerts = 0;
+            fread(&nVerts, sizeof(size_t), 1, mesh);
+            bvector<DPoint3d> allVerts(nVerts);
+            fread(&allVerts[0], sizeof(DPoint3d), nVerts, mesh);
+            fclose(mesh);
+            
+          //  size_t offset = allPts.size();
+            //allPts.resize(allPts.size() + nVerts);
+//
+            for (auto&pt : allVerts) pt.z = 0;
+            bvector<double> distances;
+            for (size_t i = 1; i < allVerts.size(); ++i)
+                distances.push_back(allVerts[i].Distance(allVerts[i - 1]));
+
+            std::sort(allVerts.begin(), allVerts.end(), [] (const DPoint3d& a, const DPoint3d&b) { return a.x < b.x; });
+
+      /*      std::random_shuffle(allVerts.begin(), allVerts.end());
+
+            size_t count = (allVerts.size() / 4) + 1;
+
+            memcpy(&allPts[offset], &allVerts[0], sizeof(DPoint3d)*std::min(count, allVerts.size()));
+            }*/
+        TerrainModel::DTMPtr dtmPtr;
+        BC_DTM_OBJ* bcDtmP = 0;
+        int dtmCreateStatus = bcdtmObject_createDtmObject(&bcDtmP);
+        if (dtmCreateStatus == 0)
+            {
+            TerrainModel::BcDTMPtr bcDtmObjPtr;
+            bcDtmObjPtr = TerrainModel::BcDTM::CreateFromDtmHandle(*bcDtmP);
+            dtmPtr = bcDtmObjPtr.get();
+            }
+        bcdtmObject_storeDtmFeatureInDtmObject(bcDtmP, DTMFeatureType::RandomSpots, bcDtmP->nullUserTag, 1, &bcDtmP->nullFeatureId, &allVerts[0], (long)allVerts.size());
+        int status = bcdtmObject_triangulateDtmObject(bcDtmP);
+        if (status != SUCCESS)
+            {
+            std::cout << "ERROR!" << std::endl;
+            WString str(L"e:\\newcliptm");
+            str.append(L".dtm");
+            bcdtmWrite_toFileDtmObject(bcDtmP, str.c_str());
+            }
+       // }
+    }
+
+void RunDTMSTMTriangulateTest()
+    {
+    WString pathMeshes = L"E:\\makeTM\\newcliptm";
+    WString path = pathMeshes + WString(L".m");
+    FILE* mesh = _wfopen(path.c_str(), L"rb");
+    size_t nVerts = 0;
+    size_t nIndices = 0;
+    fread(&nVerts, sizeof(size_t), 1, mesh);
+    bvector<DPoint3d> allVerts(nVerts);
+    fread(&allVerts[0], sizeof(DPoint3d), nVerts, mesh);
+    fread(&nIndices, sizeof(size_t), 1, mesh);
+    bvector<int32_t> allIndices(nIndices);
+    fread(&allIndices[0], sizeof(int32_t), nIndices, mesh);
+    TerrainModel::BcDTMPtr bcdtm;
+    //SortPoints(allVerts, allIndices);
+    MakeDTM(bcdtm, allVerts, allIndices);
+    }
+
+void LoadMesh(bvector<DPoint3d>& vertices, bvector<int>& indices, WString& path)
+    {
+    FILE* mesh = _wfopen(path.c_str(), L"rb");
+    size_t nVerts = 0;
+    size_t nIndices = 0;
+    fread(&nVerts, sizeof(size_t), 1, mesh);
+    vertices.resize(nVerts);
+    fread(&vertices[0], sizeof(DPoint3d), nVerts, mesh);
+    fread(&nIndices, sizeof(size_t), 1, mesh);
+    indices.resize(nIndices);
+    fread(&indices[0], sizeof(int32_t), nIndices, mesh);
+    fclose(mesh);
+    }
+
+struct compare3D
+    {
+    bool operator()(const DPoint3d& a, const DPoint3d& b) const
+        {
+        if (a.x < b.x) return true;
+        if (a.x > b.x) return false;
+        if (a.y < b.y) return true;
+        if (a.y > b.y) return false;
+        if (a.z < b.z) return true;
+        return false;
+        }
+    };
+
+void circumcircle(DPoint3d& center, double& radius, const DPoint3d* triangle)
+    {
+    double det = RotMatrix::FromRowValues(triangle[0].x, triangle[0].y, 1, triangle[1].x, triangle[1].y, 1, triangle[2].x, triangle[2].y, 1).Determinant();
+    double vals[3] = { (triangle[0].x * triangle[0].x + triangle[0].y * triangle[0].y),
+        (triangle[1].x * triangle[1].x + triangle[1].y * triangle[1].y),
+        (triangle[2].x * triangle[2].x + triangle[2].y * triangle[2].y) };
+    double det1 = -(RotMatrix::FromRowValues(vals[0], triangle[0].y, 1, vals[1], triangle[1].y, 1, vals[2], triangle[2].y, 1).Determinant());
+    double det2 = RotMatrix::FromRowValues(vals[0], triangle[0].x, 1, vals[1], triangle[1].x, 1, vals[2], triangle[2].x, 1).Determinant();
+    center.x = -det1 / (2 * det);
+    center.y = -det2 / (2 * det);
+    double detR = RotMatrix::FromRowValues(vals[0], triangle[0].x, triangle[0].y, vals[1], triangle[1].x, triangle[1].y, vals[2], triangle[2].x, triangle[2].y).Determinant();
+    radius = sqrt(det1*det1 + det2*det2 - 4 * det*detR) / (2 * abs(det));
+    }
+
+void circumcircle2(DPoint3d& center, double& radius, const DPoint3d* triangle)
+    {
+    double det = RotMatrix::FromRowValues(triangle[0].x, triangle[0].y, 1, triangle[1].x, triangle[1].y, 1, triangle[2].x, triangle[2].y, 1).Determinant();
+    double mags[3] = { triangle[0].MagnitudeSquaredXY(),
+        triangle[1].MagnitudeSquaredXY(),
+        triangle[2].MagnitudeSquaredXY() };
+    double det1 = 0.5*(RotMatrix::FromRowValues(mags[0], triangle[0].y, 1, mags[1], triangle[1].y, 1, mags[2], triangle[2].y, 1).Determinant());
+    double det2 = 0.5*RotMatrix::FromRowValues(triangle[0].x, mags[0], 1, triangle[1].x, mags[1], 1, triangle[2].x, mags[2], 1).Determinant();
+    center.x = det1 /  det;
+    center.y = det2 / det;
+    double detR = RotMatrix::FromRowValues(triangle[0].x, triangle[0].y, mags[0], triangle[1].x, triangle[1].y, mags[1], triangle[2].x, triangle[2].y, mags[2]).Determinant();
+    radius = sqrt(detR/det + DPoint3d::From(det1, det2, 0).MagnitudeSquaredXY()/(det*det));
+    }
+
+void SelectPointsToStitch(bvector<DPoint3d>& stitchedPoints, MTGGraph* meshGraph, DRange3d& neighborExt, bvector<DPoint3d>& pts)
+    {
+    DRange3d nodeExt = DRange3d::From(pts);
+    std::queue<MTGNodeId> bounds;
+    MTGARRAY_SET_LOOP(edgeID, meshGraph)
+        {
+        int vtx = -1;
+        meshGraph->TryGetLabel(edgeID, 0, vtx);
+        if (meshGraph->GetMaskAt(edgeID, MTG_BOUNDARY_MASK))
+            {
+            bounds.push(edgeID);
+            }
+        }
+    MTGARRAY_END_SET_LOOP(edgeID, meshGraph)
+        //get face of current edge
+
+        MTGNodeId face[3];
+    MTGNodeId mate[3];
+    DPoint3d facePoints[3];
+    int faceIdx[3];
+    MTGMask visitedMask = meshGraph->GrabMask();
+    std::set<DPoint3d, compare3D> hasBeenAdded;
+    while (bounds.size() > 0)
+        {
+        MTGNodeId currentID = bounds.front();
+        bounds.pop();
+        if (!meshGraph->GetMaskAt(currentID, MTG_BOUNDARY_MASK) || meshGraph->GetMaskAt(currentID, visitedMask))
+            {
+            if (meshGraph->GetMaskAt(currentID, MTG_EXTERIOR_MASK) && !meshGraph->GetMaskAt(currentID, visitedMask) && !meshGraph->GetMaskAt(meshGraph->EdgeMate(currentID), visitedMask)) bounds.push(meshGraph->EdgeMate(currentID));
+            meshGraph->SetMaskAt(currentID, visitedMask);
+            continue;
+            }
+        meshGraph->SetMaskAt(currentID, visitedMask);
+        int edgeAroundFace = 0, vIndex;
+
+        MTGARRAY_FACE_LOOP(aroundFaceIndex, meshGraph, currentID)
+            {
+            if (edgeAroundFace < 3)
+                {
+                face[edgeAroundFace] = aroundFaceIndex;
+                mate[edgeAroundFace] = meshGraph->EdgeMate(aroundFaceIndex);
+                meshGraph->TryGetLabel(aroundFaceIndex, 0, vIndex);
+                assert(vIndex > 0);
+                if (vIndex <= 0)break;
+                faceIdx[edgeAroundFace] = vIndex;
+
+                DPoint3d pt = pts[vIndex - 1];
+                facePoints[edgeAroundFace] = DPoint3d::FromXYZ(pt.x, pt.y, pt.z);
+                }
+            edgeAroundFace++;
+            if (edgeAroundFace > 3)break;
+            }
+
+        MTGARRAY_END_FACE_LOOP(aroundFaceIndex, meshGraph, currentID)
+            if (edgeAroundFace < 3) continue;
+        if (edgeAroundFace > 3)
+            {
+            bounds.push(meshGraph->EdgeMate(currentID));
+            continue;
+            }
+        for (size_t i = 0; i < 3; ++i) facePoints[i].DifferenceOf(facePoints[i], nodeExt.low);
+        DPoint3d center = DPoint3d::From(0, 0, 0);
+        double radius = 0;
+        circumcircle(center, radius, facePoints);
+        for (size_t i = 0; i < 3; ++i) facePoints[i].SumOf(facePoints[i], nodeExt.low);
+        center.SumOf(center, nodeExt.low);
+        if (DRange3d::From(center.x - radius, center.y - radius,
+            center.z, center.x + radius,
+            center.y + radius, center.z).IntersectsWith(neighborExt, 2))
+            {
+            for (int i = 0; i < 3; i++)
+                {
+                meshGraph->TryGetLabel(face[i], 0, vIndex);
+                assert(vIndex > 0);
+                if (hasBeenAdded.count(facePoints[i]) == 0)
+                    {
+                    stitchedPoints.push_back(facePoints[i]);
+                    hasBeenAdded.insert(facePoints[i]);
+                    }
+            
+                if (!meshGraph->GetMaskAt(mate[i], MTG_EXTERIOR_MASK))
+                    {
+                    meshGraph->SetMaskAt(mate[i], MTG_BOUNDARY_MASK);
+                    // meshGraph->SetMaskAt(meshGraph->EdgeMate(face[i]), visitedMask);
+                    bounds.push(mate[i]);
+                    meshGraph->ClearMaskAt(face[i], MTG_BOUNDARY_MASK);
+                    meshGraph->SetMaskAt(face[i], MTG_EXTERIOR_MASK);
+                    }
+                else
+                    {
+                    meshGraph->DropEdge(face[i]);
+                    }
+                }
+            }
+        else
+            {
+            for (int i = 0; i < 3; i++)
+                {
+                meshGraph->TryGetLabel(face[i], 0, vIndex);
+                assert(vIndex > 0);
+                if (hasBeenAdded.count(facePoints[i]) == 0)
+                    {
+                    stitchedPoints.push_back(facePoints[i]);
+                    hasBeenAdded.insert(facePoints[i]);
+                    }
+               
+                }
+            // if (!meshGraph->GetMaskAt(meshGraph->FSucc(currentID), visitedMask)) bounds.push(meshGraph->FSucc(currentID));
+            if (meshGraph->GetMaskAt(meshGraph->FSucc(meshGraph->EdgeMate(currentID)), MTG_EXTERIOR_MASK) && !meshGraph->GetMaskAt(meshGraph->FSucc(meshGraph->EdgeMate(currentID)), visitedMask)) bounds.push(meshGraph->FSucc(meshGraph->EdgeMate(currentID)));
+            if (bounds.size() == 0)
+                {
+                MTGARRAY_SET_LOOP(edgeID, meshGraph)
+                    {
+                    if (!meshGraph->GetMaskAt(edgeID, visitedMask) && meshGraph->GetMaskAt(edgeID, MTG_BOUNDARY_MASK) && !meshGraph->GetMaskAt(edgeID, MTG_EXTERIOR_MASK))
+                        {
+                        bounds.push(edgeID);
+                        break;
+                        }
+                    }
+                MTGARRAY_END_SET_LOOP(boundaryEdgeID, meshGraph)
+                }
+            }
+        }
+    meshGraph->ClearMask(visitedMask);
+    meshGraph->DropMask(visitedMask);
+    }
+
+void RunSelectPointsTest()
+    {
+    WString pathMeshes = L"E:\\makeTM\\select";
+    WString path = pathMeshes + WString(L".m");
+    bvector<DPoint3d> allVerts1;
+    bvector<int32_t> allIndices1;
+    LoadMesh(allVerts1, allIndices1, path);
+    WString path2 = pathMeshes + WString(L"2.m");
+    bvector<DPoint3d> allVerts2;
+    bvector<int32_t> allIndices2;
+    LoadMesh(allVerts2, allIndices2, path);
+
+    DRange3d range2 = DRange3d::From(allVerts2);
+    MTGGraph g;
+    bvector<int> componentPointsId;
+    ScalableMesh::CreateGraphFromIndexBuffer(&g, (const long*)&allIndices1[0], (int)allIndices1.size(), (int)allVerts1.size(), componentPointsId, &allVerts1[0]);
+
+    bvector<DPoint3d> stitchedPts;
+    SelectPointsToStitch(stitchedPts,&g, range2, allVerts1);
+    }
+
+void ParseNodeInfo(ScalableMesh::IScalableMeshNodePtr& node, bvector<size_t>& ptsAtLevel, bvector<size_t>& nodesAtLevel)
+    {
+
+
+    ScalableMesh::IScalableMeshMeshFlagsPtr flags = ScalableMesh::IScalableMeshMeshFlags::Create();
+    flags->SetLoadGraph(false);
+    ScalableMesh::IScalableMeshMeshPtr mesh = node->GetMesh(flags);
+    size_t ptCount = 0;
+    if (mesh.get() == nullptr)
+        {
+        //std::cout << " NO MESH FOR NODE " << node->GetNodeId() << std::endl;
+        }
+    else
+        {
+       // std::cout << " NODE " << node->GetNodeId() << " HAS " << mesh->GetNbFaces() << " FACES " << std::endl;
+        ptCount = mesh->GetNbPoints();
+        }
+    nodesAtLevel[node->GetLevel()]++;
+    ptsAtLevel[node->GetLevel()] += ptCount;
+
+
+    if (ptCount > 65000)
+        std::cout << " NODE " << node->GetNodeId() << " HAS " << ptCount << " POINTS AT LEVEL " << node->GetLevel() << std::endl;
+
+    bvector<ScalableMesh::IScalableMeshNodePtr> childrenNodes = node->GetChildrenNodes();
+    if (mesh.get() == nullptr && childrenNodes.size() > 0 && childrenNodes.front()->GetPointCount() > 0)
+        {
+        std::cout << " NODE " << node->GetNodeId() << " HAS " << ptCount << " POINTS AT LEVEL " << node->GetLevel() << std::endl;
+        std::cout << " NODE " << node->GetNodeId() << " HAS " << childrenNodes.size() << " CHILDREN " << std::endl;
+        std::cout << " NODE " << childrenNodes.front()->GetNodeId() << " HAS " << childrenNodes.front()->GetPointCount() << " POINTS AT LEVEL " << childrenNodes.front()->GetLevel() << std::endl;
+        }
+    //std::cout << " NODE " << node->GetNodeId() << " HAS " << childrenNodes.size() << " CHILDREN " << std::endl;
+    for (auto child : childrenNodes)
+        {
+        ParseNodeInfo(child, ptsAtLevel, nodesAtLevel);
+        }
+    }
+
+void RunParseTree(WString& stmFileName)
+    {
+
+    StatusInt status;
+    ScalableMesh::IScalableMeshPtr meshP = ScalableMesh::IScalableMesh::GetFor(stmFileName.c_str(), true, true, status);
+
+    bvector<size_t> nPointsAtLevel((size_t)meshP->GetNbResolutions());
+    bvector<size_t> nNodesAtLevel((size_t)meshP->GetNbResolutions());
+    ScalableMesh::IScalableMeshNodePtr root = meshP->GetRootNode();
+
+
+    ParseNodeInfo(root, nPointsAtLevel, nNodesAtLevel);
+
+    for (size_t i = 0; i < (size_t)meshP->GetNbResolutions(); ++i)
+        {
+        std::cout << " AT LEVEL " << i << " WE HAVE " << nPointsAtLevel[i] << " POINTS AND " << nNodesAtLevel[i] << " NODES " << std::endl;
+        }
+
+
+    }
+/*
+void RunIntersectRayMetadata(WString& stmFileName)
+    {
+    StatusInt status;
+    ScalableMesh::IScalableMeshPtr meshP = ScalableMesh::IScalableMesh::GetFor(stmFileName.c_str(), true, true, status);
+
+
+
+    DPoint3d tmpPoint = DPoint3d::From(19068292.12, 7531835.83, 3000000);
+
+    DVec3d direction = DVec3d::From(0,0,-1);
+    DRay3d ray = DRay3d::FromOriginAndVector(tmpPoint, direction);
+    DPoint3d intersectPoint_l;
+
+    //ScalableMesh::IScalableMeshNodeQueryParamsPtr params = ScalableMesh::IScalableMeshNodeQueryParams::CreateParams();
+    //ScalableMesh::IScalableMeshNodeRayQueryPtr query = meshP->GetNodeQueryInterface();
+    ScalableMesh::IScalableMeshMeshQueryPtr meshQueryInterface = meshP->GetMeshQueryInterface(ScalableMesh::MESH_QUERY_FULL_RESOLUTION);
+    ScalableMesh::IScalableMeshMeshQueryParamsPtr params = ScalableMesh::IScalableMeshMeshQueryParams::CreateParams();
+    params->SetLevel(meshP->GetTerrainDepth());
+    bvector<ScalableMesh::IScalableMeshNodePtr> nodes;
+   // params->SetDirection(direction);
+    meshQueryInterface->Query(nodes, NULL, 0, params);
+    Json::Value val;
+    double minParam = DBL_MAX;
+    int64_t elementId;
+    for (auto& node : nodes)
+        {
+        DSegment3d clipped;
+        DRange1d fraction;
+        if (!ray.ClipToRange(node->GetContentExtent(), clipped, fraction)) continue;
+        if (node->IntersectRay(intersectPoint_l, ray, val))
+            {
+            double param;
+            DPoint3d pPt;
+            if (ray.ProjectPointUnbounded(pPt, param, intersectPoint_l) && param < minParam)
+                {
+                minParam = param;
+                elementId = val["elementId"].asInt64();
+                }
+            }
+        }
+    //std::cout << elementId << std::endl;
+    }
+    */
+void RunGetMeshParts(WString& stmFileName)
+    {
+    StatusInt status;
+    ScalableMesh::IScalableMeshPtr meshP = ScalableMesh::IScalableMesh::GetFor(stmFileName.c_str(), true, true, status);
+
+
+    ScalableMesh::IScalableMeshMeshQueryPtr meshQueryInterface = meshP->GetMeshQueryInterface(ScalableMesh::MESH_QUERY_FULL_RESOLUTION);
+    ScalableMesh::IScalableMeshMeshQueryParamsPtr params = ScalableMesh::IScalableMeshMeshQueryParams::CreateParams();
+    params->SetLevel(meshP->GetTerrainDepth());
+    bvector<ScalableMesh::IScalableMeshNodePtr> nodes;
+  
+    meshQueryInterface->Query(nodes, NULL, 0, params);
+    for (auto& node : nodes)
+        {
+       /* bvector<bvector<uint8_t>> tex;
+        bvector<Utf8String> metadata;
+        bvector<ScalableMesh::IScalableMeshMeshPtr> meshes;
+        node->GetMeshParts(meshes, metadata, tex);*/
+        node->IsMeshLoaded();
+        }
+    //std::cout << elementId << std::endl;
+    }
+
+void RunClipPlaneTest()
+    {
+    DPoint3d testPt = DPoint3d::From(401357.37026739196, 3978759.3097642004, 971.63836336049553);
+
+    DPoint3d myPolygon[15] =
+        {
+        DPoint3d::From(401352.08799481287, 3978777.1878598798, /*976.16990622549156*/0),
+        DPoint3d::From(401367.07224009151, 3978776.4430046352, /*970.72344083023313*/0),
+        DPoint3d::From(401382.04878398468, 3978775.4459871412, /*963.48191443208316*/0),
+        DPoint3d::From(401397.09393071051, 3978776.6951946248, /*961.80136028673155*/0),
+        DPoint3d::From(401412.08347109711, 3978776.1237141979, /*957.90659148364830*/0),
+        DPoint3d::From(401425.65381660056, 3978779.9811449745, /*959.84740683554378*/0),
+        DPoint3d::From(401439.13497333368, 3978780.9183166870, /*959.64631968194533*/0),
+        DPoint3d::From(401438.26734308718, 3978752.5099747493, /*943.79473151595050*/0),
+        DPoint3d::From(401424.82198353310, 3978752.7448904603, /*945.16845261366780*/0),
+        DPoint3d::From(401411.36129374051, 3978752.4778565667, /*946.81970827335090*/0),
+        DPoint3d::From(401396.45092918904, 3978755.6417479948, /*953.30809686616419*/0),
+        DPoint3d::From(401381.52978812746, 3978758.4527900596, /*960.59357494588266*/0),
+        DPoint3d::From(401366.60116284026, 3978761.0187802203, /*967.86202441546243*/0),
+        DPoint3d::From(401351.61073459924, 3978761.5611901158, /*973.10595006502376*/0),
+        DPoint3d::From(401352.08799481287, 3978777.1878598798, /*976.16990622549156*/0)
+        };
+    bvector<DPoint3d> clip;
+    clip.insert(clip.end(), myPolygon, myPolygon + 15);
+    ClipVectorPtr cp;
+
+    CurveVectorPtr curvePtr = CurveVector::CreateLinear(clip, CurveVector::BOUNDARY_TYPE_Outer);
+    cp = ClipVector::CreateFromCurveVector(*curvePtr, 1e-8, 1e-8);
+
+    std::cout << "POINT INSIDE " << std::string(cp->PointInside(testPt, 1e-8) ? "TRUE" : "FALSE") << std::endl;
+    }
+
+void RunClipMeshTest()
+    {
+    WString path = WString(L"E:\\output\\scmesh\\2016-09-07\\clippoly.p");
+    FILE* mesh = _wfopen(path.c_str(), L"rb");
+    size_t nVerts = 0;
+    fread(&nVerts, sizeof(size_t), 1, mesh);
+    bvector<DPoint3d> poly;
+    poly.resize(nVerts);
+    fread(&poly[0], sizeof(DPoint3d), nVerts, mesh);
+    fclose(mesh);
+    for (auto& pt : poly) pt.z = 0;
+
+    FILE* mesh2 = _wfopen(L"E:\\output\\scmesh\\2016-09-07\\clipmesh.m", L"rb");
+
+    size_t nIndices = 0;
+
+    fread(&nVerts, sizeof(size_t), 1, mesh2);
+    std::vector<DPoint3d> allVerts(nVerts);
+    fread(&allVerts[0], sizeof(DPoint3d), nVerts, mesh2);
+    fread(&nIndices, sizeof(size_t), 1, mesh);
+    std::vector<int32_t> allIndices(nIndices);
+    fread(&allIndices[0], sizeof(int32_t), nIndices, mesh2);
+    fclose(mesh);
+
+    bvector<bvector<PolyfaceHeaderPtr>> outMeshes;
+    bvector<bvector<DPoint3d>> inPolys;
+    inPolys.push_back(poly);
+
+    PolyfaceQueryCarrier* meshP = new PolyfaceQueryCarrier(3, false, nIndices, nVerts, &allVerts[0], &allIndices[0]);
+    ScalableMesh::GetRegionsFromClipPolys3D(outMeshes, inPolys, meshP);
+
+    for (auto& vec: outMeshes)
+    for (auto& meshPtr : vec)
+        {
+        if (meshPtr.IsValid())
+            {
+            WString name = WString(L"E:\\makeTM\\outmeshclip_") + WString(std::to_wstring(&vec - &outMeshes[0]).c_str()) + WString(L".m");
+            FILE* meshAfterClip = _wfopen(name.c_str(), L"wb");
+            size_t ptCount = meshPtr->GetPointCount();
+            size_t faceCount = meshPtr->GetPointIndexCount();
+            fwrite(&ptCount, sizeof(size_t), 1, meshAfterClip);
+            fwrite(meshPtr->GetPointCP(), sizeof(DPoint3d), ptCount, meshAfterClip);
+            fwrite(&faceCount, sizeof(size_t), 1, meshAfterClip);
+            fwrite(meshPtr->GetPointIndexCP(), sizeof(int32_t), faceCount, meshAfterClip);
+            fclose(meshAfterClip);
+            }
+        }
+    }
+
+void RunUpdateTest(WString& stmFileName)
+    {
+
+    StatusInt status;
+    ScalableMesh::IScalableMeshPtr meshP = ScalableMesh::IScalableMesh::GetFor(stmFileName.c_str(), true, true, status);
+
+
+    }
+
+int wmain(int argc, wchar_t* argv[])
+{
+_set_error_mode(_OUT_TO_MSGBOX);
+struct  SMHost : ScalableMesh::ScalableMeshLib::Host
+    {
+
+    SMHost()
+        {}
+    ScalableMesh::ScalableMeshAdmin& _SupplyScalableMeshAdmin()
+        {
+        return *new ScalableMesh::ScalableMeshAdmin();
+        };
+    };
+
+struct Host : Dgn::DgnPlatformLib::Host
+    {
+    private:
+        virtual void _SupplyProductName(Utf8StringR name) override { name.assign("TilePublisher"); }
+        virtual IKnownLocationsAdmin& _SupplyIKnownLocationsAdmin() override { return *new WindowsKnownLocationsAdmin(); }
+        virtual BeSQLite::L10N::SqlangFiles _SupplySqlangFiles() override
+            {
+            BeFileName sqlang(GetIKnownLocationsAdmin().GetDgnPlatformAssetsDirectory());
+            sqlang.AppendToPath(L"sqlang/DgnPlatform_en.sqlang.db3");
+            return BeSQLite::L10N::SqlangFiles(sqlang);
+            }
+
+        static void OnAssert(WCharCP msg, WCharCP file, unsigned line, BeAssertFunctions::AssertType type)
+            {
+            printf("Assertion Failure: %ls (%ls:%d)\n", msg, file, line);
+            }
+    public:
+        Host() { BeAssertFunctions::SetBeAssertHandler(&Host::OnAssert); }
+    };
+
+Host host;
+Dgn::DgnPlatformLib::Initialize(host, false);
+    ScalableMesh::ScalableMeshLib::Initialize(*new SMHost());
+    BeFileName geocoordinateDataPath(L".\\GeoCoordinateData\\");
+    GeoCoordinates::BaseGCS::Initialize(geocoordinateDataPath.c_str());
+    DgnDomains::RegisterDomain(ScalableMeshSchema::ScalableMeshDomain::GetDomain());
+#if 0
+    if(argc < 2) 
+        {
+        std::cout << "Please input name of Scalable mesh file as first argument" << std::endl;
+        return 0;
+        }
+
+    BC_DTM_OBJ* bcDtmP = 0;
+    bcdtmRead_fromFileDtmObject(&bcDtmP, argv[1]);
+    FILE* mesh = _wfopen(argv[2], L"rb");
+    std::vector<std::vector<DPoint3d>> polys;
+    while (!feof(mesh))
+        {
+        size_t nVerts = 0;
+        fread(&nVerts, sizeof(size_t), 1, mesh);
+        std::vector<DPoint3d> polyPts(nVerts);
+        size_t nRead = 0;
+        nRead = fread(&polyPts[0], sizeof(DPoint3d), nVerts, mesh);
+        polys.push_back(polyPts);
+        }
+    DTMUserTag    userTag = 0;
+    DTMFeatureId* textureRegionIdsP = 0;
+    long          numRegionTextureIds = 0;
+    for (auto& polyPts : polys)
+        {
+        int stat = DTM_SUCCESS;
+        if(polyPts.size() > 0) stat = bcdtmInsert_internalDtmFeatureMrDtmObject(bcDtmP,
+                                                             DTMFeatureType::Region,
+                                                             1,
+                                                             2,
+                                                             userTag,
+                                                             &textureRegionIdsP,
+                                                             &numRegionTextureIds,
+                                                             &polyPts[0],
+                                                             (long)polyPts.size(),
+                                                             [] (int newPtNum, DPoint3dCR pt, double&elevation, bool onEdge, const int pts[])
+            {
+            std::cout << "ADDING " << newPtNum << " ON " << (onEdge ? "EDGE " : "FACET ") << pts[0] << " " << pts[1];
+            if (!onEdge) std::cout << " " << pts[2];
+            std::cout << std::endl;
+            });
+        if (stat != DTM_SUCCESS) std::cout << "ERROR" << std::endl;
+        userTag++;
+        }
+    BENTLEY_NAMESPACE_NAME::TerrainModel::BcDTMPtr dtmP = BENTLEY_NAMESPACE_NAME::TerrainModel::BcDTM::CreateFromDtmHandle(bcDtmP);
+    BENTLEY_NAMESPACE_NAME::TerrainModel::DTMMeshEnumeratorPtr en = BENTLEY_NAMESPACE_NAME::TerrainModel::DTMMeshEnumerator::Create(*dtmP);
+    en->SetExcludeAllRegions();
+    en->SetMaxTriangles(2000000);
+    for (PolyfaceQueryP pf : *en)
+        {
+        PolyfaceHeaderPtr vec = PolyfaceHeader::CreateFixedBlockIndexed(3);
+        vec->CopyFrom(*pf);
+
+            WString name = WString(argv[1]) + WString(L"_mesh.m");
+            FILE* meshAfterClip = _wfopen(name.c_str(), L"wb");
+            size_t ptCount = vec->GetPointCount();
+            size_t faceCount = vec->GetPointIndexCount();
+            fwrite(&ptCount, sizeof(size_t), 1, meshAfterClip);
+            fwrite(vec->GetPointCP(), sizeof(DPoint3d), ptCount, meshAfterClip);
+            fwrite(&faceCount, sizeof(size_t), 1, meshAfterClip);
+            fwrite(vec->GetPointIndexCP(), sizeof(int32_t), faceCount, meshAfterClip);
+            fclose(meshAfterClip);
+            
+        }
+
+    if(argc < 3) 
+        {
+        std::cout << "Please input name of output dir as second argument" << std::endl;
+        return 0;
+        }
+    WString stmFileName(argv[1]);
+
+    WString outDir(argv[2]);
+    StatusInt status;
+    ScalableMesh::IScalableMeshPtr meshP = ScalableMesh::IScalableMesh::GetFor(stmFileName.c_str(),true,true, status);
+    ScalableMesh::IScalableMeshMeshQueryPtr meshQueryInterface = meshP->GetMeshQueryInterface(ScalableMesh::MESH_QUERY_FULL_RESOLUTION);
+    for(size_t n = 0; n < (size_t)meshP->GetNbResolutions(); ++n)
+        {
+        bvector<ScalableMesh::IScalableMeshNodePtr> returnedNodes;
+        ScalableMesh::IScalableMeshMeshQueryParamsPtr params = ScalableMesh::IScalableMeshMeshQueryParams::CreateParams();
+        params->SetDepth(n);
+        meshQueryInterface->Query(returnedNodes, NULL, 0, params);
+        size_t nAnomalies = 0;
+        for(auto& node: returnedNodes)
+            {
+            TerrainModel::BcDTMPtr dtmP;
+            bvector<bool> clips;
+            auto meshP = node->GetMesh(false, clips);
+            if (meshP == nullptr) continue;
+            DTMStatusInt ret = DTM_SUCCESS;
+            try
+                {
+                ret = meshP->GetAsBcDTM(dtmP);
+                }
+            catch (...) {
+                ret = DTM_ERROR;
+                }
+            if(DTM_SUCCESS != ret)
+                {
+                ++nAnomalies;
+                WString path = outDir + std::to_wstring(node->GetNodeId()).c_str();
+                path+= L"_node.m";
+                const PolyfaceQuery* polyface = meshP->GetPolyfaceQuery();
+                LOG_MESH_FROM_FILENAME_AND_BUFFERS_W(path,(size_t)polyface->GetPointCount(),(size_t)polyface->GetPointIndexCount(),polyface->GetPointCP(),polyface->GetPointIndexCP())
+                }
+            }
+        std::cout << returnedNodes.size() << " RETURNED NODES "<< nAnomalies<< " ERRORS " << std::endl;
+        }
+
+    FILE* mesh = _wfopen(stmFileName.c_str(), L"rb");
+        size_t nVerts = 0;
+        size_t nIndices = 0;
+
+        fread(&nVerts, sizeof(size_t), 1, mesh);
+        std::vector<DPoint3d> allVerts (nVerts);
+        fread(&allVerts[0], sizeof(DPoint3d), nVerts, mesh);
+        fread(&nIndices, sizeof(size_t), 1, mesh);
+        std::vector<int32_t> allIndices(nIndices);
+        fread(&allIndices[0], sizeof(int32_t), nIndices, mesh);
+        fclose(mesh);
+        TerrainModel::BcDTMPtr bcdtm;
+            BC_DTM_OBJ* bcDtmP = 0;
+    int dtmCreateStatus = bcdtmObject_createDtmObject(&bcDtmP);
+    if (dtmCreateStatus == 0)
+        {
+        bcdtm = TerrainModel::BcDTM::CreateFromDtmHandle(bcDtmP);
+        }
+    else return 1;
+    DPoint3d triangle[4];
+
+    for (unsigned int t = 0; t < nIndices; t += 3)
+        {
+        for (int i = 0; i < 3; i++)
+            triangle[i] = allVerts[allIndices[i + t] - 1];
+
+        triangle[3] = triangle[0];
+
+        std::swap(triangle[1], triangle[2]);
+        //apparently the below colinearity test requires at least first and last point to be distinct
+        if (triangle[0].AlmostEqualXY(triangle[1]) || triangle[1].AlmostEqualXY(triangle[2]) || triangle[2].AlmostEqualXY(triangle[0])) continue;
+        DSegment3d triSeg = DSegment3d::From(triangle[0], triangle[1]);
+        double param;
+        DPoint3d closestPt;
+        triSeg.ProjectPointXY(closestPt, param, triangle[2]);
+        if (closestPt.AlmostEqualXY(triangle[2])) continue;
+        //DTM doesn't like colinear triangles
+        //if (bsiGeom_isDPoint3dArrayColinear(triangle, 3, 1e-6)) continue;
+        if (fabs(triangle[0].y - triangle[1].y) < 1e-4 && fabs(triangle[2].y - triangle[1].y) < 1e-4 && fabs(triangle[0].y - triangle[2].y) < 1e-4)
+            std::cout << " ERROR COLINEAR TRIANGLE" << std::endl;
+        bcdtmObject_storeDtmFeatureInDtmObject(bcdtm->GetTinHandle(), DTMFeatureType::GraphicBreak, bcdtm->GetTinHandle()->nullUserTag, 1, &bcdtm->GetTinHandle()->nullFeatureId, &triangle[0], 4);
+        }
+    bcdtmObject_triangulateStmTrianglesDtmObject(bcdtm->GetTinHandle());
+#endif
+
+   /* WString stmFileName(argv[1]);
+    RunPrecisionTest(stmFileName);*/
+
+
+    RunDTMClipTest();
+    //RunDTMTriangulateTest();
+   //RunDTMSTMTriangulateTest();
+  //  RunSelectPointsTest();
+    //RunIntersectRay();
+    //WString stmFileName(argv[1]);
+   // RunParseTree(stmFileName);
+   // RunIntersectRayMetadata(stmFileName);
+    /*WString stmFileName(argv[1]);
+    RunWriteTileTest(stmFileName, argv[2]);*/
+
+    BeFileName name("E:\\SMTest.bim");
+    BeSQLite::DbResult status;
+    CreateDgnDbParams params("SM_Test");
+
+    DgnDbPtr myDgnDb = DgnDb::CreateDgnDb(&status, name, params);
+
+    BeFileName schemaRootDir = host.GetIKnownLocationsAdmin().GetDgnPlatformAssetsDirectory();
+    schemaRootDir.AppendToPath(L"ECSchemas/Domain/");
+
+    BeFileName schemaFileName = schemaRootDir;
+    schemaFileName.AppendToPath(L"ScalableMesh.01.00.ecschema.xml");
+    ScalableMeshSchema::ScalableMeshDomain::GetDomain().ImportSchema(*myDgnDb, schemaFileName);
+
+    Utf8String modelName("terrain");
+    BeFileName smName = BeFileName(Utf8String("E:\\data\\CCScalableMeshColoradoSprings\\output_SCM\\root.stm"));
+    ScalableMeshSchema::IMeshSpatialModelP meshSpatialModelP = ScalableMeshSchema::ScalableMeshModelHandler::AttachTerrainModel(*myDgnDb, modelName,smName);
+
+    std::cout << "THE END" << std::endl;
+    return 0;
 }