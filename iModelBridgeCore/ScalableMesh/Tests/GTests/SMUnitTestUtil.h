/*--------------------------------------------------------------------------------------+
|
<<<<<<< HEAD
|  Copyright (c) Bentley Systems, Incorporated. All rights reserved.
=======
|     $Source: Tests/GTests/SMUnitTestUtil.h $
|
|  $Copyright: (c) 2019 Bentley Systems, Incorporated. All rights reserved. $
>>>>>>> 8f1cdf2d
|
+--------------------------------------------------------------------------------------*/
#pragma once

#include <Windows.h>
#include <DgnView/DgnViewLib.h>
#include <DgnPlatform/DgnPlatform.h>
#include <ScalableMesh/ScalableMeshLib.h>

#include <Bentley/BeFileName.h>
#include <json/json.h>

#ifndef SM_DATA_PATH
#define SM_DATA_PATH L"SMData"
#define SM_LISTING_FILE_NAME L"list.txt"
#endif

#ifndef SM_DATA_SOURCE_PATH
#define SM_DATA_SOURCE_PATH L"SMDataSource"
#endif

#ifndef SM_GROUND_DETECTION_PATH
#define SM_GROUND_DETECTION_PATH L"SMGroundDetectionData"
#endif

#ifndef SM_DISPLAY_QUERY_TEST_CASES
#define SM_DISPLAY_QUERY_TEST_CASES L"displayQueryTestCases.txt"
#endif

#ifndef SM_GROUND_DETECTION_TEST_CASES
#define SM_GROUND_DETECTION_TEST_CASES L"groundDetectionTestCases.txt"
#endif

//#define VANCOUVER_API
#ifndef VANCOUVER_API   
#include <DgnView/ViewManager.h>
#include <DgnPlatform/DgnGeoCoord.h>
#include <DgnPlatform/DesktopTools/KnownDesktopLocationsAdmin.h>
#define VIEWMANAGER ViewManager
#else
#define VIEWMANAGER IViewManager
#include <DgnGeoCoord/DgnGeoCoord.h>

using namespace Bentley::GeoCoordinates;
#endif

#include <ScalableMesh/IScalableMesh.h>
#include <ScalableMesh/ScalableMeshLib.h>
#include <ScalableMesh/IScalableMeshProgress.h>
//#include <iostream>

namespace ScalableMeshGTestUtil
    {
    bool GetDataPath(BeFileName& dataPath);
        
    BeFileName GetModuleFilePath();

    BeFileName GetModuleFileDirectory();

    BeFileName GetUserSMTempDir();

    BeFileName GetTempPathFromProjectPath(const BeFileName& path);

    enum class SMMeshType
        {
        TYPE_3SM,
        TYPE_3DTILES_TILESET,
        TYPE_3DTILES_B3DM,
        TYPE_3SM_SOURCE,
        TYPE_UNKNOWN
        };
    
    bvector<BeFileName> GetFiles(BeFileName dataPath, bool wantSource = false);

    size_t GetFileCount(BeFileName dataPath);

    Json::Value GetGroundTruthJsonFile(BeFileName dataPath);

	bvector<std::tuple<BeFileName, DMatrix4d, bvector<DPoint3d>, bvector<DPoint3d>>> GetListOfValues(BeFileName listingFile);

    bvector<std::tuple<BeFileName, DMatrix4d, bvector<DPoint4d>, bvector<double>>>   GetListOfDisplayQueryValues(BeFileName listingFile);

    bvector<std::tuple<BeFileName, bvector<DPoint3d>, uint64_t>>                     GetListOfGroundDetectionValues(BeFileName listingFile);
    
    SMMeshType GetFileType(BeFileName file);

    bool FilterEntry(BeFileName& entry, bool isDir, bool wantSource = false);

#ifdef VANCOUVER_API
    struct ScalableMeshModule : ScalableMesh::ScalableMeshLib::Host, DgnViewLib::Host
#else
    struct ScalableMeshModule : ScalableMesh::ScalableMeshLib::Host, DgnPlatformLib::Host
#endif
        {
        protected:

#ifndef VANCOUVER_API   
            virtual IKnownLocationsAdmin& _SupplyIKnownLocationsAdmin() 
                override 
                { 
                return *new BentleyApi::Dgn::KnownDesktopLocationsAdmin(); 
                }
            virtual BeSQLite::L10N::SqlangFiles _SupplySqlangFiles() { return BeSQLite::L10N::SqlangFiles(BeFileName()); }
            virtual void _SupplyProductName(Utf8StringR name) override { name.assign("ScalableMeshUnitTests"); }
#else
            virtual void _SupplyProductName(WStringR name) override { name.assign(L"ScalableMeshUnitTests"); }
#endif

#ifdef VANCOUVER_API   
            virtual VIEWMANAGER& _SupplyViewManager() override;
#endif

            virtual DgnPlatformLib::Host::GeoCoordinationAdmin& _SupplyGeoCoordinationAdmin();

        public:
            BentleyStatus Initialize();
        };

    bool InitScalableMesh();

    }
<|MERGE_RESOLUTION|>--- conflicted
+++ resolved
@@ -1,130 +1,126 @@
-/*--------------------------------------------------------------------------------------+
-|
-<<<<<<< HEAD
-|  Copyright (c) Bentley Systems, Incorporated. All rights reserved.
-=======
-|     $Source: Tests/GTests/SMUnitTestUtil.h $
-|
-|  $Copyright: (c) 2019 Bentley Systems, Incorporated. All rights reserved. $
->>>>>>> 8f1cdf2d
-|
-+--------------------------------------------------------------------------------------*/
-#pragma once
-
-#include <Windows.h>
-#include <DgnView/DgnViewLib.h>
-#include <DgnPlatform/DgnPlatform.h>
-#include <ScalableMesh/ScalableMeshLib.h>
-
-#include <Bentley/BeFileName.h>
-#include <json/json.h>
-
-#ifndef SM_DATA_PATH
-#define SM_DATA_PATH L"SMData"
-#define SM_LISTING_FILE_NAME L"list.txt"
-#endif
-
-#ifndef SM_DATA_SOURCE_PATH
-#define SM_DATA_SOURCE_PATH L"SMDataSource"
-#endif
-
-#ifndef SM_GROUND_DETECTION_PATH
-#define SM_GROUND_DETECTION_PATH L"SMGroundDetectionData"
-#endif
-
-#ifndef SM_DISPLAY_QUERY_TEST_CASES
-#define SM_DISPLAY_QUERY_TEST_CASES L"displayQueryTestCases.txt"
-#endif
-
-#ifndef SM_GROUND_DETECTION_TEST_CASES
-#define SM_GROUND_DETECTION_TEST_CASES L"groundDetectionTestCases.txt"
-#endif
-
-//#define VANCOUVER_API
-#ifndef VANCOUVER_API   
-#include <DgnView/ViewManager.h>
-#include <DgnPlatform/DgnGeoCoord.h>
-#include <DgnPlatform/DesktopTools/KnownDesktopLocationsAdmin.h>
-#define VIEWMANAGER ViewManager
-#else
-#define VIEWMANAGER IViewManager
-#include <DgnGeoCoord/DgnGeoCoord.h>
-
-using namespace Bentley::GeoCoordinates;
-#endif
-
-#include <ScalableMesh/IScalableMesh.h>
-#include <ScalableMesh/ScalableMeshLib.h>
-#include <ScalableMesh/IScalableMeshProgress.h>
-//#include <iostream>
-
-namespace ScalableMeshGTestUtil
-    {
-    bool GetDataPath(BeFileName& dataPath);
-        
-    BeFileName GetModuleFilePath();
-
-    BeFileName GetModuleFileDirectory();
-
-    BeFileName GetUserSMTempDir();
-
-    BeFileName GetTempPathFromProjectPath(const BeFileName& path);
-
-    enum class SMMeshType
-        {
-        TYPE_3SM,
-        TYPE_3DTILES_TILESET,
-        TYPE_3DTILES_B3DM,
-        TYPE_3SM_SOURCE,
-        TYPE_UNKNOWN
-        };
-    
-    bvector<BeFileName> GetFiles(BeFileName dataPath, bool wantSource = false);
-
-    size_t GetFileCount(BeFileName dataPath);
-
-    Json::Value GetGroundTruthJsonFile(BeFileName dataPath);
-
-	bvector<std::tuple<BeFileName, DMatrix4d, bvector<DPoint3d>, bvector<DPoint3d>>> GetListOfValues(BeFileName listingFile);
-
-    bvector<std::tuple<BeFileName, DMatrix4d, bvector<DPoint4d>, bvector<double>>>   GetListOfDisplayQueryValues(BeFileName listingFile);
-
-    bvector<std::tuple<BeFileName, bvector<DPoint3d>, uint64_t>>                     GetListOfGroundDetectionValues(BeFileName listingFile);
-    
-    SMMeshType GetFileType(BeFileName file);
-
-    bool FilterEntry(BeFileName& entry, bool isDir, bool wantSource = false);
-
-#ifdef VANCOUVER_API
-    struct ScalableMeshModule : ScalableMesh::ScalableMeshLib::Host, DgnViewLib::Host
-#else
-    struct ScalableMeshModule : ScalableMesh::ScalableMeshLib::Host, DgnPlatformLib::Host
-#endif
-        {
-        protected:
-
-#ifndef VANCOUVER_API   
-            virtual IKnownLocationsAdmin& _SupplyIKnownLocationsAdmin() 
-                override 
-                { 
-                return *new BentleyApi::Dgn::KnownDesktopLocationsAdmin(); 
-                }
-            virtual BeSQLite::L10N::SqlangFiles _SupplySqlangFiles() { return BeSQLite::L10N::SqlangFiles(BeFileName()); }
-            virtual void _SupplyProductName(Utf8StringR name) override { name.assign("ScalableMeshUnitTests"); }
-#else
-            virtual void _SupplyProductName(WStringR name) override { name.assign(L"ScalableMeshUnitTests"); }
-#endif
-
-#ifdef VANCOUVER_API   
-            virtual VIEWMANAGER& _SupplyViewManager() override;
-#endif
-
-            virtual DgnPlatformLib::Host::GeoCoordinationAdmin& _SupplyGeoCoordinationAdmin();
-
-        public:
-            BentleyStatus Initialize();
-        };
-
-    bool InitScalableMesh();
-
-    }
+/*--------------------------------------------------------------------------------------+
+|
+|     $Source: Tests/GTests/SMUnitTestUtil.h $
+|
+|  $Copyright: (c) 2019 Bentley Systems, Incorporated. All rights reserved. $
+|
++--------------------------------------------------------------------------------------*/
+#pragma once
+
+#include <Windows.h>
+#include <DgnView/DgnViewLib.h>
+#include <DgnPlatform/DgnPlatform.h>
+#include <ScalableMesh/ScalableMeshLib.h>
+
+#include <Bentley/BeFileName.h>
+#include <json/json.h>
+
+#ifndef SM_DATA_PATH
+#define SM_DATA_PATH L"SMData"
+#define SM_LISTING_FILE_NAME L"list.txt"
+#endif
+
+#ifndef SM_DATA_SOURCE_PATH
+#define SM_DATA_SOURCE_PATH L"SMDataSource"
+#endif
+
+#ifndef SM_GROUND_DETECTION_PATH
+#define SM_GROUND_DETECTION_PATH L"SMGroundDetectionData"
+#endif
+
+#ifndef SM_DISPLAY_QUERY_TEST_CASES
+#define SM_DISPLAY_QUERY_TEST_CASES L"displayQueryTestCases.txt"
+#endif
+
+#ifndef SM_GROUND_DETECTION_TEST_CASES
+#define SM_GROUND_DETECTION_TEST_CASES L"groundDetectionTestCases.txt"
+#endif
+
+//#define VANCOUVER_API
+#ifndef VANCOUVER_API   
+#include <DgnView/ViewManager.h>
+#include <DgnPlatform/DgnGeoCoord.h>
+#include <DgnPlatform/DesktopTools/KnownDesktopLocationsAdmin.h>
+#define VIEWMANAGER ViewManager
+#else
+#define VIEWMANAGER IViewManager
+#include <DgnGeoCoord/DgnGeoCoord.h>
+
+using namespace Bentley::GeoCoordinates;
+#endif
+
+#include <ScalableMesh/IScalableMesh.h>
+#include <ScalableMesh/ScalableMeshLib.h>
+#include <ScalableMesh/IScalableMeshProgress.h>
+//#include <iostream>
+
+namespace ScalableMeshGTestUtil
+    {
+    bool GetDataPath(BeFileName& dataPath);
+        
+    BeFileName GetModuleFilePath();
+
+    BeFileName GetModuleFileDirectory();
+
+    BeFileName GetUserSMTempDir();
+
+    BeFileName GetTempPathFromProjectPath(const BeFileName& path);
+
+    enum class SMMeshType
+        {
+        TYPE_3SM,
+        TYPE_3DTILES_TILESET,
+        TYPE_3DTILES_B3DM,
+        TYPE_3SM_SOURCE,
+        TYPE_UNKNOWN
+        };
+    
+    bvector<BeFileName> GetFiles(BeFileName dataPath, bool wantSource = false);
+
+    size_t GetFileCount(BeFileName dataPath);
+
+    Json::Value GetGroundTruthJsonFile(BeFileName dataPath);
+
+	bvector<std::tuple<BeFileName, DMatrix4d, bvector<DPoint3d>, bvector<DPoint3d>>> GetListOfValues(BeFileName listingFile);
+
+    bvector<std::tuple<BeFileName, DMatrix4d, bvector<DPoint4d>, bvector<double>>>   GetListOfDisplayQueryValues(BeFileName listingFile);
+
+    bvector<std::tuple<BeFileName, bvector<DPoint3d>, uint64_t>>                     GetListOfGroundDetectionValues(BeFileName listingFile);
+    
+    SMMeshType GetFileType(BeFileName file);
+
+    bool FilterEntry(BeFileName& entry, bool isDir, bool wantSource = false);
+
+#ifdef VANCOUVER_API
+    struct ScalableMeshModule : ScalableMesh::ScalableMeshLib::Host, DgnViewLib::Host
+#else
+    struct ScalableMeshModule : ScalableMesh::ScalableMeshLib::Host, DgnPlatformLib::Host
+#endif
+        {
+        protected:
+
+#ifndef VANCOUVER_API   
+            virtual IKnownLocationsAdmin& _SupplyIKnownLocationsAdmin() 
+                override 
+                { 
+                return *new BentleyApi::Dgn::KnownDesktopLocationsAdmin(); 
+                }
+            virtual BeSQLite::L10N::SqlangFiles _SupplySqlangFiles() { return BeSQLite::L10N::SqlangFiles(BeFileName()); }
+            virtual void _SupplyProductName(Utf8StringR name) override { name.assign("ScalableMeshUnitTests"); }
+#else
+            virtual void _SupplyProductName(WStringR name) override { name.assign(L"ScalableMeshUnitTests"); }
+#endif
+
+#ifdef VANCOUVER_API   
+            virtual VIEWMANAGER& _SupplyViewManager() override;
+#endif
+
+            virtual DgnPlatformLib::Host::GeoCoordinationAdmin& _SupplyGeoCoordinationAdmin();
+
+        public:
+            BentleyStatus Initialize();
+        };
+
+    bool InitScalableMesh();
+
+    }