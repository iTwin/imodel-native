--- conflicted
+++ resolved
@@ -1,59 +1,55 @@
-<?xml version="1.0" encoding="utf-8"?>
-
-<BuildContext xmlns:xsi="http://www.w3.org/2001/XMLSchema-instance" xsi:noNamespaceSchemaLocation="..\bsicommon\build\PartFile.xsd" >
-
-    <!--<Part Name="AzureSDKB02" BentleyBuildMakeFile="nuget.prewire.mke">
-        <NuGetPackage targetFramework="native">wastorage.v140</NuGetPackage>
-        <Bindings>
-          <VendorAPI Domain="wastorage" />
-          <VendorAPI Domain="cpprestsdk" /> 
-          <Assemblies>nuget/native/WAStorage.v140/lib/native/v140/x64/Release/wastorage.dll</Assemblies>
-          <Libs>nuget/native/WAStorage.v140/lib/native/v140/x64/Release/wastorage.lib</Libs>
-          <Assemblies>nuget/native/cpprestsdk.v140.windesktop.msvcstl.dyn.rt-dyn/lib/native/v140/windesktop/msvcstl/dyn/rt-dyn/x64/Release/*.dll</Assemblies>
-          <Libs>nuget/native/cpprestsdk.v140.windesktop.msvcstl.dyn.rt-dyn/lib/native/v140/windesktop/msvcstl/dyn/rt-dyn/x64/Release/*.lib</Libs>
-        </Bindings>
-    </Part>
-
-    <Part Name="AzureSDK">
-        <SubPart PartName="cpprestsdk"      PartFile="${SrcRoot}bsicommon/CvsPartfiles/cpprestsdk"   Repository="Bin-cpprestsdk" />
-        <SubPart PartName="wastorage"       PartFile="${SrcRoot}bsicommon/CvsPartfiles/wastorage"    Repository="Bin-wastorage" />
-         <Bindings>
-            <Files ProductDirectoryName="ScalableMeshAssemblies" Required="false">SubParts\Assemblies\$(shlibprefix)wastorage$(shlibext)</Files>
-            <Files ProductDirectoryName="ScalableMeshAssemblies" Required="false">SubParts\Assemblies\$(shlibprefix)cpprest140_2_6$(shlibext)</Files>
-            <Files ProductDirectoryName="PPNativeAssemblies">SubParts\Assemblies\$(shlibprefix)wastorage$(shlibext)</Files>
-            <Files ProductDirectoryName="PPNativeAssemblies">SubParts\Assemblies\$(shlibprefix)cpprest140_2_6$(shlibext)</Files>
-        </Bindings>
-    </Part>-->
-
-    <!--<Part Name="CloudDataSource" BMakeFile="CloudDataSource.mke" BMakeOptions="+dENABLE_COMPILER_ANALYZE=1 +dSECURITY_ONLY_COMPILER_ANALYZE=1" ApiNumber="G">-->
-      <Part Name="CloudDataSource" BentleyBuildMakeFile="CloudDataSource.mke" ApiNumber="M02">
-<<<<<<< HEAD
-        <SubPart PartName="AzureSDKB02" />
-=======
-        <!--<SubPart PartName="AzureSDKB02" />-->
->>>>>>> 2da8fb77
-        <SubPart PartName="Curl" PartFile="Libsrc-Nugets" Repository="bsicommon"/>
-        <SubPart PartName="BeJsonCpp"  PartFile="BeJsonCpp" Repository="Libsrc-Jsoncpp"/>
-        <SubPart PartName="BentleyDll" PartFile="Bentley" Repository="Bentley"/>
-        <Bindings>
-            <Libs ProductDirectoryName="ScalableMeshLibs">delivery/$(shlibprefix)CloudDataSource$(libext)</Libs>
-            <Assemblies>delivery/$(shlibprefix)CloudDataSource$(ApiNumber)$(shlibext)</Assemblies>            
-            <VendorAPI Domain="CloudDataSource" />
-        </Bindings>
-    </Part>
-
-    <Part Name="CloudDataSource_Vancouver" BMakeFile="CloudDataSource_Vancouver.mke">
-        <SubPart PartName="Base"     PartFile="Bentley"  Repository="Bentley" />
-        <!--<SubPart PartName="AzureSDK" />-->
-        <SubPart PartName="BeCurl" PartFile="BeCurl" Repository="Libsrc-Curl"/>
-        <SubPart PartName="BeJsonCpp" PartFile="BeJsonCpp" Repository="Libsrc-Jsoncpp"/>
-        <Bindings>
-            <Libs ProductDirectoryName="ScalableMeshLibs">delivery/$(shlibprefix)CloudDataSource$(libext)</Libs>    
-            <Assemblies ProductDirectoryName="ScalableMeshAssemblies" Required="false">delivery/$(shlibprefix)CloudDataSource$(shlibext)</Assemblies>
-            <Assemblies ProductDirectoryName="PPNativeAssemblies">delivery/$(shlibprefix)CloudDataSource$(shlibext)</Assemblies>
-            <VendorAPI Domain="CloudDataSource" />
-        </Bindings>
-    </Part>
-	
-  </BuildContext>
-
+<?xml version="1.0" encoding="utf-8"?>
+
+<BuildContext xmlns:xsi="http://www.w3.org/2001/XMLSchema-instance" xsi:noNamespaceSchemaLocation="..\bsicommon\build\PartFile.xsd" >
+
+    <!--<Part Name="AzureSDKB02" BentleyBuildMakeFile="nuget.prewire.mke">
+        <NuGetPackage targetFramework="native">wastorage.v140</NuGetPackage>
+        <Bindings>
+          <VendorAPI Domain="wastorage" />
+          <VendorAPI Domain="cpprestsdk" /> 
+          <Assemblies>nuget/native/WAStorage.v140/lib/native/v140/x64/Release/wastorage.dll</Assemblies>
+          <Libs>nuget/native/WAStorage.v140/lib/native/v140/x64/Release/wastorage.lib</Libs>
+          <Assemblies>nuget/native/cpprestsdk.v140.windesktop.msvcstl.dyn.rt-dyn/lib/native/v140/windesktop/msvcstl/dyn/rt-dyn/x64/Release/*.dll</Assemblies>
+          <Libs>nuget/native/cpprestsdk.v140.windesktop.msvcstl.dyn.rt-dyn/lib/native/v140/windesktop/msvcstl/dyn/rt-dyn/x64/Release/*.lib</Libs>
+        </Bindings>
+    </Part>
+
+    <Part Name="AzureSDK">
+        <SubPart PartName="cpprestsdk"      PartFile="${SrcRoot}bsicommon/CvsPartfiles/cpprestsdk"   Repository="Bin-cpprestsdk" />
+        <SubPart PartName="wastorage"       PartFile="${SrcRoot}bsicommon/CvsPartfiles/wastorage"    Repository="Bin-wastorage" />
+         <Bindings>
+            <Files ProductDirectoryName="ScalableMeshAssemblies" Required="false">SubParts\Assemblies\$(shlibprefix)wastorage$(shlibext)</Files>
+            <Files ProductDirectoryName="ScalableMeshAssemblies" Required="false">SubParts\Assemblies\$(shlibprefix)cpprest140_2_6$(shlibext)</Files>
+            <Files ProductDirectoryName="PPNativeAssemblies">SubParts\Assemblies\$(shlibprefix)wastorage$(shlibext)</Files>
+            <Files ProductDirectoryName="PPNativeAssemblies">SubParts\Assemblies\$(shlibprefix)cpprest140_2_6$(shlibext)</Files>
+        </Bindings>
+    </Part>-->
+
+    <!--<Part Name="CloudDataSource" BMakeFile="CloudDataSource.mke" BMakeOptions="+dENABLE_COMPILER_ANALYZE=1 +dSECURITY_ONLY_COMPILER_ANALYZE=1" ApiNumber="G">-->
+      <Part Name="CloudDataSource" BentleyBuildMakeFile="CloudDataSource.mke" ApiNumber="M02">
+        <!--<SubPart PartName="AzureSDKB02" />-->
+        <SubPart PartName="Curl" PartFile="Libsrc-Nugets" Repository="bsicommon"/>
+        <SubPart PartName="BeJsonCpp"  PartFile="BeJsonCpp" Repository="Libsrc-Jsoncpp"/>
+        <SubPart PartName="BentleyDll" PartFile="Bentley" Repository="Bentley"/>
+        <Bindings>
+            <Libs ProductDirectoryName="ScalableMeshLibs">delivery/$(shlibprefix)CloudDataSource$(libext)</Libs>
+            <Assemblies>delivery/$(shlibprefix)CloudDataSource$(ApiNumber)$(shlibext)</Assemblies>            
+            <VendorAPI Domain="CloudDataSource" />
+        </Bindings>
+    </Part>
+
+    <Part Name="CloudDataSource_Vancouver" BMakeFile="CloudDataSource_Vancouver.mke">
+        <SubPart PartName="Base"     PartFile="Bentley"  Repository="Bentley" />
+        <!--<SubPart PartName="AzureSDK" />-->
+        <SubPart PartName="BeCurl" PartFile="BeCurl" Repository="Libsrc-Curl"/>
+        <SubPart PartName="BeJsonCpp" PartFile="BeJsonCpp" Repository="Libsrc-Jsoncpp"/>
+        <Bindings>
+            <Libs ProductDirectoryName="ScalableMeshLibs">delivery/$(shlibprefix)CloudDataSource$(libext)</Libs>    
+            <Assemblies ProductDirectoryName="ScalableMeshAssemblies" Required="false">delivery/$(shlibprefix)CloudDataSource$(shlibext)</Assemblies>
+            <Assemblies ProductDirectoryName="PPNativeAssemblies">delivery/$(shlibprefix)CloudDataSource$(shlibext)</Assemblies>
+            <VendorAPI Domain="CloudDataSource" />
+        </Bindings>
+    </Part>
+	
+  </BuildContext>
+