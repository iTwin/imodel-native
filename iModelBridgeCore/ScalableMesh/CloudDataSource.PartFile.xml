<?xml version="1.0" encoding="utf-8"?>

<BuildContext xmlns:xsi="http://www.w3.org/2001/XMLSchema-instance" xsi:noNamespaceSchemaLocation="..\bsicommon\build\PartFile.xsd" >

    <Part Name="AzureSDK">
        <SubPart PartName="cpprestsdk"      PartFile="${SrcRoot}bsicommon/CvsPartfiles/cpprestsdk"   Repository="Bin-cpprestsdk" />        
        <SubPart PartName="wastorage"       PartFile="${SrcRoot}bsicommon/CvsPartfiles/wastorage"    Repository="Bin-wastorage" />
        <Bindings>
            <Files ProductDirectoryName="ScalableMeshAssemblies">SubParts\Assemblies\$(shlibprefix)wastorage$(shlibext)</Files>
            <Files ProductDirectoryName="ScalableMeshAssemblies">SubParts\Assemblies\$(shlibprefix)cpprest140_2_6$(shlibext)</Files>
            <Files ProductDirectoryName="PPNativeAssemblies">SubParts\Assemblies\$(shlibprefix)wastorage$(shlibext)</Files>
            <Files ProductDirectoryName="PPNativeAssemblies">SubParts\Assemblies\$(shlibprefix)cpprest140_2_6$(shlibext)</Files>
        </Bindings>
    </Part>

    <Part Name="CloudDataSource" BMakeFile="CloudDataSource.mke">
        <SubPart PartName="AzureSDK" />
        <SubPart PartName="BeCurl" PartFile="BeCurl" Repository="Libsrc-Curl"/>		
        <SubPart PartName="BeJsonCpp" PartFile="BeJsonCpp" Repository="Libsrc-Jsoncpp"/>
        <Bindings>
<<<<<<< HEAD
            <Libs ProductDirectoryName="ScalableMeshLibs">delivery/$(shlibprefix)CloudDataSource$(libext)</Libs>    
            <Assemblies ProductDirectoryName="ScalableMeshAssemblies" Required="false">delivery/$(shlibprefix)CloudDataSource$(shlibext)</Assemblies>
=======
            <Libs ProductDirectoryName="ScalableMeshLibs">delivery/$(shlibprefix)CloudDataSource$(libext)</Libs>
            <Assemblies ProductDirectoryName="ScalableMeshAssemblies">delivery/$(shlibprefix)CloudDataSource$(shlibext)</Assemblies>			
>>>>>>> f6dfbd4f
            <Assemblies ProductDirectoryName="PPNativeAssemblies">delivery/$(shlibprefix)CloudDataSource$(shlibext)</Assemblies>
            <VendorAPI Domain="CloudDataSource" />
        </Bindings>
    </Part>

    <Part Name="CloudDataSource_Vancouver" BMakeFile="CloudDataSource_Vancouver.mke">
        <SubPart PartName="AzureSDK" />
        <SubPart PartName="BeCurl" PartFile="BeCurl" Repository="Libsrc-Curl"/>		
        <SubPart PartName="BeJsonCpp" PartFile="BeJsonCpp" Repository="Libsrc-Jsoncpp"/>
        <Bindings>
            <Libs ProductDirectoryName="ScalableMeshLibs">delivery/$(shlibprefix)CloudDataSource$(libext)</Libs>    
            <Assemblies ProductDirectoryName="ScalableMeshAssemblies" Required="false">delivery/$(shlibprefix)CloudDataSource$(shlibext)</Assemblies>
            <Assemblies ProductDirectoryName="PPNativeAssemblies">delivery/$(shlibprefix)CloudDataSource$(shlibext)</Assemblies>
            <VendorAPI Domain="CloudDataSource" />
        </Bindings>
    </Part>
	
  </BuildContext><|MERGE_RESOLUTION|>--- conflicted
+++ resolved
@@ -1,45 +1,40 @@
-<?xml version="1.0" encoding="utf-8"?>
-
-<BuildContext xmlns:xsi="http://www.w3.org/2001/XMLSchema-instance" xsi:noNamespaceSchemaLocation="..\bsicommon\build\PartFile.xsd" >
-
-    <Part Name="AzureSDK">
-        <SubPart PartName="cpprestsdk"      PartFile="${SrcRoot}bsicommon/CvsPartfiles/cpprestsdk"   Repository="Bin-cpprestsdk" />        
-        <SubPart PartName="wastorage"       PartFile="${SrcRoot}bsicommon/CvsPartfiles/wastorage"    Repository="Bin-wastorage" />
-        <Bindings>
-            <Files ProductDirectoryName="ScalableMeshAssemblies">SubParts\Assemblies\$(shlibprefix)wastorage$(shlibext)</Files>
-            <Files ProductDirectoryName="ScalableMeshAssemblies">SubParts\Assemblies\$(shlibprefix)cpprest140_2_6$(shlibext)</Files>
-            <Files ProductDirectoryName="PPNativeAssemblies">SubParts\Assemblies\$(shlibprefix)wastorage$(shlibext)</Files>
-            <Files ProductDirectoryName="PPNativeAssemblies">SubParts\Assemblies\$(shlibprefix)cpprest140_2_6$(shlibext)</Files>
-        </Bindings>
-    </Part>
-
-    <Part Name="CloudDataSource" BMakeFile="CloudDataSource.mke">
-        <SubPart PartName="AzureSDK" />
-        <SubPart PartName="BeCurl" PartFile="BeCurl" Repository="Libsrc-Curl"/>		
-        <SubPart PartName="BeJsonCpp" PartFile="BeJsonCpp" Repository="Libsrc-Jsoncpp"/>
-        <Bindings>
-<<<<<<< HEAD
-            <Libs ProductDirectoryName="ScalableMeshLibs">delivery/$(shlibprefix)CloudDataSource$(libext)</Libs>    
-            <Assemblies ProductDirectoryName="ScalableMeshAssemblies" Required="false">delivery/$(shlibprefix)CloudDataSource$(shlibext)</Assemblies>
-=======
-            <Libs ProductDirectoryName="ScalableMeshLibs">delivery/$(shlibprefix)CloudDataSource$(libext)</Libs>
-            <Assemblies ProductDirectoryName="ScalableMeshAssemblies">delivery/$(shlibprefix)CloudDataSource$(shlibext)</Assemblies>			
->>>>>>> f6dfbd4f
-            <Assemblies ProductDirectoryName="PPNativeAssemblies">delivery/$(shlibprefix)CloudDataSource$(shlibext)</Assemblies>
-            <VendorAPI Domain="CloudDataSource" />
-        </Bindings>
-    </Part>
-
-    <Part Name="CloudDataSource_Vancouver" BMakeFile="CloudDataSource_Vancouver.mke">
-        <SubPart PartName="AzureSDK" />
-        <SubPart PartName="BeCurl" PartFile="BeCurl" Repository="Libsrc-Curl"/>		
-        <SubPart PartName="BeJsonCpp" PartFile="BeJsonCpp" Repository="Libsrc-Jsoncpp"/>
-        <Bindings>
-            <Libs ProductDirectoryName="ScalableMeshLibs">delivery/$(shlibprefix)CloudDataSource$(libext)</Libs>    
-            <Assemblies ProductDirectoryName="ScalableMeshAssemblies" Required="false">delivery/$(shlibprefix)CloudDataSource$(shlibext)</Assemblies>
-            <Assemblies ProductDirectoryName="PPNativeAssemblies">delivery/$(shlibprefix)CloudDataSource$(shlibext)</Assemblies>
-            <VendorAPI Domain="CloudDataSource" />
-        </Bindings>
-    </Part>
-	
+<?xml version="1.0" encoding="utf-8"?>
+
+<BuildContext xmlns:xsi="http://www.w3.org/2001/XMLSchema-instance" xsi:noNamespaceSchemaLocation="..\bsicommon\build\PartFile.xsd" >
+
+    <Part Name="AzureSDK">
+        <SubPart PartName="cpprestsdk"      PartFile="${SrcRoot}bsicommon/CvsPartfiles/cpprestsdk"   Repository="Bin-cpprestsdk" />        
+        <SubPart PartName="wastorage"       PartFile="${SrcRoot}bsicommon/CvsPartfiles/wastorage"    Repository="Bin-wastorage" />
+        <Bindings>
+            <Files ProductDirectoryName="ScalableMeshAssemblies">SubParts\Assemblies\$(shlibprefix)wastorage$(shlibext)</Files>
+            <Files ProductDirectoryName="ScalableMeshAssemblies">SubParts\Assemblies\$(shlibprefix)cpprest140_2_6$(shlibext)</Files>
+            <Files ProductDirectoryName="PPNativeAssemblies">SubParts\Assemblies\$(shlibprefix)wastorage$(shlibext)</Files>
+            <Files ProductDirectoryName="PPNativeAssemblies">SubParts\Assemblies\$(shlibprefix)cpprest140_2_6$(shlibext)</Files>
+        </Bindings>
+    </Part>
+
+    <Part Name="CloudDataSource" BMakeFile="CloudDataSource.mke">
+        <SubPart PartName="AzureSDK" />
+        <SubPart PartName="BeCurl" PartFile="BeCurl" Repository="Libsrc-Curl"/>		
+        <SubPart PartName="BeJsonCpp" PartFile="BeJsonCpp" Repository="Libsrc-Jsoncpp"/>
+        <Bindings>
+            <Libs ProductDirectoryName="ScalableMeshLibs">delivery/$(shlibprefix)CloudDataSource$(libext)</Libs>
+            <Assemblies ProductDirectoryName="ScalableMeshAssemblies" Required="false">delivery/$(shlibprefix)CloudDataSource$(shlibext)</Assemblies>
+            <Assemblies ProductDirectoryName="PPNativeAssemblies">delivery/$(shlibprefix)CloudDataSource$(shlibext)</Assemblies>
+            <VendorAPI Domain="CloudDataSource" />
+        </Bindings>
+    </Part>
+
+    <Part Name="CloudDataSource_Vancouver" BMakeFile="CloudDataSource_Vancouver.mke">
+        <SubPart PartName="AzureSDK" />
+        <SubPart PartName="BeCurl" PartFile="BeCurl" Repository="Libsrc-Curl"/>		
+        <SubPart PartName="BeJsonCpp" PartFile="BeJsonCpp" Repository="Libsrc-Jsoncpp"/>
+        <Bindings>
+            <Libs ProductDirectoryName="ScalableMeshLibs">delivery/$(shlibprefix)CloudDataSource$(libext)</Libs>    
+            <Assemblies ProductDirectoryName="ScalableMeshAssemblies" Required="false">delivery/$(shlibprefix)CloudDataSource$(shlibext)</Assemblies>
+            <Assemblies ProductDirectoryName="PPNativeAssemblies">delivery/$(shlibprefix)CloudDataSource$(shlibext)</Assemblies>
+            <VendorAPI Domain="CloudDataSource" />
+        </Bindings>
+    </Part>
+	
   </BuildContext>