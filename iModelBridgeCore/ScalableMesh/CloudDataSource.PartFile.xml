<?xml version="1.0" encoding="utf-8"?>

<BuildContext xmlns:xsi="http://www.w3.org/2001/XMLSchema-instance" xsi:noNamespaceSchemaLocation="..\bsicommon\build\PartFile.xsd" >

    <Part Name="AzureSDK">
        <SubPart PartName="cpprestsdk"      PartFile="${SrcRoot}bsicommon/CvsPartfiles/cpprestsdk"   Repository="Bin-cpprestsdk" />        
        <SubPart PartName="wastorage"       PartFile="${SrcRoot}bsicommon/CvsPartfiles/wastorage"    Repository="Bin-wastorage" />
    </Part>

    <!--<Part Name="CloudDataSource" BMakeFile="CloudDataSource.mke" BMakeOptions="+dENABLE_COMPILER_ANALYZE=1 +dSECURITY_ONLY_COMPILER_ANALYZE=1" ApiNumber="G">-->
      <Part Name="CloudDataSource" BMakeFile="CloudDataSource.mke" ApiNumber="B02">
        <SubPart PartName="AzureSDK" />
<<<<<<< HEAD
        <SubPart PartName="Curl" PartFile="Libsrc-Nugets" Repository="bsicommon"/>
        <SubPart PartName="BeJsonCpp" PartFile="BeJsonCpp" Repository="Libsrc-Jsoncpp"/>
=======
        <SubPart PartName="BeCurl"     PartFile="BeCurl" Repository="Libsrc-Curl"/>
        <SubPart PartName="BeJsonCpp"  PartFile="BeJsonCpp" Repository="Libsrc-Jsoncpp"/>
        <SubPart PartName="BentleyDll" PartFile="Bentley" Repository="Bentley"/>
>>>>>>> 821640be
        <Bindings>
            <Libs ProductDirectoryName="ScalableMeshLibs">delivery/$(shlibprefix)CloudDataSource$(libext)</Libs>
            <Assemblies>delivery/$(shlibprefix)CloudDataSource$(ApiNumber)$(shlibext)</Assemblies>            
            <VendorAPI Domain="CloudDataSource" />
        </Bindings>
    </Part>

    <Part Name="CloudDataSource_Vancouver" BMakeFile="CloudDataSource_Vancouver.mke">
        <SubPart PartName="Base"     PartFile="Bentley"  Repository="Bentley" />
        <SubPart PartName="AzureSDK" />
        <SubPart PartName="Curl" PartFile="Libsrc-Nugets" Repository="bsicommon"/>
        <SubPart PartName="BeJsonCpp" PartFile="BeJsonCpp" Repository="Libsrc-Jsoncpp"/>
        <Bindings>
            <Libs ProductDirectoryName="ScalableMeshLibs">delivery/$(shlibprefix)CloudDataSource$(libext)</Libs>    
            <Assemblies ProductDirectoryName="ScalableMeshAssemblies" Required="false">delivery/$(shlibprefix)CloudDataSource$(shlibext)</Assemblies>
            <Assemblies ProductDirectoryName="PPNativeAssemblies">delivery/$(shlibprefix)CloudDataSource$(shlibext)</Assemblies>
            <VendorAPI Domain="CloudDataSource" />
        </Bindings>
    </Part>
	
  </BuildContext>

<|MERGE_RESOLUTION|>--- conflicted
+++ resolved
@@ -1,42 +1,37 @@
-<?xml version="1.0" encoding="utf-8"?>
-
-<BuildContext xmlns:xsi="http://www.w3.org/2001/XMLSchema-instance" xsi:noNamespaceSchemaLocation="..\bsicommon\build\PartFile.xsd" >
-
-    <Part Name="AzureSDK">
-        <SubPart PartName="cpprestsdk"      PartFile="${SrcRoot}bsicommon/CvsPartfiles/cpprestsdk"   Repository="Bin-cpprestsdk" />        
-        <SubPart PartName="wastorage"       PartFile="${SrcRoot}bsicommon/CvsPartfiles/wastorage"    Repository="Bin-wastorage" />
-    </Part>
-
-    <!--<Part Name="CloudDataSource" BMakeFile="CloudDataSource.mke" BMakeOptions="+dENABLE_COMPILER_ANALYZE=1 +dSECURITY_ONLY_COMPILER_ANALYZE=1" ApiNumber="G">-->
-      <Part Name="CloudDataSource" BMakeFile="CloudDataSource.mke" ApiNumber="B02">
-        <SubPart PartName="AzureSDK" />
-<<<<<<< HEAD
-        <SubPart PartName="Curl" PartFile="Libsrc-Nugets" Repository="bsicommon"/>
-        <SubPart PartName="BeJsonCpp" PartFile="BeJsonCpp" Repository="Libsrc-Jsoncpp"/>
-=======
-        <SubPart PartName="BeCurl"     PartFile="BeCurl" Repository="Libsrc-Curl"/>
-        <SubPart PartName="BeJsonCpp"  PartFile="BeJsonCpp" Repository="Libsrc-Jsoncpp"/>
-        <SubPart PartName="BentleyDll" PartFile="Bentley" Repository="Bentley"/>
->>>>>>> 821640be
-        <Bindings>
-            <Libs ProductDirectoryName="ScalableMeshLibs">delivery/$(shlibprefix)CloudDataSource$(libext)</Libs>
-            <Assemblies>delivery/$(shlibprefix)CloudDataSource$(ApiNumber)$(shlibext)</Assemblies>            
-            <VendorAPI Domain="CloudDataSource" />
-        </Bindings>
-    </Part>
-
-    <Part Name="CloudDataSource_Vancouver" BMakeFile="CloudDataSource_Vancouver.mke">
-        <SubPart PartName="Base"     PartFile="Bentley"  Repository="Bentley" />
-        <SubPart PartName="AzureSDK" />
-        <SubPart PartName="Curl" PartFile="Libsrc-Nugets" Repository="bsicommon"/>
-        <SubPart PartName="BeJsonCpp" PartFile="BeJsonCpp" Repository="Libsrc-Jsoncpp"/>
-        <Bindings>
-            <Libs ProductDirectoryName="ScalableMeshLibs">delivery/$(shlibprefix)CloudDataSource$(libext)</Libs>    
-            <Assemblies ProductDirectoryName="ScalableMeshAssemblies" Required="false">delivery/$(shlibprefix)CloudDataSource$(shlibext)</Assemblies>
-            <Assemblies ProductDirectoryName="PPNativeAssemblies">delivery/$(shlibprefix)CloudDataSource$(shlibext)</Assemblies>
-            <VendorAPI Domain="CloudDataSource" />
-        </Bindings>
-    </Part>
-	
-  </BuildContext>
-
+<?xml version="1.0" encoding="utf-8"?>
+
+<BuildContext xmlns:xsi="http://www.w3.org/2001/XMLSchema-instance" xsi:noNamespaceSchemaLocation="..\bsicommon\build\PartFile.xsd" >
+
+    <Part Name="AzureSDK">
+        <SubPart PartName="cpprestsdk"      PartFile="${SrcRoot}bsicommon/CvsPartfiles/cpprestsdk"   Repository="Bin-cpprestsdk" />        
+        <SubPart PartName="wastorage"       PartFile="${SrcRoot}bsicommon/CvsPartfiles/wastorage"    Repository="Bin-wastorage" />
+    </Part>
+
+    <!--<Part Name="CloudDataSource" BMakeFile="CloudDataSource.mke" BMakeOptions="+dENABLE_COMPILER_ANALYZE=1 +dSECURITY_ONLY_COMPILER_ANALYZE=1" ApiNumber="G">-->
+      <Part Name="CloudDataSource" BMakeFile="CloudDataSource.mke" ApiNumber="B02">
+        <SubPart PartName="AzureSDK" />
+        <SubPart PartName="Curl" PartFile="Libsrc-Nugets" Repository="bsicommon"/>
+        <SubPart PartName="BeJsonCpp"  PartFile="BeJsonCpp" Repository="Libsrc-Jsoncpp"/>
+        <SubPart PartName="BentleyDll" PartFile="Bentley" Repository="Bentley"/>
+        <Bindings>
+            <Libs ProductDirectoryName="ScalableMeshLibs">delivery/$(shlibprefix)CloudDataSource$(libext)</Libs>
+            <Assemblies>delivery/$(shlibprefix)CloudDataSource$(ApiNumber)$(shlibext)</Assemblies>            
+            <VendorAPI Domain="CloudDataSource" />
+        </Bindings>
+    </Part>
+
+    <Part Name="CloudDataSource_Vancouver" BMakeFile="CloudDataSource_Vancouver.mke">
+        <SubPart PartName="Base"     PartFile="Bentley"  Repository="Bentley" />
+        <SubPart PartName="AzureSDK" />
+        <SubPart PartName="Curl" PartFile="Libsrc-Nugets" Repository="bsicommon"/>
+        <SubPart PartName="BeJsonCpp" PartFile="BeJsonCpp" Repository="Libsrc-Jsoncpp"/>
+        <Bindings>
+            <Libs ProductDirectoryName="ScalableMeshLibs">delivery/$(shlibprefix)CloudDataSource$(libext)</Libs>    
+            <Assemblies ProductDirectoryName="ScalableMeshAssemblies" Required="false">delivery/$(shlibprefix)CloudDataSource$(shlibext)</Assemblies>
+            <Assemblies ProductDirectoryName="PPNativeAssemblies">delivery/$(shlibprefix)CloudDataSource$(shlibext)</Assemblies>
+            <VendorAPI Domain="CloudDataSource" />
+        </Bindings>
+    </Part>
+	
+  </BuildContext>
+