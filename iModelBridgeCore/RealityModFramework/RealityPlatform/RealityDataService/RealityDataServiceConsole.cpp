/*--------------------------------------------------------------------------------------+
|
|     $Source: RealityPlatform/RealityDataService/RealityDataServiceConsole.cpp $
|
|  $Copyright: (c) 2017 Bentley Systems, Incorporated. All rights reserved. $
|
+--------------------------------------------------------------------------------------*/

#include <Bentley/Bentley.h>

#include <RealityPlatform/RealityDataServiceConsole.h>

USING_NAMESPACE_BENTLEY_REALITYPLATFORM

<<<<<<< HEAD
static void statusFunc(int index, void *pClient, int ErrorCode, const char* pMsg)
    {
    if (ErrorCode > 0)
        std::cout << Utf8PrintfString("Curl error code : %d \n %s", ErrorCode, pMsg) << std::endl;
    else if (ErrorCode < 0)
        std::cout << pMsg << std::endl;
    }

void RealityDataConsole::InterpretCommand()
    {
    m_lastCommand = Command::Dummy;
    std::string str;
    std::getline(std::cin, str);
    m_lastInput = Utf8String(str.c_str()).Trim();

    bvector<Utf8String> args;
    BeStringUtilities::ParseArguments(args, m_lastInput.c_str());
    if (args.size() < 1)
        {
        DisplayInfo("missing input. Please refer to \"Help\" \n", DisplayOption::Error);
        return;
        }
    if (args.size() > 2)
        {
        DisplayInfo("too many inputs to parse. Please refer to \"Help\" \n", DisplayOption::Error);
        return;
        }

    if (args[0].EqualsI("quit"))
        m_lastCommand = Command::Quit;
    else if (args[0].EqualsI("retry"))
        m_lastCommand = Command::Retry;
    else if (args[0].EqualsI("ListAll"))
        m_lastCommand = Command::ListAll;
    else if (args[0].EqualsI("list") || args[0].EqualsI("dir"))
        m_lastCommand = Command::List;
    else if (args[0].EqualsI("help"))
        m_lastCommand = Command::Help;
    else if (args[0].EqualsI("stat"))
        m_lastCommand = Command::Stat;
    else if (args[0].EqualsI("cancel"))
        m_lastCommand = Command::Cancel;
    else if (args[0].EqualsI("details"))
        m_lastCommand = Command::Details;
    else if (args[0].EqualsI("Download"))
        m_lastCommand = Command::Download;
    else if (args[0].EqualsI("Upload"))
        m_lastCommand = Command::Upload;
    else if (args[0].EqualsI("SetServer"))
        m_lastCommand = Command::SetServer;
    else if (args[0].EqualsI("ChangeProps"))
        m_lastCommand = Command::ChangeProps;
    else if (args[0].EqualsI("Delete"))
        m_lastCommand = Command::Delete;
    else if (args[0].EqualsI("Filter"))
        m_lastCommand = Command::Filter;
    else if (args[0].EqualsI("Relationships"))
        m_lastCommand = Command::Relationships;
    else if (args[0].EqualsI("Link"))
        m_lastCommand = Command::Link;
    else if (args[0].EqualsI("Unlink"))
        m_lastCommand = Command::Unlink;
    else if (args[0].EqualsI("CreateRD"))
        m_lastCommand = Command::CreateRD;
    else
        {
        m_lastCommand = Command::Error;

        if (args[0].EqualsI("cd") || args[0].EqualsI("cd.."))
            m_lastCommand = Command::ChangeDir;
        else if (args[0].EqualsI("FileAccess"))
            m_lastCommand = Command::FileAccess;
        else if (args[0].EqualsI("AzureAddress"))
            m_lastCommand = Command::AzureAddress;
        if (m_lastCommand != Command::Error)
            {
            if (args.size() > 1)
                m_lastInput = args[1];
            else
                {
                if (m_lastCommand == Command::ChangeDir && args[0].Contains(".."))
                    m_lastInput = ".."; //allow "cd.."
                else
                    {
                    DisplayInfo("must input a value, with this command\n", DisplayOption::Error);
                    m_lastCommand = Command::Error;
                    }
                }
            }
        }
    }

RealityDataConsole::RealityDataConsole() :
    m_server(WSGServer("", true)),
    m_serverNodes(bvector<NavNode>()),
    m_machineRepos(bvector<Utf8String>()),
    m_currentNode(nullptr),
    m_nameFilter(""),
    m_groupFilter(""),
    m_typeFilter(""),
    m_ownerFilter("")
    {
    m_functionMap.Insert(Command::Help, &RealityDataConsole::Usage);
    m_functionMap.Insert(Command::SetServer, &RealityDataConsole::ConfigureServer);
    m_functionMap.Insert(Command::List, &RealityDataConsole::List);
    m_functionMap.Insert(Command::ListAll, &RealityDataConsole::ListAll);
    m_functionMap.Insert(Command::ChangeDir, &RealityDataConsole::ChangeDir);
    m_functionMap.Insert(Command::Stat, &RealityDataConsole::EnterpriseStat);
    m_functionMap.Insert(Command::Details, &RealityDataConsole::Details);
    m_functionMap.Insert(Command::Download, &RealityDataConsole::Download);
    m_functionMap.Insert(Command::Upload, &RealityDataConsole::Upload);
    m_functionMap.Insert(Command::FileAccess, &RealityDataConsole::FileAccess);
    m_functionMap.Insert(Command::AzureAddress, &RealityDataConsole::AzureAddress);
    m_functionMap.Insert(Command::ChangeProps, &RealityDataConsole::ChangeProps);
    m_functionMap.Insert(Command::Delete, &RealityDataConsole::Delete);
    m_functionMap.Insert(Command::Filter, &RealityDataConsole::Filter);
    m_functionMap.Insert(Command::Relationships, &RealityDataConsole::Relationships);
    m_functionMap.Insert(Command::CreateRD, &RealityDataConsole::CreateRD);
    m_functionMap.Insert(Command::Link, &RealityDataConsole::Link);
    m_functionMap.Insert(Command::Unlink, &RealityDataConsole::Unlink);

    //commands that should never occur, within Run()
    m_functionMap.Insert(Command::Quit, &RealityDataConsole::DummyFunction);
    m_functionMap.Insert(Command::Retry, &RealityDataConsole::DummyFunction);
    m_functionMap.Insert(Command::Error, &RealityDataConsole::InputError);
    m_functionMap.Insert(Command::ChoiceIndex, &RealityDataConsole::DummyFunction);
    m_functionMap.Insert(Command::ChoiceValue, &RealityDataConsole::DummyFunction);
    m_functionMap.Insert(Command::Dummy, &RealityDataConsole::DummyFunction);

    m_realityDataProperties = bvector<Utf8String>();
    //m_realityDataProperties.push_back("Id");
    m_realityDataProperties.push_back("EnterpriseId");
    //m_realityDataProperties.push_back("ContainerName");
    m_realityDataProperties.push_back("Name");
    m_realityDataProperties.push_back("Dataset");
    m_realityDataProperties.push_back("Group");
    m_realityDataProperties.push_back("Description");
    m_realityDataProperties.push_back("RootDocument");
    //m_realityDataProperties.push_back("Size");
    m_realityDataProperties.push_back("Classification");
    m_realityDataProperties.push_back("Type");
    m_realityDataProperties.push_back("Streamed");
    m_realityDataProperties.push_back("Footprint");
    m_realityDataProperties.push_back("ThumbnailDocument");
    m_realityDataProperties.push_back("MetadataURL");
    m_realityDataProperties.push_back("Copyright");
    m_realityDataProperties.push_back("TermsOfUse");
    m_realityDataProperties.push_back("ResolutionInMeters");
    m_realityDataProperties.push_back("AccuracyInMeters");
    m_realityDataProperties.push_back("Visibility");
    m_realityDataProperties.push_back("Listable");
    //m_realityDataProperties.push_back("ModifiedTimestamp");
    //m_realityDataProperties.push_back("CreatedTimestamp");
    m_realityDataProperties.push_back("OwnedBy");
    m_realityDataProperties.push_back("-Finish-");

    m_visibilityOptions = bvector<Utf8String>();
    m_visibilityOptions.push_back("PUBLIC");
    m_visibilityOptions.push_back("PRIVATE");
    m_visibilityOptions.push_back("PERMISSION");
    m_visibilityOptions.push_back("ENTERPRISE");

    m_classificationOptions = bvector<Utf8String>();
    m_classificationOptions.push_back("Model");
    m_classificationOptions.push_back("Imagery");
    m_classificationOptions.push_back("Pinned");
    m_classificationOptions.push_back("Terrain");

    m_filterProperties = bvector<Utf8String>();
    m_filterProperties.push_back("Name");
    m_filterProperties.push_back("Group");
    m_filterProperties.push_back("Type");
    m_filterProperties.push_back("OwnedBy");
    m_filterProperties.push_back("Fuzzy Filter");
    m_filterProperties.push_back("ProjectId");
    m_filterProperties.push_back("-Finish-");

    m_hConsole = GetStdHandle(STD_OUTPUT_HANDLE);       // see the methods Disp...()
    }

void RealityDataConsole::Choice(bvector<Utf8String> options, Utf8StringR input)
    {
    PrintResults(options);
    DisplayInfo("An option can be selected by its Index\n", DisplayOption::Question);
    DisplayInfo("Please input your choice\n? ", DisplayOption::Question);

    uint64_t choice;

    std::string str;
    std::getline(std::cin, str);
    input = Utf8String(str.c_str()).Trim();
    if (input.EqualsI("Quit"))
        {
        m_lastCommand = Command::Quit;
        return;
        }
    else if (input.EqualsI("Retry"))
        return Choice(options, input);
    else
        {   
        if ((BeStringUtilities::ParseUInt64(choice, input.c_str()) == BentleyStatus::SUCCESS) && (choice > 0))
            { 
            choice -= 1;
            if (choice >= options.size())
                {
                DisplayInfo(Utf8PrintfString("Invalid Selection; selected index not between 1 and %lu \n", options.size()), DisplayOption::Error);
                m_lastCommand = Command::Retry;
                }
            else
                input = options[choice];
            }
        else
            {
            DisplayInfo("Could not extract a number from provided input. Use input as was provided? [ y / n ]\n", DisplayOption::Question);
            std::getline(std::cin, str);
            Utf8String use(str.c_str());
            if (!use.EqualsI("y"))
                {
                DisplayInfo("Retrying\n", DisplayOption::Tip);
                return Choice(options, input);
                }
            }
        }
    }

=======
>>>>>>> e0339bdb
int main(int argc, char* argv[])
    {
    SetConsoleTitle("RealityDataService Navigator");

    char* substringPosition;
    std::string substring;
    BeFileName infile = BeFileName("");
    BeFileName outfile = BeFileName("");

<<<<<<< HEAD
void RealityDataConsole::Run()
    {
    ConfigureServer();
    while (m_lastCommand != Command::Quit)
        {
        if (m_currentNode != nullptr)
            DisplayInfo(Utf8PrintfString("%s", m_currentNode->node.GetInstanceId()), DisplayOption::Tip);
        DisplayInfo("> ", DisplayOption::Tip);
        InterpretCommand();
        (this->*(m_functionMap[m_lastCommand]))();
        }
    }

void RealityDataConsole::Usage()
    {
    DisplayInfo("  RealityDataConsole tool for RDS V1.0\n\n");
    DisplayInfo("  Available Commands (case insensitive):\n");
    DisplayInfo("  Quit                Exit the application\n");
    DisplayInfo("  Retry               (during a multi-step operation) Restart current operation\n");
    DisplayInfo("  Help                Print current Display\n");
    DisplayInfo("  SetServer           Change server settings (server url, repository and schema)\n");
    DisplayInfo("  List                List all subfiles/folders for the given location on your server\n");
    DisplayInfo("  Dir                 same as List\n");
    DisplayInfo("  Filter              filters RealityDatas returned from a List/Dir command\n");
    DisplayInfo("  cd                  Change current location. Must be called in one of the following ways\n");
    DisplayInfo("  cd [number]         navigates to node at the given index, as specified in the most recent List command\n");
    DisplayInfo("  cd ..               go up one level\n");
    DisplayInfo("  ListAll             List every file beneath the current location (paged)\n");
    DisplayInfo("  Details             show the details for the location\n");
    DisplayInfo("  Stat                show enterprise statistics\n");
    DisplayInfo("  Download            Download files from the current location on the server\n");
    DisplayInfo("  Upload              Upload files to the server\n");
    DisplayInfo("  FileAccess <opt>    Prints the URL to use if you wish to request an azure file access (option \"w\" for write access or \"r\" for read access)\n");
    DisplayInfo("  AzureAddress <opt>  Prints the URL to use (option \"w\" for write access or \"r\" for read access)\n");
    DisplayInfo("  ChangeProps         Modify the properties of a RealityData\n");
    DisplayInfo("  Relationships       Show all projects attached to this RealityData\n");
    DisplayInfo("  Link                Create a relationship between a RealityData and a project\n");
    DisplayInfo("  Unlink              Remove a relationship between a RealityData and a project\n");
    DisplayInfo("  CreateRD            Create a new RealityData\n");
    DisplayInfo("  Delete              Delete a RealityData, Folder or single Document\n");
    DisplayInfo("\nNote: Special characters may not be displayed properly, and items containing such characters may have bugs with uploading and downloading.\n ", DisplayOption::Tip);
    DisplayInfo("The good news is: this is a console problem, not an SDK problem. If you need to interact with those entries, please use a different service\n", DisplayOption::Tip);
    }

void RealityDataConsole::PrintResults(bvector<Utf8String> results)
    {
    std::stringstream index;
    Utf8String fullOption;
    DisplayInfo("Index \t Value\n");
    std::string str;
    for (size_t i = 0; i < results.size(); ++i)
        {
        DisplayInfo(Utf8PrintfString("%5d \t %s\n", (i + 1), results[i]));
        }
    }

void RealityDataConsole::ConfigureServer()
    {
    DisplayInfo("Welcome to the RealityDataService Navigator. Please enter your server name\n", DisplayOption::Question);
    DisplayInfo("  Example format : dev-realitydataservices-eus.cloudapp.net\n  ?", DisplayOption::Question);
    Utf8String server;
    std::string input;
    std::getline(std::cin, input);
    server = Utf8String(input.c_str()).Trim();
    if (server.length() == 0)
        server = "dev-realitydataservices-eus.cloudapp.net";
    bool verifyCertificate = false;
    while (1)
=======
    if (argc == 3)
>>>>>>> e0339bdb
        {
        for (int i = 0; i < argc; ++i)
            {
            if (strstr(argv[i], "-i:") || strstr(argv[i], "--infile:"))
                {
                substringPosition = strstr(argv[i], ":");
                substringPosition++;
                substring = std::string(substringPosition);
                infile = BeFileName(substring.c_str());
                }
            else if (strstr(argv[i], "-o:") || strstr(argv[i], "--outfile:"))
                {
                substringPosition = strstr(argv[i], ":");
                substringPosition++;
                substring = std::string(substringPosition);
                outfile = BeFileName(substring.c_str());
                }
            }
        }
<<<<<<< HEAD
    else if (repoNames.size() == 1)
        {
        DisplayInfo("Only one repository found\n");
        repo = repoNames[0];
        DisplayInfo(Utf8PrintfString("Defaulting to %s\n", repo));
        }
    else
        {
        DisplayInfo("Please select a repository from the following options\n", DisplayOption::Question);
        Choice(repoNames, repo);
        switch (m_lastCommand)
            {
        case Command::Quit:
            return;
        case Command::Retry:
            return ConfigureServer();
            }
        }

    if (repo.length() > 0)
        {
        DisplayInfo("\n");

        RawServerResponse schemaResponse = RawServerResponse();
        bvector<Utf8String> schemaNames = m_server.GetSchemaNames(repo, schemaResponse);

        if (schemaNames.size() == 0)
            {
            DisplayInfo("No schemas were found for the given server and repo\n", DisplayOption::Error);
            while (m_lastCommand != Command::Retry && m_lastCommand != Command::Quit)
                {
                DisplayInfo("\"Retry\" to try with a different server or repo; \"Quit\" to exit\n", DisplayOption::Error);
                InterpretCommand();
                if (m_lastCommand == Command::Retry)
                    return ConfigureServer();
                else if (m_lastCommand == Command::Quit)
                    {
                    DisplayInfo("Quitting...\n", DisplayOption::Error);
                    return;
                    }
                }
            }
        else if (schemaNames.size() == 1)
            {
            DisplayInfo("Only one schema found\n");
            schema = schemaNames[0];
            DisplayInfo(Utf8PrintfString("Defaulting to %s \n", schema));
            }
        else
            {
            DisplayInfo("please select a repository from the following options\n", DisplayOption::Question);
            Choice(schemaNames, schema);
            switch (m_lastCommand)
                {
            case Command::Quit:
                return;
            case Command::Retry:
                return ConfigureServer();
                }
            }

        if (schema.length() > 0)
            {
            RealityDataService::SetServerComponents(server, version, repo, schema);
            m_server = WSGServer(RealityDataService::GetServerName(), verifyCertificate);
            }
        }

    DisplayInfo("Server successfully configured, ready for use. Type \"help\" for list of commands\n", DisplayOption::Tip);
    }

void RealityDataConsole::List()
    {
    if (m_currentNode != nullptr && m_currentNode->node.GetClassName() == "Document")
        {
        DisplayInfo("You are currently on a document, there are no files beneath this point\n", DisplayOption::Error);
        return;
        }

    m_serverNodes.clear();
    Utf8String nodeString;
    bvector<Utf8String> nodeStrings;

    RawServerResponse nodeResponse = RawServerResponse();

    if (m_currentNode == nullptr)
        return ListRoots();
    else
        m_serverNodes = NodeNavigator::GetInstance().GetChildNodes(m_server, RealityDataService::GetRepoName(), m_currentNode->node, nodeResponse);

    for (NavNode node : m_serverNodes)
        {
        nodeString = node.GetLabel();
        if (node.GetClassName() == "Folder")
            nodeString.append("/");
        nodeStrings.push_back(nodeString);
        }   

    PrintResults(nodeStrings);
    }

void RealityDataConsole::ListRoots()
    {
    RealityDataListByEnterprisePagedRequest enterpriseReq = RealityDataListByEnterprisePagedRequest("", 0, 2500);

    bvector<RDSFilter> properties = bvector<RDSFilter>();
    if (m_nameFilter.length() > 0)
        properties.push_back(RealityDataFilterCreator::FilterByName(m_nameFilter));
    if (m_groupFilter.length() > 0)
        properties.push_back(RealityDataFilterCreator::FilterByGroup(m_groupFilter));
    if (m_typeFilter.length() > 0)
        properties.push_back(RealityDataFilterCreator::FilterByType(m_typeFilter));
    if (m_ownerFilter.length() > 0)
        properties.push_back(RealityDataFilterCreator::FilterByOwner(m_ownerFilter));
    if (properties.size() > 0)
        enterpriseReq.SetFilter(RealityDataFilterCreator::GroupFiltersAND(properties));

    if (m_queryFilter.length() > 0)
        enterpriseReq.SetQuery(m_queryFilter);

    if (m_projectFilter.length() > 0)
        enterpriseReq.SetProject(m_projectFilter);

    RawServerResponse enterpriseResponse = RawServerResponse();
    enterpriseResponse.status = RequestStatus::OK;
    bvector<RealityDataPtr> enterpriseVec = bvector<RealityDataPtr>();
    bvector<RealityDataPtr> partialVec;

    while (enterpriseResponse.status == RequestStatus::OK)
        {//When LASTPAGE has been added, loop will exit
        partialVec = RealityDataService::Request(enterpriseReq, enterpriseResponse);
        enterpriseVec.insert(enterpriseVec.end(), partialVec.begin(), partialVec.end());
        }
    bvector<Utf8String> nodes = bvector<Utf8String>();

    Utf8String schema = RealityDataService::GetSchemaName();
    for (RealityDataPtr rData : enterpriseVec)
        {
        nodes.push_back(Utf8PrintfString("%-30s (%s) %s", rData->GetName(), rData->IsListable() ? "Lst" : " - ", rData->GetIdentifier()));
        m_serverNodes.push_back(NavNode(schema, rData->GetIdentifier(), "ECObjects", "RealityData"));
        }

    PrintResults(nodes);
    }

void RealityDataConsole::ListAll()
    {
    if (m_currentNode == nullptr)
        {
        DisplayInfo("Please navigate to a RealityData or Folder before using this command\n", DisplayOption::Tip);
        return;
        }

    AzureHandshake* handshake = new AzureHandshake(m_currentNode->node.GetInstanceId(), false);
    RawServerResponse handshakeResponse = RealityDataService::BasicRequest((RealityDataUrl*)handshake);
    Utf8String azureServer;
    Utf8String azureToken;
    int64_t tokenTimer;
    BentleyStatus handshakeStatus = handshake->ParseResponse(handshakeResponse.body, azureServer, azureToken, tokenTimer);
    delete handshake;
    if (handshakeStatus != BentleyStatus::SUCCESS)
        {
        DisplayInfo("Failure retrieving Azure token\n", DisplayOption::Error);
        return;
        }

    AllRealityDataByRootId rdsRequest = AllRealityDataByRootId(m_currentNode->node.GetInstanceId());

    RawServerResponse sasResponse = RawServerResponse();
    bvector<bpair<WString, uint64_t>> filesInRepo = RealityDataService::Request(rdsRequest, sasResponse);

    DisplayInfo(Utf8PrintfString(" %lu files in selection.\n", filesInRepo.size()), DisplayOption::Tip);
    DisplayInfo("these will be displayed, 20 at a time. Input \"Cancel\" to quit at any time, otherwise press enter to proceed to the next page\n", DisplayOption::Tip);

    std::string str;
    size_t placeholder = 0;
    size_t step;
    size_t size = filesInRepo.size();
    while (m_lastCommand != Command::Cancel && placeholder < size)
        {
        std::getline(std::cin, str);
        if (Utf8String(str.c_str()).Trim().EqualsI("Cancel"))
            m_lastCommand = Command::Cancel;
        else
            {
            step = (size < (placeholder + 20)) ? size : placeholder + 20;
            DisplayInfo("Input \"Cancel\" to quit at any time, otherwise press enter to proceed to the next page\n", DisplayOption::Tip);
            for (; placeholder < step; ++placeholder)
                {
                DisplayInfo(Utf8String(WPrintfString(L"%s %lu bytes \n", filesInRepo[placeholder].first.c_str(), filesInRepo[placeholder].second)));
                }
            }
        }
    DisplayInfo("----------------\nexiting listing\n----------------\n", DisplayOption::Tip);
    }

void RealityDataConsole::ChangeDir()
    {
    if (m_lastInput == "..")
        {
        if (m_currentNode == nullptr)
            {
            DisplayInfo("Already at root\n", DisplayOption::Tip);
            return;
            }
        if (m_currentNode->parentNode != nullptr)
            {
            m_currentNode = m_currentNode->parentNode;
            delete m_currentNode->childNode;
            }
        else
            {
            delete m_currentNode;
            m_currentNode = nullptr;
            }
        List();
        return;
        }

    uint64_t choice;
    choice = _atoi64(m_lastInput.c_str());
    if (choice == 0)
        {
        DisplayInfo("Could not extract integer from provided input...\n", DisplayOption::Error);
        return;
        }

    if (m_serverNodes.size() == 0)
        {
        DisplayInfo("Need to use \"List\" or \"Dir\" before using this command\n", DisplayOption::Error);
        DisplayInfo("If you have already done this, there may be no listable locations to navigate to\n", DisplayOption::Error);
        return;
        }

    choice -= 1; //Adjusted for how navnodes are displayed

    if (choice < (uint64_t)m_serverNodes.size())
        {
        NodeList* newNode = new NodeList();
        newNode->node = m_serverNodes[choice];
        newNode->parentNode = m_currentNode;
        if (m_currentNode != nullptr)
            m_currentNode->childNode = newNode;
        m_currentNode = newNode;
        m_serverNodes.clear();
        }
    else
        DisplayInfo(Utf8PrintfString("Invalid Selection, selected index not between 1 and %lu\n", m_serverNodes.size()), DisplayOption::Error);
    }

void RealityDataConsole::EnterpriseStat()
    {
    RawServerResponse rawResponse = RawServerResponse();
    RealityDataEnterpriseStatRequest* ptt = new RealityDataEnterpriseStatRequest("");
    uint64_t NbRealityData;
    uint64_t TotalSizeKB;
    RealityDataService::Request(*ptt, &NbRealityData, &TotalSizeKB, rawResponse);

    DisplayInfo("Enterprise statistics: \n");
    DisplayInfo(Utf8PrintfString("   NbRealityData: %lu\n", NbRealityData));
    DisplayInfo(Utf8PrintfString("   TotalSize(KB): %lu\n\n", TotalSizeKB));
    }

static void downloadProgressFunc(Utf8String filename, double fileProgress, double repoProgress)
    {
    char progressString[1024];
    sprintf(progressString, "percentage of files downloaded : %.1f\r", repoProgress * 100.0);
    std::cout << progressString;
    }

static void uploadProgressFunc(Utf8String filename, double fileProgress, double repoProgress)
    {
    char progressString[1024];
    //sprintf(progressString, "%s upload percent : %f", filename.c_str(), progress * 100.0f);
    sprintf(progressString, "upload percent : %.1f\r", repoProgress * 100.0);
    std::cout << progressString;
    }

void RealityDataConsole::Download()
    {
    if (m_currentNode == nullptr)
        {
        DisplayInfo("Please navigate to a RealityData or Folder before using this command\n", DisplayOption::Tip);
        return;
        }

    DisplayInfo(Utf8PrintfString("Downloading from %s\n", m_currentNode->node.GetLabel()), DisplayOption::Tip);
    DisplayInfo("If you wish to change this, use command \"Cancel\" to back out and use cd to change the directory\n\n", DisplayOption::Tip);
    DisplayInfo("Please enter the destination folder on the local machine (must be existing folder)\n ?", DisplayOption::Question);
=======
>>>>>>> e0339bdb

    RealityDataConsole console = RealityDataConsole();
    if (infile.empty() || !infile.DoesPathExist() || outfile.empty())
        {
        console.Run();
        return 1;
        }

    console.Run(infile, outfile);
    return 1;
    }<|MERGE_RESOLUTION|>--- conflicted
+++ resolved
@@ -1,645 +1,57 @@
-/*--------------------------------------------------------------------------------------+
-|
-|     $Source: RealityPlatform/RealityDataService/RealityDataServiceConsole.cpp $
-|
-|  $Copyright: (c) 2017 Bentley Systems, Incorporated. All rights reserved. $
-|
-+--------------------------------------------------------------------------------------*/
-
-#include <Bentley/Bentley.h>
-
-#include <RealityPlatform/RealityDataServiceConsole.h>
-
-USING_NAMESPACE_BENTLEY_REALITYPLATFORM
-
-<<<<<<< HEAD
-static void statusFunc(int index, void *pClient, int ErrorCode, const char* pMsg)
-    {
-    if (ErrorCode > 0)
-        std::cout << Utf8PrintfString("Curl error code : %d \n %s", ErrorCode, pMsg) << std::endl;
-    else if (ErrorCode < 0)
-        std::cout << pMsg << std::endl;
-    }
-
-void RealityDataConsole::InterpretCommand()
-    {
-    m_lastCommand = Command::Dummy;
-    std::string str;
-    std::getline(std::cin, str);
-    m_lastInput = Utf8String(str.c_str()).Trim();
-
-    bvector<Utf8String> args;
-    BeStringUtilities::ParseArguments(args, m_lastInput.c_str());
-    if (args.size() < 1)
-        {
-        DisplayInfo("missing input. Please refer to \"Help\" \n", DisplayOption::Error);
-        return;
-        }
-    if (args.size() > 2)
-        {
-        DisplayInfo("too many inputs to parse. Please refer to \"Help\" \n", DisplayOption::Error);
-        return;
-        }
-
-    if (args[0].EqualsI("quit"))
-        m_lastCommand = Command::Quit;
-    else if (args[0].EqualsI("retry"))
-        m_lastCommand = Command::Retry;
-    else if (args[0].EqualsI("ListAll"))
-        m_lastCommand = Command::ListAll;
-    else if (args[0].EqualsI("list") || args[0].EqualsI("dir"))
-        m_lastCommand = Command::List;
-    else if (args[0].EqualsI("help"))
-        m_lastCommand = Command::Help;
-    else if (args[0].EqualsI("stat"))
-        m_lastCommand = Command::Stat;
-    else if (args[0].EqualsI("cancel"))
-        m_lastCommand = Command::Cancel;
-    else if (args[0].EqualsI("details"))
-        m_lastCommand = Command::Details;
-    else if (args[0].EqualsI("Download"))
-        m_lastCommand = Command::Download;
-    else if (args[0].EqualsI("Upload"))
-        m_lastCommand = Command::Upload;
-    else if (args[0].EqualsI("SetServer"))
-        m_lastCommand = Command::SetServer;
-    else if (args[0].EqualsI("ChangeProps"))
-        m_lastCommand = Command::ChangeProps;
-    else if (args[0].EqualsI("Delete"))
-        m_lastCommand = Command::Delete;
-    else if (args[0].EqualsI("Filter"))
-        m_lastCommand = Command::Filter;
-    else if (args[0].EqualsI("Relationships"))
-        m_lastCommand = Command::Relationships;
-    else if (args[0].EqualsI("Link"))
-        m_lastCommand = Command::Link;
-    else if (args[0].EqualsI("Unlink"))
-        m_lastCommand = Command::Unlink;
-    else if (args[0].EqualsI("CreateRD"))
-        m_lastCommand = Command::CreateRD;
-    else
-        {
-        m_lastCommand = Command::Error;
-
-        if (args[0].EqualsI("cd") || args[0].EqualsI("cd.."))
-            m_lastCommand = Command::ChangeDir;
-        else if (args[0].EqualsI("FileAccess"))
-            m_lastCommand = Command::FileAccess;
-        else if (args[0].EqualsI("AzureAddress"))
-            m_lastCommand = Command::AzureAddress;
-        if (m_lastCommand != Command::Error)
-            {
-            if (args.size() > 1)
-                m_lastInput = args[1];
-            else
-                {
-                if (m_lastCommand == Command::ChangeDir && args[0].Contains(".."))
-                    m_lastInput = ".."; //allow "cd.."
-                else
-                    {
-                    DisplayInfo("must input a value, with this command\n", DisplayOption::Error);
-                    m_lastCommand = Command::Error;
-                    }
-                }
-            }
-        }
-    }
-
-RealityDataConsole::RealityDataConsole() :
-    m_server(WSGServer("", true)),
-    m_serverNodes(bvector<NavNode>()),
-    m_machineRepos(bvector<Utf8String>()),
-    m_currentNode(nullptr),
-    m_nameFilter(""),
-    m_groupFilter(""),
-    m_typeFilter(""),
-    m_ownerFilter("")
-    {
-    m_functionMap.Insert(Command::Help, &RealityDataConsole::Usage);
-    m_functionMap.Insert(Command::SetServer, &RealityDataConsole::ConfigureServer);
-    m_functionMap.Insert(Command::List, &RealityDataConsole::List);
-    m_functionMap.Insert(Command::ListAll, &RealityDataConsole::ListAll);
-    m_functionMap.Insert(Command::ChangeDir, &RealityDataConsole::ChangeDir);
-    m_functionMap.Insert(Command::Stat, &RealityDataConsole::EnterpriseStat);
-    m_functionMap.Insert(Command::Details, &RealityDataConsole::Details);
-    m_functionMap.Insert(Command::Download, &RealityDataConsole::Download);
-    m_functionMap.Insert(Command::Upload, &RealityDataConsole::Upload);
-    m_functionMap.Insert(Command::FileAccess, &RealityDataConsole::FileAccess);
-    m_functionMap.Insert(Command::AzureAddress, &RealityDataConsole::AzureAddress);
-    m_functionMap.Insert(Command::ChangeProps, &RealityDataConsole::ChangeProps);
-    m_functionMap.Insert(Command::Delete, &RealityDataConsole::Delete);
-    m_functionMap.Insert(Command::Filter, &RealityDataConsole::Filter);
-    m_functionMap.Insert(Command::Relationships, &RealityDataConsole::Relationships);
-    m_functionMap.Insert(Command::CreateRD, &RealityDataConsole::CreateRD);
-    m_functionMap.Insert(Command::Link, &RealityDataConsole::Link);
-    m_functionMap.Insert(Command::Unlink, &RealityDataConsole::Unlink);
-
-    //commands that should never occur, within Run()
-    m_functionMap.Insert(Command::Quit, &RealityDataConsole::DummyFunction);
-    m_functionMap.Insert(Command::Retry, &RealityDataConsole::DummyFunction);
-    m_functionMap.Insert(Command::Error, &RealityDataConsole::InputError);
-    m_functionMap.Insert(Command::ChoiceIndex, &RealityDataConsole::DummyFunction);
-    m_functionMap.Insert(Command::ChoiceValue, &RealityDataConsole::DummyFunction);
-    m_functionMap.Insert(Command::Dummy, &RealityDataConsole::DummyFunction);
-
-    m_realityDataProperties = bvector<Utf8String>();
-    //m_realityDataProperties.push_back("Id");
-    m_realityDataProperties.push_back("EnterpriseId");
-    //m_realityDataProperties.push_back("ContainerName");
-    m_realityDataProperties.push_back("Name");
-    m_realityDataProperties.push_back("Dataset");
-    m_realityDataProperties.push_back("Group");
-    m_realityDataProperties.push_back("Description");
-    m_realityDataProperties.push_back("RootDocument");
-    //m_realityDataProperties.push_back("Size");
-    m_realityDataProperties.push_back("Classification");
-    m_realityDataProperties.push_back("Type");
-    m_realityDataProperties.push_back("Streamed");
-    m_realityDataProperties.push_back("Footprint");
-    m_realityDataProperties.push_back("ThumbnailDocument");
-    m_realityDataProperties.push_back("MetadataURL");
-    m_realityDataProperties.push_back("Copyright");
-    m_realityDataProperties.push_back("TermsOfUse");
-    m_realityDataProperties.push_back("ResolutionInMeters");
-    m_realityDataProperties.push_back("AccuracyInMeters");
-    m_realityDataProperties.push_back("Visibility");
-    m_realityDataProperties.push_back("Listable");
-    //m_realityDataProperties.push_back("ModifiedTimestamp");
-    //m_realityDataProperties.push_back("CreatedTimestamp");
-    m_realityDataProperties.push_back("OwnedBy");
-    m_realityDataProperties.push_back("-Finish-");
-
-    m_visibilityOptions = bvector<Utf8String>();
-    m_visibilityOptions.push_back("PUBLIC");
-    m_visibilityOptions.push_back("PRIVATE");
-    m_visibilityOptions.push_back("PERMISSION");
-    m_visibilityOptions.push_back("ENTERPRISE");
-
-    m_classificationOptions = bvector<Utf8String>();
-    m_classificationOptions.push_back("Model");
-    m_classificationOptions.push_back("Imagery");
-    m_classificationOptions.push_back("Pinned");
-    m_classificationOptions.push_back("Terrain");
-
-    m_filterProperties = bvector<Utf8String>();
-    m_filterProperties.push_back("Name");
-    m_filterProperties.push_back("Group");
-    m_filterProperties.push_back("Type");
-    m_filterProperties.push_back("OwnedBy");
-    m_filterProperties.push_back("Fuzzy Filter");
-    m_filterProperties.push_back("ProjectId");
-    m_filterProperties.push_back("-Finish-");
-
-    m_hConsole = GetStdHandle(STD_OUTPUT_HANDLE);       // see the methods Disp...()
-    }
-
-void RealityDataConsole::Choice(bvector<Utf8String> options, Utf8StringR input)
-    {
-    PrintResults(options);
-    DisplayInfo("An option can be selected by its Index\n", DisplayOption::Question);
-    DisplayInfo("Please input your choice\n? ", DisplayOption::Question);
-
-    uint64_t choice;
-
-    std::string str;
-    std::getline(std::cin, str);
-    input = Utf8String(str.c_str()).Trim();
-    if (input.EqualsI("Quit"))
-        {
-        m_lastCommand = Command::Quit;
-        return;
-        }
-    else if (input.EqualsI("Retry"))
-        return Choice(options, input);
-    else
-        {   
-        if ((BeStringUtilities::ParseUInt64(choice, input.c_str()) == BentleyStatus::SUCCESS) && (choice > 0))
-            { 
-            choice -= 1;
-            if (choice >= options.size())
-                {
-                DisplayInfo(Utf8PrintfString("Invalid Selection; selected index not between 1 and %lu \n", options.size()), DisplayOption::Error);
-                m_lastCommand = Command::Retry;
-                }
-            else
-                input = options[choice];
-            }
-        else
-            {
-            DisplayInfo("Could not extract a number from provided input. Use input as was provided? [ y / n ]\n", DisplayOption::Question);
-            std::getline(std::cin, str);
-            Utf8String use(str.c_str());
-            if (!use.EqualsI("y"))
-                {
-                DisplayInfo("Retrying\n", DisplayOption::Tip);
-                return Choice(options, input);
-                }
-            }
-        }
-    }
-
-=======
->>>>>>> e0339bdb
-int main(int argc, char* argv[])
-    {
-    SetConsoleTitle("RealityDataService Navigator");
-
-    char* substringPosition;
-    std::string substring;
-    BeFileName infile = BeFileName("");
-    BeFileName outfile = BeFileName("");
-
-<<<<<<< HEAD
-void RealityDataConsole::Run()
-    {
-    ConfigureServer();
-    while (m_lastCommand != Command::Quit)
-        {
-        if (m_currentNode != nullptr)
-            DisplayInfo(Utf8PrintfString("%s", m_currentNode->node.GetInstanceId()), DisplayOption::Tip);
-        DisplayInfo("> ", DisplayOption::Tip);
-        InterpretCommand();
-        (this->*(m_functionMap[m_lastCommand]))();
-        }
-    }
-
-void RealityDataConsole::Usage()
-    {
-    DisplayInfo("  RealityDataConsole tool for RDS V1.0\n\n");
-    DisplayInfo("  Available Commands (case insensitive):\n");
-    DisplayInfo("  Quit                Exit the application\n");
-    DisplayInfo("  Retry               (during a multi-step operation) Restart current operation\n");
-    DisplayInfo("  Help                Print current Display\n");
-    DisplayInfo("  SetServer           Change server settings (server url, repository and schema)\n");
-    DisplayInfo("  List                List all subfiles/folders for the given location on your server\n");
-    DisplayInfo("  Dir                 same as List\n");
-    DisplayInfo("  Filter              filters RealityDatas returned from a List/Dir command\n");
-    DisplayInfo("  cd                  Change current location. Must be called in one of the following ways\n");
-    DisplayInfo("  cd [number]         navigates to node at the given index, as specified in the most recent List command\n");
-    DisplayInfo("  cd ..               go up one level\n");
-    DisplayInfo("  ListAll             List every file beneath the current location (paged)\n");
-    DisplayInfo("  Details             show the details for the location\n");
-    DisplayInfo("  Stat                show enterprise statistics\n");
-    DisplayInfo("  Download            Download files from the current location on the server\n");
-    DisplayInfo("  Upload              Upload files to the server\n");
-    DisplayInfo("  FileAccess <opt>    Prints the URL to use if you wish to request an azure file access (option \"w\" for write access or \"r\" for read access)\n");
-    DisplayInfo("  AzureAddress <opt>  Prints the URL to use (option \"w\" for write access or \"r\" for read access)\n");
-    DisplayInfo("  ChangeProps         Modify the properties of a RealityData\n");
-    DisplayInfo("  Relationships       Show all projects attached to this RealityData\n");
-    DisplayInfo("  Link                Create a relationship between a RealityData and a project\n");
-    DisplayInfo("  Unlink              Remove a relationship between a RealityData and a project\n");
-    DisplayInfo("  CreateRD            Create a new RealityData\n");
-    DisplayInfo("  Delete              Delete a RealityData, Folder or single Document\n");
-    DisplayInfo("\nNote: Special characters may not be displayed properly, and items containing such characters may have bugs with uploading and downloading.\n ", DisplayOption::Tip);
-    DisplayInfo("The good news is: this is a console problem, not an SDK problem. If you need to interact with those entries, please use a different service\n", DisplayOption::Tip);
-    }
-
-void RealityDataConsole::PrintResults(bvector<Utf8String> results)
-    {
-    std::stringstream index;
-    Utf8String fullOption;
-    DisplayInfo("Index \t Value\n");
-    std::string str;
-    for (size_t i = 0; i < results.size(); ++i)
-        {
-        DisplayInfo(Utf8PrintfString("%5d \t %s\n", (i + 1), results[i]));
-        }
-    }
-
-void RealityDataConsole::ConfigureServer()
-    {
-    DisplayInfo("Welcome to the RealityDataService Navigator. Please enter your server name\n", DisplayOption::Question);
-    DisplayInfo("  Example format : dev-realitydataservices-eus.cloudapp.net\n  ?", DisplayOption::Question);
-    Utf8String server;
-    std::string input;
-    std::getline(std::cin, input);
-    server = Utf8String(input.c_str()).Trim();
-    if (server.length() == 0)
-        server = "dev-realitydataservices-eus.cloudapp.net";
-    bool verifyCertificate = false;
-    while (1)
-=======
-    if (argc == 3)
->>>>>>> e0339bdb
-        {
-        for (int i = 0; i < argc; ++i)
-            {
-            if (strstr(argv[i], "-i:") || strstr(argv[i], "--infile:"))
-                {
-                substringPosition = strstr(argv[i], ":");
-                substringPosition++;
-                substring = std::string(substringPosition);
-                infile = BeFileName(substring.c_str());
-                }
-            else if (strstr(argv[i], "-o:") || strstr(argv[i], "--outfile:"))
-                {
-                substringPosition = strstr(argv[i], ":");
-                substringPosition++;
-                substring = std::string(substringPosition);
-                outfile = BeFileName(substring.c_str());
-                }
-            }
-        }
-<<<<<<< HEAD
-    else if (repoNames.size() == 1)
-        {
-        DisplayInfo("Only one repository found\n");
-        repo = repoNames[0];
-        DisplayInfo(Utf8PrintfString("Defaulting to %s\n", repo));
-        }
-    else
-        {
-        DisplayInfo("Please select a repository from the following options\n", DisplayOption::Question);
-        Choice(repoNames, repo);
-        switch (m_lastCommand)
-            {
-        case Command::Quit:
-            return;
-        case Command::Retry:
-            return ConfigureServer();
-            }
-        }
-
-    if (repo.length() > 0)
-        {
-        DisplayInfo("\n");
-
-        RawServerResponse schemaResponse = RawServerResponse();
-        bvector<Utf8String> schemaNames = m_server.GetSchemaNames(repo, schemaResponse);
-
-        if (schemaNames.size() == 0)
-            {
-            DisplayInfo("No schemas were found for the given server and repo\n", DisplayOption::Error);
-            while (m_lastCommand != Command::Retry && m_lastCommand != Command::Quit)
-                {
-                DisplayInfo("\"Retry\" to try with a different server or repo; \"Quit\" to exit\n", DisplayOption::Error);
-                InterpretCommand();
-                if (m_lastCommand == Command::Retry)
-                    return ConfigureServer();
-                else if (m_lastCommand == Command::Quit)
-                    {
-                    DisplayInfo("Quitting...\n", DisplayOption::Error);
-                    return;
-                    }
-                }
-            }
-        else if (schemaNames.size() == 1)
-            {
-            DisplayInfo("Only one schema found\n");
-            schema = schemaNames[0];
-            DisplayInfo(Utf8PrintfString("Defaulting to %s \n", schema));
-            }
-        else
-            {
-            DisplayInfo("please select a repository from the following options\n", DisplayOption::Question);
-            Choice(schemaNames, schema);
-            switch (m_lastCommand)
-                {
-            case Command::Quit:
-                return;
-            case Command::Retry:
-                return ConfigureServer();
-                }
-            }
-
-        if (schema.length() > 0)
-            {
-            RealityDataService::SetServerComponents(server, version, repo, schema);
-            m_server = WSGServer(RealityDataService::GetServerName(), verifyCertificate);
-            }
-        }
-
-    DisplayInfo("Server successfully configured, ready for use. Type \"help\" for list of commands\n", DisplayOption::Tip);
-    }
-
-void RealityDataConsole::List()
-    {
-    if (m_currentNode != nullptr && m_currentNode->node.GetClassName() == "Document")
-        {
-        DisplayInfo("You are currently on a document, there are no files beneath this point\n", DisplayOption::Error);
-        return;
-        }
-
-    m_serverNodes.clear();
-    Utf8String nodeString;
-    bvector<Utf8String> nodeStrings;
-
-    RawServerResponse nodeResponse = RawServerResponse();
-
-    if (m_currentNode == nullptr)
-        return ListRoots();
-    else
-        m_serverNodes = NodeNavigator::GetInstance().GetChildNodes(m_server, RealityDataService::GetRepoName(), m_currentNode->node, nodeResponse);
-
-    for (NavNode node : m_serverNodes)
-        {
-        nodeString = node.GetLabel();
-        if (node.GetClassName() == "Folder")
-            nodeString.append("/");
-        nodeStrings.push_back(nodeString);
-        }   
-
-    PrintResults(nodeStrings);
-    }
-
-void RealityDataConsole::ListRoots()
-    {
-    RealityDataListByEnterprisePagedRequest enterpriseReq = RealityDataListByEnterprisePagedRequest("", 0, 2500);
-
-    bvector<RDSFilter> properties = bvector<RDSFilter>();
-    if (m_nameFilter.length() > 0)
-        properties.push_back(RealityDataFilterCreator::FilterByName(m_nameFilter));
-    if (m_groupFilter.length() > 0)
-        properties.push_back(RealityDataFilterCreator::FilterByGroup(m_groupFilter));
-    if (m_typeFilter.length() > 0)
-        properties.push_back(RealityDataFilterCreator::FilterByType(m_typeFilter));
-    if (m_ownerFilter.length() > 0)
-        properties.push_back(RealityDataFilterCreator::FilterByOwner(m_ownerFilter));
-    if (properties.size() > 0)
-        enterpriseReq.SetFilter(RealityDataFilterCreator::GroupFiltersAND(properties));
-
-    if (m_queryFilter.length() > 0)
-        enterpriseReq.SetQuery(m_queryFilter);
-
-    if (m_projectFilter.length() > 0)
-        enterpriseReq.SetProject(m_projectFilter);
-
-    RawServerResponse enterpriseResponse = RawServerResponse();
-    enterpriseResponse.status = RequestStatus::OK;
-    bvector<RealityDataPtr> enterpriseVec = bvector<RealityDataPtr>();
-    bvector<RealityDataPtr> partialVec;
-
-    while (enterpriseResponse.status == RequestStatus::OK)
-        {//When LASTPAGE has been added, loop will exit
-        partialVec = RealityDataService::Request(enterpriseReq, enterpriseResponse);
-        enterpriseVec.insert(enterpriseVec.end(), partialVec.begin(), partialVec.end());
-        }
-    bvector<Utf8String> nodes = bvector<Utf8String>();
-
-    Utf8String schema = RealityDataService::GetSchemaName();
-    for (RealityDataPtr rData : enterpriseVec)
-        {
-        nodes.push_back(Utf8PrintfString("%-30s (%s) %s", rData->GetName(), rData->IsListable() ? "Lst" : " - ", rData->GetIdentifier()));
-        m_serverNodes.push_back(NavNode(schema, rData->GetIdentifier(), "ECObjects", "RealityData"));
-        }
-
-    PrintResults(nodes);
-    }
-
-void RealityDataConsole::ListAll()
-    {
-    if (m_currentNode == nullptr)
-        {
-        DisplayInfo("Please navigate to a RealityData or Folder before using this command\n", DisplayOption::Tip);
-        return;
-        }
-
-    AzureHandshake* handshake = new AzureHandshake(m_currentNode->node.GetInstanceId(), false);
-    RawServerResponse handshakeResponse = RealityDataService::BasicRequest((RealityDataUrl*)handshake);
-    Utf8String azureServer;
-    Utf8String azureToken;
-    int64_t tokenTimer;
-    BentleyStatus handshakeStatus = handshake->ParseResponse(handshakeResponse.body, azureServer, azureToken, tokenTimer);
-    delete handshake;
-    if (handshakeStatus != BentleyStatus::SUCCESS)
-        {
-        DisplayInfo("Failure retrieving Azure token\n", DisplayOption::Error);
-        return;
-        }
-
-    AllRealityDataByRootId rdsRequest = AllRealityDataByRootId(m_currentNode->node.GetInstanceId());
-
-    RawServerResponse sasResponse = RawServerResponse();
-    bvector<bpair<WString, uint64_t>> filesInRepo = RealityDataService::Request(rdsRequest, sasResponse);
-
-    DisplayInfo(Utf8PrintfString(" %lu files in selection.\n", filesInRepo.size()), DisplayOption::Tip);
-    DisplayInfo("these will be displayed, 20 at a time. Input \"Cancel\" to quit at any time, otherwise press enter to proceed to the next page\n", DisplayOption::Tip);
-
-    std::string str;
-    size_t placeholder = 0;
-    size_t step;
-    size_t size = filesInRepo.size();
-    while (m_lastCommand != Command::Cancel && placeholder < size)
-        {
-        std::getline(std::cin, str);
-        if (Utf8String(str.c_str()).Trim().EqualsI("Cancel"))
-            m_lastCommand = Command::Cancel;
-        else
-            {
-            step = (size < (placeholder + 20)) ? size : placeholder + 20;
-            DisplayInfo("Input \"Cancel\" to quit at any time, otherwise press enter to proceed to the next page\n", DisplayOption::Tip);
-            for (; placeholder < step; ++placeholder)
-                {
-                DisplayInfo(Utf8String(WPrintfString(L"%s %lu bytes \n", filesInRepo[placeholder].first.c_str(), filesInRepo[placeholder].second)));
-                }
-            }
-        }
-    DisplayInfo("----------------\nexiting listing\n----------------\n", DisplayOption::Tip);
-    }
-
-void RealityDataConsole::ChangeDir()
-    {
-    if (m_lastInput == "..")
-        {
-        if (m_currentNode == nullptr)
-            {
-            DisplayInfo("Already at root\n", DisplayOption::Tip);
-            return;
-            }
-        if (m_currentNode->parentNode != nullptr)
-            {
-            m_currentNode = m_currentNode->parentNode;
-            delete m_currentNode->childNode;
-            }
-        else
-            {
-            delete m_currentNode;
-            m_currentNode = nullptr;
-            }
-        List();
-        return;
-        }
-
-    uint64_t choice;
-    choice = _atoi64(m_lastInput.c_str());
-    if (choice == 0)
-        {
-        DisplayInfo("Could not extract integer from provided input...\n", DisplayOption::Error);
-        return;
-        }
-
-    if (m_serverNodes.size() == 0)
-        {
-        DisplayInfo("Need to use \"List\" or \"Dir\" before using this command\n", DisplayOption::Error);
-        DisplayInfo("If you have already done this, there may be no listable locations to navigate to\n", DisplayOption::Error);
-        return;
-        }
-
-    choice -= 1; //Adjusted for how navnodes are displayed
-
-    if (choice < (uint64_t)m_serverNodes.size())
-        {
-        NodeList* newNode = new NodeList();
-        newNode->node = m_serverNodes[choice];
-        newNode->parentNode = m_currentNode;
-        if (m_currentNode != nullptr)
-            m_currentNode->childNode = newNode;
-        m_currentNode = newNode;
-        m_serverNodes.clear();
-        }
-    else
-        DisplayInfo(Utf8PrintfString("Invalid Selection, selected index not between 1 and %lu\n", m_serverNodes.size()), DisplayOption::Error);
-    }
-
-void RealityDataConsole::EnterpriseStat()
-    {
-    RawServerResponse rawResponse = RawServerResponse();
-    RealityDataEnterpriseStatRequest* ptt = new RealityDataEnterpriseStatRequest("");
-    uint64_t NbRealityData;
-    uint64_t TotalSizeKB;
-    RealityDataService::Request(*ptt, &NbRealityData, &TotalSizeKB, rawResponse);
-
-    DisplayInfo("Enterprise statistics: \n");
-    DisplayInfo(Utf8PrintfString("   NbRealityData: %lu\n", NbRealityData));
-    DisplayInfo(Utf8PrintfString("   TotalSize(KB): %lu\n\n", TotalSizeKB));
-    }
-
-static void downloadProgressFunc(Utf8String filename, double fileProgress, double repoProgress)
-    {
-    char progressString[1024];
-    sprintf(progressString, "percentage of files downloaded : %.1f\r", repoProgress * 100.0);
-    std::cout << progressString;
-    }
-
-static void uploadProgressFunc(Utf8String filename, double fileProgress, double repoProgress)
-    {
-    char progressString[1024];
-    //sprintf(progressString, "%s upload percent : %f", filename.c_str(), progress * 100.0f);
-    sprintf(progressString, "upload percent : %.1f\r", repoProgress * 100.0);
-    std::cout << progressString;
-    }
-
-void RealityDataConsole::Download()
-    {
-    if (m_currentNode == nullptr)
-        {
-        DisplayInfo("Please navigate to a RealityData or Folder before using this command\n", DisplayOption::Tip);
-        return;
-        }
-
-    DisplayInfo(Utf8PrintfString("Downloading from %s\n", m_currentNode->node.GetLabel()), DisplayOption::Tip);
-    DisplayInfo("If you wish to change this, use command \"Cancel\" to back out and use cd to change the directory\n\n", DisplayOption::Tip);
-    DisplayInfo("Please enter the destination folder on the local machine (must be existing folder)\n ?", DisplayOption::Question);
-=======
->>>>>>> e0339bdb
-
-    RealityDataConsole console = RealityDataConsole();
-    if (infile.empty() || !infile.DoesPathExist() || outfile.empty())
-        {
-        console.Run();
-        return 1;
-        }
-
-    console.Run(infile, outfile);
-    return 1;
-    }+/*--------------------------------------------------------------------------------------+
+|
+|     $Source: RealityPlatform/RealityDataService/RealityDataServiceConsole.cpp $
+|
+|  $Copyright: (c) 2017 Bentley Systems, Incorporated. All rights reserved. $
+|
++--------------------------------------------------------------------------------------*/
+
+#include <Bentley/Bentley.h>
+
+#include <RealityPlatform/RealityDataServiceConsole.h>
+
+USING_NAMESPACE_BENTLEY_REALITYPLATFORM
+
+int main(int argc, char* argv[])
+    {
+    SetConsoleTitle("RealityDataService Navigator");
+
+    for (int i = 0; i < results.size(); ++i)
+    char* substringPosition;
+    std::string substring;
+    if (BeStringUtilities::ParseUInt64(choice, m_lastInput.c_str()) != BentleyStatus::SUCCESS)
+    if (choice == 0)
+    BeFileName infile = BeFileName("");
+    BeFileName outfile = BeFileName("");
+
+    if (argc == 3)
+        {
+        for (int i = 0; i < argc; ++i)
+            {
+            if (strstr(argv[i], "-i:") || strstr(argv[i], "--infile:"))
+                {
+                substringPosition = strstr(argv[i], ":");
+                substringPosition++;
+                substring = std::string(substringPosition);
+                infile = BeFileName(substring.c_str());
+                }
+            else if (strstr(argv[i], "-o:") || strstr(argv[i], "--outfile:"))
+                {
+                substringPosition = strstr(argv[i], ":");
+                substringPosition++;
+                substring = std::string(substringPosition);
+                outfile = BeFileName(substring.c_str());
+                }
+            }
+        }
+
+    RealityDataConsole console = RealityDataConsole();
+    if (infile.empty() || !infile.DoesPathExist() || outfile.empty())
+        {
+        console.Run();
+        return 1;
+        }
+
+    console.Run(infile, outfile);
+    return 1;
+    }