--- conflicted
+++ resolved
@@ -1,188 +1,184 @@
-/*--------------------------------------------------------------------------------------+
-|
-|     $Source: RealityPlatform/Example/RealityDataServiceExample.cpp $
-|
-|  $Copyright: (c) 2017 Bentley Systems, Incorporated. All rights reserved. $
-|
-+--------------------------------------------------------------------------------------*/
-
-#include <Bentley/Bentley.h>
-
-#include <BeJsonCpp/BeJsonUtilities.h>
-#include <RealityPlatform/RealityDataService.h>
-
-#include <stdio.h>
-#include <conio.h>
-#include <iostream>
-
-USING_NAMESPACE_BENTLEY_REALITYPLATFORM
-
-/*-----------------------------------------------------------------//
-* Bentley RealityDataServiceExample
-* This application uses hard coded values and is not guaranteed to 
-* function properly.
-* The purpose of its existence is only to show how to structure
-* and execute RealityDataService operations
-//----------------------------------------------------------------*/
-int main(int argc, char *argv[])
-    {
-<<<<<<< HEAD
-    Utf8String id = "05610e4c-79d4-43ef-a9e5-e02e6328d843";
-=======
-    // 
-    Utf8String id = "43a4a51a-bfd3-4271-a9d9-21db56cdcf10";
->>>>>>> bc20e631
-    Utf8String projectId = "1";
-    Utf8String folderId = "43a4a51a-bfd3-4271-a9d9-21db56cdcf10~2FJ~3A~2F";
-    Utf8String documentId = "43a4a51a-bfd3-4271-a9d9-21db56cdcf10~2FJ~3A~2F_Data_Tests~2F_RDS_Performance~2FTest_2~2FMosaic~2F916_16.itiff";
-    Utf8String enterpriseId = "5e41126f-6875-400f-9f75-4492c99ee544";
-    RealityDataService::SetServerComponents("dev-realitydataservices-eus.cloudapp.net", "v2.4", "S3MXECPlugin--Server", "S3MX");
-
-    std::cout << RealityDataService::GetServerName() << std::endl;
-    std::cout << RealityDataService::GetWSGProtocol() << std::endl;
-    std::cout << RealityDataService::GetRepoName() << std::endl;
-    std::cout << RealityDataService::GetSchemaName() << std::endl << std::endl;
-
-    //--------------------------DOWNLOAD--------------------------//
-    /*BeFileName fName = BeFileName("D:\\RealityModFrameworkFolder");
-    RealityDataServiceDownload download = RealityDataServiceDownload(fName, "604f9be9-e74f-4614-a23e-b02e2dc129f5/duplicates/Newf");
-    download.Perform();*/
-
-    //---------------------------UPLOAD---------------------------//
-    // System specific File Path used. If you wish to test uploading, change the path passed to RealityDataServiceUpload and rebuild
-    /*bmap<RealityDataField, Utf8String> properties = bmap<RealityDataField,Utf8String>();
-    properties.Insert(RealityDataField::Name, "exampleUpload");
-    properties.Insert(RealityDataField::Classification, "Terrain");
-    properties.Insert(RealityDataField::Type, "3mx");
-    properties.Insert(RealityDataField::Footprint, "{ \\\"points\\\" : [[-112.101512,40.700246],[-111.7394581,40.700246],[-111.7394581,40.8529699],[-112.101512,40.8529699],[-112.101512,40.700246]], \\\"coordinate_system\\\" : \\\"4326\\\" }");
-    properties.Insert(RealityDataField::OwnedBy, "francis.boily@bentley.com");
-
-    Utf8String propertyString = RealityDataServiceUpload::PackageProperties(properties);
-
-    BeFileName Montgomery = BeFileName("D:/RealityModFrameworkFolder");
-    RealityDataServiceUpload* upload = new RealityDataServiceUpload(Montgomery, "604f9be9-e74f-4614-a23e-b02e2dc129f5", propertyString, true);
-    
-    if(upload->IsValidUpload())
-        {
-        TransferReport* ur = upload->Perform();
-        Utf8String report;
-        ur->ToXml(report);
-        std::cout << report << std::endl;
-        }*/
-
-    RequestStatus status;
-
-    RealityDataByIdRequest* idReq = new RealityDataByIdRequest(id);
-    RealityDataPtr entity = RealityDataService::Request(*idReq, status);
-
-    if (status != RequestStatus::ERROR)
-        {
-        std::cout << "Entity provenance for Id " << id << ":" << std::endl;
-        std::cout << entity->GetName() << std::endl << std::endl;
-        }
-    else
-        std::cout << "error retrieving provenance for id" << std::endl;
-
-    RealityDataProjectRelationshipByProjectIdRequest* relationReq = new RealityDataProjectRelationshipByProjectIdRequest(projectId);
-    bvector<RealityDataProjectRelationshipPtr> relationships = RealityDataService::Request(*relationReq, status);
-
-    if (status != RequestStatus::ERROR)
-        {
-        std::cout << "number of relationships found for projectId " << projectId << " :" << std::endl;
-        std::cout << relationships.size() << std::endl;
-        }
-    else
-        std::cout << "error retrieving relationships for id" << std::endl;
-
-    RealityDataFolderByIdRequest* folderReq = new RealityDataFolderByIdRequest(folderId);
-    RealityDataFolderPtr folder = RealityDataService::Request(*folderReq, status);
-
-    if (status != RequestStatus::ERROR)
-        {
-        std::cout << "folder found for Id " << folderId << " :" << std::endl;
-        std::cout << folder->GetName() << std::endl;
-        }
-    else
-        std::cout << "error retrieving folder for id" << std::endl;
-
-    RealityDataDocumentByIdRequest* documentReq = new RealityDataDocumentByIdRequest(documentId);
-    RealityDataDocumentPtr document = RealityDataService::Request(*documentReq, status);
-
-    if (status != RequestStatus::ERROR)
-        {
-        std::cout << "document with Id " << documentId << " :" << std::endl;
-        std::cout << document->GetName() << std::endl;
-        }
-    else
-        std::cout << "error retrieving document for id" << std::endl;
-
-    RealityDataDocumentContentByIdRequest* contentRequest = new RealityDataDocumentContentByIdRequest(documentId);
-    
-    WChar exePath[MAX_PATH];
-    GetModuleFileNameW(NULL, exePath, MAX_PATH);
-    WString exeDir = exePath;
-    size_t pos = exeDir.find_last_of(L"/\\");
-    exeDir = exeDir.substr(0, pos + 1);
-    BeFileName fileName = BeFileName(exeDir);
-    fileName.AppendToPath(BeFileName("testFile"));
-    char outfile[1024] = "";
-    strcpy(outfile, fileName.GetNameUtf8().c_str());
-    FILE* file = fopen(outfile, "wb");
-
-    RealityDataService::Request(*contentRequest, file, status);
-    
-    bvector<Utf8String> filter1 = bvector<Utf8String>();
-    bvector<Utf8String> filter2 = bvector<Utf8String>();
-    filter1.push_back(RealityDataFilterCreator::FilterByOwner("francis.boily@bentley.com"));
-    filter1.push_back(RealityDataFilterCreator::FilterByCreationDate(DateTime(2016,12,01), DateTime(2017,01,05)));
-    filter2.push_back(RealityDataFilterCreator::GroupFiltersAND(filter1));
-    filter2.push_back(RealityDataFilterCreator::FilterByType("3mx"));
-    filter2.push_back(RealityDataFilterCreator::FilterVisibility(RealityDataBase::Visibility::PUBLIC));
-    
-    // important note: parentheses are not currently supported, which means that all filters (AND/OR) are evaluated together
-    // results may differ from their intended goal
-    Utf8String filters = RealityDataFilterCreator::GroupFiltersOR(filter2);
-
-    RealityDataPagedRequest* filteredRequest = new RealityDataPagedRequest();
-
-    filteredRequest->SetFilter(filters);
-    filteredRequest->SortBy(RealityDataField::ModifiedTimestamp, true);
-
-    bvector<RealityDataPtr> filteredSpatialEntities = RealityDataService::Request(*filteredRequest, status);
-
-    if (status != RequestStatus::ERROR) // SUCCESS OR NOMOREPAGES
-        {
-        std::cout << "Number of spatial entities found for filter : " << std::endl;
-        std::cout << filteredSpatialEntities.size() << std::endl;
-        }
-    else
-        std::cout << "error retrieving spatial entities with filter" << std::endl;
-
-    RealityDataListByEnterprisePagedRequest* enterpriseReq = new RealityDataListByEnterprisePagedRequest(enterpriseId);
-    bvector<RealityDataPtr> enterpriseVec = RealityDataService::Request(*enterpriseReq, status);
-
-    if (status != RequestStatus::ERROR)
-        {
-        std::cout << "Number of spatial entities found for enterprise" << enterpriseId << " :" << std::endl;
-        std::cout << enterpriseVec.size() << std::endl;
-        }
-    else
-        std::cout << "error retrieving spatial entities with enterprise id" << std::endl;
-
-
-    RealityDataProjectRelationshipByProjectIdPagedRequest* relationByIdReq = new RealityDataProjectRelationshipByProjectIdPagedRequest(projectId);
-    bvector<RealityDataProjectRelationshipPtr> relationVec = RealityDataService::Request(*relationByIdReq, status);
-
-    if (status != RequestStatus::ERROR)
-        {
-        std::cout << "Number of relationships found for project " << projectId << " :" << std::endl;
-        std::cout << relationVec.size() << std::endl;
-        }
-    else
-        std::cout << "error retrieving relationships for project id" << std::endl;
-
-    std::cout << "Execution finished. Press any key to exit" << std::endl;
-    getch();
-
-    return 0;
+/*--------------------------------------------------------------------------------------+
+|
+|     $Source: RealityPlatform/Example/RealityDataServiceExample.cpp $
+|
+|  $Copyright: (c) 2017 Bentley Systems, Incorporated. All rights reserved. $
+|
++--------------------------------------------------------------------------------------*/
+
+#include <Bentley/Bentley.h>
+
+#include <BeJsonCpp/BeJsonUtilities.h>
+#include <RealityPlatform/RealityDataService.h>
+
+#include <stdio.h>
+#include <conio.h>
+#include <iostream>
+
+USING_NAMESPACE_BENTLEY_REALITYPLATFORM
+
+/*-----------------------------------------------------------------//
+* Bentley RealityDataServiceExample
+* This application uses hard coded values and is not guaranteed to 
+* function properly.
+* The purpose of its existence is only to show how to structure
+* and execute RealityDataService operations
+//----------------------------------------------------------------*/
+int main(int argc, char *argv[])
+    {
+    // 
+    Utf8String id = "43a4a51a-bfd3-4271-a9d9-21db56cdcf10";
+    Utf8String projectId = "1";
+    Utf8String folderId = "43a4a51a-bfd3-4271-a9d9-21db56cdcf10~2FJ~3A~2F";
+    Utf8String documentId = "43a4a51a-bfd3-4271-a9d9-21db56cdcf10~2FJ~3A~2F_Data_Tests~2F_RDS_Performance~2FTest_2~2FMosaic~2F916_16.itiff";
+    Utf8String enterpriseId = "5e41126f-6875-400f-9f75-4492c99ee544";
+    RealityDataService::SetServerComponents("dev-realitydataservices-eus.cloudapp.net", "v2.4", "S3MXECPlugin--Server", "S3MX");
+
+    std::cout << RealityDataService::GetServerName() << std::endl;
+    std::cout << RealityDataService::GetWSGProtocol() << std::endl;
+    std::cout << RealityDataService::GetRepoName() << std::endl;
+    std::cout << RealityDataService::GetSchemaName() << std::endl << std::endl;
+
+    //--------------------------DOWNLOAD--------------------------//
+    /*BeFileName fName = BeFileName("D:\\RealityModFrameworkFolder");
+    RealityDataServiceDownload download = RealityDataServiceDownload(fName, "604f9be9-e74f-4614-a23e-b02e2dc129f5/duplicates/Newf");
+    download.Perform();*/
+
+    //---------------------------UPLOAD---------------------------//
+    // System specific File Path used. If you wish to test uploading, change the path passed to RealityDataServiceUpload and rebuild
+    /*bmap<RealityDataField, Utf8String> properties = bmap<RealityDataField,Utf8String>();
+    properties.Insert(RealityDataField::Name, "exampleUpload");
+    properties.Insert(RealityDataField::Classification, "Terrain");
+    properties.Insert(RealityDataField::Type, "3mx");
+    properties.Insert(RealityDataField::Footprint, "{ \\\"points\\\" : [[-112.101512,40.700246],[-111.7394581,40.700246],[-111.7394581,40.8529699],[-112.101512,40.8529699],[-112.101512,40.700246]], \\\"coordinate_system\\\" : \\\"4326\\\" }");
+    properties.Insert(RealityDataField::OwnedBy, "francis.boily@bentley.com");
+
+    Utf8String propertyString = RealityDataServiceUpload::PackageProperties(properties);
+
+    BeFileName Montgomery = BeFileName("D:/RealityModFrameworkFolder");
+    RealityDataServiceUpload* upload = new RealityDataServiceUpload(Montgomery, "604f9be9-e74f-4614-a23e-b02e2dc129f5", propertyString, true);
+    
+    if(upload->IsValidUpload())
+        {
+        TransferReport* ur = upload->Perform();
+        Utf8String report;
+        ur->ToXml(report);
+        std::cout << report << std::endl;
+        }*/
+
+    RequestStatus status;
+
+    RealityDataByIdRequest* idReq = new RealityDataByIdRequest(id);
+    RealityDataPtr entity = RealityDataService::Request(*idReq, status);
+
+    if (status != RequestStatus::ERROR)
+        {
+        std::cout << "Entity provenance for Id " << id << ":" << std::endl;
+        std::cout << entity->GetName() << std::endl << std::endl;
+        }
+    else
+        std::cout << "error retrieving provenance for id" << std::endl;
+
+    RealityDataProjectRelationshipByProjectIdRequest* relationReq = new RealityDataProjectRelationshipByProjectIdRequest(projectId);
+    bvector<RealityDataProjectRelationshipPtr> relationships = RealityDataService::Request(*relationReq, status);
+
+    if (status != RequestStatus::ERROR)
+        {
+        std::cout << "number of relationships found for projectId " << projectId << " :" << std::endl;
+        std::cout << relationships.size() << std::endl;
+        }
+    else
+        std::cout << "error retrieving relationships for id" << std::endl;
+
+    RealityDataFolderByIdRequest* folderReq = new RealityDataFolderByIdRequest(folderId);
+    RealityDataFolderPtr folder = RealityDataService::Request(*folderReq, status);
+
+    if (status != RequestStatus::ERROR)
+        {
+        std::cout << "folder found for Id " << folderId << " :" << std::endl;
+        std::cout << folder->GetName() << std::endl;
+        }
+    else
+        std::cout << "error retrieving folder for id" << std::endl;
+
+    RealityDataDocumentByIdRequest* documentReq = new RealityDataDocumentByIdRequest(documentId);
+    RealityDataDocumentPtr document = RealityDataService::Request(*documentReq, status);
+
+    if (status != RequestStatus::ERROR)
+        {
+        std::cout << "document with Id " << documentId << " :" << std::endl;
+        std::cout << document->GetName() << std::endl;
+        }
+    else
+        std::cout << "error retrieving document for id" << std::endl;
+
+    RealityDataDocumentContentByIdRequest* contentRequest = new RealityDataDocumentContentByIdRequest(documentId);
+    
+    WChar exePath[MAX_PATH];
+    GetModuleFileNameW(NULL, exePath, MAX_PATH);
+    WString exeDir = exePath;
+    size_t pos = exeDir.find_last_of(L"/\\");
+    exeDir = exeDir.substr(0, pos + 1);
+    BeFileName fileName = BeFileName(exeDir);
+    fileName.AppendToPath(BeFileName("testFile"));
+    char outfile[1024] = "";
+    strcpy(outfile, fileName.GetNameUtf8().c_str());
+    FILE* file = fopen(outfile, "wb");
+
+    RealityDataService::Request(*contentRequest, file, status);
+    
+    bvector<Utf8String> filter1 = bvector<Utf8String>();
+    bvector<Utf8String> filter2 = bvector<Utf8String>();
+    filter1.push_back(RealityDataFilterCreator::FilterByOwner("francis.boily@bentley.com"));
+    filter1.push_back(RealityDataFilterCreator::FilterByCreationDate(DateTime(2016,12,01), DateTime(2017,01,05)));
+    filter2.push_back(RealityDataFilterCreator::GroupFiltersAND(filter1));
+    filter2.push_back(RealityDataFilterCreator::FilterByType("3mx"));
+    filter2.push_back(RealityDataFilterCreator::FilterVisibility(RealityDataBase::Visibility::PUBLIC));
+    
+    // important note: parentheses are not currently supported, which means that all filters (AND/OR) are evaluated together
+    // results may differ from their intended goal
+    Utf8String filters = RealityDataFilterCreator::GroupFiltersOR(filter2);
+
+    RealityDataPagedRequest* filteredRequest = new RealityDataPagedRequest();
+
+    filteredRequest->SetFilter(filters);
+    filteredRequest->SortBy(RealityDataField::ModifiedTimestamp, true);
+
+    bvector<RealityDataPtr> filteredSpatialEntities = RealityDataService::Request(*filteredRequest, status);
+
+    if (status != RequestStatus::ERROR) // SUCCESS OR NOMOREPAGES
+        {
+        std::cout << "Number of spatial entities found for filter : " << std::endl;
+        std::cout << filteredSpatialEntities.size() << std::endl;
+        }
+    else
+        std::cout << "error retrieving spatial entities with filter" << std::endl;
+
+    RealityDataListByEnterprisePagedRequest* enterpriseReq = new RealityDataListByEnterprisePagedRequest(enterpriseId);
+    bvector<RealityDataPtr> enterpriseVec = RealityDataService::Request(*enterpriseReq, status);
+
+    if (status != RequestStatus::ERROR)
+        {
+        std::cout << "Number of spatial entities found for enterprise" << enterpriseId << " :" << std::endl;
+        std::cout << enterpriseVec.size() << std::endl;
+        }
+    else
+        std::cout << "error retrieving spatial entities with enterprise id" << std::endl;
+
+
+    RealityDataProjectRelationshipByProjectIdPagedRequest* relationByIdReq = new RealityDataProjectRelationshipByProjectIdPagedRequest(projectId);
+    bvector<RealityDataProjectRelationshipPtr> relationVec = RealityDataService::Request(*relationByIdReq, status);
+
+    if (status != RequestStatus::ERROR)
+        {
+        std::cout << "Number of relationships found for project " << projectId << " :" << std::endl;
+        std::cout << relationVec.size() << std::endl;
+        }
+    else
+        std::cout << "error retrieving relationships for project id" << std::endl;
+
+    std::cout << "Execution finished. Press any key to exit" << std::endl;
+    getch();
+
+    return 0;
     }