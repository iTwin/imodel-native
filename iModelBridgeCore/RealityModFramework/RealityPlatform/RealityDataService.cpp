--- conflicted
+++ resolved
@@ -1,1844 +1,1651 @@
-/*--------------------------------------------------------------------------------------+
-|
-|     $Source: RealityPlatform/RealityDataService.cpp $
-|
-|  $Copyright: (c) 2017 Bentley Systems, Incorporated. All rights reserved. $
-|
-+--------------------------------------------------------------------------------------*/
-
-#include <Bentley/Bentley.h>
-#include <Bentley/BeFileListIterator.h>
-#include <Bentley/bset.h>
-#include <Bentley/DateTime.h>
-
-//#include <iostream>
-#include <RealityPlatform/RealityDataService.h>
-#include <BeJsonCpp/BeJsonUtilities.h>
-#include <RealityPlatform/RealityConversionTools.h>
-
-#include <stdio.h>
-#include <iomanip>
-#include <sstream>
-#include <iostream>
-#include <Bentley/Base64Utilities.h>
-
-#define MAX_NB_CONNECTIONS          10
-USING_NAMESPACE_BENTLEY_REALITYPLATFORM
-
-
-<<<<<<< HEAD
-=======
-static size_t CurlReadDataCallback(void* buffer, size_t size, size_t count, RealityDataFileUpload* request)
-    {
-    return request->OnReadData(buffer, size * count);
-    }
-
-static size_t WriteCallback(void *contents, size_t size, size_t nmemb, void *userp)
-    {
-    AzureHandshake* handshake = (AzureHandshake*)userp;
-    if (handshake != nullptr)
-        handshake->GetJsonResponse().append((char*)contents, size * nmemb);
-    else
-        ((Utf8String*)userp)->append((char*)contents, size * nmemb);
-    return size * nmemb;
-    }
->>>>>>> cd76526b
-
-static size_t DownloadWriteCallback(void *buffer, size_t size, size_t nmemb, void *pClient)
-    {
-    if (NULL == pClient)
-        return 0;
-
-    RealityDataFileDownload *fileDown = (RealityDataFileDownload *)pClient;
-    if (!(fileDown->GetFileStream().IsOpen()))
-        {
-        if (fileDown->iAppend)
-            {
-            if (fileDown->GetFileStream().Open(fileDown->GetFilename().c_str(), BeFileAccess::Write) != BeFileStatus::Success)
-                return 0;   // failure, can't open file to write
-            }
-        else
-            {
-            if (fileDown->GetFileStream().Create(fileDown->GetFilename().c_str(), true) != BeFileStatus::Success)
-                return 0;   // failure, can't open file to write
-            }
-        }
-    fileDown->iAppend += nmemb;
-    uint32_t byteWritten;
-    if (fileDown->GetFileStream().Write(&byteWritten, buffer, (uint32_t)(size*nmemb)) != BeFileStatus::Success)
-        byteWritten = 0;
-
-    return byteWritten;
-    }
-
-Utf8StringCR RealityDataUrl::GetServerName() const { return RealityDataService::GetServerName(); }
-
-Utf8StringCR RealityDataUrl::GetVersion() const { return RealityDataService::GetWSGProtocol(); }
-
-Utf8StringCR RealityDataUrl::GetSchema() const { return RealityDataService::GetSchemaName(); }
-
-Utf8StringCR RealityDataUrl::GetRepoId() const { return RealityDataService::GetRepoName(); }
-
-
-void RealityDataEnterpriseStatRequest::_PrepareHttpRequestStringAndPayload() const
-{
-    m_serverName = RealityDataService::GetServerName();
-    WSGURL::_PrepareHttpRequestStringAndPayload();
-    m_httpRequestString.append("/");
-    m_httpRequestString.append(RealityDataService::GetWSGProtocol());
-    m_httpRequestString.append("/Repositories/");
-    m_httpRequestString.append(RealityDataService::GetRepoName());
-    m_httpRequestString.append("/");
-    m_httpRequestString.append(RealityDataService::GetSchemaName());
-    m_httpRequestString.append("/EnterpriseStat/");
-    m_httpRequestString.append(m_id);
-}
-
-void RealityDataByIdRequest::_PrepareHttpRequestStringAndPayload() const
-    {
-    m_serverName = RealityDataService::GetServerName();
-    WSGURL::_PrepareHttpRequestStringAndPayload(); 
-    m_httpRequestString.append("/");
-    m_httpRequestString.append(RealityDataService::GetWSGProtocol());
-    m_httpRequestString.append("/Repositories/");
-    m_httpRequestString.append(RealityDataService::GetRepoName());
-    m_httpRequestString.append("/");
-    m_httpRequestString.append(RealityDataService::GetSchemaName());
-    m_httpRequestString.append("/RealityData/");
-    m_httpRequestString.append(m_id);
-    }
-
-void RealityDataProjectRelationshipByProjectIdRequest::_PrepareHttpRequestStringAndPayload() const
-    {
-    m_serverName = RealityDataService::GetServerName();
-    WSGURL::_PrepareHttpRequestStringAndPayload();
-    m_httpRequestString.append("/");
-    m_httpRequestString.append(RealityDataService::GetWSGProtocol());
-    m_httpRequestString.append("/Repositories/");
-    m_httpRequestString.append(RealityDataService::GetRepoName());
-    m_httpRequestString.append("/");
-    m_httpRequestString.append(RealityDataService::GetSchemaName());
-    m_httpRequestString.append("/RealityDataProjectRelationship?$filter=ProjectId+eq+'");
-    m_httpRequestString.append(m_id);
-    m_httpRequestString.append("'");
-    }
-
-void RealityDataFolderByIdRequest::_PrepareHttpRequestStringAndPayload() const
-    {
-    m_serverName = RealityDataService::GetServerName();
-    WSGURL::_PrepareHttpRequestStringAndPayload();
-    m_httpRequestString.append("/");
-    m_httpRequestString.append(RealityDataService::GetWSGProtocol());
-    m_httpRequestString.append("/Repositories/");
-    m_httpRequestString.append(RealityDataService::GetRepoName());
-    m_httpRequestString.append("/");
-    m_httpRequestString.append(RealityDataService::GetSchemaName());
-    m_httpRequestString.append("/Folder/");
-    m_httpRequestString.append(m_id);
-    }
-
-void RealityDataDocumentByIdRequest::_PrepareHttpRequestStringAndPayload() const
-    {
-    m_serverName = RealityDataService::GetServerName();
-    WSGURL::_PrepareHttpRequestStringAndPayload();
-    m_httpRequestString.append("/");
-    m_httpRequestString.append(RealityDataService::GetWSGProtocol());
-    m_httpRequestString.append("/Repositories/");
-    m_httpRequestString.append(RealityDataService::GetRepoName());
-    m_httpRequestString.append("/");
-    m_httpRequestString.append(RealityDataService::GetSchemaName());
-    m_httpRequestString.append("/Document/");
-    m_httpRequestString.append(m_id);
-    }
-
-void RealityDataDocumentContentByIdRequest::ChangeInstanceId(Utf8String instanceId)
-    {
-    m_id = instanceId;
-    m_validRequestString = false;
-    }
-
-void RealityDataDocumentContentByIdRequest::GetAzureRedirectionRequestUrl() const
-    {
-    if(m_handshakeRequest == nullptr)
-        {
-        bvector<Utf8String> lines;
-        BeStringUtilities::Split(m_id.c_str(), "~", lines);
-        Utf8String root = lines[0];
-
-        m_handshakeRequest = new AzureHandshake(root, false);
-        }
-
-    RealityDataService::RequestToJSON((RealityDataUrl*)m_handshakeRequest, m_handshakeRequest->GetJsonResponse());
-    if (m_handshakeRequest->ParseResponse(m_azureServer, m_azureToken, m_azureTokenTimer) == BentleyStatus::SUCCESS)
-        m_allowAzureRedirection = true;
-           
-    }
-
-/*void RealityDataDocumentContentByIdRequest::SetAzureRedirectionUrlToContainer(Utf8String azureContainerUrl)
-    {
-    m_AzureRedirectionURL = azureContainerUrl;
-    m_AzureRedirected = true;
-    }*/
-
-bool RealityDataDocumentContentByIdRequest::IsAzureBlobRedirected() { return m_AzureRedirected; }
-
-void RealityDataDocumentContentByIdRequest::SetAzureRedirectionPossible(bool possible) { m_allowAzureRedirection = possible; }
-
-bool RealityDataDocumentContentByIdRequest::IsAzureRedirectionPossible() { return m_allowAzureRedirection; }
-
-void RealityDataDocumentContentByIdRequest::_PrepareHttpRequestStringAndPayload() const
-    {
-    if(m_allowAzureRedirection)
-        {
-        m_httpRequestString = m_azureServer;
-        bvector<Utf8String> parts;
-        BeStringUtilities::Split(m_id.c_str(), "~", parts);
-        Utf8String Guid = parts[0];
-        Guid.append("~2F");
-        m_id.ReplaceAll(Guid.c_str(), "");
-        m_httpRequestString.append("/");
-        m_httpRequestString.append(m_id);
-        m_httpRequestString.append("\?");
-        m_httpRequestString.append(m_azureToken);
-        m_httpRequestString.ReplaceAll("~2F", "/");
-
-        m_validRequestString = true;
-        }
-    else
-        {
-        WSGURL::_PrepareHttpRequestStringAndPayload();
-        m_httpRequestString.append("/");
-        m_httpRequestString.append(m_version);
-        m_httpRequestString.append("/Repositories/");
-        m_httpRequestString.append(m_repoId);
-        m_httpRequestString.append("/");
-        m_httpRequestString.append(m_schema);
-        m_httpRequestString.append("/");
-        m_httpRequestString.append(m_className);
-        m_httpRequestString.append("/");
-        m_httpRequestString.append(m_id);
-        }
-    }
-
-Utf8String RealityDataFilterCreator::FilterByClassification(int classification)
-    { 
-    //$filter=
-    Utf8String filter = "Class+eq+";
-    Utf8P buf = new Utf8Char();
-    BeStringUtilities::FormatUInt64(buf, classification);
-    filter.append(buf);
-    delete buf;
-    return filter;
-    }
-
-Utf8String RealityDataFilterCreator::FilterBySize(double minSize, double maxSize)
-    {
-    //$filter=
-    Utf8String filter = "Size+ge+";
-    char buf[32];
-    sprintf(buf, "%f", minSize);
-    filter.append(buf);
-    filter.append("and+Size+le+");
-    sprintf(buf, "%f", maxSize);
-    filter.append(buf);
-    return filter;
-    }
-
-Utf8String RealityDataFilterCreator::FilterSpatial(bvector<GeoPoint2d> area, uint64_t coordSys)
-    {   
-    //S3MX/RealityData?polygon={"points":[[10.6787109375,46.6343507029],[30.3662109375,46.6343507029],[30.3662109375,60.5761747263]
-    //,[10.6787109375,60.5761747263],[10.6787109375,46.6343507029]],"coordinate_system":"4326"} 
-    Utf8String filter = "polygon={\"points\":[";
-    char buf[32];
-    for(int i = 0; i < area.size(); i++)
-        {
-        filter.append("[");
-        sprintf(buf, "%f", area[i].longitude);
-        filter.append(buf);
-        filter.append(",");
-        sprintf(buf, "%f", area[i].latitude);
-        filter.append(buf);
-        filter.append("]");
-        filter.append(",");
-        }   
-    filter.append("["); 
-    sprintf(buf, "%f", area[0].longitude);//close the box
-    filter.append(buf);
-    filter.append(",");
-    sprintf(buf, "%f", area[0].latitude);
-    filter.append(buf);
-    filter.append("]], \"coordinate_system\":\"");
-    BeStringUtilities::FormatUInt64(buf, coordSys);
-    filter.append(buf);
-    filter.append("\"}");
-
-    return filter;
-    }
-
-Utf8String RealityDataFilterCreator::FilterByOwner(Utf8String owner)
-    {
-    Utf8String filter = "OwnedBy+eq+'";
-    filter.append(owner);
-    filter.append("'");
-    return filter;
-    }
-
-Utf8String RealityDataFilterCreator::FilterByCreationDate(DateTime minDate, DateTime maxDate)
-    {
-    Utf8String filter = "CreatedTimestamp+ge+'";
-    filter.append(minDate.ToString());
-    filter.append("'+and+CreatedTimestamp+le+'");
-    filter.append(maxDate.ToString());
-    filter.append("'");
-
-    return filter;
-    }
-
-Utf8String RealityDataFilterCreator::FilterByModificationDate(DateTime minDate, DateTime maxDate)
-    {
-    Utf8String filter = "ModifiedTimestamp+ge+'";
-    filter.append(minDate.ToString());
-    filter.append("'+and+ModifiedTimestamp+le+'");
-    filter.append(maxDate.ToString());
-    filter.append("'");
-
-    return filter;
-    }
-
-Utf8String RealityDataFilterCreator::FilterPublic(bool isPublic)
-    {
-    Utf8String filter = "PublicAccess+eq+";
-    if(isPublic)
-        filter.append("true");
-    else
-        filter.append("false");
-    return filter;
-    }
-
-Utf8String RealityDataFilterCreator::FilterByResolution(double resMin, double resMax, bool filterOutUnspecified)
-    {
-    Utf8String filter = "ResolutionInMeters+ge+'";
-    char buf[32];
-    sprintf(buf, "%f", resMin);
-    filter.append(buf);
-    filter.append("'+and+ResolutionInMeters+le+'");
-    sprintf(buf, "%f", resMax);
-    filter.append(buf);
-    filter.append("'");
-
-    return filter;
-    }
-
-Utf8String RealityDataFilterCreator::FilterByAccuracy(double accuracyMin, double accuracyMax, bool filterOutUnspecified)
-    {
-    Utf8String filter = "AccuracyInMeters+ge+'";
-    char buf[32];
-    sprintf(buf, "%f", accuracyMin);
-    filter.append(buf);
-    filter.append("'+and+AccuracyInMeters+le+'");
-    sprintf(buf, "%f", accuracyMax);
-    filter.append(buf);
-    filter.append("'");
-
-    return filter;
-    }
-
-Utf8String RealityDataFilterCreator::FilterByType(Utf8String types)
-    {
-    Utf8String filter = "Type+eq+'";
-    filter.append(types);
-    filter.append("'");
-    return filter;
-    }
-
-Utf8String RealityDataFilterCreator::FilterByDataset(Utf8String dataset)
-    {
-    Utf8String filter = "Dataset+eq+'";
-    filter.append(dataset);
-    filter.append("'");
-
-    return filter;
-    }
-
-
-Utf8String RealityDataFilterCreator::GroupFiltersAND(bvector<Utf8String> filters)
-    {
-    Utf8String filter = "";//"(";
-    filter.append(filters[0]);
-    for(int i = 1; i < filters.size(); i++)
-        {
-        filter.append("+and+");
-        filter.append(filters[i]);
-        }
-
-    //filter.append(")");
-    return filter;
-    }
-
-Utf8String RealityDataFilterCreator::GroupFiltersOR(bvector<Utf8String> filters)
-    {
-    Utf8String filter = "";//"(";
-    filter.append(filters[0]);
-    for (int i = 1; i < filters.size(); i++)
-        {
-        filter.append("+or+");
-        filter.append(filters[i]);
-        }
-
-    //filter.append(")");
-    return filter;
-    }
-
-
-Utf8StringCR RealityDataPagedRequest::GetServerName() const { return RealityDataService::GetServerName(); }
-Utf8StringCR RealityDataPagedRequest::GetVersion() const { return RealityDataService::GetWSGProtocol(); }
-Utf8StringCR RealityDataPagedRequest::GetSchema() const { return RealityDataService::GetSchemaName(); }
-Utf8StringCR RealityDataPagedRequest::GetRepoId() const { return RealityDataService::GetRepoName(); }
-
-void RealityDataPagedRequest::_PrepareHttpRequestStringAndPayload() const
-    {
-    bool hasFilter = m_filter.length() > 0;
-    bool hasOrder = m_order.length() > 0;
-
-    m_serverName = RealityDataService::GetServerName();
-    WSGURL::_PrepareHttpRequestStringAndPayload();
-    m_httpRequestString.append("/");
-    m_httpRequestString.append(RealityDataService::GetWSGProtocol());
-    m_httpRequestString.append("/Repositories/");
-    m_httpRequestString.append(RealityDataService::GetRepoName());
-    m_httpRequestString.append("/");
-    m_httpRequestString.append(RealityDataService::GetSchemaName());
-    m_httpRequestString.append("/RealityData?");
-    if (hasFilter)
-        {
-        m_httpRequestString.append("$filter=");
-        m_httpRequestString.append(m_filter);
-        m_httpRequestString.append("&");
-        }
-    if(hasOrder)
-        {
-        m_httpRequestString.append(m_order);
-        m_httpRequestString.append("&");
-        }
-    m_httpRequestString.append("$skip=");
-    Utf8P buf = new Utf8Char();
-    BeStringUtilities::FormatUInt64(buf, m_startIndex);
-    m_httpRequestString.append(buf);
-    m_httpRequestString.append("&$top=");
-    BeStringUtilities::FormatUInt64(buf, m_pageSize);
-    m_httpRequestString.append(buf);
-    delete buf;
-    }
-
-void RealityDataPagedRequest::SortBy(RealityDataField field, bool ascending)
-    {
-    Utf8String order = "$orderby=";
-    switch(field)
-        {
-    case RealityDataField::Id:
-        order.append("Id");
-        break;
-    case RealityDataField::Enterprise:
-        order.append("Enterprise");
-        break;
-    case RealityDataField::ContainerName:
-        order.append("ContainerName");
-        break;
-    case RealityDataField::Name:
-        order.append("Name");
-        break;
-    case RealityDataField::Dataset:
-        order.append("Dataset");
-        break;
-    case RealityDataField::Description:
-        order.append("Description");
-        break;
-    case RealityDataField::RootDocument:
-        order.append("RootDocument");
-        break;
-    case RealityDataField::Size:
-        order.append("Size");
-        break;
-    case RealityDataField::Classification:
-        order.append("Classification");
-        break;
-    case RealityDataField::Type:
-        order.append("Type");
-        break;
-    case RealityDataField::Footprint:
-        order.append("Footprint");
-        break;
-    case RealityDataField::ThumbnailDocument:
-        order.append("ThumbnailDocument");
-        break;
-    case RealityDataField::MetadataURL:
-        order.append("MetadataURL");
-        break;
-    case RealityDataField::ResolutionInMeters:
-        order.append("ResolutionInMeters");
-        break;
-    case RealityDataField::AccuracyInMeters:
-        order.append("AccuracyInMeters");
-        break;
-    case RealityDataField::PublicAccess:
-        order.append("PublicAccess");
-        break;
-    case RealityDataField::Listable:
-        order.append("Listable");
-        break;
-    case RealityDataField::ModifiedTimestamp:
-        order.append("ModifiedTimestamp");
-        break;
-    case RealityDataField::CreatedTimestamp:
-        order.append("CreatedTimestamp");
-        break;
-    case RealityDataField::OwnedBy:
-        order.append("OwnedBy");
-        break;
-        }
-
-    if(ascending)
-        order.append("+asc");
-    else
-        order.append("+desc");
-
-    m_order = order;
-    }
-
-void RealityDataPagedRequest::SetFilter(Utf8StringCR filter) { m_filter = filter; }
-
-void RealityDataListByEnterprisePagedRequest::_PrepareHttpRequestStringAndPayload() const
-    {
-    m_serverName = RealityDataService::GetServerName();
-    WSGURL::_PrepareHttpRequestStringAndPayload();
-    m_httpRequestString.append("/");
-    m_httpRequestString.append(RealityDataService::GetWSGProtocol());
-    m_httpRequestString.append("/Repositories/");
-    m_httpRequestString.append(RealityDataService::GetRepoName());
-    m_httpRequestString.append("/"); 
-    m_httpRequestString.append(RealityDataService::GetSchemaName());
-    m_httpRequestString.append("/RealityData?$filter=Enterprise+eq+'");
-
-    if(m_id.length() == 0)
-        {
-        Utf8String token = CurlConstructor().GetToken();
-        token.ReplaceAll("Authorization: Token ","");
-        Utf8String decodedToken = Base64Utilities::Decode(token);
-
-        const char* charstring = decodedToken.c_str();
-        Utf8String keyword = "organizationid";
-        const char* attributePosition = strstr(charstring, keyword.c_str());
-        keyword = "<saml:AttributeValue>";
-        const char* valuePosition = strstr(attributePosition, keyword.c_str()); 
-        valuePosition += keyword.length();
-        Utf8String idString = Utf8String(valuePosition);
-
-        bvector<Utf8String> lines;
-        BeStringUtilities::Split(idString.c_str(), "< ", lines);
-        m_id = lines[0];
-        }
-
-    m_httpRequestString.append(m_id);
-    m_httpRequestString.append("'&$skip=");
-    Utf8P buf = new Utf8Char();
-    BeStringUtilities::FormatUInt64(buf, m_startIndex);
-    m_httpRequestString.append(buf);
-    m_httpRequestString.append("&$top=");
-    BeStringUtilities::FormatUInt64(buf, m_pageSize);
-    m_httpRequestString.append(buf);
-    delete buf;
-    }
-
-void RealityDataProjectRelationshipByProjectIdPagedRequest::_PrepareHttpRequestStringAndPayload() const
-    {
-    m_serverName = RealityDataService::GetServerName();
-    WSGURL::_PrepareHttpRequestStringAndPayload();
-    m_httpRequestString.append("/");
-    m_httpRequestString.append(RealityDataService::GetWSGProtocol());
-    m_httpRequestString.append("/Repositories/");
-    m_httpRequestString.append(RealityDataService::GetRepoName());
-    m_httpRequestString.append("/");
-    m_httpRequestString.append(RealityDataService::GetSchemaName());
-    m_httpRequestString.append("/RealityDataProjectRelationship?$filter=ProjectId+eq+'");
-    m_httpRequestString.append(m_id);
-    m_httpRequestString.append("'&$skip=");
-    Utf8P buf = new Utf8Char();
-    BeStringUtilities::FormatUInt64(buf, m_startIndex);
-    m_httpRequestString.append(buf);
-    m_httpRequestString.append("&$top=");
-    BeStringUtilities::FormatUInt64(buf, m_pageSize);
-    m_httpRequestString.append(buf);
-    delete buf;
-    }
-
-AllRealityDataByRootId::AllRealityDataByRootId(Utf8StringCR rootId) : m_marker("")
-    {
-    m_validRequestString = false; 
-    m_handshakeRequest = nullptr;
-
-    Utf8String id = rootId;
-    id.ReplaceAll("\\", "/");
-    id.ReplaceAll("~2F", "/");
-    bvector<Utf8String> parts;
-    BeStringUtilities::Split(id.c_str(), "/", parts);
-
-    m_id = parts[0];
-    m_filter = id;
-    id = parts[0];
-    id.append("/");
-    m_filter.ReplaceAll(id.c_str(),"");
-    }
-
-void AllRealityDataByRootId::_PrepareHttpRequestStringAndPayload() const
-    {
-    //GetAzureRedirectionRequestUrl();
-    m_httpRequestString = m_azureServer;
-    m_httpRequestString.append("?");
-    m_httpRequestString.append(m_azureToken);
-    m_httpRequestString.append("&restype=container&comp=list");
-    if(m_marker.length() > 0)
-        {
-        m_httpRequestString.append("&marker=");
-        m_httpRequestString.append(m_marker);
-        }
-
-    m_validRequestString = true;
-    }
-
-RealityDataServiceCreate::RealityDataServiceCreate(Utf8String realityDataId, Utf8String properties)
-    { 
-    m_id = realityDataId; 
-    m_validRequestString = false;
-
-    m_requestType = HttpRequestType::POST_Request;
-    m_requestPayload = "{\"instance\":{\"instanceId\":\"";
-    m_requestPayload.append(m_id);
-    m_requestPayload.append("\", \"className\": \"RealityData\",\"schemaName\":\"S3MX\", \"properties\": {");
-    m_requestPayload.append(properties);
-    m_requestPayload.append("}}}");
-    }
-
-void RealityDataServiceCreate::_PrepareHttpRequestStringAndPayload() const
-    {
-    m_serverName = RealityDataService::GetServerName();
-    WSGURL::_PrepareHttpRequestStringAndPayload();
-    m_httpRequestString.append("/");
-    m_httpRequestString.append(RealityDataService::GetWSGProtocol());
-    m_httpRequestString.append("/Repositories/");
-    m_httpRequestString.append(RealityDataService::GetRepoName());
-    m_httpRequestString.append("/");
-    m_httpRequestString.append(RealityDataService::GetSchemaName());
-    m_httpRequestString.append("/RealityData/");
-    m_httpRequestString.append(m_id);
-    m_requestHeader.push_back("Content-Type: application/json");
-    }
-
-
-BEGIN_BENTLEY_REALITYPLATFORM_NAMESPACE
-
-struct RealityDataFileUpload : public RealityDataUrl
-    {
-public:
-    RealityDataFileUpload(BeFileName filename, BeFileName root, Utf8String azureServer, size_t index) : 
-        m_azureServer(azureServer), m_index(index), m_chunkSize(CHUNK_SIZE), m_filename(filename.GetNameUtf8()),
-        m_chunkStop(0), m_chunkNumber(0), m_uploadProgress(0), m_moreToSend(true), nbRetry(0)
-        {
-        m_validRequestString = false;
-        Utf8String fileFromRoot = filename.GetNameUtf8();
-        fileFromRoot.ReplaceAll(root.GetNameUtf8().c_str(), "");
-        m_fileUrl = "/";
-        m_fileUrl.append(fileFromRoot);
-        m_fileUrl.ReplaceAll("\\","/");
-
-        m_requestType = HttpRequestType::PUT_Request;
-
-        filename.GetFileSize(m_fileSize);
-        }
-
-    REALITYDATAPLATFORM_EXPORT void ReadyFile()
-        {
-        m_chunkSize = CHUNK_SIZE;
-        BeFileStatus status = m_fileStream.Open(m_filename, BeFileAccess::Read);
-        BeAssert(status == BeFileStatus::Success);
-
-        /*status = m_fileStream.GetSize((uint64_t)m_fileSize);
-        BeAssert(status == BeFileStatus::Success);*/
-        m_singleChunk = m_fileSize < m_chunkSize;
-
-        if(!m_singleChunk)
-            m_blockList = "<?xml version=\"1.0\" encoding=\"utf-8\"?><BlockList>";
-        }
-
-    REALITYDATAPLATFORM_EXPORT void CloseFile()
-        {
-        if(m_fileStream.IsOpen())
-            m_fileStream.Close();
-        }
-
-    REALITYDATAPLATFORM_EXPORT void Retry();
-
-    REALITYDATAPLATFORM_EXPORT Utf8StringCR GetHttpRequestString() const override
-        {
-        if (!m_validRequestString)
-            _PrepareHttpRequestStringAndPayload();
-
-        BeAssert(m_validRequestString);
-        BeAssert(m_httpRequestString.size() != 0);
-
-        m_requestWithToken = m_httpRequestString;
-        m_requestWithToken.append(m_azureToken);
-
-        if(!m_singleChunk)
-            {
-            if(m_moreToSend)
-                {
-                m_requestWithToken.append("&comp=block&blockid=");
-                m_requestWithToken.append(m_chunkNumberString);
-                }
-            else
-                {
-                m_requestWithToken.append("&comp=blocklist");
-                }
-            }
-
-        return m_requestWithToken;
-        };
-
-    REALITYDATAPLATFORM_EXPORT void SetAzureToken(Utf8String token) { m_azureToken = token; }
-
-    REALITYDATAPLATFORM_EXPORT void SetChunkSize(uint64_t chunkSize) { m_chunkSize = chunkSize; }
-
-    REALITYDATAPLATFORM_EXPORT bool FinishedSending(); 
-
-    REALITYDATAPLATFORM_EXPORT uint64_t GetMessageSize() { return m_chunkSize; }
-
-    REALITYDATAPLATFORM_EXPORT Utf8String GetBlockList() { return m_blockList; }
-
-    REALITYDATAPLATFORM_EXPORT Utf8String GetFilename() { return m_filename; }
-
-    REALITYDATAPLATFORM_EXPORT uint64_t GetFileSize() const { return m_fileSize; }
-
-    REALITYDATAPLATFORM_EXPORT uint64_t GetUploadedSize() const { return m_uploadProgress; }
-
-    REALITYDATAPLATFORM_EXPORT BeFile& GetFileStream() { return m_fileStream; }
-
-    REALITYDATAPLATFORM_EXPORT void StartTimer();
-
-    REALITYDATAPLATFORM_EXPORT time_t GetStartTime() { return m_startTime; }
-
-    REALITYDATAPLATFORM_EXPORT bool IsSingleChunk() { return m_singleChunk; }
-
-    void UpdateUploadedSize();
-
-    REALITYDATAPLATFORM_EXPORT virtual bvector<Utf8String> const & GetRequestHeader() const override
-        {
-        if (!m_validRequestString || !m_moreToSend)
-            _PrepareHttpRequestStringAndPayload();
-
-        BeAssert(m_validRequestString);
-
-        return m_requestHeader;
-        } 
-
-    REALITYDATAPLATFORM_EXPORT size_t OnReadData(void* buffer, size_t size);
-
-    size_t                  nbRetry;
-    size_t                  m_index;
-protected:
-    REALITYDATAPLATFORM_EXPORT virtual void _PrepareHttpRequestStringAndPayload() const override;
-
-private:
-    mutable bool            m_moreToSend;
-    mutable bool            m_singleChunk;
-
-    Utf8String              m_fileUrl;
-    Utf8String              m_filename;
-
-    BeFile                  m_fileStream;
-    uint64_t                m_fileSize;
-
-    uint64_t                m_chunkSize;
-    uint64_t                m_chunkStop;
-    uint32_t                m_chunkNumber;
-    Utf8String              m_chunkNumberString;
-    uint64_t                m_uploadProgress;
-
-    Utf8String              m_azureServer;
-    float                   m_progressStep;
-    Utf8String              m_azureToken;
-    mutable Utf8String      m_requestWithToken;
-
-    Utf8String              m_blockList;
-    time_t                  m_startTime;
-    };
-
-
-struct AzureWriteHandshake : public RealityDataUrl
-    {
-public:
-    AzureWriteHandshake(Utf8String sourcePath) { m_validRequestString = false; m_id = sourcePath; }
-    Utf8StringR GetJsonResponse() { return jsonResponse; }
-protected:
-    REALITYDATAPLATFORM_EXPORT virtual void _PrepareHttpRequestStringAndPayload() const override;
-private:
-    Utf8String jsonResponse;
-    AzureWriteHandshake();
-    };
-
-
-END_BENTLEY_REALITYPLATFORM_NAMESPACE
-
-static size_t CurlReadDataCallback(void* buffer, size_t size, size_t count, RealityPlatform::RealityDataFileUpload* request)
-    {
-    return request->OnReadData(buffer, size * count);
-    }
-
-static size_t WriteCallback(void *contents, size_t size, size_t nmemb, void *userp)
-    {
-    AzureWriteHandshake* handshake = (AzureWriteHandshake*)userp;
-    if (handshake != nullptr)
-        handshake->GetJsonResponse().append((char*)contents, size * nmemb);
-    else
-        ((Utf8String*)userp)->append((char*)contents, size * nmemb);
-    return size * nmemb;
-    }
-
-
-
-void RealityDataFileUpload::_PrepareHttpRequestStringAndPayload() const
-    {
-    m_httpRequestString = m_azureServer;
-    Utf8String addon = "/";
-    addon.append(m_fileUrl);
-    addon.append("?");
-    addon.ReplaceAll("//","/"); //this covers whether the user input the directory as 
-                                // C:/Directory or C:/Directory/
-    m_httpRequestString.append(addon);
-    m_validRequestString = true;
-
-    m_requestHeader.clear();
-    if(m_moreToSend)
-        m_requestHeader.push_back("x-ms-blob-type: BlockBlob");
-    }
-
-bool RealityDataFileUpload::FinishedSending()
-    { 
-    if(!m_singleChunk)
-        return !m_moreToSend; 
-    else
-        return (m_transferProgress >= m_fileSize);
-    }
-
-void RealityDataFileUpload::UpdateTransferedSize()//uint32_t amount, void* ptr)
-    {
-    if(m_transferProgress < m_fileSize - 1)
-        {
-        uint64_t uploadStep = m_transferProgress + m_chunkSize;
-        if(m_fileSize > uploadStep)
-            {
-        m_chunkStop = uploadStep;
-            }
-        else
-            {
-            m_chunkStop = m_fileSize;
-            m_chunkSize = m_fileSize - m_transferProgress;
-            }
-
-        if(!m_singleChunk)
-            {
-            m_blockList.append("<Latest>");
-            std::stringstream blockIdStream;
-            blockIdStream << std::setw(5) << std::setfill('0') << m_chunkNumber;
-            std::string blockId = blockIdStream.str();
-            m_chunkNumberString = Base64Utilities::Encode(blockId.c_str()).c_str();
-            m_blockList.append(m_chunkNumberString);
-            m_blockList.append("</Latest>");
-            }
-        m_transferProgress = m_chunkStop;
-        ++m_chunkNumber;
-        }
-    else if (!m_singleChunk)
-        {
-        m_moreToSend = false;
-        m_blockList.append("</BlockList>");
-        m_chunkSize = m_blockList.length();
-        }
-    }
-
-size_t RealityDataFileUpload::OnReadData(void* buffer, size_t size)
-    {
-    uint32_t bytesRead = 0;
-    if(m_moreToSend)
-        {
-        BeFileStatus status = m_fileStream.Read(buffer, &bytesRead, (uint32_t)size);
-        if(status != BeFileStatus::Success)
-            return 0;
-        }
-    else if (!m_singleChunk)
-        {
-        memcpy(buffer, m_blockList.c_str(), m_blockList.length());
-        bytesRead = (uint32_t)m_blockList.length();
-        }
-    return bytesRead;
-    }
-
-void RealityDataFileUpload::Retry()
-    {
-    CloseFile();
-    m_chunkSize = CHUNK_SIZE;
-    ReadyFile();
-    }
-
-void RealityDataFileDownload::Retry()
-    {
-    iAppend = 0;
-    CloseFile();
-    ReadyFile();
-    }
-
-void RealityDataFileDownload::_PrepareHttpRequestStringAndPayload() const
-    {
-    m_httpRequestString = m_azureServer;
-    m_httpRequestString.append(m_fileUrl);
-    m_httpRequestString.append("?");
-    m_httpRequestString.ReplaceAll("//", "/"); 
-    m_validRequestString = true;
-
-    m_requestHeader.clear();
-    }
-
-void AzureHandshake::_PrepareHttpRequestStringAndPayload() const
-    {
-    //https://dev-realitydataservices-eus.cloudapp.net/v2.4/Repositories/S3MXECPlugin--Server/S3MX/RealityData/cc5421e5-a80e-469f-a459-8c76da351fe5/FileAccess.FileAccessKey?$filter=Permissions+eq+'Read'&api.singleurlperinstance=true 
-    m_serverName = RealityDataService::GetServerName();
-    WSGURL::_PrepareHttpRequestStringAndPayload();
-    m_httpRequestString.append("/");
-    m_httpRequestString.append(RealityDataService::GetWSGProtocol());
-    m_httpRequestString.append("/Repositories/");
-    m_httpRequestString.append(RealityDataService::GetRepoName());
-    m_httpRequestString.append("/");
-    m_httpRequestString.append(RealityDataService::GetSchemaName());
-    m_httpRequestString.append("/RealityData/");
-    m_httpRequestString.append(m_id);
-    m_httpRequestString.append("/FileAccess.FileAccessKey?$filter=Permissions+eq+");
-    if(m_isWrite)
-        m_httpRequestString.append("'Write'");
-    else
-        m_httpRequestString.append("'Read'");
-    m_httpRequestString.append("&api.singleurlperinstance=true");
-    }
-
-void TransferReport::ToXml(Utf8StringR report)
-    {
-    BeXmlWriterPtr writer = BeXmlWriter::Create();
-    BeAssert(writer.IsValid());
-    writer->SetIndentation(2);
-
-    writer->WriteElementStart("RealityDataService_Report");
-        {
-        writer->WriteAttribute("Date", Utf8String(DateTime::GetCurrentTimeUtc().ToString()).c_str());
-
-        for (int i = 0; i < results.size(); ++i)
-            {
-            writer->WriteElementStart("File");
-                {
-                TransferResult* tr = results[i];
-                writer->WriteAttribute("FileName", tr->name.c_str());
-                writer->WriteAttribute("timeSpent", (long)tr->timeSpent);
-                writer->WriteAttribute("CURLcode", tr->errorCode);
-                writer->WriteAttribute("progress", tr->progress);
-                }
-            writer->WriteElementEnd();
-            }
-        }
-    writer->WriteElementEnd();
-    writer->ToString(report);
-    }
-
-
-RealityDataServiceUpload::~RealityDataServiceUpload()
-    {
-    for(int i=0; i < m_filesToUpload.size(); i++)
-        delete m_filesToUpload[i];
-
-    delete m_handshakeRequest;
-    }
-
-Utf8String RealityDataServiceUpload::PackageProperties(bmap<RealityDataField, Utf8String> properties)
-    {
-    Utf8String propertyString;
-    bvector<Utf8String> propertyVector = bvector<Utf8String>();
-    RealityDataField field;
-    for(bmap<RealityDataField, Utf8String>::iterator it = properties.begin(); it != properties.end(); it.increment())
-        {
-        propertyString = "";
-        field = it.key();
-        switch (field)
-            {
-        case RealityDataField::Id:
-            propertyString.append("\"Id\" : \"");
-            propertyString.append(properties[field]);
-            propertyString.append("\"");
-            break;
-        case RealityDataField::Enterprise:
-            propertyString.append("\"Enterprise\" : \"");
-            propertyString.append(properties[field]);
-            propertyString.append("\"");
-            break;
-        case RealityDataField::ContainerName:
-            propertyString.append("\"ContainerName\" : \"");
-            propertyString.append(properties[field]);
-            propertyString.append("\"");
-            break;
-        case RealityDataField::Name:
-            propertyString.append("\"Name\" : \"");
-            propertyString.append(properties[field]);
-            propertyString.append("\"");
-            break;
-        case RealityDataField::Dataset:
-            propertyString.append("\"Dataset\" : \"");
-            propertyString.append(properties[field]);
-            propertyString.append("\"");
-            break;
-        case RealityDataField::Description:
-            propertyString.append("\"Description\" : \"");
-            propertyString.append(properties[field]);
-            propertyString.append("\"");
-            break;
-        case RealityDataField::RootDocument:
-            propertyString.append("\"RootDocument\" : \"");
-            propertyString.append(properties[field]);
-            propertyString.append("\"");
-            break;
-        case RealityDataField::Size:
-            propertyString.append("\"Size\" : \"");
-            propertyString.append(properties[field]);
-            propertyString.append("\"");
-            break;
-        case RealityDataField::Classification:
-            propertyString.append("\"Classification\" : \"");
-            propertyString.append(properties[field]);
-            propertyString.append("\"");
-            break;
-        case RealityDataField::Type:
-            propertyString.append("\"Type\" : \"");
-            propertyString.append(properties[field]);
-            propertyString.append("\"");
-            break;
-        case RealityDataField::Footprint:
-            propertyString.append("\"Footprint\" : \"");
-            propertyString.append(properties[field]);
-            propertyString.append("\"");
-            break;
-        case RealityDataField::ThumbnailDocument:
-            propertyString.append("\"ThumbnailDocument\" : \"");
-            propertyString.append(properties[field]);
-            propertyString.append("\"");
-            break;
-        case RealityDataField::MetadataURL:
-            propertyString.append("\"MetadataURL\" : \"");
-            propertyString.append(properties[field]);
-            propertyString.append("\"");
-            break;
-        case RealityDataField::ResolutionInMeters:
-            propertyString.append("\"ResolutionInMeters\" : \"");
-            propertyString.append(properties[field]);
-            propertyString.append("\"");
-            break;
-        case RealityDataField::AccuracyInMeters:
-            propertyString.append("\"AccuracyInMeters\" : \"");
-            propertyString.append(properties[field]);
-            propertyString.append("\"");
-            break;
-        case RealityDataField::PublicAccess:
-            propertyString.append("\"PublicAccess\" : \"");
-            propertyString.append(properties[field]);
-            propertyString.append("\"");
-            break;
-        case RealityDataField::Listable:
-            propertyString.append("\"Listable\" : \"");
-            propertyString.append(properties[field]);
-            propertyString.append("\"");
-            break;
-        case RealityDataField::ModifiedTimestamp:
-            propertyString.append("\"ModifiedTimestamp\" : \"");
-            propertyString.append(properties[field]);
-            propertyString.append("\"");
-            break;
-        case RealityDataField::CreatedTimestamp:
-            propertyString.append("\"CreatedTimestamp\" : \"");
-            propertyString.append(properties[field]);
-            propertyString.append("\"");
-            break;
-        case RealityDataField::OwnedBy:
-            propertyString.append("\"OwnedBy\" : \"");
-            propertyString.append(properties[field]);
-            propertyString.append("\"");
-            break;
-        case RealityDataField::Group:
-            propertyString.append("\"Group\" : \"");
-            propertyString.append(properties[field]);
-            propertyString.append("\"");
-            break;
-            }
-        propertyVector.push_back(propertyString);
-        }
-    propertyString = propertyVector[0];
-    for(int i = 1; i < propertyVector.size(); ++i)
-        {
-        propertyString.append(",");
-        propertyString.append(propertyVector[i]);
-        }
-    return propertyString;
-    }
-
-BentleyStatus RealityDataServiceUpload::CreateUpload(Utf8String properties)
-    {
-    RealityDataByIdRequest* getRequest = new RealityDataByIdRequest(m_id);
-    Utf8String response;
-    if (RealityDataService::RequestToJSON((RealityDataUrl*)getRequest, response) == RequestStatus::ERROR) //file does not exist, need POST Create
-        {
-        RealityDataServiceCreate createRequest = RealityDataServiceCreate(m_id, properties);
-        int status;
-        response = WSGRequest::GetInstance().PerformRequest(createRequest, status, RealityDataService::GetVerifyPeer());
-        if (RealityDataService::RequestToJSON((RealityDataUrl*)getRequest, response) == RequestStatus::ERROR)
-            {
-            ReportStatus(0, nullptr, -1, "Unable to create RealityData with specified parameters");
-            return BentleyStatus::ERROR;
-            }
-        }
-    else if (!m_overwrite)
-        {
-        ReportStatus(0, nullptr, -1, "RealityData with specified GUID already exists on server. Overwrite variable not specified, aborting operation");
-        return BentleyStatus::ERROR;
-        }
-
-    delete getRequest;
-    Json::Value instances(Json::objectValue);
-    Json::Reader::Parse(response, instances);
-    if(!instances["instances"].isNull() && !instances["instances"][0]["properties"].isNull() &&!instances["instances"][0]["properties"]["ThumbnailDocument"].isNull())
-        m_thumbnailDocument = instances["ThumbnailDocument"].asString();
-    if(!instances["instances"].isNull() && !instances["instances"][0]["properties"].isNull() && !instances["instances"][0]["properties"]["RootDocument"].isNull())
-        m_rootDocument = instances["RootDocument"].asString();
-    return BentleyStatus::SUCCESS;
-    }
-
-BentleyStatus AzureHandshake::ParseResponse(Utf8StringR azureServer, Utf8StringR azureToken, int64_t& tokenTimer)
-    {
-    Json::Value instances(Json::objectValue);
-    Json::Reader::Parse(m_jsonResponse, instances);
-
-    Json::Value instance;
-    
-    if(instances.isMember("instances") && !instances["instances"][0].isNull() && instances["instances"][0].isMember("properties") && !instances["instances"][0]["properties"].isNull())
-        instance = instances["instances"][0]["properties"];
-    
-    if(instance.isMember("Url") && !instance["Url"].isNull())
-        {
-        Utf8String url = instance["Url"].asString();
-        bvector<Utf8String> parts;
-        BeStringUtilities::Split(url.c_str(), "\?", parts);
-        //https://realityblobdeveussa01.blob.core.windows.net/cc5421e5-a80e-469f-a459-8c76da351fe5?sv=2015-04-05&sr=c&sig=6vtz14nV4FsCidf9XCWm%2FAS48%2BJozxk3zpd1FKwUmnI%3D&se=2017-02-10T15%3A36%3A43Z&sp=r
-        azureServer = parts[0];
-        azureToken = parts[1];
-
-        DateTime tokenExpiry = DateTime::GetCurrentTimeUtc();
-        parts.clear();
-        BeStringUtilities::Split(azureToken.c_str(), "&", parts);
-        for(Utf8String arg : parts)
-            {
-            if(arg.StartsWith("se=")) // se=2017-03-01T16%3A21%3A06Z
-                {
-                arg.ReplaceAll("se=",""); // 2017-03-01T16%3A21%3A06Z
-                arg.ReplaceAll("%3A", ":"); // 2017-03-01T16:21:06Z
-                DateTime::FromString(tokenExpiry, arg.c_str());
-                break;
-                }
-            }
-
-        tokenExpiry.ToUnixMilliseconds(tokenTimer);
-        
-        tokenTimer -= (10 * 60 * 1000); // renew token 10 minutes before it expires
-
-        return BentleyStatus::SUCCESS;
-        }
-    else
-        return BentleyStatus::ERROR;
-    }
-
-TransferReport* RealityDataServiceTransfer::Perform()
-    {
-    m_currentTransferedAmount = 0;
-    m_progress = 0.0;
-
-    m_report = TransferReport();
-    // we can optionally limit the total amount of connections this multi handle uses 
-    curl_multi_setopt(m_pCurlHandle, CURLMOPT_MAXCONNECTS, MAX_NB_CONNECTIONS);
-
-    m_curEntry = 0;
-
-    for (int i = 0; i < min(MAX_NB_CONNECTIONS, (int)m_filesToTransfer.size()); ++i)
-        {
-        SetupNextEntry();
-        }   
-
-    int still_running; /* keep number of running handles */
-    int repeats = 0;
-
-    do
-        {
-        CURLMcode mc; /* curl_multi_wait() return code */
-        int numfds;
-
-        curl_multi_perform(m_pCurlHandle, &still_running);
-
-        /* wait for activity, timeout or "nothing" */
-        mc = curl_multi_wait(m_pCurlHandle, NULL, 0, 1000, &numfds);
-
-        if (mc != CURLM_OK)
-            {
-            ReportStatus(-1, NULL, mc, "curl_multi_wait() failed");
-            break;
-            }
-
-        /* 'numfds' being zero means either a timeout or no file descriptors to
-        wait for. Try timeout on first occurrence, then assume no file
-        descriptors and no file descriptors to wait for means wait for 100
-        milliseconds. */
-
-        if (!numfds)
-            {
-            repeats++; /* count number of repeated zero numfds */
-            if (repeats > 1)
-                Sleep(300);
-            }
-        else
-            repeats = 0;
-
-        CURLMsg *msg;
-        int nbQueue;
-        while ((msg = curl_multi_info_read(m_pCurlHandle, &nbQueue)))
-            {
-            if (msg->msg == CURLMSG_DONE)
-                {
-                char *pClient;
-                curl_easy_getinfo(msg->easy_handle, CURLINFO_PRIVATE, &pClient);
-
-                RealityDataFileTransfer *fileTrans = (RealityDataFileTransfer *)pClient;
-                RealityDataFileUpload *fileUp = (RealityDataFileUpload *)pClient;
-                
-                // Retry on error
-                if (msg->data.result == 56 || msg->data.result == 28)     // Recv failure, try again
-                    {
-                    if (fileTrans != nullptr && fileTrans->nbRetry < 5)
-                        {
-                        ++fileTrans->nbRetry;
-                        fileTrans->Retry();
-                        if(fileUp != nullptr)
-                            UpdateTransferAmount((int64_t)fileTrans->GetTransferedSize() * -1);
-                        SetupCurlforFile((RealityDataUrl*)(fileTrans), 0);
-                        still_running++;
-                        }
-                    else
-                        {
-                        // Maximun retry done, return error.
-                        ReportStatus((int)fileTrans->m_index, pClient, msg->data.result, curl_easy_strerror(msg->data.result));
-                        }
-                    }
-                else if(fileTrans != nullptr)
-                    {
-                    if(msg->data.result == CURLE_OK)
-                        {
-                        if(fileUp != nullptr && !fileUp->FinishedSending())
-                            {
-                            if(m_pProgressFunc && UpdateTransferAmount((int64_t)fileUp->GetMessageSize()))
-                                m_pProgressFunc(fileUp->GetFilename(), ((double)fileUp->GetTransferedSize()) / fileUp->GetFileSize(), m_progress);
-                            SetupCurlforFile(fileUp, 0);
-                            still_running++;
-                            }
-                        else
-                            {
-                            if (m_pProgressFunc) 
-                                {
-                                if(fileUp!= nullptr)
-                                    UpdateTransferAmount((int64_t)fileUp->GetMessageSize());
-                                else
-                                    UpdateTransferAmount(1);
-                                m_pProgressFunc(fileTrans->GetFilename(), 1.0, m_progress);
-                                }
-                            ReportStatus((int)fileTrans->m_index, pClient, msg->data.result, curl_easy_strerror(msg->data.result));
-                            fileUp->CloseFile();
-                            }  
-                        }
-                    else
-                        ReportStatus((int)fileTrans->m_index, pClient, msg->data.result, curl_easy_strerror(msg->data.result));
-                    }
-                           
-                    
-                curl_multi_remove_handle(m_pCurlHandle, msg->easy_handle);
-                curl_easy_cleanup(msg->easy_handle);
-                }
-            else
-                {
-                ReportStatus(-1, NULL, msg->msg, "CurlMsg failed");
-                }
-
-            if (m_curEntry < (int)m_filesToTransfer.size() && still_running < MAX_NB_CONNECTIONS)
-                {
-                if (SetupNextEntry())
-                    still_running++;
-                }
-            }
-
-        } while (still_running);
-
-    return &m_report;
-    }
-
-bool RealityDataServiceTransfer::SetupNextEntry()
-    {
-    if (NULL != m_pHeartbeatFunc && m_pHeartbeatFunc() != 0)
-        return false;
-
-    if (m_curEntry < (int)m_filesToTransfer.size())
-        {
-        RealityDataFileTransfer* fTrans = (RealityDataFileTransfer*)m_filesToTransfer[m_curEntry];
-        fTrans->ReadyFile();
-        SetupCurlforFile((RealityDataUrl*)(fTrans), 0);
-        ++m_curEntry;
-        }
-    else
-        return false;
-
-    return true;
-    }
-
-void RealityDataServiceTransfer::SetupCurlforFile(RealityDataUrl* request, int verifyPeer)
-    {
-    // If cancel requested, don't queue new files
-    if (NULL != m_pHeartbeatFunc && m_pHeartbeatFunc() != 0)
-        return;
-
-    int code = 2; //BodyNoToken
-    AzureHandshake* handshake = dynamic_cast<AzureHandshake*>(request);
-    RealityDataFileTransfer* fileTransfer = dynamic_cast<RealityDataFileTransfer*>(request);
-    if (handshake != nullptr)
-        code = 0;
-    else if(fileTransfer != nullptr)
-        {
-        fileTransfer->SetAzureToken(GetAzureToken());
-        fileTransfer->UpdateTransferedSize();
-        }
-    else
-        return; //unexpected request
-
-    RealityDataFileUpload* fileUpload = dynamic_cast<RealityDataFileUpload*>(request);
-    RealityDataFileDownload* fileDownload = dynamic_cast<RealityDataFileDownload*>(request);
-
-    CURL *pCurl = PrepareCurl(*request, code, verifyPeer, nullptr);
-    if (pCurl)
-        {
-        curl_easy_setopt(pCurl, CURLOPT_FAILONERROR, 1L);
-        curl_easy_setopt(pCurl, CURLOPT_FOLLOWLOCATION, 0L);
-        /*if (!m_proxyUrl.empty())
-            {
-            curl_easy_setopt(pCurl, CURLOPT_PROXY, m_proxyUrl.c_str());
-            curl_easy_setopt(pCurl, CURLOPT_PROXYAUTH, CURLAUTH_ANY);
-            if (!m_proxyCreds.empty())
-                {
-                curl_easy_setopt(pCurl, CURLOPT_PROXYUSERPWD, m_proxyCreds.c_str());
-                }
-            }*/
-        curl_easy_setopt(pCurl, CURLOPT_TIMEOUT, 0L);
-        
-        curl_easy_setopt(pCurl, CURLOPT_VERBOSE, 0L);
-        curl_easy_setopt(pCurl, CURLOPT_PRIVATE, request);
-
-        curl_easy_setopt(pCurl, CURLOPT_NOSIGNAL, 1L);
-        curl_easy_setopt(pCurl, CURLOPT_LOW_SPEED_LIMIT, 1L); // B/s
-        curl_easy_setopt(pCurl, CURLOPT_LOW_SPEED_TIME, 60); //60s
-
-        if(fileUpload != nullptr)
-            {
-            curl_easy_setopt(pCurl, CURLOPT_UPLOAD, 1L);
-            curl_easy_setopt(pCurl, CURLOPT_CUSTOMREQUEST, "PUT");
-
-            curl_easy_setopt(pCurl, CURLOPT_READFUNCTION, CurlReadDataCallback);
-            curl_easy_setopt(pCurl, CURLOPT_READDATA, fileUpload);
-
-            curl_easy_setopt(pCurl, CURLOPT_INFILESIZE_LARGE, fileUpload->GetMessageSize());
-            fileUpload->StartTimer();
-            }
-        else if (fileDownload != nullptr)
-            {
-            /* Define our callback to get called when there's data to be written */
-            curl_easy_setopt(pCurl, CURLOPT_WRITEFUNCTION, DownloadWriteCallback);
-            /* Set a pointer to our struct to pass to the callback */
-            curl_easy_setopt(pCurl, CURLOPT_WRITEDATA, fileDownload);
-            }
-        else if (handshake != nullptr)
-            {
-            /* Define our callback to get called when there's data to be written */
-            curl_easy_setopt(pCurl, CURLOPT_WRITEFUNCTION, WriteCallback);
-            /* Set a pointer to our struct to pass to the callback */
-            curl_easy_setopt(pCurl, CURLOPT_WRITEDATA, handshake);
-            }
-
-        curl_multi_add_handle((CURLM*)m_pCurlHandle, pCurl);
-        }
-    }
-
-
-void RealityDataServiceTransfer::ReportStatus(int index, void *pClient, int ErrorCode, const char* pMsg)
-    {
-    if(m_onlyReportErrors && ErrorCode == static_cast<int>(CURLE_OK))
-        return;
-
-    if (m_pStatusFunc)
-        m_pStatusFunc(index, pClient, ErrorCode, pMsg);
-
-    RealityDataFileTransfer* pEntry = (RealityDataFileTransfer*)pClient;
-
-    if(pEntry == nullptr)
-        return;
-
-    TransferResult* tr = new TransferResult();
-    tr->errorCode = ErrorCode;
-    tr->progress = (100 * pEntry->GetTransferedSize() / pEntry->GetFileSize());
-    tr->timeSpent = std::time(nullptr) - pEntry->GetStartTime();
-    tr->name = pEntry->GetFilename();
-    m_report.results.push_back(tr);
-
-    delete pEntry;
-    }
-
-Utf8String RealityDataServiceTransfer::GetAzureToken()
-    {
-    int64_t currentTime; 
-    DateTime::GetCurrentTimeUtc().ToUnixMilliseconds(currentTime);
-    if ((m_azureTokenTimer - currentTime) < (0))
-        {
-        RealityDataService::RequestToJSON((RealityDataUrl*)m_handshakeRequest, m_handshakeRequest->GetJsonResponse());
-        if(m_handshakeRequest->ParseResponse(m_azureServer, m_azureToken, m_azureTokenTimer) != BentleyStatus::SUCCESS)
-            ReportStatus(0, nullptr, -1, "Failure retrieving Azure token");
-        }
-    return m_azureToken;
-    }
-
-bool RealityDataServiceTransfer::UpdateTransferAmount(int64_t transferedAmount)
-    {
-    m_currentTransferedAmount += transferedAmount;
-    m_progress = ((double)m_currentTransferedAmount) / m_fullTransferSize;
-    bool sendProgressCallback = false;
-    if(m_progress > m_progressThreshold)
-        {
-        sendProgressCallback = true;
-        m_progressThreshold += m_progressStep;
-        }
-    return sendProgressCallback;
-    }
-
-RealityDataServiceUpload::RealityDataServiceUpload(BeFileName uploadPath, Utf8String id, Utf8String properties, bool overwrite) : 
-    m_overwrite(overwrite)
-    { 
-    m_id = id;
-    m_azureTokenTimer = 0;
-    m_progress = 0.0; 
-    m_progressStep = 0.01; 
-    m_progressThreshold = 0.01;
-    m_onlyReportErrors = false; 
-    m_currentTransferedAmount = 0;
-    m_fullTransferSize = 0;
-    m_handshakeRequest = nullptr;
-
-    if(CreateUpload(properties) != BentleyStatus::SUCCESS)
-        return;
-    m_handshakeRequest = new AzureHandshake(m_id, true);
-    GetAzureToken();
-
-    RealityDataFileUpload* fileUp;
-
-    if(uploadPath.DoesPathExist() && uploadPath.IsDirectory()) //path is directory, find all documents
-        {
-        uploadPath.AppendToPath(L"/");
-
-        BeFileName root(uploadPath);
-
-        uploadPath.AppendToPath(L"*");
-        BeFileListIterator fileIt = BeFileListIterator(uploadPath.GetName(), true);
-
-        BeFileName fileName;
-        //BeFileListIterator returns the same filenames twice for every subfolder containing it
-        // i.e. folder/folder2/test.txt would appear 4 times
-        // the bset is used to avoid adding multiple uploads for a single file
-        bset<Utf8String> duplicateSet = bset<Utf8String>(); 
-        size_t i = 0;
-        while (fileIt.GetNextFileName(fileName) == BentleyStatus::SUCCESS) 
-            {
-            if(!uploadPath.IsDirectory() && duplicateSet.find(fileName.GetNameUtf8()) == duplicateSet.end())
-                {
-                duplicateSet.insert(fileName.GetNameUtf8());
-                fileUp = new RealityDataFileUpload(fileName, root, m_azureServer, i++);
-                m_filesToTransfer.push_back(fileUp);
-                m_fullTransferSize += fileUp->GetFileSize();
-                }
-            }
-        }
-    else if (uploadPath.DoesPathExist())
-        {
-        fileUp = new RealityDataFileUpload(uploadPath, uploadPath.GetDirectoryName(), m_azureServer, 0);
-        m_filesToTransfer.push_back(fileUp);
-        m_fullTransferSize = fileUp->GetFileSize();
-        }
-
-    m_pCurlHandle = curl_multi_init();
-    }
-
-RealityDataServiceDownload::RealityDataServiceDownload(BeFileName targetLocation, Utf8String serverId)
-    {
-    m_id = serverId;
-    m_azureTokenTimer = 0;
-    m_progress = 0.0;
-    m_progressStep = 0.01;
-    m_progressThreshold = 0.01;
-    m_onlyReportErrors = false;
-    m_currentTransferedAmount = 0;
-    m_handshakeRequest = nullptr;
-
-    m_handshakeRequest = new AzureHandshake(m_id, true);
-    GetAzureToken();
-
-    AllRealityDataByRootId rdsRequest = AllRealityDataByRootId(m_id);
-    RequestStatus status;
-    bvector<Utf8String> filesInRepo = RealityDataService::Request(rdsRequest, status);
-    BeFileName downloadLocation;
-    WString wPath;
-
-    for( int i = 0; i < filesInRepo.size(); ++i)
-        {
-        downloadLocation = targetLocation;
-        BeStringUtilities::Utf8ToWChar(wPath, filesInRepo[i].c_str());
-        downloadLocation.AppendToPath(wPath.c_str());
-
-        m_filesToTransfer.push_back(new RealityDataFileDownload(downloadLocation, targetLocation, m_azureServer, i));
-        }
-
-    m_fullTransferSize = m_filesToTransfer.size();
-    }
-
-RealityDataServiceDownload::RealityDataServiceDownload(Utf8String serverId, bvector<RealityDataFileTransfer*> downloadList)
-    {
-    m_id = serverId;
-    m_azureTokenTimer = 0;
-    m_progress = 0.0;
-    m_progressStep = 0.01;
-    m_progressThreshold = 0.01;
-    m_onlyReportErrors = false;
-    m_currentTransferedAmount = 0;
-    m_handshakeRequest = nullptr;
-
-    m_handshakeRequest = new AzureHandshake(m_id, true);
-    GetAzureToken();
-
-    m_filesToTransfer = downloadList;
-
-    m_fullTransferSize = m_filesToTransfer.size();
-    }
-
-Utf8String RealityDataService::s_realityDataServer = "https://connect-contextservices.bentley.com/";
-Utf8String RealityDataService::s_realityDataWSGProtocol = "2.4";
-Utf8String RealityDataService::s_realityDataRepoName = "IndexECPlugin-Server";
-Utf8String RealityDataService::s_realityDataSchemaName = "RealityModeling";
-
-int RealityDataService::s_verifyPeer = 0;
-Utf8String RealityDataService::s_realityDataCertificatePath = "";
-
-const Utf8String RealityDataService::s_ImageryKey = "Imagery";
-const Utf8String RealityDataService::s_TerrainKey = "Terrain";
-const Utf8String RealityDataService::s_ModelKey = "Model";
-const Utf8String RealityDataService::s_PinnedKey = "Pinned";
-
-Utf8StringCR RealityDataService::GetServerName() { return s_realityDataServer; }
-Utf8StringCR RealityDataService::GetWSGProtocol() { return s_realityDataWSGProtocol; }
-Utf8StringCR RealityDataService::GetRepoName() { return s_realityDataRepoName; }
-Utf8StringCR RealityDataService::GetSchemaName() { return s_realityDataSchemaName; }
-const int RealityDataService::GetVerifyPeer() { return s_verifyPeer; } //TODO: verify when possible...
-Utf8StringCR RealityDataService::GetCertificatePath() { return s_realityDataCertificatePath; }
-
-bvector<SpatialEntityPtr> RealityDataService::Request(const RealityDataPagedRequest& request, RequestStatus& status)
-    {
-    Utf8String jsonString;
-    status = PagedRequestToJSON((RealityDataPagedRequest*)(&request), jsonString);
-
-    bvector<SpatialEntityPtr> entities = bvector<SpatialEntityPtr>();
-    if (status != RequestStatus::SUCCESS)
-        { 
-        std::cout << "RealityDataPagedRequest failed with response" << std::endl;
-        std::cout << jsonString << std::endl;
-        }
-    else
-        {
-        RealityConversionTools::JsonToSpatialEntity(jsonString.c_str(), &entities);
-        if ((uint8_t)entities.size() < request.GetPageSize())
-            status = RequestStatus::NOMOREPAGES;
-        }
-
-    return entities;
-    }
-
-<<<<<<< HEAD
-void RealityDataService::Request(const RealityDataEnterpriseStatRequest& request, uint64_t* pNbRealityData, uint64_t* pTotalSizeKB, RequestStatus& status)
-{
-=======
-void RealityDataService::Request(const RealityDataEnterpriseStat& request, uint64_t* pNbRealityData, uint64_t* pTotalSizeKB, RequestStatus& status)
-    {
->>>>>>> cd76526b
-    Utf8String jsonString;
-    status = RequestToJSON((RealityDataUrl*)(&request), jsonString);
-
-    if (status != RequestStatus::SUCCESS)
-<<<<<<< HEAD
-    {
-        std::cout << "RealityDataEnterpriseStatRequest failed with response" << std::endl;
-=======
-        {
-        std::cout << "RealityDataEnterpriseStat failed with response" << std::endl;
->>>>>>> cd76526b
-        std::cout << jsonString << std::endl;
-        status = RequestStatus::ERROR;
-        }
-
-    RealityConversionTools::JsonToEnterpriseStat(jsonString.c_str(), pNbRealityData, pTotalSizeKB);
-    }
-    
-bvector<Utf8String> RealityDataService::Request(const AllRealityDataByRootId& request, RequestStatus& status)
-    {
-    bvector<Utf8String> documents = bvector<Utf8String>();
-    request.GetAzureRedirectionRequestUrl();
-    int64_t timer = request.GetTokenTimer();
-
-    bool nextMarker;
-    int stat = RequestType::BodyNoToken;
-    WStringP value;
-    Utf8String utf8Value;
-    Utf8String xmlResponse;
-    Utf8String filter = request.GetFilter();
-
-    do
-        {
-        WSGRequest::GetInstance().SetCertificatePath(RealityDataService::GetCertificatePath());
-        xmlResponse = WSGRequest::GetInstance().PerformAzureRequest(request, stat, RealityDataService::GetVerifyPeer());
-
-        BeXmlStatus xmlStatus = BEXML_Success;
-        BeXmlReaderPtr reader = BeXmlReader::CreateAndReadFromString(xmlStatus, xmlResponse.c_str());
-        BeAssert(reader.IsValid());
-
-        value = new WString();
-
-        while (IBeXmlReader::ReadResult::READ_RESULT_Success == (reader->ReadTo(IBeXmlReader::NodeType::NODE_TYPE_Element, "Name", false, nullptr)))
-            {
-            reader->ReadTo(IBeXmlReader::NodeType::NODE_TYPE_Text, nullptr, false, value);
-            utf8Value = Utf8String(value->c_str());
-            if(filter.length() > 0 && utf8Value.Contains(filter))
-                documents.push_back(utf8Value);
-            }
-
-        nextMarker = false;
-        //the previous loop reaches the end of the file, so to find the "NextMarker" element, we need to restart from the top
-        reader = BeXmlReader::CreateAndReadFromString(xmlStatus, xmlResponse.c_str()); 
-        if((IBeXmlReader::ReadResult::READ_RESULT_Success == (reader->ReadTo(IBeXmlReader::NodeType::NODE_TYPE_Element, "NextMarker", false, nullptr))))
-            {
-            reader->ReadTo(IBeXmlReader::NodeType::NODE_TYPE_Text, nullptr, false, value);
-            if(value->length() > 0)
-                {
-                request.SetMarker(Utf8String(value->c_str()));
-                nextMarker = true;
-                }
-            }
-
-        int64_t currentTime;
-        DateTime::GetCurrentTimeUtc().ToUnixMilliseconds(currentTime);
-        if(timer < currentTime)
-            {
-            request.GetAzureRedirectionRequestUrl();
-            timer = request.GetTokenTimer();
-            }
-
-        }while(nextMarker);
-
-    delete value;
-    return documents;
-    }
-
-SpatialEntityPtr RealityDataService::Request(const RealityDataByIdRequest& request, RequestStatus& status)
-    {
-    Utf8String jsonString;
-    status = RequestToJSON((RealityDataUrl*)(&request), jsonString);
-    
-    bvector<SpatialEntityPtr> entities = bvector<SpatialEntityPtr>();
-    if (status != RequestStatus::SUCCESS)
-        {
-        std::cout << "RealityDataByIdRequest failed with response" << std::endl;
-        std::cout << jsonString << std::endl;
-        return nullptr;
-        }
-    RealityConversionTools::JsonToSpatialEntity(jsonString.c_str(), &entities);
-
-    return entities[0];
-    }
-
-RealityDataDocumentPtr RealityDataService::Request(const RealityDataDocumentByIdRequest& request, RequestStatus& status)
-    {
-    Utf8String jsonString;
-    status = RequestToJSON((RealityDataUrl*)(&request), jsonString);
-
-    if (status != RequestStatus::SUCCESS)
-        {
-        std::cout << "RealityDataDocumentByIdRequest failed with response" << std::endl;
-        std::cout << jsonString << std::endl;
-        return nullptr;
-        }
-
-    Json::Value instances(Json::objectValue);
-    Json::Reader::Parse(jsonString, instances);
-
-    return RealityDataDocument::Create(instances["instances"][0]);
-    }
-
-void RealityDataService::Request(RealityDataDocumentContentByIdRequest& request, FILE* file, RequestStatus& status)
-    {
-    int stat = RequestType::Body;
-    WSGRequest::GetInstance().SetCertificatePath(RealityDataService::GetCertificatePath());
-    request.GetAzureRedirectionRequestUrl();
-    Utf8String resultString = "";
-    if (request.IsAzureRedirectionPossible())
-        {
-        //request.SetAzureRedirectionUrlToContainer(azureUrl);
-        resultString = WSGRequest::GetInstance().PerformAzureRequest(request, stat, RealityDataService::GetVerifyPeer(), file);
-        }
-    else
-        resultString = WSGRequest::GetInstance().PerformRequest(request, stat, RealityDataService::GetVerifyPeer(), file);
-
-    status = RequestStatus::SUCCESS;
-    if(stat != CURLE_OK)
-        {
-        status = RequestStatus::ERROR;
-        std::cout << "RealityDataDocumentContentByIdRequest failed with response" << std::endl;
-        std::cout << resultString << std::endl;
-        }
-    }
-
-RealityDataFolderPtr RealityDataService::Request(const RealityDataFolderByIdRequest& request, RequestStatus& status)
-    {
-    Utf8String jsonString;
-    status = RequestToJSON((RealityDataUrl*)(&request), jsonString);
-
-    if(status != RequestStatus::SUCCESS)
-        {
-        std::cout << "RealityDataFolderByIdRequest failed with response" << std::endl;
-        std::cout << jsonString << std::endl;
-        return nullptr;
-        }
-
-    Json::Value instances(Json::objectValue);
-    Json::Reader::Parse(jsonString, instances);
-
-    return RealityDataFolder::Create(instances["instances"][0]);
-    }
-
-bvector<SpatialEntityPtr> RealityDataService::Request(const RealityDataListByEnterprisePagedRequest& request, RequestStatus& status)
-    {
-    Utf8String jsonString;
-    status = PagedRequestToJSON((RealityDataPagedRequest*)(&request), jsonString);
-
-    bvector<SpatialEntityPtr> entities = bvector<SpatialEntityPtr>();
-    if (status != RequestStatus::SUCCESS)
-        {
-        std::cout << "RealityDataListByEnterprisePagedRequest failed with response" << std::endl;
-        std::cout << jsonString << std::endl;
-        }
-    else
-        {
-        RealityConversionTools::JsonToSpatialEntity(jsonString.c_str(), &entities);
-        if ((uint8_t)entities.size() < request.GetPageSize())
-            status = RequestStatus::NOMOREPAGES;
-        }
-
-    return entities;
-    }
-
-bvector<RealityDataProjectRelationshipPtr> RealityDataService::Request(const RealityDataProjectRelationshipByProjectIdRequest& request, RequestStatus& status)
-{
-    Utf8String jsonString;
-    status = RequestToJSON((RealityDataUrl*)(&request), jsonString);
-    
-    Json::Value instances(Json::objectValue);
-    Json::Reader::Parse(jsonString, instances);
-
-    bvector<RealityDataProjectRelationshipPtr> relations = bvector<RealityDataProjectRelationshipPtr>();
-    if (status != RequestStatus::SUCCESS)
-        {
-        std::cout << "RealityDataProjectRelationshipByProjectIdRequest failed with response" << std::endl;
-        std::cout << jsonString << std::endl;
-        }
-    else
-        {
-        for (auto instance : instances["instances"])
-            relations.push_back(RealityDataProjectRelationship::Create(instance));
-        }
-
-    return relations;
-}
-
-bvector<RealityDataProjectRelationshipPtr> RealityDataService::Request(const RealityDataProjectRelationshipByProjectIdPagedRequest& request, RequestStatus& status)
-    {   
-    Utf8String jsonString;
-    status = PagedRequestToJSON((RealityDataPagedRequest*)(&request), jsonString);
-
-    Json::Value instances(Json::objectValue);
-    Json::Reader::Parse(jsonString, instances);
-
-    bvector<RealityDataProjectRelationshipPtr> relations = bvector<RealityDataProjectRelationshipPtr>();
-    if (status != RequestStatus::SUCCESS)
-        {
-        std::cout << "RealityDataProjectRelationshipByProjectIdPagedRequest failed with response" << std::endl;
-        std::cout << jsonString << std::endl;
-        }
-    else
-        {
-        for(auto instance : instances["instances"])
-            relations.push_back(RealityDataProjectRelationship::Create(instance));
-        if((uint8_t)relations.size() < request.GetPageSize())
-            status = RequestStatus::NOMOREPAGES;
-        }
-
-    return relations;
-    }
-
-RequestStatus RealityDataService::PagedRequestToJSON(RealityDataPagedRequest* request, Utf8StringR jsonResponse)
-    {
-    int status = RequestType::Body;
-    WSGRequest::GetInstance().SetCertificatePath(RealityDataService::GetCertificatePath());
-    jsonResponse = WSGRequest::GetInstance().PerformRequest(*request, status, RealityDataService::GetVerifyPeer());
-
-    Json::Value instances(Json::objectValue);
-    if((status != CURLE_OK) || !Json::Reader::Parse(jsonResponse, instances) || instances.isMember("errorMessage") || !instances.isMember("instances"))
-        return RequestStatus::ERROR;
-
-    request->AdvancePage();
-
-    return RequestStatus::SUCCESS;
-    }
-
-RequestStatus RealityDataService::RequestToJSON(RealityDataUrl* request, Utf8StringR jsonResponse)
-    {
-    int status = RequestType::Body;
-    WSGRequest::GetInstance().SetCertificatePath(RealityDataService::GetCertificatePath());
-    jsonResponse = WSGRequest::GetInstance().PerformRequest(*request, status, RealityDataService::GetVerifyPeer());
-
-    Json::Value instances(Json::objectValue);
-    if ((status != CURLE_OK) || !Json::Reader::Parse(jsonResponse, instances) || instances.isMember("errorMessage") || !instances.isMember("instances"))
-        return RequestStatus::ERROR;
-
-    return RequestStatus::SUCCESS;
+/*--------------------------------------------------------------------------------------+
+|
+|     $Source: RealityPlatform/RealityDataService.cpp $
+|
+|  $Copyright: (c) 2017 Bentley Systems, Incorporated. All rights reserved. $
+|
++--------------------------------------------------------------------------------------*/
+
+#include <Bentley/Bentley.h>
+#include <Bentley/BeFileListIterator.h>
+#include <Bentley/bset.h>
+#include <Bentley/DateTime.h>
+
+//#include <iostream>
+#include <RealityPlatform/RealityDataService.h>
+#include <BeJsonCpp/BeJsonUtilities.h>
+#include <RealityPlatform/RealityConversionTools.h>
+
+#include <stdio.h>
+#include <iomanip>
+#include <sstream>
+#include <iostream>
+#include <Bentley/Base64Utilities.h>
+
+#define MAX_NB_CONNECTIONS          10
+USING_NAMESPACE_BENTLEY_REALITYPLATFORM
+
+
+static size_t CurlReadDataCallback(void* buffer, size_t size, size_t count, RealityDataFileUpload* request)
+    {
+    return request->OnReadData(buffer, size * count);
+    }
+
+static size_t WriteCallback(void *contents, size_t size, size_t nmemb, void *userp)
+    {
+    AzureHandshake* handshake = (AzureHandshake*)userp;
+    if (handshake != nullptr)
+        handshake->GetJsonResponse().append((char*)contents, size * nmemb);
+    else
+        ((Utf8String*)userp)->append((char*)contents, size * nmemb);
+    return size * nmemb;
+    }
+
+static size_t DownloadWriteCallback(void *buffer, size_t size, size_t nmemb, void *pClient)
+    {
+    if (NULL == pClient)
+        return 0;
+
+    RealityDataFileDownload *fileDown = (RealityDataFileDownload *)pClient;
+    if (!(fileDown->GetFileStream().IsOpen()))
+        {
+        if (fileDown->iAppend)
+            {
+            if (fileDown->GetFileStream().Open(fileDown->GetFilename().c_str(), BeFileAccess::Write) != BeFileStatus::Success)
+                return 0;   // failure, can't open file to write
+            }
+        else
+            {
+            if (fileDown->GetFileStream().Create(fileDown->GetFilename().c_str(), true) != BeFileStatus::Success)
+                return 0;   // failure, can't open file to write
+            }
+        }
+    fileDown->iAppend += nmemb;
+    uint32_t byteWritten;
+    if (fileDown->GetFileStream().Write(&byteWritten, buffer, (uint32_t)(size*nmemb)) != BeFileStatus::Success)
+        byteWritten = 0;
+
+    return byteWritten;
+    }
+
+Utf8StringCR RealityDataUrl::GetServerName() const { return RealityDataService::GetServerName(); }
+
+Utf8StringCR RealityDataUrl::GetVersion() const { return RealityDataService::GetWSGProtocol(); }
+
+Utf8StringCR RealityDataUrl::GetSchema() const { return RealityDataService::GetSchemaName(); }
+
+Utf8StringCR RealityDataUrl::GetRepoId() const { return RealityDataService::GetRepoName(); }
+
+
+void RealityDataEnterpriseStatRequest::_PrepareHttpRequestStringAndPayload() const
+{
+    m_serverName = RealityDataService::GetServerName();
+    WSGURL::_PrepareHttpRequestStringAndPayload();
+    m_httpRequestString.append("/");
+    m_httpRequestString.append(RealityDataService::GetWSGProtocol());
+    m_httpRequestString.append("/Repositories/");
+    m_httpRequestString.append(RealityDataService::GetRepoName());
+    m_httpRequestString.append("/");
+    m_httpRequestString.append(RealityDataService::GetSchemaName());
+    m_httpRequestString.append("/EnterpriseStat/");
+    m_httpRequestString.append(m_id);
+}
+
+void RealityDataByIdRequest::_PrepareHttpRequestStringAndPayload() const
+    {
+    m_serverName = RealityDataService::GetServerName();
+    WSGURL::_PrepareHttpRequestStringAndPayload(); 
+    m_httpRequestString.append("/");
+    m_httpRequestString.append(RealityDataService::GetWSGProtocol());
+    m_httpRequestString.append("/Repositories/");
+    m_httpRequestString.append(RealityDataService::GetRepoName());
+    m_httpRequestString.append("/");
+    m_httpRequestString.append(RealityDataService::GetSchemaName());
+    m_httpRequestString.append("/RealityData/");
+    m_httpRequestString.append(m_id);
+    }
+
+void RealityDataProjectRelationshipByProjectIdRequest::_PrepareHttpRequestStringAndPayload() const
+    {
+    m_serverName = RealityDataService::GetServerName();
+    WSGURL::_PrepareHttpRequestStringAndPayload();
+    m_httpRequestString.append("/");
+    m_httpRequestString.append(RealityDataService::GetWSGProtocol());
+    m_httpRequestString.append("/Repositories/");
+    m_httpRequestString.append(RealityDataService::GetRepoName());
+    m_httpRequestString.append("/");
+    m_httpRequestString.append(RealityDataService::GetSchemaName());
+    m_httpRequestString.append("/RealityDataProjectRelationship?$filter=ProjectId+eq+'");
+    m_httpRequestString.append(m_id);
+    m_httpRequestString.append("'");
+    }
+
+void RealityDataFolderByIdRequest::_PrepareHttpRequestStringAndPayload() const
+    {
+    m_serverName = RealityDataService::GetServerName();
+    WSGURL::_PrepareHttpRequestStringAndPayload();
+    m_httpRequestString.append("/");
+    m_httpRequestString.append(RealityDataService::GetWSGProtocol());
+    m_httpRequestString.append("/Repositories/");
+    m_httpRequestString.append(RealityDataService::GetRepoName());
+    m_httpRequestString.append("/");
+    m_httpRequestString.append(RealityDataService::GetSchemaName());
+    m_httpRequestString.append("/Folder/");
+    m_httpRequestString.append(m_id);
+    }
+
+void RealityDataDocumentByIdRequest::_PrepareHttpRequestStringAndPayload() const
+    {
+    m_serverName = RealityDataService::GetServerName();
+    WSGURL::_PrepareHttpRequestStringAndPayload();
+    m_httpRequestString.append("/");
+    m_httpRequestString.append(RealityDataService::GetWSGProtocol());
+    m_httpRequestString.append("/Repositories/");
+    m_httpRequestString.append(RealityDataService::GetRepoName());
+    m_httpRequestString.append("/");
+    m_httpRequestString.append(RealityDataService::GetSchemaName());
+    m_httpRequestString.append("/Document/");
+    m_httpRequestString.append(m_id);
+    }
+
+void RealityDataDocumentContentByIdRequest::ChangeInstanceId(Utf8String instanceId)
+    {
+    m_id = instanceId;
+    m_validRequestString = false;
+    }
+
+void RealityDataDocumentContentByIdRequest::GetAzureRedirectionRequestUrl() const
+    {
+    if(m_handshakeRequest == nullptr)
+        {
+        bvector<Utf8String> lines;
+        BeStringUtilities::Split(m_id.c_str(), "~", lines);
+        Utf8String root = lines[0];
+
+        m_handshakeRequest = new AzureHandshake(root, false);
+        }
+
+    RealityDataService::RequestToJSON((RealityDataUrl*)m_handshakeRequest, m_handshakeRequest->GetJsonResponse());
+    if (m_handshakeRequest->ParseResponse(m_azureServer, m_azureToken, m_azureTokenTimer) == BentleyStatus::SUCCESS)
+        m_allowAzureRedirection = true;
+           
+    }
+
+/*void RealityDataDocumentContentByIdRequest::SetAzureRedirectionUrlToContainer(Utf8String azureContainerUrl)
+    {
+    m_AzureRedirectionURL = azureContainerUrl;
+    m_AzureRedirected = true;
+    }*/
+
+bool RealityDataDocumentContentByIdRequest::IsAzureBlobRedirected() { return m_AzureRedirected; }
+
+void RealityDataDocumentContentByIdRequest::SetAzureRedirectionPossible(bool possible) { m_allowAzureRedirection = possible; }
+
+bool RealityDataDocumentContentByIdRequest::IsAzureRedirectionPossible() { return m_allowAzureRedirection; }
+
+void RealityDataDocumentContentByIdRequest::_PrepareHttpRequestStringAndPayload() const
+    {
+    if(m_allowAzureRedirection)
+        {
+        m_httpRequestString = m_azureServer;
+        bvector<Utf8String> parts;
+        BeStringUtilities::Split(m_id.c_str(), "~", parts);
+        Utf8String Guid = parts[0];
+        Guid.append("~2F");
+        m_id.ReplaceAll(Guid.c_str(), "");
+        m_httpRequestString.append("/");
+        m_httpRequestString.append(m_id);
+        m_httpRequestString.append("\?");
+        m_httpRequestString.append(m_azureToken);
+        m_httpRequestString.ReplaceAll("~2F", "/");
+
+        m_validRequestString = true;
+        }
+    else
+        {
+        WSGURL::_PrepareHttpRequestStringAndPayload();
+        m_httpRequestString.append("/");
+        m_httpRequestString.append(m_version);
+        m_httpRequestString.append("/Repositories/");
+        m_httpRequestString.append(m_repoId);
+        m_httpRequestString.append("/");
+        m_httpRequestString.append(m_schema);
+        m_httpRequestString.append("/");
+        m_httpRequestString.append(m_className);
+        m_httpRequestString.append("/");
+        m_httpRequestString.append(m_id);
+        }
+    }
+
+Utf8String RealityDataFilterCreator::FilterByClassification(int classification)
+    { 
+    //$filter=
+    Utf8String filter = "Class+eq+";
+    Utf8P buf = new Utf8Char();
+    BeStringUtilities::FormatUInt64(buf, classification);
+    filter.append(buf);
+    delete buf;
+    return filter;
+    }
+
+Utf8String RealityDataFilterCreator::FilterBySize(double minSize, double maxSize)
+    {
+    //$filter=
+    Utf8String filter = "Size+ge+";
+    char buf[32];
+    sprintf(buf, "%f", minSize);
+    filter.append(buf);
+    filter.append("and+Size+le+");
+    sprintf(buf, "%f", maxSize);
+    filter.append(buf);
+    return filter;
+    }
+
+Utf8String RealityDataFilterCreator::FilterSpatial(bvector<GeoPoint2d> area, uint64_t coordSys)
+    {   
+    //S3MX/RealityData?polygon={"points":[[10.6787109375,46.6343507029],[30.3662109375,46.6343507029],[30.3662109375,60.5761747263]
+    //,[10.6787109375,60.5761747263],[10.6787109375,46.6343507029]],"coordinate_system":"4326"} 
+    Utf8String filter = "polygon={\"points\":[";
+    char buf[32];
+    for(int i = 0; i < area.size(); i++)
+        {
+        filter.append("[");
+        sprintf(buf, "%f", area[i].longitude);
+        filter.append(buf);
+        filter.append(",");
+        sprintf(buf, "%f", area[i].latitude);
+        filter.append(buf);
+        filter.append("]");
+        filter.append(",");
+        }   
+    filter.append("["); 
+    sprintf(buf, "%f", area[0].longitude);//close the box
+    filter.append(buf);
+    filter.append(",");
+    sprintf(buf, "%f", area[0].latitude);
+    filter.append(buf);
+    filter.append("]], \"coordinate_system\":\"");
+    BeStringUtilities::FormatUInt64(buf, coordSys);
+    filter.append(buf);
+    filter.append("\"}");
+
+    return filter;
+    }
+
+Utf8String RealityDataFilterCreator::FilterByOwner(Utf8String owner)
+    {
+    Utf8String filter = "OwnedBy+eq+'";
+    filter.append(owner);
+    filter.append("'");
+    return filter;
+    }
+
+Utf8String RealityDataFilterCreator::FilterByCreationDate(DateTime minDate, DateTime maxDate)
+    {
+    Utf8String filter = "CreatedTimestamp+ge+'";
+    filter.append(minDate.ToString());
+    filter.append("'+and+CreatedTimestamp+le+'");
+    filter.append(maxDate.ToString());
+    filter.append("'");
+
+    return filter;
+    }
+
+Utf8String RealityDataFilterCreator::FilterByModificationDate(DateTime minDate, DateTime maxDate)
+    {
+    Utf8String filter = "ModifiedTimestamp+ge+'";
+    filter.append(minDate.ToString());
+    filter.append("'+and+ModifiedTimestamp+le+'");
+    filter.append(maxDate.ToString());
+    filter.append("'");
+
+    return filter;
+    }
+
+Utf8String RealityDataFilterCreator::FilterPublic(bool isPublic)
+    {
+    Utf8String filter = "PublicAccess+eq+";
+    if(isPublic)
+        filter.append("true");
+    else
+        filter.append("false");
+    return filter;
+    }
+
+Utf8String RealityDataFilterCreator::FilterByResolution(double resMin, double resMax, bool filterOutUnspecified)
+    {
+    Utf8String filter = "ResolutionInMeters+ge+'";
+    char buf[32];
+    sprintf(buf, "%f", resMin);
+    filter.append(buf);
+    filter.append("'+and+ResolutionInMeters+le+'");
+    sprintf(buf, "%f", resMax);
+    filter.append(buf);
+    filter.append("'");
+
+    return filter;
+    }
+
+Utf8String RealityDataFilterCreator::FilterByAccuracy(double accuracyMin, double accuracyMax, bool filterOutUnspecified)
+    {
+    Utf8String filter = "AccuracyInMeters+ge+'";
+    char buf[32];
+    sprintf(buf, "%f", accuracyMin);
+    filter.append(buf);
+    filter.append("'+and+AccuracyInMeters+le+'");
+    sprintf(buf, "%f", accuracyMax);
+    filter.append(buf);
+    filter.append("'");
+
+    return filter;
+    }
+
+Utf8String RealityDataFilterCreator::FilterByType(Utf8String types)
+    {
+    Utf8String filter = "Type+eq+'";
+    filter.append(types);
+    filter.append("'");
+    return filter;
+    }
+
+Utf8String RealityDataFilterCreator::FilterByDataset(Utf8String dataset)
+    {
+    Utf8String filter = "Dataset+eq+'";
+    filter.append(dataset);
+    filter.append("'");
+
+    return filter;
+    }
+
+
+Utf8String RealityDataFilterCreator::GroupFiltersAND(bvector<Utf8String> filters)
+    {
+    Utf8String filter = "";//"(";
+    filter.append(filters[0]);
+    for(int i = 1; i < filters.size(); i++)
+        {
+        filter.append("+and+");
+        filter.append(filters[i]);
+        }
+
+    //filter.append(")");
+    return filter;
+    }
+
+Utf8String RealityDataFilterCreator::GroupFiltersOR(bvector<Utf8String> filters)
+    {
+    Utf8String filter = "";//"(";
+    filter.append(filters[0]);
+    for (int i = 1; i < filters.size(); i++)
+        {
+        filter.append("+or+");
+        filter.append(filters[i]);
+        }
+
+    //filter.append(")");
+    return filter;
+    }
+
+
+Utf8StringCR RealityDataPagedRequest::GetServerName() const { return RealityDataService::GetServerName(); }
+Utf8StringCR RealityDataPagedRequest::GetVersion() const { return RealityDataService::GetWSGProtocol(); }
+Utf8StringCR RealityDataPagedRequest::GetSchema() const { return RealityDataService::GetSchemaName(); }
+Utf8StringCR RealityDataPagedRequest::GetRepoId() const { return RealityDataService::GetRepoName(); }
+
+void RealityDataPagedRequest::_PrepareHttpRequestStringAndPayload() const
+    {
+    bool hasFilter = m_filter.length() > 0;
+    bool hasOrder = m_order.length() > 0;
+
+    m_serverName = RealityDataService::GetServerName();
+    WSGURL::_PrepareHttpRequestStringAndPayload();
+    m_httpRequestString.append("/");
+    m_httpRequestString.append(RealityDataService::GetWSGProtocol());
+    m_httpRequestString.append("/Repositories/");
+    m_httpRequestString.append(RealityDataService::GetRepoName());
+    m_httpRequestString.append("/");
+    m_httpRequestString.append(RealityDataService::GetSchemaName());
+    m_httpRequestString.append("/RealityData?");
+    if (hasFilter)
+        {
+        m_httpRequestString.append("$filter=");
+        m_httpRequestString.append(m_filter);
+        m_httpRequestString.append("&");
+        }
+    if(hasOrder)
+        {
+        m_httpRequestString.append(m_order);
+        m_httpRequestString.append("&");
+        }
+    m_httpRequestString.append("$skip=");
+    Utf8P buf = new Utf8Char();
+    BeStringUtilities::FormatUInt64(buf, m_startIndex);
+    m_httpRequestString.append(buf);
+    m_httpRequestString.append("&$top=");
+    BeStringUtilities::FormatUInt64(buf, m_pageSize);
+    m_httpRequestString.append(buf);
+    delete buf;
+    }
+
+void RealityDataPagedRequest::SortBy(RealityDataField field, bool ascending)
+    {
+    Utf8String order = "$orderby=";
+    switch(field)
+        {
+    case RealityDataField::Id:
+        order.append("Id");
+        break;
+    case RealityDataField::Enterprise:
+        order.append("Enterprise");
+        break;
+    case RealityDataField::ContainerName:
+        order.append("ContainerName");
+        break;
+    case RealityDataField::Name:
+        order.append("Name");
+        break;
+    case RealityDataField::Dataset:
+        order.append("Dataset");
+        break;
+    case RealityDataField::Description:
+        order.append("Description");
+        break;
+    case RealityDataField::RootDocument:
+        order.append("RootDocument");
+        break;
+    case RealityDataField::Size:
+        order.append("Size");
+        break;
+    case RealityDataField::Classification:
+        order.append("Classification");
+        break;
+    case RealityDataField::Type:
+        order.append("Type");
+        break;
+    case RealityDataField::Footprint:
+        order.append("Footprint");
+        break;
+    case RealityDataField::ThumbnailDocument:
+        order.append("ThumbnailDocument");
+        break;
+    case RealityDataField::MetadataURL:
+        order.append("MetadataURL");
+        break;
+    case RealityDataField::ResolutionInMeters:
+        order.append("ResolutionInMeters");
+        break;
+    case RealityDataField::AccuracyInMeters:
+        order.append("AccuracyInMeters");
+        break;
+    case RealityDataField::PublicAccess:
+        order.append("PublicAccess");
+        break;
+    case RealityDataField::Listable:
+        order.append("Listable");
+        break;
+    case RealityDataField::ModifiedTimestamp:
+        order.append("ModifiedTimestamp");
+        break;
+    case RealityDataField::CreatedTimestamp:
+        order.append("CreatedTimestamp");
+        break;
+    case RealityDataField::OwnedBy:
+        order.append("OwnedBy");
+        break;
+        }
+
+    if(ascending)
+        order.append("+asc");
+    else
+        order.append("+desc");
+
+    m_order = order;
+    }
+
+void RealityDataPagedRequest::SetFilter(Utf8StringCR filter) { m_filter = filter; }
+
+void RealityDataListByEnterprisePagedRequest::_PrepareHttpRequestStringAndPayload() const
+    {
+    m_serverName = RealityDataService::GetServerName();
+    WSGURL::_PrepareHttpRequestStringAndPayload();
+    m_httpRequestString.append("/");
+    m_httpRequestString.append(RealityDataService::GetWSGProtocol());
+    m_httpRequestString.append("/Repositories/");
+    m_httpRequestString.append(RealityDataService::GetRepoName());
+    m_httpRequestString.append("/"); 
+    m_httpRequestString.append(RealityDataService::GetSchemaName());
+    m_httpRequestString.append("/RealityData?$filter=Enterprise+eq+'");
+
+    if(m_id.length() == 0)
+        {
+        Utf8String token = CurlConstructor().GetToken();
+        token.ReplaceAll("Authorization: Token ","");
+        Utf8String decodedToken = Base64Utilities::Decode(token);
+
+        const char* charstring = decodedToken.c_str();
+        Utf8String keyword = "organizationid";
+        const char* attributePosition = strstr(charstring, keyword.c_str());
+        keyword = "<saml:AttributeValue>";
+        const char* valuePosition = strstr(attributePosition, keyword.c_str()); 
+        valuePosition += keyword.length();
+        Utf8String idString = Utf8String(valuePosition);
+
+        bvector<Utf8String> lines;
+        BeStringUtilities::Split(idString.c_str(), "< ", lines);
+        m_id = lines[0];
+        }
+
+    m_httpRequestString.append(m_id);
+    m_httpRequestString.append("'&$skip=");
+    Utf8P buf = new Utf8Char();
+    BeStringUtilities::FormatUInt64(buf, m_startIndex);
+    m_httpRequestString.append(buf);
+    m_httpRequestString.append("&$top=");
+    BeStringUtilities::FormatUInt64(buf, m_pageSize);
+    m_httpRequestString.append(buf);
+    delete buf;
+    }
+
+void RealityDataProjectRelationshipByProjectIdPagedRequest::_PrepareHttpRequestStringAndPayload() const
+    {
+    m_serverName = RealityDataService::GetServerName();
+    WSGURL::_PrepareHttpRequestStringAndPayload();
+    m_httpRequestString.append("/");
+    m_httpRequestString.append(RealityDataService::GetWSGProtocol());
+    m_httpRequestString.append("/Repositories/");
+    m_httpRequestString.append(RealityDataService::GetRepoName());
+    m_httpRequestString.append("/");
+    m_httpRequestString.append(RealityDataService::GetSchemaName());
+    m_httpRequestString.append("/RealityDataProjectRelationship?$filter=ProjectId+eq+'");
+    m_httpRequestString.append(m_id);
+    m_httpRequestString.append("'&$skip=");
+    Utf8P buf = new Utf8Char();
+    BeStringUtilities::FormatUInt64(buf, m_startIndex);
+    m_httpRequestString.append(buf);
+    m_httpRequestString.append("&$top=");
+    BeStringUtilities::FormatUInt64(buf, m_pageSize);
+    m_httpRequestString.append(buf);
+    delete buf;
+    }
+
+AllRealityDataByRootId::AllRealityDataByRootId(Utf8StringCR rootId) : m_marker("")
+    {
+    m_validRequestString = false; 
+    m_handshakeRequest = nullptr;
+
+    Utf8String id = rootId;
+    id.ReplaceAll("\\", "/");
+    id.ReplaceAll("~2F", "/");
+    bvector<Utf8String> parts;
+    BeStringUtilities::Split(id.c_str(), "/", parts);
+
+    m_id = parts[0];
+    m_filter = id;
+    id = parts[0];
+    id.append("/");
+    m_filter.ReplaceAll(id.c_str(),"");
+    }
+
+void AllRealityDataByRootId::_PrepareHttpRequestStringAndPayload() const
+    {
+    //GetAzureRedirectionRequestUrl();
+    m_httpRequestString = m_azureServer;
+    m_httpRequestString.append("?");
+    m_httpRequestString.append(m_azureToken);
+    m_httpRequestString.append("&restype=container&comp=list");
+    if(m_marker.length() > 0)
+        {
+        m_httpRequestString.append("&marker=");
+        m_httpRequestString.append(m_marker);
+        }
+
+    m_validRequestString = true;
+    }
+
+RealityDataServiceCreate::RealityDataServiceCreate(Utf8String realityDataId, Utf8String properties)
+    { 
+    m_id = realityDataId; 
+    m_validRequestString = false;
+
+    m_requestType = HttpRequestType::POST_Request;
+    m_requestPayload = "{\"instance\":{\"instanceId\":\"";
+    m_requestPayload.append(m_id);
+    m_requestPayload.append("\", \"className\": \"RealityData\",\"schemaName\":\"S3MX\", \"properties\": {");
+    m_requestPayload.append(properties);
+    m_requestPayload.append("}}}");
+    }
+
+void RealityDataServiceCreate::_PrepareHttpRequestStringAndPayload() const
+    {
+    m_serverName = RealityDataService::GetServerName();
+    WSGURL::_PrepareHttpRequestStringAndPayload();
+    m_httpRequestString.append("/");
+    m_httpRequestString.append(RealityDataService::GetWSGProtocol());
+    m_httpRequestString.append("/Repositories/");
+    m_httpRequestString.append(RealityDataService::GetRepoName());
+    m_httpRequestString.append("/");
+    m_httpRequestString.append(RealityDataService::GetSchemaName());
+    m_httpRequestString.append("/RealityData/");
+    m_httpRequestString.append(m_id);
+    m_requestHeader.push_back("Content-Type: application/json");
+    }
+
+
+void RealityDataFileUpload::_PrepareHttpRequestStringAndPayload() const
+    {
+    m_httpRequestString = m_azureServer;
+    Utf8String addon = "/";
+    addon.append(m_fileUrl);
+    addon.append("?");
+    addon.ReplaceAll("//","/"); //this covers whether the user input the directory as 
+                                // C:/Directory or C:/Directory/
+    m_httpRequestString.append(addon);
+    m_validRequestString = true;
+
+    m_requestHeader.clear();
+    if(m_moreToSend)
+        m_requestHeader.push_back("x-ms-blob-type: BlockBlob");
+    }
+
+bool RealityDataFileUpload::FinishedSending()
+    { 
+    if(!m_singleChunk)
+        return !m_moreToSend; 
+    else
+        return (m_transferProgress >= m_fileSize);
+    }
+
+void RealityDataFileUpload::UpdateTransferedSize()//uint32_t amount, void* ptr)
+    {
+    if(m_transferProgress < m_fileSize - 1)
+        {
+        uint64_t uploadStep = m_transferProgress + m_chunkSize;
+        if(m_fileSize > uploadStep)
+            {
+        m_chunkStop = uploadStep;
+            }
+        else
+            {
+            m_chunkStop = m_fileSize;
+            m_chunkSize = m_fileSize - m_transferProgress;
+            }
+
+        if(!m_singleChunk)
+            {
+            m_blockList.append("<Latest>");
+            std::stringstream blockIdStream;
+            blockIdStream << std::setw(5) << std::setfill('0') << m_chunkNumber;
+            std::string blockId = blockIdStream.str();
+            m_chunkNumberString = Base64Utilities::Encode(blockId.c_str()).c_str();
+            m_blockList.append(m_chunkNumberString);
+            m_blockList.append("</Latest>");
+            }
+        m_transferProgress = m_chunkStop;
+        ++m_chunkNumber;
+        }
+    else if (!m_singleChunk)
+        {
+        m_moreToSend = false;
+        m_blockList.append("</BlockList>");
+        m_chunkSize = m_blockList.length();
+        }
+    }
+
+size_t RealityDataFileUpload::OnReadData(void* buffer, size_t size)
+    {
+    uint32_t bytesRead = 0;
+    if(m_moreToSend)
+        {
+        BeFileStatus status = m_fileStream.Read(buffer, &bytesRead, (uint32_t)size);
+        if(status != BeFileStatus::Success)
+            return 0;
+        }
+    else if (!m_singleChunk)
+        {
+        memcpy(buffer, m_blockList.c_str(), m_blockList.length());
+        bytesRead = (uint32_t)m_blockList.length();
+        }
+    return bytesRead;
+    }
+
+void RealityDataFileUpload::Retry()
+    {
+    CloseFile();
+    m_chunkSize = CHUNK_SIZE;
+    ReadyFile();
+    }
+
+void RealityDataFileDownload::Retry()
+    {
+    iAppend = 0;
+    CloseFile();
+    ReadyFile();
+    }
+
+void RealityDataFileDownload::_PrepareHttpRequestStringAndPayload() const
+    {
+    m_httpRequestString = m_azureServer;
+    m_httpRequestString.append(m_fileUrl);
+    m_httpRequestString.append("?");
+    m_httpRequestString.ReplaceAll("//", "/"); 
+    m_validRequestString = true;
+
+    m_requestHeader.clear();
+    }
+
+void AzureHandshake::_PrepareHttpRequestStringAndPayload() const
+    {
+    //https://dev-realitydataservices-eus.cloudapp.net/v2.4/Repositories/S3MXECPlugin--Server/S3MX/RealityData/cc5421e5-a80e-469f-a459-8c76da351fe5/FileAccess.FileAccessKey?$filter=Permissions+eq+'Read'&api.singleurlperinstance=true 
+    m_serverName = RealityDataService::GetServerName();
+    WSGURL::_PrepareHttpRequestStringAndPayload();
+    m_httpRequestString.append("/");
+    m_httpRequestString.append(RealityDataService::GetWSGProtocol());
+    m_httpRequestString.append("/Repositories/");
+    m_httpRequestString.append(RealityDataService::GetRepoName());
+    m_httpRequestString.append("/");
+    m_httpRequestString.append(RealityDataService::GetSchemaName());
+    m_httpRequestString.append("/RealityData/");
+    m_httpRequestString.append(m_id);
+    m_httpRequestString.append("/FileAccess.FileAccessKey?$filter=Permissions+eq+");
+    if(m_isWrite)
+        m_httpRequestString.append("'Write'");
+    else
+        m_httpRequestString.append("'Read'");
+    m_httpRequestString.append("&api.singleurlperinstance=true");
+    }
+
+void TransferReport::ToXml(Utf8StringR report)
+    {
+    BeXmlWriterPtr writer = BeXmlWriter::Create();
+    BeAssert(writer.IsValid());
+    writer->SetIndentation(2);
+
+    writer->WriteElementStart("RealityDataService_Report");
+        {
+        writer->WriteAttribute("Date", Utf8String(DateTime::GetCurrentTimeUtc().ToString()).c_str());
+
+        for (int i = 0; i < results.size(); ++i)
+            {
+            writer->WriteElementStart("File");
+                {
+                TransferResult* tr = results[i];
+                writer->WriteAttribute("FileName", tr->name.c_str());
+                writer->WriteAttribute("timeSpent", (long)tr->timeSpent);
+                writer->WriteAttribute("CURLcode", tr->errorCode);
+                writer->WriteAttribute("progress", tr->progress);
+                }
+            writer->WriteElementEnd();
+            }
+        }
+    writer->WriteElementEnd();
+    writer->ToString(report);
+    }
+
+Utf8String RealityDataServiceUpload::PackageProperties(bmap<RealityDataField, Utf8String> properties)
+    {
+    Utf8String propertyString;
+    bvector<Utf8String> propertyVector = bvector<Utf8String>();
+    RealityDataField field;
+    for(bmap<RealityDataField, Utf8String>::iterator it = properties.begin(); it != properties.end(); it.increment())
+        {
+        propertyString = "";
+        field = it.key();
+        switch (field)
+            {
+        case RealityDataField::Id:
+            propertyString.append("\"Id\" : \"");
+            propertyString.append(properties[field]);
+            propertyString.append("\"");
+            break;
+        case RealityDataField::Enterprise:
+            propertyString.append("\"Enterprise\" : \"");
+            propertyString.append(properties[field]);
+            propertyString.append("\"");
+            break;
+        case RealityDataField::ContainerName:
+            propertyString.append("\"ContainerName\" : \"");
+            propertyString.append(properties[field]);
+            propertyString.append("\"");
+            break;
+        case RealityDataField::Name:
+            propertyString.append("\"Name\" : \"");
+            propertyString.append(properties[field]);
+            propertyString.append("\"");
+            break;
+        case RealityDataField::Dataset:
+            propertyString.append("\"Dataset\" : \"");
+            propertyString.append(properties[field]);
+            propertyString.append("\"");
+            break;
+        case RealityDataField::Description:
+            propertyString.append("\"Description\" : \"");
+            propertyString.append(properties[field]);
+            propertyString.append("\"");
+            break;
+        case RealityDataField::RootDocument:
+            propertyString.append("\"RootDocument\" : \"");
+            propertyString.append(properties[field]);
+            propertyString.append("\"");
+            break;
+        case RealityDataField::Size:
+            propertyString.append("\"Size\" : \"");
+            propertyString.append(properties[field]);
+            propertyString.append("\"");
+            break;
+        case RealityDataField::Classification:
+            propertyString.append("\"Classification\" : \"");
+            propertyString.append(properties[field]);
+            propertyString.append("\"");
+            break;
+        case RealityDataField::Type:
+            propertyString.append("\"Type\" : \"");
+            propertyString.append(properties[field]);
+            propertyString.append("\"");
+            break;
+        case RealityDataField::Footprint:
+            propertyString.append("\"Footprint\" : \"");
+            propertyString.append(properties[field]);
+            propertyString.append("\"");
+            break;
+        case RealityDataField::ThumbnailDocument:
+            propertyString.append("\"ThumbnailDocument\" : \"");
+            propertyString.append(properties[field]);
+            propertyString.append("\"");
+            break;
+        case RealityDataField::MetadataURL:
+            propertyString.append("\"MetadataURL\" : \"");
+            propertyString.append(properties[field]);
+            propertyString.append("\"");
+            break;
+        case RealityDataField::ResolutionInMeters:
+            propertyString.append("\"ResolutionInMeters\" : \"");
+            propertyString.append(properties[field]);
+            propertyString.append("\"");
+            break;
+        case RealityDataField::AccuracyInMeters:
+            propertyString.append("\"AccuracyInMeters\" : \"");
+            propertyString.append(properties[field]);
+            propertyString.append("\"");
+            break;
+        case RealityDataField::PublicAccess:
+            propertyString.append("\"PublicAccess\" : \"");
+            propertyString.append(properties[field]);
+            propertyString.append("\"");
+            break;
+        case RealityDataField::Listable:
+            propertyString.append("\"Listable\" : \"");
+            propertyString.append(properties[field]);
+            propertyString.append("\"");
+            break;
+        case RealityDataField::ModifiedTimestamp:
+            propertyString.append("\"ModifiedTimestamp\" : \"");
+            propertyString.append(properties[field]);
+            propertyString.append("\"");
+            break;
+        case RealityDataField::CreatedTimestamp:
+            propertyString.append("\"CreatedTimestamp\" : \"");
+            propertyString.append(properties[field]);
+            propertyString.append("\"");
+            break;
+        case RealityDataField::OwnedBy:
+            propertyString.append("\"OwnedBy\" : \"");
+            propertyString.append(properties[field]);
+            propertyString.append("\"");
+            break;
+        case RealityDataField::Group:
+            propertyString.append("\"Group\" : \"");
+            propertyString.append(properties[field]);
+            propertyString.append("\"");
+            break;
+            }
+        propertyVector.push_back(propertyString);
+        }
+    propertyString = propertyVector[0];
+    for(int i = 1; i < propertyVector.size(); ++i)
+        {
+        propertyString.append(",");
+        propertyString.append(propertyVector[i]);
+        }
+    return propertyString;
+    }
+
+BentleyStatus RealityDataServiceUpload::CreateUpload(Utf8String properties)
+    {
+    RealityDataByIdRequest* getRequest = new RealityDataByIdRequest(m_id);
+    Utf8String response;
+    if (RealityDataService::RequestToJSON((RealityDataUrl*)getRequest, response) == RequestStatus::ERROR) //file does not exist, need POST Create
+        {
+        RealityDataServiceCreate createRequest = RealityDataServiceCreate(m_id, properties);
+        int status;
+        response = WSGRequest::GetInstance().PerformRequest(createRequest, status, RealityDataService::GetVerifyPeer());
+        if (RealityDataService::RequestToJSON((RealityDataUrl*)getRequest, response) == RequestStatus::ERROR)
+            {
+            ReportStatus(0, nullptr, -1, "Unable to create RealityData with specified parameters");
+            return BentleyStatus::ERROR;
+            }
+        }
+    else if (!m_overwrite)
+        {
+        ReportStatus(0, nullptr, -1, "RealityData with specified GUID already exists on server. Overwrite variable not specified, aborting operation");
+        return BentleyStatus::ERROR;
+        }
+
+    delete getRequest;
+    Json::Value instances(Json::objectValue);
+    Json::Reader::Parse(response, instances);
+    if(!instances["instances"].isNull() && !instances["instances"][0]["properties"].isNull() &&!instances["instances"][0]["properties"]["ThumbnailDocument"].isNull())
+        m_thumbnailDocument = instances["ThumbnailDocument"].asString();
+    if(!instances["instances"].isNull() && !instances["instances"][0]["properties"].isNull() && !instances["instances"][0]["properties"]["RootDocument"].isNull())
+        m_rootDocument = instances["RootDocument"].asString();
+    return BentleyStatus::SUCCESS;
+    }
+
+BentleyStatus AzureHandshake::ParseResponse(Utf8StringR azureServer, Utf8StringR azureToken, int64_t& tokenTimer)
+    {
+    Json::Value instances(Json::objectValue);
+    Json::Reader::Parse(m_jsonResponse, instances);
+
+    Json::Value instance;
+    
+    if(instances.isMember("instances") && !instances["instances"][0].isNull() && instances["instances"][0].isMember("properties") && !instances["instances"][0]["properties"].isNull())
+        instance = instances["instances"][0]["properties"];
+    
+    if(instance.isMember("Url") && !instance["Url"].isNull())
+        {
+        Utf8String url = instance["Url"].asString();
+        bvector<Utf8String> parts;
+        BeStringUtilities::Split(url.c_str(), "\?", parts);
+        //https://realityblobdeveussa01.blob.core.windows.net/cc5421e5-a80e-469f-a459-8c76da351fe5?sv=2015-04-05&sr=c&sig=6vtz14nV4FsCidf9XCWm%2FAS48%2BJozxk3zpd1FKwUmnI%3D&se=2017-02-10T15%3A36%3A43Z&sp=r
+        azureServer = parts[0];
+        azureToken = parts[1];
+
+        DateTime tokenExpiry = DateTime::GetCurrentTimeUtc();
+        parts.clear();
+        BeStringUtilities::Split(azureToken.c_str(), "&", parts);
+        for(Utf8String arg : parts)
+            {
+            if(arg.StartsWith("se=")) // se=2017-03-01T16%3A21%3A06Z
+                {
+                arg.ReplaceAll("se=",""); // 2017-03-01T16%3A21%3A06Z
+                arg.ReplaceAll("%3A", ":"); // 2017-03-01T16:21:06Z
+                DateTime::FromString(tokenExpiry, arg.c_str());
+                break;
+                }
+            }
+
+        tokenExpiry.ToUnixMilliseconds(tokenTimer);
+        
+        tokenTimer -= (10 * 60 * 1000); // renew token 10 minutes before it expires
+
+        return BentleyStatus::SUCCESS;
+        }
+    else
+        return BentleyStatus::ERROR;
+    }
+
+TransferReport* RealityDataServiceTransfer::Perform()
+    {
+    m_currentTransferedAmount = 0;
+    m_progress = 0.0;
+
+    m_report = TransferReport();
+    // we can optionally limit the total amount of connections this multi handle uses 
+    curl_multi_setopt(m_pCurlHandle, CURLMOPT_MAXCONNECTS, MAX_NB_CONNECTIONS);
+
+    m_curEntry = 0;
+
+    for (int i = 0; i < min(MAX_NB_CONNECTIONS, (int)m_filesToTransfer.size()); ++i)
+        {
+        SetupNextEntry();
+        }   
+
+    int still_running; /* keep number of running handles */
+    int repeats = 0;
+
+    do
+        {
+        CURLMcode mc; /* curl_multi_wait() return code */
+        int numfds;
+
+        curl_multi_perform(m_pCurlHandle, &still_running);
+
+        /* wait for activity, timeout or "nothing" */
+        mc = curl_multi_wait(m_pCurlHandle, NULL, 0, 1000, &numfds);
+
+        if (mc != CURLM_OK)
+            {
+            ReportStatus(-1, NULL, mc, "curl_multi_wait() failed");
+            break;
+            }
+
+        /* 'numfds' being zero means either a timeout or no file descriptors to
+        wait for. Try timeout on first occurrence, then assume no file
+        descriptors and no file descriptors to wait for means wait for 100
+        milliseconds. */
+
+        if (!numfds)
+            {
+            repeats++; /* count number of repeated zero numfds */
+            if (repeats > 1)
+                Sleep(300);
+            }
+        else
+            repeats = 0;
+
+        CURLMsg *msg;
+        int nbQueue;
+        while ((msg = curl_multi_info_read(m_pCurlHandle, &nbQueue)))
+            {
+            if (msg->msg == CURLMSG_DONE)
+                {
+                char *pClient;
+                curl_easy_getinfo(msg->easy_handle, CURLINFO_PRIVATE, &pClient);
+
+                RealityDataFileTransfer *fileTrans = (RealityDataFileTransfer *)pClient;
+                RealityDataFileUpload *fileUp = (RealityDataFileUpload *)pClient;
+                
+                // Retry on error
+                if (msg->data.result == 56 || msg->data.result == 28)     // Recv failure, try again
+                    {
+                    if (fileTrans != nullptr && fileTrans->nbRetry < 5)
+                        {
+                        ++fileTrans->nbRetry;
+                        fileTrans->Retry();
+                        if(fileUp != nullptr)
+                            UpdateTransferAmount((int64_t)fileTrans->GetTransferedSize() * -1);
+                        SetupCurlforFile((RealityDataUrl*)(fileTrans), 0);
+                        still_running++;
+                        }
+                    else
+                        {
+                        // Maximun retry done, return error.
+                        ReportStatus((int)fileTrans->m_index, pClient, msg->data.result, curl_easy_strerror(msg->data.result));
+                        }
+                    }
+                else if(fileTrans != nullptr)
+                    {
+                    if(msg->data.result == CURLE_OK)
+                        {
+                        if(fileUp != nullptr && !fileUp->FinishedSending())
+                            {
+                            if(m_pProgressFunc && UpdateTransferAmount((int64_t)fileUp->GetMessageSize()))
+                                m_pProgressFunc(fileUp->GetFilename(), ((double)fileUp->GetTransferedSize()) / fileUp->GetFileSize(), m_progress);
+                            SetupCurlforFile(fileUp, 0);
+                            still_running++;
+                            }
+                        else
+                            {
+                            if (m_pProgressFunc) 
+                                {
+                                if(fileUp!= nullptr)
+                                    UpdateTransferAmount((int64_t)fileUp->GetMessageSize());
+                                else
+                                    UpdateTransferAmount(1);
+                                m_pProgressFunc(fileTrans->GetFilename(), 1.0, m_progress);
+                                }
+                            ReportStatus((int)fileTrans->m_index, pClient, msg->data.result, curl_easy_strerror(msg->data.result));
+                            fileUp->CloseFile();
+                            }  
+                        }
+                    else
+                        ReportStatus((int)fileTrans->m_index, pClient, msg->data.result, curl_easy_strerror(msg->data.result));
+                    }
+                           
+                    
+                curl_multi_remove_handle(m_pCurlHandle, msg->easy_handle);
+                curl_easy_cleanup(msg->easy_handle);
+                }
+            else
+                {
+                ReportStatus(-1, NULL, msg->msg, "CurlMsg failed");
+                }
+
+            if (m_curEntry < (int)m_filesToTransfer.size() && still_running < MAX_NB_CONNECTIONS)
+                {
+                if (SetupNextEntry())
+                    still_running++;
+                }
+            }
+
+        } while (still_running);
+
+    return &m_report;
+    }
+
+bool RealityDataServiceTransfer::SetupNextEntry()
+    {
+    if (NULL != m_pHeartbeatFunc && m_pHeartbeatFunc() != 0)
+        return false;
+
+    if (m_curEntry < (int)m_filesToTransfer.size())
+        {
+        RealityDataFileTransfer* fTrans = (RealityDataFileTransfer*)m_filesToTransfer[m_curEntry];
+        fTrans->ReadyFile();
+        SetupCurlforFile((RealityDataUrl*)(fTrans), 0);
+        ++m_curEntry;
+        }
+    else
+        return false;
+
+    return true;
+    }
+
+void RealityDataServiceTransfer::SetupCurlforFile(RealityDataUrl* request, int verifyPeer)
+    {
+    // If cancel requested, don't queue new files
+    if (NULL != m_pHeartbeatFunc && m_pHeartbeatFunc() != 0)
+        return;
+
+    int code = 2; //BodyNoToken
+    AzureHandshake* handshake = dynamic_cast<AzureHandshake*>(request);
+    RealityDataFileTransfer* fileTransfer = dynamic_cast<RealityDataFileTransfer*>(request);
+    if (handshake != nullptr)
+        code = 0;
+    else if(fileTransfer != nullptr)
+        {
+        fileTransfer->SetAzureToken(GetAzureToken());
+        fileTransfer->UpdateTransferedSize();
+        }
+    else
+        return; //unexpected request
+
+    RealityDataFileUpload* fileUpload = dynamic_cast<RealityDataFileUpload*>(request);
+    RealityDataFileDownload* fileDownload = dynamic_cast<RealityDataFileDownload*>(request);
+
+    CURL *pCurl = PrepareCurl(*request, code, verifyPeer, nullptr);
+    if (pCurl)
+        {
+        curl_easy_setopt(pCurl, CURLOPT_FAILONERROR, 1L);
+        curl_easy_setopt(pCurl, CURLOPT_FOLLOWLOCATION, 0L);
+        /*if (!m_proxyUrl.empty())
+            {
+            curl_easy_setopt(pCurl, CURLOPT_PROXY, m_proxyUrl.c_str());
+            curl_easy_setopt(pCurl, CURLOPT_PROXYAUTH, CURLAUTH_ANY);
+            if (!m_proxyCreds.empty())
+                {
+                curl_easy_setopt(pCurl, CURLOPT_PROXYUSERPWD, m_proxyCreds.c_str());
+                }
+            }*/
+        curl_easy_setopt(pCurl, CURLOPT_TIMEOUT, 0L);
+        
+        curl_easy_setopt(pCurl, CURLOPT_VERBOSE, 0L);
+        curl_easy_setopt(pCurl, CURLOPT_PRIVATE, request);
+
+        curl_easy_setopt(pCurl, CURLOPT_NOSIGNAL, 1L);
+        curl_easy_setopt(pCurl, CURLOPT_LOW_SPEED_LIMIT, 1L); // B/s
+        curl_easy_setopt(pCurl, CURLOPT_LOW_SPEED_TIME, 60); //60s
+
+        if(fileUpload != nullptr)
+            {
+            curl_easy_setopt(pCurl, CURLOPT_UPLOAD, 1L);
+            curl_easy_setopt(pCurl, CURLOPT_CUSTOMREQUEST, "PUT");
+
+            curl_easy_setopt(pCurl, CURLOPT_READFUNCTION, CurlReadDataCallback);
+            curl_easy_setopt(pCurl, CURLOPT_READDATA, fileUpload);
+
+            curl_easy_setopt(pCurl, CURLOPT_INFILESIZE_LARGE, fileUpload->GetMessageSize());
+            fileUpload->StartTimer();
+            }
+        else if (fileDownload != nullptr)
+            {
+            /* Define our callback to get called when there's data to be written */
+            curl_easy_setopt(pCurl, CURLOPT_WRITEFUNCTION, DownloadWriteCallback);
+            /* Set a pointer to our struct to pass to the callback */
+            curl_easy_setopt(pCurl, CURLOPT_WRITEDATA, fileDownload);
+            }
+        else if (handshake != nullptr)
+            {
+            /* Define our callback to get called when there's data to be written */
+            curl_easy_setopt(pCurl, CURLOPT_WRITEFUNCTION, WriteCallback);
+            /* Set a pointer to our struct to pass to the callback */
+            curl_easy_setopt(pCurl, CURLOPT_WRITEDATA, handshake);
+            }
+
+        curl_multi_add_handle((CURLM*)m_pCurlHandle, pCurl);
+        }
+    }
+
+
+void RealityDataServiceTransfer::ReportStatus(int index, void *pClient, int ErrorCode, const char* pMsg)
+    {
+    if(m_onlyReportErrors && ErrorCode == static_cast<int>(CURLE_OK))
+        return;
+
+    if (m_pStatusFunc)
+        m_pStatusFunc(index, pClient, ErrorCode, pMsg);
+
+    RealityDataFileTransfer* pEntry = (RealityDataFileTransfer*)pClient;
+
+    if(pEntry == nullptr)
+        return;
+
+    TransferResult* tr = new TransferResult();
+    tr->errorCode = ErrorCode;
+    tr->progress = (100 * pEntry->GetTransferedSize() / pEntry->GetFileSize());
+    tr->timeSpent = std::time(nullptr) - pEntry->GetStartTime();
+    tr->name = pEntry->GetFilename();
+    m_report.results.push_back(tr);
+
+    delete pEntry;
+    }
+
+Utf8String RealityDataServiceTransfer::GetAzureToken()
+    {
+    int64_t currentTime; 
+    DateTime::GetCurrentTimeUtc().ToUnixMilliseconds(currentTime);
+    if ((m_azureTokenTimer - currentTime) < (0))
+        {
+        RealityDataService::RequestToJSON((RealityDataUrl*)m_handshakeRequest, m_handshakeRequest->GetJsonResponse());
+        if(m_handshakeRequest->ParseResponse(m_azureServer, m_azureToken, m_azureTokenTimer) != BentleyStatus::SUCCESS)
+            ReportStatus(0, nullptr, -1, "Failure retrieving Azure token");
+        }
+    return m_azureToken;
+    }
+
+bool RealityDataServiceTransfer::UpdateTransferAmount(int64_t transferedAmount)
+    {
+    m_currentTransferedAmount += transferedAmount;
+    m_progress = ((double)m_currentTransferedAmount) / m_fullTransferSize;
+    bool sendProgressCallback = false;
+    if(m_progress > m_progressThreshold)
+        {
+        sendProgressCallback = true;
+        m_progressThreshold += m_progressStep;
+        }
+    return sendProgressCallback;
+    }
+
+RealityDataServiceUpload::RealityDataServiceUpload(BeFileName uploadPath, Utf8String id, Utf8String properties, bool overwrite) : 
+    m_overwrite(overwrite)
+    { 
+    m_id = id;
+    m_azureTokenTimer = 0;
+    m_progress = 0.0; 
+    m_progressStep = 0.01; 
+    m_progressThreshold = 0.01;
+    m_onlyReportErrors = false; 
+    m_currentTransferedAmount = 0;
+    m_fullTransferSize = 0;
+    m_handshakeRequest = nullptr;
+
+    if(CreateUpload(properties) != BentleyStatus::SUCCESS)
+        return;
+    m_handshakeRequest = new AzureHandshake(m_id, true);
+    GetAzureToken();
+
+    RealityDataFileUpload* fileUp;
+
+    if(uploadPath.DoesPathExist() && uploadPath.IsDirectory()) //path is directory, find all documents
+        {
+        uploadPath.AppendToPath(L"/");
+
+        BeFileName root(uploadPath);
+
+        uploadPath.AppendToPath(L"*");
+        BeFileListIterator fileIt = BeFileListIterator(uploadPath.GetName(), true);
+
+        BeFileName fileName;
+        //BeFileListIterator returns the same filenames twice for every subfolder containing it
+        // i.e. folder/folder2/test.txt would appear 4 times
+        // the bset is used to avoid adding multiple uploads for a single file
+        bset<Utf8String> duplicateSet = bset<Utf8String>(); 
+        size_t i = 0;
+        while (fileIt.GetNextFileName(fileName) == BentleyStatus::SUCCESS) 
+            {
+            if(!uploadPath.IsDirectory() && duplicateSet.find(fileName.GetNameUtf8()) == duplicateSet.end())
+                {
+                duplicateSet.insert(fileName.GetNameUtf8());
+                fileUp = new RealityDataFileUpload(fileName, root, m_azureServer, i++);
+                m_filesToTransfer.push_back(fileUp);
+                m_fullTransferSize += fileUp->GetFileSize();
+                }
+            }
+        }
+    else if (uploadPath.DoesPathExist())
+        {
+        fileUp = new RealityDataFileUpload(uploadPath, uploadPath.GetDirectoryName(), m_azureServer, 0);
+        m_filesToTransfer.push_back(fileUp);
+        m_fullTransferSize = fileUp->GetFileSize();
+        }
+
+    m_pCurlHandle = curl_multi_init();
+    }
+
+RealityDataServiceDownload::RealityDataServiceDownload(BeFileName targetLocation, Utf8String serverId)
+    {
+    m_id = serverId;
+    m_azureTokenTimer = 0;
+    m_progress = 0.0;
+    m_progressStep = 0.01;
+    m_progressThreshold = 0.01;
+    m_onlyReportErrors = false;
+    m_currentTransferedAmount = 0;
+    m_handshakeRequest = nullptr;
+
+    m_handshakeRequest = new AzureHandshake(m_id, true);
+    GetAzureToken();
+
+    AllRealityDataByRootId rdsRequest = AllRealityDataByRootId(m_id);
+    RequestStatus status;
+    bvector<Utf8String> filesInRepo = RealityDataService::Request(rdsRequest, status);
+    BeFileName downloadLocation;
+    WString wPath;
+
+    for( int i = 0; i < filesInRepo.size(); ++i)
+        {
+        downloadLocation = targetLocation;
+        BeStringUtilities::Utf8ToWChar(wPath, filesInRepo[i].c_str());
+        downloadLocation.AppendToPath(wPath.c_str());
+
+        m_filesToTransfer.push_back(new RealityDataFileDownload(downloadLocation, targetLocation, m_azureServer, i));
+        }
+
+    m_fullTransferSize = m_filesToTransfer.size();
+    }
+
+RealityDataServiceDownload::RealityDataServiceDownload(Utf8String serverId, bvector<RealityDataFileTransfer*> downloadList)
+    {
+    m_id = serverId;
+    m_azureTokenTimer = 0;
+    m_progress = 0.0;
+    m_progressStep = 0.01;
+    m_progressThreshold = 0.01;
+    m_onlyReportErrors = false;
+    m_currentTransferedAmount = 0;
+    m_handshakeRequest = nullptr;
+
+    m_handshakeRequest = new AzureHandshake(m_id, true);
+    GetAzureToken();
+
+    m_filesToTransfer = downloadList;
+
+    m_fullTransferSize = m_filesToTransfer.size();
+    }
+
+Utf8String RealityDataService::s_realityDataServer = "https://connect-contextservices.bentley.com/";
+Utf8String RealityDataService::s_realityDataWSGProtocol = "2.4";
+Utf8String RealityDataService::s_realityDataRepoName = "IndexECPlugin-Server";
+Utf8String RealityDataService::s_realityDataSchemaName = "RealityModeling";
+
+int RealityDataService::s_verifyPeer = 0;
+Utf8String RealityDataService::s_realityDataCertificatePath = "";
+
+const Utf8String RealityDataService::s_ImageryKey = "Imagery";
+const Utf8String RealityDataService::s_TerrainKey = "Terrain";
+const Utf8String RealityDataService::s_ModelKey = "Model";
+const Utf8String RealityDataService::s_PinnedKey = "Pinned";
+
+Utf8StringCR RealityDataService::GetServerName() { return s_realityDataServer; }
+Utf8StringCR RealityDataService::GetWSGProtocol() { return s_realityDataWSGProtocol; }
+Utf8StringCR RealityDataService::GetRepoName() { return s_realityDataRepoName; }
+Utf8StringCR RealityDataService::GetSchemaName() { return s_realityDataSchemaName; }
+const int RealityDataService::GetVerifyPeer() { return s_verifyPeer; } //TODO: verify when possible...
+Utf8StringCR RealityDataService::GetCertificatePath() { return s_realityDataCertificatePath; }
+
+bvector<SpatialEntityPtr> RealityDataService::Request(const RealityDataPagedRequest& request, RequestStatus& status)
+    {
+    Utf8String jsonString;
+    status = PagedRequestToJSON((RealityDataPagedRequest*)(&request), jsonString);
+
+    bvector<SpatialEntityPtr> entities = bvector<SpatialEntityPtr>();
+    if (status != RequestStatus::SUCCESS)
+        { 
+        std::cout << "RealityDataPagedRequest failed with response" << std::endl;
+        std::cout << jsonString << std::endl;
+        }
+    else
+        {
+        RealityConversionTools::JsonToSpatialEntity(jsonString.c_str(), &entities);
+        if ((uint8_t)entities.size() < request.GetPageSize())
+            status = RequestStatus::NOMOREPAGES;
+        }
+
+    return entities;
+    }
+
+void RealityDataService::Request(const RealityDataEnterpriseStatRequest& request, uint64_t* pNbRealityData, uint64_t* pTotalSizeKB, RequestStatus& status)
+    {
+    Utf8String jsonString;
+    status = RequestToJSON((RealityDataUrl*)(&request), jsonString);
+
+    if (status != RequestStatus::SUCCESS)
+        {
+        std::cout << "RealityDataEnterpriseStatRequest failed with response" << std::endl;
+        std::cout << jsonString << std::endl;
+        status = RequestStatus::ERROR;
+        }
+
+    RealityConversionTools::JsonToEnterpriseStat(jsonString.c_str(), pNbRealityData, pTotalSizeKB);
+    }
+    
+bvector<Utf8String> RealityDataService::Request(const AllRealityDataByRootId& request, RequestStatus& status)
+    {
+    bvector<Utf8String> documents = bvector<Utf8String>();
+    request.GetAzureRedirectionRequestUrl();
+    int64_t timer = request.GetTokenTimer();
+
+    bool nextMarker;
+    int stat = RequestType::BodyNoToken;
+    WStringP value;
+    Utf8String utf8Value;
+    Utf8String xmlResponse;
+    Utf8String filter = request.GetFilter();
+
+    do
+        {
+        WSGRequest::GetInstance().SetCertificatePath(RealityDataService::GetCertificatePath());
+        xmlResponse = WSGRequest::GetInstance().PerformAzureRequest(request, stat, RealityDataService::GetVerifyPeer());
+
+        BeXmlStatus xmlStatus = BEXML_Success;
+        BeXmlReaderPtr reader = BeXmlReader::CreateAndReadFromString(xmlStatus, xmlResponse.c_str());
+        BeAssert(reader.IsValid());
+
+        value = new WString();
+
+        while (IBeXmlReader::ReadResult::READ_RESULT_Success == (reader->ReadTo(IBeXmlReader::NodeType::NODE_TYPE_Element, "Name", false, nullptr)))
+            {
+            reader->ReadTo(IBeXmlReader::NodeType::NODE_TYPE_Text, nullptr, false, value);
+            utf8Value = Utf8String(value->c_str());
+            if(filter.length() > 0 && utf8Value.Contains(filter))
+                documents.push_back(utf8Value);
+            }
+
+        nextMarker = false;
+        //the previous loop reaches the end of the file, so to find the "NextMarker" element, we need to restart from the top
+        reader = BeXmlReader::CreateAndReadFromString(xmlStatus, xmlResponse.c_str()); 
+        if((IBeXmlReader::ReadResult::READ_RESULT_Success == (reader->ReadTo(IBeXmlReader::NodeType::NODE_TYPE_Element, "NextMarker", false, nullptr))))
+            {
+            reader->ReadTo(IBeXmlReader::NodeType::NODE_TYPE_Text, nullptr, false, value);
+            if(value->length() > 0)
+                {
+                request.SetMarker(Utf8String(value->c_str()));
+                nextMarker = true;
+                }
+            }
+
+        int64_t currentTime;
+        DateTime::GetCurrentTimeUtc().ToUnixMilliseconds(currentTime);
+        if(timer < currentTime)
+            {
+            request.GetAzureRedirectionRequestUrl();
+            timer = request.GetTokenTimer();
+            }
+
+        }while(nextMarker);
+
+    delete value;
+    return documents;
+    }
+
+SpatialEntityPtr RealityDataService::Request(const RealityDataByIdRequest& request, RequestStatus& status)
+    {
+    Utf8String jsonString;
+    status = RequestToJSON((RealityDataUrl*)(&request), jsonString);
+    
+    bvector<SpatialEntityPtr> entities = bvector<SpatialEntityPtr>();
+    if (status != RequestStatus::SUCCESS)
+        {
+        std::cout << "RealityDataByIdRequest failed with response" << std::endl;
+        std::cout << jsonString << std::endl;
+        return nullptr;
+        }
+    RealityConversionTools::JsonToSpatialEntity(jsonString.c_str(), &entities);
+
+    return entities[0];
+    }
+
+RealityDataDocumentPtr RealityDataService::Request(const RealityDataDocumentByIdRequest& request, RequestStatus& status)
+    {
+    Utf8String jsonString;
+    status = RequestToJSON((RealityDataUrl*)(&request), jsonString);
+
+    if (status != RequestStatus::SUCCESS)
+        {
+        std::cout << "RealityDataDocumentByIdRequest failed with response" << std::endl;
+        std::cout << jsonString << std::endl;
+        return nullptr;
+        }
+
+    Json::Value instances(Json::objectValue);
+    Json::Reader::Parse(jsonString, instances);
+
+    return RealityDataDocument::Create(instances["instances"][0]);
+    }
+
+void RealityDataService::Request(RealityDataDocumentContentByIdRequest& request, FILE* file, RequestStatus& status)
+    {
+    int stat = RequestType::Body;
+    WSGRequest::GetInstance().SetCertificatePath(RealityDataService::GetCertificatePath());
+    request.GetAzureRedirectionRequestUrl();
+    Utf8String resultString = "";
+    if (request.IsAzureRedirectionPossible())
+        {
+        //request.SetAzureRedirectionUrlToContainer(azureUrl);
+        resultString = WSGRequest::GetInstance().PerformAzureRequest(request, stat, RealityDataService::GetVerifyPeer(), file);
+        }
+    else
+        resultString = WSGRequest::GetInstance().PerformRequest(request, stat, RealityDataService::GetVerifyPeer(), file);
+
+    status = RequestStatus::SUCCESS;
+    if(stat != CURLE_OK)
+        {
+        status = RequestStatus::ERROR;
+        std::cout << "RealityDataDocumentContentByIdRequest failed with response" << std::endl;
+        std::cout << resultString << std::endl;
+        }
+    }
+
+RealityDataFolderPtr RealityDataService::Request(const RealityDataFolderByIdRequest& request, RequestStatus& status)
+    {
+    Utf8String jsonString;
+    status = RequestToJSON((RealityDataUrl*)(&request), jsonString);
+
+    if(status != RequestStatus::SUCCESS)
+        {
+        std::cout << "RealityDataFolderByIdRequest failed with response" << std::endl;
+        std::cout << jsonString << std::endl;
+        return nullptr;
+        }
+
+    Json::Value instances(Json::objectValue);
+    Json::Reader::Parse(jsonString, instances);
+
+    return RealityDataFolder::Create(instances["instances"][0]);
+    }
+
+bvector<SpatialEntityPtr> RealityDataService::Request(const RealityDataListByEnterprisePagedRequest& request, RequestStatus& status)
+    {
+    Utf8String jsonString;
+    status = PagedRequestToJSON((RealityDataPagedRequest*)(&request), jsonString);
+
+    bvector<SpatialEntityPtr> entities = bvector<SpatialEntityPtr>();
+    if (status != RequestStatus::SUCCESS)
+        {
+        std::cout << "RealityDataListByEnterprisePagedRequest failed with response" << std::endl;
+        std::cout << jsonString << std::endl;
+        }
+    else
+        {
+        RealityConversionTools::JsonToSpatialEntity(jsonString.c_str(), &entities);
+        if ((uint8_t)entities.size() < request.GetPageSize())
+            status = RequestStatus::NOMOREPAGES;
+        }
+
+    return entities;
+    }
+
+bvector<RealityDataProjectRelationshipPtr> RealityDataService::Request(const RealityDataProjectRelationshipByProjectIdRequest& request, RequestStatus& status)
+{
+    Utf8String jsonString;
+    status = RequestToJSON((RealityDataUrl*)(&request), jsonString);
+    
+    Json::Value instances(Json::objectValue);
+    Json::Reader::Parse(jsonString, instances);
+
+    bvector<RealityDataProjectRelationshipPtr> relations = bvector<RealityDataProjectRelationshipPtr>();
+    if (status != RequestStatus::SUCCESS)
+        {
+        std::cout << "RealityDataProjectRelationshipByProjectIdRequest failed with response" << std::endl;
+        std::cout << jsonString << std::endl;
+        }
+    else
+        {
+        for (auto instance : instances["instances"])
+            relations.push_back(RealityDataProjectRelationship::Create(instance));
+        }
+
+    return relations;
+}
+
+bvector<RealityDataProjectRelationshipPtr> RealityDataService::Request(const RealityDataProjectRelationshipByProjectIdPagedRequest& request, RequestStatus& status)
+    {   
+    Utf8String jsonString;
+    status = PagedRequestToJSON((RealityDataPagedRequest*)(&request), jsonString);
+
+    Json::Value instances(Json::objectValue);
+    Json::Reader::Parse(jsonString, instances);
+
+    bvector<RealityDataProjectRelationshipPtr> relations = bvector<RealityDataProjectRelationshipPtr>();
+    if (status != RequestStatus::SUCCESS)
+        {
+        std::cout << "RealityDataProjectRelationshipByProjectIdPagedRequest failed with response" << std::endl;
+        std::cout << jsonString << std::endl;
+        }
+    else
+        {
+        for(auto instance : instances["instances"])
+            relations.push_back(RealityDataProjectRelationship::Create(instance));
+        if((uint8_t)relations.size() < request.GetPageSize())
+            status = RequestStatus::NOMOREPAGES;
+        }
+
+    return relations;
+    }
+
+RequestStatus RealityDataService::PagedRequestToJSON(RealityDataPagedRequest* request, Utf8StringR jsonResponse)
+    {
+    int status = RequestType::Body;
+    WSGRequest::GetInstance().SetCertificatePath(RealityDataService::GetCertificatePath());
+    jsonResponse = WSGRequest::GetInstance().PerformRequest(*request, status, RealityDataService::GetVerifyPeer());
+
+    Json::Value instances(Json::objectValue);
+    if((status != CURLE_OK) || !Json::Reader::Parse(jsonResponse, instances) || instances.isMember("errorMessage") || !instances.isMember("instances"))
+        return RequestStatus::ERROR;
+
+    request->AdvancePage();
+
+    return RequestStatus::SUCCESS;
+    }
+
+RequestStatus RealityDataService::RequestToJSON(RealityDataUrl* request, Utf8StringR jsonResponse)
+    {
+    int status = RequestType::Body;
+    WSGRequest::GetInstance().SetCertificatePath(RealityDataService::GetCertificatePath());
+    jsonResponse = WSGRequest::GetInstance().PerformRequest(*request, status, RealityDataService::GetVerifyPeer());
+
+    Json::Value instances(Json::objectValue);
+    if ((status != CURLE_OK) || !Json::Reader::Parse(jsonResponse, instances) || instances.isMember("errorMessage") || !instances.isMember("instances"))
+        return RequestStatus::ERROR;
+
+    return RequestStatus::SUCCESS;
     }