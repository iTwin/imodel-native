--- conflicted
+++ resolved
@@ -1,1027 +1,995 @@
-/*--------------------------------------------------------------------------------------+
-|
-|     $Source: PublicApi/RealityPlatform/RealityDataService.h $
-|
-|  $Copyright: (c) 2017 Bentley Systems, Incorporated. All rights reserved. $
-|
-+--------------------------------------------------------------------------------------*/
-#pragma once
-
-//__BENTLEY_INTERNAL_ONLY__
-
-#include <RealityPlatform/RealityPlatformAPI.h>
-#include <RealityPlatform/WSGServices.h>
-#include <RealityPlatform/SpatialEntity.h>
-#include <RealityPlatform/RealityDataObjects.h>
-#include <RealityPlatform/RealityDataDownload.h>
-
-#include <Bentley/BeFile.h>
-#include <Bentley/BeFilename.h>
-#include <Bentley/DateTime.h>
-#include <curl/curl.h>
-#include <sql.h>
-#include <sqlext.h>
-
-#define CHUNK_SIZE                  (4*1024*1024) //4Mb 
-BEGIN_BENTLEY_REALITYPLATFORM_NAMESPACE
-
-//=====================================================================================
-//! Overview:
-//! We want RealityData Requests to inherit from WSGURL requests, but there are many
-//! functions and variables that won't be used because we'll be calling the
-//! RealityDataService class; so we need to override them to avoid confusion, in case
-//! a user tries to call methods from the base class
-//!
-//! @bsiclass                                         Spencer.Mason             12/2016
-//! RealityDataUrl
-//! This class represents an URL for a RealityData request.
-//=====================================================================================
-struct RealityDataUrl : public WSGURL
-    {
-public:
-
-    REALITYDATAPLATFORM_EXPORT Utf8StringCR GetServerName() const override;
-
-    REALITYDATAPLATFORM_EXPORT Utf8StringCR GetVersion() const override;
-
-    REALITYDATAPLATFORM_EXPORT Utf8StringCR GetSchema() const override;
-
-    REALITYDATAPLATFORM_EXPORT Utf8StringCR GetRepoId() const override;
-    };
-
-//=====================================================================================
-//! @bsiclass                                         Donald.Morissette         03/2017
-//! RealityDataEnterpriseStat
-//! This class returns the size in KB currently used.
-//=====================================================================================
-struct RealityDataEnterpriseStatRequest : public RealityDataUrl
-{
-public:
-    // Only identifier is required to retreive RealityData
-    REALITYDATAPLATFORM_EXPORT RealityDataEnterpriseStatRequest(Utf8StringCR enterpriseId) { m_validRequestString = false; m_id = enterpriseId; }
-
-protected:
-    REALITYDATAPLATFORM_EXPORT virtual void _PrepareHttpRequestStringAndPayload() const override;
-
-private:
-    RealityDataEnterpriseStatRequest() {}
-};
-
-
-//=====================================================================================
-//! Overview:
-//! The present classes serves as an interfaces to the RealityDataService.
-//! Although the RealityData Service is based on a simple WSG-based
-//!  REST api, it relies on a variety of interrelated classes and the
-//!  capacity to perform spatial or classification related queries renders the
-//!  construction of the request slightly tedious.
-//! The present classes provide three levels of simplification of accessing the service
-//!  and interpreting the results.
-//! Before continuing it is recommended to be familiar of the basic classes part of the
-//!  model definition (RealityData, RealityDataProjectRelationship, Folder, and Document).
-//! 
-//! The RealityData service API is based on equivalent EC Classes that represent mainly the
-//!  same concepts and the same fields.
-//!
-//! The first level of abstraction offered in the present higher level class organisation 
-//!  helps to compose REST api for common or custom queries. The second level of abstraction 
-//!  offers a mechanism to query the server for various common information without
-//!  requiring the client to compose the request itself or perform Http request or
-//!  interpret Http response.
-//! The final abstraction level provides complete cooked up solution for
-//! common data obtention from the RealityData Service.
-//!
-//!
-//! @bsiclass                                         Alain.Robert              12/2016
-//! RealityDataByIdRequest
-//! This class represents a request for specific RealityData class object.
-//=====================================================================================
-struct RealityDataByIdRequest : public RealityDataUrl
-    {
-public:
-	// Only identifier is required to retreive RealityData
-    REALITYDATAPLATFORM_EXPORT RealityDataByIdRequest(Utf8StringCR identifier) { m_validRequestString = false; m_id = identifier; }
-   
-protected:
-    REALITYDATAPLATFORM_EXPORT virtual void _PrepareHttpRequestStringAndPayload() const override;
-
-private:
-    RealityDataByIdRequest() {}
-    };
-	
-//=====================================================================================
-//! @bsiclass                                         Alain.Robert              12/2016
-//! RealityDataProjectRelationshipByIdRequest
-//! This class represents a request for specific RealityDataProjectRelationship 
-//!  class object. Need to check if this class is necessary. We can return
-//!  all projects that have a link with a certain RealityData
-//=====================================================================================
-struct RealityDataProjectRelationshipByProjectIdRequest : public RealityDataUrl
-    {
-public:
-    REALITYDATAPLATFORM_EXPORT RealityDataProjectRelationshipByProjectIdRequest(Utf8StringCR identifier) { m_validRequestString = false; m_id = identifier; }
-
-protected:
-    REALITYDATAPLATFORM_EXPORT virtual void _PrepareHttpRequestStringAndPayload() const override;
-
-private:
-    RealityDataProjectRelationshipByProjectIdRequest() {}
-    };
-
-//=====================================================================================
-//! @bsiclass                                         Alain.Robert              12/2016
-//! RealityDataFolderByIdRequest
-//! This class represents a request for specific RealityDataFolder class object.
-//=====================================================================================
-struct RealityDataFolderByIdRequest : public RealityDataUrl
-    {
-public:
-    REALITYDATAPLATFORM_EXPORT RealityDataFolderByIdRequest(Utf8StringCR identifier) { m_validRequestString = false; m_id = identifier; }
-
-protected:
-    REALITYDATAPLATFORM_EXPORT virtual void _PrepareHttpRequestStringAndPayload() const override;
-
-private:
-    RealityDataFolderByIdRequest() {}
-    };
-
-//=====================================================================================
-//! @bsiclass                                         Alain.Robert              12/2016
-//! RealityDataDocumentByIdRequest
-//! This class represents a request for specific RealityDataDocument class object.
-//=====================================================================================
-struct RealityDataDocumentByIdRequest : public RealityDataUrl
-    {
-public:
-    REALITYDATAPLATFORM_EXPORT RealityDataDocumentByIdRequest(Utf8StringCR identifier) { m_validRequestString = false; m_id = identifier; }
-	
-protected:
-    REALITYDATAPLATFORM_EXPORT virtual void _PrepareHttpRequestStringAndPayload() const override;
-
-private:
-    RealityDataDocumentByIdRequest() {}
-    };
-
-struct AzureHandshake : public RealityDataUrl
-    {
-public:
-    AzureHandshake(Utf8String sourcePath, bool isWrite) : m_isWrite(isWrite) { m_validRequestString = false; m_id = sourcePath; }
-    Utf8StringR GetJsonResponse() { return m_jsonResponse; }
-    BentleyStatus ParseResponse(Utf8StringR azureServer, Utf8StringR azureToken, int64_t& tokenTimer);
-protected:
-    REALITYDATAPLATFORM_EXPORT virtual void _PrepareHttpRequestStringAndPayload() const override;
-private:
-    Utf8String m_jsonResponse;
-    bool       m_isWrite;
-    AzureHandshake();
-    };
-
-//=====================================================================================
-//! @bsiclass                                         Alain.Robert              12/2016
-//! RealityDataDocumentContentByIdRequest
-//! This class represents a request for specific RealityDataDocument content class object.
-//! The present class provides services for the support of azure redirection to blob.
-//! The RealityDataService can query the class to check if azure redirection is possible
-//!  or not. If the object indicates the redirection is possible but is not yet
-//!  redirected then the service will fetch the azure blob redirection request
-//!  and call the WSG service. If the blob address to the container is returned
-//!  then the service will set the azure blob redirection URL. After which the
-//!  object will be set to access directly the blob.
-//! Example:
-//! RealityDataDocumentContentByIdRequest myRequest("0586-358df-445-de34a-dd286", "RootDocument.3mx");
-//! ...
-//! if (myRequest.IsAzureRedirectionPossible())
-//!     {
-//!     if (!myRequest.IsAzureBlobRedirected())
-//!         {
-//!         Utf8String redirectRequest = myRequest.GetAzureRedirectionRequestUrl();
-//!         if (redirectRequest.size() == 0)
-//!             myRequest.SetAzureRedirectionPossible(false);
-//!         else
-//!             SetAzureRedirectionUrlToContainer(blobContainerUrl);
-//!         }
-//!    // After this the request will provide the proper http ulr, header and body
-//!    //  either to the blob or RealityDataService
-//!
-//!    }
-//=====================================================================================
-struct RealityDataDocumentContentByIdRequest : public RealityDataUrl
-    {
-public:
-    REALITYDATAPLATFORM_EXPORT RealityDataDocumentContentByIdRequest(Utf8StringCR identifier) : m_handshakeRequest(0)
-    { m_validRequestString = false; m_id = identifier; }
-    
-    //REALITYDATAPLATFORM_EXPORT RealityDataDocumentContentByIdRequest(Utf8CP identifier) : m_identifier(identifier) {}
-    REALITYDATAPLATFORM_EXPORT RealityDataDocumentContentByIdRequest(const RealityDataDocumentContentByIdRequest &object); 
-	
-    //! This call modify the indentifier of the object. Since we want a 
-	//!  different ressource. This can be a folder, document or anything
-	//!  else. 
-    REALITYDATAPLATFORM_EXPORT void ChangeInstanceId(Utf8String instanceId);
-
-    //! This call creates the URL request to obtain the azure redirection URL.
-    REALITYDATAPLATFORM_EXPORT void GetAzureRedirectionRequestUrl() const;
-
-    //! Once the azure blob container URL has been obtained it must be set
-    //!  using this method after which the object will create azure redirection.
-    //REALITYDATAPLATFORM_EXPORT void SetAzureRedirectionUrlToContainer(Utf8String azureContainerUrl);
-
-    //! Indicates that an azure blob redirection url has been set to object
-    REALITYDATAPLATFORM_EXPORT bool IsAzureBlobRedirected();
-
-    //! Used to indicate the azure blob redirection is possible or not. The default value is true
-    //!  but if the service does not support azure redirection it must be set to false to
-    //!  prevent attempts at obtaining redirection.
-    REALITYDATAPLATFORM_EXPORT void SetAzureRedirectionPossible(bool possible);
-
-    //! Indicates if azure blob container redirection is possible
-    REALITYDATAPLATFORM_EXPORT bool IsAzureRedirectionPossible();
-
-    REALITYDATAPLATFORM_EXPORT int64_t GetTokenTimer() const { return m_azureTokenTimer; }
-
-protected:
-    REALITYDATAPLATFORM_EXPORT virtual void _PrepareHttpRequestStringAndPayload() const override;
-
-    mutable AzureHandshake*             m_handshakeRequest;
-
-    mutable Utf8String  m_azureServer;
-    mutable Utf8String  m_azureToken;
-    mutable bool        m_AzureRedirected;
-    mutable bool        m_allowAzureRedirection;
-    mutable int64_t     m_azureTokenTimer;
-    RealityDataDocumentContentByIdRequest() {}
-
-    };
-
-//=====================================================================================
-//! @bsiclass                                         Alain.Robert              12/2016
-//! RealityDataFilterCreator
-//! Helper module used to compose filter components for RealityData list extraction
-//! based on filter criteria such as a type or spatial overlap.
-//! The filter takes the form of a string that is provided to filtered request
-//=====================================================================================
-struct RealityDataFilterCreator
-    { 
-    //! Sets filtering upon the classification. The classification may contain
-    //!  more than one classification by bitwise oring the classification
-    //!  values.
-    REALITYDATAPLATFORM_EXPORT static Utf8String FilterByClassification(int classification);
-
-    //! Filters the returned set by the reality data size.
-    //! Both the min and max size must be specified
-    REALITYDATAPLATFORM_EXPORT static Utf8String FilterBySize(double minSize, double maxSize);
-
-    //! Sets a spatial filter. Only RealityData for which the footprint overlaps (even
-    //! partially) the given region will be selected.
-    //! The area provided is a list of geo points (longitude/latitude)
-    //!  that must form a closed area. The last point of the list must
-    //!  be equal to the first point.
-    REALITYDATAPLATFORM_EXPORT static Utf8String FilterSpatial(bvector<GeoPoint2d> area, uint64_t coordSys);
-
-    //! Filters the list by owner. Only reality data belonging to given owner
-    //!  will be returned. The owner is specified by the email address
-    //!  and is case insensitive.
-    REALITYDATAPLATFORM_EXPORT static Utf8String FilterByOwner(Utf8String owner);
-
-    //! Filters the list by creation date. To indicate either min or max date
-    //!  are unbounded simply provide an invalid/unset DataTime object
-    //!  If both dates are invalid/unset then the command will return an error
-    //!  and no filtering will be set.
-    REALITYDATAPLATFORM_EXPORT static Utf8String FilterByCreationDate(DateTime minDate, DateTime maxDate);
-
-    //! Filters the list by modification date. To indicate either min or max date
-    //!  are unbounded simply provide an invalid/unset DataTime object.
-    //! If both dates are invalid/unset then the command will return an error
-    //!  and no filtering will be set.  
-    REALITYDATAPLATFORM_EXPORT static Utf8String FilterByModificationDate(DateTime minDate, DateTime maxDate);
-
-    //! Filters in or out public data as specified
-    REALITYDATAPLATFORM_EXPORT static Utf8String FilterPublic(bool isPublic);
-        
-    //! Filter by resolution. As resolution may be confusing since minimum resolution is
-    //!  expressed a higher number the resolution can be specified in any order and
-    //!  internally the resolution will be applied accordingly.
-    //! Reality data that have no resolution set will be considered 'unspecified' and
-    //!  will be returned whatever the resolution bracket given if filterOutUnspecified is false
-    //!  and will be discarded if true
-    REALITYDATAPLATFORM_EXPORT static Utf8String FilterByResolution(double resMin, double resMax, bool filterOutUnspecified);
-
-    //! Filter by accuracy. As accuracy may be confusing since minimum accuracy is
-    //!  expressed a higher number the accuracy can be specified in any order and
-    //!  internally the accuracy will be applied accordingly.    
-    //! Reality data that have no accuracy set will be considered 'unspecified' and
-    //!  will be returned whatever the bracket given if filterOutUnspecified is false
-    //!  and will be discarded if true
-    REALITYDATAPLATFORM_EXPORT static Utf8String FilterByAccuracy(double accuracyMin, double accuracyMax, bool filterOutUnspecified);
-
-    //! Filter by type. The type is specified by a string in the reality data.
-    //! The filter type specification here can contain many types
-    //!  separated by semi-colons. All reality data of any of the specified types
-    //!  will be returned in the list.
-    //!  types are case insensitive
-    REALITYDATAPLATFORM_EXPORT static Utf8String FilterByType(Utf8String types);
-
-    //! Filter by dataset. Only reality data of specified dataset will be returned
-    //!  note that Dataset names are case-sensitive.
-    REALITYDATAPLATFORM_EXPORT static Utf8String FilterByDataset(Utf8String dataset);
-
-    //! Groups all filters inside of parentheses, all criteria must be met ( && )
-    REALITYDATAPLATFORM_EXPORT static Utf8String GroupFiltersAND(bvector<Utf8String> filters);
-
-    //! Groups all filters inside of parentheses, only one of the criteria must be met ( || )
-    REALITYDATAPLATFORM_EXPORT static Utf8String GroupFiltersOR(bvector<Utf8String> filters);
-    };
-
-enum class RealityDataField
-    {
-    Id,
-    Enterprise,
-    ContainerName,
-    Name,
-    Dataset,
-    Description,
-    RootDocument,
-    Size,
-    Classification,
-    Type,
-    Footprint,
-    ThumbnailDocument,
-    MetadataURL,
-    ResolutionInMeters,
-    AccuracyInMeters,
-    PublicAccess,
-    Listable,
-    ModifiedTimestamp,
-    CreatedTimestamp,
-    OwnedBy,
-    Group
-    };
-
-//=====================================================================================
-//! @bsiclass                                   Alain.Robert                    12/2016
-//! This class represents a spatial request for Reality Data class object.
-//! This represents the most common RealityData Service request.
-//! This request returns the list of SpatialEntity objects that 
-//!  are located within provided spatial area (usually the project area) for the 
-//!  incdicated classification. Additional parameters can be provided by adding a filter
-//!  created using the RealityDataFilterCreator module.
-//=====================================================================================
-struct RealityDataPagedRequest : public WSGPagedRequest
-    {
-public:
-    REALITYDATAPLATFORM_EXPORT Utf8StringCR GetServerName() const override;
-    REALITYDATAPLATFORM_EXPORT Utf8StringCR GetVersion() const override;
-    REALITYDATAPLATFORM_EXPORT Utf8StringCR GetSchema() const override;
-    REALITYDATAPLATFORM_EXPORT Utf8StringCR GetRepoId() const override;
-
-    REALITYDATAPLATFORM_EXPORT RealityDataPagedRequest() : m_informationSourceFilteringSet(false) { m_validRequestString = false; m_requestType = HttpRequestType::GET_Request; m_sort = false; }
-
-    REALITYDATAPLATFORM_EXPORT void SetFilter(Utf8StringCR filter);
-
-    //! Sets the sort order for the list. This sorting is performed server-side.
-    //! Note that it is not possible to specify two sorts (sort by field a then by filed b is not supported).
-    //! The server will decide how sorted groups are ordered.
-    //! Note that some fields in the server are considered case-sensitive and others
-    //!  case insensitive. The server will apply sort rules accordingly.
-    REALITYDATAPLATFORM_EXPORT void SortBy(RealityDataField, bool ascending);
-
-protected:
-    REALITYDATAPLATFORM_EXPORT virtual void _PrepareHttpRequestStringAndPayload() const override;
-
-    int m_informationSourceFilter;
-    bool m_informationSourceFilteringSet;
-    Utf8String m_order;
-    Utf8String m_filter;
-    Utf8String m_sort;
-    };
-
-
-//=====================================================================================
-//! @bsiclass                                   Spencer.Mason 02/2017
-//! A specialisation of a RealityDataPagedRequest that only obtains reality data
-//! for specific enterprise. Usually a CONENCT user only has access to its own enterprise 
-//! data only so the enterpriseId specified should be the identifeir of its enterprise.
-//! This request will not return public references to reality data from other enterprises
-//! marked as public.
-//! Note that the present request will only return Reality Data part of an enterprise
-//! for which the current CONNECT user has access to. 
-//=====================================================================================
-struct RealityDataListByEnterprisePagedRequest : public RealityDataPagedRequest
-    {
-public:
-    REALITYDATAPLATFORM_EXPORT RealityDataListByEnterprisePagedRequest(Utf8StringCR identifier = "", uint16_t startIndex = 0, uint8_t pageSize = 25) { m_validRequestString = false; m_id = identifier; m_startIndex = startIndex; m_pageSize = pageSize; }
-
-protected:
-    REALITYDATAPLATFORM_EXPORT virtual void _PrepareHttpRequestStringAndPayload() const override;
-    };
-
-//=====================================================================================
-//! @bsiclass                                   Spencer.Mason 02/2017
-//! A specialisation of a RealityDataPagedRequest that only obtains reality data
-//! explicitely linked to a specific CONNECT Project through the Reality Data Service
-//! RealityData/Project registry it maintains. 
-//=====================================================================================
-struct RealityDataProjectRelationshipByProjectIdPagedRequest : public RealityDataPagedRequest
-    {
-public:
-    REALITYDATAPLATFORM_EXPORT RealityDataProjectRelationshipByProjectIdPagedRequest(Utf8StringCR identifier) { m_validRequestString = false; m_id = identifier; }
-
-protected:
-    REALITYDATAPLATFORM_EXPORT virtual void _PrepareHttpRequestStringAndPayload() const override;
-
-private:
-    RealityDataProjectRelationshipByProjectIdPagedRequest() {}
-    };
-
-<<<<<<< HEAD
-=======
-struct AllRealityDataByRootId : public RealityDataDocumentContentByIdRequest
-    {
-public:
-    REALITYDATAPLATFORM_EXPORT AllRealityDataByRootId(Utf8StringCR rootId); 
-
-    REALITYDATAPLATFORM_EXPORT void SetMarker(Utf8String marker) const { m_validRequestString = false; m_marker = marker; }
-
-    REALITYDATAPLATFORM_EXPORT Utf8StringCR GetFilter() const { return m_filter; }
-
-protected:
-    REALITYDATAPLATFORM_EXPORT virtual void _PrepareHttpRequestStringAndPayload() const override;
-
-private:
-    mutable Utf8String  m_marker;
-    Utf8String          m_filter;
-    AllRealityDataByRootId() {}
-    };
-
-//! Callback function to follow the download progression.
-//! @param[in] filename    name of the file. 
-//! @param[in] progress    Percentage uploaded.
-typedef std::function<void(Utf8String filename, double fileProgress, double repoProgress)> RealityDataServiceUpload_ProgressCallBack;
->>>>>>> cd76526b
-
-
-//=====================================================================================
-//! @bsiclass                                   Spencer.Mason 02/2017
-//! A class used to create a new reality data in the reality data service.
-//=====================================================================================
-struct RealityDataServiceCreate : public RealityDataUrl
-    {
-    REALITYDATAPLATFORM_EXPORT RealityDataServiceCreate(Utf8String realityDataId, Utf8String properties);
-protected:
-    REALITYDATAPLATFORM_EXPORT virtual void _PrepareHttpRequestStringAndPayload() const override;
-
-private:
-    bool m_listable;
-    };
-
-<<<<<<< HEAD
-
-
-//=====================================================================================
-//! @bsiclass                                   Spencer.Mason 02/2017
-//! The Upload module.
-//! This module is in charge or providing higher level services to upload reality data
-//! to the Reality Data Service.
-//=====================================================================================
-=======
-struct RealityDataFileTransfer : public RealityDataUrl
-    {
-    public:
-        REALITYDATAPLATFORM_EXPORT virtual void ReadyFile() { m_transferProgress = 0; }
-
-        REALITYDATAPLATFORM_EXPORT void CloseFile()
-            {
-            if (m_fileStream.IsOpen())
-                m_fileStream.Close();
-            }
-
-        REALITYDATAPLATFORM_EXPORT virtual void Retry() = 0;
-
-        REALITYDATAPLATFORM_EXPORT virtual Utf8StringCR GetHttpRequestString() const override
-        {
-            if (!m_validRequestString)
-                _PrepareHttpRequestStringAndPayload();
-
-            BeAssert(m_validRequestString);
-            BeAssert(m_httpRequestString.size() != 0);
-
-            m_requestWithToken = m_httpRequestString;
-            m_requestWithToken.append(m_azureToken);
-
-            return m_requestWithToken;
-        };
-
-        REALITYDATAPLATFORM_EXPORT void SetAzureToken(Utf8String token) { m_azureToken = token; }
-
-        REALITYDATAPLATFORM_EXPORT Utf8StringCR GetFilename() const { return m_filename; }
-
-        REALITYDATAPLATFORM_EXPORT uint64_t GetFileSize() const { return m_fileSize; }
-
-        REALITYDATAPLATFORM_EXPORT uint64_t GetTransferedSize() const { return m_transferProgress; }
-
-        REALITYDATAPLATFORM_EXPORT BeFile& GetFileStream() { return m_fileStream; }
-
-        REALITYDATAPLATFORM_EXPORT void StartTimer() { m_startTime = std::time(nullptr); }
-
-        REALITYDATAPLATFORM_EXPORT time_t GetStartTime() const { return m_startTime; }
-
-        REALITYDATAPLATFORM_EXPORT virtual void UpdateTransferedSize() {}
-
-        size_t                  nbRetry;
-        size_t                  m_index;
-    protected:
-
-        Utf8String              m_fileUrl;
-        Utf8String              m_filename;
-
-        BeFile                  m_fileStream;
-        uint64_t                m_fileSize;
-
-        uint64_t                m_transferProgress;
-
-        Utf8String              m_azureServer;
-        float                   m_progressStep;
-        Utf8String              m_azureToken;
-        mutable Utf8String      m_requestWithToken;
-
-        time_t                  m_startTime;
-    };
-
-struct RealityDataFileUpload : public RealityDataFileTransfer
-    {
-public:
-    RealityDataFileUpload(BeFileName filename, BeFileName root, Utf8String azureServer, size_t index) : 
-        m_chunkSize(CHUNK_SIZE), m_chunkStop(0), m_chunkNumber(0), m_moreToSend(true) 
-        {
-        m_azureServer = azureServer;
-        m_index = index;
-        m_filename = filename.GetNameUtf8();
-        m_transferProgress = 0;
-        nbRetry = 0;
-        m_validRequestString = false;
-        Utf8String fileFromRoot = filename.GetNameUtf8();
-        fileFromRoot.ReplaceAll(root.GetNameUtf8().c_str(), "");
-        m_fileUrl = "/";
-        m_fileUrl.append(fileFromRoot);
-        m_fileUrl.ReplaceAll("\\","/");
-
-        m_requestType = HttpRequestType::PUT_Request;
-
-        filename.GetFileSize(m_fileSize);
-        }
-
-    REALITYDATAPLATFORM_EXPORT void ReadyFile() override
-        {
-        BeFileStatus status = m_fileStream.Open(m_filename, BeFileAccess::Read);
-        BeAssert(status == BeFileStatus::Success);
-
-        m_transferProgress = 0;
-
-        m_chunkSize = CHUNK_SIZE;
-        m_singleChunk = m_fileSize < m_chunkSize;
-
-        if(!m_singleChunk)
-            m_blockList = "<?xml version=\"1.0\" encoding=\"utf-8\"?><BlockList>";
-        }
-
-    REALITYDATAPLATFORM_EXPORT void Retry() override;
-
-    REALITYDATAPLATFORM_EXPORT Utf8StringCR GetHttpRequestString() const override
-        {
-        
-        m_requestWithToken = RealityDataFileTransfer::GetHttpRequestString();
-
-        if(!m_singleChunk)
-            {
-            if(m_moreToSend)
-                {
-                m_requestWithToken.append("&comp=block&blockid=");
-                m_requestWithToken.append(m_chunkNumberString);
-                }
-            else
-                {
-                m_requestWithToken.append("&comp=blocklist");
-                }
-            }
-
-        return m_requestWithToken;
-        };
-
-    REALITYDATAPLATFORM_EXPORT void SetChunkSize(uint64_t chunkSize) { m_chunkSize = chunkSize; }
-
-    REALITYDATAPLATFORM_EXPORT bool FinishedSending(); 
-
-    REALITYDATAPLATFORM_EXPORT uint64_t GetMessageSize() { return m_chunkSize; }
-
-    REALITYDATAPLATFORM_EXPORT Utf8String GetBlockList() { return m_blockList; }
-    
-    REALITYDATAPLATFORM_EXPORT bool IsSingleChunk() { return m_singleChunk; }
-    
-    REALITYDATAPLATFORM_EXPORT size_t OnReadData(void* buffer, size_t size);
-
-    REALITYDATAPLATFORM_EXPORT void UpdateTransferedSize() override;
-
-protected:
-    REALITYDATAPLATFORM_EXPORT virtual void _PrepareHttpRequestStringAndPayload() const override;
->>>>>>> cd76526b
-
-//! Callback function to follow the download progression.
-//! @param[in] filename    name of the file. 
-//! @param[in] progress    Percentage uploaded.
-typedef std::function<void(Utf8String filename, double fileProgress, double repoProgress)> RealityDataServiceUpload_ProgressCallBack;
-
-<<<<<<< HEAD
-// ErrorCode --> Curl error code.
-//! Callback function to follow the download progression.
-//! @param[out] index       Url index set at the creation
-//! @param[out] pClient     Pointer on the structure RealityDataDownload::FileTransfer.
-//! @param[out] ErrorCode   Curl error code:(0)Success (xx)Curl (-1)General error, (-2)Retry the current download. 
-//! @param[out] pMsg        Curl English message.
-typedef std::function<void(int index, void *pClient, int ErrorCode, const char* pMsg)> RealityDataServiceUpload_StatusCallBack;
-
-
-//! Callback function to follow the download progression.
-//! @return If RealityDataDownload_ProgressCallBack returns 0   All downloads continue.
-//! @return If RealityDataDownload_ProgressCallBack returns any other value The download is canceled for all files.
-typedef std::function<int()> RealityDataServiceUpload_HeartbeatCallBack;
-
-
-
-// Predeclaration of internal upload control class.
-struct RealityDataFileUpload;
-struct AzureWriteHandshake;
-=======
-    uint64_t                m_chunkSize;
-    uint64_t                m_chunkStop;
-    uint32_t                m_chunkNumber;
-    Utf8String              m_chunkNumberString;
-
-    Utf8String              m_blockList;
-    };
-
-struct RealityDataFileDownload : public RealityDataFileTransfer
-{
-public:
-    RealityDataFileDownload(BeFileName filename, BeFileName root, Utf8String azureServer, size_t index) :
-        iAppend(0)
-        {
-        m_azureServer = azureServer;
-        m_index = index;
-        m_filename = filename.GetNameUtf8();
-        m_transferProgress = 0;
-        nbRetry = 0;
-        m_validRequestString = false;
-        Utf8String fileFromRoot = filename.GetNameUtf8();
-        fileFromRoot.ReplaceAll(root.GetNameUtf8().c_str(), "");
-        m_fileUrl = "/";
-        m_fileUrl.append(fileFromRoot);
-        m_fileUrl.ReplaceAll("\\", "/");
-
-        m_requestType = HttpRequestType::GET_Request;
-
-        filename.GetFileSize(m_fileSize);
-        }
-
-    REALITYDATAPLATFORM_EXPORT void Retry() override;
-
-    size_t                  iAppend;
-
-protected:
-    REALITYDATAPLATFORM_EXPORT virtual void _PrepareHttpRequestStringAndPayload() const override;
-    };
->>>>>>> cd76526b
-
-//where the curl upload ended, either in success or failure
-struct TransferResult
-    {
-    int                     errorCode; //code returned by curl
-    size_t                  progress; //a percentage of how much of the file was successfully downloaded
-    time_t                  timeSpent;
-    Utf8String              name;
-    };
-
-struct TransferReport
-    {
-    size_t                  packageId;
-    bvector<TransferResult*>  results;
-    ~TransferReport()
-        {
-        for(TransferResult* result : results)
-            delete result;
-        }
-
-    REALITYDATAPLATFORM_EXPORT void ToXml(Utf8StringR report);
-    };
-
-struct RealityDataServiceTransfer : public CurlConstructor
-    {
-    REALITYDATAPLATFORM_EXPORT RealityDataServiceTransfer(){}
-
-    REALITYDATAPLATFORM_EXPORT ~RealityDataServiceTransfer()
-        {
-        for (int i = 0; i < m_filesToTransfer.size(); i++)
-            delete m_filesToTransfer[i];
-
-        delete m_handshakeRequest;
-        }
-
-    //! Set proxy informations
-    //REALITYDATAPLATFORM_EXPORT void SetProxyUrlAndCredentials(Utf8StringCR proxyUrl, Utf8StringCR proxyCreds) { m_proxyUrl = proxyUrl; m_proxyCreds = proxyCreds; };
-
-    //! Set certificate path for https upload.
-    REALITYDATAPLATFORM_EXPORT void SetCertificatePath(BeFileNameCR certificatePath) { m_certPath = certificatePath; }
-
-    //! Set callback to follow progression of the upload.
-    REALITYDATAPLATFORM_EXPORT void SetProgressCallBack(RealityDataServiceUpload_ProgressCallBack pi_func)
-        {
-        m_pProgressFunc = pi_func;
-        }
-
-    //! Set interval at which to send a progress callback. Default 1% (0.01)
-    REALITYDATAPLATFORM_EXPORT void SetProgressStep(double step) { m_progressThreshold = m_progressStep = step; }
-
-    //! Set callback to allow the user to mass cancel all uploads
-    REALITYDATAPLATFORM_EXPORT void SetHeartbeatCallBack(RealityDataServiceUpload_HeartbeatCallBack pi_func)
-        {
-        m_pHeartbeatFunc = pi_func;
-        }
-
-    //! Set callback to know to status, upload done or error.
-    REALITYDATAPLATFORM_EXPORT void SetStatusCallBack(RealityDataServiceUpload_StatusCallBack pi_func) { m_pStatusFunc = pi_func; }
-
-    //! Start the upload progress for all links.
-    REALITYDATAPLATFORM_EXPORT virtual TransferReport* Perform();
-
-    REALITYDATAPLATFORM_EXPORT Utf8String GenerateAzureHandshakeUrl();
-
-    REALITYDATAPLATFORM_EXPORT void OnlyReportErrors(bool onlyErrors) { m_onlyReportErrors = onlyErrors; }
-
-    REALITYDATAPLATFORM_EXPORT int64_t GetTokenTimer() { return m_azureTokenTimer; }
-
-    REALITYDATAPLATFORM_EXPORT virtual bool UpdateTransferAmount(int64_t transferedAmount);
-
-protected:
-    void SetupCurlforFile(RealityDataUrl* upload, int verifyPeer);
-    bool SetupNextEntry();
-    void ReportStatus(int index, void *pClient, int ErrorCode, const char* pMsg);
-    Utf8String GetAzureToken();
-
-    AzureHandshake*             m_handshakeRequest;
-    bvector<RealityDataFileTransfer*>         m_filesToTransfer;
-
-    void*                       m_pCurlHandle;
-
-    Utf8String                  m_id;
-    Utf8String                  m_proxyUrl;
-    Utf8String                  m_proxyCreds;
-    BeFileName                  m_certPath;
-    RealityDataServiceUpload_ProgressCallBack m_pProgressFunc;
-    double                      m_progressStep;
-    double                      m_progress;
-    double                      m_progressThreshold;
-    RealityDataServiceUpload_StatusCallBack m_pStatusFunc;
-    RealityDataServiceUpload_HeartbeatCallBack m_pHeartbeatFunc;
-
-    Utf8String                  m_azureServer;
-    Utf8String                  m_azureToken;
-    bvector<Utf8String>         m_headers;
-
-    TransferReport              m_report;
-    size_t                      m_curEntry;
-    int64_t                     m_azureTokenTimer;
-
-    bool                        m_onlyReportErrors;
-    uint64_t                    m_fullTransferSize;
-    uint64_t                    m_currentTransferedAmount;
-    };
-
-//=====================================================================================
-//! @bsiclass                                   Alain.Robert                    12/2016
-//! RealityDataServiceUpload
-//! This class represents an upload service for uploading files or datasets to the
-//!  reality data service.
-//! During the perform the object will rely on CURL in a multithreaded environment 
-//!  to upload sources up to the reality data service.
-//! The process will attempt to optimise the upload process. To do so it may decide
-//!  to group a set of files together in an archive then upload and un-archive the file set
-//!  up in the Reality Data Service. If the files are large the upload process
-//!  may split up the file and upload in fragments. It may also select to attempt 
-//!  a SAS redirection to upload directly to the cloud blob.
-//! In case of communication error the upload process will attempt retry to 
-//!  complete the operation.
-//! At the end of the process the upload will increment the RealityData instance fields
-//!  concerning total size. Also note that when SetSourcePath is used a root document
-//!  and a thumbnail may be specified. The appropriate RealityData instance fields
-//!  will then be updated.
-//! It will also start as many threads needed to optimise the process.
-//! The present class offers services to upload a file including use of callback
-//!  to indicate progress.
-//! The service is used by specifying the source path ot the source file or files.
-//! One and only one of SetSourcePath(), SetSourceFile() or SetSourceFiles()
-//!  will be called.
-//=====================================================================================
-struct RealityDataServiceUpload : public RealityDataServiceTransfer
-    {
-    REALITYDATAPLATFORM_EXPORT static Utf8String PackageProperties(bmap<RealityDataField, Utf8String> properties);
-
-    REALITYDATAPLATFORM_EXPORT RealityDataServiceUpload(BeFileName uploadPath, Utf8String id, Utf8String properties, bool overwrite=false);
-
-<<<<<<< HEAD
-    REALITYDATAPLATFORM_EXPORT ~RealityDataServiceUpload();
-
-=======
-    /*REALITYDATAPLATFORM_EXPORT ~RealityDataServiceUpload()
-        {
-        }*/
->>>>>>> cd76526b
-
-    //! Set the source path which, all files and folders located in this path will be uploaded
-    //!  to the designated reality data
-    //! @param sourcePath indicates the source path that will be considered the base folder of the reality data.
-    //!  all files and folders will recursively be scanned and uploaded.
-    //! @param rootDocument The root document for the reality data or empty if the root document
-    //!  must not be set or modified. This document is specified relative to the root source path.
-    //! @param thumbnailDocument The thumbnail document. It must designate a JPG or PNG file providing a
-    //!  a visual overview of the reality data.
-	//! Keep in mind that you can upload 1 to many files
-    REALITYDATAPLATFORM_EXPORT void SetSourcePath(Utf8String sourcePath, Utf8String rootDocument = "", Utf8String thumbnailDocument = "")
-    {m_sourcePath = sourcePath; m_rootDocument = rootDocument; m_thumbnailDocument = thumbnailDocument;}
-
-    //! Sets the RealityDataID that also designates the container to which the data is uploaded
-    REALITYDATAPLATFORM_EXPORT void SetRealityDataId(Utf8String realityDataId) { m_id = realityDataId; }
-
-    REALITYDATAPLATFORM_EXPORT bool IsValidUpload() { return m_filesToTransfer.size() > 0; }
-
-    //! Start the upload progress for all links.
-    //REALITYDATAPLATFORM_EXPORT TransferReport* Perform() override;
-
-protected:
-    BentleyStatus CreateUpload(Utf8String properties);
-
-private:
-
-    Utf8String                  m_sourcePath;
-    Utf8String                  m_rootDocument;
-    Utf8String                  m_thumbnailDocument;
-
-    bool                        m_overwrite;
-    };
-
-
-struct RealityDataServiceDownload : public RealityDataServiceTransfer
-    {
-    REALITYDATAPLATFORM_EXPORT RealityDataServiceDownload(BeFileName targetLocation, Utf8String serverId);
-
-    REALITYDATAPLATFORM_EXPORT RealityDataServiceDownload(Utf8String serverId, bvector<RealityDataFileTransfer*> downloadList);
-
-    //REALITYDATAPLATFORM_EXPORT TransferReport* Perform() override;
-
-private:
-
-    void DownloadFullRepo(BeFileName targetLocation, Utf8String id);
-
-    void DownloadFromNavNode(BeFileName targetLocation, Utf8String id);
-    };
-
-enum class RequestStatus
-    {
-    SUCCESS = 0,
-    ERROR = 1,
-    NOMOREPAGES = 2
-    };
-
-//=====================================================================================
-//! @bsiclass                                   Alain.Robert              12/2016
-//! RealityDataService
-//! This class represents the RealityData Service proper. This unique class
-//! provides functionalty to query or upload to the RealityData Service by basing
-//! command upon requests objects.
-//! The methods can return properly formatted SpatialEntity objects or the
-//! raw JSON or byte-stream resulting from the request.
-//! Note that although almost any type of query can be created here some will
-//! result in an unauthorized error if rights and permissions do not allow the
-//! operation to be performed.
-//! Aside the global configuration of the service which is gloablly applied, the 
-//! class is stateless and thus threadsafe. Note that all methods are static.
-//=====================================================================================
-struct RealityDataService
-    {
-public:
-    //!
-    //! The SetServerComponents static method enables to set the RealityData Service URL REST API component strings
-    //! The server parameter contains the name of the server including the communication protocol. The default value is
-    //! https://connect-realitydataservices.bentley.com/ 
-    //! The WSGProtocol is a string containing the WSG version number. Default is '2.4'
-    //! name is the name of the WSG service for the RealityData Service. It should always be "IndexECPlugin-Server"
-    //! schemaName is the name of the schema exposing the RealityData Service classes. Default is "RealityModeling"
-    //! All fields must be provided if used. Normally the present method shold only be used for development purposes
-    //! When accessing one of the dev or qa version of RealityData Service.
-    REALITYDATAPLATFORM_EXPORT static void SetServerComponents(Utf8StringCR server, Utf8StringCR WSGProtocol, Utf8StringCR repoName, Utf8StringCR schemaName, Utf8StringCR certificatePath = "")
-        {
-        BeAssert(server.size() != 0);
-        BeAssert(WSGProtocol.size() != 0);
-        BeAssert(repoName.size() != 0);
-        BeAssert(schemaName.size() != 0);
-
-        s_realityDataServer = server;
-        s_realityDataWSGProtocol = WSGProtocol;
-        s_realityDataRepoName = repoName;
-        s_realityDataSchemaName = schemaName;
-
-        if(certificatePath.size() == 0)
-            s_verifyPeer = 0;
-        else
-            s_verifyPeer = 1;
-        s_realityDataCertificatePath = certificatePath;
-        }
-
-    //! Returns the current name of the server
-    REALITYDATAPLATFORM_EXPORT static Utf8StringCR GetServerName();
-
-    //! Results the string containing the WSG protocol version number
-    REALITYDATAPLATFORM_EXPORT static Utf8StringCR GetWSGProtocol();
-
-    //! Returns the name of the WSG repository containing the RealityData Service objects
-    REALITYDATAPLATFORM_EXPORT static Utf8StringCR GetRepoName();
-
-    //! Returns the name of the schema defining the classes exposed by the RealityData Service.
-    REALITYDATAPLATFORM_EXPORT static Utf8StringCR GetSchemaName();
-
-    //! Returns the name of the schema defining the classes exposed by the RealityData Service.
-    REALITYDATAPLATFORM_EXPORT static const int GetVerifyPeer();
-
-    //! Returns the name of the schema defining the classes exposed by the RealityData Service.
-    REALITYDATAPLATFORM_EXPORT static Utf8StringCR GetCertificatePath();
-
-    //! The classification codes. The high level interface only supports the four base classification
-    //&&AR Most to platform since Classification is shared by both GeoCoordinationService and RealityData Service
-    enum class Classification
-        {
-        Imagery = 0x1,
-        Terrain = 0x2,
-        Model = 0x4,
-        Pinned = 0x8
-        };
-
-    //! Returns a list of RealityData objects that overlap the given region
-    //! Since this request is a paged request it will advance to next page automatically
-    //! and return on last page with appropriate status.
-    REALITYDATAPLATFORM_EXPORT static bvector<SpatialEntityPtr> Request(const RealityDataPagedRequest& request, RequestStatus& status);
-
-    //! Returns the size in KB for the specify Enterprise, or the default one.
-    REALITYDATAPLATFORM_EXPORT static void RealityDataService::Request(const RealityDataEnterpriseStatRequest& request, uint64_t* pNbRealityData, uint64_t* pTotalSizeKB, RequestStatus& status);
-
-    //! Returns the list of all documents in a repo
-    REALITYDATAPLATFORM_EXPORT static bvector<Utf8String> Request(const AllRealityDataByRootId& request, RequestStatus& status);
-
-    //! Returns the RealityData object requested or null if an error occured
-    REALITYDATAPLATFORM_EXPORT static SpatialEntityPtr Request(const RealityDataByIdRequest& request, RequestStatus& status);
-
-    //! Returns a RealityDataDocument or null if an error occured
-    REALITYDATAPLATFORM_EXPORT static RealityDataDocumentPtr Request(const RealityDataDocumentByIdRequest& request, RequestStatus& status);
-
-    //! Returns the content of a RealityData Service document
-    REALITYDATAPLATFORM_EXPORT static void Request(RealityDataDocumentContentByIdRequest& request, FILE* file, RequestStatus& status);
-
-    //! Returns a RealityDataFolder or null if an error occured
-    REALITYDATAPLATFORM_EXPORT static RealityDataFolderPtr Request(const RealityDataFolderByIdRequest& request, RequestStatus& status);
-
-    //! Returns a list of RealityData objects that belongs to the enterprise.
-    //! Notice that the enterprise is not usually provided and the enterprise of the currently
-    //! Bentley CONNECT user is used.
-    //! Since this request is a paged request it will advance to next page automatically
-    //! and return on last page with appropriate status.
-    REALITYDATAPLATFORM_EXPORT static bvector<SpatialEntityPtr> Request(const RealityDataListByEnterprisePagedRequest& request, RequestStatus& status);
-
-    //! Returns a list of RealityDataProjectRelation objects for a specific project.
-    REALITYDATAPLATFORM_EXPORT static bvector<RealityDataProjectRelationshipPtr> Request(const RealityDataProjectRelationshipByProjectIdRequest& request, RequestStatus& status);
-
-    //! Returns a list of RealityDataProjectRelation objects for a specific project.
-    //! Since this request is a paged request it will advance to next page automatically
-    //! and return on last page with appropriate status.
-    REALITYDATAPLATFORM_EXPORT static bvector<RealityDataProjectRelationshipPtr> Request(const RealityDataProjectRelationshipByProjectIdPagedRequest& request, RequestStatus& status);
-
-    //! Returns the full WSG JSON returned by the request
-    //! Since this request is a paged request it will advance to next page automatically
-    //! and return on last page with appropriate status.
-    REALITYDATAPLATFORM_EXPORT static RequestStatus PagedRequestToJSON(RealityDataPagedRequest* request, Utf8StringR jsonResponse);
-
-    //! Returns the full WSG JSON returned by the Reality Data request
-    REALITYDATAPLATFORM_EXPORT static RequestStatus RequestToJSON(RealityDataUrl* request, Utf8StringR jsonResponse);
-
-private:
-    static Utf8String s_realityDataServer;
-    static Utf8String s_realityDataWSGProtocol;
-    static Utf8String s_realityDataRepoName;
-    static Utf8String s_realityDataSchemaName;
-    static int s_verifyPeer;
-    static Utf8String s_realityDataCertificatePath;
-
-    static const Utf8String s_ImageryKey;
-    static const Utf8String s_TerrainKey;
-    static const Utf8String s_ModelKey;
-    static const Utf8String s_PinnedKey;
-    };
-
-
+/*--------------------------------------------------------------------------------------+
+|
+|     $Source: PublicApi/RealityPlatform/RealityDataService.h $
+|
+|  $Copyright: (c) 2017 Bentley Systems, Incorporated. All rights reserved. $
+|
++--------------------------------------------------------------------------------------*/
+#pragma once
+
+//__BENTLEY_INTERNAL_ONLY__
+
+#include <RealityPlatform/RealityPlatformAPI.h>
+#include <RealityPlatform/WSGServices.h>
+#include <RealityPlatform/SpatialEntity.h>
+#include <RealityPlatform/RealityDataObjects.h>
+#include <RealityPlatform/RealityDataDownload.h>
+
+#include <Bentley/BeFile.h>
+#include <Bentley/BeFilename.h>
+#include <Bentley/DateTime.h>
+#include <curl/curl.h>
+#include <sql.h>
+#include <sqlext.h>
+
+#define CHUNK_SIZE                  (4*1024*1024) //4Mb 
+BEGIN_BENTLEY_REALITYPLATFORM_NAMESPACE
+
+//=====================================================================================
+//! Overview:
+//! We want RealityData Requests to inherit from WSGURL requests, but there are many
+//! functions and variables that won't be used because we'll be calling the
+//! RealityDataService class; so we need to override them to avoid confusion, in case
+//! a user tries to call methods from the base class
+//!
+//! @bsiclass                                         Spencer.Mason             12/2016
+//! RealityDataUrl
+//! This class represents an URL for a RealityData request.
+//=====================================================================================
+struct RealityDataUrl : public WSGURL
+    {
+public:
+
+    REALITYDATAPLATFORM_EXPORT Utf8StringCR GetServerName() const override;
+
+    REALITYDATAPLATFORM_EXPORT Utf8StringCR GetVersion() const override;
+
+    REALITYDATAPLATFORM_EXPORT Utf8StringCR GetSchema() const override;
+
+    REALITYDATAPLATFORM_EXPORT Utf8StringCR GetRepoId() const override;
+    };
+
+//=====================================================================================
+//! @bsiclass                                         Donald.Morissette         03/2017
+//! RealityDataEnterpriseStat
+//! This class returns the size in KB currently used.
+//=====================================================================================
+struct RealityDataEnterpriseStatRequest : public RealityDataUrl
+{
+public:
+    // Only identifier is required to retreive RealityData
+    REALITYDATAPLATFORM_EXPORT RealityDataEnterpriseStatRequest(Utf8StringCR enterpriseId) { m_validRequestString = false; m_id = enterpriseId; }
+
+protected:
+    REALITYDATAPLATFORM_EXPORT virtual void _PrepareHttpRequestStringAndPayload() const override;
+
+private:
+    RealityDataEnterpriseStatRequest() {}
+};
+
+
+//=====================================================================================
+//! Overview:
+//! The present classes serves as an interfaces to the RealityDataService.
+//! Although the RealityData Service is based on a simple WSG-based
+//!  REST api, it relies on a variety of interrelated classes and the
+//!  capacity to perform spatial or classification related queries renders the
+//!  construction of the request slightly tedious.
+//! The present classes provide three levels of simplification of accessing the service
+//!  and interpreting the results.
+//! Before continuing it is recommended to be familiar of the basic classes part of the
+//!  model definition (RealityData, RealityDataProjectRelationship, Folder, and Document).
+//! 
+//! The RealityData service API is based on equivalent EC Classes that represent mainly the
+//!  same concepts and the same fields.
+//!
+//! The first level of abstraction offered in the present higher level class organisation 
+//!  helps to compose REST api for common or custom queries. The second level of abstraction 
+//!  offers a mechanism to query the server for various common information without
+//!  requiring the client to compose the request itself or perform Http request or
+//!  interpret Http response.
+//! The final abstraction level provides complete cooked up solution for
+//! common data obtention from the RealityData Service.
+//!
+//!
+//! @bsiclass                                         Alain.Robert              12/2016
+//! RealityDataByIdRequest
+//! This class represents a request for specific RealityData class object.
+//=====================================================================================
+struct RealityDataByIdRequest : public RealityDataUrl
+    {
+public:
+	// Only identifier is required to retreive RealityData
+    REALITYDATAPLATFORM_EXPORT RealityDataByIdRequest(Utf8StringCR identifier) { m_validRequestString = false; m_id = identifier; }
+   
+protected:
+    REALITYDATAPLATFORM_EXPORT virtual void _PrepareHttpRequestStringAndPayload() const override;
+
+private:
+    RealityDataByIdRequest() {}
+    };
+	
+//=====================================================================================
+//! @bsiclass                                         Alain.Robert              12/2016
+//! RealityDataProjectRelationshipByIdRequest
+//! This class represents a request for specific RealityDataProjectRelationship 
+//!  class object. Need to check if this class is necessary. We can return
+//!  all projects that have a link with a certain RealityData
+//=====================================================================================
+struct RealityDataProjectRelationshipByProjectIdRequest : public RealityDataUrl
+    {
+public:
+    REALITYDATAPLATFORM_EXPORT RealityDataProjectRelationshipByProjectIdRequest(Utf8StringCR identifier) { m_validRequestString = false; m_id = identifier; }
+
+protected:
+    REALITYDATAPLATFORM_EXPORT virtual void _PrepareHttpRequestStringAndPayload() const override;
+
+private:
+    RealityDataProjectRelationshipByProjectIdRequest() {}
+    };
+
+//=====================================================================================
+//! @bsiclass                                         Alain.Robert              12/2016
+//! RealityDataFolderByIdRequest
+//! This class represents a request for specific RealityDataFolder class object.
+//=====================================================================================
+struct RealityDataFolderByIdRequest : public RealityDataUrl
+    {
+public:
+    REALITYDATAPLATFORM_EXPORT RealityDataFolderByIdRequest(Utf8StringCR identifier) { m_validRequestString = false; m_id = identifier; }
+
+protected:
+    REALITYDATAPLATFORM_EXPORT virtual void _PrepareHttpRequestStringAndPayload() const override;
+
+private:
+    RealityDataFolderByIdRequest() {}
+    };
+
+//=====================================================================================
+//! @bsiclass                                         Alain.Robert              12/2016
+//! RealityDataDocumentByIdRequest
+//! This class represents a request for specific RealityDataDocument class object.
+//=====================================================================================
+struct RealityDataDocumentByIdRequest : public RealityDataUrl
+    {
+public:
+    REALITYDATAPLATFORM_EXPORT RealityDataDocumentByIdRequest(Utf8StringCR identifier) { m_validRequestString = false; m_id = identifier; }
+	
+protected:
+    REALITYDATAPLATFORM_EXPORT virtual void _PrepareHttpRequestStringAndPayload() const override;
+
+private:
+    RealityDataDocumentByIdRequest() {}
+    };
+
+struct AzureHandshake : public RealityDataUrl
+    {
+public:
+    AzureHandshake(Utf8String sourcePath, bool isWrite) : m_isWrite(isWrite) { m_validRequestString = false; m_id = sourcePath; }
+    Utf8StringR GetJsonResponse() { return m_jsonResponse; }
+    BentleyStatus ParseResponse(Utf8StringR azureServer, Utf8StringR azureToken, int64_t& tokenTimer);
+protected:
+    REALITYDATAPLATFORM_EXPORT virtual void _PrepareHttpRequestStringAndPayload() const override;
+private:
+    Utf8String m_jsonResponse;
+    bool       m_isWrite;
+    AzureHandshake();
+    };
+
+//=====================================================================================
+//! @bsiclass                                         Alain.Robert              12/2016
+//! RealityDataDocumentContentByIdRequest
+//! This class represents a request for specific RealityDataDocument content class object.
+//! The present class provides services for the support of azure redirection to blob.
+//! The RealityDataService can query the class to check if azure redirection is possible
+//!  or not. If the object indicates the redirection is possible but is not yet
+//!  redirected then the service will fetch the azure blob redirection request
+//!  and call the WSG service. If the blob address to the container is returned
+//!  then the service will set the azure blob redirection URL. After which the
+//!  object will be set to access directly the blob.
+//! Example:
+//! RealityDataDocumentContentByIdRequest myRequest("0586-358df-445-de34a-dd286", "RootDocument.3mx");
+//! ...
+//! if (myRequest.IsAzureRedirectionPossible())
+//!     {
+//!     if (!myRequest.IsAzureBlobRedirected())
+//!         {
+//!         Utf8String redirectRequest = myRequest.GetAzureRedirectionRequestUrl();
+//!         if (redirectRequest.size() == 0)
+//!             myRequest.SetAzureRedirectionPossible(false);
+//!         else
+//!             SetAzureRedirectionUrlToContainer(blobContainerUrl);
+//!         }
+//!    // After this the request will provide the proper http ulr, header and body
+//!    //  either to the blob or RealityDataService
+//!
+//!    }
+//=====================================================================================
+struct RealityDataDocumentContentByIdRequest : public RealityDataUrl
+    {
+public:
+    REALITYDATAPLATFORM_EXPORT RealityDataDocumentContentByIdRequest(Utf8StringCR identifier) : m_handshakeRequest(0)
+    { m_validRequestString = false; m_id = identifier; }
+    
+    //REALITYDATAPLATFORM_EXPORT RealityDataDocumentContentByIdRequest(Utf8CP identifier) : m_identifier(identifier) {}
+    REALITYDATAPLATFORM_EXPORT RealityDataDocumentContentByIdRequest(const RealityDataDocumentContentByIdRequest &object); 
+	
+    //! This call modify the indentifier of the object. Since we want a 
+	//!  different ressource. This can be a folder, document or anything
+	//!  else. 
+    REALITYDATAPLATFORM_EXPORT void ChangeInstanceId(Utf8String instanceId);
+
+    //! This call creates the URL request to obtain the azure redirection URL.
+    REALITYDATAPLATFORM_EXPORT void GetAzureRedirectionRequestUrl() const;
+
+    //! Once the azure blob container URL has been obtained it must be set
+    //!  using this method after which the object will create azure redirection.
+    //REALITYDATAPLATFORM_EXPORT void SetAzureRedirectionUrlToContainer(Utf8String azureContainerUrl);
+
+    //! Indicates that an azure blob redirection url has been set to object
+    REALITYDATAPLATFORM_EXPORT bool IsAzureBlobRedirected();
+
+    //! Used to indicate the azure blob redirection is possible or not. The default value is true
+    //!  but if the service does not support azure redirection it must be set to false to
+    //!  prevent attempts at obtaining redirection.
+    REALITYDATAPLATFORM_EXPORT void SetAzureRedirectionPossible(bool possible);
+
+    //! Indicates if azure blob container redirection is possible
+    REALITYDATAPLATFORM_EXPORT bool IsAzureRedirectionPossible();
+
+    REALITYDATAPLATFORM_EXPORT int64_t GetTokenTimer() const { return m_azureTokenTimer; }
+
+protected:
+    REALITYDATAPLATFORM_EXPORT virtual void _PrepareHttpRequestStringAndPayload() const override;
+
+    mutable AzureHandshake*             m_handshakeRequest;
+
+    mutable Utf8String  m_azureServer;
+    mutable Utf8String  m_azureToken;
+    mutable bool        m_AzureRedirected;
+    mutable bool        m_allowAzureRedirection;
+    mutable int64_t     m_azureTokenTimer;
+    RealityDataDocumentContentByIdRequest() {}
+
+    };
+
+//=====================================================================================
+//! @bsiclass                                         Alain.Robert              12/2016
+//! RealityDataFilterCreator
+//! Helper module used to compose filter components for RealityData list extraction
+//! based on filter criteria such as a type or spatial overlap.
+//! The filter takes the form of a string that is provided to filtered request
+//=====================================================================================
+struct RealityDataFilterCreator
+    { 
+    //! Sets filtering upon the classification. The classification may contain
+    //!  more than one classification by bitwise oring the classification
+    //!  values.
+    REALITYDATAPLATFORM_EXPORT static Utf8String FilterByClassification(int classification);
+
+    //! Filters the returned set by the reality data size.
+    //! Both the min and max size must be specified
+    REALITYDATAPLATFORM_EXPORT static Utf8String FilterBySize(double minSize, double maxSize);
+
+    //! Sets a spatial filter. Only RealityData for which the footprint overlaps (even
+    //! partially) the given region will be selected.
+    //! The area provided is a list of geo points (longitude/latitude)
+    //!  that must form a closed area. The last point of the list must
+    //!  be equal to the first point.
+    REALITYDATAPLATFORM_EXPORT static Utf8String FilterSpatial(bvector<GeoPoint2d> area, uint64_t coordSys);
+
+    //! Filters the list by owner. Only reality data belonging to given owner
+    //!  will be returned. The owner is specified by the email address
+    //!  and is case insensitive.
+    REALITYDATAPLATFORM_EXPORT static Utf8String FilterByOwner(Utf8String owner);
+
+    //! Filters the list by creation date. To indicate either min or max date
+    //!  are unbounded simply provide an invalid/unset DataTime object
+    //!  If both dates are invalid/unset then the command will return an error
+    //!  and no filtering will be set.
+    REALITYDATAPLATFORM_EXPORT static Utf8String FilterByCreationDate(DateTime minDate, DateTime maxDate);
+
+    //! Filters the list by modification date. To indicate either min or max date
+    //!  are unbounded simply provide an invalid/unset DataTime object.
+    //! If both dates are invalid/unset then the command will return an error
+    //!  and no filtering will be set.  
+    REALITYDATAPLATFORM_EXPORT static Utf8String FilterByModificationDate(DateTime minDate, DateTime maxDate);
+
+    //! Filters in or out public data as specified
+    REALITYDATAPLATFORM_EXPORT static Utf8String FilterPublic(bool isPublic);
+        
+    //! Filter by resolution. As resolution may be confusing since minimum resolution is
+    //!  expressed a higher number the resolution can be specified in any order and
+    //!  internally the resolution will be applied accordingly.
+    //! Reality data that have no resolution set will be considered 'unspecified' and
+    //!  will be returned whatever the resolution bracket given if filterOutUnspecified is false
+    //!  and will be discarded if true
+    REALITYDATAPLATFORM_EXPORT static Utf8String FilterByResolution(double resMin, double resMax, bool filterOutUnspecified);
+
+    //! Filter by accuracy. As accuracy may be confusing since minimum accuracy is
+    //!  expressed a higher number the accuracy can be specified in any order and
+    //!  internally the accuracy will be applied accordingly.    
+    //! Reality data that have no accuracy set will be considered 'unspecified' and
+    //!  will be returned whatever the bracket given if filterOutUnspecified is false
+    //!  and will be discarded if true
+    REALITYDATAPLATFORM_EXPORT static Utf8String FilterByAccuracy(double accuracyMin, double accuracyMax, bool filterOutUnspecified);
+
+    //! Filter by type. The type is specified by a string in the reality data.
+    //! The filter type specification here can contain many types
+    //!  separated by semi-colons. All reality data of any of the specified types
+    //!  will be returned in the list.
+    //!  types are case insensitive
+    REALITYDATAPLATFORM_EXPORT static Utf8String FilterByType(Utf8String types);
+
+    //! Filter by dataset. Only reality data of specified dataset will be returned
+    //!  note that Dataset names are case-sensitive.
+    REALITYDATAPLATFORM_EXPORT static Utf8String FilterByDataset(Utf8String dataset);
+
+    //! Groups all filters inside of parentheses, all criteria must be met ( && )
+    REALITYDATAPLATFORM_EXPORT static Utf8String GroupFiltersAND(bvector<Utf8String> filters);
+
+    //! Groups all filters inside of parentheses, only one of the criteria must be met ( || )
+    REALITYDATAPLATFORM_EXPORT static Utf8String GroupFiltersOR(bvector<Utf8String> filters);
+    };
+
+enum class RealityDataField
+    {
+    Id,
+    Enterprise,
+    ContainerName,
+    Name,
+    Dataset,
+    Description,
+    RootDocument,
+    Size,
+    Classification,
+    Type,
+    Footprint,
+    ThumbnailDocument,
+    MetadataURL,
+    ResolutionInMeters,
+    AccuracyInMeters,
+    PublicAccess,
+    Listable,
+    ModifiedTimestamp,
+    CreatedTimestamp,
+    OwnedBy,
+    Group
+    };
+
+//=====================================================================================
+//! @bsiclass                                   Alain.Robert                    12/2016
+//! This class represents a spatial request for Reality Data class object.
+//! This represents the most common RealityData Service request.
+//! This request returns the list of SpatialEntity objects that 
+//!  are located within provided spatial area (usually the project area) for the 
+//!  incdicated classification. Additional parameters can be provided by adding a filter
+//!  created using the RealityDataFilterCreator module.
+//=====================================================================================
+struct RealityDataPagedRequest : public WSGPagedRequest
+    {
+public:
+    REALITYDATAPLATFORM_EXPORT Utf8StringCR GetServerName() const override;
+    REALITYDATAPLATFORM_EXPORT Utf8StringCR GetVersion() const override;
+    REALITYDATAPLATFORM_EXPORT Utf8StringCR GetSchema() const override;
+    REALITYDATAPLATFORM_EXPORT Utf8StringCR GetRepoId() const override;
+
+    REALITYDATAPLATFORM_EXPORT RealityDataPagedRequest() : m_informationSourceFilteringSet(false) { m_validRequestString = false; m_requestType = HttpRequestType::GET_Request; m_sort = false; }
+
+    REALITYDATAPLATFORM_EXPORT void SetFilter(Utf8StringCR filter);
+
+    //! Sets the sort order for the list. This sorting is performed server-side.
+    //! Note that it is not possible to specify two sorts (sort by field a then by filed b is not supported).
+    //! The server will decide how sorted groups are ordered.
+    //! Note that some fields in the server are considered case-sensitive and others
+    //!  case insensitive. The server will apply sort rules accordingly.
+    REALITYDATAPLATFORM_EXPORT void SortBy(RealityDataField, bool ascending);
+
+protected:
+    REALITYDATAPLATFORM_EXPORT virtual void _PrepareHttpRequestStringAndPayload() const override;
+
+    int m_informationSourceFilter;
+    bool m_informationSourceFilteringSet;
+    Utf8String m_order;
+    Utf8String m_filter;
+    Utf8String m_sort;
+    };
+
+
+//=====================================================================================
+//! @bsiclass                                   Spencer.Mason 02/2017
+//! A specialisation of a RealityDataPagedRequest that only obtains reality data
+//! for specific enterprise. Usually a CONENCT user only has access to its own enterprise 
+//! data only so the enterpriseId specified should be the identifeir of its enterprise.
+//! This request will not return public references to reality data from other enterprises
+//! marked as public.
+//! Note that the present request will only return Reality Data part of an enterprise
+//! for which the current CONNECT user has access to. 
+//=====================================================================================
+struct RealityDataListByEnterprisePagedRequest : public RealityDataPagedRequest
+    {
+public:
+    REALITYDATAPLATFORM_EXPORT RealityDataListByEnterprisePagedRequest(Utf8StringCR identifier = "", uint16_t startIndex = 0, uint8_t pageSize = 25) { m_validRequestString = false; m_id = identifier; m_startIndex = startIndex; m_pageSize = pageSize; }
+
+protected:
+    REALITYDATAPLATFORM_EXPORT virtual void _PrepareHttpRequestStringAndPayload() const override;
+    };
+
+//=====================================================================================
+//! @bsiclass                                   Spencer.Mason 02/2017
+//! A specialisation of a RealityDataPagedRequest that only obtains reality data
+//! explicitely linked to a specific CONNECT Project through the Reality Data Service
+//! RealityData/Project registry it maintains. 
+//=====================================================================================
+struct RealityDataProjectRelationshipByProjectIdPagedRequest : public RealityDataPagedRequest
+    {
+public:
+    REALITYDATAPLATFORM_EXPORT RealityDataProjectRelationshipByProjectIdPagedRequest(Utf8StringCR identifier) { m_validRequestString = false; m_id = identifier; }
+
+protected:
+    REALITYDATAPLATFORM_EXPORT virtual void _PrepareHttpRequestStringAndPayload() const override;
+
+private:
+    RealityDataProjectRelationshipByProjectIdPagedRequest() {}
+    };
+
+struct AllRealityDataByRootId : public RealityDataDocumentContentByIdRequest
+    {
+public:
+    REALITYDATAPLATFORM_EXPORT AllRealityDataByRootId(Utf8StringCR rootId); 
+
+    REALITYDATAPLATFORM_EXPORT void SetMarker(Utf8String marker) const { m_validRequestString = false; m_marker = marker; }
+
+    REALITYDATAPLATFORM_EXPORT Utf8StringCR GetFilter() const { return m_filter; }
+
+protected:
+    REALITYDATAPLATFORM_EXPORT virtual void _PrepareHttpRequestStringAndPayload() const override;
+
+private:
+    mutable Utf8String  m_marker;
+    Utf8String          m_filter;
+    AllRealityDataByRootId() {}
+    };
+
+//! Callback function to follow the download progression.
+//! @param[in] filename    name of the file. 
+//! @param[in] progress    Percentage uploaded.
+typedef std::function<void(Utf8String filename, double fileProgress, double repoProgress)> RealityDataServiceUpload_ProgressCallBack;
+
+// ErrorCode --> Curl error code.
+//! Callback function to follow the download progression.
+//! @param[out] index       Url index set at the creation
+//! @param[out] pClient     Pointer on the structure RealityDataDownload::FileTransfer.
+//! @param[out] ErrorCode   Curl error code:(0)Success (xx)Curl (-1)General error, (-2)Retry the current download. 
+//! @param[out] pMsg        Curl English message.
+typedef std::function<void(int index, void *pClient, int ErrorCode, const char* pMsg)> RealityDataServiceUpload_StatusCallBack;
+
+//! Callback function to follow the download progression.
+//! @return If RealityDataDownload_ProgressCallBack returns 0   All downloads continue.
+//! @return If RealityDataDownload_ProgressCallBack returns any other value The download is canceled for all files.
+typedef std::function<int()> RealityDataServiceUpload_HeartbeatCallBack;
+
+//=====================================================================================
+//! @bsiclass                                   Spencer.Mason 02/2017
+//! A class used to create a new reality data in the reality data service.
+//=====================================================================================
+struct RealityDataServiceCreate : public RealityDataUrl
+    {
+    REALITYDATAPLATFORM_EXPORT RealityDataServiceCreate(Utf8String realityDataId, Utf8String properties);
+protected:
+    REALITYDATAPLATFORM_EXPORT virtual void _PrepareHttpRequestStringAndPayload() const override;
+
+private:
+    bool m_listable;
+    };
+
+struct RealityDataFileTransfer : public RealityDataUrl
+    {
+    public:
+        REALITYDATAPLATFORM_EXPORT virtual void ReadyFile() { m_transferProgress = 0; }
+
+        REALITYDATAPLATFORM_EXPORT void CloseFile()
+            {
+            if (m_fileStream.IsOpen())
+                m_fileStream.Close();
+            }
+
+        REALITYDATAPLATFORM_EXPORT virtual void Retry() = 0;
+
+        REALITYDATAPLATFORM_EXPORT virtual Utf8StringCR GetHttpRequestString() const override
+        {
+            if (!m_validRequestString)
+                _PrepareHttpRequestStringAndPayload();
+
+            BeAssert(m_validRequestString);
+            BeAssert(m_httpRequestString.size() != 0);
+
+            m_requestWithToken = m_httpRequestString;
+            m_requestWithToken.append(m_azureToken);
+
+            return m_requestWithToken;
+        };
+
+        REALITYDATAPLATFORM_EXPORT void SetAzureToken(Utf8String token) { m_azureToken = token; }
+
+        REALITYDATAPLATFORM_EXPORT Utf8StringCR GetFilename() const { return m_filename; }
+
+        REALITYDATAPLATFORM_EXPORT uint64_t GetFileSize() const { return m_fileSize; }
+
+        REALITYDATAPLATFORM_EXPORT uint64_t GetTransferedSize() const { return m_transferProgress; }
+
+        REALITYDATAPLATFORM_EXPORT BeFile& GetFileStream() { return m_fileStream; }
+
+        REALITYDATAPLATFORM_EXPORT void StartTimer() { m_startTime = std::time(nullptr); }
+
+        REALITYDATAPLATFORM_EXPORT time_t GetStartTime() const { return m_startTime; }
+
+        REALITYDATAPLATFORM_EXPORT virtual void UpdateTransferedSize() {}
+
+        size_t                  nbRetry;
+        size_t                  m_index;
+    protected:
+
+        Utf8String              m_fileUrl;
+        Utf8String              m_filename;
+
+        BeFile                  m_fileStream;
+        uint64_t                m_fileSize;
+
+        uint64_t                m_transferProgress;
+
+        Utf8String              m_azureServer;
+        float                   m_progressStep;
+        Utf8String              m_azureToken;
+        mutable Utf8String      m_requestWithToken;
+
+        time_t                  m_startTime;
+    };
+
+struct RealityDataFileUpload : public RealityDataFileTransfer
+    {
+public:
+    RealityDataFileUpload(BeFileName filename, BeFileName root, Utf8String azureServer, size_t index) : 
+        m_chunkSize(CHUNK_SIZE), m_chunkStop(0), m_chunkNumber(0), m_moreToSend(true) 
+        {
+        m_azureServer = azureServer;
+        m_index = index;
+        m_filename = filename.GetNameUtf8();
+        m_transferProgress = 0;
+        nbRetry = 0;
+        m_validRequestString = false;
+        Utf8String fileFromRoot = filename.GetNameUtf8();
+        fileFromRoot.ReplaceAll(root.GetNameUtf8().c_str(), "");
+        m_fileUrl = "/";
+        m_fileUrl.append(fileFromRoot);
+        m_fileUrl.ReplaceAll("\\","/");
+
+        m_requestType = HttpRequestType::PUT_Request;
+
+        filename.GetFileSize(m_fileSize);
+        }
+
+    REALITYDATAPLATFORM_EXPORT void ReadyFile() override
+        {
+        BeFileStatus status = m_fileStream.Open(m_filename, BeFileAccess::Read);
+        BeAssert(status == BeFileStatus::Success);
+
+        m_transferProgress = 0;
+
+        m_chunkSize = CHUNK_SIZE;
+        m_singleChunk = m_fileSize < m_chunkSize;
+
+        if(!m_singleChunk)
+            m_blockList = "<?xml version=\"1.0\" encoding=\"utf-8\"?><BlockList>";
+        }
+
+    REALITYDATAPLATFORM_EXPORT void Retry() override;
+
+    REALITYDATAPLATFORM_EXPORT Utf8StringCR GetHttpRequestString() const override
+        {
+        
+        m_requestWithToken = RealityDataFileTransfer::GetHttpRequestString();
+
+        if(!m_singleChunk)
+            {
+            if(m_moreToSend)
+                {
+                m_requestWithToken.append("&comp=block&blockid=");
+                m_requestWithToken.append(m_chunkNumberString);
+                }
+            else
+                {
+                m_requestWithToken.append("&comp=blocklist");
+                }
+            }
+
+        return m_requestWithToken;
+        };
+
+    REALITYDATAPLATFORM_EXPORT void SetChunkSize(uint64_t chunkSize) { m_chunkSize = chunkSize; }
+
+    REALITYDATAPLATFORM_EXPORT bool FinishedSending(); 
+
+    REALITYDATAPLATFORM_EXPORT uint64_t GetMessageSize() { return m_chunkSize; }
+
+    REALITYDATAPLATFORM_EXPORT Utf8String GetBlockList() { return m_blockList; }
+    
+    REALITYDATAPLATFORM_EXPORT bool IsSingleChunk() { return m_singleChunk; }
+    
+    REALITYDATAPLATFORM_EXPORT size_t OnReadData(void* buffer, size_t size);
+
+    REALITYDATAPLATFORM_EXPORT void UpdateTransferedSize() override;
+
+protected:
+    REALITYDATAPLATFORM_EXPORT virtual void _PrepareHttpRequestStringAndPayload() const override;
+
+private:
+    mutable bool            m_moreToSend;
+    mutable bool            m_singleChunk;
+
+    uint64_t                m_chunkSize;
+    uint64_t                m_chunkStop;
+    uint32_t                m_chunkNumber;
+    Utf8String              m_chunkNumberString;
+
+    Utf8String              m_blockList;
+    };
+
+struct RealityDataFileDownload : public RealityDataFileTransfer
+{
+public:
+    RealityDataFileDownload(BeFileName filename, BeFileName root, Utf8String azureServer, size_t index) :
+        iAppend(0)
+        {
+        m_azureServer = azureServer;
+        m_index = index;
+        m_filename = filename.GetNameUtf8();
+        m_transferProgress = 0;
+        nbRetry = 0;
+        m_validRequestString = false;
+        Utf8String fileFromRoot = filename.GetNameUtf8();
+        fileFromRoot.ReplaceAll(root.GetNameUtf8().c_str(), "");
+        m_fileUrl = "/";
+        m_fileUrl.append(fileFromRoot);
+        m_fileUrl.ReplaceAll("\\", "/");
+
+        m_requestType = HttpRequestType::GET_Request;
+
+        filename.GetFileSize(m_fileSize);
+        }
+
+    REALITYDATAPLATFORM_EXPORT void Retry() override;
+
+    size_t                  iAppend;
+
+protected:
+    REALITYDATAPLATFORM_EXPORT virtual void _PrepareHttpRequestStringAndPayload() const override;
+    };
+
+//where the curl upload ended, either in success or failure
+struct TransferResult
+    {
+    int                     errorCode; //code returned by curl
+    size_t                  progress; //a percentage of how much of the file was successfully downloaded
+    time_t                  timeSpent;
+    Utf8String              name;
+    };
+
+struct TransferReport
+    {
+    size_t                  packageId;
+    bvector<TransferResult*>  results;
+    ~TransferReport()
+        {
+        for(TransferResult* result : results)
+            delete result;
+        }
+
+    REALITYDATAPLATFORM_EXPORT void ToXml(Utf8StringR report);
+    };
+
+struct RealityDataServiceTransfer : public CurlConstructor
+    {
+    REALITYDATAPLATFORM_EXPORT RealityDataServiceTransfer(){}
+
+    REALITYDATAPLATFORM_EXPORT ~RealityDataServiceTransfer()
+        {
+        for (int i = 0; i < m_filesToTransfer.size(); i++)
+            delete m_filesToTransfer[i];
+
+        delete m_handshakeRequest;
+        }
+
+    //! Set proxy informations
+    //REALITYDATAPLATFORM_EXPORT void SetProxyUrlAndCredentials(Utf8StringCR proxyUrl, Utf8StringCR proxyCreds) { m_proxyUrl = proxyUrl; m_proxyCreds = proxyCreds; };
+
+    //! Set certificate path for https upload.
+    REALITYDATAPLATFORM_EXPORT void SetCertificatePath(BeFileNameCR certificatePath) { m_certPath = certificatePath; }
+
+    //! Set callback to follow progression of the upload.
+    REALITYDATAPLATFORM_EXPORT void SetProgressCallBack(RealityDataServiceUpload_ProgressCallBack pi_func)
+        {
+        m_pProgressFunc = pi_func;
+        }
+
+    //! Set interval at which to send a progress callback. Default 1% (0.01)
+    REALITYDATAPLATFORM_EXPORT void SetProgressStep(double step) { m_progressThreshold = m_progressStep = step; }
+
+    //! Set callback to allow the user to mass cancel all uploads
+    REALITYDATAPLATFORM_EXPORT void SetHeartbeatCallBack(RealityDataServiceUpload_HeartbeatCallBack pi_func)
+        {
+        m_pHeartbeatFunc = pi_func;
+        }
+
+    //! Set callback to know to status, upload done or error.
+    REALITYDATAPLATFORM_EXPORT void SetStatusCallBack(RealityDataServiceUpload_StatusCallBack pi_func) { m_pStatusFunc = pi_func; }
+
+    //! Start the upload progress for all links.
+    REALITYDATAPLATFORM_EXPORT virtual TransferReport* Perform();
+
+    REALITYDATAPLATFORM_EXPORT Utf8String GenerateAzureHandshakeUrl();
+
+    REALITYDATAPLATFORM_EXPORT void OnlyReportErrors(bool onlyErrors) { m_onlyReportErrors = onlyErrors; }
+
+    REALITYDATAPLATFORM_EXPORT int64_t GetTokenTimer() { return m_azureTokenTimer; }
+
+    REALITYDATAPLATFORM_EXPORT virtual bool UpdateTransferAmount(int64_t transferedAmount);
+
+protected:
+    void SetupCurlforFile(RealityDataUrl* upload, int verifyPeer);
+    bool SetupNextEntry();
+    void ReportStatus(int index, void *pClient, int ErrorCode, const char* pMsg);
+    Utf8String GetAzureToken();
+
+    AzureHandshake*             m_handshakeRequest;
+    bvector<RealityDataFileTransfer*>         m_filesToTransfer;
+
+    void*                       m_pCurlHandle;
+
+    Utf8String                  m_id;
+    Utf8String                  m_proxyUrl;
+    Utf8String                  m_proxyCreds;
+    BeFileName                  m_certPath;
+    RealityDataServiceUpload_ProgressCallBack m_pProgressFunc;
+    double                      m_progressStep;
+    double                      m_progress;
+    double                      m_progressThreshold;
+    RealityDataServiceUpload_StatusCallBack m_pStatusFunc;
+    RealityDataServiceUpload_HeartbeatCallBack m_pHeartbeatFunc;
+
+    Utf8String                  m_azureServer;
+    Utf8String                  m_azureToken;
+    bvector<Utf8String>         m_headers;
+
+    TransferReport              m_report;
+    size_t                      m_curEntry;
+    int64_t                     m_azureTokenTimer;
+
+    bool                        m_onlyReportErrors;
+    uint64_t                    m_fullTransferSize;
+    uint64_t                    m_currentTransferedAmount;
+    };
+
+//=====================================================================================
+//! @bsiclass                                   Alain.Robert                    12/2016
+//! RealityDataServiceUpload
+//! This class represents an upload service for uploading files or datasets to the
+//!  reality data service.
+//! During the perform the object will rely on CURL in a multithreaded environment 
+//!  to upload sources up to the reality data service.
+//! The process will attempt to optimise the upload process. To do so it may decide
+//!  to group a set of files together in an archive then upload and un-archive the file set
+//!  up in the Reality Data Service. If the files are large the upload process
+//!  may split up the file and upload in fragments. It may also select to attempt 
+//!  a SAS redirection to upload directly to the cloud blob.
+//! In case of communication error the upload process will attempt retry to 
+//!  complete the operation.
+//! At the end of the process the upload will increment the RealityData instance fields
+//!  concerning total size. Also note that when SetSourcePath is used a root document
+//!  and a thumbnail may be specified. The appropriate RealityData instance fields
+//!  will then be updated.
+//! It will also start as many threads needed to optimise the process.
+//! The present class offers services to upload a file including use of callback
+//!  to indicate progress.
+//! The service is used by specifying the source path ot the source file or files.
+//! One and only one of SetSourcePath(), SetSourceFile() or SetSourceFiles()
+//!  will be called.
+//=====================================================================================
+struct RealityDataServiceUpload : public RealityDataServiceTransfer
+    {
+    REALITYDATAPLATFORM_EXPORT static Utf8String PackageProperties(bmap<RealityDataField, Utf8String> properties);
+
+    REALITYDATAPLATFORM_EXPORT RealityDataServiceUpload(BeFileName uploadPath, Utf8String id, Utf8String properties, bool overwrite=false);
+
+    /*REALITYDATAPLATFORM_EXPORT ~RealityDataServiceUpload()
+        {
+        }*/
+
+    //! Set the source path which, all files and folders located in this path will be uploaded
+    //!  to the designated reality data
+    //! @param sourcePath indicates the source path that will be considered the base folder of the reality data.
+    //!  all files and folders will recursively be scanned and uploaded.
+    //! @param rootDocument The root document for the reality data or empty if the root document
+    //!  must not be set or modified. This document is specified relative to the root source path.
+    //! @param thumbnailDocument The thumbnail document. It must designate a JPG or PNG file providing a
+    //!  a visual overview of the reality data.
+	//! Keep in mind that you can upload 1 to many files
+    REALITYDATAPLATFORM_EXPORT void SetSourcePath(Utf8String sourcePath, Utf8String rootDocument = "", Utf8String thumbnailDocument = "")
+    {m_sourcePath = sourcePath; m_rootDocument = rootDocument; m_thumbnailDocument = thumbnailDocument;}
+
+    //! Sets the RealityDataID that also designates the container to which the data is uploaded
+    REALITYDATAPLATFORM_EXPORT void SetRealityDataId(Utf8String realityDataId) { m_id = realityDataId; }
+
+    REALITYDATAPLATFORM_EXPORT bool IsValidUpload() { return m_filesToTransfer.size() > 0; }
+
+    //! Start the upload progress for all links.
+    //REALITYDATAPLATFORM_EXPORT TransferReport* Perform() override;
+
+protected:
+    BentleyStatus CreateUpload(Utf8String properties);
+
+private:
+
+    Utf8String                  m_sourcePath;
+    Utf8String                  m_rootDocument;
+    Utf8String                  m_thumbnailDocument;
+
+    bool                        m_overwrite;
+    };
+
+
+struct RealityDataServiceDownload : public RealityDataServiceTransfer
+    {
+    REALITYDATAPLATFORM_EXPORT RealityDataServiceDownload(BeFileName targetLocation, Utf8String serverId);
+
+    REALITYDATAPLATFORM_EXPORT RealityDataServiceDownload(Utf8String serverId, bvector<RealityDataFileTransfer*> downloadList);
+
+    //REALITYDATAPLATFORM_EXPORT TransferReport* Perform() override;
+
+private:
+
+    void DownloadFullRepo(BeFileName targetLocation, Utf8String id);
+
+    void DownloadFromNavNode(BeFileName targetLocation, Utf8String id);
+    };
+
+enum class RequestStatus
+    {
+    SUCCESS = 0,
+    ERROR = 1,
+    NOMOREPAGES = 2
+    };
+
+//=====================================================================================
+//! @bsiclass                                   Alain.Robert              12/2016
+//! RealityDataService
+//! This class represents the RealityData Service proper. This unique class
+//! provides functionalty to query or upload to the RealityData Service by basing
+//! command upon requests objects.
+//! The methods can return properly formatted SpatialEntity objects or the
+//! raw JSON or byte-stream resulting from the request.
+//! Note that although almost any type of query can be created here some will
+//! result in an unauthorized error if rights and permissions do not allow the
+//! operation to be performed.
+//! Aside the global configuration of the service which is gloablly applied, the 
+//! class is stateless and thus threadsafe. Note that all methods are static.
+//=====================================================================================
+struct RealityDataService
+    {
+public:
+    //!
+    //! The SetServerComponents static method enables to set the RealityData Service URL REST API component strings
+    //! The server parameter contains the name of the server including the communication protocol. The default value is
+    //! https://connect-realitydataservices.bentley.com/ 
+    //! The WSGProtocol is a string containing the WSG version number. Default is '2.4'
+    //! name is the name of the WSG service for the RealityData Service. It should always be "IndexECPlugin-Server"
+    //! schemaName is the name of the schema exposing the RealityData Service classes. Default is "RealityModeling"
+    //! All fields must be provided if used. Normally the present method shold only be used for development purposes
+    //! When accessing one of the dev or qa version of RealityData Service.
+    REALITYDATAPLATFORM_EXPORT static void SetServerComponents(Utf8StringCR server, Utf8StringCR WSGProtocol, Utf8StringCR repoName, Utf8StringCR schemaName, Utf8StringCR certificatePath = "")
+        {
+        BeAssert(server.size() != 0);
+        BeAssert(WSGProtocol.size() != 0);
+        BeAssert(repoName.size() != 0);
+        BeAssert(schemaName.size() != 0);
+
+        s_realityDataServer = server;
+        s_realityDataWSGProtocol = WSGProtocol;
+        s_realityDataRepoName = repoName;
+        s_realityDataSchemaName = schemaName;
+
+        if(certificatePath.size() == 0)
+            s_verifyPeer = 0;
+        else
+            s_verifyPeer = 1;
+        s_realityDataCertificatePath = certificatePath;
+        }
+
+    //! Returns the current name of the server
+    REALITYDATAPLATFORM_EXPORT static Utf8StringCR GetServerName();
+
+    //! Results the string containing the WSG protocol version number
+    REALITYDATAPLATFORM_EXPORT static Utf8StringCR GetWSGProtocol();
+
+    //! Returns the name of the WSG repository containing the RealityData Service objects
+    REALITYDATAPLATFORM_EXPORT static Utf8StringCR GetRepoName();
+
+    //! Returns the name of the schema defining the classes exposed by the RealityData Service.
+    REALITYDATAPLATFORM_EXPORT static Utf8StringCR GetSchemaName();
+
+    //! Returns the name of the schema defining the classes exposed by the RealityData Service.
+    REALITYDATAPLATFORM_EXPORT static const int GetVerifyPeer();
+
+    //! Returns the name of the schema defining the classes exposed by the RealityData Service.
+    REALITYDATAPLATFORM_EXPORT static Utf8StringCR GetCertificatePath();
+
+    //! The classification codes. The high level interface only supports the four base classification
+    //&&AR Most to platform since Classification is shared by both GeoCoordinationService and RealityData Service
+    enum class Classification
+        {
+        Imagery = 0x1,
+        Terrain = 0x2,
+        Model = 0x4,
+        Pinned = 0x8
+        };
+
+    //! Returns a list of RealityData objects that overlap the given region
+    //! Since this request is a paged request it will advance to next page automatically
+    //! and return on last page with appropriate status.
+    REALITYDATAPLATFORM_EXPORT static bvector<SpatialEntityPtr> Request(const RealityDataPagedRequest& request, RequestStatus& status);
+
+    //! Returns the size in KB for the specify Enterprise, or the default one.
+    REALITYDATAPLATFORM_EXPORT static void RealityDataService::Request(const RealityDataEnterpriseStatRequest& request, uint64_t* pNbRealityData, uint64_t* pTotalSizeKB, RequestStatus& status);
+
+
+    //! Returns the RealityData object requested or null if an error occured
+    REALITYDATAPLATFORM_EXPORT static SpatialEntityPtr Request(const RealityDataByIdRequest& request, RequestStatus& status);
+
+    //! Returns a RealityDataDocument or null if an error occured
+    REALITYDATAPLATFORM_EXPORT static RealityDataDocumentPtr Request(const RealityDataDocumentByIdRequest& request, RequestStatus& status);
+
+    //! Returns the content of a RealityData Service document
+    REALITYDATAPLATFORM_EXPORT static void Request(RealityDataDocumentContentByIdRequest& request, FILE* file, RequestStatus& status);
+
+    //! Returns a RealityDataFolder or null if an error occured
+    REALITYDATAPLATFORM_EXPORT static RealityDataFolderPtr Request(const RealityDataFolderByIdRequest& request, RequestStatus& status);
+
+    //! Returns a list of RealityData objects that belongs to the enterprise.
+    //! Notice that the enterprise is not usually provided and the enterprise of the currently
+    //! Bentley CONNECT user is used.
+    //! Since this request is a paged request it will advance to next page automatically
+    //! and return on last page with appropriate status.
+    REALITYDATAPLATFORM_EXPORT static bvector<SpatialEntityPtr> Request(const RealityDataListByEnterprisePagedRequest& request, RequestStatus& status);
+
+    //! Returns a list of RealityDataProjectRelation objects for a specific project.
+    REALITYDATAPLATFORM_EXPORT static bvector<RealityDataProjectRelationshipPtr> Request(const RealityDataProjectRelationshipByProjectIdRequest& request, RequestStatus& status);
+
+    //! Returns a list of RealityDataProjectRelation objects for a specific project.
+    //! Since this request is a paged request it will advance to next page automatically
+    //! and return on last page with appropriate status.
+    REALITYDATAPLATFORM_EXPORT static bvector<RealityDataProjectRelationshipPtr> Request(const RealityDataProjectRelationshipByProjectIdPagedRequest& request, RequestStatus& status);
+
+    //! Returns the full WSG JSON returned by the request
+    //! Since this request is a paged request it will advance to next page automatically
+    //! and return on last page with appropriate status.
+    REALITYDATAPLATFORM_EXPORT static RequestStatus PagedRequestToJSON(RealityDataPagedRequest* request, Utf8StringR jsonResponse);
+
+    //! Returns the full WSG JSON returned by the Reality Data request
+    REALITYDATAPLATFORM_EXPORT static RequestStatus RequestToJSON(RealityDataUrl* request, Utf8StringR jsonResponse);
+
+private:
+    static Utf8String s_realityDataServer;
+    static Utf8String s_realityDataWSGProtocol;
+    static Utf8String s_realityDataRepoName;
+    static Utf8String s_realityDataSchemaName;
+    static int s_verifyPeer;
+    static Utf8String s_realityDataCertificatePath;
+
+    static const Utf8String s_ImageryKey;
+    static const Utf8String s_TerrainKey;
+    static const Utf8String s_ModelKey;
+    static const Utf8String s_PinnedKey;
+    };
+
+
 END_BENTLEY_REALITYPLATFORM_NAMESPACE