--- conflicted
+++ resolved
@@ -1,1296 +1,1285 @@
-/*---------------------------------------------------------------------------------------------
-* Copyright (c) Bentley Systems, Incorporated. All rights reserved.
-* See LICENSE.md in the repository root for full copyright notice.
-*--------------------------------------------------------------------------------------------*/
-#if defined (_WIN32) && !defined(BENTLEY_WINRT)
-#include <windows.h>
-#endif
-#include "IModelJsNative.h"
-#include <Bentley/Base64Utilities.h>
-#include <Bentley/Desktop/FileSystem.h>
-#include <GeomSerialization/GeomSerializationApi.h>
-#include <ECDb/ChangedIdsIterator.h>
-#include <DgnPlatform/FunctionalDomain.h>
-#if !defined (BENTLEYCONFIG_NO_VISUALIZATION)
-    #include <Visualization/Visualization.h>
-#endif
-#include <DgnPlatform/EntityIdsChangeGroup.h>
-#include <chrono>
-#include <tuple>
-
-#if defined (BENTLEYCONFIG_PARASOLID)
-#include <PSBRepGeometry/PSBRepGeometry.h>
-#endif
-
-static Utf8String s_lastECDbIssue;
-static BeFileName s_addonDllDir;
-static BeFileName s_tempDir;
-
-using namespace ElementDependency;
-namespace Render = Dgn::Render;
-
-namespace IModelJsNative {
-
-/*=================================================================================**//**
-* An implementation of IKnownLocationsAdmin that is useful for desktop applications.
-* This implementation works for Windows, Linux, and MacOS.
-* @bsiclass
-+===============+===============+===============+===============+===============+======*/
-struct KnownLocationsAdmin : PlatformLib::Host::IKnownLocationsAdmin
-{
-    BeFileName m_tempDirectory;
-    BeFileName m_assetsDirectory;
-
-    BeFileNameCR _GetLocalTempDirectoryBaseName() override {return m_tempDirectory;}
-    BeFileNameCR _GetDgnPlatformAssetsDirectory() override {return m_assetsDirectory;}
-
-    //! Construct an instance of the KnownDesktopLocationsAdmin
-    KnownLocationsAdmin()
-        {
-        m_tempDirectory = s_tempDir;
-        m_assetsDirectory = s_addonDllDir;
-        m_assetsDirectory.AppendToPath(L"Assets");
-        }
-};
-
-//=======================================================================================
-// @bsistruct
-//=======================================================================================
-struct JsTexture : Texture
-{
-private:
-    // We keep a copy of the image data in memory so that it can be embedded into tiles which reference the texture.
-    // This way the front-end can obtain the image data without making a request to the backend.
-    ImageSource m_imageSource;
-    Dimensions m_dimensions;
-    TextureTransparency m_transparency;
-
-    JsTexture(CreateParams const& params, ImageSource::Format format, ByteStream&& data, Dimensions dimensions, TextureTransparency transparency)
-        : Texture(params), m_imageSource(format, std::move(data)), m_dimensions(dimensions), m_transparency(transparency) { }
-
-    static RefCountedPtr<JsTexture> CreateForImage(CreateParams const& params, ImageCR image);
-
-    static TextureTransparency DetermineTransparency(ImageCR);
-public:
-    static RefCountedPtr<JsTexture> Create(CreateParams const& params, ImageSourceCR image);
-    static RefCountedPtr<JsTexture> Create(CreateParams const& params, ImageCR image) { return params.GetKey().IsValid() ? CreateForImage(params, image) : nullptr; }
-    static RefCountedPtr<JsTexture> Create(GradientSymbCR);
-
-    ImageSourceCP GetImageSource() const override { return &m_imageSource; }
-    Dimensions GetDimensions() const override { return m_dimensions; }
-    TextureTransparency GetTransparency() const override { return m_transparency; }
-};
-
-/*---------------------------------------------------------------------------------**//**
-* @bsimethod
-+---------------+---------------+---------------+---------------+---------------+------*/
-RefCountedPtr<JsTexture> JsTexture::Create(CreateParams const& params, ImageSourceCR src)
-    {
-    if (!params.GetKey().IsValid() || !src.IsValid())
-        return nullptr;
-
-    auto size = src.GetSize();
-    if (size.x <= 0 || size.y <= 0)
-        return nullptr;
-
-    auto transparency = TextureTransparency::Opaque;
-    if (src.SupportsTransparency())
-        {
-        Image image(src, Image::Format::Rgba);
-        transparency = DetermineTransparency(image);
-        }
-
-    return new JsTexture(params, src.GetFormat(), ByteStream(src.GetByteStream()), Dimensions(size.x, size.y), transparency);
-    }
-
-/*---------------------------------------------------------------------------------**//**
-* @bsimethod
-+---------------+---------------+---------------+---------------+---------------+------*/
-RefCountedPtr<JsTexture> JsTexture::Create(GradientSymbCR grad)
-    {
-    constexpr size_t size = 0x100;
-    Image image = grad.GetImage(size, size);
-    return CreateForImage(Texture::CreateParams(), image);
-    }
-
-/*---------------------------------------------------------------------------------**//**
-* @bsimethod
-+---------------+---------------+---------------+---------------+---------------+------*/
-RefCountedPtr<JsTexture> JsTexture::CreateForImage(CreateParams const& params, ImageCR image)
-    {
-    if (!image.IsValid())
-        return nullptr;
-
-    auto format = Image::Format::Rgba == image.GetFormat() ? ImageSource::Format::Png : ImageSource::Format::Jpeg;
-    ImageSource src(image, format);
-    if (!src.IsValid())
-        return nullptr;
-
-    return new JsTexture(params, format, std::move(src.GetByteStreamR()), Dimensions(image.GetWidth(), image.GetHeight()), DetermineTransparency(image));
-    }
-
-/*---------------------------------------------------------------------------------**//**
-* @bsimethod
-+---------------+---------------+---------------+---------------+---------------+------*/
-TextureTransparency JsTexture::DetermineTransparency(ImageCR image)
-    {
-    if (!image.IsValid() || Image::Format::Rgba != image.GetFormat())
-        return TextureTransparency::Opaque;
-
-    bool haveOpaque = false;
-    bool haveTranslucent = false;
-    uint8_t maxAlpha = 240; // See DisplayParams::GetMinTransparency()
-    ByteStreamCR bytes = image.GetByteStream();
-    uint8_t const* data = bytes.GetData();
-    for (size_t i = 0; i < bytes.size(); i += 4)
-        {
-        uint8_t a = data[i + 3];
-        if (a > maxAlpha)
-            {
-            haveOpaque = true;
-            if (haveTranslucent)
-                return TextureTransparency::Mixed;
-            }
-        else
-            {
-            haveTranslucent = true;
-            if (haveOpaque)
-                return TextureTransparency::Mixed;
-            }
-        }
-
-    BeAssert(!haveOpaque || !haveTranslucent);
-    return haveTranslucent ? TextureTransparency::Translucent : TextureTransparency::Opaque;
-    }
-
-//=======================================================================================
-// @bsistruct
-//=======================================================================================
-struct JsMaterial : Material
-{
-private:
-    explicit JsMaterial(CreateParams const& params) : Material(params) { }
-public:
-    static RefCountedPtr<JsMaterial> Create(CreateParams const& params)
-        {
-        return params.m_key.IsValid() ? new JsMaterial(params) : nullptr;
-        }
-};
-
-DEFINE_REF_COUNTED_PTR(JsTexture);
-DEFINE_REF_COUNTED_PTR(JsMaterial);
-
-//=======================================================================================
-// This caches textures per-DgnDb so that we do not have to recreate them constantly or
-// hold duplicates of the same texture in memory. We preserve the image data so that it
-// can be embedded into tile bytes to be deserialized on front-end.
-// @bsistruct
-//=======================================================================================
-struct ResourceCache : DgnDb::AppData
-{
-private:
-    template<typename K, typename V> struct ResourceMap
-        {
-    private:
-        typedef RefCountedPtr<V> VPtr;
-        bmap<K, VPtr> m_resources;
-    public:
-        V* Find(K const& key)
-            {
-            auto it = m_resources.find(key);
-            return m_resources.end() == it ? nullptr : it->second.get();
-            }
-
-        void Insert(K const& key, V* value) { m_resources.Insert(key, value); }
-        void Clear() { m_resources.clear(); }
-        size_t size() const { return m_resources.size(); }
-        };
-
-    static Key const& GetKey() { static Key s_key; return s_key; }
-
-    BeMutex m_mutex;
-    ResourceMap<TextureKey, JsTexture> m_textures;
-    ResourceMap<GradientSymb, JsTexture> m_gradients;
-    ResourceMap<MaterialKey, JsMaterial> m_materials;
-
-    void Add(TextureKey key, JsTexture* texture);
-    void Add(GradientSymbCR grad, JsTexture* texture) { m_gradients.Insert(grad, texture); }
-    void Add(MaterialKey key, JsMaterial* material) { BeAssert(key.IsValid()); m_materials.Insert(key, material); }
-
-    JsTexturePtr CreateTexture(ImageCR, Texture::CreateParams const&);
-    JsTexturePtr CreateTexture(ImageSourceCR, Texture::CreateParams const&);
-
-    template<typename F> auto UnderMutex(F func) -> decltype(func())
-        {
-        BeMutexHolder lock(m_mutex);
-        return func();
-        }
-public:
-    JsTexturePtr FindTexture(TextureKey key) { return key.IsValid() ? UnderMutex([&]() { return m_textures.Find(key); }) : nullptr; }
-    JsMaterial* FindMaterial(MaterialKey key) { return key.IsValid() ? UnderMutex([&]() { return m_materials.Find(key); }) : nullptr; }
-
-    JsTexturePtr GetGradient(GradientSymbCR);
-    JsTexturePtr GetTexture(ImageSourceCR, Texture::CreateParams const&, Image::BottomUp = Image::BottomUp::No);
-    JsTexturePtr GetTexture(ImageCR, Texture::CreateParams const&);
-    JsMaterialPtr GetMaterial(Material::CreateParams const& params);
-
-    static ResourceCache& Get(DgnDbR db) { return *db.ObtainAppData(GetKey(), []() { return new ResourceCache(); }); }
-
-    ~ResourceCache() { m_textures.Clear(); m_gradients.Clear(); m_materials.Clear(); }
-};
-
-/*---------------------------------------------------------------------------------**//**
-* @bsimethod
-+---------------+---------------+---------------+---------------+---------------+------*/
-void ResourceCache::Add(TextureKey key, JsTexture* texture)
-    {
-    // We only cache persistent textures. We cache even if null, so we don't waste time repeatedly trying and failing to create the same texture.
-    BeAssert(key.IsValid());
-    if (key.IsPersistent())
-        m_textures.Insert(key, texture);
-    }
-
-/*---------------------------------------------------------------------------------**//**
-* @bsimethod
-+---------------+---------------+---------------+---------------+---------------+------*/
-JsMaterialPtr ResourceCache::GetMaterial(Material::CreateParams const& params)
-    {
-    BeMutexHolder lock(m_mutex);
-    RefCountedPtr<JsMaterial> mat = FindMaterial(params.m_key);
-    if (mat.IsNull())
-        {
-        mat = JsMaterial::Create(params);
-        if (params.m_key.IsPersistent())
-            Add(params.m_key, mat.get());
-        }
-
-    return mat;
-    }
-
-/*---------------------------------------------------------------------------------**//**
-* @bsimethod
-+---------------+---------------+---------------+---------------+---------------+------*/
-JsTexturePtr ResourceCache::GetGradient(GradientSymbCR grad)
-    {
-    BeMutexHolder lock(m_mutex);
-    RefCountedPtr<JsTexture> tex = m_gradients.Find(grad);
-    if (tex.IsNull())
-        {
-        tex = JsTexture::Create(grad);
-        Add(grad, tex.get());
-        }
-
-    return tex;
-    }
-
-/*---------------------------------------------------------------------------------**//**
-* @bsimethod
-+---------------+---------------+---------------+---------------+---------------+------*/
-JsTexturePtr ResourceCache::GetTexture(ImageSourceCR src, Texture::CreateParams const& params, Image::BottomUp)
-    {
-    if (!params.GetKey().IsValid())
-        return nullptr;
-
-    BeMutexHolder lock(m_mutex);
-    auto tex = FindTexture(params.GetKey());
-    if (tex.IsNull())
-        tex = CreateTexture(src, params);
-
-    return tex;
-    }
-
-/*---------------------------------------------------------------------------------**//**
-* @bsimethod
-+---------------+---------------+---------------+---------------+---------------+------*/
-JsTexturePtr ResourceCache::GetTexture(ImageCR img, Texture::CreateParams const& params)
-    {
-    if (!params.GetKey().IsValid())
-        return nullptr;
-
-    BeMutexHolder lock(m_mutex);
-    auto tex = FindTexture(params.GetKey());
-    if (tex.IsNull())
-        tex = CreateTexture(img, params);
-
-    return tex;
-    }
-
-/*---------------------------------------------------------------------------------**//**
-* @bsimethod
-+---------------+---------------+---------------+---------------+---------------+------*/
-JsTexturePtr ResourceCache::CreateTexture(ImageSourceCR src, Texture::CreateParams const& params)
-    {
-    BeAssert(params.GetKey().IsValid());
-    BeAssert(FindTexture(params.GetKey()).IsNull());
-
-    auto tex = JsTexture::Create(params, src);
-    Add(params.GetKey(), tex.get());
-    return tex;
-    }
-
-/*---------------------------------------------------------------------------------**//**
-* @bsimethod
-+---------------+---------------+---------------+---------------+---------------+------*/
-JsTexturePtr ResourceCache::CreateTexture(ImageCR img, Texture::CreateParams const& params)
-    {
-    BeAssert(params.GetKey().IsValid());
-    BeAssert(FindTexture(params.GetKey()).IsNull());
-
-    auto tex = JsTexture::Create(params, img);
-    Add(params.GetKey(), tex.get());
-    return tex;
-    }
-
-#define NO_IMPL(ret) { BeAssert(false); return ret; }
-#define NULL_IMPL NO_IMPL(nullptr)
-#define RETURN_GRAPHIC { return new Render::Graphic(db); }
-
-//=======================================================================================
-// @bsistruct
-//=======================================================================================
-struct JsRenderSystem : Render::System
-{
-    int _Initialize(void*, bool) override NO_IMPL(0)
-    Render::GraphicBuilderPtr _CreateGraphic(Render::GraphicBuilder::CreateParams const&) const override NULL_IMPL
-    Render::TexturePtr _CreateGeometryTexture(Render::GraphicCR, DRange2dCR, bool, bool) const override NULL_IMPL
-    Render::LightPtr _CreateLight(Dgn::Lighting::Parameters const&, DVec3dCP, DPoint3dCP) const override NULL_IMPL
-
-    Render::MaterialPtr _FindMaterial(Render::MaterialKeyCR key, Dgn::DgnDbR db) const override { return ResourceCache::Get(db).FindMaterial(key); }
-    Render::MaterialPtr _CreateMaterial(Render::Material::CreateParams const& params, Dgn::DgnDbR db) const override { return ResourceCache::Get(db).GetMaterial(params); }
-
-    Render::TexturePtr _FindTexture(Render::TextureKeyCR key, Dgn::DgnDbR db) const override { return ResourceCache::Get(db).FindTexture(key); }
-    Render::TexturePtr _CreateTexture(Render::ImageCR img, Dgn::DgnDbR db, Render::Texture::CreateParams const& params) const override
-        {
-        return ResourceCache::Get(db).GetTexture(img, params);
-        }
-    Render::TexturePtr _CreateTexture(Render::ImageSourceCR src, Render::Image::BottomUp, Dgn::DgnDbR db, Render::Texture::CreateParams const& params) const override
-        {
-        return ResourceCache::Get(db).GetTexture(src, params);
-        }
-    Render::TexturePtr _GetTexture(Render::GradientSymbCR grad, Dgn::DgnDbR db) const override
-        {
-        return ResourceCache::Get(db).GetGradient(grad);
-        }
-
-    uint32_t _GetMaxFeaturesPerBatch() const override { return 2048*1024; }
-    Render::GraphicPtr _CreateTriMesh(Render::TriMeshArgsCR args, Dgn::DgnDbR db) const override RETURN_GRAPHIC
-    Render::GraphicPtr _CreateIndexedPolylines(Render::IndexedPolylineArgsCR args, Dgn::DgnDbR db) const override RETURN_GRAPHIC
-    Render::GraphicPtr _CreateGraphicList(bvector<Render::GraphicPtr>&& graphics, Dgn::DgnDbR db) const override RETURN_GRAPHIC
-    Render::GraphicPtr _CreateBranch(Render::GraphicBranch&& branch, Dgn::DgnDbR db, TransformCR, ClipVectorCP) const override RETURN_GRAPHIC
-    Render::GraphicPtr _CreateBatch(Render::GraphicR graphic, Render::FeatureTable&& features, DRange3dCR range) const override { return new Render::Graphic(graphic.GetDgnDb()); }
-};
-
-//=======================================================================================
-// @bsistruct
-//=======================================================================================
-struct JsDgnHost : PlatformLib::Host {
-private:
-    BeMutex m_mutex;
-    JsRenderSystem m_renderSystem;
-    IKnownLocationsAdmin& _SupplyIKnownLocationsAdmin() override { return *new KnownLocationsAdmin(); }
-#if !defined (BENTLEYCONFIG_NO_VISUALIZATION)
-    VisualizationAdmin& _SupplyVisualizationAdmin() override {
-      auto viz = VisualizationUPtr(iTwinVisualization_create(&m_renderSystem));
-      return *new VisualizationAdmin(std::move(viz));
-    }
-#endif
-#if defined (BENTLEYCONFIG_PARASOLID)
-    BRepGeometryAdmin& _SupplyBRepGeometryAdmin() override {return *new BentleyApi::Psolid::PSolidKernelAdmin();}
-#endif
-
-public:
-    JsDgnHost() { BeAssertFunctions::SetBeAssertHandler(&JsInterop::HandleAssertion);}
-};
-
-
-} // namespace IModelJsNative
-
-using namespace IModelJsNative;
-
-//---------------------------------------------------------------------------------------
-// @bsimethod
-//---------------------------------------------------------------------------------------
-void JsInterop::Initialize(BeFileNameCR addonDllDir, Napi::Env env, BeFileNameCR tempDir) {
-    Env() = env;
-    MainThreadId() = BeThreadUtilities::GetCurrentThreadId();
-    s_addonDllDir = addonDllDir;
-    s_tempDir = tempDir;
-
-#if defined(BENTLEYCONFIG_OS_WINDOWS_DESKTOP) // excludes WinRT
-    // Include this location for delay load of pskernel...
-    WString newPath;
-    newPath = L"PATH=" + addonDllDir + L";";
-PUSH_DISABLE_DEPRECATION_WARNINGS
-    newPath.append(::_wgetenv(L"PATH"));
-POP_DISABLE_DEPRECATION_WARNINGS
-    _wputenv(newPath.c_str());
-
-    // Defeat node's attempt to turn off WER
-    auto errMode = GetErrorMode();
-    errMode &= ~SEM_NOGPFAULTERRORBOX;
-    SetErrorMode(errMode);
-#endif
-
-    static std::once_flag s_initFlag;
-    std::call_once(s_initFlag, []() {
-        auto jsHost = new JsDgnHost();
-        PlatformLib::Initialize(*jsHost);
-        RegisterOptionalDomains();
-        InitLogging();
-        InitializeSolidKernel();
-
-        BeFileName path = PlatformLib::GetHost().GetIKnownLocationsAdmin().GetDgnPlatformAssetsDirectory();
-        path.AppendToPath(L"RscFonts.itwin-workspace");
-        FontManager::AddWorkspaceDb(path.GetNameUtf8().c_str(), nullptr);
-    });
-}
-
-//---------------------------------------------------------------------------------------
-// @bsimethod
-//---------------------------------------------------------------------------------------
-void JsInterop::RegisterOptionalDomains()
-    {
-    DgnDomains::RegisterDomain(FunctionalDomain::GetDomain(), DgnDomain::Required::No, DgnDomain::Readonly::No);
-    }
-
-
-
-static RefCountedPtr<IRefCounted> s_solidKernelMainThreadMark;
-
-/*---------------------------------------------------------------------------------**//**
-* @bsimethod
-+---------------+---------------+---------------+---------------+---------------+------*/
-void JsInterop::InitializeSolidKernel()
-    {
-    T_HOST.GetBRepGeometryAdmin()._StartSession();
-
-    if (s_solidKernelMainThreadMark.IsNull())
-        s_solidKernelMainThreadMark = T_HOST.GetBRepGeometryAdmin()._CreateMainThreadMark();
-    }
-
-//---------------------------------------------------------------------------------------
-// @bsimethod
-//---------------------------------------------------------------------------------------
-NativeLogging::CategoryLogger JsInterop::GetNativeLogger() {
-    return NativeLogging::CategoryLogger("imodeljs");
-}
-//---------------------------------------------------------------------------------------
-// @bsimethod
-//---------------------------------------------------------------------------------------
-Napi::Object JsInterop::ConcurrentQueryResetConfig(Napi::Env env, ECDbCR ecdb) {
-    auto outConf = Napi::Object::New(env);
-    ConcurrentQueryMgr::ResetConfig(ecdb).To(outConf);
-    return outConf;
-}
-//---------------------------------------------------------------------------------------
-// @bsimethod
-//---------------------------------------------------------------------------------------
-Napi::Object JsInterop::ConcurrentQueryResetConfig(Napi::Env env, ECDbCR ecdb, Napi::Object configObj) {
-    if (configObj.IsObject()) {
-        auto outConf = Napi::Object::New(env);
-        BeJsValue inJsConf(configObj);
-        auto inConf = ConcurrentQueryMgr::Config::From(inJsConf);
-        ConcurrentQueryMgr::ResetConfig(ecdb, inConf).To(outConf);
-        return outConf;
-    }
-    return ConcurrentQueryResetConfig(env, ecdb);
-}
-//---------------------------------------------------------------------------------------
-// @bsimethod
-//---------------------------------------------------------------------------------------
-void JsInterop::ConcurrentQueryExecute(ECDbCR ecdb, Napi::Object requestObj, Napi::Function callback) {
-    auto& mgr = ConcurrentQueryMgr::GetInstance(ecdb);
-    BeJsValue beJsReq(requestObj);
-    auto request = QueryRequest::Deserialize(beJsReq);
-    if (request->UsePrimaryConnection()) {
-        mgr.Enqueue(std::move(request), [&](QueryResponse::Ptr value) {
-            auto jsResp = Napi::Object::New(Env());
-            auto beJsResp = BeJsValue(jsResp);
-            if (value->GetKind() == QueryResponse::Kind::NoResult) {
-                value->ToJs(beJsResp, false);
-            }
-            else if (value->GetKind() == QueryResponse::Kind::ECSql) {
-                auto& resp = value->GetAsConst<ECSqlResponse>();
-                resp.ToJs(beJsResp, false);
-                if (!resp.asJsonString().empty()) {
-                    auto parse = Env().Global().Get("JSON").As<Napi::Object>().Get("parse").As<Napi::Function>();
-                    auto rows = Napi::String::New(Env(), resp.asJsonString());
-                    jsResp[ECSqlResponse::JData] = parse({ rows });
-                }
-            }
-            else if (value->GetKind() == QueryResponse::Kind::BlobIO) {
-                auto& resp = value->GetAsConst<BlobIOResponse>();
-                if (resp.GetLength() > 0) {
-                    resp.ToJs(beJsResp, false);
-                    auto blob = Napi::Uint8Array::New(Env(), resp.GetLength());
-                    memcpy(blob.Data(), resp.GetData(), resp.GetLength());
-                    jsResp[BlobIOResponse::JData] = blob;
-                }
-            }
-            else {
-                BeNapi::ThrowJsException(Env(), "concurrent query: unsupported response type");
-            }
-            callback.Call({ jsResp });
-        });
-        return;
-    }
-    auto threadSafeFunc = Napi::ThreadSafeFunction::New(requestObj.Env(), callback, "concurrent_query", 0, 1);
-    mgr.Enqueue(std::move(request), [=](QueryResponse::Ptr value) {
-        if(threadSafeFunc.BlockingCall (
-            [=]( Napi::Env env, Napi::Function jsCallback) {
-                auto jsResp = Napi::Object::New(env);
-                auto beJsResp = BeJsValue(jsResp);
-                if (value->GetKind() ==  QueryResponse::Kind::NoResult) {
-                    value->ToJs(beJsResp, false);
-                } else if (value->GetKind() ==  QueryResponse::Kind::ECSql) {
-                    auto& resp = value->GetAsConst<ECSqlResponse>();
-                    resp.ToJs(beJsResp, false);
-                    if (!resp.asJsonString().empty()) {
-                        auto parse = env.Global().Get("JSON").As<Napi::Object>().Get("parse").As<Napi::Function>();
-                        auto rows = Napi::String::New(env, resp.asJsonString());
-                        jsResp[ECSqlResponse::JData] = parse({rows});
-                    }
-                } else if (value->GetKind() ==  QueryResponse::Kind::BlobIO) {
-                    auto& resp = value->GetAsConst<BlobIOResponse>();
-                    if (resp.GetLength() > 0) {
-                        resp.ToJs(beJsResp, false);
-                        auto blob = Napi::Uint8Array::New(env, resp.GetLength());
-                        memcpy(blob.Data(), resp.GetData(), resp.GetLength());
-                        jsResp[BlobIOResponse::JData] = blob;
-                    }
-                } else {
-                    BeNapi::ThrowJsException(env, "concurrent query: unsupported response type");
-                }
-                jsCallback.Call({jsResp});
-        }) != napi_ok) {
-            // do nothing
-        }
-        const_cast<Napi::ThreadSafeFunction&>(threadSafeFunc).Release();
-    });
-}
-
-//---------------------------------------------------------------------------------------
-// @bsimethod
-//---------------------------------------------------------------------------------------
-DgnDbPtr JsInterop::CreateIModel(Utf8StringCR filenameIn, BeJsConst props) {
-    auto rootSubject = props[json_rootSubject()];
-    if (!rootSubject.isStringMember(json_name()))
-        BeNapi::ThrowJsException(Env(), "Root subject name is missing");
-
-    BeFileName filename(filenameIn);
-    BeFileName path = filename.GetDirectoryName();
-    if (!path.DoesPathExist()) {
-        Utf8String err = Utf8String("Path [") + path.GetNameUtf8() + "] does not exist";
-        BeNapi::ThrowJsException(Env(), err.c_str());
-    }
-
-    CreateDgnDbParams params(rootSubject[json_name()].asCString());
-    if (rootSubject.isStringMember(json_description()))
-        params.SetRootSubjectDescription(rootSubject[json_description()].asCString());
-    if (props.isMember(json_globalOrigin()))
-        params.m_globalOrigin = BeJsGeomUtils::ToDPoint3d(props[json_globalOrigin()]);
-    if (props.isStringMember(json_guid()))
-        params.m_guid.FromString(props[json_guid()].asCString());
-    if (props.isMember(json_projectExtents()))
-        params.m_projectExtents.FromJson(props[json_projectExtents()]);
-    if (props.isStringMember(json_client()))
-        params.m_client = props[json_client()].asCString();
-
-    RefCountedPtr<BusyRetry> retryHandler;
-    if (!params.IsReadonly())
-        params.SetBusyRetry(new BeSQLite::BusyRetry(40, 500)); // retry 40 times, 1/2 second intervals (20 seconds total)
-    DbResult result;
-    DgnDbPtr db = DgnDb::CreateIModel(&result, filename, params);
-    if (!db.IsValid())
-        throwSqlResult("cannot create iModel", filenameIn.c_str(), result);
-
-    return db;
-}
-
-//---------------------------------------------------------------------------------------
-// @bsimethod
-//---------------------------------------------------------------------------------------
-RevisionStatus JsInterop::DumpChangeSet(DgnDbR dgndb, BeJsConst changeSet)
-    {
-    DgnRevisionPtr revision = GetRevision(dgndb.GetDbGuid().ToString(), changeSet);
-    revision->Dump(dgndb);
-    return RevisionStatus::Success;
-    }
-
-//---------------------------------------------------------------------------------------
-// @bsimethod
-//---------------------------------------------------------------------------------------
-DgnDbStatus JsInterop::ExtractChangedInstanceIdsFromChangeSets(BeJsValue jsonOut, DgnDbR db, const bvector<BeFileName>& changeSetFiles)
-    {
-    Json::Value elementJson(Json::ValueType::objectValue);
-    Json::Value elementInsertIds(Json::ValueType::arrayValue);
-    Json::Value elementUpdateIds(Json::ValueType::arrayValue);
-    Json::Value elementDeleteIds(Json::ValueType::arrayValue);
-
-    Json::Value aspectJson(Json::ValueType::objectValue);
-    Json::Value aspectInsertIds(Json::ValueType::arrayValue);
-    Json::Value aspectUpdateIds(Json::ValueType::arrayValue);
-    Json::Value aspectDeleteIds(Json::ValueType::arrayValue);
-
-    Json::Value modelJson(Json::ValueType::objectValue);
-    Json::Value modelInsertIds(Json::ValueType::arrayValue);
-    Json::Value modelUpdateIds(Json::ValueType::arrayValue);
-    Json::Value modelDeleteIds(Json::ValueType::arrayValue);
-
-    Json::Value relationshipJson(Json::ValueType::objectValue);
-    Json::Value relationshipInsertIds(Json::ValueType::arrayValue);
-    Json::Value relationshipUpdateIds(Json::ValueType::arrayValue);
-    Json::Value relationshipDeleteIds(Json::ValueType::arrayValue);
-
-    Json::Value codeSpecJson(Json::ValueType::objectValue);
-    Json::Value codeSpecInsertIds(Json::ValueType::arrayValue);
-    Json::Value codeSpecUpdateIds(Json::ValueType::arrayValue);
-    Json::Value codeSpecDeleteIds(Json::ValueType::arrayValue);
-
-    Json::Value fontJson(Json::ValueType::objectValue);
-    Json::Value fontInsertIds(Json::ValueType::arrayValue);
-    Json::Value fontUpdateIds(Json::ValueType::arrayValue);
-    Json::Value fontDeleteIds(Json::ValueType::arrayValue);
-
-    EntityIdsChangeGroup entityIdsChangeGroup;
-    entityIdsChangeGroup.ExtractChangedInstanceIdsFromChangeSets(db, changeSetFiles);
-    for (auto& opsAndJsonIds : {
-        std::tie(entityIdsChangeGroup.elementOps, elementInsertIds, elementUpdateIds, elementDeleteIds),
-        std::tie(entityIdsChangeGroup.aspectOps, aspectInsertIds, aspectUpdateIds, aspectDeleteIds),
-        std::tie(entityIdsChangeGroup.modelOps, modelInsertIds, modelUpdateIds, modelDeleteIds),
-        std::tie(entityIdsChangeGroup.relationshipOps, relationshipInsertIds, relationshipUpdateIds, relationshipDeleteIds),
-        std::tie(entityIdsChangeGroup.codeSpecOps, codeSpecInsertIds, codeSpecUpdateIds, codeSpecDeleteIds),
-        std::tie(entityIdsChangeGroup.fontOps, fontInsertIds, fontUpdateIds, fontDeleteIds)
-    })
-        {
-        // can replace this all in C++17 with a destructuring assignment in the loop decl
-        const auto& opMap = std::get<0>(opsAndJsonIds);
-        auto& insertIds = std::get<1>(opsAndJsonIds);
-        auto& updateIds = std::get<2>(opsAndJsonIds);
-        auto& deleteIds = std::get<3>(opsAndJsonIds);
-        for (const auto& entry : opMap)
-            {
-            const auto& id = entry.first;
-            const auto& op = entry.second;
-            if (op == DbOpcode::Insert) insertIds.append(id.ToHexStr());
-            if (op == DbOpcode::Update) updateIds.append(id.ToHexStr());
-            if (op == DbOpcode::Delete) deleteIds.append(id.ToHexStr());
-            }
-        }
-
-    if (elementInsertIds.size() > 0) elementJson["insert"] = elementInsertIds;
-    if (elementUpdateIds.size() > 0) elementJson["update"] = elementUpdateIds;
-    if (elementDeleteIds.size() > 0) elementJson["delete"] = elementDeleteIds;
-    if (!elementJson.empty()) jsonOut["element"].From(elementJson);
-
-    if (aspectInsertIds.size() > 0) aspectJson["insert"] = aspectInsertIds;
-    if (aspectUpdateIds.size() > 0) aspectJson["update"] = aspectUpdateIds;
-    if (aspectDeleteIds.size() > 0) aspectJson["delete"] = aspectDeleteIds;
-    if (!aspectJson.empty()) jsonOut["aspect"].From(aspectJson);
-
-    if (modelInsertIds.size() > 0) modelJson["insert"] = modelInsertIds;
-    if (modelUpdateIds.size() > 0) modelJson["update"] = modelUpdateIds;
-    if (modelDeleteIds.size() > 0) modelJson["delete"] = modelDeleteIds;
-    if (!modelJson.empty()) jsonOut["model"].From(modelJson);
-
-    if (relationshipInsertIds.size() > 0) relationshipJson["insert"] = relationshipInsertIds;
-    if (relationshipUpdateIds.size() > 0) relationshipJson["update"] = relationshipUpdateIds;
-    if (relationshipDeleteIds.size() > 0) relationshipJson["delete"] = relationshipDeleteIds;
-    if (!relationshipJson.empty()) jsonOut["relationship"].From(relationshipJson);
-
-    if (codeSpecInsertIds.size() > 0) codeSpecJson["insert"] = codeSpecInsertIds;
-    if (codeSpecUpdateIds.size() > 0) codeSpecJson["update"] = codeSpecUpdateIds;
-    if (codeSpecDeleteIds.size() > 0) codeSpecJson["delete"] = codeSpecDeleteIds;
-    if (!codeSpecJson.empty()) jsonOut["codeSpec"].From(codeSpecJson);
-
-    if (fontInsertIds.size() > 0) fontJson["insert"] = fontInsertIds;
-    if (fontUpdateIds.size() > 0) fontJson["update"] = fontUpdateIds;
-    if (fontDeleteIds.size() > 0) fontJson["delete"] = fontDeleteIds;
-    if (!fontJson.empty()) jsonOut["font"].From(fontJson);
-
-    return DgnDbStatus::Success;
-    }
-
-//---------------------------------------------------------------------------------------
-// @bsimethod
-//---------------------------------------------------------------------------------------
-DgnRevisionPtr JsInterop::GetRevision(Utf8StringCR dbGuid, BeJsConst arg) {
-    if (!arg.isStringMember("id") || !arg.isNumericMember("index") || !arg.isStringMember("pathname") || !arg.isStringMember("parentId"))
-        ThrowJsException("id, index, pathname, and parentId must all be string members of ChangesetProps");
-
-    BeFileName changeSetPathname(arg["pathname"].asString().c_str(), true);
-    if (!changeSetPathname.DoesPathExist())
-        ThrowJsException("changeset file not found");
-
-    auto revision = DgnRevision::Create(arg["id"].asString(), arg["index"].asInt(), arg["parentId"].asString(), dbGuid, &changeSetPathname);
-    if (!revision.IsValid())
-        ThrowJsException("invalid revision id");
-
-    if (arg.isStringMember("pushDate"))
-        revision->SetDateTime(DateTime::FromString(arg["pushDate"].asString().c_str()));
-
-    return revision;
-}
-
-//---------------------------------------------------------------------------------------
-// @bsimethod
-//---------------------------------------------------------------------------------------
-bvector<DgnRevisionPtr> JsInterop::GetRevisions(bool& containsSchemaChanges, Utf8StringCR dbGuid, BeJsConst changeSets) {
-    containsSchemaChanges = false;
-    if (!changeSets.isArray())
-        ThrowJsException("changesets must be an array");
-
-    bvector<DgnRevisionPtr> revisionPtrs;
-    for (uint32_t i = 0; i < changeSets.size(); ++i) {
-        BeJsConst changeSet = changeSets[i];
-        revisionPtrs.push_back(GetRevision(dbGuid, changeSet));
-        if (!containsSchemaChanges)
-            containsSchemaChanges = changeSet["isSchemaChange"].GetBoolean();
-    }
-
-    return revisionPtrs;
-}
-
-//---------------------------------------------------------------------------------------
-// @bsimethod
-//---------------------------------------------------------------------------------------
-RevisionStatus JsInterop::ApplySchemaChangeSet(BeFileNameCR dbFileName, bvector<DgnRevisionCP> const& revisions, RevisionProcessOption applyOption)
-    {
-    SchemaUpgradeOptions schemaUpgradeOptions(revisions, applyOption);
-    schemaUpgradeOptions.SetUpgradeFromDomains(SchemaUpgradeOptions::DomainUpgradeOptions::SkipCheck);
-
-    DgnDb::OpenParams openParams(Db::OpenMode::ReadWrite, BeSQLite::DefaultTxn::Yes, schemaUpgradeOptions);
-    DbResult result;
-    DgnDbPtr dgndb = DgnDb::OpenIModelDb(&result, dbFileName, openParams);
-    POSTCONDITION(result == BE_SQLITE_OK, RevisionStatus::ApplyError);
-    result = dgndb->SaveChanges();
-    POSTCONDITION(result == BE_SQLITE_OK, RevisionStatus::ApplyError);
-    dgndb->CloseDb();
-    return RevisionStatus::Success;
-    }
-
-//---------------------------------------------------------------------------------------
-// @bsimethod
-//---------------------------------------------------------------------------------------
-void JsInterop::GetRowAsJson(BeJsValue rowJson, ECSqlStatement& stmt)
-    {
-    JsonECSqlSelectAdapter adapter(stmt, JsonECSqlSelectAdapter::FormatOptions(JsonECSqlSelectAdapter::MemberNameCasing::LowerFirstChar, ECJsonInt64Format::AsHexadecimalString));
-    adapter.GetRow(rowJson, true);
-    }
-
-//---------------------------------------------------------------------------------------
-// @bsimethod
-//---------------------------------------------------------------------------------------
-void JsInterop::GetECValuesCollectionAsJson(BeJsValue json, ECN::ECValuesCollectionCR props)
-    {
-    for (ECN::ECPropertyValue const& prop : props)
-        {
-        if (prop.HasChildValues())
-            GetECValuesCollectionAsJson(json[prop.GetValueAccessor().GetAccessString(prop.GetValueAccessor().GetDepth()-1)], *prop.GetChildValues());
-        else
-          {
-          ECN::PrimitiveECPropertyCP propertyPtr = prop.GetValueAccessor().GetECProperty()->GetAsPrimitiveProperty();
-          ECN::IECInstanceCR instance = prop.GetInstance();
-          if(propertyPtr != nullptr)
-            JsonEcInstanceWriter::WritePrimitiveValue(json, *propertyPtr, instance, nullptr);
-          }
-        }
-    }
-
-//---------------------------------------------------------------------------------------
-// @bsimethod
-//---------------------------------------------------------------------------------------
-DbResult JsInterop::OpenECDb(ECDbR ecdb, BeFileNameCR pathname, BeSQLite::Db::OpenParams const& params)
-    {
-    if (!pathname.DoesPathExist())
-        return BE_SQLITE_NOTFOUND;
-
-    DbResult res = ecdb.OpenBeSQLiteDb(pathname, params);
-    if (res != BE_SQLITE_OK)
-        return res;
-
-    return BE_SQLITE_OK;
-    }
-
-//---------------------------------------------------------------------------------------
-// @bsimethod
-//---------------------------------------------------------------------------------------
-DbResult JsInterop::CreateECDb(ECDbR ecdb, BeFileNameCR pathname)
-    {
-    BeFileName path = pathname.GetDirectoryName();
-    if (!path.DoesPathExist())
-        return BE_SQLITE_NOTFOUND;
-
-    DbResult res = ecdb.CreateNewDb(pathname);
-    if (res != BE_SQLITE_OK)
-        return res;
-
-    return BE_SQLITE_OK;
-    }
-//---------------------------------------------------------------------------------------
-// @bsimethod
-//---------------------------------------------------------------------------------------
-DbResult JsInterop::ImportSchema(ECDbR ecdb, BeFileNameCR pathname)
-    {
-    if (!pathname.DoesPathExist())
-        return BE_SQLITE_NOTFOUND;
-
-    ECSchemaReadContextPtr schemaContext = ECSchemaReadContext::CreateContext(false /*=acceptLegacyImperfectLatestCompatibleMatch*/, true /*=includeFilesWithNoVerExt*/);
-    JsInterop::AddFallbackSchemaLocaters(ecdb, schemaContext);
-
-    ECSchemaPtr schema;
-    SchemaReadStatus schemaStatus = ECSchema::ReadFromXmlFile(schema, pathname.GetName(), *schemaContext);
-    if (SchemaReadStatus::Success != schemaStatus)
-        return BE_SQLITE_ERROR;
-
-    bvector<ECSchemaCP> schemas;
-    schemas.push_back(schema.get());
-    BentleyStatus status = ecdb.Schemas().ImportSchemas(schemas);
-    if (status != SUCCESS)
-        return BE_SQLITE_ERROR;
-
-    return ecdb.SaveChanges();
-    }
-
-//---------------------------------------------------------------------------------------
-// @bsimethod
-//---------------------------------------------------------------------------------------
-void JsInterop::AddFallbackSchemaLocaters(ECDbR db, ECSchemaReadContextPtr schemaContext)
-    {
-    // Add the db then the standard schema paths as fallback locations to load referenced schemas.
-    schemaContext->SetFinalSchemaLocater(db.GetSchemaLocater());
-
-    BeFileName rootDir = PlatformLib::GetHost().GetIKnownLocationsAdmin().GetDgnPlatformAssetsDirectory();
-    rootDir.AppendToPath(L"ECSchemas");
-    BeFileName dgnPath = rootDir;
-    dgnPath.AppendToPath(L"Dgn").AppendSeparator();
-    BeFileName domainPath = rootDir;
-    domainPath.AppendToPath(L"Domain").AppendSeparator();
-    BeFileName ecdbPath = rootDir;
-    ecdbPath.AppendToPath(L"ECDb").AppendSeparator();
-    bvector<WString> searchPaths;
-    searchPaths.push_back(dgnPath);
-    searchPaths.push_back(domainPath);
-    searchPaths.push_back(ecdbPath);
-    schemaContext->AddFinalSchemaPaths(searchPaths);
-    }
-//---------------------------------------------------------------------------------------
-// @bsimethod
-//---------------------------------------------------------------------------------------
-<<<<<<< HEAD
-DbResult JsInterop::ImportSchemasDgnDb(DgnDbR dgndb, bvector<Utf8String> const& schemaFileNames, ECSchemaReadContextPtr customSchemaContext)
-=======
-DbResult JsInterop::ImportSchemas(DgnDbR dgndb, bvector<Utf8String> const& schemaSources, SchemaSourceType sourceType, BeJsConst opts)
->>>>>>> 26c5344d
-    {
-    if (0 == schemaSources.size())
-        return BE_SQLITE_ERROR;
-
-<<<<<<< HEAD
-    ECSchemaReadContextPtr schemaContext = customSchemaContext;
-    if (schemaContext.IsNull())
-        schemaContext = ECSchemaReadContext::CreateContext(false /*=acceptLegacyImperfectLatestCompatibleMatch*/, true /*=includeFilesWithNoVerExt*/);
-
-    JsInterop::AddFallbackSchemaLocaters(dgndb, schemaContext);
-=======
-    ECSchemaReadContextPtr schemaContext = ECSchemaReadContext::CreateContext(
-        false /*=acceptLegacyImperfectLatestCompatibleMatch*/,
-        true /*=includeFilesWithNoVerExt*/);
->>>>>>> 26c5344d
-
-    JsInterop::AddFallbackSchemaLocaters(dgndb, schemaContext);
-    bvector<ECSchemaCP> schemas;
-
-    for (Utf8String schemaSource : schemaSources)
-        {
-        ECSchemaPtr schema;
-        SchemaReadStatus schemaStatus;
-        if (sourceType == SchemaSourceType::File)
-            {
-            BeFileName schemaFile(schemaSource.c_str(), BentleyCharEncoding::Utf8);
-            if (!schemaFile.DoesPathExist())
-                return BE_SQLITE_ERROR_FileNotFound;
-
-            schema = ECSchema::LocateSchema(schemaSource.c_str(), *schemaContext, SchemaMatchType::Exact, &schemaStatus);
-            }
-        else
-            schemaStatus = ECSchema::ReadFromXmlString(schema, schemaSource.c_str(), *schemaContext);
-
-        if (SchemaReadStatus::DuplicateSchema == schemaStatus)
-            continue;
-
-        if (SchemaReadStatus::Success != schemaStatus)
-            return BE_SQLITE_ERROR;
-
-        schemas.push_back(schema.get());
-        }
-
-    if (0 == schemas.size())
-        return BE_SQLITE_ERROR;
-
-    SchemaStatus status = dgndb.ImportSchemas(schemas, opts[json_schemaLockHeld()].asBool(false)); // NOTE: this calls DgnDb::ImportSchemas which has additional processing over SchemaManager::ImportSchemas
-    if (status != SchemaStatus::Success)
-        return DgnDb::SchemaStatusToDbResult(status, true);
-
-    return dgndb.SaveChanges();
-    }
-
-//---------------------------------------------------------------------------------------
-// @bsimethod
-//---------------------------------------------------------------------------------------
-DbResult JsInterop::ImportFunctionalSchema(DgnDbR db)
-    {
-    return SchemaStatus::Success == FunctionalDomain::GetDomain().ImportSchema(db) ? BE_SQLITE_OK : BE_SQLITE_ERROR;
-    }
-
-//---------------------------------------------------------------------------------------
-// @bsimethod
-//---------------------------------------------------------------------------------------
-ECClassCP JsInterop::GetClassFromInstance(ECDbCR ecdb, BeJsConst jsonInstance)
-    {
-    return ECJsonUtilities::GetClassFromClassNameJson(jsonInstance[ECJsonUtilities::json_className()], ecdb.GetClassLocater());
-    }
-
-//---------------------------------------------------------------------------------------
-// @bsimethod
-//---------------------------------------------------------------------------------------
-ECInstanceId JsInterop::GetInstanceIdFromInstance(ECDbCR ecdb, BeJsConst jsonInstance)
-    {
-    if (!jsonInstance.isMember(ECJsonUtilities::json_id()))
-        return ECInstanceId();
-
-    ECInstanceId instanceId;
-    if (SUCCESS != ECInstanceId::FromString(instanceId, jsonInstance[ECJsonUtilities::json_id()].asCString()))
-        return ECInstanceId();
-
-    return instanceId;
-    }
-
-/*---------------------------------------------------------------------------------**//**
-* @bsimethod
-+---------------+---------------+---------------+---------------+---------------+------*/
-[[noreturn]] void JsInterop::ThrowJsException(Utf8CP msg) { throw Napi::Error::New(Env(), msg); }
-
-/*---------------------------------------------------------------------------------**//**
-* @bsimethod
-+---------------+---------------+---------------+---------------+---------------+------*/
-void JsInterop::SetMaxTileCacheSize(uint64_t maxBytes) {
-  T_HOST.Visualization().SetMaxTileCacheSize(maxBytes);
-}
-
-//---------------------------------------------------------------------------------------
-// @bsimethod
-//+---------------+---------------+---------------+---------------+---------------+------
-HexStrSqlFunction& HexStrSqlFunction::GetSingleton()
-    {
-    static HexStrSqlFunction* s_singleton = nullptr;
-    if (s_singleton == nullptr)
-        s_singleton = new HexStrSqlFunction();
-
-    return *s_singleton;
-    }
-
-//---------------------------------------------------------------------------------------
-// @bsimethod
-//+---------------+---------------+---------------+---------------+---------------+------
-void HexStrSqlFunction::_ComputeScalar(Context& ctx, int nArgs, DbValue* args)
-    {
-    DbValue const& numValue = args[0];
-    if (numValue.IsNull())
-        {
-        ctx.SetResultNull();
-        return;
-        }
-
-    if (numValue.GetValueType() != DbValueType::IntegerVal)
-        {
-        ctx.SetResultError("Argument of function HEXSTR is expected to be an integral number.");
-        return;
-        }
-
-    static const size_t stringBufferLength = 19;
-    Utf8Char stringBuffer[stringBufferLength];
-    BeStringUtilities::FormatUInt64(stringBuffer, stringBufferLength, numValue.GetValueUInt64(), HexFormatOptions::IncludePrefix);
-    ctx.SetResultText(stringBuffer, (int) strlen(stringBuffer), Context::CopyData::Yes);
-    }
-
-//---------------------------------------------------------------------------------------
-// @bsimethod
-//+---------------+---------------+---------------+---------------+---------------+------
-StrSqlFunction& StrSqlFunction::GetSingleton()
-    {
-    static StrSqlFunction* s_singleton = nullptr;
-    if (s_singleton == nullptr)
-        s_singleton = new StrSqlFunction();
-
-    return *s_singleton;
-    }
-
-//---------------------------------------------------------------------------------------
-// @bsimethod
-//+---------------+---------------+---------------+---------------+---------------+------
-void StrSqlFunction::_ComputeScalar(Context& ctx, int nArgs, DbValue* args)
-    {
-    DbValue const& numValue = args[0];
-    if (numValue.IsNull())
-        {
-        ctx.SetResultNull();
-        return;
-        }
-
-    if (numValue.GetValueType() != DbValueType::IntegerVal)
-        {
-        ctx.SetResultError("Argument of function STR is expected to be an integral number.");
-        return;
-        }
-
-    static const size_t stringBufferLength = std::numeric_limits<uint64_t>::digits + 1; //+1 for the trailing 0 character
-
-    Utf8Char stringBuffer[stringBufferLength]; //+1 for the trailing 0 character;
-    BeStringUtilities::FormatUInt64(stringBuffer, numValue.GetValueUInt64());
-    ctx.SetResultText(stringBuffer, (int) strlen(stringBuffer), Context::CopyData::Yes);
-    }
-
-//---------------------------------------------------------------------------------------
-// @bsimethod
-//+---------------+---------------+---------------+---------------+---------------+------
-Napi::Value NativeChangeset::SerializeValue(Napi::Env env, DbValue&value) {
-    if (!value.IsValid()) {
-        return env.Undefined();
-    }
-
-    if (value.IsNull()) {
-        return env.Null();
-    }
-
-    switch(value.GetValueType()) {
-        case DbValueType::IntegerVal:
-        case DbValueType::FloatVal:
-            return Napi::Number::New(env, value.GetValueDouble());
-        case DbValueType::TextVal:
-            return Napi::String::New(env, value.GetValueText());
-        case DbValueType::BlobVal: {
-            const auto length = value.GetValueBytes();
-            auto dataArray = Napi::Uint8Array::New(env, length);
-            memcpy(dataArray.Data(), value.GetValueBlob(), length);
-            return dataArray;
-        }
-    }
-    return env.Undefined();
-}
-
-//---------------------------------------------------------------------------------------
-// @bsimethod
-//+---------------+---------------+---------------+---------------+---------------+------
-Napi::Value NativeChangeset::Open(Napi::Env env, Utf8CP changesetFile, bool invert) {
-    if (m_reader != nullptr) {
-        return Napi::Number::New(env, (int) BE_SQLITE_ERROR);
-    }
-
-    BeFileName input;
-    input.AppendUtf8(changesetFile);
-    // changesetId = Utf8String(input.GetFileNameWithoutExtension());
-    if (!input.DoesPathExist()) {
-        return Napi::Number::New(env, (int) BE_SQLITE_CANTOPEN);
-    }
-    m_fileName = input;
-    m_invert = invert;
-    m_reader = std::unique_ptr<RevisionChangesFileReaderBase>( new RevisionChangesFileReaderBase({input}, m_unusedDb));
-    return Napi::Number::New(env, (int) BE_SQLITE_OK);
-}
-
-//---------------------------------------------------------------------------------------
-// @bsimethod
-//+---------------+---------------+---------------+---------------+---------------+------
-Napi::Value NativeChangeset::Close(Napi::Env env) {
-    m_currentChange = Changes::Change(nullptr, false);
-    m_changes = nullptr;
-    m_reader = nullptr;
-    return Napi::Number::New(env, (int) BE_SQLITE_OK);
-}
-
-//---------------------------------------------------------------------------------------
-// @bsimethod
-//+---------------+---------------+---------------+---------------+---------------+------
-Napi::Value NativeChangeset::Reset(Napi::Env env) {
-    m_currentChange = Changes::Change(nullptr, false);
-    m_changes = nullptr;
-    return Napi::Number::New(env, (int) BE_SQLITE_OK);
-}
-
-//---------------------------------------------------------------------------------------
-// @bsimethod
-//+---------------+---------------+---------------+---------------+---------------+------
-Napi::Value NativeChangeset::Step(Napi::Env env) {
-    if (!IsOpen()) {
-        return Napi::Number::New(env, (int) BE_SQLITE_ERROR);
-    }
-
-    if (m_changes == nullptr) {
-        m_changes = std::make_unique<Changes>(*m_reader, m_invert);
-        m_currentChange = m_changes->begin();
-    } else {
-        ++m_currentChange;
-    }
-
-    if (!m_currentChange.IsValid()) {
-        return Napi::Number::New(env, (int) BE_SQLITE_DONE);
-    }
-
-    auto rc = m_currentChange.GetOperation(&m_tableName, &m_columnCount, &m_opcode, &m_indirect);
-    if (rc != BE_SQLITE_OK) {
-        return Napi::Number::New(env, (int) rc);
-    }
-
-    rc = m_currentChange.GetPrimaryKeyColumns(&m_primaryKeyColumns, &m_primaryKeyColumnCount);
-    if (rc != BE_SQLITE_OK) {
-        return Napi::Number::New(env, (int) rc);
-    }
-
-    return Napi::Number::New(env, (int) BE_SQLITE_ROW);
-}
-
-//---------------------------------------------------------------------------------------
-// @bsimethod
-//+---------------+---------------+---------------+---------------+---------------+------
-Napi::Value NativeChangeset::GetFileName(Napi::Env env) {
-    if (IsOpen())
-        return Napi::String::New(env, m_fileName.GetNameUtf8());
-
-    return env.Undefined();
-}
-
-//---------------------------------------------------------------------------------------
-// @bsimethod
-//+---------------+---------------+---------------+---------------+---------------+------
-Napi::Value NativeChangeset::GetTableName(Napi::Env env) {
-    if (HasRow()) {
-        return Napi::String::New(env, m_tableName);
-    }
-
-    return env.Undefined();
-}
-
-//---------------------------------------------------------------------------------------
-// @bsimethod
-//+---------------+---------------+---------------+---------------+---------------+------
-Napi::Value NativeChangeset::GetOpCode(Napi::Env env) {
-    if (HasRow()) {
-        return Napi::Number::New(env, (int)m_opcode);
-    }
-
-    return env.Undefined();
-}
-
-//---------------------------------------------------------------------------------------
-// @bsimethod
-//+---------------+---------------+---------------+---------------+---------------+------
-Napi::Value NativeChangeset::IsIndirectChange(Napi::Env env) {
-    if (HasRow()) {
-        return Napi::Boolean::New(env, (int)m_indirect);
-    }
-
-    return env.Undefined();
-}
-
-//---------------------------------------------------------------------------------------
-// @bsimethod
-//+---------------+---------------+---------------+---------------+---------------+------
-Napi::Value NativeChangeset::IsPrimaryKeyColumn(Napi::Env env, int col) {
-    if (IsValidPrimaryKeyColumnIndex(col)) {
-        return env.Undefined();
-    }
-
-    return Napi::Boolean::New(env, m_primaryKeyColumns[col] == 1);
-}
-
-//---------------------------------------------------------------------------------------
-// @bsimethod
-//+---------------+---------------+---------------+---------------+---------------+------
-Napi::Value NativeChangeset::GetColumnCount(Napi::Env env) {
-    if (HasRow()) {
-        return Napi::Number::New(env, m_columnCount);
-    }
-
-    return env.Undefined();
-}
-
-//---------------------------------------------------------------------------------------
-// @bsimethod
-//+---------------+---------------+---------------+---------------+---------------+------
-Napi::Value NativeChangeset::GetColumnValueType(Napi::Env env, int col, int target) {
-    if (HasRow()) {
-        auto val = target == 0 ? m_currentChange.GetOldValue(col) : m_currentChange.GetNewValue(col);
-        if (!val.IsValid()) {
-            return env.Undefined();
-        }
-        return Napi::Number::New(env, (int)val.GetValueType());
-    }
-    return env.Undefined();
-}
-
-//---------------------------------------------------------------------------------------
-// @bsimethod
-//+---------------+---------------+---------------+---------------+---------------+------
-Napi::Value NativeChangeset::GetDdlChanges(Napi::Env env) {
-    if (IsOpen()) {
-        DdlChanges ddlChanges;
-        bool hasSchemaChanges;
-        m_reader->MakeReader()->GetSchemaChanges(hasSchemaChanges, ddlChanges);
-        if (!ddlChanges._IsEmpty()) {
-            auto ddl = ddlChanges.ToString();
-            return Napi::String::New(env, ddl.c_str());
-        };
-    }
-    return env.Undefined();
-}
-
-//---------------------------------------------------------------------------------------
-// @bsimethod
-//+---------------+---------------+---------------+---------------+---------------+------
-Napi::Value NativeChangeset::GetColumnValue(Napi::Env env, int col, int target) {
-    if (HasRow()) {
-        auto val = target == 0 ? m_currentChange.GetOldValue(col) : m_currentChange.GetNewValue(col);
-        if (!val.IsValid()) {
-            return env.Undefined();
-        }
-        return SerializeValue(env, val);
-    }
-    return env.Undefined();
-}
-
-//---------------------------------------------------------------------------------------
-// @bsimethod
-//+---------------+---------------+---------------+---------------+---------------+------
-Napi::Value NativeChangeset::GetRow(Napi::Env env) {
-    if (!HasRow()) {
-        return env.Undefined();
-    }
-
-    auto row = Napi::Array::New(env, m_columnCount);
-    for (int i =0; i< m_columnCount; ++i)  {
-        auto colVal = Napi::Object::New(env);
-        if (m_opcode == DbOpcode::Insert) {
-            auto newVal = m_currentChange.GetNewValue(i);
-            if (newVal.IsValid()) {
-                colVal.Set("new", SerializeValue(env, newVal));
-            }
-        } else if (m_opcode == DbOpcode::Delete) {
-            auto oldVal = m_currentChange.GetOldValue(i);
-            if (oldVal.IsValid()) {
-                colVal.Set("old", SerializeValue(env, oldVal));
-            }
-        } else {
-            auto newVal = m_currentChange.GetNewValue(i);
-            if (newVal.IsValid()) {
-                colVal.Set("new", SerializeValue(env, newVal));
-            }
-            auto oldVal = m_currentChange.GetOldValue(i);
-            if (oldVal.IsValid()) {
-                colVal.Set("old", SerializeValue(env, oldVal));
-            }
-        }
-        row[i] = colVal;
-    }
-    return row;
-}
+/*---------------------------------------------------------------------------------------------
+* Copyright (c) Bentley Systems, Incorporated. All rights reserved.
+* See LICENSE.md in the repository root for full copyright notice.
+*--------------------------------------------------------------------------------------------*/
+#if defined (_WIN32) && !defined(BENTLEY_WINRT)
+#include <windows.h>
+#endif
+#include "IModelJsNative.h"
+#include <Bentley/Base64Utilities.h>
+#include <Bentley/Desktop/FileSystem.h>
+#include <GeomSerialization/GeomSerializationApi.h>
+#include <ECDb/ChangedIdsIterator.h>
+#include <DgnPlatform/FunctionalDomain.h>
+#if !defined (BENTLEYCONFIG_NO_VISUALIZATION)
+    #include <Visualization/Visualization.h>
+#endif
+#include <DgnPlatform/EntityIdsChangeGroup.h>
+#include <chrono>
+#include <tuple>
+
+#if defined (BENTLEYCONFIG_PARASOLID)
+#include <PSBRepGeometry/PSBRepGeometry.h>
+#endif
+
+static Utf8String s_lastECDbIssue;
+static BeFileName s_addonDllDir;
+static BeFileName s_tempDir;
+
+using namespace ElementDependency;
+namespace Render = Dgn::Render;
+
+namespace IModelJsNative {
+
+/*=================================================================================**//**
+* An implementation of IKnownLocationsAdmin that is useful for desktop applications.
+* This implementation works for Windows, Linux, and MacOS.
+* @bsiclass
++===============+===============+===============+===============+===============+======*/
+struct KnownLocationsAdmin : PlatformLib::Host::IKnownLocationsAdmin
+{
+    BeFileName m_tempDirectory;
+    BeFileName m_assetsDirectory;
+
+    BeFileNameCR _GetLocalTempDirectoryBaseName() override {return m_tempDirectory;}
+    BeFileNameCR _GetDgnPlatformAssetsDirectory() override {return m_assetsDirectory;}
+
+    //! Construct an instance of the KnownDesktopLocationsAdmin
+    KnownLocationsAdmin()
+        {
+        m_tempDirectory = s_tempDir;
+        m_assetsDirectory = s_addonDllDir;
+        m_assetsDirectory.AppendToPath(L"Assets");
+        }
+};
+
+//=======================================================================================
+// @bsistruct
+//=======================================================================================
+struct JsTexture : Texture
+{
+private:
+    // We keep a copy of the image data in memory so that it can be embedded into tiles which reference the texture.
+    // This way the front-end can obtain the image data without making a request to the backend.
+    ImageSource m_imageSource;
+    Dimensions m_dimensions;
+    TextureTransparency m_transparency;
+
+    JsTexture(CreateParams const& params, ImageSource::Format format, ByteStream&& data, Dimensions dimensions, TextureTransparency transparency)
+        : Texture(params), m_imageSource(format, std::move(data)), m_dimensions(dimensions), m_transparency(transparency) { }
+
+    static RefCountedPtr<JsTexture> CreateForImage(CreateParams const& params, ImageCR image);
+
+    static TextureTransparency DetermineTransparency(ImageCR);
+public:
+    static RefCountedPtr<JsTexture> Create(CreateParams const& params, ImageSourceCR image);
+    static RefCountedPtr<JsTexture> Create(CreateParams const& params, ImageCR image) { return params.GetKey().IsValid() ? CreateForImage(params, image) : nullptr; }
+    static RefCountedPtr<JsTexture> Create(GradientSymbCR);
+
+    ImageSourceCP GetImageSource() const override { return &m_imageSource; }
+    Dimensions GetDimensions() const override { return m_dimensions; }
+    TextureTransparency GetTransparency() const override { return m_transparency; }
+};
+
+/*---------------------------------------------------------------------------------**//**
+* @bsimethod
++---------------+---------------+---------------+---------------+---------------+------*/
+RefCountedPtr<JsTexture> JsTexture::Create(CreateParams const& params, ImageSourceCR src)
+    {
+    if (!params.GetKey().IsValid() || !src.IsValid())
+        return nullptr;
+
+    auto size = src.GetSize();
+    if (size.x <= 0 || size.y <= 0)
+        return nullptr;
+
+    auto transparency = TextureTransparency::Opaque;
+    if (src.SupportsTransparency())
+        {
+        Image image(src, Image::Format::Rgba);
+        transparency = DetermineTransparency(image);
+        }
+
+    return new JsTexture(params, src.GetFormat(), ByteStream(src.GetByteStream()), Dimensions(size.x, size.y), transparency);
+    }
+
+/*---------------------------------------------------------------------------------**//**
+* @bsimethod
++---------------+---------------+---------------+---------------+---------------+------*/
+RefCountedPtr<JsTexture> JsTexture::Create(GradientSymbCR grad)
+    {
+    constexpr size_t size = 0x100;
+    Image image = grad.GetImage(size, size);
+    return CreateForImage(Texture::CreateParams(), image);
+    }
+
+/*---------------------------------------------------------------------------------**//**
+* @bsimethod
++---------------+---------------+---------------+---------------+---------------+------*/
+RefCountedPtr<JsTexture> JsTexture::CreateForImage(CreateParams const& params, ImageCR image)
+    {
+    if (!image.IsValid())
+        return nullptr;
+
+    auto format = Image::Format::Rgba == image.GetFormat() ? ImageSource::Format::Png : ImageSource::Format::Jpeg;
+    ImageSource src(image, format);
+    if (!src.IsValid())
+        return nullptr;
+
+    return new JsTexture(params, format, std::move(src.GetByteStreamR()), Dimensions(image.GetWidth(), image.GetHeight()), DetermineTransparency(image));
+    }
+
+/*---------------------------------------------------------------------------------**//**
+* @bsimethod
++---------------+---------------+---------------+---------------+---------------+------*/
+TextureTransparency JsTexture::DetermineTransparency(ImageCR image)
+    {
+    if (!image.IsValid() || Image::Format::Rgba != image.GetFormat())
+        return TextureTransparency::Opaque;
+
+    bool haveOpaque = false;
+    bool haveTranslucent = false;
+    uint8_t maxAlpha = 240; // See DisplayParams::GetMinTransparency()
+    ByteStreamCR bytes = image.GetByteStream();
+    uint8_t const* data = bytes.GetData();
+    for (size_t i = 0; i < bytes.size(); i += 4)
+        {
+        uint8_t a = data[i + 3];
+        if (a > maxAlpha)
+            {
+            haveOpaque = true;
+            if (haveTranslucent)
+                return TextureTransparency::Mixed;
+            }
+        else
+            {
+            haveTranslucent = true;
+            if (haveOpaque)
+                return TextureTransparency::Mixed;
+            }
+        }
+
+    BeAssert(!haveOpaque || !haveTranslucent);
+    return haveTranslucent ? TextureTransparency::Translucent : TextureTransparency::Opaque;
+    }
+
+//=======================================================================================
+// @bsistruct
+//=======================================================================================
+struct JsMaterial : Material
+{
+private:
+    explicit JsMaterial(CreateParams const& params) : Material(params) { }
+public:
+    static RefCountedPtr<JsMaterial> Create(CreateParams const& params)
+        {
+        return params.m_key.IsValid() ? new JsMaterial(params) : nullptr;
+        }
+};
+
+DEFINE_REF_COUNTED_PTR(JsTexture);
+DEFINE_REF_COUNTED_PTR(JsMaterial);
+
+//=======================================================================================
+// This caches textures per-DgnDb so that we do not have to recreate them constantly or
+// hold duplicates of the same texture in memory. We preserve the image data so that it
+// can be embedded into tile bytes to be deserialized on front-end.
+// @bsistruct
+//=======================================================================================
+struct ResourceCache : DgnDb::AppData
+{
+private:
+    template<typename K, typename V> struct ResourceMap
+        {
+    private:
+        typedef RefCountedPtr<V> VPtr;
+        bmap<K, VPtr> m_resources;
+    public:
+        V* Find(K const& key)
+            {
+            auto it = m_resources.find(key);
+            return m_resources.end() == it ? nullptr : it->second.get();
+            }
+
+        void Insert(K const& key, V* value) { m_resources.Insert(key, value); }
+        void Clear() { m_resources.clear(); }
+        size_t size() const { return m_resources.size(); }
+        };
+
+    static Key const& GetKey() { static Key s_key; return s_key; }
+
+    BeMutex m_mutex;
+    ResourceMap<TextureKey, JsTexture> m_textures;
+    ResourceMap<GradientSymb, JsTexture> m_gradients;
+    ResourceMap<MaterialKey, JsMaterial> m_materials;
+
+    void Add(TextureKey key, JsTexture* texture);
+    void Add(GradientSymbCR grad, JsTexture* texture) { m_gradients.Insert(grad, texture); }
+    void Add(MaterialKey key, JsMaterial* material) { BeAssert(key.IsValid()); m_materials.Insert(key, material); }
+
+    JsTexturePtr CreateTexture(ImageCR, Texture::CreateParams const&);
+    JsTexturePtr CreateTexture(ImageSourceCR, Texture::CreateParams const&);
+
+    template<typename F> auto UnderMutex(F func) -> decltype(func())
+        {
+        BeMutexHolder lock(m_mutex);
+        return func();
+        }
+public:
+    JsTexturePtr FindTexture(TextureKey key) { return key.IsValid() ? UnderMutex([&]() { return m_textures.Find(key); }) : nullptr; }
+    JsMaterial* FindMaterial(MaterialKey key) { return key.IsValid() ? UnderMutex([&]() { return m_materials.Find(key); }) : nullptr; }
+
+    JsTexturePtr GetGradient(GradientSymbCR);
+    JsTexturePtr GetTexture(ImageSourceCR, Texture::CreateParams const&, Image::BottomUp = Image::BottomUp::No);
+    JsTexturePtr GetTexture(ImageCR, Texture::CreateParams const&);
+    JsMaterialPtr GetMaterial(Material::CreateParams const& params);
+
+    static ResourceCache& Get(DgnDbR db) { return *db.ObtainAppData(GetKey(), []() { return new ResourceCache(); }); }
+
+    ~ResourceCache() { m_textures.Clear(); m_gradients.Clear(); m_materials.Clear(); }
+};
+
+/*---------------------------------------------------------------------------------**//**
+* @bsimethod
++---------------+---------------+---------------+---------------+---------------+------*/
+void ResourceCache::Add(TextureKey key, JsTexture* texture)
+    {
+    // We only cache persistent textures. We cache even if null, so we don't waste time repeatedly trying and failing to create the same texture.
+    BeAssert(key.IsValid());
+    if (key.IsPersistent())
+        m_textures.Insert(key, texture);
+    }
+
+/*---------------------------------------------------------------------------------**//**
+* @bsimethod
++---------------+---------------+---------------+---------------+---------------+------*/
+JsMaterialPtr ResourceCache::GetMaterial(Material::CreateParams const& params)
+    {
+    BeMutexHolder lock(m_mutex);
+    RefCountedPtr<JsMaterial> mat = FindMaterial(params.m_key);
+    if (mat.IsNull())
+        {
+        mat = JsMaterial::Create(params);
+        if (params.m_key.IsPersistent())
+            Add(params.m_key, mat.get());
+        }
+
+    return mat;
+    }
+
+/*---------------------------------------------------------------------------------**//**
+* @bsimethod
++---------------+---------------+---------------+---------------+---------------+------*/
+JsTexturePtr ResourceCache::GetGradient(GradientSymbCR grad)
+    {
+    BeMutexHolder lock(m_mutex);
+    RefCountedPtr<JsTexture> tex = m_gradients.Find(grad);
+    if (tex.IsNull())
+        {
+        tex = JsTexture::Create(grad);
+        Add(grad, tex.get());
+        }
+
+    return tex;
+    }
+
+/*---------------------------------------------------------------------------------**//**
+* @bsimethod
++---------------+---------------+---------------+---------------+---------------+------*/
+JsTexturePtr ResourceCache::GetTexture(ImageSourceCR src, Texture::CreateParams const& params, Image::BottomUp)
+    {
+    if (!params.GetKey().IsValid())
+        return nullptr;
+
+    BeMutexHolder lock(m_mutex);
+    auto tex = FindTexture(params.GetKey());
+    if (tex.IsNull())
+        tex = CreateTexture(src, params);
+
+    return tex;
+    }
+
+/*---------------------------------------------------------------------------------**//**
+* @bsimethod
++---------------+---------------+---------------+---------------+---------------+------*/
+JsTexturePtr ResourceCache::GetTexture(ImageCR img, Texture::CreateParams const& params)
+    {
+    if (!params.GetKey().IsValid())
+        return nullptr;
+
+    BeMutexHolder lock(m_mutex);
+    auto tex = FindTexture(params.GetKey());
+    if (tex.IsNull())
+        tex = CreateTexture(img, params);
+
+    return tex;
+    }
+
+/*---------------------------------------------------------------------------------**//**
+* @bsimethod
++---------------+---------------+---------------+---------------+---------------+------*/
+JsTexturePtr ResourceCache::CreateTexture(ImageSourceCR src, Texture::CreateParams const& params)
+    {
+    BeAssert(params.GetKey().IsValid());
+    BeAssert(FindTexture(params.GetKey()).IsNull());
+
+    auto tex = JsTexture::Create(params, src);
+    Add(params.GetKey(), tex.get());
+    return tex;
+    }
+
+/*---------------------------------------------------------------------------------**//**
+* @bsimethod
++---------------+---------------+---------------+---------------+---------------+------*/
+JsTexturePtr ResourceCache::CreateTexture(ImageCR img, Texture::CreateParams const& params)
+    {
+    BeAssert(params.GetKey().IsValid());
+    BeAssert(FindTexture(params.GetKey()).IsNull());
+
+    auto tex = JsTexture::Create(params, img);
+    Add(params.GetKey(), tex.get());
+    return tex;
+    }
+
+#define NO_IMPL(ret) { BeAssert(false); return ret; }
+#define NULL_IMPL NO_IMPL(nullptr)
+#define RETURN_GRAPHIC { return new Render::Graphic(db); }
+
+//=======================================================================================
+// @bsistruct
+//=======================================================================================
+struct JsRenderSystem : Render::System
+{
+    int _Initialize(void*, bool) override NO_IMPL(0)
+    Render::GraphicBuilderPtr _CreateGraphic(Render::GraphicBuilder::CreateParams const&) const override NULL_IMPL
+    Render::TexturePtr _CreateGeometryTexture(Render::GraphicCR, DRange2dCR, bool, bool) const override NULL_IMPL
+    Render::LightPtr _CreateLight(Dgn::Lighting::Parameters const&, DVec3dCP, DPoint3dCP) const override NULL_IMPL
+
+    Render::MaterialPtr _FindMaterial(Render::MaterialKeyCR key, Dgn::DgnDbR db) const override { return ResourceCache::Get(db).FindMaterial(key); }
+    Render::MaterialPtr _CreateMaterial(Render::Material::CreateParams const& params, Dgn::DgnDbR db) const override { return ResourceCache::Get(db).GetMaterial(params); }
+
+    Render::TexturePtr _FindTexture(Render::TextureKeyCR key, Dgn::DgnDbR db) const override { return ResourceCache::Get(db).FindTexture(key); }
+    Render::TexturePtr _CreateTexture(Render::ImageCR img, Dgn::DgnDbR db, Render::Texture::CreateParams const& params) const override
+        {
+        return ResourceCache::Get(db).GetTexture(img, params);
+        }
+    Render::TexturePtr _CreateTexture(Render::ImageSourceCR src, Render::Image::BottomUp, Dgn::DgnDbR db, Render::Texture::CreateParams const& params) const override
+        {
+        return ResourceCache::Get(db).GetTexture(src, params);
+        }
+    Render::TexturePtr _GetTexture(Render::GradientSymbCR grad, Dgn::DgnDbR db) const override
+        {
+        return ResourceCache::Get(db).GetGradient(grad);
+        }
+
+    uint32_t _GetMaxFeaturesPerBatch() const override { return 2048*1024; }
+    Render::GraphicPtr _CreateTriMesh(Render::TriMeshArgsCR args, Dgn::DgnDbR db) const override RETURN_GRAPHIC
+    Render::GraphicPtr _CreateIndexedPolylines(Render::IndexedPolylineArgsCR args, Dgn::DgnDbR db) const override RETURN_GRAPHIC
+    Render::GraphicPtr _CreateGraphicList(bvector<Render::GraphicPtr>&& graphics, Dgn::DgnDbR db) const override RETURN_GRAPHIC
+    Render::GraphicPtr _CreateBranch(Render::GraphicBranch&& branch, Dgn::DgnDbR db, TransformCR, ClipVectorCP) const override RETURN_GRAPHIC
+    Render::GraphicPtr _CreateBatch(Render::GraphicR graphic, Render::FeatureTable&& features, DRange3dCR range) const override { return new Render::Graphic(graphic.GetDgnDb()); }
+};
+
+//=======================================================================================
+// @bsistruct
+//=======================================================================================
+struct JsDgnHost : PlatformLib::Host {
+private:
+    BeMutex m_mutex;
+    JsRenderSystem m_renderSystem;
+    IKnownLocationsAdmin& _SupplyIKnownLocationsAdmin() override { return *new KnownLocationsAdmin(); }
+#if !defined (BENTLEYCONFIG_NO_VISUALIZATION)
+    VisualizationAdmin& _SupplyVisualizationAdmin() override {
+      auto viz = VisualizationUPtr(iTwinVisualization_create(&m_renderSystem));
+      return *new VisualizationAdmin(std::move(viz));
+    }
+#endif
+#if defined (BENTLEYCONFIG_PARASOLID)
+    BRepGeometryAdmin& _SupplyBRepGeometryAdmin() override {return *new BentleyApi::Psolid::PSolidKernelAdmin();}
+#endif
+
+public:
+    JsDgnHost() { BeAssertFunctions::SetBeAssertHandler(&JsInterop::HandleAssertion);}
+};
+
+
+} // namespace IModelJsNative
+
+using namespace IModelJsNative;
+
+//---------------------------------------------------------------------------------------
+// @bsimethod
+//---------------------------------------------------------------------------------------
+void JsInterop::Initialize(BeFileNameCR addonDllDir, Napi::Env env, BeFileNameCR tempDir) {
+    Env() = env;
+    MainThreadId() = BeThreadUtilities::GetCurrentThreadId();
+    s_addonDllDir = addonDllDir;
+    s_tempDir = tempDir;
+
+#if defined(BENTLEYCONFIG_OS_WINDOWS_DESKTOP) // excludes WinRT
+    // Include this location for delay load of pskernel...
+    WString newPath;
+    newPath = L"PATH=" + addonDllDir + L";";
+PUSH_DISABLE_DEPRECATION_WARNINGS
+    newPath.append(::_wgetenv(L"PATH"));
+POP_DISABLE_DEPRECATION_WARNINGS
+    _wputenv(newPath.c_str());
+
+    // Defeat node's attempt to turn off WER
+    auto errMode = GetErrorMode();
+    errMode &= ~SEM_NOGPFAULTERRORBOX;
+    SetErrorMode(errMode);
+#endif
+
+    static std::once_flag s_initFlag;
+    std::call_once(s_initFlag, []() {
+        auto jsHost = new JsDgnHost();
+        PlatformLib::Initialize(*jsHost);
+        RegisterOptionalDomains();
+        InitLogging();
+        InitializeSolidKernel();
+
+        BeFileName path = PlatformLib::GetHost().GetIKnownLocationsAdmin().GetDgnPlatformAssetsDirectory();
+        path.AppendToPath(L"RscFonts.itwin-workspace");
+        FontManager::AddWorkspaceDb(path.GetNameUtf8().c_str(), nullptr);
+    });
+}
+
+//---------------------------------------------------------------------------------------
+// @bsimethod
+//---------------------------------------------------------------------------------------
+void JsInterop::RegisterOptionalDomains()
+    {
+    DgnDomains::RegisterDomain(FunctionalDomain::GetDomain(), DgnDomain::Required::No, DgnDomain::Readonly::No);
+    }
+
+
+
+static RefCountedPtr<IRefCounted> s_solidKernelMainThreadMark;
+
+/*---------------------------------------------------------------------------------**//**
+* @bsimethod
++---------------+---------------+---------------+---------------+---------------+------*/
+void JsInterop::InitializeSolidKernel()
+    {
+    T_HOST.GetBRepGeometryAdmin()._StartSession();
+
+    if (s_solidKernelMainThreadMark.IsNull())
+        s_solidKernelMainThreadMark = T_HOST.GetBRepGeometryAdmin()._CreateMainThreadMark();
+    }
+
+//---------------------------------------------------------------------------------------
+// @bsimethod
+//---------------------------------------------------------------------------------------
+NativeLogging::CategoryLogger JsInterop::GetNativeLogger() {
+    return NativeLogging::CategoryLogger("imodeljs");
+}
+//---------------------------------------------------------------------------------------
+// @bsimethod
+//---------------------------------------------------------------------------------------
+Napi::Object JsInterop::ConcurrentQueryResetConfig(Napi::Env env, ECDbCR ecdb) {
+    auto outConf = Napi::Object::New(env);
+    ConcurrentQueryMgr::ResetConfig(ecdb).To(outConf);
+    return outConf;
+}
+//---------------------------------------------------------------------------------------
+// @bsimethod
+//---------------------------------------------------------------------------------------
+Napi::Object JsInterop::ConcurrentQueryResetConfig(Napi::Env env, ECDbCR ecdb, Napi::Object configObj) {
+    if (configObj.IsObject()) {
+        auto outConf = Napi::Object::New(env);
+        BeJsValue inJsConf(configObj);
+        auto inConf = ConcurrentQueryMgr::Config::From(inJsConf);
+        ConcurrentQueryMgr::ResetConfig(ecdb, inConf).To(outConf);
+        return outConf;
+    }
+    return ConcurrentQueryResetConfig(env, ecdb);
+}
+//---------------------------------------------------------------------------------------
+// @bsimethod
+//---------------------------------------------------------------------------------------
+void JsInterop::ConcurrentQueryExecute(ECDbCR ecdb, Napi::Object requestObj, Napi::Function callback) {
+    auto& mgr = ConcurrentQueryMgr::GetInstance(ecdb);
+    BeJsValue beJsReq(requestObj);
+    auto request = QueryRequest::Deserialize(beJsReq);
+    if (request->UsePrimaryConnection()) {
+        mgr.Enqueue(std::move(request), [&](QueryResponse::Ptr value) {
+            auto jsResp = Napi::Object::New(Env());
+            auto beJsResp = BeJsValue(jsResp);
+            if (value->GetKind() == QueryResponse::Kind::NoResult) {
+                value->ToJs(beJsResp, false);
+            }
+            else if (value->GetKind() == QueryResponse::Kind::ECSql) {
+                auto& resp = value->GetAsConst<ECSqlResponse>();
+                resp.ToJs(beJsResp, false);
+                if (!resp.asJsonString().empty()) {
+                    auto parse = Env().Global().Get("JSON").As<Napi::Object>().Get("parse").As<Napi::Function>();
+                    auto rows = Napi::String::New(Env(), resp.asJsonString());
+                    jsResp[ECSqlResponse::JData] = parse({ rows });
+                }
+            }
+            else if (value->GetKind() == QueryResponse::Kind::BlobIO) {
+                auto& resp = value->GetAsConst<BlobIOResponse>();
+                if (resp.GetLength() > 0) {
+                    resp.ToJs(beJsResp, false);
+                    auto blob = Napi::Uint8Array::New(Env(), resp.GetLength());
+                    memcpy(blob.Data(), resp.GetData(), resp.GetLength());
+                    jsResp[BlobIOResponse::JData] = blob;
+                }
+            }
+            else {
+                BeNapi::ThrowJsException(Env(), "concurrent query: unsupported response type");
+            }
+            callback.Call({ jsResp });
+        });
+        return;
+    }
+    auto threadSafeFunc = Napi::ThreadSafeFunction::New(requestObj.Env(), callback, "concurrent_query", 0, 1);
+    mgr.Enqueue(std::move(request), [=](QueryResponse::Ptr value) {
+        if(threadSafeFunc.BlockingCall (
+            [=]( Napi::Env env, Napi::Function jsCallback) {
+                auto jsResp = Napi::Object::New(env);
+                auto beJsResp = BeJsValue(jsResp);
+                if (value->GetKind() ==  QueryResponse::Kind::NoResult) {
+                    value->ToJs(beJsResp, false);
+                } else if (value->GetKind() ==  QueryResponse::Kind::ECSql) {
+                    auto& resp = value->GetAsConst<ECSqlResponse>();
+                    resp.ToJs(beJsResp, false);
+                    if (!resp.asJsonString().empty()) {
+                        auto parse = env.Global().Get("JSON").As<Napi::Object>().Get("parse").As<Napi::Function>();
+                        auto rows = Napi::String::New(env, resp.asJsonString());
+                        jsResp[ECSqlResponse::JData] = parse({rows});
+                    }
+                } else if (value->GetKind() ==  QueryResponse::Kind::BlobIO) {
+                    auto& resp = value->GetAsConst<BlobIOResponse>();
+                    if (resp.GetLength() > 0) {
+                        resp.ToJs(beJsResp, false);
+                        auto blob = Napi::Uint8Array::New(env, resp.GetLength());
+                        memcpy(blob.Data(), resp.GetData(), resp.GetLength());
+                        jsResp[BlobIOResponse::JData] = blob;
+                    }
+                } else {
+                    BeNapi::ThrowJsException(env, "concurrent query: unsupported response type");
+                }
+                jsCallback.Call({jsResp});
+        }) != napi_ok) {
+            // do nothing
+        }
+        const_cast<Napi::ThreadSafeFunction&>(threadSafeFunc).Release();
+    });
+}
+
+//---------------------------------------------------------------------------------------
+// @bsimethod
+//---------------------------------------------------------------------------------------
+DgnDbPtr JsInterop::CreateIModel(Utf8StringCR filenameIn, BeJsConst props) {
+    auto rootSubject = props[json_rootSubject()];
+    if (!rootSubject.isStringMember(json_name()))
+        BeNapi::ThrowJsException(Env(), "Root subject name is missing");
+
+    BeFileName filename(filenameIn);
+    BeFileName path = filename.GetDirectoryName();
+    if (!path.DoesPathExist()) {
+        Utf8String err = Utf8String("Path [") + path.GetNameUtf8() + "] does not exist";
+        BeNapi::ThrowJsException(Env(), err.c_str());
+    }
+
+    CreateDgnDbParams params(rootSubject[json_name()].asCString());
+    if (rootSubject.isStringMember(json_description()))
+        params.SetRootSubjectDescription(rootSubject[json_description()].asCString());
+    if (props.isMember(json_globalOrigin()))
+        params.m_globalOrigin = BeJsGeomUtils::ToDPoint3d(props[json_globalOrigin()]);
+    if (props.isStringMember(json_guid()))
+        params.m_guid.FromString(props[json_guid()].asCString());
+    if (props.isMember(json_projectExtents()))
+        params.m_projectExtents.FromJson(props[json_projectExtents()]);
+    if (props.isStringMember(json_client()))
+        params.m_client = props[json_client()].asCString();
+
+    RefCountedPtr<BusyRetry> retryHandler;
+    if (!params.IsReadonly())
+        params.SetBusyRetry(new BeSQLite::BusyRetry(40, 500)); // retry 40 times, 1/2 second intervals (20 seconds total)
+    DbResult result;
+    DgnDbPtr db = DgnDb::CreateIModel(&result, filename, params);
+    if (!db.IsValid())
+        throwSqlResult("cannot create iModel", filenameIn.c_str(), result);
+
+    return db;
+}
+
+//---------------------------------------------------------------------------------------
+// @bsimethod
+//---------------------------------------------------------------------------------------
+RevisionStatus JsInterop::DumpChangeSet(DgnDbR dgndb, BeJsConst changeSet)
+    {
+    DgnRevisionPtr revision = GetRevision(dgndb.GetDbGuid().ToString(), changeSet);
+    revision->Dump(dgndb);
+    return RevisionStatus::Success;
+    }
+
+//---------------------------------------------------------------------------------------
+// @bsimethod
+//---------------------------------------------------------------------------------------
+DgnDbStatus JsInterop::ExtractChangedInstanceIdsFromChangeSets(BeJsValue jsonOut, DgnDbR db, const bvector<BeFileName>& changeSetFiles)
+    {
+    Json::Value elementJson(Json::ValueType::objectValue);
+    Json::Value elementInsertIds(Json::ValueType::arrayValue);
+    Json::Value elementUpdateIds(Json::ValueType::arrayValue);
+    Json::Value elementDeleteIds(Json::ValueType::arrayValue);
+
+    Json::Value aspectJson(Json::ValueType::objectValue);
+    Json::Value aspectInsertIds(Json::ValueType::arrayValue);
+    Json::Value aspectUpdateIds(Json::ValueType::arrayValue);
+    Json::Value aspectDeleteIds(Json::ValueType::arrayValue);
+
+    Json::Value modelJson(Json::ValueType::objectValue);
+    Json::Value modelInsertIds(Json::ValueType::arrayValue);
+    Json::Value modelUpdateIds(Json::ValueType::arrayValue);
+    Json::Value modelDeleteIds(Json::ValueType::arrayValue);
+
+    Json::Value relationshipJson(Json::ValueType::objectValue);
+    Json::Value relationshipInsertIds(Json::ValueType::arrayValue);
+    Json::Value relationshipUpdateIds(Json::ValueType::arrayValue);
+    Json::Value relationshipDeleteIds(Json::ValueType::arrayValue);
+
+    Json::Value codeSpecJson(Json::ValueType::objectValue);
+    Json::Value codeSpecInsertIds(Json::ValueType::arrayValue);
+    Json::Value codeSpecUpdateIds(Json::ValueType::arrayValue);
+    Json::Value codeSpecDeleteIds(Json::ValueType::arrayValue);
+
+    Json::Value fontJson(Json::ValueType::objectValue);
+    Json::Value fontInsertIds(Json::ValueType::arrayValue);
+    Json::Value fontUpdateIds(Json::ValueType::arrayValue);
+    Json::Value fontDeleteIds(Json::ValueType::arrayValue);
+
+    EntityIdsChangeGroup entityIdsChangeGroup;
+    entityIdsChangeGroup.ExtractChangedInstanceIdsFromChangeSets(db, changeSetFiles);
+    for (auto& opsAndJsonIds : {
+        std::tie(entityIdsChangeGroup.elementOps, elementInsertIds, elementUpdateIds, elementDeleteIds),
+        std::tie(entityIdsChangeGroup.aspectOps, aspectInsertIds, aspectUpdateIds, aspectDeleteIds),
+        std::tie(entityIdsChangeGroup.modelOps, modelInsertIds, modelUpdateIds, modelDeleteIds),
+        std::tie(entityIdsChangeGroup.relationshipOps, relationshipInsertIds, relationshipUpdateIds, relationshipDeleteIds),
+        std::tie(entityIdsChangeGroup.codeSpecOps, codeSpecInsertIds, codeSpecUpdateIds, codeSpecDeleteIds),
+        std::tie(entityIdsChangeGroup.fontOps, fontInsertIds, fontUpdateIds, fontDeleteIds)
+    })
+        {
+        // can replace this all in C++17 with a destructuring assignment in the loop decl
+        const auto& opMap = std::get<0>(opsAndJsonIds);
+        auto& insertIds = std::get<1>(opsAndJsonIds);
+        auto& updateIds = std::get<2>(opsAndJsonIds);
+        auto& deleteIds = std::get<3>(opsAndJsonIds);
+        for (const auto& entry : opMap)
+            {
+            const auto& id = entry.first;
+            const auto& op = entry.second;
+            if (op == DbOpcode::Insert) insertIds.append(id.ToHexStr());
+            if (op == DbOpcode::Update) updateIds.append(id.ToHexStr());
+            if (op == DbOpcode::Delete) deleteIds.append(id.ToHexStr());
+            }
+        }
+
+    if (elementInsertIds.size() > 0) elementJson["insert"] = elementInsertIds;
+    if (elementUpdateIds.size() > 0) elementJson["update"] = elementUpdateIds;
+    if (elementDeleteIds.size() > 0) elementJson["delete"] = elementDeleteIds;
+    if (!elementJson.empty()) jsonOut["element"].From(elementJson);
+
+    if (aspectInsertIds.size() > 0) aspectJson["insert"] = aspectInsertIds;
+    if (aspectUpdateIds.size() > 0) aspectJson["update"] = aspectUpdateIds;
+    if (aspectDeleteIds.size() > 0) aspectJson["delete"] = aspectDeleteIds;
+    if (!aspectJson.empty()) jsonOut["aspect"].From(aspectJson);
+
+    if (modelInsertIds.size() > 0) modelJson["insert"] = modelInsertIds;
+    if (modelUpdateIds.size() > 0) modelJson["update"] = modelUpdateIds;
+    if (modelDeleteIds.size() > 0) modelJson["delete"] = modelDeleteIds;
+    if (!modelJson.empty()) jsonOut["model"].From(modelJson);
+
+    if (relationshipInsertIds.size() > 0) relationshipJson["insert"] = relationshipInsertIds;
+    if (relationshipUpdateIds.size() > 0) relationshipJson["update"] = relationshipUpdateIds;
+    if (relationshipDeleteIds.size() > 0) relationshipJson["delete"] = relationshipDeleteIds;
+    if (!relationshipJson.empty()) jsonOut["relationship"].From(relationshipJson);
+
+    if (codeSpecInsertIds.size() > 0) codeSpecJson["insert"] = codeSpecInsertIds;
+    if (codeSpecUpdateIds.size() > 0) codeSpecJson["update"] = codeSpecUpdateIds;
+    if (codeSpecDeleteIds.size() > 0) codeSpecJson["delete"] = codeSpecDeleteIds;
+    if (!codeSpecJson.empty()) jsonOut["codeSpec"].From(codeSpecJson);
+
+    if (fontInsertIds.size() > 0) fontJson["insert"] = fontInsertIds;
+    if (fontUpdateIds.size() > 0) fontJson["update"] = fontUpdateIds;
+    if (fontDeleteIds.size() > 0) fontJson["delete"] = fontDeleteIds;
+    if (!fontJson.empty()) jsonOut["font"].From(fontJson);
+
+    return DgnDbStatus::Success;
+    }
+
+//---------------------------------------------------------------------------------------
+// @bsimethod
+//---------------------------------------------------------------------------------------
+DgnRevisionPtr JsInterop::GetRevision(Utf8StringCR dbGuid, BeJsConst arg) {
+    if (!arg.isStringMember("id") || !arg.isNumericMember("index") || !arg.isStringMember("pathname") || !arg.isStringMember("parentId"))
+        ThrowJsException("id, index, pathname, and parentId must all be string members of ChangesetProps");
+
+    BeFileName changeSetPathname(arg["pathname"].asString().c_str(), true);
+    if (!changeSetPathname.DoesPathExist())
+        ThrowJsException("changeset file not found");
+
+    auto revision = DgnRevision::Create(arg["id"].asString(), arg["index"].asInt(), arg["parentId"].asString(), dbGuid, &changeSetPathname);
+    if (!revision.IsValid())
+        ThrowJsException("invalid revision id");
+
+    if (arg.isStringMember("pushDate"))
+        revision->SetDateTime(DateTime::FromString(arg["pushDate"].asString().c_str()));
+
+    return revision;
+}
+
+//---------------------------------------------------------------------------------------
+// @bsimethod
+//---------------------------------------------------------------------------------------
+bvector<DgnRevisionPtr> JsInterop::GetRevisions(bool& containsSchemaChanges, Utf8StringCR dbGuid, BeJsConst changeSets) {
+    containsSchemaChanges = false;
+    if (!changeSets.isArray())
+        ThrowJsException("changesets must be an array");
+
+    bvector<DgnRevisionPtr> revisionPtrs;
+    for (uint32_t i = 0; i < changeSets.size(); ++i) {
+        BeJsConst changeSet = changeSets[i];
+        revisionPtrs.push_back(GetRevision(dbGuid, changeSet));
+        if (!containsSchemaChanges)
+            containsSchemaChanges = changeSet["isSchemaChange"].GetBoolean();
+    }
+
+    return revisionPtrs;
+}
+
+//---------------------------------------------------------------------------------------
+// @bsimethod
+//---------------------------------------------------------------------------------------
+RevisionStatus JsInterop::ApplySchemaChangeSet(BeFileNameCR dbFileName, bvector<DgnRevisionCP> const& revisions, RevisionProcessOption applyOption)
+    {
+    SchemaUpgradeOptions schemaUpgradeOptions(revisions, applyOption);
+    schemaUpgradeOptions.SetUpgradeFromDomains(SchemaUpgradeOptions::DomainUpgradeOptions::SkipCheck);
+
+    DgnDb::OpenParams openParams(Db::OpenMode::ReadWrite, BeSQLite::DefaultTxn::Yes, schemaUpgradeOptions);
+    DbResult result;
+    DgnDbPtr dgndb = DgnDb::OpenIModelDb(&result, dbFileName, openParams);
+    POSTCONDITION(result == BE_SQLITE_OK, RevisionStatus::ApplyError);
+    result = dgndb->SaveChanges();
+    POSTCONDITION(result == BE_SQLITE_OK, RevisionStatus::ApplyError);
+    dgndb->CloseDb();
+    return RevisionStatus::Success;
+    }
+
+//---------------------------------------------------------------------------------------
+// @bsimethod
+//---------------------------------------------------------------------------------------
+void JsInterop::GetRowAsJson(BeJsValue rowJson, ECSqlStatement& stmt)
+    {
+    JsonECSqlSelectAdapter adapter(stmt, JsonECSqlSelectAdapter::FormatOptions(JsonECSqlSelectAdapter::MemberNameCasing::LowerFirstChar, ECJsonInt64Format::AsHexadecimalString));
+    adapter.GetRow(rowJson, true);
+    }
+
+//---------------------------------------------------------------------------------------
+// @bsimethod
+//---------------------------------------------------------------------------------------
+void JsInterop::GetECValuesCollectionAsJson(BeJsValue json, ECN::ECValuesCollectionCR props)
+    {
+    for (ECN::ECPropertyValue const& prop : props)
+        {
+        if (prop.HasChildValues())
+            GetECValuesCollectionAsJson(json[prop.GetValueAccessor().GetAccessString(prop.GetValueAccessor().GetDepth()-1)], *prop.GetChildValues());
+        else
+          {
+          ECN::PrimitiveECPropertyCP propertyPtr = prop.GetValueAccessor().GetECProperty()->GetAsPrimitiveProperty();
+          ECN::IECInstanceCR instance = prop.GetInstance();
+          if(propertyPtr != nullptr)
+            JsonEcInstanceWriter::WritePrimitiveValue(json, *propertyPtr, instance, nullptr);
+          }
+        }
+    }
+
+//---------------------------------------------------------------------------------------
+// @bsimethod
+//---------------------------------------------------------------------------------------
+DbResult JsInterop::OpenECDb(ECDbR ecdb, BeFileNameCR pathname, BeSQLite::Db::OpenParams const& params)
+    {
+    if (!pathname.DoesPathExist())
+        return BE_SQLITE_NOTFOUND;
+
+    DbResult res = ecdb.OpenBeSQLiteDb(pathname, params);
+    if (res != BE_SQLITE_OK)
+        return res;
+
+    return BE_SQLITE_OK;
+    }
+
+//---------------------------------------------------------------------------------------
+// @bsimethod
+//---------------------------------------------------------------------------------------
+DbResult JsInterop::CreateECDb(ECDbR ecdb, BeFileNameCR pathname)
+    {
+    BeFileName path = pathname.GetDirectoryName();
+    if (!path.DoesPathExist())
+        return BE_SQLITE_NOTFOUND;
+
+    DbResult res = ecdb.CreateNewDb(pathname);
+    if (res != BE_SQLITE_OK)
+        return res;
+
+    return BE_SQLITE_OK;
+    }
+//---------------------------------------------------------------------------------------
+// @bsimethod
+//---------------------------------------------------------------------------------------
+DbResult JsInterop::ImportSchema(ECDbR ecdb, BeFileNameCR pathname)
+    {
+    if (!pathname.DoesPathExist())
+        return BE_SQLITE_NOTFOUND;
+
+    ECSchemaReadContextPtr schemaContext = ECSchemaReadContext::CreateContext(false /*=acceptLegacyImperfectLatestCompatibleMatch*/, true /*=includeFilesWithNoVerExt*/);
+    JsInterop::AddFallbackSchemaLocaters(ecdb, schemaContext);
+
+    ECSchemaPtr schema;
+    SchemaReadStatus schemaStatus = ECSchema::ReadFromXmlFile(schema, pathname.GetName(), *schemaContext);
+    if (SchemaReadStatus::Success != schemaStatus)
+        return BE_SQLITE_ERROR;
+
+    bvector<ECSchemaCP> schemas;
+    schemas.push_back(schema.get());
+    BentleyStatus status = ecdb.Schemas().ImportSchemas(schemas);
+    if (status != SUCCESS)
+        return BE_SQLITE_ERROR;
+
+    return ecdb.SaveChanges();
+    }
+
+//---------------------------------------------------------------------------------------
+// @bsimethod
+//---------------------------------------------------------------------------------------
+void JsInterop::AddFallbackSchemaLocaters(ECDbR db, ECSchemaReadContextPtr schemaContext)
+    {
+    // Add the db then the standard schema paths as fallback locations to load referenced schemas.
+    schemaContext->SetFinalSchemaLocater(db.GetSchemaLocater());
+
+    BeFileName rootDir = PlatformLib::GetHost().GetIKnownLocationsAdmin().GetDgnPlatformAssetsDirectory();
+    rootDir.AppendToPath(L"ECSchemas");
+    BeFileName dgnPath = rootDir;
+    dgnPath.AppendToPath(L"Dgn").AppendSeparator();
+    BeFileName domainPath = rootDir;
+    domainPath.AppendToPath(L"Domain").AppendSeparator();
+    BeFileName ecdbPath = rootDir;
+    ecdbPath.AppendToPath(L"ECDb").AppendSeparator();
+    bvector<WString> searchPaths;
+    searchPaths.push_back(dgnPath);
+    searchPaths.push_back(domainPath);
+    searchPaths.push_back(ecdbPath);
+    schemaContext->AddFinalSchemaPaths(searchPaths);
+    }
+
+//---------------------------------------------------------------------------------------
+// @bsimethod
+//---------------------------------------------------------------------------------------
+DbResult JsInterop::ImportSchemas(DgnDbR dgndb, bvector<Utf8String> const& schemaSources, SchemaSourceType sourceType, const SchemaImportOptions& opts)
+    {
+    if (0 == schemaSources.size())
+        return BE_SQLITE_ERROR;
+
+    ECSchemaReadContextPtr schemaContext = opts.m_customSchemaContext;
+    if (schemaContext.IsNull())
+        schemaContext = ECSchemaReadContext::CreateContext(false /*=acceptLegacyImperfectLatestCompatibleMatch*/, true /*=includeFilesWithNoVerExt*/);
+
+    JsInterop::AddFallbackSchemaLocaters(dgndb, schemaContext);
+    bvector<ECSchemaCP> schemas;
+
+    for (Utf8String schemaSource : schemaSources)
+        {
+        ECSchemaPtr schema;
+        SchemaReadStatus schemaStatus;
+        if (sourceType == SchemaSourceType::File)
+            {
+            BeFileName schemaFile(schemaSource.c_str(), BentleyCharEncoding::Utf8);
+            if (!schemaFile.DoesPathExist())
+                return BE_SQLITE_ERROR_FileNotFound;
+
+            schema = ECSchema::LocateSchema(schemaSource.c_str(), *schemaContext, SchemaMatchType::Exact, &schemaStatus);
+            }
+        else
+            schemaStatus = ECSchema::ReadFromXmlString(schema, schemaSource.c_str(), *schemaContext);
+
+        if (SchemaReadStatus::DuplicateSchema == schemaStatus)
+            continue;
+
+        if (SchemaReadStatus::Success != schemaStatus)
+            return BE_SQLITE_ERROR;
+
+        schemas.push_back(schema.get());
+        }
+
+    if (0 == schemas.size())
+        return BE_SQLITE_ERROR;
+
+    SchemaStatus status = dgndb.ImportSchemas(schemas, opts.m_schemaLockHeld); // NOTE: this calls DgnDb::ImportSchemas which has additional processing over SchemaManager::ImportSchemas
+    if (status != SchemaStatus::Success)
+        return DgnDb::SchemaStatusToDbResult(status, true);
+
+    return dgndb.SaveChanges();
+    }
+
+//---------------------------------------------------------------------------------------
+// @bsimethod
+//---------------------------------------------------------------------------------------
+DbResult JsInterop::ImportFunctionalSchema(DgnDbR db)
+    {
+    return SchemaStatus::Success == FunctionalDomain::GetDomain().ImportSchema(db) ? BE_SQLITE_OK : BE_SQLITE_ERROR;
+    }
+
+//---------------------------------------------------------------------------------------
+// @bsimethod
+//---------------------------------------------------------------------------------------
+ECClassCP JsInterop::GetClassFromInstance(ECDbCR ecdb, BeJsConst jsonInstance)
+    {
+    return ECJsonUtilities::GetClassFromClassNameJson(jsonInstance[ECJsonUtilities::json_className()], ecdb.GetClassLocater());
+    }
+
+//---------------------------------------------------------------------------------------
+// @bsimethod
+//---------------------------------------------------------------------------------------
+ECInstanceId JsInterop::GetInstanceIdFromInstance(ECDbCR ecdb, BeJsConst jsonInstance)
+    {
+    if (!jsonInstance.isMember(ECJsonUtilities::json_id()))
+        return ECInstanceId();
+
+    ECInstanceId instanceId;
+    if (SUCCESS != ECInstanceId::FromString(instanceId, jsonInstance[ECJsonUtilities::json_id()].asCString()))
+        return ECInstanceId();
+
+    return instanceId;
+    }
+
+/*---------------------------------------------------------------------------------**//**
+* @bsimethod
++---------------+---------------+---------------+---------------+---------------+------*/
+[[noreturn]] void JsInterop::ThrowJsException(Utf8CP msg) { throw Napi::Error::New(Env(), msg); }
+
+/*---------------------------------------------------------------------------------**//**
+* @bsimethod
++---------------+---------------+---------------+---------------+---------------+------*/
+void JsInterop::SetMaxTileCacheSize(uint64_t maxBytes) {
+  T_HOST.Visualization().SetMaxTileCacheSize(maxBytes);
+}
+
+//---------------------------------------------------------------------------------------
+// @bsimethod
+//+---------------+---------------+---------------+---------------+---------------+------
+HexStrSqlFunction& HexStrSqlFunction::GetSingleton()
+    {
+    static HexStrSqlFunction* s_singleton = nullptr;
+    if (s_singleton == nullptr)
+        s_singleton = new HexStrSqlFunction();
+
+    return *s_singleton;
+    }
+
+//---------------------------------------------------------------------------------------
+// @bsimethod
+//+---------------+---------------+---------------+---------------+---------------+------
+void HexStrSqlFunction::_ComputeScalar(Context& ctx, int nArgs, DbValue* args)
+    {
+    DbValue const& numValue = args[0];
+    if (numValue.IsNull())
+        {
+        ctx.SetResultNull();
+        return;
+        }
+
+    if (numValue.GetValueType() != DbValueType::IntegerVal)
+        {
+        ctx.SetResultError("Argument of function HEXSTR is expected to be an integral number.");
+        return;
+        }
+
+    static const size_t stringBufferLength = 19;
+    Utf8Char stringBuffer[stringBufferLength];
+    BeStringUtilities::FormatUInt64(stringBuffer, stringBufferLength, numValue.GetValueUInt64(), HexFormatOptions::IncludePrefix);
+    ctx.SetResultText(stringBuffer, (int) strlen(stringBuffer), Context::CopyData::Yes);
+    }
+
+//---------------------------------------------------------------------------------------
+// @bsimethod
+//+---------------+---------------+---------------+---------------+---------------+------
+StrSqlFunction& StrSqlFunction::GetSingleton()
+    {
+    static StrSqlFunction* s_singleton = nullptr;
+    if (s_singleton == nullptr)
+        s_singleton = new StrSqlFunction();
+
+    return *s_singleton;
+    }
+
+//---------------------------------------------------------------------------------------
+// @bsimethod
+//+---------------+---------------+---------------+---------------+---------------+------
+void StrSqlFunction::_ComputeScalar(Context& ctx, int nArgs, DbValue* args)
+    {
+    DbValue const& numValue = args[0];
+    if (numValue.IsNull())
+        {
+        ctx.SetResultNull();
+        return;
+        }
+
+    if (numValue.GetValueType() != DbValueType::IntegerVal)
+        {
+        ctx.SetResultError("Argument of function STR is expected to be an integral number.");
+        return;
+        }
+
+    static const size_t stringBufferLength = std::numeric_limits<uint64_t>::digits + 1; //+1 for the trailing 0 character
+
+    Utf8Char stringBuffer[stringBufferLength]; //+1 for the trailing 0 character;
+    BeStringUtilities::FormatUInt64(stringBuffer, numValue.GetValueUInt64());
+    ctx.SetResultText(stringBuffer, (int) strlen(stringBuffer), Context::CopyData::Yes);
+    }
+
+//---------------------------------------------------------------------------------------
+// @bsimethod
+//+---------------+---------------+---------------+---------------+---------------+------
+Napi::Value NativeChangeset::SerializeValue(Napi::Env env, DbValue&value) {
+    if (!value.IsValid()) {
+        return env.Undefined();
+    }
+
+    if (value.IsNull()) {
+        return env.Null();
+    }
+
+    switch(value.GetValueType()) {
+        case DbValueType::IntegerVal:
+        case DbValueType::FloatVal:
+            return Napi::Number::New(env, value.GetValueDouble());
+        case DbValueType::TextVal:
+            return Napi::String::New(env, value.GetValueText());
+        case DbValueType::BlobVal: {
+            const auto length = value.GetValueBytes();
+            auto dataArray = Napi::Uint8Array::New(env, length);
+            memcpy(dataArray.Data(), value.GetValueBlob(), length);
+            return dataArray;
+        }
+    }
+    return env.Undefined();
+}
+
+//---------------------------------------------------------------------------------------
+// @bsimethod
+//+---------------+---------------+---------------+---------------+---------------+------
+Napi::Value NativeChangeset::Open(Napi::Env env, Utf8CP changesetFile, bool invert) {
+    if (m_reader != nullptr) {
+        return Napi::Number::New(env, (int) BE_SQLITE_ERROR);
+    }
+
+    BeFileName input;
+    input.AppendUtf8(changesetFile);
+    // changesetId = Utf8String(input.GetFileNameWithoutExtension());
+    if (!input.DoesPathExist()) {
+        return Napi::Number::New(env, (int) BE_SQLITE_CANTOPEN);
+    }
+    m_fileName = input;
+    m_invert = invert;
+    m_reader = std::unique_ptr<RevisionChangesFileReaderBase>( new RevisionChangesFileReaderBase({input}, m_unusedDb));
+    return Napi::Number::New(env, (int) BE_SQLITE_OK);
+}
+
+//---------------------------------------------------------------------------------------
+// @bsimethod
+//+---------------+---------------+---------------+---------------+---------------+------
+Napi::Value NativeChangeset::Close(Napi::Env env) {
+    m_currentChange = Changes::Change(nullptr, false);
+    m_changes = nullptr;
+    m_reader = nullptr;
+    return Napi::Number::New(env, (int) BE_SQLITE_OK);
+}
+
+//---------------------------------------------------------------------------------------
+// @bsimethod
+//+---------------+---------------+---------------+---------------+---------------+------
+Napi::Value NativeChangeset::Reset(Napi::Env env) {
+    m_currentChange = Changes::Change(nullptr, false);
+    m_changes = nullptr;
+    return Napi::Number::New(env, (int) BE_SQLITE_OK);
+}
+
+//---------------------------------------------------------------------------------------
+// @bsimethod
+//+---------------+---------------+---------------+---------------+---------------+------
+Napi::Value NativeChangeset::Step(Napi::Env env) {
+    if (!IsOpen()) {
+        return Napi::Number::New(env, (int) BE_SQLITE_ERROR);
+    }
+
+    if (m_changes == nullptr) {
+        m_changes = std::make_unique<Changes>(*m_reader, m_invert);
+        m_currentChange = m_changes->begin();
+    } else {
+        ++m_currentChange;
+    }
+
+    if (!m_currentChange.IsValid()) {
+        return Napi::Number::New(env, (int) BE_SQLITE_DONE);
+    }
+
+    auto rc = m_currentChange.GetOperation(&m_tableName, &m_columnCount, &m_opcode, &m_indirect);
+    if (rc != BE_SQLITE_OK) {
+        return Napi::Number::New(env, (int) rc);
+    }
+
+    rc = m_currentChange.GetPrimaryKeyColumns(&m_primaryKeyColumns, &m_primaryKeyColumnCount);
+    if (rc != BE_SQLITE_OK) {
+        return Napi::Number::New(env, (int) rc);
+    }
+
+    return Napi::Number::New(env, (int) BE_SQLITE_ROW);
+}
+
+//---------------------------------------------------------------------------------------
+// @bsimethod
+//+---------------+---------------+---------------+---------------+---------------+------
+Napi::Value NativeChangeset::GetFileName(Napi::Env env) {
+    if (IsOpen())
+        return Napi::String::New(env, m_fileName.GetNameUtf8());
+
+    return env.Undefined();
+}
+
+//---------------------------------------------------------------------------------------
+// @bsimethod
+//+---------------+---------------+---------------+---------------+---------------+------
+Napi::Value NativeChangeset::GetTableName(Napi::Env env) {
+    if (HasRow()) {
+        return Napi::String::New(env, m_tableName);
+    }
+
+    return env.Undefined();
+}
+
+//---------------------------------------------------------------------------------------
+// @bsimethod
+//+---------------+---------------+---------------+---------------+---------------+------
+Napi::Value NativeChangeset::GetOpCode(Napi::Env env) {
+    if (HasRow()) {
+        return Napi::Number::New(env, (int)m_opcode);
+    }
+
+    return env.Undefined();
+}
+
+//---------------------------------------------------------------------------------------
+// @bsimethod
+//+---------------+---------------+---------------+---------------+---------------+------
+Napi::Value NativeChangeset::IsIndirectChange(Napi::Env env) {
+    if (HasRow()) {
+        return Napi::Boolean::New(env, (int)m_indirect);
+    }
+
+    return env.Undefined();
+}
+
+//---------------------------------------------------------------------------------------
+// @bsimethod
+//+---------------+---------------+---------------+---------------+---------------+------
+Napi::Value NativeChangeset::IsPrimaryKeyColumn(Napi::Env env, int col) {
+    if (IsValidPrimaryKeyColumnIndex(col)) {
+        return env.Undefined();
+    }
+
+    return Napi::Boolean::New(env, m_primaryKeyColumns[col] == 1);
+}
+
+//---------------------------------------------------------------------------------------
+// @bsimethod
+//+---------------+---------------+---------------+---------------+---------------+------
+Napi::Value NativeChangeset::GetColumnCount(Napi::Env env) {
+    if (HasRow()) {
+        return Napi::Number::New(env, m_columnCount);
+    }
+
+    return env.Undefined();
+}
+
+//---------------------------------------------------------------------------------------
+// @bsimethod
+//+---------------+---------------+---------------+---------------+---------------+------
+Napi::Value NativeChangeset::GetColumnValueType(Napi::Env env, int col, int target) {
+    if (HasRow()) {
+        auto val = target == 0 ? m_currentChange.GetOldValue(col) : m_currentChange.GetNewValue(col);
+        if (!val.IsValid()) {
+            return env.Undefined();
+        }
+        return Napi::Number::New(env, (int)val.GetValueType());
+    }
+    return env.Undefined();
+}
+
+//---------------------------------------------------------------------------------------
+// @bsimethod
+//+---------------+---------------+---------------+---------------+---------------+------
+Napi::Value NativeChangeset::GetDdlChanges(Napi::Env env) {
+    if (IsOpen()) {
+        DdlChanges ddlChanges;
+        bool hasSchemaChanges;
+        m_reader->MakeReader()->GetSchemaChanges(hasSchemaChanges, ddlChanges);
+        if (!ddlChanges._IsEmpty()) {
+            auto ddl = ddlChanges.ToString();
+            return Napi::String::New(env, ddl.c_str());
+        };
+    }
+    return env.Undefined();
+}
+
+//---------------------------------------------------------------------------------------
+// @bsimethod
+//+---------------+---------------+---------------+---------------+---------------+------
+Napi::Value NativeChangeset::GetColumnValue(Napi::Env env, int col, int target) {
+    if (HasRow()) {
+        auto val = target == 0 ? m_currentChange.GetOldValue(col) : m_currentChange.GetNewValue(col);
+        if (!val.IsValid()) {
+            return env.Undefined();
+        }
+        return SerializeValue(env, val);
+    }
+    return env.Undefined();
+}
+
+//---------------------------------------------------------------------------------------
+// @bsimethod
+//+---------------+---------------+---------------+---------------+---------------+------
+Napi::Value NativeChangeset::GetRow(Napi::Env env) {
+    if (!HasRow()) {
+        return env.Undefined();
+    }
+
+    auto row = Napi::Array::New(env, m_columnCount);
+    for (int i =0; i< m_columnCount; ++i)  {
+        auto colVal = Napi::Object::New(env);
+        if (m_opcode == DbOpcode::Insert) {
+            auto newVal = m_currentChange.GetNewValue(i);
+            if (newVal.IsValid()) {
+                colVal.Set("new", SerializeValue(env, newVal));
+            }
+        } else if (m_opcode == DbOpcode::Delete) {
+            auto oldVal = m_currentChange.GetOldValue(i);
+            if (oldVal.IsValid()) {
+                colVal.Set("old", SerializeValue(env, oldVal));
+            }
+        } else {
+            auto newVal = m_currentChange.GetNewValue(i);
+            if (newVal.IsValid()) {
+                colVal.Set("new", SerializeValue(env, newVal));
+            }
+            auto oldVal = m_currentChange.GetOldValue(i);
+            if (oldVal.IsValid()) {
+                colVal.Set("old", SerializeValue(env, oldVal));
+            }
+        }
+        row[i] = colVal;
+    }
+    return row;
+}