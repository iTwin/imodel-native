--- conflicted
+++ resolved
@@ -1,1546 +1,1542 @@
-/*--------------------------------------------------------------------------------------+
-|
-|     $Source: nodejs_addon.cpp $
-|
-|  $Copyright: (c) 2017 Bentley Systems, Incorporated. All rights reserved. $
-|
-+--------------------------------------------------------------------------------------*/
-#include <functional>
-#include <queue>
-#include <sys/types.h>
-#include <stdint.h>
-#include <memory>
-#include "suppress_warnings.h"
-#include <imodeljs-nodeaddonapi.package.version.h>
-
-#include <node-addon-api/napi.h>
-#include <uv/uv.h>
-#undef X_OK // node\uv-win.h defines this, and then folly/portability/Unistd.h re-defines it.
-
-#include <json/value.h>
-#include "AddonUtils.h"
-#include <ECObjects/ECSchema.h>
-#include <ECPresentation/ECPresentation.h>
-#include <ECPresentation/RulesDriven/PresentationManager.h>
-#include <rapidjson/rapidjson.h>
-
-USING_NAMESPACE_BENTLEY_SQLITE
-USING_NAMESPACE_BENTLEY_SQLITE_EC
-USING_NAMESPACE_BENTLEY_DGN
-USING_NAMESPACE_BENTLEY_ECPRESENTATION
-USING_NAMESPACE_BENTLEY_EC
-
-#define DEFINE_CONSTANT_STRING_INTEGER(name, constant)                        \
-    Napi::PropertyDescriptor::Value(#name, Napi::String::New(env, constant),   \
-        static_cast<napi_property_attributes>(napi_enumerable | napi_configurable)),
-
-#define RETURN_IF_HAD_EXCEPTION if (Env().IsExceptionPending()) return;
-#define RETURN_IF_HAD_EXCEPTION_SYNC if (Env().IsExceptionPending()) return Env().Undefined();
-
-#define REQUIRE_DB_TO_BE_OPEN      if (!m_addondb->IsOpen()) {m_status = DgnDbStatus::NotOpen; return;}
-#define REQUIRE_DB_TO_BE_OPEN_SYNC if (!IsOpen()) return CreateBentleyReturnErrorObject(DgnDbStatus::NotOpen);
-
-#define REQUIRE_ARGUMENT_OBJ(i, T, var)\
-    if (info.Length() <= (i) || !T::HasInstance(info[i])) {\
-        Napi::TypeError::New(Env(), "Argument " #i " must be an object of type " #T).ThrowAsJavaScriptException();\
-    }\
-    T* var = T::Unwrap(info[0].As<Napi::Object>());
-
-#define REQUIRE_ARGUMENT_FUNCTION(i, var)\
-    if (info.Length() <= (i) || !info[i].IsFunction()) {\
-        Napi::TypeError::New(Env(), "Argument " #i " must be a function").ThrowAsJavaScriptException();\
-    }\
-    Napi::Function var = info[i].As<Napi::Function>();\
-
-#define REQUIRE_ARGUMENT_STRING(i, var)\
-    if (info.Length() <= (i) || !info[i].IsString()) {\
-        Napi::TypeError::New(Env(), "Argument " #i " must be a string").ThrowAsJavaScriptException();\
-    }\
-    Utf8String var = info[i].As<Napi::String>().Utf8Value().c_str();
-
-#define REQUIRE_ARGUMENT_INTEGER(i, var)\
-    if (info.Length() <= (i) || !info[i].IsNumber()) {\
-        Napi::TypeError::New(Env(), "Argument " #i " must be an integer").ThrowAsJavaScriptException();\
-    }\
-    int32_t var = info[i].As<Napi::Number>().Int32Value();
-
-#define OPTIONAL_ARGUMENT_INTEGER(i, var, default)\
-    int var;\
-    if (info.Length() <= (i)) {\
-        var = (default);\
-    }\
-    else if (info[i].IsNumber()) {\
-        var = info[i].As<Napi::Number>().Int32Value();\
-    }\
-    else {\
-        var = (default);\
-        Napi::TypeError::New(Env(), "Argument " #i " must be an integer").ThrowAsJavaScriptException();\
-    }
-
-#define OPTIONAL_ARGUMENT_STRING(i, var)\
-    Utf8String var;\
-    if (info.Length() <= (i)) {\
-        ;\
-    }\
-    else if (info[i].IsString()) {\
-        var = info[i].As<Napi::String>().Utf8Value().c_str();\
-    }\
-    else {\
-        Napi::TypeError::New(Env(), "Argument " #i " must be string").ThrowAsJavaScriptException();\
-    }
-
-#ifdef WIP_NAPI
-static Napi::Env* s_env;
-#endif
-
-//=======================================================================================
-//! @bsiclass
-//=======================================================================================
-struct NodeUtils
-    {
-    /*---------------------------------------------------------------------------------**//**
-    * @bsimethod                                    Sam.Wilson                      09/17
-    +---------------+---------------+---------------+---------------+---------------+------*/
-    template<typename STATUSTYPE>
-    static Napi::Object CreateErrorObject0(STATUSTYPE errCode, Utf8CP msg, Napi::Env env)
-        {
-        Napi::Object error = Napi::Object::New(env);
-        error.Set(Napi::String::New(env, "status"), Napi::Number::New(env, (int) errCode));
-        if (nullptr != msg)
-            error.Set(Napi::String::New(env, "message"), Napi::String::New(env, msg));
-        return error;
-        }
-
-    /*---------------------------------------------------------------------------------**//**
-    * @bsimethod                                    Sam.Wilson                      09/17
-    +---------------+---------------+---------------+---------------+---------------+------*/
-    static Napi::Object CreateBentleyReturnSuccessObject(Napi::Value goodVal, Napi::Env env)
-        {
-        Napi::Object retObj = Napi::Object::New(env);
-        retObj.Set(Napi::String::New(env, "result"), goodVal);
-        return retObj;
-        }
-
-    /*---------------------------------------------------------------------------------**//**
-    * @bsimethod                                    Sam.Wilson                      09/17
-    +---------------+---------------+---------------+---------------+---------------+------*/
-    template<typename STATUSTYPE>
-    static Napi::Object CreateBentleyReturnErrorObject(STATUSTYPE errCode, Utf8CP msg, Napi::Env env)
-        {
-        Napi::Object retObj = Napi::Object::New(env);
-        retObj.Set(Napi::String::New(env, "error"), CreateErrorObject0(errCode, msg, env));
-        return retObj;
-        }
-    };
-
-//=======================================================================================
-// Projects the ECDb class into JS
-//! @bsiclass
-//=======================================================================================
-#ifdef WIP_NAPI
-struct NodeAddonECDb : Napi::ObjectWrap
-{
-    template <typename STATUSTYPE>
-    struct WorkerBase : DgnDbPromiseAsyncWorkerBase<STATUSTYPE>
-        {
-        NodeAddonECDb *m_addon; // input
-        WorkerBase(NodeAddonECDb *addon, STATUSTYPE defaultStatus) : DgnDbPromiseAsyncWorkerBase<STATUSTYPE>(defaultStatus), m_addon(addon) { m_addon->AddRef(); }
-        ~WorkerBase() { m_addon->Release(); }
-        };
-
-    struct CreateDbWorker : WorkerBase<DbResult>
-        {
-        BeFileName m_dbPathname; // input
-
-        CreateDbWorker(NodeAddonECDb *addon, Utf8CP dbPathname) : WorkerBase(addon, BE_SQLITE_OK), m_dbPathname(dbPathname, true) {}
-
-        static Napi::Value Start(const Napi::CallbackInfo& info)
-            {
-            Napi::HandleScope scope(env);
-            NodeAddonECDb *db = info.This().Unwrap<NodeAddonECDb>();
-
-            REQUIRE_ARGUMENT_STRING(0, dbname);
-            (new CreateDbWorker(db, *dbname);
-            }
-
-        void Execute() override
-            {
-            if (m_addon->m_ecdb.IsValid() && m_addon->m_ecdb->IsDbOpen())
-                {
-                m_status = BE_SQLITE_ERROR_AlreadyOpen;
-                return;
-                }
-
-            m_addon->m_ecdb = AddonUtils::CreateECDb(m_status, m_dbPathname);
-            if (!m_addon->m_ecdb.IsValid())
-                m_addon->m_ecdb = nullptr;
-            }
-        bool _HadError() override {return m_status != BE_SQLITE_OK;}
-        };
-
-    struct OpenDbWorker : WorkerBase<DbResult>
-        {
-        BeFileName m_dbPathname;       // input
-        BeSQLite::Db::OpenMode m_mode; // input
-
-        OpenDbWorker(NodeAddonECDb *addon, Utf8CP dbPathname, BeSQLite::Db::OpenMode mode) : WorkerBase(addon, BE_SQLITE_OK), m_dbPathname(dbPathname, true), m_mode(mode) {}
-
-        static Napi::Value Start(const Napi::CallbackInfo& info)
-            {
-            Napi::HandleScope scope(env);
-            NodeAddonECDb *db = info.This().Unwrap<NodeAddonECDb>();
-
-            REQUIRE_ARGUMENT_STRING(0, dbname);
-            OPTIONAL_ARGUMENT_INTEGER(1, mode, (int) BeSQLite::Db::OpenMode::Readonly);
-            (new OpenDbWorker(db, *dbname, (BeSQLite::Db::OpenMode)mode);
-            }
-
-        void Execute() override
-            {
-            if (m_addon->m_ecdb.IsValid() && m_addon->m_ecdb->IsDbOpen())
-                {
-                m_status = BE_SQLITE_ERROR_AlreadyOpen;
-                return;
-                }
-
-            m_addon->m_ecdb = AddonUtils::OpenECDb(m_status, m_dbPathname, m_mode);
-            if (!m_addon->m_ecdb.IsValid() || m_status != BE_SQLITE_OK)
-                m_addon->m_ecdb = nullptr;
-            }
-        bool _HadError() override {return m_status != BE_SQLITE_OK;}
-        };
-
-    struct CloseDbWorker : WorkerBase<DbResult>
-        {
-        CloseDbWorker(NodeAddonECDb *addon) : WorkerBase(addon, BE_SQLITE_OK) {}
-
-        static Napi::Value Start(const Napi::CallbackInfo& info)
-            {
-            Napi::HandleScope scope(env);
-            NodeAddonECDb *db = info.This().Unwrap<NodeAddonECDb>();
-
-            (new CloseDbWorker(db);
-            }
-
-        void Execute() override
-            {
-            if (!m_addon->m_ecdb.IsValid() || !m_addon->m_ecdb->IsDbOpen())
-                {
-                m_status = BE_SQLITE_ERROR;
-                return;
-                }
-            m_addon->m_ecdb->CloseDb();
-            }
-        bool _HadError() override {return m_status != BE_SQLITE_OK;}
-        };
-
-    struct SaveChangesWorker : WorkerBase<DbResult>
-        {
-        Utf8String m_changeSetName; // input
-
-        SaveChangesWorker(NodeAddonECDb *addon, Utf8CP changeSetName) : WorkerBase(addon, BE_SQLITE_OK), m_changeSetName(changeSetName) {}
-
-        static Napi::Value Start(const Napi::CallbackInfo& info)
-            {
-            Napi::HandleScope scope(env);
-            NodeAddonECDb *db = info.This().Unwrap<NodeAddonECDb>();
-
-            OPTIONAL_ARGUMENT_STRING(0, changeSetName);
-            (new SaveChangesWorker(db, *changeSetName);
-            }
-
-        void Execute() override
-            {
-            if (!m_addon->m_ecdb.IsValid() || !m_addon->m_ecdb->IsDbOpen())
-                {
-                m_status = BE_SQLITE_ERROR;
-                return;
-                }
-
-            m_status = m_addon->m_ecdb->SaveChanges(m_changeSetName.empty() ? nullptr : m_changeSetName.c_str());
-            }
-        bool _HadError() override {return m_status != BE_SQLITE_OK;}
-        };
-
-    struct AbandonChangesWorker : WorkerBase<DbResult>
-        {
-        AbandonChangesWorker(NodeAddonECDb *addon) : WorkerBase(addon, BE_SQLITE_OK) {}
-
-        static Napi::Value Start(const Napi::CallbackInfo& info)
-            {
-            Napi::HandleScope scope(env);
-            NodeAddonECDb *db = info.This().Unwrap<NodeAddonECDb>();
-
-            (new AbandonChangesWorker(db);
-            }
-
-        void Execute() override
-            {
-            if (!m_addon->m_ecdb.IsValid() || !m_addon->m_ecdb->IsDbOpen())
-                {
-                m_status = BE_SQLITE_ERROR;
-                return;
-                }
-
-            m_status = m_addon->m_ecdb->AbandonChanges();
-            }
-        bool _HadError() override {return m_status != BE_SQLITE_OK;}
-        };
-
-    struct ImportSchemaWorker : WorkerBase<DbResult>
-        {
-        BeFileName m_schemaPathname; // input
-
-        ImportSchemaWorker(NodeAddonECDb *addon, Utf8CP schemaPathname) : WorkerBase(addon, BE_SQLITE_OK), m_schemaPathname(schemaPathname, true) {}
-
-        static Napi::Value Start(const Napi::CallbackInfo& info)
-            {
-            Napi::HandleScope scope(env);
-            NodeAddonECDb *db = info.This().Unwrap<NodeAddonECDb>();
-
-            REQUIRE_ARGUMENT_STRING(0, schemaPathname);
-            (new ImportSchemaWorker(db, *schemaPathname);
-            }
-
-        void Execute() override
-            {
-            if (!m_addon->m_ecdb.IsValid() || !m_addon->m_ecdb->IsDbOpen())
-                {
-                m_status = BE_SQLITE_ERROR;
-                return;
-                }
-
-            m_status = AddonUtils::ImportSchema(*m_addon->m_ecdb, m_schemaPathname);
-            }
-        bool _HadError() override {return m_status != BE_SQLITE_OK;}
-        };
-
-    struct InsertInstanceWorker : WorkerBase<DbResult>
-        {
-        Json::Value m_jsonInstance; // input
-        Utf8String m_insertedId; // output
-
-        InsertInstanceWorker(NodeAddonECDb *addon, std::string const& strInstance) : WorkerBase(addon, DbResult::BE_SQLITE_OK), m_jsonInstance(Json::Value::From(*strInstance, *strInstance + strInstance.Length())) {}
-
-        static Napi::Value Start(const Napi::CallbackInfo& info)
-            {
-            Napi::HandleScope scope(env);
-            NodeAddonECDb *db = info.This().Unwrap<NodeAddonECDb>();
-
-            REQUIRE_ARGUMENT_STRING(0, strInstance);
-            (new InsertInstanceWorker(db, strInstance);
-            }
-
-        void Execute() override
-            {
-            if (!m_addon->m_ecdb.IsValid() || !m_addon->m_ecdb->IsDbOpen())
-                {
-                m_status = BE_SQLITE_ERROR;
-                return;
-                }
-
-            m_status = AddonUtils::InsertInstance(m_insertedId, *m_addon->m_ecdb, m_jsonInstance);
-            }
-
-        bool _GetResult(Napi::Value& result) override
-            {
-            result = Napi::New(env, m_insertedId.c_str());
-            return true;
-            }
-        bool _HadError() override {return m_status != BE_SQLITE_OK;}
-        };
-
-    struct UpdateInstanceWorker : WorkerBase<DbResult>
-        {
-        Json::Value m_jsonInstance;
-
-        UpdateInstanceWorker(NodeAddonECDb *addon, std::string const& strInstance) : WorkerBase(addon, DbResult::BE_SQLITE_OK), m_jsonInstance(Json::Value::From(*strInstance, *strInstance + strInstance.Length())) {}
-
-        static Napi::Value Start(const Napi::CallbackInfo& info)
-            {
-            Napi::HandleScope scope(env);
-            NodeAddonECDb *db = info.This().Unwrap<NodeAddonECDb>();
-
-            REQUIRE_ARGUMENT_STRING(0, strInstance);
-            (new UpdateInstanceWorker(db, strInstance);
-            }
-
-        void Execute() override
-            {
-            if (!m_addon->m_ecdb.IsValid() || !m_addon->m_ecdb->IsDbOpen())
-                {
-                m_status = BE_SQLITE_ERROR;
-                return;
-                }
-
-            m_status = AddonUtils::UpdateInstance(*m_addon->m_ecdb, m_jsonInstance);
-            }
-        bool _HadError() override {return m_status != BE_SQLITE_OK;}
-        };
-
-    struct ReadInstanceWorker : WorkerBase<DbResult>
-        {
-        Json::Value m_jsonInstanceKey; // input
-        Json::Value m_jsonInstance; // output
-
-        ReadInstanceWorker(NodeAddonECDb* db, std::string const& strInstanceKey) : WorkerBase(db, DbResult::BE_SQLITE_OK), m_jsonInstanceKey(Json::Value::From(*strInstanceKey, *strInstanceKey + strInstanceKey.Length())) {}
-
-        static Napi::Value Start(const Napi::CallbackInfo& info)
-            {
-            Napi::HandleScope scope(env);
-            NodeAddonECDb* db = this;
-
-            REQUIRE_ARGUMENT_STRING(0, instanceKey);
-            (new ReadInstanceWorker(db, instanceKey);
-            }
-
-        void Execute() override
-            {
-            if (!m_addon->m_ecdb.IsValid() || !m_addon->m_ecdb->IsDbOpen())
-                {
-                m_status = BE_SQLITE_ERROR;
-                return;
-                }
-
-            m_status = AddonUtils::ReadInstance(m_jsonInstance, *m_addon->m_ecdb, m_jsonInstanceKey);
-            }
-
-        bool _GetResult(Napi::Value& result) override
-            {
-            result = Napi::New(env, m_jsonInstance.ToString().c_str());
-            return true;
-            }
-        bool _HadError() override {return m_status != BE_SQLITE_OK;}
-        };
-
-    struct DeleteInstanceWorker : WorkerBase<DbResult>
-        {
-        Json::Value m_jsonInstanceKey; // input
-
-        DeleteInstanceWorker(NodeAddonECDb* db, std::string const& strInstanceKey) : WorkerBase(db, DbResult::BE_SQLITE_OK), m_jsonInstanceKey(Json::Value::From(*strInstanceKey, *strInstanceKey + strInstanceKey.Length())) {}
-
-        static Napi::Value Start(const Napi::CallbackInfo& info)
-            {
-            Napi::HandleScope scope(env);
-            NodeAddonECDb* db = this;
-
-            REQUIRE_ARGUMENT_STRING(0, instanceKey);
-            (new DeleteInstanceWorker(db, instanceKey);
-            }
-
-        void Execute() override
-            {
-            if (!m_addon->m_ecdb.IsValid() || !m_addon->m_ecdb->IsDbOpen())
-                {
-                m_status = BE_SQLITE_ERROR;
-                return;
-                }
-
-            m_status = AddonUtils::DeleteInstance(*m_addon->m_ecdb, m_jsonInstanceKey);
-            }
-        bool _HadError() override {return m_status != BE_SQLITE_DONE;}
-        };
-
-    struct ContainsInstanceWorker : WorkerBase<DbResult>
-        {
-        Json::Value m_jsonInstanceKey; // input
-        bool m_containsInstance; // output
-
-        ContainsInstanceWorker(NodeAddonECDb* db, std::string const& strInstanceKey) : WorkerBase(db, DbResult::BE_SQLITE_OK), m_jsonInstanceKey(Json::Value::From(*strInstanceKey, *strInstanceKey + strInstanceKey.Length())) {}
-
-        static Napi::Value Start(const Napi::CallbackInfo& info)
-            {
-            Napi::HandleScope scope(env);
-            NodeAddonECDb* db = this;
-
-            REQUIRE_ARGUMENT_STRING(0, instanceKey);
-            (new ContainsInstanceWorker(db, instanceKey);
-            }
-
-        void Execute() override
-            {
-            if (!m_addon->m_ecdb.IsValid() || !m_addon->m_ecdb->IsDbOpen())
-                {
-                m_status = BE_SQLITE_ERROR;
-                return;
-                }
-
-            m_status = AddonUtils::ContainsInstance(m_containsInstance, *m_addon->m_ecdb, m_jsonInstanceKey);
-            }
-
-        bool _GetResult(Napi::Value& result) override
-            {
-            result = Napi::New(env, m_containsInstance);
-            return true;
-            }
-        bool _HadError() override {return m_status != BE_SQLITE_OK;}
-        };
-
-    struct ExecuteQueryWorker : WorkerBase<DbResult>
-        {
-        Utf8String m_ecsql; // input
-        Json::Value m_bindings; // input
-        Json::Value m_rowsJson;  // output
-
-        ExecuteQueryWorker(NodeAddonECDb* db, Utf8CP ecsql, Utf8CP strBindings) : WorkerBase(db, BE_SQLITE_OK), m_ecsql(ecsql), m_rowsJson(Json::arrayValue),
-            m_bindings(Utf8String::IsNullOrEmpty(strBindings) ? Json::nullValue : Json::Value::From(strBindings)) {}
-
-        static Napi::Value Start(const Napi::CallbackInfo& info)
-            {
-            Napi::HandleScope scope(env);
-            NodeAddonECDb* db = this;
-
-            REQUIRE_ARGUMENT_STRING(0, ecsql);
-            OPTIONAL_ARGUMENT_STRING(1, strBindings);
-
-            (new ExecuteQueryWorker(db, *ecsql, *strBindings);
-            }
-
-        void Execute() override
-            {
-            if (!m_addon->m_ecdb.IsValid() || !m_addon->m_ecdb->IsDbOpen())
-                {
-                m_status = BE_SQLITE_ERROR;
-                return;
-                }
-
-            JsECDbR ecdb = *m_addon->m_ecdb;
-            BeSqliteDbMutexHolder serializeAccess(ecdb); // hold mutex, so that we have a chance to get last ECDb error message
-
-            CachedECSqlStatementPtr stmt = ecdb.GetPreparedECSqlStatement(m_ecsql.c_str());
-            if (!stmt.IsValid())
-                {
-                m_status = BE_SQLITE_ERROR;
-                return;
-                }
-
-            m_status = AddonUtils::ExecuteQuery(m_rowsJson, *stmt, m_bindings);
-            }
-
-        bool _GetResult(Napi::Value& result) override
-            {
-            result = Napi::New(env, m_rowsJson.ToString().c_str());
-            return true;
-            }
-        bool _HadError() override {return m_status != BE_SQLITE_DONE && m_status != BE_SQLITE_ROW ;}
-        };
-
-    struct ExecuteStatementWorker : WorkerBase<DbResult>
-        {
-        Utf8String m_ecsql; // input
-        bool m_isInsertStmt; // input
-        Json::Value m_bindings; // input
-        Utf8String m_instanceId; // output
-
-        ExecuteStatementWorker(NodeAddonECDb* db, Utf8CP ecsql, bool isInsertStatement, Utf8CP strBindings) : WorkerBase(db, BE_SQLITE_OK), m_ecsql(ecsql),
-            m_bindings(Utf8String::IsNullOrEmpty(strBindings) ? Json::nullValue : Json::Value::From(strBindings)), m_isInsertStmt(isInsertStatement)
-            {}
-
-        static Napi::Value Start(const Napi::CallbackInfo& info)
-            {
-            Napi::HandleScope scope(env);
-            NodeAddonECDb* db = this;
-
-            REQUIRE_ARGUMENT_STRING(0, ecsql);
-            OPTIONAL_ARGUMENT_BOOLEAN(1, isInsertStmt, false);
-            OPTIONAL_ARGUMENT_STRING(2, strBindings);
-
-            (new ExecuteStatementWorker(db, *ecsql, isInsertStmt, *strBindings);
-            }
-
-        void Execute() override
-            {
-            if (!m_addon->m_ecdb.IsValid() || !m_addon->m_ecdb->IsDbOpen())
-                {
-                m_status = BE_SQLITE_ERROR;
-                return;
-                }
-
-            JsECDbR ecdb = *m_addon->m_ecdb;
-            BeSqliteDbMutexHolder serializeAccess(ecdb); // hold mutex, so that we have a chance to get last ECDb error message
-
-            CachedECSqlStatementPtr stmt = ecdb.GetPreparedECSqlStatement(m_ecsql.c_str());
-            if (!stmt.IsValid())
-                {
-                m_status = BE_SQLITE_ERROR;
-                return;
-                }
-
-            m_status = AddonUtils::ExecuteStatement(m_instanceId, *stmt, m_isInsertStmt, m_bindings);
-            }
-
-        bool _GetResult(Napi::Value& result) override
-            {
-            result = Napi::New(env, m_instanceId.c_str());
-            return true;
-            }
-        bool _HadError() override
-            {
-            switch(m_status)
-                {
-                case BE_SQLITE_OK:
-                case BE_SQLITE_ROW:
-                case BE_SQLITE_DONE:
-                    return false;
-                }
-            return true;
-            }
-        };
-
-private:
-    JsECDbPtr m_ecdb;
-    mutable Utf8String m_lastECDbIssue;
-
-public:
-    NodeAddonECDb() : Napi::ObjectWrap<NodeAddonECDb>(), m_lastECDbIssue("") {}
-    ~NodeAddonECDb() {}
-
-    void AddRef() { this->Ref(); }
-    void Release() { this->Unref(); }
-
-    static Napi::FunctionReference s_constructor;
-
-    static bool HasInstance(Napi::Value val) {
-  Napi::Env env = val.Env();
-        Napi::Env env = val.Env();
-        Napi::HandleScope scope(env);
-        if (!val.IsObject())
-            return false;
-        Napi::Object obj = val.As<Napi::Object>();
-        return Napi::New(env, s_constructor)->HasInstance(obj);
-        }
-
-    static void Init(Napi::Env env, Napi::Object exports, Napi::Object module)
-        {
-        Napi::HandleScope scope(env);
-
-        Napi::FunctionReference t = Napi::Function::New(env, New);
-
-        // ***
-        // *** WARNING: If you modify this API or fix a bug, increment the appropriate digit in package_version.txt
-        // ***
-
-        t->SetClassName(Napi::String::New(env, "ECDb"));
-
-        Napi::SetPrototypeMethod(t, "createDb", CreateDbWorker::Start);
-        Napi::SetPrototypeMethod(t, "openDb", OpenDbWorker::Start);
-        Napi::SetPrototypeMethod(t, "closeDb", CloseDbWorker::Start);
-        Napi::SetPrototypeMethod(t, "saveChanges", SaveChangesWorker::Start);
-        Napi::SetPrototypeMethod(t, "abandonChanges", AbandonChangesWorker::Start);
-        Napi::SetPrototypeMethod(t, "importSchema", ImportSchemaWorker::Start);
-        Napi::SetPrototypeMethod(t, "insertInstance", InsertInstanceWorker::Start);
-        Napi::SetPrototypeMethod(t, "readInstance", ReadInstanceWorker::Start);
-        Napi::SetPrototypeMethod(t, "updateInstance", UpdateInstanceWorker::Start);
-        Napi::SetPrototypeMethod(t, "deleteInstance", DeleteInstanceWorker::Start);
-        Napi::SetPrototypeMethod(t, "containsInstance", ContainsInstanceWorker::Start);
-        Napi::SetPrototypeMethod(t, "executeQuery", ExecuteQueryWorker::Start);
-        Napi::SetPrototypeMethod(t, "executeStatement", ExecuteStatementWorker::Start);
-        Napi::SetAccessor(t->InstanceTemplate(), Napi::String::New(env, "IsDbOpen"), OpenGetter);
-
-        s_constructor.Reset(t);
-
-        (target).Set(Napi::String::New(env, "ECDb"),
-                    Napi::GetFunction(t));
-        }
-
-    static Napi::Value New(const Napi::CallbackInfo& info)
-        {
-        if (!info.IsConstructCall())
-            {
-            Napi::Error::New(env, "Use the new operator to create new NodeAddonECDb objects").ThrowAsJavaScriptException();
-  return env.Null();
-            }
-
-        NodeAddonECDb *db = new NodeAddonECDb();
-        db->Wrap(info.This());
-        return info.This();
-        }
-
-    Napi::Value OpenGetter(const Napi::CallbackInfo& info)
-        {
-        NodeAddonECDb *db = info.This().Unwrap<NodeAddonECDb>();
-        return db->m_ecdb.IsValid() && db->m_ecdb->IsDbOpen();
-        }
-};
-#endif
-
-//=======================================================================================
-// SimpleRulesetLocater
-//! @bsiclass
-//=======================================================================================
-struct SimpleRulesetLocater : RefCounted<RuleSetLocater>
-{
-private:
-    Utf8String m_rulesetId;
-    mutable PresentationRuleSetPtr m_ruleset;
-
-protected:
-    SimpleRulesetLocater(Utf8String rulesetId) : m_rulesetId(rulesetId) {}
-    int _GetPriority() const override {return 100;}
-    bvector<PresentationRuleSetPtr> _LocateRuleSets(Utf8CP rulesetId) const override
-        {
-        if (m_ruleset.IsNull())
-            {
-            m_ruleset = PresentationRuleSet::CreateInstance(m_rulesetId, 1, 0, false, "", "", "", false);
-            m_ruleset->AddPresentationRule(*new ContentRule("", 1, false));
-            m_ruleset->GetContentRules().back()->AddSpecification(*new SelectedNodeInstancesSpecification(1, false, "", "", true));
-            }
-        return bvector<PresentationRuleSetPtr>{m_ruleset};
-        }
-    bvector<Utf8String> _GetRuleSetIds() const override {return bvector<Utf8String>{m_rulesetId};}
-    void _InvalidateCache(Utf8CP rulesetId) override
-        {
-        if (nullptr == rulesetId || m_rulesetId.Equals(rulesetId))
-            m_ruleset = nullptr;
-        }
-
-public:
-    static RefCountedPtr<SimpleRulesetLocater> Create(Utf8String rulesetId) {return new SimpleRulesetLocater(rulesetId);}
-};
-
-//=======================================================================================
-// Projects the DgnDb class into JS
-//! @bsiclass
-//=======================================================================================
-struct NodeAddonDgnDb : Napi::ObjectWrap<NodeAddonDgnDb>
-{
-    static Napi::FunctionReference s_constructor;
-
-    Dgn::DgnDbPtr m_dgndb;
-    ConnectionManager m_connections;
-    std::unique_ptr<RulesDrivenECPresentationManager> m_presentationManager;
-
-    NodeAddonDgnDb(const Napi::CallbackInfo& info) : Napi::ObjectWrap<NodeAddonDgnDb>(info)
-        {
-        }
-
-    ~NodeAddonDgnDb() 
-        {
-        TearDownPresentationManager();
-        }
-
-    DgnDbR GetDgnDb() {return *m_dgndb;}
-
-    //  Check if val is really a NodeAddonDgnDb peer object
-    static bool HasInstance(Napi::Value val) {
-        if (!val.IsObject())
-            return false;
-        Napi::Object obj = val.As<Napi::Object>();
-        return obj.InstanceOf(s_constructor.Value());
-        }
-
-    void SetupPresentationManager()
-        {
-        BeFileName assetsDir = T_HOST.GetIKnownLocationsAdmin().GetDgnPlatformAssetsDirectory();
-        BeFileName tempDir = T_HOST.GetIKnownLocationsAdmin().GetLocalTempDirectoryBaseName();
-        RulesDrivenECPresentationManager::Paths paths(assetsDir, tempDir);
-        m_presentationManager = std::unique_ptr<RulesDrivenECPresentationManager>(new RulesDrivenECPresentationManager(m_connections, paths));
-        IECPresentationManager::RegisterImplementation(m_presentationManager.get());
-        m_presentationManager->GetLocaters().RegisterLocater(*SimpleRulesetLocater::Create("Ruleset_Id"));
-        m_connections.NotifyConnectionOpened(*m_dgndb);
-        }
-
-    void TearDownPresentationManager()
-        {
-        if (m_presentationManager == nullptr)
-            return;
-        IECPresentationManager::RegisterImplementation(nullptr);
-        m_presentationManager.reset();
-        }
-
-    Napi::Object CreateBentleyReturnSuccessObject(Napi::Value goodVal) {return NodeUtils::CreateBentleyReturnSuccessObject(goodVal, Env());}
-
-    template<typename STATUSTYPE>
-    Napi::Object CreateBentleyReturnErrorObject(STATUSTYPE errCode, Utf8CP msg = nullptr) {return NodeUtils::CreateBentleyReturnErrorObject(errCode, msg, Env());}
-
-    template<typename STATUSTYPE>
-    Napi::Object CreateBentleyReturnObject(STATUSTYPE errCode, Napi::Value goodValue)
-        {
-        if ((STATUSTYPE)0 != errCode)
-            return CreateBentleyReturnErrorObject(errCode);
-        return CreateBentleyReturnSuccessObject(goodValue);
-        }
-
-    template<typename STATUSTYPE>
-    Napi::Object CreateBentleyReturnObject(STATUSTYPE errCode) {return CreateBentleyReturnObject(errCode, Env().Undefined());}
-
-    bool IsOpen() const {return m_dgndb.IsValid();}
-
-    //=======================================================================================
-    //! @bsiclass
-    //=======================================================================================
-    template<typename STATUSTYPE>
-    struct DgnDbWorkerBase : Napi::AsyncWorker
-        {
-        NodeAddonDgnDb* m_addondb;// input
-        STATUSTYPE m_status;    // output
-
-        DgnDbWorkerBase(NodeAddonDgnDb* adb, Napi::Function cb) : Napi::AsyncWorker(adb->Value(), cb), m_addondb(adb), m_status((STATUSTYPE)0) {}
-
-        DgnDbR GetDgnDb() { return *m_addondb->m_dgndb; }
-
-        void OnOK() override
-            {
-            if (Env().IsExceptionPending())
-                {
-                printf ("got here\n");
-                return;
-                }
-
-            if (_HadError())
-                Callback().MakeCallback(Receiver().Value(), {NodeUtils::CreateErrorObject0(m_status, _GetErrorDescription(), Env())});
-            else
-                Callback().MakeCallback(Receiver().Value(), {Env().Undefined(), _GetSuccessValue()});
-            }
-
-        void OnError(const Napi::Error& e) override
-            {
-            auto msg = e.Message();
-            auto dgnErrMsg = _GetErrorDescription();
-            if (dgnErrMsg)
-                msg.append(dgnErrMsg);
-            Callback().MakeCallback(Receiver().Value(), {NodeUtils::CreateErrorObject0(m_status, msg.c_str(), Env())});
-            }
-
-        virtual Utf8CP _GetErrorDescription() {return nullptr;}
-        virtual Napi::Value _GetSuccessValue() = 0;
-        virtual bool _HadError() {return (STATUSTYPE)0 != m_status;}
-
-        };
-
-    //=======================================================================================
-    //  Opens a DgnDb
-    //! @bsiclass
-    //=======================================================================================
-    struct OpenDgnDbWorker : DgnDbWorkerBase<DbResult>
-        {
-        BeFileName m_dbname;    // input
-        DgnDb::OpenMode m_mode; // input
-
-        OpenDgnDbWorker(NodeAddonDgnDb* db, Napi::Function cb, BeFileName dbname, DgnDb::OpenMode mode) : DgnDbWorkerBase(db, cb), m_dbname(dbname), m_mode(mode) {}
-
-        void Execute() override
-            {
-            m_status = AddonUtils::OpenDgnDb(m_addondb->m_dgndb, m_dbname, m_mode);
-            if (m_status == BE_SQLITE_OK)
-                m_addondb->SetupPresentationManager();
-            }
-
-        void OnOK() override
-            {
-            Callback().MakeCallback(Receiver().Value(), {Napi::Number::New(Env(), (int)m_status)}); // just return the status value, since there is other "success" value.
-            }
-
-        Napi::Value _GetSuccessValue() override {return Env().Undefined();}
-        };
-
-    void StartOpenDgnDb(const Napi::CallbackInfo& info)
-        {
-        REQUIRE_ARGUMENT_STRING(0, dbname);
-        REQUIRE_ARGUMENT_INTEGER(1, mode);
-        REQUIRE_ARGUMENT_FUNCTION(2, callback);
-        RETURN_IF_HAD_EXCEPTION
-        auto work = new OpenDgnDbWorker(this, callback, BeFileName(dbname.c_str(), true), (Db::OpenMode)mode);
-        work->Queue();
-        }
-
-    Napi::Value OpenDgnDbSync(const Napi::CallbackInfo& info)
-        {
-        REQUIRE_ARGUMENT_STRING(0, dbname);
-        REQUIRE_ARGUMENT_INTEGER(1, mode);
-        RETURN_IF_HAD_EXCEPTION_SYNC
-        auto status = AddonUtils::OpenDgnDb(m_dgndb, BeFileName(dbname.c_str(), true), (Db::OpenMode)mode);
-        return Napi::Number::New(Env(), (int)status);
-        }
-
-    //=======================================================================================
-    // Returns ECClass metadata
-    //! @bsiclass
-    //=======================================================================================
-    struct GetECClassMetaData : DgnDbWorkerBase<DgnDbStatus>
-        {
-        Utf8String m_ecSchema;       // input
-        Utf8String m_ecClass;        // input
-        Json::Value m_metaDataJson;  // ouput
-
-        GetECClassMetaData(NodeAddonDgnDb* db, Napi::Function cb, Utf8StringCR s, Utf8StringCR c) : DgnDbWorkerBase(db, cb), m_ecSchema(s), m_ecClass(c), m_metaDataJson(Json::objectValue) {}
-
-        void Execute() override
-            {
-            REQUIRE_DB_TO_BE_OPEN
-            m_status = AddonUtils::GetECClassMetaData(m_metaDataJson, GetDgnDb(), m_ecSchema.c_str(), m_ecClass.c_str());
-            }
-
-        Napi::Value _GetSuccessValue() override {return Napi::String::New(Env(), m_metaDataJson.ToString().c_str());}
-        };
-
-    void StartGetECClassMetaData(const Napi::CallbackInfo& info)
-        {
-        REQUIRE_ARGUMENT_STRING(0, s);
-        REQUIRE_ARGUMENT_STRING(1, c);
-        REQUIRE_ARGUMENT_FUNCTION(2, callback);
-        RETURN_IF_HAD_EXCEPTION
-        auto work = new GetECClassMetaData(this, callback, s, c);
-        work->Queue();
-        }
-
-    Napi::Value GetECClassMetaDataSync(const Napi::CallbackInfo& info)
-        {
-        REQUIRE_DB_TO_BE_OPEN_SYNC
-        REQUIRE_ARGUMENT_STRING(0, s);
-        REQUIRE_ARGUMENT_STRING(1, c);
-        RETURN_IF_HAD_EXCEPTION_SYNC
-        Json::Value metaDataJson;
-        auto status = AddonUtils::GetECClassMetaData(metaDataJson, GetDgnDb(), s.c_str(), c.c_str());
-        return CreateBentleyReturnObject(status, Napi::String::New(Env(), metaDataJson.ToString().c_str()));
-        }
-
-    //=======================================================================================
-    // Get the properties for a DgnElement
-    //! @bsiclass
-    //=======================================================================================
-    struct GetElementWorker : DgnDbWorkerBase<DgnDbStatus>
-        {
-        Json::Value m_opts;         // input
-        Json::Value m_elementJson;  // ouput
-
-        GetElementWorker(NodeAddonDgnDb* db, Napi::Function cb, Utf8StringCR inOpts) :
-            DgnDbWorkerBase(db, cb),
-            m_opts(Json::Value::From(inOpts))
-            {}
-
-        void Execute() override
-            {
-            REQUIRE_DB_TO_BE_OPEN
-            m_status = AddonUtils::GetElement(m_elementJson, GetDgnDb(), m_opts);
-            }
-
-        Napi::Value _GetSuccessValue() override {return Napi::String::New(Env(), m_elementJson.ToString().c_str());}
-        };
-
-    void StartGetElementWorker(const Napi::CallbackInfo& info)
-        {
-        REQUIRE_ARGUMENT_STRING(0, opts);
-        REQUIRE_ARGUMENT_FUNCTION(1, callback);
-        RETURN_IF_HAD_EXCEPTION
-        auto work = new GetElementWorker(this, callback, opts);
-        work->Queue();
-        }
-
-    //=======================================================================================
-    // Get the properties for a DgnModel
-    //! @bsiclass
-    //=======================================================================================
-    struct GetModelWorker : DgnDbWorkerBase<DgnDbStatus>
-        {
-        Json::Value m_opts;       // input
-        Json::Value m_modelJson;  // ouput
-
-        GetModelWorker(NodeAddonDgnDb* db, Napi::Function cb, Utf8StringCR inOpts) : DgnDbWorkerBase(db, cb), m_opts(Json::Value::From(inOpts)) {}
-
-        void Execute() override
-            {
-            REQUIRE_DB_TO_BE_OPEN
-            m_status = AddonUtils::GetModel(m_modelJson, GetDgnDb(), m_opts);
-            }
-
-        Napi::Value _GetSuccessValue() override {return Napi::String::New(Env(), m_modelJson.ToString().c_str());}
-        };
-
-    void StartGetModelWorker(const Napi::CallbackInfo& info)
-        {
-        REQUIRE_ARGUMENT_STRING(0, opts);
-        REQUIRE_ARGUMENT_FUNCTION(1, callback);
-        RETURN_IF_HAD_EXCEPTION
-        auto work = new GetModelWorker(this, callback, opts);
-        work->Queue();
-        }
-
-    //=======================================================================================
-    //  Sets up a briefcase and opens it
-    //! @bsiclass
-    //=======================================================================================
-    Napi::Value OpenBriefcaseSync(const Napi::CallbackInfo& info)
-        {
-        REQUIRE_ARGUMENT_STRING(0, briefcaseToken);
-        REQUIRE_ARGUMENT_STRING(1, changeSetTokens);
-        RETURN_IF_HAD_EXCEPTION_SYNC
-
-        Json::Value jsonBriefcaseToken = Json::Value::From(briefcaseToken);
-        Json::Value jsonChangeSetTokens = Json::Value::From(changeSetTokens);
-
-        DbResult result = AddonUtils::OpenBriefcase(m_dgndb, jsonBriefcaseToken, jsonChangeSetTokens);
-        Napi::Object ret;
-        if (BE_SQLITE_OK == result)
-            SetupPresentationManager();
-
-        return Napi::Number::New(Env(), (int)result);
-        }
-
-    //=======================================================================================
-    //  Get cached imodel briefcases
-    //! @bsiclass
-    //=======================================================================================
-    Napi::Value GetCachedBriefcaseInfosSync(const Napi::CallbackInfo& info)
-        {
-        REQUIRE_ARGUMENT_STRING(0, cachePath);
-        RETURN_IF_HAD_EXCEPTION_SYNC
-
-        Json::Value cachedBriefcaseInfos;
-        BeFileName cacheFile(cachePath.c_str(), true);
-        DbResult result = AddonUtils::GetCachedBriefcaseInfos(cachedBriefcaseInfos, cacheFile);
-        return CreateBentleyReturnObject(result, Napi::String::New(Env(), cachedBriefcaseInfos.ToString().c_str()));
-        }
-
-    //=======================================================================================
-    //  Get information on the root subject of the BIM
-    //! @bsiclass
-    //=======================================================================================
-    Napi::Value GetRootSubjectInfo(const Napi::CallbackInfo& info)
-        {
-        REQUIRE_DB_TO_BE_OPEN_SYNC
-        RETURN_IF_HAD_EXCEPTION_SYNC
-
-        Json::Value rootSubjectInfo;
-        AddonUtils::GetRootSubjectInfo(rootSubjectInfo, *m_dgndb);
-        return Napi::String::New(Env(), rootSubjectInfo.ToString().c_str());
-        }
-
-    //=======================================================================================
-    //  Get extents of the BIM
-    //! @bsiclass
-    //=======================================================================================
-    Napi::Value GetExtents(const Napi::CallbackInfo& info)
-        {
-        REQUIRE_DB_TO_BE_OPEN_SYNC
-        RETURN_IF_HAD_EXCEPTION_SYNC
-
-        Json::Value extentsJson;
-        AddonUtils::GetExtents(extentsJson, *m_dgndb);
-        return Napi::String::New(Env(), extentsJson.ToString().c_str());
-        }
-
-    //=======================================================================================
-    // insert a new element -- MUST ALWAYS BE SYNCHRONOUS - MUST ALWAYS BE RUN IN MAIN THREAD
-    //! @bsimethod
-    //=======================================================================================
-    Napi::Value InsertElementSync(const Napi::CallbackInfo& info)
-        {
-        REQUIRE_DB_TO_BE_OPEN_SYNC
-        REQUIRE_ARGUMENT_STRING(0, elemPropsJsonStr);
-        RETURN_IF_HAD_EXCEPTION_SYNC
-
-        Json::Value elemProps = Json::Value::From(elemPropsJsonStr);
-        Json::Value elemIdJsonObj;
-        auto status = AddonUtils::InsertElement(elemIdJsonObj, GetDgnDb(), elemProps);
-        return CreateBentleyReturnObject(status, Napi::String::New(Env(), elemIdJsonObj.ToString().c_str()));
-        }
-
-    //=======================================================================================
-    // update an existing element -- MUST ALWAYS BE SYNCHRONOUS - MUST ALWAYS BE RUN IN MAIN THREAD
-    //! @bsimethod
-    //=======================================================================================
-    Napi::Value UpdateElementSync(const Napi::CallbackInfo& info)
-        {
-        REQUIRE_DB_TO_BE_OPEN_SYNC
-        REQUIRE_ARGUMENT_STRING(0, elemPropsJsonStr);
-        RETURN_IF_HAD_EXCEPTION_SYNC
-
-        Json::Value elemProps = Json::Value::From(elemPropsJsonStr);
-        auto status = AddonUtils::UpdateElement(GetDgnDb(), elemProps);
-        return Napi::Number::New(Env(), (int)status);
-        }
-
-    //=======================================================================================
-    // delete an existing element -- MUST ALWAYS BE SYNCHRONOUS - MUST ALWAYS BE RUN IN MAIN THREAD
-    //! @bsimethod
-    //=======================================================================================
-    Napi::Value DeleteElementSync(const Napi::CallbackInfo& info)
-        {
-        REQUIRE_DB_TO_BE_OPEN_SYNC
-        REQUIRE_ARGUMENT_STRING(0, elemIdStr);
-        RETURN_IF_HAD_EXCEPTION_SYNC
-
-        auto status = AddonUtils::DeleteElement(GetDgnDb(), elemIdStr);
-        return Napi::Number::New(Env(), (int)status);
-        }
-
-    //=======================================================================================
-<<<<<<< HEAD
-    // Gets a JSON description of the properties of an element, suitable for display in a property browser.
-=======
-    // insert a new Model -- MUST ALWAYS BE SYNCHRONOUS - MUST ALWAYS BE RUN IN MAIN THREAD
-    //! @bsimethod
-    //=======================================================================================
-    Napi::Value InsertModelSync(const Napi::CallbackInfo& info)
-        {
-        REQUIRE_DB_TO_BE_OPEN_SYNC
-        REQUIRE_ARGUMENT_STRING(0, elemPropsJsonStr);
-        RETURN_IF_HAD_EXCEPTION_SYNC
-
-        Json::Value elemProps = Json::Value::From(elemPropsJsonStr);
-        Json::Value elemIdJsonObj;
-        auto status = AddonUtils::InsertModel(elemIdJsonObj, GetDgnDb(), elemProps);
-        return CreateBentleyReturnObject(status, Napi::String::New(Env(), elemIdJsonObj.ToString().c_str()));
-        }
-
-    //=======================================================================================
-    // update an existing Model -- MUST ALWAYS BE SYNCHRONOUS - MUST ALWAYS BE RUN IN MAIN THREAD
-    //! @bsimethod
-    //=======================================================================================
-    Napi::Value UpdateModelSync(const Napi::CallbackInfo& info)
-        {
-        REQUIRE_DB_TO_BE_OPEN_SYNC
-        REQUIRE_ARGUMENT_STRING(0, elemPropsJsonStr);
-        RETURN_IF_HAD_EXCEPTION_SYNC
-
-        Json::Value elemProps = Json::Value::From(elemPropsJsonStr);
-        auto status = AddonUtils::UpdateModel(GetDgnDb(), elemProps);
-        return Napi::Number::New(Env(), (int)status);
-        }
-
-    //=======================================================================================
-    // delete an existing Model -- MUST ALWAYS BE SYNCHRONOUS - MUST ALWAYS BE RUN IN MAIN THREAD
-    //! @bsimethod
-    //=======================================================================================
-    Napi::Value DeleteModelSync(const Napi::CallbackInfo& info)
-        {
-        REQUIRE_DB_TO_BE_OPEN_SYNC
-        REQUIRE_ARGUMENT_STRING(0, elemIdStr);
-        RETURN_IF_HAD_EXCEPTION_SYNC
-
-        auto status = AddonUtils::DeleteModel(GetDgnDb(), elemIdStr);
-        return Napi::Number::New(Env(), (int)status);
-        }
-
-    //=======================================================================================
-    // Gets a JSON description of the properties of an element, suitable for display in a property browser. 
->>>>>>> d5557fef
-    // The returned properties are be organized by EC display "category" as specified by CustomAttributes.
-    // Properties are identified by DisplayLabel, not name.
-    // The property values are formatted according to formatting CAs.
-    // The returned properties also include the properties of related instances as specified by RelatedItemsDisplaySpecification custom attributes in the ECSchemas.
-    //! @bsiclass
-    //=======================================================================================
-    struct GetElementPropertiesForDisplayWorker : DgnDbWorkerBase<DgnDbStatus>
-        {
-        Utf8String m_elementIdStr;
-        Utf8String m_exportedJson;
-        GetElementPropertiesForDisplayWorker(NodeAddonDgnDb* db, Napi::Function cb, Utf8StringCR id) : DgnDbWorkerBase(db, cb), m_elementIdStr(id) {}
-
-        void Execute() override
-            {
-            REQUIRE_DB_TO_BE_OPEN;
-
-            if (Env().IsExceptionPending())
-                printf ("got here\n");
-
-            ECInstanceId elemId(ECInstanceId::FromString(m_elementIdStr.c_str()).GetValueUnchecked());
-            if (!elemId.IsValid())
-                {
-                m_status = DgnDbStatus::BadElement;
-                return;
-                }
-
-            CachedECSqlStatementPtr stmt = GetDgnDb().GetPreparedECSqlStatement("SELECT ECClassId FROM biscore.Element WHERE ECInstanceId = ?");
-            if (!stmt.IsValid())
-                {
-                m_status = DgnDbStatus::SQLiteError;
-                return;
-                }
-
-            stmt->BindId(1, elemId);
-            if (stmt->Step() != BE_SQLITE_ROW)
-                {
-                m_status = DgnDbStatus::SQLiteError;
-                return;
-                }
-
-            ECClassId ecclassId = stmt->GetValueId<ECClassId>(0);
-            ECInstanceNodeKeyPtr nodeKey = ECInstanceNodeKey::Create(ecclassId, elemId);
-            NavNodeKeyList keyList;
-            keyList.push_back(nodeKey);
-            INavNodeKeysContainerCPtr selectedNodeKeys = NavNodeKeyListContainer::Create(keyList);
-            SelectionInfo selection ("iModelJS", false, *selectedNodeKeys);
-            RulesDrivenECPresentationManager::ContentOptions options ("Items");
-            if ( m_addondb->m_presentationManager == nullptr)
-                {
-                m_status = DgnDbStatus::BadArg;
-                return;
-                }
-            ContentDescriptorCPtr descriptor = m_addondb->m_presentationManager->GetContentDescriptor(GetDgnDb(), ContentDisplayType::PropertyPane, selection, options.GetJson()).get();
-            if (descriptor.IsNull())
-                {
-                m_status = DgnDbStatus::BadArg;
-                return;
-                }
-            PageOptions pageOptions;
-            pageOptions.SetPageStart(0);
-            pageOptions.SetPageSize(0);
-            ContentCPtr content = m_addondb->m_presentationManager->GetContent(GetDgnDb(), *descriptor, selection, pageOptions, options.GetJson()).get();
-            if (content.IsNull())
-                {
-                m_status = DgnDbStatus::BadArg;
-                return;
-                }
-
-            rapidjson::StringBuffer buffer;
-            rapidjson::Writer<rapidjson::StringBuffer> writer(buffer);
-            content->AsJson().Accept(writer);
-            m_exportedJson = buffer.GetString();
-            }
-
-        Napi::Value _GetSuccessValue() override {return Napi::String::New(Env(), m_exportedJson.c_str());}
-        };
-
-    void StartGetElementPropertiesForDisplayWorker(const Napi::CallbackInfo& info)
-        {
-        REQUIRE_ARGUMENT_STRING(0, id);
-        REQUIRE_ARGUMENT_FUNCTION(1, callback);
-        RETURN_IF_HAD_EXCEPTION
-        auto work = new GetElementPropertiesForDisplayWorker(this, callback, id);
-        work->Queue();
-        }
-
-    //=======================================================================================
-    //  Execute a query and return all rows, if any
-    //! @bsiclass
-    //=======================================================================================
-    struct ExecuteQueryWorker : DgnDbWorkerBase<DbResult>
-        {
-        Utf8String m_ecsql; // input
-        Json::Value m_bindings; // input
-        Json::Value m_rowsJson;  // output
-
-        ExecuteQueryWorker(NodeAddonDgnDb* db, Napi::Function cb, Utf8StringCR ecsql, Utf8StringCR strBindings) : DgnDbWorkerBase(db, cb), m_ecsql(ecsql), m_rowsJson(Json::arrayValue),
-            m_bindings(strBindings.empty() ? Json::nullValue : Json::Value::From(strBindings)) {}
-
-        void Execute() override
-            {
-            DgnDbR dgndb = GetDgnDb();
-            BeSqliteDbMutexHolder serializeAccess(dgndb); // hold mutex, so that we have a chance to get last ECDb error message
-
-            CachedECSqlStatementPtr stmt = dgndb.GetPreparedECSqlStatement(m_ecsql.c_str());
-            if (!stmt.IsValid())
-                {
-                m_status = BE_SQLITE_ERROR;
-                return;
-                }
-
-            m_status = AddonUtils::ExecuteQuery(m_rowsJson, *stmt, m_bindings);
-            }
-
-        Napi::Value _GetSuccessValue() override {return Napi::String::New(Env(), m_rowsJson.ToString().c_str());}
-
-        bool _HadError() override
-            {
-            switch(m_status)
-                {
-                case BE_SQLITE_OK:
-                case BE_SQLITE_ROW:
-                case BE_SQLITE_DONE:
-                    return false;
-                }
-            return true;
-            }
-        };
-
-    void StartExecuteQueryWorker(const Napi::CallbackInfo& info)
-        {
-        REQUIRE_ARGUMENT_STRING(0, ecsql);
-        REQUIRE_ARGUMENT_STRING(1, strBindings);
-        REQUIRE_ARGUMENT_FUNCTION(2, callback);
-        RETURN_IF_HAD_EXCEPTION
-        auto work = new ExecuteQueryWorker(this, callback, ecsql, strBindings);
-        work->Queue();
-        }
-
-    //  Add a reference to this wrapper object, keeping it and its peer JS object alive.
-    void AddRef() { this->Ref(); }
-
-    //  Remove a reference from this wrapper object and its peer JS object .
-    void Release() { this->Unref(); }
-
-    Napi::Value SaveChanges(const Napi::CallbackInfo& info)
-        {
-        REQUIRE_DB_TO_BE_OPEN_SYNC
-        RETURN_IF_HAD_EXCEPTION_SYNC
-        auto stat = GetDgnDb().SaveChanges();
-        return Napi::Number::New(Env(), (int)stat);
-        }
-
-    Napi::Value ImportSchema(const Napi::CallbackInfo& info)
-        {
-        REQUIRE_DB_TO_BE_OPEN_SYNC
-        REQUIRE_ARGUMENT_STRING(0, schemaPathnameStrObj);
-        RETURN_IF_HAD_EXCEPTION_SYNC
-        BeFileName schemaPathname(schemaPathnameStrObj.c_str(), true);
-        auto stat = AddonUtils::ImportSchemaDgnDb(GetDgnDb(), schemaPathname);
-        return Napi::Number::New(Env(), (int)stat);
-        }
-
-    void CloseDgnDb(const Napi::CallbackInfo& info)
-        {
-        TearDownPresentationManager();
-        AddonUtils::CloseDgnDb(*m_dgndb);
-        m_dgndb = nullptr;
-        }
-
-    Napi::Value SetBriefcaseId(const Napi::CallbackInfo& info)
-        {
-        REQUIRE_DB_TO_BE_OPEN_SYNC
-        REQUIRE_ARGUMENT_INTEGER(0, idvalue);
-        RETURN_IF_HAD_EXCEPTION_SYNC
-
-        BeFileName name(m_dgndb->GetFileName());
-
-        DbResult result = m_dgndb->SetAsBriefcase(BeBriefcaseId(idvalue));
-        if (BE_SQLITE_OK == result)
-            result = m_dgndb->SaveChanges();
-        if (BE_SQLITE_OK == result)
-            m_dgndb->CloseDb();
-        if (BE_SQLITE_OK == result)
-            m_dgndb = DgnDb::OpenDgnDb(&result, name, DgnDb::OpenParams(DgnDb::OpenMode::ReadWrite));
-        return Napi::Number::New(Env(), (int)result);
-        }
-
-    Napi::Value GetBriefcaseId(const Napi::CallbackInfo& info)
-        {
-        REQUIRE_DB_TO_BE_OPEN_SYNC
-        RETURN_IF_HAD_EXCEPTION_SYNC
-        auto bid = m_dgndb->GetBriefcaseId();
-        return Napi::Number::New(Env(), bid.GetValue());
-        }
-
-    Napi::Value GetParentChangeSetId(const Napi::CallbackInfo& info)
-        {
-        REQUIRE_DB_TO_BE_OPEN_SYNC
-        RETURN_IF_HAD_EXCEPTION_SYNC
-        Utf8String parentRevId = m_dgndb->Revisions().GetParentRevisionId();
-        return Napi::String::New(Env(), parentRevId.c_str());
-        }
-
-    Napi::Value GetDbGuid(const Napi::CallbackInfo& info)
-        {
-        REQUIRE_DB_TO_BE_OPEN_SYNC
-        RETURN_IF_HAD_EXCEPTION_SYNC
-        BeGuid beGuid = m_dgndb->GetDbGuid();
-        return Napi::String::New(Env(), beGuid.ToString().c_str());
-        }
-
-    Napi::Value SetDbGuid(const Napi::CallbackInfo& info)
-        {
-        REQUIRE_DB_TO_BE_OPEN_SYNC
-        REQUIRE_ARGUMENT_STRING(0, guidStr);
-        RETURN_IF_HAD_EXCEPTION_SYNC
-        BeGuid guid;
-        guid.FromString(guidStr.c_str());
-        m_dgndb->ChangeDbGuid(guid);
-        return Napi::Number::New(Env(), (int)BE_SQLITE_OK);
-        }
-
-    //  Create projections
-    static void Init(Napi::Env& env, Napi::Object target, Napi::Object module)
-        {
-        // ***
-        // *** WARNING: If you modify this API or fix a bug, increment the appropriate digit in package_version.txt
-        // ***
-        Napi::HandleScope scope(env);
-        Napi::Function t = DefineClass(env, "NodeAddonDgnDb", {
-            InstanceMethod("openDgnDb", &NodeAddonDgnDb::StartOpenDgnDb),
-            InstanceMethod("openDgnDbSync", &NodeAddonDgnDb::OpenDgnDbSync),
-            InstanceMethod("closeDgnDb", &NodeAddonDgnDb::CloseDgnDb),
-            InstanceMethod("setBriefcaseId", &NodeAddonDgnDb::SetBriefcaseId),
-            InstanceMethod("getBriefcaseId", &NodeAddonDgnDb::GetBriefcaseId),
-            InstanceMethod("getParentChangeSetId", &NodeAddonDgnDb::GetParentChangeSetId),
-            InstanceMethod("getDbGuid", &NodeAddonDgnDb::GetDbGuid),
-            InstanceMethod("setDbGuid", &NodeAddonDgnDb::SetDbGuid),
-            InstanceMethod("openBriefcaseSync", &NodeAddonDgnDb::OpenBriefcaseSync),
-            InstanceMethod("saveChanges", &NodeAddonDgnDb::SaveChanges),
-            InstanceMethod("importSchema", &NodeAddonDgnDb::ImportSchema),
-            InstanceMethod("getElement", &NodeAddonDgnDb::StartGetElementWorker),
-            InstanceMethod("getModel", &NodeAddonDgnDb::StartGetModelWorker),
-            InstanceMethod("insertElementSync", &NodeAddonDgnDb::InsertElementSync),
-            InstanceMethod("updateElementSync", &NodeAddonDgnDb::UpdateElementSync),
-            InstanceMethod("deleteElementSync", &NodeAddonDgnDb::DeleteElementSync),
-            InstanceMethod("insertModelSync", &NodeAddonDgnDb::InsertModelSync),
-            InstanceMethod("updateModelSync", &NodeAddonDgnDb::UpdateModelSync),
-            InstanceMethod("deleteModelSync", &NodeAddonDgnDb::DeleteModelSync),
-            InstanceMethod("getElementPropertiesForDisplay", &NodeAddonDgnDb::StartGetElementPropertiesForDisplayWorker),
-            InstanceMethod("getECClassMetaData", &NodeAddonDgnDb::StartGetECClassMetaData),
-            InstanceMethod("getECClassMetaDataSync", &NodeAddonDgnDb::GetECClassMetaDataSync),
-            InstanceMethod("executeQuery", &NodeAddonDgnDb::StartExecuteQueryWorker),
-            InstanceMethod("getCachedBriefcaseInfosSync", &NodeAddonDgnDb::GetCachedBriefcaseInfosSync),
-            InstanceMethod("getRootSubjectInfo", &NodeAddonDgnDb::GetRootSubjectInfo),
-            InstanceMethod("getExtents", &NodeAddonDgnDb::GetExtents),
-        });
-
-        target.Set("NodeAddonDgnDb", t);
-
-        s_constructor = Napi::Persistent(t);
-        s_constructor.SuppressDestruct();             // ??? what is this?
-        }
-};
-
-//=======================================================================================
-// Projects the ECSqlStatement class into JS.
-//! @bsiclass
-//=======================================================================================
-struct NodeAddonECSqlStatement : Napi::ObjectWrap<NodeAddonECSqlStatement>
-{
-    #define MUST_HAVE_M_STMT if (m_stmt.get() == nullptr) Napi::TypeError::New(Env(), "Statement is not prepared").ThrowAsJavaScriptException();
-
-    std::unique_ptr<ECSqlStatement> m_stmt;
-    static Napi::FunctionReference s_constructor;
-
-    int GetECSqlStatus(ECSqlStatus status)
-        {
-        return status.IsSQLiteError()? (int)status.GetSQLiteError(): (int)status.Get();
-        }
-
-    NodeAddonECSqlStatement(const Napi::CallbackInfo& info) : Napi::ObjectWrap<NodeAddonECSqlStatement>(info), m_stmt(new ECSqlStatement())
-        {
-        }
-
-    static bool HasInstance(Napi::Value val) {
-        Napi::Env env = val.Env();
-        Napi::HandleScope scope(env);
-        if (!val.IsObject())
-            return false;
-        Napi::Object obj = val.As<Napi::Object>();
-        return obj.InstanceOf(s_constructor.Value());
-        }
-
-    //  Create projections
-    static void Init(Napi::Env& env, Napi::Object target, Napi::Object module)
-        {
-        // ***
-        // *** WARNING: If you modify this API or fix a bug, increment the appropriate digit in package_version.txt
-        // ***
-        Napi::HandleScope scope(env);
-        Napi::Function t = DefineClass(env, "NodeAddonECSqlStatement", {
-          InstanceMethod("prepare", &NodeAddonECSqlStatement::Prepare),
-          InstanceMethod("reset", &NodeAddonECSqlStatement::Reset),
-          InstanceMethod("dispose", &NodeAddonECSqlStatement::Dispose),
-          InstanceMethod("clearBindings", &NodeAddonECSqlStatement::ClearBindings),
-          InstanceMethod("bindValues", &NodeAddonECSqlStatement::BindValues),
-          InstanceMethod("step", &NodeAddonECSqlStatement::Step),
-          InstanceMethod("getRow", &NodeAddonECSqlStatement::GetRow),
-        });
-
-        target.Set("NodeAddonECSqlStatement", t);
-
-        s_constructor = Napi::Persistent(t);
-        s_constructor.SuppressDestruct();             // ??? what is this?
-        }
-
-    Napi::Value Prepare(const Napi::CallbackInfo& info)
-        {
-        REQUIRE_ARGUMENT_OBJ(0, NodeAddonDgnDb, db);    // contract pre-conditions
-        REQUIRE_ARGUMENT_STRING(1, ecsqlStr);
-
-        if (!db->IsOpen())
-            return NodeUtils::CreateErrorObject0(BE_SQLITE_NOTADB, nullptr, Env());
-
-        BeSqliteDbMutexHolder serializeAccess(db->GetDgnDb()); // hold mutex, so that we have a chance to get last ECDb error message
-
-        auto status = m_stmt->Prepare(db->GetDgnDb(), ecsqlStr.c_str());
-        if (!status.IsSuccess())
-            return NodeUtils::CreateErrorObject0(BE_SQLITE_ERROR, AddonUtils::GetLastEcdbIssue().c_str(), Env());
-
-        MUST_HAVE_M_STMT;                           // success post-condition
-        return NodeUtils::CreateErrorObject0(BE_SQLITE_OK, nullptr, Env());
-        }
-
-    Napi::Value Reset(const Napi::CallbackInfo& info)
-        {
-        MUST_HAVE_M_STMT;
-        auto status = m_stmt->Reset();
-        return Napi::Number::New(Env(), (int)GetECSqlStatus(status));
-        }
-
-    void Dispose(const Napi::CallbackInfo& info)
-        {
-        MUST_HAVE_M_STMT;
-        m_stmt = nullptr;
-        }
-
-    Napi::Value ClearBindings(const Napi::CallbackInfo& info)
-        {
-        MUST_HAVE_M_STMT;
-        auto status = m_stmt->ClearBindings();
-        return Napi::Number::New(Env(), (int)GetECSqlStatus(status));
-        }
-
-    Napi::Value BindValues(const Napi::CallbackInfo& info)
-        {
-        MUST_HAVE_M_STMT;
-        REQUIRE_ARGUMENT_STRING(0, valuesStr);
-
-        //BeSqliteDbMutexHolder serializeAccess(*db->m_addondb); // hold mutex, so that we have a chance to get last ECDb error message
-
-        auto status = AddonUtils::JsonBinder::BindValues(*m_stmt, Json::Value::From(valuesStr));
-
-        if (BSISUCCESS != status)
-            return NodeUtils::CreateErrorObject0(BE_SQLITE_ERROR, AddonUtils::GetLastEcdbIssue().c_str(), Env());
-
-        return NodeUtils::CreateErrorObject0(BE_SQLITE_OK, nullptr, Env());
-        }
-
-    Napi::Value Step(const Napi::CallbackInfo& info)
-        {
-        MUST_HAVE_M_STMT;
-        auto status = m_stmt->Step();
-        return Napi::Number::New(Env(), (int)status);
-        }
-
-    Napi::Value GetRow(const Napi::CallbackInfo& info)
-        {
-        MUST_HAVE_M_STMT;
-        Json::Value rowJson(Json::objectValue);
-        AddonUtils::GetRowAsJson(rowJson, *m_stmt);
-        // *** NEEDS WORK: Get the adapter to set the js object's properties directly
-        return Napi::String::New(Env(), rowJson.ToString().c_str());
-        }
-};
-
-/*---------------------------------------------------------------------------------**//**
-* @bsimethod                                    Sam.Wilson                      07/14
-+---------------+---------------+---------------+---------------+---------------+------*/
-static void throwJsExceptionOnAssert(WCharCP msg, WCharCP file, unsigned line, BeAssertFunctions::AssertType type)
-    {
-#ifdef WIP_NAPI
-    if (s_env != nullptr)
-        Napi::Error::New(*s_env, Utf8PrintfString("Assertion Failure: %ls (%ls:%d)\n", msg, file, line).c_str()).ThrowAsJavaScriptException();
-#endif
-
-    //else
-    //    LOG.errorv(L"ASSERTION FAILURE: %ls %ls %d\n", msg, file, line);
-    }
-
-/*---------------------------------------------------------------------------------**//**
-* @bsimethod                                    Sam.Wilson                      07/17
-+---------------+---------------+---------------+---------------+---------------+------*/
-static void registerModule(Napi::Env env, Napi::Object exports, Napi::Object module)
-    {
-    Napi::HandleScope scope(env);
-
-    auto filename = module.Get("filename").As<Napi::String>();
-    BeFileName addondir = BeFileName(filename.Utf8Value().c_str(), true).GetDirectoryName();
-
-    AddonUtils::Initialize(addondir, throwJsExceptionOnAssert);
-    NodeAddonDgnDb::Init(env, exports, module);
-    // NodeAddonECDb::Init(env, exports, module);
-    NodeAddonECSqlStatement::Init(env, exports, module);
-
-    exports.DefineProperties(
-        {
-        DEFINE_CONSTANT_STRING_INTEGER(version, PACKAGE_VERSION)
-        });
-    }
-
-Napi::FunctionReference NodeAddonECSqlStatement::s_constructor;
-Napi::FunctionReference NodeAddonDgnDb::s_constructor;
-//Napi::FunctionReference NodeAddonECDb::s_constructor;
-
-NODE_API_MODULE(AddonUtils, registerModule)
+/*--------------------------------------------------------------------------------------+
+|
+|     $Source: nodejs_addon.cpp $
+|
+|  $Copyright: (c) 2017 Bentley Systems, Incorporated. All rights reserved. $
+|
++--------------------------------------------------------------------------------------*/
+#include <functional>
+#include <queue>
+#include <sys/types.h>
+#include <stdint.h>
+#include <memory>
+#include "suppress_warnings.h"
+#include <imodeljs-nodeaddonapi.package.version.h>
+
+#include <node-addon-api/napi.h>
+#include <uv/uv.h>
+#undef X_OK // node\uv-win.h defines this, and then folly/portability/Unistd.h re-defines it.
+
+#include <json/value.h>
+#include "AddonUtils.h"
+#include <ECObjects/ECSchema.h>
+#include <ECPresentation/ECPresentation.h>
+#include <ECPresentation/RulesDriven/PresentationManager.h>
+#include <rapidjson/rapidjson.h>
+
+USING_NAMESPACE_BENTLEY_SQLITE
+USING_NAMESPACE_BENTLEY_SQLITE_EC
+USING_NAMESPACE_BENTLEY_DGN
+USING_NAMESPACE_BENTLEY_ECPRESENTATION
+USING_NAMESPACE_BENTLEY_EC
+
+#define DEFINE_CONSTANT_STRING_INTEGER(name, constant)                        \
+    Napi::PropertyDescriptor::Value(#name, Napi::String::New(env, constant),   \
+        static_cast<napi_property_attributes>(napi_enumerable | napi_configurable)),
+
+#define RETURN_IF_HAD_EXCEPTION if (Env().IsExceptionPending()) return;
+#define RETURN_IF_HAD_EXCEPTION_SYNC if (Env().IsExceptionPending()) return Env().Undefined();
+
+#define REQUIRE_DB_TO_BE_OPEN      if (!m_addondb->IsOpen()) {m_status = DgnDbStatus::NotOpen; return;}
+#define REQUIRE_DB_TO_BE_OPEN_SYNC if (!IsOpen()) return CreateBentleyReturnErrorObject(DgnDbStatus::NotOpen);
+
+#define REQUIRE_ARGUMENT_OBJ(i, T, var)\
+    if (info.Length() <= (i) || !T::HasInstance(info[i])) {\
+        Napi::TypeError::New(Env(), "Argument " #i " must be an object of type " #T).ThrowAsJavaScriptException();\
+    }\
+    T* var = T::Unwrap(info[0].As<Napi::Object>());
+
+#define REQUIRE_ARGUMENT_FUNCTION(i, var)\
+    if (info.Length() <= (i) || !info[i].IsFunction()) {\
+        Napi::TypeError::New(Env(), "Argument " #i " must be a function").ThrowAsJavaScriptException();\
+    }\
+    Napi::Function var = info[i].As<Napi::Function>();\
+
+#define REQUIRE_ARGUMENT_STRING(i, var)\
+    if (info.Length() <= (i) || !info[i].IsString()) {\
+        Napi::TypeError::New(Env(), "Argument " #i " must be a string").ThrowAsJavaScriptException();\
+    }\
+    Utf8String var = info[i].As<Napi::String>().Utf8Value().c_str();
+
+#define REQUIRE_ARGUMENT_INTEGER(i, var)\
+    if (info.Length() <= (i) || !info[i].IsNumber()) {\
+        Napi::TypeError::New(Env(), "Argument " #i " must be an integer").ThrowAsJavaScriptException();\
+    }\
+    int32_t var = info[i].As<Napi::Number>().Int32Value();
+
+#define OPTIONAL_ARGUMENT_INTEGER(i, var, default)\
+    int var;\
+    if (info.Length() <= (i)) {\
+        var = (default);\
+    }\
+    else if (info[i].IsNumber()) {\
+        var = info[i].As<Napi::Number>().Int32Value();\
+    }\
+    else {\
+        var = (default);\
+        Napi::TypeError::New(Env(), "Argument " #i " must be an integer").ThrowAsJavaScriptException();\
+    }
+
+#define OPTIONAL_ARGUMENT_STRING(i, var)\
+    Utf8String var;\
+    if (info.Length() <= (i)) {\
+        ;\
+    }\
+    else if (info[i].IsString()) {\
+        var = info[i].As<Napi::String>().Utf8Value().c_str();\
+    }\
+    else {\
+        Napi::TypeError::New(Env(), "Argument " #i " must be string").ThrowAsJavaScriptException();\
+    }
+
+#ifdef WIP_NAPI
+static Napi::Env* s_env;
+#endif
+
+//=======================================================================================
+//! @bsiclass
+//=======================================================================================
+struct NodeUtils
+    {
+    /*---------------------------------------------------------------------------------**//**
+    * @bsimethod                                    Sam.Wilson                      09/17
+    +---------------+---------------+---------------+---------------+---------------+------*/
+    template<typename STATUSTYPE>
+    static Napi::Object CreateErrorObject0(STATUSTYPE errCode, Utf8CP msg, Napi::Env env)
+        {
+        Napi::Object error = Napi::Object::New(env);
+        error.Set(Napi::String::New(env, "status"), Napi::Number::New(env, (int) errCode));
+        if (nullptr != msg)
+            error.Set(Napi::String::New(env, "message"), Napi::String::New(env, msg));
+        return error;
+        }
+
+    /*---------------------------------------------------------------------------------**//**
+    * @bsimethod                                    Sam.Wilson                      09/17
+    +---------------+---------------+---------------+---------------+---------------+------*/
+    static Napi::Object CreateBentleyReturnSuccessObject(Napi::Value goodVal, Napi::Env env)
+        {
+        Napi::Object retObj = Napi::Object::New(env);
+        retObj.Set(Napi::String::New(env, "result"), goodVal);
+        return retObj;
+        }
+
+    /*---------------------------------------------------------------------------------**//**
+    * @bsimethod                                    Sam.Wilson                      09/17
+    +---------------+---------------+---------------+---------------+---------------+------*/
+    template<typename STATUSTYPE>
+    static Napi::Object CreateBentleyReturnErrorObject(STATUSTYPE errCode, Utf8CP msg, Napi::Env env)
+        {
+        Napi::Object retObj = Napi::Object::New(env);
+        retObj.Set(Napi::String::New(env, "error"), CreateErrorObject0(errCode, msg, env));
+        return retObj;
+        }
+    };
+
+//=======================================================================================
+// Projects the ECDb class into JS
+//! @bsiclass
+//=======================================================================================
+#ifdef WIP_NAPI
+struct NodeAddonECDb : Napi::ObjectWrap
+{
+    template <typename STATUSTYPE>
+    struct WorkerBase : DgnDbPromiseAsyncWorkerBase<STATUSTYPE>
+        {
+        NodeAddonECDb *m_addon; // input
+        WorkerBase(NodeAddonECDb *addon, STATUSTYPE defaultStatus) : DgnDbPromiseAsyncWorkerBase<STATUSTYPE>(defaultStatus), m_addon(addon) { m_addon->AddRef(); }
+        ~WorkerBase() { m_addon->Release(); }
+        };
+
+    struct CreateDbWorker : WorkerBase<DbResult>
+        {
+        BeFileName m_dbPathname; // input
+
+        CreateDbWorker(NodeAddonECDb *addon, Utf8CP dbPathname) : WorkerBase(addon, BE_SQLITE_OK), m_dbPathname(dbPathname, true) {}
+
+        static Napi::Value Start(const Napi::CallbackInfo& info)
+            {
+            Napi::HandleScope scope(env);
+            NodeAddonECDb *db = info.This().Unwrap<NodeAddonECDb>();
+
+            REQUIRE_ARGUMENT_STRING(0, dbname);
+            (new CreateDbWorker(db, *dbname);
+            }
+
+        void Execute() override
+            {
+            if (m_addon->m_ecdb.IsValid() && m_addon->m_ecdb->IsDbOpen())
+                {
+                m_status = BE_SQLITE_ERROR_AlreadyOpen;
+                return;
+                }
+
+            m_addon->m_ecdb = AddonUtils::CreateECDb(m_status, m_dbPathname);
+            if (!m_addon->m_ecdb.IsValid())
+                m_addon->m_ecdb = nullptr;
+            }
+        bool _HadError() override {return m_status != BE_SQLITE_OK;}
+        };
+
+    struct OpenDbWorker : WorkerBase<DbResult>
+        {
+        BeFileName m_dbPathname;       // input
+        BeSQLite::Db::OpenMode m_mode; // input
+
+        OpenDbWorker(NodeAddonECDb *addon, Utf8CP dbPathname, BeSQLite::Db::OpenMode mode) : WorkerBase(addon, BE_SQLITE_OK), m_dbPathname(dbPathname, true), m_mode(mode) {}
+
+        static Napi::Value Start(const Napi::CallbackInfo& info)
+            {
+            Napi::HandleScope scope(env);
+            NodeAddonECDb *db = info.This().Unwrap<NodeAddonECDb>();
+
+            REQUIRE_ARGUMENT_STRING(0, dbname);
+            OPTIONAL_ARGUMENT_INTEGER(1, mode, (int) BeSQLite::Db::OpenMode::Readonly);
+            (new OpenDbWorker(db, *dbname, (BeSQLite::Db::OpenMode)mode);
+            }
+
+        void Execute() override
+            {
+            if (m_addon->m_ecdb.IsValid() && m_addon->m_ecdb->IsDbOpen())
+                {
+                m_status = BE_SQLITE_ERROR_AlreadyOpen;
+                return;
+                }
+
+            m_addon->m_ecdb = AddonUtils::OpenECDb(m_status, m_dbPathname, m_mode);
+            if (!m_addon->m_ecdb.IsValid() || m_status != BE_SQLITE_OK)
+                m_addon->m_ecdb = nullptr;
+            }
+        bool _HadError() override {return m_status != BE_SQLITE_OK;}
+        };
+
+    struct CloseDbWorker : WorkerBase<DbResult>
+        {
+        CloseDbWorker(NodeAddonECDb *addon) : WorkerBase(addon, BE_SQLITE_OK) {}
+
+        static Napi::Value Start(const Napi::CallbackInfo& info)
+            {
+            Napi::HandleScope scope(env);
+            NodeAddonECDb *db = info.This().Unwrap<NodeAddonECDb>();
+
+            (new CloseDbWorker(db);
+            }
+
+        void Execute() override
+            {
+            if (!m_addon->m_ecdb.IsValid() || !m_addon->m_ecdb->IsDbOpen())
+                {
+                m_status = BE_SQLITE_ERROR;
+                return;
+                }
+            m_addon->m_ecdb->CloseDb();
+            }
+        bool _HadError() override {return m_status != BE_SQLITE_OK;}
+        };
+
+    struct SaveChangesWorker : WorkerBase<DbResult>
+        {
+        Utf8String m_changeSetName; // input
+
+        SaveChangesWorker(NodeAddonECDb *addon, Utf8CP changeSetName) : WorkerBase(addon, BE_SQLITE_OK), m_changeSetName(changeSetName) {}
+
+        static Napi::Value Start(const Napi::CallbackInfo& info)
+            {
+            Napi::HandleScope scope(env);
+            NodeAddonECDb *db = info.This().Unwrap<NodeAddonECDb>();
+
+            OPTIONAL_ARGUMENT_STRING(0, changeSetName);
+            (new SaveChangesWorker(db, *changeSetName);
+            }
+
+        void Execute() override
+            {
+            if (!m_addon->m_ecdb.IsValid() || !m_addon->m_ecdb->IsDbOpen())
+                {
+                m_status = BE_SQLITE_ERROR;
+                return;
+                }
+
+            m_status = m_addon->m_ecdb->SaveChanges(m_changeSetName.empty() ? nullptr : m_changeSetName.c_str());
+            }
+        bool _HadError() override {return m_status != BE_SQLITE_OK;}
+        };
+
+    struct AbandonChangesWorker : WorkerBase<DbResult>
+        {
+        AbandonChangesWorker(NodeAddonECDb *addon) : WorkerBase(addon, BE_SQLITE_OK) {}
+
+        static Napi::Value Start(const Napi::CallbackInfo& info)
+            {
+            Napi::HandleScope scope(env);
+            NodeAddonECDb *db = info.This().Unwrap<NodeAddonECDb>();
+
+            (new AbandonChangesWorker(db);
+            }
+
+        void Execute() override
+            {
+            if (!m_addon->m_ecdb.IsValid() || !m_addon->m_ecdb->IsDbOpen())
+                {
+                m_status = BE_SQLITE_ERROR;
+                return;
+                }
+
+            m_status = m_addon->m_ecdb->AbandonChanges();
+            }
+        bool _HadError() override {return m_status != BE_SQLITE_OK;}
+        };
+
+    struct ImportSchemaWorker : WorkerBase<DbResult>
+        {
+        BeFileName m_schemaPathname; // input
+
+        ImportSchemaWorker(NodeAddonECDb *addon, Utf8CP schemaPathname) : WorkerBase(addon, BE_SQLITE_OK), m_schemaPathname(schemaPathname, true) {}
+
+        static Napi::Value Start(const Napi::CallbackInfo& info)
+            {
+            Napi::HandleScope scope(env);
+            NodeAddonECDb *db = info.This().Unwrap<NodeAddonECDb>();
+
+            REQUIRE_ARGUMENT_STRING(0, schemaPathname);
+            (new ImportSchemaWorker(db, *schemaPathname);
+            }
+
+        void Execute() override
+            {
+            if (!m_addon->m_ecdb.IsValid() || !m_addon->m_ecdb->IsDbOpen())
+                {
+                m_status = BE_SQLITE_ERROR;
+                return;
+                }
+
+            m_status = AddonUtils::ImportSchema(*m_addon->m_ecdb, m_schemaPathname);
+            }
+        bool _HadError() override {return m_status != BE_SQLITE_OK;}
+        };
+
+    struct InsertInstanceWorker : WorkerBase<DbResult>
+        {
+        Json::Value m_jsonInstance; // input
+        Utf8String m_insertedId; // output
+
+        InsertInstanceWorker(NodeAddonECDb *addon, std::string const& strInstance) : WorkerBase(addon, DbResult::BE_SQLITE_OK), m_jsonInstance(Json::Value::From(*strInstance, *strInstance + strInstance.Length())) {}
+
+        static Napi::Value Start(const Napi::CallbackInfo& info)
+            {
+            Napi::HandleScope scope(env);
+            NodeAddonECDb *db = info.This().Unwrap<NodeAddonECDb>();
+
+            REQUIRE_ARGUMENT_STRING(0, strInstance);
+            (new InsertInstanceWorker(db, strInstance);
+            }
+
+        void Execute() override
+            {
+            if (!m_addon->m_ecdb.IsValid() || !m_addon->m_ecdb->IsDbOpen())
+                {
+                m_status = BE_SQLITE_ERROR;
+                return;
+                }
+
+            m_status = AddonUtils::InsertInstance(m_insertedId, *m_addon->m_ecdb, m_jsonInstance);
+            }
+
+        bool _GetResult(Napi::Value& result) override
+            {
+            result = Napi::New(env, m_insertedId.c_str());
+            return true;
+            }
+        bool _HadError() override {return m_status != BE_SQLITE_OK;}
+        };
+
+    struct UpdateInstanceWorker : WorkerBase<DbResult>
+        {
+        Json::Value m_jsonInstance;
+
+        UpdateInstanceWorker(NodeAddonECDb *addon, std::string const& strInstance) : WorkerBase(addon, DbResult::BE_SQLITE_OK), m_jsonInstance(Json::Value::From(*strInstance, *strInstance + strInstance.Length())) {}
+
+        static Napi::Value Start(const Napi::CallbackInfo& info)
+            {
+            Napi::HandleScope scope(env);
+            NodeAddonECDb *db = info.This().Unwrap<NodeAddonECDb>();
+
+            REQUIRE_ARGUMENT_STRING(0, strInstance);
+            (new UpdateInstanceWorker(db, strInstance);
+            }
+
+        void Execute() override
+            {
+            if (!m_addon->m_ecdb.IsValid() || !m_addon->m_ecdb->IsDbOpen())
+                {
+                m_status = BE_SQLITE_ERROR;
+                return;
+                }
+
+            m_status = AddonUtils::UpdateInstance(*m_addon->m_ecdb, m_jsonInstance);
+            }
+        bool _HadError() override {return m_status != BE_SQLITE_OK;}
+        };
+
+    struct ReadInstanceWorker : WorkerBase<DbResult>
+        {
+        Json::Value m_jsonInstanceKey; // input
+        Json::Value m_jsonInstance; // output
+
+        ReadInstanceWorker(NodeAddonECDb* db, std::string const& strInstanceKey) : WorkerBase(db, DbResult::BE_SQLITE_OK), m_jsonInstanceKey(Json::Value::From(*strInstanceKey, *strInstanceKey + strInstanceKey.Length())) {}
+
+        static Napi::Value Start(const Napi::CallbackInfo& info)
+            {
+            Napi::HandleScope scope(env);
+            NodeAddonECDb* db = this;
+
+            REQUIRE_ARGUMENT_STRING(0, instanceKey);
+            (new ReadInstanceWorker(db, instanceKey);
+            }
+
+        void Execute() override
+            {
+            if (!m_addon->m_ecdb.IsValid() || !m_addon->m_ecdb->IsDbOpen())
+                {
+                m_status = BE_SQLITE_ERROR;
+                return;
+                }
+
+            m_status = AddonUtils::ReadInstance(m_jsonInstance, *m_addon->m_ecdb, m_jsonInstanceKey);
+            }
+
+        bool _GetResult(Napi::Value& result) override
+            {
+            result = Napi::New(env, m_jsonInstance.ToString().c_str());
+            return true;
+            }
+        bool _HadError() override {return m_status != BE_SQLITE_OK;}
+        };
+
+    struct DeleteInstanceWorker : WorkerBase<DbResult>
+        {
+        Json::Value m_jsonInstanceKey; // input
+
+        DeleteInstanceWorker(NodeAddonECDb* db, std::string const& strInstanceKey) : WorkerBase(db, DbResult::BE_SQLITE_OK), m_jsonInstanceKey(Json::Value::From(*strInstanceKey, *strInstanceKey + strInstanceKey.Length())) {}
+
+        static Napi::Value Start(const Napi::CallbackInfo& info)
+            {
+            Napi::HandleScope scope(env);
+            NodeAddonECDb* db = this;
+
+            REQUIRE_ARGUMENT_STRING(0, instanceKey);
+            (new DeleteInstanceWorker(db, instanceKey);
+            }
+
+        void Execute() override
+            {
+            if (!m_addon->m_ecdb.IsValid() || !m_addon->m_ecdb->IsDbOpen())
+                {
+                m_status = BE_SQLITE_ERROR;
+                return;
+                }
+
+            m_status = AddonUtils::DeleteInstance(*m_addon->m_ecdb, m_jsonInstanceKey);
+            }
+        bool _HadError() override {return m_status != BE_SQLITE_DONE;}
+        };
+
+    struct ContainsInstanceWorker : WorkerBase<DbResult>
+        {
+        Json::Value m_jsonInstanceKey; // input
+        bool m_containsInstance; // output
+
+        ContainsInstanceWorker(NodeAddonECDb* db, std::string const& strInstanceKey) : WorkerBase(db, DbResult::BE_SQLITE_OK), m_jsonInstanceKey(Json::Value::From(*strInstanceKey, *strInstanceKey + strInstanceKey.Length())) {}
+
+        static Napi::Value Start(const Napi::CallbackInfo& info)
+            {
+            Napi::HandleScope scope(env);
+            NodeAddonECDb* db = this;
+
+            REQUIRE_ARGUMENT_STRING(0, instanceKey);
+            (new ContainsInstanceWorker(db, instanceKey);
+            }
+
+        void Execute() override
+            {
+            if (!m_addon->m_ecdb.IsValid() || !m_addon->m_ecdb->IsDbOpen())
+                {
+                m_status = BE_SQLITE_ERROR;
+                return;
+                }
+
+            m_status = AddonUtils::ContainsInstance(m_containsInstance, *m_addon->m_ecdb, m_jsonInstanceKey);
+            }
+
+        bool _GetResult(Napi::Value& result) override
+            {
+            result = Napi::New(env, m_containsInstance);
+            return true;
+            }
+        bool _HadError() override {return m_status != BE_SQLITE_OK;}
+        };
+
+    struct ExecuteQueryWorker : WorkerBase<DbResult>
+        {
+        Utf8String m_ecsql; // input
+        Json::Value m_bindings; // input
+        Json::Value m_rowsJson;  // output
+
+        ExecuteQueryWorker(NodeAddonECDb* db, Utf8CP ecsql, Utf8CP strBindings) : WorkerBase(db, BE_SQLITE_OK), m_ecsql(ecsql), m_rowsJson(Json::arrayValue),
+            m_bindings(Utf8String::IsNullOrEmpty(strBindings) ? Json::nullValue : Json::Value::From(strBindings)) {}
+
+        static Napi::Value Start(const Napi::CallbackInfo& info)
+            {
+            Napi::HandleScope scope(env);
+            NodeAddonECDb* db = this;
+
+            REQUIRE_ARGUMENT_STRING(0, ecsql);
+            OPTIONAL_ARGUMENT_STRING(1, strBindings);
+
+            (new ExecuteQueryWorker(db, *ecsql, *strBindings);
+            }
+
+        void Execute() override
+            {
+            if (!m_addon->m_ecdb.IsValid() || !m_addon->m_ecdb->IsDbOpen())
+                {
+                m_status = BE_SQLITE_ERROR;
+                return;
+                }
+
+            JsECDbR ecdb = *m_addon->m_ecdb;
+            BeSqliteDbMutexHolder serializeAccess(ecdb); // hold mutex, so that we have a chance to get last ECDb error message
+
+            CachedECSqlStatementPtr stmt = ecdb.GetPreparedECSqlStatement(m_ecsql.c_str());
+            if (!stmt.IsValid())
+                {
+                m_status = BE_SQLITE_ERROR;
+                return;
+                }
+
+            m_status = AddonUtils::ExecuteQuery(m_rowsJson, *stmt, m_bindings);
+            }
+
+        bool _GetResult(Napi::Value& result) override
+            {
+            result = Napi::New(env, m_rowsJson.ToString().c_str());
+            return true;
+            }
+        bool _HadError() override {return m_status != BE_SQLITE_DONE && m_status != BE_SQLITE_ROW ;}
+        };
+
+    struct ExecuteStatementWorker : WorkerBase<DbResult>
+        {
+        Utf8String m_ecsql; // input
+        bool m_isInsertStmt; // input
+        Json::Value m_bindings; // input
+        Utf8String m_instanceId; // output
+
+        ExecuteStatementWorker(NodeAddonECDb* db, Utf8CP ecsql, bool isInsertStatement, Utf8CP strBindings) : WorkerBase(db, BE_SQLITE_OK), m_ecsql(ecsql),
+            m_bindings(Utf8String::IsNullOrEmpty(strBindings) ? Json::nullValue : Json::Value::From(strBindings)), m_isInsertStmt(isInsertStatement)
+            {}
+
+        static Napi::Value Start(const Napi::CallbackInfo& info)
+            {
+            Napi::HandleScope scope(env);
+            NodeAddonECDb* db = this;
+
+            REQUIRE_ARGUMENT_STRING(0, ecsql);
+            OPTIONAL_ARGUMENT_BOOLEAN(1, isInsertStmt, false);
+            OPTIONAL_ARGUMENT_STRING(2, strBindings);
+
+            (new ExecuteStatementWorker(db, *ecsql, isInsertStmt, *strBindings);
+            }
+
+        void Execute() override
+            {
+            if (!m_addon->m_ecdb.IsValid() || !m_addon->m_ecdb->IsDbOpen())
+                {
+                m_status = BE_SQLITE_ERROR;
+                return;
+                }
+
+            JsECDbR ecdb = *m_addon->m_ecdb;
+            BeSqliteDbMutexHolder serializeAccess(ecdb); // hold mutex, so that we have a chance to get last ECDb error message
+
+            CachedECSqlStatementPtr stmt = ecdb.GetPreparedECSqlStatement(m_ecsql.c_str());
+            if (!stmt.IsValid())
+                {
+                m_status = BE_SQLITE_ERROR;
+                return;
+                }
+
+            m_status = AddonUtils::ExecuteStatement(m_instanceId, *stmt, m_isInsertStmt, m_bindings);
+            }
+
+        bool _GetResult(Napi::Value& result) override
+            {
+            result = Napi::New(env, m_instanceId.c_str());
+            return true;
+            }
+        bool _HadError() override
+            {
+            switch(m_status)
+                {
+                case BE_SQLITE_OK:
+                case BE_SQLITE_ROW:
+                case BE_SQLITE_DONE:
+                    return false;
+                }
+            return true;
+            }
+        };
+
+private:
+    JsECDbPtr m_ecdb;
+    mutable Utf8String m_lastECDbIssue;
+
+public:
+    NodeAddonECDb() : Napi::ObjectWrap<NodeAddonECDb>(), m_lastECDbIssue("") {}
+    ~NodeAddonECDb() {}
+
+    void AddRef() { this->Ref(); }
+    void Release() { this->Unref(); }
+
+    static Napi::FunctionReference s_constructor;
+
+    static bool HasInstance(Napi::Value val) {
+  Napi::Env env = val.Env();
+        Napi::Env env = val.Env();
+        Napi::HandleScope scope(env);
+        if (!val.IsObject())
+            return false;
+        Napi::Object obj = val.As<Napi::Object>();
+        return Napi::New(env, s_constructor)->HasInstance(obj);
+        }
+
+    static void Init(Napi::Env env, Napi::Object exports, Napi::Object module)
+        {
+        Napi::HandleScope scope(env);
+
+        Napi::FunctionReference t = Napi::Function::New(env, New);
+
+        // ***
+        // *** WARNING: If you modify this API or fix a bug, increment the appropriate digit in package_version.txt
+        // ***
+
+        t->SetClassName(Napi::String::New(env, "ECDb"));
+
+        Napi::SetPrototypeMethod(t, "createDb", CreateDbWorker::Start);
+        Napi::SetPrototypeMethod(t, "openDb", OpenDbWorker::Start);
+        Napi::SetPrototypeMethod(t, "closeDb", CloseDbWorker::Start);
+        Napi::SetPrototypeMethod(t, "saveChanges", SaveChangesWorker::Start);
+        Napi::SetPrototypeMethod(t, "abandonChanges", AbandonChangesWorker::Start);
+        Napi::SetPrototypeMethod(t, "importSchema", ImportSchemaWorker::Start);
+        Napi::SetPrototypeMethod(t, "insertInstance", InsertInstanceWorker::Start);
+        Napi::SetPrototypeMethod(t, "readInstance", ReadInstanceWorker::Start);
+        Napi::SetPrototypeMethod(t, "updateInstance", UpdateInstanceWorker::Start);
+        Napi::SetPrototypeMethod(t, "deleteInstance", DeleteInstanceWorker::Start);
+        Napi::SetPrototypeMethod(t, "containsInstance", ContainsInstanceWorker::Start);
+        Napi::SetPrototypeMethod(t, "executeQuery", ExecuteQueryWorker::Start);
+        Napi::SetPrototypeMethod(t, "executeStatement", ExecuteStatementWorker::Start);
+        Napi::SetAccessor(t->InstanceTemplate(), Napi::String::New(env, "IsDbOpen"), OpenGetter);
+
+        s_constructor.Reset(t);
+
+        (target).Set(Napi::String::New(env, "ECDb"),
+                    Napi::GetFunction(t));
+        }
+
+    static Napi::Value New(const Napi::CallbackInfo& info)
+        {
+        if (!info.IsConstructCall())
+            {
+            Napi::Error::New(env, "Use the new operator to create new NodeAddonECDb objects").ThrowAsJavaScriptException();
+  return env.Null();
+            }
+
+        NodeAddonECDb *db = new NodeAddonECDb();
+        db->Wrap(info.This());
+        return info.This();
+        }
+
+    Napi::Value OpenGetter(const Napi::CallbackInfo& info)
+        {
+        NodeAddonECDb *db = info.This().Unwrap<NodeAddonECDb>();
+        return db->m_ecdb.IsValid() && db->m_ecdb->IsDbOpen();
+        }
+};
+#endif
+
+//=======================================================================================
+// SimpleRulesetLocater
+//! @bsiclass
+//=======================================================================================
+struct SimpleRulesetLocater : RefCounted<RuleSetLocater>
+{
+private:
+    Utf8String m_rulesetId;
+    mutable PresentationRuleSetPtr m_ruleset;
+
+protected:
+    SimpleRulesetLocater(Utf8String rulesetId) : m_rulesetId(rulesetId) {}
+    int _GetPriority() const override {return 100;}
+    bvector<PresentationRuleSetPtr> _LocateRuleSets(Utf8CP rulesetId) const override
+        {
+        if (m_ruleset.IsNull())
+            {
+            m_ruleset = PresentationRuleSet::CreateInstance(m_rulesetId, 1, 0, false, "", "", "", false);
+            m_ruleset->AddPresentationRule(*new ContentRule("", 1, false));
+            m_ruleset->GetContentRules().back()->AddSpecification(*new SelectedNodeInstancesSpecification(1, false, "", "", true));
+            }
+        return bvector<PresentationRuleSetPtr>{m_ruleset};
+        }
+    bvector<Utf8String> _GetRuleSetIds() const override {return bvector<Utf8String>{m_rulesetId};}
+    void _InvalidateCache(Utf8CP rulesetId) override
+        {
+        if (nullptr == rulesetId || m_rulesetId.Equals(rulesetId))
+            m_ruleset = nullptr;
+        }
+
+public:
+    static RefCountedPtr<SimpleRulesetLocater> Create(Utf8String rulesetId) {return new SimpleRulesetLocater(rulesetId);}
+};
+
+//=======================================================================================
+// Projects the DgnDb class into JS
+//! @bsiclass
+//=======================================================================================
+struct NodeAddonDgnDb : Napi::ObjectWrap<NodeAddonDgnDb>
+{
+    static Napi::FunctionReference s_constructor;
+    
+    Dgn::DgnDbPtr m_dgndb;
+    ConnectionManager m_connections;
+    std::unique_ptr<RulesDrivenECPresentationManager> m_presentationManager;
+
+    NodeAddonDgnDb(const Napi::CallbackInfo& info) : Napi::ObjectWrap<NodeAddonDgnDb>(info)
+        {
+        }
+
+    ~NodeAddonDgnDb() 
+        {
+        TearDownPresentationManager();
+        }
+
+    DgnDbR GetDgnDb() {return *m_dgndb;}
+
+    //  Check if val is really a NodeAddonDgnDb peer object
+    static bool HasInstance(Napi::Value val) {
+        if (!val.IsObject())
+            return false;
+        Napi::Object obj = val.As<Napi::Object>();
+        return obj.InstanceOf(s_constructor.Value());
+        }
+
+    void SetupPresentationManager()
+        {
+        BeFileName assetsDir = T_HOST.GetIKnownLocationsAdmin().GetDgnPlatformAssetsDirectory();
+        BeFileName tempDir = T_HOST.GetIKnownLocationsAdmin().GetLocalTempDirectoryBaseName();
+        RulesDrivenECPresentationManager::Paths paths(assetsDir, tempDir);
+        m_presentationManager = std::unique_ptr<RulesDrivenECPresentationManager>(new RulesDrivenECPresentationManager(m_connections, paths));
+        IECPresentationManager::RegisterImplementation(m_presentationManager.get());
+        m_presentationManager->GetLocaters().RegisterLocater(*SimpleRulesetLocater::Create("Ruleset_Id"));
+        m_connections.NotifyConnectionOpened(*m_dgndb);
+        }
+
+    void TearDownPresentationManager()
+        {
+        if (m_presentationManager == nullptr)
+            return;
+        IECPresentationManager::RegisterImplementation(nullptr);
+        m_presentationManager.reset();
+        }
+
+    Napi::Object CreateBentleyReturnSuccessObject(Napi::Value goodVal) {return NodeUtils::CreateBentleyReturnSuccessObject(goodVal, Env());}
+
+    template<typename STATUSTYPE>
+    Napi::Object CreateBentleyReturnErrorObject(STATUSTYPE errCode, Utf8CP msg = nullptr) {return NodeUtils::CreateBentleyReturnErrorObject(errCode, msg, Env());}
+
+    template<typename STATUSTYPE>
+    Napi::Object CreateBentleyReturnObject(STATUSTYPE errCode, Napi::Value goodValue)
+        {
+        if ((STATUSTYPE)0 != errCode)
+            return CreateBentleyReturnErrorObject(errCode);
+        return CreateBentleyReturnSuccessObject(goodValue);
+        }
+
+    template<typename STATUSTYPE>
+    Napi::Object CreateBentleyReturnObject(STATUSTYPE errCode) {return CreateBentleyReturnObject(errCode, Env().Undefined());}
+
+    bool IsOpen() const {return m_dgndb.IsValid();}
+
+    //=======================================================================================
+    //! @bsiclass
+    //=======================================================================================
+    template<typename STATUSTYPE>
+    struct DgnDbWorkerBase : Napi::AsyncWorker
+        {
+        NodeAddonDgnDb* m_addondb;// input
+        STATUSTYPE m_status;    // output
+
+        DgnDbWorkerBase(NodeAddonDgnDb* adb, Napi::Function cb) : Napi::AsyncWorker(adb->Value(), cb), m_addondb(adb), m_status((STATUSTYPE)0) {}
+
+        DgnDbR GetDgnDb() { return *m_addondb->m_dgndb; }
+
+        void OnOK() override
+            {
+            if (Env().IsExceptionPending())
+                {
+                printf ("got here\n");
+                return;
+                }
+
+            if (_HadError())
+                Callback().MakeCallback(Receiver().Value(), {NodeUtils::CreateErrorObject0(m_status, _GetErrorDescription(), Env())});
+            else
+                Callback().MakeCallback(Receiver().Value(), {Env().Undefined(), _GetSuccessValue()});
+            }
+
+        void OnError(const Napi::Error& e) override
+            {
+            auto msg = e.Message();
+            auto dgnErrMsg = _GetErrorDescription();
+            if (dgnErrMsg)
+                msg.append(dgnErrMsg);
+            Callback().MakeCallback(Receiver().Value(), {NodeUtils::CreateErrorObject0(m_status, msg.c_str(), Env())});
+            }
+
+        virtual Utf8CP _GetErrorDescription() {return nullptr;}
+        virtual Napi::Value _GetSuccessValue() = 0;
+        virtual bool _HadError() {return (STATUSTYPE)0 != m_status;}
+
+        };
+
+    //=======================================================================================
+    //  Opens a DgnDb
+    //! @bsiclass
+    //=======================================================================================
+    struct OpenDgnDbWorker : DgnDbWorkerBase<DbResult>
+        {
+        BeFileName m_dbname;    // input
+        DgnDb::OpenMode m_mode; // input
+
+        OpenDgnDbWorker(NodeAddonDgnDb* db, Napi::Function cb, BeFileName dbname, DgnDb::OpenMode mode) : DgnDbWorkerBase(db, cb), m_dbname(dbname), m_mode(mode) {}
+
+        void Execute() override
+            {
+            m_status = AddonUtils::OpenDgnDb(m_addondb->m_dgndb, m_dbname, m_mode);
+            if (m_status == BE_SQLITE_OK)
+                m_addondb->SetupPresentationManager();
+            }
+
+        void OnOK() override
+            {
+            Callback().MakeCallback(Receiver().Value(), {Napi::Number::New(Env(), (int)m_status)}); // just return the status value, since there is other "success" value.
+            }
+
+        Napi::Value _GetSuccessValue() override {return Env().Undefined();}
+        };
+
+    void StartOpenDgnDb(const Napi::CallbackInfo& info)
+        {
+        REQUIRE_ARGUMENT_STRING(0, dbname);
+        REQUIRE_ARGUMENT_INTEGER(1, mode);
+        REQUIRE_ARGUMENT_FUNCTION(2, callback);
+        RETURN_IF_HAD_EXCEPTION
+        auto work = new OpenDgnDbWorker(this, callback, BeFileName(dbname.c_str(), true), (Db::OpenMode)mode);
+        work->Queue();
+        }
+
+    Napi::Value OpenDgnDbSync(const Napi::CallbackInfo& info)
+        {
+        REQUIRE_ARGUMENT_STRING(0, dbname);
+        REQUIRE_ARGUMENT_INTEGER(1, mode);
+        RETURN_IF_HAD_EXCEPTION_SYNC
+        auto status = AddonUtils::OpenDgnDb(m_dgndb, BeFileName(dbname.c_str(), true), (Db::OpenMode)mode);
+        return Napi::Number::New(Env(), (int)status);
+        }
+
+    //=======================================================================================
+    // Returns ECClass metadata
+    //! @bsiclass
+    //=======================================================================================
+    struct GetECClassMetaData : DgnDbWorkerBase<DgnDbStatus>
+        {
+        Utf8String m_ecSchema;       // input
+        Utf8String m_ecClass;        // input
+        Json::Value m_metaDataJson;  // ouput
+
+        GetECClassMetaData(NodeAddonDgnDb* db, Napi::Function cb, Utf8StringCR s, Utf8StringCR c) : DgnDbWorkerBase(db, cb), m_ecSchema(s), m_ecClass(c), m_metaDataJson(Json::objectValue) {}
+
+        void Execute() override
+            {
+            REQUIRE_DB_TO_BE_OPEN
+            m_status = AddonUtils::GetECClassMetaData(m_metaDataJson, GetDgnDb(), m_ecSchema.c_str(), m_ecClass.c_str());
+            }
+
+        Napi::Value _GetSuccessValue() override {return Napi::String::New(Env(), m_metaDataJson.ToString().c_str());}
+        };
+
+    void StartGetECClassMetaData(const Napi::CallbackInfo& info)
+        {
+        REQUIRE_ARGUMENT_STRING(0, s);
+        REQUIRE_ARGUMENT_STRING(1, c);
+        REQUIRE_ARGUMENT_FUNCTION(2, callback);
+        RETURN_IF_HAD_EXCEPTION
+        auto work = new GetECClassMetaData(this, callback, s, c);
+        work->Queue();
+        }
+
+    Napi::Value GetECClassMetaDataSync(const Napi::CallbackInfo& info)
+        {
+        REQUIRE_DB_TO_BE_OPEN_SYNC
+        REQUIRE_ARGUMENT_STRING(0, s);
+        REQUIRE_ARGUMENT_STRING(1, c);
+        RETURN_IF_HAD_EXCEPTION_SYNC
+        Json::Value metaDataJson;
+        auto status = AddonUtils::GetECClassMetaData(metaDataJson, GetDgnDb(), s.c_str(), c.c_str());
+        return CreateBentleyReturnObject(status, Napi::String::New(Env(), metaDataJson.ToString().c_str()));
+        }
+
+    //=======================================================================================
+    // Get the properties for a DgnElement
+    //! @bsiclass
+    //=======================================================================================
+    struct GetElementWorker : DgnDbWorkerBase<DgnDbStatus>
+        {
+        Json::Value m_opts;         // input
+        Json::Value m_elementJson;  // ouput
+
+        GetElementWorker(NodeAddonDgnDb* db, Napi::Function cb, Utf8StringCR inOpts) :
+            DgnDbWorkerBase(db, cb),
+            m_opts(Json::Value::From(inOpts))
+            {}
+
+        void Execute() override
+            {
+            REQUIRE_DB_TO_BE_OPEN
+            m_status = AddonUtils::GetElement(m_elementJson, GetDgnDb(), m_opts);
+            }
+
+        Napi::Value _GetSuccessValue() override {return Napi::String::New(Env(), m_elementJson.ToString().c_str());}
+        };
+
+    void StartGetElementWorker(const Napi::CallbackInfo& info)
+        {
+        REQUIRE_ARGUMENT_STRING(0, opts);
+        REQUIRE_ARGUMENT_FUNCTION(1, callback);
+        RETURN_IF_HAD_EXCEPTION
+        auto work = new GetElementWorker(this, callback, opts);
+        work->Queue();
+        }
+
+    //=======================================================================================
+    // Get the properties for a DgnModel
+    //! @bsiclass
+    //=======================================================================================
+    struct GetModelWorker : DgnDbWorkerBase<DgnDbStatus>
+        {
+        Json::Value m_opts;       // input
+        Json::Value m_modelJson;  // ouput
+
+        GetModelWorker(NodeAddonDgnDb* db, Napi::Function cb, Utf8StringCR inOpts) : DgnDbWorkerBase(db, cb), m_opts(Json::Value::From(inOpts)) {}
+
+        void Execute() override
+            {
+            REQUIRE_DB_TO_BE_OPEN
+            m_status = AddonUtils::GetModel(m_modelJson, GetDgnDb(), m_opts);
+            }
+
+        Napi::Value _GetSuccessValue() override {return Napi::String::New(Env(), m_modelJson.ToString().c_str());}
+        };
+
+    void StartGetModelWorker(const Napi::CallbackInfo& info)
+        {
+        REQUIRE_ARGUMENT_STRING(0, opts);
+        REQUIRE_ARGUMENT_FUNCTION(1, callback);
+        RETURN_IF_HAD_EXCEPTION
+        auto work = new GetModelWorker(this, callback, opts);
+        work->Queue();
+        }
+
+    //=======================================================================================
+    //  Sets up a briefcase and opens it
+    //! @bsiclass
+    //=======================================================================================
+    Napi::Value OpenBriefcaseSync(const Napi::CallbackInfo& info)
+        {
+        REQUIRE_ARGUMENT_STRING(0, briefcaseToken);
+        REQUIRE_ARGUMENT_STRING(1, changeSetTokens);
+        RETURN_IF_HAD_EXCEPTION_SYNC
+
+        Json::Value jsonBriefcaseToken = Json::Value::From(briefcaseToken);
+        Json::Value jsonChangeSetTokens = Json::Value::From(changeSetTokens);
+
+        DbResult result = AddonUtils::OpenBriefcase(m_dgndb, jsonBriefcaseToken, jsonChangeSetTokens);
+        Napi::Object ret;
+        if (BE_SQLITE_OK == result)
+            SetupPresentationManager();
+
+        return Napi::Number::New(Env(), (int)result);
+        }
+
+    //=======================================================================================
+    //  Get cached imodel briefcases
+    //! @bsiclass
+    //=======================================================================================
+    Napi::Value GetCachedBriefcaseInfosSync(const Napi::CallbackInfo& info)
+        {
+        REQUIRE_ARGUMENT_STRING(0, cachePath);
+        RETURN_IF_HAD_EXCEPTION_SYNC
+
+        Json::Value cachedBriefcaseInfos;
+        BeFileName cacheFile(cachePath.c_str(), true);
+        DbResult result = AddonUtils::GetCachedBriefcaseInfos(cachedBriefcaseInfos, cacheFile);
+        return CreateBentleyReturnObject(result, Napi::String::New(Env(), cachedBriefcaseInfos.ToString().c_str()));
+        }
+
+    //=======================================================================================
+    //  Get information on the root subject of the BIM
+    //! @bsiclass
+    //=======================================================================================
+    Napi::Value GetRootSubjectInfo(const Napi::CallbackInfo& info)
+        {
+        REQUIRE_DB_TO_BE_OPEN_SYNC
+        RETURN_IF_HAD_EXCEPTION_SYNC
+
+        Json::Value rootSubjectInfo;
+        AddonUtils::GetRootSubjectInfo(rootSubjectInfo, *m_dgndb);
+        return Napi::String::New(Env(), rootSubjectInfo.ToString().c_str());
+        }
+
+    //=======================================================================================
+    //  Get extents of the BIM
+    //! @bsiclass
+    //=======================================================================================
+    Napi::Value GetExtents(const Napi::CallbackInfo& info)
+        {
+        REQUIRE_DB_TO_BE_OPEN_SYNC
+        RETURN_IF_HAD_EXCEPTION_SYNC
+
+        Json::Value extentsJson;
+        AddonUtils::GetExtents(extentsJson, *m_dgndb);
+        return Napi::String::New(Env(), extentsJson.ToString().c_str());
+        }
+
+    //=======================================================================================
+    // insert a new element -- MUST ALWAYS BE SYNCHRONOUS - MUST ALWAYS BE RUN IN MAIN THREAD
+    //! @bsimethod
+    //=======================================================================================
+    Napi::Value InsertElementSync(const Napi::CallbackInfo& info)
+        {
+        REQUIRE_DB_TO_BE_OPEN_SYNC
+        REQUIRE_ARGUMENT_STRING(0, elemPropsJsonStr);
+        RETURN_IF_HAD_EXCEPTION_SYNC
+
+        Json::Value elemProps = Json::Value::From(elemPropsJsonStr);
+        Json::Value elemIdJsonObj;
+        auto status = AddonUtils::InsertElement(elemIdJsonObj, GetDgnDb(), elemProps);
+        return CreateBentleyReturnObject(status, Napi::String::New(Env(), elemIdJsonObj.ToString().c_str()));
+        }
+
+    //=======================================================================================
+    // update an existing element -- MUST ALWAYS BE SYNCHRONOUS - MUST ALWAYS BE RUN IN MAIN THREAD
+    //! @bsimethod
+    //=======================================================================================
+    Napi::Value UpdateElementSync(const Napi::CallbackInfo& info)
+        {
+        REQUIRE_DB_TO_BE_OPEN_SYNC
+        REQUIRE_ARGUMENT_STRING(0, elemPropsJsonStr);
+        RETURN_IF_HAD_EXCEPTION_SYNC
+
+        Json::Value elemProps = Json::Value::From(elemPropsJsonStr);
+        auto status = AddonUtils::UpdateElement(GetDgnDb(), elemProps);
+        return Napi::Number::New(Env(), (int)status);
+        }
+
+    //=======================================================================================
+    // delete an existing element -- MUST ALWAYS BE SYNCHRONOUS - MUST ALWAYS BE RUN IN MAIN THREAD
+    //! @bsimethod
+    //=======================================================================================
+    Napi::Value DeleteElementSync(const Napi::CallbackInfo& info)
+        {
+        REQUIRE_DB_TO_BE_OPEN_SYNC
+        REQUIRE_ARGUMENT_STRING(0, elemIdStr);
+        RETURN_IF_HAD_EXCEPTION_SYNC
+
+        auto status = AddonUtils::DeleteElement(GetDgnDb(), elemIdStr);
+        return Napi::Number::New(Env(), (int)status);
+        }
+
+    //=======================================================================================
+    // insert a new Model -- MUST ALWAYS BE SYNCHRONOUS - MUST ALWAYS BE RUN IN MAIN THREAD
+    //! @bsimethod
+    //=======================================================================================
+    Napi::Value InsertModelSync(const Napi::CallbackInfo& info)
+        {
+        REQUIRE_DB_TO_BE_OPEN_SYNC
+        REQUIRE_ARGUMENT_STRING(0, elemPropsJsonStr);
+        RETURN_IF_HAD_EXCEPTION_SYNC
+
+        Json::Value elemProps = Json::Value::From(elemPropsJsonStr);
+        Json::Value elemIdJsonObj;
+        auto status = AddonUtils::InsertModel(elemIdJsonObj, GetDgnDb(), elemProps);
+        return CreateBentleyReturnObject(status, Napi::String::New(Env(), elemIdJsonObj.ToString().c_str()));
+        }
+
+    //=======================================================================================
+    // update an existing Model -- MUST ALWAYS BE SYNCHRONOUS - MUST ALWAYS BE RUN IN MAIN THREAD
+    //! @bsimethod
+    //=======================================================================================
+    Napi::Value UpdateModelSync(const Napi::CallbackInfo& info)
+        {
+        REQUIRE_DB_TO_BE_OPEN_SYNC
+        REQUIRE_ARGUMENT_STRING(0, elemPropsJsonStr);
+        RETURN_IF_HAD_EXCEPTION_SYNC
+
+        Json::Value elemProps = Json::Value::From(elemPropsJsonStr);
+        auto status = AddonUtils::UpdateModel(GetDgnDb(), elemProps);
+        return Napi::Number::New(Env(), (int)status);
+        }
+
+    //=======================================================================================
+    // delete an existing Model -- MUST ALWAYS BE SYNCHRONOUS - MUST ALWAYS BE RUN IN MAIN THREAD
+    //! @bsimethod
+    //=======================================================================================
+    Napi::Value DeleteModelSync(const Napi::CallbackInfo& info)
+        {
+        REQUIRE_DB_TO_BE_OPEN_SYNC
+        REQUIRE_ARGUMENT_STRING(0, elemIdStr);
+        RETURN_IF_HAD_EXCEPTION_SYNC
+
+        auto status = AddonUtils::DeleteModel(GetDgnDb(), elemIdStr);
+        return Napi::Number::New(Env(), (int)status);
+        }
+
+    //=======================================================================================
+    // Gets a JSON description of the properties of an element, suitable for display in a property browser. 
+    // The returned properties are be organized by EC display "category" as specified by CustomAttributes.
+    // Properties are identified by DisplayLabel, not name.
+    // The property values are formatted according to formatting CAs.
+    // The returned properties also include the properties of related instances as specified by RelatedItemsDisplaySpecification custom attributes in the ECSchemas.
+    //! @bsiclass
+    //=======================================================================================
+    struct GetElementPropertiesForDisplayWorker : DgnDbWorkerBase<DgnDbStatus>
+        {
+        Utf8String m_elementIdStr;
+        Utf8String m_exportedJson;
+        GetElementPropertiesForDisplayWorker(NodeAddonDgnDb* db, Napi::Function cb, Utf8StringCR id) : DgnDbWorkerBase(db, cb), m_elementIdStr(id) {}
+
+        void Execute() override
+            {
+            REQUIRE_DB_TO_BE_OPEN;
+
+            if (Env().IsExceptionPending())
+                printf ("got here\n");
+
+            ECInstanceId elemId(ECInstanceId::FromString(m_elementIdStr.c_str()).GetValueUnchecked());
+            if (!elemId.IsValid())
+                {
+                m_status = DgnDbStatus::BadElement;
+                return;
+                }
+
+            CachedECSqlStatementPtr stmt = GetDgnDb().GetPreparedECSqlStatement("SELECT ECClassId FROM biscore.Element WHERE ECInstanceId = ?");
+            if (!stmt.IsValid())
+                {
+                m_status = DgnDbStatus::SQLiteError;
+                return;
+                }
+
+            stmt->BindId(1, elemId);
+            if (stmt->Step() != BE_SQLITE_ROW)
+                {
+                m_status = DgnDbStatus::SQLiteError;
+                return;
+                }
+
+            ECClassId ecclassId = stmt->GetValueId<ECClassId>(0);
+            ECInstanceNodeKeyPtr nodeKey = ECInstanceNodeKey::Create(ecclassId, elemId);
+            NavNodeKeyList keyList;
+            keyList.push_back(nodeKey);
+            INavNodeKeysContainerCPtr selectedNodeKeys = NavNodeKeyListContainer::Create(keyList);
+            SelectionInfo selection ("iModelJS", false, *selectedNodeKeys);
+            RulesDrivenECPresentationManager::ContentOptions options ("Items");
+            if ( m_addondb->m_presentationManager == nullptr)
+                {
+                m_status = DgnDbStatus::BadArg;
+                return;                
+                }
+            ContentDescriptorCPtr descriptor = m_addondb->m_presentationManager->GetContentDescriptor(GetDgnDb(), ContentDisplayType::PropertyPane, selection, options.GetJson()).get();
+            if (descriptor.IsNull())
+                {
+                m_status = DgnDbStatus::BadArg;
+                return;
+                }
+            PageOptions pageOptions;
+            pageOptions.SetPageStart(0);
+            pageOptions.SetPageSize(0);
+            ContentCPtr content = m_addondb->m_presentationManager->GetContent(GetDgnDb(), *descriptor, selection, pageOptions, options.GetJson()).get();
+            if (content.IsNull())
+                {
+                m_status = DgnDbStatus::BadArg;
+                return;
+                }
+
+            rapidjson::StringBuffer buffer;
+            rapidjson::Writer<rapidjson::StringBuffer> writer(buffer);
+            content->AsJson().Accept(writer);
+            m_exportedJson = buffer.GetString();
+            }
+
+        Napi::Value _GetSuccessValue() override {return Napi::String::New(Env(), m_exportedJson.c_str());}
+        };
+
+    void StartGetElementPropertiesForDisplayWorker(const Napi::CallbackInfo& info)
+        {
+        REQUIRE_ARGUMENT_STRING(0, id);
+        REQUIRE_ARGUMENT_FUNCTION(1, callback);
+        RETURN_IF_HAD_EXCEPTION
+        auto work = new GetElementPropertiesForDisplayWorker(this, callback, id);
+        work->Queue();
+        }
+
+    //=======================================================================================
+    //  Execute a query and return all rows, if any
+    //! @bsiclass
+    //=======================================================================================
+    struct ExecuteQueryWorker : DgnDbWorkerBase<DbResult>
+        {
+        Utf8String m_ecsql; // input
+        Json::Value m_bindings; // input
+        Json::Value m_rowsJson;  // output
+
+        ExecuteQueryWorker(NodeAddonDgnDb* db, Napi::Function cb, Utf8StringCR ecsql, Utf8StringCR strBindings) : DgnDbWorkerBase(db, cb), m_ecsql(ecsql), m_rowsJson(Json::arrayValue),
+            m_bindings(strBindings.empty() ? Json::nullValue : Json::Value::From(strBindings)) {}
+
+        void Execute() override
+            {
+            DgnDbR dgndb = GetDgnDb();
+            BeSqliteDbMutexHolder serializeAccess(dgndb); // hold mutex, so that we have a chance to get last ECDb error message
+
+            CachedECSqlStatementPtr stmt = dgndb.GetPreparedECSqlStatement(m_ecsql.c_str());
+            if (!stmt.IsValid())
+                {
+                m_status = BE_SQLITE_ERROR;
+                return;
+                }
+
+            m_status = AddonUtils::ExecuteQuery(m_rowsJson, *stmt, m_bindings);
+            }
+
+        Napi::Value _GetSuccessValue() override {return Napi::String::New(Env(), m_rowsJson.ToString().c_str());}
+
+        bool _HadError() override
+            {
+            switch(m_status)
+                {
+                case BE_SQLITE_OK:
+                case BE_SQLITE_ROW:
+                case BE_SQLITE_DONE:
+                    return false;
+                }
+            return true;
+            }
+        };
+
+    void StartExecuteQueryWorker(const Napi::CallbackInfo& info)
+        {
+        REQUIRE_ARGUMENT_STRING(0, ecsql);
+        REQUIRE_ARGUMENT_STRING(1, strBindings);
+        REQUIRE_ARGUMENT_FUNCTION(2, callback);
+        RETURN_IF_HAD_EXCEPTION
+        auto work = new ExecuteQueryWorker(this, callback, ecsql, strBindings);
+        work->Queue();
+        }
+
+    //  Add a reference to this wrapper object, keeping it and its peer JS object alive.
+    void AddRef() { this->Ref(); }
+
+    //  Remove a reference from this wrapper object and its peer JS object .
+    void Release() { this->Unref(); }
+
+    Napi::Value SaveChanges(const Napi::CallbackInfo& info)
+        {
+        REQUIRE_DB_TO_BE_OPEN_SYNC
+        RETURN_IF_HAD_EXCEPTION_SYNC
+        auto stat = GetDgnDb().SaveChanges();
+        return Napi::Number::New(Env(), (int)stat);
+        }
+
+    Napi::Value ImportSchema(const Napi::CallbackInfo& info)
+        {
+        REQUIRE_DB_TO_BE_OPEN_SYNC
+        REQUIRE_ARGUMENT_STRING(0, schemaPathnameStrObj);
+        RETURN_IF_HAD_EXCEPTION_SYNC
+        BeFileName schemaPathname(schemaPathnameStrObj.c_str(), true);
+        auto stat = AddonUtils::ImportSchemaDgnDb(GetDgnDb(), schemaPathname);
+        return Napi::Number::New(Env(), (int)stat);
+        }
+
+    void CloseDgnDb(const Napi::CallbackInfo& info)
+        {
+        TearDownPresentationManager();
+        AddonUtils::CloseDgnDb(*m_dgndb);
+        m_dgndb = nullptr;
+        }
+
+    Napi::Value SetBriefcaseId(const Napi::CallbackInfo& info)
+        {
+        REQUIRE_DB_TO_BE_OPEN_SYNC
+        REQUIRE_ARGUMENT_INTEGER(0, idvalue);
+        RETURN_IF_HAD_EXCEPTION_SYNC
+
+        BeFileName name(m_dgndb->GetFileName());
+
+        DbResult result = m_dgndb->SetAsBriefcase(BeBriefcaseId(idvalue));
+        if (BE_SQLITE_OK == result)
+            result = m_dgndb->SaveChanges();
+        if (BE_SQLITE_OK == result)
+            m_dgndb->CloseDb();
+        if (BE_SQLITE_OK == result)
+            m_dgndb = DgnDb::OpenDgnDb(&result, name, DgnDb::OpenParams(DgnDb::OpenMode::ReadWrite));
+        return Napi::Number::New(Env(), (int)result);
+        }
+
+    Napi::Value GetBriefcaseId(const Napi::CallbackInfo& info)
+        {
+        REQUIRE_DB_TO_BE_OPEN_SYNC
+        RETURN_IF_HAD_EXCEPTION_SYNC
+        auto bid = m_dgndb->GetBriefcaseId();
+        return Napi::Number::New(Env(), bid.GetValue());
+        }
+
+    Napi::Value GetParentChangeSetId(const Napi::CallbackInfo& info)
+        {
+        REQUIRE_DB_TO_BE_OPEN_SYNC
+        RETURN_IF_HAD_EXCEPTION_SYNC
+        Utf8String parentRevId = m_dgndb->Revisions().GetParentRevisionId();
+        return Napi::String::New(Env(), parentRevId.c_str());
+        }
+
+    Napi::Value GetDbGuid(const Napi::CallbackInfo& info)
+        {
+        REQUIRE_DB_TO_BE_OPEN_SYNC
+        RETURN_IF_HAD_EXCEPTION_SYNC
+        BeGuid beGuid = m_dgndb->GetDbGuid();
+        return Napi::String::New(Env(), beGuid.ToString().c_str());
+        }
+
+    Napi::Value SetDbGuid(const Napi::CallbackInfo& info)
+        {
+        REQUIRE_DB_TO_BE_OPEN_SYNC
+        REQUIRE_ARGUMENT_STRING(0, guidStr);
+        RETURN_IF_HAD_EXCEPTION_SYNC
+        BeGuid guid;
+        guid.FromString(guidStr.c_str());
+        m_dgndb->ChangeDbGuid(guid);
+        return Napi::Number::New(Env(), (int)BE_SQLITE_OK);
+        }
+
+    //  Create projections
+    static void Init(Napi::Env& env, Napi::Object target, Napi::Object module)
+        {
+        // ***
+        // *** WARNING: If you modify this API or fix a bug, increment the appropriate digit in package_version.txt
+        // ***
+        Napi::HandleScope scope(env);
+        Napi::Function t = DefineClass(env, "NodeAddonDgnDb", {
+            InstanceMethod("openDgnDb", &NodeAddonDgnDb::StartOpenDgnDb),
+            InstanceMethod("openDgnDbSync", &NodeAddonDgnDb::OpenDgnDbSync),
+            InstanceMethod("closeDgnDb", &NodeAddonDgnDb::CloseDgnDb),
+            InstanceMethod("setBriefcaseId", &NodeAddonDgnDb::SetBriefcaseId),
+            InstanceMethod("getBriefcaseId", &NodeAddonDgnDb::GetBriefcaseId),
+            InstanceMethod("getParentChangeSetId", &NodeAddonDgnDb::GetParentChangeSetId),
+            InstanceMethod("getDbGuid", &NodeAddonDgnDb::GetDbGuid),
+            InstanceMethod("setDbGuid", &NodeAddonDgnDb::SetDbGuid),
+            InstanceMethod("openBriefcaseSync", &NodeAddonDgnDb::OpenBriefcaseSync),
+            InstanceMethod("saveChanges", &NodeAddonDgnDb::SaveChanges),
+            InstanceMethod("importSchema", &NodeAddonDgnDb::ImportSchema),
+            InstanceMethod("getElement", &NodeAddonDgnDb::StartGetElementWorker),
+            InstanceMethod("getModel", &NodeAddonDgnDb::StartGetModelWorker),
+            InstanceMethod("insertElementSync", &NodeAddonDgnDb::InsertElementSync),
+            InstanceMethod("updateElementSync", &NodeAddonDgnDb::UpdateElementSync),
+            InstanceMethod("deleteElementSync", &NodeAddonDgnDb::DeleteElementSync),
+            InstanceMethod("insertModelSync", &NodeAddonDgnDb::InsertModelSync),
+            InstanceMethod("updateModelSync", &NodeAddonDgnDb::UpdateModelSync),
+            InstanceMethod("deleteModelSync", &NodeAddonDgnDb::DeleteModelSync),
+            InstanceMethod("getElementPropertiesForDisplay", &NodeAddonDgnDb::StartGetElementPropertiesForDisplayWorker),
+            InstanceMethod("getECClassMetaData", &NodeAddonDgnDb::StartGetECClassMetaData),
+            InstanceMethod("getECClassMetaDataSync", &NodeAddonDgnDb::GetECClassMetaDataSync),
+            InstanceMethod("executeQuery", &NodeAddonDgnDb::StartExecuteQueryWorker),
+            InstanceMethod("getCachedBriefcaseInfosSync", &NodeAddonDgnDb::GetCachedBriefcaseInfosSync),
+            InstanceMethod("getRootSubjectInfo", &NodeAddonDgnDb::GetRootSubjectInfo),
+            InstanceMethod("getExtents", &NodeAddonDgnDb::GetExtents),
+        });
+
+        target.Set("NodeAddonDgnDb", t);
+
+        s_constructor = Napi::Persistent(t);
+        s_constructor.SuppressDestruct();             // ??? what is this?
+        }
+};
+
+//=======================================================================================
+// Projects the ECSqlStatement class into JS.
+//! @bsiclass
+//=======================================================================================
+struct NodeAddonECSqlStatement : Napi::ObjectWrap<NodeAddonECSqlStatement>
+{
+    #define MUST_HAVE_M_STMT if (m_stmt.get() == nullptr) Napi::TypeError::New(Env(), "Statement is not prepared").ThrowAsJavaScriptException();
+
+    std::unique_ptr<ECSqlStatement> m_stmt;
+    static Napi::FunctionReference s_constructor;
+
+    int GetECSqlStatus(ECSqlStatus status)
+        {
+        return status.IsSQLiteError()? (int)status.GetSQLiteError(): (int)status.Get();
+        }
+
+    NodeAddonECSqlStatement(const Napi::CallbackInfo& info) : Napi::ObjectWrap<NodeAddonECSqlStatement>(info), m_stmt(new ECSqlStatement())
+        {
+        }
+
+    static bool HasInstance(Napi::Value val) {
+        Napi::Env env = val.Env();
+        Napi::HandleScope scope(env);
+        if (!val.IsObject())
+            return false;
+        Napi::Object obj = val.As<Napi::Object>();
+        return obj.InstanceOf(s_constructor.Value());
+        }
+
+    //  Create projections
+    static void Init(Napi::Env& env, Napi::Object target, Napi::Object module)
+        {
+        // ***
+        // *** WARNING: If you modify this API or fix a bug, increment the appropriate digit in package_version.txt
+        // ***
+        Napi::HandleScope scope(env);
+        Napi::Function t = DefineClass(env, "NodeAddonECSqlStatement", {
+          InstanceMethod("prepare", &NodeAddonECSqlStatement::Prepare),
+          InstanceMethod("reset", &NodeAddonECSqlStatement::Reset),
+          InstanceMethod("dispose", &NodeAddonECSqlStatement::Dispose),
+          InstanceMethod("clearBindings", &NodeAddonECSqlStatement::ClearBindings),
+          InstanceMethod("bindValues", &NodeAddonECSqlStatement::BindValues),
+          InstanceMethod("step", &NodeAddonECSqlStatement::Step),
+          InstanceMethod("getRow", &NodeAddonECSqlStatement::GetRow),
+        });
+
+        target.Set("NodeAddonECSqlStatement", t);
+
+        s_constructor = Napi::Persistent(t);
+        s_constructor.SuppressDestruct();             // ??? what is this?
+        }
+
+    Napi::Value Prepare(const Napi::CallbackInfo& info)
+        {
+        REQUIRE_ARGUMENT_OBJ(0, NodeAddonDgnDb, db);    // contract pre-conditions
+        REQUIRE_ARGUMENT_STRING(1, ecsqlStr);
+
+        if (!db->IsOpen())
+            return NodeUtils::CreateErrorObject0(BE_SQLITE_NOTADB, nullptr, Env());
+
+        BeSqliteDbMutexHolder serializeAccess(db->GetDgnDb()); // hold mutex, so that we have a chance to get last ECDb error message
+
+        auto status = m_stmt->Prepare(db->GetDgnDb(), ecsqlStr.c_str());
+        if (!status.IsSuccess())
+            return NodeUtils::CreateErrorObject0(BE_SQLITE_ERROR, AddonUtils::GetLastEcdbIssue().c_str(), Env());
+
+        MUST_HAVE_M_STMT;                           // success post-condition
+        return NodeUtils::CreateErrorObject0(BE_SQLITE_OK, nullptr, Env());
+        }
+
+    Napi::Value Reset(const Napi::CallbackInfo& info)
+        {
+        MUST_HAVE_M_STMT;
+        auto status = m_stmt->Reset();
+        return Napi::Number::New(Env(), (int)GetECSqlStatus(status));
+        }
+
+    void Dispose(const Napi::CallbackInfo& info)
+        {
+        MUST_HAVE_M_STMT;
+        m_stmt = nullptr;
+        }
+
+    Napi::Value ClearBindings(const Napi::CallbackInfo& info)
+        {
+        MUST_HAVE_M_STMT;
+        auto status = m_stmt->ClearBindings();
+        return Napi::Number::New(Env(), (int)GetECSqlStatus(status));
+        }
+
+    Napi::Value BindValues(const Napi::CallbackInfo& info)
+        {
+        MUST_HAVE_M_STMT;
+        REQUIRE_ARGUMENT_STRING(0, valuesStr);
+
+        //BeSqliteDbMutexHolder serializeAccess(*db->m_addondb); // hold mutex, so that we have a chance to get last ECDb error message
+
+        auto status = AddonUtils::JsonBinder::BindValues(*m_stmt, Json::Value::From(valuesStr));
+
+        if (BSISUCCESS != status)
+            return NodeUtils::CreateErrorObject0(BE_SQLITE_ERROR, AddonUtils::GetLastEcdbIssue().c_str(), Env());
+
+        return NodeUtils::CreateErrorObject0(BE_SQLITE_OK, nullptr, Env());
+        }
+
+    Napi::Value Step(const Napi::CallbackInfo& info)
+        {
+        MUST_HAVE_M_STMT;
+        auto status = m_stmt->Step();
+        return Napi::Number::New(Env(), (int)status);
+        }
+
+    Napi::Value GetRow(const Napi::CallbackInfo& info)
+        {
+        MUST_HAVE_M_STMT;
+        Json::Value rowJson(Json::objectValue);
+        AddonUtils::GetRowAsJson(rowJson, *m_stmt);
+        // *** NEEDS WORK: Get the adapter to set the js object's properties directly
+        return Napi::String::New(Env(), rowJson.ToString().c_str());
+        }
+};
+
+/*---------------------------------------------------------------------------------**//**
+* @bsimethod                                    Sam.Wilson                      07/14
++---------------+---------------+---------------+---------------+---------------+------*/
+static void throwJsExceptionOnAssert(WCharCP msg, WCharCP file, unsigned line, BeAssertFunctions::AssertType type)
+    {
+#ifdef WIP_NAPI
+    if (s_env != nullptr)
+        Napi::Error::New(*s_env, Utf8PrintfString("Assertion Failure: %ls (%ls:%d)\n", msg, file, line).c_str()).ThrowAsJavaScriptException();
+#endif
+
+    //else
+    //    LOG.errorv(L"ASSERTION FAILURE: %ls %ls %d\n", msg, file, line);
+    }
+
+/*---------------------------------------------------------------------------------**//**
+* @bsimethod                                    Sam.Wilson                      07/17
++---------------+---------------+---------------+---------------+---------------+------*/
+static void registerModule(Napi::Env env, Napi::Object exports, Napi::Object module)
+    {
+    Napi::HandleScope scope(env);
+
+    auto filename = module.Get("filename").As<Napi::String>();
+    BeFileName addondir = BeFileName(filename.Utf8Value().c_str(), true).GetDirectoryName();
+
+    AddonUtils::Initialize(addondir, throwJsExceptionOnAssert);
+    NodeAddonDgnDb::Init(env, exports, module);
+    // NodeAddonECDb::Init(env, exports, module);
+    NodeAddonECSqlStatement::Init(env, exports, module);
+
+    exports.DefineProperties(
+        {
+        DEFINE_CONSTANT_STRING_INTEGER(version, PACKAGE_VERSION)
+        });
+    }
+
+Napi::FunctionReference NodeAddonECSqlStatement::s_constructor;
+Napi::FunctionReference NodeAddonDgnDb::s_constructor;
+//Napi::FunctionReference NodeAddonECDb::s_constructor;
+
+NODE_API_MODULE(AddonUtils, registerModule)